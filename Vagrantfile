--- conflicted
+++ resolved
@@ -100,11 +100,8 @@
 
   end
 
-<<<<<<< HEAD
   config.vm.hostname = "catgram.dev"
 
-=======
->>>>>>> ba06a5f4
   # This uses the vagrant-hostsupdater plugin, and lets you
   # access the development site at http://mastodon.local.
   # If you change it, also change it in .env.vagrant before provisioning
@@ -112,7 +109,6 @@
   #
   # To install:
   #   $ vagrant plugin install vagrant-hostsupdater
-  config.vm.hostname = "mastodon.local"
 
   if defined?(VagrantPlugins::HostsUpdater)
     config.vm.network :private_network, ip: "192.168.42.42", nictype: "virtio"
