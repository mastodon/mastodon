# -*- mode: ruby -*-
# vi: set ft=ruby :

ENV["PORT"] ||= "3000"

$provisionA = <<SCRIPT

# Add the yarn repo + yarn repo keys
curl -sS https://dl.yarnpkg.com/debian/pubkey.gpg | sudo apt-key add -
sudo apt-add-repository 'deb https://dl.yarnpkg.com/debian/ stable main'

# Add repo for NodeJS
curl -sL https://deb.nodesource.com/setup_16.x | sudo bash -

# Add firewall rule to redirect 80 to PORT and save
sudo iptables -t nat -A PREROUTING -p tcp --dport 80 -j REDIRECT --to-port #{ENV["PORT"]}
echo iptables-persistent iptables-persistent/autosave_v4 boolean true | sudo debconf-set-selections
echo iptables-persistent iptables-persistent/autosave_v6 boolean true | sudo debconf-set-selections
sudo apt-get install iptables-persistent -y

# Add packages to build and run Mastodon
sudo apt-get install \
  git-core \
  g++ \
  libpq-dev \
  libxml2-dev \
  libxslt1-dev \
  imagemagick \
  nodejs \
  redis-server \
  redis-tools \
  postgresql \
  postgresql-contrib \
  libicu-dev \
  libidn11-dev \
  libreadline6-dev \
  autoconf \
  bison \
  build-essential \
  ffmpeg \
  file \
  gcc \
  libffi-dev \
  libgdbm-dev \
  libjemalloc-dev \
  libncurses5-dev \
  libprotobuf-dev \
  libssl-dev \
  libyaml-dev \
  pkg-config \
  protobuf-compiler \
  zlib1g-dev \
  -y

# Install rvm
sudo apt-add-repository -y ppa:rael-gc/rvm
sudo apt-get install rvm -y

sudo usermod -a -G rvm $USER

SCRIPT

$provisionElasticsearch = <<SCRIPT
# Install Elastic Search
sudo apt install openjdk-17-jre-headless -y
sudo wget -O /usr/share/keyrings/elasticsearch.asc https://artifacts.elastic.co/GPG-KEY-elasticsearch
sudo sh -c 'echo "deb [signed-by=/usr/share/keyrings/elasticsearch.asc] https://artifacts.elastic.co/packages/7.x/apt stable main" > /etc/apt/sources.list.d/elastic-7.x.list'
sudo apt update
sudo apt install elasticsearch -y

sudo systemctl daemon-reload
sudo systemctl enable --now elasticsearch

echo 'path.data: /var/lib/elasticsearch
path.logs: /var/log/elasticsearch
network.host: 0.0.0.0
http.port: 9200
discovery.seed_hosts: ["localhost"]
cluster.initial_master_nodes: ["node-1"]' > /etc/elasticsearch/elasticsearch.yml

sudo systemctl restart elasticsearch

# Install Kibana
sudo apt install kibana -y
sudo systemctl enable --now kibana

echo 'server.host: "0.0.0.0"
elasticsearch.hosts: ["http://localhost:9200"]' > /etc/kibana/kibana.yml

sudo systemctl restart kibana

SCRIPT

$provisionB = <<SCRIPT

source "/etc/profile.d/rvm.sh"

# Install Ruby
read RUBY_VERSION < /vagrant/.ruby-version
rvm install ruby-$RUBY_VERSION --disable-binary

# Configure database
sudo -u postgres createuser -U postgres vagrant -s
sudo -u postgres createdb -U postgres mastodon_development

cd /vagrant # This is where the host folder/repo is mounted

# Install gems
gem install bundler foreman
bundle install

# Install node modules
sudo corepack enable
yarn set version classic
yarn install

# Build Mastodon
export RAILS_ENV=development 
export $(cat ".env.vagrant" | xargs)
bundle exec rails db:setup

# Configure automatic loading of environment variable
echo 'export RAILS_ENV=development' >> ~/.bash_profile
echo 'export $(cat "/vagrant/.env.vagrant" | xargs)' >> ~/.bash_profile

SCRIPT

VAGRANTFILE_API_VERSION = "2"

Vagrant.configure(VAGRANTFILE_API_VERSION) do |config|

  config.vm.box = "ubuntu/focal64"

  config.vm.provider :virtualbox do |vb|
    vb.name = "mastodon"
<<<<<<< HEAD
    vb.customize ["modifyvm", :id, "--memory", "4096"]
    # Increase the number of CPUs. Uncomment and adjust to
    # increase performance
    # vb.customize ["modifyvm", :id, "--cpus", "3"]
=======
    vb.customize ["modifyvm", :id, "--memory", "8192"]
    vb.customize ["modifyvm", :id, "--cpus", "3"]
>>>>>>> b91724fb

    # Disable VirtualBox DNS proxy to skip long-delay IPv6 resolutions.
    # https://github.com/mitchellh/vagrant/issues/1172
    vb.customize ["modifyvm", :id, "--natdnsproxy1", "off"]
    vb.customize ["modifyvm", :id, "--natdnshostresolver1", "off"]

    # Use "virtio" network interfaces for better performance.
    vb.customize ["modifyvm", :id, "--nictype1", "virtio"]
    vb.customize ["modifyvm", :id, "--nictype2", "virtio"]
  end

  # This uses the vagrant-hostsupdater plugin, and lets you
  # access the development site at http://mastodon.local.
  # If you change it, also change it in .env.vagrant before provisioning
  # the vagrant server to update the development build.
  #
  # To install:
  #   $ vagrant plugin install vagrant-hostsupdater
  config.vm.hostname = "mastodon.local"

  if defined?(VagrantPlugins::HostsUpdater)
    config.vm.network :private_network, ip: "192.168.42.42", nictype: "virtio"
    config.hostsupdater.remove_on_suspend = false
  end

  if config.vm.networks.any? { |type, options| type == :private_network }
    config.vm.synced_folder ".", "/vagrant", type: "nfs", mount_options: ['rw', 'actimeo=1']
  else
    config.vm.synced_folder ".", "/vagrant"
  end

  # Otherwise, you can access the site at http://localhost:3000 and http://localhost:4000 , http://localhost:8080
  config.vm.network :forwarded_port, guest: 3000, host: 3000
  config.vm.network :forwarded_port, guest: 4000, host: 4000
  config.vm.network :forwarded_port, guest: 8080, host: 8080
  config.vm.network :forwarded_port, guest: 9200, host: 9200
  config.vm.network :forwarded_port, guest: 9300, host: 9300
  config.vm.network :forwarded_port, guest: 9243, host: 9243
  config.vm.network :forwarded_port, guest: 5601, host: 5601

  # Full provisioning script, only runs on first 'vagrant up' or with 'vagrant provision'
  config.vm.provision :shell, inline: $provisionA, privileged: false, reset: true
  # Run with elevated privileges for Elasticsearch installation
  config.vm.provision :shell, inline: $provisionElasticsearch, privileged: true
  config.vm.provision :shell, inline: $provisionB, privileged: false

  config.vm.post_up_message = <<MESSAGE
To start server
  $ vagrant ssh -c "cd /vagrant && foreman start"
MESSAGE

end<|MERGE_RESOLUTION|>--- conflicted
+++ resolved
@@ -133,15 +133,8 @@
 
   config.vm.provider :virtualbox do |vb|
     vb.name = "mastodon"
-<<<<<<< HEAD
-    vb.customize ["modifyvm", :id, "--memory", "4096"]
-    # Increase the number of CPUs. Uncomment and adjust to
-    # increase performance
-    # vb.customize ["modifyvm", :id, "--cpus", "3"]
-=======
     vb.customize ["modifyvm", :id, "--memory", "8192"]
     vb.customize ["modifyvm", :id, "--cpus", "3"]
->>>>>>> b91724fb
 
     # Disable VirtualBox DNS proxy to skip long-delay IPv6 resolutions.
     # https://github.com/mitchellh/vagrant/issues/1172
