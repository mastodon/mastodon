--- conflicted
+++ resolved
@@ -63,14 +63,8 @@
 
 $start = <<SCRIPT
 
-<<<<<<< HEAD
 echo 'To start server'
 echo '  $ vagrant ssh -c "cd /vagrant && foreman start"'
-=======
-cd /vagrant
-export $(cat ".env.vagrant" | xargs)
-rails s -d -b 0.0.0.0 -p #{ENV["PORT"]}
->>>>>>> 908b96a3
 
 SCRIPT
 
@@ -112,15 +106,10 @@
     config.vm.synced_folder ".", "/vagrant"
   end
 
-<<<<<<< HEAD
   # Otherwise, you can access the site at http://localhost:3000 and http://localhost:4000 , http://localhost:8080
   config.vm.network :forwarded_port, guest: 3000, host: 3000
   config.vm.network :forwarded_port, guest: 4000, host: 4000
   config.vm.network :forwarded_port, guest: 8080, host: 8080
-=======
-  # Otherwise, you can access the site at http://localhost:3000
-  config.vm.network :forwarded_port, guest: 80, host: ENV["PORT"]
->>>>>>> 908b96a3
 
   # Full provisioning script, only runs on first 'vagrant up' or with 'vagrant provision'
   config.vm.provision :shell, inline: $provision, privileged: false
