--- conflicted
+++ resolved
@@ -10,11 +10,7 @@
 #
 # It's strongly recommended that you check this file into your version control system.
 
-<<<<<<< HEAD
-ActiveRecord::Schema.define(version: 20170905165803) do
-=======
 ActiveRecord::Schema.define(version: 20170913000752) do
->>>>>>> 4c14ff65
 
   # These are extensions that must be enabled in order to support this database
   enable_extension "plpgsql"
@@ -292,8 +288,6 @@
     t.index ["thing_type", "thing_id", "var"], name: "index_settings_on_thing_type_and_thing_id_and_var", unique: true
   end
 
-<<<<<<< HEAD
-=======
   create_table "site_uploads", force: :cascade do |t|
     t.string "var", default: "", null: false
     t.string "file_file_name"
@@ -306,7 +300,6 @@
     t.index ["var"], name: "index_site_uploads_on_var", unique: true
   end
 
->>>>>>> 4c14ff65
   create_table "status_pins", force: :cascade do |t|
     t.bigint "account_id", null: false
     t.bigint "status_id", null: false
