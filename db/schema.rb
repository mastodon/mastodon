--- conflicted
+++ resolved
@@ -10,11 +10,7 @@
 #
 # It's strongly recommended that you check this file into your version control system.
 
-<<<<<<< HEAD
 ActiveRecord::Schema.define(version: 20171021191900) do
-=======
-ActiveRecord::Schema.define(version: 20171020084748) do
->>>>>>> 78110529
 
   # These are extensions that must be enabled in order to support this database
   enable_extension "plpgsql"
