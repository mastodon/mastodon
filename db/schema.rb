--- conflicted
+++ resolved
@@ -10,11 +10,7 @@
 #
 # It's strongly recommended that you check this file into your version control system.
 
-<<<<<<< HEAD
-ActiveRecord::Schema.define(version: 20170929051000) do
-=======
 ActiveRecord::Schema.define(version: 20171005171936) do
->>>>>>> 45682f87
 
   # These are extensions that must be enabled in order to support this database
   enable_extension "plpgsql"
@@ -425,11 +421,8 @@
     t.datetime "last_emailed_at"
     t.string "otp_backup_codes", array: true
     t.string "filtered_languages", default: [], null: false, array: true
-<<<<<<< HEAD
+    t.bigint "account_id", null: false
     t.datetime "approved_at"
-=======
-    t.bigint "account_id", null: false
->>>>>>> 45682f87
     t.index ["account_id"], name: "index_users_on_account_id"
     t.index ["confirmation_token"], name: "index_users_on_confirmation_token", unique: true
     t.index ["email"], name: "index_users_on_email", unique: true
