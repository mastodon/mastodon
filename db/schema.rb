--- conflicted
+++ resolved
@@ -10,12 +10,9 @@
 #
 # It's strongly recommended that you check this file into your version control system.
 
-<<<<<<< HEAD
-ActiveRecord::Schema.define(version: 2018_06_04_000556) do
-=======
+
 ActiveRecord::Schema.define(version: 2018_06_09_104432) do
->>>>>>> f6bb50b6
-
+  
   # These are extensions that must be enabled in order to support this database
   enable_extension "plpgsql"
 
