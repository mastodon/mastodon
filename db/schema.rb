# This file is auto-generated from the current state of the database. Instead
# of editing this file, please use the migrations feature of Active Record to
# incrementally modify your database, and then regenerate this schema definition.
#
# Note that this schema.rb definition is the authoritative source for your
# database schema. If you need to create the application database on another
# system, you should be using db:schema:load, not running all the migrations
# from scratch. The latter is a flawed and unsustainable approach (the more migrations
# you'll amass, the slower it'll run and the greater likelihood for issues).
#
# It's strongly recommended that you check this file into your version control system.

<<<<<<< HEAD
ActiveRecord::Schema.define(version: 20170418005355) do
=======
ActiveRecord::Schema.define(version: 20170418160728) do
>>>>>>> 2e4afccd

  # These are extensions that must be enabled in order to support this database
  enable_extension "plpgsql"

  create_table "accounts", force: :cascade do |t|
    t.string   "username",                default: "",    null: false
    t.string   "domain"
    t.string   "secret",                  default: "",    null: false
    t.text     "private_key"
    t.text     "public_key",              default: "",    null: false
    t.string   "remote_url",              default: "",    null: false
    t.string   "salmon_url",              default: "",    null: false
    t.string   "hub_url",                 default: "",    null: false
    t.datetime "created_at",                              null: false
    t.datetime "updated_at",                              null: false
    t.text     "note",                    default: "",    null: false
    t.string   "display_name",            default: "",    null: false
    t.string   "uri",                     default: "",    null: false
    t.string   "url"
    t.string   "avatar_file_name"
    t.string   "avatar_content_type"
    t.integer  "avatar_file_size"
    t.datetime "avatar_updated_at"
    t.string   "header_file_name"
    t.string   "header_content_type"
    t.integer  "header_file_size"
    t.datetime "header_updated_at"
    t.string   "avatar_remote_url"
    t.datetime "subscription_expires_at"
    t.boolean  "silenced",                default: false, null: false
    t.boolean  "suspended",               default: false, null: false
    t.boolean  "locked",                  default: false, null: false
    t.string   "header_remote_url",       default: "",    null: false
    t.integer  "statuses_count",          default: 0,     null: false
    t.integer  "followers_count",         default: 0,     null: false
    t.integer  "following_count",         default: 0,     null: false
    t.datetime "last_webfingered_at"
    t.index "(((setweight(to_tsvector('simple'::regconfig, (display_name)::text), 'A'::\"char\") || setweight(to_tsvector('simple'::regconfig, (username)::text), 'B'::\"char\")) || setweight(to_tsvector('simple'::regconfig, (COALESCE(domain, ''::character varying))::text), 'C'::\"char\")))", name: "search_index", using: :gin
    t.index "lower((username)::text), lower((domain)::text)", name: "index_accounts_on_username_and_domain_lower", using: :btree
    t.index ["url"], name: "index_accounts_on_url", using: :btree
    t.index ["username", "domain"], name: "index_accounts_on_username_and_domain", unique: true, using: :btree
  end

  create_table "blocks", force: :cascade do |t|
    t.integer  "account_id",        null: false
    t.integer  "target_account_id", null: false
    t.datetime "created_at",        null: false
    t.datetime "updated_at",        null: false
    t.index ["account_id", "target_account_id"], name: "index_blocks_on_account_id_and_target_account_id", unique: true, using: :btree
  end

  create_table "domain_blocks", force: :cascade do |t|
    t.string   "domain",       default: "", null: false
    t.datetime "created_at",                null: false
    t.datetime "updated_at",                null: false
    t.integer  "severity",     default: 0
    t.boolean  "reject_media"
    t.index ["domain"], name: "index_domain_blocks_on_domain", unique: true, using: :btree
  end

  create_table "favourites", force: :cascade do |t|
    t.integer  "account_id", null: false
    t.integer  "status_id",  null: false
    t.datetime "created_at", null: false
    t.datetime "updated_at", null: false
    t.index ["account_id", "status_id"], name: "index_favourites_on_account_id_and_status_id", unique: true, using: :btree
    t.index ["status_id"], name: "index_favourites_on_status_id", using: :btree
  end

  create_table "follow_requests", force: :cascade do |t|
    t.integer  "account_id",        null: false
    t.integer  "target_account_id", null: false
    t.datetime "created_at",        null: false
    t.datetime "updated_at",        null: false
    t.index ["account_id", "target_account_id"], name: "index_follow_requests_on_account_id_and_target_account_id", unique: true, using: :btree
  end

  create_table "follows", force: :cascade do |t|
    t.integer  "account_id",        null: false
    t.integer  "target_account_id", null: false
    t.datetime "created_at",        null: false
    t.datetime "updated_at",        null: false
    t.index ["account_id", "target_account_id"], name: "index_follows_on_account_id_and_target_account_id", unique: true, using: :btree
  end

  create_table "imports", force: :cascade do |t|
    t.integer  "account_id",        null: false
    t.integer  "type",              null: false
    t.boolean  "approved"
    t.datetime "created_at",        null: false
    t.datetime "updated_at",        null: false
    t.string   "data_file_name"
    t.string   "data_content_type"
    t.integer  "data_file_size"
    t.datetime "data_updated_at"
  end

  create_table "media_attachments", force: :cascade do |t|
    t.bigint   "status_id"
    t.string   "file_file_name"
    t.string   "file_content_type"
    t.integer  "file_file_size"
    t.datetime "file_updated_at"
    t.string   "remote_url",        default: "", null: false
    t.integer  "account_id"
    t.datetime "created_at",                     null: false
    t.datetime "updated_at",                     null: false
    t.string   "shortcode"
    t.integer  "type",              default: 0,  null: false
    t.index ["shortcode"], name: "index_media_attachments_on_shortcode", unique: true, using: :btree
    t.index ["status_id"], name: "index_media_attachments_on_status_id", using: :btree
  end

  create_table "mentions", force: :cascade do |t|
    t.integer  "account_id"
    t.bigint   "status_id"
    t.datetime "created_at", null: false
    t.datetime "updated_at", null: false
    t.index ["account_id", "status_id"], name: "index_mentions_on_account_id_and_status_id", unique: true, using: :btree
    t.index ["status_id"], name: "index_mentions_on_status_id", using: :btree
    t.index ["status_id"], name: "mentions_status_id_index", using: :btree
  end

  create_table "mutes", force: :cascade do |t|
    t.integer  "account_id",        null: false
    t.integer  "target_account_id", null: false
    t.datetime "created_at",        null: false
    t.datetime "updated_at",        null: false
    t.index ["account_id", "target_account_id"], name: "index_mutes_on_account_id_and_target_account_id", unique: true, using: :btree
  end

  create_table "notifications", force: :cascade do |t|
    t.integer  "account_id"
    t.bigint   "activity_id"
    t.string   "activity_type"
    t.datetime "created_at",      null: false
    t.datetime "updated_at",      null: false
    t.integer  "from_account_id"
    t.index ["account_id", "activity_id", "activity_type"], name: "account_activity", unique: true, using: :btree
    t.index ["activity_id", "activity_type"], name: "index_notifications_on_activity_id_and_activity_type", using: :btree
  end

  create_table "oauth_access_grants", force: :cascade do |t|
    t.integer  "resource_owner_id", null: false
    t.integer  "application_id",    null: false
    t.string   "token",             null: false
    t.integer  "expires_in",        null: false
    t.text     "redirect_uri",      null: false
    t.datetime "created_at",        null: false
    t.datetime "revoked_at"
    t.string   "scopes"
    t.index ["token"], name: "index_oauth_access_grants_on_token", unique: true, using: :btree
  end

  create_table "oauth_access_tokens", force: :cascade do |t|
    t.integer  "resource_owner_id"
    t.integer  "application_id"
    t.string   "token",             null: false
    t.string   "refresh_token"
    t.integer  "expires_in"
    t.datetime "revoked_at"
    t.datetime "created_at",        null: false
    t.string   "scopes"
    t.index ["refresh_token"], name: "index_oauth_access_tokens_on_refresh_token", unique: true, using: :btree
    t.index ["resource_owner_id"], name: "index_oauth_access_tokens_on_resource_owner_id", using: :btree
    t.index ["token"], name: "index_oauth_access_tokens_on_token", unique: true, using: :btree
  end

  create_table "oauth_applications", force: :cascade do |t|
    t.string   "name",                         null: false
    t.string   "uid",                          null: false
    t.string   "secret",                       null: false
    t.text     "redirect_uri",                 null: false
    t.string   "scopes",       default: "",    null: false
    t.datetime "created_at"
    t.datetime "updated_at"
    t.boolean  "superapp",     default: false, null: false
    t.string   "website"
    t.index ["uid"], name: "index_oauth_applications_on_uid", unique: true, using: :btree
  end

  create_table "preview_cards", force: :cascade do |t|
    t.bigint   "status_id"
    t.string   "url",                default: "", null: false
    t.string   "title"
    t.string   "description"
    t.string   "image_file_name"
    t.string   "image_content_type"
    t.integer  "image_file_size"
    t.datetime "image_updated_at"
    t.datetime "created_at",                      null: false
    t.datetime "updated_at",                      null: false
    t.index ["status_id"], name: "index_preview_cards_on_status_id", unique: true, using: :btree
  end

  create_table "reports", force: :cascade do |t|
    t.integer  "account_id",                                 null: false
    t.integer  "target_account_id",                          null: false
    t.bigint   "status_ids",                 default: [],    null: false, array: true
    t.text     "comment",                    default: "",    null: false
    t.boolean  "action_taken",               default: false, null: false
    t.datetime "created_at",                                 null: false
    t.datetime "updated_at",                                 null: false
    t.integer  "action_taken_by_account_id"
    t.index ["account_id"], name: "index_reports_on_account_id", using: :btree
    t.index ["target_account_id"], name: "index_reports_on_target_account_id", using: :btree
  end

  create_table "settings", force: :cascade do |t|
    t.string   "var",        null: false
    t.text     "value"
    t.string   "thing_type"
    t.integer  "thing_id"
    t.datetime "created_at"
    t.datetime "updated_at"
    t.index ["thing_type", "thing_id", "var"], name: "index_settings_on_thing_type_and_thing_id_and_var", unique: true, using: :btree
  end

  create_table "statuses", id: :bigserial, force: :cascade do |t|
    t.string   "uri"
    t.integer  "account_id",                             null: false
    t.text     "text",                   default: "",    null: false
    t.datetime "created_at",                             null: false
    t.datetime "updated_at",                             null: false
    t.bigint   "in_reply_to_id"
    t.bigint   "reblog_of_id"
    t.string   "url"
    t.boolean  "sensitive",              default: false
    t.integer  "visibility",             default: 0,     null: false
    t.integer  "in_reply_to_account_id"
    t.integer  "application_id"
    t.text     "spoiler_text",           default: "",    null: false
    t.boolean  "reply",                  default: false
    t.integer  "favourites_count",       default: 0,     null: false
    t.integer  "reblogs_count",          default: 0,     null: false
<<<<<<< HEAD
    t.text     "full_status_text",       default: "",    null: false
=======
    t.string   "language",               default: "en",  null: false
>>>>>>> 2e4afccd
    t.index ["account_id"], name: "index_statuses_on_account_id", using: :btree
    t.index ["in_reply_to_id"], name: "index_statuses_on_in_reply_to_id", using: :btree
    t.index ["reblog_of_id"], name: "index_statuses_on_reblog_of_id", using: :btree
    t.index ["uri"], name: "index_statuses_on_uri", unique: true, using: :btree
  end

  create_table "statuses_tags", id: false, force: :cascade do |t|
    t.bigint  "status_id", null: false
    t.integer "tag_id",    null: false
    t.index ["tag_id", "status_id"], name: "index_statuses_tags_on_tag_id_and_status_id", unique: true, using: :btree
  end

  create_table "stream_entries", force: :cascade do |t|
    t.integer  "account_id"
    t.bigint   "activity_id"
    t.string   "activity_type"
    t.datetime "created_at",                    null: false
    t.datetime "updated_at",                    null: false
    t.boolean  "hidden",        default: false, null: false
    t.index ["account_id"], name: "index_stream_entries_on_account_id", using: :btree
    t.index ["activity_id", "activity_type"], name: "index_stream_entries_on_activity_id_and_activity_type", using: :btree
  end

  create_table "subscriptions", force: :cascade do |t|
    t.string   "callback_url",                default: "",    null: false
    t.string   "secret"
    t.datetime "expires_at"
    t.boolean  "confirmed",                   default: false, null: false
    t.integer  "account_id",                                  null: false
    t.datetime "created_at",                                  null: false
    t.datetime "updated_at",                                  null: false
    t.datetime "last_successful_delivery_at"
    t.index ["callback_url", "account_id"], name: "index_subscriptions_on_callback_url_and_account_id", unique: true, using: :btree
  end

  create_table "tags", force: :cascade do |t|
    t.string   "name",       default: "", null: false
    t.datetime "created_at",              null: false
    t.datetime "updated_at",              null: false
    t.index "to_tsvector('simple'::regconfig, (name)::text)", name: "hashtag_search_index", using: :gin
    t.index ["name"], name: "index_tags_on_name", unique: true, using: :btree
  end

  create_table "users", force: :cascade do |t|
    t.string   "email",                     default: "",    null: false
    t.integer  "account_id",                                null: false
    t.datetime "created_at",                                null: false
    t.datetime "updated_at",                                null: false
    t.string   "encrypted_password",        default: "",    null: false
    t.string   "reset_password_token"
    t.datetime "reset_password_sent_at"
    t.datetime "remember_created_at"
    t.integer  "sign_in_count",             default: 0,     null: false
    t.datetime "current_sign_in_at"
    t.datetime "last_sign_in_at"
    t.inet     "current_sign_in_ip"
    t.inet     "last_sign_in_ip"
    t.boolean  "admin",                     default: false
    t.string   "confirmation_token"
    t.datetime "confirmed_at"
    t.datetime "confirmation_sent_at"
    t.string   "unconfirmed_email"
    t.string   "locale"
    t.string   "encrypted_otp_secret"
    t.string   "encrypted_otp_secret_iv"
    t.string   "encrypted_otp_secret_salt"
    t.integer  "consumed_timestep"
    t.boolean  "otp_required_for_login"
    t.datetime "last_emailed_at"
    t.string   "otp_backup_codes",                                       array: true
    t.index ["account_id"], name: "index_users_on_account_id", using: :btree
    t.index ["confirmation_token"], name: "index_users_on_confirmation_token", unique: true, using: :btree
    t.index ["email"], name: "index_users_on_email", unique: true, using: :btree
    t.index ["reset_password_token"], name: "index_users_on_reset_password_token", unique: true, using: :btree
  end

  create_table "web_settings", force: :cascade do |t|
    t.integer  "user_id"
    t.json     "data"
    t.datetime "created_at", null: false
    t.datetime "updated_at", null: false
    t.index ["user_id"], name: "index_web_settings_on_user_id", unique: true, using: :btree
  end

  add_foreign_key "statuses", "statuses", column: "reblog_of_id", on_delete: :cascade
end<|MERGE_RESOLUTION|>--- conflicted
+++ resolved
@@ -10,11 +10,7 @@
 #
 # It's strongly recommended that you check this file into your version control system.
 
-<<<<<<< HEAD
 ActiveRecord::Schema.define(version: 20170418005355) do
-=======
-ActiveRecord::Schema.define(version: 20170418160728) do
->>>>>>> 2e4afccd
 
   # These are extensions that must be enabled in order to support this database
   enable_extension "plpgsql"
@@ -250,11 +246,8 @@
     t.boolean  "reply",                  default: false
     t.integer  "favourites_count",       default: 0,     null: false
     t.integer  "reblogs_count",          default: 0,     null: false
-<<<<<<< HEAD
+    t.string   "language",               default: "en",  null: false
     t.text     "full_status_text",       default: "",    null: false
-=======
-    t.string   "language",               default: "en",  null: false
->>>>>>> 2e4afccd
     t.index ["account_id"], name: "index_statuses_on_account_id", using: :btree
     t.index ["in_reply_to_id"], name: "index_statuses_on_in_reply_to_id", using: :btree
     t.index ["reblog_of_id"], name: "index_statuses_on_reblog_of_id", using: :btree
