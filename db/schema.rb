# This file is auto-generated from the current state of the database. Instead
# of editing this file, please use the migrations feature of Active Record to
# incrementally modify your database, and then regenerate this schema definition.
#
# Note that this schema.rb definition is the authoritative source for your
# database schema. If you need to create the application database on another
# system, you should be using db:schema:load, not running all the migrations
# from scratch. The latter is a flawed and unsustainable approach (the more migrations
# you'll amass, the slower it'll run and the greater likelihood for issues).
#
# It's strongly recommended that you check this file into your version control system.

ActiveRecord::Schema.define(version: 20170609145826) do

  # These are extensions that must be enabled in order to support this database
  enable_extension "plpgsql"

  create_table "account_domain_blocks", id: :serial, force: :cascade do |t|
    t.integer "account_id"
    t.string "domain"
    t.datetime "created_at", null: false
    t.datetime "updated_at", null: false
    t.index ["account_id", "domain"], name: "index_account_domain_blocks_on_account_id_and_domain", unique: true
  end

  create_table "accounts", id: :serial, force: :cascade do |t|
    t.string "username", default: "", null: false
    t.string "domain"
    t.string "secret", default: "", null: false
    t.text "private_key"
    t.text "public_key", default: "", null: false
    t.string "remote_url", default: "", null: false
    t.string "salmon_url", default: "", null: false
    t.string "hub_url", default: "", null: false
    t.datetime "created_at", null: false
    t.datetime "updated_at", null: false
    t.text "note", default: "", null: false
    t.string "display_name", default: "", null: false
    t.string "uri", default: "", null: false
    t.string "url"
    t.string "avatar_file_name"
    t.string "avatar_content_type"
    t.integer "avatar_file_size"
    t.datetime "avatar_updated_at"
    t.string "header_file_name"
    t.string "header_content_type"
    t.integer "header_file_size"
    t.datetime "header_updated_at"
    t.string "avatar_remote_url"
    t.datetime "subscription_expires_at"
    t.boolean "silenced", default: false, null: false
    t.boolean "suspended", default: false, null: false
    t.boolean "locked", default: false, null: false
    t.string "header_remote_url", default: "", null: false
    t.integer "statuses_count", default: 0, null: false
    t.integer "followers_count", default: 0, null: false
    t.integer "following_count", default: 0, null: false
    t.datetime "last_webfingered_at"
    t.index "(((setweight(to_tsvector('simple'::regconfig, (display_name)::text), 'A'::\"char\") || setweight(to_tsvector('simple'::regconfig, (username)::text), 'B'::\"char\")) || setweight(to_tsvector('simple'::regconfig, (COALESCE(domain, ''::character varying))::text), 'C'::\"char\")))", name: "search_index", using: :gin
    t.index "lower((username)::text), lower((domain)::text)", name: "index_accounts_on_username_and_domain_lower"
    t.index ["uri"], name: "index_accounts_on_uri"
    t.index ["url"], name: "index_accounts_on_url"
    t.index ["username", "domain"], name: "index_accounts_on_username_and_domain", unique: true
  end

  create_table "blocks", id: :serial, force: :cascade do |t|
    t.integer "account_id", null: false
    t.integer "target_account_id", null: false
    t.datetime "created_at", null: false
    t.datetime "updated_at", null: false
    t.index ["account_id", "target_account_id"], name: "index_blocks_on_account_id_and_target_account_id", unique: true
  end

  create_table "conversation_mutes", id: :serial, force: :cascade do |t|
    t.integer "account_id", null: false
    t.bigint "conversation_id", null: false
    t.index ["account_id", "conversation_id"], name: "index_conversation_mutes_on_account_id_and_conversation_id", unique: true
  end

  create_table "conversations", force: :cascade do |t|
    t.string "uri"
    t.datetime "created_at", null: false
    t.datetime "updated_at", null: false
    t.index ["uri"], name: "index_conversations_on_uri", unique: true
  end

  create_table "domain_blocks", id: :serial, force: :cascade do |t|
    t.string "domain", default: "", null: false
    t.datetime "created_at", null: false
    t.datetime "updated_at", null: false
    t.integer "severity", default: 0
    t.boolean "reject_media"
    t.index ["domain"], name: "index_domain_blocks_on_domain", unique: true
  end

  create_table "favourites", id: :serial, force: :cascade do |t|
    t.integer "account_id", null: false
    t.integer "status_id", null: false
    t.datetime "created_at", null: false
    t.datetime "updated_at", null: false
    t.index ["account_id", "status_id"], name: "index_favourites_on_account_id_and_status_id", unique: true
    t.index ["status_id"], name: "index_favourites_on_status_id"
  end

  create_table "follow_requests", id: :serial, force: :cascade do |t|
    t.integer "account_id", null: false
    t.integer "target_account_id", null: false
    t.datetime "created_at", null: false
    t.datetime "updated_at", null: false
    t.index ["account_id", "target_account_id"], name: "index_follow_requests_on_account_id_and_target_account_id", unique: true
  end

  create_table "follows", id: :serial, force: :cascade do |t|
    t.integer "account_id", null: false
    t.integer "target_account_id", null: false
    t.datetime "created_at", null: false
    t.datetime "updated_at", null: false
    t.index ["account_id", "target_account_id"], name: "index_follows_on_account_id_and_target_account_id", unique: true
  end

  create_table "imports", id: :serial, force: :cascade do |t|
    t.integer "account_id", null: false
    t.integer "type", null: false
    t.boolean "approved"
    t.datetime "created_at", null: false
    t.datetime "updated_at", null: false
    t.string "data_file_name"
    t.string "data_content_type"
    t.integer "data_file_size"
    t.datetime "data_updated_at"
  end

  create_table "media_attachments", id: :serial, force: :cascade do |t|
    t.bigint "status_id"
    t.string "file_file_name"
    t.string "file_content_type"
    t.integer "file_file_size"
    t.datetime "file_updated_at"
    t.string "remote_url", default: "", null: false
    t.integer "account_id"
    t.datetime "created_at", null: false
    t.datetime "updated_at", null: false
    t.string "shortcode"
    t.integer "type", default: 0, null: false
    t.json "file_meta"
    t.index ["account_id"], name: "index_media_attachments_on_account_id"
    t.index ["shortcode"], name: "index_media_attachments_on_shortcode", unique: true
    t.index ["status_id"], name: "index_media_attachments_on_status_id"
  end

  create_table "mentions", id: :serial, force: :cascade do |t|
    t.integer "account_id"
    t.bigint "status_id"
    t.datetime "created_at", null: false
    t.datetime "updated_at", null: false
    t.index ["account_id", "status_id"], name: "index_mentions_on_account_id_and_status_id", unique: true
    t.index ["status_id"], name: "index_mentions_on_status_id"
  end

  create_table "mutes", id: :serial, force: :cascade do |t|
    t.integer "account_id", null: false
    t.integer "target_account_id", null: false
    t.datetime "created_at", null: false
    t.datetime "updated_at", null: false
    t.index ["account_id", "target_account_id"], name: "index_mutes_on_account_id_and_target_account_id", unique: true
  end

  create_table "notifications", id: :serial, force: :cascade do |t|
    t.integer "account_id"
    t.bigint "activity_id"
    t.string "activity_type"
    t.datetime "created_at", null: false
    t.datetime "updated_at", null: false
    t.integer "from_account_id"
    t.index ["account_id", "activity_id", "activity_type"], name: "account_activity", unique: true
    t.index ["activity_id", "activity_type"], name: "index_notifications_on_activity_id_and_activity_type"
  end

  create_table "oauth_access_grants", id: :serial, force: :cascade do |t|
    t.integer "resource_owner_id", null: false
    t.integer "application_id", null: false
    t.string "token", null: false
    t.integer "expires_in", null: false
    t.text "redirect_uri", null: false
    t.datetime "created_at", null: false
    t.datetime "revoked_at"
    t.string "scopes"
    t.index ["token"], name: "index_oauth_access_grants_on_token", unique: true
  end

  create_table "oauth_access_tokens", id: :serial, force: :cascade do |t|
    t.integer "resource_owner_id"
    t.integer "application_id"
    t.string "token", null: false
    t.string "refresh_token"
    t.integer "expires_in"
    t.datetime "revoked_at"
    t.datetime "created_at", null: false
    t.string "scopes"
    t.index ["refresh_token"], name: "index_oauth_access_tokens_on_refresh_token", unique: true
    t.index ["resource_owner_id"], name: "index_oauth_access_tokens_on_resource_owner_id"
    t.index ["token"], name: "index_oauth_access_tokens_on_token", unique: true
  end

  create_table "oauth_applications", id: :serial, force: :cascade do |t|
    t.string "name", null: false
    t.string "uid", null: false
    t.string "secret", null: false
    t.text "redirect_uri", null: false
    t.string "scopes", default: "", null: false
    t.datetime "created_at"
    t.datetime "updated_at"
<<<<<<< HEAD
    t.boolean  "superapp",     default: false, null: false
    t.string   "website"
    t.integer  "owner_id"
    t.string   "owner_type"
    t.index ["owner_id", "owner_type"], name: "index_oauth_applications_on_owner_id_and_owner_type", using: :btree
    t.index ["uid"], name: "index_oauth_applications_on_uid", unique: true, using: :btree
=======
    t.boolean "superapp", default: false, null: false
    t.string "website"
    t.index ["uid"], name: "index_oauth_applications_on_uid", unique: true
>>>>>>> b51945f0
  end

  create_table "preview_cards", id: :serial, force: :cascade do |t|
    t.bigint "status_id"
    t.string "url", default: "", null: false
    t.string "title"
    t.string "description"
    t.string "image_file_name"
    t.string "image_content_type"
    t.integer "image_file_size"
    t.datetime "image_updated_at"
    t.datetime "created_at", null: false
    t.datetime "updated_at", null: false
    t.integer "type", default: 0, null: false
    t.text "html", default: "", null: false
    t.string "author_name", default: "", null: false
    t.string "author_url", default: "", null: false
    t.string "provider_name", default: "", null: false
    t.string "provider_url", default: "", null: false
    t.integer "width", default: 0, null: false
    t.integer "height", default: 0, null: false
    t.index ["status_id"], name: "index_preview_cards_on_status_id", unique: true
  end

  create_table "reports", id: :serial, force: :cascade do |t|
    t.integer "account_id", null: false
    t.integer "target_account_id", null: false
    t.bigint "status_ids", default: [], null: false, array: true
    t.text "comment", default: "", null: false
    t.boolean "action_taken", default: false, null: false
    t.datetime "created_at", null: false
    t.datetime "updated_at", null: false
    t.integer "action_taken_by_account_id"
    t.index ["account_id"], name: "index_reports_on_account_id"
    t.index ["target_account_id"], name: "index_reports_on_target_account_id"
  end

  create_table "settings", id: :serial, force: :cascade do |t|
    t.string "var", null: false
    t.text "value"
    t.string "thing_type"
    t.integer "thing_id"
    t.datetime "created_at"
    t.datetime "updated_at"
    t.index ["thing_type", "thing_id", "var"], name: "index_settings_on_thing_type_and_thing_id_and_var", unique: true
  end

  create_table "statuses", force: :cascade do |t|
    t.string "uri"
    t.integer "account_id", null: false
    t.text "text", default: "", null: false
    t.datetime "created_at", null: false
    t.datetime "updated_at", null: false
    t.bigint "in_reply_to_id"
    t.bigint "reblog_of_id"
    t.string "url"
    t.boolean "sensitive", default: false
    t.integer "visibility", default: 0, null: false
    t.integer "in_reply_to_account_id"
    t.integer "application_id"
    t.text "spoiler_text", default: "", null: false
    t.boolean "reply", default: false
    t.integer "favourites_count", default: 0, null: false
    t.integer "reblogs_count", default: 0, null: false
    t.string "language"
    t.bigint "conversation_id"
    t.index ["account_id"], name: "index_statuses_on_account_id"
    t.index ["conversation_id"], name: "index_statuses_on_conversation_id"
    t.index ["in_reply_to_id"], name: "index_statuses_on_in_reply_to_id"
    t.index ["reblog_of_id"], name: "index_statuses_on_reblog_of_id"
    t.index ["uri"], name: "index_statuses_on_uri", unique: true
  end

  create_table "statuses_tags", id: false, force: :cascade do |t|
    t.bigint "status_id", null: false
    t.integer "tag_id", null: false
    t.index ["status_id"], name: "index_statuses_tags_on_status_id"
    t.index ["tag_id", "status_id"], name: "index_statuses_tags_on_tag_id_and_status_id", unique: true
  end

  create_table "stream_entries", id: :serial, force: :cascade do |t|
    t.integer "account_id"
    t.bigint "activity_id"
    t.string "activity_type"
    t.datetime "created_at", null: false
    t.datetime "updated_at", null: false
    t.boolean "hidden", default: false, null: false
    t.index ["account_id"], name: "index_stream_entries_on_account_id"
    t.index ["activity_id", "activity_type"], name: "index_stream_entries_on_activity_id_and_activity_type"
  end

  create_table "subscriptions", id: :serial, force: :cascade do |t|
    t.string "callback_url", default: "", null: false
    t.string "secret"
    t.datetime "expires_at"
    t.boolean "confirmed", default: false, null: false
    t.integer "account_id", null: false
    t.datetime "created_at", null: false
    t.datetime "updated_at", null: false
    t.datetime "last_successful_delivery_at"
    t.index ["account_id", "callback_url"], name: "index_subscriptions_on_account_id_and_callback_url", unique: true
  end

  create_table "tags", id: :serial, force: :cascade do |t|
    t.string "name", default: "", null: false
    t.datetime "created_at", null: false
    t.datetime "updated_at", null: false
    t.index "name text_pattern_ops", name: "hashtag_search_index"
    t.index ["name"], name: "index_tags_on_name", unique: true
  end

  create_table "users", id: :serial, force: :cascade do |t|
    t.string "email", default: "", null: false
    t.integer "account_id", null: false
    t.datetime "created_at", null: false
    t.datetime "updated_at", null: false
    t.string "encrypted_password", default: "", null: false
    t.string "reset_password_token"
    t.datetime "reset_password_sent_at"
    t.datetime "remember_created_at"
    t.integer "sign_in_count", default: 0, null: false
    t.datetime "current_sign_in_at"
    t.datetime "last_sign_in_at"
    t.inet "current_sign_in_ip"
    t.inet "last_sign_in_ip"
    t.boolean "admin", default: false
    t.string "confirmation_token"
    t.datetime "confirmed_at"
    t.datetime "confirmation_sent_at"
    t.string "unconfirmed_email"
    t.string "locale"
    t.string "encrypted_otp_secret"
    t.string "encrypted_otp_secret_iv"
    t.string "encrypted_otp_secret_salt"
    t.integer "consumed_timestep"
    t.boolean "otp_required_for_login"
    t.datetime "last_emailed_at"
    t.string "otp_backup_codes", array: true
    t.string "filtered_languages", default: [], null: false, array: true
    t.index ["account_id"], name: "index_users_on_account_id"
    t.index ["confirmation_token"], name: "index_users_on_confirmation_token", unique: true
    t.index ["email"], name: "index_users_on_email", unique: true
    t.index ["filtered_languages"], name: "index_users_on_filtered_languages", using: :gin
    t.index ["reset_password_token"], name: "index_users_on_reset_password_token", unique: true
  end

  create_table "web_settings", id: :serial, force: :cascade do |t|
    t.integer "user_id"
    t.json "data"
    t.datetime "created_at", null: false
    t.datetime "updated_at", null: false
    t.index ["user_id"], name: "index_web_settings_on_user_id", unique: true
  end

  add_foreign_key "account_domain_blocks", "accounts", on_delete: :cascade
  add_foreign_key "blocks", "accounts", column: "target_account_id", on_delete: :cascade
  add_foreign_key "blocks", "accounts", on_delete: :cascade
  add_foreign_key "conversation_mutes", "accounts", on_delete: :cascade
  add_foreign_key "conversation_mutes", "conversations", on_delete: :cascade
  add_foreign_key "favourites", "accounts", on_delete: :cascade
  add_foreign_key "favourites", "statuses", on_delete: :cascade
  add_foreign_key "follow_requests", "accounts", column: "target_account_id", on_delete: :cascade
  add_foreign_key "follow_requests", "accounts", on_delete: :cascade
  add_foreign_key "follows", "accounts", column: "target_account_id", on_delete: :cascade
  add_foreign_key "follows", "accounts", on_delete: :cascade
  add_foreign_key "imports", "accounts", on_delete: :cascade
  add_foreign_key "media_attachments", "accounts", on_delete: :nullify
  add_foreign_key "media_attachments", "statuses", on_delete: :nullify
  add_foreign_key "mentions", "accounts", on_delete: :cascade
  add_foreign_key "mentions", "statuses", on_delete: :cascade
  add_foreign_key "mutes", "accounts", column: "target_account_id", on_delete: :cascade
  add_foreign_key "mutes", "accounts", on_delete: :cascade
  add_foreign_key "notifications", "accounts", column: "from_account_id", on_delete: :cascade
  add_foreign_key "notifications", "accounts", on_delete: :cascade
  add_foreign_key "oauth_access_grants", "oauth_applications", column: "application_id", on_delete: :cascade
  add_foreign_key "oauth_access_grants", "users", column: "resource_owner_id", on_delete: :cascade
  add_foreign_key "oauth_access_tokens", "oauth_applications", column: "application_id", on_delete: :cascade
  add_foreign_key "oauth_access_tokens", "users", column: "resource_owner_id", on_delete: :cascade
  add_foreign_key "preview_cards", "statuses", on_delete: :cascade
  add_foreign_key "reports", "accounts", column: "action_taken_by_account_id", on_delete: :nullify
  add_foreign_key "reports", "accounts", column: "target_account_id", on_delete: :cascade
  add_foreign_key "reports", "accounts", on_delete: :cascade
  add_foreign_key "statuses", "accounts", column: "in_reply_to_account_id", on_delete: :nullify
  add_foreign_key "statuses", "accounts", on_delete: :cascade
  add_foreign_key "statuses", "statuses", column: "in_reply_to_id", on_delete: :nullify
  add_foreign_key "statuses", "statuses", column: "reblog_of_id", on_delete: :cascade
  add_foreign_key "statuses_tags", "statuses", on_delete: :cascade
  add_foreign_key "statuses_tags", "tags", on_delete: :cascade
  add_foreign_key "stream_entries", "accounts", on_delete: :cascade
  add_foreign_key "subscriptions", "accounts", on_delete: :cascade
  add_foreign_key "users", "accounts", on_delete: :cascade
  add_foreign_key "web_settings", "users", on_delete: :cascade
end<|MERGE_RESOLUTION|>--- conflicted
+++ resolved
@@ -210,18 +210,12 @@
     t.string "scopes", default: "", null: false
     t.datetime "created_at"
     t.datetime "updated_at"
-<<<<<<< HEAD
     t.boolean  "superapp",     default: false, null: false
     t.string   "website"
     t.integer  "owner_id"
     t.string   "owner_type"
     t.index ["owner_id", "owner_type"], name: "index_oauth_applications_on_owner_id_and_owner_type", using: :btree
-    t.index ["uid"], name: "index_oauth_applications_on_uid", unique: true, using: :btree
-=======
-    t.boolean "superapp", default: false, null: false
-    t.string "website"
     t.index ["uid"], name: "index_oauth_applications_on_uid", unique: true
->>>>>>> b51945f0
   end
 
   create_table "preview_cards", id: :serial, force: :cascade do |t|
