# This file is auto-generated from the current state of the database. Instead
# of editing this file, please use the migrations feature of Active Record to
# incrementally modify your database, and then regenerate this schema definition.
#
# Note that this schema.rb definition is the authoritative source for your
# database schema. If you need to create the application database on another
# system, you should be using db:schema:load, not running all the migrations
# from scratch. The latter is a flawed and unsustainable approach (the more migrations
# you'll amass, the slower it'll run and the greater likelihood for issues).
#
# It's strongly recommended that you check this file into your version control system.

ActiveRecord::Schema.define(version: 20170928082043) do

  # These are extensions that must be enabled in order to support this database
  enable_extension "plpgsql"

  create_table "account_domain_blocks", force: :cascade do |t|
    t.string "domain"
    t.datetime "created_at", null: false
    t.datetime "updated_at", null: false
    t.bigint "account_id"
    t.index ["account_id", "domain"], name: "index_account_domain_blocks_on_account_id_and_domain", unique: true
  end

  create_table "accounts", force: :cascade do |t|
    t.string "username", default: "", null: false
    t.string "domain"
    t.string "secret", default: "", null: false
    t.text "private_key"
    t.text "public_key", default: "", null: false
    t.string "remote_url", default: "", null: false
    t.string "salmon_url", default: "", null: false
    t.string "hub_url", default: "", null: false
    t.datetime "created_at", null: false
    t.datetime "updated_at", null: false
    t.text "note", default: "", null: false
    t.string "display_name", default: "", null: false
    t.string "uri", default: "", null: false
    t.string "url"
    t.string "avatar_file_name"
    t.string "avatar_content_type"
    t.integer "avatar_file_size"
    t.datetime "avatar_updated_at"
    t.string "header_file_name"
    t.string "header_content_type"
    t.integer "header_file_size"
    t.datetime "header_updated_at"
    t.string "avatar_remote_url"
    t.datetime "subscription_expires_at"
    t.boolean "silenced", default: false, null: false
    t.boolean "suspended", default: false, null: false
    t.boolean "locked", default: false, null: false
    t.string "header_remote_url", default: "", null: false
    t.integer "statuses_count", default: 0, null: false
    t.integer "followers_count", default: 0, null: false
    t.integer "following_count", default: 0, null: false
    t.datetime "last_webfingered_at"
    t.string "inbox_url", default: "", null: false
    t.string "outbox_url", default: "", null: false
    t.string "shared_inbox_url", default: "", null: false
    t.string "followers_url", default: "", null: false
    t.integer "protocol", default: 0, null: false
    t.index "(((setweight(to_tsvector('simple'::regconfig, (display_name)::text), 'A'::\"char\") || setweight(to_tsvector('simple'::regconfig, (username)::text), 'B'::\"char\")) || setweight(to_tsvector('simple'::regconfig, (COALESCE(domain, ''::character varying))::text), 'C'::\"char\")))", name: "search_index", using: :gin
    t.index "lower((username)::text), lower((domain)::text)", name: "index_accounts_on_username_and_domain_lower"
    t.index ["uri"], name: "index_accounts_on_uri"
    t.index ["url"], name: "index_accounts_on_url"
    t.index ["username", "domain"], name: "index_accounts_on_username_and_domain", unique: true
  end

  create_table "blacklisted_email_domains", force: :cascade do |t|
    t.string "domain", null: false
    t.datetime "created_at", null: false
    t.datetime "updated_at", null: false
  end

  create_table "blocks", force: :cascade do |t|
    t.datetime "created_at", null: false
    t.datetime "updated_at", null: false
    t.bigint "account_id", null: false
    t.bigint "target_account_id", null: false
    t.index ["account_id", "target_account_id"], name: "index_blocks_on_account_id_and_target_account_id", unique: true
  end

  create_table "conversation_mutes", force: :cascade do |t|
    t.bigint "conversation_id", null: false
    t.bigint "account_id", null: false
    t.index ["account_id", "conversation_id"], name: "index_conversation_mutes_on_account_id_and_conversation_id", unique: true
  end

  create_table "conversations", force: :cascade do |t|
    t.string "uri"
    t.datetime "created_at", null: false
    t.datetime "updated_at", null: false
    t.index ["uri"], name: "index_conversations_on_uri", unique: true
  end

  create_table "custom_emojis", force: :cascade do |t|
    t.string "shortcode", default: "", null: false
    t.string "domain"
    t.string "image_file_name"
    t.string "image_content_type"
    t.integer "image_file_size"
    t.datetime "image_updated_at"
    t.datetime "created_at", null: false
    t.datetime "updated_at", null: false
    t.index ["shortcode", "domain"], name: "index_custom_emojis_on_shortcode_and_domain", unique: true
  end

  create_table "domain_blocks", force: :cascade do |t|
    t.string "domain", default: "", null: false
    t.datetime "created_at", null: false
    t.datetime "updated_at", null: false
    t.integer "severity", default: 0
    t.boolean "reject_media", default: false, null: false
    t.index ["domain"], name: "index_domain_blocks_on_domain", unique: true
  end

  create_table "email_blacks", force: :cascade do |t|
    t.string "domain", null: false
    t.string "note"
    t.datetime "created_at", null: false
    t.datetime "updated_at", null: false
  end

  create_table "favourite_tags", force: :cascade do |t|
    t.integer "account_id", null: false
    t.integer "tag_id", null: false
    t.datetime "created_at", null: false
    t.datetime "updated_at", null: false
    t.index ["account_id", "tag_id"], name: "index_favourite_tags_on_account_id_and_tag_id", unique: true
  end

  create_table "favourites", force: :cascade do |t|
    t.datetime "created_at", null: false
    t.datetime "updated_at", null: false
    t.bigint "account_id", null: false
    t.bigint "status_id", null: false
    t.index ["account_id", "id"], name: "index_favourites_on_account_id_and_id"
    t.index ["account_id", "status_id"], name: "index_favourites_on_account_id_and_status_id", unique: true
    t.index ["status_id"], name: "index_favourites_on_status_id"
  end

  create_table "follow_requests", force: :cascade do |t|
    t.datetime "created_at", null: false
    t.datetime "updated_at", null: false
    t.bigint "account_id", null: false
    t.bigint "target_account_id", null: false
    t.index ["account_id", "target_account_id"], name: "index_follow_requests_on_account_id_and_target_account_id", unique: true
  end

  create_table "follows", force: :cascade do |t|
    t.datetime "created_at", null: false
    t.datetime "updated_at", null: false
    t.bigint "account_id", null: false
    t.bigint "target_account_id", null: false
    t.index ["account_id", "target_account_id"], name: "index_follows_on_account_id_and_target_account_id", unique: true
  end

  create_table "imports", force: :cascade do |t|
    t.integer "type", null: false
    t.boolean "approved", default: false, null: false
    t.datetime "created_at", null: false
    t.datetime "updated_at", null: false
    t.string "data_file_name"
    t.string "data_content_type"
    t.integer "data_file_size"
    t.datetime "data_updated_at"
    t.bigint "account_id", null: false
  end

  create_table "media_attachments", force: :cascade do |t|
    t.bigint "status_id"
    t.string "file_file_name"
    t.string "file_content_type"
    t.integer "file_file_size"
    t.datetime "file_updated_at"
    t.string "remote_url", default: "", null: false
    t.datetime "created_at", null: false
    t.datetime "updated_at", null: false
    t.string "shortcode"
    t.integer "type", default: 0, null: false
    t.json "file_meta"
    t.bigint "account_id"
    t.text "description"
    t.index ["account_id"], name: "index_media_attachments_on_account_id"
    t.index ["shortcode"], name: "index_media_attachments_on_shortcode", unique: true
    t.index ["status_id"], name: "index_media_attachments_on_status_id"
  end

  create_table "mentions", force: :cascade do |t|
    t.bigint "status_id"
    t.datetime "created_at", null: false
    t.datetime "updated_at", null: false
    t.bigint "account_id"
    t.index ["account_id", "status_id"], name: "index_mentions_on_account_id_and_status_id", unique: true
    t.index ["status_id"], name: "index_mentions_on_status_id"
  end

  create_table "mutes", force: :cascade do |t|
    t.datetime "created_at", null: false
    t.datetime "updated_at", null: false
    t.bigint "account_id", null: false
    t.bigint "target_account_id", null: false
    t.index ["account_id", "target_account_id"], name: "index_mutes_on_account_id_and_target_account_id", unique: true
  end

  create_table "notifications", force: :cascade do |t|
    t.bigint "activity_id"
    t.string "activity_type"
    t.datetime "created_at", null: false
    t.datetime "updated_at", null: false
    t.bigint "account_id"
    t.bigint "from_account_id"
    t.index ["account_id", "activity_id", "activity_type"], name: "account_activity", unique: true
    t.index ["activity_id", "activity_type"], name: "index_notifications_on_activity_id_and_activity_type"
    t.index ["id", "account_id", "activity_type"], name: "index_notifications_on_id_and_account_id_and_activity_type", order: { id: :desc }
  end

  create_table "oauth_access_grants", force: :cascade do |t|
    t.string "token", null: false
    t.integer "expires_in", null: false
    t.text "redirect_uri", null: false
    t.datetime "created_at", null: false
    t.datetime "revoked_at"
    t.string "scopes"
    t.bigint "application_id", null: false
    t.bigint "resource_owner_id", null: false
    t.index ["token"], name: "index_oauth_access_grants_on_token", unique: true
  end

  create_table "oauth_access_tokens", force: :cascade do |t|
    t.string "token", null: false
    t.string "refresh_token"
    t.integer "expires_in"
    t.datetime "revoked_at"
    t.datetime "created_at", null: false
    t.string "scopes"
    t.bigint "application_id"
    t.bigint "resource_owner_id"
    t.index ["refresh_token"], name: "index_oauth_access_tokens_on_refresh_token", unique: true
    t.index ["resource_owner_id"], name: "index_oauth_access_tokens_on_resource_owner_id"
    t.index ["token"], name: "index_oauth_access_tokens_on_token", unique: true
  end

  create_table "oauth_applications", force: :cascade do |t|
    t.string "name", null: false
    t.string "uid", null: false
    t.string "secret", null: false
    t.text "redirect_uri", null: false
    t.string "scopes", default: "", null: false
    t.datetime "created_at"
    t.datetime "updated_at"
    t.boolean "superapp", default: false, null: false
    t.string "website"
    t.string "owner_type"
    t.bigint "owner_id"
    t.index ["owner_id", "owner_type"], name: "index_oauth_applications_on_owner_id_and_owner_type"
    t.index ["uid"], name: "index_oauth_applications_on_uid", unique: true
  end

  create_table "preview_cards", force: :cascade do |t|
    t.string "url", default: "", null: false
    t.string "title", default: "", null: false
    t.string "description", default: "", null: false
    t.string "image_file_name"
    t.string "image_content_type"
    t.integer "image_file_size"
    t.datetime "image_updated_at"
    t.integer "type", default: 0, null: false
    t.text "html", default: "", null: false
    t.string "author_name", default: "", null: false
    t.string "author_url", default: "", null: false
    t.string "provider_name", default: "", null: false
    t.string "provider_url", default: "", null: false
    t.integer "width", default: 0, null: false
    t.integer "height", default: 0, null: false
    t.datetime "created_at", null: false
    t.datetime "updated_at", null: false
    t.index ["url"], name: "index_preview_cards_on_url", unique: true
  end

  create_table "preview_cards_statuses", id: false, force: :cascade do |t|
    t.bigint "preview_card_id", null: false
    t.bigint "status_id", null: false
    t.index ["status_id", "preview_card_id"], name: "index_preview_cards_statuses_on_status_id_and_preview_card_id"
  end

  create_table "reports", force: :cascade do |t|
    t.bigint "status_ids", default: [], null: false, array: true
    t.text "comment", default: "", null: false
    t.boolean "action_taken", default: false, null: false
    t.datetime "created_at", null: false
    t.datetime "updated_at", null: false
    t.bigint "account_id", null: false
    t.bigint "action_taken_by_account_id"
    t.bigint "target_account_id", null: false
    t.index ["account_id"], name: "index_reports_on_account_id"
    t.index ["target_account_id"], name: "index_reports_on_target_account_id"
  end

  create_table "session_activations", force: :cascade do |t|
    t.string "session_id", null: false
    t.datetime "created_at", null: false
    t.datetime "updated_at", null: false
    t.string "user_agent", default: "", null: false
    t.inet "ip"
    t.bigint "access_token_id"
    t.bigint "user_id", null: false
    t.bigint "web_push_subscription_id"
    t.index ["session_id"], name: "index_session_activations_on_session_id", unique: true
    t.index ["user_id"], name: "index_session_activations_on_user_id"
  end

  create_table "settings", force: :cascade do |t|
    t.string "var", null: false
    t.text "value"
    t.string "thing_type"
    t.datetime "created_at"
    t.datetime "updated_at"
    t.bigint "thing_id"
    t.index ["thing_type", "thing_id", "var"], name: "index_settings_on_thing_type_and_thing_id_and_var", unique: true
  end

  create_table "site_uploads", force: :cascade do |t|
    t.string "var", default: "", null: false
    t.string "file_file_name"
    t.string "file_content_type"
    t.integer "file_file_size"
    t.datetime "file_updated_at"
    t.json "meta"
    t.datetime "created_at", null: false
    t.datetime "updated_at", null: false
    t.index ["var"], name: "index_site_uploads_on_var", unique: true
  end

  create_table "status_pins", force: :cascade do |t|
    t.bigint "account_id", null: false
    t.bigint "status_id", null: false
    t.datetime "created_at", default: -> { "now()" }, null: false
    t.datetime "updated_at", default: -> { "now()" }, null: false
    t.index ["account_id", "status_id"], name: "index_status_pins_on_account_id_and_status_id", unique: true
  end

  create_table "statuses", force: :cascade do |t|
    t.string "uri"
    t.text "text", default: "", null: false
    t.datetime "created_at", null: false
    t.datetime "updated_at", null: false
    t.bigint "in_reply_to_id"
    t.bigint "reblog_of_id"
    t.string "url"
    t.boolean "sensitive", default: false, null: false
    t.integer "visibility", default: 0, null: false
    t.text "spoiler_text", default: "", null: false
    t.boolean "reply", default: false, null: false
    t.integer "favourites_count", default: 0, null: false
    t.integer "reblogs_count", default: 0, null: false
    t.string "language"
    t.bigint "conversation_id"
    t.json "enquete"
    t.boolean "local"
    t.bigint "account_id", null: false
    t.bigint "application_id"
    t.bigint "in_reply_to_account_id"
    t.index ["account_id", "id"], name: "index_statuses_on_account_id_id"
    t.index ["conversation_id"], name: "index_statuses_on_conversation_id"
    t.index ["in_reply_to_id"], name: "index_statuses_on_in_reply_to_id"
    t.index ["reblog_of_id"], name: "index_statuses_on_reblog_of_id"
    t.index ["uri"], name: "index_statuses_on_uri", unique: true
  end

  create_table "statuses_tags", id: false, force: :cascade do |t|
    t.bigint "status_id", null: false
    t.bigint "tag_id", null: false
    t.index ["status_id"], name: "index_statuses_tags_on_status_id"
    t.index ["tag_id", "status_id"], name: "index_statuses_tags_on_tag_id_and_status_id", unique: true
  end

  create_table "stream_entries", force: :cascade do |t|
    t.bigint "activity_id"
    t.string "activity_type"
    t.datetime "created_at", null: false
    t.datetime "updated_at", null: false
    t.boolean "hidden", default: false, null: false
    t.bigint "account_id"
    t.index ["account_id"], name: "index_stream_entries_on_account_id"
    t.index ["activity_id", "activity_type"], name: "index_stream_entries_on_activity_id_and_activity_type"
  end

  create_table "subscriptions", force: :cascade do |t|
    t.string "callback_url", default: "", null: false
    t.string "secret"
    t.datetime "expires_at"
    t.boolean "confirmed", default: false, null: false
    t.datetime "created_at", null: false
    t.datetime "updated_at", null: false
    t.datetime "last_successful_delivery_at"
    t.string "domain"
    t.bigint "account_id", null: false
    t.index ["account_id", "callback_url"], name: "index_subscriptions_on_account_id_and_callback_url", unique: true
  end

  create_table "tags", force: :cascade do |t|
    t.string "name", default: "", null: false
    t.datetime "created_at", null: false
    t.datetime "updated_at", null: false
    t.index "lower((name)::text) text_pattern_ops", name: "hashtag_search_index"
    t.index ["name"], name: "index_tags_on_name", unique: true
  end

  create_table "users", force: :cascade do |t|
    t.string "email", default: "", null: false
    t.datetime "created_at", null: false
    t.datetime "updated_at", null: false
    t.string "encrypted_password", default: "", null: false
    t.string "reset_password_token"
    t.datetime "reset_password_sent_at"
    t.datetime "remember_created_at"
    t.integer "sign_in_count", default: 0, null: false
    t.datetime "current_sign_in_at"
    t.datetime "last_sign_in_at"
    t.inet "current_sign_in_ip"
    t.inet "last_sign_in_ip"
    t.boolean "admin", default: false, null: false
    t.string "confirmation_token"
    t.datetime "confirmed_at"
    t.datetime "confirmation_sent_at"
    t.string "unconfirmed_email"
    t.string "locale"
    t.string "encrypted_otp_secret"
    t.string "encrypted_otp_secret_iv"
    t.string "encrypted_otp_secret_salt"
    t.integer "consumed_timestep"
    t.boolean "otp_required_for_login", default: false, null: false
    t.datetime "last_emailed_at"
    t.string "otp_backup_codes", array: true
    t.string "provider"
    t.string "uid"
    t.boolean "hide_oauth", default: false
    t.string "filtered_languages", default: [], null: false, array: true
    t.bigint "account_id", null: false
    t.index ["account_id"], name: "index_users_on_account_id"
    t.index ["confirmation_token"], name: "index_users_on_confirmation_token", unique: true
    t.index ["email"], name: "index_users_on_email", unique: true
    t.index ["filtered_languages"], name: "index_users_on_filtered_languages", using: :gin
    t.index ["provider", "uid", "hide_oauth"], name: "index_users_on_provider_and_uid_and_hide_oauth"
    t.index ["provider", "uid"], name: "index_users_on_provider_and_uid", unique: true
    t.index ["reset_password_token"], name: "index_users_on_reset_password_token", unique: true
  end

  create_table "web_push_subscriptions", force: :cascade do |t|
    t.string "endpoint", null: false
    t.string "key_p256dh", null: false
    t.string "key_auth", null: false
    t.json "data"
    t.datetime "created_at", null: false
    t.datetime "updated_at", null: false
  end

  create_table "web_settings", force: :cascade do |t|
    t.json "data"
    t.datetime "created_at", null: false
    t.datetime "updated_at", null: false
    t.bigint "user_id"
    t.index ["user_id"], name: "index_web_settings_on_user_id", unique: true
  end

  add_foreign_key "account_domain_blocks", "accounts", name: "fk_206c6029bd", on_delete: :cascade
  add_foreign_key "blocks", "accounts", column: "target_account_id", name: "fk_9571bfabc1", on_delete: :cascade
  add_foreign_key "blocks", "accounts", name: "fk_4269e03e65", on_delete: :cascade
  add_foreign_key "conversation_mutes", "accounts", name: "fk_225b4212bb", on_delete: :cascade
  add_foreign_key "conversation_mutes", "conversations", on_delete: :cascade
<<<<<<< HEAD
  add_foreign_key "favourite_tags", "accounts", on_delete: :cascade
  add_foreign_key "favourite_tags", "tags", on_delete: :cascade
  add_foreign_key "favourites", "accounts", on_delete: :cascade
  add_foreign_key "favourites", "statuses", on_delete: :cascade
  add_foreign_key "follow_requests", "accounts", column: "target_account_id", on_delete: :cascade
  add_foreign_key "follow_requests", "accounts", on_delete: :cascade
  add_foreign_key "follows", "accounts", column: "target_account_id", on_delete: :cascade
  add_foreign_key "follows", "accounts", on_delete: :cascade
  add_foreign_key "imports", "accounts", on_delete: :cascade
  add_foreign_key "media_attachments", "accounts", on_delete: :nullify
=======
  add_foreign_key "favourites", "accounts", name: "fk_5eb6c2b873", on_delete: :cascade
  add_foreign_key "favourites", "statuses", name: "fk_b0e856845e", on_delete: :cascade
  add_foreign_key "follow_requests", "accounts", column: "target_account_id", name: "fk_9291ec025d", on_delete: :cascade
  add_foreign_key "follow_requests", "accounts", name: "fk_76d644b0e7", on_delete: :cascade
  add_foreign_key "follows", "accounts", column: "target_account_id", name: "fk_745ca29eac", on_delete: :cascade
  add_foreign_key "follows", "accounts", name: "fk_32ed1b5560", on_delete: :cascade
  add_foreign_key "imports", "accounts", name: "fk_6db1b6e408", on_delete: :cascade
  add_foreign_key "media_attachments", "accounts", name: "fk_96dd81e81b", on_delete: :nullify
>>>>>>> 875d943c
  add_foreign_key "media_attachments", "statuses", on_delete: :nullify
  add_foreign_key "mentions", "accounts", name: "fk_970d43f9d1", on_delete: :cascade
  add_foreign_key "mentions", "statuses", on_delete: :cascade
  add_foreign_key "mutes", "accounts", column: "target_account_id", name: "fk_eecff219ea", on_delete: :cascade
  add_foreign_key "mutes", "accounts", name: "fk_b8d8daf315", on_delete: :cascade
  add_foreign_key "notifications", "accounts", column: "from_account_id", name: "fk_fbd6b0bf9e", on_delete: :cascade
  add_foreign_key "notifications", "accounts", name: "fk_c141c8ee55", on_delete: :cascade
  add_foreign_key "oauth_access_grants", "oauth_applications", column: "application_id", name: "fk_34d54b0a33", on_delete: :cascade
  add_foreign_key "oauth_access_grants", "users", column: "resource_owner_id", name: "fk_63b044929b", on_delete: :cascade
  add_foreign_key "oauth_access_tokens", "oauth_applications", column: "application_id", name: "fk_f5fc4c1ee3", on_delete: :cascade
  add_foreign_key "oauth_access_tokens", "users", column: "resource_owner_id", name: "fk_e84df68546", on_delete: :cascade
  add_foreign_key "oauth_applications", "users", column: "owner_id", name: "fk_b0988c7c0a", on_delete: :cascade
  add_foreign_key "reports", "accounts", column: "action_taken_by_account_id", name: "fk_bca45b75fd", on_delete: :nullify
  add_foreign_key "reports", "accounts", column: "target_account_id", name: "fk_eb37af34f0", on_delete: :cascade
  add_foreign_key "reports", "accounts", name: "fk_4b81f7522c", on_delete: :cascade
  add_foreign_key "session_activations", "oauth_access_tokens", column: "access_token_id", name: "fk_957e5bda89", on_delete: :cascade
  add_foreign_key "session_activations", "users", name: "fk_e5fda67334", on_delete: :cascade
  add_foreign_key "status_pins", "accounts", name: "fk_d4cb435b62", on_delete: :cascade
  add_foreign_key "status_pins", "statuses", on_delete: :cascade
  add_foreign_key "statuses", "accounts", column: "in_reply_to_account_id", name: "fk_c7fa917661", on_delete: :nullify
  add_foreign_key "statuses", "accounts", name: "fk_9bda1543f7", on_delete: :cascade
  add_foreign_key "statuses", "statuses", column: "in_reply_to_id", on_delete: :nullify
  add_foreign_key "statuses", "statuses", column: "reblog_of_id", on_delete: :cascade
  add_foreign_key "statuses_tags", "statuses", on_delete: :cascade
  add_foreign_key "statuses_tags", "tags", name: "fk_3081861e21", on_delete: :cascade
  add_foreign_key "stream_entries", "accounts", name: "fk_5659b17554", on_delete: :cascade
  add_foreign_key "subscriptions", "accounts", name: "fk_9847d1cbb5", on_delete: :cascade
  add_foreign_key "users", "accounts", name: "fk_50500f500d", on_delete: :cascade
  add_foreign_key "web_settings", "users", name: "fk_11910667b2", on_delete: :cascade
end<|MERGE_RESOLUTION|>--- conflicted
+++ resolved
@@ -471,18 +471,6 @@
   add_foreign_key "blocks", "accounts", name: "fk_4269e03e65", on_delete: :cascade
   add_foreign_key "conversation_mutes", "accounts", name: "fk_225b4212bb", on_delete: :cascade
   add_foreign_key "conversation_mutes", "conversations", on_delete: :cascade
-<<<<<<< HEAD
-  add_foreign_key "favourite_tags", "accounts", on_delete: :cascade
-  add_foreign_key "favourite_tags", "tags", on_delete: :cascade
-  add_foreign_key "favourites", "accounts", on_delete: :cascade
-  add_foreign_key "favourites", "statuses", on_delete: :cascade
-  add_foreign_key "follow_requests", "accounts", column: "target_account_id", on_delete: :cascade
-  add_foreign_key "follow_requests", "accounts", on_delete: :cascade
-  add_foreign_key "follows", "accounts", column: "target_account_id", on_delete: :cascade
-  add_foreign_key "follows", "accounts", on_delete: :cascade
-  add_foreign_key "imports", "accounts", on_delete: :cascade
-  add_foreign_key "media_attachments", "accounts", on_delete: :nullify
-=======
   add_foreign_key "favourites", "accounts", name: "fk_5eb6c2b873", on_delete: :cascade
   add_foreign_key "favourites", "statuses", name: "fk_b0e856845e", on_delete: :cascade
   add_foreign_key "follow_requests", "accounts", column: "target_account_id", name: "fk_9291ec025d", on_delete: :cascade
@@ -491,7 +479,6 @@
   add_foreign_key "follows", "accounts", name: "fk_32ed1b5560", on_delete: :cascade
   add_foreign_key "imports", "accounts", name: "fk_6db1b6e408", on_delete: :cascade
   add_foreign_key "media_attachments", "accounts", name: "fk_96dd81e81b", on_delete: :nullify
->>>>>>> 875d943c
   add_foreign_key "media_attachments", "statuses", on_delete: :nullify
   add_foreign_key "mentions", "accounts", name: "fk_970d43f9d1", on_delete: :cascade
   add_foreign_key "mentions", "statuses", on_delete: :cascade
