# This file is auto-generated from the current state of the database. Instead
# of editing this file, please use the migrations feature of Active Record to
# incrementally modify your database, and then regenerate this schema definition.
#
# Note that this schema.rb definition is the authoritative source for your
# database schema. If you need to create the application database on another
# system, you should be using db:schema:load, not running all the migrations
# from scratch. The latter is a flawed and unsustainable approach (the more migrations
# you'll amass, the slower it'll run and the greater likelihood for issues).
#
# It's strongly recommended that you check this file into your version control system.

ActiveRecord::Schema.define(version: 2019_03_04_152020) do

  # These are extensions that must be enabled in order to support this database
  enable_extension "plpgsql"

  create_table "account_conversations", force: :cascade do |t|
    t.bigint "account_id"
    t.bigint "conversation_id"
    t.bigint "participant_account_ids", default: [], null: false, array: true
    t.bigint "status_ids", default: [], null: false, array: true
    t.bigint "last_status_id"
    t.integer "lock_version", default: 0, null: false
    t.boolean "unread", default: false, null: false
    t.index ["account_id", "conversation_id", "participant_account_ids"], name: "index_unique_conversations", unique: true
    t.index ["account_id"], name: "index_account_conversations_on_account_id"
    t.index ["conversation_id"], name: "index_account_conversations_on_conversation_id"
  end

  create_table "account_domain_blocks", force: :cascade do |t|
    t.string "domain"
    t.datetime "created_at", null: false
    t.datetime "updated_at", null: false
    t.bigint "account_id"
    t.index ["account_id", "domain"], name: "index_account_domain_blocks_on_account_id_and_domain", unique: true
  end

  create_table "account_moderation_notes", force: :cascade do |t|
    t.text "content", null: false
    t.bigint "account_id", null: false
    t.bigint "target_account_id", null: false
    t.datetime "created_at", null: false
    t.datetime "updated_at", null: false
    t.index ["account_id"], name: "index_account_moderation_notes_on_account_id"
    t.index ["target_account_id"], name: "index_account_moderation_notes_on_target_account_id"
  end

  create_table "account_pins", force: :cascade do |t|
    t.bigint "account_id"
    t.bigint "target_account_id"
    t.datetime "created_at", null: false
    t.datetime "updated_at", null: false
    t.index ["account_id", "target_account_id"], name: "index_account_pins_on_account_id_and_target_account_id", unique: true
    t.index ["account_id"], name: "index_account_pins_on_account_id"
    t.index ["target_account_id"], name: "index_account_pins_on_target_account_id"
  end

  create_table "account_stats", force: :cascade do |t|
    t.bigint "account_id", null: false
    t.bigint "statuses_count", default: 0, null: false
    t.bigint "following_count", default: 0, null: false
    t.bigint "followers_count", default: 0, null: false
    t.datetime "created_at", null: false
    t.datetime "updated_at", null: false
    t.datetime "last_status_at"
    t.index ["account_id"], name: "index_account_stats_on_account_id", unique: true
  end

  create_table "account_tag_stats", force: :cascade do |t|
    t.bigint "tag_id", null: false
    t.bigint "accounts_count", default: 0, null: false
    t.boolean "hidden", default: false, null: false
    t.datetime "created_at", null: false
    t.datetime "updated_at", null: false
    t.index ["tag_id"], name: "index_account_tag_stats_on_tag_id", unique: true
  end

  create_table "account_warning_presets", force: :cascade do |t|
    t.text "text", default: "", null: false
    t.datetime "created_at", null: false
    t.datetime "updated_at", null: false
  end

  create_table "account_warnings", force: :cascade do |t|
    t.bigint "account_id"
    t.bigint "target_account_id"
    t.integer "action", default: 0, null: false
    t.text "text", default: "", null: false
    t.datetime "created_at", null: false
    t.datetime "updated_at", null: false
    t.index ["account_id"], name: "index_account_warnings_on_account_id"
    t.index ["target_account_id"], name: "index_account_warnings_on_target_account_id"
  end

  create_table "accounts", force: :cascade do |t|
    t.string "username", default: "", null: false
    t.string "domain"
    t.string "secret", default: "", null: false
    t.text "private_key"
    t.text "public_key", default: "", null: false
    t.string "remote_url", default: "", null: false
    t.string "salmon_url", default: "", null: false
    t.string "hub_url", default: "", null: false
    t.datetime "created_at", null: false
    t.datetime "updated_at", null: false
    t.text "note", default: "", null: false
    t.string "display_name", default: "", null: false
    t.string "uri", default: "", null: false
    t.string "url"
    t.string "avatar_file_name"
    t.string "avatar_content_type"
    t.integer "avatar_file_size"
    t.datetime "avatar_updated_at"
    t.string "header_file_name"
    t.string "header_content_type"
    t.integer "header_file_size"
    t.datetime "header_updated_at"
    t.string "avatar_remote_url"
    t.datetime "subscription_expires_at"
    t.boolean "silenced", default: false, null: false
    t.boolean "suspended", default: false, null: false
    t.boolean "locked", default: false, null: false
    t.string "header_remote_url", default: "", null: false
    t.datetime "last_webfingered_at"
    t.string "inbox_url", default: "", null: false
    t.string "outbox_url", default: "", null: false
    t.string "shared_inbox_url", default: "", null: false
    t.string "followers_url", default: "", null: false
    t.integer "protocol", default: 0, null: false
    t.boolean "memorial", default: false, null: false
    t.bigint "moved_to_account_id"
    t.string "featured_collection_url"
    t.jsonb "fields"
    t.string "actor_type"
    t.boolean "discoverable"
    t.string "also_known_as", array: true
    t.index "(((setweight(to_tsvector('simple'::regconfig, (display_name)::text), 'A'::\"char\") || setweight(to_tsvector('simple'::regconfig, (username)::text), 'B'::\"char\")) || setweight(to_tsvector('simple'::regconfig, (COALESCE(domain, ''::character varying))::text), 'C'::\"char\")))", name: "search_index", using: :gin
    t.index "lower((username)::text), lower((domain)::text)", name: "index_accounts_on_username_and_domain_lower", unique: true
    t.index ["moved_to_account_id"], name: "index_accounts_on_moved_to_account_id"
    t.index ["uri"], name: "index_accounts_on_uri"
    t.index ["url"], name: "index_accounts_on_url"
  end

  create_table "accounts_tags", id: false, force: :cascade do |t|
    t.bigint "account_id", null: false
    t.bigint "tag_id", null: false
    t.index ["account_id", "tag_id"], name: "index_accounts_tags_on_account_id_and_tag_id"
    t.index ["tag_id", "account_id"], name: "index_accounts_tags_on_tag_id_and_account_id", unique: true
  end

  create_table "admin_action_logs", force: :cascade do |t|
    t.bigint "account_id"
    t.string "action", default: "", null: false
    t.string "target_type"
    t.bigint "target_id"
    t.text "recorded_changes", default: "", null: false
    t.datetime "created_at", null: false
    t.datetime "updated_at", null: false
    t.index ["account_id"], name: "index_admin_action_logs_on_account_id"
    t.index ["target_type", "target_id"], name: "index_admin_action_logs_on_target_type_and_target_id"
  end

  create_table "backups", force: :cascade do |t|
    t.bigint "user_id"
    t.string "dump_file_name"
    t.string "dump_content_type"
    t.integer "dump_file_size"
    t.datetime "dump_updated_at"
    t.boolean "processed", default: false, null: false
    t.datetime "created_at", null: false
    t.datetime "updated_at", null: false
  end

  create_table "blocks", force: :cascade do |t|
    t.datetime "created_at", null: false
    t.datetime "updated_at", null: false
    t.bigint "account_id", null: false
    t.bigint "target_account_id", null: false
    t.string "uri"
    t.index ["account_id", "target_account_id"], name: "index_blocks_on_account_id_and_target_account_id", unique: true
    t.index ["target_account_id"], name: "index_blocks_on_target_account_id"
  end

  create_table "bookmarks", force: :cascade do |t|
    t.bigint "account_id", null: false
    t.bigint "status_id", null: false
    t.datetime "created_at", null: false
    t.datetime "updated_at", null: false
    t.index ["account_id", "status_id"], name: "index_bookmarks_on_account_id_and_status_id", unique: true
    t.index ["account_id"], name: "index_bookmarks_on_account_id"
    t.index ["status_id"], name: "index_bookmarks_on_status_id"
  end

  create_table "conversation_mutes", force: :cascade do |t|
    t.bigint "conversation_id", null: false
    t.bigint "account_id", null: false
    t.index ["account_id", "conversation_id"], name: "index_conversation_mutes_on_account_id_and_conversation_id", unique: true
  end

  create_table "conversations", force: :cascade do |t|
    t.string "uri"
    t.datetime "created_at", null: false
    t.datetime "updated_at", null: false
    t.index ["uri"], name: "index_conversations_on_uri", unique: true
  end

  create_table "custom_emojis", force: :cascade do |t|
    t.string "shortcode", default: "", null: false
    t.string "domain"
    t.string "image_file_name"
    t.string "image_content_type"
    t.integer "image_file_size"
    t.datetime "image_updated_at"
    t.datetime "created_at", null: false
    t.datetime "updated_at", null: false
    t.boolean "disabled", default: false, null: false
    t.string "uri"
    t.string "image_remote_url"
    t.boolean "visible_in_picker", default: true, null: false
    t.index ["shortcode", "domain"], name: "index_custom_emojis_on_shortcode_and_domain", unique: true
  end

  create_table "custom_filters", force: :cascade do |t|
    t.bigint "account_id"
    t.datetime "expires_at"
    t.text "phrase", default: "", null: false
    t.string "context", default: [], null: false, array: true
    t.boolean "irreversible", default: false, null: false
    t.datetime "created_at", null: false
    t.datetime "updated_at", null: false
    t.boolean "whole_word", default: true, null: false
    t.index ["account_id"], name: "index_custom_filters_on_account_id"
  end

  create_table "domain_blocks", force: :cascade do |t|
    t.string "domain", default: "", null: false
    t.datetime "created_at", null: false
    t.datetime "updated_at", null: false
    t.integer "severity", default: 0
    t.boolean "reject_media", default: false, null: false
    t.boolean "reject_reports", default: false, null: false
    t.index ["domain"], name: "index_domain_blocks_on_domain", unique: true
  end

  create_table "email_domain_blocks", force: :cascade do |t|
    t.string "domain", default: "", null: false
    t.datetime "created_at", null: false
    t.datetime "updated_at", null: false
    t.index ["domain"], name: "index_email_domain_blocks_on_domain", unique: true
  end

  create_table "favourites", force: :cascade do |t|
    t.datetime "created_at", null: false
    t.datetime "updated_at", null: false
    t.bigint "account_id", null: false
    t.bigint "status_id", null: false
    t.index ["account_id", "id"], name: "index_favourites_on_account_id_and_id"
    t.index ["account_id", "status_id"], name: "index_favourites_on_account_id_and_status_id", unique: true
    t.index ["status_id"], name: "index_favourites_on_status_id"
  end

  create_table "featured_tags", force: :cascade do |t|
    t.bigint "account_id"
    t.bigint "tag_id"
    t.bigint "statuses_count", default: 0, null: false
    t.datetime "last_status_at"
    t.datetime "created_at", null: false
    t.datetime "updated_at", null: false
    t.index ["account_id"], name: "index_featured_tags_on_account_id"
    t.index ["tag_id"], name: "index_featured_tags_on_tag_id"
  end

  create_table "follow_requests", force: :cascade do |t|
    t.datetime "created_at", null: false
    t.datetime "updated_at", null: false
    t.bigint "account_id", null: false
    t.bigint "target_account_id", null: false
    t.boolean "show_reblogs", default: true, null: false
    t.string "uri"
    t.index ["account_id", "target_account_id"], name: "index_follow_requests_on_account_id_and_target_account_id", unique: true
  end

  create_table "follows", force: :cascade do |t|
    t.datetime "created_at", null: false
    t.datetime "updated_at", null: false
    t.bigint "account_id", null: false
    t.bigint "target_account_id", null: false
    t.boolean "show_reblogs", default: true, null: false
    t.string "uri"
    t.index ["account_id", "target_account_id"], name: "index_follows_on_account_id_and_target_account_id", unique: true
    t.index ["target_account_id"], name: "index_follows_on_target_account_id"
  end

  create_table "identities", force: :cascade do |t|
    t.string "provider", default: "", null: false
    t.string "uid", default: "", null: false
    t.datetime "created_at", null: false
    t.datetime "updated_at", null: false
    t.bigint "user_id"
    t.index ["user_id"], name: "index_identities_on_user_id"
  end

  create_table "imports", force: :cascade do |t|
    t.integer "type", null: false
    t.boolean "approved", default: false, null: false
    t.datetime "created_at", null: false
    t.datetime "updated_at", null: false
    t.string "data_file_name"
    t.string "data_content_type"
    t.integer "data_file_size"
    t.datetime "data_updated_at"
    t.bigint "account_id", null: false
    t.boolean "overwrite", default: false, null: false
  end

  create_table "invites", force: :cascade do |t|
    t.bigint "user_id", null: false
    t.string "code", default: "", null: false
    t.datetime "expires_at"
    t.integer "max_uses"
    t.integer "uses", default: 0, null: false
    t.datetime "created_at", null: false
    t.datetime "updated_at", null: false
    t.boolean "autofollow", default: false, null: false
    t.index ["code"], name: "index_invites_on_code", unique: true
    t.index ["user_id"], name: "index_invites_on_user_id"
  end

  create_table "list_accounts", force: :cascade do |t|
    t.bigint "list_id", null: false
    t.bigint "account_id", null: false
    t.bigint "follow_id", null: false
    t.index ["account_id", "list_id"], name: "index_list_accounts_on_account_id_and_list_id", unique: true
    t.index ["follow_id"], name: "index_list_accounts_on_follow_id"
    t.index ["list_id", "account_id"], name: "index_list_accounts_on_list_id_and_account_id"
  end

  create_table "lists", force: :cascade do |t|
    t.bigint "account_id", null: false
    t.string "title", default: "", null: false
    t.datetime "created_at", null: false
    t.datetime "updated_at", null: false
    t.integer "replies_policy", default: 0, null: false
    t.index ["account_id"], name: "index_lists_on_account_id"
  end

  create_table "media_attachments", force: :cascade do |t|
    t.bigint "status_id"
    t.string "file_file_name"
    t.string "file_content_type"
    t.integer "file_file_size"
    t.datetime "file_updated_at"
    t.string "remote_url", default: "", null: false
    t.datetime "created_at", null: false
    t.datetime "updated_at", null: false
    t.string "shortcode"
    t.integer "type", default: 0, null: false
    t.json "file_meta"
    t.bigint "account_id"
    t.text "description"
    t.bigint "scheduled_status_id"
    t.index ["account_id"], name: "index_media_attachments_on_account_id"
    t.index ["scheduled_status_id"], name: "index_media_attachments_on_scheduled_status_id"
    t.index ["shortcode"], name: "index_media_attachments_on_shortcode", unique: true
    t.index ["status_id"], name: "index_media_attachments_on_status_id"
  end

  create_table "mentions", force: :cascade do |t|
    t.bigint "status_id"
    t.datetime "created_at", null: false
    t.datetime "updated_at", null: false
    t.bigint "account_id"
    t.boolean "silent", default: false, null: false
    t.index ["account_id", "status_id"], name: "index_mentions_on_account_id_and_status_id", unique: true
    t.index ["status_id"], name: "index_mentions_on_status_id"
  end

  create_table "mutes", force: :cascade do |t|
    t.datetime "created_at", null: false
    t.datetime "updated_at", null: false
    t.boolean "hide_notifications", default: true, null: false
    t.bigint "account_id", null: false
    t.bigint "target_account_id", null: false
    t.index ["account_id", "target_account_id"], name: "index_mutes_on_account_id_and_target_account_id", unique: true
    t.index ["target_account_id"], name: "index_mutes_on_target_account_id"
  end

  create_table "notifications", force: :cascade do |t|
    t.bigint "activity_id", null: false
    t.string "activity_type", null: false
    t.datetime "created_at", null: false
    t.datetime "updated_at", null: false
    t.bigint "account_id", null: false
    t.bigint "from_account_id", null: false
    t.index ["account_id", "activity_id", "activity_type"], name: "account_activity", unique: true
    t.index ["account_id", "id"], name: "index_notifications_on_account_id_and_id", order: { id: :desc }
    t.index ["activity_id", "activity_type"], name: "index_notifications_on_activity_id_and_activity_type"
    t.index ["from_account_id"], name: "index_notifications_on_from_account_id"
  end

  create_table "oauth_access_grants", force: :cascade do |t|
    t.string "token", null: false
    t.integer "expires_in", null: false
    t.text "redirect_uri", null: false
    t.datetime "created_at", null: false
    t.datetime "revoked_at"
    t.string "scopes"
    t.bigint "application_id", null: false
    t.bigint "resource_owner_id", null: false
    t.index ["resource_owner_id"], name: "index_oauth_access_grants_on_resource_owner_id"
    t.index ["token"], name: "index_oauth_access_grants_on_token", unique: true
  end

  create_table "oauth_access_tokens", force: :cascade do |t|
    t.string "token", null: false
    t.string "refresh_token"
    t.integer "expires_in"
    t.datetime "revoked_at"
    t.datetime "created_at", null: false
    t.string "scopes"
    t.bigint "application_id"
    t.bigint "resource_owner_id"
    t.index ["refresh_token"], name: "index_oauth_access_tokens_on_refresh_token", unique: true
    t.index ["resource_owner_id"], name: "index_oauth_access_tokens_on_resource_owner_id"
    t.index ["token"], name: "index_oauth_access_tokens_on_token", unique: true
  end

  create_table "oauth_applications", force: :cascade do |t|
    t.string "name", null: false
    t.string "uid", null: false
    t.string "secret", null: false
    t.text "redirect_uri", null: false
    t.string "scopes", default: "", null: false
    t.datetime "created_at"
    t.datetime "updated_at"
    t.boolean "superapp", default: false, null: false
    t.string "website"
    t.string "owner_type"
    t.bigint "owner_id"
    t.boolean "confidential", default: true, null: false
    t.index ["owner_id", "owner_type"], name: "index_oauth_applications_on_owner_id_and_owner_type"
    t.index ["uid"], name: "index_oauth_applications_on_uid", unique: true
  end

  create_table "pghero_space_stats", force: :cascade do |t|
    t.text "database"
    t.text "schema"
    t.text "relation"
    t.bigint "size"
    t.datetime "captured_at"
    t.index ["database", "captured_at"], name: "index_pghero_space_stats_on_database_and_captured_at"
  end

  create_table "poll_votes", force: :cascade do |t|
    t.bigint "account_id"
    t.bigint "poll_id"
    t.integer "choice", default: 0, null: false
    t.datetime "created_at", null: false
    t.datetime "updated_at", null: false
    t.string "uri"
    t.index ["account_id"], name: "index_poll_votes_on_account_id"
    t.index ["poll_id"], name: "index_poll_votes_on_poll_id"
  end

  create_table "polls", force: :cascade do |t|
    t.bigint "account_id"
    t.bigint "status_id"
    t.datetime "expires_at"
    t.string "options", default: [], null: false, array: true
    t.bigint "cached_tallies", default: [], null: false, array: true
    t.boolean "multiple", default: false, null: false
    t.boolean "hide_totals", default: false, null: false
    t.bigint "votes_count", default: 0, null: false
    t.datetime "last_fetched_at"
    t.datetime "created_at", null: false
    t.datetime "updated_at", null: false
    t.index ["account_id"], name: "index_polls_on_account_id"
    t.index ["status_id"], name: "index_polls_on_status_id"
  end

  create_table "preview_cards", force: :cascade do |t|
    t.string "url", default: "", null: false
    t.string "title", default: "", null: false
    t.string "description", default: "", null: false
    t.string "image_file_name"
    t.string "image_content_type"
    t.integer "image_file_size"
    t.datetime "image_updated_at"
    t.integer "type", default: 0, null: false
    t.text "html", default: "", null: false
    t.string "author_name", default: "", null: false
    t.string "author_url", default: "", null: false
    t.string "provider_name", default: "", null: false
    t.string "provider_url", default: "", null: false
    t.integer "width", default: 0, null: false
    t.integer "height", default: 0, null: false
    t.datetime "created_at", null: false
    t.datetime "updated_at", null: false
    t.string "embed_url", default: "", null: false
    t.index ["url"], name: "index_preview_cards_on_url", unique: true
  end

  create_table "preview_cards_statuses", id: false, force: :cascade do |t|
    t.bigint "preview_card_id", null: false
    t.bigint "status_id", null: false
    t.index ["status_id", "preview_card_id"], name: "index_preview_cards_statuses_on_status_id_and_preview_card_id"
  end

  create_table "relays", force: :cascade do |t|
    t.string "inbox_url", default: "", null: false
    t.string "follow_activity_id"
    t.datetime "created_at", null: false
    t.datetime "updated_at", null: false
    t.integer "state", default: 0, null: false
  end

  create_table "report_notes", force: :cascade do |t|
    t.text "content", null: false
    t.bigint "report_id", null: false
    t.bigint "account_id", null: false
    t.datetime "created_at", null: false
    t.datetime "updated_at", null: false
    t.index ["account_id"], name: "index_report_notes_on_account_id"
    t.index ["report_id"], name: "index_report_notes_on_report_id"
  end

  create_table "reports", force: :cascade do |t|
    t.bigint "status_ids", default: [], null: false, array: true
    t.text "comment", default: "", null: false
    t.boolean "action_taken", default: false, null: false
    t.datetime "created_at", null: false
    t.datetime "updated_at", null: false
    t.bigint "account_id", null: false
    t.bigint "action_taken_by_account_id"
    t.bigint "target_account_id", null: false
    t.bigint "assigned_account_id"
    t.index ["account_id"], name: "index_reports_on_account_id"
    t.index ["target_account_id"], name: "index_reports_on_target_account_id"
  end

  create_table "scheduled_statuses", force: :cascade do |t|
    t.bigint "account_id"
    t.datetime "scheduled_at"
    t.jsonb "params"
    t.index ["account_id"], name: "index_scheduled_statuses_on_account_id"
    t.index ["scheduled_at"], name: "index_scheduled_statuses_on_scheduled_at"
  end

  create_table "session_activations", force: :cascade do |t|
    t.string "session_id", null: false
    t.datetime "created_at", null: false
    t.datetime "updated_at", null: false
    t.string "user_agent", default: "", null: false
    t.inet "ip"
    t.bigint "access_token_id"
    t.bigint "user_id", null: false
    t.bigint "web_push_subscription_id"
    t.index ["access_token_id"], name: "index_session_activations_on_access_token_id"
    t.index ["session_id"], name: "index_session_activations_on_session_id", unique: true
    t.index ["user_id"], name: "index_session_activations_on_user_id"
  end

  create_table "settings", force: :cascade do |t|
    t.string "var", null: false
    t.text "value"
    t.string "thing_type"
    t.datetime "created_at"
    t.datetime "updated_at"
    t.bigint "thing_id"
    t.index ["thing_type", "thing_id", "var"], name: "index_settings_on_thing_type_and_thing_id_and_var", unique: true
  end

  create_table "site_uploads", force: :cascade do |t|
    t.string "var", default: "", null: false
    t.string "file_file_name"
    t.string "file_content_type"
    t.integer "file_file_size"
    t.datetime "file_updated_at"
    t.json "meta"
    t.datetime "created_at", null: false
    t.datetime "updated_at", null: false
    t.index ["var"], name: "index_site_uploads_on_var", unique: true
  end

  create_table "status_pins", force: :cascade do |t|
    t.bigint "account_id", null: false
    t.bigint "status_id", null: false
    t.datetime "created_at", default: -> { "now()" }, null: false
    t.datetime "updated_at", default: -> { "now()" }, null: false
    t.index ["account_id", "status_id"], name: "index_status_pins_on_account_id_and_status_id", unique: true
  end

  create_table "status_stats", force: :cascade do |t|
    t.bigint "status_id", null: false
    t.bigint "replies_count", default: 0, null: false
    t.bigint "reblogs_count", default: 0, null: false
    t.bigint "favourites_count", default: 0, null: false
    t.datetime "created_at", null: false
    t.datetime "updated_at", null: false
    t.index ["status_id"], name: "index_status_stats_on_status_id", unique: true
  end

  create_table "statuses", id: :bigint, default: -> { "timestamp_id('statuses'::text)" }, force: :cascade do |t|
    t.string "uri"
    t.text "text", default: "", null: false
    t.datetime "created_at", null: false
    t.datetime "updated_at", null: false
    t.bigint "in_reply_to_id"
    t.bigint "reblog_of_id"
    t.string "url"
    t.boolean "sensitive", default: false, null: false
    t.integer "visibility", default: 0, null: false
    t.text "spoiler_text", default: "", null: false
    t.boolean "reply", default: false, null: false
    t.string "language"
    t.bigint "conversation_id"
    t.boolean "local"
    t.bigint "account_id", null: false
    t.bigint "application_id"
    t.bigint "in_reply_to_account_id"
<<<<<<< HEAD
    t.boolean "local_only"
=======
    t.bigint "poll_id"
>>>>>>> 7d5e2dda
    t.index ["account_id", "id", "visibility", "updated_at"], name: "index_statuses_20180106", order: { id: :desc }
    t.index ["in_reply_to_account_id"], name: "index_statuses_on_in_reply_to_account_id"
    t.index ["in_reply_to_id"], name: "index_statuses_on_in_reply_to_id"
    t.index ["reblog_of_id", "account_id"], name: "index_statuses_on_reblog_of_id_and_account_id"
    t.index ["uri"], name: "index_statuses_on_uri", unique: true
  end

  create_table "statuses_tags", id: false, force: :cascade do |t|
    t.bigint "status_id", null: false
    t.bigint "tag_id", null: false
    t.index ["status_id"], name: "index_statuses_tags_on_status_id"
    t.index ["tag_id", "status_id"], name: "index_statuses_tags_on_tag_id_and_status_id", unique: true
  end

  create_table "stream_entries", force: :cascade do |t|
    t.bigint "activity_id"
    t.string "activity_type"
    t.datetime "created_at", null: false
    t.datetime "updated_at", null: false
    t.boolean "hidden", default: false, null: false
    t.bigint "account_id"
    t.index ["account_id", "activity_type", "id"], name: "index_stream_entries_on_account_id_and_activity_type_and_id"
    t.index ["activity_id", "activity_type"], name: "index_stream_entries_on_activity_id_and_activity_type"
  end

  create_table "subscriptions", force: :cascade do |t|
    t.string "callback_url", default: "", null: false
    t.string "secret"
    t.datetime "expires_at"
    t.boolean "confirmed", default: false, null: false
    t.datetime "created_at", null: false
    t.datetime "updated_at", null: false
    t.datetime "last_successful_delivery_at"
    t.string "domain"
    t.bigint "account_id", null: false
    t.index ["account_id", "callback_url"], name: "index_subscriptions_on_account_id_and_callback_url", unique: true
  end

  create_table "tags", force: :cascade do |t|
    t.string "name", default: "", null: false
    t.datetime "created_at", null: false
    t.datetime "updated_at", null: false
    t.index "lower((name)::text) text_pattern_ops", name: "hashtag_search_index"
    t.index ["name"], name: "index_tags_on_name", unique: true
  end

  create_table "tombstones", force: :cascade do |t|
    t.bigint "account_id"
    t.string "uri", null: false
    t.datetime "created_at", null: false
    t.datetime "updated_at", null: false
    t.index ["account_id"], name: "index_tombstones_on_account_id"
    t.index ["uri"], name: "index_tombstones_on_uri"
  end

  create_table "users", force: :cascade do |t|
    t.string "email", default: "", null: false
    t.datetime "created_at", null: false
    t.datetime "updated_at", null: false
    t.string "encrypted_password", default: "", null: false
    t.string "reset_password_token"
    t.datetime "reset_password_sent_at"
    t.datetime "remember_created_at"
    t.integer "sign_in_count", default: 0, null: false
    t.datetime "current_sign_in_at"
    t.datetime "last_sign_in_at"
    t.inet "current_sign_in_ip"
    t.inet "last_sign_in_ip"
    t.boolean "admin", default: false, null: false
    t.string "confirmation_token"
    t.datetime "confirmed_at"
    t.datetime "confirmation_sent_at"
    t.string "unconfirmed_email"
    t.string "locale"
    t.string "encrypted_otp_secret"
    t.string "encrypted_otp_secret_iv"
    t.string "encrypted_otp_secret_salt"
    t.integer "consumed_timestep"
    t.boolean "otp_required_for_login", default: false, null: false
    t.datetime "last_emailed_at"
    t.string "otp_backup_codes", array: true
    t.string "filtered_languages", default: [], null: false, array: true
    t.bigint "account_id", null: false
    t.boolean "disabled", default: false, null: false
    t.boolean "moderator", default: false, null: false
    t.bigint "invite_id"
    t.string "remember_token"
    t.string "chosen_languages", array: true
    t.bigint "created_by_application_id"
    t.index ["account_id"], name: "index_users_on_account_id"
    t.index ["confirmation_token"], name: "index_users_on_confirmation_token", unique: true
    t.index ["created_by_application_id"], name: "index_users_on_created_by_application_id"
    t.index ["email"], name: "index_users_on_email", unique: true
    t.index ["reset_password_token"], name: "index_users_on_reset_password_token", unique: true
  end

  create_table "web_push_subscriptions", force: :cascade do |t|
    t.string "endpoint", null: false
    t.string "key_p256dh", null: false
    t.string "key_auth", null: false
    t.json "data"
    t.datetime "created_at", null: false
    t.datetime "updated_at", null: false
    t.bigint "access_token_id"
    t.bigint "user_id"
    t.index ["access_token_id"], name: "index_web_push_subscriptions_on_access_token_id"
    t.index ["user_id"], name: "index_web_push_subscriptions_on_user_id"
  end

  create_table "web_settings", force: :cascade do |t|
    t.json "data"
    t.datetime "created_at", null: false
    t.datetime "updated_at", null: false
    t.bigint "user_id", null: false
    t.index ["user_id"], name: "index_web_settings_on_user_id", unique: true
  end

  add_foreign_key "account_conversations", "accounts", on_delete: :cascade
  add_foreign_key "account_conversations", "conversations", on_delete: :cascade
  add_foreign_key "account_domain_blocks", "accounts", name: "fk_206c6029bd", on_delete: :cascade
  add_foreign_key "account_moderation_notes", "accounts"
  add_foreign_key "account_moderation_notes", "accounts", column: "target_account_id"
  add_foreign_key "account_pins", "accounts", column: "target_account_id", on_delete: :cascade
  add_foreign_key "account_pins", "accounts", on_delete: :cascade
  add_foreign_key "account_stats", "accounts", on_delete: :cascade
  add_foreign_key "account_tag_stats", "tags", on_delete: :cascade
  add_foreign_key "account_warnings", "accounts", column: "target_account_id", on_delete: :cascade
  add_foreign_key "account_warnings", "accounts", on_delete: :nullify
  add_foreign_key "accounts", "accounts", column: "moved_to_account_id", on_delete: :nullify
  add_foreign_key "admin_action_logs", "accounts", on_delete: :cascade
  add_foreign_key "backups", "users", on_delete: :nullify
  add_foreign_key "blocks", "accounts", column: "target_account_id", name: "fk_9571bfabc1", on_delete: :cascade
  add_foreign_key "blocks", "accounts", name: "fk_4269e03e65", on_delete: :cascade
  add_foreign_key "bookmarks", "accounts", on_delete: :cascade
  add_foreign_key "bookmarks", "statuses", on_delete: :cascade
  add_foreign_key "conversation_mutes", "accounts", name: "fk_225b4212bb", on_delete: :cascade
  add_foreign_key "conversation_mutes", "conversations", on_delete: :cascade
  add_foreign_key "custom_filters", "accounts", on_delete: :cascade
  add_foreign_key "favourites", "accounts", name: "fk_5eb6c2b873", on_delete: :cascade
  add_foreign_key "favourites", "statuses", name: "fk_b0e856845e", on_delete: :cascade
  add_foreign_key "featured_tags", "accounts", on_delete: :cascade
  add_foreign_key "featured_tags", "tags", on_delete: :cascade
  add_foreign_key "follow_requests", "accounts", column: "target_account_id", name: "fk_9291ec025d", on_delete: :cascade
  add_foreign_key "follow_requests", "accounts", name: "fk_76d644b0e7", on_delete: :cascade
  add_foreign_key "follows", "accounts", column: "target_account_id", name: "fk_745ca29eac", on_delete: :cascade
  add_foreign_key "follows", "accounts", name: "fk_32ed1b5560", on_delete: :cascade
  add_foreign_key "identities", "users", name: "fk_bea040f377", on_delete: :cascade
  add_foreign_key "imports", "accounts", name: "fk_6db1b6e408", on_delete: :cascade
  add_foreign_key "invites", "users", on_delete: :cascade
  add_foreign_key "list_accounts", "accounts", on_delete: :cascade
  add_foreign_key "list_accounts", "follows", on_delete: :cascade
  add_foreign_key "list_accounts", "lists", on_delete: :cascade
  add_foreign_key "lists", "accounts", on_delete: :cascade
  add_foreign_key "media_attachments", "accounts", name: "fk_96dd81e81b", on_delete: :nullify
  add_foreign_key "media_attachments", "scheduled_statuses", on_delete: :nullify
  add_foreign_key "media_attachments", "statuses", on_delete: :nullify
  add_foreign_key "mentions", "accounts", name: "fk_970d43f9d1", on_delete: :cascade
  add_foreign_key "mentions", "statuses", on_delete: :cascade
  add_foreign_key "mutes", "accounts", column: "target_account_id", name: "fk_eecff219ea", on_delete: :cascade
  add_foreign_key "mutes", "accounts", name: "fk_b8d8daf315", on_delete: :cascade
  add_foreign_key "notifications", "accounts", column: "from_account_id", name: "fk_fbd6b0bf9e", on_delete: :cascade
  add_foreign_key "notifications", "accounts", name: "fk_c141c8ee55", on_delete: :cascade
  add_foreign_key "oauth_access_grants", "oauth_applications", column: "application_id", name: "fk_34d54b0a33", on_delete: :cascade
  add_foreign_key "oauth_access_grants", "users", column: "resource_owner_id", name: "fk_63b044929b", on_delete: :cascade
  add_foreign_key "oauth_access_tokens", "oauth_applications", column: "application_id", name: "fk_f5fc4c1ee3", on_delete: :cascade
  add_foreign_key "oauth_access_tokens", "users", column: "resource_owner_id", name: "fk_e84df68546", on_delete: :cascade
  add_foreign_key "oauth_applications", "users", column: "owner_id", name: "fk_b0988c7c0a", on_delete: :cascade
  add_foreign_key "poll_votes", "accounts", on_delete: :cascade
  add_foreign_key "poll_votes", "polls", on_delete: :cascade
  add_foreign_key "polls", "accounts", on_delete: :cascade
  add_foreign_key "polls", "statuses", on_delete: :cascade
  add_foreign_key "report_notes", "accounts", on_delete: :cascade
  add_foreign_key "report_notes", "reports", on_delete: :cascade
  add_foreign_key "reports", "accounts", column: "action_taken_by_account_id", name: "fk_bca45b75fd", on_delete: :nullify
  add_foreign_key "reports", "accounts", column: "assigned_account_id", on_delete: :nullify
  add_foreign_key "reports", "accounts", column: "target_account_id", name: "fk_eb37af34f0", on_delete: :cascade
  add_foreign_key "reports", "accounts", name: "fk_4b81f7522c", on_delete: :cascade
  add_foreign_key "scheduled_statuses", "accounts", on_delete: :cascade
  add_foreign_key "session_activations", "oauth_access_tokens", column: "access_token_id", name: "fk_957e5bda89", on_delete: :cascade
  add_foreign_key "session_activations", "users", name: "fk_e5fda67334", on_delete: :cascade
  add_foreign_key "status_pins", "accounts", name: "fk_d4cb435b62", on_delete: :cascade
  add_foreign_key "status_pins", "statuses", on_delete: :cascade
  add_foreign_key "status_stats", "statuses", on_delete: :cascade
  add_foreign_key "statuses", "accounts", column: "in_reply_to_account_id", name: "fk_c7fa917661", on_delete: :nullify
  add_foreign_key "statuses", "accounts", name: "fk_9bda1543f7", on_delete: :cascade
  add_foreign_key "statuses", "statuses", column: "in_reply_to_id", on_delete: :nullify
  add_foreign_key "statuses", "statuses", column: "reblog_of_id", on_delete: :cascade
  add_foreign_key "statuses_tags", "statuses", on_delete: :cascade
  add_foreign_key "statuses_tags", "tags", name: "fk_3081861e21", on_delete: :cascade
  add_foreign_key "stream_entries", "accounts", name: "fk_5659b17554", on_delete: :cascade
  add_foreign_key "subscriptions", "accounts", name: "fk_9847d1cbb5", on_delete: :cascade
  add_foreign_key "tombstones", "accounts", on_delete: :cascade
  add_foreign_key "users", "accounts", name: "fk_50500f500d", on_delete: :cascade
  add_foreign_key "users", "invites", on_delete: :nullify
  add_foreign_key "users", "oauth_applications", column: "created_by_application_id", on_delete: :nullify
  add_foreign_key "web_push_subscriptions", "oauth_access_tokens", column: "access_token_id", on_delete: :cascade
  add_foreign_key "web_push_subscriptions", "users", on_delete: :cascade
  add_foreign_key "web_settings", "users", name: "fk_11910667b2", on_delete: :cascade
end<|MERGE_RESOLUTION|>--- conflicted
+++ resolved
@@ -619,11 +619,8 @@
     t.bigint "account_id", null: false
     t.bigint "application_id"
     t.bigint "in_reply_to_account_id"
-<<<<<<< HEAD
     t.boolean "local_only"
-=======
     t.bigint "poll_id"
->>>>>>> 7d5e2dda
     t.index ["account_id", "id", "visibility", "updated_at"], name: "index_statuses_20180106", order: { id: :desc }
     t.index ["in_reply_to_account_id"], name: "index_statuses_on_in_reply_to_account_id"
     t.index ["in_reply_to_id"], name: "index_statuses_on_in_reply_to_id"
