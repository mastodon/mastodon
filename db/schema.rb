# This file is auto-generated from the current state of the database. Instead
# of editing this file, please use the migrations feature of Active Record to
# incrementally modify your database, and then regenerate this schema definition.
#
# This file is the source Rails uses to define your schema when running `bin/rails
# db:schema:load`. When creating a new database, `bin/rails db:schema:load` tends to
# be faster and is potentially less error prone than running all of your
# migrations from scratch. Old migrations may fail to apply correctly if those
# migrations use external dependencies or application code.
#
# It's strongly recommended that you check this file into your version control system.

<<<<<<< HEAD
ActiveRecord::Schema.define(version: 2024_04_09_213344) do

=======
ActiveRecord::Schema[7.0].define(version: 2023_09_07_150100) do
>>>>>>> a8dd3210
  # These are extensions that must be enabled in order to support this database
  enable_extension "plpgsql"

  create_table "account_aliases", force: :cascade do |t|
    t.bigint "account_id"
    t.string "acct", default: "", null: false
    t.string "uri", default: "", null: false
    t.datetime "created_at", precision: nil, null: false
    t.datetime "updated_at", precision: nil, null: false
    t.index ["account_id"], name: "index_account_aliases_on_account_id"
  end

  create_table "account_conversations", force: :cascade do |t|
    t.bigint "account_id"
    t.bigint "conversation_id"
    t.bigint "participant_account_ids", default: [], null: false, array: true
    t.bigint "status_ids", default: [], null: false, array: true
    t.bigint "last_status_id"
    t.integer "lock_version", default: 0, null: false
    t.boolean "unread", default: false, null: false
    t.index ["account_id", "conversation_id", "participant_account_ids"], name: "index_unique_conversations", unique: true
    t.index ["conversation_id"], name: "index_account_conversations_on_conversation_id"
  end

  create_table "account_deletion_requests", force: :cascade do |t|
    t.bigint "account_id"
    t.datetime "created_at", precision: nil, null: false
    t.datetime "updated_at", precision: nil, null: false
    t.index ["account_id"], name: "index_account_deletion_requests_on_account_id"
  end

  create_table "account_domain_blocks", force: :cascade do |t|
    t.string "domain"
    t.datetime "created_at", precision: nil, null: false
    t.datetime "updated_at", precision: nil, null: false
    t.bigint "account_id"
    t.index ["account_id", "domain"], name: "index_account_domain_blocks_on_account_id_and_domain", unique: true
  end

  create_table "account_migrations", force: :cascade do |t|
    t.bigint "account_id"
    t.string "acct", default: "", null: false
    t.bigint "followers_count", default: 0, null: false
    t.bigint "target_account_id"
    t.datetime "created_at", precision: nil, null: false
    t.datetime "updated_at", precision: nil, null: false
    t.index ["account_id"], name: "index_account_migrations_on_account_id"
    t.index ["target_account_id"], name: "index_account_migrations_on_target_account_id", where: "(target_account_id IS NOT NULL)"
  end

  create_table "account_moderation_notes", force: :cascade do |t|
    t.text "content", null: false
    t.bigint "account_id", null: false
    t.bigint "target_account_id", null: false
    t.datetime "created_at", precision: nil, null: false
    t.datetime "updated_at", precision: nil, null: false
    t.index ["account_id"], name: "index_account_moderation_notes_on_account_id"
    t.index ["target_account_id"], name: "index_account_moderation_notes_on_target_account_id"
  end

  create_table "account_notes", force: :cascade do |t|
    t.bigint "account_id"
    t.bigint "target_account_id"
    t.text "comment", null: false
    t.datetime "created_at", precision: nil, null: false
    t.datetime "updated_at", precision: nil, null: false
    t.index ["account_id", "target_account_id"], name: "index_account_notes_on_account_id_and_target_account_id", unique: true
    t.index ["target_account_id"], name: "index_account_notes_on_target_account_id"
  end

  create_table "account_pins", force: :cascade do |t|
    t.bigint "account_id"
    t.bigint "target_account_id"
    t.datetime "created_at", precision: nil, null: false
    t.datetime "updated_at", precision: nil, null: false
    t.index ["account_id", "target_account_id"], name: "index_account_pins_on_account_id_and_target_account_id", unique: true
    t.index ["target_account_id"], name: "index_account_pins_on_target_account_id"
  end

  create_table "account_stats", force: :cascade do |t|
    t.bigint "account_id", null: false
    t.bigint "statuses_count", default: 0, null: false
    t.bigint "following_count", default: 0, null: false
    t.bigint "followers_count", default: 0, null: false
    t.datetime "created_at", precision: nil, null: false
    t.datetime "updated_at", precision: nil, null: false
    t.datetime "last_status_at", precision: nil
    t.index ["account_id"], name: "index_account_stats_on_account_id", unique: true
    t.index ["last_status_at", "account_id"], name: "index_account_stats_on_last_status_at_and_account_id", order: { last_status_at: "DESC NULLS LAST" }
  end

  create_table "account_statuses_cleanup_policies", force: :cascade do |t|
    t.bigint "account_id", null: false
    t.boolean "enabled", default: true, null: false
    t.integer "min_status_age", default: 1209600, null: false
    t.boolean "keep_direct", default: true, null: false
    t.boolean "keep_pinned", default: true, null: false
    t.boolean "keep_polls", default: false, null: false
    t.boolean "keep_media", default: false, null: false
    t.boolean "keep_self_fav", default: true, null: false
    t.boolean "keep_self_bookmark", default: true, null: false
    t.integer "min_favs"
    t.integer "min_reblogs"
    t.datetime "created_at", null: false
    t.datetime "updated_at", null: false
    t.index ["account_id"], name: "index_account_statuses_cleanup_policies_on_account_id"
  end

  create_table "account_warning_presets", force: :cascade do |t|
    t.text "text", default: "", null: false
    t.datetime "created_at", precision: nil, null: false
    t.datetime "updated_at", precision: nil, null: false
    t.string "title", default: "", null: false
  end

  create_table "account_warnings", force: :cascade do |t|
    t.bigint "account_id"
    t.bigint "target_account_id"
    t.integer "action", default: 0, null: false
    t.text "text", default: "", null: false
    t.datetime "created_at", precision: nil, null: false
    t.datetime "updated_at", precision: nil, null: false
    t.bigint "report_id"
    t.string "status_ids", array: true
    t.datetime "overruled_at", precision: nil
    t.index ["account_id"], name: "index_account_warnings_on_account_id"
    t.index ["target_account_id"], name: "index_account_warnings_on_target_account_id"
  end

  create_table "accounts", id: :bigint, default: -> { "timestamp_id('accounts'::text)" }, force: :cascade do |t|
    t.string "username", default: "", null: false
    t.string "domain"
    t.text "private_key"
    t.text "public_key", default: "", null: false
    t.datetime "created_at", precision: nil, null: false
    t.datetime "updated_at", precision: nil, null: false
    t.text "note", default: "", null: false
    t.string "display_name", default: "", null: false
    t.string "uri", default: "", null: false
    t.string "url"
    t.string "avatar_file_name"
    t.string "avatar_content_type"
    t.integer "avatar_file_size"
    t.datetime "avatar_updated_at", precision: nil
    t.string "header_file_name"
    t.string "header_content_type"
    t.integer "header_file_size"
    t.datetime "header_updated_at", precision: nil
    t.string "avatar_remote_url"
    t.boolean "locked", default: true, null: false
    t.string "header_remote_url", default: "", null: false
    t.datetime "last_webfingered_at", precision: nil
    t.string "inbox_url", default: "", null: false
    t.string "outbox_url", default: "", null: false
    t.string "shared_inbox_url", default: "", null: false
    t.string "followers_url", default: "", null: false
    t.integer "protocol", default: 0, null: false
    t.boolean "memorial", default: false, null: false
    t.bigint "moved_to_account_id"
    t.string "featured_collection_url"
    t.jsonb "fields"
    t.string "actor_type"
    t.boolean "discoverable"
    t.string "also_known_as", array: true
    t.datetime "silenced_at", precision: nil
    t.datetime "suspended_at", precision: nil
    t.boolean "hide_collections"
    t.integer "avatar_storage_schema_version"
    t.integer "header_storage_schema_version"
    t.string "devices_url"
<<<<<<< HEAD
    t.datetime "sensitized_at"
    t.integer "suspension_origin"
=======
    t.integer "suspension_origin"
    t.datetime "sensitized_at", precision: nil
>>>>>>> a8dd3210
    t.boolean "trendable"
    t.datetime "reviewed_at", precision: nil
    t.datetime "requested_review_at", precision: nil
    t.boolean "indexable", default: false, null: false
    t.index "(((setweight(to_tsvector('simple'::regconfig, (display_name)::text), 'A'::\"char\") || setweight(to_tsvector('simple'::regconfig, (username)::text), 'B'::\"char\")) || setweight(to_tsvector('simple'::regconfig, (COALESCE(domain, ''::character varying))::text), 'C'::\"char\")))", name: "search_index", using: :gin
    t.index "lower((username)::text), COALESCE(lower((domain)::text), ''::text)", name: "index_accounts_on_username_and_domain_lower", unique: true
    t.index ["domain", "id"], name: "index_accounts_on_domain_and_id"
    t.index ["moved_to_account_id"], name: "index_accounts_on_moved_to_account_id", where: "(moved_to_account_id IS NOT NULL)"
    t.index ["uri"], name: "index_accounts_on_uri"
    t.index ["url"], name: "index_accounts_on_url", opclass: :text_pattern_ops, where: "(url IS NOT NULL)"
  end

  create_table "accounts_tags", primary_key: ["tag_id", "account_id"], force: :cascade do |t|
    t.bigint "account_id", null: false
    t.bigint "tag_id", null: false
    t.index ["account_id", "tag_id"], name: "index_accounts_tags_on_account_id_and_tag_id"
  end

  create_table "admin_action_logs", force: :cascade do |t|
    t.bigint "account_id"
    t.string "action", default: "", null: false
    t.string "target_type"
    t.bigint "target_id"
    t.datetime "created_at", precision: nil, null: false
    t.datetime "updated_at", precision: nil, null: false
    t.string "human_identifier"
    t.string "route_param"
    t.string "permalink"
    t.index ["account_id"], name: "index_admin_action_logs_on_account_id"
    t.index ["target_type", "target_id"], name: "index_admin_action_logs_on_target_type_and_target_id"
  end

  create_table "announcement_mutes", force: :cascade do |t|
    t.bigint "account_id"
    t.bigint "announcement_id"
    t.datetime "created_at", precision: nil, null: false
    t.datetime "updated_at", precision: nil, null: false
    t.index ["account_id", "announcement_id"], name: "index_announcement_mutes_on_account_id_and_announcement_id", unique: true
    t.index ["announcement_id"], name: "index_announcement_mutes_on_announcement_id"
  end

  create_table "announcement_reactions", force: :cascade do |t|
    t.bigint "account_id"
    t.bigint "announcement_id"
    t.string "name", default: "", null: false
    t.bigint "custom_emoji_id"
    t.datetime "created_at", precision: nil, null: false
    t.datetime "updated_at", precision: nil, null: false
    t.index ["account_id", "announcement_id", "name"], name: "index_announcement_reactions_on_account_id_and_announcement_id", unique: true
    t.index ["announcement_id"], name: "index_announcement_reactions_on_announcement_id"
    t.index ["custom_emoji_id"], name: "index_announcement_reactions_on_custom_emoji_id", where: "(custom_emoji_id IS NOT NULL)"
  end

  create_table "announcements", force: :cascade do |t|
    t.text "text", default: "", null: false
    t.boolean "published", default: false, null: false
    t.boolean "all_day", default: false, null: false
    t.datetime "scheduled_at", precision: nil
    t.datetime "starts_at", precision: nil
    t.datetime "ends_at", precision: nil
    t.datetime "created_at", precision: nil, null: false
    t.datetime "updated_at", precision: nil, null: false
    t.datetime "published_at", precision: nil
    t.bigint "status_ids", array: true
  end

  create_table "appeals", force: :cascade do |t|
    t.bigint "account_id", null: false
    t.bigint "account_warning_id", null: false
    t.text "text", default: "", null: false
    t.datetime "approved_at", precision: nil
    t.bigint "approved_by_account_id"
    t.datetime "rejected_at", precision: nil
    t.bigint "rejected_by_account_id"
    t.datetime "created_at", null: false
    t.datetime "updated_at", null: false
    t.index ["account_id"], name: "index_appeals_on_account_id"
    t.index ["account_warning_id"], name: "index_appeals_on_account_warning_id", unique: true
    t.index ["approved_by_account_id"], name: "index_appeals_on_approved_by_account_id", where: "(approved_by_account_id IS NOT NULL)"
    t.index ["rejected_by_account_id"], name: "index_appeals_on_rejected_by_account_id", where: "(rejected_by_account_id IS NOT NULL)"
  end

  create_table "backups", force: :cascade do |t|
    t.bigint "user_id"
    t.string "dump_file_name"
    t.string "dump_content_type"
    t.datetime "dump_updated_at", precision: nil
    t.boolean "processed", default: false, null: false
    t.datetime "created_at", precision: nil, null: false
    t.datetime "updated_at", precision: nil, null: false
    t.bigint "dump_file_size"
    t.index ["user_id"], name: "index_backups_on_user_id"
  end

  create_table "blocks", force: :cascade do |t|
    t.datetime "created_at", precision: nil, null: false
    t.datetime "updated_at", precision: nil, null: false
    t.bigint "account_id", null: false
    t.bigint "target_account_id", null: false
    t.string "uri"
    t.index ["account_id", "target_account_id"], name: "index_blocks_on_account_id_and_target_account_id", unique: true
    t.index ["target_account_id"], name: "index_blocks_on_target_account_id"
  end

  create_table "bookmarks", force: :cascade do |t|
    t.bigint "account_id", null: false
    t.bigint "status_id", null: false
    t.datetime "created_at", precision: nil, null: false
    t.datetime "updated_at", precision: nil, null: false
    t.index ["account_id", "status_id"], name: "index_bookmarks_on_account_id_and_status_id", unique: true
    t.index ["status_id"], name: "index_bookmarks_on_status_id"
  end

  create_table "bulk_import_rows", force: :cascade do |t|
    t.bigint "bulk_import_id", null: false
    t.jsonb "data"
    t.datetime "created_at", null: false
    t.datetime "updated_at", null: false
    t.index ["bulk_import_id"], name: "index_bulk_import_rows_on_bulk_import_id"
  end

  create_table "bulk_imports", force: :cascade do |t|
    t.integer "type", null: false
    t.integer "state", null: false
    t.integer "total_items", default: 0, null: false
    t.integer "imported_items", default: 0, null: false
    t.integer "processed_items", default: 0, null: false
    t.datetime "finished_at", precision: nil
    t.boolean "overwrite", default: false, null: false
    t.boolean "likely_mismatched", default: false, null: false
    t.string "original_filename", default: "", null: false
    t.bigint "account_id", null: false
    t.datetime "created_at", null: false
    t.datetime "updated_at", null: false
    t.index ["account_id"], name: "index_bulk_imports_on_account_id"
    t.index ["id"], name: "index_bulk_imports_unconfirmed", where: "(state = 0)"
  end

  create_table "canonical_email_blocks", force: :cascade do |t|
    t.string "canonical_email_hash", default: "", null: false
    t.bigint "reference_account_id"
    t.datetime "created_at", null: false
    t.datetime "updated_at", null: false
    t.index ["canonical_email_hash"], name: "index_canonical_email_blocks_on_canonical_email_hash", unique: true
    t.index ["reference_account_id"], name: "index_canonical_email_blocks_on_reference_account_id"
  end

  create_table "circle_accounts", force: :cascade do |t|
    t.bigint "circle_id", null: false
    t.bigint "account_id", null: false
    t.bigint "follow_id", null: false
    t.datetime "created_at", null: false
    t.datetime "updated_at", null: false
    t.index ["account_id", "circle_id"], name: "index_circle_accounts_on_account_id_and_circle_id", unique: true
    t.index ["account_id"], name: "index_circle_accounts_on_account_id"
    t.index ["circle_id", "account_id"], name: "index_circle_accounts_on_circle_id_and_account_id"
    t.index ["circle_id"], name: "index_circle_accounts_on_circle_id"
    t.index ["follow_id"], name: "index_circle_accounts_on_follow_id"
  end

  create_table "circles", force: :cascade do |t|
    t.bigint "account_id", null: false
    t.string "title", default: "", null: false
    t.datetime "created_at", null: false
    t.datetime "updated_at", null: false
    t.index ["account_id"], name: "index_circles_on_account_id"
  end

  create_table "conversation_mutes", force: :cascade do |t|
    t.bigint "conversation_id", null: false
    t.bigint "account_id", null: false
    t.index ["account_id", "conversation_id"], name: "index_conversation_mutes_on_account_id_and_conversation_id", unique: true
  end

  create_table "conversations", id: :bigint, default: -> { "timestamp_id('conversations'::text)" }, force: :cascade do |t|
    t.string "uri"
<<<<<<< HEAD
    t.datetime "created_at", null: false
    t.datetime "updated_at", null: false
    t.bigint "parent_status_id"
    t.bigint "parent_account_id"
    t.string "inbox_url"
=======
    t.datetime "created_at", precision: nil, null: false
    t.datetime "updated_at", precision: nil, null: false
>>>>>>> a8dd3210
    t.index ["uri"], name: "index_conversations_on_uri", unique: true, opclass: :text_pattern_ops, where: "(uri IS NOT NULL)"
  end

  create_table "custom_emoji_categories", force: :cascade do |t|
    t.string "name"
    t.datetime "created_at", precision: nil, null: false
    t.datetime "updated_at", precision: nil, null: false
    t.index ["name"], name: "index_custom_emoji_categories_on_name", unique: true
  end

  create_table "custom_emojis", force: :cascade do |t|
    t.string "shortcode", default: "", null: false
    t.string "domain"
    t.string "image_file_name"
    t.string "image_content_type"
    t.integer "image_file_size"
    t.datetime "image_updated_at", precision: nil
    t.datetime "created_at", precision: nil, null: false
    t.datetime "updated_at", precision: nil, null: false
    t.boolean "disabled", default: false, null: false
    t.string "uri"
    t.string "image_remote_url"
    t.boolean "visible_in_picker", default: true, null: false
    t.bigint "category_id"
    t.integer "image_storage_schema_version"
    t.index ["shortcode", "domain"], name: "index_custom_emojis_on_shortcode_and_domain", unique: true
  end

  create_table "custom_filter_keywords", force: :cascade do |t|
    t.bigint "custom_filter_id", null: false
    t.text "keyword", default: "", null: false
    t.boolean "whole_word", default: true, null: false
    t.datetime "created_at", null: false
    t.datetime "updated_at", null: false
    t.index ["custom_filter_id"], name: "index_custom_filter_keywords_on_custom_filter_id"
  end

  create_table "custom_filter_statuses", force: :cascade do |t|
    t.bigint "custom_filter_id", null: false
    t.bigint "status_id", null: false
    t.datetime "created_at", null: false
    t.datetime "updated_at", null: false
    t.index ["custom_filter_id"], name: "index_custom_filter_statuses_on_custom_filter_id"
    t.index ["status_id"], name: "index_custom_filter_statuses_on_status_id"
  end

  create_table "custom_filters", force: :cascade do |t|
    t.bigint "account_id"
    t.datetime "expires_at", precision: nil
    t.text "phrase", default: "", null: false
    t.string "context", default: [], null: false, array: true
    t.datetime "created_at", precision: nil, null: false
    t.datetime "updated_at", precision: nil, null: false
    t.integer "action", default: 0, null: false
    t.index ["account_id"], name: "index_custom_filters_on_account_id"
  end

  create_table "devices", force: :cascade do |t|
    t.bigint "access_token_id"
    t.bigint "account_id"
    t.string "device_id", default: "", null: false
    t.string "name", default: "", null: false
    t.text "fingerprint_key", default: "", null: false
    t.text "identity_key", default: "", null: false
    t.datetime "created_at", precision: nil, null: false
    t.datetime "updated_at", precision: nil, null: false
    t.index ["access_token_id"], name: "index_devices_on_access_token_id"
    t.index ["account_id"], name: "index_devices_on_account_id"
  end

  create_table "domain_allows", force: :cascade do |t|
    t.string "domain", default: "", null: false
    t.datetime "created_at", precision: nil, null: false
    t.datetime "updated_at", precision: nil, null: false
    t.index ["domain"], name: "index_domain_allows_on_domain", unique: true
  end

  create_table "domain_blocks", force: :cascade do |t|
    t.string "domain", default: "", null: false
    t.datetime "created_at", precision: nil, null: false
    t.datetime "updated_at", precision: nil, null: false
    t.integer "severity", default: 0
    t.boolean "reject_media", default: false, null: false
    t.boolean "reject_reports", default: false, null: false
    t.text "private_comment"
    t.text "public_comment"
    t.boolean "obfuscate", default: false, null: false
    t.index ["domain"], name: "index_domain_blocks_on_domain", unique: true
  end

  create_table "email_domain_blocks", force: :cascade do |t|
    t.string "domain", default: "", null: false
    t.datetime "created_at", precision: nil, null: false
    t.datetime "updated_at", precision: nil, null: false
    t.bigint "parent_id"
    t.index ["domain"], name: "index_email_domain_blocks_on_domain", unique: true
  end

  create_table "encrypted_messages", id: :bigint, default: -> { "timestamp_id('encrypted_messages'::text)" }, force: :cascade do |t|
    t.bigint "device_id"
    t.bigint "from_account_id"
    t.string "from_device_id", default: "", null: false
    t.integer "type", default: 0, null: false
    t.text "body", default: "", null: false
    t.text "digest", default: "", null: false
    t.text "message_franking", default: "", null: false
    t.datetime "created_at", precision: nil, null: false
    t.datetime "updated_at", precision: nil, null: false
    t.index ["device_id"], name: "index_encrypted_messages_on_device_id"
    t.index ["from_account_id"], name: "index_encrypted_messages_on_from_account_id"
  end

  create_table "favourites", force: :cascade do |t|
    t.datetime "created_at", precision: nil, null: false
    t.datetime "updated_at", precision: nil, null: false
    t.bigint "account_id", null: false
    t.bigint "status_id", null: false
    t.index ["account_id", "id"], name: "index_favourites_on_account_id_and_id"
    t.index ["account_id", "status_id"], name: "index_favourites_on_account_id_and_status_id", unique: true
    t.index ["status_id"], name: "index_favourites_on_status_id"
  end

  create_table "featured_tags", force: :cascade do |t|
    t.bigint "account_id", null: false
    t.bigint "tag_id", null: false
    t.bigint "statuses_count", default: 0, null: false
    t.datetime "last_status_at", precision: nil
    t.datetime "created_at", precision: nil, null: false
    t.datetime "updated_at", precision: nil, null: false
    t.string "name"
    t.index ["account_id", "tag_id"], name: "index_featured_tags_on_account_id_and_tag_id", unique: true
    t.index ["tag_id"], name: "index_featured_tags_on_tag_id"
  end

  create_table "follow_recommendation_suppressions", force: :cascade do |t|
    t.bigint "account_id", null: false
    t.datetime "created_at", null: false
    t.datetime "updated_at", null: false
    t.index ["account_id"], name: "index_follow_recommendation_suppressions_on_account_id", unique: true
  end

  create_table "follow_requests", force: :cascade do |t|
    t.datetime "created_at", precision: nil, null: false
    t.datetime "updated_at", precision: nil, null: false
    t.bigint "account_id", null: false
    t.bigint "target_account_id", null: false
    t.boolean "show_reblogs", default: true, null: false
    t.string "uri"
    t.boolean "notify", default: false, null: false
    t.string "languages", array: true
    t.index ["account_id", "target_account_id"], name: "index_follow_requests_on_account_id_and_target_account_id", unique: true
  end

  create_table "follows", force: :cascade do |t|
    t.datetime "created_at", precision: nil, null: false
    t.datetime "updated_at", precision: nil, null: false
    t.bigint "account_id", null: false
    t.bigint "target_account_id", null: false
    t.boolean "show_reblogs", default: true, null: false
    t.string "uri"
    t.boolean "notify", default: false, null: false
    t.string "languages", array: true
    t.index ["account_id", "target_account_id"], name: "index_follows_on_account_id_and_target_account_id", unique: true
    t.index ["target_account_id"], name: "index_follows_on_target_account_id"
  end

  create_table "identities", force: :cascade do |t|
    t.string "provider", default: "", null: false
    t.string "uid", default: "", null: false
    t.datetime "created_at", precision: nil, null: false
    t.datetime "updated_at", precision: nil, null: false
    t.bigint "user_id"
    t.index ["user_id"], name: "index_identities_on_user_id"
  end

  create_table "imports", force: :cascade do |t|
    t.integer "type", null: false
    t.boolean "approved", default: false, null: false
    t.datetime "created_at", precision: nil, null: false
    t.datetime "updated_at", precision: nil, null: false
    t.string "data_file_name"
    t.string "data_content_type"
    t.integer "data_file_size"
    t.datetime "data_updated_at", precision: nil
    t.bigint "account_id", null: false
    t.boolean "overwrite", default: false, null: false
  end

  create_table "invites", force: :cascade do |t|
    t.bigint "user_id", null: false
    t.string "code", default: "", null: false
    t.datetime "expires_at", precision: nil
    t.integer "max_uses"
    t.integer "uses", default: 0, null: false
    t.datetime "created_at", precision: nil, null: false
    t.datetime "updated_at", precision: nil, null: false
    t.boolean "autofollow", default: false, null: false
    t.text "comment"
    t.index ["code"], name: "index_invites_on_code", unique: true
    t.index ["user_id"], name: "index_invites_on_user_id"
  end

  create_table "ip_blocks", force: :cascade do |t|
    t.datetime "created_at", precision: nil, null: false
    t.datetime "updated_at", precision: nil, null: false
    t.datetime "expires_at", precision: nil
    t.inet "ip", default: "0.0.0.0", null: false
    t.integer "severity", default: 0, null: false
    t.text "comment", default: "", null: false
    t.index ["ip"], name: "index_ip_blocks_on_ip", unique: true
  end

  create_table "list_accounts", force: :cascade do |t|
    t.bigint "list_id", null: false
    t.bigint "account_id", null: false
    t.bigint "follow_id"
    t.bigint "follow_request_id"
    t.index ["account_id", "list_id"], name: "index_list_accounts_on_account_id_and_list_id", unique: true
    t.index ["follow_id"], name: "index_list_accounts_on_follow_id", where: "(follow_id IS NOT NULL)"
    t.index ["follow_request_id"], name: "index_list_accounts_on_follow_request_id", where: "(follow_request_id IS NOT NULL)"
    t.index ["list_id", "account_id"], name: "index_list_accounts_on_list_id_and_account_id"
  end

  create_table "lists", force: :cascade do |t|
    t.bigint "account_id", null: false
    t.string "title", default: "", null: false
    t.datetime "created_at", precision: nil, null: false
    t.datetime "updated_at", precision: nil, null: false
    t.integer "replies_policy", default: 0, null: false
    t.boolean "exclusive", default: false, null: false
    t.index ["account_id"], name: "index_lists_on_account_id"
  end

  create_table "login_activities", force: :cascade do |t|
    t.bigint "user_id", null: false
    t.string "authentication_method"
    t.string "provider"
    t.boolean "success"
    t.string "failure_reason"
    t.inet "ip"
    t.string "user_agent"
    t.datetime "created_at", precision: nil
    t.index ["user_id"], name: "index_login_activities_on_user_id"
  end

  create_table "markers", force: :cascade do |t|
    t.bigint "user_id"
    t.string "timeline", default: "", null: false
    t.bigint "last_read_id", default: 0, null: false
    t.integer "lock_version", default: 0, null: false
    t.datetime "created_at", precision: nil, null: false
    t.datetime "updated_at", precision: nil, null: false
    t.index ["user_id", "timeline"], name: "index_markers_on_user_id_and_timeline", unique: true
  end

  create_table "media_attachments", id: :bigint, default: -> { "timestamp_id('media_attachments'::text)" }, force: :cascade do |t|
    t.bigint "status_id"
    t.string "file_file_name"
    t.string "file_content_type"
    t.integer "file_file_size"
    t.datetime "file_updated_at", precision: nil
    t.string "remote_url", default: "", null: false
    t.datetime "created_at", precision: nil, null: false
    t.datetime "updated_at", precision: nil, null: false
    t.string "shortcode"
    t.integer "type", default: 0, null: false
    t.json "file_meta"
    t.bigint "account_id"
    t.text "description"
    t.bigint "scheduled_status_id"
    t.string "blurhash"
    t.integer "processing"
    t.integer "file_storage_schema_version"
    t.string "thumbnail_file_name"
    t.string "thumbnail_content_type"
    t.integer "thumbnail_file_size"
    t.datetime "thumbnail_updated_at", precision: nil
    t.string "thumbnail_remote_url"
    t.index ["account_id", "status_id"], name: "index_media_attachments_on_account_id_and_status_id", order: { status_id: :desc }
    t.index ["scheduled_status_id"], name: "index_media_attachments_on_scheduled_status_id", where: "(scheduled_status_id IS NOT NULL)"
    t.index ["shortcode"], name: "index_media_attachments_on_shortcode", unique: true, opclass: :text_pattern_ops, where: "(shortcode IS NOT NULL)"
    t.index ["status_id"], name: "index_media_attachments_on_status_id"
  end

  create_table "media_tokens", force: :cascade do |t|
    t.bigint "media_attachment_id"
    t.datetime "created_at", precision: 6, null: false
    t.datetime "updated_at", precision: 6, null: false
  end

  create_table "mentions", force: :cascade do |t|
    t.bigint "status_id"
    t.datetime "created_at", precision: nil, null: false
    t.datetime "updated_at", precision: nil, null: false
    t.bigint "account_id"
    t.boolean "silent", default: false, null: false
    t.index ["account_id", "status_id"], name: "index_mentions_on_account_id_and_status_id", unique: true
    t.index ["status_id"], name: "index_mentions_on_status_id"
  end

  create_table "mutes", force: :cascade do |t|
    t.datetime "created_at", precision: nil, null: false
    t.datetime "updated_at", precision: nil, null: false
    t.boolean "hide_notifications", default: true, null: false
    t.bigint "account_id", null: false
    t.bigint "target_account_id", null: false
    t.datetime "expires_at", precision: nil
    t.index ["account_id", "target_account_id"], name: "index_mutes_on_account_id_and_target_account_id", unique: true
    t.index ["target_account_id"], name: "index_mutes_on_target_account_id"
  end

  create_table "notifications", force: :cascade do |t|
    t.bigint "activity_id", null: false
    t.string "activity_type", null: false
    t.datetime "created_at", precision: nil, null: false
    t.datetime "updated_at", precision: nil, null: false
    t.bigint "account_id", null: false
    t.bigint "from_account_id", null: false
    t.string "type"
    t.index ["account_id", "id", "type"], name: "index_notifications_on_account_id_and_id_and_type", order: { id: :desc }
    t.index ["activity_id", "activity_type"], name: "index_notifications_on_activity_id_and_activity_type"
    t.index ["from_account_id"], name: "index_notifications_on_from_account_id"
  end

  create_table "oauth_access_grants", force: :cascade do |t|
    t.string "token", null: false
    t.integer "expires_in", null: false
    t.text "redirect_uri", null: false
    t.datetime "created_at", precision: nil, null: false
    t.datetime "revoked_at", precision: nil
    t.string "scopes"
    t.bigint "application_id", null: false
    t.bigint "resource_owner_id", null: false
    t.index ["resource_owner_id"], name: "index_oauth_access_grants_on_resource_owner_id"
    t.index ["token"], name: "index_oauth_access_grants_on_token", unique: true
  end

  create_table "oauth_access_tokens", force: :cascade do |t|
    t.string "token", null: false
    t.string "refresh_token"
    t.integer "expires_in"
    t.datetime "revoked_at", precision: nil
    t.datetime "created_at", precision: nil, null: false
    t.string "scopes"
    t.bigint "application_id"
    t.bigint "resource_owner_id"
    t.datetime "last_used_at", precision: nil
    t.inet "last_used_ip"
    t.index ["refresh_token"], name: "index_oauth_access_tokens_on_refresh_token", unique: true, opclass: :text_pattern_ops, where: "(refresh_token IS NOT NULL)"
    t.index ["resource_owner_id"], name: "index_oauth_access_tokens_on_resource_owner_id", where: "(resource_owner_id IS NOT NULL)"
    t.index ["token"], name: "index_oauth_access_tokens_on_token", unique: true
  end

  create_table "oauth_applications", force: :cascade do |t|
    t.string "name", null: false
    t.string "uid", null: false
    t.string "secret", null: false
    t.text "redirect_uri", null: false
    t.string "scopes", default: "", null: false
    t.datetime "created_at", precision: nil
    t.datetime "updated_at", precision: nil
    t.boolean "superapp", default: false, null: false
    t.string "website"
    t.string "owner_type"
    t.bigint "owner_id"
    t.boolean "confidential", default: true, null: false
    t.index ["owner_id", "owner_type"], name: "index_oauth_applications_on_owner_id_and_owner_type"
    t.index ["superapp"], name: "index_oauth_applications_on_superapp", where: "(superapp = true)"
    t.index ["uid"], name: "index_oauth_applications_on_uid", unique: true
  end

  create_table "one_time_keys", force: :cascade do |t|
    t.bigint "device_id"
    t.string "key_id", default: "", null: false
    t.text "key", default: "", null: false
    t.text "signature", default: "", null: false
    t.datetime "created_at", precision: nil, null: false
    t.datetime "updated_at", precision: nil, null: false
    t.index ["device_id"], name: "index_one_time_keys_on_device_id"
    t.index ["key_id"], name: "index_one_time_keys_on_key_id"
  end

  create_table "pghero_space_stats", force: :cascade do |t|
    t.text "database"
    t.text "schema"
    t.text "relation"
    t.bigint "size"
    t.datetime "captured_at", precision: nil
    t.index ["database", "captured_at"], name: "index_pghero_space_stats_on_database_and_captured_at"
  end

  create_table "poll_votes", force: :cascade do |t|
    t.bigint "account_id"
    t.bigint "poll_id"
    t.integer "choice", default: 0, null: false
    t.datetime "created_at", precision: nil, null: false
    t.datetime "updated_at", precision: nil, null: false
    t.string "uri"
    t.index ["account_id"], name: "index_poll_votes_on_account_id"
    t.index ["poll_id"], name: "index_poll_votes_on_poll_id"
  end

  create_table "polls", force: :cascade do |t|
    t.bigint "account_id"
    t.bigint "status_id"
    t.datetime "expires_at", precision: nil
    t.string "options", default: [], null: false, array: true
    t.bigint "cached_tallies", default: [], null: false, array: true
    t.boolean "multiple", default: false, null: false
    t.boolean "hide_totals", default: false, null: false
    t.bigint "votes_count", default: 0, null: false
    t.datetime "last_fetched_at", precision: nil
    t.datetime "created_at", precision: nil, null: false
    t.datetime "updated_at", precision: nil, null: false
    t.integer "lock_version", default: 0, null: false
    t.bigint "voters_count"
    t.index ["account_id"], name: "index_polls_on_account_id"
    t.index ["status_id"], name: "index_polls_on_status_id"
  end

  create_table "preview_card_providers", force: :cascade do |t|
    t.string "domain", default: "", null: false
    t.string "icon_file_name"
    t.string "icon_content_type"
    t.bigint "icon_file_size"
    t.datetime "icon_updated_at", precision: nil
    t.boolean "trendable"
    t.datetime "reviewed_at", precision: nil
    t.datetime "requested_review_at", precision: nil
    t.datetime "created_at", null: false
    t.datetime "updated_at", null: false
    t.index ["domain"], name: "index_preview_card_providers_on_domain", unique: true
  end

  create_table "preview_card_trends", force: :cascade do |t|
    t.bigint "preview_card_id", null: false
    t.float "score", default: 0.0, null: false
    t.integer "rank", default: 0, null: false
    t.boolean "allowed", default: false, null: false
    t.string "language"
    t.index ["preview_card_id"], name: "index_preview_card_trends_on_preview_card_id", unique: true
  end

  create_table "preview_cards", force: :cascade do |t|
    t.string "url", default: "", null: false
    t.string "title", default: "", null: false
    t.string "description", default: "", null: false
    t.string "image_file_name"
    t.string "image_content_type"
    t.integer "image_file_size"
    t.datetime "image_updated_at", precision: nil
    t.integer "type", default: 0, null: false
    t.text "html", default: "", null: false
    t.string "author_name", default: "", null: false
    t.string "author_url", default: "", null: false
    t.string "provider_name", default: "", null: false
    t.string "provider_url", default: "", null: false
    t.integer "width", default: 0, null: false
    t.integer "height", default: 0, null: false
    t.datetime "created_at", precision: nil, null: false
    t.datetime "updated_at", precision: nil, null: false
    t.string "embed_url", default: "", null: false
    t.integer "image_storage_schema_version"
    t.string "blurhash"
    t.string "language"
    t.float "max_score"
    t.datetime "max_score_at", precision: nil
    t.boolean "trendable"
    t.integer "link_type"
    t.datetime "published_at"
    t.string "image_description", default: "", null: false
    t.index ["url"], name: "index_preview_cards_on_url", unique: true
  end

  create_table "preview_cards_statuses", primary_key: ["status_id", "preview_card_id"], force: :cascade do |t|
    t.bigint "preview_card_id", null: false
    t.bigint "status_id", null: false
  end

  create_table "relays", force: :cascade do |t|
    t.string "inbox_url", default: "", null: false
    t.string "follow_activity_id"
    t.datetime "created_at", precision: nil, null: false
    t.datetime "updated_at", precision: nil, null: false
    t.integer "state", default: 0, null: false
  end

  create_table "report_notes", force: :cascade do |t|
    t.text "content", null: false
    t.bigint "report_id", null: false
    t.bigint "account_id", null: false
    t.datetime "created_at", precision: nil, null: false
    t.datetime "updated_at", precision: nil, null: false
    t.index ["account_id"], name: "index_report_notes_on_account_id"
    t.index ["report_id"], name: "index_report_notes_on_report_id"
  end

  create_table "reports", force: :cascade do |t|
    t.bigint "status_ids", default: [], null: false, array: true
    t.text "comment", default: "", null: false
    t.datetime "created_at", precision: nil, null: false
    t.datetime "updated_at", precision: nil, null: false
    t.bigint "account_id", null: false
    t.bigint "action_taken_by_account_id"
    t.bigint "target_account_id", null: false
    t.bigint "assigned_account_id"
    t.string "uri"
    t.boolean "forwarded"
    t.integer "category", default: 0, null: false
    t.datetime "action_taken_at", precision: nil
    t.bigint "rule_ids", array: true
    t.index ["account_id"], name: "index_reports_on_account_id"
    t.index ["action_taken_by_account_id"], name: "index_reports_on_action_taken_by_account_id", where: "(action_taken_by_account_id IS NOT NULL)"
    t.index ["assigned_account_id"], name: "index_reports_on_assigned_account_id", where: "(assigned_account_id IS NOT NULL)"
    t.index ["target_account_id"], name: "index_reports_on_target_account_id"
  end

  create_table "rules", force: :cascade do |t|
    t.integer "priority", default: 0, null: false
    t.datetime "deleted_at", precision: nil
    t.text "text", default: "", null: false
    t.datetime "created_at", precision: nil, null: false
    t.datetime "updated_at", precision: nil, null: false
  end

  create_table "scheduled_statuses", force: :cascade do |t|
    t.bigint "account_id"
    t.datetime "scheduled_at", precision: nil
    t.jsonb "params"
    t.index ["account_id"], name: "index_scheduled_statuses_on_account_id"
    t.index ["scheduled_at"], name: "index_scheduled_statuses_on_scheduled_at"
  end

  create_table "session_activations", force: :cascade do |t|
    t.string "session_id", null: false
    t.datetime "created_at", precision: nil, null: false
    t.datetime "updated_at", precision: nil, null: false
    t.string "user_agent", default: "", null: false
    t.inet "ip"
    t.bigint "access_token_id"
    t.bigint "user_id", null: false
    t.bigint "web_push_subscription_id"
    t.index ["access_token_id"], name: "index_session_activations_on_access_token_id"
    t.index ["session_id"], name: "index_session_activations_on_session_id", unique: true
    t.index ["user_id"], name: "index_session_activations_on_user_id"
  end

  create_table "settings", force: :cascade do |t|
    t.string "var", null: false
    t.text "value"
    t.string "thing_type"
    t.datetime "created_at", precision: nil
    t.datetime "updated_at", precision: nil
    t.bigint "thing_id"
    t.index ["thing_type", "thing_id", "var"], name: "index_settings_on_thing_type_and_thing_id_and_var", unique: true
  end

  create_table "site_uploads", force: :cascade do |t|
    t.string "var", default: "", null: false
    t.string "file_file_name"
    t.string "file_content_type"
    t.integer "file_file_size"
    t.datetime "file_updated_at", precision: nil
    t.json "meta"
    t.datetime "created_at", precision: nil, null: false
    t.datetime "updated_at", precision: nil, null: false
    t.string "blurhash"
    t.index ["var"], name: "index_site_uploads_on_var", unique: true
  end

<<<<<<< HEAD
  create_table "status_capability_tokens", force: :cascade do |t|
    t.bigint "status_id"
    t.string "token"
    t.datetime "created_at", null: false
    t.datetime "updated_at", null: false
    t.index ["status_id"], name: "index_status_capability_tokens_on_status_id"
=======
  create_table "software_updates", force: :cascade do |t|
    t.string "version", null: false
    t.boolean "urgent", default: false, null: false
    t.integer "type", default: 0, null: false
    t.string "release_notes", default: "", null: false
    t.datetime "created_at", null: false
    t.datetime "updated_at", null: false
    t.index ["version"], name: "index_software_updates_on_version", unique: true
>>>>>>> a8dd3210
  end

  create_table "status_edits", force: :cascade do |t|
    t.bigint "status_id", null: false
    t.bigint "account_id"
    t.text "text", default: "", null: false
    t.text "spoiler_text", default: "", null: false
    t.datetime "created_at", null: false
    t.datetime "updated_at", null: false
    t.bigint "ordered_media_attachment_ids", array: true
    t.text "media_descriptions", array: true
    t.string "poll_options", array: true
    t.boolean "sensitive"
    t.index ["account_id"], name: "index_status_edits_on_account_id"
    t.index ["status_id"], name: "index_status_edits_on_status_id"
  end

  create_table "status_pins", force: :cascade do |t|
    t.bigint "account_id", null: false
    t.bigint "status_id", null: false
<<<<<<< HEAD
    t.datetime "created_at", default: -> { "CURRENT_TIMESTAMP" }, null: false
    t.datetime "updated_at", default: -> { "CURRENT_TIMESTAMP" }, null: false
=======
    t.datetime "created_at", precision: nil, default: -> { "now()" }, null: false
    t.datetime "updated_at", precision: nil, default: -> { "now()" }, null: false
>>>>>>> a8dd3210
    t.index ["account_id", "status_id"], name: "index_status_pins_on_account_id_and_status_id", unique: true
    t.index ["status_id"], name: "index_status_pins_on_status_id"
  end

  create_table "status_stats", force: :cascade do |t|
    t.bigint "status_id", null: false
    t.bigint "replies_count", default: 0, null: false
    t.bigint "reblogs_count", default: 0, null: false
    t.bigint "favourites_count", default: 0, null: false
    t.datetime "created_at", precision: nil, null: false
    t.datetime "updated_at", precision: nil, null: false
    t.index ["status_id"], name: "index_status_stats_on_status_id", unique: true
  end

  create_table "status_trends", force: :cascade do |t|
    t.bigint "status_id", null: false
    t.bigint "account_id", null: false
    t.float "score", default: 0.0, null: false
    t.integer "rank", default: 0, null: false
    t.boolean "allowed", default: false, null: false
    t.string "language"
    t.index ["account_id"], name: "index_status_trends_on_account_id"
    t.index ["status_id"], name: "index_status_trends_on_status_id", unique: true
  end

  create_table "statuses", id: :bigint, default: -> { "timestamp_id('statuses'::text)" }, force: :cascade do |t|
    t.string "uri"
    t.text "text", default: "", null: false
    t.datetime "created_at", precision: nil, null: false
    t.datetime "updated_at", precision: nil, null: false
    t.bigint "in_reply_to_id"
    t.bigint "reblog_of_id"
    t.string "url"
    t.boolean "sensitive", default: false, null: false
    t.integer "visibility", default: 0, null: false
    t.text "spoiler_text", default: "", null: false
    t.boolean "reply", default: false, null: false
    t.string "language"
    t.bigint "conversation_id"
    t.boolean "local"
    t.bigint "account_id", null: false
    t.bigint "application_id"
    t.bigint "in_reply_to_account_id"
    t.bigint "poll_id"
    t.datetime "deleted_at", precision: nil
    t.datetime "edited_at", precision: nil
    t.boolean "trendable"
    t.bigint "ordered_media_attachment_ids", array: true
    t.index ["account_id", "id", "visibility", "updated_at"], name: "index_statuses_20190820", order: { id: :desc }, where: "(deleted_at IS NULL)"
    t.index ["account_id"], name: "index_statuses_on_account_id"
    t.index ["deleted_at"], name: "index_statuses_on_deleted_at", where: "(deleted_at IS NOT NULL)"
    t.index ["id", "account_id"], name: "index_statuses_local_20190824", order: { id: :desc }, where: "((local OR (uri IS NULL)) AND (deleted_at IS NULL) AND (visibility = 0) AND (reblog_of_id IS NULL) AND ((NOT reply) OR (in_reply_to_account_id = account_id)))"
    t.index ["id", "account_id"], name: "index_statuses_public_20200119", order: { id: :desc }, where: "((deleted_at IS NULL) AND (visibility = 0) AND (reblog_of_id IS NULL) AND ((NOT reply) OR (in_reply_to_account_id = account_id)))"
    t.index ["in_reply_to_account_id"], name: "index_statuses_on_in_reply_to_account_id", where: "(in_reply_to_account_id IS NOT NULL)"
    t.index ["in_reply_to_id"], name: "index_statuses_on_in_reply_to_id", where: "(in_reply_to_id IS NOT NULL)"
    t.index ["reblog_of_id", "account_id"], name: "index_statuses_on_reblog_of_id_and_account_id"
    t.index ["uri"], name: "index_statuses_on_uri", unique: true, opclass: :text_pattern_ops, where: "(uri IS NOT NULL)"
  end

  create_table "statuses_tags", primary_key: ["tag_id", "status_id"], force: :cascade do |t|
    t.bigint "status_id", null: false
    t.bigint "tag_id", null: false
    t.index ["status_id"], name: "index_statuses_tags_on_status_id"
  end

  create_table "subscription_members", force: :cascade do |t|
    t.integer "subscription_id"
    t.integer "user_id"
    t.datetime "created_at", precision: 6, null: false
    t.datetime "updated_at", precision: 6, null: false
  end

  create_table "subscription_stripe_subscriptions", force: :cascade do |t|
    t.bigint "user_id"
    t.bigint "invite_id"
    t.string "subscription_id"
    t.string "customer_id"
    t.string "status"
    t.datetime "created_at", precision: 6, null: false
    t.datetime "updated_at", precision: 6, null: false
  end

  create_table "system_keys", force: :cascade do |t|
    t.binary "key"
    t.datetime "created_at", precision: nil, null: false
    t.datetime "updated_at", precision: nil, null: false
  end

  create_table "tag_follows", force: :cascade do |t|
    t.bigint "tag_id", null: false
    t.bigint "account_id", null: false
    t.datetime "created_at", null: false
    t.datetime "updated_at", null: false
    t.index ["account_id", "tag_id"], name: "index_tag_follows_on_account_id_and_tag_id", unique: true
    t.index ["tag_id"], name: "index_tag_follows_on_tag_id"
  end

  create_table "tags", force: :cascade do |t|
    t.string "name", default: "", null: false
    t.datetime "created_at", precision: nil, null: false
    t.datetime "updated_at", precision: nil, null: false
    t.boolean "usable"
    t.boolean "trendable"
    t.boolean "listable"
    t.datetime "reviewed_at", precision: nil
    t.datetime "requested_review_at", precision: nil
    t.datetime "last_status_at", precision: nil
    t.float "max_score"
    t.datetime "max_score_at", precision: nil
    t.string "display_name"
    t.index "lower((name)::text) text_pattern_ops", name: "index_tags_on_name_lower_btree", unique: true
  end

  create_table "tombstones", force: :cascade do |t|
    t.bigint "account_id"
    t.string "uri", null: false
    t.datetime "created_at", precision: nil, null: false
    t.datetime "updated_at", precision: nil, null: false
    t.boolean "by_moderator"
    t.index ["account_id"], name: "index_tombstones_on_account_id"
    t.index ["uri"], name: "index_tombstones_on_uri"
  end

  create_table "unavailable_domains", force: :cascade do |t|
    t.string "domain", default: "", null: false
    t.datetime "created_at", precision: nil, null: false
    t.datetime "updated_at", precision: nil, null: false
    t.index ["domain"], name: "index_unavailable_domains_on_domain", unique: true
  end

  create_table "user_invite_requests", force: :cascade do |t|
    t.bigint "user_id"
    t.text "text"
    t.datetime "created_at", precision: nil, null: false
    t.datetime "updated_at", precision: nil, null: false
    t.index ["user_id"], name: "index_user_invite_requests_on_user_id"
  end

  create_table "user_roles", force: :cascade do |t|
    t.string "name", default: "", null: false
    t.string "color", default: "", null: false
    t.integer "position", default: 0, null: false
    t.bigint "permissions", default: 0, null: false
    t.boolean "highlighted", default: false, null: false
    t.datetime "created_at", null: false
    t.datetime "updated_at", null: false
  end

  create_table "users", force: :cascade do |t|
    t.string "email", default: "", null: false
    t.datetime "created_at", precision: nil, null: false
    t.datetime "updated_at", precision: nil, null: false
    t.string "encrypted_password", default: "", null: false
    t.string "reset_password_token"
    t.datetime "reset_password_sent_at", precision: nil
    t.integer "sign_in_count", default: 0, null: false
    t.datetime "current_sign_in_at", precision: nil
    t.datetime "last_sign_in_at", precision: nil
    t.boolean "admin", default: false, null: false
    t.string "confirmation_token"
    t.datetime "confirmed_at", precision: nil
    t.datetime "confirmation_sent_at", precision: nil
    t.string "unconfirmed_email"
    t.string "locale"
    t.string "encrypted_otp_secret"
    t.string "encrypted_otp_secret_iv"
    t.string "encrypted_otp_secret_salt"
    t.integer "consumed_timestep"
    t.boolean "otp_required_for_login", default: false, null: false
    t.datetime "last_emailed_at", precision: nil
    t.string "otp_backup_codes", array: true
    t.bigint "account_id", null: false
    t.boolean "disabled", default: false, null: false
    t.boolean "moderator", default: false, null: false
    t.bigint "invite_id"
    t.string "chosen_languages", array: true
    t.bigint "created_by_application_id"
    t.boolean "approved", default: true, null: false
    t.string "sign_in_token"
    t.datetime "sign_in_token_sent_at", precision: nil
    t.string "webauthn_id"
    t.inet "sign_up_ip"
    t.boolean "skip_sign_in_token"
    t.bigint "role_id"
    t.text "settings"
    t.string "time_zone"
    t.index ["account_id"], name: "index_users_on_account_id"
    t.index ["confirmation_token"], name: "index_users_on_confirmation_token", unique: true
    t.index ["created_by_application_id"], name: "index_users_on_created_by_application_id", where: "(created_by_application_id IS NOT NULL)"
    t.index ["email"], name: "index_users_on_email", unique: true
    t.index ["reset_password_token"], name: "index_users_on_reset_password_token", unique: true, opclass: :text_pattern_ops, where: "(reset_password_token IS NOT NULL)"
    t.index ["role_id"], name: "index_users_on_role_id", where: "(role_id IS NOT NULL)"
    t.index ["unconfirmed_email"], name: "index_users_on_unconfirmed_email", where: "(unconfirmed_email IS NOT NULL)"
  end

  create_table "web_push_subscriptions", force: :cascade do |t|
    t.string "endpoint", null: false
    t.string "key_p256dh"
    t.string "key_auth"
    t.json "data"
    t.datetime "created_at", precision: nil, null: false
    t.datetime "updated_at", precision: nil, null: false
    t.bigint "access_token_id"
    t.bigint "user_id"
    t.string "expo"
    t.index ["access_token_id"], name: "index_web_push_subscriptions_on_access_token_id", where: "(access_token_id IS NOT NULL)"
    t.index ["user_id"], name: "index_web_push_subscriptions_on_user_id"
  end

  create_table "web_settings", force: :cascade do |t|
    t.json "data"
    t.datetime "created_at", precision: nil, null: false
    t.datetime "updated_at", precision: nil, null: false
    t.bigint "user_id", null: false
    t.index ["user_id"], name: "index_web_settings_on_user_id", unique: true
  end

  create_table "webauthn_credentials", force: :cascade do |t|
    t.string "external_id", null: false
    t.string "public_key", null: false
    t.string "nickname", null: false
    t.bigint "sign_count", default: 0, null: false
    t.bigint "user_id"
    t.datetime "created_at", precision: nil, null: false
    t.datetime "updated_at", precision: nil, null: false
    t.index ["external_id"], name: "index_webauthn_credentials_on_external_id", unique: true
    t.index ["user_id"], name: "index_webauthn_credentials_on_user_id"
  end

  create_table "webhooks", force: :cascade do |t|
    t.string "url", null: false
    t.string "events", default: [], null: false, array: true
    t.string "secret", default: "", null: false
    t.boolean "enabled", default: true, null: false
    t.datetime "created_at", null: false
    t.datetime "updated_at", null: false
    t.text "template"
    t.index ["url"], name: "index_webhooks_on_url", unique: true
  end

  add_foreign_key "account_aliases", "accounts", on_delete: :cascade
  add_foreign_key "account_conversations", "accounts", on_delete: :cascade
  add_foreign_key "account_conversations", "conversations", on_delete: :cascade
  add_foreign_key "account_deletion_requests", "accounts", on_delete: :cascade
  add_foreign_key "account_domain_blocks", "accounts", name: "fk_206c6029bd", on_delete: :cascade
  add_foreign_key "account_migrations", "accounts", column: "target_account_id", on_delete: :nullify
  add_foreign_key "account_migrations", "accounts", on_delete: :cascade
  add_foreign_key "account_moderation_notes", "accounts"
  add_foreign_key "account_moderation_notes", "accounts", column: "target_account_id"
  add_foreign_key "account_notes", "accounts", column: "target_account_id", on_delete: :cascade
  add_foreign_key "account_notes", "accounts", on_delete: :cascade
  add_foreign_key "account_pins", "accounts", column: "target_account_id", on_delete: :cascade
  add_foreign_key "account_pins", "accounts", on_delete: :cascade
  add_foreign_key "account_stats", "accounts", on_delete: :cascade
  add_foreign_key "account_statuses_cleanup_policies", "accounts", on_delete: :cascade
  add_foreign_key "account_warnings", "accounts", column: "target_account_id", on_delete: :cascade
  add_foreign_key "account_warnings", "accounts", on_delete: :nullify
  add_foreign_key "account_warnings", "reports", on_delete: :cascade
  add_foreign_key "accounts", "accounts", column: "moved_to_account_id", on_delete: :nullify
  add_foreign_key "admin_action_logs", "accounts", on_delete: :cascade
  add_foreign_key "announcement_mutes", "accounts", on_delete: :cascade
  add_foreign_key "announcement_mutes", "announcements", on_delete: :cascade
  add_foreign_key "announcement_reactions", "accounts", on_delete: :cascade
  add_foreign_key "announcement_reactions", "announcements", on_delete: :cascade
  add_foreign_key "announcement_reactions", "custom_emojis", on_delete: :cascade
  add_foreign_key "appeals", "account_warnings", on_delete: :cascade
  add_foreign_key "appeals", "accounts", column: "approved_by_account_id", on_delete: :nullify
  add_foreign_key "appeals", "accounts", column: "rejected_by_account_id", on_delete: :nullify
  add_foreign_key "appeals", "accounts", on_delete: :cascade
  add_foreign_key "backups", "users", on_delete: :nullify
  add_foreign_key "blocks", "accounts", column: "target_account_id", name: "fk_9571bfabc1", on_delete: :cascade
  add_foreign_key "blocks", "accounts", name: "fk_4269e03e65", on_delete: :cascade
  add_foreign_key "bookmarks", "accounts", on_delete: :cascade
  add_foreign_key "bookmarks", "statuses", on_delete: :cascade
  add_foreign_key "bulk_import_rows", "bulk_imports", on_delete: :cascade
  add_foreign_key "bulk_imports", "accounts", on_delete: :cascade
  add_foreign_key "canonical_email_blocks", "accounts", column: "reference_account_id", on_delete: :cascade
  add_foreign_key "circle_accounts", "accounts", on_delete: :cascade
  add_foreign_key "circle_accounts", "circles", on_delete: :cascade
  add_foreign_key "circle_accounts", "follows", on_delete: :cascade
  add_foreign_key "circles", "accounts", on_delete: :cascade
  add_foreign_key "conversation_mutes", "accounts", name: "fk_225b4212bb", on_delete: :cascade
  add_foreign_key "conversation_mutes", "conversations", on_delete: :cascade
  add_foreign_key "custom_filter_keywords", "custom_filters", on_delete: :cascade
  add_foreign_key "custom_filter_statuses", "custom_filters", on_delete: :cascade
  add_foreign_key "custom_filter_statuses", "statuses", on_delete: :cascade
  add_foreign_key "custom_filters", "accounts", on_delete: :cascade
  add_foreign_key "devices", "accounts", on_delete: :cascade
  add_foreign_key "devices", "oauth_access_tokens", column: "access_token_id", on_delete: :cascade
  add_foreign_key "email_domain_blocks", "email_domain_blocks", column: "parent_id", on_delete: :cascade
  add_foreign_key "encrypted_messages", "accounts", column: "from_account_id", on_delete: :cascade
  add_foreign_key "encrypted_messages", "devices", on_delete: :cascade
  add_foreign_key "favourites", "accounts", name: "fk_5eb6c2b873", on_delete: :cascade
  add_foreign_key "favourites", "statuses", name: "fk_b0e856845e", on_delete: :cascade
  add_foreign_key "featured_tags", "accounts", on_delete: :cascade
  add_foreign_key "featured_tags", "tags", on_delete: :cascade
  add_foreign_key "follow_recommendation_suppressions", "accounts", on_delete: :cascade
  add_foreign_key "follow_requests", "accounts", column: "target_account_id", name: "fk_9291ec025d", on_delete: :cascade
  add_foreign_key "follow_requests", "accounts", name: "fk_76d644b0e7", on_delete: :cascade
  add_foreign_key "follows", "accounts", column: "target_account_id", name: "fk_745ca29eac", on_delete: :cascade
  add_foreign_key "follows", "accounts", name: "fk_32ed1b5560", on_delete: :cascade
  add_foreign_key "identities", "users", name: "fk_bea040f377", on_delete: :cascade
  add_foreign_key "imports", "accounts", name: "fk_6db1b6e408", on_delete: :cascade
  add_foreign_key "invites", "users", on_delete: :cascade
  add_foreign_key "list_accounts", "accounts", on_delete: :cascade
  add_foreign_key "list_accounts", "follow_requests", on_delete: :cascade
  add_foreign_key "list_accounts", "follows", on_delete: :cascade
  add_foreign_key "list_accounts", "lists", on_delete: :cascade
  add_foreign_key "lists", "accounts", on_delete: :cascade
  add_foreign_key "login_activities", "users", on_delete: :cascade
  add_foreign_key "markers", "users", on_delete: :cascade
  add_foreign_key "media_attachments", "accounts", name: "fk_96dd81e81b", on_delete: :nullify
  add_foreign_key "media_attachments", "scheduled_statuses", on_delete: :nullify
  add_foreign_key "media_attachments", "statuses", on_delete: :nullify
  add_foreign_key "mentions", "accounts", name: "fk_970d43f9d1", on_delete: :cascade
  add_foreign_key "mentions", "statuses", on_delete: :cascade
  add_foreign_key "mutes", "accounts", column: "target_account_id", name: "fk_eecff219ea", on_delete: :cascade
  add_foreign_key "mutes", "accounts", name: "fk_b8d8daf315", on_delete: :cascade
  add_foreign_key "notifications", "accounts", column: "from_account_id", name: "fk_fbd6b0bf9e", on_delete: :cascade
  add_foreign_key "notifications", "accounts", name: "fk_c141c8ee55", on_delete: :cascade
  add_foreign_key "oauth_access_grants", "oauth_applications", column: "application_id", name: "fk_34d54b0a33", on_delete: :cascade
  add_foreign_key "oauth_access_grants", "users", column: "resource_owner_id", name: "fk_63b044929b", on_delete: :cascade
  add_foreign_key "oauth_access_tokens", "oauth_applications", column: "application_id", name: "fk_f5fc4c1ee3", on_delete: :cascade
  add_foreign_key "oauth_access_tokens", "users", column: "resource_owner_id", name: "fk_e84df68546", on_delete: :cascade
  add_foreign_key "oauth_applications", "users", column: "owner_id", name: "fk_b0988c7c0a", on_delete: :cascade
  add_foreign_key "one_time_keys", "devices", on_delete: :cascade
  add_foreign_key "poll_votes", "accounts", on_delete: :cascade
  add_foreign_key "poll_votes", "polls", on_delete: :cascade
  add_foreign_key "polls", "accounts", on_delete: :cascade
  add_foreign_key "polls", "statuses", on_delete: :cascade
  add_foreign_key "preview_card_trends", "preview_cards", on_delete: :cascade
  add_foreign_key "report_notes", "accounts", on_delete: :cascade
  add_foreign_key "report_notes", "reports", on_delete: :cascade
  add_foreign_key "reports", "accounts", column: "action_taken_by_account_id", name: "fk_bca45b75fd", on_delete: :nullify
  add_foreign_key "reports", "accounts", column: "assigned_account_id", on_delete: :nullify
  add_foreign_key "reports", "accounts", column: "target_account_id", name: "fk_eb37af34f0", on_delete: :cascade
  add_foreign_key "reports", "accounts", name: "fk_4b81f7522c", on_delete: :cascade
  add_foreign_key "scheduled_statuses", "accounts", on_delete: :cascade
  add_foreign_key "session_activations", "oauth_access_tokens", column: "access_token_id", name: "fk_957e5bda89", on_delete: :cascade
  add_foreign_key "session_activations", "users", name: "fk_e5fda67334", on_delete: :cascade
  add_foreign_key "status_capability_tokens", "statuses"
  add_foreign_key "status_edits", "accounts", on_delete: :nullify
  add_foreign_key "status_edits", "statuses", on_delete: :cascade
  add_foreign_key "status_pins", "accounts", name: "fk_d4cb435b62", on_delete: :cascade
  add_foreign_key "status_pins", "statuses", on_delete: :cascade
  add_foreign_key "status_stats", "statuses", on_delete: :cascade
  add_foreign_key "status_trends", "accounts", on_delete: :cascade
  add_foreign_key "status_trends", "statuses", on_delete: :cascade
  add_foreign_key "statuses", "accounts", column: "in_reply_to_account_id", name: "fk_c7fa917661", on_delete: :nullify
  add_foreign_key "statuses", "accounts", name: "fk_9bda1543f7", on_delete: :cascade
  add_foreign_key "statuses", "statuses", column: "in_reply_to_id", on_delete: :nullify
  add_foreign_key "statuses", "statuses", column: "reblog_of_id", on_delete: :cascade
  add_foreign_key "statuses_tags", "statuses", on_delete: :cascade
  add_foreign_key "statuses_tags", "tags", name: "fk_3081861e21", on_delete: :cascade
  add_foreign_key "tag_follows", "accounts", on_delete: :cascade
  add_foreign_key "tag_follows", "tags", on_delete: :cascade
  add_foreign_key "tombstones", "accounts", on_delete: :cascade
  add_foreign_key "user_invite_requests", "users", on_delete: :cascade
  add_foreign_key "users", "accounts", name: "fk_50500f500d", on_delete: :cascade
  add_foreign_key "users", "invites", on_delete: :nullify
  add_foreign_key "users", "oauth_applications", column: "created_by_application_id", on_delete: :nullify
  add_foreign_key "users", "user_roles", column: "role_id", on_delete: :nullify
  add_foreign_key "web_push_subscriptions", "oauth_access_tokens", column: "access_token_id", on_delete: :cascade
  add_foreign_key "web_push_subscriptions", "users", on_delete: :cascade
  add_foreign_key "web_settings", "users", name: "fk_11910667b2", on_delete: :cascade
  add_foreign_key "webauthn_credentials", "users"

  create_view "instances", materialized: true, sql_definition: <<-SQL
      WITH domain_counts(domain, accounts_count) AS (
           SELECT accounts.domain,
              count(*) AS accounts_count
             FROM accounts
            WHERE (accounts.domain IS NOT NULL)
            GROUP BY accounts.domain
          )
   SELECT domain_counts.domain,
      domain_counts.accounts_count
     FROM domain_counts
  UNION
   SELECT domain_blocks.domain,
      COALESCE(domain_counts.accounts_count, (0)::bigint) AS accounts_count
     FROM (domain_blocks
       LEFT JOIN domain_counts ON (((domain_counts.domain)::text = (domain_blocks.domain)::text)))
  UNION
   SELECT domain_allows.domain,
      COALESCE(domain_counts.accounts_count, (0)::bigint) AS accounts_count
     FROM (domain_allows
       LEFT JOIN domain_counts ON (((domain_counts.domain)::text = (domain_allows.domain)::text)));
  SQL
  add_index "instances", "reverse(('.'::text || (domain)::text)), domain", name: "index_instances_on_reverse_domain"
  add_index "instances", ["domain"], name: "index_instances_on_domain", unique: true

  create_view "account_summaries", materialized: true, sql_definition: <<-SQL
      SELECT accounts.id AS account_id,
      mode() WITHIN GROUP (ORDER BY t0.language) AS language,
      mode() WITHIN GROUP (ORDER BY t0.sensitive) AS sensitive
     FROM (accounts
       CROSS JOIN LATERAL ( SELECT statuses.account_id,
              statuses.language,
              statuses.sensitive
             FROM statuses
            WHERE ((statuses.account_id = accounts.id) AND (statuses.deleted_at IS NULL) AND (statuses.reblog_of_id IS NULL))
            ORDER BY statuses.id DESC
           LIMIT 20) t0)
    WHERE ((accounts.suspended_at IS NULL) AND (accounts.silenced_at IS NULL) AND (accounts.moved_to_account_id IS NULL) AND (accounts.discoverable = true) AND (accounts.locked = false))
    GROUP BY accounts.id;
  SQL
  add_index "account_summaries", ["account_id"], name: "index_account_summaries_on_account_id", unique: true

  create_view "global_follow_recommendations", materialized: true, sql_definition: <<-SQL
      SELECT t0.account_id,
      sum(t0.rank) AS rank,
      array_agg(t0.reason) AS reason
     FROM ( SELECT account_summaries.account_id,
              ((count(follows.id))::numeric / (1.0 + (count(follows.id))::numeric)) AS rank,
              'most_followed'::text AS reason
             FROM ((follows
               JOIN account_summaries ON ((account_summaries.account_id = follows.target_account_id)))
               JOIN users ON ((users.account_id = follows.account_id)))
            WHERE ((users.current_sign_in_at >= (now() - 'P30D'::interval)) AND (account_summaries.sensitive = false) AND (NOT (EXISTS ( SELECT 1
                     FROM follow_recommendation_suppressions
                    WHERE (follow_recommendation_suppressions.account_id = follows.target_account_id)))))
            GROUP BY account_summaries.account_id
           HAVING (count(follows.id) >= 5)
          UNION ALL
           SELECT account_summaries.account_id,
              (sum((status_stats.reblogs_count + status_stats.favourites_count)) / (1.0 + sum((status_stats.reblogs_count + status_stats.favourites_count)))) AS rank,
              'most_interactions'::text AS reason
             FROM ((status_stats
               JOIN statuses ON ((statuses.id = status_stats.status_id)))
               JOIN account_summaries ON ((account_summaries.account_id = statuses.account_id)))
            WHERE ((statuses.id >= (((date_part('epoch'::text, (now() - 'P30D'::interval)) * (1000)::double precision))::bigint << 16)) AND (account_summaries.sensitive = false) AND (NOT (EXISTS ( SELECT 1
                     FROM follow_recommendation_suppressions
                    WHERE (follow_recommendation_suppressions.account_id = statuses.account_id)))))
            GROUP BY account_summaries.account_id
           HAVING (sum((status_stats.reblogs_count + status_stats.favourites_count)) >= (5)::numeric)) t0
    GROUP BY t0.account_id
    ORDER BY (sum(t0.rank)) DESC;
  SQL
  add_index "global_follow_recommendations", ["account_id"], name: "index_global_follow_recommendations_on_account_id", unique: true

  create_view "user_ips", sql_definition: <<-SQL
      SELECT t0.user_id,
      t0.ip,
      max(t0.used_at) AS used_at
     FROM ( SELECT users.id AS user_id,
              users.sign_up_ip AS ip,
              users.created_at AS used_at
             FROM users
            WHERE (users.sign_up_ip IS NOT NULL)
          UNION ALL
           SELECT session_activations.user_id,
              session_activations.ip,
              session_activations.updated_at
             FROM session_activations
          UNION ALL
           SELECT login_activities.user_id,
              login_activities.ip,
              login_activities.created_at
             FROM login_activities
            WHERE (login_activities.success = true)) t0
    GROUP BY t0.user_id, t0.ip;
  SQL
end<|MERGE_RESOLUTION|>--- conflicted
+++ resolved
@@ -10,12 +10,7 @@
 #
 # It's strongly recommended that you check this file into your version control system.
 
-<<<<<<< HEAD
-ActiveRecord::Schema.define(version: 2024_04_09_213344) do
-
-=======
-ActiveRecord::Schema[7.0].define(version: 2023_09_07_150100) do
->>>>>>> a8dd3210
+ActiveRecord::Schema[7.0].define(version: 2024_04_09_213344) do
   # These are extensions that must be enabled in order to support this database
   enable_extension "plpgsql"
 
@@ -186,13 +181,8 @@
     t.integer "avatar_storage_schema_version"
     t.integer "header_storage_schema_version"
     t.string "devices_url"
-<<<<<<< HEAD
-    t.datetime "sensitized_at"
+    t.datetime "sensitized_at", precision: nil
     t.integer "suspension_origin"
-=======
-    t.integer "suspension_origin"
-    t.datetime "sensitized_at", precision: nil
->>>>>>> a8dd3210
     t.boolean "trendable"
     t.datetime "reviewed_at", precision: nil
     t.datetime "requested_review_at", precision: nil
@@ -344,8 +334,8 @@
     t.bigint "circle_id", null: false
     t.bigint "account_id", null: false
     t.bigint "follow_id", null: false
-    t.datetime "created_at", null: false
-    t.datetime "updated_at", null: false
+    t.datetime "created_at", precision: nil, null: false
+    t.datetime "updated_at", precision: nil, null: false
     t.index ["account_id", "circle_id"], name: "index_circle_accounts_on_account_id_and_circle_id", unique: true
     t.index ["account_id"], name: "index_circle_accounts_on_account_id"
     t.index ["circle_id", "account_id"], name: "index_circle_accounts_on_circle_id_and_account_id"
@@ -356,8 +346,8 @@
   create_table "circles", force: :cascade do |t|
     t.bigint "account_id", null: false
     t.string "title", default: "", null: false
-    t.datetime "created_at", null: false
-    t.datetime "updated_at", null: false
+    t.datetime "created_at", precision: nil, null: false
+    t.datetime "updated_at", precision: nil, null: false
     t.index ["account_id"], name: "index_circles_on_account_id"
   end
 
@@ -369,16 +359,11 @@
 
   create_table "conversations", id: :bigint, default: -> { "timestamp_id('conversations'::text)" }, force: :cascade do |t|
     t.string "uri"
-<<<<<<< HEAD
-    t.datetime "created_at", null: false
-    t.datetime "updated_at", null: false
+    t.datetime "created_at", precision: nil, null: false
+    t.datetime "updated_at", precision: nil, null: false
     t.bigint "parent_status_id"
     t.bigint "parent_account_id"
     t.string "inbox_url"
-=======
-    t.datetime "created_at", precision: nil, null: false
-    t.datetime "updated_at", precision: nil, null: false
->>>>>>> a8dd3210
     t.index ["uri"], name: "index_conversations_on_uri", unique: true, opclass: :text_pattern_ops, where: "(uri IS NOT NULL)"
   end
 
@@ -665,8 +650,8 @@
 
   create_table "media_tokens", force: :cascade do |t|
     t.bigint "media_attachment_id"
-    t.datetime "created_at", precision: 6, null: false
-    t.datetime "updated_at", precision: 6, null: false
+    t.datetime "created_at", null: false
+    t.datetime "updated_at", null: false
   end
 
   create_table "mentions", force: :cascade do |t|
@@ -949,14 +934,6 @@
     t.index ["var"], name: "index_site_uploads_on_var", unique: true
   end
 
-<<<<<<< HEAD
-  create_table "status_capability_tokens", force: :cascade do |t|
-    t.bigint "status_id"
-    t.string "token"
-    t.datetime "created_at", null: false
-    t.datetime "updated_at", null: false
-    t.index ["status_id"], name: "index_status_capability_tokens_on_status_id"
-=======
   create_table "software_updates", force: :cascade do |t|
     t.string "version", null: false
     t.boolean "urgent", default: false, null: false
@@ -965,7 +942,14 @@
     t.datetime "created_at", null: false
     t.datetime "updated_at", null: false
     t.index ["version"], name: "index_software_updates_on_version", unique: true
->>>>>>> a8dd3210
+  end
+
+  create_table "status_capability_tokens", force: :cascade do |t|
+    t.bigint "status_id"
+    t.string "token"
+    t.datetime "created_at", precision: nil, null: false
+    t.datetime "updated_at", precision: nil, null: false
+    t.index ["status_id"], name: "index_status_capability_tokens_on_status_id"
   end
 
   create_table "status_edits", force: :cascade do |t|
@@ -986,13 +970,8 @@
   create_table "status_pins", force: :cascade do |t|
     t.bigint "account_id", null: false
     t.bigint "status_id", null: false
-<<<<<<< HEAD
-    t.datetime "created_at", default: -> { "CURRENT_TIMESTAMP" }, null: false
-    t.datetime "updated_at", default: -> { "CURRENT_TIMESTAMP" }, null: false
-=======
-    t.datetime "created_at", precision: nil, default: -> { "now()" }, null: false
-    t.datetime "updated_at", precision: nil, default: -> { "now()" }, null: false
->>>>>>> a8dd3210
+    t.datetime "created_at", precision: nil, default: -> { "CURRENT_TIMESTAMP" }, null: false
+    t.datetime "updated_at", precision: nil, default: -> { "CURRENT_TIMESTAMP" }, null: false
     t.index ["account_id", "status_id"], name: "index_status_pins_on_account_id_and_status_id", unique: true
     t.index ["status_id"], name: "index_status_pins_on_status_id"
   end
@@ -1061,8 +1040,8 @@
   create_table "subscription_members", force: :cascade do |t|
     t.integer "subscription_id"
     t.integer "user_id"
-    t.datetime "created_at", precision: 6, null: false
-    t.datetime "updated_at", precision: 6, null: false
+    t.datetime "created_at", null: false
+    t.datetime "updated_at", null: false
   end
 
   create_table "subscription_stripe_subscriptions", force: :cascade do |t|
@@ -1071,8 +1050,8 @@
     t.string "subscription_id"
     t.string "customer_id"
     t.string "status"
-    t.datetime "created_at", precision: 6, null: false
-    t.datetime "updated_at", precision: 6, null: false
+    t.datetime "created_at", null: false
+    t.datetime "updated_at", null: false
   end
 
   create_table "system_keys", force: :cascade do |t|
@@ -1402,6 +1381,28 @@
   SQL
   add_index "account_summaries", ["account_id"], name: "index_account_summaries_on_account_id", unique: true
 
+  create_view "user_ips", sql_definition: <<-SQL
+      SELECT t0.user_id,
+      t0.ip,
+      max(t0.used_at) AS used_at
+     FROM ( SELECT users.id AS user_id,
+              users.sign_up_ip AS ip,
+              users.created_at AS used_at
+             FROM users
+            WHERE (users.sign_up_ip IS NOT NULL)
+          UNION ALL
+           SELECT session_activations.user_id,
+              session_activations.ip,
+              session_activations.updated_at
+             FROM session_activations
+          UNION ALL
+           SELECT login_activities.user_id,
+              login_activities.ip,
+              login_activities.created_at
+             FROM login_activities
+            WHERE (login_activities.success = true)) t0
+    GROUP BY t0.user_id, t0.ip;
+  SQL
   create_view "global_follow_recommendations", materialized: true, sql_definition: <<-SQL
       SELECT t0.account_id,
       sum(t0.rank) AS rank,
@@ -1434,26 +1435,4 @@
   SQL
   add_index "global_follow_recommendations", ["account_id"], name: "index_global_follow_recommendations_on_account_id", unique: true
 
-  create_view "user_ips", sql_definition: <<-SQL
-      SELECT t0.user_id,
-      t0.ip,
-      max(t0.used_at) AS used_at
-     FROM ( SELECT users.id AS user_id,
-              users.sign_up_ip AS ip,
-              users.created_at AS used_at
-             FROM users
-            WHERE (users.sign_up_ip IS NOT NULL)
-          UNION ALL
-           SELECT session_activations.user_id,
-              session_activations.ip,
-              session_activations.updated_at
-             FROM session_activations
-          UNION ALL
-           SELECT login_activities.user_id,
-              login_activities.ip,
-              login_activities.created_at
-             FROM login_activities
-            WHERE (login_activities.success = true)) t0
-    GROUP BY t0.user_id, t0.ip;
-  SQL
 end