# This file is auto-generated from the current state of the database. Instead
# of editing this file, please use the migrations feature of Active Record to
# incrementally modify your database, and then regenerate this schema definition.
#
# This file is the source Rails uses to define your schema when running `bin/rails
# db:schema:load`. When creating a new database, `bin/rails db:schema:load` tends to
# be faster and is potentially less error prone than running all of your
# migrations from scratch. Old migrations may fail to apply correctly if those
# migrations use external dependencies or application code.
#
# It's strongly recommended that you check this file into your version control system.

ActiveRecord::Schema.define(version: 2022_03_16_233212) do

  # These are extensions that must be enabled in order to support this database
  enable_extension "plpgsql"

  create_table "account_aliases", force: :cascade do |t|
    t.bigint "account_id"
    t.string "acct", default: "", null: false
    t.string "uri", default: "", null: false
    t.datetime "created_at", null: false
    t.datetime "updated_at", null: false
    t.index ["account_id"], name: "index_account_aliases_on_account_id"
  end

  create_table "account_conversations", force: :cascade do |t|
    t.bigint "account_id"
    t.bigint "conversation_id"
    t.bigint "participant_account_ids", default: [], null: false, array: true
    t.bigint "status_ids", default: [], null: false, array: true
    t.bigint "last_status_id"
    t.integer "lock_version", default: 0, null: false
    t.boolean "unread", default: false, null: false
    t.index ["account_id", "conversation_id", "participant_account_ids"], name: "index_unique_conversations", unique: true
    t.index ["conversation_id"], name: "index_account_conversations_on_conversation_id"
  end

  create_table "account_deletion_requests", force: :cascade do |t|
    t.bigint "account_id"
    t.datetime "created_at", null: false
    t.datetime "updated_at", null: false
    t.index ["account_id"], name: "index_account_deletion_requests_on_account_id"
  end

  create_table "account_domain_blocks", force: :cascade do |t|
    t.string "domain"
    t.datetime "created_at", null: false
    t.datetime "updated_at", null: false
    t.bigint "account_id"
    t.index ["account_id", "domain"], name: "index_account_domain_blocks_on_account_id_and_domain", unique: true
  end

  create_table "account_migrations", force: :cascade do |t|
    t.bigint "account_id"
    t.string "acct", default: "", null: false
    t.bigint "followers_count", default: 0, null: false
    t.bigint "target_account_id"
    t.datetime "created_at", null: false
    t.datetime "updated_at", null: false
    t.index ["account_id"], name: "index_account_migrations_on_account_id"
    t.index ["target_account_id"], name: "index_account_migrations_on_target_account_id", where: "(target_account_id IS NOT NULL)"
  end

  create_table "account_moderation_notes", force: :cascade do |t|
    t.text "content", null: false
    t.bigint "account_id", null: false
    t.bigint "target_account_id", null: false
    t.datetime "created_at", null: false
    t.datetime "updated_at", null: false
    t.index ["account_id"], name: "index_account_moderation_notes_on_account_id"
    t.index ["target_account_id"], name: "index_account_moderation_notes_on_target_account_id"
  end

  create_table "account_notes", force: :cascade do |t|
    t.bigint "account_id"
    t.bigint "target_account_id"
    t.text "comment", null: false
    t.datetime "created_at", null: false
    t.datetime "updated_at", null: false
    t.index ["account_id", "target_account_id"], name: "index_account_notes_on_account_id_and_target_account_id", unique: true
    t.index ["target_account_id"], name: "index_account_notes_on_target_account_id"
  end

  create_table "account_pins", force: :cascade do |t|
    t.bigint "account_id"
    t.bigint "target_account_id"
    t.datetime "created_at", null: false
    t.datetime "updated_at", null: false
    t.index ["account_id", "target_account_id"], name: "index_account_pins_on_account_id_and_target_account_id", unique: true
    t.index ["target_account_id"], name: "index_account_pins_on_target_account_id"
  end

  create_table "account_stats", force: :cascade do |t|
    t.bigint "account_id", null: false
    t.bigint "statuses_count", default: 0, null: false
    t.bigint "following_count", default: 0, null: false
    t.bigint "followers_count", default: 0, null: false
    t.datetime "created_at", null: false
    t.datetime "updated_at", null: false
    t.datetime "last_status_at"
    t.index ["account_id"], name: "index_account_stats_on_account_id", unique: true
  end

  create_table "account_statuses_cleanup_policies", force: :cascade do |t|
    t.bigint "account_id", null: false
    t.boolean "enabled", default: true, null: false
    t.integer "min_status_age", default: 1209600, null: false
    t.boolean "keep_direct", default: true, null: false
    t.boolean "keep_pinned", default: true, null: false
    t.boolean "keep_polls", default: false, null: false
    t.boolean "keep_media", default: false, null: false
    t.boolean "keep_self_fav", default: true, null: false
    t.boolean "keep_self_bookmark", default: true, null: false
    t.integer "min_favs"
    t.integer "min_reblogs"
    t.datetime "created_at", precision: 6, null: false
    t.datetime "updated_at", precision: 6, null: false
    t.index ["account_id"], name: "index_account_statuses_cleanup_policies_on_account_id"
  end

  create_table "account_warning_presets", force: :cascade do |t|
    t.text "text", default: "", null: false
    t.datetime "created_at", null: false
    t.datetime "updated_at", null: false
    t.string "title", default: "", null: false
  end

  create_table "account_warnings", force: :cascade do |t|
    t.bigint "account_id"
    t.bigint "target_account_id"
    t.integer "action", default: 0, null: false
    t.text "text", default: "", null: false
    t.datetime "created_at", null: false
    t.datetime "updated_at", null: false
    t.bigint "report_id"
    t.string "status_ids", array: true
    t.datetime "overruled_at"
    t.index ["account_id"], name: "index_account_warnings_on_account_id"
    t.index ["target_account_id"], name: "index_account_warnings_on_target_account_id"
  end

  create_table "accounts", id: :bigint, default: -> { "timestamp_id('accounts'::text)" }, force: :cascade do |t|
    t.string "username", default: "", null: false
    t.string "domain"
    t.text "private_key"
    t.text "public_key", default: "", null: false
    t.datetime "created_at", null: false
    t.datetime "updated_at", null: false
    t.text "note", default: "", null: false
    t.string "display_name", default: "", null: false
    t.string "uri", default: "", null: false
    t.string "url"
    t.string "avatar_file_name"
    t.string "avatar_content_type"
    t.integer "avatar_file_size"
    t.datetime "avatar_updated_at"
    t.string "header_file_name"
    t.string "header_content_type"
    t.integer "header_file_size"
    t.datetime "header_updated_at"
    t.string "avatar_remote_url"
    t.boolean "locked", default: false, null: false
    t.string "header_remote_url", default: "", null: false
    t.datetime "last_webfingered_at"
    t.string "inbox_url", default: "", null: false
    t.string "outbox_url", default: "", null: false
    t.string "shared_inbox_url", default: "", null: false
    t.string "followers_url", default: "", null: false
    t.integer "protocol", default: 0, null: false
    t.boolean "memorial", default: false, null: false
    t.bigint "moved_to_account_id"
    t.string "featured_collection_url"
    t.jsonb "fields"
    t.string "actor_type"
    t.boolean "discoverable"
    t.string "also_known_as", array: true
    t.datetime "silenced_at"
    t.datetime "suspended_at"
    t.boolean "hide_collections"
    t.integer "avatar_storage_schema_version"
    t.integer "header_storage_schema_version"
    t.string "devices_url"
    t.datetime "sensitized_at"
<<<<<<< HEAD
    t.integer "suspension_origin"
=======
    t.boolean "trendable"
    t.datetime "reviewed_at"
    t.datetime "requested_review_at"
>>>>>>> 8c7223f4
    t.index "(((setweight(to_tsvector('simple'::regconfig, (display_name)::text), 'A'::\"char\") || setweight(to_tsvector('simple'::regconfig, (username)::text), 'B'::\"char\")) || setweight(to_tsvector('simple'::regconfig, (COALESCE(domain, ''::character varying))::text), 'C'::\"char\")))", name: "search_index", using: :gin
    t.index "lower((username)::text), COALESCE(lower((domain)::text), ''::text)", name: "index_accounts_on_username_and_domain_lower", unique: true
    t.index ["moved_to_account_id"], name: "index_accounts_on_moved_to_account_id", where: "(moved_to_account_id IS NOT NULL)"
    t.index ["uri"], name: "index_accounts_on_uri"
    t.index ["url"], name: "index_accounts_on_url", opclass: :text_pattern_ops, where: "(url IS NOT NULL)"
  end

  create_table "accounts_tags", id: false, force: :cascade do |t|
    t.bigint "account_id", null: false
    t.bigint "tag_id", null: false
    t.index ["account_id", "tag_id"], name: "index_accounts_tags_on_account_id_and_tag_id"
    t.index ["tag_id", "account_id"], name: "index_accounts_tags_on_tag_id_and_account_id", unique: true
  end

  create_table "admin_action_logs", force: :cascade do |t|
    t.bigint "account_id"
    t.string "action", default: "", null: false
    t.string "target_type"
    t.bigint "target_id"
    t.text "recorded_changes", default: "", null: false
    t.datetime "created_at", null: false
    t.datetime "updated_at", null: false
    t.index ["account_id"], name: "index_admin_action_logs_on_account_id"
    t.index ["target_type", "target_id"], name: "index_admin_action_logs_on_target_type_and_target_id"
  end

  create_table "announcement_mutes", force: :cascade do |t|
    t.bigint "account_id"
    t.bigint "announcement_id"
    t.datetime "created_at", null: false
    t.datetime "updated_at", null: false
    t.index ["account_id", "announcement_id"], name: "index_announcement_mutes_on_account_id_and_announcement_id", unique: true
    t.index ["announcement_id"], name: "index_announcement_mutes_on_announcement_id"
  end

  create_table "announcement_reactions", force: :cascade do |t|
    t.bigint "account_id"
    t.bigint "announcement_id"
    t.string "name", default: "", null: false
    t.bigint "custom_emoji_id"
    t.datetime "created_at", null: false
    t.datetime "updated_at", null: false
    t.index ["account_id", "announcement_id", "name"], name: "index_announcement_reactions_on_account_id_and_announcement_id", unique: true
    t.index ["announcement_id"], name: "index_announcement_reactions_on_announcement_id"
    t.index ["custom_emoji_id"], name: "index_announcement_reactions_on_custom_emoji_id", where: "(custom_emoji_id IS NOT NULL)"
  end

  create_table "announcements", force: :cascade do |t|
    t.text "text", default: "", null: false
    t.boolean "published", default: false, null: false
    t.boolean "all_day", default: false, null: false
    t.datetime "scheduled_at"
    t.datetime "starts_at"
    t.datetime "ends_at"
    t.datetime "created_at", null: false
    t.datetime "updated_at", null: false
    t.datetime "published_at"
    t.bigint "status_ids", array: true
  end

  create_table "appeals", force: :cascade do |t|
    t.bigint "account_id", null: false
    t.bigint "account_warning_id", null: false
    t.text "text", default: "", null: false
    t.datetime "approved_at"
    t.bigint "approved_by_account_id"
    t.datetime "rejected_at"
    t.bigint "rejected_by_account_id"
    t.datetime "created_at", precision: 6, null: false
    t.datetime "updated_at", precision: 6, null: false
    t.index ["account_id"], name: "index_appeals_on_account_id"
    t.index ["account_warning_id"], name: "index_appeals_on_account_warning_id", unique: true
    t.index ["approved_by_account_id"], name: "index_appeals_on_approved_by_account_id", where: "(approved_by_account_id IS NOT NULL)"
    t.index ["rejected_by_account_id"], name: "index_appeals_on_rejected_by_account_id", where: "(rejected_by_account_id IS NOT NULL)"
  end

  create_table "backups", force: :cascade do |t|
    t.bigint "user_id"
    t.string "dump_file_name"
    t.string "dump_content_type"
    t.datetime "dump_updated_at"
    t.boolean "processed", default: false, null: false
    t.datetime "created_at", null: false
    t.datetime "updated_at", null: false
    t.bigint "dump_file_size"
  end

  create_table "blocks", force: :cascade do |t|
    t.datetime "created_at", null: false
    t.datetime "updated_at", null: false
    t.bigint "account_id", null: false
    t.bigint "target_account_id", null: false
    t.string "uri"
    t.index ["account_id", "target_account_id"], name: "index_blocks_on_account_id_and_target_account_id", unique: true
    t.index ["target_account_id"], name: "index_blocks_on_target_account_id"
  end

  create_table "bookmarks", force: :cascade do |t|
    t.bigint "account_id", null: false
    t.bigint "status_id", null: false
    t.datetime "created_at", null: false
    t.datetime "updated_at", null: false
    t.index ["account_id", "status_id"], name: "index_bookmarks_on_account_id_and_status_id", unique: true
    t.index ["status_id"], name: "index_bookmarks_on_status_id"
  end

  create_table "canonical_email_blocks", force: :cascade do |t|
    t.string "canonical_email_hash", default: "", null: false
    t.bigint "reference_account_id", null: false
    t.datetime "created_at", precision: 6, null: false
    t.datetime "updated_at", precision: 6, null: false
    t.index ["canonical_email_hash"], name: "index_canonical_email_blocks_on_canonical_email_hash", unique: true
    t.index ["reference_account_id"], name: "index_canonical_email_blocks_on_reference_account_id"
  end

  create_table "conversation_mutes", force: :cascade do |t|
    t.bigint "conversation_id", null: false
    t.bigint "account_id", null: false
    t.index ["account_id", "conversation_id"], name: "index_conversation_mutes_on_account_id_and_conversation_id", unique: true
  end

  create_table "conversations", force: :cascade do |t|
    t.string "uri"
    t.datetime "created_at", null: false
    t.datetime "updated_at", null: false
    t.index ["uri"], name: "index_conversations_on_uri", unique: true, opclass: :text_pattern_ops, where: "(uri IS NOT NULL)"
  end

  create_table "custom_emoji_categories", force: :cascade do |t|
    t.string "name"
    t.datetime "created_at", null: false
    t.datetime "updated_at", null: false
    t.index ["name"], name: "index_custom_emoji_categories_on_name", unique: true
  end

  create_table "custom_emojis", force: :cascade do |t|
    t.string "shortcode", default: "", null: false
    t.string "domain"
    t.string "image_file_name"
    t.string "image_content_type"
    t.integer "image_file_size"
    t.datetime "image_updated_at"
    t.datetime "created_at", null: false
    t.datetime "updated_at", null: false
    t.boolean "disabled", default: false, null: false
    t.string "uri"
    t.string "image_remote_url"
    t.boolean "visible_in_picker", default: true, null: false
    t.bigint "category_id"
    t.integer "image_storage_schema_version"
    t.index ["shortcode", "domain"], name: "index_custom_emojis_on_shortcode_and_domain", unique: true
  end

  create_table "custom_filters", force: :cascade do |t|
    t.bigint "account_id"
    t.datetime "expires_at"
    t.text "phrase", default: "", null: false
    t.string "context", default: [], null: false, array: true
    t.boolean "irreversible", default: false, null: false
    t.datetime "created_at", null: false
    t.datetime "updated_at", null: false
    t.boolean "whole_word", default: true, null: false
    t.index ["account_id"], name: "index_custom_filters_on_account_id"
  end

  create_table "devices", force: :cascade do |t|
    t.bigint "access_token_id"
    t.bigint "account_id"
    t.string "device_id", default: "", null: false
    t.string "name", default: "", null: false
    t.text "fingerprint_key", default: "", null: false
    t.text "identity_key", default: "", null: false
    t.datetime "created_at", null: false
    t.datetime "updated_at", null: false
    t.index ["access_token_id"], name: "index_devices_on_access_token_id"
    t.index ["account_id"], name: "index_devices_on_account_id"
  end

  create_table "domain_allows", force: :cascade do |t|
    t.string "domain", default: "", null: false
    t.datetime "created_at", null: false
    t.datetime "updated_at", null: false
    t.index ["domain"], name: "index_domain_allows_on_domain", unique: true
  end

  create_table "domain_blocks", force: :cascade do |t|
    t.string "domain", default: "", null: false
    t.datetime "created_at", null: false
    t.datetime "updated_at", null: false
    t.integer "severity", default: 0
    t.boolean "reject_media", default: false, null: false
    t.boolean "reject_reports", default: false, null: false
    t.text "private_comment"
    t.text "public_comment"
    t.boolean "obfuscate", default: false, null: false
    t.index ["domain"], name: "index_domain_blocks_on_domain", unique: true
  end

  create_table "email_domain_blocks", force: :cascade do |t|
    t.string "domain", default: "", null: false
    t.datetime "created_at", null: false
    t.datetime "updated_at", null: false
    t.bigint "parent_id"
    t.inet "ips", array: true
    t.datetime "last_refresh_at"
    t.index ["domain"], name: "index_email_domain_blocks_on_domain", unique: true
  end

  create_table "encrypted_messages", id: :bigint, default: -> { "timestamp_id('encrypted_messages'::text)" }, force: :cascade do |t|
    t.bigint "device_id"
    t.bigint "from_account_id"
    t.string "from_device_id", default: "", null: false
    t.integer "type", default: 0, null: false
    t.text "body", default: "", null: false
    t.text "digest", default: "", null: false
    t.text "message_franking", default: "", null: false
    t.datetime "created_at", null: false
    t.datetime "updated_at", null: false
    t.index ["device_id"], name: "index_encrypted_messages_on_device_id"
    t.index ["from_account_id"], name: "index_encrypted_messages_on_from_account_id"
  end

  create_table "favourite_tags", force: :cascade do |t|
    t.datetime "created_at", null: false
    t.datetime "updated_at", null: false
    t.integer "visibility", default: 0, null: false
    t.bigint "account_id", null: false
    t.bigint "tag_id", null: false
    t.integer "order", default: 0, null: false
    t.index ["account_id", "tag_id"], name: "index_favourite_tags_on_account_id_and_tag_id", unique: true
  end

  create_table "favourites", force: :cascade do |t|
    t.datetime "created_at", null: false
    t.datetime "updated_at", null: false
    t.bigint "account_id", null: false
    t.bigint "status_id", null: false
    t.index ["account_id", "id"], name: "index_favourites_on_account_id_and_id"
    t.index ["account_id", "status_id"], name: "index_favourites_on_account_id_and_status_id", unique: true
    t.index ["status_id"], name: "index_favourites_on_status_id"
  end

  create_table "featured_tags", force: :cascade do |t|
    t.bigint "account_id", null: false
    t.bigint "tag_id", null: false
    t.bigint "statuses_count", default: 0, null: false
    t.datetime "last_status_at"
    t.datetime "created_at", null: false
    t.datetime "updated_at", null: false
    t.index ["account_id"], name: "index_featured_tags_on_account_id"
    t.index ["tag_id"], name: "index_featured_tags_on_tag_id"
  end

  create_table "follow_recommendation_suppressions", force: :cascade do |t|
    t.bigint "account_id", null: false
    t.datetime "created_at", precision: 6, null: false
    t.datetime "updated_at", precision: 6, null: false
    t.index ["account_id"], name: "index_follow_recommendation_suppressions_on_account_id", unique: true
  end

  create_table "follow_requests", force: :cascade do |t|
    t.datetime "created_at", null: false
    t.datetime "updated_at", null: false
    t.bigint "account_id", null: false
    t.bigint "target_account_id", null: false
    t.boolean "show_reblogs", default: true, null: false
    t.string "uri"
    t.boolean "notify", default: false, null: false
    t.index ["account_id", "target_account_id"], name: "index_follow_requests_on_account_id_and_target_account_id", unique: true
  end

  create_table "follows", force: :cascade do |t|
    t.datetime "created_at", null: false
    t.datetime "updated_at", null: false
    t.bigint "account_id", null: false
    t.bigint "target_account_id", null: false
    t.boolean "show_reblogs", default: true, null: false
    t.string "uri"
    t.boolean "notify", default: false, null: false
    t.index ["account_id", "target_account_id"], name: "index_follows_on_account_id_and_target_account_id", unique: true
    t.index ["target_account_id"], name: "index_follows_on_target_account_id"
  end

  create_table "identities", force: :cascade do |t|
    t.string "provider", default: "", null: false
    t.string "uid", default: "", null: false
    t.datetime "created_at", null: false
    t.datetime "updated_at", null: false
    t.bigint "user_id"
    t.index ["user_id"], name: "index_identities_on_user_id"
  end

  create_table "imports", force: :cascade do |t|
    t.integer "type", null: false
    t.boolean "approved", default: false, null: false
    t.datetime "created_at", null: false
    t.datetime "updated_at", null: false
    t.string "data_file_name"
    t.string "data_content_type"
    t.integer "data_file_size"
    t.datetime "data_updated_at"
    t.bigint "account_id", null: false
    t.boolean "overwrite", default: false, null: false
  end

  create_table "invites", force: :cascade do |t|
    t.bigint "user_id", null: false
    t.string "code", default: "", null: false
    t.datetime "expires_at"
    t.integer "max_uses"
    t.integer "uses", default: 0, null: false
    t.datetime "created_at", null: false
    t.datetime "updated_at", null: false
    t.boolean "autofollow", default: false, null: false
    t.text "comment"
    t.index ["code"], name: "index_invites_on_code", unique: true
    t.index ["user_id"], name: "index_invites_on_user_id"
  end

  create_table "ip_blocks", force: :cascade do |t|
    t.inet "ip", default: "0.0.0.0", null: false
    t.integer "severity", default: 0, null: false
    t.datetime "expires_at"
    t.text "comment", default: "", null: false
    t.datetime "created_at", null: false
    t.datetime "updated_at", null: false
  end

  create_table "list_accounts", force: :cascade do |t|
    t.bigint "list_id", null: false
    t.bigint "account_id", null: false
    t.bigint "follow_id"
    t.index ["account_id", "list_id"], name: "index_list_accounts_on_account_id_and_list_id", unique: true
    t.index ["follow_id"], name: "index_list_accounts_on_follow_id", where: "(follow_id IS NOT NULL)"
    t.index ["list_id", "account_id"], name: "index_list_accounts_on_list_id_and_account_id"
  end

  create_table "lists", force: :cascade do |t|
    t.bigint "account_id", null: false
    t.string "title", default: "", null: false
    t.datetime "created_at", null: false
    t.datetime "updated_at", null: false
    t.integer "replies_policy", default: 0, null: false
    t.index ["account_id"], name: "index_lists_on_account_id"
  end

  create_table "login_activities", force: :cascade do |t|
    t.bigint "user_id", null: false
    t.string "authentication_method"
    t.string "provider"
    t.boolean "success"
    t.string "failure_reason"
    t.inet "ip"
    t.string "user_agent"
    t.datetime "created_at"
    t.index ["user_id"], name: "index_login_activities_on_user_id"
  end

  create_table "markers", force: :cascade do |t|
    t.bigint "user_id"
    t.string "timeline", default: "", null: false
    t.bigint "last_read_id", default: 0, null: false
    t.integer "lock_version", default: 0, null: false
    t.datetime "created_at", null: false
    t.datetime "updated_at", null: false
    t.index ["user_id", "timeline"], name: "index_markers_on_user_id_and_timeline", unique: true
  end

  create_table "media_attachments", id: :bigint, default: -> { "timestamp_id('media_attachments'::text)" }, force: :cascade do |t|
    t.bigint "status_id"
    t.string "file_file_name"
    t.string "file_content_type"
    t.integer "file_file_size"
    t.datetime "file_updated_at"
    t.string "remote_url", default: "", null: false
    t.datetime "created_at", null: false
    t.datetime "updated_at", null: false
    t.string "shortcode"
    t.integer "type", default: 0, null: false
    t.json "file_meta"
    t.bigint "account_id"
    t.text "description"
    t.bigint "scheduled_status_id"
    t.string "blurhash"
    t.integer "processing"
    t.integer "file_storage_schema_version"
    t.string "thumbnail_file_name"
    t.string "thumbnail_content_type"
    t.integer "thumbnail_file_size"
    t.datetime "thumbnail_updated_at"
    t.string "thumbnail_remote_url"
    t.index ["account_id", "status_id"], name: "index_media_attachments_on_account_id_and_status_id", order: { status_id: :desc }
    t.index ["scheduled_status_id"], name: "index_media_attachments_on_scheduled_status_id", where: "(scheduled_status_id IS NOT NULL)"
    t.index ["shortcode"], name: "index_media_attachments_on_shortcode", unique: true, opclass: :text_pattern_ops, where: "(shortcode IS NOT NULL)"
    t.index ["status_id"], name: "index_media_attachments_on_status_id"
  end

  create_table "mentions", force: :cascade do |t|
    t.bigint "status_id"
    t.datetime "created_at", null: false
    t.datetime "updated_at", null: false
    t.bigint "account_id"
    t.boolean "silent", default: false, null: false
    t.index ["account_id", "status_id"], name: "index_mentions_on_account_id_and_status_id", unique: true
    t.index ["status_id"], name: "index_mentions_on_status_id"
  end

  create_table "mutes", force: :cascade do |t|
    t.datetime "created_at", null: false
    t.datetime "updated_at", null: false
    t.boolean "hide_notifications", default: true, null: false
    t.bigint "account_id", null: false
    t.bigint "target_account_id", null: false
    t.datetime "expires_at"
    t.index ["account_id", "target_account_id"], name: "index_mutes_on_account_id_and_target_account_id", unique: true
    t.index ["target_account_id"], name: "index_mutes_on_target_account_id"
  end

  create_table "notifications", force: :cascade do |t|
    t.bigint "activity_id", null: false
    t.string "activity_type", null: false
    t.datetime "created_at", null: false
    t.datetime "updated_at", null: false
    t.bigint "account_id", null: false
    t.bigint "from_account_id", null: false
    t.string "type"
    t.index ["account_id", "id", "type"], name: "index_notifications_on_account_id_and_id_and_type", order: { id: :desc }
    t.index ["activity_id", "activity_type"], name: "index_notifications_on_activity_id_and_activity_type"
    t.index ["activity_type", "id"], name: "index_notifications_on_activity_type_and_id"
    t.index ["from_account_id"], name: "index_notifications_on_from_account_id"
  end

  create_table "oauth_access_grants", force: :cascade do |t|
    t.string "token", null: false
    t.integer "expires_in", null: false
    t.text "redirect_uri", null: false
    t.datetime "created_at", null: false
    t.datetime "revoked_at"
    t.string "scopes"
    t.bigint "application_id", null: false
    t.bigint "resource_owner_id", null: false
    t.index ["resource_owner_id"], name: "index_oauth_access_grants_on_resource_owner_id"
    t.index ["token"], name: "index_oauth_access_grants_on_token", unique: true
  end

  create_table "oauth_access_tokens", force: :cascade do |t|
    t.string "token", null: false
    t.string "refresh_token"
    t.integer "expires_in"
    t.datetime "revoked_at"
    t.datetime "created_at", null: false
    t.string "scopes"
    t.bigint "application_id"
    t.bigint "resource_owner_id"
    t.datetime "last_used_at"
    t.inet "last_used_ip"
    t.index ["refresh_token"], name: "index_oauth_access_tokens_on_refresh_token", unique: true, opclass: :text_pattern_ops, where: "(refresh_token IS NOT NULL)"
    t.index ["resource_owner_id"], name: "index_oauth_access_tokens_on_resource_owner_id", where: "(resource_owner_id IS NOT NULL)"
    t.index ["token"], name: "index_oauth_access_tokens_on_token", unique: true
  end

  create_table "oauth_applications", force: :cascade do |t|
    t.string "name", null: false
    t.string "uid", null: false
    t.string "secret", null: false
    t.text "redirect_uri", null: false
    t.string "scopes", default: "", null: false
    t.datetime "created_at"
    t.datetime "updated_at"
    t.boolean "superapp", default: false, null: false
    t.string "website"
    t.string "owner_type"
    t.bigint "owner_id"
    t.boolean "confidential", default: true, null: false
    t.index ["owner_id", "owner_type"], name: "index_oauth_applications_on_owner_id_and_owner_type"
    t.index ["uid"], name: "index_oauth_applications_on_uid", unique: true
  end

  create_table "one_time_keys", force: :cascade do |t|
    t.bigint "device_id"
    t.string "key_id", default: "", null: false
    t.text "key", default: "", null: false
    t.text "signature", default: "", null: false
    t.datetime "created_at", null: false
    t.datetime "updated_at", null: false
    t.index ["device_id"], name: "index_one_time_keys_on_device_id"
    t.index ["key_id"], name: "index_one_time_keys_on_key_id"
  end

  create_table "pghero_space_stats", force: :cascade do |t|
    t.text "database"
    t.text "schema"
    t.text "relation"
    t.bigint "size"
    t.datetime "captured_at"
    t.index ["database", "captured_at"], name: "index_pghero_space_stats_on_database_and_captured_at"
  end

  create_table "poll_votes", force: :cascade do |t|
    t.bigint "account_id"
    t.bigint "poll_id"
    t.integer "choice", default: 0, null: false
    t.datetime "created_at", null: false
    t.datetime "updated_at", null: false
    t.string "uri"
    t.index ["account_id"], name: "index_poll_votes_on_account_id"
    t.index ["poll_id"], name: "index_poll_votes_on_poll_id"
  end

  create_table "polls", force: :cascade do |t|
    t.bigint "account_id"
    t.bigint "status_id"
    t.datetime "expires_at"
    t.string "options", default: [], null: false, array: true
    t.bigint "cached_tallies", default: [], null: false, array: true
    t.boolean "multiple", default: false, null: false
    t.boolean "hide_totals", default: false, null: false
    t.bigint "votes_count", default: 0, null: false
    t.datetime "last_fetched_at"
    t.datetime "created_at", null: false
    t.datetime "updated_at", null: false
    t.integer "lock_version", default: 0, null: false
    t.bigint "voters_count"
    t.index ["account_id"], name: "index_polls_on_account_id"
    t.index ["status_id"], name: "index_polls_on_status_id"
  end

  create_table "preview_card_providers", force: :cascade do |t|
    t.string "domain", default: "", null: false
    t.string "icon_file_name"
    t.string "icon_content_type"
    t.bigint "icon_file_size"
    t.datetime "icon_updated_at"
    t.boolean "trendable"
    t.datetime "reviewed_at"
    t.datetime "requested_review_at"
    t.datetime "created_at", precision: 6, null: false
    t.datetime "updated_at", precision: 6, null: false
    t.index ["domain"], name: "index_preview_card_providers_on_domain", unique: true
  end

  create_table "preview_cards", force: :cascade do |t|
    t.string "url", default: "", null: false
    t.string "title", default: "", null: false
    t.string "description", default: "", null: false
    t.string "image_file_name"
    t.string "image_content_type"
    t.integer "image_file_size"
    t.datetime "image_updated_at"
    t.integer "type", default: 0, null: false
    t.text "html", default: "", null: false
    t.string "author_name", default: "", null: false
    t.string "author_url", default: "", null: false
    t.string "provider_name", default: "", null: false
    t.string "provider_url", default: "", null: false
    t.integer "width", default: 0, null: false
    t.integer "height", default: 0, null: false
    t.datetime "created_at", null: false
    t.datetime "updated_at", null: false
    t.string "embed_url", default: "", null: false
    t.integer "image_storage_schema_version"
    t.string "blurhash"
    t.string "language"
    t.float "max_score"
    t.datetime "max_score_at"
    t.boolean "trendable"
    t.integer "link_type"
    t.index ["url"], name: "index_preview_cards_on_url", unique: true
  end

  create_table "preview_cards_statuses", id: false, force: :cascade do |t|
    t.bigint "preview_card_id", null: false
    t.bigint "status_id", null: false
    t.index ["status_id", "preview_card_id"], name: "index_preview_cards_statuses_on_status_id_and_preview_card_id"
  end

  create_table "relays", force: :cascade do |t|
    t.string "inbox_url", default: "", null: false
    t.string "follow_activity_id"
    t.datetime "created_at", null: false
    t.datetime "updated_at", null: false
    t.integer "state", default: 0, null: false
  end

  create_table "report_notes", force: :cascade do |t|
    t.text "content", null: false
    t.bigint "report_id", null: false
    t.bigint "account_id", null: false
    t.datetime "created_at", null: false
    t.datetime "updated_at", null: false
    t.index ["account_id"], name: "index_report_notes_on_account_id"
    t.index ["report_id"], name: "index_report_notes_on_report_id"
  end

  create_table "reports", force: :cascade do |t|
    t.bigint "status_ids", default: [], null: false, array: true
    t.text "comment", default: "", null: false
    t.datetime "created_at", null: false
    t.datetime "updated_at", null: false
    t.bigint "account_id", null: false
    t.bigint "action_taken_by_account_id"
    t.bigint "target_account_id", null: false
    t.bigint "assigned_account_id"
    t.string "uri"
    t.boolean "forwarded"
    t.integer "category", default: 0, null: false
    t.datetime "action_taken_at"
    t.bigint "rule_ids", array: true
    t.index ["account_id"], name: "index_reports_on_account_id"
    t.index ["target_account_id"], name: "index_reports_on_target_account_id"
  end

  create_table "rules", force: :cascade do |t|
    t.integer "priority", default: 0, null: false
    t.datetime "deleted_at"
    t.text "text", default: "", null: false
    t.datetime "created_at", null: false
    t.datetime "updated_at", null: false
  end

  create_table "scheduled_statuses", force: :cascade do |t|
    t.bigint "account_id"
    t.datetime "scheduled_at"
    t.jsonb "params"
    t.index ["account_id"], name: "index_scheduled_statuses_on_account_id"
    t.index ["scheduled_at"], name: "index_scheduled_statuses_on_scheduled_at"
  end

  create_table "session_activations", force: :cascade do |t|
    t.string "session_id", null: false
    t.datetime "created_at", null: false
    t.datetime "updated_at", null: false
    t.string "user_agent", default: "", null: false
    t.inet "ip"
    t.bigint "access_token_id"
    t.bigint "user_id", null: false
    t.bigint "web_push_subscription_id"
    t.index ["access_token_id"], name: "index_session_activations_on_access_token_id"
    t.index ["session_id"], name: "index_session_activations_on_session_id", unique: true
    t.index ["user_id"], name: "index_session_activations_on_user_id"
  end

  create_table "settings", force: :cascade do |t|
    t.string "var", null: false
    t.text "value"
    t.string "thing_type"
    t.datetime "created_at"
    t.datetime "updated_at"
    t.bigint "thing_id"
    t.index ["thing_type", "thing_id", "var"], name: "index_settings_on_thing_type_and_thing_id_and_var", unique: true
  end

  create_table "site_uploads", force: :cascade do |t|
    t.string "var", default: "", null: false
    t.string "file_file_name"
    t.string "file_content_type"
    t.integer "file_file_size"
    t.datetime "file_updated_at"
    t.json "meta"
    t.datetime "created_at", null: false
    t.datetime "updated_at", null: false
    t.index ["var"], name: "index_site_uploads_on_var", unique: true
  end

  create_table "status_edits", force: :cascade do |t|
    t.bigint "status_id", null: false
    t.bigint "account_id"
    t.text "text", default: "", null: false
    t.text "spoiler_text", default: "", null: false
    t.datetime "created_at", precision: 6, null: false
    t.datetime "updated_at", precision: 6, null: false
    t.bigint "ordered_media_attachment_ids", array: true
    t.text "media_descriptions", array: true
    t.string "poll_options", array: true
    t.boolean "sensitive"
    t.index ["account_id"], name: "index_status_edits_on_account_id"
    t.index ["status_id"], name: "index_status_edits_on_status_id"
  end

  create_table "status_pins", force: :cascade do |t|
    t.bigint "account_id", null: false
    t.bigint "status_id", null: false
    t.datetime "created_at", default: -> { "CURRENT_TIMESTAMP" }, null: false
    t.datetime "updated_at", default: -> { "CURRENT_TIMESTAMP" }, null: false
    t.index ["account_id", "status_id"], name: "index_status_pins_on_account_id_and_status_id", unique: true
  end

  create_table "status_stats", force: :cascade do |t|
    t.bigint "status_id", null: false
    t.bigint "replies_count", default: 0, null: false
    t.bigint "reblogs_count", default: 0, null: false
    t.bigint "favourites_count", default: 0, null: false
    t.datetime "created_at", null: false
    t.datetime "updated_at", null: false
    t.index ["status_id"], name: "index_status_stats_on_status_id", unique: true
  end

  create_table "statuses", id: :bigint, default: -> { "timestamp_id('statuses'::text)" }, force: :cascade do |t|
    t.string "uri"
    t.text "text", default: "", null: false
    t.datetime "created_at", null: false
    t.datetime "updated_at", null: false
    t.bigint "in_reply_to_id"
    t.bigint "reblog_of_id"
    t.string "url"
    t.boolean "sensitive", default: false, null: false
    t.integer "visibility", default: 0, null: false
    t.text "spoiler_text", default: "", null: false
    t.boolean "reply", default: false, null: false
    t.string "language"
    t.bigint "conversation_id"
    t.boolean "local"
    t.bigint "account_id", null: false
    t.bigint "application_id"
    t.bigint "in_reply_to_account_id"
    t.bigint "poll_id"
    t.datetime "deleted_at"
    t.datetime "edited_at"
    t.boolean "trendable"
    t.bigint "ordered_media_attachment_ids", array: true
    t.index ["account_id", "id", "visibility", "updated_at"], name: "index_statuses_20190820", order: { id: :desc }, where: "(deleted_at IS NULL)"
    t.index ["created_at", "local", "id"], name: "index_statuses_on_created_at_and_local_and_id"
    t.index ["deleted_at"], name: "index_statuses_on_deleted_at", where: "(deleted_at IS NOT NULL)"
    t.index ["id", "account_id"], name: "index_statuses_local_20190824", order: { id: :desc }, where: "((local OR (uri IS NULL)) AND (deleted_at IS NULL) AND (visibility = 0) AND (reblog_of_id IS NULL) AND ((NOT reply) OR (in_reply_to_account_id = account_id)))"
    t.index ["id", "account_id"], name: "index_statuses_public_20200119", order: { id: :desc }, where: "((deleted_at IS NULL) AND (visibility = 0) AND (reblog_of_id IS NULL) AND ((NOT reply) OR (in_reply_to_account_id = account_id)))"
    t.index ["in_reply_to_account_id"], name: "index_statuses_on_in_reply_to_account_id", where: "(in_reply_to_account_id IS NOT NULL)"
    t.index ["in_reply_to_id"], name: "index_statuses_on_in_reply_to_id", where: "(in_reply_to_id IS NOT NULL)"
    t.index ["reblog_of_id", "account_id"], name: "index_statuses_on_reblog_of_id_and_account_id"
<<<<<<< HEAD
    t.index ["uri"], name: "index_statuses_on_uri", unique: true
    t.index ["visibility", "id"], name: "index_statuses_on_visibility_and_id", where: "((local = true) OR (uri IS NULL))"
=======
    t.index ["uri"], name: "index_statuses_on_uri", unique: true, opclass: :text_pattern_ops, where: "(uri IS NOT NULL)"
>>>>>>> 8c7223f4
  end

  create_table "statuses_tags", id: false, force: :cascade do |t|
    t.bigint "status_id", null: false
    t.bigint "tag_id", null: false
    t.index ["status_id"], name: "index_statuses_tags_on_status_id"
    t.index ["tag_id", "status_id"], name: "index_statuses_tags_on_tag_id_and_status_id", unique: true
  end

  create_table "system_keys", force: :cascade do |t|
    t.binary "key"
    t.datetime "created_at", null: false
    t.datetime "updated_at", null: false
  end

  create_table "tags", force: :cascade do |t|
    t.string "name", default: "", null: false
    t.datetime "created_at", null: false
    t.datetime "updated_at", null: false
    t.boolean "usable"
    t.boolean "trendable"
    t.boolean "listable"
    t.datetime "reviewed_at"
    t.datetime "requested_review_at"
    t.datetime "last_status_at"
    t.float "max_score"
    t.datetime "max_score_at"
    t.index "lower((name)::text) text_pattern_ops", name: "index_tags_on_name_lower_btree", unique: true
  end

  create_table "tombstones", force: :cascade do |t|
    t.bigint "account_id"
    t.string "uri", null: false
    t.datetime "created_at", null: false
    t.datetime "updated_at", null: false
    t.boolean "by_moderator"
    t.index ["account_id"], name: "index_tombstones_on_account_id"
    t.index ["uri"], name: "index_tombstones_on_uri"
  end

  create_table "unavailable_domains", force: :cascade do |t|
    t.string "domain", default: "", null: false
    t.datetime "created_at", null: false
    t.datetime "updated_at", null: false
    t.index ["domain"], name: "index_unavailable_domains_on_domain", unique: true
  end

  create_table "user_invite_requests", force: :cascade do |t|
    t.bigint "user_id"
    t.text "text"
    t.datetime "created_at", null: false
    t.datetime "updated_at", null: false
    t.index ["user_id"], name: "index_user_invite_requests_on_user_id"
  end

  create_table "users", force: :cascade do |t|
    t.string "email", default: "", null: false
    t.datetime "created_at", null: false
    t.datetime "updated_at", null: false
    t.string "encrypted_password", default: "", null: false
    t.string "reset_password_token"
    t.datetime "reset_password_sent_at"
    t.integer "sign_in_count", default: 0, null: false
    t.datetime "current_sign_in_at"
    t.datetime "last_sign_in_at"
    t.boolean "admin", default: false, null: false
    t.string "confirmation_token"
    t.datetime "confirmed_at"
    t.datetime "confirmation_sent_at"
    t.string "unconfirmed_email"
    t.string "locale"
    t.string "encrypted_otp_secret"
    t.string "encrypted_otp_secret_iv"
    t.string "encrypted_otp_secret_salt"
    t.integer "consumed_timestep"
    t.boolean "otp_required_for_login", default: false, null: false
    t.datetime "last_emailed_at"
    t.string "otp_backup_codes", array: true
    t.string "filtered_languages", default: [], null: false, array: true
    t.bigint "account_id", null: false
    t.boolean "disabled", default: false, null: false
    t.boolean "moderator", default: false, null: false
    t.bigint "invite_id"
    t.string "chosen_languages", array: true
    t.bigint "created_by_application_id"
    t.boolean "approved", default: true, null: false
    t.string "sign_in_token"
    t.datetime "sign_in_token_sent_at"
    t.string "webauthn_id"
    t.inet "sign_up_ip"
    t.boolean "skip_sign_in_token"
    t.index ["account_id"], name: "index_users_on_account_id"
    t.index ["confirmation_token"], name: "index_users_on_confirmation_token", unique: true
    t.index ["created_by_application_id"], name: "index_users_on_created_by_application_id", where: "(created_by_application_id IS NOT NULL)"
    t.index ["email"], name: "index_users_on_email", unique: true
    t.index ["reset_password_token"], name: "index_users_on_reset_password_token", unique: true, opclass: :text_pattern_ops, where: "(reset_password_token IS NOT NULL)"
  end

  create_table "web_push_subscriptions", force: :cascade do |t|
    t.string "endpoint", null: false
    t.string "key_p256dh", null: false
    t.string "key_auth", null: false
    t.json "data"
    t.datetime "created_at", null: false
    t.datetime "updated_at", null: false
    t.bigint "access_token_id"
    t.bigint "user_id"
    t.index ["access_token_id"], name: "index_web_push_subscriptions_on_access_token_id", where: "(access_token_id IS NOT NULL)"
    t.index ["user_id"], name: "index_web_push_subscriptions_on_user_id"
  end

  create_table "web_settings", force: :cascade do |t|
    t.json "data"
    t.datetime "created_at", null: false
    t.datetime "updated_at", null: false
    t.bigint "user_id", null: false
    t.index ["user_id"], name: "index_web_settings_on_user_id", unique: true
  end

  create_table "webauthn_credentials", force: :cascade do |t|
    t.string "external_id", null: false
    t.string "public_key", null: false
    t.string "nickname", null: false
    t.bigint "sign_count", default: 0, null: false
    t.bigint "user_id"
    t.datetime "created_at", null: false
    t.datetime "updated_at", null: false
    t.index ["external_id"], name: "index_webauthn_credentials_on_external_id", unique: true
    t.index ["user_id"], name: "index_webauthn_credentials_on_user_id"
  end

  add_foreign_key "account_aliases", "accounts", on_delete: :cascade
  add_foreign_key "account_conversations", "accounts", on_delete: :cascade
  add_foreign_key "account_conversations", "conversations", on_delete: :cascade
  add_foreign_key "account_deletion_requests", "accounts", on_delete: :cascade
  add_foreign_key "account_domain_blocks", "accounts", name: "fk_206c6029bd", on_delete: :cascade
  add_foreign_key "account_migrations", "accounts", column: "target_account_id", on_delete: :nullify
  add_foreign_key "account_migrations", "accounts", on_delete: :cascade
  add_foreign_key "account_moderation_notes", "accounts"
  add_foreign_key "account_moderation_notes", "accounts", column: "target_account_id"
  add_foreign_key "account_notes", "accounts", column: "target_account_id", on_delete: :cascade
  add_foreign_key "account_notes", "accounts", on_delete: :cascade
  add_foreign_key "account_pins", "accounts", column: "target_account_id", on_delete: :cascade
  add_foreign_key "account_pins", "accounts", on_delete: :cascade
  add_foreign_key "account_stats", "accounts", on_delete: :cascade
  add_foreign_key "account_statuses_cleanup_policies", "accounts", on_delete: :cascade
  add_foreign_key "account_warnings", "accounts", column: "target_account_id", on_delete: :cascade
  add_foreign_key "account_warnings", "accounts", on_delete: :nullify
  add_foreign_key "account_warnings", "reports", on_delete: :cascade
  add_foreign_key "accounts", "accounts", column: "moved_to_account_id", on_delete: :nullify
  add_foreign_key "admin_action_logs", "accounts", on_delete: :cascade
  add_foreign_key "announcement_mutes", "accounts", on_delete: :cascade
  add_foreign_key "announcement_mutes", "announcements", on_delete: :cascade
  add_foreign_key "announcement_reactions", "accounts", on_delete: :cascade
  add_foreign_key "announcement_reactions", "announcements", on_delete: :cascade
  add_foreign_key "announcement_reactions", "custom_emojis", on_delete: :cascade
  add_foreign_key "appeals", "account_warnings", on_delete: :cascade
  add_foreign_key "appeals", "accounts", column: "approved_by_account_id", on_delete: :nullify
  add_foreign_key "appeals", "accounts", column: "rejected_by_account_id", on_delete: :nullify
  add_foreign_key "appeals", "accounts", on_delete: :cascade
  add_foreign_key "backups", "users", on_delete: :nullify
  add_foreign_key "blocks", "accounts", column: "target_account_id", name: "fk_9571bfabc1", on_delete: :cascade
  add_foreign_key "blocks", "accounts", name: "fk_4269e03e65", on_delete: :cascade
  add_foreign_key "bookmarks", "accounts", on_delete: :cascade
  add_foreign_key "bookmarks", "statuses", on_delete: :cascade
  add_foreign_key "canonical_email_blocks", "accounts", column: "reference_account_id", on_delete: :cascade
  add_foreign_key "conversation_mutes", "accounts", name: "fk_225b4212bb", on_delete: :cascade
  add_foreign_key "conversation_mutes", "conversations", on_delete: :cascade
  add_foreign_key "custom_filters", "accounts", on_delete: :cascade
  add_foreign_key "devices", "accounts", on_delete: :cascade
  add_foreign_key "devices", "oauth_access_tokens", column: "access_token_id", on_delete: :cascade
  add_foreign_key "email_domain_blocks", "email_domain_blocks", column: "parent_id", on_delete: :cascade
  add_foreign_key "encrypted_messages", "accounts", column: "from_account_id", on_delete: :cascade
  add_foreign_key "encrypted_messages", "devices", on_delete: :cascade
  add_foreign_key "favourite_tags", "accounts", name: "fk_3dba9ba90d", on_delete: :cascade
  add_foreign_key "favourite_tags", "tags", name: "fk_cbacfd2c4d", on_delete: :cascade
  add_foreign_key "favourites", "accounts", name: "fk_5eb6c2b873", on_delete: :cascade
  add_foreign_key "favourites", "statuses", name: "fk_b0e856845e", on_delete: :cascade
  add_foreign_key "featured_tags", "accounts", on_delete: :cascade
  add_foreign_key "featured_tags", "tags", on_delete: :cascade
  add_foreign_key "follow_recommendation_suppressions", "accounts", on_delete: :cascade
  add_foreign_key "follow_requests", "accounts", column: "target_account_id", name: "fk_9291ec025d", on_delete: :cascade
  add_foreign_key "follow_requests", "accounts", name: "fk_76d644b0e7", on_delete: :cascade
  add_foreign_key "follows", "accounts", column: "target_account_id", name: "fk_745ca29eac", on_delete: :cascade
  add_foreign_key "follows", "accounts", name: "fk_32ed1b5560", on_delete: :cascade
  add_foreign_key "identities", "users", name: "fk_bea040f377", on_delete: :cascade
  add_foreign_key "imports", "accounts", name: "fk_6db1b6e408", on_delete: :cascade
  add_foreign_key "invites", "users", on_delete: :cascade
  add_foreign_key "list_accounts", "accounts", on_delete: :cascade
  add_foreign_key "list_accounts", "follows", on_delete: :cascade
  add_foreign_key "list_accounts", "lists", on_delete: :cascade
  add_foreign_key "lists", "accounts", on_delete: :cascade
  add_foreign_key "login_activities", "users", on_delete: :cascade
  add_foreign_key "markers", "users", on_delete: :cascade
  add_foreign_key "media_attachments", "accounts", name: "fk_96dd81e81b", on_delete: :nullify
  add_foreign_key "media_attachments", "scheduled_statuses", on_delete: :nullify
  add_foreign_key "media_attachments", "statuses", on_delete: :nullify
  add_foreign_key "mentions", "accounts", name: "fk_970d43f9d1", on_delete: :cascade
  add_foreign_key "mentions", "statuses", on_delete: :cascade
  add_foreign_key "mutes", "accounts", column: "target_account_id", name: "fk_eecff219ea", on_delete: :cascade
  add_foreign_key "mutes", "accounts", name: "fk_b8d8daf315", on_delete: :cascade
  add_foreign_key "notifications", "accounts", column: "from_account_id", name: "fk_fbd6b0bf9e", on_delete: :cascade
  add_foreign_key "notifications", "accounts", name: "fk_c141c8ee55", on_delete: :cascade
  add_foreign_key "oauth_access_grants", "oauth_applications", column: "application_id", name: "fk_34d54b0a33", on_delete: :cascade
  add_foreign_key "oauth_access_grants", "users", column: "resource_owner_id", name: "fk_63b044929b", on_delete: :cascade
  add_foreign_key "oauth_access_tokens", "oauth_applications", column: "application_id", name: "fk_f5fc4c1ee3", on_delete: :cascade
  add_foreign_key "oauth_access_tokens", "users", column: "resource_owner_id", name: "fk_e84df68546", on_delete: :cascade
  add_foreign_key "oauth_applications", "users", column: "owner_id", name: "fk_b0988c7c0a", on_delete: :cascade
  add_foreign_key "one_time_keys", "devices", on_delete: :cascade
  add_foreign_key "poll_votes", "accounts", on_delete: :cascade
  add_foreign_key "poll_votes", "polls", on_delete: :cascade
  add_foreign_key "polls", "accounts", on_delete: :cascade
  add_foreign_key "polls", "statuses", on_delete: :cascade
  add_foreign_key "report_notes", "accounts", on_delete: :cascade
  add_foreign_key "report_notes", "reports", on_delete: :cascade
  add_foreign_key "reports", "accounts", column: "action_taken_by_account_id", name: "fk_bca45b75fd", on_delete: :nullify
  add_foreign_key "reports", "accounts", column: "assigned_account_id", on_delete: :nullify
  add_foreign_key "reports", "accounts", column: "target_account_id", name: "fk_eb37af34f0", on_delete: :cascade
  add_foreign_key "reports", "accounts", name: "fk_4b81f7522c", on_delete: :cascade
  add_foreign_key "scheduled_statuses", "accounts", on_delete: :cascade
  add_foreign_key "session_activations", "oauth_access_tokens", column: "access_token_id", name: "fk_957e5bda89", on_delete: :cascade
  add_foreign_key "session_activations", "users", name: "fk_e5fda67334", on_delete: :cascade
  add_foreign_key "status_edits", "accounts", on_delete: :nullify
  add_foreign_key "status_edits", "statuses", on_delete: :cascade
  add_foreign_key "status_pins", "accounts", name: "fk_d4cb435b62", on_delete: :cascade
  add_foreign_key "status_pins", "statuses", on_delete: :cascade
  add_foreign_key "status_stats", "statuses", on_delete: :cascade
  add_foreign_key "statuses", "accounts", column: "in_reply_to_account_id", name: "fk_c7fa917661", on_delete: :nullify
  add_foreign_key "statuses", "accounts", name: "fk_9bda1543f7", on_delete: :cascade
  add_foreign_key "statuses", "statuses", column: "in_reply_to_id", on_delete: :nullify
  add_foreign_key "statuses", "statuses", column: "reblog_of_id", on_delete: :cascade
  add_foreign_key "statuses_tags", "statuses", on_delete: :cascade
  add_foreign_key "statuses_tags", "tags", name: "fk_3081861e21", on_delete: :cascade
  add_foreign_key "tombstones", "accounts", on_delete: :cascade
  add_foreign_key "user_invite_requests", "users", on_delete: :cascade
  add_foreign_key "users", "accounts", name: "fk_50500f500d", on_delete: :cascade
  add_foreign_key "users", "invites", on_delete: :nullify
  add_foreign_key "users", "oauth_applications", column: "created_by_application_id", on_delete: :nullify
  add_foreign_key "web_push_subscriptions", "oauth_access_tokens", column: "access_token_id", on_delete: :cascade
  add_foreign_key "web_push_subscriptions", "users", on_delete: :cascade
  add_foreign_key "web_settings", "users", name: "fk_11910667b2", on_delete: :cascade
  add_foreign_key "webauthn_credentials", "users"

  create_view "instances", materialized: true, sql_definition: <<-SQL
      WITH domain_counts(domain, accounts_count) AS (
           SELECT accounts.domain,
              count(*) AS accounts_count
             FROM accounts
            WHERE (accounts.domain IS NOT NULL)
            GROUP BY accounts.domain
          )
   SELECT domain_counts.domain,
      domain_counts.accounts_count
     FROM domain_counts
  UNION
   SELECT domain_blocks.domain,
      COALESCE(domain_counts.accounts_count, (0)::bigint) AS accounts_count
     FROM (domain_blocks
       LEFT JOIN domain_counts ON (((domain_counts.domain)::text = (domain_blocks.domain)::text)))
  UNION
   SELECT domain_allows.domain,
      COALESCE(domain_counts.accounts_count, (0)::bigint) AS accounts_count
     FROM (domain_allows
       LEFT JOIN domain_counts ON (((domain_counts.domain)::text = (domain_allows.domain)::text)));
  SQL
  add_index "instances", ["domain"], name: "index_instances_on_domain", unique: true

  create_view "user_ips", sql_definition: <<-SQL
      SELECT t0.user_id,
      t0.ip,
      max(t0.used_at) AS used_at
     FROM ( SELECT users.id AS user_id,
              users.sign_up_ip AS ip,
              users.created_at AS used_at
             FROM users
            WHERE (users.sign_up_ip IS NOT NULL)
          UNION ALL
           SELECT session_activations.user_id,
              session_activations.ip,
              session_activations.updated_at
             FROM session_activations
          UNION ALL
           SELECT login_activities.user_id,
              login_activities.ip,
              login_activities.created_at
             FROM login_activities
            WHERE (login_activities.success = true)) t0
    GROUP BY t0.user_id, t0.ip;
  SQL
  create_view "account_summaries", materialized: true, sql_definition: <<-SQL
      SELECT accounts.id AS account_id,
      mode() WITHIN GROUP (ORDER BY t0.language) AS language,
      mode() WITHIN GROUP (ORDER BY t0.sensitive) AS sensitive
     FROM (accounts
       CROSS JOIN LATERAL ( SELECT statuses.account_id,
              statuses.language,
              statuses.sensitive
             FROM statuses
            WHERE ((statuses.account_id = accounts.id) AND (statuses.deleted_at IS NULL) AND (statuses.reblog_of_id IS NULL))
            ORDER BY statuses.id DESC
           LIMIT 20) t0)
    WHERE ((accounts.suspended_at IS NULL) AND (accounts.silenced_at IS NULL) AND (accounts.moved_to_account_id IS NULL) AND (accounts.discoverable = true) AND (accounts.locked = false))
    GROUP BY accounts.id;
  SQL
  add_index "account_summaries", ["account_id"], name: "index_account_summaries_on_account_id", unique: true

  create_view "follow_recommendations", materialized: true, sql_definition: <<-SQL
      SELECT t0.account_id,
      sum(t0.rank) AS rank,
      array_agg(t0.reason) AS reason
     FROM ( SELECT account_summaries.account_id,
              ((count(follows.id))::numeric / (1.0 + (count(follows.id))::numeric)) AS rank,
              'most_followed'::text AS reason
             FROM (((follows
               JOIN account_summaries ON ((account_summaries.account_id = follows.target_account_id)))
               JOIN users ON ((users.account_id = follows.account_id)))
               LEFT JOIN follow_recommendation_suppressions ON ((follow_recommendation_suppressions.account_id = follows.target_account_id)))
            WHERE ((users.current_sign_in_at >= (now() - 'P30D'::interval)) AND (account_summaries.sensitive = false) AND (follow_recommendation_suppressions.id IS NULL))
            GROUP BY account_summaries.account_id
           HAVING (count(follows.id) >= 5)
          UNION ALL
           SELECT account_summaries.account_id,
              (sum((status_stats.reblogs_count + status_stats.favourites_count)) / (1.0 + sum((status_stats.reblogs_count + status_stats.favourites_count)))) AS rank,
              'most_interactions'::text AS reason
             FROM (((status_stats
               JOIN statuses ON ((statuses.id = status_stats.status_id)))
               JOIN account_summaries ON ((account_summaries.account_id = statuses.account_id)))
               LEFT JOIN follow_recommendation_suppressions ON ((follow_recommendation_suppressions.account_id = statuses.account_id)))
            WHERE ((statuses.id >= (((date_part('epoch'::text, (now() - 'P30D'::interval)) * (1000)::double precision))::bigint << 16)) AND (account_summaries.sensitive = false) AND (follow_recommendation_suppressions.id IS NULL))
            GROUP BY account_summaries.account_id
           HAVING (sum((status_stats.reblogs_count + status_stats.favourites_count)) >= (5)::numeric)) t0
    GROUP BY t0.account_id
    ORDER BY (sum(t0.rank)) DESC;
  SQL
  add_index "follow_recommendations", ["account_id"], name: "index_follow_recommendations_on_account_id", unique: true
end<|MERGE_RESOLUTION|>--- conflicted
+++ resolved
@@ -182,13 +182,10 @@
     t.integer "header_storage_schema_version"
     t.string "devices_url"
     t.datetime "sensitized_at"
-<<<<<<< HEAD
     t.integer "suspension_origin"
-=======
     t.boolean "trendable"
     t.datetime "reviewed_at"
     t.datetime "requested_review_at"
->>>>>>> 8c7223f4
     t.index "(((setweight(to_tsvector('simple'::regconfig, (display_name)::text), 'A'::\"char\") || setweight(to_tsvector('simple'::regconfig, (username)::text), 'B'::\"char\")) || setweight(to_tsvector('simple'::regconfig, (COALESCE(domain, ''::character varying))::text), 'C'::\"char\")))", name: "search_index", using: :gin
     t.index "lower((username)::text), COALESCE(lower((domain)::text), ''::text)", name: "index_accounts_on_username_and_domain_lower", unique: true
     t.index ["moved_to_account_id"], name: "index_accounts_on_moved_to_account_id", where: "(moved_to_account_id IS NOT NULL)"
@@ -917,12 +914,8 @@
     t.index ["in_reply_to_account_id"], name: "index_statuses_on_in_reply_to_account_id", where: "(in_reply_to_account_id IS NOT NULL)"
     t.index ["in_reply_to_id"], name: "index_statuses_on_in_reply_to_id", where: "(in_reply_to_id IS NOT NULL)"
     t.index ["reblog_of_id", "account_id"], name: "index_statuses_on_reblog_of_id_and_account_id"
-<<<<<<< HEAD
-    t.index ["uri"], name: "index_statuses_on_uri", unique: true
+    t.index ["uri"], name: "index_statuses_on_uri", unique: true, opclass: :text_pattern_ops, where: "(uri IS NOT NULL)"
     t.index ["visibility", "id"], name: "index_statuses_on_visibility_and_id", where: "((local = true) OR (uri IS NULL))"
-=======
-    t.index ["uri"], name: "index_statuses_on_uri", unique: true, opclass: :text_pattern_ops, where: "(uri IS NOT NULL)"
->>>>>>> 8c7223f4
   end
 
   create_table "statuses_tags", id: false, force: :cascade do |t|
