--- conflicted
+++ resolved
@@ -123,7 +123,6 @@
     t.index ["domain"], name: "index_domain_blocks_on_domain", unique: true
   end
 
-<<<<<<< HEAD
   create_table "favourite_tags", force: :cascade do |t|
     t.integer "account_id", null: false
     t.integer "tag_id", null: false
@@ -133,10 +132,6 @@
     t.index ["account_id", "tag_id"], name: "index_favourite_tags_on_account_id_and_tag_id", unique: true
   end
 
-  create_table "favourites", id: :serial, force: :cascade do |t|
-    t.integer "account_id", null: false
-    t.integer "status_id", null: false
-=======
   create_table "email_domain_blocks", force: :cascade do |t|
     t.string "domain", null: false
     t.datetime "created_at", null: false
@@ -144,7 +139,6 @@
   end
 
   create_table "favourites", force: :cascade do |t|
->>>>>>> 09d81def
     t.datetime "created_at", null: false
     t.datetime "updated_at", null: false
     t.bigint "account_id", null: false
@@ -480,18 +474,8 @@
   add_foreign_key "blocks", "accounts", name: "fk_4269e03e65", on_delete: :cascade
   add_foreign_key "conversation_mutes", "accounts", name: "fk_225b4212bb", on_delete: :cascade
   add_foreign_key "conversation_mutes", "conversations", on_delete: :cascade
-<<<<<<< HEAD
   add_foreign_key "favourite_tags", "accounts", on_delete: :cascade
   add_foreign_key "favourite_tags", "tags", on_delete: :cascade
-  add_foreign_key "favourites", "accounts", on_delete: :cascade
-  add_foreign_key "favourites", "statuses", on_delete: :cascade
-  add_foreign_key "follow_requests", "accounts", column: "target_account_id", on_delete: :cascade
-  add_foreign_key "follow_requests", "accounts", on_delete: :cascade
-  add_foreign_key "follows", "accounts", column: "target_account_id", on_delete: :cascade
-  add_foreign_key "follows", "accounts", on_delete: :cascade
-  add_foreign_key "imports", "accounts", on_delete: :cascade
-  add_foreign_key "media_attachments", "accounts", on_delete: :nullify
-=======
   add_foreign_key "favourites", "accounts", name: "fk_5eb6c2b873", on_delete: :cascade
   add_foreign_key "favourites", "statuses", name: "fk_b0e856845e", on_delete: :cascade
   add_foreign_key "follow_requests", "accounts", column: "target_account_id", name: "fk_9291ec025d", on_delete: :cascade
@@ -500,7 +484,6 @@
   add_foreign_key "follows", "accounts", name: "fk_32ed1b5560", on_delete: :cascade
   add_foreign_key "imports", "accounts", name: "fk_6db1b6e408", on_delete: :cascade
   add_foreign_key "media_attachments", "accounts", name: "fk_96dd81e81b", on_delete: :nullify
->>>>>>> 09d81def
   add_foreign_key "media_attachments", "statuses", on_delete: :nullify
   add_foreign_key "mentions", "accounts", name: "fk_970d43f9d1", on_delete: :cascade
   add_foreign_key "mentions", "statuses", on_delete: :cascade
