--- conflicted
+++ resolved
@@ -10,11 +10,7 @@
 #
 # It's strongly recommended that you check this file into your version control system.
 
-<<<<<<< HEAD
 ActiveRecord::Schema.define(version: 20170414132105) do
-=======
-ActiveRecord::Schema.define(version: 20170414080609) do
->>>>>>> 00392d3c
 
   # These are extensions that must be enabled in order to support this database
   enable_extension "plpgsql"
@@ -44,7 +40,6 @@
     t.datetime "header_updated_at"
     t.string   "avatar_remote_url"
     t.datetime "subscription_expires_at"
-    t.datetime "last_webfingered_at"
     t.boolean  "silenced",                default: false, null: false
     t.boolean  "suspended",               default: false, null: false
     t.boolean  "locked",                  default: false, null: false
@@ -52,6 +47,7 @@
     t.integer  "statuses_count",          default: 0,     null: false
     t.integer  "followers_count",         default: 0,     null: false
     t.integer  "following_count",         default: 0,     null: false
+    t.datetime "last_webfingered_at"
     t.index "(((setweight(to_tsvector('simple'::regconfig, (display_name)::text), 'A'::\"char\") || setweight(to_tsvector('simple'::regconfig, (username)::text), 'B'::\"char\")) || setweight(to_tsvector('simple'::regconfig, (COALESCE(domain, ''::character varying))::text), 'C'::\"char\")))", name: "search_index", using: :gin
     t.index "lower((username)::text), lower((domain)::text)", name: "index_accounts_on_username_and_domain_lower", using: :btree
     t.index ["url"], name: "index_accounts_on_url", using: :btree
