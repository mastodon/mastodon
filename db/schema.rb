--- conflicted
+++ resolved
@@ -10,11 +10,7 @@
 #
 # It's strongly recommended that you check this file into your version control system.
 
-<<<<<<< HEAD
-ActiveRecord::Schema.define(version: 2023_05_10_155710) do
-=======
-ActiveRecord::Schema.define(version: 2023_05_31_154811) do
->>>>>>> 0daf78f9
+ActiveRecord::Schema.define(version: 2023_06_05_085710) do
 
   # These are extensions that must be enabled in order to support this database
   enable_extension "plpgsql"
