# This file is auto-generated from the current state of the database. Instead
# of editing this file, please use the migrations feature of Active Record to
# incrementally modify your database, and then regenerate this schema definition.
#
# This file is the source Rails uses to define your schema when running `bin/rails
# db:schema:load`. When creating a new database, `bin/rails db:schema:load` tends to
# be faster and is potentially less error prone than running all of your
# migrations from scratch. Old migrations may fail to apply correctly if those
# migrations use external dependencies or application code.
#
# It's strongly recommended that you check this file into your version control system.

<<<<<<< HEAD
ActiveRecord::Schema[8.0].define(version: 2025_08_29_133404) do
=======
ActiveRecord::Schema[8.0].define(version: 2025_09_02_221600) do
>>>>>>> 65b4a0a6
  # These are extensions that must be enabled in order to support this database
  enable_extension "pg_catalog.plpgsql"

  create_table "account_aliases", force: :cascade do |t|
    t.bigint "account_id", null: false
    t.string "acct", default: "", null: false
    t.string "uri", default: "", null: false
    t.datetime "created_at", precision: nil, null: false
    t.datetime "updated_at", precision: nil, null: false
    t.index ["account_id", "uri"], name: "index_account_aliases_on_account_id_and_uri", unique: true
  end

  create_table "account_conversations", force: :cascade do |t|
    t.bigint "account_id", null: false
    t.bigint "conversation_id", null: false
    t.bigint "participant_account_ids", default: [], null: false, array: true
    t.bigint "status_ids", default: [], null: false, array: true
    t.bigint "last_status_id"
    t.integer "lock_version", default: 0, null: false
    t.boolean "unread", default: false, null: false
    t.index ["account_id", "conversation_id", "participant_account_ids"], name: "index_unique_conversations", unique: true
    t.index ["conversation_id"], name: "index_account_conversations_on_conversation_id"
  end

  create_table "account_deletion_requests", force: :cascade do |t|
    t.bigint "account_id", null: false
    t.datetime "created_at", precision: nil, null: false
    t.datetime "updated_at", precision: nil, null: false
    t.index ["account_id"], name: "index_account_deletion_requests_on_account_id"
  end

  create_table "account_domain_blocks", force: :cascade do |t|
    t.string "domain", null: false
    t.datetime "created_at", precision: nil, null: false
    t.datetime "updated_at", precision: nil, null: false
    t.bigint "account_id", null: false
    t.index ["account_id", "domain"], name: "index_account_domain_blocks_on_account_id_and_domain", unique: true
  end

  create_table "account_migrations", force: :cascade do |t|
    t.bigint "account_id"
    t.string "acct", default: "", null: false
    t.bigint "followers_count", default: 0, null: false
    t.bigint "target_account_id"
    t.datetime "created_at", precision: nil, null: false
    t.datetime "updated_at", precision: nil, null: false
    t.index ["account_id"], name: "index_account_migrations_on_account_id"
    t.index ["target_account_id"], name: "index_account_migrations_on_target_account_id", where: "(target_account_id IS NOT NULL)"
  end

  create_table "account_moderation_notes", force: :cascade do |t|
    t.text "content", null: false
    t.bigint "account_id", null: false
    t.bigint "target_account_id", null: false
    t.datetime "created_at", precision: nil, null: false
    t.datetime "updated_at", precision: nil, null: false
    t.index ["account_id"], name: "index_account_moderation_notes_on_account_id"
    t.index ["target_account_id"], name: "index_account_moderation_notes_on_target_account_id"
  end

  create_table "account_notes", force: :cascade do |t|
    t.bigint "account_id", null: false
    t.bigint "target_account_id", null: false
    t.text "comment", null: false
    t.datetime "created_at", precision: nil, null: false
    t.datetime "updated_at", precision: nil, null: false
    t.index ["account_id", "target_account_id"], name: "index_account_notes_on_account_id_and_target_account_id", unique: true
    t.index ["target_account_id"], name: "index_account_notes_on_target_account_id"
  end

  create_table "account_pins", force: :cascade do |t|
    t.bigint "account_id", null: false
    t.bigint "target_account_id", null: false
    t.datetime "created_at", precision: nil, null: false
    t.datetime "updated_at", precision: nil, null: false
    t.index ["account_id", "target_account_id"], name: "index_account_pins_on_account_id_and_target_account_id", unique: true
    t.index ["target_account_id"], name: "index_account_pins_on_target_account_id"
  end

  create_table "account_relationship_severance_events", force: :cascade do |t|
    t.bigint "account_id", null: false
    t.bigint "relationship_severance_event_id", null: false
    t.datetime "created_at", null: false
    t.datetime "updated_at", null: false
    t.integer "followers_count", default: 0, null: false
    t.integer "following_count", default: 0, null: false
    t.index ["account_id", "relationship_severance_event_id"], name: "idx_on_account_id_relationship_severance_event_id_7bd82bf20e", unique: true
    t.index ["relationship_severance_event_id"], name: "idx_on_relationship_severance_event_id_403f53e707"
  end

  create_table "account_secrets", force: :cascade do |t|
    t.bigint "account_id", null: false
    t.text "private_key"
    t.datetime "created_at", null: false
    t.datetime "updated_at", null: false
    t.index ["account_id"], name: "index_account_secrets_on_account_id", unique: true
  end

  create_table "account_stats", force: :cascade do |t|
    t.bigint "account_id", null: false
    t.bigint "statuses_count", default: 0, null: false
    t.bigint "following_count", default: 0, null: false
    t.bigint "followers_count", default: 0, null: false
    t.datetime "created_at", precision: nil, null: false
    t.datetime "updated_at", precision: nil, null: false
    t.datetime "last_status_at", precision: nil
    t.index ["account_id"], name: "index_account_stats_on_account_id", unique: true
    t.index ["last_status_at", "account_id"], name: "index_account_stats_on_last_status_at_and_account_id", order: { last_status_at: "DESC NULLS LAST" }
  end

  create_table "account_statuses_cleanup_policies", force: :cascade do |t|
    t.bigint "account_id", null: false
    t.boolean "enabled", default: true, null: false
    t.integer "min_status_age", default: 1209600, null: false
    t.boolean "keep_direct", default: true, null: false
    t.boolean "keep_pinned", default: true, null: false
    t.boolean "keep_polls", default: false, null: false
    t.boolean "keep_media", default: false, null: false
    t.boolean "keep_self_fav", default: true, null: false
    t.boolean "keep_self_bookmark", default: true, null: false
    t.integer "min_favs"
    t.integer "min_reblogs"
    t.datetime "created_at", null: false
    t.datetime "updated_at", null: false
    t.index ["account_id"], name: "index_account_statuses_cleanup_policies_on_account_id"
  end

  create_table "account_warning_presets", force: :cascade do |t|
    t.text "text", default: "", null: false
    t.datetime "created_at", precision: nil, null: false
    t.datetime "updated_at", precision: nil, null: false
    t.string "title", default: "", null: false
  end

  create_table "account_warnings", force: :cascade do |t|
    t.bigint "account_id"
    t.bigint "target_account_id"
    t.integer "action", default: 0, null: false
    t.text "text", default: "", null: false
    t.datetime "created_at", precision: nil, null: false
    t.datetime "updated_at", precision: nil, null: false
    t.bigint "report_id"
    t.string "status_ids", array: true
    t.datetime "overruled_at", precision: nil
    t.index ["account_id"], name: "index_account_warnings_on_account_id"
    t.index ["target_account_id"], name: "index_account_warnings_on_target_account_id"
  end

  create_table "accounts", id: :bigint, default: -> { "timestamp_id('accounts'::text)" }, force: :cascade do |t|
    t.string "username", default: "", null: false
    t.string "domain"
    t.text "private_key"
    t.text "public_key", default: "", null: false
    t.datetime "created_at", precision: nil, null: false
    t.datetime "updated_at", precision: nil, null: false
    t.text "note", default: "", null: false
    t.string "display_name", default: "", null: false
    t.string "uri", default: "", null: false
    t.string "url"
    t.string "avatar_file_name"
    t.string "avatar_content_type"
    t.integer "avatar_file_size"
    t.datetime "avatar_updated_at", precision: nil
    t.string "header_file_name"
    t.string "header_content_type"
    t.integer "header_file_size"
    t.datetime "header_updated_at", precision: nil
    t.string "avatar_remote_url"
    t.boolean "locked", default: false, null: false
    t.string "header_remote_url", default: "", null: false
    t.datetime "last_webfingered_at", precision: nil
    t.string "inbox_url", default: "", null: false
    t.string "outbox_url", default: "", null: false
    t.string "shared_inbox_url", default: "", null: false
    t.string "followers_url", default: "", null: false
    t.integer "protocol", default: 0, null: false
    t.boolean "memorial", default: false, null: false
    t.bigint "moved_to_account_id"
    t.string "featured_collection_url"
    t.jsonb "fields"
    t.string "actor_type"
    t.boolean "discoverable"
    t.string "also_known_as", array: true
    t.datetime "silenced_at", precision: nil
    t.datetime "suspended_at", precision: nil
    t.boolean "hide_collections"
    t.integer "avatar_storage_schema_version"
    t.integer "header_storage_schema_version"
    t.datetime "sensitized_at", precision: nil
    t.integer "suspension_origin"
    t.boolean "trendable"
    t.datetime "reviewed_at", precision: nil
    t.datetime "requested_review_at", precision: nil
    t.boolean "indexable", default: false, null: false
    t.string "attribution_domains", default: [], array: true
    t.index "(((setweight(to_tsvector('simple'::regconfig, (display_name)::text), 'A'::\"char\") || setweight(to_tsvector('simple'::regconfig, (username)::text), 'B'::\"char\")) || setweight(to_tsvector('simple'::regconfig, (COALESCE(domain, ''::character varying))::text), 'C'::\"char\")))", name: "search_index", using: :gin
    t.index "lower((username)::text), COALESCE(lower((domain)::text), ''::text)", name: "index_accounts_on_username_and_domain_lower", unique: true
    t.index ["domain", "id"], name: "index_accounts_on_domain_and_id"
    t.index ["moved_to_account_id"], name: "index_accounts_on_moved_to_account_id", where: "(moved_to_account_id IS NOT NULL)"
    t.index ["uri"], name: "index_accounts_on_uri"
    t.index ["url"], name: "index_accounts_on_url", opclass: :text_pattern_ops, where: "(url IS NOT NULL)"
  end

  create_table "accounts_tags", primary_key: ["tag_id", "account_id"], force: :cascade do |t|
    t.bigint "account_id", null: false
    t.bigint "tag_id", null: false
    t.index ["account_id", "tag_id"], name: "index_accounts_tags_on_account_id_and_tag_id"
  end

  create_table "admin_action_logs", force: :cascade do |t|
    t.bigint "account_id", null: false
    t.string "action", default: "", null: false
    t.string "target_type"
    t.bigint "target_id"
    t.datetime "created_at", precision: nil, null: false
    t.datetime "updated_at", precision: nil, null: false
    t.string "human_identifier"
    t.string "route_param"
    t.string "permalink"
    t.index ["account_id"], name: "index_admin_action_logs_on_account_id"
    t.index ["target_type", "target_id"], name: "index_admin_action_logs_on_target_type_and_target_id"
  end

  create_table "announcement_mutes", force: :cascade do |t|
    t.bigint "account_id", null: false
    t.bigint "announcement_id", null: false
    t.datetime "created_at", precision: nil, null: false
    t.datetime "updated_at", precision: nil, null: false
    t.index ["account_id", "announcement_id"], name: "index_announcement_mutes_on_account_id_and_announcement_id", unique: true
    t.index ["announcement_id"], name: "index_announcement_mutes_on_announcement_id"
  end

  create_table "announcement_reactions", force: :cascade do |t|
    t.bigint "account_id", null: false
    t.bigint "announcement_id", null: false
    t.string "name", default: "", null: false
    t.bigint "custom_emoji_id"
    t.datetime "created_at", precision: nil, null: false
    t.datetime "updated_at", precision: nil, null: false
    t.index ["account_id", "announcement_id", "name"], name: "index_announcement_reactions_on_account_id_and_announcement_id", unique: true
    t.index ["announcement_id"], name: "index_announcement_reactions_on_announcement_id"
    t.index ["custom_emoji_id"], name: "index_announcement_reactions_on_custom_emoji_id", where: "(custom_emoji_id IS NOT NULL)"
  end

  create_table "announcements", force: :cascade do |t|
    t.text "text", default: "", null: false
    t.boolean "published", default: false, null: false
    t.boolean "all_day", default: false, null: false
    t.datetime "scheduled_at", precision: nil
    t.datetime "starts_at", precision: nil
    t.datetime "ends_at", precision: nil
    t.datetime "created_at", precision: nil, null: false
    t.datetime "updated_at", precision: nil, null: false
    t.datetime "published_at", precision: nil
    t.bigint "status_ids", array: true
    t.datetime "notification_sent_at"
  end

  create_table "annual_report_statuses_per_account_counts", force: :cascade do |t|
    t.integer "year", null: false
    t.bigint "account_id", null: false
    t.bigint "statuses_count", null: false
    t.index ["year", "account_id"], name: "idx_on_year_account_id_ff3e167cef", unique: true
  end

  create_table "appeals", force: :cascade do |t|
    t.bigint "account_id", null: false
    t.bigint "account_warning_id", null: false
    t.text "text", default: "", null: false
    t.datetime "approved_at", precision: nil
    t.bigint "approved_by_account_id"
    t.datetime "rejected_at", precision: nil
    t.bigint "rejected_by_account_id"
    t.datetime "created_at", null: false
    t.datetime "updated_at", null: false
    t.index ["account_id"], name: "index_appeals_on_account_id"
    t.index ["account_warning_id"], name: "index_appeals_on_account_warning_id", unique: true
    t.index ["approved_by_account_id"], name: "index_appeals_on_approved_by_account_id", where: "(approved_by_account_id IS NOT NULL)"
    t.index ["rejected_by_account_id"], name: "index_appeals_on_rejected_by_account_id", where: "(rejected_by_account_id IS NOT NULL)"
  end

  create_table "backups", force: :cascade do |t|
    t.bigint "user_id"
    t.string "dump_file_name"
    t.string "dump_content_type"
    t.datetime "dump_updated_at", precision: nil
    t.boolean "processed", default: false, null: false
    t.datetime "created_at", precision: nil, null: false
    t.datetime "updated_at", precision: nil, null: false
    t.bigint "dump_file_size"
    t.index ["user_id"], name: "index_backups_on_user_id"
  end

  create_table "blocks", force: :cascade do |t|
    t.datetime "created_at", precision: nil, null: false
    t.datetime "updated_at", precision: nil, null: false
    t.bigint "account_id", null: false
    t.bigint "target_account_id", null: false
    t.string "uri"
    t.index ["account_id", "target_account_id"], name: "index_blocks_on_account_id_and_target_account_id", unique: true
    t.index ["target_account_id"], name: "index_blocks_on_target_account_id"
  end

  create_table "bookmarks", force: :cascade do |t|
    t.bigint "account_id", null: false
    t.bigint "status_id", null: false
    t.datetime "created_at", precision: nil, null: false
    t.datetime "updated_at", precision: nil, null: false
    t.index ["account_id", "status_id"], name: "index_bookmarks_on_account_id_and_status_id", unique: true
    t.index ["status_id"], name: "index_bookmarks_on_status_id"
  end

  create_table "bulk_import_rows", force: :cascade do |t|
    t.bigint "bulk_import_id", null: false
    t.jsonb "data"
    t.datetime "created_at", null: false
    t.datetime "updated_at", null: false
    t.index ["bulk_import_id"], name: "index_bulk_import_rows_on_bulk_import_id"
  end

  create_table "bulk_imports", force: :cascade do |t|
    t.integer "type", null: false
    t.integer "state", null: false
    t.integer "total_items", default: 0, null: false
    t.integer "imported_items", default: 0, null: false
    t.integer "processed_items", default: 0, null: false
    t.datetime "finished_at", precision: nil
    t.boolean "overwrite", default: false, null: false
    t.boolean "likely_mismatched", default: false, null: false
    t.string "original_filename", default: "", null: false
    t.bigint "account_id", null: false
    t.datetime "created_at", null: false
    t.datetime "updated_at", null: false
    t.index ["account_id"], name: "index_bulk_imports_on_account_id"
    t.index ["id"], name: "index_bulk_imports_unconfirmed", where: "(state = 0)"
  end

  create_table "canonical_email_blocks", force: :cascade do |t|
    t.string "canonical_email_hash", default: "", null: false
    t.bigint "reference_account_id"
    t.datetime "created_at", null: false
    t.datetime "updated_at", null: false
    t.index ["canonical_email_hash"], name: "index_canonical_email_blocks_on_canonical_email_hash", unique: true
    t.index ["reference_account_id"], name: "index_canonical_email_blocks_on_reference_account_id"
  end

  create_table "conversation_mutes", force: :cascade do |t|
    t.bigint "conversation_id", null: false
    t.bigint "account_id", null: false
    t.index ["account_id", "conversation_id"], name: "index_conversation_mutes_on_account_id_and_conversation_id", unique: true
  end

  create_table "conversations", force: :cascade do |t|
    t.string "uri"
    t.datetime "created_at", precision: nil, null: false
    t.datetime "updated_at", precision: nil, null: false
    t.bigint "parent_status_id"
    t.bigint "parent_account_id"
    t.index ["uri"], name: "index_conversations_on_uri", unique: true, opclass: :text_pattern_ops, where: "(uri IS NOT NULL)"
  end

  create_table "custom_emoji_categories", force: :cascade do |t|
    t.string "name"
    t.datetime "created_at", precision: nil, null: false
    t.datetime "updated_at", precision: nil, null: false
    t.index ["name"], name: "index_custom_emoji_categories_on_name", unique: true
  end

  create_table "custom_emojis", force: :cascade do |t|
    t.string "shortcode", default: "", null: false
    t.string "domain"
    t.string "image_file_name"
    t.string "image_content_type"
    t.integer "image_file_size"
    t.datetime "image_updated_at", precision: nil
    t.datetime "created_at", precision: nil, null: false
    t.datetime "updated_at", precision: nil, null: false
    t.boolean "disabled", default: false, null: false
    t.string "uri"
    t.string "image_remote_url"
    t.boolean "visible_in_picker", default: true, null: false
    t.bigint "category_id"
    t.integer "image_storage_schema_version"
    t.index ["shortcode", "domain"], name: "index_custom_emojis_on_shortcode_and_domain", unique: true
  end

  create_table "custom_filter_keywords", force: :cascade do |t|
    t.bigint "custom_filter_id", null: false
    t.text "keyword", default: "", null: false
    t.boolean "whole_word", default: true, null: false
    t.datetime "created_at", null: false
    t.datetime "updated_at", null: false
    t.index ["custom_filter_id"], name: "index_custom_filter_keywords_on_custom_filter_id"
  end

  create_table "custom_filter_statuses", force: :cascade do |t|
    t.bigint "custom_filter_id", null: false
    t.bigint "status_id", null: false
    t.datetime "created_at", null: false
    t.datetime "updated_at", null: false
    t.index ["custom_filter_id"], name: "index_custom_filter_statuses_on_custom_filter_id"
    t.index ["status_id", "custom_filter_id"], name: "index_custom_filter_statuses_on_status_id_and_custom_filter_id", unique: true
  end

  create_table "custom_filters", force: :cascade do |t|
    t.bigint "account_id", null: false
    t.datetime "expires_at", precision: nil
    t.text "phrase", default: "", null: false
    t.string "context", default: [], null: false, array: true
    t.datetime "created_at", precision: nil, null: false
    t.datetime "updated_at", precision: nil, null: false
    t.integer "action", default: 0, null: false
    t.index ["account_id"], name: "index_custom_filters_on_account_id"
  end

  create_table "domain_allows", force: :cascade do |t|
    t.string "domain", default: "", null: false
    t.datetime "created_at", precision: nil, null: false
    t.datetime "updated_at", precision: nil, null: false
    t.index ["domain"], name: "index_domain_allows_on_domain", unique: true
  end

  create_table "domain_blocks", force: :cascade do |t|
    t.string "domain", default: "", null: false
    t.datetime "created_at", precision: nil, null: false
    t.datetime "updated_at", precision: nil, null: false
    t.integer "severity", default: 0
    t.boolean "reject_media", default: false, null: false
    t.boolean "reject_reports", default: false, null: false
    t.text "private_comment"
    t.text "public_comment"
    t.boolean "obfuscate", default: false, null: false
    t.index ["domain"], name: "index_domain_blocks_on_domain", unique: true
  end

  create_table "email_domain_blocks", force: :cascade do |t|
    t.string "domain", default: "", null: false
    t.datetime "created_at", precision: nil, null: false
    t.datetime "updated_at", precision: nil, null: false
    t.bigint "parent_id"
    t.boolean "allow_with_approval", default: false, null: false
    t.index ["domain"], name: "index_email_domain_blocks_on_domain", unique: true
  end

  create_table "fasp_backfill_requests", force: :cascade do |t|
    t.string "category", null: false
    t.integer "max_count", default: 100, null: false
    t.string "cursor"
    t.boolean "fulfilled", default: false, null: false
    t.bigint "fasp_provider_id", null: false
    t.datetime "created_at", null: false
    t.datetime "updated_at", null: false
    t.index ["fasp_provider_id"], name: "index_fasp_backfill_requests_on_fasp_provider_id"
  end

  create_table "fasp_debug_callbacks", force: :cascade do |t|
    t.bigint "fasp_provider_id", null: false
    t.string "ip", null: false
    t.text "request_body", null: false
    t.datetime "created_at", null: false
    t.datetime "updated_at", null: false
    t.index ["fasp_provider_id"], name: "index_fasp_debug_callbacks_on_fasp_provider_id"
  end

  create_table "fasp_follow_recommendations", force: :cascade do |t|
    t.bigint "requesting_account_id", null: false
    t.bigint "recommended_account_id", null: false
    t.datetime "created_at", null: false
    t.datetime "updated_at", null: false
    t.index ["recommended_account_id"], name: "index_fasp_follow_recommendations_on_recommended_account_id"
    t.index ["requesting_account_id"], name: "index_fasp_follow_recommendations_on_requesting_account_id"
  end

  create_table "fasp_providers", force: :cascade do |t|
    t.boolean "confirmed", default: false, null: false
    t.string "name", null: false
    t.string "base_url", null: false
    t.string "sign_in_url"
    t.string "remote_identifier", null: false
    t.string "provider_public_key_pem", null: false
    t.string "server_private_key_pem", null: false
    t.jsonb "capabilities", default: [], null: false
    t.jsonb "privacy_policy"
    t.string "contact_email"
    t.string "fediverse_account"
    t.datetime "created_at", null: false
    t.datetime "updated_at", null: false
    t.datetime "delivery_last_failed_at"
    t.index ["base_url"], name: "index_fasp_providers_on_base_url", unique: true
  end

  create_table "fasp_subscriptions", force: :cascade do |t|
    t.string "category", null: false
    t.string "subscription_type", null: false
    t.integer "max_batch_size", null: false
    t.integer "threshold_timeframe"
    t.integer "threshold_shares"
    t.integer "threshold_likes"
    t.integer "threshold_replies"
    t.bigint "fasp_provider_id", null: false
    t.datetime "created_at", null: false
    t.datetime "updated_at", null: false
    t.index ["fasp_provider_id"], name: "index_fasp_subscriptions_on_fasp_provider_id"
  end

  create_table "favourites", force: :cascade do |t|
    t.datetime "created_at", precision: nil, null: false
    t.datetime "updated_at", precision: nil, null: false
    t.bigint "account_id", null: false
    t.bigint "status_id", null: false
    t.index ["account_id", "id"], name: "index_favourites_on_account_id_and_id"
    t.index ["account_id", "status_id"], name: "index_favourites_on_account_id_and_status_id", unique: true
    t.index ["status_id"], name: "index_favourites_on_status_id"
  end

  create_table "featured_tags", force: :cascade do |t|
    t.bigint "account_id", null: false
    t.bigint "tag_id", null: false
    t.bigint "statuses_count", default: 0, null: false
    t.datetime "last_status_at", precision: nil
    t.datetime "created_at", precision: nil, null: false
    t.datetime "updated_at", precision: nil, null: false
    t.string "name"
    t.index ["account_id", "tag_id"], name: "index_featured_tags_on_account_id_and_tag_id", unique: true
    t.index ["tag_id"], name: "index_featured_tags_on_tag_id"
  end

  create_table "follow_recommendation_mutes", force: :cascade do |t|
    t.bigint "account_id", null: false
    t.bigint "target_account_id", null: false
    t.datetime "created_at", null: false
    t.datetime "updated_at", null: false
    t.index ["account_id", "target_account_id"], name: "idx_on_account_id_target_account_id_a8c8ddf44e", unique: true
    t.index ["target_account_id"], name: "index_follow_recommendation_mutes_on_target_account_id"
  end

  create_table "follow_recommendation_suppressions", force: :cascade do |t|
    t.bigint "account_id", null: false
    t.datetime "created_at", null: false
    t.datetime "updated_at", null: false
    t.index ["account_id"], name: "index_follow_recommendation_suppressions_on_account_id", unique: true
  end

  create_table "follow_requests", force: :cascade do |t|
    t.datetime "created_at", precision: nil, null: false
    t.datetime "updated_at", precision: nil, null: false
    t.bigint "account_id", null: false
    t.bigint "target_account_id", null: false
    t.boolean "show_reblogs", default: true, null: false
    t.string "uri"
    t.boolean "notify", default: false, null: false
    t.string "languages", array: true
    t.index ["account_id", "target_account_id"], name: "index_follow_requests_on_account_id_and_target_account_id", unique: true
  end

  create_table "follows", force: :cascade do |t|
    t.datetime "created_at", precision: nil, null: false
    t.datetime "updated_at", precision: nil, null: false
    t.bigint "account_id", null: false
    t.bigint "target_account_id", null: false
    t.boolean "show_reblogs", default: true, null: false
    t.string "uri"
    t.boolean "notify", default: false, null: false
    t.string "languages", array: true
    t.index ["account_id", "target_account_id"], name: "index_follows_on_account_id_and_target_account_id", unique: true
    t.index ["target_account_id"], name: "index_follows_on_target_account_id"
  end

  create_table "generated_annual_reports", force: :cascade do |t|
    t.bigint "account_id", null: false
    t.integer "year", null: false
    t.jsonb "data", null: false
    t.integer "schema_version", null: false
    t.datetime "viewed_at"
    t.datetime "created_at", null: false
    t.datetime "updated_at", null: false
    t.index ["account_id", "year"], name: "index_generated_annual_reports_on_account_id_and_year", unique: true
  end

  create_table "identities", force: :cascade do |t|
    t.string "provider", default: "", null: false
    t.string "uid", default: "", null: false
    t.datetime "created_at", precision: nil, null: false
    t.datetime "updated_at", precision: nil, null: false
    t.bigint "user_id"
    t.index ["uid", "provider"], name: "index_identities_on_uid_and_provider", unique: true
    t.index ["user_id"], name: "index_identities_on_user_id"
  end

  create_table "instance_moderation_notes", force: :cascade do |t|
    t.string "domain", null: false
    t.bigint "account_id", null: false
    t.text "content"
    t.datetime "created_at", null: false
    t.datetime "updated_at", null: false
    t.index ["domain"], name: "index_instance_moderation_notes_on_domain"
  end

  create_table "invites", force: :cascade do |t|
    t.bigint "user_id", null: false
    t.string "code", default: "", null: false
    t.datetime "expires_at", precision: nil
    t.integer "max_uses"
    t.integer "uses", default: 0, null: false
    t.datetime "created_at", precision: nil, null: false
    t.datetime "updated_at", precision: nil, null: false
    t.boolean "autofollow", default: false, null: false
    t.text "comment"
    t.index ["code"], name: "index_invites_on_code", unique: true
    t.index ["user_id"], name: "index_invites_on_user_id"
  end

  create_table "ip_blocks", force: :cascade do |t|
    t.inet "ip", default: "0.0.0.0", null: false
    t.integer "severity", default: 0, null: false
    t.datetime "expires_at", precision: nil
    t.text "comment", default: "", null: false
    t.datetime "created_at", precision: nil, null: false
    t.datetime "updated_at", precision: nil, null: false
    t.index ["ip"], name: "index_ip_blocks_on_ip", unique: true
  end

  create_table "list_accounts", force: :cascade do |t|
    t.bigint "list_id", null: false
    t.bigint "account_id", null: false
    t.bigint "follow_id"
    t.bigint "follow_request_id"
    t.index ["account_id", "list_id"], name: "index_list_accounts_on_account_id_and_list_id", unique: true
    t.index ["follow_id"], name: "index_list_accounts_on_follow_id", where: "(follow_id IS NOT NULL)"
    t.index ["follow_request_id"], name: "index_list_accounts_on_follow_request_id", where: "(follow_request_id IS NOT NULL)"
    t.index ["list_id", "account_id"], name: "index_list_accounts_on_list_id_and_account_id"
  end

  create_table "lists", force: :cascade do |t|
    t.bigint "account_id", null: false
    t.string "title", default: "", null: false
    t.datetime "created_at", precision: nil, null: false
    t.datetime "updated_at", precision: nil, null: false
    t.integer "replies_policy", default: 0, null: false
    t.boolean "exclusive", default: false, null: false
    t.index ["account_id"], name: "index_lists_on_account_id"
  end

  create_table "login_activities", force: :cascade do |t|
    t.bigint "user_id", null: false
    t.string "authentication_method"
    t.string "provider"
    t.boolean "success"
    t.string "failure_reason"
    t.inet "ip"
    t.string "user_agent"
    t.datetime "created_at", precision: nil
    t.index ["user_id"], name: "index_login_activities_on_user_id"
  end

  create_table "markers", force: :cascade do |t|
    t.bigint "user_id", null: false
    t.string "timeline", default: "", null: false
    t.bigint "last_read_id", default: 0, null: false
    t.integer "lock_version", default: 0, null: false
    t.datetime "created_at", precision: nil, null: false
    t.datetime "updated_at", precision: nil, null: false
    t.index ["user_id", "timeline"], name: "index_markers_on_user_id_and_timeline", unique: true
  end

  create_table "media_attachments", id: :bigint, default: -> { "timestamp_id('media_attachments'::text)" }, force: :cascade do |t|
    t.bigint "status_id"
    t.string "file_file_name"
    t.string "file_content_type"
    t.integer "file_file_size"
    t.datetime "file_updated_at", precision: nil
    t.string "remote_url", default: "", null: false
    t.datetime "created_at", precision: nil, null: false
    t.datetime "updated_at", precision: nil, null: false
    t.string "shortcode"
    t.integer "type", default: 0, null: false
    t.json "file_meta"
    t.bigint "account_id"
    t.text "description"
    t.bigint "scheduled_status_id"
    t.string "blurhash"
    t.integer "processing"
    t.integer "file_storage_schema_version"
    t.string "thumbnail_file_name"
    t.string "thumbnail_content_type"
    t.integer "thumbnail_file_size"
    t.datetime "thumbnail_updated_at", precision: nil
    t.string "thumbnail_remote_url"
    t.index ["account_id", "status_id"], name: "index_media_attachments_on_account_id_and_status_id", order: { status_id: :desc }
    t.index ["scheduled_status_id"], name: "index_media_attachments_on_scheduled_status_id", where: "(scheduled_status_id IS NOT NULL)"
    t.index ["shortcode"], name: "index_media_attachments_on_shortcode", unique: true, opclass: :text_pattern_ops, where: "(shortcode IS NOT NULL)"
    t.index ["status_id"], name: "index_media_attachments_on_status_id"
  end

  create_table "mentions", force: :cascade do |t|
    t.bigint "status_id", null: false
    t.datetime "created_at", precision: nil, null: false
    t.datetime "updated_at", precision: nil, null: false
    t.bigint "account_id", null: false
    t.boolean "silent", default: false, null: false
    t.index ["account_id", "status_id"], name: "index_mentions_on_account_id_and_status_id", unique: true
    t.index ["status_id"], name: "index_mentions_on_status_id"
  end

  create_table "mutes", force: :cascade do |t|
    t.datetime "created_at", precision: nil, null: false
    t.datetime "updated_at", precision: nil, null: false
    t.boolean "hide_notifications", default: true, null: false
    t.bigint "account_id", null: false
    t.bigint "target_account_id", null: false
    t.datetime "expires_at", precision: nil
    t.index ["account_id", "target_account_id"], name: "index_mutes_on_account_id_and_target_account_id", unique: true
    t.index ["target_account_id"], name: "index_mutes_on_target_account_id"
  end

  create_table "notification_permissions", force: :cascade do |t|
    t.bigint "account_id", null: false
    t.bigint "from_account_id", null: false
    t.datetime "created_at", null: false
    t.datetime "updated_at", null: false
    t.index ["account_id"], name: "index_notification_permissions_on_account_id"
    t.index ["from_account_id"], name: "index_notification_permissions_on_from_account_id"
  end

  create_table "notification_policies", force: :cascade do |t|
    t.bigint "account_id", null: false
    t.datetime "created_at", null: false
    t.datetime "updated_at", null: false
    t.integer "for_not_following", default: 0, null: false
    t.integer "for_not_followers", default: 0, null: false
    t.integer "for_new_accounts", default: 0, null: false
    t.integer "for_private_mentions", default: 1, null: false
    t.integer "for_limited_accounts", default: 1, null: false
    t.index ["account_id"], name: "index_notification_policies_on_account_id", unique: true
  end

  create_table "notification_requests", id: :bigint, default: -> { "timestamp_id('notification_requests'::text)" }, force: :cascade do |t|
    t.bigint "account_id", null: false
    t.bigint "from_account_id", null: false
    t.bigint "last_status_id"
    t.bigint "notifications_count", default: 0, null: false
    t.datetime "created_at", null: false
    t.datetime "updated_at", null: false
    t.index ["account_id", "from_account_id"], name: "index_notification_requests_on_account_id_and_from_account_id", unique: true
    t.index ["from_account_id"], name: "index_notification_requests_on_from_account_id"
    t.index ["last_status_id"], name: "index_notification_requests_on_last_status_id"
  end

  create_table "notifications", force: :cascade do |t|
    t.bigint "activity_id", null: false
    t.string "activity_type", null: false
    t.datetime "created_at", precision: nil, null: false
    t.datetime "updated_at", precision: nil, null: false
    t.bigint "account_id", null: false
    t.bigint "from_account_id", null: false
    t.string "type"
    t.boolean "filtered", default: false, null: false
    t.string "group_key"
    t.index ["account_id", "group_key"], name: "index_notifications_on_account_id_and_group_key", where: "(group_key IS NOT NULL)"
    t.index ["account_id", "id", "type"], name: "index_notifications_on_account_id_and_id_and_type", order: { id: :desc }
    t.index ["account_id", "id", "type"], name: "index_notifications_on_filtered", order: { id: :desc }, where: "(filtered = false)"
    t.index ["activity_id", "activity_type"], name: "index_notifications_on_activity_id_and_activity_type"
    t.index ["from_account_id"], name: "index_notifications_on_from_account_id"
  end

  create_table "oauth_access_grants", force: :cascade do |t|
    t.string "token", null: false
    t.integer "expires_in", null: false
    t.text "redirect_uri", null: false
    t.datetime "created_at", precision: nil, null: false
    t.datetime "revoked_at", precision: nil
    t.string "scopes"
    t.bigint "application_id", null: false
    t.bigint "resource_owner_id", null: false
    t.string "code_challenge"
    t.string "code_challenge_method"
    t.index ["resource_owner_id"], name: "index_oauth_access_grants_on_resource_owner_id"
    t.index ["token"], name: "index_oauth_access_grants_on_token", unique: true
  end

  create_table "oauth_access_tokens", force: :cascade do |t|
    t.string "token", null: false
    t.string "refresh_token"
    t.integer "expires_in"
    t.datetime "revoked_at", precision: nil
    t.datetime "created_at", precision: nil, null: false
    t.string "scopes"
    t.bigint "application_id"
    t.bigint "resource_owner_id"
    t.datetime "last_used_at", precision: nil
    t.inet "last_used_ip"
    t.index ["refresh_token"], name: "index_oauth_access_tokens_on_refresh_token", unique: true, opclass: :text_pattern_ops, where: "(refresh_token IS NOT NULL)"
    t.index ["resource_owner_id"], name: "index_oauth_access_tokens_on_resource_owner_id", where: "(resource_owner_id IS NOT NULL)"
    t.index ["token"], name: "index_oauth_access_tokens_on_token", unique: true
  end

  create_table "oauth_applications", force: :cascade do |t|
    t.string "name", null: false
    t.string "uid", null: false
    t.string "secret", null: false
    t.text "redirect_uri", null: false
    t.string "scopes", default: "", null: false
    t.datetime "created_at", precision: nil
    t.datetime "updated_at", precision: nil
    t.boolean "superapp", default: false, null: false
    t.string "website"
    t.string "owner_type"
    t.bigint "owner_id"
    t.boolean "confidential", default: true, null: false
    t.index ["owner_id", "owner_type"], name: "index_oauth_applications_on_owner_id_and_owner_type"
    t.index ["superapp"], name: "index_oauth_applications_on_superapp", where: "(superapp = true)"
    t.index ["uid"], name: "index_oauth_applications_on_uid", unique: true
  end

  create_table "pghero_space_stats", force: :cascade do |t|
    t.text "database"
    t.text "schema"
    t.text "relation"
    t.bigint "size"
    t.datetime "captured_at", precision: nil
    t.index ["database", "captured_at"], name: "index_pghero_space_stats_on_database_and_captured_at"
  end

  create_table "poll_votes", force: :cascade do |t|
    t.bigint "account_id", null: false
    t.bigint "poll_id", null: false
    t.integer "choice", default: 0, null: false
    t.datetime "created_at", precision: nil, null: false
    t.datetime "updated_at", precision: nil, null: false
    t.string "uri"
    t.index ["account_id"], name: "index_poll_votes_on_account_id"
    t.index ["poll_id"], name: "index_poll_votes_on_poll_id"
  end

  create_table "polls", force: :cascade do |t|
    t.bigint "account_id", null: false
    t.bigint "status_id", null: false
    t.datetime "expires_at", precision: nil
    t.string "options", default: [], null: false, array: true
    t.bigint "cached_tallies", default: [], null: false, array: true
    t.boolean "multiple", default: false, null: false
    t.boolean "hide_totals", default: false, null: false
    t.bigint "votes_count", default: 0, null: false
    t.datetime "last_fetched_at", precision: nil
    t.datetime "created_at", precision: nil, null: false
    t.datetime "updated_at", precision: nil, null: false
    t.integer "lock_version", default: 0, null: false
    t.bigint "voters_count"
    t.index ["account_id"], name: "index_polls_on_account_id"
    t.index ["status_id"], name: "index_polls_on_status_id"
  end

  create_table "preview_card_providers", force: :cascade do |t|
    t.string "domain", default: "", null: false
    t.string "icon_file_name"
    t.string "icon_content_type"
    t.bigint "icon_file_size"
    t.datetime "icon_updated_at", precision: nil
    t.boolean "trendable"
    t.datetime "reviewed_at", precision: nil
    t.datetime "requested_review_at", precision: nil
    t.datetime "created_at", null: false
    t.datetime "updated_at", null: false
    t.index ["domain"], name: "index_preview_card_providers_on_domain", unique: true
  end

  create_table "preview_card_trends", force: :cascade do |t|
    t.bigint "preview_card_id", null: false
    t.float "score", default: 0.0, null: false
    t.integer "rank", default: 0, null: false
    t.boolean "allowed", default: false, null: false
    t.string "language"
    t.index ["preview_card_id"], name: "index_preview_card_trends_on_preview_card_id", unique: true
  end

  create_table "preview_cards", force: :cascade do |t|
    t.string "url", default: "", null: false
    t.string "title", default: "", null: false
    t.string "description", default: "", null: false
    t.string "image_file_name"
    t.string "image_content_type"
    t.integer "image_file_size"
    t.datetime "image_updated_at", precision: nil
    t.integer "type", default: 0, null: false
    t.text "html", default: "", null: false
    t.string "author_name", default: "", null: false
    t.string "author_url", default: "", null: false
    t.string "provider_name", default: "", null: false
    t.string "provider_url", default: "", null: false
    t.integer "width", default: 0, null: false
    t.integer "height", default: 0, null: false
    t.datetime "created_at", precision: nil, null: false
    t.datetime "updated_at", precision: nil, null: false
    t.string "embed_url", default: "", null: false
    t.integer "image_storage_schema_version"
    t.string "blurhash"
    t.string "language"
    t.float "max_score"
    t.datetime "max_score_at", precision: nil
    t.boolean "trendable"
    t.integer "link_type"
    t.datetime "published_at"
    t.string "image_description", default: "", null: false
    t.bigint "author_account_id"
    t.index ["author_account_id"], name: "index_preview_cards_on_author_account_id", where: "(author_account_id IS NOT NULL)"
    t.index ["url"], name: "index_preview_cards_on_url", unique: true
  end

  create_table "preview_cards_statuses", primary_key: ["status_id", "preview_card_id"], force: :cascade do |t|
    t.bigint "preview_card_id", null: false
    t.bigint "status_id", null: false
    t.string "url"
  end

  create_table "quotes", id: :bigint, default: -> { "timestamp_id('quotes'::text)" }, force: :cascade do |t|
    t.bigint "account_id", null: false
    t.bigint "status_id", null: false
    t.bigint "quoted_status_id"
    t.bigint "quoted_account_id"
    t.integer "state", default: 0, null: false
    t.string "approval_uri"
    t.string "activity_uri"
    t.datetime "created_at", null: false
    t.datetime "updated_at", null: false
    t.boolean "legacy", default: false, null: false
    t.index ["account_id", "quoted_account_id", "id"], name: "index_quotes_on_account_id_and_quoted_account_id_and_id"
    t.index ["activity_uri"], name: "index_quotes_on_activity_uri", unique: true, where: "(activity_uri IS NOT NULL)"
    t.index ["approval_uri"], name: "index_quotes_on_approval_uri", where: "(approval_uri IS NOT NULL)"
    t.index ["quoted_account_id"], name: "index_quotes_on_quoted_account_id"
    t.index ["quoted_status_id", "id"], name: "index_quotes_on_quoted_status_id_and_id"
    t.index ["status_id"], name: "index_quotes_on_status_id", unique: true
  end

  create_table "relationship_severance_events", force: :cascade do |t|
    t.integer "type", null: false
    t.string "target_name", null: false
    t.boolean "purged", default: false, null: false
    t.datetime "created_at", null: false
    t.datetime "updated_at", null: false
    t.index ["type", "target_name"], name: "index_relationship_severance_events_on_type_and_target_name"
  end

  create_table "relays", force: :cascade do |t|
    t.string "inbox_url", default: "", null: false
    t.string "follow_activity_id"
    t.datetime "created_at", precision: nil, null: false
    t.datetime "updated_at", precision: nil, null: false
    t.integer "state", default: 0, null: false
  end

  create_table "report_notes", force: :cascade do |t|
    t.text "content", null: false
    t.bigint "report_id", null: false
    t.bigint "account_id", null: false
    t.datetime "created_at", precision: nil, null: false
    t.datetime "updated_at", precision: nil, null: false
    t.index ["account_id"], name: "index_report_notes_on_account_id"
    t.index ["report_id"], name: "index_report_notes_on_report_id"
  end

  create_table "reports", force: :cascade do |t|
    t.bigint "status_ids", default: [], null: false, array: true
    t.text "comment", default: "", null: false
    t.datetime "created_at", precision: nil, null: false
    t.datetime "updated_at", precision: nil, null: false
    t.bigint "account_id", null: false
    t.bigint "action_taken_by_account_id"
    t.bigint "target_account_id", null: false
    t.bigint "assigned_account_id"
    t.string "uri"
    t.boolean "forwarded"
    t.integer "category", default: 0, null: false
    t.datetime "action_taken_at", precision: nil
    t.bigint "rule_ids", array: true
    t.bigint "application_id"
    t.index ["account_id"], name: "index_reports_on_account_id"
    t.index ["action_taken_by_account_id"], name: "index_reports_on_action_taken_by_account_id", where: "(action_taken_by_account_id IS NOT NULL)"
    t.index ["assigned_account_id"], name: "index_reports_on_assigned_account_id", where: "(assigned_account_id IS NOT NULL)"
    t.index ["target_account_id"], name: "index_reports_on_target_account_id"
  end

  create_table "rule_translations", force: :cascade do |t|
    t.text "text", default: "", null: false
    t.text "hint", default: "", null: false
    t.string "language", null: false
    t.bigint "rule_id", null: false
    t.datetime "created_at", null: false
    t.datetime "updated_at", null: false
    t.index ["rule_id", "language"], name: "index_rule_translations_on_rule_id_and_language", unique: true
  end

  create_table "rules", force: :cascade do |t|
    t.integer "priority", default: 0, null: false
    t.datetime "deleted_at", precision: nil
    t.text "text", default: "", null: false
    t.datetime "created_at", precision: nil, null: false
    t.datetime "updated_at", precision: nil, null: false
    t.text "hint", default: "", null: false
  end

  create_table "scheduled_statuses", force: :cascade do |t|
    t.bigint "account_id", null: false
    t.datetime "scheduled_at", precision: nil
    t.jsonb "params"
    t.index ["account_id"], name: "index_scheduled_statuses_on_account_id"
    t.index ["scheduled_at"], name: "index_scheduled_statuses_on_scheduled_at"
  end

  create_table "session_activations", force: :cascade do |t|
    t.string "session_id", null: false
    t.datetime "created_at", precision: nil, null: false
    t.datetime "updated_at", precision: nil, null: false
    t.string "user_agent", default: "", null: false
    t.inet "ip"
    t.bigint "access_token_id"
    t.bigint "user_id", null: false
    t.bigint "web_push_subscription_id"
    t.index ["access_token_id"], name: "index_session_activations_on_access_token_id"
    t.index ["session_id"], name: "index_session_activations_on_session_id", unique: true
    t.index ["user_id"], name: "index_session_activations_on_user_id"
  end

  create_table "settings", force: :cascade do |t|
    t.string "var", null: false
    t.text "value"
    t.datetime "created_at", precision: nil
    t.datetime "updated_at", precision: nil
    t.index ["var"], name: "index_settings_on_var", unique: true
  end

  create_table "severed_relationships", force: :cascade do |t|
    t.bigint "relationship_severance_event_id", null: false
    t.bigint "local_account_id", null: false
    t.bigint "remote_account_id", null: false
    t.integer "direction", null: false
    t.boolean "show_reblogs"
    t.boolean "notify"
    t.string "languages", array: true
    t.datetime "created_at", null: false
    t.datetime "updated_at", null: false
    t.index ["local_account_id", "relationship_severance_event_id"], name: "index_severed_relationships_on_local_account_and_event"
    t.index ["relationship_severance_event_id", "local_account_id", "direction", "remote_account_id"], name: "index_severed_relationships_on_unique_tuples", unique: true
    t.index ["remote_account_id"], name: "index_severed_relationships_on_remote_account_id"
  end

  create_table "site_uploads", force: :cascade do |t|
    t.string "var", default: "", null: false
    t.string "file_file_name"
    t.string "file_content_type"
    t.integer "file_file_size"
    t.datetime "file_updated_at", precision: nil
    t.json "meta"
    t.datetime "created_at", precision: nil, null: false
    t.datetime "updated_at", precision: nil, null: false
    t.string "blurhash"
    t.index ["var"], name: "index_site_uploads_on_var", unique: true
  end

  create_table "software_updates", force: :cascade do |t|
    t.string "version", null: false
    t.boolean "urgent", default: false, null: false
    t.integer "type", default: 0, null: false
    t.string "release_notes", default: "", null: false
    t.datetime "created_at", null: false
    t.datetime "updated_at", null: false
    t.index ["version"], name: "index_software_updates_on_version", unique: true
  end

  create_table "status_edits", force: :cascade do |t|
    t.bigint "status_id", null: false
    t.bigint "account_id"
    t.text "text", default: "", null: false
    t.text "spoiler_text", default: "", null: false
    t.datetime "created_at", null: false
    t.datetime "updated_at", null: false
    t.bigint "ordered_media_attachment_ids", array: true
    t.text "media_descriptions", array: true
    t.string "poll_options", array: true
    t.boolean "sensitive"
    t.bigint "quote_id"
    t.index ["account_id"], name: "index_status_edits_on_account_id"
    t.index ["status_id"], name: "index_status_edits_on_status_id"
  end

  create_table "status_pins", force: :cascade do |t|
    t.bigint "account_id", null: false
    t.bigint "status_id", null: false
    t.datetime "created_at", precision: nil, null: false
    t.datetime "updated_at", precision: nil, null: false
    t.index ["account_id", "status_id"], name: "index_status_pins_on_account_id_and_status_id", unique: true
    t.index ["status_id"], name: "index_status_pins_on_status_id"
  end

  create_table "status_stats", force: :cascade do |t|
    t.bigint "status_id", null: false
    t.bigint "replies_count", default: 0, null: false
    t.bigint "reblogs_count", default: 0, null: false
    t.bigint "favourites_count", default: 0, null: false
    t.datetime "created_at", precision: nil, null: false
    t.datetime "updated_at", precision: nil, null: false
    t.bigint "untrusted_favourites_count"
    t.bigint "untrusted_reblogs_count"
    t.bigint "quotes_count", default: 0, null: false
    t.index ["status_id"], name: "index_status_stats_on_status_id", unique: true
  end

  create_table "status_trends", force: :cascade do |t|
    t.bigint "status_id", null: false
    t.bigint "account_id", null: false
    t.float "score", default: 0.0, null: false
    t.integer "rank", default: 0, null: false
    t.boolean "allowed", default: false, null: false
    t.string "language"
    t.index ["account_id"], name: "index_status_trends_on_account_id"
    t.index ["status_id"], name: "index_status_trends_on_status_id", unique: true
  end

  create_table "statuses", id: :bigint, default: -> { "timestamp_id('statuses'::text)" }, force: :cascade do |t|
    t.string "uri"
    t.text "text", default: "", null: false
    t.datetime "created_at", precision: nil, null: false
    t.datetime "updated_at", precision: nil, null: false
    t.bigint "in_reply_to_id"
    t.bigint "reblog_of_id"
    t.string "url"
    t.boolean "sensitive", default: false, null: false
    t.integer "visibility", default: 0, null: false
    t.text "spoiler_text", default: "", null: false
    t.boolean "reply", default: false, null: false
    t.string "language"
    t.bigint "conversation_id"
    t.boolean "local"
    t.bigint "account_id", null: false
    t.bigint "application_id"
    t.bigint "in_reply_to_account_id"
    t.bigint "poll_id"
    t.datetime "deleted_at", precision: nil
    t.datetime "edited_at", precision: nil
    t.boolean "trendable"
    t.bigint "ordered_media_attachment_ids", array: true
    t.datetime "fetched_replies_at"
    t.integer "quote_approval_policy", default: 0, null: false
    t.index ["account_id", "id", "visibility", "updated_at"], name: "index_statuses_20190820", order: { id: :desc }, where: "(deleted_at IS NULL)"
    t.index ["account_id"], name: "index_statuses_on_account_id"
    t.index ["conversation_id"], name: "index_statuses_on_conversation_id"
    t.index ["deleted_at"], name: "index_statuses_on_deleted_at", where: "(deleted_at IS NOT NULL)"
    t.index ["id", "account_id"], name: "index_statuses_local_20190824", order: { id: :desc }, where: "((local OR (uri IS NULL)) AND (deleted_at IS NULL) AND (visibility = 0) AND (reblog_of_id IS NULL) AND ((NOT reply) OR (in_reply_to_account_id = account_id)))"
    t.index ["id", "language", "account_id"], name: "index_statuses_public_20250129", order: { id: :desc }, where: "((deleted_at IS NULL) AND (visibility = 0) AND (reblog_of_id IS NULL) AND ((NOT reply) OR (in_reply_to_account_id = account_id)))"
    t.index ["in_reply_to_account_id"], name: "index_statuses_on_in_reply_to_account_id", where: "(in_reply_to_account_id IS NOT NULL)"
    t.index ["in_reply_to_id"], name: "index_statuses_on_in_reply_to_id", where: "(in_reply_to_id IS NOT NULL)"
    t.index ["reblog_of_id", "account_id"], name: "index_statuses_on_reblog_of_id_and_account_id"
    t.index ["uri"], name: "index_statuses_on_uri", unique: true, opclass: :text_pattern_ops, where: "(uri IS NOT NULL)"
  end

  create_table "statuses_tags", primary_key: ["tag_id", "status_id"], force: :cascade do |t|
    t.bigint "status_id", null: false
    t.bigint "tag_id", null: false
    t.index ["status_id"], name: "index_statuses_tags_on_status_id"
  end

  create_table "tag_follows", force: :cascade do |t|
    t.bigint "tag_id", null: false
    t.bigint "account_id", null: false
    t.datetime "created_at", null: false
    t.datetime "updated_at", null: false
    t.index ["account_id", "tag_id"], name: "index_tag_follows_on_account_id_and_tag_id", unique: true
    t.index ["tag_id"], name: "index_tag_follows_on_tag_id"
  end

  create_table "tag_trends", force: :cascade do |t|
    t.bigint "tag_id", null: false
    t.float "score", default: 0.0, null: false
    t.integer "rank", default: 0, null: false
    t.boolean "allowed", default: false, null: false
    t.string "language", default: "", null: false
    t.index ["tag_id", "language"], name: "index_tag_trends_on_tag_id_and_language", unique: true
  end

  create_table "tags", force: :cascade do |t|
    t.string "name", default: "", null: false
    t.datetime "created_at", precision: nil, null: false
    t.datetime "updated_at", precision: nil, null: false
    t.boolean "usable"
    t.boolean "trendable"
    t.boolean "listable"
    t.datetime "reviewed_at", precision: nil
    t.datetime "requested_review_at", precision: nil
    t.datetime "last_status_at", precision: nil
    t.float "max_score"
    t.datetime "max_score_at", precision: nil
    t.string "display_name"
    t.index "lower((name)::text) text_pattern_ops", name: "index_tags_on_name_lower_btree", unique: true
  end

  create_table "terms_of_services", force: :cascade do |t|
    t.text "text", default: "", null: false
    t.text "changelog", default: "", null: false
    t.datetime "published_at"
    t.datetime "notification_sent_at"
    t.datetime "created_at", null: false
    t.datetime "updated_at", null: false
    t.date "effective_date"
    t.index ["effective_date"], name: "index_terms_of_services_on_effective_date", unique: true, where: "(effective_date IS NOT NULL)"
  end

  create_table "tombstones", force: :cascade do |t|
    t.bigint "account_id", null: false
    t.string "uri", null: false
    t.datetime "created_at", precision: nil, null: false
    t.datetime "updated_at", precision: nil, null: false
    t.boolean "by_moderator"
    t.index ["account_id"], name: "index_tombstones_on_account_id"
    t.index ["uri"], name: "index_tombstones_on_uri"
  end

  create_table "unavailable_domains", force: :cascade do |t|
    t.string "domain", default: "", null: false
    t.datetime "created_at", precision: nil, null: false
    t.datetime "updated_at", precision: nil, null: false
    t.index ["domain"], name: "index_unavailable_domains_on_domain", unique: true
  end

  create_table "user_invite_requests", force: :cascade do |t|
    t.bigint "user_id", null: false
    t.text "text"
    t.datetime "created_at", precision: nil, null: false
    t.datetime "updated_at", precision: nil, null: false
    t.index ["user_id"], name: "index_user_invite_requests_on_user_id"
  end

  create_table "user_roles", force: :cascade do |t|
    t.string "name", default: "", null: false
    t.string "color", default: "", null: false
    t.integer "position", default: 0, null: false
    t.bigint "permissions", default: 0, null: false
    t.boolean "highlighted", default: false, null: false
    t.datetime "created_at", null: false
    t.datetime "updated_at", null: false
  end

  create_table "username_blocks", force: :cascade do |t|
    t.string "username", null: false
    t.string "normalized_username", null: false
    t.boolean "exact", default: false, null: false
    t.boolean "allow_with_approval", default: false, null: false
    t.datetime "created_at", null: false
    t.datetime "updated_at", null: false
    t.index "lower((username)::text)", name: "index_username_blocks_on_username_lower_btree", unique: true
    t.index ["normalized_username"], name: "index_username_blocks_on_normalized_username"
  end

  create_table "users", force: :cascade do |t|
    t.string "email", default: "", null: false
    t.datetime "created_at", precision: nil, null: false
    t.datetime "updated_at", precision: nil, null: false
    t.string "encrypted_password", default: "", null: false
    t.string "reset_password_token"
    t.datetime "reset_password_sent_at", precision: nil
    t.integer "sign_in_count", default: 0, null: false
    t.datetime "current_sign_in_at", precision: nil
    t.datetime "last_sign_in_at", precision: nil
    t.string "confirmation_token"
    t.datetime "confirmed_at", precision: nil
    t.datetime "confirmation_sent_at", precision: nil
    t.string "unconfirmed_email"
    t.string "locale"
    t.integer "consumed_timestep"
    t.boolean "otp_required_for_login", default: false, null: false
    t.datetime "last_emailed_at", precision: nil
    t.string "otp_backup_codes", array: true
    t.bigint "account_id", null: false
    t.boolean "disabled", default: false, null: false
    t.bigint "invite_id"
    t.string "chosen_languages", array: true
    t.bigint "created_by_application_id"
    t.boolean "approved", default: true, null: false
    t.string "sign_in_token"
    t.datetime "sign_in_token_sent_at", precision: nil
    t.string "webauthn_id"
    t.inet "sign_up_ip"
    t.boolean "skip_sign_in_token"
    t.bigint "role_id"
    t.text "settings"
    t.string "time_zone"
    t.string "otp_secret"
    t.datetime "age_verified_at"
    t.boolean "require_tos_interstitial", default: false, null: false
    t.index ["account_id"], name: "index_users_on_account_id"
    t.index ["confirmation_token"], name: "index_users_on_confirmation_token", unique: true
    t.index ["created_by_application_id"], name: "index_users_on_created_by_application_id", where: "(created_by_application_id IS NOT NULL)"
    t.index ["email"], name: "index_users_on_email", unique: true
    t.index ["reset_password_token"], name: "index_users_on_reset_password_token", unique: true, opclass: :text_pattern_ops, where: "(reset_password_token IS NOT NULL)"
    t.index ["role_id"], name: "index_users_on_role_id", where: "(role_id IS NOT NULL)"
    t.index ["unconfirmed_email"], name: "index_users_on_unconfirmed_email", where: "(unconfirmed_email IS NOT NULL)"
  end

  create_table "web_push_subscriptions", force: :cascade do |t|
    t.string "endpoint", null: false
    t.string "key_p256dh", null: false
    t.string "key_auth", null: false
    t.json "data"
    t.datetime "created_at", precision: nil, null: false
    t.datetime "updated_at", precision: nil, null: false
    t.bigint "access_token_id", null: false
    t.bigint "user_id", null: false
    t.boolean "standard", default: false, null: false
    t.index ["access_token_id"], name: "index_web_push_subscriptions_on_access_token_id", where: "(access_token_id IS NOT NULL)"
    t.index ["user_id"], name: "index_web_push_subscriptions_on_user_id"
  end

  create_table "web_settings", force: :cascade do |t|
    t.json "data"
    t.datetime "created_at", precision: nil, null: false
    t.datetime "updated_at", precision: nil, null: false
    t.bigint "user_id", null: false
    t.index ["user_id"], name: "index_web_settings_on_user_id", unique: true
  end

  create_table "webauthn_credentials", force: :cascade do |t|
    t.string "external_id", null: false
    t.string "public_key", null: false
    t.string "nickname", null: false
    t.bigint "sign_count", default: 0, null: false
    t.bigint "user_id"
    t.datetime "created_at", precision: nil, null: false
    t.datetime "updated_at", precision: nil, null: false
    t.index ["external_id"], name: "index_webauthn_credentials_on_external_id", unique: true
    t.index ["user_id", "nickname"], name: "index_webauthn_credentials_on_user_id_and_nickname", unique: true
  end

  create_table "webhooks", force: :cascade do |t|
    t.string "url", null: false
    t.string "events", default: [], null: false, array: true
    t.string "secret", default: "", null: false
    t.boolean "enabled", default: true, null: false
    t.datetime "created_at", null: false
    t.datetime "updated_at", null: false
    t.text "template"
    t.index ["url"], name: "index_webhooks_on_url", unique: true
  end

  add_foreign_key "account_aliases", "accounts", on_delete: :cascade
  add_foreign_key "account_conversations", "accounts", on_delete: :cascade
  add_foreign_key "account_conversations", "conversations", on_delete: :cascade
  add_foreign_key "account_deletion_requests", "accounts", on_delete: :cascade
  add_foreign_key "account_domain_blocks", "accounts", name: "fk_206c6029bd", on_delete: :cascade
  add_foreign_key "account_migrations", "accounts", column: "target_account_id", on_delete: :nullify
  add_foreign_key "account_migrations", "accounts", on_delete: :cascade
  add_foreign_key "account_moderation_notes", "accounts", column: "target_account_id", on_delete: :cascade
  add_foreign_key "account_moderation_notes", "accounts", on_delete: :cascade
  add_foreign_key "account_notes", "accounts", column: "target_account_id", on_delete: :cascade
  add_foreign_key "account_notes", "accounts", on_delete: :cascade
  add_foreign_key "account_pins", "accounts", column: "target_account_id", on_delete: :cascade
  add_foreign_key "account_pins", "accounts", on_delete: :cascade
  add_foreign_key "account_relationship_severance_events", "accounts", on_delete: :cascade
  add_foreign_key "account_relationship_severance_events", "relationship_severance_events", on_delete: :cascade
  add_foreign_key "account_secrets", "accounts", on_delete: :cascade
  add_foreign_key "account_stats", "accounts", on_delete: :cascade
  add_foreign_key "account_statuses_cleanup_policies", "accounts", on_delete: :cascade
  add_foreign_key "account_warnings", "accounts", column: "target_account_id", on_delete: :cascade
  add_foreign_key "account_warnings", "accounts", on_delete: :nullify
  add_foreign_key "account_warnings", "reports", on_delete: :cascade
  add_foreign_key "accounts", "accounts", column: "moved_to_account_id", on_delete: :nullify
  add_foreign_key "admin_action_logs", "accounts", on_delete: :cascade
  add_foreign_key "announcement_mutes", "accounts", on_delete: :cascade
  add_foreign_key "announcement_mutes", "announcements", on_delete: :cascade
  add_foreign_key "announcement_reactions", "accounts", on_delete: :cascade
  add_foreign_key "announcement_reactions", "announcements", on_delete: :cascade
  add_foreign_key "announcement_reactions", "custom_emojis", on_delete: :cascade
  add_foreign_key "appeals", "account_warnings", on_delete: :cascade
  add_foreign_key "appeals", "accounts", column: "approved_by_account_id", on_delete: :nullify
  add_foreign_key "appeals", "accounts", column: "rejected_by_account_id", on_delete: :nullify
  add_foreign_key "appeals", "accounts", on_delete: :cascade
  add_foreign_key "backups", "users", on_delete: :nullify
  add_foreign_key "blocks", "accounts", column: "target_account_id", name: "fk_9571bfabc1", on_delete: :cascade
  add_foreign_key "blocks", "accounts", name: "fk_4269e03e65", on_delete: :cascade
  add_foreign_key "bookmarks", "accounts", on_delete: :cascade
  add_foreign_key "bookmarks", "statuses", on_delete: :cascade
  add_foreign_key "bulk_import_rows", "bulk_imports", on_delete: :cascade
  add_foreign_key "bulk_imports", "accounts", on_delete: :cascade
  add_foreign_key "canonical_email_blocks", "accounts", column: "reference_account_id", on_delete: :cascade
  add_foreign_key "conversation_mutes", "accounts", name: "fk_225b4212bb", on_delete: :cascade
  add_foreign_key "conversation_mutes", "conversations", on_delete: :cascade
  add_foreign_key "custom_filter_keywords", "custom_filters", on_delete: :cascade
  add_foreign_key "custom_filter_statuses", "custom_filters", on_delete: :cascade
  add_foreign_key "custom_filter_statuses", "statuses", on_delete: :cascade
  add_foreign_key "custom_filters", "accounts", on_delete: :cascade
  add_foreign_key "email_domain_blocks", "email_domain_blocks", column: "parent_id", on_delete: :cascade
  add_foreign_key "fasp_backfill_requests", "fasp_providers"
  add_foreign_key "fasp_debug_callbacks", "fasp_providers"
  add_foreign_key "fasp_follow_recommendations", "accounts", column: "recommended_account_id"
  add_foreign_key "fasp_follow_recommendations", "accounts", column: "requesting_account_id"
  add_foreign_key "fasp_subscriptions", "fasp_providers"
  add_foreign_key "favourites", "accounts", name: "fk_5eb6c2b873", on_delete: :cascade
  add_foreign_key "favourites", "statuses", name: "fk_b0e856845e", on_delete: :cascade
  add_foreign_key "featured_tags", "accounts", on_delete: :cascade
  add_foreign_key "featured_tags", "tags", on_delete: :cascade
  add_foreign_key "follow_recommendation_mutes", "accounts", column: "target_account_id", on_delete: :cascade
  add_foreign_key "follow_recommendation_mutes", "accounts", on_delete: :cascade
  add_foreign_key "follow_recommendation_suppressions", "accounts", on_delete: :cascade
  add_foreign_key "follow_requests", "accounts", column: "target_account_id", name: "fk_9291ec025d", on_delete: :cascade
  add_foreign_key "follow_requests", "accounts", name: "fk_76d644b0e7", on_delete: :cascade
  add_foreign_key "follows", "accounts", column: "target_account_id", name: "fk_745ca29eac", on_delete: :cascade
  add_foreign_key "follows", "accounts", name: "fk_32ed1b5560", on_delete: :cascade
  add_foreign_key "generated_annual_reports", "accounts"
  add_foreign_key "identities", "users", name: "fk_bea040f377", on_delete: :cascade
  add_foreign_key "instance_moderation_notes", "accounts", on_delete: :cascade
  add_foreign_key "invites", "users", on_delete: :cascade
  add_foreign_key "list_accounts", "accounts", on_delete: :cascade
  add_foreign_key "list_accounts", "follow_requests", on_delete: :cascade
  add_foreign_key "list_accounts", "follows", on_delete: :cascade
  add_foreign_key "list_accounts", "lists", on_delete: :cascade
  add_foreign_key "lists", "accounts", on_delete: :cascade
  add_foreign_key "login_activities", "users", on_delete: :cascade
  add_foreign_key "markers", "users", on_delete: :cascade
  add_foreign_key "media_attachments", "accounts", name: "fk_96dd81e81b", on_delete: :nullify
  add_foreign_key "media_attachments", "scheduled_statuses", on_delete: :nullify
  add_foreign_key "media_attachments", "statuses", on_delete: :nullify
  add_foreign_key "mentions", "accounts", name: "fk_970d43f9d1", on_delete: :cascade
  add_foreign_key "mentions", "statuses", on_delete: :cascade
  add_foreign_key "mutes", "accounts", column: "target_account_id", name: "fk_eecff219ea", on_delete: :cascade
  add_foreign_key "mutes", "accounts", name: "fk_b8d8daf315", on_delete: :cascade
  add_foreign_key "notification_permissions", "accounts", column: "from_account_id", on_delete: :cascade
  add_foreign_key "notification_permissions", "accounts", on_delete: :cascade
  add_foreign_key "notification_policies", "accounts", on_delete: :cascade
  add_foreign_key "notification_requests", "accounts", column: "from_account_id", on_delete: :cascade
  add_foreign_key "notification_requests", "accounts", on_delete: :cascade
  add_foreign_key "notification_requests", "statuses", column: "last_status_id", on_delete: :nullify
  add_foreign_key "notifications", "accounts", column: "from_account_id", name: "fk_fbd6b0bf9e", on_delete: :cascade
  add_foreign_key "notifications", "accounts", name: "fk_c141c8ee55", on_delete: :cascade
  add_foreign_key "oauth_access_grants", "oauth_applications", column: "application_id", name: "fk_34d54b0a33", on_delete: :cascade
  add_foreign_key "oauth_access_grants", "users", column: "resource_owner_id", name: "fk_63b044929b", on_delete: :cascade
  add_foreign_key "oauth_access_tokens", "oauth_applications", column: "application_id", name: "fk_f5fc4c1ee3", on_delete: :cascade
  add_foreign_key "oauth_access_tokens", "users", column: "resource_owner_id", name: "fk_e84df68546", on_delete: :cascade
  add_foreign_key "oauth_applications", "users", column: "owner_id", name: "fk_b0988c7c0a", on_delete: :cascade
  add_foreign_key "poll_votes", "accounts", on_delete: :cascade
  add_foreign_key "poll_votes", "polls", on_delete: :cascade
  add_foreign_key "polls", "accounts", on_delete: :cascade
  add_foreign_key "polls", "statuses", on_delete: :cascade
  add_foreign_key "preview_card_trends", "preview_cards", on_delete: :cascade
  add_foreign_key "preview_cards", "accounts", column: "author_account_id", on_delete: :nullify
  add_foreign_key "quotes", "accounts", column: "quoted_account_id", on_delete: :nullify
  add_foreign_key "quotes", "accounts", on_delete: :cascade
  add_foreign_key "quotes", "statuses", column: "quoted_status_id", on_delete: :nullify
  add_foreign_key "quotes", "statuses", on_delete: :cascade
  add_foreign_key "report_notes", "accounts", on_delete: :cascade
  add_foreign_key "report_notes", "reports", on_delete: :cascade
  add_foreign_key "reports", "accounts", column: "action_taken_by_account_id", name: "fk_bca45b75fd", on_delete: :nullify
  add_foreign_key "reports", "accounts", column: "assigned_account_id", on_delete: :nullify
  add_foreign_key "reports", "accounts", column: "target_account_id", name: "fk_eb37af34f0", on_delete: :cascade
  add_foreign_key "reports", "accounts", name: "fk_4b81f7522c", on_delete: :cascade
  add_foreign_key "reports", "oauth_applications", column: "application_id", on_delete: :nullify
  add_foreign_key "rule_translations", "rules", on_delete: :cascade
  add_foreign_key "scheduled_statuses", "accounts", on_delete: :cascade
  add_foreign_key "session_activations", "oauth_access_tokens", column: "access_token_id", name: "fk_957e5bda89", on_delete: :cascade
  add_foreign_key "session_activations", "users", name: "fk_e5fda67334", on_delete: :cascade
  add_foreign_key "severed_relationships", "accounts", column: "local_account_id", on_delete: :cascade
  add_foreign_key "severed_relationships", "accounts", column: "remote_account_id", on_delete: :cascade
  add_foreign_key "severed_relationships", "relationship_severance_events", on_delete: :cascade
  add_foreign_key "status_edits", "accounts", on_delete: :nullify
  add_foreign_key "status_edits", "statuses", on_delete: :cascade
  add_foreign_key "status_pins", "accounts", name: "fk_d4cb435b62", on_delete: :cascade
  add_foreign_key "status_pins", "statuses", on_delete: :cascade
  add_foreign_key "status_stats", "statuses", on_delete: :cascade
  add_foreign_key "status_trends", "accounts", on_delete: :cascade
  add_foreign_key "status_trends", "statuses", on_delete: :cascade
  add_foreign_key "statuses", "accounts", column: "in_reply_to_account_id", name: "fk_c7fa917661", on_delete: :nullify
  add_foreign_key "statuses", "accounts", name: "fk_9bda1543f7", on_delete: :cascade
  add_foreign_key "statuses", "statuses", column: "in_reply_to_id", on_delete: :nullify
  add_foreign_key "statuses", "statuses", column: "reblog_of_id", on_delete: :cascade
  add_foreign_key "statuses_tags", "statuses", on_delete: :cascade
  add_foreign_key "statuses_tags", "tags", name: "fk_3081861e21", on_delete: :cascade
  add_foreign_key "tag_follows", "accounts", on_delete: :cascade
  add_foreign_key "tag_follows", "tags", on_delete: :cascade
  add_foreign_key "tag_trends", "tags", on_delete: :cascade
  add_foreign_key "tombstones", "accounts", on_delete: :cascade
  add_foreign_key "user_invite_requests", "users", on_delete: :cascade
  add_foreign_key "users", "accounts", name: "fk_50500f500d", on_delete: :cascade
  add_foreign_key "users", "invites", on_delete: :nullify
  add_foreign_key "users", "oauth_applications", column: "created_by_application_id", on_delete: :nullify
  add_foreign_key "users", "user_roles", column: "role_id", on_delete: :nullify
  add_foreign_key "web_push_subscriptions", "oauth_access_tokens", column: "access_token_id", on_delete: :cascade
  add_foreign_key "web_push_subscriptions", "users", on_delete: :cascade
  add_foreign_key "web_settings", "users", name: "fk_11910667b2", on_delete: :cascade
  add_foreign_key "webauthn_credentials", "users", on_delete: :cascade

  create_view "account_summaries", materialized: true, sql_definition: <<-SQL
      SELECT accounts.id AS account_id,
      mode() WITHIN GROUP (ORDER BY t0.language) AS language,
      mode() WITHIN GROUP (ORDER BY t0.sensitive) AS sensitive
     FROM (accounts
       CROSS JOIN LATERAL ( SELECT statuses.account_id,
              statuses.language,
              statuses.sensitive
             FROM statuses
            WHERE ((statuses.account_id = accounts.id) AND (statuses.deleted_at IS NULL) AND (statuses.reblog_of_id IS NULL))
            ORDER BY statuses.id DESC
           LIMIT 20) t0)
    WHERE ((accounts.suspended_at IS NULL) AND (accounts.silenced_at IS NULL) AND (accounts.moved_to_account_id IS NULL) AND (accounts.discoverable = true) AND (accounts.locked = false))
    GROUP BY accounts.id;
  SQL
  add_index "account_summaries", ["account_id", "language", "sensitive"], name: "idx_on_account_id_language_sensitive_250461e1eb"
  add_index "account_summaries", ["account_id"], name: "index_account_summaries_on_account_id", unique: true

  create_view "global_follow_recommendations", materialized: true, sql_definition: <<-SQL
      SELECT account_id,
      sum(rank) AS rank,
      array_agg(reason) AS reason
     FROM ( SELECT account_summaries.account_id,
              ((count(follows.id))::numeric / (1.0 + (count(follows.id))::numeric)) AS rank,
              'most_followed'::text AS reason
             FROM ((follows
               JOIN account_summaries ON ((account_summaries.account_id = follows.target_account_id)))
               JOIN users ON ((users.account_id = follows.account_id)))
            WHERE ((users.current_sign_in_at >= (now() - 'P30D'::interval)) AND (account_summaries.sensitive = false) AND (NOT (EXISTS ( SELECT 1
                     FROM follow_recommendation_suppressions
                    WHERE (follow_recommendation_suppressions.account_id = follows.target_account_id)))))
            GROUP BY account_summaries.account_id
           HAVING (count(follows.id) >= 5)
          UNION ALL
           SELECT account_summaries.account_id,
              (sum((status_stats.reblogs_count + status_stats.favourites_count)) / (1.0 + sum((status_stats.reblogs_count + status_stats.favourites_count)))) AS rank,
              'most_interactions'::text AS reason
             FROM ((status_stats
               JOIN statuses ON ((statuses.id = status_stats.status_id)))
               JOIN account_summaries ON ((account_summaries.account_id = statuses.account_id)))
            WHERE ((statuses.id >= (((date_part('epoch'::text, (now() - 'P30D'::interval)) * (1000)::double precision))::bigint << 16)) AND (account_summaries.sensitive = false) AND (NOT (EXISTS ( SELECT 1
                     FROM follow_recommendation_suppressions
                    WHERE (follow_recommendation_suppressions.account_id = statuses.account_id)))))
            GROUP BY account_summaries.account_id
           HAVING (sum((status_stats.reblogs_count + status_stats.favourites_count)) >= (5)::numeric)) t0
    GROUP BY account_id
    ORDER BY (sum(rank)) DESC;
  SQL
  add_index "global_follow_recommendations", ["account_id"], name: "index_global_follow_recommendations_on_account_id", unique: true

  create_view "instances", materialized: true, sql_definition: <<-SQL
      WITH domain_counts(domain, accounts_count) AS (
           SELECT accounts.domain,
              count(*) AS accounts_count
             FROM accounts
            WHERE (accounts.domain IS NOT NULL)
            GROUP BY accounts.domain
          )
   SELECT domain_counts.domain,
      domain_counts.accounts_count
     FROM domain_counts
  UNION
   SELECT domain_blocks.domain,
      COALESCE(domain_counts.accounts_count, (0)::bigint) AS accounts_count
     FROM (domain_blocks
       LEFT JOIN domain_counts ON (((domain_counts.domain)::text = (domain_blocks.domain)::text)))
  UNION
   SELECT domain_allows.domain,
      COALESCE(domain_counts.accounts_count, (0)::bigint) AS accounts_count
     FROM (domain_allows
       LEFT JOIN domain_counts ON (((domain_counts.domain)::text = (domain_allows.domain)::text)));
  SQL
  add_index "instances", "reverse(('.'::text || (domain)::text)), domain", name: "index_instances_on_reverse_domain"
  add_index "instances", ["domain"], name: "index_instances_on_domain", unique: true

  create_view "user_ips", sql_definition: <<-SQL
      SELECT user_id,
      ip,
      max(used_at) AS used_at
     FROM ( SELECT users.id AS user_id,
              users.sign_up_ip AS ip,
              users.created_at AS used_at
             FROM users
            WHERE (users.sign_up_ip IS NOT NULL)
          UNION ALL
           SELECT session_activations.user_id,
              session_activations.ip,
              session_activations.updated_at
             FROM session_activations
          UNION ALL
           SELECT login_activities.user_id,
              login_activities.ip,
              login_activities.created_at
             FROM login_activities
            WHERE (login_activities.success = true)) t0
    GROUP BY user_id, ip;
  SQL
end<|MERGE_RESOLUTION|>--- conflicted
+++ resolved
@@ -10,11 +10,7 @@
 #
 # It's strongly recommended that you check this file into your version control system.
 
-<<<<<<< HEAD
-ActiveRecord::Schema[8.0].define(version: 2025_08_29_133404) do
-=======
-ActiveRecord::Schema[8.0].define(version: 2025_09_02_221600) do
->>>>>>> 65b4a0a6
+ActiveRecord::Schema[8.0].define(version: 2025_09_05_221600) do
   # These are extensions that must be enabled in order to support this database
   enable_extension "pg_catalog.plpgsql"
 
