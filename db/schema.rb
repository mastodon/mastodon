# This file is auto-generated from the current state of the database. Instead
# of editing this file, please use the migrations feature of Active Record to
# incrementally modify your database, and then regenerate this schema definition.
#
# Note that this schema.rb definition is the authoritative source for your
# database schema. If you need to create the application database on another
# system, you should be using db:schema:load, not running all the migrations
# from scratch. The latter is a flawed and unsustainable approach (the more migrations
# you'll amass, the slower it'll run and the greater likelihood for issues).
#
# It's strongly recommended that you check this file into your version control system.

<<<<<<< HEAD
ActiveRecord::Schema.define(version: 20170519094816) do
=======
ActiveRecord::Schema.define(version: 20180109143959) do
>>>>>>> 9da81a16

  # These are extensions that must be enabled in order to support this database
  enable_extension "plpgsql"

  create_table "account_domain_blocks", force: :cascade do |t|
    t.string "domain"
    t.datetime "created_at", null: false
    t.datetime "updated_at", null: false
    t.bigint "account_id"
    t.index ["account_id", "domain"], name: "index_account_domain_blocks_on_account_id_and_domain", unique: true
  end

  create_table "account_moderation_notes", force: :cascade do |t|
    t.text "content", null: false
    t.bigint "account_id", null: false
    t.bigint "target_account_id", null: false
    t.datetime "created_at", null: false
    t.datetime "updated_at", null: false
    t.index ["account_id"], name: "index_account_moderation_notes_on_account_id"
    t.index ["target_account_id"], name: "index_account_moderation_notes_on_target_account_id"
  end

  create_table "accounts", force: :cascade do |t|
    t.string "username", default: "", null: false
    t.string "domain"
    t.string "secret", default: "", null: false
    t.text "private_key"
    t.text "public_key", default: "", null: false
    t.string "remote_url", default: "", null: false
    t.string "salmon_url", default: "", null: false
    t.string "hub_url", default: "", null: false
    t.datetime "created_at", null: false
    t.datetime "updated_at", null: false
    t.text "note", default: "", null: false
    t.string "display_name", default: "", null: false
    t.string "uri", default: "", null: false
    t.string "url"
    t.string "avatar_file_name"
    t.string "avatar_content_type"
    t.integer "avatar_file_size"
    t.datetime "avatar_updated_at"
    t.string "header_file_name"
    t.string "header_content_type"
    t.integer "header_file_size"
    t.datetime "header_updated_at"
    t.string "avatar_remote_url"
    t.datetime "subscription_expires_at"
    t.boolean "silenced", default: false, null: false
    t.boolean "suspended", default: false, null: false
    t.boolean "locked", default: false, null: false
    t.string "header_remote_url", default: "", null: false
    t.integer "statuses_count", default: 0, null: false
    t.integer "followers_count", default: 0, null: false
    t.integer "following_count", default: 0, null: false
    t.datetime "last_webfingered_at"
    t.string "inbox_url", default: "", null: false
    t.string "outbox_url", default: "", null: false
    t.string "shared_inbox_url", default: "", null: false
    t.string "followers_url", default: "", null: false
    t.integer "protocol", default: 0, null: false
    t.boolean "memorial", default: false, null: false
    t.bigint "moved_to_account_id"
    t.index "(((setweight(to_tsvector('simple'::regconfig, (display_name)::text), 'A'::\"char\") || setweight(to_tsvector('simple'::regconfig, (username)::text), 'B'::\"char\")) || setweight(to_tsvector('simple'::regconfig, (COALESCE(domain, ''::character varying))::text), 'C'::\"char\")))", name: "search_index", using: :gin
    t.index "lower((username)::text), lower((domain)::text)", name: "index_accounts_on_username_and_domain_lower"
    t.index ["uri"], name: "index_accounts_on_uri"
    t.index ["url"], name: "index_accounts_on_url"
    t.index ["username", "domain"], name: "index_accounts_on_username_and_domain", unique: true
  end

  create_table "admin_action_logs", force: :cascade do |t|
    t.bigint "account_id"
    t.string "action", default: "", null: false
    t.string "target_type"
    t.bigint "target_id"
    t.text "recorded_changes", default: "", null: false
    t.datetime "created_at", null: false
    t.datetime "updated_at", null: false
    t.index ["account_id"], name: "index_admin_action_logs_on_account_id"
    t.index ["target_type", "target_id"], name: "index_admin_action_logs_on_target_type_and_target_id"
  end

  create_table "blocks", force: :cascade do |t|
    t.datetime "created_at", null: false
    t.datetime "updated_at", null: false
    t.bigint "account_id", null: false
    t.bigint "target_account_id", null: false
    t.index ["account_id", "target_account_id"], name: "index_blocks_on_account_id_and_target_account_id", unique: true
  end

  create_table "conversation_mutes", force: :cascade do |t|
    t.bigint "conversation_id", null: false
    t.bigint "account_id", null: false
    t.index ["account_id", "conversation_id"], name: "index_conversation_mutes_on_account_id_and_conversation_id", unique: true
  end

  create_table "conversations", force: :cascade do |t|
    t.string "uri"
    t.datetime "created_at", null: false
    t.datetime "updated_at", null: false
    t.index ["uri"], name: "index_conversations_on_uri", unique: true
  end

  create_table "custom_emojis", force: :cascade do |t|
    t.string "shortcode", default: "", null: false
    t.string "domain"
    t.string "image_file_name"
    t.string "image_content_type"
    t.integer "image_file_size"
    t.datetime "image_updated_at"
    t.datetime "created_at", null: false
    t.datetime "updated_at", null: false
    t.boolean "disabled", default: false, null: false
    t.string "uri"
    t.string "image_remote_url"
    t.boolean "visible_in_picker", default: true, null: false
    t.index ["shortcode", "domain"], name: "index_custom_emojis_on_shortcode_and_domain", unique: true
  end

  create_table "domain_blocks", force: :cascade do |t|
    t.string "domain", default: "", null: false
    t.datetime "created_at", null: false
    t.datetime "updated_at", null: false
    t.integer "severity", default: 0
    t.boolean "reject_media", default: false, null: false
    t.index ["domain"], name: "index_domain_blocks_on_domain", unique: true
  end

  create_table "email_domain_blocks", force: :cascade do |t|
    t.string "domain", default: "", null: false
    t.datetime "created_at", null: false
    t.datetime "updated_at", null: false
    t.index ["domain"], name: "index_email_domain_blocks_on_domain", unique: true
  end

  create_table "favourites", force: :cascade do |t|
    t.datetime "created_at", null: false
    t.datetime "updated_at", null: false
    t.bigint "account_id", null: false
    t.bigint "status_id", null: false
    t.index ["account_id", "id"], name: "index_favourites_on_account_id_and_id"
    t.index ["account_id", "status_id"], name: "index_favourites_on_account_id_and_status_id", unique: true
    t.index ["status_id"], name: "index_favourites_on_status_id"
  end

  create_table "follow_requests", force: :cascade do |t|
    t.datetime "created_at", null: false
    t.datetime "updated_at", null: false
    t.bigint "account_id", null: false
    t.bigint "target_account_id", null: false
    t.boolean "show_reblogs", default: true, null: false
    t.index ["account_id", "target_account_id"], name: "index_follow_requests_on_account_id_and_target_account_id", unique: true
  end

  create_table "follows", force: :cascade do |t|
    t.datetime "created_at", null: false
    t.datetime "updated_at", null: false
    t.bigint "account_id", null: false
    t.bigint "target_account_id", null: false
    t.boolean "show_reblogs", default: true, null: false
    t.index ["account_id", "target_account_id"], name: "index_follows_on_account_id_and_target_account_id", unique: true
  end

  create_table "identities", force: :cascade do |t|
    t.integer  "user_id"
    t.string   "provider"
    t.string   "uid"
    t.datetime "created_at", null: false
    t.datetime "updated_at", null: false
    t.index ["user_id"], name: "index_identities_on_user_id", using: :btree
  end

  create_table "imports", force: :cascade do |t|
    t.integer "type", null: false
    t.boolean "approved", default: false, null: false
    t.datetime "created_at", null: false
    t.datetime "updated_at", null: false
    t.string "data_file_name"
    t.string "data_content_type"
    t.integer "data_file_size"
    t.datetime "data_updated_at"
    t.bigint "account_id", null: false
  end

  create_table "invites", force: :cascade do |t|
    t.bigint "user_id"
    t.string "code", default: "", null: false
    t.datetime "expires_at"
    t.integer "max_uses"
    t.integer "uses", default: 0, null: false
    t.datetime "created_at", null: false
    t.datetime "updated_at", null: false
    t.index ["code"], name: "index_invites_on_code", unique: true
    t.index ["user_id"], name: "index_invites_on_user_id"
  end

  create_table "list_accounts", force: :cascade do |t|
    t.bigint "list_id", null: false
    t.bigint "account_id", null: false
    t.bigint "follow_id", null: false
    t.index ["account_id", "list_id"], name: "index_list_accounts_on_account_id_and_list_id", unique: true
    t.index ["follow_id"], name: "index_list_accounts_on_follow_id"
    t.index ["list_id", "account_id"], name: "index_list_accounts_on_list_id_and_account_id"
  end

  create_table "lists", force: :cascade do |t|
    t.bigint "account_id", null: false
    t.string "title", default: "", null: false
    t.datetime "created_at", null: false
    t.datetime "updated_at", null: false
    t.index ["account_id"], name: "index_lists_on_account_id"
  end

  create_table "media_attachments", force: :cascade do |t|
    t.bigint "status_id"
    t.string "file_file_name"
    t.string "file_content_type"
    t.integer "file_file_size"
    t.datetime "file_updated_at"
    t.string "remote_url", default: "", null: false
    t.datetime "created_at", null: false
    t.datetime "updated_at", null: false
    t.string "shortcode"
    t.integer "type", default: 0, null: false
    t.json "file_meta"
    t.bigint "account_id"
    t.text "description"
    t.index ["account_id"], name: "index_media_attachments_on_account_id"
    t.index ["shortcode"], name: "index_media_attachments_on_shortcode", unique: true
    t.index ["status_id"], name: "index_media_attachments_on_status_id"
  end

  create_table "mentions", force: :cascade do |t|
    t.bigint "status_id"
    t.datetime "created_at", null: false
    t.datetime "updated_at", null: false
    t.bigint "account_id"
    t.index ["account_id", "status_id"], name: "index_mentions_on_account_id_and_status_id", unique: true
    t.index ["status_id"], name: "index_mentions_on_status_id"
  end

  create_table "mutes", force: :cascade do |t|
    t.datetime "created_at", null: false
    t.datetime "updated_at", null: false
    t.bigint "account_id", null: false
    t.bigint "target_account_id", null: false
    t.boolean "hide_notifications", default: true, null: false
    t.index ["account_id", "target_account_id"], name: "index_mutes_on_account_id_and_target_account_id", unique: true
  end

  create_table "notifications", force: :cascade do |t|
    t.bigint "activity_id"
    t.string "activity_type"
    t.datetime "created_at", null: false
    t.datetime "updated_at", null: false
    t.bigint "account_id"
    t.bigint "from_account_id"
    t.index ["account_id", "activity_id", "activity_type"], name: "account_activity", unique: true
    t.index ["account_id", "id"], name: "index_notifications_on_account_id_and_id", order: { id: :desc }
    t.index ["activity_id", "activity_type"], name: "index_notifications_on_activity_id_and_activity_type"
  end

  create_table "oauth_access_grants", force: :cascade do |t|
    t.string "token", null: false
    t.integer "expires_in", null: false
    t.text "redirect_uri", null: false
    t.datetime "created_at", null: false
    t.datetime "revoked_at"
    t.string "scopes"
    t.bigint "application_id", null: false
    t.bigint "resource_owner_id", null: false
    t.index ["token"], name: "index_oauth_access_grants_on_token", unique: true
  end

  create_table "oauth_access_tokens", force: :cascade do |t|
    t.string "token", null: false
    t.string "refresh_token"
    t.integer "expires_in"
    t.datetime "revoked_at"
    t.datetime "created_at", null: false
    t.string "scopes"
    t.bigint "application_id"
    t.bigint "resource_owner_id"
    t.index ["refresh_token"], name: "index_oauth_access_tokens_on_refresh_token", unique: true
    t.index ["resource_owner_id"], name: "index_oauth_access_tokens_on_resource_owner_id"
    t.index ["token"], name: "index_oauth_access_tokens_on_token", unique: true
  end

  create_table "oauth_applications", force: :cascade do |t|
    t.string "name", null: false
    t.string "uid", null: false
    t.string "secret", null: false
    t.text "redirect_uri", null: false
    t.string "scopes", default: "", null: false
    t.datetime "created_at"
    t.datetime "updated_at"
    t.boolean "superapp", default: false, null: false
    t.string "website"
    t.string "owner_type"
    t.bigint "owner_id"
    t.index ["owner_id", "owner_type"], name: "index_oauth_applications_on_owner_id_and_owner_type"
    t.index ["uid"], name: "index_oauth_applications_on_uid", unique: true
  end

  create_table "preview_cards", force: :cascade do |t|
    t.string "url", default: "", null: false
    t.string "title", default: "", null: false
    t.string "description", default: "", null: false
    t.string "image_file_name"
    t.string "image_content_type"
    t.integer "image_file_size"
    t.datetime "image_updated_at"
    t.integer "type", default: 0, null: false
    t.text "html", default: "", null: false
    t.string "author_name", default: "", null: false
    t.string "author_url", default: "", null: false
    t.string "provider_name", default: "", null: false
    t.string "provider_url", default: "", null: false
    t.integer "width", default: 0, null: false
    t.integer "height", default: 0, null: false
    t.datetime "created_at", null: false
    t.datetime "updated_at", null: false
    t.string "embed_url", default: "", null: false
    t.index ["url"], name: "index_preview_cards_on_url", unique: true
  end

  create_table "preview_cards_statuses", id: false, force: :cascade do |t|
    t.bigint "preview_card_id", null: false
    t.bigint "status_id", null: false
    t.index ["status_id", "preview_card_id"], name: "index_preview_cards_statuses_on_status_id_and_preview_card_id"
  end

  create_table "reports", force: :cascade do |t|
    t.bigint "status_ids", default: [], null: false, array: true
    t.text "comment", default: "", null: false
    t.boolean "action_taken", default: false, null: false
    t.datetime "created_at", null: false
    t.datetime "updated_at", null: false
    t.bigint "account_id", null: false
    t.bigint "action_taken_by_account_id"
    t.bigint "target_account_id", null: false
    t.index ["account_id"], name: "index_reports_on_account_id"
    t.index ["target_account_id"], name: "index_reports_on_target_account_id"
  end

  create_table "session_activations", force: :cascade do |t|
    t.string "session_id", null: false
    t.datetime "created_at", null: false
    t.datetime "updated_at", null: false
    t.string "user_agent", default: "", null: false
    t.inet "ip"
    t.bigint "access_token_id"
    t.bigint "user_id", null: false
    t.bigint "web_push_subscription_id"
    t.index ["session_id"], name: "index_session_activations_on_session_id", unique: true
    t.index ["user_id"], name: "index_session_activations_on_user_id"
  end

  create_table "settings", force: :cascade do |t|
    t.string "var", null: false
    t.text "value"
    t.string "thing_type"
    t.datetime "created_at"
    t.datetime "updated_at"
    t.bigint "thing_id"
    t.index ["thing_type", "thing_id", "var"], name: "index_settings_on_thing_type_and_thing_id_and_var", unique: true
  end

  create_table "site_uploads", force: :cascade do |t|
    t.string "var", default: "", null: false
    t.string "file_file_name"
    t.string "file_content_type"
    t.integer "file_file_size"
    t.datetime "file_updated_at"
    t.json "meta"
    t.datetime "created_at", null: false
    t.datetime "updated_at", null: false
    t.index ["var"], name: "index_site_uploads_on_var", unique: true
  end

  create_table "status_pins", force: :cascade do |t|
    t.bigint "account_id", null: false
    t.bigint "status_id", null: false
    t.datetime "created_at", default: -> { "now()" }, null: false
    t.datetime "updated_at", default: -> { "now()" }, null: false
    t.index ["account_id", "status_id"], name: "index_status_pins_on_account_id_and_status_id", unique: true
  end

  create_table "statuses", id: :bigint, default: -> { "timestamp_id('statuses'::text)" }, force: :cascade do |t|
    t.string "uri"
    t.text "text", default: "", null: false
    t.datetime "created_at", null: false
    t.datetime "updated_at", null: false
    t.bigint "in_reply_to_id"
    t.bigint "reblog_of_id"
    t.string "url"
    t.boolean "sensitive", default: false, null: false
    t.integer "visibility", default: 0, null: false
    t.text "spoiler_text", default: "", null: false
    t.boolean "reply", default: false, null: false
    t.integer "favourites_count", default: 0, null: false
    t.integer "reblogs_count", default: 0, null: false
    t.string "language"
    t.bigint "conversation_id"
    t.boolean "local"
    t.bigint "account_id", null: false
    t.bigint "application_id"
    t.bigint "in_reply_to_account_id"
    t.index ["account_id", "id", "visibility", "updated_at"], name: "index_statuses_20180106", order: { id: :desc }
    t.index ["conversation_id"], name: "index_statuses_on_conversation_id"
    t.index ["in_reply_to_id"], name: "index_statuses_on_in_reply_to_id"
    t.index ["reblog_of_id", "account_id"], name: "index_statuses_on_reblog_of_id_and_account_id"
    t.index ["uri"], name: "index_statuses_on_uri", unique: true
  end

  create_table "statuses_tags", id: false, force: :cascade do |t|
    t.bigint "status_id", null: false
    t.bigint "tag_id", null: false
    t.index ["status_id"], name: "index_statuses_tags_on_status_id"
    t.index ["tag_id", "status_id"], name: "index_statuses_tags_on_tag_id_and_status_id", unique: true
  end

  create_table "stream_entries", force: :cascade do |t|
    t.bigint "activity_id"
    t.string "activity_type"
    t.datetime "created_at", null: false
    t.datetime "updated_at", null: false
    t.boolean "hidden", default: false, null: false
    t.bigint "account_id"
    t.index ["account_id", "activity_type", "id"], name: "index_stream_entries_on_account_id_and_activity_type_and_id"
    t.index ["activity_id", "activity_type"], name: "index_stream_entries_on_activity_id_and_activity_type"
  end

  create_table "subscriptions", force: :cascade do |t|
    t.string "callback_url", default: "", null: false
    t.string "secret"
    t.datetime "expires_at"
    t.boolean "confirmed", default: false, null: false
    t.datetime "created_at", null: false
    t.datetime "updated_at", null: false
    t.datetime "last_successful_delivery_at"
    t.string "domain"
    t.bigint "account_id", null: false
    t.index ["account_id", "callback_url"], name: "index_subscriptions_on_account_id_and_callback_url", unique: true
  end

  create_table "tags", force: :cascade do |t|
    t.string "name", default: "", null: false
    t.datetime "created_at", null: false
    t.datetime "updated_at", null: false
    t.index "lower((name)::text) text_pattern_ops", name: "hashtag_search_index"
    t.index ["name"], name: "index_tags_on_name", unique: true
  end

  create_table "users", force: :cascade do |t|
    t.string "email", default: "", null: false
    t.datetime "created_at", null: false
    t.datetime "updated_at", null: false
    t.string "encrypted_password", default: "", null: false
    t.string "reset_password_token"
    t.datetime "reset_password_sent_at"
    t.datetime "remember_created_at"
    t.integer "sign_in_count", default: 0, null: false
    t.datetime "current_sign_in_at"
    t.datetime "last_sign_in_at"
    t.inet "current_sign_in_ip"
    t.inet "last_sign_in_ip"
    t.boolean "admin", default: false, null: false
    t.string "confirmation_token"
    t.datetime "confirmed_at"
    t.datetime "confirmation_sent_at"
    t.string "unconfirmed_email"
    t.string "locale"
    t.string "encrypted_otp_secret"
    t.string "encrypted_otp_secret_iv"
    t.string "encrypted_otp_secret_salt"
    t.integer "consumed_timestep"
    t.boolean "otp_required_for_login", default: false, null: false
    t.datetime "last_emailed_at"
    t.string "otp_backup_codes", array: true
    t.string "filtered_languages", default: [], null: false, array: true
    t.bigint "account_id", null: false
    t.boolean "disabled", default: false, null: false
    t.boolean "moderator", default: false, null: false
    t.bigint "invite_id"
    t.string "remember_token"
    t.index ["account_id"], name: "index_users_on_account_id"
    t.index ["confirmation_token"], name: "index_users_on_confirmation_token", unique: true
    t.index ["email"], name: "index_users_on_email", unique: true
    t.index ["filtered_languages"], name: "index_users_on_filtered_languages", using: :gin
    t.index ["reset_password_token"], name: "index_users_on_reset_password_token", unique: true
  end

  create_table "web_push_subscriptions", force: :cascade do |t|
    t.string "endpoint", null: false
    t.string "key_p256dh", null: false
    t.string "key_auth", null: false
    t.json "data"
    t.datetime "created_at", null: false
    t.datetime "updated_at", null: false
  end

  create_table "web_settings", force: :cascade do |t|
    t.json "data"
    t.datetime "created_at", null: false
    t.datetime "updated_at", null: false
    t.bigint "user_id"
    t.index ["user_id"], name: "index_web_settings_on_user_id", unique: true
  end

<<<<<<< HEAD
  add_foreign_key "identities", "users"
=======
  add_foreign_key "account_domain_blocks", "accounts", name: "fk_206c6029bd", on_delete: :cascade
  add_foreign_key "account_moderation_notes", "accounts"
  add_foreign_key "account_moderation_notes", "accounts", column: "target_account_id"
  add_foreign_key "accounts", "accounts", column: "moved_to_account_id", on_delete: :nullify
  add_foreign_key "admin_action_logs", "accounts", on_delete: :cascade
  add_foreign_key "blocks", "accounts", column: "target_account_id", name: "fk_9571bfabc1", on_delete: :cascade
  add_foreign_key "blocks", "accounts", name: "fk_4269e03e65", on_delete: :cascade
  add_foreign_key "conversation_mutes", "accounts", name: "fk_225b4212bb", on_delete: :cascade
  add_foreign_key "conversation_mutes", "conversations", on_delete: :cascade
  add_foreign_key "favourites", "accounts", name: "fk_5eb6c2b873", on_delete: :cascade
  add_foreign_key "favourites", "statuses", name: "fk_b0e856845e", on_delete: :cascade
  add_foreign_key "follow_requests", "accounts", column: "target_account_id", name: "fk_9291ec025d", on_delete: :cascade
  add_foreign_key "follow_requests", "accounts", name: "fk_76d644b0e7", on_delete: :cascade
  add_foreign_key "follows", "accounts", column: "target_account_id", name: "fk_745ca29eac", on_delete: :cascade
  add_foreign_key "follows", "accounts", name: "fk_32ed1b5560", on_delete: :cascade
  add_foreign_key "imports", "accounts", name: "fk_6db1b6e408", on_delete: :cascade
  add_foreign_key "invites", "users", on_delete: :cascade
  add_foreign_key "list_accounts", "accounts", on_delete: :cascade
  add_foreign_key "list_accounts", "follows", on_delete: :cascade
  add_foreign_key "list_accounts", "lists", on_delete: :cascade
  add_foreign_key "lists", "accounts", on_delete: :cascade
  add_foreign_key "media_attachments", "accounts", name: "fk_96dd81e81b", on_delete: :nullify
  add_foreign_key "media_attachments", "statuses", on_delete: :nullify
  add_foreign_key "mentions", "accounts", name: "fk_970d43f9d1", on_delete: :cascade
  add_foreign_key "mentions", "statuses", on_delete: :cascade
  add_foreign_key "mutes", "accounts", column: "target_account_id", name: "fk_eecff219ea", on_delete: :cascade
  add_foreign_key "mutes", "accounts", name: "fk_b8d8daf315", on_delete: :cascade
  add_foreign_key "notifications", "accounts", column: "from_account_id", name: "fk_fbd6b0bf9e", on_delete: :cascade
  add_foreign_key "notifications", "accounts", name: "fk_c141c8ee55", on_delete: :cascade
  add_foreign_key "oauth_access_grants", "oauth_applications", column: "application_id", name: "fk_34d54b0a33", on_delete: :cascade
  add_foreign_key "oauth_access_grants", "users", column: "resource_owner_id", name: "fk_63b044929b", on_delete: :cascade
  add_foreign_key "oauth_access_tokens", "oauth_applications", column: "application_id", name: "fk_f5fc4c1ee3", on_delete: :cascade
  add_foreign_key "oauth_access_tokens", "users", column: "resource_owner_id", name: "fk_e84df68546", on_delete: :cascade
  add_foreign_key "oauth_applications", "users", column: "owner_id", name: "fk_b0988c7c0a", on_delete: :cascade
  add_foreign_key "reports", "accounts", column: "action_taken_by_account_id", name: "fk_bca45b75fd", on_delete: :nullify
  add_foreign_key "reports", "accounts", column: "target_account_id", name: "fk_eb37af34f0", on_delete: :cascade
  add_foreign_key "reports", "accounts", name: "fk_4b81f7522c", on_delete: :cascade
  add_foreign_key "session_activations", "oauth_access_tokens", column: "access_token_id", name: "fk_957e5bda89", on_delete: :cascade
  add_foreign_key "session_activations", "users", name: "fk_e5fda67334", on_delete: :cascade
  add_foreign_key "status_pins", "accounts", name: "fk_d4cb435b62", on_delete: :cascade
  add_foreign_key "status_pins", "statuses", on_delete: :cascade
  add_foreign_key "statuses", "accounts", column: "in_reply_to_account_id", name: "fk_c7fa917661", on_delete: :nullify
  add_foreign_key "statuses", "accounts", name: "fk_9bda1543f7", on_delete: :cascade
  add_foreign_key "statuses", "statuses", column: "in_reply_to_id", on_delete: :nullify
>>>>>>> 9da81a16
  add_foreign_key "statuses", "statuses", column: "reblog_of_id", on_delete: :cascade
  add_foreign_key "statuses_tags", "statuses", on_delete: :cascade
  add_foreign_key "statuses_tags", "tags", name: "fk_3081861e21", on_delete: :cascade
  add_foreign_key "stream_entries", "accounts", name: "fk_5659b17554", on_delete: :cascade
  add_foreign_key "subscriptions", "accounts", name: "fk_9847d1cbb5", on_delete: :cascade
  add_foreign_key "users", "accounts", name: "fk_50500f500d", on_delete: :cascade
  add_foreign_key "users", "invites", on_delete: :nullify
  add_foreign_key "web_settings", "users", name: "fk_11910667b2", on_delete: :cascade
end<|MERGE_RESOLUTION|>--- conflicted
+++ resolved
@@ -10,11 +10,7 @@
 #
 # It's strongly recommended that you check this file into your version control system.
 
-<<<<<<< HEAD
-ActiveRecord::Schema.define(version: 20170519094816) do
-=======
-ActiveRecord::Schema.define(version: 20180109143959) do
->>>>>>> 9da81a16
+ActiveRecord::Schema.define(version: 20180204034416) do
 
   # These are extensions that must be enabled in order to support this database
   enable_extension "plpgsql"
@@ -177,13 +173,13 @@
     t.index ["account_id", "target_account_id"], name: "index_follows_on_account_id_and_target_account_id", unique: true
   end
 
-  create_table "identities", force: :cascade do |t|
-    t.integer  "user_id"
-    t.string   "provider"
-    t.string   "uid"
-    t.datetime "created_at", null: false
-    t.datetime "updated_at", null: false
-    t.index ["user_id"], name: "index_identities_on_user_id", using: :btree
+  create_table "identities", id: :serial, force: :cascade do |t|
+    t.integer "user_id"
+    t.string "provider", default: "", null: false
+    t.string "uid", default: "", null: false
+    t.datetime "created_at", null: false
+    t.datetime "updated_at", null: false
+    t.index ["user_id"], name: "index_identities_on_user_id"
   end
 
   create_table "imports", force: :cascade do |t|
@@ -524,9 +520,6 @@
     t.index ["user_id"], name: "index_web_settings_on_user_id", unique: true
   end
 
-<<<<<<< HEAD
-  add_foreign_key "identities", "users"
-=======
   add_foreign_key "account_domain_blocks", "accounts", name: "fk_206c6029bd", on_delete: :cascade
   add_foreign_key "account_moderation_notes", "accounts"
   add_foreign_key "account_moderation_notes", "accounts", column: "target_account_id"
@@ -542,6 +535,7 @@
   add_foreign_key "follow_requests", "accounts", name: "fk_76d644b0e7", on_delete: :cascade
   add_foreign_key "follows", "accounts", column: "target_account_id", name: "fk_745ca29eac", on_delete: :cascade
   add_foreign_key "follows", "accounts", name: "fk_32ed1b5560", on_delete: :cascade
+  add_foreign_key "identities", "users", on_delete: :cascade
   add_foreign_key "imports", "accounts", name: "fk_6db1b6e408", on_delete: :cascade
   add_foreign_key "invites", "users", on_delete: :cascade
   add_foreign_key "list_accounts", "accounts", on_delete: :cascade
@@ -571,7 +565,6 @@
   add_foreign_key "statuses", "accounts", column: "in_reply_to_account_id", name: "fk_c7fa917661", on_delete: :nullify
   add_foreign_key "statuses", "accounts", name: "fk_9bda1543f7", on_delete: :cascade
   add_foreign_key "statuses", "statuses", column: "in_reply_to_id", on_delete: :nullify
->>>>>>> 9da81a16
   add_foreign_key "statuses", "statuses", column: "reblog_of_id", on_delete: :cascade
   add_foreign_key "statuses_tags", "statuses", on_delete: :cascade
   add_foreign_key "statuses_tags", "tags", name: "fk_3081861e21", on_delete: :cascade
