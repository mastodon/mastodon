--- conflicted
+++ resolved
@@ -10,11 +10,7 @@
 #
 # It's strongly recommended that you check this file into your version control system.
 
-<<<<<<< HEAD
-ActiveRecord::Schema[7.0].define(version: 2024_06_17_205154) do
-=======
 ActiveRecord::Schema[7.1].define(version: 2024_10_07_071624) do
->>>>>>> ab36c152
   # These are extensions that must be enabled in order to support this database
   enable_extension "plpgsql"
 
@@ -197,10 +193,6 @@
     t.boolean "hide_collections"
     t.integer "avatar_storage_schema_version"
     t.integer "header_storage_schema_version"
-<<<<<<< HEAD
-    t.string "devices_url"
-=======
->>>>>>> ab36c152
     t.datetime "sensitized_at", precision: nil
     t.integer "suspension_origin"
     t.boolean "trendable"
@@ -585,12 +577,12 @@
   end
 
   create_table "ip_blocks", force: :cascade do |t|
+    t.datetime "created_at", precision: nil, null: false
+    t.datetime "updated_at", precision: nil, null: false
+    t.datetime "expires_at", precision: nil
     t.inet "ip", default: "0.0.0.0", null: false
     t.integer "severity", default: 0, null: false
-    t.datetime "expires_at", precision: nil
     t.text "comment", default: "", null: false
-    t.datetime "created_at", precision: nil, null: false
-    t.datetime "updated_at", precision: nil, null: false
     t.index ["ip"], name: "index_ip_blocks_on_ip", unique: true
   end
 
@@ -1045,13 +1037,8 @@
   create_table "status_pins", force: :cascade do |t|
     t.bigint "account_id", null: false
     t.bigint "status_id", null: false
-<<<<<<< HEAD
-    t.datetime "created_at", precision: nil, default: -> { "CURRENT_TIMESTAMP" }, null: false
-    t.datetime "updated_at", precision: nil, default: -> { "CURRENT_TIMESTAMP" }, null: false
-=======
-    t.datetime "created_at", precision: nil, null: false
-    t.datetime "updated_at", precision: nil, null: false
->>>>>>> ab36c152
+    t.datetime "created_at", precision: nil, null: false
+    t.datetime "updated_at", precision: nil, null: false
     t.index ["account_id", "status_id"], name: "index_status_pins_on_account_id_and_status_id", unique: true
     t.index ["status_id"], name: "index_status_pins_on_status_id"
   end
@@ -1117,7 +1104,6 @@
     t.index ["status_id"], name: "index_statuses_tags_on_status_id"
   end
 
-<<<<<<< HEAD
   create_table "subscription_members", force: :cascade do |t|
     t.integer "subscription_id"
     t.integer "user_id"
@@ -1135,14 +1121,6 @@
     t.datetime "updated_at", null: false
   end
 
-  create_table "system_keys", force: :cascade do |t|
-    t.binary "key"
-    t.datetime "created_at", precision: nil, null: false
-    t.datetime "updated_at", precision: nil, null: false
-  end
-
-=======
->>>>>>> ab36c152
   create_table "tag_follows", force: :cascade do |t|
     t.bigint "tag_id", null: false
     t.bigint "account_id", null: false
@@ -1403,13 +1381,10 @@
   add_foreign_key "scheduled_statuses", "accounts", on_delete: :cascade
   add_foreign_key "session_activations", "oauth_access_tokens", column: "access_token_id", name: "fk_957e5bda89", on_delete: :cascade
   add_foreign_key "session_activations", "users", name: "fk_e5fda67334", on_delete: :cascade
-<<<<<<< HEAD
-  add_foreign_key "status_capability_tokens", "statuses"
-=======
   add_foreign_key "severed_relationships", "accounts", column: "local_account_id", on_delete: :cascade
   add_foreign_key "severed_relationships", "accounts", column: "remote_account_id", on_delete: :cascade
   add_foreign_key "severed_relationships", "relationship_severance_events", on_delete: :cascade
->>>>>>> ab36c152
+  add_foreign_key "status_capability_tokens", "statuses"
   add_foreign_key "status_edits", "accounts", on_delete: :nullify
   add_foreign_key "status_edits", "statuses", on_delete: :cascade
   add_foreign_key "status_pins", "accounts", name: "fk_d4cb435b62", on_delete: :cascade
@@ -1476,12 +1451,13 @@
     WHERE ((accounts.suspended_at IS NULL) AND (accounts.silenced_at IS NULL) AND (accounts.moved_to_account_id IS NULL) AND (accounts.discoverable = true) AND (accounts.locked = false))
     GROUP BY accounts.id;
   SQL
+  add_index "account_summaries", ["account_id", "language", "sensitive"], name: "idx_on_account_id_language_sensitive_250461e1eb"
   add_index "account_summaries", ["account_id"], name: "index_account_summaries_on_account_id", unique: true
 
   create_view "user_ips", sql_definition: <<-SQL
-      SELECT user_id,
-      ip,
-      max(used_at) AS used_at
+      SELECT t0.user_id,
+      t0.ip,
+      max(t0.used_at) AS used_at
      FROM ( SELECT users.id AS user_id,
               users.sign_up_ip AS ip,
               users.created_at AS used_at
@@ -1498,33 +1474,12 @@
               login_activities.created_at
              FROM login_activities
             WHERE (login_activities.success = true)) t0
-    GROUP BY user_id, ip;
+    GROUP BY t0.user_id, t0.ip;
   SQL
-<<<<<<< HEAD
-=======
-  create_view "account_summaries", materialized: true, sql_definition: <<-SQL
-      SELECT accounts.id AS account_id,
-      mode() WITHIN GROUP (ORDER BY t0.language) AS language,
-      mode() WITHIN GROUP (ORDER BY t0.sensitive) AS sensitive
-     FROM (accounts
-       CROSS JOIN LATERAL ( SELECT statuses.account_id,
-              statuses.language,
-              statuses.sensitive
-             FROM statuses
-            WHERE ((statuses.account_id = accounts.id) AND (statuses.deleted_at IS NULL) AND (statuses.reblog_of_id IS NULL))
-            ORDER BY statuses.id DESC
-           LIMIT 20) t0)
-    WHERE ((accounts.suspended_at IS NULL) AND (accounts.silenced_at IS NULL) AND (accounts.moved_to_account_id IS NULL) AND (accounts.discoverable = true) AND (accounts.locked = false))
-    GROUP BY accounts.id;
-  SQL
-  add_index "account_summaries", ["account_id", "language", "sensitive"], name: "idx_on_account_id_language_sensitive_250461e1eb"
-  add_index "account_summaries", ["account_id"], name: "index_account_summaries_on_account_id", unique: true
-
->>>>>>> ab36c152
   create_view "global_follow_recommendations", materialized: true, sql_definition: <<-SQL
-      SELECT account_id,
-      sum(rank) AS rank,
-      array_agg(reason) AS reason
+      SELECT t0.account_id,
+      sum(t0.rank) AS rank,
+      array_agg(t0.reason) AS reason
      FROM ( SELECT account_summaries.account_id,
               ((count(follows.id))::numeric / (1.0 + (count(follows.id))::numeric)) AS rank,
               'most_followed'::text AS reason
@@ -1548,8 +1503,8 @@
                     WHERE (follow_recommendation_suppressions.account_id = statuses.account_id)))))
             GROUP BY account_summaries.account_id
            HAVING (sum((status_stats.reblogs_count + status_stats.favourites_count)) >= (5)::numeric)) t0
-    GROUP BY account_id
-    ORDER BY (sum(rank)) DESC;
+    GROUP BY t0.account_id
+    ORDER BY (sum(t0.rank)) DESC;
   SQL
   add_index "global_follow_recommendations", ["account_id"], name: "index_global_follow_recommendations_on_account_id", unique: true
 
