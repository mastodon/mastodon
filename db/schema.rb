# This file is auto-generated from the current state of the database. Instead
# of editing this file, please use the migrations feature of Active Record to
# incrementally modify your database, and then regenerate this schema definition.
#
# This file is the source Rails uses to define your schema when running `bin/rails
# db:schema:load`. When creating a new database, `bin/rails db:schema:load` tends to
# be faster and is potentially less error prone than running all of your
# migrations from scratch. Old migrations may fail to apply correctly if those
# migrations use external dependencies or application code.
#
# It's strongly recommended that you check this file into your version control system.

ActiveRecord::Schema.define(version: 2022_04_29_101850) do

  # These are extensions that must be enabled in order to support this database
  enable_extension "plpgsql"

  create_table "account_aliases", force: :cascade do |t|
    t.bigint "account_id"
    t.string "acct", default: "", null: false
    t.string "uri", default: "", null: false
    t.datetime "created_at", null: false
    t.datetime "updated_at", null: false
    t.index ["account_id"], name: "index_account_aliases_on_account_id"
  end

  create_table "account_conversations", force: :cascade do |t|
    t.bigint "account_id"
    t.bigint "conversation_id"
    t.bigint "participant_account_ids", default: [], null: false, array: true
    t.bigint "status_ids", default: [], null: false, array: true
    t.bigint "last_status_id"
    t.integer "lock_version", default: 0, null: false
    t.boolean "unread", default: false, null: false
    t.index ["account_id", "conversation_id", "participant_account_ids"], name: "index_unique_conversations", unique: true
    t.index ["conversation_id"], name: "index_account_conversations_on_conversation_id"
  end

  create_table "account_deletion_requests", force: :cascade do |t|
    t.bigint "account_id"
    t.datetime "created_at", null: false
    t.datetime "updated_at", null: false
    t.index ["account_id"], name: "index_account_deletion_requests_on_account_id"
  end

  create_table "account_domain_blocks", force: :cascade do |t|
    t.string "domain"
    t.datetime "created_at", null: false
    t.datetime "updated_at", null: false
    t.bigint "account_id"
    t.index ["account_id", "domain"], name: "index_account_domain_blocks_on_account_id_and_domain", unique: true
  end

  create_table "account_migrations", force: :cascade do |t|
    t.bigint "account_id"
    t.string "acct", default: "", null: false
    t.bigint "followers_count", default: 0, null: false
    t.bigint "target_account_id"
    t.datetime "created_at", null: false
    t.datetime "updated_at", null: false
    t.index ["account_id"], name: "index_account_migrations_on_account_id"
    t.index ["target_account_id"], name: "index_account_migrations_on_target_account_id", where: "(target_account_id IS NOT NULL)"
  end

  create_table "account_moderation_notes", force: :cascade do |t|
    t.text "content", null: false
    t.bigint "account_id", null: false
    t.bigint "target_account_id", null: false
    t.datetime "created_at", null: false
    t.datetime "updated_at", null: false
    t.index ["account_id"], name: "index_account_moderation_notes_on_account_id"
    t.index ["target_account_id"], name: "index_account_moderation_notes_on_target_account_id"
  end

  create_table "account_notes", force: :cascade do |t|
    t.bigint "account_id"
    t.bigint "target_account_id"
    t.text "comment", null: false
    t.datetime "created_at", null: false
    t.datetime "updated_at", null: false
    t.index ["account_id", "target_account_id"], name: "index_account_notes_on_account_id_and_target_account_id", unique: true
    t.index ["target_account_id"], name: "index_account_notes_on_target_account_id"
  end

  create_table "account_pins", force: :cascade do |t|
    t.bigint "account_id"
    t.bigint "target_account_id"
    t.datetime "created_at", null: false
    t.datetime "updated_at", null: false
    t.index ["account_id", "target_account_id"], name: "index_account_pins_on_account_id_and_target_account_id", unique: true
    t.index ["target_account_id"], name: "index_account_pins_on_target_account_id"
  end

  create_table "account_stats", force: :cascade do |t|
    t.bigint "account_id", null: false
    t.bigint "statuses_count", default: 0, null: false
    t.bigint "following_count", default: 0, null: false
    t.bigint "followers_count", default: 0, null: false
    t.datetime "created_at", null: false
    t.datetime "updated_at", null: false
    t.datetime "last_status_at"
    t.index ["account_id"], name: "index_account_stats_on_account_id", unique: true
  end

  create_table "account_statuses_cleanup_policies", force: :cascade do |t|
    t.bigint "account_id", null: false
    t.boolean "enabled", default: true, null: false
    t.integer "min_status_age", default: 1209600, null: false
    t.boolean "keep_direct", default: true, null: false
    t.boolean "keep_pinned", default: true, null: false
    t.boolean "keep_polls", default: false, null: false
    t.boolean "keep_media", default: false, null: false
    t.boolean "keep_self_fav", default: true, null: false
    t.boolean "keep_self_bookmark", default: true, null: false
    t.integer "min_favs"
    t.integer "min_reblogs"
    t.datetime "created_at", precision: 6, null: false
    t.datetime "updated_at", precision: 6, null: false
    t.index ["account_id"], name: "index_account_statuses_cleanup_policies_on_account_id"
  end

  create_table "account_warning_presets", force: :cascade do |t|
    t.text "text", default: "", null: false
    t.datetime "created_at", null: false
    t.datetime "updated_at", null: false
    t.string "title", default: "", null: false
  end

  create_table "account_warnings", force: :cascade do |t|
    t.bigint "account_id"
    t.bigint "target_account_id"
    t.integer "action", default: 0, null: false
    t.text "text", default: "", null: false
    t.datetime "created_at", null: false
    t.datetime "updated_at", null: false
    t.bigint "report_id"
    t.string "status_ids", array: true
    t.datetime "overruled_at"
    t.index ["account_id"], name: "index_account_warnings_on_account_id"
    t.index ["target_account_id"], name: "index_account_warnings_on_target_account_id"
  end

  create_table "accounts", id: :bigint, default: -> { "timestamp_id('accounts'::text)" }, force: :cascade do |t|
    t.string "username", default: "", null: false
    t.string "domain"
    t.text "private_key"
    t.text "public_key", default: "", null: false
    t.datetime "created_at", null: false
    t.datetime "updated_at", null: false
    t.text "note", default: "", null: false
    t.string "display_name", default: "", null: false
    t.string "uri", default: "", null: false
    t.string "url"
    t.string "avatar_file_name"
    t.string "avatar_content_type"
    t.integer "avatar_file_size"
    t.datetime "avatar_updated_at"
    t.string "header_file_name"
    t.string "header_content_type"
    t.integer "header_file_size"
    t.datetime "header_updated_at"
    t.string "avatar_remote_url"
    t.boolean "locked", default: true, null: false
    t.string "header_remote_url", default: "", null: false
    t.datetime "last_webfingered_at"
    t.string "inbox_url", default: "", null: false
    t.string "outbox_url", default: "", null: false
    t.string "shared_inbox_url", default: "", null: false
    t.string "followers_url", default: "", null: false
    t.integer "protocol", default: 0, null: false
    t.boolean "memorial", default: false, null: false
    t.bigint "moved_to_account_id"
    t.string "featured_collection_url"
    t.jsonb "fields"
    t.string "actor_type"
    t.boolean "discoverable"
    t.string "also_known_as", array: true
    t.datetime "silenced_at"
    t.datetime "suspended_at"
    t.boolean "hide_collections"
    t.integer "avatar_storage_schema_version"
    t.integer "header_storage_schema_version"
    t.string "devices_url"
    t.datetime "sensitized_at"
    t.integer "suspension_origin"
    t.boolean "trendable"
    t.datetime "reviewed_at"
    t.datetime "requested_review_at"
    t.index "(((setweight(to_tsvector('simple'::regconfig, (display_name)::text), 'A'::\"char\") || setweight(to_tsvector('simple'::regconfig, (username)::text), 'B'::\"char\")) || setweight(to_tsvector('simple'::regconfig, (COALESCE(domain, ''::character varying))::text), 'C'::\"char\")))", name: "search_index", using: :gin
    t.index "lower((username)::text), COALESCE(lower((domain)::text), ''::text)", name: "index_accounts_on_username_and_domain_lower", unique: true
    t.index ["moved_to_account_id"], name: "index_accounts_on_moved_to_account_id", where: "(moved_to_account_id IS NOT NULL)"
    t.index ["uri"], name: "index_accounts_on_uri"
    t.index ["url"], name: "index_accounts_on_url", opclass: :text_pattern_ops, where: "(url IS NOT NULL)"
  end

  create_table "accounts_tags", id: false, force: :cascade do |t|
    t.bigint "account_id", null: false
    t.bigint "tag_id", null: false
    t.index ["account_id", "tag_id"], name: "index_accounts_tags_on_account_id_and_tag_id"
    t.index ["tag_id", "account_id"], name: "index_accounts_tags_on_tag_id_and_account_id", unique: true
  end

  create_table "admin_action_logs", force: :cascade do |t|
    t.bigint "account_id"
    t.string "action", default: "", null: false
    t.string "target_type"
    t.bigint "target_id"
    t.text "recorded_changes", default: "", null: false
    t.datetime "created_at", null: false
    t.datetime "updated_at", null: false
    t.index ["account_id"], name: "index_admin_action_logs_on_account_id"
    t.index ["target_type", "target_id"], name: "index_admin_action_logs_on_target_type_and_target_id"
  end

  create_table "announcement_mutes", force: :cascade do |t|
    t.bigint "account_id"
    t.bigint "announcement_id"
    t.datetime "created_at", null: false
    t.datetime "updated_at", null: false
    t.index ["account_id", "announcement_id"], name: "index_announcement_mutes_on_account_id_and_announcement_id", unique: true
    t.index ["announcement_id"], name: "index_announcement_mutes_on_announcement_id"
  end

  create_table "announcement_reactions", force: :cascade do |t|
    t.bigint "account_id"
    t.bigint "announcement_id"
    t.string "name", default: "", null: false
    t.bigint "custom_emoji_id"
    t.datetime "created_at", null: false
    t.datetime "updated_at", null: false
    t.index ["account_id", "announcement_id", "name"], name: "index_announcement_reactions_on_account_id_and_announcement_id", unique: true
    t.index ["announcement_id"], name: "index_announcement_reactions_on_announcement_id"
    t.index ["custom_emoji_id"], name: "index_announcement_reactions_on_custom_emoji_id", where: "(custom_emoji_id IS NOT NULL)"
  end

  create_table "announcements", force: :cascade do |t|
    t.text "text", default: "", null: false
    t.boolean "published", default: false, null: false
    t.boolean "all_day", default: false, null: false
    t.datetime "scheduled_at"
    t.datetime "starts_at"
    t.datetime "ends_at"
    t.datetime "created_at", null: false
    t.datetime "updated_at", null: false
    t.datetime "published_at"
    t.bigint "status_ids", array: true
  end

  create_table "appeals", force: :cascade do |t|
    t.bigint "account_id", null: false
    t.bigint "account_warning_id", null: false
    t.text "text", default: "", null: false
    t.datetime "approved_at"
    t.bigint "approved_by_account_id"
    t.datetime "rejected_at"
    t.bigint "rejected_by_account_id"
    t.datetime "created_at", precision: 6, null: false
    t.datetime "updated_at", precision: 6, null: false
    t.index ["account_id"], name: "index_appeals_on_account_id"
    t.index ["account_warning_id"], name: "index_appeals_on_account_warning_id", unique: true
    t.index ["approved_by_account_id"], name: "index_appeals_on_approved_by_account_id", where: "(approved_by_account_id IS NOT NULL)"
    t.index ["rejected_by_account_id"], name: "index_appeals_on_rejected_by_account_id", where: "(rejected_by_account_id IS NOT NULL)"
  end

  create_table "backups", force: :cascade do |t|
    t.bigint "user_id"
    t.string "dump_file_name"
    t.string "dump_content_type"
    t.datetime "dump_updated_at"
    t.boolean "processed", default: false, null: false
    t.datetime "created_at", null: false
    t.datetime "updated_at", null: false
    t.bigint "dump_file_size"
  end

  create_table "blocks", force: :cascade do |t|
    t.datetime "created_at", null: false
    t.datetime "updated_at", null: false
    t.bigint "account_id", null: false
    t.bigint "target_account_id", null: false
    t.string "uri"
    t.index ["account_id", "target_account_id"], name: "index_blocks_on_account_id_and_target_account_id", unique: true
    t.index ["target_account_id"], name: "index_blocks_on_target_account_id"
  end

  create_table "bookmarks", force: :cascade do |t|
    t.bigint "account_id", null: false
    t.bigint "status_id", null: false
    t.datetime "created_at", null: false
    t.datetime "updated_at", null: false
    t.index ["account_id", "status_id"], name: "index_bookmarks_on_account_id_and_status_id", unique: true
    t.index ["status_id"], name: "index_bookmarks_on_status_id"
  end

  create_table "canonical_email_blocks", force: :cascade do |t|
    t.string "canonical_email_hash", default: "", null: false
    t.bigint "reference_account_id", null: false
    t.datetime "created_at", precision: 6, null: false
    t.datetime "updated_at", precision: 6, null: false
    t.index ["canonical_email_hash"], name: "index_canonical_email_blocks_on_canonical_email_hash", unique: true
    t.index ["reference_account_id"], name: "index_canonical_email_blocks_on_reference_account_id"
  end

  create_table "circle_accounts", force: :cascade do |t|
    t.bigint "circle_id", null: false
    t.bigint "account_id", null: false
    t.bigint "follow_id", null: false
    t.datetime "created_at", null: false
    t.datetime "updated_at", null: false
    t.index ["account_id", "circle_id"], name: "index_circle_accounts_on_account_id_and_circle_id", unique: true
    t.index ["account_id"], name: "index_circle_accounts_on_account_id"
    t.index ["circle_id", "account_id"], name: "index_circle_accounts_on_circle_id_and_account_id"
    t.index ["circle_id"], name: "index_circle_accounts_on_circle_id"
    t.index ["follow_id"], name: "index_circle_accounts_on_follow_id"
  end

  create_table "circles", force: :cascade do |t|
    t.bigint "account_id", null: false
    t.string "title", default: "", null: false
    t.datetime "created_at", null: false
    t.datetime "updated_at", null: false
    t.index ["account_id"], name: "index_circles_on_account_id"
  end

  create_table "conversation_mutes", force: :cascade do |t|
    t.bigint "conversation_id", null: false
    t.bigint "account_id", null: false
    t.index ["account_id", "conversation_id"], name: "index_conversation_mutes_on_account_id_and_conversation_id", unique: true
  end

  create_table "conversations", id: :bigint, default: -> { "timestamp_id('conversations'::text)" }, force: :cascade do |t|
    t.string "uri"
    t.datetime "created_at", null: false
    t.datetime "updated_at", null: false
    t.bigint "parent_status_id"
    t.bigint "parent_account_id"
    t.string "inbox_url"
    t.index ["uri"], name: "index_conversations_on_uri", unique: true, opclass: :text_pattern_ops, where: "(uri IS NOT NULL)"
  end

  create_table "custom_emoji_categories", force: :cascade do |t|
    t.string "name"
    t.datetime "created_at", null: false
    t.datetime "updated_at", null: false
    t.index ["name"], name: "index_custom_emoji_categories_on_name", unique: true
  end

  create_table "custom_emojis", force: :cascade do |t|
    t.string "shortcode", default: "", null: false
    t.string "domain"
    t.string "image_file_name"
    t.string "image_content_type"
    t.integer "image_file_size"
    t.datetime "image_updated_at"
    t.datetime "created_at", null: false
    t.datetime "updated_at", null: false
    t.boolean "disabled", default: false, null: false
    t.string "uri"
    t.string "image_remote_url"
    t.boolean "visible_in_picker", default: true, null: false
    t.bigint "category_id"
    t.integer "image_storage_schema_version"
    t.index ["shortcode", "domain"], name: "index_custom_emojis_on_shortcode_and_domain", unique: true
  end

  create_table "custom_filters", force: :cascade do |t|
    t.bigint "account_id"
    t.datetime "expires_at"
    t.text "phrase", default: "", null: false
    t.string "context", default: [], null: false, array: true
    t.boolean "irreversible", default: false, null: false
    t.datetime "created_at", null: false
    t.datetime "updated_at", null: false
    t.boolean "whole_word", default: true, null: false
    t.index ["account_id"], name: "index_custom_filters_on_account_id"
  end

  create_table "devices", force: :cascade do |t|
    t.bigint "access_token_id"
    t.bigint "account_id"
    t.string "device_id", default: "", null: false
    t.string "name", default: "", null: false
    t.text "fingerprint_key", default: "", null: false
    t.text "identity_key", default: "", null: false
    t.datetime "created_at", null: false
    t.datetime "updated_at", null: false
    t.index ["access_token_id"], name: "index_devices_on_access_token_id"
    t.index ["account_id"], name: "index_devices_on_account_id"
  end

  create_table "domain_allows", force: :cascade do |t|
    t.string "domain", default: "", null: false
    t.datetime "created_at", null: false
    t.datetime "updated_at", null: false
    t.index ["domain"], name: "index_domain_allows_on_domain", unique: true
  end

  create_table "domain_blocks", force: :cascade do |t|
    t.string "domain", default: "", null: false
    t.datetime "created_at", null: false
    t.datetime "updated_at", null: false
    t.integer "severity", default: 0
    t.boolean "reject_media", default: false, null: false
    t.boolean "reject_reports", default: false, null: false
    t.text "private_comment"
    t.text "public_comment"
    t.boolean "obfuscate", default: false, null: false
    t.index ["domain"], name: "index_domain_blocks_on_domain", unique: true
  end

  create_table "email_domain_blocks", force: :cascade do |t|
    t.string "domain", default: "", null: false
    t.datetime "created_at", null: false
    t.datetime "updated_at", null: false
    t.bigint "parent_id"
    t.index ["domain"], name: "index_email_domain_blocks_on_domain", unique: true
  end

  create_table "encrypted_messages", id: :bigint, default: -> { "timestamp_id('encrypted_messages'::text)" }, force: :cascade do |t|
    t.bigint "device_id"
    t.bigint "from_account_id"
    t.string "from_device_id", default: "", null: false
    t.integer "type", default: 0, null: false
    t.text "body", default: "", null: false
    t.text "digest", default: "", null: false
    t.text "message_franking", default: "", null: false
    t.datetime "created_at", null: false
    t.datetime "updated_at", null: false
    t.index ["device_id"], name: "index_encrypted_messages_on_device_id"
    t.index ["from_account_id"], name: "index_encrypted_messages_on_from_account_id"
  end

  create_table "favourites", force: :cascade do |t|
    t.datetime "created_at", null: false
    t.datetime "updated_at", null: false
    t.bigint "account_id", null: false
    t.bigint "status_id", null: false
    t.index ["account_id", "id"], name: "index_favourites_on_account_id_and_id"
    t.index ["account_id", "status_id"], name: "index_favourites_on_account_id_and_status_id", unique: true
    t.index ["status_id"], name: "index_favourites_on_status_id"
  end

  create_table "featured_tags", force: :cascade do |t|
    t.bigint "account_id", null: false
    t.bigint "tag_id", null: false
    t.bigint "statuses_count", default: 0, null: false
    t.datetime "last_status_at"
    t.datetime "created_at", null: false
    t.datetime "updated_at", null: false
    t.index ["account_id"], name: "index_featured_tags_on_account_id"
    t.index ["tag_id"], name: "index_featured_tags_on_tag_id"
  end

  create_table "follow_recommendation_suppressions", force: :cascade do |t|
    t.bigint "account_id", null: false
    t.datetime "created_at", precision: 6, null: false
    t.datetime "updated_at", precision: 6, null: false
    t.index ["account_id"], name: "index_follow_recommendation_suppressions_on_account_id", unique: true
  end

  create_table "follow_requests", force: :cascade do |t|
    t.datetime "created_at", null: false
    t.datetime "updated_at", null: false
    t.bigint "account_id", null: false
    t.bigint "target_account_id", null: false
    t.boolean "show_reblogs", default: true, null: false
    t.string "uri"
    t.boolean "notify", default: false, null: false
    t.index ["account_id", "target_account_id"], name: "index_follow_requests_on_account_id_and_target_account_id", unique: true
  end

  create_table "follows", force: :cascade do |t|
    t.datetime "created_at", null: false
    t.datetime "updated_at", null: false
    t.bigint "account_id", null: false
    t.bigint "target_account_id", null: false
    t.boolean "show_reblogs", default: true, null: false
    t.string "uri"
    t.boolean "notify", default: false, null: false
    t.index ["account_id", "target_account_id"], name: "index_follows_on_account_id_and_target_account_id", unique: true
    t.index ["target_account_id"], name: "index_follows_on_target_account_id"
  end

  create_table "identities", force: :cascade do |t|
    t.string "provider", default: "", null: false
    t.string "uid", default: "", null: false
    t.datetime "created_at", null: false
    t.datetime "updated_at", null: false
    t.bigint "user_id"
    t.index ["user_id"], name: "index_identities_on_user_id"
  end

  create_table "imports", force: :cascade do |t|
    t.integer "type", null: false
    t.boolean "approved", default: false, null: false
    t.datetime "created_at", null: false
    t.datetime "updated_at", null: false
    t.string "data_file_name"
    t.string "data_content_type"
    t.integer "data_file_size"
    t.datetime "data_updated_at"
    t.bigint "account_id", null: false
    t.boolean "overwrite", default: false, null: false
  end

  create_table "invites", force: :cascade do |t|
    t.bigint "user_id", null: false
    t.string "code", default: "", null: false
    t.datetime "expires_at"
    t.integer "max_uses"
    t.integer "uses", default: 0, null: false
    t.datetime "created_at", null: false
    t.datetime "updated_at", null: false
    t.boolean "autofollow", default: false, null: false
    t.text "comment"
    t.index ["code"], name: "index_invites_on_code", unique: true
    t.index ["user_id"], name: "index_invites_on_user_id"
  end

  create_table "ip_blocks", force: :cascade do |t|
    t.inet "ip", default: "0.0.0.0", null: false
    t.integer "severity", default: 0, null: false
    t.datetime "expires_at"
    t.text "comment", default: "", null: false
    t.datetime "created_at", null: false
    t.datetime "updated_at", null: false
  end

  create_table "list_accounts", force: :cascade do |t|
    t.bigint "list_id", null: false
    t.bigint "account_id", null: false
    t.bigint "follow_id"
    t.index ["account_id", "list_id"], name: "index_list_accounts_on_account_id_and_list_id", unique: true
    t.index ["follow_id"], name: "index_list_accounts_on_follow_id", where: "(follow_id IS NOT NULL)"
    t.index ["list_id", "account_id"], name: "index_list_accounts_on_list_id_and_account_id"
  end

  create_table "lists", force: :cascade do |t|
    t.bigint "account_id", null: false
    t.string "title", default: "", null: false
    t.datetime "created_at", null: false
    t.datetime "updated_at", null: false
    t.integer "replies_policy", default: 0, null: false
    t.index ["account_id"], name: "index_lists_on_account_id"
  end

  create_table "login_activities", force: :cascade do |t|
    t.bigint "user_id", null: false
    t.string "authentication_method"
    t.string "provider"
    t.boolean "success"
    t.string "failure_reason"
    t.inet "ip"
    t.string "user_agent"
    t.datetime "created_at"
    t.index ["user_id"], name: "index_login_activities_on_user_id"
  end

  create_table "markers", force: :cascade do |t|
    t.bigint "user_id"
    t.string "timeline", default: "", null: false
    t.bigint "last_read_id", default: 0, null: false
    t.integer "lock_version", default: 0, null: false
    t.datetime "created_at", null: false
    t.datetime "updated_at", null: false
    t.index ["user_id", "timeline"], name: "index_markers_on_user_id_and_timeline", unique: true
  end

  create_table "media_attachments", id: :bigint, default: -> { "timestamp_id('media_attachments'::text)" }, force: :cascade do |t|
    t.bigint "status_id"
    t.string "file_file_name"
    t.string "file_content_type"
    t.integer "file_file_size"
    t.datetime "file_updated_at"
    t.string "remote_url", default: "", null: false
    t.datetime "created_at", null: false
    t.datetime "updated_at", null: false
    t.string "shortcode"
    t.integer "type", default: 0, null: false
    t.json "file_meta"
    t.bigint "account_id"
    t.text "description"
    t.bigint "scheduled_status_id"
    t.string "blurhash"
    t.integer "processing"
    t.integer "file_storage_schema_version"
    t.string "thumbnail_file_name"
    t.string "thumbnail_content_type"
    t.integer "thumbnail_file_size"
    t.datetime "thumbnail_updated_at"
    t.string "thumbnail_remote_url"
    t.index ["account_id", "status_id"], name: "index_media_attachments_on_account_id_and_status_id", order: { status_id: :desc }
    t.index ["scheduled_status_id"], name: "index_media_attachments_on_scheduled_status_id", where: "(scheduled_status_id IS NOT NULL)"
    t.index ["shortcode"], name: "index_media_attachments_on_shortcode", unique: true, opclass: :text_pattern_ops, where: "(shortcode IS NOT NULL)"
    t.index ["status_id"], name: "index_media_attachments_on_status_id"
  end

  create_table "mentions", force: :cascade do |t|
    t.bigint "status_id"
    t.datetime "created_at", null: false
    t.datetime "updated_at", null: false
    t.bigint "account_id"
    t.boolean "silent", default: false, null: false
    t.index ["account_id", "status_id"], name: "index_mentions_on_account_id_and_status_id", unique: true
    t.index ["status_id"], name: "index_mentions_on_status_id"
  end

  create_table "mutes", force: :cascade do |t|
    t.datetime "created_at", null: false
    t.datetime "updated_at", null: false
    t.boolean "hide_notifications", default: true, null: false
    t.bigint "account_id", null: false
    t.bigint "target_account_id", null: false
    t.datetime "expires_at"
    t.index ["account_id", "target_account_id"], name: "index_mutes_on_account_id_and_target_account_id", unique: true
    t.index ["target_account_id"], name: "index_mutes_on_target_account_id"
  end

  create_table "notifications", force: :cascade do |t|
    t.bigint "activity_id", null: false
    t.string "activity_type", null: false
    t.datetime "created_at", null: false
    t.datetime "updated_at", null: false
    t.bigint "account_id", null: false
    t.bigint "from_account_id", null: false
    t.string "type"
    t.index ["account_id", "id", "type"], name: "index_notifications_on_account_id_and_id_and_type", order: { id: :desc }
    t.index ["activity_id", "activity_type"], name: "index_notifications_on_activity_id_and_activity_type"
    t.index ["from_account_id"], name: "index_notifications_on_from_account_id"
  end

  create_table "oauth_access_grants", force: :cascade do |t|
    t.string "token", null: false
    t.integer "expires_in", null: false
    t.text "redirect_uri", null: false
    t.datetime "created_at", null: false
    t.datetime "revoked_at"
    t.string "scopes"
    t.bigint "application_id", null: false
    t.bigint "resource_owner_id", null: false
    t.index ["resource_owner_id"], name: "index_oauth_access_grants_on_resource_owner_id"
    t.index ["token"], name: "index_oauth_access_grants_on_token", unique: true
  end

  create_table "oauth_access_tokens", force: :cascade do |t|
    t.string "token", null: false
    t.string "refresh_token"
    t.integer "expires_in"
    t.datetime "revoked_at"
    t.datetime "created_at", null: false
    t.string "scopes"
    t.bigint "application_id"
    t.bigint "resource_owner_id"
    t.datetime "last_used_at"
    t.inet "last_used_ip"
    t.index ["refresh_token"], name: "index_oauth_access_tokens_on_refresh_token", unique: true, opclass: :text_pattern_ops, where: "(refresh_token IS NOT NULL)"
    t.index ["resource_owner_id"], name: "index_oauth_access_tokens_on_resource_owner_id", where: "(resource_owner_id IS NOT NULL)"
    t.index ["token"], name: "index_oauth_access_tokens_on_token", unique: true
  end

  create_table "oauth_applications", force: :cascade do |t|
    t.string "name", null: false
    t.string "uid", null: false
    t.string "secret", null: false
    t.text "redirect_uri", null: false
    t.string "scopes", default: "", null: false
    t.datetime "created_at"
    t.datetime "updated_at"
    t.boolean "superapp", default: false, null: false
    t.string "website"
    t.string "owner_type"
    t.bigint "owner_id"
    t.boolean "confidential", default: true, null: false
    t.index ["owner_id", "owner_type"], name: "index_oauth_applications_on_owner_id_and_owner_type"
    t.index ["uid"], name: "index_oauth_applications_on_uid", unique: true
  end

  create_table "one_time_keys", force: :cascade do |t|
    t.bigint "device_id"
    t.string "key_id", default: "", null: false
    t.text "key", default: "", null: false
    t.text "signature", default: "", null: false
    t.datetime "created_at", null: false
    t.datetime "updated_at", null: false
    t.index ["device_id"], name: "index_one_time_keys_on_device_id"
    t.index ["key_id"], name: "index_one_time_keys_on_key_id"
  end

  create_table "pghero_space_stats", force: :cascade do |t|
    t.text "database"
    t.text "schema"
    t.text "relation"
    t.bigint "size"
    t.datetime "captured_at"
    t.index ["database", "captured_at"], name: "index_pghero_space_stats_on_database_and_captured_at"
  end

  create_table "poll_votes", force: :cascade do |t|
    t.bigint "account_id"
    t.bigint "poll_id"
    t.integer "choice", default: 0, null: false
    t.datetime "created_at", null: false
    t.datetime "updated_at", null: false
    t.string "uri"
    t.index ["account_id"], name: "index_poll_votes_on_account_id"
    t.index ["poll_id"], name: "index_poll_votes_on_poll_id"
  end

  create_table "polls", force: :cascade do |t|
    t.bigint "account_id"
    t.bigint "status_id"
    t.datetime "expires_at"
    t.string "options", default: [], null: false, array: true
    t.bigint "cached_tallies", default: [], null: false, array: true
    t.boolean "multiple", default: false, null: false
    t.boolean "hide_totals", default: false, null: false
    t.bigint "votes_count", default: 0, null: false
    t.datetime "last_fetched_at"
    t.datetime "created_at", null: false
    t.datetime "updated_at", null: false
    t.integer "lock_version", default: 0, null: false
    t.bigint "voters_count"
    t.index ["account_id"], name: "index_polls_on_account_id"
    t.index ["status_id"], name: "index_polls_on_status_id"
  end

  create_table "preview_card_providers", force: :cascade do |t|
    t.string "domain", default: "", null: false
    t.string "icon_file_name"
    t.string "icon_content_type"
    t.bigint "icon_file_size"
    t.datetime "icon_updated_at"
    t.boolean "trendable"
    t.datetime "reviewed_at"
    t.datetime "requested_review_at"
    t.datetime "created_at", precision: 6, null: false
    t.datetime "updated_at", precision: 6, null: false
    t.index ["domain"], name: "index_preview_card_providers_on_domain", unique: true
  end

  create_table "preview_cards", force: :cascade do |t|
    t.string "url", default: "", null: false
    t.string "title", default: "", null: false
    t.string "description", default: "", null: false
    t.string "image_file_name"
    t.string "image_content_type"
    t.integer "image_file_size"
    t.datetime "image_updated_at"
    t.integer "type", default: 0, null: false
    t.text "html", default: "", null: false
    t.string "author_name", default: "", null: false
    t.string "author_url", default: "", null: false
    t.string "provider_name", default: "", null: false
    t.string "provider_url", default: "", null: false
    t.integer "width", default: 0, null: false
    t.integer "height", default: 0, null: false
    t.datetime "created_at", null: false
    t.datetime "updated_at", null: false
    t.string "embed_url", default: "", null: false
    t.integer "image_storage_schema_version"
    t.string "blurhash"
    t.string "language"
    t.float "max_score"
    t.datetime "max_score_at"
    t.boolean "trendable"
    t.integer "link_type"
    t.index ["url"], name: "index_preview_cards_on_url", unique: true
  end

  create_table "preview_cards_statuses", id: false, force: :cascade do |t|
    t.bigint "preview_card_id", null: false
    t.bigint "status_id", null: false
    t.index ["status_id", "preview_card_id"], name: "index_preview_cards_statuses_on_status_id_and_preview_card_id"
  end

  create_table "relays", force: :cascade do |t|
    t.string "inbox_url", default: "", null: false
    t.string "follow_activity_id"
    t.datetime "created_at", null: false
    t.datetime "updated_at", null: false
    t.integer "state", default: 0, null: false
  end

  create_table "report_notes", force: :cascade do |t|
    t.text "content", null: false
    t.bigint "report_id", null: false
    t.bigint "account_id", null: false
    t.datetime "created_at", null: false
    t.datetime "updated_at", null: false
    t.index ["account_id"], name: "index_report_notes_on_account_id"
    t.index ["report_id"], name: "index_report_notes_on_report_id"
  end

  create_table "reports", force: :cascade do |t|
    t.bigint "status_ids", default: [], null: false, array: true
    t.text "comment", default: "", null: false
    t.datetime "created_at", null: false
    t.datetime "updated_at", null: false
    t.bigint "account_id", null: false
    t.bigint "action_taken_by_account_id"
    t.bigint "target_account_id", null: false
    t.bigint "assigned_account_id"
    t.string "uri"
    t.boolean "forwarded"
    t.integer "category", default: 0, null: false
    t.datetime "action_taken_at"
    t.bigint "rule_ids", array: true
    t.index ["account_id"], name: "index_reports_on_account_id"
    t.index ["action_taken_by_account_id"], name: "index_reports_on_action_taken_by_account_id", where: "(action_taken_by_account_id IS NOT NULL)"
    t.index ["assigned_account_id"], name: "index_reports_on_assigned_account_id", where: "(assigned_account_id IS NOT NULL)"
    t.index ["target_account_id"], name: "index_reports_on_target_account_id"
  end

  create_table "rules", force: :cascade do |t|
    t.integer "priority", default: 0, null: false
    t.datetime "deleted_at"
    t.text "text", default: "", null: false
    t.datetime "created_at", null: false
    t.datetime "updated_at", null: false
  end

  create_table "scheduled_statuses", force: :cascade do |t|
    t.bigint "account_id"
    t.datetime "scheduled_at"
    t.jsonb "params"
    t.index ["account_id"], name: "index_scheduled_statuses_on_account_id"
    t.index ["scheduled_at"], name: "index_scheduled_statuses_on_scheduled_at"
  end

  create_table "session_activations", force: :cascade do |t|
    t.string "session_id", null: false
    t.datetime "created_at", null: false
    t.datetime "updated_at", null: false
    t.string "user_agent", default: "", null: false
    t.inet "ip"
    t.bigint "access_token_id"
    t.bigint "user_id", null: false
    t.bigint "web_push_subscription_id"
    t.index ["access_token_id"], name: "index_session_activations_on_access_token_id"
    t.index ["session_id"], name: "index_session_activations_on_session_id", unique: true
    t.index ["user_id"], name: "index_session_activations_on_user_id"
  end

  create_table "settings", force: :cascade do |t|
    t.string "var", null: false
    t.text "value"
    t.string "thing_type"
    t.datetime "created_at"
    t.datetime "updated_at"
    t.bigint "thing_id"
    t.index ["thing_type", "thing_id", "var"], name: "index_settings_on_thing_type_and_thing_id_and_var", unique: true
  end

  create_table "site_uploads", force: :cascade do |t|
    t.string "var", default: "", null: false
    t.string "file_file_name"
    t.string "file_content_type"
    t.integer "file_file_size"
    t.datetime "file_updated_at"
    t.json "meta"
    t.datetime "created_at", null: false
    t.datetime "updated_at", null: false
    t.index ["var"], name: "index_site_uploads_on_var", unique: true
  end

  create_table "status_capability_tokens", force: :cascade do |t|
    t.bigint "status_id"
    t.string "token"
    t.datetime "created_at", null: false
    t.datetime "updated_at", null: false
    t.index ["status_id"], name: "index_status_capability_tokens_on_status_id"
  end

  create_table "status_edits", force: :cascade do |t|
    t.bigint "status_id", null: false
    t.bigint "account_id"
    t.text "text", default: "", null: false
    t.text "spoiler_text", default: "", null: false
    t.datetime "created_at", precision: 6, null: false
    t.datetime "updated_at", precision: 6, null: false
    t.bigint "ordered_media_attachment_ids", array: true
    t.text "media_descriptions", array: true
    t.string "poll_options", array: true
    t.boolean "sensitive"
    t.index ["account_id"], name: "index_status_edits_on_account_id"
    t.index ["status_id"], name: "index_status_edits_on_status_id"
  end

  create_table "status_pins", force: :cascade do |t|
    t.bigint "account_id", null: false
    t.bigint "status_id", null: false
    t.datetime "created_at", default: -> { "CURRENT_TIMESTAMP" }, null: false
    t.datetime "updated_at", default: -> { "CURRENT_TIMESTAMP" }, null: false
    t.index ["account_id", "status_id"], name: "index_status_pins_on_account_id_and_status_id", unique: true
    t.index ["status_id"], name: "index_status_pins_on_status_id"
  end

  create_table "status_stats", force: :cascade do |t|
    t.bigint "status_id", null: false
    t.bigint "replies_count", default: 0, null: false
    t.bigint "reblogs_count", default: 0, null: false
    t.bigint "favourites_count", default: 0, null: false
    t.datetime "created_at", null: false
    t.datetime "updated_at", null: false
    t.index ["status_id"], name: "index_status_stats_on_status_id", unique: true
  end

  create_table "statuses", id: :bigint, default: -> { "timestamp_id('statuses'::text)" }, force: :cascade do |t|
    t.string "uri"
    t.text "text", default: "", null: false
    t.datetime "created_at", null: false
    t.datetime "updated_at", null: false
    t.bigint "in_reply_to_id"
    t.bigint "reblog_of_id"
    t.string "url"
    t.boolean "sensitive", default: false, null: false
    t.integer "visibility", default: 0, null: false
    t.text "spoiler_text", default: "", null: false
    t.boolean "reply", default: false, null: false
    t.string "language"
    t.bigint "conversation_id"
    t.boolean "local"
    t.bigint "account_id", null: false
    t.bigint "application_id"
    t.bigint "in_reply_to_account_id"
    t.bigint "poll_id"
    t.datetime "deleted_at"
    t.datetime "edited_at"
    t.boolean "trendable"
    t.bigint "ordered_media_attachment_ids", array: true
    t.index ["account_id", "id", "visibility", "updated_at"], name: "index_statuses_20190820", order: { id: :desc }, where: "(deleted_at IS NULL)"
    t.index ["account_id"], name: "index_statuses_on_account_id"
    t.index ["deleted_at"], name: "index_statuses_on_deleted_at", where: "(deleted_at IS NOT NULL)"
    t.index ["id", "account_id"], name: "index_statuses_local_20190824", order: { id: :desc }, where: "((local OR (uri IS NULL)) AND (deleted_at IS NULL) AND (visibility = 0) AND (reblog_of_id IS NULL) AND ((NOT reply) OR (in_reply_to_account_id = account_id)))"
    t.index ["id", "account_id"], name: "index_statuses_public_20200119", order: { id: :desc }, where: "((deleted_at IS NULL) AND (visibility = 0) AND (reblog_of_id IS NULL) AND ((NOT reply) OR (in_reply_to_account_id = account_id)))"
    t.index ["in_reply_to_account_id"], name: "index_statuses_on_in_reply_to_account_id", where: "(in_reply_to_account_id IS NOT NULL)"
    t.index ["in_reply_to_id"], name: "index_statuses_on_in_reply_to_id", where: "(in_reply_to_id IS NOT NULL)"
    t.index ["reblog_of_id", "account_id"], name: "index_statuses_on_reblog_of_id_and_account_id"
    t.index ["uri"], name: "index_statuses_on_uri", unique: true, opclass: :text_pattern_ops, where: "(uri IS NOT NULL)"
  end

  create_table "statuses_tags", id: false, force: :cascade do |t|
    t.bigint "status_id", null: false
    t.bigint "tag_id", null: false
    t.index ["status_id"], name: "index_statuses_tags_on_status_id"
    t.index ["tag_id", "status_id"], name: "index_statuses_tags_on_tag_id_and_status_id", unique: true
  end

  create_table "system_keys", force: :cascade do |t|
    t.binary "key"
    t.datetime "created_at", null: false
    t.datetime "updated_at", null: false
  end

  create_table "tags", force: :cascade do |t|
    t.string "name", default: "", null: false
    t.datetime "created_at", null: false
    t.datetime "updated_at", null: false
    t.boolean "usable"
    t.boolean "trendable"
    t.boolean "listable"
    t.datetime "reviewed_at"
    t.datetime "requested_review_at"
    t.datetime "last_status_at"
    t.float "max_score"
    t.datetime "max_score_at"
    t.index "lower((name)::text) text_pattern_ops", name: "index_tags_on_name_lower_btree", unique: true
  end

  create_table "tombstones", force: :cascade do |t|
    t.bigint "account_id"
    t.string "uri", null: false
    t.datetime "created_at", null: false
    t.datetime "updated_at", null: false
    t.boolean "by_moderator"
    t.index ["account_id"], name: "index_tombstones_on_account_id"
    t.index ["uri"], name: "index_tombstones_on_uri"
  end

  create_table "unavailable_domains", force: :cascade do |t|
    t.string "domain", default: "", null: false
    t.datetime "created_at", null: false
    t.datetime "updated_at", null: false
    t.index ["domain"], name: "index_unavailable_domains_on_domain", unique: true
  end

  create_table "user_invite_requests", force: :cascade do |t|
    t.bigint "user_id"
    t.text "text"
    t.datetime "created_at", null: false
    t.datetime "updated_at", null: false
    t.index ["user_id"], name: "index_user_invite_requests_on_user_id"
  end

  create_table "users", force: :cascade do |t|
    t.string "email", default: "", null: false
    t.datetime "created_at", null: false
    t.datetime "updated_at", null: false
    t.string "encrypted_password", default: "", null: false
    t.string "reset_password_token"
    t.datetime "reset_password_sent_at"
    t.integer "sign_in_count", default: 0, null: false
    t.datetime "current_sign_in_at"
    t.datetime "last_sign_in_at"
    t.boolean "admin", default: false, null: false
    t.string "confirmation_token"
    t.datetime "confirmed_at"
    t.datetime "confirmation_sent_at"
    t.string "unconfirmed_email"
    t.string "locale"
    t.string "encrypted_otp_secret"
    t.string "encrypted_otp_secret_iv"
    t.string "encrypted_otp_secret_salt"
    t.integer "consumed_timestep"
    t.boolean "otp_required_for_login", default: false, null: false
    t.datetime "last_emailed_at"
    t.string "otp_backup_codes", array: true
    t.string "filtered_languages", default: [], null: false, array: true
    t.bigint "account_id", null: false
    t.boolean "disabled", default: false, null: false
    t.boolean "moderator", default: false, null: false
    t.bigint "invite_id"
    t.string "chosen_languages", array: true
    t.bigint "created_by_application_id"
    t.boolean "approved", default: true, null: false
    t.string "sign_in_token"
    t.datetime "sign_in_token_sent_at"
    t.string "webauthn_id"
    t.inet "sign_up_ip"
    t.boolean "skip_sign_in_token"
    t.index ["account_id"], name: "index_users_on_account_id"
    t.index ["confirmation_token"], name: "index_users_on_confirmation_token", unique: true
    t.index ["created_by_application_id"], name: "index_users_on_created_by_application_id", where: "(created_by_application_id IS NOT NULL)"
    t.index ["email"], name: "index_users_on_email", unique: true
    t.index ["reset_password_token"], name: "index_users_on_reset_password_token", unique: true, opclass: :text_pattern_ops, where: "(reset_password_token IS NOT NULL)"
  end

  create_table "web_push_subscriptions", force: :cascade do |t|
    t.string "endpoint", null: false
    t.string "key_p256dh"
    t.string "key_auth"
    t.json "data"
    t.datetime "created_at", null: false
    t.datetime "updated_at", null: false
    t.bigint "access_token_id"
    t.bigint "user_id"
    t.string "expo"
    t.index ["access_token_id"], name: "index_web_push_subscriptions_on_access_token_id", where: "(access_token_id IS NOT NULL)"
    t.index ["user_id"], name: "index_web_push_subscriptions_on_user_id"
  end

  create_table "web_settings", force: :cascade do |t|
    t.json "data"
    t.datetime "created_at", null: false
    t.datetime "updated_at", null: false
    t.bigint "user_id", null: false
    t.index ["user_id"], name: "index_web_settings_on_user_id", unique: true
  end

  create_table "webauthn_credentials", force: :cascade do |t|
    t.string "external_id", null: false
    t.string "public_key", null: false
    t.string "nickname", null: false
    t.bigint "sign_count", default: 0, null: false
    t.bigint "user_id"
    t.datetime "created_at", null: false
    t.datetime "updated_at", null: false
    t.index ["external_id"], name: "index_webauthn_credentials_on_external_id", unique: true
    t.index ["user_id"], name: "index_webauthn_credentials_on_user_id"
  end

  add_foreign_key "account_aliases", "accounts", on_delete: :cascade
  add_foreign_key "account_conversations", "accounts", on_delete: :cascade
  add_foreign_key "account_conversations", "conversations", on_delete: :cascade
  add_foreign_key "account_deletion_requests", "accounts", on_delete: :cascade
  add_foreign_key "account_domain_blocks", "accounts", name: "fk_206c6029bd", on_delete: :cascade
  add_foreign_key "account_migrations", "accounts", column: "target_account_id", on_delete: :nullify
  add_foreign_key "account_migrations", "accounts", on_delete: :cascade
  add_foreign_key "account_moderation_notes", "accounts"
  add_foreign_key "account_moderation_notes", "accounts", column: "target_account_id"
  add_foreign_key "account_notes", "accounts", column: "target_account_id", on_delete: :cascade
  add_foreign_key "account_notes", "accounts", on_delete: :cascade
  add_foreign_key "account_pins", "accounts", column: "target_account_id", on_delete: :cascade
  add_foreign_key "account_pins", "accounts", on_delete: :cascade
  add_foreign_key "account_stats", "accounts", on_delete: :cascade
  add_foreign_key "account_statuses_cleanup_policies", "accounts", on_delete: :cascade
  add_foreign_key "account_warnings", "accounts", column: "target_account_id", on_delete: :cascade
  add_foreign_key "account_warnings", "accounts", on_delete: :nullify
  add_foreign_key "account_warnings", "reports", on_delete: :cascade
  add_foreign_key "accounts", "accounts", column: "moved_to_account_id", on_delete: :nullify
  add_foreign_key "admin_action_logs", "accounts", on_delete: :cascade
  add_foreign_key "announcement_mutes", "accounts", on_delete: :cascade
  add_foreign_key "announcement_mutes", "announcements", on_delete: :cascade
  add_foreign_key "announcement_reactions", "accounts", on_delete: :cascade
  add_foreign_key "announcement_reactions", "announcements", on_delete: :cascade
  add_foreign_key "announcement_reactions", "custom_emojis", on_delete: :cascade
  add_foreign_key "appeals", "account_warnings", on_delete: :cascade
  add_foreign_key "appeals", "accounts", column: "approved_by_account_id", on_delete: :nullify
  add_foreign_key "appeals", "accounts", column: "rejected_by_account_id", on_delete: :nullify
  add_foreign_key "appeals", "accounts", on_delete: :cascade
  add_foreign_key "backups", "users", on_delete: :nullify
  add_foreign_key "blocks", "accounts", column: "target_account_id", name: "fk_9571bfabc1", on_delete: :cascade
  add_foreign_key "blocks", "accounts", name: "fk_4269e03e65", on_delete: :cascade
  add_foreign_key "bookmarks", "accounts", on_delete: :cascade
  add_foreign_key "bookmarks", "statuses", on_delete: :cascade
  add_foreign_key "canonical_email_blocks", "accounts", column: "reference_account_id", on_delete: :cascade
  add_foreign_key "circle_accounts", "accounts", on_delete: :cascade
  add_foreign_key "circle_accounts", "circles", on_delete: :cascade
  add_foreign_key "circle_accounts", "follows", on_delete: :cascade
  add_foreign_key "circles", "accounts", on_delete: :cascade
  add_foreign_key "conversation_mutes", "accounts", name: "fk_225b4212bb", on_delete: :cascade
  add_foreign_key "conversation_mutes", "conversations", on_delete: :cascade
  add_foreign_key "custom_filters", "accounts", on_delete: :cascade
  add_foreign_key "devices", "accounts", on_delete: :cascade
  add_foreign_key "devices", "oauth_access_tokens", column: "access_token_id", on_delete: :cascade
  add_foreign_key "email_domain_blocks", "email_domain_blocks", column: "parent_id", on_delete: :cascade
  add_foreign_key "encrypted_messages", "accounts", column: "from_account_id", on_delete: :cascade
  add_foreign_key "encrypted_messages", "devices", on_delete: :cascade
  add_foreign_key "favourites", "accounts", name: "fk_5eb6c2b873", on_delete: :cascade
  add_foreign_key "favourites", "statuses", name: "fk_b0e856845e", on_delete: :cascade
  add_foreign_key "featured_tags", "accounts", on_delete: :cascade
  add_foreign_key "featured_tags", "tags", on_delete: :cascade
  add_foreign_key "follow_recommendation_suppressions", "accounts", on_delete: :cascade
  add_foreign_key "follow_requests", "accounts", column: "target_account_id", name: "fk_9291ec025d", on_delete: :cascade
  add_foreign_key "follow_requests", "accounts", name: "fk_76d644b0e7", on_delete: :cascade
  add_foreign_key "follows", "accounts", column: "target_account_id", name: "fk_745ca29eac", on_delete: :cascade
  add_foreign_key "follows", "accounts", name: "fk_32ed1b5560", on_delete: :cascade
  add_foreign_key "identities", "users", name: "fk_bea040f377", on_delete: :cascade
  add_foreign_key "imports", "accounts", name: "fk_6db1b6e408", on_delete: :cascade
  add_foreign_key "invites", "users", on_delete: :cascade
  add_foreign_key "list_accounts", "accounts", on_delete: :cascade
  add_foreign_key "list_accounts", "follows", on_delete: :cascade
  add_foreign_key "list_accounts", "lists", on_delete: :cascade
  add_foreign_key "lists", "accounts", on_delete: :cascade
  add_foreign_key "login_activities", "users", on_delete: :cascade
  add_foreign_key "markers", "users", on_delete: :cascade
  add_foreign_key "media_attachments", "accounts", name: "fk_96dd81e81b", on_delete: :nullify
  add_foreign_key "media_attachments", "scheduled_statuses", on_delete: :nullify
  add_foreign_key "media_attachments", "statuses", on_delete: :nullify
  add_foreign_key "mentions", "accounts", name: "fk_970d43f9d1", on_delete: :cascade
  add_foreign_key "mentions", "statuses", on_delete: :cascade
  add_foreign_key "mutes", "accounts", column: "target_account_id", name: "fk_eecff219ea", on_delete: :cascade
  add_foreign_key "mutes", "accounts", name: "fk_b8d8daf315", on_delete: :cascade
  add_foreign_key "notifications", "accounts", column: "from_account_id", name: "fk_fbd6b0bf9e", on_delete: :cascade
  add_foreign_key "notifications", "accounts", name: "fk_c141c8ee55", on_delete: :cascade
  add_foreign_key "oauth_access_grants", "oauth_applications", column: "application_id", name: "fk_34d54b0a33", on_delete: :cascade
  add_foreign_key "oauth_access_grants", "users", column: "resource_owner_id", name: "fk_63b044929b", on_delete: :cascade
  add_foreign_key "oauth_access_tokens", "oauth_applications", column: "application_id", name: "fk_f5fc4c1ee3", on_delete: :cascade
  add_foreign_key "oauth_access_tokens", "users", column: "resource_owner_id", name: "fk_e84df68546", on_delete: :cascade
  add_foreign_key "oauth_applications", "users", column: "owner_id", name: "fk_b0988c7c0a", on_delete: :cascade
  add_foreign_key "one_time_keys", "devices", on_delete: :cascade
  add_foreign_key "poll_votes", "accounts", on_delete: :cascade
  add_foreign_key "poll_votes", "polls", on_delete: :cascade
  add_foreign_key "polls", "accounts", on_delete: :cascade
  add_foreign_key "polls", "statuses", on_delete: :cascade
  add_foreign_key "report_notes", "accounts", on_delete: :cascade
  add_foreign_key "report_notes", "reports", on_delete: :cascade
  add_foreign_key "reports", "accounts", column: "action_taken_by_account_id", name: "fk_bca45b75fd", on_delete: :nullify
  add_foreign_key "reports", "accounts", column: "assigned_account_id", on_delete: :nullify
  add_foreign_key "reports", "accounts", column: "target_account_id", name: "fk_eb37af34f0", on_delete: :cascade
  add_foreign_key "reports", "accounts", name: "fk_4b81f7522c", on_delete: :cascade
  add_foreign_key "scheduled_statuses", "accounts", on_delete: :cascade
  add_foreign_key "session_activations", "oauth_access_tokens", column: "access_token_id", name: "fk_957e5bda89", on_delete: :cascade
  add_foreign_key "session_activations", "users", name: "fk_e5fda67334", on_delete: :cascade
  add_foreign_key "status_capability_tokens", "statuses"
  add_foreign_key "status_edits", "accounts", on_delete: :nullify
  add_foreign_key "status_edits", "statuses", on_delete: :cascade
  add_foreign_key "status_pins", "accounts", name: "fk_d4cb435b62", on_delete: :cascade
  add_foreign_key "status_pins", "statuses", on_delete: :cascade
  add_foreign_key "status_stats", "statuses", on_delete: :cascade
  add_foreign_key "statuses", "accounts", column: "in_reply_to_account_id", name: "fk_c7fa917661", on_delete: :nullify
  add_foreign_key "statuses", "accounts", name: "fk_9bda1543f7", on_delete: :cascade
  add_foreign_key "statuses", "statuses", column: "in_reply_to_id", on_delete: :nullify
  add_foreign_key "statuses", "statuses", column: "reblog_of_id", on_delete: :cascade
  add_foreign_key "statuses_tags", "statuses", on_delete: :cascade
  add_foreign_key "statuses_tags", "tags", name: "fk_3081861e21", on_delete: :cascade
  add_foreign_key "tombstones", "accounts", on_delete: :cascade
  add_foreign_key "user_invite_requests", "users", on_delete: :cascade
  add_foreign_key "users", "accounts", name: "fk_50500f500d", on_delete: :cascade
  add_foreign_key "users", "invites", on_delete: :nullify
  add_foreign_key "users", "oauth_applications", column: "created_by_application_id", on_delete: :nullify
  add_foreign_key "web_push_subscriptions", "oauth_access_tokens", column: "access_token_id", on_delete: :cascade
  add_foreign_key "web_push_subscriptions", "users", on_delete: :cascade
  add_foreign_key "web_settings", "users", name: "fk_11910667b2", on_delete: :cascade
  add_foreign_key "webauthn_credentials", "users"

  create_view "instances", materialized: true, sql_definition: <<-SQL
      WITH domain_counts(domain, accounts_count) AS (
           SELECT accounts.domain,
              count(*) AS accounts_count
             FROM accounts
            WHERE (accounts.domain IS NOT NULL)
            GROUP BY accounts.domain
          )
   SELECT domain_counts.domain,
      domain_counts.accounts_count
     FROM domain_counts
  UNION
   SELECT domain_blocks.domain,
      COALESCE(domain_counts.accounts_count, (0)::bigint) AS accounts_count
     FROM (domain_blocks
       LEFT JOIN domain_counts ON (((domain_counts.domain)::text = (domain_blocks.domain)::text)))
  UNION
   SELECT domain_allows.domain,
      COALESCE(domain_counts.accounts_count, (0)::bigint) AS accounts_count
     FROM (domain_allows
       LEFT JOIN domain_counts ON (((domain_counts.domain)::text = (domain_allows.domain)::text)));
  SQL
  add_index "instances", ["domain"], name: "index_instances_on_domain", unique: true

  create_view "account_summaries", materialized: true, sql_definition: <<-SQL
      SELECT accounts.id AS account_id,
      mode() WITHIN GROUP (ORDER BY t0.language) AS language,
      mode() WITHIN GROUP (ORDER BY t0.sensitive) AS sensitive
     FROM (accounts
       CROSS JOIN LATERAL ( SELECT statuses.account_id,
              statuses.language,
              statuses.sensitive
             FROM statuses
            WHERE ((statuses.account_id = accounts.id) AND (statuses.deleted_at IS NULL) AND (statuses.reblog_of_id IS NULL))
            ORDER BY statuses.id DESC
           LIMIT 20) t0)
    WHERE ((accounts.suspended_at IS NULL) AND (accounts.silenced_at IS NULL) AND (accounts.moved_to_account_id IS NULL) AND (accounts.discoverable = true) AND (accounts.locked = false))
    GROUP BY accounts.id;
  SQL
  add_index "account_summaries", ["account_id"], name: "index_account_summaries_on_account_id", unique: true

  create_view "follow_recommendations", materialized: true, sql_definition: <<-SQL
      SELECT t0.account_id,
      sum(t0.rank) AS rank,
      array_agg(t0.reason) AS reason
     FROM ( SELECT account_summaries.account_id,
              ((count(follows.id))::numeric / (1.0 + (count(follows.id))::numeric)) AS rank,
              'most_followed'::text AS reason
             FROM (((follows
               JOIN account_summaries ON ((account_summaries.account_id = follows.target_account_id)))
               JOIN users ON ((users.account_id = follows.account_id)))
               LEFT JOIN follow_recommendation_suppressions ON ((follow_recommendation_suppressions.account_id = follows.target_account_id)))
            WHERE ((users.current_sign_in_at >= (now() - 'P30D'::interval)) AND (account_summaries.sensitive = false) AND (follow_recommendation_suppressions.id IS NULL))
            GROUP BY account_summaries.account_id
           HAVING (count(follows.id) >= 5)
          UNION ALL
           SELECT account_summaries.account_id,
              (sum((status_stats.reblogs_count + status_stats.favourites_count)) / (1.0 + sum((status_stats.reblogs_count + status_stats.favourites_count)))) AS rank,
              'most_interactions'::text AS reason
             FROM (((status_stats
               JOIN statuses ON ((statuses.id = status_stats.status_id)))
               JOIN account_summaries ON ((account_summaries.account_id = statuses.account_id)))
               LEFT JOIN follow_recommendation_suppressions ON ((follow_recommendation_suppressions.account_id = statuses.account_id)))
            WHERE ((statuses.id >= (((date_part('epoch'::text, (now() - 'P30D'::interval)) * (1000)::double precision))::bigint << 16)) AND (account_summaries.sensitive = false) AND (follow_recommendation_suppressions.id IS NULL))
            GROUP BY account_summaries.account_id
           HAVING (sum((status_stats.reblogs_count + status_stats.favourites_count)) >= (5)::numeric)) t0
    GROUP BY t0.account_id
    ORDER BY (sum(t0.rank)) DESC;
  SQL
  add_index "follow_recommendations", ["account_id"], name: "index_follow_recommendations_on_account_id", unique: true

<<<<<<< HEAD
  create_view "user_ips", sql_definition: <<-SQL
      SELECT t0.user_id,
      t0.ip,
      max(t0.used_at) AS used_at
     FROM ( SELECT users.id AS user_id,
              users.sign_up_ip AS ip,
              users.created_at AS used_at
             FROM users
            WHERE (users.sign_up_ip IS NOT NULL)
          UNION ALL
           SELECT session_activations.user_id,
              session_activations.ip,
              session_activations.updated_at
             FROM session_activations
          UNION ALL
           SELECT login_activities.user_id,
              login_activities.ip,
              login_activities.created_at
             FROM login_activities
            WHERE (login_activities.success = true)) t0
    GROUP BY t0.user_id, t0.ip;
  SQL
=======
>>>>>>> 01406591
end<|MERGE_RESOLUTION|>--- conflicted
+++ resolved
@@ -1255,29 +1255,4 @@
   SQL
   add_index "follow_recommendations", ["account_id"], name: "index_follow_recommendations_on_account_id", unique: true
 
-<<<<<<< HEAD
-  create_view "user_ips", sql_definition: <<-SQL
-      SELECT t0.user_id,
-      t0.ip,
-      max(t0.used_at) AS used_at
-     FROM ( SELECT users.id AS user_id,
-              users.sign_up_ip AS ip,
-              users.created_at AS used_at
-             FROM users
-            WHERE (users.sign_up_ip IS NOT NULL)
-          UNION ALL
-           SELECT session_activations.user_id,
-              session_activations.ip,
-              session_activations.updated_at
-             FROM session_activations
-          UNION ALL
-           SELECT login_activities.user_id,
-              login_activities.ip,
-              login_activities.created_at
-             FROM login_activities
-            WHERE (login_activities.success = true)) t0
-    GROUP BY t0.user_id, t0.ip;
-  SQL
-=======
->>>>>>> 01406591
 end