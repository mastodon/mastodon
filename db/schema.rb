# This file is auto-generated from the current state of the database. Instead
# of editing this file, please use the migrations feature of Active Record to
# incrementally modify your database, and then regenerate this schema definition.
#
# Note that this schema.rb definition is the authoritative source for your
# database schema. If you need to create the application database on another
# system, you should be using db:schema:load, not running all the migrations
# from scratch. The latter is a flawed and unsustainable approach (the more migrations
# you'll amass, the slower it'll run and the greater likelihood for issues).
#
# It's strongly recommended that you check this file into your version control system.

<<<<<<< HEAD
ActiveRecord::Schema.define(version: 20170923050248) do
=======
ActiveRecord::Schema.define(version: 20170924022025) do
>>>>>>> 2f079573

  # These are extensions that must be enabled in order to support this database
  enable_extension "plpgsql"

  create_table "account_domain_blocks", force: :cascade do |t|
    t.bigint "account_id"
    t.string "domain"
    t.datetime "created_at", null: false
    t.datetime "updated_at", null: false
    t.index ["account_id", "domain"], name: "index_account_domain_blocks_on_account_id_and_domain", unique: true
  end

  create_table "accounts", force: :cascade do |t|
    t.string "username", default: "", null: false
    t.string "domain"
    t.string "secret", default: "", null: false
    t.text "private_key"
    t.text "public_key", default: "", null: false
    t.string "remote_url", default: "", null: false
    t.string "salmon_url", default: "", null: false
    t.string "hub_url", default: "", null: false
    t.datetime "created_at", null: false
    t.datetime "updated_at", null: false
    t.text "note", default: "", null: false
    t.string "display_name", default: "", null: false
    t.string "uri", default: "", null: false
    t.string "url"
    t.string "avatar_file_name"
    t.string "avatar_content_type"
    t.integer "avatar_file_size"
    t.datetime "avatar_updated_at"
    t.string "header_file_name"
    t.string "header_content_type"
    t.integer "header_file_size"
    t.datetime "header_updated_at"
    t.string "avatar_remote_url"
    t.datetime "subscription_expires_at"
    t.boolean "silenced", default: false, null: false
    t.boolean "suspended", default: false, null: false
    t.boolean "locked", default: false, null: false
    t.string "header_remote_url", default: "", null: false
    t.integer "statuses_count", default: 0, null: false
    t.integer "followers_count", default: 0, null: false
    t.integer "following_count", default: 0, null: false
    t.datetime "last_webfingered_at"
    t.string "inbox_url", default: "", null: false
    t.string "outbox_url", default: "", null: false
    t.string "shared_inbox_url", default: "", null: false
    t.string "followers_url", default: "", null: false
    t.integer "protocol", default: 0, null: false
    t.index "(((setweight(to_tsvector('simple'::regconfig, (display_name)::text), 'A'::\"char\") || setweight(to_tsvector('simple'::regconfig, (username)::text), 'B'::\"char\")) || setweight(to_tsvector('simple'::regconfig, (COALESCE(domain, ''::character varying))::text), 'C'::\"char\")))", name: "search_index", using: :gin
    t.index "lower((username)::text), lower((domain)::text)", name: "index_accounts_on_username_and_domain_lower"
    t.index ["uri"], name: "index_accounts_on_uri"
    t.index ["url"], name: "index_accounts_on_url"
    t.index ["username", "domain"], name: "index_accounts_on_username_and_domain", unique: true
  end

  create_table "blocks", force: :cascade do |t|
    t.bigint "account_id", null: false
    t.bigint "target_account_id", null: false
    t.datetime "created_at", null: false
    t.datetime "updated_at", null: false
    t.index ["account_id", "target_account_id"], name: "index_blocks_on_account_id_and_target_account_id", unique: true
  end

  create_table "conversation_mutes", force: :cascade do |t|
    t.bigint "account_id", null: false
    t.bigint "conversation_id", null: false
    t.index ["account_id", "conversation_id"], name: "index_conversation_mutes_on_account_id_and_conversation_id", unique: true
  end

  create_table "conversations", force: :cascade do |t|
    t.string "uri"
    t.datetime "created_at", null: false
    t.datetime "updated_at", null: false
    t.index ["uri"], name: "index_conversations_on_uri", unique: true
  end

  create_table "custom_emojis", force: :cascade do |t|
    t.string "shortcode", default: "", null: false
    t.string "domain"
    t.string "image_file_name"
    t.string "image_content_type"
    t.integer "image_file_size"
    t.datetime "image_updated_at"
    t.datetime "created_at", null: false
    t.datetime "updated_at", null: false
    t.index ["shortcode", "domain"], name: "index_custom_emojis_on_shortcode_and_domain", unique: true
  end

  create_table "domain_blocks", force: :cascade do |t|
    t.string "domain", default: "", null: false
    t.datetime "created_at", null: false
    t.datetime "updated_at", null: false
    t.integer "severity", default: 0
    t.boolean "reject_media", default: false, null: false
    t.index ["domain"], name: "index_domain_blocks_on_domain", unique: true
  end

<<<<<<< HEAD
  create_table "favourite_tags", force: :cascade do |t|
    t.integer "account_id", null: false
    t.integer "tag_id", null: false
    t.datetime "created_at", null: false
    t.datetime "updated_at", null: false
    t.index ["account_id", "tag_id"], name: "index_favourite_tags_on_account_id_and_tag_id", unique: true
  end

  create_table "favourites", id: :serial, force: :cascade do |t|
    t.integer "account_id", null: false
    t.integer "status_id", null: false
=======
  create_table "favourites", force: :cascade do |t|
    t.bigint "account_id", null: false
    t.bigint "status_id", null: false
>>>>>>> 2f079573
    t.datetime "created_at", null: false
    t.datetime "updated_at", null: false
    t.index ["account_id", "id"], name: "index_favourites_on_account_id_and_id"
    t.index ["account_id", "status_id"], name: "index_favourites_on_account_id_and_status_id", unique: true
    t.index ["status_id"], name: "index_favourites_on_status_id"
  end

  create_table "follow_requests", force: :cascade do |t|
    t.bigint "account_id", null: false
    t.bigint "target_account_id", null: false
    t.datetime "created_at", null: false
    t.datetime "updated_at", null: false
    t.index ["account_id", "target_account_id"], name: "index_follow_requests_on_account_id_and_target_account_id", unique: true
  end

  create_table "follows", force: :cascade do |t|
    t.bigint "account_id", null: false
    t.bigint "target_account_id", null: false
    t.datetime "created_at", null: false
    t.datetime "updated_at", null: false
    t.index ["account_id", "target_account_id"], name: "index_follows_on_account_id_and_target_account_id", unique: true
  end

  create_table "imports", force: :cascade do |t|
    t.bigint "account_id", null: false
    t.integer "type", null: false
    t.boolean "approved", default: false, null: false
    t.datetime "created_at", null: false
    t.datetime "updated_at", null: false
    t.string "data_file_name"
    t.string "data_content_type"
    t.integer "data_file_size"
    t.datetime "data_updated_at"
  end

  create_table "media_attachments", force: :cascade do |t|
    t.bigint "status_id"
    t.string "file_file_name"
    t.string "file_content_type"
    t.integer "file_file_size"
    t.datetime "file_updated_at"
    t.string "remote_url", default: "", null: false
    t.bigint "account_id"
    t.datetime "created_at", null: false
    t.datetime "updated_at", null: false
    t.string "shortcode"
    t.integer "type", default: 0, null: false
    t.json "file_meta"
    t.index ["account_id"], name: "index_media_attachments_on_account_id"
    t.index ["shortcode"], name: "index_media_attachments_on_shortcode", unique: true
    t.index ["status_id"], name: "index_media_attachments_on_status_id"
  end

  create_table "mentions", force: :cascade do |t|
    t.bigint "account_id"
    t.bigint "status_id"
    t.datetime "created_at", null: false
    t.datetime "updated_at", null: false
    t.index ["account_id", "status_id"], name: "index_mentions_on_account_id_and_status_id", unique: true
    t.index ["status_id"], name: "index_mentions_on_status_id"
  end

  create_table "mutes", force: :cascade do |t|
    t.bigint "account_id", null: false
    t.bigint "target_account_id", null: false
    t.datetime "created_at", null: false
    t.datetime "updated_at", null: false
    t.index ["account_id", "target_account_id"], name: "index_mutes_on_account_id_and_target_account_id", unique: true
  end

  create_table "notifications", force: :cascade do |t|
    t.bigint "account_id"
    t.bigint "activity_id"
    t.string "activity_type"
    t.datetime "created_at", null: false
    t.datetime "updated_at", null: false
    t.bigint "from_account_id"
    t.index ["account_id", "activity_id", "activity_type"], name: "account_activity", unique: true
    t.index ["activity_id", "activity_type"], name: "index_notifications_on_activity_id_and_activity_type"
    t.index ["id", "account_id", "activity_type"], name: "index_notifications_on_id_and_account_id_and_activity_type", order: { id: :desc }
  end

  create_table "oauth_access_grants", force: :cascade do |t|
    t.bigint "resource_owner_id", null: false
    t.bigint "application_id", null: false
    t.string "token", null: false
    t.integer "expires_in", null: false
    t.text "redirect_uri", null: false
    t.datetime "created_at", null: false
    t.datetime "revoked_at"
    t.string "scopes"
    t.index ["token"], name: "index_oauth_access_grants_on_token", unique: true
  end

  create_table "oauth_access_tokens", force: :cascade do |t|
    t.bigint "resource_owner_id"
    t.bigint "application_id"
    t.string "token", null: false
    t.string "refresh_token"
    t.integer "expires_in"
    t.datetime "revoked_at"
    t.datetime "created_at", null: false
    t.string "scopes"
    t.index ["refresh_token"], name: "index_oauth_access_tokens_on_refresh_token", unique: true
    t.index ["resource_owner_id"], name: "index_oauth_access_tokens_on_resource_owner_id"
    t.index ["token"], name: "index_oauth_access_tokens_on_token", unique: true
  end

  create_table "oauth_applications", force: :cascade do |t|
    t.string "name", null: false
    t.string "uid", null: false
    t.string "secret", null: false
    t.text "redirect_uri", null: false
    t.string "scopes", default: "", null: false
    t.datetime "created_at"
    t.datetime "updated_at"
    t.boolean "superapp", default: false, null: false
    t.string "website"
    t.bigint "owner_id"
    t.string "owner_type"
    t.index ["owner_id", "owner_type"], name: "index_oauth_applications_on_owner_id_and_owner_type"
    t.index ["uid"], name: "index_oauth_applications_on_uid", unique: true
  end

  create_table "preview_cards", force: :cascade do |t|
    t.string "url", default: "", null: false
    t.string "title", default: "", null: false
    t.string "description", default: "", null: false
    t.string "image_file_name"
    t.string "image_content_type"
    t.integer "image_file_size"
    t.datetime "image_updated_at"
    t.integer "type", default: 0, null: false
    t.text "html", default: "", null: false
    t.string "author_name", default: "", null: false
    t.string "author_url", default: "", null: false
    t.string "provider_name", default: "", null: false
    t.string "provider_url", default: "", null: false
    t.integer "width", default: 0, null: false
    t.integer "height", default: 0, null: false
    t.datetime "created_at", null: false
    t.datetime "updated_at", null: false
    t.index ["url"], name: "index_preview_cards_on_url", unique: true
  end

  create_table "preview_cards_statuses", id: false, force: :cascade do |t|
    t.bigint "preview_card_id", null: false
    t.bigint "status_id", null: false
    t.index ["status_id", "preview_card_id"], name: "index_preview_cards_statuses_on_status_id_and_preview_card_id"
  end

  create_table "reports", force: :cascade do |t|
    t.bigint "account_id", null: false
    t.bigint "target_account_id", null: false
    t.bigint "status_ids", default: [], null: false, array: true
    t.text "comment", default: "", null: false
    t.boolean "action_taken", default: false, null: false
    t.datetime "created_at", null: false
    t.datetime "updated_at", null: false
    t.bigint "action_taken_by_account_id"
    t.index ["account_id"], name: "index_reports_on_account_id"
    t.index ["target_account_id"], name: "index_reports_on_target_account_id"
  end

  create_table "session_activations", force: :cascade do |t|
    t.bigint "user_id", null: false
    t.string "session_id", null: false
    t.datetime "created_at", null: false
    t.datetime "updated_at", null: false
    t.string "user_agent", default: "", null: false
    t.inet "ip"
    t.bigint "access_token_id"
    t.bigint "web_push_subscription_id"
    t.index ["session_id"], name: "index_session_activations_on_session_id", unique: true
    t.index ["user_id"], name: "index_session_activations_on_user_id"
  end

  create_table "settings", force: :cascade do |t|
    t.string "var", null: false
    t.text "value"
    t.string "thing_type"
    t.bigint "thing_id"
    t.datetime "created_at"
    t.datetime "updated_at"
    t.index ["thing_type", "thing_id", "var"], name: "index_settings_on_thing_type_and_thing_id_and_var", unique: true
  end

  create_table "site_uploads", force: :cascade do |t|
    t.string "var", default: "", null: false
    t.string "file_file_name"
    t.string "file_content_type"
    t.integer "file_file_size"
    t.datetime "file_updated_at"
    t.json "meta"
    t.datetime "created_at", null: false
    t.datetime "updated_at", null: false
    t.index ["var"], name: "index_site_uploads_on_var", unique: true
  end

  create_table "status_pins", force: :cascade do |t|
    t.bigint "account_id", null: false
    t.bigint "status_id", null: false
    t.datetime "created_at", default: -> { "now()" }, null: false
    t.datetime "updated_at", default: -> { "now()" }, null: false
    t.index ["account_id", "status_id"], name: "index_status_pins_on_account_id_and_status_id", unique: true
  end

  create_table "statuses", force: :cascade do |t|
    t.string "uri"
    t.bigint "account_id", null: false
    t.text "text", default: "", null: false
    t.datetime "created_at", null: false
    t.datetime "updated_at", null: false
    t.bigint "in_reply_to_id"
    t.bigint "reblog_of_id"
    t.string "url"
    t.boolean "sensitive", default: false, null: false
    t.integer "visibility", default: 0, null: false
    t.bigint "in_reply_to_account_id"
    t.bigint "application_id"
    t.text "spoiler_text", default: "", null: false
    t.boolean "reply", default: false, null: false
    t.integer "favourites_count", default: 0, null: false
    t.integer "reblogs_count", default: 0, null: false
    t.string "language"
    t.bigint "conversation_id"
    t.boolean "local"
    t.json "enquete"
    t.index ["account_id", "id"], name: "index_statuses_on_account_id_id"
    t.index ["conversation_id"], name: "index_statuses_on_conversation_id"
    t.index ["in_reply_to_id"], name: "index_statuses_on_in_reply_to_id"
    t.index ["reblog_of_id"], name: "index_statuses_on_reblog_of_id"
    t.index ["uri"], name: "index_statuses_on_uri", unique: true
  end

  create_table "statuses_tags", id: false, force: :cascade do |t|
    t.bigint "status_id", null: false
    t.bigint "tag_id", null: false
    t.index ["status_id"], name: "index_statuses_tags_on_status_id"
    t.index ["tag_id", "status_id"], name: "index_statuses_tags_on_tag_id_and_status_id", unique: true
  end

  create_table "stream_entries", force: :cascade do |t|
    t.bigint "account_id"
    t.bigint "activity_id"
    t.string "activity_type"
    t.datetime "created_at", null: false
    t.datetime "updated_at", null: false
    t.boolean "hidden", default: false, null: false
    t.index ["account_id"], name: "index_stream_entries_on_account_id"
    t.index ["activity_id", "activity_type"], name: "index_stream_entries_on_activity_id_and_activity_type"
  end

  create_table "subscriptions", force: :cascade do |t|
    t.string "callback_url", default: "", null: false
    t.string "secret"
    t.datetime "expires_at"
    t.boolean "confirmed", default: false, null: false
    t.bigint "account_id", null: false
    t.datetime "created_at", null: false
    t.datetime "updated_at", null: false
    t.datetime "last_successful_delivery_at"
    t.string "domain"
    t.index ["account_id", "callback_url"], name: "index_subscriptions_on_account_id_and_callback_url", unique: true
  end

  create_table "tags", force: :cascade do |t|
    t.string "name", default: "", null: false
    t.datetime "created_at", null: false
    t.datetime "updated_at", null: false
    t.index "lower((name)::text) text_pattern_ops", name: "hashtag_search_index"
    t.index ["name"], name: "index_tags_on_name", unique: true
  end

  create_table "users", force: :cascade do |t|
    t.string "email", default: "", null: false
    t.bigint "account_id", null: false
    t.datetime "created_at", null: false
    t.datetime "updated_at", null: false
    t.string "encrypted_password", default: "", null: false
    t.string "reset_password_token"
    t.datetime "reset_password_sent_at"
    t.datetime "remember_created_at"
    t.integer "sign_in_count", default: 0, null: false
    t.datetime "current_sign_in_at"
    t.datetime "last_sign_in_at"
    t.inet "current_sign_in_ip"
    t.inet "last_sign_in_ip"
    t.boolean "admin", default: false, null: false
    t.string "confirmation_token"
    t.datetime "confirmed_at"
    t.datetime "confirmation_sent_at"
    t.string "unconfirmed_email"
    t.string "locale"
    t.string "encrypted_otp_secret"
    t.string "encrypted_otp_secret_iv"
    t.string "encrypted_otp_secret_salt"
    t.integer "consumed_timestep"
    t.boolean "otp_required_for_login", default: false, null: false
    t.datetime "last_emailed_at"
    t.string "otp_backup_codes", array: true
    t.string "filtered_languages", default: [], null: false, array: true
    t.index ["account_id"], name: "index_users_on_account_id"
    t.index ["confirmation_token"], name: "index_users_on_confirmation_token", unique: true
    t.index ["email"], name: "index_users_on_email", unique: true
    t.index ["filtered_languages"], name: "index_users_on_filtered_languages", using: :gin
    t.index ["reset_password_token"], name: "index_users_on_reset_password_token", unique: true
  end

  create_table "web_push_subscriptions", force: :cascade do |t|
    t.string "endpoint", null: false
    t.string "key_p256dh", null: false
    t.string "key_auth", null: false
    t.json "data"
    t.datetime "created_at", null: false
    t.datetime "updated_at", null: false
  end

  create_table "web_settings", force: :cascade do |t|
    t.bigint "user_id"
    t.json "data"
    t.datetime "created_at", null: false
    t.datetime "updated_at", null: false
    t.index ["user_id"], name: "index_web_settings_on_user_id", unique: true
  end

  add_foreign_key "account_domain_blocks", "accounts", on_delete: :cascade
  add_foreign_key "blocks", "accounts", column: "target_account_id", on_delete: :cascade
  add_foreign_key "blocks", "accounts", on_delete: :cascade
  add_foreign_key "conversation_mutes", "accounts", on_delete: :cascade
  add_foreign_key "conversation_mutes", "conversations", on_delete: :cascade
  add_foreign_key "favourites", "accounts", on_delete: :cascade
  add_foreign_key "favourites", "statuses", on_delete: :cascade
  add_foreign_key "follow_requests", "accounts", column: "target_account_id", on_delete: :cascade
  add_foreign_key "follow_requests", "accounts", on_delete: :cascade
  add_foreign_key "follows", "accounts", column: "target_account_id", on_delete: :cascade
  add_foreign_key "follows", "accounts", on_delete: :cascade
  add_foreign_key "imports", "accounts", on_delete: :cascade
  add_foreign_key "media_attachments", "accounts", on_delete: :nullify
  add_foreign_key "media_attachments", "statuses", on_delete: :nullify
  add_foreign_key "mentions", "accounts", on_delete: :cascade
  add_foreign_key "mentions", "statuses", on_delete: :cascade
  add_foreign_key "mutes", "accounts", column: "target_account_id", on_delete: :cascade
  add_foreign_key "mutes", "accounts", on_delete: :cascade
  add_foreign_key "notifications", "accounts", column: "from_account_id", on_delete: :cascade
  add_foreign_key "notifications", "accounts", on_delete: :cascade
  add_foreign_key "oauth_access_grants", "oauth_applications", column: "application_id", on_delete: :cascade
  add_foreign_key "oauth_access_grants", "users", column: "resource_owner_id", on_delete: :cascade
  add_foreign_key "oauth_access_tokens", "oauth_applications", column: "application_id", on_delete: :cascade
  add_foreign_key "oauth_access_tokens", "users", column: "resource_owner_id", on_delete: :cascade
  add_foreign_key "oauth_applications", "users", column: "owner_id", on_delete: :cascade
  add_foreign_key "reports", "accounts", column: "action_taken_by_account_id", on_delete: :nullify
  add_foreign_key "reports", "accounts", column: "target_account_id", on_delete: :cascade
  add_foreign_key "reports", "accounts", on_delete: :cascade
  add_foreign_key "session_activations", "oauth_access_tokens", column: "access_token_id", on_delete: :cascade
  add_foreign_key "session_activations", "users", on_delete: :cascade
  add_foreign_key "status_pins", "accounts", on_delete: :cascade
  add_foreign_key "status_pins", "statuses", on_delete: :cascade
  add_foreign_key "statuses", "accounts", column: "in_reply_to_account_id", on_delete: :nullify
  add_foreign_key "statuses", "accounts", on_delete: :cascade
  add_foreign_key "statuses", "statuses", column: "in_reply_to_id", on_delete: :nullify
  add_foreign_key "statuses", "statuses", column: "reblog_of_id", on_delete: :cascade
  add_foreign_key "statuses_tags", "statuses", on_delete: :cascade
  add_foreign_key "statuses_tags", "tags", on_delete: :cascade
  add_foreign_key "stream_entries", "accounts", on_delete: :cascade
  add_foreign_key "subscriptions", "accounts", on_delete: :cascade
  add_foreign_key "users", "accounts", on_delete: :cascade
  add_foreign_key "web_settings", "users", on_delete: :cascade
end<|MERGE_RESOLUTION|>--- conflicted
+++ resolved
@@ -10,11 +10,7 @@
 #
 # It's strongly recommended that you check this file into your version control system.
 
-<<<<<<< HEAD
-ActiveRecord::Schema.define(version: 20170923050248) do
-=======
 ActiveRecord::Schema.define(version: 20170924022025) do
->>>>>>> 2f079573
 
   # These are extensions that must be enabled in order to support this database
   enable_extension "plpgsql"
@@ -114,7 +110,6 @@
     t.index ["domain"], name: "index_domain_blocks_on_domain", unique: true
   end
 
-<<<<<<< HEAD
   create_table "favourite_tags", force: :cascade do |t|
     t.integer "account_id", null: false
     t.integer "tag_id", null: false
@@ -123,14 +118,9 @@
     t.index ["account_id", "tag_id"], name: "index_favourite_tags_on_account_id_and_tag_id", unique: true
   end
 
-  create_table "favourites", id: :serial, force: :cascade do |t|
-    t.integer "account_id", null: false
-    t.integer "status_id", null: false
-=======
   create_table "favourites", force: :cascade do |t|
     t.bigint "account_id", null: false
     t.bigint "status_id", null: false
->>>>>>> 2f079573
     t.datetime "created_at", null: false
     t.datetime "updated_at", null: false
     t.index ["account_id", "id"], name: "index_favourites_on_account_id_and_id"
