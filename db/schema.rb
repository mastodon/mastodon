# This file is auto-generated from the current state of the database. Instead
# of editing this file, please use the migrations feature of Active Record to
# incrementally modify your database, and then regenerate this schema definition.
#
# Note that this schema.rb definition is the authoritative source for your
# database schema. If you need to create the application database on another
# system, you should be using db:schema:load, not running all the migrations
# from scratch. The latter is a flawed and unsustainable approach (the more migrations
# you'll amass, the slower it'll run and the greater likelihood for issues).
#
# It's strongly recommended that you check this file into your version control system.

ActiveRecord::Schema.define(version: 20170927215609) do

  # These are extensions that must be enabled in order to support this database
  enable_extension "plpgsql"

  create_table "account_domain_blocks", force: :cascade do |t|
    t.string "domain"
    t.datetime "created_at", null: false
    t.datetime "updated_at", null: false
    t.bigint "account_id"
    t.index ["account_id", "domain"], name: "index_account_domain_blocks_on_account_id_and_domain", unique: true
  end

  create_table "accounts", force: :cascade do |t|
    t.string "username", default: "", null: false
    t.string "domain"
    t.string "secret", default: "", null: false
    t.text "private_key"
    t.text "public_key", default: "", null: false
    t.string "remote_url", default: "", null: false
    t.string "salmon_url", default: "", null: false
    t.string "hub_url", default: "", null: false
    t.datetime "created_at", null: false
    t.datetime "updated_at", null: false
    t.text "note", default: "", null: false
    t.string "display_name", default: "", null: false
    t.string "uri", default: "", null: false
    t.string "url"
    t.string "avatar_file_name"
    t.string "avatar_content_type"
    t.integer "avatar_file_size"
    t.datetime "avatar_updated_at"
    t.string "header_file_name"
    t.string "header_content_type"
    t.integer "header_file_size"
    t.datetime "header_updated_at"
    t.string "avatar_remote_url"
    t.datetime "subscription_expires_at"
    t.boolean "silenced", default: false, null: false
    t.boolean "suspended", default: false, null: false
    t.boolean "locked", default: false, null: false
    t.string "header_remote_url", default: "", null: false
    t.integer "statuses_count", default: 0, null: false
    t.integer "followers_count", default: 0, null: false
    t.integer "following_count", default: 0, null: false
    t.datetime "last_webfingered_at"
    t.string "inbox_url", default: "", null: false
    t.string "outbox_url", default: "", null: false
    t.string "shared_inbox_url", default: "", null: false
    t.string "followers_url", default: "", null: false
    t.integer "protocol", default: 0, null: false
    t.index "(((setweight(to_tsvector('simple'::regconfig, (display_name)::text), 'A'::\"char\") || setweight(to_tsvector('simple'::regconfig, (username)::text), 'B'::\"char\")) || setweight(to_tsvector('simple'::regconfig, (COALESCE(domain, ''::character varying))::text), 'C'::\"char\")))", name: "search_index", using: :gin
    t.index "lower((username)::text), lower((domain)::text)", name: "index_accounts_on_username_and_domain_lower"
    t.index ["uri"], name: "index_accounts_on_uri"
    t.index ["url"], name: "index_accounts_on_url"
    t.index ["username", "domain"], name: "index_accounts_on_username_and_domain", unique: true
  end

  create_table "blocks", force: :cascade do |t|
    t.datetime "created_at", null: false
    t.datetime "updated_at", null: false
    t.bigint "account_id", null: false
    t.bigint "target_account_id", null: false
    t.index ["account_id", "target_account_id"], name: "index_blocks_on_account_id_and_target_account_id", unique: true
  end

  create_table "conversation_mutes", force: :cascade do |t|
    t.bigint "conversation_id", null: false
    t.bigint "account_id", null: false
    t.index ["account_id", "conversation_id"], name: "index_conversation_mutes_on_account_id_and_conversation_id", unique: true
  end

  create_table "conversations", force: :cascade do |t|
    t.string "uri"
    t.datetime "created_at", null: false
    t.datetime "updated_at", null: false
    t.index ["uri"], name: "index_conversations_on_uri", unique: true
  end

  create_table "custom_emojis", force: :cascade do |t|
    t.string "shortcode", default: "", null: false
    t.string "domain"
    t.string "image_file_name"
    t.string "image_content_type"
    t.integer "image_file_size"
    t.datetime "image_updated_at"
    t.datetime "created_at", null: false
    t.datetime "updated_at", null: false
    t.index ["shortcode", "domain"], name: "index_custom_emojis_on_shortcode_and_domain", unique: true
  end

  create_table "domain_blocks", force: :cascade do |t|
    t.string "domain", default: "", null: false
    t.datetime "created_at", null: false
    t.datetime "updated_at", null: false
    t.integer "severity", default: 0
    t.boolean "reject_media", default: false, null: false
    t.index ["domain"], name: "index_domain_blocks_on_domain", unique: true
  end

  create_table "favourites", force: :cascade do |t|
    t.datetime "created_at", null: false
    t.datetime "updated_at", null: false
    t.bigint "account_id", null: false
    t.bigint "status_id", null: false
    t.index ["account_id", "id"], name: "index_favourites_on_account_id_and_id"
    t.index ["account_id", "status_id"], name: "index_favourites_on_account_id_and_status_id", unique: true
    t.index ["status_id"], name: "index_favourites_on_status_id"
  end

  create_table "follow_requests", force: :cascade do |t|
    t.datetime "created_at", null: false
    t.datetime "updated_at", null: false
    t.bigint "account_id", null: false
    t.bigint "target_account_id", null: false
    t.index ["account_id", "target_account_id"], name: "index_follow_requests_on_account_id_and_target_account_id", unique: true
  end

  create_table "follows", force: :cascade do |t|
    t.datetime "created_at", null: false
    t.datetime "updated_at", null: false
    t.bigint "account_id", null: false
    t.bigint "target_account_id", null: false
    t.index ["account_id", "target_account_id"], name: "index_follows_on_account_id_and_target_account_id", unique: true
  end

  create_table "imports", force: :cascade do |t|
    t.integer "type", null: false
    t.boolean "approved", default: false, null: false
    t.datetime "created_at", null: false
    t.datetime "updated_at", null: false
    t.string "data_file_name"
    t.string "data_content_type"
    t.integer "data_file_size"
    t.datetime "data_updated_at"
    t.bigint "account_id", null: false
  end

  create_table "media_attachments", force: :cascade do |t|
    t.bigint "status_id"
    t.string "file_file_name"
    t.string "file_content_type"
    t.integer "file_file_size"
    t.datetime "file_updated_at"
    t.string "remote_url", default: "", null: false
    t.datetime "created_at", null: false
    t.datetime "updated_at", null: false
    t.string "shortcode"
    t.integer "type", default: 0, null: false
    t.json "file_meta"
<<<<<<< HEAD
    t.bigint "account_id"
=======
    t.text "description"
>>>>>>> b110cc54
    t.index ["account_id"], name: "index_media_attachments_on_account_id"
    t.index ["shortcode"], name: "index_media_attachments_on_shortcode", unique: true
    t.index ["status_id"], name: "index_media_attachments_on_status_id"
  end

  create_table "mentions", force: :cascade do |t|
    t.bigint "status_id"
    t.datetime "created_at", null: false
    t.datetime "updated_at", null: false
    t.bigint "account_id"
    t.index ["account_id", "status_id"], name: "index_mentions_on_account_id_and_status_id", unique: true
    t.index ["status_id"], name: "index_mentions_on_status_id"
  end

  create_table "mutes", force: :cascade do |t|
    t.datetime "created_at", null: false
    t.datetime "updated_at", null: false
    t.bigint "account_id", null: false
    t.bigint "target_account_id", null: false
    t.index ["account_id", "target_account_id"], name: "index_mutes_on_account_id_and_target_account_id", unique: true
  end

  create_table "notifications", force: :cascade do |t|
    t.bigint "activity_id"
    t.string "activity_type"
    t.datetime "created_at", null: false
    t.datetime "updated_at", null: false
    t.bigint "account_id"
    t.bigint "from_account_id"
    t.index ["account_id", "activity_id", "activity_type"], name: "account_activity", unique: true
    t.index ["activity_id", "activity_type"], name: "index_notifications_on_activity_id_and_activity_type"
    t.index ["id", "account_id", "activity_type"], name: "index_notifications_on_id_and_account_id_and_activity_type", order: { id: :desc }
  end

  create_table "oauth_access_grants", force: :cascade do |t|
    t.string "token", null: false
    t.integer "expires_in", null: false
    t.text "redirect_uri", null: false
    t.datetime "created_at", null: false
    t.datetime "revoked_at"
    t.string "scopes"
    t.bigint "application_id", null: false
    t.bigint "resource_owner_id", null: false
    t.index ["token"], name: "index_oauth_access_grants_on_token", unique: true
  end

  create_table "oauth_access_tokens", force: :cascade do |t|
    t.string "token", null: false
    t.string "refresh_token"
    t.integer "expires_in"
    t.datetime "revoked_at"
    t.datetime "created_at", null: false
    t.string "scopes"
    t.bigint "application_id"
    t.bigint "resource_owner_id"
    t.index ["refresh_token"], name: "index_oauth_access_tokens_on_refresh_token", unique: true
    t.index ["resource_owner_id"], name: "index_oauth_access_tokens_on_resource_owner_id"
    t.index ["token"], name: "index_oauth_access_tokens_on_token", unique: true
  end

  create_table "oauth_applications", force: :cascade do |t|
    t.string "name", null: false
    t.string "uid", null: false
    t.string "secret", null: false
    t.text "redirect_uri", null: false
    t.string "scopes", default: "", null: false
    t.datetime "created_at"
    t.datetime "updated_at"
    t.boolean "superapp", default: false, null: false
    t.string "website"
    t.string "owner_type"
    t.bigint "owner_id"
    t.index ["owner_id", "owner_type"], name: "index_oauth_applications_on_owner_id_and_owner_type"
    t.index ["uid"], name: "index_oauth_applications_on_uid", unique: true
  end

  create_table "preview_cards", force: :cascade do |t|
    t.string "url", default: "", null: false
    t.string "title", default: "", null: false
    t.string "description", default: "", null: false
    t.string "image_file_name"
    t.string "image_content_type"
    t.integer "image_file_size"
    t.datetime "image_updated_at"
    t.integer "type", default: 0, null: false
    t.text "html", default: "", null: false
    t.string "author_name", default: "", null: false
    t.string "author_url", default: "", null: false
    t.string "provider_name", default: "", null: false
    t.string "provider_url", default: "", null: false
    t.integer "width", default: 0, null: false
    t.integer "height", default: 0, null: false
    t.datetime "created_at", null: false
    t.datetime "updated_at", null: false
    t.index ["url"], name: "index_preview_cards_on_url", unique: true
  end

  create_table "preview_cards_statuses", id: false, force: :cascade do |t|
    t.bigint "preview_card_id", null: false
    t.bigint "status_id", null: false
    t.index ["status_id", "preview_card_id"], name: "index_preview_cards_statuses_on_status_id_and_preview_card_id"
  end

  create_table "reports", force: :cascade do |t|
    t.bigint "status_ids", default: [], null: false, array: true
    t.text "comment", default: "", null: false
    t.boolean "action_taken", default: false, null: false
    t.datetime "created_at", null: false
    t.datetime "updated_at", null: false
    t.bigint "account_id", null: false
    t.bigint "action_taken_by_account_id"
    t.bigint "target_account_id", null: false
    t.index ["account_id"], name: "index_reports_on_account_id"
    t.index ["target_account_id"], name: "index_reports_on_target_account_id"
  end

  create_table "session_activations", force: :cascade do |t|
    t.string "session_id", null: false
    t.datetime "created_at", null: false
    t.datetime "updated_at", null: false
    t.string "user_agent", default: "", null: false
    t.inet "ip"
    t.bigint "access_token_id"
    t.bigint "user_id", null: false
    t.bigint "web_push_subscription_id"
    t.index ["session_id"], name: "index_session_activations_on_session_id", unique: true
    t.index ["user_id"], name: "index_session_activations_on_user_id"
  end

  create_table "settings", force: :cascade do |t|
    t.string "var", null: false
    t.text "value"
    t.string "thing_type"
    t.datetime "created_at"
    t.datetime "updated_at"
    t.bigint "thing_id"
    t.index ["thing_type", "thing_id", "var"], name: "index_settings_on_thing_type_and_thing_id_and_var", unique: true
  end

  create_table "site_uploads", force: :cascade do |t|
    t.string "var", default: "", null: false
    t.string "file_file_name"
    t.string "file_content_type"
    t.integer "file_file_size"
    t.datetime "file_updated_at"
    t.json "meta"
    t.datetime "created_at", null: false
    t.datetime "updated_at", null: false
    t.index ["var"], name: "index_site_uploads_on_var", unique: true
  end

  create_table "status_pins", force: :cascade do |t|
    t.bigint "account_id", null: false
    t.bigint "status_id", null: false
    t.datetime "created_at", default: -> { "now()" }, null: false
    t.datetime "updated_at", default: -> { "now()" }, null: false
    t.index ["account_id", "status_id"], name: "index_status_pins_on_account_id_and_status_id", unique: true
  end

  create_table "statuses", force: :cascade do |t|
    t.string "uri"
    t.text "text", default: "", null: false
    t.datetime "created_at", null: false
    t.datetime "updated_at", null: false
    t.bigint "in_reply_to_id"
    t.bigint "reblog_of_id"
    t.string "url"
    t.boolean "sensitive", default: false, null: false
    t.integer "visibility", default: 0, null: false
    t.text "spoiler_text", default: "", null: false
    t.boolean "reply", default: false, null: false
    t.integer "favourites_count", default: 0, null: false
    t.integer "reblogs_count", default: 0, null: false
    t.string "language"
    t.bigint "conversation_id"
    t.boolean "local"
    t.bigint "account_id", null: false
    t.bigint "application_id"
    t.bigint "in_reply_to_account_id"
    t.index ["account_id", "id"], name: "index_statuses_on_account_id_id"
    t.index ["conversation_id"], name: "index_statuses_on_conversation_id"
    t.index ["in_reply_to_id"], name: "index_statuses_on_in_reply_to_id"
    t.index ["reblog_of_id"], name: "index_statuses_on_reblog_of_id"
    t.index ["uri"], name: "index_statuses_on_uri", unique: true
  end

  create_table "statuses_tags", id: false, force: :cascade do |t|
    t.bigint "status_id", null: false
    t.bigint "tag_id", null: false
    t.index ["status_id"], name: "index_statuses_tags_on_status_id"
    t.index ["tag_id", "status_id"], name: "index_statuses_tags_on_tag_id_and_status_id", unique: true
  end

  create_table "stream_entries", force: :cascade do |t|
    t.bigint "activity_id"
    t.string "activity_type"
    t.datetime "created_at", null: false
    t.datetime "updated_at", null: false
    t.boolean "hidden", default: false, null: false
    t.bigint "account_id"
    t.index ["account_id"], name: "index_stream_entries_on_account_id"
    t.index ["activity_id", "activity_type"], name: "index_stream_entries_on_activity_id_and_activity_type"
  end

  create_table "subscriptions", force: :cascade do |t|
    t.string "callback_url", default: "", null: false
    t.string "secret"
    t.datetime "expires_at"
    t.boolean "confirmed", default: false, null: false
    t.datetime "created_at", null: false
    t.datetime "updated_at", null: false
    t.datetime "last_successful_delivery_at"
    t.string "domain"
    t.bigint "account_id", null: false
    t.index ["account_id", "callback_url"], name: "index_subscriptions_on_account_id_and_callback_url", unique: true
  end

  create_table "tags", force: :cascade do |t|
    t.string "name", default: "", null: false
    t.datetime "created_at", null: false
    t.datetime "updated_at", null: false
    t.index "lower((name)::text) text_pattern_ops", name: "hashtag_search_index"
    t.index ["name"], name: "index_tags_on_name", unique: true
  end

  create_table "users", force: :cascade do |t|
    t.string "email", default: "", null: false
    t.datetime "created_at", null: false
    t.datetime "updated_at", null: false
    t.string "encrypted_password", default: "", null: false
    t.string "reset_password_token"
    t.datetime "reset_password_sent_at"
    t.datetime "remember_created_at"
    t.integer "sign_in_count", default: 0, null: false
    t.datetime "current_sign_in_at"
    t.datetime "last_sign_in_at"
    t.inet "current_sign_in_ip"
    t.inet "last_sign_in_ip"
    t.boolean "admin", default: false, null: false
    t.string "confirmation_token"
    t.datetime "confirmed_at"
    t.datetime "confirmation_sent_at"
    t.string "unconfirmed_email"
    t.string "locale"
    t.string "encrypted_otp_secret"
    t.string "encrypted_otp_secret_iv"
    t.string "encrypted_otp_secret_salt"
    t.integer "consumed_timestep"
    t.boolean "otp_required_for_login", default: false, null: false
    t.datetime "last_emailed_at"
    t.string "otp_backup_codes", array: true
    t.string "filtered_languages", default: [], null: false, array: true
    t.bigint "account_id", null: false
    t.index ["account_id"], name: "index_users_on_account_id"
    t.index ["confirmation_token"], name: "index_users_on_confirmation_token", unique: true
    t.index ["email"], name: "index_users_on_email", unique: true
    t.index ["filtered_languages"], name: "index_users_on_filtered_languages", using: :gin
    t.index ["reset_password_token"], name: "index_users_on_reset_password_token", unique: true
  end

  create_table "web_push_subscriptions", force: :cascade do |t|
    t.string "endpoint", null: false
    t.string "key_p256dh", null: false
    t.string "key_auth", null: false
    t.json "data"
    t.datetime "created_at", null: false
    t.datetime "updated_at", null: false
  end

  create_table "web_settings", force: :cascade do |t|
    t.json "data"
    t.datetime "created_at", null: false
    t.datetime "updated_at", null: false
    t.bigint "user_id"
    t.index ["user_id"], name: "index_web_settings_on_user_id", unique: true
  end

  add_foreign_key "account_domain_blocks", "accounts", name: "fk_206c6029bd", on_delete: :cascade
  add_foreign_key "blocks", "accounts", column: "target_account_id", name: "fk_9571bfabc1", on_delete: :cascade
  add_foreign_key "blocks", "accounts", name: "fk_4269e03e65", on_delete: :cascade
  add_foreign_key "conversation_mutes", "accounts", name: "fk_225b4212bb", on_delete: :cascade
  add_foreign_key "conversation_mutes", "conversations", on_delete: :cascade
  add_foreign_key "favourites", "accounts", name: "fk_5eb6c2b873", on_delete: :cascade
  add_foreign_key "favourites", "statuses", name: "fk_b0e856845e", on_delete: :cascade
  add_foreign_key "follow_requests", "accounts", column: "target_account_id", name: "fk_9291ec025d", on_delete: :cascade
  add_foreign_key "follow_requests", "accounts", name: "fk_76d644b0e7", on_delete: :cascade
  add_foreign_key "follows", "accounts", column: "target_account_id", name: "fk_745ca29eac", on_delete: :cascade
  add_foreign_key "follows", "accounts", name: "fk_32ed1b5560", on_delete: :cascade
  add_foreign_key "imports", "accounts", name: "fk_6db1b6e408", on_delete: :cascade
  add_foreign_key "media_attachments", "accounts", name: "fk_96dd81e81b", on_delete: :nullify
  add_foreign_key "media_attachments", "statuses", on_delete: :nullify
  add_foreign_key "mentions", "accounts", name: "fk_970d43f9d1", on_delete: :cascade
  add_foreign_key "mentions", "statuses", on_delete: :cascade
  add_foreign_key "mutes", "accounts", column: "target_account_id", name: "fk_eecff219ea", on_delete: :cascade
  add_foreign_key "mutes", "accounts", name: "fk_b8d8daf315", on_delete: :cascade
  add_foreign_key "notifications", "accounts", column: "from_account_id", name: "fk_fbd6b0bf9e", on_delete: :cascade
  add_foreign_key "notifications", "accounts", name: "fk_c141c8ee55", on_delete: :cascade
  add_foreign_key "oauth_access_grants", "oauth_applications", column: "application_id", name: "fk_34d54b0a33", on_delete: :cascade
  add_foreign_key "oauth_access_grants", "users", column: "resource_owner_id", name: "fk_63b044929b", on_delete: :cascade
  add_foreign_key "oauth_access_tokens", "oauth_applications", column: "application_id", name: "fk_f5fc4c1ee3", on_delete: :cascade
  add_foreign_key "oauth_access_tokens", "users", column: "resource_owner_id", name: "fk_e84df68546", on_delete: :cascade
  add_foreign_key "oauth_applications", "users", column: "owner_id", name: "fk_b0988c7c0a", on_delete: :cascade
  add_foreign_key "reports", "accounts", column: "action_taken_by_account_id", name: "fk_bca45b75fd", on_delete: :nullify
  add_foreign_key "reports", "accounts", column: "target_account_id", name: "fk_eb37af34f0", on_delete: :cascade
  add_foreign_key "reports", "accounts", name: "fk_4b81f7522c", on_delete: :cascade
  add_foreign_key "session_activations", "oauth_access_tokens", column: "access_token_id", name: "fk_957e5bda89", on_delete: :cascade
  add_foreign_key "session_activations", "users", name: "fk_e5fda67334", on_delete: :cascade
  add_foreign_key "status_pins", "accounts", name: "fk_d4cb435b62", on_delete: :cascade
  add_foreign_key "status_pins", "statuses", on_delete: :cascade
  add_foreign_key "statuses", "accounts", column: "in_reply_to_account_id", name: "fk_c7fa917661", on_delete: :nullify
  add_foreign_key "statuses", "accounts", name: "fk_9bda1543f7", on_delete: :cascade
  add_foreign_key "statuses", "statuses", column: "in_reply_to_id", on_delete: :nullify
  add_foreign_key "statuses", "statuses", column: "reblog_of_id", on_delete: :cascade
  add_foreign_key "statuses_tags", "statuses", on_delete: :cascade
  add_foreign_key "statuses_tags", "tags", name: "fk_3081861e21", on_delete: :cascade
  add_foreign_key "stream_entries", "accounts", name: "fk_5659b17554", on_delete: :cascade
  add_foreign_key "subscriptions", "accounts", name: "fk_9847d1cbb5", on_delete: :cascade
  add_foreign_key "users", "accounts", name: "fk_50500f500d", on_delete: :cascade
  add_foreign_key "web_settings", "users", name: "fk_11910667b2", on_delete: :cascade
end<|MERGE_RESOLUTION|>--- conflicted
+++ resolved
@@ -160,11 +160,8 @@
     t.string "shortcode"
     t.integer "type", default: 0, null: false
     t.json "file_meta"
-<<<<<<< HEAD
     t.bigint "account_id"
-=======
     t.text "description"
->>>>>>> b110cc54
     t.index ["account_id"], name: "index_media_attachments_on_account_id"
     t.index ["shortcode"], name: "index_media_attachments_on_shortcode", unique: true
     t.index ["status_id"], name: "index_media_attachments_on_status_id"
