--- conflicted
+++ resolved
@@ -10,11 +10,7 @@
       safety_assured { execute 'CREATE UNIQUE INDEX CONCURRENTLY index_tags_on_name_lower_btree ON tags (lower(name) text_pattern_ops)' }
     rescue ActiveRecord::StatementInvalid => e
       remove_index :tags, name: 'index_tags_on_name_lower_btree'
-<<<<<<< HEAD
-      raise CorruptionError if e.is_a?(ActiveRecord::RecordNotUnique)
-=======
       raise CorruptionError.new('index_tags_on_name_lower_btree') if e.is_a?(ActiveRecord::RecordNotUnique)
->>>>>>> 2c5862ed
       raise e
     end
 
