--- conflicted
+++ resolved
@@ -138,13 +138,8 @@
     end
   end
 
-<<<<<<< HEAD
-  context 'remote ActivityPub account' do
+  context 'when remote ActivityPub account' do
     let(:bob) { Fabricate(:account, username: 'bob', locked: false, domain: 'example.com', protocol: :activitypub, inbox_url: 'http://example.com/inbox') }
-=======
-  context 'when remote ActivityPub account' do
-    let(:bob) { Fabricate(:account, username: 'bob', domain: 'example.com', protocol: :activitypub, inbox_url: 'http://example.com/inbox') }
->>>>>>> a8dd3210
 
     before do
       stub_request(:post, 'http://example.com/inbox').to_return(status: 200, body: '', headers: {})
