--- conflicted
+++ resolved
@@ -88,8 +88,6 @@
       it 'subscribes to PuSH' do
         expect(a_request(:post, "http://hub.example.com/")).to have_been_made.once
       end
-<<<<<<< HEAD
-=======
     end
 
     describe 'already followed account' do
@@ -111,7 +109,6 @@
       it 'does not subscribe to PuSH' do
         expect(a_request(:post, "http://hub.example.com/")).not_to have_been_made
       end
->>>>>>> 947887f2
     end
   end
 end