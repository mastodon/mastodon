--- conflicted
+++ resolved
@@ -34,17 +34,11 @@
   context 'when status is public' do
     let(:visibility) { 'public' }
 
-<<<<<<< HEAD
-    it 'does not deliver own status to home timeline' do
-      expect(HomeFeed.new(author).get(10).map(&:id)).to_not include status.id
-    end
-=======
-    it 'adds status to home feed of author and followers and broadcasts', :inline_jobs do
+    it 'adds status to home feed followers and broadcasts, but not author', :inline_jobs do
       expect(status.id)
-        .to be_in(home_feed_of(alice))
+        .to_not be_in(home_feed_of(alice))
         .and be_in(home_feed_of(bob))
         .and be_in(home_feed_of(tom))
->>>>>>> ab36c152
 
       expect(redis).to have_received(:publish).with('timeline:hashtag:hoge', anything)
       expect(redis).to have_received(:publish).with('timeline:hashtag:hoge:local', anything)
