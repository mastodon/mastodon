require 'rails_helper'

RSpec.describe NotifyService do
  subject do
    -> { described_class.new.call(recipient, activity) }
  end

  let(:user) { Fabricate(:user) }
  let(:recipient) { user.account }
  let(:sender) { Fabricate(:account, domain: 'example.com') }
  let(:activity) { Fabricate(:follow, account: sender, target_account: recipient) }

  it { is_expected.to change(Notification, :count).by(1) }

  it 'does not notify when sender is blocked' do
    recipient.block!(sender)
    is_expected.to_not change(Notification, :count)
  end

  it 'does not notify when sender is muted with hide_notifications' do
    recipient.mute!(sender, notifications: true)
    is_expected.to_not change(Notification, :count)
  end

  it 'does notify when sender is muted without hide_notifications' do
    recipient.mute!(sender, notifications: false)
    is_expected.to change(Notification, :count)
  end

  it 'does not notify when sender\'s domain is blocked' do
    recipient.block_domain!(sender.domain)
    is_expected.to_not change(Notification, :count)
  end

  it 'does still notify when sender\'s domain is blocked but sender is followed' do
    recipient.block_domain!(sender.domain)
    recipient.follow!(sender)
    is_expected.to change(Notification, :count)
  end

  it 'does not notify when sender is silenced and not followed' do
    sender.update(silenced: true)
    is_expected.to_not change(Notification, :count)
  end

  it 'does not notify when recipient is suspended' do
    recipient.update(suspended: true)
    is_expected.to_not change(Notification, :count)
  end

<<<<<<< HEAD
  context 'for direct messages' do
    let(:activity) { Fabricate(:mention, account: recipient, status: Fabricate(:status, account: sender, visibility: :direct)) }

    before do
      user.settings.interactions = user.settings.interactions.merge('must_be_following_dm' => enabled)
    end

    context 'if recipient is supposed to be following sender' do
      let(:enabled) { true }

      it 'does not notify' do
        is_expected.to_not change(Notification, :count)
      end

      context 'if the message chain initiated by recipient' do
        let(:reply_to) { Fabricate(:status, account: recipient) }
        let(:activity) { Fabricate(:mention, account: recipient, status: Fabricate(:status, account: sender, visibility: :direct, thread: reply_to)) }

        it 'does notify' do
          is_expected.to change(Notification, :count)
        end
      end
    end

    context 'if recipient is NOT supposed to be following sender' do
      let(:enabled) { false }

      it 'does notify' do
        is_expected.to change(Notification, :count)
      end
=======
  describe 'reblogs' do
    let(:status)   { Fabricate(:status, account: Fabricate(:account)) }
    let(:activity) { Fabricate(:status, account: sender, reblog: status) }

    it 'shows reblogs by default' do
      recipient.follow!(sender)
      is_expected.to change(Notification, :count)
    end

    it 'shows reblogs when explicitly enabled' do
      recipient.follow!(sender, reblogs: true)
      is_expected.to change(Notification, :count)
    end

    it 'hides reblogs when disabled' do
      recipient.follow!(sender, reblogs: false)
      is_expected.to_not change(Notification, :count)
>>>>>>> 88627fd7
    end
  end

  context do
    let(:asshole)  { Fabricate(:account, username: 'asshole') }
    let(:reply_to) { Fabricate(:status, account: asshole) }
    let(:activity) { Fabricate(:mention, account: recipient, status: Fabricate(:status, account: sender, thread: reply_to)) }

    it 'does not notify when conversation is muted' do
      recipient.mute_conversation!(activity.status.conversation)
      is_expected.to_not change(Notification, :count)
    end

    it 'does not notify when it is a reply to a blocked user' do
      recipient.block!(asshole)
      is_expected.to_not change(Notification, :count)
    end
  end

  context do
    let(:sender) { recipient }

    it 'does not notify when recipient is the sender' do
      is_expected.to_not change(Notification, :count)
    end
  end

  describe 'email' do
    before do
      ActionMailer::Base.deliveries.clear

      notification_emails = user.settings.notification_emails
      user.settings.notification_emails = notification_emails.merge('follow' => enabled)
    end

    context 'when email notification is enabled' do
      let(:enabled) { true }

      it 'sends email' do
        is_expected.to change(ActionMailer::Base.deliveries, :count).by(1)
      end
    end

    context 'when email notification is disabled' do
      let(:enabled) { false }

      it "doesn't send email" do
        is_expected.to_not change(ActionMailer::Base.deliveries, :count).from(0)
      end
    end
  end
end<|MERGE_RESOLUTION|>--- conflicted
+++ resolved
@@ -48,7 +48,26 @@
     is_expected.to_not change(Notification, :count)
   end
 
-<<<<<<< HEAD
+  describe 'reblogs' do
+    let(:status)   { Fabricate(:status, account: Fabricate(:account)) }
+    let(:activity) { Fabricate(:status, account: sender, reblog: status) }
+
+    it 'shows reblogs by default' do
+      recipient.follow!(sender)
+      is_expected.to change(Notification, :count)
+    end
+
+    it 'shows reblogs when explicitly enabled' do
+      recipient.follow!(sender, reblogs: true)
+      is_expected.to change(Notification, :count)
+    end
+
+    it 'hides reblogs when disabled' do
+      recipient.follow!(sender, reblogs: false)
+      is_expected.to_not change(Notification, :count)
+    end
+  end
+  
   context 'for direct messages' do
     let(:activity) { Fabricate(:mention, account: recipient, status: Fabricate(:status, account: sender, visibility: :direct)) }
 
@@ -79,25 +98,6 @@
       it 'does notify' do
         is_expected.to change(Notification, :count)
       end
-=======
-  describe 'reblogs' do
-    let(:status)   { Fabricate(:status, account: Fabricate(:account)) }
-    let(:activity) { Fabricate(:status, account: sender, reblog: status) }
-
-    it 'shows reblogs by default' do
-      recipient.follow!(sender)
-      is_expected.to change(Notification, :count)
-    end
-
-    it 'shows reblogs when explicitly enabled' do
-      recipient.follow!(sender, reblogs: true)
-      is_expected.to change(Notification, :count)
-    end
-
-    it 'hides reblogs when disabled' do
-      recipient.follow!(sender, reblogs: false)
-      is_expected.to_not change(Notification, :count)
->>>>>>> 88627fd7
     end
   end
 
