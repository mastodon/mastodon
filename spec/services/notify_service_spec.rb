--- conflicted
+++ resolved
@@ -61,66 +61,6 @@
     expect { subject }.to_not change(Notification, :count)
   end
 
-<<<<<<< HEAD
-  context 'with direct messages' do
-    let(:activity) { Fabricate(:mention, account: recipient, status: Fabricate(:status, account: sender, visibility: :direct)) }
-    let(:type)     { :mention }
-
-    before do
-      user.settings.update('interactions.must_be_following_dm': enabled)
-      user.save
-    end
-
-    context 'when recipient is supposed to be following sender' do
-      let(:enabled) { true }
-
-      it 'does not notify' do
-        expect { subject }.to_not change(Notification, :count)
-      end
-
-      context 'when the message chain is initiated by recipient, but is not direct message' do
-        let(:reply_to) { Fabricate(:status, account: recipient) }
-        let!(:mention) { Fabricate(:mention, account: sender, status: reply_to) }
-        let(:activity) { Fabricate(:mention, account: recipient, status: Fabricate(:status, account: sender, visibility: :direct, thread: reply_to)) }
-
-        it 'does not notify' do
-          expect { subject }.to_not change(Notification, :count)
-        end
-      end
-
-      context 'when the message chain is initiated by recipient, but without a mention to the sender, even if the sender sends multiple messages in a row' do
-        let(:public_status) { Fabricate(:status, account: recipient) }
-        let(:intermediate_reply) { Fabricate(:status, account: sender, thread: public_status, visibility: :direct) }
-        let!(:intermediate_mention) { Fabricate(:mention, account: sender, status: intermediate_reply) }
-        let(:activity) { Fabricate(:mention, account: recipient, status: Fabricate(:status, account: sender, visibility: :direct, thread: intermediate_reply)) }
-
-        it 'does not notify' do
-          expect { subject }.to_not change(Notification, :count)
-        end
-      end
-
-      context 'when the message chain is initiated by the recipient with a mention to the sender' do
-        let(:reply_to) { Fabricate(:status, account: recipient, visibility: :direct) }
-        let!(:mention) { Fabricate(:mention, account: sender, status: reply_to) }
-        let(:activity) { Fabricate(:mention, account: recipient, status: Fabricate(:status, account: sender, visibility: :direct, thread: reply_to)) }
-
-        it 'does notify' do
-          expect { subject }.to change(Notification, :count)
-        end
-      end
-    end
-
-    context 'when recipient is NOT supposed to be following sender' do
-      let(:enabled) { false }
-
-      it 'does notify' do
-        expect { subject }.to change(Notification, :count)
-      end
-    end
-  end
-
-=======
->>>>>>> ab36c152
   describe 'reblogs' do
     let(:status)   { Fabricate(:status, account: Fabricate(:account)) }
     let(:activity) { Fabricate(:status, account: sender, reblog: status) }
