--- conflicted
+++ resolved
@@ -83,20 +83,6 @@
         end
       end
 
-<<<<<<< HEAD
-      context 'if the message chain is initiated by recipient, but without a mention to the sender, even if the sender sends multiple messages in a row' do
-        let(:reply_to) { Fabricate(:status, account: recipient) }
-        let!(:mention) { Fabricate(:mention, account: sender, status: reply_to) }
-        let(:dummy_reply) { Fabricate(:status, account: sender, visibility: :direct, thread: reply_to) }
-        let(:activity) { Fabricate(:mention, account: recipient, status: Fabricate(:status, account: sender, visibility: :direct, thread: dummy_reply)) }
-
-        it 'does not notify' do
-          is_expected.to_not change(Notification, :count)
-        end
-      end
-
-=======
->>>>>>> 2c5862ed
       context 'if the message chain is initiated by the recipient with a mention to the sender' do
         let(:reply_to) { Fabricate(:status, account: recipient, visibility: :direct) }
         let!(:mention) { Fabricate(:mention, account: sender, status: reply_to) }
