# frozen_string_literal: true

require 'rails_helper'

RSpec.describe ActivityPub::FetchFeaturedCollectionService, type: :service do
  subject { described_class.new }

  let(:actor) { Fabricate(:account, domain: 'example.com', uri: 'https://example.com/account', featured_collection_url: 'https://example.com/account/pinned') }

  let!(:known_status) { Fabricate(:status, account: actor, uri: 'https://example.com/account/pinned/1') }

  let(:status_json_pinned_known) do
    {
      '@context': 'https://www.w3.org/ns/activitystreams',
      type: 'Note',
      id: 'https://example.com/account/pinned/known',
      content: 'foo',
      attributedTo: actor.uri,
      to: 'https://www.w3.org/ns/activitystreams#Public',
    }
  end

  let(:status_json_pinned_unknown_inlined) do
    {
      '@context': 'https://www.w3.org/ns/activitystreams',
      type: 'Note',
      id: 'https://example.com/account/pinned/unknown-inlined',
      content: 'foo',
      attributedTo: actor.uri,
      to: 'https://www.w3.org/ns/activitystreams#Public',
    }
  end

  let(:status_json_pinned_unknown_reachable) do
    {
      '@context': 'https://www.w3.org/ns/activitystreams',
      type: 'Note',
      id: 'https://example.com/account/pinned/unknown-reachable',
      content: 'foo',
      attributedTo: actor.uri,
      to: 'https://www.w3.org/ns/activitystreams#Public',
    }
  end

  let(:items) do
    [
      'https://example.com/account/pinned/known', # known
      status_json_pinned_unknown_inlined, # unknown inlined
      'https://example.com/account/pinned/unknown-unreachable', # unknown unreachable
      'https://example.com/account/pinned/unknown-reachable', # unknown reachable
    ]
  end

  let(:payload) do
    {
      '@context': 'https://www.w3.org/ns/activitystreams',
      type: 'Collection',
      id: actor.featured_collection_url,
      items: items,
    }.with_indifferent_access
  end

  shared_examples 'sets pinned posts' do
    before do
<<<<<<< HEAD
      stub_request(:get, 'https://example.com/account/pinned/1').to_return(status: 200, body: Oj.dump(status_json_1), headers: { 'Content-Type': 'application/activity+json' })
      stub_request(:get, 'https://example.com/account/pinned/2').to_return(status: 200, body: Oj.dump(status_json_2), headers: { 'Content-Type': 'application/activity+json' })
      stub_request(:get, 'https://example.com/account/pinned/3').to_return(status: 404)
      stub_request(:get, 'https://example.com/account/pinned/4').to_return(status: 200, body: Oj.dump(status_json_4), headers: { 'Content-Type': 'application/activity+json' })
=======
      stub_request(:get, 'https://example.com/account/pinned/known').to_return(status: 200, body: Oj.dump(status_json_pinned_known), headers: { 'Content-Type': 'application/activity+json' })
      stub_request(:get, 'https://example.com/account/pinned/unknown-inlined').to_return(status: 200, body: Oj.dump(status_json_pinned_unknown_inlined), headers: { 'Content-Type': 'application/activity+json' })
      stub_request(:get, 'https://example.com/account/pinned/unknown-unreachable').to_return(status: 404)
      stub_request(:get, 'https://example.com/account/pinned/unknown-reachable').to_return(status: 200, body: Oj.dump(status_json_pinned_unknown_reachable), headers: { 'Content-Type': 'application/activity+json' })
>>>>>>> a8dd3210

      subject.call(actor, note: true, hashtag: false)
    end

    it 'sets expected posts as pinned posts' do
      expect(actor.pinned_statuses.pluck(:uri)).to contain_exactly(
        'https://example.com/account/pinned/known',
        'https://example.com/account/pinned/unknown-inlined',
        'https://example.com/account/pinned/unknown-reachable'
      )
    end
  end

  describe '#call' do
    context 'when the endpoint is a Collection' do
      before do
        stub_request(:get, actor.featured_collection_url).to_return(status: 200, body: Oj.dump(payload), headers: { 'Content-Type': 'application/activity+json' })
      end

      it_behaves_like 'sets pinned posts'
    end

    context 'when the endpoint is an OrderedCollection' do
      let(:payload) do
        {
          '@context': 'https://www.w3.org/ns/activitystreams',
          type: 'OrderedCollection',
          id: actor.featured_collection_url,
          orderedItems: items,
        }.with_indifferent_access
      end

      before do
        stub_request(:get, actor.featured_collection_url).to_return(status: 200, body: Oj.dump(payload), headers: { 'Content-Type': 'application/activity+json' })
      end

      it_behaves_like 'sets pinned posts'

      context 'when there is a single item, with the array compacted away' do
<<<<<<< HEAD
        let(:items) { 'https://example.com/account/pinned/4' }

        before do
          stub_request(:get, 'https://example.com/account/pinned/4').to_return(status: 200, body: Oj.dump(status_json_4), headers: { 'Content-Type': 'application/activity+json' })
=======
        let(:items) { 'https://example.com/account/pinned/unknown-reachable' }

        before do
          stub_request(:get, 'https://example.com/account/pinned/unknown-reachable').to_return(status: 200, body: Oj.dump(status_json_pinned_unknown_reachable), headers: { 'Content-Type': 'application/activity+json' })
>>>>>>> a8dd3210
          subject.call(actor, note: true, hashtag: false)
        end

        it 'sets expected posts as pinned posts' do
          expect(actor.pinned_statuses.pluck(:uri)).to contain_exactly(
<<<<<<< HEAD
            'https://example.com/account/pinned/4'
=======
            'https://example.com/account/pinned/unknown-reachable'
>>>>>>> a8dd3210
          )
        end
      end
    end

    context 'when the endpoint is a paginated Collection' do
      let(:payload) do
        {
          '@context': 'https://www.w3.org/ns/activitystreams',
          type: 'Collection',
          id: actor.featured_collection_url,
          first: {
            type: 'CollectionPage',
            partOf: actor.featured_collection_url,
            items: items,
          },
        }.with_indifferent_access
      end

      before do
        stub_request(:get, actor.featured_collection_url).to_return(status: 200, body: Oj.dump(payload), headers: { 'Content-Type': 'application/activity+json' })
      end

      it_behaves_like 'sets pinned posts'

      context 'when there is a single item, with the array compacted away' do
<<<<<<< HEAD
        let(:items) { 'https://example.com/account/pinned/4' }

        before do
          stub_request(:get, 'https://example.com/account/pinned/4').to_return(status: 200, body: Oj.dump(status_json_4), headers: { 'Content-Type': 'application/activity+json' })
=======
        let(:items) { 'https://example.com/account/pinned/unknown-reachable' }

        before do
          stub_request(:get, 'https://example.com/account/pinned/unknown-reachable').to_return(status: 200, body: Oj.dump(status_json_pinned_unknown_reachable), headers: { 'Content-Type': 'application/activity+json' })
>>>>>>> a8dd3210
          subject.call(actor, note: true, hashtag: false)
        end

        it 'sets expected posts as pinned posts' do
          expect(actor.pinned_statuses.pluck(:uri)).to contain_exactly(
<<<<<<< HEAD
            'https://example.com/account/pinned/4'
=======
            'https://example.com/account/pinned/unknown-reachable'
>>>>>>> a8dd3210
          )
        end
      end
    end
  end
end<|MERGE_RESOLUTION|>--- conflicted
+++ resolved
@@ -62,17 +62,10 @@
 
   shared_examples 'sets pinned posts' do
     before do
-<<<<<<< HEAD
-      stub_request(:get, 'https://example.com/account/pinned/1').to_return(status: 200, body: Oj.dump(status_json_1), headers: { 'Content-Type': 'application/activity+json' })
-      stub_request(:get, 'https://example.com/account/pinned/2').to_return(status: 200, body: Oj.dump(status_json_2), headers: { 'Content-Type': 'application/activity+json' })
-      stub_request(:get, 'https://example.com/account/pinned/3').to_return(status: 404)
-      stub_request(:get, 'https://example.com/account/pinned/4').to_return(status: 200, body: Oj.dump(status_json_4), headers: { 'Content-Type': 'application/activity+json' })
-=======
       stub_request(:get, 'https://example.com/account/pinned/known').to_return(status: 200, body: Oj.dump(status_json_pinned_known), headers: { 'Content-Type': 'application/activity+json' })
       stub_request(:get, 'https://example.com/account/pinned/unknown-inlined').to_return(status: 200, body: Oj.dump(status_json_pinned_unknown_inlined), headers: { 'Content-Type': 'application/activity+json' })
       stub_request(:get, 'https://example.com/account/pinned/unknown-unreachable').to_return(status: 404)
       stub_request(:get, 'https://example.com/account/pinned/unknown-reachable').to_return(status: 200, body: Oj.dump(status_json_pinned_unknown_reachable), headers: { 'Content-Type': 'application/activity+json' })
->>>>>>> a8dd3210
 
       subject.call(actor, note: true, hashtag: false)
     end
@@ -112,27 +105,16 @@
       it_behaves_like 'sets pinned posts'
 
       context 'when there is a single item, with the array compacted away' do
-<<<<<<< HEAD
-        let(:items) { 'https://example.com/account/pinned/4' }
-
-        before do
-          stub_request(:get, 'https://example.com/account/pinned/4').to_return(status: 200, body: Oj.dump(status_json_4), headers: { 'Content-Type': 'application/activity+json' })
-=======
         let(:items) { 'https://example.com/account/pinned/unknown-reachable' }
 
         before do
           stub_request(:get, 'https://example.com/account/pinned/unknown-reachable').to_return(status: 200, body: Oj.dump(status_json_pinned_unknown_reachable), headers: { 'Content-Type': 'application/activity+json' })
->>>>>>> a8dd3210
           subject.call(actor, note: true, hashtag: false)
         end
 
         it 'sets expected posts as pinned posts' do
           expect(actor.pinned_statuses.pluck(:uri)).to contain_exactly(
-<<<<<<< HEAD
-            'https://example.com/account/pinned/4'
-=======
             'https://example.com/account/pinned/unknown-reachable'
->>>>>>> a8dd3210
           )
         end
       end
@@ -159,27 +141,16 @@
       it_behaves_like 'sets pinned posts'
 
       context 'when there is a single item, with the array compacted away' do
-<<<<<<< HEAD
-        let(:items) { 'https://example.com/account/pinned/4' }
-
-        before do
-          stub_request(:get, 'https://example.com/account/pinned/4').to_return(status: 200, body: Oj.dump(status_json_4), headers: { 'Content-Type': 'application/activity+json' })
-=======
         let(:items) { 'https://example.com/account/pinned/unknown-reachable' }
 
         before do
           stub_request(:get, 'https://example.com/account/pinned/unknown-reachable').to_return(status: 200, body: Oj.dump(status_json_pinned_unknown_reachable), headers: { 'Content-Type': 'application/activity+json' })
->>>>>>> a8dd3210
           subject.call(actor, note: true, hashtag: false)
         end
 
         it 'sets expected posts as pinned posts' do
           expect(actor.pinned_statuses.pluck(:uri)).to contain_exactly(
-<<<<<<< HEAD
-            'https://example.com/account/pinned/4'
-=======
             'https://example.com/account/pinned/unknown-reachable'
->>>>>>> a8dd3210
           )
         end
       end
