require 'rails_helper'

RSpec.describe DeleteAccountService, type: :service do
  shared_examples 'common behavior' do
    let!(:status) { Fabricate(:status, account: account) }
    let!(:mention) { Fabricate(:mention, account: local_follower) }
    let!(:status_with_mention) { Fabricate(:status, account: account, mentions: [mention]) }
    let!(:media_attachment) { Fabricate(:media_attachment, account: account) }
    let!(:notification) { Fabricate(:notification, account: account) }
    let!(:favourite) { Fabricate(:favourite, account: account, status: Fabricate(:status, account: local_follower)) }
    let!(:poll) { Fabricate(:poll, account: account) }
    let!(:poll_vote) { Fabricate(:poll_vote, account: local_follower, poll: poll) }

    let!(:active_relationship) { Fabricate(:follow, account: account, target_account: local_follower) }
    let!(:passive_relationship) { Fabricate(:follow, account: local_follower, target_account: account) }
    let!(:endorsement) { Fabricate(:account_pin, account: local_follower, target_account: account) }

    let!(:mention_notification) { Fabricate(:notification, account: local_follower, activity: mention, type: :mention) }
    let!(:status_notification) { Fabricate(:notification, account: local_follower, activity: status, type: :status) }
    let!(:poll_notification) { Fabricate(:notification, account: local_follower, activity: poll, type: :poll) }
    let!(:favourite_notification) { Fabricate(:notification, account: local_follower, activity: favourite, type: :favourite) }
    let!(:follow_notification) { Fabricate(:notification, account: local_follower, activity: active_relationship, type: :follow) }

    let!(:account_note) { Fabricate(:account_note, account: account) }

<<<<<<< HEAD
    subject do
      -> { described_class.new.call(account) }
    end
=======
    subject { described_class.new.call(account) }
>>>>>>> 8c7223f4

    it 'deletes associated owned records' do
      expect { subject }.to change {
        [
          account.statuses,
          account.media_attachments,
          account.notifications,
          account.favourites,
          account.active_relationships,
          account.passive_relationships,
          account.polls,
          account.account_notes,
        ].map(&:count)
      }.from([2, 1, 1, 1, 1, 1, 1, 1]).to([0, 0, 0, 0, 0, 0, 0, 0])
    end

    it 'deletes associated target records' do
      expect { subject }.to change {
        [
          AccountPin.where(target_account: account),
        ].map(&:count)
      }.from([1]).to([0])
    end

    it 'deletes associated target notifications' do
      expect { subject }.to change {
        [
          'poll', 'favourite', 'status', 'mention', 'follow'
        ].map { |type| Notification.where(type: type).count }
      }.from([1, 1, 1, 1, 1]).to([0, 0, 0, 0, 0])
    end
  end

  describe '#call on local account' do
    before do
      stub_request(:post, "https://alice.com/inbox").to_return(status: 201)
      stub_request(:post, "https://bob.com/inbox").to_return(status: 201)
    end

    let!(:remote_alice) { Fabricate(:account, inbox_url: 'https://alice.com/inbox', protocol: :activitypub) }
    let!(:remote_bob) { Fabricate(:account, inbox_url: 'https://bob.com/inbox', protocol: :activitypub) }

    include_examples 'common behavior' do
      let!(:account) { Fabricate(:account) }
      let!(:local_follower) { Fabricate(:account) }

      it 'sends a delete actor activity to all known inboxes' do
        subject
        expect(a_request(:post, "https://alice.com/inbox")).to have_been_made.once
        expect(a_request(:post, "https://bob.com/inbox")).to have_been_made.once
      end
    end
  end

  describe '#call on remote account' do
    before do
      stub_request(:post, "https://alice.com/inbox").to_return(status: 201)
      stub_request(:post, "https://bob.com/inbox").to_return(status: 201)
    end

    include_examples 'common behavior' do
      let!(:account) { Fabricate(:account, inbox_url: 'https://bob.com/inbox', protocol: :activitypub) }
      let!(:local_follower) { Fabricate(:account) }

      it 'sends a reject follow to follower inboxes' do
        subject
        expect(a_request(:post, account.inbox_url)).to have_been_made.once
      end
    end
  end
end<|MERGE_RESOLUTION|>--- conflicted
+++ resolved
@@ -23,13 +23,7 @@
 
     let!(:account_note) { Fabricate(:account_note, account: account) }
 
-<<<<<<< HEAD
-    subject do
-      -> { described_class.new.call(account) }
-    end
-=======
     subject { described_class.new.call(account) }
->>>>>>> 8c7223f4
 
     it 'deletes associated owned records' do
       expect { subject }.to change {
