--- conflicted
+++ resolved
@@ -167,9 +167,6 @@
     status = subject.call(account, text: 'test status update')
 
     expect(ProcessMentionsService).to have_received(:new)
-<<<<<<< HEAD
-    expect(mention_service).to have_received(:call).with(status, nil)
-=======
     expect(mention_service).to have_received(:call).with(status, save_records: false)
   end
 
@@ -190,7 +187,6 @@
     expect do
       subject.call(account, text: '@alice @alice @alice hey @alice')
     end.to_not raise_error
->>>>>>> a8dd3210
   end
 
   it 'processes hashtags' do
