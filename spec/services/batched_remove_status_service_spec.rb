--- conflicted
+++ resolved
@@ -25,13 +25,7 @@
     status_alice_hello
     status_alice_other
 
-<<<<<<< HEAD
-    statuses = Status.where(id: [status1.id, status2.id])
-
-    subject.call(statuses)
-=======
     subject.call([status_alice_hello, status_alice_other])
->>>>>>> a8dd3210
   end
 
   it 'removes statuses' do
