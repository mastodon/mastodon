--- conflicted
+++ resolved
@@ -115,24 +115,6 @@
     end
   end
 
-<<<<<<< HEAD
-  context 'when removed status is a reblog of a non-follower' do
-    let!(:original_status) { Fabricate(:status, account: bill, text: 'Hello ThisIsASecret', visibility: :public) }
-    let!(:status) { ReblogService.new.call(alice, original_status) }
-
-    it 'sends Undo activity to followers' do
-      subject.call(status)
-      expect(a_request(:post, bill.inbox_url).with(
-               body: hash_including({
-                 'type' => 'Undo',
-                 'object' => hash_including({
-                   'type' => 'Announce',
-                   'object' => ActivityPub::TagManager.instance.uri_for(original_status),
-                 }),
-               })
-             )).to have_been_made.once
-    end
-=======
   def undo_delivery(target, status)
     a_request(:post, target.inbox_url)
       .with(body: undo_activity_for(status))
@@ -146,6 +128,5 @@
         'object' => ActivityPub::TagManager.instance.uri_for(status)
       )
     )
->>>>>>> ab36c152
   end
 end