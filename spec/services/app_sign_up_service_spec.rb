# frozen_string_literal: true

require 'rails_helper'

RSpec.describe AppSignUpService do
  subject { described_class.new }

  let(:app) { Fabricate(:application, scopes: 'read write') }
  let(:good_params) { { username: 'alice', password: '12345678', email: 'good@email.com', agreement: true } }
  let(:remote_ip) { IPAddr.new('198.0.2.1') }

  describe '#call' do
    let(:params) { good_params }
<<<<<<< HEAD

    shared_examples 'successful registration' do
      it 'creates an unconfirmed user with access token and the app\'s scope', :aggregate_failures do
        access_token = subject.call(app, remote_ip, params)
        expect(access_token).to_not be_nil
        expect(access_token.scopes.to_s).to eq 'read write'

        user = User.find_by(id: access_token.resource_owner_id)
        expect(user).to_not be_nil
        expect(user.confirmed?).to be false
=======

    shared_examples 'successful registration' do
      it 'creates an unconfirmed user with access token and the app\'s scope', :aggregate_failures do
        access_token = subject.call(app, remote_ip, params)
        expect(access_token).to_not be_nil
        expect(access_token.scopes.to_s).to eq 'read write'

        user = User.find_by(id: access_token.resource_owner_id)
        expect(user).to_not be_nil
        expect(user.confirmed?).to be false

        expect(user.account).to_not be_nil
        expect(user.invite_request).to be_nil
      end
    end

    context 'when the email address requires approval' do
      before do
        Setting.registrations_mode = 'open'
        Fabricate(:email_domain_block, allow_with_approval: true, domain: 'email.com')
      end

      it 'creates an unapproved user', :aggregate_failures do
        access_token = subject.call(app, remote_ip, params)
        expect(access_token).to_not be_nil
        expect(access_token.scopes.to_s).to eq 'read write'

        user = User.find_by(id: access_token.resource_owner_id)
        expect(user).to_not be_nil
        expect(user.confirmed?).to be false
        expect(user.approved?).to be false

        expect(user.account).to_not be_nil
        expect(user.invite_request).to be_nil
      end
    end

    context 'when the email address requires approval through MX records' do
      before do
        Setting.registrations_mode = 'open'
        Fabricate(:email_domain_block, allow_with_approval: true, domain: 'smtp.email.com')
        allow(User).to receive(:skip_mx_check?).and_return(false)

        resolver = instance_double(Resolv::DNS, :timeouts= => nil)

        allow(resolver).to receive(:getresources)
          .with('email.com', Resolv::DNS::Resource::IN::MX)
          .and_return([instance_double(Resolv::DNS::Resource::MX, exchange: 'smtp.email.com')])
        allow(resolver).to receive(:getresources).with('email.com', Resolv::DNS::Resource::IN::A).and_return([])
        allow(resolver).to receive(:getresources).with('email.com', Resolv::DNS::Resource::IN::AAAA).and_return([])
        allow(resolver).to receive(:getresources).with('smtp.email.com', Resolv::DNS::Resource::IN::A).and_return([instance_double(Resolv::DNS::Resource::IN::A, address: '2.3.4.5')])
        allow(resolver).to receive(:getresources).with('smtp.email.com', Resolv::DNS::Resource::IN::AAAA).and_return([instance_double(Resolv::DNS::Resource::IN::AAAA, address: 'fd00::2')])
        allow(Resolv::DNS).to receive(:open).and_yield(resolver)
      end

      it 'creates an unapproved user', :aggregate_failures do
        access_token = subject.call(app, remote_ip, params)
        expect(access_token).to_not be_nil
        expect(access_token.scopes.to_s).to eq 'read write'

        user = User.find_by(id: access_token.resource_owner_id)
        expect(user).to_not be_nil
        expect(user.confirmed?).to be false
        expect(user.approved?).to be false
>>>>>>> ab36c152

        expect(user.account).to_not be_nil
        expect(user.invite_request).to be_nil
      end
    end

    context 'when registrations are closed' do
<<<<<<< HEAD
      around do |example|
        tmp = Setting.registrations_mode
        Setting.registrations_mode = 'none'

        example.run

        Setting.registrations_mode = tmp
=======
      before do
        Setting.registrations_mode = 'none'
>>>>>>> ab36c152
      end

      it 'raises an error', :aggregate_failures do
        expect { subject.call(app, remote_ip, good_params) }.to raise_error Mastodon::NotPermittedError
      end

      context 'when using a valid invite' do
        let(:params) { good_params.merge({ invite_code: invite.code }) }
        let(:invite) { Fabricate(:invite) }

        before do
          invite.user.approve!
        end

        it_behaves_like 'successful registration'
      end

      context 'when using an invalid invite' do
        let(:params) { good_params.merge({ invite_code: invite.code }) }
        let(:invite) { Fabricate(:invite, uses: 1, max_uses: 1) }

        it 'raises an error', :aggregate_failures do
          expect { subject.call(app, remote_ip, params) }.to raise_error Mastodon::NotPermittedError
        end
      end
    end

    it 'raises an error when params are missing' do
      expect { subject.call(app, remote_ip, {}) }.to raise_error ActiveRecord::RecordInvalid
    end

    it_behaves_like 'successful registration'

    context 'when given an invite request text' do
      it 'creates an account with invite request text' do
        access_token = subject.call(app, remote_ip, good_params.merge(reason: 'Foo bar'))
        expect(access_token).to_not be_nil
        user = User.find_by(id: access_token.resource_owner_id)
        expect(user).to_not be_nil
        expect(user.invite_request&.text).to eq 'Foo bar'
      end
    end
  end
end<|MERGE_RESOLUTION|>--- conflicted
+++ resolved
@@ -11,18 +11,6 @@
 
   describe '#call' do
     let(:params) { good_params }
-<<<<<<< HEAD
-
-    shared_examples 'successful registration' do
-      it 'creates an unconfirmed user with access token and the app\'s scope', :aggregate_failures do
-        access_token = subject.call(app, remote_ip, params)
-        expect(access_token).to_not be_nil
-        expect(access_token.scopes.to_s).to eq 'read write'
-
-        user = User.find_by(id: access_token.resource_owner_id)
-        expect(user).to_not be_nil
-        expect(user.confirmed?).to be false
-=======
 
     shared_examples 'successful registration' do
       it 'creates an unconfirmed user with access token and the app\'s scope', :aggregate_failures do
@@ -87,7 +75,6 @@
         expect(user).to_not be_nil
         expect(user.confirmed?).to be false
         expect(user.approved?).to be false
->>>>>>> ab36c152
 
         expect(user.account).to_not be_nil
         expect(user.invite_request).to be_nil
@@ -95,18 +82,8 @@
     end
 
     context 'when registrations are closed' do
-<<<<<<< HEAD
-      around do |example|
-        tmp = Setting.registrations_mode
-        Setting.registrations_mode = 'none'
-
-        example.run
-
-        Setting.registrations_mode = tmp
-=======
       before do
         Setting.registrations_mode = 'none'
->>>>>>> ab36c152
       end
 
       it 'raises an error', :aggregate_failures do
