--- conflicted
+++ resolved
@@ -32,40 +32,6 @@
     it 'returns nil' do
       expect(subject.call('catsrgr8@example.com')).to be_nil
     end
-<<<<<<< HEAD
-  end
-
-  context 'with a legitimate webfinger redirection' do
-    before do
-      webfinger = { subject: 'acct:foo@ap.example.com', links: [{ rel: 'self', href: 'https://ap.example.com/users/foo', type: 'application/activity+json' }] }
-      stub_request(:get, 'https://redirected.example.com/.well-known/webfinger?resource=acct:Foo@redirected.example.com').to_return(body: Oj.dump(webfinger), headers: { 'Content-Type': 'application/jrd+json' })
-    end
-
-    it 'returns new remote account' do
-      account = subject.call('Foo@redirected.example.com')
-
-      expect(account.activitypub?).to eq true
-      expect(account.acct).to eq 'foo@ap.example.com'
-      expect(account.inbox_url).to eq 'https://ap.example.com/users/foo/inbox'
-    end
-  end
-
-  context 'with a misconfigured redirection' do
-    before do
-      webfinger = { subject: 'acct:Foo@redirected.example.com', links: [{ rel: 'self', href: 'https://ap.example.com/users/foo', type: 'application/activity+json' }] }
-      stub_request(:get, 'https://redirected.example.com/.well-known/webfinger?resource=acct:Foo@redirected.example.com').to_return(body: Oj.dump(webfinger), headers: { 'Content-Type': 'application/jrd+json' })
-    end
-
-    it 'returns new remote account' do
-      account = subject.call('Foo@redirected.example.com')
-
-      expect(account.activitypub?).to eq true
-      expect(account.acct).to eq 'foo@ap.example.com'
-      expect(account.inbox_url).to eq 'https://ap.example.com/users/foo/inbox'
-    end
-  end
-
-=======
   end
 
   context 'when webfinger returns http gone' do
@@ -122,7 +88,6 @@
     end
   end
 
->>>>>>> 633d1751
   context 'with too many webfinger redirections' do
     before do
       webfinger = { subject: 'acct:foo@evil.example.com', links: [{ rel: 'self', href: 'https://ap.example.com/users/foo', type: 'application/activity+json' }] }
@@ -131,13 +96,8 @@
       stub_request(:get, 'https://evil.example.com/.well-known/webfinger?resource=acct:foo@evil.example.com').to_return(body: Oj.dump(webfinger2), headers: { 'Content-Type': 'application/jrd+json' })
     end
 
-<<<<<<< HEAD
-    it 'returns nil' do
-      expect(subject.call('Foo@redirected.example.com')).to be_nil
-=======
     it 'returns new remote account' do
       expect { subject.call('Foo@redirected.example.com') }.to raise_error Webfinger::RedirectError
->>>>>>> 633d1751
     end
   end
 
