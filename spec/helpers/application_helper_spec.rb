# frozen_string_literal: true

require 'rails_helper'

describe ApplicationHelper do
  describe 'active_nav_class' do
    it 'returns active when on the current page' do
      allow(helper).to receive(:current_page?).and_return(true)

      result = helper.active_nav_class('/test')
      expect(result).to eq 'active'
    end

    it 'returns active when on a current page' do
      allow(helper).to receive(:current_page?).with('/foo').and_return(false)
      allow(helper).to receive(:current_page?).with('/test').and_return(true)

      result = helper.active_nav_class('/foo', '/test')
      expect(result).to eq 'active'
    end

    it 'returns empty string when not on current page' do
      allow(helper).to receive(:current_page?).and_return(false)

      result = helper.active_nav_class('/test')
      expect(result).to eq ''
    end
  end

  describe 'body_classes' do
    context 'with a body class string from a controller' do
<<<<<<< HEAD
      before do
        without_partial_double_verification do
          allow(helper).to receive_messages(body_class_string: 'modal-layout compose-standalone', current_flavour: 'glitch', current_skin: 'default', current_account: Fabricate(:account))
        end
      end
=======
      before { helper.extend controller_helpers }
>>>>>>> 0b4a3a04

      it 'uses the controller body classes in the result' do
        expect(helper.body_classes).to match(/modal-layout compose-standalone/)
      end

      private

      def controller_helpers
        Module.new do
          def body_class_string = 'modal-layout compose-standalone'

          def current_account
            @current_account ||= Fabricate(:account)
          end

          def current_theme = 'default'
        end
      end
    end
  end

  describe 'locale_direction' do
    it 'adds rtl body class if locale is Arabic' do
      I18n.with_locale(:ar) do
        expect(helper.locale_direction).to eq 'rtl'
      end
    end

    it 'adds rtl body class if locale is Farsi' do
      I18n.with_locale(:fa) do
        expect(helper.locale_direction).to eq 'rtl'
      end
    end

    it 'adds rtl if locale is Hebrew' do
      I18n.with_locale(:he) do
        expect(helper.locale_direction).to eq 'rtl'
      end
    end

    it 'does not add rtl if locale is Thai' do
      I18n.with_locale(:th) do
        expect(helper.locale_direction).to_not eq 'rtl'
      end
    end
  end

  describe 'fa_icon' do
    it 'returns a tag of fixed-width cog' do
      expect(helper.fa_icon('cog fw')).to eq '<i class="fa fa-cog fa-fw"></i>'
    end
  end

  describe 'open_registrations?' do
    it 'returns true when open for registrations' do
      allow(Setting).to receive(:[]).with('registrations_mode').and_return('open')

      expect(helper.open_registrations?).to be true
      expect(Setting).to have_received(:[]).with('registrations_mode')
    end

    it 'returns false when closed for registrations' do
      allow(Setting).to receive(:[]).with('registrations_mode').and_return('none')

      expect(helper.open_registrations?).to be false
      expect(Setting).to have_received(:[]).with('registrations_mode')
    end
  end

  describe 'show_landing_strip?', :without_verify_partial_doubles do
    describe 'when signed in' do
      before do
        allow(helper).to receive(:user_signed_in?).and_return(true)
      end

      it 'does not show landing strip' do
        expect(helper.show_landing_strip?).to be false
      end
    end

    describe 'when signed out' do
      before do
        allow(helper).to receive(:user_signed_in?).and_return(false)
      end

      it 'does not show landing strip on single user instance' do
        allow(helper).to receive(:single_user_mode?).and_return(true)

        expect(helper.show_landing_strip?).to be false
      end

      it 'shows landing strip on multi user instance' do
        allow(helper).to receive(:single_user_mode?).and_return(false)

        expect(helper.show_landing_strip?).to be true
      end
    end
  end

  describe 'available_sign_up_path' do
    context 'when registrations are closed' do
      before do
        allow(Setting).to receive(:[]).with('registrations_mode').and_return 'none'
      end

      it 'redirects to joinmastodon site' do
        expect(helper.available_sign_up_path).to match(/joinmastodon.org/)
      end
    end

    context 'when in omniauth only mode' do
      around do |example|
        ClimateControl.modify OMNIAUTH_ONLY: 'true' do
          example.run
        end
      end

      it 'redirects to joinmastodon site' do
        expect(helper.available_sign_up_path).to match(/joinmastodon.org/)
      end
    end

    context 'when registrations are allowed' do
      it 'returns a link to the registration page' do
        expect(helper.available_sign_up_path).to eq(new_user_registration_path)
      end
    end
  end

  describe 'omniauth_only?' do
    context 'when env var is set to true' do
      around do |example|
        ClimateControl.modify OMNIAUTH_ONLY: 'true' do
          example.run
        end
      end

      it 'returns true' do
        expect(helper).to be_omniauth_only
      end
    end

    context 'when env var is not set' do
      around do |example|
        ClimateControl.modify OMNIAUTH_ONLY: nil do
          example.run
        end
      end

      it 'returns false' do
        expect(helper).to_not be_omniauth_only
      end
    end
  end

  describe 'quote_wrap' do
    it 'indents and quote wraps text' do
      text = <<~TEXT
        Hello this is a nice message for you to quote.
        Be careful because it has two lines.
      TEXT

      expect(helper.quote_wrap(text)).to eq <<~EXPECTED.strip
        > Hello this is a nice message for you to quote.
        > Be careful because it has two lines.
      EXPECTED
    end
  end

  describe 'storage_host' do
    context 'when S3 alias is present' do
      around do |example|
        ClimateControl.modify S3_ALIAS_HOST: 's3.alias' do
          example.run
        end
      end

      it 'returns true' do
        expect(helper.storage_host).to eq('https://s3.alias')
      end
    end

    context 'when S3 alias includes a path component' do
      around do |example|
        ClimateControl.modify S3_ALIAS_HOST: 's3.alias/path' do
          example.run
        end
      end

      it 'returns a correct URL' do
        expect(helper.storage_host).to eq('https://s3.alias/path')
      end
    end

    context 'when S3 cloudfront is present' do
      around do |example|
        ClimateControl.modify S3_CLOUDFRONT_HOST: 's3.cloudfront' do
          example.run
        end
      end

      it 'returns true' do
        expect(helper.storage_host).to eq('https://s3.cloudfront')
      end
    end
  end

  describe 'storage_host?' do
    context 'when S3 alias is present' do
      around do |example|
        ClimateControl.modify S3_ALIAS_HOST: 's3.alias' do
          example.run
        end
      end

      it 'returns true' do
        expect(helper.storage_host?).to be true
      end
    end

    context 'when S3 cloudfront is present' do
      around do |example|
        ClimateControl.modify S3_CLOUDFRONT_HOST: 's3.cloudfront' do
          example.run
        end
      end

      it 'returns true' do
        expect(helper.storage_host?).to be true
      end
    end

    context 'when neither env value is present' do
      it 'returns false' do
        expect(helper.storage_host?).to be false
      end
    end
  end

  describe 'visibility_icon' do
    it 'returns a globe icon for a public visible status' do
      result = helper.visibility_icon Status.new(visibility: 'public')
      expect(result).to match(/globe/)
    end

    it 'returns an unlock icon for a unlisted visible status' do
      result = helper.visibility_icon Status.new(visibility: 'unlisted')
      expect(result).to match(/unlock/)
    end

    it 'returns a lock icon for a private visible status' do
      result = helper.visibility_icon Status.new(visibility: 'private')
      expect(result).to match(/lock/)
    end

    it 'returns an at icon for a direct visible status' do
      result = helper.visibility_icon Status.new(visibility: 'direct')
      expect(result).to match(/at/)
    end
  end

  describe 'title' do
    around do |example|
      site_title = Setting.site_title
      example.run
      Setting.site_title = site_title
    end

    it 'returns site title on production environment' do
      Setting.site_title = 'site title'
      allow(Rails.env).to receive(:production?).and_return(true)
      expect(helper.title).to eq 'site title'
      expect(Rails.env).to have_received(:production?)
    end

    it 'returns site title with note on non-production environment' do
      Setting.site_title = 'site title'
      allow(Rails.env).to receive(:production?).and_return(false)
      expect(helper.title).to eq 'site title (Dev)'
      expect(Rails.env).to have_received(:production?)
    end
  end

  describe 'html_title' do
    before do
      allow(Rails.env).to receive(:production?).and_return(true)
    end

    around do |example|
      site_title = Setting.site_title
      example.run
      Setting.site_title = site_title
    end

    context 'with a page_title content_for value' do
      it 'uses the value in the html title' do
        Setting.site_title = 'Site Title'
        helper.content_for(:page_title, 'Test Value')

        expect(helper.html_title).to eq 'Test Value - Site Title'
        expect(helper.html_title).to be_html_safe
      end

      it 'removes extra new lines' do
        Setting.site_title = 'Site Title'
        helper.content_for(:page_title, "Test Value\n")

        expect(helper.html_title).to eq 'Test Value - Site Title'
        expect(helper.html_title).to be_html_safe
      end
    end

    context 'without any page_title content_for value' do
      it 'returns the site title' do
        Setting.site_title = 'Site Title'

        expect(helper.html_title).to eq 'Site Title'
        expect(helper.html_title).to be_html_safe
      end
    end
  end
end<|MERGE_RESOLUTION|>--- conflicted
+++ resolved
@@ -29,15 +29,7 @@
 
   describe 'body_classes' do
     context 'with a body class string from a controller' do
-<<<<<<< HEAD
-      before do
-        without_partial_double_verification do
-          allow(helper).to receive_messages(body_class_string: 'modal-layout compose-standalone', current_flavour: 'glitch', current_skin: 'default', current_account: Fabricate(:account))
-        end
-      end
-=======
       before { helper.extend controller_helpers }
->>>>>>> 0b4a3a04
 
       it 'uses the controller body classes in the result' do
         expect(helper.body_classes).to match(/modal-layout compose-standalone/)
@@ -48,12 +40,14 @@
       def controller_helpers
         Module.new do
           def body_class_string = 'modal-layout compose-standalone'
+          def body_class_string = 'modal-layout compose-standalone'
 
           def current_account
             @current_account ||= Fabricate(:account)
           end
 
-          def current_theme = 'default'
+          def current_flavour = 'glitch'
+          def current_skin = 'default'
         end
       end
     end
