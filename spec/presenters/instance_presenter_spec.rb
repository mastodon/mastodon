# frozen_string_literal: true

require 'rails_helper'

RSpec.describe InstancePresenter do
  let(:instance_presenter) { described_class.new }

  describe '#description' do
    it 'delegates site_description to Setting' do
      Setting.site_short_description = 'Site desc'
      expect(instance_presenter.description).to eq 'Site desc'
    end
  end

  describe '#extended_description' do
    it 'delegates site_extended_description to Setting' do
      Setting.site_extended_description = 'Extended desc'
      expect(instance_presenter.extended_description).to eq 'Extended desc'
    end
  end

<<<<<<< HEAD
=======
  describe '#email' do
    it 'delegates contact_email to Setting' do
      Setting.site_contact_email = 'admin@example.com'
      expect(instance_presenter.contact.email).to eq 'admin@example.com'
    end
  end

>>>>>>> ab36c152
  describe '#account' do
    it 'returns the account for the site contact username' do
      Setting.site_contact_username = 'aaa'
      account = Fabricate(:account, username: 'aaa')
      expect(instance_presenter.contact.account).to eq(account)
    end
  end

  describe '#user_count' do
    it 'returns the number of site users' do
      Rails.cache.write 'user_count', 123

      expect(instance_presenter.user_count).to eq(123)
    end
  end

  describe '#status_count' do
    it 'returns the number of local statuses' do
      Rails.cache.write 'local_status_count', 234

      expect(instance_presenter.status_count).to eq(234)
    end
  end

  describe '#domain_count' do
    it 'returns the number of known domains' do
      Rails.cache.write 'distinct_domain_count', 345

      expect(instance_presenter.domain_count).to eq(345)
    end
  end

  describe '#version' do
    it 'returns string' do
      expect(instance_presenter.version).to be_a String
    end
  end

  describe '#source_url' do
    context 'with the GITHUB_REPOSITORY env variable set' do
      around do |example|
        ClimateControl.modify GITHUB_REPOSITORY: 'other/repo' do
          example.run
        end
      end

      it 'uses the env variable to build a repo URL' do
        expect(instance_presenter.source_url).to eq('https://github.com/other/repo')
      end
    end

    context 'without the GITHUB_REPOSITORY env variable set' do
      around do |example|
        ClimateControl.modify GITHUB_REPOSITORY: nil do
          example.run
        end
      end

      it 'defaults to the core mastodon repo URL' do
        expect(instance_presenter.source_url).to eq('https://github.com/mastodon/mastodon')
      end
    end
  end

  describe '#thumbnail' do
    it 'returns SiteUpload' do
      thumbnail = Fabricate(:site_upload, var: 'thumbnail')
      expect(instance_presenter.thumbnail).to eq(thumbnail)
    end
  end

  describe '#logo' do
    it 'returns SiteUpload' do
      logo = Fabricate(:site_upload, var: 'logo')
      expect(instance_presenter.logo).to eq(logo)
    end
  end

  describe '#logo_transparent' do
    it 'returns SiteUpload' do
      logo_transparent = Fabricate(:site_upload, var: 'logo_transparent')
      expect(instance_presenter.logo_transparent).to eq(logo_transparent)
    end
  end

  describe '#mascot' do
    it 'returns SiteUpload' do
      mascot = Fabricate(:site_upload, var: 'mascot')
      expect(instance_presenter.mascot).to eq(mascot)
    end
  end

  describe '#email' do
    it 'returns SiteUpload' do
      email = Fabricate(:site_upload, var: 'email')
      expect(instance_presenter.email).to eq(email)
    end
  end
end<|MERGE_RESOLUTION|>--- conflicted
+++ resolved
@@ -19,8 +19,6 @@
     end
   end
 
-<<<<<<< HEAD
-=======
   describe '#email' do
     it 'delegates contact_email to Setting' do
       Setting.site_contact_email = 'admin@example.com'
@@ -28,7 +26,6 @@
     end
   end
 
->>>>>>> ab36c152
   describe '#account' do
     it 'returns the account for the site contact username' do
       Setting.site_contact_username = 'aaa'
@@ -120,11 +117,4 @@
       expect(instance_presenter.mascot).to eq(mascot)
     end
   end
-
-  describe '#email' do
-    it 'returns SiteUpload' do
-      email = Fabricate(:site_upload, var: 'email')
-      expect(instance_presenter.email).to eq(email)
-    end
-  end
 end