--- conflicted
+++ resolved
@@ -1,14 +1,9 @@
 # frozen_string_literal: true
 
 Fabricator(:status) do
-<<<<<<< HEAD
-  account
-  text "Lorem ipsum dolor sit amet"
-  visibility "private"
-=======
   account { Fabricate.build(:account) }
   text 'Lorem ipsum dolor sit amet'
->>>>>>> a8dd3210
+  visibility "private"
 
   after_build do |status|
     status.uri = Faker::Internet.device_token if !status.account.local? && status.uri.nil?
