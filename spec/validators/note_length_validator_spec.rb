--- conflicted
+++ resolved
@@ -2,14 +2,9 @@
 
 require 'rails_helper'
 
-<<<<<<< HEAD
 describe NoteLengthValidator do
   subject { described_class.new(attributes: { note: true }, maximum: 2800) }
-=======
-RSpec.describe NoteLengthValidator do
-  subject { described_class.new(attributes: { note: true }, maximum: 500) }
->>>>>>> 70988519
-
+  
   describe '#validate' do
     it 'adds an error when text is over configured character limit' do
       text = 'a' * 2820
