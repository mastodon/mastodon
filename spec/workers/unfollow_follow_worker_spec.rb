# frozen_string_literal: true

require 'rails_helper'

describe UnfollowFollowWorker do
<<<<<<< HEAD
  let(:local_follower)   { Fabricate(:user, email: 'bob@example.com', account: Fabricate(:account, username: 'bob', locked: false)).account }
  let(:source_account)   { Fabricate(:account, locked: false) }
  let(:target_account)   { Fabricate(:account, locked: false) }
=======
  subject { described_class.new }

  let(:local_follower)   { Fabricate(:account) }
  let(:source_account)   { Fabricate(:account) }
  let(:target_account)   { Fabricate(:account) }
>>>>>>> a8dd3210
  let(:show_reblogs)     { true }

  before do
    local_follower.follow!(source_account, reblogs: show_reblogs)
  end

  context 'when show_reblogs is true' do
    let(:show_reblogs) { true }

    describe 'perform' do
      it 'unfollows source account and follows target account' do
        subject.perform(local_follower.id, source_account.id, target_account.id)
        expect(local_follower.following?(source_account)).to be false
        expect(local_follower.following?(target_account)).to be true
      end

      it 'preserves show_reblogs' do
        subject.perform(local_follower.id, source_account.id, target_account.id)
        expect(Follow.find_by(account: local_follower, target_account: target_account).show_reblogs?).to be show_reblogs
      end
    end
  end

  context 'when show_reblogs is false' do
    let(:show_reblogs) { false }

    describe 'perform' do
      it 'unfollows source account and follows target account' do
        subject.perform(local_follower.id, source_account.id, target_account.id)
        expect(local_follower.following?(source_account)).to be false
        expect(local_follower.following?(target_account)).to be true
      end

      it 'preserves show_reblogs' do
        subject.perform(local_follower.id, source_account.id, target_account.id)
        expect(Follow.find_by(account: local_follower, target_account: target_account).show_reblogs?).to be show_reblogs
      end
    end
  end
end<|MERGE_RESOLUTION|>--- conflicted
+++ resolved
@@ -3,17 +3,11 @@
 require 'rails_helper'
 
 describe UnfollowFollowWorker do
-<<<<<<< HEAD
-  let(:local_follower)   { Fabricate(:user, email: 'bob@example.com', account: Fabricate(:account, username: 'bob', locked: false)).account }
-  let(:source_account)   { Fabricate(:account, locked: false) }
-  let(:target_account)   { Fabricate(:account, locked: false) }
-=======
   subject { described_class.new }
 
   let(:local_follower)   { Fabricate(:account) }
   let(:source_account)   { Fabricate(:account) }
   let(:target_account)   { Fabricate(:account) }
->>>>>>> a8dd3210
   let(:show_reblogs)     { true }
 
   before do
