require 'rails_helper'

describe ActivityPub::DistributionWorker do
  subject { described_class.new }

  let(:status)   { Fabricate(:status) }
  let(:follower) { Fabricate(:account, protocol: :activitypub, inbox_url: 'http://example.com') }

  describe '#perform' do
    before do
<<<<<<< HEAD
      allow(ActivityPub::DeliveryWorker).to receive(:push_bulk)
      allow(ActivityPub::DeliveryWorker).to receive(:perform_async)

=======
>>>>>>> 8c7223f4
      follower.follow!(status.account)
    end

    context 'with public status' do
      before do
        status.update(visibility: :public)
      end

      it 'delivers to followers' do
        expect_push_bulk_to_match(ActivityPub::DeliveryWorker, [[kind_of(String), status.account.id, 'http://example.com', anything]])
        subject.perform(status.id)
      end
    end

    context 'with private status' do
      before do
        status.update(visibility: :private)
      end

      it 'delivers to followers' do
        expect_push_bulk_to_match(ActivityPub::DeliveryWorker, [[kind_of(String), status.account.id, 'http://example.com', anything]])
        subject.perform(status.id)
      end
    end

    context 'with limited status' do
      before do
        status.update(visibility: :limited)
        status.capability_tokens.create!
      end

      context 'standalone' do
        before do
          2.times do |i|
            status.mentions.create!(silent: true, account: Fabricate(:account, username: "bob#{i}", domain: "example#{i}.com", inbox_url: "https://example#{i}.com/inbox"))
          end
        end

        it 'delivers to personal inboxes' do
          subject.perform(status.id)
          expect(ActivityPub::DeliveryWorker).to have_received(:push_bulk).with(['https://example0.com/inbox', 'https://example1.com/inbox'])
        end
      end

      context 'when it\'s a reply' do
        let(:conversation) { Fabricate(:conversation, uri: 'https://example.com/123', inbox_url: 'https://example.com/123/inbox') }
        let(:parent) { Fabricate(:status, visibility: :limited, account: Fabricate(:account, username: 'alice', domain: 'example.com', inbox_url: 'https://example.com/inbox'), conversation: conversation) }

        before do
          status.update(thread: parent, conversation: conversation)
        end

        it 'delivers to inbox of conversation only' do
          subject.perform(status.id)
          expect(ActivityPub::DeliveryWorker).to have_received(:perform_async).once
        end
      end
    end

    context 'with direct status' do
      let(:mentioned_account) { Fabricate(:account, protocol: :activitypub, inbox_url: 'https://foo.bar/inbox')}

      before do
        status.update(visibility: :direct)
        status.mentions.create!(account: mentioned_account)
      end

      it 'delivers to mentioned accounts' do
        expect_push_bulk_to_match(ActivityPub::DeliveryWorker, [[kind_of(String), status.account.id, 'https://foo.bar/inbox', anything]])
        subject.perform(status.id)
      end
    end
  end
end<|MERGE_RESOLUTION|>--- conflicted
+++ resolved
@@ -8,12 +8,6 @@
 
   describe '#perform' do
     before do
-<<<<<<< HEAD
-      allow(ActivityPub::DeliveryWorker).to receive(:push_bulk)
-      allow(ActivityPub::DeliveryWorker).to receive(:perform_async)
-
-=======
->>>>>>> 8c7223f4
       follower.follow!(status.account)
     end
 
@@ -53,8 +47,9 @@
         end
 
         it 'delivers to personal inboxes' do
+          expect_push_bulk_to_match(ActivityPub::DeliveryWorker, [[kind_of(String), kind_of(Numeric), 'https://example0.com/inbox', anything], [kind_of(String), kind_of(Numeric), 'https://example1.com/inbox', anything]])
+          # expect(ActivityPub::DeliveryWorker).to have_received(:push_bulk).with(['https://example0.com/inbox', 'https://example1.com/inbox'])
           subject.perform(status.id)
-          expect(ActivityPub::DeliveryWorker).to have_received(:push_bulk).with(['https://example0.com/inbox', 'https://example1.com/inbox'])
         end
       end
 
@@ -67,8 +62,8 @@
         end
 
         it 'delivers to inbox of conversation only' do
+          expect_push_bulk_to_match(ActivityPub::DeliveryWorker, [[kind_of(String), status.account.id, 'https://example.com/123/inbox', anything]])
           subject.perform(status.id)
-          expect(ActivityPub::DeliveryWorker).to have_received(:perform_async).once
         end
       end
     end
