--- conflicted
+++ resolved
@@ -28,8 +28,6 @@
         subject.perform
       end
 
-<<<<<<< HEAD
-=======
       context 'unknown object type' do
         let(:object_json) do
           {
@@ -44,7 +42,6 @@
         end
       end
 
->>>>>>> 035828f8
       context 'standalone' do
         let(:object_json) do
           {
@@ -424,16 +421,6 @@
           expect(status).to_not be_nil
         end
       end
-<<<<<<< HEAD
-    end
-
-    context 'when sender is followed by local users' do
-      subject { described_class.new(json, sender, delivery: true) }
-
-      before do
-        Fabricate(:account).follow!(sender)
-        subject.perform
-=======
 
       context 'with poll' do
         let(:object_json) do
@@ -516,10 +503,16 @@
         it 'does not add a vote to the poll' do
           expect(poll.votes.first).to be_nil
         end
->>>>>>> 035828f8
-      end
-
-<<<<<<< HEAD
+      end
+
+    context 'when sender is followed by local users' do
+      subject { described_class.new(json, sender, delivery: true) }
+
+      before do
+        Fabricate(:account).follow!(sender)
+        subject.perform
+      end
+
       let(:object_json) do
         {
           id: [ActivityPub::TagManager.instance.uri_for(sender), '#bar'].join,
@@ -531,27 +524,6 @@
       it 'creates status' do
         status = sender.statuses.first
 
-=======
-    context 'when sender is followed by local users' do
-      subject { described_class.new(json, sender, delivery: true) }
-
-      before do
-        Fabricate(:account).follow!(sender)
-        subject.perform
-      end
-
-      let(:object_json) do
-        {
-          id: [ActivityPub::TagManager.instance.uri_for(sender), '#bar'].join,
-          type: 'Note',
-          content: 'Lorem ipsum',
-        }
-      end
-
-      it 'creates status' do
-        status = sender.statuses.first
-
->>>>>>> 035828f8
         expect(status).to_not be_nil
         expect(status.text).to eq 'Lorem ipsum'
       end
@@ -561,19 +533,11 @@
       let!(:local_status) { Fabricate(:status) }
 
       subject { described_class.new(json, sender, delivery: true) }
-<<<<<<< HEAD
 
       before do
         subject.perform
       end
 
-=======
-
-      before do
-        subject.perform
-      end
-
->>>>>>> 035828f8
       let(:object_json) do
         {
           id: [ActivityPub::TagManager.instance.uri_for(sender), '#bar'].join,
@@ -640,29 +604,15 @@
 
         expect(status).to_not be_nil
         expect(status.text).to eq 'Lorem ipsum'
-<<<<<<< HEAD
-      end
-    end
+      end
 
     context 'when the sender has no relevance to local activity' do
       subject { described_class.new(json, sender, delivery: true) }
 
       before do
         subject.perform
-=======
->>>>>>> 035828f8
-      end
-
-<<<<<<< HEAD
-=======
-    context 'when the sender has no relevance to local activity' do
-      subject { described_class.new(json, sender, delivery: true) }
-
-      before do
-        subject.perform
-      end
-
->>>>>>> 035828f8
+      end
+
       let(:object_json) do
         {
           id: [ActivityPub::TagManager.instance.uri_for(sender), '#bar'].join,
