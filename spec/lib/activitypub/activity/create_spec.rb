# frozen_string_literal: true

require 'rails_helper'

RSpec.describe ActivityPub::Activity::Create do
  let(:sender) { Fabricate(:account, followers_url: 'http://example.com/followers', domain: 'example.com', uri: 'https://example.com/actor') }

  let(:json) do
    {
      '@context': 'https://www.w3.org/ns/activitystreams',
      id: [ActivityPub::TagManager.instance.uri_for(sender), '#foo'].join,
      type: 'Create',
      actor: ActivityPub::TagManager.instance.uri_for(sender),
      object: object_json,
    }.with_indifferent_access
  end

  before do
    sender.update(uri: ActivityPub::TagManager.instance.uri_for(sender))

    stub_request(:get, 'http://example.com/attachment.png').to_return(request_fixture('avatar.txt'))
    stub_request(:get, 'http://example.com/emoji.png').to_return(body: attachment_fixture('emojo.png'))
    stub_request(:get, 'http://example.com/emojib.png').to_return(body: attachment_fixture('emojo.png'), headers: { 'Content-Type' => 'application/octet-stream' })
  end

  describe '#perform' do
    context 'when fetching' do
      subject { described_class.new(json, sender) }

      before do
        subject.perform
      end

      context 'when object has been edited' do
        let(:object_json) do
          {
            id: [ActivityPub::TagManager.instance.uri_for(sender), '#bar'].join,
            type: 'Note',
            content: 'Lorem ipsum',
            published: '2022-01-22T15:00:00Z',
            updated: '2022-01-22T16:00:00Z',
          }
        end

        it 'creates status' do
          status = sender.statuses.first

          expect(status).to_not be_nil
          expect(status.text).to eq 'Lorem ipsum'
        end

        it 'marks status as edited' do
          status = sender.statuses.first

          expect(status).to_not be_nil
          expect(status.edited?).to be true
        end
      end

      context 'when object has update date equal to creation date' do
        let(:object_json) do
          {
            id: [ActivityPub::TagManager.instance.uri_for(sender), '#bar'].join,
            type: 'Note',
            content: 'Lorem ipsum',
            published: '2022-01-22T15:00:00Z',
            updated: '2022-01-22T15:00:00Z',
          }
        end

        it 'creates status' do
          status = sender.statuses.first

          expect(status).to_not be_nil
          expect(status.text).to eq 'Lorem ipsum'
        end

        it 'does not mark status as edited' do
          status = sender.statuses.first

          expect(status).to_not be_nil
          expect(status.edited?).to be false
        end
      end

      context 'with an unknown object type' do
        let(:object_json) do
          {
            id: [ActivityPub::TagManager.instance.uri_for(sender), '#bar'].join,
            type: 'Banana',
            content: 'Lorem ipsum',
          }
        end

        it 'does not create a status' do
          expect(sender.statuses.count).to be_zero
        end
      end

      context 'with a standalone' do
        let(:object_json) do
          {
            id: [ActivityPub::TagManager.instance.uri_for(sender), '#bar'].join,
            type: 'Note',
            content: 'Lorem ipsum',
          }
        end

        it 'creates status' do
          status = sender.statuses.first

          expect(status).to_not be_nil
          expect(status.text).to eq 'Lorem ipsum'
        end

        it 'missing to/cc defaults to direct privacy' do
          status = sender.statuses.first

          expect(status).to_not be_nil
          expect(status.visibility).to eq 'direct'
        end
      end

      context 'when public with explicit public address' do
        let(:object_json) do
          {
            id: [ActivityPub::TagManager.instance.uri_for(sender), '#bar'].join,
            type: 'Note',
            content: 'Lorem ipsum',
            to: 'https://www.w3.org/ns/activitystreams#Public',
          }
        end

        it 'creates status' do
          status = sender.statuses.first

          expect(status).to_not be_nil
          expect(status.visibility).to eq 'public'
        end
      end

      context 'when public with as:Public' do
        let(:object_json) do
          {
            id: [ActivityPub::TagManager.instance.uri_for(sender), '#bar'].join,
            type: 'Note',
            content: 'Lorem ipsum',
            to: 'as:Public',
          }
        end

        it 'creates status' do
          status = sender.statuses.first

          expect(status).to_not be_nil
          expect(status.visibility).to eq 'public'
        end
      end

      context 'when public with Public' do
        let(:object_json) do
          {
            id: [ActivityPub::TagManager.instance.uri_for(sender), '#bar'].join,
            type: 'Note',
            content: 'Lorem ipsum',
            to: 'Public',
          }
        end

        it 'creates status' do
          status = sender.statuses.first

          expect(status).to_not be_nil
          expect(status.visibility).to eq 'public'
        end
      end

      context 'when unlisted with explicit public address' do
        let(:object_json) do
          {
            id: [ActivityPub::TagManager.instance.uri_for(sender), '#bar'].join,
            type: 'Note',
            content: 'Lorem ipsum',
            cc: 'https://www.w3.org/ns/activitystreams#Public',
          }
        end

        it 'creates status' do
          status = sender.statuses.first

          expect(status).to_not be_nil
          expect(status.visibility).to eq 'unlisted'
        end
      end

      context 'when unlisted with as:Public' do
        let(:object_json) do
          {
            id: [ActivityPub::TagManager.instance.uri_for(sender), '#bar'].join,
            type: 'Note',
            content: 'Lorem ipsum',
            cc: 'as:Public',
          }
        end

        it 'creates status' do
          status = sender.statuses.first

          expect(status).to_not be_nil
          expect(status.visibility).to eq 'unlisted'
        end
      end

      context 'when unlisted with Public' do
        let(:object_json) do
          {
            id: [ActivityPub::TagManager.instance.uri_for(sender), '#bar'].join,
            type: 'Note',
            content: 'Lorem ipsum',
            cc: 'Public',
          }
        end

        it 'creates status' do
          status = sender.statuses.first

          expect(status).to_not be_nil
          expect(status.visibility).to eq 'unlisted'
        end
      end

      context 'when private' do
        let(:object_json) do
          {
            id: [ActivityPub::TagManager.instance.uri_for(sender), '#bar'].join,
            type: 'Note',
            content: 'Lorem ipsum',
            to: 'http://example.com/followers',
          }
        end

        it 'creates status' do
          status = sender.statuses.first

          expect(status).to_not be_nil
          expect(status.visibility).to eq 'private'
        end
      end

      context 'when private with inlined Collection in audience' do
        let(:object_json) do
          {
            id: [ActivityPub::TagManager.instance.uri_for(sender), '#bar'].join,
            type: 'Note',
            content: 'Lorem ipsum',
            to: {
              type: 'OrderedCollection',
              id: 'http://example.com/followers',
              first: 'http://example.com/followers?page=true',
            },
          }
        end

        it 'creates status' do
          status = sender.statuses.first

          expect(status).to_not be_nil
          expect(status.visibility).to eq 'private'
        end
      end

      context 'when limited' do
        let(:recipient) { Fabricate(:account) }

        let(:object_json) do
          {
            id: [ActivityPub::TagManager.instance.uri_for(sender), '#bar'].join,
            type: 'Note',
            content: 'Lorem ipsum',
            to: ActivityPub::TagManager.instance.uri_for(recipient),
          }
        end

        it 'creates status' do
          status = sender.statuses.first

          expect(status).to_not be_nil
          expect(status.visibility).to eq 'limited'
        end

        it 'creates silent mention' do
          status = sender.statuses.first
          expect(status.mentions.first).to be_silent
        end
      end

<<<<<<< HEAD
      context 'limited when direct message assertion is false' do
        let(:recipient) { Fabricate(:account) }

        let(:object_json) do
          {
            id: [ActivityPub::TagManager.instance.uri_for(sender), '#bar'].join,
            type: 'Note',
            content: 'Lorem ipsum',
            directMessage: false,
            to: ActivityPub::TagManager.instance.uri_for(recipient),
            tag: {
              type: 'Mention',
              href: ActivityPub::TagManager.instance.uri_for(recipient),
            },
          }
        end

        it 'creates status' do
          status = sender.statuses.first

          expect(status).to_not be_nil
          expect(status.visibility).to eq 'limited'
        end
      end

      context 'direct' do
=======
      context 'when direct' do
>>>>>>> f877aa9d
        let(:recipient) { Fabricate(:account) }

        let(:object_json) do
          {
            id: [ActivityPub::TagManager.instance.uri_for(sender), '#bar'].join,
            type: 'Note',
            content: 'Lorem ipsum',
            to: ActivityPub::TagManager.instance.uri_for(recipient),
            tag: {
              type: 'Mention',
              href: ActivityPub::TagManager.instance.uri_for(recipient),
            },
          }
        end

        it 'creates status' do
          status = sender.statuses.first

          expect(status).to_not be_nil
          expect(status.visibility).to eq 'direct'
        end
      end

<<<<<<< HEAD
      context 'direct when direct message assertion is true' do
        let(:recipient) { Fabricate(:account) }

        let(:object_json) do
          {
            id: [ActivityPub::TagManager.instance.uri_for(sender), '#bar'].join,
            type: 'Note',
            content: 'Lorem ipsum',
            to: ActivityPub::TagManager.instance.uri_for(recipient),
            directMessage: true,
          }
        end

        it 'creates status' do
          status = sender.statuses.first

          expect(status).to_not be_nil
          expect(status.visibility).to eq 'direct'
        end
      end

      context 'as a reply' do
=======
      context 'with a reply' do
>>>>>>> f877aa9d
        let(:original_status) { Fabricate(:status) }

        let(:object_json) do
          {
            id: [ActivityPub::TagManager.instance.uri_for(sender), '#bar'].join,
            type: 'Note',
            content: 'Lorem ipsum',
            inReplyTo: ActivityPub::TagManager.instance.uri_for(original_status),
          }
        end

        it 'creates status' do
          status = sender.statuses.first

          expect(status).to_not be_nil
          expect(status.thread).to eq original_status
          expect(status.reply?).to be true
          expect(status.in_reply_to_account).to eq original_status.account
          expect(status.conversation).to eq original_status.conversation
        end
      end

      context 'with mentions' do
        let(:recipient) { Fabricate(:account) }

        let(:object_json) do
          {
            id: [ActivityPub::TagManager.instance.uri_for(sender), '#bar'].join,
            type: 'Note',
            content: 'Lorem ipsum',
            tag: [
              {
                type: 'Mention',
                href: ActivityPub::TagManager.instance.uri_for(recipient),
              },
            ],
          }
        end

        it 'creates status' do
          status = sender.statuses.first

          expect(status).to_not be_nil
          expect(status.mentions.map(&:account)).to include(recipient)
        end
      end

      context 'with mentions missing href' do
        let(:object_json) do
          {
            id: [ActivityPub::TagManager.instance.uri_for(sender), '#bar'].join,
            type: 'Note',
            content: 'Lorem ipsum',
            tag: [
              {
                type: 'Mention',
              },
            ],
          }
        end

        it 'creates status' do
          status = sender.statuses.first
          expect(status).to_not be_nil
        end
      end

      context 'with media attachments' do
        let(:object_json) do
          {
            id: [ActivityPub::TagManager.instance.uri_for(sender), '#bar'].join,
            type: 'Note',
            content: 'Lorem ipsum',
            attachment: [
              {
                type: 'Document',
                mediaType: 'image/png',
                url: 'http://example.com/attachment.png',
              },
            ],
          }
        end

        it 'creates status' do
          status = sender.statuses.first

          expect(status).to_not be_nil
          expect(status.media_attachments.map(&:remote_url)).to include('http://example.com/attachment.png')
        end
      end

      context 'with media attachments with long description' do
        let(:object_json) do
          {
            id: [ActivityPub::TagManager.instance.uri_for(sender), '#bar'].join,
            type: 'Note',
            content: 'Lorem ipsum',
            attachment: [
              {
                type: 'Document',
                mediaType: 'image/png',
                url: 'http://example.com/attachment.png',
                name: '*' * 1500,
              },
            ],
          }
        end

        it 'creates status' do
          status = sender.statuses.first

          expect(status).to_not be_nil
          expect(status.media_attachments.map(&:description)).to include('*' * 1500)
        end
      end

      context 'with media attachments with long description as summary' do
        let(:object_json) do
          {
            id: [ActivityPub::TagManager.instance.uri_for(sender), '#bar'].join,
            type: 'Note',
            content: 'Lorem ipsum',
            attachment: [
              {
                type: 'Document',
                mediaType: 'image/png',
                url: 'http://example.com/attachment.png',
                summary: '*' * 1500,
              },
            ],
          }
        end

        it 'creates status' do
          status = sender.statuses.first

          expect(status).to_not be_nil
          expect(status.media_attachments.map(&:description)).to include('*' * 1500)
        end
      end

      context 'with media attachments with focal points' do
        let(:object_json) do
          {
            id: [ActivityPub::TagManager.instance.uri_for(sender), '#bar'].join,
            type: 'Note',
            content: 'Lorem ipsum',
            attachment: [
              {
                type: 'Document',
                mediaType: 'image/png',
                url: 'http://example.com/attachment.png',
                focalPoint: [0.5, -0.7],
              },
            ],
          }
        end

        it 'creates status' do
          status = sender.statuses.first

          expect(status).to_not be_nil
          expect(status.media_attachments.map(&:focus)).to include('0.5,-0.7')
        end
      end

      context 'with media attachments missing url' do
        let(:object_json) do
          {
            id: [ActivityPub::TagManager.instance.uri_for(sender), '#bar'].join,
            type: 'Note',
            content: 'Lorem ipsum',
            attachment: [
              {
                type: 'Document',
                mediaType: 'image/png',
              },
            ],
          }
        end

        it 'creates status' do
          status = sender.statuses.first
          expect(status).to_not be_nil
        end
      end

      context 'with hashtags' do
        let(:object_json) do
          {
            id: [ActivityPub::TagManager.instance.uri_for(sender), '#bar'].join,
            type: 'Note',
            content: 'Lorem ipsum',
            tag: [
              {
                type: 'Hashtag',
                href: 'http://example.com/blah',
                name: '#test',
              },
            ],
          }
        end

        it 'creates status' do
          status = sender.statuses.first

          expect(status).to_not be_nil
          expect(status.tags.map(&:name)).to include('test')
        end
      end

      context 'with hashtags missing name' do
        let(:object_json) do
          {
            id: [ActivityPub::TagManager.instance.uri_for(sender), '#bar'].join,
            type: 'Note',
            content: 'Lorem ipsum',
            tag: [
              {
                type: 'Hashtag',
                href: 'http://example.com/blah',
              },
            ],
          }
        end

        it 'creates status' do
          status = sender.statuses.first
          expect(status).to_not be_nil
        end
      end

      context 'with hashtags invalid name' do
        let(:object_json) do
          {
            id: [ActivityPub::TagManager.instance.uri_for(sender), '#bar'].join,
            type: 'Note',
            content: 'Lorem ipsum',
            tag: [
              {
                type: 'Hashtag',
                href: 'http://example.com/blah',
                name: 'foo, #eh !',
              },
            ],
          }
        end

        it 'creates status' do
          status = sender.statuses.first
          expect(status).to_not be_nil
        end
      end

      context 'with emojis' do
        let(:object_json) do
          {
            id: [ActivityPub::TagManager.instance.uri_for(sender), '#bar'].join,
            type: 'Note',
            content: 'Lorem ipsum :tinking:',
            tag: [
              {
                type: 'Emoji',
                icon: {
                  url: 'http://example.com/emoji.png',
                },
                name: 'tinking',
              },
            ],
          }
        end

        it 'creates status' do
          status = sender.statuses.first

          expect(status).to_not be_nil
          expect(status.emojis.map(&:shortcode)).to include('tinking')
        end
      end

      context 'with emojis served with invalid content-type' do
        let(:object_json) do
          {
            id: [ActivityPub::TagManager.instance.uri_for(sender), '#bar'].join,
            type: 'Note',
            content: 'Lorem ipsum :tinkong:',
            tag: [
              {
                type: 'Emoji',
                icon: {
                  url: 'http://example.com/emojib.png',
                },
                name: 'tinkong',
              },
            ],
          }
        end

        it 'creates status' do
          status = sender.statuses.first

          expect(status).to_not be_nil
          expect(status.emojis.map(&:shortcode)).to include('tinkong')
        end
      end

      context 'with emojis missing name' do
        let(:object_json) do
          {
            id: [ActivityPub::TagManager.instance.uri_for(sender), '#bar'].join,
            type: 'Note',
            content: 'Lorem ipsum :tinking:',
            tag: [
              {
                type: 'Emoji',
                icon: {
                  url: 'http://example.com/emoji.png',
                },
              },
            ],
          }
        end

        it 'creates status' do
          status = sender.statuses.first
          expect(status).to_not be_nil
        end
      end

      context 'with emojis missing icon' do
        let(:object_json) do
          {
            id: [ActivityPub::TagManager.instance.uri_for(sender), '#bar'].join,
            type: 'Note',
            content: 'Lorem ipsum :tinking:',
            tag: [
              {
                type: 'Emoji',
                name: 'tinking',
              },
            ],
          }
        end

        it 'creates status' do
          status = sender.statuses.first
          expect(status).to_not be_nil
        end
      end

      context 'with poll' do
        let(:object_json) do
          {
            id: [ActivityPub::TagManager.instance.uri_for(sender), '#bar'].join,
            type: 'Question',
            content: 'Which color was the submarine?',
            oneOf: [
              {
                name: 'Yellow',
                replies: {
                  type: 'Collection',
                  totalItems: 10,
                },
              },
              {
                name: 'Blue',
                replies: {
                  type: 'Collection',
                  totalItems: 3,
                },
              },
            ],
          }
        end

        it 'creates status' do
          status = sender.statuses.first
          expect(status).to_not be_nil
          expect(status.poll).to_not be_nil
        end

        it 'creates a poll' do
          poll = sender.polls.first
          expect(poll).to_not be_nil
          expect(poll.status).to_not be_nil
          expect(poll.options).to eq %w(Yellow Blue)
          expect(poll.cached_tallies).to eq [10, 3]
        end
      end

      context 'when a vote to a local poll' do
        let(:poll) { Fabricate(:poll, options: %w(Yellow Blue)) }
        let!(:local_status) { Fabricate(:status, poll: poll) }

        let(:object_json) do
          {
            id: [ActivityPub::TagManager.instance.uri_for(sender), '#bar'].join,
            type: 'Note',
            name: 'Yellow',
            inReplyTo: ActivityPub::TagManager.instance.uri_for(local_status),
          }
        end

        it 'adds a vote to the poll with correct uri' do
          vote = poll.votes.first
          expect(vote).to_not be_nil
          expect(vote.uri).to eq object_json[:id]
          expect(poll.reload.cached_tallies).to eq [1, 0]
        end
      end

      context 'when a vote to an expired local poll' do
        let(:poll) do
          poll = Fabricate.build(:poll, options: %w(Yellow Blue), expires_at: 1.day.ago)
          poll.save(validate: false)
          poll
        end
        let!(:local_status) { Fabricate(:status, poll: poll) }

        let(:object_json) do
          {
            id: [ActivityPub::TagManager.instance.uri_for(sender), '#bar'].join,
            type: 'Note',
            name: 'Yellow',
            inReplyTo: ActivityPub::TagManager.instance.uri_for(local_status),
          }
        end

        it 'does not add a vote to the poll' do
          expect(poll.votes.first).to be_nil
        end
      end
    end

    context 'with an encrypted message' do
      subject { described_class.new(json, sender, delivery: true, delivered_to_account_id: recipient.id) }

      let(:recipient) { Fabricate(:account) }
      let(:object_json) do
        {
          id: [ActivityPub::TagManager.instance.uri_for(sender), '#bar'].join,
          type: 'EncryptedMessage',
          attributedTo: {
            type: 'Device',
            deviceId: '1234',
          },
          to: {
            type: 'Device',
            deviceId: target_device.device_id,
          },
          messageType: 1,
          cipherText: 'Foo',
          messageFranking: 'Baz678',
          digest: {
            digestAlgorithm: 'Bar456',
            digestValue: 'Foo123',
          },
        }
      end
      let(:target_device) { Fabricate(:device, account: recipient) }

      before do
        subject.perform
      end

      it 'creates an encrypted message' do
        encrypted_message = target_device.encrypted_messages.reload.first

        expect(encrypted_message).to_not be_nil
        expect(encrypted_message.from_device_id).to eq '1234'
        expect(encrypted_message.from_account).to eq sender
        expect(encrypted_message.type).to eq 1
        expect(encrypted_message.body).to eq 'Foo'
        expect(encrypted_message.digest).to eq 'Foo123'
      end

      it 'creates a message franking' do
        encrypted_message = target_device.encrypted_messages.reload.first
        message_franking  = encrypted_message.message_franking

        crypt = ActiveSupport::MessageEncryptor.new(SystemKey.current_key, serializer: Oj)
        json  = crypt.decrypt_and_verify(message_franking)

        expect(json['source_account_id']).to eq sender.id
        expect(json['target_account_id']).to eq recipient.id
        expect(json['original_franking']).to eq 'Baz678'
      end
    end

    context 'when sender is followed by local users' do
      subject { described_class.new(json, sender, delivery: true) }

      before do
        Fabricate(:account).follow!(sender)
        subject.perform
      end

      let(:object_json) do
        {
          id: [ActivityPub::TagManager.instance.uri_for(sender), '#bar'].join,
          type: 'Note',
          content: 'Lorem ipsum',
        }
      end

      it 'creates status' do
        status = sender.statuses.first

        expect(status).to_not be_nil
        expect(status.text).to eq 'Lorem ipsum'
      end
    end

    context 'when sender replies to local status' do
      subject { described_class.new(json, sender, delivery: true) }

      let!(:local_status) { Fabricate(:status) }
      let(:object_json) do
        {
          id: [ActivityPub::TagManager.instance.uri_for(sender), '#bar'].join,
          type: 'Note',
          content: 'Lorem ipsum',
          inReplyTo: ActivityPub::TagManager.instance.uri_for(local_status),
        }
      end

      before do
        subject.perform
      end

      it 'creates status' do
        status = sender.statuses.first

        expect(status).to_not be_nil
        expect(status.text).to eq 'Lorem ipsum'
      end
    end

    context 'when sender targets a local user' do
      subject { described_class.new(json, sender, delivery: true) }

      let!(:local_account) { Fabricate(:account) }
      let(:object_json) do
        {
          id: [ActivityPub::TagManager.instance.uri_for(sender), '#bar'].join,
          type: 'Note',
          content: 'Lorem ipsum',
          to: ActivityPub::TagManager.instance.uri_for(local_account),
        }
      end

      before do
        subject.perform
      end

      it 'creates status' do
        status = sender.statuses.first

        expect(status).to_not be_nil
        expect(status.text).to eq 'Lorem ipsum'
      end
    end

    context 'when sender cc\'s a local user' do
      subject { described_class.new(json, sender, delivery: true) }

      let!(:local_account) { Fabricate(:account) }
      let(:object_json) do
        {
          id: [ActivityPub::TagManager.instance.uri_for(sender), '#bar'].join,
          type: 'Note',
          content: 'Lorem ipsum',
          cc: ActivityPub::TagManager.instance.uri_for(local_account),
        }
      end

      before do
        subject.perform
      end

      it 'creates status' do
        status = sender.statuses.first

        expect(status).to_not be_nil
        expect(status.text).to eq 'Lorem ipsum'
      end
    end

    context 'when the sender has no relevance to local activity' do
      subject { described_class.new(json, sender, delivery: true) }

      before do
        subject.perform
      end

      let(:object_json) do
        {
          id: [ActivityPub::TagManager.instance.uri_for(sender), '#bar'].join,
          type: 'Note',
          content: 'Lorem ipsum',
        }
      end

      it 'does not create anything' do
        expect(sender.statuses.count).to eq 0
      end
    end
  end
end<|MERGE_RESOLUTION|>--- conflicted
+++ resolved
@@ -294,8 +294,7 @@
         end
       end
 
-<<<<<<< HEAD
-      context 'limited when direct message assertion is false' do
+      context 'when directMessage attribute is false' do
         let(:recipient) { Fabricate(:account) }
 
         let(:object_json) do
@@ -312,7 +311,7 @@
           }
         end
 
-        it 'creates status' do
+        it 'creates status with limited visibility' do
           status = sender.statuses.first
 
           expect(status).to_not be_nil
@@ -320,10 +319,7 @@
         end
       end
 
-      context 'direct' do
-=======
       context 'when direct' do
->>>>>>> f877aa9d
         let(:recipient) { Fabricate(:account) }
 
         let(:object_json) do
@@ -339,7 +335,7 @@
           }
         end
 
-        it 'creates status' do
+        it 'creates status with direct visibility' do
           status = sender.statuses.first
 
           expect(status).to_not be_nil
@@ -347,8 +343,7 @@
         end
       end
 
-<<<<<<< HEAD
-      context 'direct when direct message assertion is true' do
+      context 'when directMessage attribute is true' do
         let(:recipient) { Fabricate(:account) }
 
         let(:object_json) do
@@ -369,10 +364,7 @@
         end
       end
 
-      context 'as a reply' do
-=======
       context 'with a reply' do
->>>>>>> f877aa9d
         let(:original_status) { Fabricate(:status) }
 
         let(:object_json) do
