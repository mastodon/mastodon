--- conflicted
+++ resolved
@@ -3,13 +3,8 @@
 RSpec.describe Api::V1::FavouritesController, type: :controller do
   render_views
 
-<<<<<<< HEAD
-  let(:user)  { Fabricate(:user, account: Fabricate(:account, username: 'alice')) }
+  let(:user)  { Fabricate(:user) }
   let(:token) { Fabricate(:accessible_access_token, resource_owner_id: user.id, scopes: 'read') }
-=======
-  let(:user)  { Fabricate(:user) }
-  let(:token) { double acceptable?: true, resource_owner_id: user.id }
->>>>>>> bb96ba13
 
   before do
     Fabricate(:favourite, account: user.account)
