require 'rails_helper'

RSpec.describe Api::V1::NotificationsController, type: :controller do
  render_views

<<<<<<< HEAD
  let(:user)  { Fabricate(:user, account: Fabricate(:account, username: 'alice', locked: false)) }
  let(:token) { Fabricate(:accessible_access_token, resource_owner_id: user.id, scopes: scopes) }
  let(:other) { Fabricate(:user, account: Fabricate(:account, username: 'bob', locked: false)) }
  let(:third) { Fabricate(:user, account: Fabricate(:account, username: 'carol', locked: false)) }
=======
  let(:user)  { Fabricate(:user, account_attributes: { username: 'alice' }) }
  let(:token) { Fabricate(:accessible_access_token, resource_owner_id: user.id, scopes: scopes) }
  let(:other) { Fabricate(:user) }
  let(:third) { Fabricate(:user) }
>>>>>>> 8c7223f4

  before do
    allow(controller).to receive(:doorkeeper_token) { token }
  end

  describe 'GET #show' do
    let(:scopes) { 'read:notifications' }

    it 'returns http success' do
      notification = Fabricate(:notification, account: user.account)
      get :show, params: { id: notification.id }

      expect(response).to have_http_status(200)
    end
  end

  describe 'POST #dismiss' do
    let(:scopes) { 'write:notifications' }

    it 'destroys the notification' do
      notification = Fabricate(:notification, account: user.account)
      post :dismiss, params: { id: notification.id }

      expect(response).to have_http_status(200)
      expect { notification.reload }.to raise_error(ActiveRecord::RecordNotFound)
    end
  end

  describe 'POST #clear' do
    let(:scopes) { 'write:notifications' }

    it 'clears notifications for the account' do
      notification = Fabricate(:notification, account: user.account)
      post :clear

      expect(notification.account.reload.notifications).to be_empty
      expect(response).to have_http_status(200)
    end
  end

  describe 'GET #index' do
    let(:scopes) { 'read:notifications' }

    before do
      first_status = PostStatusService.new.call(user.account, text: 'Test', visibility: 'public')
      @reblog_of_first_status = ReblogService.new.call(other.account, first_status)
      mentioning_status = PostStatusService.new.call(other.account, text: 'Hello @alice')
      @mention_from_status = mentioning_status.mentions.first
      @favourite = FavouriteService.new.call(other.account, first_status)
      @second_favourite = FavouriteService.new.call(third.account, first_status)
      @follow = FollowService.new.call(other.account, user.account)
    end

    describe 'with no options' do
      before do
        get :index
      end

      it 'returns http success' do
        expect(response).to have_http_status(200)
      end

      it 'includes reblog' do
        expect(body_as_json.map { |x| x[:type] }).to include 'reblog'
      end

      it 'includes mention' do
        expect(body_as_json.map { |x| x[:type] }).to include 'mention'
      end

      it 'includes favourite' do
        expect(body_as_json.map { |x| x[:type] }).to include 'favourite'
      end

      it 'includes follow' do
        expect(body_as_json.map { |x| x[:type] }).to include 'follow'
      end
    end

    describe 'with account_id param' do
      before do
        get :index, params: { account_id: third.account.id }
      end

      it 'returns http success' do
        expect(response).to have_http_status(200)
      end

      it 'returns only notifications from specified user' do
        expect(body_as_json.map { |x| x[:account][:id] }.uniq).to eq [third.account.id.to_s]
      end
    end

    describe 'with invalid account_id param' do
      before do
        get :index, params: { account_id: 'foo' }
      end

      it 'returns http success' do
        expect(response).to have_http_status(200)
      end

      it 'returns nothing' do
        expect(body_as_json.size).to eq 0
      end
    end

    describe 'with excluded_types param' do
      before do
        get :index, params: { exclude_types: %w(mention) }
      end

      it 'returns http success' do
        expect(response).to have_http_status(200)
      end

      it 'returns everything but excluded type' do
        expect(body_as_json.size).to_not eq 0
        expect(body_as_json.map { |x| x[:type] }.uniq).to_not include 'mention'
      end
    end

    describe 'with types param' do
      before do
        get :index, params: { types: %w(mention) }
      end

      it 'returns http success' do
        expect(response).to have_http_status(200)
      end

      it 'returns only requested type' do
        expect(body_as_json.map { |x| x[:type] }.uniq).to eq ['mention']
      end
    end
  end
end<|MERGE_RESOLUTION|>--- conflicted
+++ resolved
@@ -3,17 +3,10 @@
 RSpec.describe Api::V1::NotificationsController, type: :controller do
   render_views
 
-<<<<<<< HEAD
-  let(:user)  { Fabricate(:user, account: Fabricate(:account, username: 'alice', locked: false)) }
+  let(:user)  { Fabricate(:user, account_attributes: { username: 'alice', locked: false }) }
   let(:token) { Fabricate(:accessible_access_token, resource_owner_id: user.id, scopes: scopes) }
-  let(:other) { Fabricate(:user, account: Fabricate(:account, username: 'bob', locked: false)) }
-  let(:third) { Fabricate(:user, account: Fabricate(:account, username: 'carol', locked: false)) }
-=======
-  let(:user)  { Fabricate(:user, account_attributes: { username: 'alice' }) }
-  let(:token) { Fabricate(:accessible_access_token, resource_owner_id: user.id, scopes: scopes) }
-  let(:other) { Fabricate(:user) }
-  let(:third) { Fabricate(:user) }
->>>>>>> 8c7223f4
+  let(:other) { Fabricate(:user, account_attributes: { locked: false }) }
+  let(:third) { Fabricate(:user, account_attributes: { locked: false }) }
 
   before do
     allow(controller).to receive(:doorkeeper_token) { token }
