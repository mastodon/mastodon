require 'rails_helper'

RSpec.describe Api::V1::AccountsController, type: :controller do
  render_views

  let(:user)  { Fabricate(:user, account: Fabricate(:account, username: 'alice')) }
  let(:token) { Fabricate(:accessible_access_token, resource_owner_id: user.id, scopes: 'follow read') }

  before do
    allow(controller).to receive(:doorkeeper_token) { token }
  end

  describe 'GET #show' do
    it 'returns http success' do
      get :show, params: { id: user.account.id }
      expect(response).to have_http_status(:success)
    end
  end

  describe 'POST #follow' do
    let(:other_account) { Fabricate(:user, email: 'bob@example.com', account: Fabricate(:account, username: 'bob', locked: locked)).account }

    before do
      post :follow, params: { id: other_account.id }
    end

    context 'with unlocked account' do
      let(:locked) { false }

      it 'returns http success' do
        expect(response).to have_http_status(:success)
      end

      it 'returns JSON with following=true and requested=false' do
        json = body_as_json

        expect(json[:following]).to be true
        expect(json[:requested]).to be false
      end

      it 'creates a following relation between user and target user' do
        expect(user.account.following?(other_account)).to be true
      end
    end

<<<<<<< HEAD
    it 'returns JSON with following=true and requested=false' do
      json = body_as_json

      expect(json[:following]).to be true
      expect(json[:requested]).to be false
    end

    it 'creates a following relation between user and target user' do
      expect(user.account.following?(other_account)).to be true
=======
    context 'with locked account' do
      let(:locked) { true }

      it 'returns http success' do
        expect(response).to have_http_status(:success)
      end

      it 'returns JSON with following=false and requested=true' do
        json = body_as_json

        expect(json[:following]).to be false
        expect(json[:requested]).to be true
      end

      it 'creates a follow request relation between user and target user' do
        expect(user.account.requested?(other_account)).to be true
      end
>>>>>>> 4c14ff65
    end
  end

  describe 'POST #unfollow' do
    let(:other_account) { Fabricate(:user, email: 'bob@example.com', account: Fabricate(:account, username: 'bob')).account }

    before do
      user.account.follow!(other_account)
      post :unfollow, params: { id: other_account.id }
    end

    it 'returns http success' do
      expect(response).to have_http_status(:success)
    end

    it 'removes the following relation between user and target user' do
      expect(user.account.following?(other_account)).to be false
    end
  end

  describe 'POST #block' do
    let(:other_account) { Fabricate(:user, email: 'bob@example.com', account: Fabricate(:account, username: 'bob')).account }

    before do
      user.account.follow!(other_account)
      post :block, params: { id: other_account.id }
    end

    it 'returns http success' do
      expect(response).to have_http_status(:success)
    end

    it 'removes the following relation between user and target user' do
      expect(user.account.following?(other_account)).to be false
    end

    it 'creates a blocking relation' do
      expect(user.account.blocking?(other_account)).to be true
    end
  end

  describe 'POST #unblock' do
    let(:other_account) { Fabricate(:user, email: 'bob@example.com', account: Fabricate(:account, username: 'bob')).account }

    before do
      user.account.block!(other_account)
      post :unblock, params: { id: other_account.id }
    end

    it 'returns http success' do
      expect(response).to have_http_status(:success)
    end

    it 'removes the blocking relation between user and target user' do
      expect(user.account.blocking?(other_account)).to be false
    end
  end

  describe 'POST #mute' do
    let(:other_account) { Fabricate(:user, email: 'bob@example.com', account: Fabricate(:account, username: 'bob')).account }

    before do
      user.account.follow!(other_account)
      post :mute, params: {id: other_account.id }
    end

    it 'returns http success' do
      expect(response).to have_http_status(:success)
    end

    it 'does not remove the following relation between user and target user' do
      expect(user.account.following?(other_account)).to be true
    end

    it 'creates a muting relation' do
      expect(user.account.muting?(other_account)).to be true
    end
  end

  describe 'POST #unmute' do
    let(:other_account) { Fabricate(:user, email: 'bob@example.com', account: Fabricate(:account, username: 'bob')).account }

    before do
      user.account.mute!(other_account)
      post :unmute, params: { id: other_account.id }
    end

    it 'returns http success' do
      expect(response).to have_http_status(:success)
    end

    it 'removes the muting relation between user and target user' do
      expect(user.account.muting?(other_account)).to be false
    end
  end
end<|MERGE_RESOLUTION|>--- conflicted
+++ resolved
@@ -43,17 +43,6 @@
       end
     end
 
-<<<<<<< HEAD
-    it 'returns JSON with following=true and requested=false' do
-      json = body_as_json
-
-      expect(json[:following]).to be true
-      expect(json[:requested]).to be false
-    end
-
-    it 'creates a following relation between user and target user' do
-      expect(user.account.following?(other_account)).to be true
-=======
     context 'with locked account' do
       let(:locked) { true }
 
@@ -71,7 +60,6 @@
       it 'creates a follow request relation between user and target user' do
         expect(user.account.requested?(other_account)).to be true
       end
->>>>>>> 4c14ff65
     end
   end
 
