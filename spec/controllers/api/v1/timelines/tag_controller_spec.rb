--- conflicted
+++ resolved
@@ -5,12 +5,8 @@
 describe Api::V1::Timelines::TagController do
   render_views
 
-<<<<<<< HEAD
   let(:user) { Fabricate(:account, username: 'alice', locked: false).user }
-=======
-  let(:user)   { Fabricate(:user) }
   let(:token)  { Fabricate(:accessible_access_token, resource_owner_id: user.id, scopes: 'read:statuses') }
->>>>>>> 363bedd0
 
   before do
     allow(controller).to receive(:doorkeeper_token) { token }
@@ -21,13 +17,8 @@
       get :show, params: { id: 'test' }
     end
 
-<<<<<<< HEAD
-    describe 'GET #show' do
-      before do
-        PostStatusService.new.call(user.account, text: 'It is a #test', visibility: 'public')
-=======
     before do
-      PostStatusService.new.call(user.account, text: 'It is a #test')
+      PostStatusService.new.call(user.account, text: 'It is a #test', visibility: 'public')
     end
 
     context 'when the instance allows public preview' do
@@ -40,7 +31,6 @@
           expect(response).to have_http_status(200)
           expect(response.headers['Link'].links.size).to eq(2)
         end
->>>>>>> 363bedd0
       end
 
       context 'when the user is authenticated' do
