--- conflicted
+++ resolved
@@ -59,140 +59,6 @@
         expect(Status.find_by(id: status.id)).to be nil
       end
     end
-<<<<<<< HEAD
-
-    describe 'POST #reblog' do
-      let(:status) { Fabricate(:status, account: user.account) }
-
-      before do
-        post :reblog, params: { id: status.id }
-      end
-
-      it 'returns http success' do
-        expect(response).to have_http_status(:success)
-      end
-
-      it 'updates the reblogs count' do
-        expect(status.reblogs.count).to eq 1
-      end
-
-      it 'updates the reblogged attribute' do
-        expect(user.account.reblogged?(status)).to be true
-      end
-
-      it 'return json with updated attributes' do
-        hash_body = body_as_json
-
-        expect(hash_body[:reblog][:id]).to eq status.id
-        expect(hash_body[:reblog][:reblogs_count]).to eq 1
-        expect(hash_body[:reblog][:reblogged]).to be true
-      end
-    end
-
-    describe 'POST #unreblog' do
-      let(:status) { Fabricate(:status, account: user.account) }
-
-      before do
-        post :reblog,   params: { id: status.id }
-        post :unreblog, params: { id: status.id }
-      end
-
-      it 'returns http success' do
-        expect(response).to have_http_status(:success)
-      end
-
-      it 'updates the reblogs count' do
-        expect(status.reblogs.count).to eq 0
-      end
-
-      it 'updates the reblogged attribute' do
-        expect(user.account.reblogged?(status)).to be false
-      end
-    end
-
-    describe 'POST #favourite' do
-      let(:status) { Fabricate(:status, account: user.account) }
-
-      before do
-        post :favourite, params: { id: status.id }
-      end
-
-      it 'returns http success' do
-        expect(response).to have_http_status(:success)
-      end
-
-      it 'updates the favourites count' do
-        expect(status.favourites.count).to eq 1
-      end
-
-      it 'updates the favourited attribute' do
-        expect(user.account.favourited?(status)).to be true
-      end
-
-      it 'return json with updated attributes' do
-        hash_body = body_as_json
-
-        expect(hash_body[:id]).to eq status.id
-        expect(hash_body[:favourites_count]).to eq 1
-        expect(hash_body[:favourited]).to be true
-      end
-    end
-
-    describe 'POST #unfavourite' do
-      let(:status) { Fabricate(:status, account: user.account) }
-
-      before do
-        post :favourite,   params: { id: status.id }
-        post :unfavourite, params: { id: status.id }
-      end
-
-      it 'returns http success' do
-        expect(response).to have_http_status(:success)
-      end
-
-      it 'updates the favourites count' do
-        expect(status.favourites.count).to eq 0
-      end
-
-      it 'updates the favourited attribute' do
-        expect(user.account.favourited?(status)).to be false
-      end
-    end
-
-    describe 'POST #mute' do
-      let(:status) { Fabricate(:status, account: user.account) }
-
-      before do
-        post :mute, params: { id: status.id }
-      end
-
-      it 'returns http success' do
-        expect(response).to have_http_status(:success)
-      end
-
-      it 'creates a conversation mute' do
-        expect(ConversationMute.find_by(account: user.account, conversation_id: status.conversation_id)).to_not be_nil
-      end
-    end
-
-    describe 'POST #unmute' do
-      let(:status) { Fabricate(:status, account: user.account) }
-
-      before do
-        post :mute,   params: { id: status.id }
-        post :unmute, params: { id: status.id }
-      end
-
-      it 'returns http success' do
-        expect(response).to have_http_status(:success)
-      end
-
-      it 'destroys the conversation mute' do
-        expect(ConversationMute.find_by(account: user.account, conversation_id: status.conversation_id)).to be_nil
-      end
-    end
-=======
->>>>>>> 947887f2
   end
 
   context 'without an oauth token' do
