# frozen_string_literal: true

require 'rails_helper'
require 'webauthn/fake_client'

RSpec.describe Auth::SessionsController, type: :controller do
  render_views

  before do
    request.env['devise.mapping'] = Devise.mappings[:user]
  end

  describe 'GET #new' do
    it 'returns http success' do
      get :new
      expect(response).to have_http_status(200)
    end
  end

  describe 'DELETE #destroy' do
    let(:user) { Fabricate(:user) }

    context 'with a regular user' do
      it 'redirects to home after sign out' do
        sign_in(user, scope: :user)
        delete :destroy

        expect(response).to redirect_to(new_user_session_path)
      end

      it 'does not delete redirect location with continue=true' do
        sign_in(user, scope: :user)
        controller.store_location_for(:user, '/authorize')
        delete :destroy, params: { continue: 'true' }
        expect(controller.stored_location_for(:user)).to eq '/authorize'
      end
    end

    context 'with a suspended user' do
      it 'redirects to home after sign out' do
        Fabricate(:account, user: user, suspended: true)
        sign_in(user, scope: :user)
        delete :destroy

        expect(response).to redirect_to(new_user_session_path)
      end
    end
  end

  describe 'POST #create' do
    context 'using PAM authentication', if: ENV['PAM_ENABLED'] == 'true' do
      context 'using a valid password' do
        before do
          post :create, params: { user: { email: "pam_user1", password: '123456' } }
        end

        it 'redirects to home' do
          expect(response).to redirect_to(root_path)
        end

        it 'logs the user in' do
          expect(controller.current_user).to be_instance_of(User)
        end
      end

      context 'using an invalid password' do
        before do
          post :create, params: { user: { email: "pam_user1", password: 'WRONGPW' } }
        end

        it 'shows a login error' do
          expect(flash[:alert]).to match I18n.t('devise.failure.invalid', authentication_keys: 'Email')
        end

        it "doesn't log the user in" do
          expect(controller.current_user).to be_nil
        end
      end

      context 'using a valid email and existing user' do
        let(:user) do
          account = Fabricate.build(:account, username: 'pam_user1')
          account.save!(validate: false)
          user = Fabricate(:user, email: 'pam@example.com', password: nil, account: account, external: true)
          user
        end

        before do
          post :create, params: { user: { email: user.email, password: '123456' } }
        end

        it 'redirects to home' do
          expect(response).to redirect_to(root_path)
        end

        it 'logs the user in' do
          expect(controller.current_user).to eq user
        end
      end
    end

    context 'using password authentication' do
      let(:user) { Fabricate(:user, email: 'foo@bar.com', password: 'abcdefgh') }

      context 'using a valid password' do
        before do
          post :create, params: { user: { email: user.email, password: user.password } }
        end

        it 'redirects to home' do
          expect(response).to redirect_to(root_path)
        end

        it 'logs the user in' do
          expect(controller.current_user).to eq user
        end
      end

      context 'using email with uppercase letters' do
        before do
          post :create, params: { user: { email: user.email.upcase, password: user.password } }
        end

        it 'redirects to home' do
          expect(response).to redirect_to(root_path)
        end

        it 'logs the user in' do
          expect(controller.current_user).to eq user
        end
      end

      context 'using an invalid password' do
        before do
          post :create, params: { user: { email: user.email, password: 'wrongpw' } }
        end

        it 'shows a login error' do
          expect(flash[:alert]).to match I18n.t('devise.failure.invalid', authentication_keys: 'Email')
        end

        it "doesn't log the user in" do
          expect(controller.current_user).to be_nil
        end
      end

      context 'using an unconfirmed password' do
        before do
          request.headers['Accept-Language'] = accept_language
          post :create, params: { user: { email: unconfirmed_user.email, password: unconfirmed_user.password } }
        end

        let(:unconfirmed_user) { user.tap { |u| u.update!(confirmed_at: nil) } }
        let(:accept_language) { 'fr' }

        it 'redirects to home' do
          expect(response).to redirect_to(root_path)
        end
      end

      context "logging in from the user's page" do
        before do
          allow(controller).to receive(:single_user_mode?).and_return(single_user_mode)
          allow(controller).to receive(:stored_location_for).with(:user).and_return("/@#{user.account.username}")
          post :create, params: { user: { email: user.email, password: user.password } }
        end

        context "in single user mode" do
          let(:single_user_mode) { true }

          it 'redirects to home' do
            expect(response).to redirect_to(root_path)
          end
        end

        context "in non-single user mode" do
          let(:single_user_mode) { false }

          it "redirects back to the user's page" do
            expect(response).to redirect_to(short_account_path(username: user.account))
          end
        end
      end
    end

    context 'using two-factor authentication' do
      context 'with OTP enabled as second factor' do
        let!(:user) do
          Fabricate(:user, email: 'x@y.com', password: 'abcdefgh', otp_required_for_login: true, otp_secret: User.generate_otp_secret(32))
        end

        let!(:recovery_codes) do
          codes = user.generate_otp_backup_codes!
          user.save
          return codes
        end

        context 'using email and password' do
          before do
            post :create, params: { user: { email: user.email, password: user.password } }
          end

          it 'renders two factor authentication page' do
            expect(controller).to render_template("two_factor")
            expect(controller).to render_template(partial: "_otp_authentication_form")
          end
        end

<<<<<<< HEAD
      context 'using a valid OTP' do
        before do
          post :create, params: { user: { otp_attempt: user.current_otp } }, session: { attempt_user_id: user.id, attempt_user_updated_at: user.updated_at.to_s }
        end
=======
        context 'using upcase email and password' do
          before do
            post :create, params: { user: { email: user.email.upcase, password: user.password } }
          end
>>>>>>> 633d1751

          it 'renders two factor authentication page' do
            expect(controller).to render_template("two_factor")
            expect(controller).to render_template(partial: "_otp_authentication_form")
          end
        end

        context 'using a valid OTP' do
          before do
            post :create, params: { user: { otp_attempt: user.current_otp } }, session: { attempt_user_id: user.id, attempt_user_updated_at: user.updated_at.to_s }
          end

          it 'redirects to home' do
            expect(response).to redirect_to(root_path)
          end

          it 'logs the user in' do
            expect(controller.current_user).to eq user
          end
        end

<<<<<<< HEAD
      context 'when the server has an decryption error' do
        before do
          allow_any_instance_of(User).to receive(:validate_and_consume_otp!).and_raise(OpenSSL::Cipher::CipherError)
          post :create, params: { user: { otp_attempt: user.current_otp } }, session: { attempt_user_id: user.id, attempt_user_updated_at: user.updated_at.to_s }
=======
        context 'when the server has an decryption error' do
          before do
            allow_any_instance_of(User).to receive(:validate_and_consume_otp!).and_raise(OpenSSL::Cipher::CipherError)
            post :create, params: { user: { otp_attempt: user.current_otp } }, session: { attempt_user_id: user.id, attempt_user_updated_at: user.updated_at.to_s }
          end

          it 'shows a login error' do
            expect(flash[:alert]).to match I18n.t('users.invalid_otp_token')
          end

          it "doesn't log the user in" do
            expect(controller.current_user).to be_nil
          end
>>>>>>> 633d1751
        end

        context 'using a valid recovery code' do
          before do
            post :create, params: { user: { otp_attempt: recovery_codes.first } }, session: { attempt_user_id: user.id, attempt_user_updated_at: user.updated_at.to_s }
          end

          it 'redirects to home' do
            expect(response).to redirect_to(root_path)
          end

          it 'logs the user in' do
            expect(controller.current_user).to eq user
          end
        end

        context 'using an invalid OTP' do
          before do
            post :create, params: { user: { otp_attempt: 'wrongotp' } }, session: { attempt_user_id: user.id, attempt_user_updated_at: user.updated_at.to_s }
          end

          it 'shows a login error' do
            expect(flash[:alert]).to match I18n.t('users.invalid_otp_token')
          end

          it "doesn't log the user in" do
            expect(controller.current_user).to be_nil
          end
        end
      end

<<<<<<< HEAD
      context 'using a valid recovery code' do
        before do
          post :create, params: { user: { otp_attempt: recovery_codes.first } }, session: { attempt_user_id: user.id, attempt_user_updated_at: user.updated_at.to_s }
=======
      context 'with WebAuthn and OTP enabled as second factor' do
        let!(:user) do
          Fabricate(:user, email: 'x@y.com', password: 'abcdefgh', otp_required_for_login: true, otp_secret: User.generate_otp_secret(32))
>>>>>>> 633d1751
        end

        let!(:recovery_codes) do
          codes = user.generate_otp_backup_codes!
          user.save
          return codes
        end

        let!(:webauthn_credential) do
          user.update(webauthn_id: WebAuthn.generate_user_id)
          public_key_credential = WebAuthn::Credential.from_create(fake_client.create)
          user.webauthn_credentials.create(
            nickname: 'SecurityKeyNickname',
            external_id: public_key_credential.id,
            public_key: public_key_credential.public_key,
            sign_count: '1000'
           )
          user.webauthn_credentials.take
        end

<<<<<<< HEAD
      context 'using an invalid OTP' do
        before do
          post :create, params: { user: { otp_attempt: 'wrongotp' } }, session: { attempt_user_id: user.id, attempt_user_updated_at: user.updated_at.to_s }
=======
        let(:domain) { "#{Rails.configuration.x.use_https ? 'https' : 'http' }://#{Rails.configuration.x.web_domain}" }

        let(:fake_client) { WebAuthn::FakeClient.new(domain) }

        let(:challenge) { WebAuthn::Credential.options_for_get.challenge }

        let(:sign_count) { 1234 }

        let(:fake_credential) { fake_client.get(challenge: challenge, sign_count: sign_count) }

        context 'using email and password' do
          before do
            post :create, params: { user: { email: user.email, password: user.password } }
          end

          it 'renders webauthn authentication page' do
            expect(controller).to render_template("two_factor")
            expect(controller).to render_template(partial: "_webauthn_form")
          end
>>>>>>> 633d1751
        end

        context 'using upcase email and password' do
          before do
            post :create, params: { user: { email: user.email.upcase, password: user.password } }
          end

          it 'renders webauthn authentication page' do
            expect(controller).to render_template("two_factor")
            expect(controller).to render_template(partial: "_webauthn_form")
          end
        end

        context 'using a valid webauthn credential' do
          before do
            @controller.session[:webauthn_challenge] = challenge

            post :create, params: { user: { credential: fake_credential } }, session: { attempt_user_id: user.id, attempt_user_updated_at: user.updated_at.to_s }
          end

          it 'instructs the browser to redirect to home' do
            expect(body_as_json[:redirect_path]).to eq(root_path)
          end

          it 'logs the user in' do
            expect(controller.current_user).to eq user
          end

          it 'updates the sign count' do
            expect(webauthn_credential.reload.sign_count).to eq(sign_count)
          end
        end
      end
    end

    context 'when 2FA is disabled and IP is unfamiliar' do
      let!(:user) { Fabricate(:user, email: 'x@y.com', password: 'abcdefgh', current_sign_in_at: 3.weeks.ago, current_sign_in_ip: '0.0.0.0') }

      before do
        request.remote_ip  = '10.10.10.10'
        request.user_agent = 'Mozilla/5.0 (X11; Ubuntu; Linux x86_64; rv:75.0) Gecko/20100101 Firefox/75.0'

        allow(UserMailer).to receive(:sign_in_token).and_return(double('email', deliver_later!: nil))
      end

      context 'using email and password' do
        before do
          post :create, params: { user: { email: user.email, password: user.password } }
        end

        it 'renders sign in token authentication page' do
          expect(controller).to render_template("sign_in_token")
        end

        it 'generates sign in token' do
          expect(user.reload.sign_in_token).to_not be_nil
        end

        it 'sends sign in token e-mail' do
          expect(UserMailer).to have_received(:sign_in_token)
        end
      end

      context 'using a valid sign in token' do
        before do
          user.generate_sign_in_token && user.save
          post :create, params: { user: { sign_in_token_attempt: user.sign_in_token } }, session: { attempt_user_id: user.id, attempt_user_updated_at: user.updated_at.to_s }
        end

        it 'redirects to home' do
          expect(response).to redirect_to(root_path)
        end

        it 'logs the user in' do
          expect(controller.current_user).to eq user
        end
      end

      context 'using an invalid sign in token' do
        before do
          post :create, params: { user: { sign_in_token_attempt: 'wrongotp' } }, session: { attempt_user_id: user.id, attempt_user_updated_at: user.updated_at.to_s }
        end

        it 'shows a login error' do
          expect(flash[:alert]).to match I18n.t('users.invalid_sign_in_token')
        end

        it "doesn't log the user in" do
          expect(controller.current_user).to be_nil
        end
      end
    end
  end
end<|MERGE_RESOLUTION|>--- conflicted
+++ resolved
@@ -206,17 +206,10 @@
           end
         end
 
-<<<<<<< HEAD
-      context 'using a valid OTP' do
-        before do
-          post :create, params: { user: { otp_attempt: user.current_otp } }, session: { attempt_user_id: user.id, attempt_user_updated_at: user.updated_at.to_s }
-        end
-=======
         context 'using upcase email and password' do
           before do
             post :create, params: { user: { email: user.email.upcase, password: user.password } }
           end
->>>>>>> 633d1751
 
           it 'renders two factor authentication page' do
             expect(controller).to render_template("two_factor")
@@ -238,12 +231,6 @@
           end
         end
 
-<<<<<<< HEAD
-      context 'when the server has an decryption error' do
-        before do
-          allow_any_instance_of(User).to receive(:validate_and_consume_otp!).and_raise(OpenSSL::Cipher::CipherError)
-          post :create, params: { user: { otp_attempt: user.current_otp } }, session: { attempt_user_id: user.id, attempt_user_updated_at: user.updated_at.to_s }
-=======
         context 'when the server has an decryption error' do
           before do
             allow_any_instance_of(User).to receive(:validate_and_consume_otp!).and_raise(OpenSSL::Cipher::CipherError)
@@ -257,7 +244,6 @@
           it "doesn't log the user in" do
             expect(controller.current_user).to be_nil
           end
->>>>>>> 633d1751
         end
 
         context 'using a valid recovery code' do
@@ -289,15 +275,9 @@
         end
       end
 
-<<<<<<< HEAD
-      context 'using a valid recovery code' do
-        before do
-          post :create, params: { user: { otp_attempt: recovery_codes.first } }, session: { attempt_user_id: user.id, attempt_user_updated_at: user.updated_at.to_s }
-=======
       context 'with WebAuthn and OTP enabled as second factor' do
         let!(:user) do
           Fabricate(:user, email: 'x@y.com', password: 'abcdefgh', otp_required_for_login: true, otp_secret: User.generate_otp_secret(32))
->>>>>>> 633d1751
         end
 
         let!(:recovery_codes) do
@@ -318,11 +298,6 @@
           user.webauthn_credentials.take
         end
 
-<<<<<<< HEAD
-      context 'using an invalid OTP' do
-        before do
-          post :create, params: { user: { otp_attempt: 'wrongotp' } }, session: { attempt_user_id: user.id, attempt_user_updated_at: user.updated_at.to_s }
-=======
         let(:domain) { "#{Rails.configuration.x.use_https ? 'https' : 'http' }://#{Rails.configuration.x.web_domain}" }
 
         let(:fake_client) { WebAuthn::FakeClient.new(domain) }
@@ -342,7 +317,6 @@
             expect(controller).to render_template("two_factor")
             expect(controller).to render_template(partial: "_webauthn_form")
           end
->>>>>>> 633d1751
         end
 
         context 'using upcase email and password' do
