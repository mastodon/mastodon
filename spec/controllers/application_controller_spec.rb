# frozen_string_literal: true

require 'rails_helper'

describe ApplicationController, type: :controller do
  controller do
    def success
      head 200
    end

    def routing_error
      raise ActionController::RoutingError, ''
    end

    def record_not_found
      raise ActiveRecord::RecordNotFound, ''
    end

    def invalid_authenticity_token
      raise ActionController::InvalidAuthenticityToken, ''
    end
  end

  shared_examples 'respond_with_error' do |code|
    it "returns http #{code} for any" do
      subject
      expect(response).to have_http_status(code)
    end

    it "returns http #{code} for http" do
      subject
      expect(response).to have_http_status(code)
    end

    it "renders template for http" do
      is_expected.to render_template("errors/#{code}", layout: 'error')
    end
  end

  context 'forgery' do
    subject do
      ActionController::Base.allow_forgery_protection = true
      routes.draw { post 'success' => 'anonymous#success' }
      post 'success'
    end

    include_examples 'respond_with_error', 422
  end

  it "does not force ssl if Rails.env.production? is not 'true'" do
    routes.draw { get 'success' => 'anonymous#success' }
    allow(Rails.env).to receive(:production?).and_return(false)
    get 'success'
    expect(response).to have_http_status(200)
  end

  it "forces ssl if Rails.env.production? is 'true'" do
    routes.draw { get 'success' => 'anonymous#success' }
    allow(Rails.env).to receive(:production?).and_return(true)
    get 'success'
    expect(response).to redirect_to('https://test.host/success')
  end

  describe 'helper_method :current_account' do
    it 'returns nil if not signed in' do
      expect(controller.view_context.current_account).to be_nil
    end

    it 'returns account if signed in' do
      account = Fabricate(:account)
      sign_in(Fabricate(:user, account: account))
      expect(controller.view_context.current_account).to eq account
    end
  end

  describe 'helper_method :single_user_mode?' do
    it 'returns false if it is in single_user_mode but there is no account' do
      allow(Rails.configuration.x).to receive(:single_user_mode).and_return(true)
      expect(controller.view_context.single_user_mode?).to eq false
    end

    it 'returns false if there is an account but it is not in single_user_mode' do
      allow(Rails.configuration.x).to receive(:single_user_mode).and_return(false)
      Fabricate(:account)
      expect(controller.view_context.single_user_mode?).to eq false
    end

    it 'returns true if it is in single_user_mode and there is an account' do
      allow(Rails.configuration.x).to receive(:single_user_mode).and_return(true)
      Fabricate(:account)
      expect(controller.view_context.single_user_mode?).to eq true
    end
  end

<<<<<<< HEAD
  describe 'helper_method :current_flavour' do
    it 'returns "glitch" when theme wasn\'t changed in admin settings' do
      allow(Setting).to receive(:default_settings).and_return({'skin' => 'default'})
      allow(Setting).to receive(:default_settings).and_return({'flavour' => 'glitch'})
=======
  describe 'helper_method :current_theme' do
    it 'returns "default" when theme wasn\'t changed in admin settings' do
      allow(Setting).to receive(:default_settings).and_return({ 'theme' => 'default' })
>>>>>>> 028ad412

      expect(controller.view_context.current_flavour).to eq 'glitch'
    end

    it 'returns instances\'s flavour when user is not signed in' do
      allow(Setting).to receive(:[]).with('skin').and_return 'default'
      allow(Setting).to receive(:[]).with('flavour').and_return 'vanilla'

      expect(controller.view_context.current_flavour).to eq 'vanilla'
    end

    it 'returns instances\'s default flavour when user didn\'t set theme' do
      current_user = Fabricate(:user)
      sign_in current_user

      allow(Setting).to receive(:[]).with('skin').and_return 'default'
      allow(Setting).to receive(:[]).with('flavour').and_return 'vanilla'

      expect(controller.view_context.current_flavour).to eq 'vanilla'
    end

    it 'returns user\'s flavour when it is set' do
      current_user = Fabricate(:user)
      current_user.settings['flavour'] = 'glitch'
      sign_in current_user

      allow(Setting).to receive(:[]).with('skin').and_return 'default'
      allow(Setting).to receive(:[]).with('flavour').and_return 'vanilla'

      expect(controller.view_context.current_flavour).to eq 'glitch'
    end
  end

  context 'ActionController::RoutingError' do
    subject do
      routes.draw { get 'routing_error' => 'anonymous#routing_error' }
      get 'routing_error'
    end

    include_examples 'respond_with_error', 404
  end

  context 'ActiveRecord::RecordNotFound' do
    subject do
      routes.draw { get 'record_not_found' => 'anonymous#record_not_found' }
      get 'record_not_found'
    end

    include_examples 'respond_with_error', 404
  end

  context 'ActionController::InvalidAuthenticityToken' do
    subject do
      routes.draw { get 'invalid_authenticity_token' => 'anonymous#invalid_authenticity_token' }
      get 'invalid_authenticity_token'
    end

    include_examples 'respond_with_error', 422
  end

  describe 'before_action :store_current_location' do
    it 'stores location for user if it is not devise controller' do
      routes.draw { get 'success' => 'anonymous#success' }
      get 'success'
      expect(controller.stored_location_for(:user)).to eq '/success'
    end

    context do
      controller Devise::SessionsController do
      end

      it 'does not store location for user if it is devise controller' do
        @request.env["devise.mapping"] = Devise.mappings[:user]
        get 'create'
        expect(controller.stored_location_for(:user)).to be_nil
      end
    end
  end

  describe 'before_action :check_suspension' do
    before do
      routes.draw { get 'success' => 'anonymous#success' }
    end

    it 'does nothing if not signed in' do
      get 'success'
      expect(response).to have_http_status(200)
    end

    it 'does nothing if user who signed in is not suspended' do
      sign_in(Fabricate(:user, account: Fabricate(:account, suspended: false)))
      get 'success'
      expect(response).to have_http_status(200)
    end

    it 'returns http 403 if user who signed in is suspended' do
      sign_in(Fabricate(:user, account: Fabricate(:account, suspended: true)))
      get 'success'
      expect(response).to have_http_status(403)
    end
  end

  describe 'raise_not_found' do
    it 'raises error' do
      controller.params[:unmatched_route] = 'unmatched'
      expect { controller.raise_not_found }.to raise_error(ActionController::RoutingError, 'No route matches unmatched')
    end
  end

  describe 'require_admin!' do
    controller do
      before_action :require_admin!

      def sucesss
        head 200
      end
    end

    before do
      routes.draw { get 'sucesss' => 'anonymous#sucesss' }
    end

    it 'returns a 403 if current user is not admin' do
      sign_in(Fabricate(:user, admin: false))
      get 'sucesss'
      expect(response).to have_http_status(403)
    end

    it 'returns a 403 if current user is only a moderator' do
      sign_in(Fabricate(:user, moderator: true))
      get 'sucesss'
      expect(response).to have_http_status(403)
    end

    it 'does nothing if current user is admin' do
      sign_in(Fabricate(:user, admin: true))
      get 'sucesss'
      expect(response).to have_http_status(200)
    end
  end

  describe 'require_staff!' do
    controller do
      before_action :require_staff!

      def sucesss
        head 200
      end
    end

    before do
      routes.draw { get 'sucesss' => 'anonymous#sucesss' }
    end

    it 'returns a 403 if current user is not admin or moderator' do
      sign_in(Fabricate(:user, admin: false, moderator: false))
      get 'sucesss'
      expect(response).to have_http_status(403)
    end

    it 'does nothing if current user is moderator' do
      sign_in(Fabricate(:user, moderator: true))
      get 'sucesss'
      expect(response).to have_http_status(200)
    end

    it 'does nothing if current user is admin' do
      sign_in(Fabricate(:user, admin: true))
      get 'sucesss'
      expect(response).to have_http_status(200)
    end
  end

  describe 'forbidden' do
    controller do
      def route_forbidden
        forbidden
      end
    end

    subject do
      routes.draw { get 'route_forbidden' => 'anonymous#route_forbidden' }
      get 'route_forbidden'
    end

    include_examples 'respond_with_error', 403
  end

  describe 'not_found' do
    controller do
      def route_not_found
        not_found
      end
    end

    subject do
      routes.draw { get 'route_not_found' => 'anonymous#route_not_found' }
      get 'route_not_found'
    end

    include_examples 'respond_with_error', 404
  end

  describe 'gone' do
    controller do
      def route_gone
        gone
      end
    end

    subject do
      routes.draw { get 'route_gone' => 'anonymous#route_gone' }
      get 'route_gone'
    end

    include_examples 'respond_with_error', 410
  end

  describe 'unprocessable_entity' do
    controller do
      def route_unprocessable_entity
        unprocessable_entity
      end
    end

    subject do
      routes.draw { get 'route_unprocessable_entity' => 'anonymous#route_unprocessable_entity' }
      get 'route_unprocessable_entity'
    end

    include_examples 'respond_with_error', 422
  end

  describe 'cache_collection' do
    class C < ApplicationController
      public :cache_collection
    end

    shared_examples 'receives :with_includes' do |fabricator, klass|
      it 'uses raw if it is not an ActiveRecord::Relation' do
        record = Fabricate(fabricator)
        expect(C.new.cache_collection([record], klass)).to eq [record]
      end
    end

    shared_examples 'cacheable' do |fabricator, klass|
      include_examples 'receives :with_includes', fabricator, klass

      it 'calls cache_ids of raw if it is an ActiveRecord::Relation' do
        record = Fabricate(fabricator)
        relation = klass.none
        allow(relation).to receive(:cache_ids).and_return([record])
        expect(C.new.cache_collection(relation, klass)).to eq [record]
      end
    end

    it 'returns raw unless class responds to :with_includes' do
      raw = Object.new
      expect(C.new.cache_collection(raw, Object)).to eq raw
    end

    context 'Notification' do
      include_examples 'cacheable', :notification, Notification
    end

    context 'Status' do
      include_examples 'cacheable', :status, Status
    end

    context 'StreamEntry' do
      include_examples 'receives :with_includes', :stream_entry, StreamEntry
    end
  end
end<|MERGE_RESOLUTION|>--- conflicted
+++ resolved
@@ -92,16 +92,10 @@
     end
   end
 
-<<<<<<< HEAD
   describe 'helper_method :current_flavour' do
     it 'returns "glitch" when theme wasn\'t changed in admin settings' do
       allow(Setting).to receive(:default_settings).and_return({'skin' => 'default'})
       allow(Setting).to receive(:default_settings).and_return({'flavour' => 'glitch'})
-=======
-  describe 'helper_method :current_theme' do
-    it 'returns "default" when theme wasn\'t changed in admin settings' do
-      allow(Setting).to receive(:default_settings).and_return({ 'theme' => 'default' })
->>>>>>> 028ad412
 
       expect(controller.view_context.current_flavour).to eq 'glitch'
     end
