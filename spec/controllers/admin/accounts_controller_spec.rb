--- conflicted
+++ resolved
@@ -194,13 +194,7 @@
   end
 
   describe 'POST #unblock_email' do
-<<<<<<< HEAD
-    subject do
-      -> { post :unblock_email, params: { id: account.id } }
-    end
-=======
     subject { post :unblock_email, params: { id: account.id } }
->>>>>>> 8c7223f4
 
     let(:current_user) { Fabricate(:user, admin: admin) }
     let(:account) { Fabricate(:account, suspended: true) }
@@ -210,19 +204,11 @@
       let(:admin) { true }
 
       it 'succeeds in removing email blocks' do
-<<<<<<< HEAD
-        is_expected.to change { CanonicalEmailBlock.where(reference_account: account).count }.from(1).to(0)
-      end
-
-      it 'redirects to admin account path' do
-        subject.call
-=======
         expect { subject }.to change { CanonicalEmailBlock.where(reference_account: account).count }.from(1).to(0)
       end
 
       it 'redirects to admin account path' do
         subject
->>>>>>> 8c7223f4
         expect(response).to redirect_to admin_account_path(account.id)
       end
     end
@@ -231,11 +217,7 @@
       let(:admin) { false }
 
       it 'fails to remove avatar' do
-<<<<<<< HEAD
-        subject.call
-=======
         subject
->>>>>>> 8c7223f4
         expect(response).to have_http_status :forbidden
       end
     end
