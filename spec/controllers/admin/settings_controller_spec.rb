# frozen_string_literal: true

require 'rails_helper'

RSpec.describe Admin::SettingsController, type: :controller do
  render_views

  describe 'When signed in as an admin' do
    before do
      sign_in Fabricate(:user, admin: true), scope: :user
    end

    describe 'GET #edit' do
      it 'returns http success' do
        get :edit

        expect(response).to have_http_status(:success)
      end
    end

    describe 'PUT #update' do
      describe 'for a record that doesnt exist' do
        around do |example|
          before = Setting.site_extended_description
          Setting.site_extended_description = nil
          example.run
          Setting.site_extended_description = before
          Setting.new_setting_key = nil
        end

        it 'cannot create a setting value for a non-admin key' do
          expect(Setting.new_setting_key).to be_blank

          patch :update, params: { new_setting_key: 'New key value' }

          expect(response).to redirect_to(edit_admin_settings_path)
          expect(Setting.new_setting_key).to be_nil
        end

        it 'creates a settings value that didnt exist before for eligible key' do
          expect(Setting.site_extended_description).to be_blank

          patch :update, params: { site_extended_description: 'New key value' }

          expect(response).to redirect_to(edit_admin_settings_path)
          expect(Setting.site_extended_description).to eq 'New key value'
        end
      end

<<<<<<< HEAD
      it 'updates a settings value' do
        Setting.site_title = 'Original'
        patch :update, params: { site_title: 'New title' }

        expect(response).to redirect_to(edit_admin_settings_path)
        expect(Setting.site_title).to eq 'New title'
      end

      it 'typecasts open_registrations to boolean' do
        Setting.open_registrations = false
        patch :update, params: { open_registrations: 'true' }

        expect(response).to redirect_to(edit_admin_settings_path)
        expect(Setting.open_registrations).to eq true
=======
      context do
        around do |example|
          site_title = Setting.site_title
          example.run
          Setting.site_title = site_title
        end

        it 'updates a settings value' do
          Setting.site_title = 'Original'
          patch :update, params: { site_title: 'New title' }

          expect(response).to redirect_to(edit_admin_settings_path)
          expect(Setting.site_title).to eq 'New title'
        end
      end

      context do
        around do |example|
          open_registrations = Setting.open_registrations
          example.run
          Setting.open_registrations = open_registrations
        end

        it 'typecasts open_registrations to boolean' do
          Setting.open_registrations = false
          patch :update, params: { open_registrations: 'true' }

          expect(response).to redirect_to(edit_admin_settings_path)
          expect(Setting.open_registrations).to eq true
        end
>>>>>>> 947887f2
      end
    end
  end
end<|MERGE_RESOLUTION|>--- conflicted
+++ resolved
@@ -47,22 +47,6 @@
         end
       end
 
-<<<<<<< HEAD
-      it 'updates a settings value' do
-        Setting.site_title = 'Original'
-        patch :update, params: { site_title: 'New title' }
-
-        expect(response).to redirect_to(edit_admin_settings_path)
-        expect(Setting.site_title).to eq 'New title'
-      end
-
-      it 'typecasts open_registrations to boolean' do
-        Setting.open_registrations = false
-        patch :update, params: { open_registrations: 'true' }
-
-        expect(response).to redirect_to(edit_admin_settings_path)
-        expect(Setting.open_registrations).to eq true
-=======
       context do
         around do |example|
           site_title = Setting.site_title
@@ -93,7 +77,6 @@
           expect(response).to redirect_to(edit_admin_settings_path)
           expect(Setting.open_registrations).to eq true
         end
->>>>>>> 947887f2
       end
     end
   end
