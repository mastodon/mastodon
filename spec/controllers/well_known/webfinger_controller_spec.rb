require 'rails_helper'

describe WellKnown::WebfingerController, type: :controller do
  render_views

  describe 'GET #show' do
    let(:alice) do
      Fabricate(:account, username: 'alice')
    end

    before do
      alice.private_key = <<PEM
-----BEGIN RSA PRIVATE KEY-----
MIICXQIBAAKBgQDHgPoPJlrfMZrVcuF39UbVssa8r4ObLP3dYl9Y17Mgp5K4mSYD
R/Y2ag58tSi6ar2zM3Ze3QYsNfTq0NqN1g89eAu0MbSjWqpOsgntRPJiFuj3hai2
X2Im8TBrkiM/UyfTRgn8q8WvMoKbXk8Lu6nqv420eyqhhLxfUoCpxuem1QIDAQAB
AoGBAIKsOh2eM7spVI8mdgQKheEG/iEsnPkQ2R8ehfE9JzjmSbXbqghQJDaz9NU+
G3Uu4R31QT0VbCudE9SSA/UPFl82GeQG4QLjrSE+PSjSkuslgSXelJHfAJ+ycGax
ajtPyiQD0e4c2loagHNHPjqK9OhHx9mFnZWmoagjlZ+mQGEpAkEA8GtqfS65IaRQ
uVhMzpp25rF1RWOwaaa+vBPkd7pGdJEQGFWkaR/a9UkU+2C4ZxGBkJDP9FApKVQI
RANEwN3/hwJBANRuw5+es6BgBv4PD387IJvuruW2oUtYP+Lb2Z5k77J13hZTr0db
Oo9j1UbbR0/4g+vAcsDl4JD9c/9LrGYEpcMCQBon9Yvs+2M3lziy7JhFoc3zXIjS
Ea1M4M9hcqe78lJYPeIH3z04o/+vlcLLgQRlmSz7NESmO/QtGkEcAezhuh0CQHji
pzO4LeO/gXslut3eGcpiYuiZquOjToecMBRwv+5AIKd367Che4uJdh6iPcyGURvh
IewfZFFdyZqnx20ui90CQQC1W2rK5Y30wAunOtSLVA30TLK/tKrTppMC3corjKlB
FTX8IvYBNTbpEttc1VCf/0ccnNpfb0CrFNSPWxRj7t7D
-----END RSA PRIVATE KEY-----
PEM

      alice.public_key = <<PEM
-----BEGIN PUBLIC KEY-----
MIGfMA0GCSqGSIb3DQEBAQUAA4GNADCBiQKBgQDHgPoPJlrfMZrVcuF39UbVssa8
r4ObLP3dYl9Y17Mgp5K4mSYDR/Y2ag58tSi6ar2zM3Ze3QYsNfTq0NqN1g89eAu0
MbSjWqpOsgntRPJiFuj3hai2X2Im8TBrkiM/UyfTRgn8q8WvMoKbXk8Lu6nqv420
eyqhhLxfUoCpxuem1QIDAQAB
-----END PUBLIC KEY-----
PEM

<<<<<<< HEAD
=======
      alice.save!
    end

>>>>>>> 947887f2
    around(:each) do |example|
      before = Rails.configuration.x.alternate_domains
      example.run
      Rails.configuration.x.alternate_domains = before
    end

<<<<<<< HEAD
    it 'returns http success when account can be found' do
=======
    it 'returns JSON when account can be found' do
>>>>>>> 947887f2
      get :show, params: { resource: alice.to_webfinger_s }, format: :json

      expect(response).to have_http_status(:success)
      expect(response.content_type).to eq 'application/jrd+json'
      expect(response.body).to eq "{\"subject\":\"acct:alice@cb6e6126.ngrok.io\",\"aliases\":[\"https://cb6e6126.ngrok.io/@alice\",\"https://cb6e6126.ngrok.io/users/alice\"],\"links\":[{\"rel\":\"http://webfinger.net/rel/profile-page\",\"type\":\"text/html\",\"href\":\"https://cb6e6126.ngrok.io/@alice\"},{\"rel\":\"http://schemas.google.com/g/2010#updates-from\",\"type\":\"application/atom+xml\",\"href\":\"https://cb6e6126.ngrok.io/users/alice.atom\"},{\"rel\":\"self\",\"type\":\"application/activity+json\",\"href\":\"https://cb6e6126.ngrok.io/@alice\"},{\"rel\":\"salmon\",\"href\":\"#{api_salmon_url(alice.id)}\"},{\"rel\":\"magic-public-key\",\"href\":\"data:application/magic-public-key,RSA.x4D6DyZa3zGa1XLhd_VG1bLGvK-Dmyz93WJfWNezIKeSuJkmA0f2NmoOfLUoumq9szN2Xt0GLDX06tDajdYPPXgLtDG0o1qqTrIJ7UTyYhbo94Wotl9iJvEwa5IjP1Mn00YJ_KvFrzKCm15PC7up6r-NtHsqoYS8X1KAqcbnptU=.AQAB\"},{\"rel\":\"http://ostatus.org/schema/1.0/subscribe\",\"template\":\"https://cb6e6126.ngrok.io/authorize_follow?acct={uri}\"}]}"
    end

    it 'returns JSON when account can be found' do
      get :show, params: { resource: alice.to_webfinger_s }, format: :xml

      expect(response).to have_http_status(:success)
      expect(response.content_type).to eq 'application/xrd+xml'
      expect(response.body).to eq <<"XML"
<?xml version="1.0"?>
<XRD xmlns="http://docs.oasis-open.org/ns/xri/xrd-1.0">
  <Subject>acct:alice@cb6e6126.ngrok.io</Subject>
  <Alias>https://cb6e6126.ngrok.io/@alice</Alias>
  <Alias>https://cb6e6126.ngrok.io/users/alice</Alias>
  <Link rel="http://webfinger.net/rel/profile-page" type="text/html" href="https://cb6e6126.ngrok.io/@alice"/>
  <Link rel="http://schemas.google.com/g/2010#updates-from" type="application/atom+xml" href="https://cb6e6126.ngrok.io/users/alice.atom"/>
  <Link rel="salmon" href="#{api_salmon_url(alice.id)}"/>
  <Link rel="magic-public-key" href="data:application/magic-public-key,RSA.x4D6DyZa3zGa1XLhd_VG1bLGvK-Dmyz93WJfWNezIKeSuJkmA0f2NmoOfLUoumq9szN2Xt0GLDX06tDajdYPPXgLtDG0o1qqTrIJ7UTyYhbo94Wotl9iJvEwa5IjP1Mn00YJ_KvFrzKCm15PC7up6r-NtHsqoYS8X1KAqcbnptU=.AQAB"/>
  <Link rel="http://ostatus.org/schema/1.0/subscribe" template="https://cb6e6126.ngrok.io/authorize_follow?acct={uri}"/>
</XRD>
XML
    end

    it 'returns http not found when account cannot be found' do
      get :show, params: { resource: 'acct:not@existing.com' }, format: :json

      expect(response).to have_http_status(:not_found)
    end

<<<<<<< HEAD
    it 'returns http success when account can be found with alternate domains' do
=======
    it 'returns JSON when account can be found with alternate domains' do
>>>>>>> 947887f2
      Rails.configuration.x.alternate_domains = ["foo.org"]
      username, domain = alice.to_webfinger_s.split("@")

      get :show, params: { resource: "#{username}@foo.org" }, format: :json

      expect(response).to have_http_status(:success)
<<<<<<< HEAD
=======
      expect(response.content_type).to eq 'application/jrd+json'
      expect(response.body).to eq "{\"subject\":\"acct:alice@cb6e6126.ngrok.io\",\"aliases\":[\"https://cb6e6126.ngrok.io/@alice\",\"https://cb6e6126.ngrok.io/users/alice\"],\"links\":[{\"rel\":\"http://webfinger.net/rel/profile-page\",\"type\":\"text/html\",\"href\":\"https://cb6e6126.ngrok.io/@alice\"},{\"rel\":\"http://schemas.google.com/g/2010#updates-from\",\"type\":\"application/atom+xml\",\"href\":\"https://cb6e6126.ngrok.io/users/alice.atom\"},{\"rel\":\"self\",\"type\":\"application/activity+json\",\"href\":\"https://cb6e6126.ngrok.io/@alice\"},{\"rel\":\"salmon\",\"href\":\"#{api_salmon_url(alice.id)}\"},{\"rel\":\"magic-public-key\",\"href\":\"data:application/magic-public-key,RSA.x4D6DyZa3zGa1XLhd_VG1bLGvK-Dmyz93WJfWNezIKeSuJkmA0f2NmoOfLUoumq9szN2Xt0GLDX06tDajdYPPXgLtDG0o1qqTrIJ7UTyYhbo94Wotl9iJvEwa5IjP1Mn00YJ_KvFrzKCm15PC7up6r-NtHsqoYS8X1KAqcbnptU=.AQAB\"},{\"rel\":\"http://ostatus.org/schema/1.0/subscribe\",\"template\":\"https://cb6e6126.ngrok.io/authorize_follow?acct={uri}\"}]}"
>>>>>>> 947887f2
    end

    it 'returns http not found when account can not be found with alternate domains' do
      Rails.configuration.x.alternate_domains = ["foo.org"]
      username, domain = alice.to_webfinger_s.split("@")

      get :show, params: { resource: "#{username}@bar.org" }, format: :json

      expect(response).to have_http_status(:not_found)
    end
  end
end<|MERGE_RESOLUTION|>--- conflicted
+++ resolved
@@ -36,23 +36,16 @@
 -----END PUBLIC KEY-----
 PEM
 
-<<<<<<< HEAD
-=======
       alice.save!
     end
 
->>>>>>> 947887f2
     around(:each) do |example|
       before = Rails.configuration.x.alternate_domains
       example.run
       Rails.configuration.x.alternate_domains = before
     end
 
-<<<<<<< HEAD
-    it 'returns http success when account can be found' do
-=======
     it 'returns JSON when account can be found' do
->>>>>>> 947887f2
       get :show, params: { resource: alice.to_webfinger_s }, format: :json
 
       expect(response).to have_http_status(:success)
@@ -86,22 +79,15 @@
       expect(response).to have_http_status(:not_found)
     end
 
-<<<<<<< HEAD
-    it 'returns http success when account can be found with alternate domains' do
-=======
     it 'returns JSON when account can be found with alternate domains' do
->>>>>>> 947887f2
       Rails.configuration.x.alternate_domains = ["foo.org"]
       username, domain = alice.to_webfinger_s.split("@")
 
       get :show, params: { resource: "#{username}@foo.org" }, format: :json
 
       expect(response).to have_http_status(:success)
-<<<<<<< HEAD
-=======
       expect(response.content_type).to eq 'application/jrd+json'
       expect(response.body).to eq "{\"subject\":\"acct:alice@cb6e6126.ngrok.io\",\"aliases\":[\"https://cb6e6126.ngrok.io/@alice\",\"https://cb6e6126.ngrok.io/users/alice\"],\"links\":[{\"rel\":\"http://webfinger.net/rel/profile-page\",\"type\":\"text/html\",\"href\":\"https://cb6e6126.ngrok.io/@alice\"},{\"rel\":\"http://schemas.google.com/g/2010#updates-from\",\"type\":\"application/atom+xml\",\"href\":\"https://cb6e6126.ngrok.io/users/alice.atom\"},{\"rel\":\"self\",\"type\":\"application/activity+json\",\"href\":\"https://cb6e6126.ngrok.io/@alice\"},{\"rel\":\"salmon\",\"href\":\"#{api_salmon_url(alice.id)}\"},{\"rel\":\"magic-public-key\",\"href\":\"data:application/magic-public-key,RSA.x4D6DyZa3zGa1XLhd_VG1bLGvK-Dmyz93WJfWNezIKeSuJkmA0f2NmoOfLUoumq9szN2Xt0GLDX06tDajdYPPXgLtDG0o1qqTrIJ7UTyYhbo94Wotl9iJvEwa5IjP1Mn00YJ_KvFrzKCm15PC7up6r-NtHsqoYS8X1KAqcbnptU=.AQAB\"},{\"rel\":\"http://ostatus.org/schema/1.0/subscribe\",\"template\":\"https://cb6e6126.ngrok.io/authorize_follow?acct={uri}\"}]}"
->>>>>>> 947887f2
     end
 
     it 'returns http not found when account can not be found with alternate domains' do
