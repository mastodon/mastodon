# frozen_string_literal: true

require 'rails_helper'

RSpec.describe NotificationMailer do
  let(:receiver)       { Fabricate(:user, account_attributes: { username: 'alice' }) }
  let(:sender)         { Fabricate(:account, username: 'bob') }
  let(:foreign_status) { Fabricate(:status, account: sender, text: 'The body of the foreign status', created_at: '2021-01-01 01:01Z') }
  let(:own_status)     { Fabricate(:status, account: receiver.account, text: 'The body of the own status', created_at: '2022-02-02 02:02Z') }

  describe 'mention' do
    let(:mention) { Mention.create!(account: receiver.account, status: foreign_status) }
    let(:notification) { Notification.create!(account: receiver.account, activity: mention) }
    let(:mail) { prepared_mailer_for(receiver.account).mention }

    include_examples 'localized subject', 'notification_mailer.mention.subject', name: 'bob'
<<<<<<< HEAD
    include_examples 'timestamp in time zone', '2021-01-01 01:01Z'.to_datetime
    include_examples 'standard headers', 'mention'
    include_examples 'thread headers'
=======
>>>>>>> 0a6b75b7

    it 'renders the email' do
      expect(mail)
        .to be_present
        .and(have_subject('You were mentioned by bob'))
        .and(have_body_text('You were mentioned by bob'))
        .and(have_body_text('The body of the foreign status'))
        .and have_thread_headers
        .and have_standard_headers('mention').for(receiver)
    end
  end

  describe 'follow' do
    let(:follow) { sender.follow!(receiver.account) }
    let(:notification) { Notification.create!(account: receiver.account, activity: follow) }
    let(:mail) { prepared_mailer_for(receiver.account).follow }

    include_examples 'localized subject', 'notification_mailer.follow.subject', name: 'bob'

    it 'renders the email' do
      expect(mail)
        .to be_present
        .and(have_subject('bob is now following you'))
        .and(have_body_text('bob is now following you'))
        .and have_standard_headers('follow').for(receiver)
    end
  end

  describe 'favourite' do
    let(:favourite) { Favourite.create!(account: sender, status: own_status) }
    let(:notification) { Notification.create!(account: receiver.account, activity: favourite) }
    let(:mail) { prepared_mailer_for(own_status.account).favourite }

    include_examples 'localized subject', 'notification_mailer.favourite.subject', name: 'bob'
<<<<<<< HEAD
    include_examples 'timestamp in time zone', '2022-02-02 02:02Z'.to_datetime
    include_examples 'standard headers', 'favourite'
    include_examples 'thread headers'
=======
>>>>>>> 0a6b75b7

    it 'renders the email' do
      expect(mail)
        .to be_present
        .and(have_subject('bob favorited your post'))
        .and(have_body_text('Your post was favorited by bob'))
        .and(have_body_text('The body of the own status'))
        .and have_thread_headers
        .and have_standard_headers('favourite').for(receiver)
    end
  end

  describe 'reblog' do
    let(:reblog) { Status.create!(account: sender, reblog: own_status) }
    let(:notification) { Notification.create!(account: receiver.account, activity: reblog) }
    let(:mail) { prepared_mailer_for(own_status.account).reblog }

    include_examples 'localized subject', 'notification_mailer.reblog.subject', name: 'bob'
<<<<<<< HEAD
    include_examples 'timestamp in time zone', '2022-02-02 02:02Z'.to_datetime
    include_examples 'standard headers', 'reblog'
    include_examples 'thread headers'
=======
>>>>>>> 0a6b75b7

    it 'renders the email' do
      expect(mail)
        .to be_present
        .and(have_subject('bob boosted your post'))
        .and(have_body_text('Your post was boosted by bob'))
        .and(have_body_text('The body of the own status'))
        .and have_thread_headers
        .and have_standard_headers('reblog').for(receiver)
    end
  end

  describe 'follow_request' do
    let(:follow_request) { Fabricate(:follow_request, account: sender, target_account: receiver.account) }
    let(:notification) { Notification.create!(account: receiver.account, activity: follow_request) }
    let(:mail) { prepared_mailer_for(receiver.account).follow_request }

    include_examples 'localized subject', 'notification_mailer.follow_request.subject', name: 'bob'

    it 'renders the email' do
      expect(mail)
        .to be_present
        .and(have_subject('Pending follower: bob'))
        .and(have_body_text('bob has requested to follow you'))
        .and have_standard_headers('follow_request').for(receiver)
    end
  end

  private

  def prepared_mailer_for(recipient)
    described_class.with(recipient: recipient, notification: notification)
  end
end<|MERGE_RESOLUTION|>--- conflicted
+++ resolved
@@ -14,12 +14,7 @@
     let(:mail) { prepared_mailer_for(receiver.account).mention }
 
     include_examples 'localized subject', 'notification_mailer.mention.subject', name: 'bob'
-<<<<<<< HEAD
     include_examples 'timestamp in time zone', '2021-01-01 01:01Z'.to_datetime
-    include_examples 'standard headers', 'mention'
-    include_examples 'thread headers'
-=======
->>>>>>> 0a6b75b7
 
     it 'renders the email' do
       expect(mail)
@@ -54,12 +49,7 @@
     let(:mail) { prepared_mailer_for(own_status.account).favourite }
 
     include_examples 'localized subject', 'notification_mailer.favourite.subject', name: 'bob'
-<<<<<<< HEAD
     include_examples 'timestamp in time zone', '2022-02-02 02:02Z'.to_datetime
-    include_examples 'standard headers', 'favourite'
-    include_examples 'thread headers'
-=======
->>>>>>> 0a6b75b7
 
     it 'renders the email' do
       expect(mail)
@@ -78,12 +68,7 @@
     let(:mail) { prepared_mailer_for(own_status.account).reblog }
 
     include_examples 'localized subject', 'notification_mailer.reblog.subject', name: 'bob'
-<<<<<<< HEAD
     include_examples 'timestamp in time zone', '2022-02-02 02:02Z'.to_datetime
-    include_examples 'standard headers', 'reblog'
-    include_examples 'thread headers'
-=======
->>>>>>> 0a6b75b7
 
     it 'renders the email' do
       expect(mail)
