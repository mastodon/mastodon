# frozen_string_literal: true

require 'rails_helper'

RSpec.describe NotificationMailer do
  let(:receiver)       { Fabricate(:user) }
  let(:sender)         { Fabricate(:account, username: 'bob') }
  let(:foreign_status) { Fabricate(:status, account: sender, text: 'The body of the foreign status') }
  let(:own_status)     { Fabricate(:status, account: receiver.account, text: 'The body of the own status') }

<<<<<<< HEAD
  shared_examples 'localized subject' do |*args, **kwrest|
    it 'renders subject localized for the locale of the receiver' do
      locale = :de
      receiver.update!(locale: locale)
      expect(mail.subject).to eq I18n.t(*args, **kwrest.merge(locale: locale))
    end

    it 'renders subject localized for the default locale if the locale of the receiver is unavailable' do
      receiver.update!(locale: nil)
      expect(mail.subject).to eq I18n.t(*args, **kwrest.merge(locale: I18n.default_locale))
    end
  end

  shared_examples 'headers' do |type, thread|
    it 'renders the to and from headers' do
      expect(mail[:to].value).to eq "#{receiver.account.username} <#{receiver.email}>"
      expect(mail.from).to eq ['notifications@localhost']
    end

    it 'renders the list headers' do
      expect(mail['List-ID'].value).to match(/<\w+\.cb6e6126.ngrok.io>/)
      expect(mail['List-Unsubscribe'].value).to match(%r{<https://cb6e6126.ngrok.io/unsubscribe\?token=.+&type=\w+>})
      expect(mail['List-Unsubscribe'].value).to match(type)
      expect(mail['List-Unsubscribe-Post'].value).to eq 'List-Unsubscribe=One-Click'
      expect(mail['List-Archive'].value).to eq '<https://cb6e6126.ngrok.io/web/notifications>'
      expect(mail['List-Subscribe'].value).to eq '<https://cb6e6126.ngrok.io/settings/preferences/notifications>'
    end

    if thread
      it 'renders the thread headers' do
        expect(mail['In-Reply-To'].value).to match(/<conversation-\d+.\d\d\d\d-\d\d-\d\d@cb6e6126.ngrok.io>/)
        expect(mail['References'].value).to match(/<conversation-\d+.\d\d\d\d-\d\d-\d\d@cb6e6126.ngrok.io>/)
      end
    end
  end

=======
>>>>>>> 1e3b1923
  describe 'mention' do
    let(:mention) { Mention.create!(account: receiver.account, status: foreign_status) }
    let(:notification) { Notification.create!(account: receiver.account, activity: mention) }
    let(:mail) { prepared_mailer_for(receiver.account).mention }

    include_examples 'localized subject', 'notification_mailer.mention.subject', name: 'bob'
    include_examples 'headers', 'mention', true

    it 'renders the subject' do
      expect(mail.subject).to eq('You were mentioned by bob')
    end

    it 'renders the body' do
      expect(mail.body.encoded).to match('You were mentioned by bob')
      expect(mail.body.encoded).to include 'The body of the foreign status'
    end
  end

  describe 'follow' do
    let(:follow) { sender.follow!(receiver.account) }
    let(:notification) { Notification.create!(account: receiver.account, activity: follow) }
    let(:mail) { prepared_mailer_for(receiver.account).follow }

    include_examples 'localized subject', 'notification_mailer.follow.subject', name: 'bob'
    include_examples 'headers', 'follow', false

    it 'renders the subject' do
      expect(mail.subject).to eq('bob is now following you')
    end

    it 'renders the body' do
      expect(mail.body.encoded).to match('bob is now following you')
    end
  end

  describe 'favourite' do
    let(:favourite) { Favourite.create!(account: sender, status: own_status) }
    let(:notification) { Notification.create!(account: receiver.account, activity: favourite) }
    let(:mail) { prepared_mailer_for(own_status.account).favourite }

    include_examples 'localized subject', 'notification_mailer.favourite.subject', name: 'bob'
    include_examples 'headers', 'favourite', true

    it 'renders the subject' do
      expect(mail.subject).to eq('bob favorited your post')
    end

    it 'renders the body' do
      expect(mail.body.encoded).to match('Your post was favorited by bob')
      expect(mail.body.encoded).to include 'The body of the own status'
    end
  end

  describe 'reblog' do
    let(:reblog) { Status.create!(account: sender, reblog: own_status) }
    let(:notification) { Notification.create!(account: receiver.account, activity: reblog) }
    let(:mail) { prepared_mailer_for(own_status.account).reblog }

    include_examples 'localized subject', 'notification_mailer.reblog.subject', name: 'bob'
    include_examples 'headers', 'reblog', true

    it 'renders the subject' do
      expect(mail.subject).to eq('bob boosted your post')
    end

    it 'renders the body' do
      expect(mail.body.encoded).to match('Your post was boosted by bob')
      expect(mail.body.encoded).to include 'The body of the own status'
    end
  end

  describe 'follow_request' do
    let(:follow_request) { Fabricate(:follow_request, account: sender, target_account: receiver.account) }
    let(:notification) { Notification.create!(account: receiver.account, activity: follow_request) }
    let(:mail) { prepared_mailer_for(receiver.account).follow_request }

    include_examples 'localized subject', 'notification_mailer.follow_request.subject', name: 'bob'
    include_examples 'headers', 'follow_request', false

    it 'renders the subject' do
      expect(mail.subject).to eq('Pending follower: bob')
    end

    it 'renders the body' do
      expect(mail.body.encoded).to match('bob has requested to follow you')
    end
  end

  private

  def prepared_mailer_for(recipient)
    described_class.with(recipient: recipient, notification: notification)
  end
end<|MERGE_RESOLUTION|>--- conflicted
+++ resolved
@@ -7,20 +7,6 @@
   let(:sender)         { Fabricate(:account, username: 'bob') }
   let(:foreign_status) { Fabricate(:status, account: sender, text: 'The body of the foreign status') }
   let(:own_status)     { Fabricate(:status, account: receiver.account, text: 'The body of the own status') }
-
-<<<<<<< HEAD
-  shared_examples 'localized subject' do |*args, **kwrest|
-    it 'renders subject localized for the locale of the receiver' do
-      locale = :de
-      receiver.update!(locale: locale)
-      expect(mail.subject).to eq I18n.t(*args, **kwrest.merge(locale: locale))
-    end
-
-    it 'renders subject localized for the default locale if the locale of the receiver is unavailable' do
-      receiver.update!(locale: nil)
-      expect(mail.subject).to eq I18n.t(*args, **kwrest.merge(locale: I18n.default_locale))
-    end
-  end
 
   shared_examples 'headers' do |type, thread|
     it 'renders the to and from headers' do
@@ -45,8 +31,6 @@
     end
   end
 
-=======
->>>>>>> 1e3b1923
   describe 'mention' do
     let(:mention) { Mention.create!(account: receiver.account, status: foreign_status) }
     let(:notification) { Notification.create!(account: receiver.account, activity: mention) }
