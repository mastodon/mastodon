# Preview all emails at http://localhost:3000/rails/mailers/admin_mailer

class AdminMailerPreview < ActionMailer::Preview
  # Preview this email at http://localhost:3000/rails/mailers/admin_mailer/new_pending_account
  def new_pending_account
    AdminMailer.new_pending_account(Account.first, User.pending.first)
  end

<<<<<<< HEAD
  # Preview this email at http://localhost:3000/rails/mailers/admin_mailer/new_trending_tags
  def new_trending_tags
    AdminMailer.new_trending_tags(Account.first, Tag.limit(3))
  end

  # Preview this email at http://localhost:3000/rails/mailers/admin_mailer/new_trending_links
  def new_trending_links
    AdminMailer.new_trending_links(Account.first, PreviewCard.limit(3))
=======
  # Preview this email at http://localhost:3000/rails/mailers/admin_mailer/new_trends
  def new_trends
    AdminMailer.new_trends(Account.first, PreviewCard.limit(3), Tag.limit(3), Status.where(reblog_of_id: nil).limit(3))
  end

  # Preview this email at http://localhost:3000/rails/mailers/admin_mailer/new_appeal
  def new_appeal
    AdminMailer.new_appeal(Account.first, Appeal.first)
>>>>>>> 8c7223f4
  end
end<|MERGE_RESOLUTION|>--- conflicted
+++ resolved
@@ -6,16 +6,6 @@
     AdminMailer.new_pending_account(Account.first, User.pending.first)
   end
 
-<<<<<<< HEAD
-  # Preview this email at http://localhost:3000/rails/mailers/admin_mailer/new_trending_tags
-  def new_trending_tags
-    AdminMailer.new_trending_tags(Account.first, Tag.limit(3))
-  end
-
-  # Preview this email at http://localhost:3000/rails/mailers/admin_mailer/new_trending_links
-  def new_trending_links
-    AdminMailer.new_trending_links(Account.first, PreviewCard.limit(3))
-=======
   # Preview this email at http://localhost:3000/rails/mailers/admin_mailer/new_trends
   def new_trends
     AdminMailer.new_trends(Account.first, PreviewCard.limit(3), Tag.limit(3), Status.where(reblog_of_id: nil).limit(3))
@@ -24,6 +14,5 @@
   # Preview this email at http://localhost:3000/rails/mailers/admin_mailer/new_appeal
   def new_appeal
     AdminMailer.new_appeal(Account.first, Appeal.first)
->>>>>>> 8c7223f4
   end
 end