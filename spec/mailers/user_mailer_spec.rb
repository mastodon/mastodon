--- conflicted
+++ resolved
@@ -3,11 +3,10 @@
 require 'rails_helper'
 
 RSpec.describe UserMailer do
-<<<<<<< HEAD
   timestamp = Time.now.utc - 5.minutes
 
   let(:receiver) { Fabricate(:user, locale: nil) }
-=======
+
   shared_examples 'delivery to memorialized user' do
     context 'when the account is memorialized' do
       before { receiver.account.update(memorial: true) }
@@ -19,9 +18,6 @@
     end
   end
 
-  let(:receiver) { Fabricate(:user) }
->>>>>>> b3243ef4
-
   describe '#confirmation_instructions' do
     let(:mail) { described_class.confirmation_instructions(receiver, 'spec') }
 
