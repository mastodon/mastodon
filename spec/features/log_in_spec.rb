# frozen_string_literal: true

<<<<<<< HEAD
require 'rails_helper'

feature 'Log in' do
  include ProfileStories
=======
feature "Log in" do
  given(:email)        { "test@example.com" }
  given(:password)     { "password" }
  given(:confirmed_at) { Time.zone.now }
>>>>>>> 31f7c3fc

  background do
    as_a_registered_user
    visit new_user_session_path
  end

  subject { page }

  scenario 'A valid email and password user is able to log in' do
    fill_in 'user_email', with: email
    fill_in 'user_password', with: password
    click_on I18n.t('auth.login')

    is_expected.to have_css('div.app-holder')
  end

  scenario 'A invalid email and password user is not able to log in' do
    fill_in 'user_email', with: 'invalid_email'
    fill_in 'user_password', with: 'invalid_password'
    click_on I18n.t('auth.login')

    is_expected.to have_css('.flash-message', text: failure_message('invalid'))
  end

  context do
    given(:confirmed_at) { nil }

    scenario 'A unconfirmed user is able to log in' do
      fill_in 'user_email', with: email
      fill_in 'user_password', with: password
      click_on I18n.t('auth.login')

      is_expected.to have_css('div.admin-wrapper')
    end
  end

  def failure_message(message)
    keys = User.authentication_keys.map { |key| User.human_attribute_name(key) }
    I18n.t("devise.failure.#{message}", authentication_keys: keys.join('support.array.words_connector'))
  end
end<|MERGE_RESOLUTION|>--- conflicted
+++ resolved
@@ -1,16 +1,13 @@
 # frozen_string_literal: true
 
-<<<<<<< HEAD
 require 'rails_helper'
 
 feature 'Log in' do
   include ProfileStories
-=======
-feature "Log in" do
+
   given(:email)        { "test@example.com" }
   given(:password)     { "password" }
   given(:confirmed_at) { Time.zone.now }
->>>>>>> 31f7c3fc
 
   background do
     as_a_registered_user
