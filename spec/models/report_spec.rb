--- conflicted
+++ resolved
@@ -146,12 +146,9 @@
       expect(report.valid?).to be false
       expect(report).to model_have_error_on_field(:rule_ids)
     end
-<<<<<<< HEAD
-=======
 
     def comment_over_limit
       'a' * described_class::COMMENT_SIZE_LIMIT * 2
     end
->>>>>>> ab36c152
   end
 end