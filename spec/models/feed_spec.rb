--- conflicted
+++ resolved
@@ -11,10 +11,6 @@
       Fabricate(:status, account: account, id: 2)
       Fabricate(:status, account: account, id: 3)
       Fabricate(:status, account: account, id: 10)
-<<<<<<< HEAD
-      Redis.current.zadd(FeedManager.instance.key(:home, account.id),
-                        [[4, 4], [3, 3], [2, 2], [1, 1]])
-=======
     end
 
     context 'when feed is generated' do
@@ -37,7 +33,6 @@
       before do
         Redis.current.set("account:#{account.id}:regeneration", true)
       end
->>>>>>> 3810d98c
 
       it 'gets statuses with ids in the range from database' do
         results = subject.get(3)
