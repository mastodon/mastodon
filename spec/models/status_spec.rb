--- conflicted
+++ resolved
@@ -119,162 +119,6 @@
     end
   end
 
-<<<<<<< HEAD
-  describe '#permitted?' do
-    it 'returns true when direct and account is viewer' do
-      subject.visibility = :direct
-      expect(subject.permitted?(subject.account)).to be true
-    end
-
-    it 'returns true when direct and viewer is mentioned' do
-      subject.visibility = :direct
-      subject.mentions = [Fabricate(:mention, account: alice)]
-
-      expect(subject.permitted?(alice)).to be true
-    end
-
-    it 'returns false when direct and viewer is not mentioned' do
-      viewer = Fabricate(:account)
-      subject.visibility = :direct
-
-      expect(subject.permitted?(viewer)).to be false
-    end
-
-    it 'returns true when private and account is viewer' do
-      subject.visibility = :direct
-      expect(subject.permitted?(subject.account)).to be true
-    end
-
-    it 'returns true when private and account is following viewer' do
-      follow = Fabricate(:follow)
-      subject.visibility = :private
-      subject.account = follow.target_account
-
-      expect(subject.permitted?(follow.account)).to be true
-    end
-
-    it 'returns true when private and viewer is mentioned' do
-      subject.visibility = :private
-      subject.mentions = [Fabricate(:mention, account: alice)]
-
-      expect(subject.permitted?(alice)).to be true
-    end
-
-    it 'returns false when private and viewer is not mentioned or followed' do
-      viewer = Fabricate(:account)
-      subject.visibility = :private
-
-      expect(subject.permitted?(viewer)).to be false
-    end
-
-    it 'returns true when no viewer' do
-      expect(subject.permitted?).to be true
-    end
-
-    it 'returns false when viewer is blocked' do
-      block = Fabricate(:block)
-      subject.visibility = :private
-      subject.account = block.target_account
-
-      expect(subject.permitted?(block.account)).to be false
-    end
-  end
-
-  describe '#ancestors' do
-    let!(:alice)  { Fabricate(:account, username: 'alice') }
-    let!(:bob)    { Fabricate(:account, username: 'bob', domain: 'example.com') }
-    let!(:jeff)   { Fabricate(:account, username: 'jeff') }
-    let!(:status) { Fabricate(:status, account: alice) }
-    let!(:reply1) { Fabricate(:status, thread: status, account: jeff) }
-    let!(:reply2) { Fabricate(:status, thread: reply1, account: bob) }
-    let!(:reply3) { Fabricate(:status, thread: reply2, account: alice) }
-    let!(:viewer) { Fabricate(:account, username: 'viewer') }
-
-    it 'returns conversation history' do
-      expect(reply3.ancestors).to include(status, reply1, reply2)
-    end
-
-    it 'does not return conversation history user is not allowed to see' do
-      reply1.update(visibility: :private)
-      status.update(visibility: :direct)
-
-      expect(reply3.ancestors(viewer)).to_not include(reply1, status)
-    end
-
-    it 'does not return conversation history from blocked users' do
-      viewer.block!(jeff)
-      expect(reply3.ancestors(viewer)).to_not include(reply1)
-    end
-
-    it 'does not return conversation history from muted users' do
-      viewer.mute!(jeff)
-      expect(reply3.ancestors(viewer)).to_not include(reply1)
-    end
-
-    it 'does not return conversation history from silenced and not followed users' do
-      jeff.update(silenced: true)
-      expect(reply3.ancestors(viewer)).to_not include(reply1)
-    end
-
-    it 'does not return conversation history from blocked domains' do
-      viewer.block_domain!('example.com')
-      expect(reply3.ancestors(viewer)).to_not include(reply2)
-    end
-
-    it 'ignores deleted records' do
-      first_status  = Fabricate(:status, account: bob)
-      second_status = Fabricate(:status, thread: first_status, account: alice)
-
-      # Create cache and delete cached record
-      second_status.ancestors
-      first_status.destroy
-
-      expect(second_status.ancestors).to eq([])
-    end
-  end
-
-  describe '#descendants' do
-    let!(:alice)  { Fabricate(:account, username: 'alice') }
-    let!(:bob)    { Fabricate(:account, username: 'bob', domain: 'example.com') }
-    let!(:jeff)   { Fabricate(:account, username: 'jeff') }
-    let!(:status) { Fabricate(:status, account: alice) }
-    let!(:reply1) { Fabricate(:status, thread: status, account: alice) }
-    let!(:reply2) { Fabricate(:status, thread: status, account: bob) }
-    let!(:reply3) { Fabricate(:status, thread: reply1, account: jeff) }
-    let!(:viewer) { Fabricate(:account, username: 'viewer') }
-
-    it 'returns replies' do
-      expect(status.descendants).to include(reply1, reply2, reply3)
-    end
-
-    it 'does not return replies user is not allowed to see' do
-      reply1.update(visibility: :private)
-      reply3.update(visibility: :direct)
-
-      expect(status.descendants(viewer)).to_not include(reply1, reply3)
-    end
-
-    it 'does not return replies from blocked users' do
-      viewer.block!(jeff)
-      expect(status.descendants(viewer)).to_not include(reply3)
-    end
-
-    it 'does not return replies from muted users' do
-      viewer.mute!(jeff)
-      expect(status.descendants(viewer)).to_not include(reply3)
-    end
-
-    it 'does not return replies from silenced and not followed users' do
-      jeff.update(silenced: true)
-      expect(status.descendants(viewer)).to_not include(reply3)
-    end
-
-    it 'does not return replies from blocked domains' do
-      viewer.block_domain!('example.com')
-      expect(status.descendants(viewer)).to_not include(reply2)
-    end
-  end
-
   describe '.mutes_map' do
     let(:status)  { Fabricate(:status) }
     let(:account) { Fabricate(:account) }
@@ -307,40 +151,6 @@
     end
   end
 
-=======
-  describe '.mutes_map' do
-    let(:status)  { Fabricate(:status) }
-    let(:account) { Fabricate(:account) }
-
-    subject { Status.mutes_map([status.conversation.id], account) }
-
-    it 'returns a hash' do
-      expect(subject).to be_a Hash
-    end
-
-    it 'contains true value' do
-      account.mute_conversation!(status.conversation)
-      expect(subject[status.conversation.id]).to be true
-    end
-  end
-
-  describe '.favourites_map' do
-    let(:status)  { Fabricate(:status) }
-    let(:account) { Fabricate(:account) }
-
-    subject { Status.favourites_map([status], account) }
-
-    it 'returns a hash' do
-      expect(subject).to be_a Hash
-    end
-
-    it 'contains true value' do
-      Fabricate(:favourite, status: status, account: account)
-      expect(subject[status.id]).to be true
-    end
-  end
-
->>>>>>> 947887f2
   describe '.reblogs_map' do
     let(:status)  { Fabricate(:status) }
     let(:account) { Fabricate(:account) }
