--- conflicted
+++ resolved
@@ -350,11 +350,7 @@
     end
 
     it 'creates new conversation for stand-alone status' do
-<<<<<<< HEAD
-      expect(Status.create(account: alice, text: 'First', visibility: 'private').conversation_id).to_not be_nil
-=======
-      expect(described_class.create(account: alice, text: 'First').conversation_id).to_not be_nil
->>>>>>> a8dd3210
+      expect(described_class.create(account: alice, text: 'First', visibility: 'private').conversation_id).to_not be_nil
     end
 
     it 'keeps conversation of parent node' do
@@ -404,11 +400,7 @@
 
   describe 'after_create' do
     it 'saves ActivityPub uri as uri for local status' do
-<<<<<<< HEAD
-      status = Status.create(account: alice, text: 'foo', visibility: 'private')
-=======
-      status = described_class.create(account: alice, text: 'foo')
->>>>>>> a8dd3210
+      status = described_class.create(account: alice, text: 'foo', visibility: 'private')
       status.reload
       expect(status.uri).to start_with('https://')
     end
