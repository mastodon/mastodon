# frozen_string_literal: true

require 'rails_helper'

RSpec.describe Identity do
  describe '.find_for_omniauth' do
    let(:auth) { Fabricate(:identity, user: Fabricate(:user)) }

    it 'calls .find_or_create_by' do
<<<<<<< HEAD
      expect(described_class).to receive(:find_or_create_by).with(uid: auth.uid, provider: auth.provider)
      described_class.find_for_omniauth(auth)
=======
      allow(described_class).to receive(:find_or_create_by)

      described_class.find_for_omniauth(auth)

      expect(described_class).to have_received(:find_or_create_by).with(uid: auth.uid, provider: auth.provider)
>>>>>>> ab36c152
    end

    it 'returns an instance of Identity' do
      expect(described_class.find_for_omniauth(auth)).to be_instance_of described_class
    end
  end
end<|MERGE_RESOLUTION|>--- conflicted
+++ resolved
@@ -7,16 +7,11 @@
     let(:auth) { Fabricate(:identity, user: Fabricate(:user)) }
 
     it 'calls .find_or_create_by' do
-<<<<<<< HEAD
-      expect(described_class).to receive(:find_or_create_by).with(uid: auth.uid, provider: auth.provider)
-      described_class.find_for_omniauth(auth)
-=======
       allow(described_class).to receive(:find_or_create_by)
 
       described_class.find_for_omniauth(auth)
 
       expect(described_class).to have_received(:find_or_create_by).with(uid: auth.uid, provider: auth.provider)
->>>>>>> ab36c152
     end
 
     it 'returns an instance of Identity' do
