# frozen_string_literal: true

require 'rails_helper'

RSpec.describe MediaAttachment, :paperclip_processing do
  describe 'local?' do
    subject { media_attachment.local? }

    let(:media_attachment) { described_class.new(remote_url: remote_url) }

    context 'when remote_url is blank' do
      let(:remote_url) { '' }

      it 'returns true' do
        expect(subject).to be true
      end
    end

    context 'when remote_url is present' do
      let(:remote_url) { 'remote_url' }

      it 'returns false' do
        expect(subject).to be false
      end
    end
  end

  describe 'needs_redownload?' do
    subject { media_attachment.needs_redownload? }

    let(:media_attachment) { described_class.new(remote_url: remote_url, file: file) }

    context 'when file is blank' do
      let(:file) { nil }

      context 'when remote_url is present' do
        let(:remote_url) { 'remote_url' }

        it 'returns true' do
          expect(subject).to be true
        end
      end
    end

    context 'when file is present' do
      let(:file) { attachment_fixture('avatar.gif') }

      context 'when remote_url is blank' do
        let(:remote_url) { '' }

        it 'returns false' do
          expect(subject).to be false
        end
      end

      context 'when remote_url is present' do
        let(:remote_url) { 'remote_url' }

        it 'returns true' do
          expect(subject).to be false
        end
      end
    end
  end

  describe '#to_param' do
    let(:media_attachment) { Fabricate.build(:media_attachment, shortcode: shortcode, id: id) }

    context 'when media attachment has a shortcode' do
      let(:shortcode) { 'foo' }
      let(:id) { 123 }

      it 'returns shortcode' do
        expect(media_attachment.to_param).to eq shortcode
      end
    end

    context 'when media attachment does not have a shortcode' do
      let(:shortcode) { nil }
      let(:id) { 123 }

      it 'returns string representation of id' do
        expect(media_attachment.to_param).to eq id.to_s
      end
    end
  end

  shared_examples 'static 600x400 image' do |content_type, extension|
    after do
      media.destroy
    end

<<<<<<< HEAD
    it 'saves metadata' do
      expect(media.persisted?).to be true
      expect(media.file).to_not be_nil

      # completes processing
      expect(media.processing_complete?).to be true

      # sets type
      expect(media.type).to eq 'image'

      # sets content type
      expect(media.file_content_type).to eq content_type

      # sets file extension
      expect(media.file_file_name).to end_with extension
=======
    it 'saves media attachment with correct file metadata' do
      expect(media)
        .to be_persisted
        .and be_processing_complete
        .and have_attributes(
          file: be_present,
          type: eq('image'),
          file_content_type: eq(content_type),
          file_file_name: end_with(extension)
        )
>>>>>>> 96ddf1d4

      # Rack::Mime (used by PublicFileServerMiddleware) recognizes file extension
      expect(Rack::Mime.mime_type(extension, nil)).to eq content_type

      # generates blurhash
      expect(media.blurhash.size).to eq 36
    end

    it 'saves original style' do
      # strips original file name
<<<<<<< HEAD
      expect(media.file_file_name).to_not start_with '600x400'

      # preserves original type and size
      expect(Marcel::MimeType.for(Pathname.new(media.file.path))).to eq content_type
      expect(FastImage.size(media.file.path(:original))).to eq [600, 400]

      # sets meta for original
      expect(media.file.meta['original']['width']).to eq 600
      expect(media.file.meta['original']['height']).to eq 400
      expect(media.file.meta['original']['aspect']).to eq 1.5
    end

    it 'saves small style' do
      # resizes but preserves type
      expect(Marcel::MimeType.for(Pathname.new(media.file.path))).to eq content_type
      expect(FastImage.size(media.file.path(:small))).to eq [588, 392]

      # sets meta for thumbnail
      expect(media.file.meta['small']['width']).to eq 588
      expect(media.file.meta['small']['height']).to eq 392
      expect(media.file.meta['small']['aspect']).to eq 1.5
=======
      expect(media.file_file_name)
        .to_not start_with '600x400'

      # sets meta for original and thumbnail
      expect(media.file.meta.deep_symbolize_keys)
        .to include(
          original: include(
            width: eq(600),
            height: eq(400),
            aspect: eq(1.5)
          ),
          small: include(
            width: eq(588),
            height: eq(392),
            aspect: eq(1.5)
          )
        )
>>>>>>> 96ddf1d4
    end
  end

  shared_examples 'animated 600x400 image' do
    after do
      media.destroy
    end

    it 'saves metadata' do
      expect(media.persisted?).to be true
      expect(media.file).to_not be_nil

      # completes processing
      expect(media.processing_complete?).to be true

      # sets type
      expect(media.type).to eq 'gifv'

      # sets content type
      expect(media.file_content_type).to eq 'video/mp4'

      # sets file extension
      expect(media.file_file_name).to end_with '.mp4'

      # generates blurhash
      expect(media.blurhash.size).to eq 36
    end

    it 'saves original style' do
      # transcodes to MP4
      expect(media.file.path).to end_with '.mp4'
      expect(Marcel::MimeType.for(Pathname.new(media.file.path))).to eq 'video/mp4'

      # sets meta for original
      expect(media.file.meta['original']['width']).to eq 600
      expect(media.file.meta['original']['height']).to eq 400
      expect(media.file.meta['original']['duration']).to eq 3
      expect(media.file.meta['original']['frame_rate']).to eq '1/1'
    end

    it 'saves small style' do
      # generates static PNG thumbnail
      expect(FastImage.type(media.file.path(:small))).to eq :png
      expect(media.file.path(:small)).to end_with '.png'
      expect(FastImage.animated?(media.file.path(:small))).to be false

      # scales image
      expect(FastImage.size(media.file.path(:small))).to eq [600, 400]

      # sets meta for thumbnail
      expect(media.file.meta['small']['width']).to eq 600
      expect(media.file.meta['small']['height']).to eq 400
      expect(media.file.meta['small']['aspect']).to eq 1.5
    end
  end

  describe 'jpeg' do
    let(:media) { Fabricate(:media_attachment, file: attachment_fixture('600x400.jpeg')) }

    it_behaves_like 'static 600x400 image', 'image/jpeg', '.jpeg'
  end

  describe 'png' do
    let(:media) { Fabricate(:media_attachment, file: attachment_fixture('600x400.png')) }

    it_behaves_like 'static 600x400 image', 'image/png', '.png'
  end

  describe 'gif' do
    let(:media) { Fabricate(:media_attachment, file: attachment_fixture('600x400.gif')) }

    it_behaves_like 'static 600x400 image', 'image/gif', '.gif'
  end

  describe 'webp' do
    let(:media) { Fabricate(:media_attachment, file: attachment_fixture('600x400.webp')) }

    it_behaves_like 'static 600x400 image', 'image/webp', '.webp'
  end

  describe 'avif' do
    let(:media) { Fabricate(:media_attachment, file: attachment_fixture('600x400.avif')) }

    it_behaves_like 'static 600x400 image', 'image/jpeg', '.jpeg'
  end

  describe 'heic' do
    let(:media) { Fabricate(:media_attachment, file: attachment_fixture('600x400.heic')) }

    it_behaves_like 'static 600x400 image', 'image/jpeg', '.jpeg'
  end

  describe 'base64-encoded image' do
    let(:base64_attachment) { "data:image/jpeg;base64,#{Base64.encode64(attachment_fixture('600x400.jpeg').read)}" }
    let(:media) { Fabricate(:media_attachment, file: base64_attachment) }

    it_behaves_like 'static 600x400 image', 'image/jpeg', '.jpeg'
  end

  describe 'animated gif' do
    let(:media) { Fabricate(:media_attachment, file: attachment_fixture('600x400-animated.gif')) }

    it_behaves_like 'animated 600x400 image'
  end

  describe 'animated png' do
    let(:media) { Fabricate(:media_attachment, file: attachment_fixture('600x400-animated.png')) }

    it_behaves_like 'animated 600x400 image'
  end

  describe 'ogg with cover art' do
    let(:media) { Fabricate(:media_attachment, file: attachment_fixture('boop.ogg')) }

    it 'sets correct file metadata' do
      expect(media.type).to eq 'audio'
      expect(media.file.meta['original']['duration']).to be_within(0.05).of(0.235102)
      expect(media.thumbnail.present?).to be true
      expect(media.file.meta['colors']['background']).to eq '#3088d4'
      expect(media.file_file_name).to_not eq 'boop.ogg'
    end
  end

  describe 'mp3 with large cover art' do
    let(:media) { Fabricate(:media_attachment, file: attachment_fixture('boop.mp3')) }

    it 'detects it as an audio file' do
      expect(media.type).to eq 'audio'
    end

    it 'sets meta for the duration' do
      expect(media.file.meta['original']['duration']).to be_within(0.05).of(0.235102)
    end

    it 'extracts thumbnail' do
      expect(media.thumbnail.present?).to be true
    end

    it 'gives the file a random name' do
      expect(media.file_file_name).to_not eq 'boop.mp3'
    end
  end

  it 'is invalid without file' do
    media = described_class.new

    expect(media.valid?).to be false
    expect(media).to model_have_error_on_field(:file)
  end

  describe 'size limit validation' do
    it 'rejects video files that are too large' do
      stub_const 'MediaAttachment::IMAGE_LIMIT', 100.megabytes
      stub_const 'MediaAttachment::VIDEO_LIMIT', 1.kilobyte
      expect { Fabricate(:media_attachment, file: attachment_fixture('attachment.webm')) }.to raise_error(ActiveRecord::RecordInvalid)
    end

    it 'accepts video files that are small enough' do
      stub_const 'MediaAttachment::IMAGE_LIMIT', 1.kilobyte
      stub_const 'MediaAttachment::VIDEO_LIMIT', 100.megabytes
      media = Fabricate(:media_attachment, file: attachment_fixture('attachment.webm'))
      expect(media.valid?).to be true
    end

    it 'rejects image files that are too large' do
      stub_const 'MediaAttachment::IMAGE_LIMIT', 1.kilobyte
      stub_const 'MediaAttachment::VIDEO_LIMIT', 100.megabytes
      expect { Fabricate(:media_attachment, file: attachment_fixture('attachment.jpg')) }.to raise_error(ActiveRecord::RecordInvalid)
    end

    it 'accepts image files that are small enough' do
      stub_const 'MediaAttachment::IMAGE_LIMIT', 100.megabytes
      stub_const 'MediaAttachment::VIDEO_LIMIT', 1.kilobyte
      media = Fabricate(:media_attachment, file: attachment_fixture('attachment.jpg'))
      expect(media.valid?).to be true
    end
  end
end<|MERGE_RESOLUTION|>--- conflicted
+++ resolved
@@ -90,24 +90,7 @@
       media.destroy
     end
 
-<<<<<<< HEAD
     it 'saves metadata' do
-      expect(media.persisted?).to be true
-      expect(media.file).to_not be_nil
-
-      # completes processing
-      expect(media.processing_complete?).to be true
-
-      # sets type
-      expect(media.type).to eq 'image'
-
-      # sets content type
-      expect(media.file_content_type).to eq content_type
-
-      # sets file extension
-      expect(media.file_file_name).to end_with extension
-=======
-    it 'saves media attachment with correct file metadata' do
       expect(media)
         .to be_persisted
         .and be_processing_complete
@@ -115,46 +98,24 @@
           file: be_present,
           type: eq('image'),
           file_content_type: eq(content_type),
-          file_file_name: end_with(extension)
+          file_file_name: end_with(extension),
+          blurhash: have_attributes(size: eq(36))
         )
->>>>>>> 96ddf1d4
-
-      # Rack::Mime (used by PublicFileServerMiddleware) recognizes file extension
-      expect(Rack::Mime.mime_type(extension, nil)).to eq content_type
-
-      # generates blurhash
-      expect(media.blurhash.size).to eq 36
-    end
-
-    it 'saves original style' do
+    end
+
+    it 'generates image styles' do
       # strips original file name
-<<<<<<< HEAD
       expect(media.file_file_name).to_not start_with '600x400'
 
-      # preserves original type and size
-      expect(Marcel::MimeType.for(Pathname.new(media.file.path))).to eq content_type
+      # generates styles
       expect(FastImage.size(media.file.path(:original))).to eq [600, 400]
-
-      # sets meta for original
-      expect(media.file.meta['original']['width']).to eq 600
-      expect(media.file.meta['original']['height']).to eq 400
-      expect(media.file.meta['original']['aspect']).to eq 1.5
-    end
-
-    it 'saves small style' do
-      # resizes but preserves type
-      expect(Marcel::MimeType.for(Pathname.new(media.file.path))).to eq content_type
       expect(FastImage.size(media.file.path(:small))).to eq [588, 392]
 
-      # sets meta for thumbnail
-      expect(media.file.meta['small']['width']).to eq 588
-      expect(media.file.meta['small']['height']).to eq 392
-      expect(media.file.meta['small']['aspect']).to eq 1.5
-=======
-      expect(media.file_file_name)
-        .to_not start_with '600x400'
-
-      # sets meta for original and thumbnail
+      # uses extension recognized by Rack::Mime (used by PublicFileServerMiddleware)
+      expect(media.file.path(:original)).to end_with(extension)
+      expect(media.file.path(:small)).to end_with(extension)
+
+      # sets meta for styles
       expect(media.file.meta.deep_symbolize_keys)
         .to include(
           original: include(
@@ -168,7 +129,6 @@
             aspect: eq(1.5)
           )
         )
->>>>>>> 96ddf1d4
     end
   end
 
@@ -178,50 +138,45 @@
     end
 
     it 'saves metadata' do
-      expect(media.persisted?).to be true
-      expect(media.file).to_not be_nil
-
-      # completes processing
-      expect(media.processing_complete?).to be true
-
-      # sets type
-      expect(media.type).to eq 'gifv'
-
-      # sets content type
-      expect(media.file_content_type).to eq 'video/mp4'
-
-      # sets file extension
-      expect(media.file_file_name).to end_with '.mp4'
-
-      # generates blurhash
-      expect(media.blurhash.size).to eq 36
-    end
-
-    it 'saves original style' do
+      expect(media)
+        .to be_persisted
+        .and be_processing_complete
+        .and have_attributes(
+          file: be_present,
+          type: eq('gifv'),
+          file_content_type: eq('video/mp4'),
+          file_file_name: end_with('.mp4'),
+          blurhash: have_attributes(size: eq(36))
+        )
+    end
+
+    it 'generates image styles' do
+      # strips original file name
+      expect(media.file_file_name).to_not start_with '600x400'
+
       # transcodes to MP4
-      expect(media.file.path).to end_with '.mp4'
-      expect(Marcel::MimeType.for(Pathname.new(media.file.path))).to eq 'video/mp4'
-
-      # sets meta for original
-      expect(media.file.meta['original']['width']).to eq 600
-      expect(media.file.meta['original']['height']).to eq 400
-      expect(media.file.meta['original']['duration']).to eq 3
-      expect(media.file.meta['original']['frame_rate']).to eq '1/1'
-    end
-
-    it 'saves small style' do
-      # generates static PNG thumbnail
-      expect(FastImage.type(media.file.path(:small))).to eq :png
-      expect(media.file.path(:small)).to end_with '.png'
+      expect(media.file.path(:original)).to end_with('.mp4')
+
+      # generates static thumbnail
+      expect(FastImage.size(media.file.path(:small))).to eq [600, 400]
       expect(FastImage.animated?(media.file.path(:small))).to be false
-
-      # scales image
-      expect(FastImage.size(media.file.path(:small))).to eq [600, 400]
-
-      # sets meta for thumbnail
-      expect(media.file.meta['small']['width']).to eq 600
-      expect(media.file.meta['small']['height']).to eq 400
-      expect(media.file.meta['small']['aspect']).to eq 1.5
+      expect(media.file.path(:small)).to end_with('.png')
+
+      # sets meta for styles
+      expect(media.file.meta.deep_symbolize_keys)
+        .to include(
+          original: include(
+            width: eq(600),
+            height: eq(400),
+            duration: eq(3),
+            frame_rate: '1/1'
+          ),
+          small: include(
+            width: eq(600),
+            height: eq(400),
+            aspect: eq(1.5)
+          )
+        )
     end
   end
 
