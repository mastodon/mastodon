# frozen_string_literal: true

require 'rails_helper'

describe AccountInteractions do
  let(:account)            { Fabricate(:account, username: 'account') }
  let(:account_id)         { account.id }
  let(:account_ids)        { [account_id] }
  let(:target_account)     { Fabricate(:account, username: 'target') }
  let(:target_account_id)  { target_account.id }
  let(:target_account_ids) { [target_account_id] }

  describe '.following_map' do
    subject { Account.following_map(target_account_ids, account_id) }

    context 'when Account with Follow' do
      it 'returns { target_account_id => true }' do
        Fabricate(:follow, account: account, target_account: target_account)
        expect(subject).to eq(target_account_id => { reblogs: true, notify: false, languages: nil })
      end
    end

    context 'when Account without Follow' do
      it 'returns {}' do
        expect(subject).to eq({})
      end
    end
  end

  describe '.followed_by_map' do
    subject { Account.followed_by_map(target_account_ids, account_id) }

    context 'when Account with Follow' do
      it 'returns { target_account_id => true }' do
        Fabricate(:follow, account: target_account, target_account: account)
        expect(subject).to eq(target_account_id => true)
      end
    end

    context 'when Account without Follow' do
      it 'returns {}' do
        expect(subject).to eq({})
      end
    end
  end

  describe '.blocking_map' do
    subject { Account.blocking_map(target_account_ids, account_id) }

    context 'when Account with Block' do
      it 'returns { target_account_id => true }' do
        Fabricate(:block, account: account, target_account: target_account)
        expect(subject).to eq(target_account_id => true)
      end
    end

    context 'when Account without Block' do
      it 'returns {}' do
        expect(subject).to eq({})
      end
    end
  end

  describe '.muting_map' do
    subject { Account.muting_map(target_account_ids, account_id) }

    context 'when Account with Mute' do
      before do
        Fabricate(:mute, target_account: target_account, account: account, hide_notifications: hide)
      end

      context 'when Mute#hide_notifications?' do
        let(:hide) { true }

        it 'returns { target_account_id => { notifications: true } }' do
          expect(subject).to eq(target_account_id => { notifications: true })
        end
      end

      context 'when not Mute#hide_notifications?' do
        let(:hide) { false }

        it 'returns { target_account_id => { notifications: false } }' do
          expect(subject).to eq(target_account_id => { notifications: false })
        end
      end
    end

    context 'when Account without Mute' do
      it 'returns {}' do
        expect(subject).to eq({})
      end
    end
  end

  describe '#follow!' do
    it 'creates and returns Follow' do
      expect do
        expect(account.follow!(target_account)).to be_a Follow
      end.to change { account.following.count }.by 1
    end
  end

  describe '#block' do
    it 'creates and returns Block' do
      expect do
        expect(account.block!(target_account)).to be_a Block
      end.to change { account.block_relationships.count }.by 1
    end
  end

  describe '#mute!' do
    subject { account.mute!(target_account, notifications: arg_notifications) }

    context 'when Mute does not exist yet' do
      context 'when arg :notifications is nil' do
        let(:arg_notifications) { nil }

        it 'creates Mute, and returns Mute' do
          expect do
            expect(subject).to be_a Mute
          end.to change { account.mute_relationships.count }.by 1
        end
      end

      context 'when arg :notifications is false' do
        let(:arg_notifications) { false }

        it 'creates Mute, and returns Mute' do
          expect do
            expect(subject).to be_a Mute
          end.to change { account.mute_relationships.count }.by 1
        end
      end

      context 'when arg :notifications is true' do
        let(:arg_notifications) { true }

        it 'creates Mute, and returns Mute' do
          expect do
            expect(subject).to be_a Mute
          end.to change { account.mute_relationships.count }.by 1
        end
      end
    end

    context 'when Mute already exists' do
      before do
        account.mute_relationships << mute
      end

      let(:mute) do
        Fabricate(:mute,
                  account: account,
                  target_account: target_account,
                  hide_notifications: hide_notifications)
      end

      context 'when mute.hide_notifications is true' do
        let(:hide_notifications) { true }

        context 'when arg :notifications is nil' do
          let(:arg_notifications) { nil }

          it 'returns Mute without updating mute.hide_notifications' do
            expect do
              expect(subject).to be_a Mute
            end.to_not change { mute.reload.hide_notifications? }.from(true)
          end
        end

        context 'when arg :notifications is false' do
          let(:arg_notifications) { false }

          it 'returns Mute, and updates mute.hide_notifications false' do
            expect do
              expect(subject).to be_a Mute
            end.to change { mute.reload.hide_notifications? }.from(true).to(false)
          end
        end

        context 'when arg :notifications is true' do
          let(:arg_notifications) { true }

          it 'returns Mute without updating mute.hide_notifications' do
            expect do
              expect(subject).to be_a Mute
            end.to_not change { mute.reload.hide_notifications? }.from(true)
          end
        end
      end

      context 'when mute.hide_notifications is false' do
        let(:hide_notifications) { false }

        context 'when arg :notifications is nil' do
          let(:arg_notifications) { nil }

          it 'returns Mute, and updates mute.hide_notifications true' do
            expect do
              expect(subject).to be_a Mute
            end.to change { mute.reload.hide_notifications? }.from(false).to(true)
          end
        end

        context 'when arg :notifications is false' do
          let(:arg_notifications) { false }

          it 'returns Mute without updating mute.hide_notifications' do
            expect do
              expect(subject).to be_a Mute
            end.to_not change { mute.reload.hide_notifications? }.from(false)
          end
        end

        context 'when arg :notifications is true' do
          let(:arg_notifications) { true }

          it 'returns Mute, and updates mute.hide_notifications true' do
            expect do
              expect(subject).to be_a Mute
            end.to change { mute.reload.hide_notifications? }.from(false).to(true)
          end
        end
      end
    end
  end

  describe '#mute_conversation!' do
    subject { account.mute_conversation!(conversation) }

    let(:conversation) { Fabricate(:conversation) }

    it 'creates and returns ConversationMute' do
      expect do
        expect(subject).to be_a ConversationMute
      end.to change { account.conversation_mutes.count }.by 1
    end
  end

  describe '#block_domain!' do
    subject { account.block_domain!(domain) }

    let(:domain) { 'example.com' }

    it 'creates and returns AccountDomainBlock' do
      expect do
        expect(subject).to be_a AccountDomainBlock
      end.to change { account.domain_blocks.count }.by 1
    end
  end

  describe '#block_idna_domain!' do
    subject do
      [
        account.block_domain!(idna_domain),
        account.block_domain!(punycode_domain),
      ]
    end

    let(:idna_domain) { '대한민국.한국' }
    let(:punycode_domain) { 'xn--3e0bs9hfvinn1a.xn--3e0b707e' }

    it 'creates single AccountDomainBlock' do
      expect do
        expect(subject).to all(be_a AccountDomainBlock)
      end.to change { account.domain_blocks.count }.by 1
    end
  end

  describe '#unfollow!' do
    subject { account.unfollow!(target_account) }

    context 'when following target_account' do
      it 'returns destroyed Follow' do
        account.active_relationships.create(target_account: target_account)
        expect(subject).to be_a Follow
        expect(subject).to be_destroyed
      end
    end

    context 'when not following target_account' do
      it 'returns nil' do
        expect(subject).to be_nil
      end
    end
  end

  describe '#unblock!' do
    subject { account.unblock!(target_account) }

    context 'when blocking target_account' do
      it 'returns destroyed Block' do
        account.block_relationships.create(target_account: target_account)
        expect(subject).to be_a Block
        expect(subject).to be_destroyed
      end
    end

    context 'when not blocking target_account' do
      it 'returns nil' do
        expect(subject).to be_nil
      end
    end
  end

  describe '#unmute!' do
    subject { account.unmute!(target_account) }

    context 'when muting target_account' do
      it 'returns destroyed Mute' do
        account.mute_relationships.create(target_account: target_account)
        expect(subject).to be_a Mute
        expect(subject).to be_destroyed
      end
    end

    context 'when not muting target_account' do
      it 'returns nil' do
        expect(subject).to be_nil
      end
    end
  end

  describe '#unmute_conversation!' do
    subject { account.unmute_conversation!(conversation) }

    let(:conversation) { Fabricate(:conversation) }

    context 'when muting the conversation' do
      it 'returns destroyed ConversationMute' do
        account.conversation_mutes.create(conversation: conversation)
        expect(subject).to be_a ConversationMute
        expect(subject).to be_destroyed
      end
    end

    context 'when not muting the conversation' do
      it 'returns nil' do
        expect(subject).to be_nil
      end
    end
  end

  describe '#unblock_domain!' do
    subject { account.unblock_domain!(domain) }

    let(:domain) { 'example.com' }

    context 'when blocking the domain' do
      it 'returns destroyed AccountDomainBlock' do
        account_domain_block = Fabricate(:account_domain_block, domain: domain)
        account.domain_blocks << account_domain_block
        expect(subject).to be_a AccountDomainBlock
        expect(subject).to be_destroyed
      end
    end

    context 'when unblocking the domain' do
      it 'returns nil' do
        expect(subject).to be_nil
      end
    end
  end

  describe '#unblock_idna_domain!' do
    subject { account.unblock_domain!(punycode_domain) }

    let(:idna_domain) { '대한민국.한국' }
    let(:punycode_domain) { 'xn--3e0bs9hfvinn1a.xn--3e0b707e' }

    context 'when blocking the domain' do
      it 'returns destroyed AccountDomainBlock' do
        account_domain_block = Fabricate(:account_domain_block, domain: idna_domain)
        account.domain_blocks << account_domain_block
        expect(subject).to be_a AccountDomainBlock
        expect(subject).to be_destroyed
      end
    end

    context 'when unblocking idna domain' do
      it 'returns nil' do
        expect(subject).to be_nil
      end
    end
  end

  describe '#following?' do
    subject { account.following?(target_account) }

    context 'when following target_account' do
      it 'returns true' do
        account.active_relationships.create(target_account: target_account)
        expect(subject).to be true
      end
    end

    context 'when not following target_account' do
      it 'returns false' do
        expect(subject).to be false
      end
    end
  end

  describe '#followed_by?' do
    subject { account.followed_by?(target_account) }

    context 'when followed by target_account' do
      it 'returns true' do
        account.passive_relationships.create(account: target_account)
        expect(subject).to be true
      end
    end

    context 'when not followed by target_account' do
      it 'returns false' do
        expect(subject).to be false
      end
    end
  end

  describe '#blocking?' do
    subject { account.blocking?(target_account) }

    context 'when blocking target_account' do
      it 'returns true' do
        account.block_relationships.create(target_account: target_account)
        expect(subject).to be true
      end
    end

    context 'when not blocking target_account' do
      it 'returns false' do
        expect(subject).to be false
      end
    end
  end

  describe '#domain_blocking?' do
    subject { account.domain_blocking?(domain) }

    let(:domain) { 'example.com' }

    context 'when blocking the domain' do
      it 'returns true' do
        account_domain_block = Fabricate(:account_domain_block, domain: domain)
        account.domain_blocks << account_domain_block
        expect(subject).to be true
      end
    end

    context 'when not blocking the domain' do
      it 'returns false' do
        expect(subject).to be false
      end
    end
  end

  describe '#muting?' do
    subject { account.muting?(target_account) }

    context 'when muting target_account' do
      it 'returns true' do
        mute = Fabricate(:mute, account: account, target_account: target_account)
        account.mute_relationships << mute
        expect(subject).to be true
      end
    end

    context 'when not muting target_account' do
      it 'returns false' do
        expect(subject).to be false
      end
    end
  end

  describe '#muting_conversation?' do
    subject { account.muting_conversation?(conversation) }

    let(:conversation) { Fabricate(:conversation) }

    context 'when muting the conversation' do
      it 'returns true' do
        account.conversation_mutes.create(conversation: conversation)
        expect(subject).to be true
      end
    end

    context 'when not muting the conversation' do
      it 'returns false' do
        expect(subject).to be false
      end
    end
  end

  describe '#muting_notifications?' do
    subject { account.muting_notifications?(target_account) }

    before do
      mute = Fabricate(:mute, target_account: target_account, account: account, hide_notifications: hide)
      account.mute_relationships << mute
    end

    context 'when muting notifications of target_account' do
      let(:hide) { true }

      it 'returns true' do
        expect(subject).to be true
      end
    end

    context 'when not muting notifications of target_account' do
      let(:hide) { false }

      it 'returns false' do
        expect(subject).to be false
      end
    end
  end

  describe '#requested?' do
    subject { account.requested?(target_account) }

    context 'with requested by target_account' do
      it 'returns true' do
        Fabricate(:follow_request, account: account, target_account: target_account)
        expect(subject).to be true
      end
    end

    context 'when not requested by target_account' do
      it 'returns false' do
        expect(subject).to be false
      end
    end
  end

  describe '#favourited?' do
    subject { account.favourited?(status) }

    let(:status) { Fabricate(:status, account: account, favourites: favourites) }

    context 'when favorited' do
      let(:favourites) { [Fabricate(:favourite, account: account)] }

      it 'returns true' do
        expect(subject).to be true
      end
    end

    context 'when not favorited' do
      let(:favourites) { [] }

      it 'returns false' do
        expect(subject).to be false
      end
    end
  end

  describe '#reblogged?' do
    subject { account.reblogged?(status) }

    let(:status) { Fabricate(:status, account: account, reblogs: reblogs) }

    context 'with reblogged' do
      let(:reblogs) { [Fabricate(:status, account: account)] }

      it 'returns true' do
        expect(subject).to be true
      end
    end

    context 'when not reblogged' do
      let(:reblogs) { [] }

      it 'returns false' do
        expect(subject).to be false
      end
    end
  end

  describe '#pinned?' do
    subject { account.pinned?(status) }

    let(:status) { Fabricate(:status, account: account) }

    context 'when pinned' do
      it 'returns true' do
        Fabricate(:status_pin, account: account, status: status)
        expect(subject).to be true
      end
    end

    context 'when not pinned' do
      it 'returns false' do
        expect(subject).to be false
      end
    end
  end

  describe '#remote_followers_hash' do
    let(:me) { Fabricate(:account, username: 'Me') }
    let(:remote_alice) { Fabricate(:account, username: 'alice', domain: 'example.org', uri: 'https://example.org/users/alice') }
    let(:remote_bob) { Fabricate(:account, username: 'bob', domain: 'example.org', uri: 'https://example.org/users/bob') }
    let(:remote_instance_actor) { Fabricate(:account, username: 'instance-actor', domain: 'example.org', uri: 'https://example.org') }
    let(:remote_eve) { Fabricate(:account, username: 'eve', domain: 'foo.org', uri: 'https://foo.org/users/eve') }

    before do
      remote_alice.follow!(me)
      remote_bob.follow!(me)
      remote_instance_actor.follow!(me)
      remote_eve.follow!(me)
      me.follow!(remote_alice)
    end

    it 'returns correct hash for remote domains' do
      expect(me.remote_followers_hash('https://example.org/')).to eq '20aecbe774b3d61c25094370baf370012b9271c5b172ecedb05caff8d79ef0c7'
      expect(me.remote_followers_hash('https://foo.org/')).to eq 'ccb9c18a67134cfff9d62c7f7e7eb88e6b803446c244b84265565f4eba29df0e'
      expect(me.remote_followers_hash('https://foo.org.evil.com/')).to eq '0000000000000000000000000000000000000000000000000000000000000000'
      expect(me.remote_followers_hash('https://foo')).to eq '0000000000000000000000000000000000000000000000000000000000000000'
    end

    it 'invalidates cache as needed when removing or adding followers' do
      expect(me.remote_followers_hash('https://example.org/')).to eq '20aecbe774b3d61c25094370baf370012b9271c5b172ecedb05caff8d79ef0c7'
      remote_instance_actor.unfollow!(me)
      expect(me.remote_followers_hash('https://example.org/')).to eq '707962e297b7bd94468a21bc8e506a1bcea607a9142cd64e27c9b106b2a5f6ec'
      remote_alice.unfollow!(me)
      expect(me.remote_followers_hash('https://example.org/')).to eq '241b00794ce9b46aa864f3220afadef128318da2659782985bac5ed5bd436bff'
      remote_alice.follow!(me)
      expect(me.remote_followers_hash('https://example.org/')).to eq '707962e297b7bd94468a21bc8e506a1bcea607a9142cd64e27c9b106b2a5f6ec'
    end
  end

  describe '#local_followers_hash' do
    let(:me) { Fabricate(:account, username: 'Me') }
    let(:remote_alice) { Fabricate(:account, username: 'alice', domain: 'example.org', uri: 'https://example.org/users/alice') }

    before do
      me.follow!(remote_alice)
    end

    it 'returns correct hash for local users' do
      expect(remote_alice.local_followers_hash).to eq Digest::SHA256.hexdigest(ActivityPub::TagManager.instance.uri_for(me))
    end

    it 'invalidates cache as needed when removing or adding followers' do
      expect(remote_alice.local_followers_hash).to eq Digest::SHA256.hexdigest(ActivityPub::TagManager.instance.uri_for(me))
      me.unfollow!(remote_alice)
      expect(remote_alice.local_followers_hash).to eq '0000000000000000000000000000000000000000000000000000000000000000'
      me.follow!(remote_alice)
      expect(remote_alice.local_followers_hash).to eq Digest::SHA256.hexdigest(ActivityPub::TagManager.instance.uri_for(me))
    end
  end

  describe 'muting an account' do
    let(:me) { Fabricate(:account, username: 'Me') }
    let(:you) { Fabricate(:account, username: 'You') }

    context 'with the notifications option unspecified' do
      before do
        me.mute!(you)
      end

      it 'defaults to muting notifications' do
        expect(me.muting_notifications?(you)).to be true
      end
    end

    context 'with the notifications option set to false' do
      before do
        me.mute!(you, notifications: false)
      end

      it 'does not mute notifications' do
        expect(me.muting_notifications?(you)).to be false
      end
    end

    context 'with the notifications option set to true' do
      before do
        me.mute!(you, notifications: true)
      end

      it 'does mute notifications' do
        expect(me.muting_notifications?(you)).to be true
      end
    end
  end

  describe 'ignoring reblogs from an account' do
    before do
      @me = Fabricate(:account, username: 'Me')
      @you = Fabricate(:account, username: 'You')
    end

    context 'with the reblogs option unspecified' do
      before do
        @me.follow!(@you)
      end

      it 'defaults to showing reblogs' do
        expect(@me.muting_reblogs?(@you)).to be(false)
      end
    end

    context 'with the reblogs option set to false' do
      before do
        @me.follow!(@you, reblogs: false)
      end

      it 'does mute reblogs' do
        expect(@me.muting_reblogs?(@you)).to be(true)
      end
    end

    context 'with the reblogs option set to true' do
      before do
        @me.follow!(@you, reblogs: true)
      end

      it 'does not mute reblogs' do
        expect(@me.muting_reblogs?(@you)).to be(false)
      end
    end
  end

<<<<<<< HEAD
  describe 'default circle' do
    it 'creates an inner circle for new accounts' do
      expect(account.owned_circles.count).to eq 1
      expect(account.owned_circles.first.title).to eq 'inner circle'
=======
  describe '#lists_for_local_distribution' do
    let(:account)                 { Fabricate(:user, current_sign_in_at: Time.now.utc).account }
    let!(:inactive_follower_user) { Fabricate(:user, current_sign_in_at: 5.years.ago) }
    let!(:follower_user)          { Fabricate(:user, current_sign_in_at: Time.now.utc) }
    let!(:follow_request_user)    { Fabricate(:user, current_sign_in_at: Time.now.utc) }

    let!(:inactive_follower_list) { Fabricate(:list, account: inactive_follower_user.account) }
    let!(:follower_list)          { Fabricate(:list, account: follower_user.account) }
    let!(:follow_request_list)    { Fabricate(:list, account: follow_request_user.account) }

    let!(:self_list)              { Fabricate(:list, account: account) }

    before do
      inactive_follower_user.account.follow!(account)
      follower_user.account.follow!(account)
      follow_request_user.account.follow_requests.create!(target_account: account)

      inactive_follower_list.accounts << account
      follower_list.accounts << account
      follow_request_list.accounts << account
      self_list.accounts << account
    end

    it 'includes only the list from the active follower and from oneself' do
      expect(account.lists_for_local_distribution.to_a).to contain_exactly(follower_list, self_list)
>>>>>>> a8dd3210
    end
  end
end<|MERGE_RESOLUTION|>--- conflicted
+++ resolved
@@ -724,12 +724,13 @@
     end
   end
 
-<<<<<<< HEAD
   describe 'default circle' do
     it 'creates an inner circle for new accounts' do
       expect(account.owned_circles.count).to eq 1
       expect(account.owned_circles.first.title).to eq 'inner circle'
-=======
+    end
+  end
+
   describe '#lists_for_local_distribution' do
     let(:account)                 { Fabricate(:user, current_sign_in_at: Time.now.utc).account }
     let!(:inactive_follower_user) { Fabricate(:user, current_sign_in_at: 5.years.ago) }
@@ -755,7 +756,6 @@
 
     it 'includes only the list from the active follower and from oneself' do
       expect(account.lists_for_local_distribution.to_a).to contain_exactly(follower_list, self_list)
->>>>>>> a8dd3210
     end
   end
 end