# frozen_string_literal: true

require 'rails_helper'

<<<<<<< HEAD
RSpec.describe Poll do
  describe '#final?' do
    subject(:poll) { described_class.new(account: Account.new) }

    context 'when poll is local' do
      it 'returns false when not expired' do
        expect(poll.final?).to be false
      end

      it 'returns true when expired' do
        poll.expires_at = 5.minutes.ago
        expect(poll.final?).to be true
      end
    end

    context 'when poll is remote' do
      before do
        poll.account.domain = 'example.com'
      end

      it 'returns false if not expired' do
        expect(poll.final?).to be false
      end

      it 'returns false if fetched before expiration' do
        poll.expires_at = 5.minutes.ago
        poll.last_fetched_at = 10.minutes.ago
        expect(poll.final?).to be false
      end

      it 'returns true if fetched after expiration' do
        poll.expires_at = 5.minutes.ago
        poll.last_fetched_at = 1.minute.ago
        expect(poll.final?).to be true
=======
describe Poll do
  describe 'scopes' do
    let(:status) { Fabricate(:status) }
    let(:attached_poll) { Fabricate(:poll, status: status) }
    let(:not_attached_poll) do
      Fabricate(:poll).tap do |poll|
        poll.status = nil
        poll.save(validate: false)
      end
    end

    describe 'attached' do
      it 'finds the correct records' do
        results = described_class.attached

        expect(results).to eq([attached_poll])
      end
    end

    describe 'unattached' do
      it 'finds the correct records' do
        results = described_class.unattached

        expect(results).to eq([not_attached_poll])
>>>>>>> 2d1ccb3d
      end
    end
  end
end<|MERGE_RESOLUTION|>--- conflicted
+++ resolved
@@ -2,8 +2,34 @@
 
 require 'rails_helper'
 
-<<<<<<< HEAD
-RSpec.describe Poll do
+describe Poll do
+  describe 'scopes' do
+    let(:status) { Fabricate(:status) }
+    let(:attached_poll) { Fabricate(:poll, status: status) }
+    let(:not_attached_poll) do
+      Fabricate(:poll).tap do |poll|
+        poll.status = nil
+        poll.save(validate: false)
+      end
+    end
+
+    describe 'attached' do
+      it 'finds the correct records' do
+        results = described_class.attached
+
+        expect(results).to eq([attached_poll])
+      end
+    end
+
+    describe 'unattached' do
+      it 'finds the correct records' do
+        results = described_class.unattached
+
+        expect(results).to eq([not_attached_poll])
+      end
+    end
+  end
+
   describe '#final?' do
     subject(:poll) { described_class.new(account: Account.new) }
 
@@ -37,32 +63,6 @@
         poll.expires_at = 5.minutes.ago
         poll.last_fetched_at = 1.minute.ago
         expect(poll.final?).to be true
-=======
-describe Poll do
-  describe 'scopes' do
-    let(:status) { Fabricate(:status) }
-    let(:attached_poll) { Fabricate(:poll, status: status) }
-    let(:not_attached_poll) do
-      Fabricate(:poll).tap do |poll|
-        poll.status = nil
-        poll.save(validate: false)
-      end
-    end
-
-    describe 'attached' do
-      it 'finds the correct records' do
-        results = described_class.attached
-
-        expect(results).to eq([attached_poll])
-      end
-    end
-
-    describe 'unattached' do
-      it 'finds the correct records' do
-        results = described_class.unattached
-
-        expect(results).to eq([not_attached_poll])
->>>>>>> 2d1ccb3d
       end
     end
   end
