# frozen_string_literal: true

require 'rails_helper'

RSpec.describe Account do
  include_examples 'Account::Search'
  include_examples 'Reviewable'

  context 'with an account record' do
    subject { Fabricate(:account) }

    let(:bob) { Fabricate(:account, username: 'bob') }

    describe '#follow!' do
      it 'creates a follow' do
        follow = subject.follow!(bob)

        expect(follow).to be_instance_of Follow
        expect(follow.account).to eq subject
        expect(follow.target_account).to eq bob
      end
    end

    describe '#unfollow!' do
      before do
        subject.follow!(bob)
      end

      it 'destroys a follow' do
        unfollow = subject.unfollow!(bob)

        expect(unfollow).to be_instance_of Follow
        expect(unfollow.account).to eq subject
        expect(unfollow.target_account).to eq bob
        expect(unfollow.destroyed?).to be true
      end
    end

    describe '#following?' do
      it 'returns true when the target is followed' do
        subject.follow!(bob)
        expect(subject.following?(bob)).to be true
      end

      it 'returns false if the target is not followed' do
        expect(subject.following?(bob)).to be false
      end
    end
  end

  describe '#local?' do
    it 'returns true when domain is null' do
      account = Fabricate(:account, domain: nil)
      expect(account).to be_local
    end

    it 'returns false when domain is present' do
      account = Fabricate(:account, domain: 'foreign.tld')
      expect(account).to_not be_local
    end
  end

  describe '#remote?' do
    context 'when the domain is null' do
      subject { Fabricate.build :account, domain: nil }

      it { is_expected.to_not be_remote }
    end

    context 'when the domain is blank' do
      subject { Fabricate.build :account, domain: '' }

      it { is_expected.to_not be_remote }
    end

    context 'when the domain is present' do
      subject { Fabricate.build :account, domain: 'host.example' }

      it { is_expected.to be_remote }
    end
  end

  describe '#actor_type_application?' do
    context 'when the actor is not of type application' do
      subject { Fabricate.build :account, actor_type: 'Person' }

      it { is_expected.to_not be_actor_type_application }
    end

    context 'when the actor is of type application' do
      subject { Fabricate.build :account, actor_type: 'Application' }

      it { is_expected.to be_actor_type_application }
    end
  end

  describe 'Local domain user methods' do
    subject { Fabricate(:account, domain: nil, username: 'alice') }

    around do |example|
      before = Rails.configuration.x.local_domain
      example.run
      Rails.configuration.x.local_domain = before
    end

    describe '#to_webfinger_s' do
      it 'returns a webfinger string for the account' do
        Rails.configuration.x.local_domain = 'example.com'

        expect(subject.to_webfinger_s).to eq 'acct:alice@example.com'
      end
    end

    describe '#local_username_and_domain' do
      it 'returns the username and local domain for the account' do
        Rails.configuration.x.local_domain = 'example.com'

        expect(subject.local_username_and_domain).to eq 'alice@example.com'
      end
    end
  end

  describe '#acct' do
    it 'returns username for local users' do
      account = Fabricate(:account, domain: nil, username: 'alice')
      expect(account.acct).to eql 'alice'
    end

    it 'returns username@domain for foreign users' do
      account = Fabricate(:account, domain: 'foreign.tld', username: 'alice')
      expect(account.acct).to eql 'alice@foreign.tld'
    end
  end

  describe '#save_with_optional_media!' do
    before do
      stub_request(:get, 'https://remote.test/valid_avatar').to_return(request_fixture('avatar.txt'))
      stub_request(:get, 'https://remote.test/invalid_avatar').to_return(request_fixture('feed.txt'))
    end

    let(:account) do
      Fabricate(:account,
                avatar_remote_url: 'https://remote.test/valid_avatar',
                header_remote_url: 'https://remote.test/valid_avatar')
    end

    let!(:expectation) { account.dup }

    context 'with valid properties' do
      before do
        account.save_with_optional_media!
      end

      it 'unchanges avatar, header, avatar_remote_url, and header_remote_url' do
        expect(account.avatar_remote_url).to eq expectation.avatar_remote_url
        expect(account.header_remote_url).to eq expectation.header_remote_url
        expect(account.avatar_file_name).to  eq expectation.avatar_file_name
        expect(account.header_file_name).to  eq expectation.header_file_name
      end
    end

    context 'with invalid properties' do
      before do
        account.avatar_remote_url = 'https://remote.test/invalid_avatar'
        account.save_with_optional_media!
      end

      it 'sets default avatar, header, avatar_remote_url, and header_remote_url' do
        expect(account.avatar_remote_url).to eq 'https://remote.test/invalid_avatar'
        expect(account.header_remote_url).to eq expectation.header_remote_url
        expect(account.avatar_file_name).to  be_nil
        expect(account.header_file_name).to  eq expectation.header_file_name
      end
    end
  end

  describe '#possibly_stale?' do
    let(:account) { Fabricate(:account, last_webfingered_at: last_webfingered_at) }

    context 'when last_webfingered_at is nil' do
      let(:last_webfingered_at) { nil }

      it 'returns true' do
        expect(account.possibly_stale?).to be true
      end
    end

    context 'when last_webfingered_at is before the threshold' do
      let(:last_webfingered_at) { (described_class::STALE_THRESHOLD + 1.hour).ago }

      it 'returns true' do
        expect(account.possibly_stale?).to be true
      end
    end

    context 'when last_webfingered_at is after the threshold' do
      let(:last_webfingered_at) { (described_class::STALE_THRESHOLD - 1.hour).ago }

      it 'returns false' do
        expect(account.possibly_stale?).to be false
      end
    end
  end

  describe '#refresh!' do
    let(:account) { Fabricate(:account, domain: domain) }
    let(:acct)    { account.acct }

    context 'when domain is nil' do
      let(:domain) { nil }

      it 'returns nil' do
        expect(account.refresh!).to be_nil
      end

      it 'does not call ResolveAccountService#call' do
        service = instance_double(ResolveAccountService, call: nil)
        allow(ResolveAccountService).to receive(:new).and_return(service)

        account.refresh!

        expect(service).to_not have_received(:call).with(acct)
      end
    end

    context 'when domain is present' do
      let(:domain) { 'example.com' }

      it 'calls ResolveAccountService#call' do
        service = instance_double(ResolveAccountService, call: nil)
        allow(ResolveAccountService).to receive(:new).and_return(service)

        account.refresh!

        expect(service).to have_received(:call).with(acct).once
      end
    end
  end

  describe '#to_param' do
    it 'returns username' do
      account = Fabricate(:account, username: 'alice')
      expect(account.to_param).to eq 'alice'
    end
  end

  describe '#keypair' do
    it 'returns an RSA key pair' do
      account = Fabricate(:account)
      expect(account.keypair).to be_instance_of OpenSSL::PKey::RSA
    end
  end

  describe '#object_type' do
    it 'is always a person' do
      account = Fabricate(:account)
      expect(account.object_type).to be :person
    end
  end

  describe '#favourited?' do
    subject { Fabricate(:account) }

    let(:original_status) do
      author = Fabricate(:account, username: 'original')
      Fabricate(:status, account: author)
    end

    context 'when the status is a reblog of another status' do
      let(:original_reblog) do
        author = Fabricate(:account, username: 'original_reblogger')
        Fabricate(:status, reblog: original_status, account: author)
      end

      it 'is true when this account has favourited it' do
        Fabricate(:favourite, status: original_reblog, account: subject)

        expect(subject.favourited?(original_status)).to be true
      end

      it 'is false when this account has not favourited it' do
        expect(subject.favourited?(original_status)).to be false
      end
    end

    context 'when the status is an original status' do
      it 'is true when this account has favourited it' do
        Fabricate(:favourite, status: original_status, account: subject)

        expect(subject.favourited?(original_status)).to be true
      end

      it 'is false when this account has not favourited it' do
        expect(subject.favourited?(original_status)).to be false
      end
    end
  end

  describe '#reblogged?' do
    subject { Fabricate(:account) }

    let(:original_status) do
      author = Fabricate(:account, username: 'original')
      Fabricate(:status, account: author)
    end

    context 'when the status is a reblog of another status' do
      let(:original_reblog) do
        author = Fabricate(:account, username: 'original_reblogger')
        Fabricate(:status, reblog: original_status, account: author)
      end

      it 'is true when this account has reblogged it' do
        Fabricate(:status, reblog: original_reblog, account: subject)

        expect(subject.reblogged?(original_reblog)).to be true
      end

      it 'is false when this account has not reblogged it' do
        expect(subject.reblogged?(original_reblog)).to be false
      end
    end

    context 'when the status is an original status' do
      it 'is true when this account has reblogged it' do
        Fabricate(:status, reblog: original_status, account: subject)

        expect(subject.reblogged?(original_status)).to be true
      end

      it 'is false when this account has not reblogged it' do
        expect(subject.reblogged?(original_status)).to be false
      end
    end
  end

  describe '#excluded_from_timeline_account_ids' do
    it 'includes account ids of blockings, blocked_bys and mutes' do
      account = Fabricate(:account)
      block = Fabricate(:block, account: account)
      mute = Fabricate(:mute, account: account)
      block_by = Fabricate(:block, target_account: account)

      results = account.excluded_from_timeline_account_ids
      expect(results.size).to eq 3
      expect(results).to include(
        block.target_account.id,
        mute.target_account.id,
        block_by.account.id
      )
    end
  end

  describe '#excluded_from_timeline_domains' do
    it 'returns the domains blocked by the account' do
      account = Fabricate(:account)
      account.block_domain!('domain')
      expect(account.excluded_from_timeline_domains).to contain_exactly('domain')
    end
  end

  describe '#statuses_count' do
    subject { Fabricate(:account) }

    it 'counts statuses' do
      Fabricate(:status, account: subject)
      Fabricate(:status, account: subject)
      expect(subject.statuses_count).to eq 2
    end

    it 'does not count direct statuses' do
      Fabricate(:status, account: subject, visibility: :direct)
      expect(subject.statuses_count).to eq 0
    end

    it 'is decremented when status is removed' do
      status = Fabricate(:status, account: subject)
      expect(subject.statuses_count).to eq 1
      status.destroy
      expect(subject.statuses_count).to eq 0
    end

    it 'is decremented when status is removed when account is not preloaded' do
      status = Fabricate(:status, account: subject)
      expect(subject.reload.statuses_count).to eq 1
      clean_status = Status.find(status.id)
      expect(clean_status.association(:account).loaded?).to be false
      clean_status.destroy
      expect(subject.reload.statuses_count).to eq 0
    end
  end

  describe '.following_map' do
    it 'returns an hash' do
      expect(described_class.following_map([], 1)).to be_a Hash
    end
  end

  describe '.followed_by_map' do
    it 'returns an hash' do
      expect(described_class.followed_by_map([], 1)).to be_a Hash
    end
  end

  describe '.blocking_map' do
    it 'returns an hash' do
      expect(described_class.blocking_map([], 1)).to be_a Hash
    end
  end

  describe '.requested_map' do
    it 'returns an hash' do
      expect(described_class.requested_map([], 1)).to be_a Hash
    end
  end

  describe '.requested_by_map' do
    it 'returns an hash' do
      expect(described_class.requested_by_map([], 1)).to be_a Hash
    end
  end

  describe 'MENTION_RE' do
    subject { described_class::MENTION_RE }

    it 'matches usernames in the middle of a sentence' do
      expect(subject.match('Hello to @alice from me')[1]).to eq 'alice'
    end

    it 'matches usernames in the beginning of status' do
      expect(subject.match('@alice Hey how are you?')[1]).to eq 'alice'
    end

    it 'matches full usernames' do
      expect(subject.match('@alice@example.com')[1]).to eq 'alice@example.com'
    end

    it 'matches full usernames with a dot at the end' do
      expect(subject.match('Hello @alice@example.com.')[1]).to eq 'alice@example.com'
    end

    it 'matches dot-prepended usernames' do
      expect(subject.match('.@alice I want everybody to see this')[1]).to eq 'alice'
    end

    it 'does not match e-mails' do
      expect(subject.match('Drop me an e-mail at alice@example.com')).to be_nil
    end

    it 'does not match URLs' do
      expect(subject.match('Check this out https://medium.com/@alice/some-article#.abcdef123')).to be_nil
    end

    it 'does not match URL query string' do
      expect(subject.match('https://example.com/?x=@alice')).to be_nil
    end

    it 'matches usernames immediately following the letter ß' do
      expect(subject.match('Hello toß @alice from me')[1]).to eq 'alice'
    end

    it 'matches usernames containing uppercase characters' do
      expect(subject.match('Hello to @aLice@Example.com from me')[1]).to eq 'aLice@Example.com'
    end
  end

  describe 'Callbacks' do
    describe 'Stripping content when required' do
      context 'with a remote account' do
        subject { Fabricate.build :account, domain: 'host.example', note: '   note   ', display_name: '   display name   ' }

        it 'preserves content' do
          expect { subject.valid? }
            .to not_change(subject, :note)
            .and not_change(subject, :display_name)
        end
      end

      context 'with a local account' do
        subject { Fabricate.build :account, domain: nil, note:, display_name: }

        context 'with populated fields' do
          let(:note) { '   note   ' }
          let(:display_name) { '   display name   ' }

          it 'strips content' do
            expect { subject.valid? }
              .to change(subject, :note).to('note')
              .and change(subject, :display_name).to('display name')
          end
        end

        context 'with empty fields' do
          let(:note) { nil }
          let(:display_name) { nil }

          it 'preserves content' do
            expect { subject.valid? }
              .to not_change(subject, :note)
              .and not_change(subject, :display_name)
          end
        end
      end
    end
  end

  describe '#can_be_attributed_from?' do
    subject { Fabricate(:account, attribution_domains: %w(example.com)) }

    it 'returns true for a matching domain' do
      expect(subject.can_be_attributed_from?('example.com')).to be true
    end

    it 'returns true for a subdomain of a domain' do
      expect(subject.can_be_attributed_from?('foo.example.com')).to be true
    end

    it 'returns false for a non-matching domain' do
      expect(subject.can_be_attributed_from?('hoge.com')).to be false
    end
  end

  describe 'Normalizations' do
    describe 'username' do
      it { is_expected.to normalize(:username).from(" \u3000bob \t \u00a0 \n ").to('bob') }
    end

    describe 'attribution_domains' do
      it { is_expected.to normalize(:attribution_domains).from(['example.com', ' example.com ', ' example.net ']).to(['example.com', 'example.net']) }
      it { is_expected.to normalize(:attribution_domains).from(['https://example.com', 'http://example.net', '*.example.org']).to(['example.com', 'example.net', 'example.org']) }
      it { is_expected.to normalize(:attribution_domains).from(['', ' ', nil]).to([]) }
    end
  end

  describe 'Validations' do
    it { is_expected.to validate_presence_of(:username) }

    context 'when account is local' do
      subject { Fabricate.build :account, domain: nil }

      context 'with an existing differently-cased username account' do
        before { Fabricate :account, username: 'the_doctor' }

        it { is_expected.to_not allow_value('the_Doctor').for(:username) }
      end

      it { is_expected.to_not allow_value('support').for(:username) }

      it 'is valid when username is reserved but record has already been created' do
        account = Fabricate.build(:account, username: 'support')
        account.save(validate: false)
        expect(account.valid?).to be true
      end

      context 'with the instance actor' do
        subject { Fabricate.build :account, id: described_class::INSTANCE_ACTOR_ID, actor_type: 'Application', locked: true }

        it { is_expected.to allow_value('example.com').for(:username) }
      end

      it 'is valid if we are creating a possibly-conflicting instance actor account' do
        _account = Fabricate(:account, username: 'examplecom')
        instance_account = Fabricate.build(:account, id: described_class::INSTANCE_ACTOR_ID, actor_type: 'Application', locked: true, username: 'example.com')
        expect(instance_account.valid?).to be true
      end

      it { is_expected.to_not allow_values('the-doctor', 'the.doctor').for(:username) }

      it { is_expected.to validate_length_of(:username).is_at_most(described_class::USERNAME_LENGTH_LIMIT) }
      it { is_expected.to validate_length_of(:display_name).is_at_most(described_class::DISPLAY_NAME_LENGTH_LIMIT) }

      it { is_expected.to_not allow_values(account_note_over_limit).for(:note) }

      it { is_expected.to allow_value(fields_empty_name_value).for(:fields) }
      it { is_expected.to_not allow_values(fields_over_limit, fields_empty_name).for(:fields) }

<<<<<<< HEAD
      it { is_expected.to allow_values([], ['example.com'], (1..100).to_a).for(:attribution_domains) }
      it { is_expected.to_not allow_values(['example com'], ['@'], (1..101).to_a).for(:attribution_domains) }
=======
      it { is_expected.to validate_absence_of(:followers_url).on(:create) }
      it { is_expected.to validate_absence_of(:inbox_url).on(:create) }
      it { is_expected.to validate_absence_of(:shared_inbox_url).on(:create) }
      it { is_expected.to validate_absence_of(:uri).on(:create) }
>>>>>>> e1d7efad
    end

    context 'when account is remote' do
      subject { Fabricate.build :account, domain: 'host.example' }

      context 'when a normalized domain account exists' do
        subject { Fabricate.build :account, domain: 'xn--r9j5b5b' }

        before { Fabricate(:account, domain: 'にゃん', username: 'username') }

        it { is_expected.to_not allow_values('username', 'Username').for(:username) }
      end

      it { is_expected.to allow_values('the-doctor', username_over_limit).for(:username) }
      it { is_expected.to_not allow_values('the doctor').for(:username) }

      it { is_expected.to allow_values(display_name_over_limit).for(:display_name) }

      it { is_expected.to allow_values(account_note_over_limit).for(:note) }
    end

    def username_over_limit
      'a' * described_class::USERNAME_LENGTH_LIMIT * 2
    end

    def display_name_over_limit
      'a' * described_class::DISPLAY_NAME_LENGTH_LIMIT * 2
    end

    def account_note_over_limit
      'a' * described_class::NOTE_LENGTH_LIMIT * 2
    end

    def fields_empty_name_value
      Array.new(4) { { 'name' => '', 'value' => '' } }
    end

    def fields_over_limit
      Array.new(described_class::DEFAULT_FIELDS_SIZE + 1) { { 'name' => 'Name', 'value' => 'Value', 'verified_at' => '01/01/1970' } }
    end

    def fields_empty_name
      [{ 'name' => '', 'value' => 'Value', 'verified_at' => '01/01/1970' }]
    end
  end

  describe 'scopes' do
    describe 'matches_uri_prefix' do
      let!(:alice) { Fabricate :account, domain: 'host.example', uri: 'https://host.example/user/a' }
      let!(:bob) { Fabricate :account, domain: 'top-level.example', uri: 'https://top-level.example' }

      it 'returns accounts which start with the value' do
        results = described_class.matches_uri_prefix('https://host.example')

        expect(results.size)
          .to eq(1)
        expect(results)
          .to include(alice)
          .and not_include(bob)
      end

      it 'returns accounts which equal the value' do
        results = described_class.matches_uri_prefix('https://top-level.example')

        expect(results.size)
          .to eq(1)
        expect(results)
          .to include(bob)
          .and not_include(alice)
      end
    end

    describe 'auditable' do
      let!(:alice) { Fabricate :account }
      let!(:bob) { Fabricate :account }

      before do
        2.times { Fabricate :action_log, account: alice }
      end

      it 'returns distinct accounts with action log records' do
        results = described_class.auditable

        expect(results.size)
          .to eq(1)
        expect(results)
          .to include(alice)
          .and not_include(bob)
      end
    end

    describe 'alphabetic' do
      it 'sorts by alphabetic order of domain and username' do
        matches = [
          { username: 'a', domain: 'a' },
          { username: 'b', domain: 'a' },
          { username: 'a', domain: 'b' },
          { username: 'b', domain: 'b' },
        ].map(&method(:Fabricate).curry(2).call(:account))

        expect(described_class.without_internal.alphabetic).to eq matches
      end
    end

    describe 'matches_display_name' do
      it 'matches display name which starts with the given string' do
        match = Fabricate(:account, display_name: 'pattern and suffix')
        Fabricate(:account, display_name: 'prefix and pattern')

        expect(described_class.matches_display_name('pattern')).to eq [match]
      end
    end

    describe 'matches_username' do
      it 'matches display name which starts with the given string' do
        match = Fabricate(:account, username: 'pattern_and_suffix')
        Fabricate(:account, username: 'prefix_and_pattern')

        expect(described_class.matches_username('pattern')).to eq [match]
      end
    end

    describe 'by_domain_and_subdomains' do
      it 'returns exact domain matches' do
        account = Fabricate(:account, domain: 'example.com')
        expect(described_class.by_domain_and_subdomains('example.com')).to eq [account]
      end

      it 'returns subdomains' do
        account = Fabricate(:account, domain: 'foo.example.com')
        expect(described_class.by_domain_and_subdomains('example.com')).to eq [account]
      end

      it 'does not return partially matching domains' do
        account = Fabricate(:account, domain: 'grexample.com')
        expect(described_class.by_domain_and_subdomains('example.com')).to_not eq [account]
      end
    end

    describe 'remote' do
      it 'returns an array of accounts who have a domain' do
        _account = Fabricate(:account, domain: nil)
        account_with_domain = Fabricate(:account, domain: 'example.com')
        expect(described_class.remote).to contain_exactly(account_with_domain)
      end
    end

    describe 'local' do
      it 'returns an array of accounts who do not have a domain' do
        local_account = Fabricate(:account, domain: nil)
        _account_with_domain = Fabricate(:account, domain: 'example.com')
        expect(described_class.without_internal.local).to contain_exactly(local_account)
      end
    end

    describe 'partitioned' do
      it 'returns a relation of accounts partitioned by domain' do
        matches = %w(a b a b)
        matches.size.times.to_a.shuffle.each do |index|
          matches[index] = Fabricate(:account, domain: matches[index])
        end

        expect(described_class.without_internal.partitioned).to match_array(matches)
      end
    end

    describe 'recent' do
      it 'returns a relation of accounts sorted by recent creation' do
        matches = Array.new(2) { Fabricate(:account) }
        expect(described_class.without_internal.recent).to match_array(matches)
      end
    end

    describe 'searchable' do
      let!(:suspended_local)        { Fabricate(:account, suspended: true, username: 'suspended_local') }
      let!(:suspended_remote)       { Fabricate(:account, suspended: true, domain: 'example.org', username: 'suspended_remote') }
      let!(:silenced_local)         { Fabricate(:account, silenced: true, username: 'silenced_local') }
      let!(:silenced_remote)        { Fabricate(:account, silenced: true, domain: 'example.org', username: 'silenced_remote') }
      let!(:unconfirmed)            { Fabricate(:user, confirmed_at: nil).account }
      let!(:unapproved)             { Fabricate(:user, approved: false).account }
      let!(:unconfirmed_unapproved) { Fabricate(:user, confirmed_at: nil, approved: false).account }
      let!(:local_account)          { Fabricate(:account, username: 'local_account') }
      let!(:remote_account)         { Fabricate(:account, domain: 'example.org', username: 'remote_account') }

      before do
        # Accounts get automatically-approved depending on settings, so ensure they aren't approved
        unapproved.user.update(approved: false)
        unconfirmed_unapproved.user.update(approved: false)
      end

      it 'returns every usable non-suspended account' do
        expect(described_class.searchable).to contain_exactly(silenced_local, silenced_remote, local_account, remote_account)
        expect(described_class.searchable).to_not include(suspended_local, suspended_remote, unconfirmed, unapproved)
      end

      it 'does not mess with previously-applied scopes' do
        expect(described_class.where.not(id: remote_account.id).searchable).to contain_exactly(silenced_local, silenced_remote, local_account)
      end
    end
  end

  context 'when is local' do
    it 'generates keys' do
      account = described_class.create!(domain: nil, username: 'user_without_keys')

      expect(account)
        .to be_private_key
        .and be_public_key
      expect(account.keypair)
        .to be_private
        .and be_public
    end
  end

  context 'when is remote' do
    it 'does not generate keys' do
      key = OpenSSL::PKey::RSA.new(1024).public_key
      account = described_class.create!(domain: 'remote', uri: 'https://remote/actor', username: 'remote_user_with_public', public_key: key.to_pem)
      expect(account.keypair.params).to eq key.params
    end

    it 'normalizes domain' do
      account = described_class.create!(domain: 'にゃん', uri: 'https://xn--r9j5b5b/actor', username: 'remote_user_with_idn_domain')
      expect(account.domain).to eq 'xn--r9j5b5b'
    end
  end

  include_examples 'AccountAvatar', :account
  include_examples 'AccountHeader', :account

  describe '#increment_count!' do
    subject { Fabricate(:account) }

    it 'increments the count in multi-threaded an environment when account_stat is not yet initialized' do
      subject

      multi_threaded_execution(15) do
        described_class.find(subject.id).increment_count!(:followers_count)
      end

      expect(subject.reload.followers_count).to eq 15
    end
  end
end<|MERGE_RESOLUTION|>--- conflicted
+++ resolved
@@ -574,15 +574,13 @@
       it { is_expected.to allow_value(fields_empty_name_value).for(:fields) }
       it { is_expected.to_not allow_values(fields_over_limit, fields_empty_name).for(:fields) }
 
-<<<<<<< HEAD
-      it { is_expected.to allow_values([], ['example.com'], (1..100).to_a).for(:attribution_domains) }
-      it { is_expected.to_not allow_values(['example com'], ['@'], (1..101).to_a).for(:attribution_domains) }
-=======
       it { is_expected.to validate_absence_of(:followers_url).on(:create) }
       it { is_expected.to validate_absence_of(:inbox_url).on(:create) }
       it { is_expected.to validate_absence_of(:shared_inbox_url).on(:create) }
       it { is_expected.to validate_absence_of(:uri).on(:create) }
->>>>>>> e1d7efad
+
+      it { is_expected.to allow_values([], ['example.com'], (1..100).to_a).for(:attribution_domains) }
+      it { is_expected.to_not allow_values(['example com'], ['@'], (1..101).to_a).for(:attribution_domains) }
     end
 
     context 'when account is remote' do
