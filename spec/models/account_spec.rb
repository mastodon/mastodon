--- conflicted
+++ resolved
@@ -618,13 +618,8 @@
         expect(account).to model_have_error_on_field(:display_name)
       end
 
-<<<<<<< HEAD
       it "is invalid if the note is longer than #{Account::NOTE_MAXIMUM_LENGTH} characters" do
         account = Fabricate.build(:account, note: Faker::Lorem.characters(Account::NOTE_MAXIMUM_LENGTH + 1))
-=======
-      it 'is invalid if the note is longer than 500 characters' do
-        account = Fabricate.build(:account, note: Faker::Lorem.characters(number: 501))
->>>>>>> 83d3e773
         account.valid?
         expect(account).to model_have_error_on_field(:note)
       end
