--- conflicted
+++ resolved
@@ -17,11 +17,7 @@
       end
 
       context 'when the account is of a local user' do
-<<<<<<< HEAD
-        let!(:subject) { Fabricate(:account, user: Fabricate(:user, email: 'foo+bar@domain.org')) }
-=======
         let!(:subject) { Fabricate(:user, email: 'foo+bar@domain.org').account }
->>>>>>> 8c7223f4
 
         it 'creates a canonical domain block' do
           subject.suspend!
