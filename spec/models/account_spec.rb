require 'rails_helper'

RSpec.describe Account, type: :model do
  context do
    let(:bob) { Fabricate(:account, username: 'bob') }
    subject { Fabricate(:account) }

    describe '#suspend!' do
      it 'marks the account as suspended' do
        subject.suspend!
        expect(subject.suspended?).to be true
      end

      it 'creates a deletion request' do
        subject.suspend!
        expect(AccountDeletionRequest.where(account: subject).exists?).to be true
      end

      context 'when the account is of a local user' do
        let!(:subject) { Fabricate(:user, email: 'foo+bar@domain.org').account }

        it 'creates a canonical domain block' do
          subject.suspend!
          expect(CanonicalEmailBlock.block?(subject.user_email)).to be true
        end

        context 'when a canonical domain block already exists for that email' do
          before do
            Fabricate(:canonical_email_block, email: subject.user_email)
          end

          it 'does not raise an error' do
            expect { subject.suspend! }.not_to raise_error
          end
        end
      end
    end

    describe '#follow!' do
      it 'creates a follow' do
        follow = subject.follow!(bob)

        expect(follow).to be_instance_of Follow
        expect(follow.account).to eq subject
        expect(follow.target_account).to eq bob
      end
    end

    describe '#unfollow!' do
      before do
        subject.follow!(bob)
      end

      it 'destroys a follow' do
        unfollow = subject.unfollow!(bob)

        expect(unfollow).to be_instance_of Follow
        expect(unfollow.account).to eq subject
        expect(unfollow.target_account).to eq bob
        expect(unfollow.destroyed?).to be true
      end
    end

    describe '#following?' do
      it 'returns true when the target is followed' do
        subject.follow!(bob)
        expect(subject.following?(bob)).to be true
      end

      it 'returns false if the target is not followed' do
        expect(subject.following?(bob)).to be false
      end
    end
  end

  describe '#local?' do
    it 'returns true when the account is local' do
      account = Fabricate(:account, domain: nil)
      expect(account.local?).to be true
    end

    it 'returns false when the account is on a different domain' do
      account = Fabricate(:account, domain: 'foreign.tld')
      expect(account.local?).to be false
    end
  end

  describe 'Local domain user methods' do
    around do |example|
      before = Rails.configuration.x.local_domain
      example.run
      Rails.configuration.x.local_domain = before
    end

    subject { Fabricate(:account, domain: nil, username: 'alice') }

    describe '#to_webfinger_s' do
      it 'returns a webfinger string for the account' do
        Rails.configuration.x.local_domain = 'example.com'

        expect(subject.to_webfinger_s).to eq 'acct:alice@example.com'
      end
    end

    describe '#local_username_and_domain' do
      it 'returns the username and local domain for the account' do
        Rails.configuration.x.local_domain = 'example.com'

        expect(subject.local_username_and_domain).to eq 'alice@example.com'
      end
    end
  end

  describe '#acct' do
    it 'returns username for local users' do
      account = Fabricate(:account, domain: nil, username: 'alice')
      expect(account.acct).to eql 'alice'
    end

    it 'returns username@domain for foreign users' do
      account = Fabricate(:account, domain: 'foreign.tld', username: 'alice')
      expect(account.acct).to eql 'alice@foreign.tld'
    end
  end

  describe '#save_with_optional_media!' do
    before do
      stub_request(:get, 'https://remote.test/valid_avatar').to_return(request_fixture('avatar.txt'))
      stub_request(:get, 'https://remote.test/invalid_avatar').to_return(request_fixture('feed.txt'))
    end

    let(:account) do
      Fabricate(:account,
                avatar_remote_url: 'https://remote.test/valid_avatar',
                header_remote_url: 'https://remote.test/valid_avatar')
    end

    let!(:expectation) { account.dup }

    context 'with valid properties' do
      before do
        account.save_with_optional_media!
      end

      it 'unchanges avatar, header, avatar_remote_url, and header_remote_url' do
        expect(account.avatar_remote_url).to eq expectation.avatar_remote_url
        expect(account.header_remote_url).to eq expectation.header_remote_url
        expect(account.avatar_file_name).to  eq expectation.avatar_file_name
        expect(account.header_file_name).to  eq expectation.header_file_name
      end
    end

    context 'with invalid properties' do
      before do
        account.avatar_remote_url = 'https://remote.test/invalid_avatar'
        account.save_with_optional_media!
      end

      it 'sets default avatar, header, avatar_remote_url, and header_remote_url' do
        expect(account.avatar_remote_url).to eq 'https://remote.test/invalid_avatar'
        expect(account.header_remote_url).to eq expectation.header_remote_url
        expect(account.avatar_file_name).to  eq nil
        expect(account.header_file_name).to  eq nil
      end
    end
  end

  describe '#possibly_stale?' do
    let(:account) { Fabricate(:account, last_webfingered_at: last_webfingered_at) }

    context 'last_webfingered_at is nil' do
      let(:last_webfingered_at) { nil }

      it 'returns true' do
        expect(account.possibly_stale?).to be true
      end
    end

    context 'last_webfingered_at is more than 24 hours before' do
      let(:last_webfingered_at) { 25.hours.ago }

      it 'returns true' do
        expect(account.possibly_stale?).to be true
      end
    end

    context 'last_webfingered_at is less than 24 hours before' do
      let(:last_webfingered_at) { 23.hours.ago }

      it 'returns false' do
        expect(account.possibly_stale?).to be false
      end
    end
  end

  describe '#refresh!' do
    let(:account) { Fabricate(:account, domain: domain) }
    let(:acct)    { account.acct }

    context 'domain is nil' do
      let(:domain) { nil }

      it 'returns nil' do
        expect(account.refresh!).to be_nil
      end

      it 'calls not ResolveAccountService#call' do
        expect_any_instance_of(ResolveAccountService).not_to receive(:call).with(acct)
        account.refresh!
      end
    end

    context 'domain is present' do
      let(:domain) { 'example.com' }

      it 'calls ResolveAccountService#call' do
        expect_any_instance_of(ResolveAccountService).to receive(:call).with(acct).once
        account.refresh!
      end
    end
  end

  describe '#to_param' do
    it 'returns username' do
      account = Fabricate(:account, username: 'alice')
      expect(account.to_param).to eq 'alice'
    end
  end

  describe '#keypair' do
    it 'returns an RSA key pair' do
      account = Fabricate(:account)
      expect(account.keypair).to be_instance_of OpenSSL::PKey::RSA
    end
  end

  describe '#object_type' do
    it 'is always a person' do
      account = Fabricate(:account)
      expect(account.object_type).to be :person
    end
  end

  describe '#favourited?' do
    let(:original_status) do
      author = Fabricate(:account, username: 'original')
      Fabricate(:status, account: author)
    end

    subject { Fabricate(:account) }

    context 'when the status is a reblog of another status' do
      let(:original_reblog) do
        author = Fabricate(:account, username: 'original_reblogger')
        Fabricate(:status, reblog: original_status, account: author)
      end

      it 'is true when this account has favourited it' do
        Fabricate(:favourite, status: original_reblog, account: subject)

        expect(subject.favourited?(original_status)).to eq true
      end

      it 'is false when this account has not favourited it' do
        expect(subject.favourited?(original_status)).to eq false
      end
    end

    context 'when the status is an original status' do
      it 'is true when this account has favourited it' do
        Fabricate(:favourite, status: original_status, account: subject)

        expect(subject.favourited?(original_status)).to eq true
      end

      it 'is false when this account has not favourited it' do
        expect(subject.favourited?(original_status)).to eq false
      end
    end
  end

  describe '#reblogged?' do
    let(:original_status) do
      author = Fabricate(:account, username: 'original')
      Fabricate(:status, account: author)
    end

    subject { Fabricate(:account) }

    context 'when the status is a reblog of another status' do
      let(:original_reblog) do
        author = Fabricate(:account, username: 'original_reblogger')
        Fabricate(:status, reblog: original_status, account: author)
      end

      it 'is true when this account has reblogged it' do
        Fabricate(:status, reblog: original_reblog, account: subject)

        expect(subject.reblogged?(original_reblog)).to eq true
      end

      it 'is false when this account has not reblogged it' do
        expect(subject.reblogged?(original_reblog)).to eq false
      end
    end

    context 'when the status is an original status' do
      it 'is true when this account has reblogged it' do
        Fabricate(:status, reblog: original_status, account: subject)

        expect(subject.reblogged?(original_status)).to eq true
      end

      it 'is false when this account has not reblogged it' do
        expect(subject.reblogged?(original_status)).to eq false
      end
    end
  end

  describe '#excluded_from_timeline_account_ids' do
    it 'includes account ids of blockings, blocked_bys and mutes' do
      account = Fabricate(:account)
      block = Fabricate(:block, account: account)
      mute = Fabricate(:mute, account: account)
      block_by = Fabricate(:block, target_account: account)

      results = account.excluded_from_timeline_account_ids
      expect(results.size).to eq 3
      expect(results).to include(block.target_account.id)
      expect(results).to include(mute.target_account.id)
      expect(results).to include(block_by.account.id)
    end
  end

  describe '#excluded_from_timeline_domains' do
    it 'returns the domains blocked by the account' do
      account = Fabricate(:account)
      account.block_domain!('domain')
      expect(account.excluded_from_timeline_domains).to match_array ['domain']
    end
  end

  describe '.search_for' do
    before do
      _missing = Fabricate(
        :account,
        display_name: "Missing",
        username: "missing",
        domain: "missing.com"
      )
    end

    it 'does not return suspended users' do
      match = Fabricate(
        :account,
        display_name: 'Display Name',
        username: 'username',
        domain: 'example.com',
        suspended: true
      )

      results = Account.search_for('username')
      expect(results).to eq []
    end

    it 'does not return unapproved users' do
      match = Fabricate(
        :account,
        display_name: 'Display Name',
        username: 'username'
      )

      match.user.update(approved: false)

      results = Account.search_for('username')
      expect(results).to eq []
    end

    it 'does not return unconfirmed users' do
      match = Fabricate(
        :account,
        display_name: 'Display Name',
        username: 'username'
      )

      match.user.update(confirmed_at: nil)

      results = Account.search_for('username')
      expect(results).to eq []
    end

    it 'accepts ?, \, : and space as delimiter' do
      match = Fabricate(
        :account,
        display_name: 'A & l & i & c & e',
        username: 'username',
        domain: 'example.com'
      )

      results = Account.search_for('A?l\i:c e')
      expect(results).to eq [match]
    end

    it 'finds accounts with matching display_name' do
      match = Fabricate(
        :account,
        display_name: "Display Name",
        username: "username",
        domain: "example.com"
      )

      results = Account.search_for("display")
      expect(results).to eq [match]
    end

    it 'finds accounts with matching username' do
      match = Fabricate(
        :account,
        display_name: "Display Name",
        username: "username",
        domain: "example.com"
      )

      results = Account.search_for("username")
      expect(results).to eq [match]
    end

    it 'finds accounts with matching domain' do
      match = Fabricate(
        :account,
        display_name: "Display Name",
        username: "username",
        domain: "example.com"
      )

      results = Account.search_for("example")
      expect(results).to eq [match]
    end

    it 'limits by 10 by default' do
      11.times.each { Fabricate(:account, display_name: "Display Name") }
      results = Account.search_for("display")
      expect(results.size).to eq 10
    end

    it 'accepts arbitrary limits' do
      2.times.each { Fabricate(:account, display_name: "Display Name") }
      results = Account.search_for("display", limit: 1)
      expect(results.size).to eq 1
    end

    it 'ranks multiple matches higher' do
      matches = [
        { username: "username", display_name: "username" },
        { display_name: "Display Name", username: "username", domain: "example.com" },
      ].map(&method(:Fabricate).curry(2).call(:account))

      results = Account.search_for("username")
      expect(results).to eq matches
    end
  end

  describe '.advanced_search_for' do
    let(:account) { Fabricate(:account) }

    context 'when limiting search to followed accounts' do
      it 'accepts ?, \, : and space as delimiter' do
        match = Fabricate(
          :account,
          display_name: 'A & l & i & c & e',
          username: 'username',
          domain: 'example.com'
        )
        account.follow!(match)

        results = Account.advanced_search_for('A?l\i:c e', account, limit: 10, following: true)
        expect(results).to eq [match]
      end

      it 'does not return non-followed accounts' do
        match = Fabricate(
          :account,
          display_name: 'A & l & i & c & e',
          username: 'username',
          domain: 'example.com'
        )

        results = Account.advanced_search_for('A?l\i:c e', account, limit: 10, following: true)
        expect(results).to eq []
      end

      it 'does not return suspended users' do
        match = Fabricate(
          :account,
          display_name: 'Display Name',
          username: 'username',
          domain: 'example.com',
          suspended: true
        )

        results = Account.advanced_search_for('username', account, limit: 10, following: true)
        expect(results).to eq []
      end

      it 'does not return unapproved users' do
        match = Fabricate(
          :account,
          display_name: 'Display Name',
          username: 'username'
        )

        match.user.update(approved: false)

        results = Account.advanced_search_for('username', account, limit: 10, following: true)
        expect(results).to eq []
      end

      it 'does not return unconfirmed users' do
        match = Fabricate(
          :account,
          display_name: 'Display Name',
          username: 'username'
        )

        match.user.update(confirmed_at: nil)

        results = Account.advanced_search_for('username', account, limit: 10, following: true)
        expect(results).to eq []
      end
    end

    it 'does not return suspended users' do
      match = Fabricate(
        :account,
        display_name: 'Display Name',
        username: 'username',
        domain: 'example.com',
        suspended: true
      )

      results = Account.advanced_search_for('username', account)
      expect(results).to eq []
    end

    it 'does not return unapproved users' do
      match = Fabricate(
        :account,
        display_name: 'Display Name',
        username: 'username'
      )

      match.user.update(approved: false)

      results = Account.advanced_search_for('username', account)
      expect(results).to eq []
    end

    it 'does not return unconfirmed users' do
      match = Fabricate(
        :account,
        display_name: 'Display Name',
        username: 'username'
      )

      match.user.update(confirmed_at: nil)

      results = Account.advanced_search_for('username', account)
      expect(results).to eq []
    end

    it 'accepts ?, \, : and space as delimiter' do
      match = Fabricate(
        :account,
        display_name: 'A & l & i & c & e',
        username: 'username',
        domain: 'example.com'
      )

      results = Account.advanced_search_for('A?l\i:c e', account)
      expect(results).to eq [match]
    end

    it 'limits by 10 by default' do
      11.times { Fabricate(:account, display_name: "Display Name") }
      results = Account.advanced_search_for("display", account)
      expect(results.size).to eq 10
    end

    it 'accepts arbitrary limits' do
      2.times { Fabricate(:account, display_name: "Display Name") }
      results = Account.advanced_search_for("display", account, limit: 1)
      expect(results.size).to eq 1
    end

    it 'ranks followed accounts higher' do
      match = Fabricate(:account, username: "Matching")
      followed_match = Fabricate(:account, username: "Matcher")
      Fabricate(:follow, account: account, target_account: followed_match)

      results = Account.advanced_search_for("match", account)
      expect(results).to eq [followed_match, match]
      expect(results.first.rank).to be > results.last.rank
    end
  end

  describe '#statuses_count' do
    subject { Fabricate(:account) }

    it 'counts statuses' do
      Fabricate(:status, account: subject)
      Fabricate(:status, account: subject)
      expect(subject.statuses_count).to eq 2
    end

    it 'does not count direct statuses' do
      Fabricate(:status, account: subject, visibility: :direct)
      expect(subject.statuses_count).to eq 0
    end

    it 'is decremented when status is removed' do
      status = Fabricate(:status, account: subject)
      expect(subject.statuses_count).to eq 1
      status.destroy
      expect(subject.statuses_count).to eq 0
    end

    it 'is decremented when status is removed when account is not preloaded' do
      status = Fabricate(:status, account: subject)
      expect(subject.reload.statuses_count).to eq 1
      clean_status = Status.find(status.id)
      expect(clean_status.association(:account).loaded?).to be false
      clean_status.destroy
      expect(subject.reload.statuses_count).to eq 0
    end
  end

  describe '.following_map' do
    it 'returns an hash' do
      expect(Account.following_map([], 1)).to be_a Hash
    end
  end

  describe '.followed_by_map' do
    it 'returns an hash' do
      expect(Account.followed_by_map([], 1)).to be_a Hash
    end
  end

  describe '.blocking_map' do
    it 'returns an hash' do
      expect(Account.blocking_map([], 1)).to be_a Hash
    end
  end

  describe '.requested_map' do
    it 'returns an hash' do
      expect(Account.requested_map([], 1)).to be_a Hash
    end
  end

  describe 'MENTION_RE' do
    subject { Account::MENTION_RE }

    it 'matches usernames in the middle of a sentence' do
      expect(subject.match('Hello to @alice from me')[1]).to eq 'alice'
    end

    it 'matches usernames in the beginning of status' do
      expect(subject.match('@alice Hey how are you?')[1]).to eq 'alice'
    end

    it 'matches full usernames' do
      expect(subject.match('@alice@example.com')[1]).to eq 'alice@example.com'
    end

    it 'matches full usernames with a dot at the end' do
      expect(subject.match('Hello @alice@example.com.')[1]).to eq 'alice@example.com'
    end

    it 'matches dot-prepended usernames' do
      expect(subject.match('.@alice I want everybody to see this')[1]).to eq 'alice'
    end

    it 'does not match e-mails' do
      expect(subject.match('Drop me an e-mail at alice@example.com')).to be_nil
    end

    it 'does not match URLs' do
      expect(subject.match('Check this out https://medium.com/@alice/some-article#.abcdef123')).to be_nil
    end

    xit 'does not match URL querystring' do
      expect(subject.match('https://example.com/?x=@alice')).to be_nil
    end
  end

  describe 'validations' do
    it 'has a valid fabricator' do
      account = Fabricate.build(:account)
      account.valid?
      expect(account).to be_valid
    end

    it 'is invalid without a username' do
      account = Fabricate.build(:account, username: nil)
      account.valid?
      expect(account).to model_have_error_on_field(:username)
    end

    it 'squishes the username before validation' do
      account = Fabricate(:account, domain: nil, username: " \u3000bob \t \u00a0 \n ")
      expect(account.username).to eq 'bob'
    end

    context 'when is local' do
      it 'is invalid if the username is not unique in case-insensitive comparison among local accounts' do
        account_1 = Fabricate(:account, username: 'the_doctor')
        account_2 = Fabricate.build(:account, username: 'the_Doctor')
        account_2.valid?
        expect(account_2).to model_have_error_on_field(:username)
      end

      it 'is invalid if the username is reserved' do
        account = Fabricate.build(:account, username: 'support')
        account.valid?
        expect(account).to model_have_error_on_field(:username)
      end

      it 'is valid when username is reserved but record has already been created' do
        account = Fabricate.build(:account, username: 'support')
        account.save(validate: false)
        expect(account.valid?).to be true
      end

      it 'is valid if we are creating an instance actor account with a period' do
        account = Fabricate.build(:account, id: -99, actor_type: 'Application', locked: true, username: 'example.com')
        expect(account.valid?).to be true
      end

      it 'is valid if we are creating a possibly-conflicting instance actor account' do
        account_1 = Fabricate(:account, username: 'examplecom')
        account_2 = Fabricate.build(:account, id: -99, actor_type: 'Application', locked: true, username: 'example.com')
        expect(account_2.valid?).to be true
      end

      it 'is invalid if the username doesn\'t only contains letters, numbers and underscores' do
        account = Fabricate.build(:account, username: 'the-doctor')
        account.valid?
        expect(account).to model_have_error_on_field(:username)
      end

      it 'is invalid if the username contains a period' do
        account = Fabricate.build(:account, username: 'the.doctor')
        account.valid?
        expect(account).to model_have_error_on_field(:username)
      end

<<<<<<< HEAD
      it 'is invalid if the username is longer then 32 characters' do
        account = Fabricate.build(:account, username: Faker::Lorem.characters(number: 33))
=======
      it 'is invalid if the username is longer than 30 characters' do
        account = Fabricate.build(:account, username: Faker::Lorem.characters(number: 31))
>>>>>>> d26c1cb2
        account.valid?
        expect(account).to model_have_error_on_field(:username)
      end

      it 'is invalid if the display name is longer than 32 characters' do
        account = Fabricate.build(:account, display_name: Faker::Lorem.characters(number: 33))
        account.valid?
        expect(account).to model_have_error_on_field(:display_name)
      end

      it 'is invalid if the note is longer than 500 characters' do
        account = Fabricate.build(:account, note: Faker::Lorem.characters(number: 501))
        account.valid?
        expect(account).to model_have_error_on_field(:note)
      end
    end

    context 'when is remote' do
      it 'is invalid if the username is same among accounts in the same normalized domain' do
        Fabricate(:account, domain: 'にゃん', username: 'username')
        account = Fabricate.build(:account, domain: 'xn--r9j5b5b', username: 'username')
        account.valid?
        expect(account).to model_have_error_on_field(:username)
      end

      it 'is invalid if the username is not unique in case-insensitive comparison among accounts in the same normalized domain' do
        Fabricate(:account, domain: 'にゃん', username: 'username')
        account = Fabricate.build(:account, domain: 'xn--r9j5b5b', username: 'Username')
        account.valid?
        expect(account).to model_have_error_on_field(:username)
      end

      it 'is valid even if the username contains hyphens' do
        account = Fabricate.build(:account, domain: 'domain', username: 'the-doctor')
        account.valid?
        expect(account).to_not model_have_error_on_field(:username)
      end

      it 'is invalid if the username doesn\'t only contains letters, numbers, underscores and hyphens' do
        account = Fabricate.build(:account, domain: 'domain', username: 'the doctor')
        account.valid?
        expect(account).to model_have_error_on_field(:username)
      end

<<<<<<< HEAD
      it 'is valid even if the username is longer then 32 characters' do
        account = Fabricate.build(:account, domain: 'domain', username: Faker::Lorem.characters(number: 33))
=======
      it 'is valid even if the username is longer than 30 characters' do
        account = Fabricate.build(:account, domain: 'domain', username: Faker::Lorem.characters(number: 31))
>>>>>>> d26c1cb2
        account.valid?
        expect(account).not_to model_have_error_on_field(:username)
      end

      it 'is valid even if the display name is longer than 32 characters' do
        account = Fabricate.build(:account, domain: 'domain', display_name: Faker::Lorem.characters(number: 33))
        account.valid?
        expect(account).not_to model_have_error_on_field(:display_name)
      end

      it 'is valid even if the note is longer than 500 characters' do
        account = Fabricate.build(:account, domain: 'domain', note: Faker::Lorem.characters(number: 501))
        account.valid?
        expect(account).not_to model_have_error_on_field(:note)
      end
    end
  end

  describe 'scopes' do
    describe 'alphabetic' do
      it 'sorts by alphabetic order of domain and username' do
        matches = [
          { username: 'a', domain: 'a' },
          { username: 'b', domain: 'a' },
          { username: 'a', domain: 'b' },
          { username: 'b', domain: 'b' },
        ].map(&method(:Fabricate).curry(2).call(:account))

        expect(Account.where('id > 0').alphabetic).to eq matches
      end
    end

    describe 'matches_display_name' do
      it 'matches display name which starts with the given string' do
        match = Fabricate(:account, display_name: 'pattern and suffix')
        Fabricate(:account, display_name: 'prefix and pattern')

        expect(Account.matches_display_name('pattern')).to eq [match]
      end
    end

    describe 'matches_username' do
      it 'matches display name which starts with the given string' do
        match = Fabricate(:account, username: 'pattern_and_suffix')
        Fabricate(:account, username: 'prefix_and_pattern')

        expect(Account.matches_username('pattern')).to eq [match]
      end
    end

    describe 'by_domain_and_subdomains' do
      it 'returns exact domain matches' do
        account = Fabricate(:account, domain: 'example.com')
        expect(Account.by_domain_and_subdomains('example.com')).to eq [account]
      end

      it 'returns subdomains' do
        account = Fabricate(:account, domain: 'foo.example.com')
        expect(Account.by_domain_and_subdomains('example.com')).to eq [account]
      end

      it 'does not return partially matching domains' do
        account = Fabricate(:account, domain: 'grexample.com')
        expect(Account.by_domain_and_subdomains('example.com')).to_not eq [account]
      end
    end

    describe 'remote' do
      it 'returns an array of accounts who have a domain' do
        account_1 = Fabricate(:account, domain: nil)
        account_2 = Fabricate(:account, domain: 'example.com')
        expect(Account.remote).to match_array([account_2])
      end
    end

    describe 'local' do
      it 'returns an array of accounts who do not have a domain' do
        account_1 = Fabricate(:account, domain: nil)
        account_2 = Fabricate(:account, domain: 'example.com')
        expect(Account.where('id > 0').local).to match_array([account_1])
      end
    end

    describe 'partitioned' do
      it 'returns a relation of accounts partitioned by domain' do
        matches = ['a', 'b', 'a', 'b']
        matches.size.times.to_a.shuffle.each do |index|
          matches[index] = Fabricate(:account, domain: matches[index])
        end

        expect(Account.where('id > 0').partitioned).to match_array(matches)
      end
    end

    describe 'recent' do
      it 'returns a relation of accounts sorted by recent creation' do
        matches = 2.times.map { Fabricate(:account) }
        expect(Account.where('id > 0').recent).to match_array(matches)
      end
    end

    describe 'silenced' do
      it 'returns an array of accounts who are silenced' do
        account_1 = Fabricate(:account, silenced: true)
        account_2 = Fabricate(:account, silenced: false)
        expect(Account.silenced).to match_array([account_1])
      end
    end

    describe 'suspended' do
      it 'returns an array of accounts who are suspended' do
        account_1 = Fabricate(:account, suspended: true)
        account_2 = Fabricate(:account, suspended: false)
        expect(Account.suspended).to match_array([account_1])
      end
    end

    describe 'searchable' do
      let!(:suspended_local)        { Fabricate(:account, suspended: true, username: 'suspended_local') }
      let!(:suspended_remote)       { Fabricate(:account, suspended: true, domain: 'example.org', username: 'suspended_remote') }
      let!(:silenced_local)         { Fabricate(:account, silenced: true, username: 'silenced_local') }
      let!(:silenced_remote)        { Fabricate(:account, silenced: true, domain: 'example.org', username: 'silenced_remote') }
      let!(:unconfirmed)            { Fabricate(:user, confirmed_at: nil).account }
      let!(:unapproved)             { Fabricate(:user, approved: false).account }
      let!(:unconfirmed_unapproved) { Fabricate(:user, confirmed_at: nil, approved: false).account }
      let!(:local_account)          { Fabricate(:account, username: 'local_account') }
      let!(:remote_account)         { Fabricate(:account, domain: 'example.org', username: 'remote_account') }

      before do
        # Accounts get automatically-approved depending on settings, so ensure they aren't approved
        unapproved.user.update(approved: false)
        unconfirmed_unapproved.user.update(approved: false)
      end

      it 'returns every usable non-suspended account' do
        expect(Account.searchable).to match_array([silenced_local, silenced_remote, local_account, remote_account])
      end

      it 'does not mess with previously-applied scopes' do
        expect(Account.where.not(id: remote_account.id).searchable).to match_array([silenced_local, silenced_remote, local_account])
      end
    end
  end

  context 'when is local' do
    # Test disabled because test environment omits autogenerating keys for performance
    xit 'generates keys' do
      account = Account.create!(domain: nil, username: Faker::Internet.user_name(separators: ['_']))
      expect(account.keypair.private?).to eq true
    end
  end

  context 'when is remote' do
    it 'does not generate keys' do
      key = OpenSSL::PKey::RSA.new(1024).public_key
      account = Account.create!(domain: 'remote', username: Faker::Internet.user_name(separators: ['_']), public_key: key.to_pem)
      expect(account.keypair.params).to eq key.params
    end

    it 'normalizes domain' do
      account = Account.create!(domain: 'にゃん', username: Faker::Internet.user_name(separators: ['_']))
      expect(account.domain).to eq 'xn--r9j5b5b'
    end
  end

  include_examples 'AccountAvatar', :account
  include_examples 'AccountHeader', :account

  describe '#increment_count!' do
    subject { Fabricate(:account) }

    it 'increments the count in multi-threaded an environment when account_stat is not yet initialized' do
      subject

      increment_by   = 15
      wait_for_start = true

      threads = Array.new(increment_by) do
        Thread.new do
          true while wait_for_start
          Account.find(subject.id).increment_count!(:followers_count)
        end
      end

      wait_for_start = false
      threads.each(&:join)

      expect(subject.reload.followers_count).to eq 15
    end
  end
end<|MERGE_RESOLUTION|>--- conflicted
+++ resolved
@@ -755,13 +755,8 @@
         expect(account).to model_have_error_on_field(:username)
       end
 
-<<<<<<< HEAD
-      it 'is invalid if the username is longer then 32 characters' do
+      it 'is invalid if the username is longer than 32 characters' do
         account = Fabricate.build(:account, username: Faker::Lorem.characters(number: 33))
-=======
-      it 'is invalid if the username is longer than 30 characters' do
-        account = Fabricate.build(:account, username: Faker::Lorem.characters(number: 31))
->>>>>>> d26c1cb2
         account.valid?
         expect(account).to model_have_error_on_field(:username)
       end
@@ -806,13 +801,8 @@
         expect(account).to model_have_error_on_field(:username)
       end
 
-<<<<<<< HEAD
-      it 'is valid even if the username is longer then 32 characters' do
+      it 'is valid even if the username is longer than 32 characters' do
         account = Fabricate.build(:account, domain: 'domain', username: Faker::Lorem.characters(number: 33))
-=======
-      it 'is valid even if the username is longer than 30 characters' do
-        account = Fabricate.build(:account, domain: 'domain', username: Faker::Lorem.characters(number: 31))
->>>>>>> d26c1cb2
         account.valid?
         expect(account).not_to model_have_error_on_field(:username)
       end
