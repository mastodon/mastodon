--- conflicted
+++ resolved
@@ -211,15 +211,9 @@
       expect(user.setting_default_privacy).to eq 'private'
     end
 
-<<<<<<< HEAD
     it "returns 'private' if user has not configured default privacy setting and account is not locked" do
-      user = Fabricate(:user, account: Fabricate(:account, locked: false))
+      user = Fabricate(:account, locked: false).user
       expect(user.setting_default_privacy).to eq 'private'
-=======
-    it "returns 'public' if user has not configured default privacy setting and account is not locked" do
-      user = Fabricate(:account, locked: false).user
-      expect(user.setting_default_privacy).to eq 'public'
->>>>>>> 8c7223f4
     end
   end
 
