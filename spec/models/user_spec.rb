# frozen_string_literal: true

require 'rails_helper'
require 'devise_two_factor/spec_helpers'

RSpec.describe User do
  let(:password) { 'abcd1234' }
  let(:account) { Fabricate(:account, username: 'alice') }

  it_behaves_like 'two_factor_backupable'

  describe 'otp_secret' do
    it 'is encrypted with OTP_SECRET environment variable' do
      user = Fabricate(:user,
                       encrypted_otp_secret: "Fttsy7QAa0edaDfdfSz094rRLAxc8cJweDQ4BsWH/zozcdVA8o9GLqcKhn2b\nGi/V\n",
                       encrypted_otp_secret_iv: 'rys3THICkr60BoWC',
                       encrypted_otp_secret_salt: '_LMkAGvdg7a+sDIKjI3mR2Q==')

      expect(user.otp_secret).to eq 'anotpsecretthatshouldbeencrypted'
    end
  end

  describe 'validations' do
    it 'is invalid without an account' do
      user = Fabricate.build(:user, account: nil)
      user.valid?
      expect(user).to model_have_error_on_field(:account)
    end

    it 'is invalid without a valid email' do
      user = Fabricate.build(:user, email: 'john@')
      user.valid?
      expect(user).to model_have_error_on_field(:email)
    end

    it 'is valid with an invalid e-mail that has already been saved' do
      user = Fabricate.build(:user, email: 'invalid-email')
      user.save(validate: false)
      expect(user.valid?).to be true
    end
  end

  describe 'Normalizations' do
    describe 'locale' do
      it 'preserves valid locale' do
        user = Fabricate.build(:user, locale: 'en')

        expect(user.locale).to eq('en')
      end

      it 'cleans out invalid locale' do
        user = Fabricate.build(:user, locale: 'toto')

        expect(user.locale).to be_nil
      end
    end

    describe 'time_zone' do
      it 'preserves valid timezone' do
        user = Fabricate.build(:user, time_zone: 'UTC')

        expect(user.time_zone).to eq('UTC')
      end

      it 'cleans out invalid timezone' do
        user = Fabricate.build(:user, time_zone: 'toto')

        expect(user.time_zone).to be_nil
      end
    end

    describe 'languages' do
      it 'preserves valid options for languages' do
        user = Fabricate.build(:user, chosen_languages: ['en', 'fr', ''])

        expect(user.chosen_languages).to eq(['en', 'fr'])
      end

      it 'cleans out empty string from languages' do
        user = Fabricate.build(:user, chosen_languages: [''])

        expect(user.chosen_languages).to be_nil
      end
    end
  end

  describe 'scopes', :sidekiq_inline do
    describe 'recent' do
      it 'returns an array of recent users ordered by id' do
        first_user = Fabricate(:user)
        second_user = Fabricate(:user)
        expect(described_class.recent).to eq [second_user, first_user]
      end
    end

    describe 'confirmed' do
      it 'returns an array of users who are confirmed' do
        Fabricate(:user, confirmed_at: nil)
        confirmed_user = Fabricate(:user, confirmed_at: Time.zone.now)
        expect(described_class.confirmed).to contain_exactly(confirmed_user)
      end
    end

    describe 'inactive' do
      it 'returns a relation of inactive users' do
        specified = Fabricate(:user, current_sign_in_at: 15.days.ago)
        Fabricate(:user, current_sign_in_at: 6.days.ago)

        expect(described_class.inactive).to contain_exactly(specified)
      end
    end

    describe 'matches_email' do
      it 'returns a relation of users whose email starts with the given string' do
        specified = Fabricate(:user, email: 'specified@spec')
        Fabricate(:user, email: 'unspecified@spec')

        expect(described_class.matches_email('specified')).to contain_exactly(specified)
      end
    end

    describe 'matches_ip' do
      it 'returns a relation of users whose ip address is matching with the given CIDR' do
        user1 = Fabricate(:user)
        user2 = Fabricate(:user)
        Fabricate(:session_activation, user: user1, ip: '2160:2160::22', session_id: '1')
        Fabricate(:session_activation, user: user1, ip: '2160:2160::23', session_id: '2')
        Fabricate(:session_activation, user: user2, ip: '2160:8888::24', session_id: '3')
        Fabricate(:session_activation, user: user2, ip: '2160:8888::25', session_id: '4')

        expect(described_class.matches_ip('2160:2160::/32')).to contain_exactly(user1)
      end
    end
  end

  describe 'blacklist' do
    around do |example|
      old_blacklist = Rails.configuration.x.email_blacklist

      Rails.configuration.x.email_domains_blacklist = 'mvrht.com'

      example.run

      Rails.configuration.x.email_domains_blacklist = old_blacklist
    end

    it 'allows a non-blacklisted user to be created' do
      user = described_class.new(email: 'foo@example.com', account: account, password: password, agreement: true)

      expect(user).to be_valid
    end

    it 'does not allow a blacklisted user to be created' do
      user = described_class.new(email: 'foo@mvrht.com', account: account, password: password, agreement: true)

      expect(user).to_not be_valid
    end

    it 'does not allow a subdomain blacklisted user to be created' do
      user = described_class.new(email: 'foo@mvrht.com.topdomain.tld', account: account, password: password, agreement: true)

      expect(user).to_not be_valid
    end
  end

  describe '#confirmed?' do
    it 'returns true when a confirmed_at is set' do
      user = Fabricate.build(:user, confirmed_at: Time.now.utc)
      expect(user.confirmed?).to be true
    end

    it 'returns false if a confirmed_at is nil' do
      user = Fabricate.build(:user, confirmed_at: nil)
      expect(user.confirmed?).to be false
    end
  end

  describe '#confirm' do
    subject { user.confirm }

    let(:new_email) { 'new-email@example.com' }

    before do
      allow(TriggerWebhookWorker).to receive(:perform_async)
    end

    context 'when the user is already confirmed' do
      let!(:user) { Fabricate(:user, confirmed_at: Time.now.utc, approved: true, unconfirmed_email: new_email) }

      it 'sets email to unconfirmed_email and does not trigger web hook' do
        expect { subject }.to change { user.reload.email }.to(new_email)

        expect(TriggerWebhookWorker).to_not have_received(:perform_async).with('account.approved', 'Account', user.account_id)
      end
    end

    context 'when the user is a new user' do
      let(:user) { Fabricate(:user, confirmed_at: nil, unconfirmed_email: new_email) }

      context 'when the user is already approved' do
        before do
          Setting.registrations_mode = 'approved'
          user.approve!
        end

        it 'sets email to unconfirmed_email and triggers `account.approved` web hook' do
          expect { subject }.to change { user.reload.email }.to(new_email)

          expect(TriggerWebhookWorker).to have_received(:perform_async).with('account.approved', 'Account', user.account_id).once
        end
      end

      context 'when the user does not require explicit approval' do
        before do
          Setting.registrations_mode = 'open'
        end

        it 'sets email to unconfirmed_email and triggers `account.approved` web hook' do
          expect { subject }.to change { user.reload.email }.to(new_email)

          expect(TriggerWebhookWorker).to have_received(:perform_async).with('account.approved', 'Account', user.account_id).once
        end
      end

      context 'when the user requires explicit approval but is not approved' do
        before do
          Setting.registrations_mode = 'approved'
        end

        it 'sets email to unconfirmed_email and does not trigger web hook' do
          expect { subject }.to change { user.reload.email }.to(new_email)

          expect(TriggerWebhookWorker).to_not have_received(:perform_async).with('account.approved', 'Account', user.account_id)
        end
      end
    end
  end

  describe '#approve!' do
    subject { user.approve! }

    before do
      Setting.registrations_mode = 'approved'
      allow(TriggerWebhookWorker).to receive(:perform_async)
    end

    context 'when the user is already confirmed' do
      let(:user) { Fabricate(:user, confirmed_at: Time.now.utc, approved: false) }

      it 'sets the approved flag and triggers `account.approved` web hook' do
        expect { subject }.to change { user.reload.approved? }.to(true)

        expect(TriggerWebhookWorker).to have_received(:perform_async).with('account.approved', 'Account', user.account_id).once
      end
    end

    context 'when the user is not confirmed' do
      let(:user) { Fabricate(:user, confirmed_at: nil, approved: false) }

      it 'sets the approved flag and does not trigger web hook' do
        expect { subject }.to change { user.reload.approved? }.to(true)

        expect(TriggerWebhookWorker).to_not have_received(:perform_async).with('account.approved', 'Account', user.account_id)
      end
    end
  end

  describe '#disable_two_factor!' do
    it 'saves false for otp_required_for_login' do
      user = Fabricate.build(:user, otp_required_for_login: true)
      user.disable_two_factor!
      expect(user.reload.otp_required_for_login).to be false
    end

    it 'saves nil for otp_secret' do
      user = Fabricate.build(:user, otp_secret: 'oldotpcode')
      user.disable_two_factor!
      expect(user.reload.otp_secret).to be_nil
    end

    it 'saves cleared otp_backup_codes' do
      user = Fabricate.build(:user, otp_backup_codes: %w(dummy dummy))
      user.disable_two_factor!
      expect(user.reload.otp_backup_codes.empty?).to be true
    end
  end

  describe '#send_confirmation_instructions' do
    around do |example|
      queue_adapter = ActiveJob::Base.queue_adapter
      example.run
      ActiveJob::Base.queue_adapter = queue_adapter
    end

    it 'delivers confirmation instructions later' do
      user = Fabricate(:user)
      ActiveJob::Base.queue_adapter = :test

      expect { user.send_confirmation_instructions }.to have_enqueued_job(ActionMailer::MailDeliveryJob)
    end
  end

  describe 'settings' do
    it 'is instance of UserSettings' do
      user = Fabricate(:user)
      expect(user.settings).to be_a UserSettings
    end
  end

  describe '#setting_default_privacy' do
    it 'returns default privacy setting if user has configured' do
      user = Fabricate(:user)
      user.settings[:default_privacy] = 'unlisted'
      expect(user.setting_default_privacy).to eq 'unlisted'
    end

    it "returns 'private' if user has not configured default privacy setting and account is locked" do
      user = Fabricate(:account, locked: true).user
      expect(user.setting_default_privacy).to eq 'private'
    end

    it "returns 'public' if user has not configured default privacy setting and account is not locked" do
      user = Fabricate(:account, locked: false).user
      expect(user.setting_default_privacy).to eq 'public'
    end
  end

  describe 'whitelist' do
    around do |example|
      old_whitelist = Rails.configuration.x.email_domains_whitelist

      Rails.configuration.x.email_domains_whitelist = 'mastodon.space'

      example.run

      Rails.configuration.x.email_domains_whitelist = old_whitelist
    end

    it 'does not allow a user to be created unless they are whitelisted' do
      user = described_class.new(email: 'foo@example.com', account: account, password: password, agreement: true)
      expect(user).to_not be_valid
    end

    it 'allows a user to be created if they are whitelisted' do
      user = described_class.new(email: 'foo@mastodon.space', account: account, password: password, agreement: true)
      expect(user).to be_valid
    end

    it 'does not allow a user with a whitelisted top domain as subdomain in their email address to be created' do
      user = described_class.new(email: 'foo@mastodon.space.userdomain.com', account: account, password: password, agreement: true)
      expect(user).to_not be_valid
    end

    context 'with a blacklisted subdomain' do
      around do |example|
        old_blacklist = Rails.configuration.x.email_blacklist
        example.run
        Rails.configuration.x.email_domains_blacklist = old_blacklist
      end

      it 'does not allow a user to be created with a specific blacklisted subdomain even if the top domain is whitelisted' do
        Rails.configuration.x.email_domains_blacklist = 'blacklisted.mastodon.space'

        user = described_class.new(email: 'foo@blacklisted.mastodon.space', account: account, password: password)
        expect(user).to_not be_valid
      end
    end
  end

  describe 'token_for_app' do
    let(:user) { Fabricate(:user) }
    let(:app) { Fabricate(:application, owner: user) }

    it 'returns a token' do
      expect(user.token_for_app(app)).to be_a(Doorkeeper::AccessToken)
    end

    it 'persists a token' do
      t = user.token_for_app(app)
      expect(user.token_for_app(app)).to eql(t)
    end

    it 'is nil if user does not own app' do
      app.update!(owner: nil)

      expect(user.token_for_app(app)).to be_nil
    end
  end

  describe '#disable!' do
    subject(:user) { Fabricate(:user, disabled: false, current_sign_in_at: current_sign_in_at, last_sign_in_at: nil) }

    let(:current_sign_in_at) { Time.zone.now }

    before do
      user.disable!
    end

    it 'disables user' do
      expect(user).to have_attributes(disabled: true)
    end
  end

  describe '#enable!' do
    subject(:user) { Fabricate(:user, disabled: true) }

    before do
      user.enable!
    end

    it 'enables user' do
      expect(user).to have_attributes(disabled: false)
    end
  end

  describe '#reset_password!' do
    subject(:user) { Fabricate(:user, password: 'foobar12345') }

    let!(:session_activation) { Fabricate(:session_activation, user: user) }
    let!(:access_token) { Fabricate(:access_token, resource_owner_id: user.id) }
    let!(:web_push_subscription) { Fabricate(:web_push_subscription, access_token: access_token) }

    let(:redis_pipeline_stub) { instance_double(Redis::Namespace, publish: nil) }

    before do
      allow(redis).to receive(:pipelined).and_yield(redis_pipeline_stub)
      user.reset_password!
    end

    it 'changes the password immediately' do
      expect(user.external_or_valid_password?('foobar12345')).to be false
    end

    it 'deactivates all sessions' do
      expect(user.session_activations.count).to eq 0
      expect { session_activation.reload }.to raise_error(ActiveRecord::RecordNotFound)
    end

    it 'revokes all access tokens' do
      expect(Doorkeeper::AccessToken.active_for(user).count).to eq 0
    end

    it 'revokes streaming access for all access tokens' do
      expect(redis_pipeline_stub).to have_received(:publish).with("timeline:access_token:#{access_token.id}", Oj.dump(event: :kill)).once
    end

    it 'removes push subscriptions' do
      expect(Web::PushSubscription.where(user: user).or(Web::PushSubscription.where(access_token: access_token)).count).to eq 0
      expect { web_push_subscription.reload }.to raise_error(ActiveRecord::RecordNotFound)
    end
  end

  describe '#mark_email_as_confirmed!' do
    subject { user.mark_email_as_confirmed! }

    let!(:user) { Fabricate(:user, confirmed_at: confirmed_at) }
<<<<<<< HEAD

    before { ActionMailer::Base.deliveries.clear }

    after { ActionMailer::Base.deliveries.clear }
=======
>>>>>>> 36fd47ac

    context 'when user is new' do
      let(:confirmed_at) { nil }

      it 'confirms user and delivers welcome email', :sidekiq_inline do
<<<<<<< HEAD
        subject

        expect(user.confirmed_at).to be_present
        expect(ActionMailer::Base.deliveries.count).to eq 1
=======
        emails = capture_emails { subject }

        expect(user.confirmed_at).to be_present
        expect(emails.size)
          .to eq(1)
        expect(emails.first)
          .to have_attributes(
            to: contain_exactly(user.email),
            subject: eq(I18n.t('user_mailer.welcome.subject'))
          )
>>>>>>> 36fd47ac
      end
    end

    context 'when user is not new' do
      let(:confirmed_at) { Time.zone.now }

      it 'confirms user but does not deliver welcome email' do
<<<<<<< HEAD
        subject

        expect(user.confirmed_at).to be_present
        expect(ActionMailer::Base.deliveries.count).to eq 0
=======
        emails = capture_emails { subject }

        expect(user.confirmed_at).to be_present
        expect(emails).to be_empty
>>>>>>> 36fd47ac
      end
    end
  end

  describe '#active_for_authentication?' do
    subject { user.active_for_authentication? }

    let(:user) { Fabricate(:user, disabled: disabled, confirmed_at: confirmed_at) }

    context 'when user is disabled' do
      let(:disabled) { true }

      context 'when user is confirmed' do
        let(:confirmed_at) { Time.zone.now }

        it { is_expected.to be true }
      end

      context 'when user is not confirmed' do
        let(:confirmed_at) { nil }

        it { is_expected.to be true }
      end
    end

    context 'when user is not disabled' do
      let(:disabled) { false }

      context 'when user is confirmed' do
        let(:confirmed_at) { Time.zone.now }

        it { is_expected.to be true }
      end

      context 'when user is not confirmed' do
        let(:confirmed_at) { nil }

        it { is_expected.to be true }
      end
    end
  end

  describe '.those_who_can' do
    before { Fabricate(:user, role: UserRole.find_by(name: 'Moderator')) }

    context 'when there are not any user roles' do
      before { UserRole.destroy_all }

      it 'returns an empty list' do
        expect(described_class.those_who_can(:manage_blocks)).to eq([])
      end
    end

    context 'when there are not users with the needed role' do
      it 'returns an empty list' do
        expect(described_class.those_who_can(:manage_blocks)).to eq([])
      end
    end

    context 'when there are users with roles' do
      let!(:admin_user) { Fabricate(:user, role: UserRole.find_by(name: 'Admin')) }

      it 'returns the users with the role' do
        expect(described_class.those_who_can(:manage_blocks)).to eq([admin_user])
      end
    end
  end
end<|MERGE_RESOLUTION|>--- conflicted
+++ resolved
@@ -454,24 +454,11 @@
     subject { user.mark_email_as_confirmed! }
 
     let!(:user) { Fabricate(:user, confirmed_at: confirmed_at) }
-<<<<<<< HEAD
-
-    before { ActionMailer::Base.deliveries.clear }
-
-    after { ActionMailer::Base.deliveries.clear }
-=======
->>>>>>> 36fd47ac
 
     context 'when user is new' do
       let(:confirmed_at) { nil }
 
       it 'confirms user and delivers welcome email', :sidekiq_inline do
-<<<<<<< HEAD
-        subject
-
-        expect(user.confirmed_at).to be_present
-        expect(ActionMailer::Base.deliveries.count).to eq 1
-=======
         emails = capture_emails { subject }
 
         expect(user.confirmed_at).to be_present
@@ -482,7 +469,6 @@
             to: contain_exactly(user.email),
             subject: eq(I18n.t('user_mailer.welcome.subject'))
           )
->>>>>>> 36fd47ac
       end
     end
 
@@ -490,17 +476,10 @@
       let(:confirmed_at) { Time.zone.now }
 
       it 'confirms user but does not deliver welcome email' do
-<<<<<<< HEAD
-        subject
-
-        expect(user.confirmed_at).to be_present
-        expect(ActionMailer::Base.deliveries.count).to eq 0
-=======
         emails = capture_emails { subject }
 
         expect(user.confirmed_at).to be_present
         expect(emails).to be_empty
->>>>>>> 36fd47ac
       end
     end
   end
