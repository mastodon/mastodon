# frozen_string_literal: true

require 'rails_helper'

describe 'about/show.html.haml', without_verify_partial_doubles: true do
  let(:commit_hash) { '8925731c9869f55780644304e4420a1998e52607' }

  before do
    allow(view).to receive(:site_hostname).and_return('example.com')
    allow(view).to receive(:site_title).and_return('example site')
    allow(view).to receive(:new_user).and_return(User.new)
    allow(view).to receive(:use_seamless_external_login?).and_return(false)
  end

  it 'has valid open graph tags' do
<<<<<<< HEAD
    instance_presenter = double(:instance_presenter,
                                site_title: 'something',
                                site_short_description: 'something',
                                site_description: 'something',
                                version_number: '1.0',
                                source_url: 'https://github.com/tootsuite/mastodon',
                                open_registrations: false,
                                thumbnail: nil,
                                hero: nil,
                                mascot: nil,
                                user_count: 0,
                                status_count: 0,
                                commit_hash: commit_hash,
                                contact_account: nil,
                                closed_registrations_message: 'yes')
=======
    instance_presenter = double(
      :instance_presenter,
      site_title: 'something',
      site_short_description: 'something',
      site_description: 'something',
      version_number: '1.0',
      source_url: 'https://github.com/tootsuite/mastodon',
      open_registrations: false,
      thumbnail: nil,
      hero: nil,
      mascot: nil,
      user_count: 420,
      status_count: 69,
      active_user_count: 420,
      contact_account: nil,
      sample_accounts: []
    )

>>>>>>> 06663fcf
    assign(:instance_presenter, instance_presenter)
    render

    header_tags = view.content_for(:header_tags)

    expect(header_tags).to match(%r{<meta content=".+" property="og:title" />})
    expect(header_tags).to match(%r{<meta content="website" property="og:type" />})
    expect(header_tags).to match(%r{<meta content=".+" property="og:image" />})
    expect(header_tags).to match(%r{<meta content="http://.+" property="og:url" />})
  end
end<|MERGE_RESOLUTION|>--- conflicted
+++ resolved
@@ -13,23 +13,6 @@
   end
 
   it 'has valid open graph tags' do
-<<<<<<< HEAD
-    instance_presenter = double(:instance_presenter,
-                                site_title: 'something',
-                                site_short_description: 'something',
-                                site_description: 'something',
-                                version_number: '1.0',
-                                source_url: 'https://github.com/tootsuite/mastodon',
-                                open_registrations: false,
-                                thumbnail: nil,
-                                hero: nil,
-                                mascot: nil,
-                                user_count: 0,
-                                status_count: 0,
-                                commit_hash: commit_hash,
-                                contact_account: nil,
-                                closed_registrations_message: 'yes')
-=======
     instance_presenter = double(
       :instance_presenter,
       site_title: 'something',
@@ -44,11 +27,11 @@
       user_count: 420,
       status_count: 69,
       active_user_count: 420,
+      commit_hash: commit_hash,
       contact_account: nil,
       sample_accounts: []
     )
 
->>>>>>> 06663fcf
     assign(:instance_presenter, instance_presenter)
     render
 
