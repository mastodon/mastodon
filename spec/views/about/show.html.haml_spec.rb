--- conflicted
+++ resolved
@@ -11,29 +11,13 @@
   end
 
   it 'has valid open graph tags' do
-<<<<<<< HEAD
-    instance_presenter = double(:instance_presenter,
-                                site_title: 'something',
-                                site_short_description: 'something',
-                                site_description: 'something',
-                                version_number: '1.0',
-                                source_url: 'https://github.com/Gomasy/mastodon',
-                                open_registrations: false,
-                                thumbnail: nil,
-                                hero: nil,
-                                mascot: nil,
-                                user_count: 0,
-                                status_count: 0,
-                                contact_account: nil,
-                                closed_registrations_message: 'yes')
-=======
     instance_presenter = double(
       :instance_presenter,
       site_title: 'something',
       site_short_description: 'something',
       site_description: 'something',
       version_number: '1.0',
-      source_url: 'https://github.com/tootsuite/mastodon',
+      source_url: 'https://github.com/Gomasy/mastodon',
       open_registrations: false,
       thumbnail: nil,
       hero: nil,
@@ -45,7 +29,6 @@
       sample_accounts: []
     )
 
->>>>>>> d66bbdd3
     assign(:instance_presenter, instance_presenter)
     render
 
