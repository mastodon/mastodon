require 'rails_helper'
<<<<<<< HEAD
$LOAD_PATH << '../lib'
require 'tag_manager'

describe 'stream_entries/show.html.haml' do
  before do
    double(api_oembed_url: '')
    double(account_stream_entry_url: '')

    def view.single_user_mode?
      false
    end
  end

  it 'has valid author h-card and basic data for a detailed_status' do
    alice  = Fabricate(:account, username: 'alice', display_name: 'Alice')
    bob    = Fabricate(:account, username: 'bob', display_name: 'Bob')
    status = Fabricate(:status, account: alice, text: 'Hello World')
    Fabricate(:status, account: bob, thread: status, text: 'Hello Alice')

    assign(:status, status)
    assign(:stream_entry, status.stream_entry)
    assign(:account, alice)
    assign(:type, status.stream_entry.activity_type.downcase)

    render(template: 'stream_entries/show.html.haml')

    mf2 = Microformats2.parse(rendered)

    expect(mf2.entry.name.to_s).to eq status.text
    expect(mf2.entry.url.to_s).not_to be_empty

    expect(mf2.entry.author.format.name.to_s).to eq alice.display_name
    expect(mf2.entry.author.format.url.to_s).not_to be_empty
  end

  it 'has valid h-cites for p-in-reply-to and p-comment' do
    alice  = Fabricate(:account, username: 'alice', display_name: 'Alice')
    bob    = Fabricate(:account, username: 'bob', display_name: 'Bob')
    carl   = Fabricate(:account, username: 'carl', display_name: 'Carl')
    status = Fabricate(:status, account: alice, text: 'Hello World')
    reply  = Fabricate(:status, account: bob, thread: status, text: 'Hello Alice')
    Fabricate(:status, account: carl, thread: reply, text: 'Hello Bob')
=======

describe 'accounts/show.html.haml' do
  before do
    allow(view).to receive(:show_landing_strip?).and_return(true)
  end

  it 'has an h-feed with correct number of h-entry objects in it' do
    alice   =  Fabricate(:account, username: 'alice', display_name: 'Alice')
    status  =  Fabricate(:status, account: alice, text: 'Hello World')
    status2 =  Fabricate(:status, account: alice, text: 'Hello World Again')
    status3 =  Fabricate(:status, account: alice, text: 'Are You Still There World?')
>>>>>>> 3834e1e6

    assign(:account, alice)
<<<<<<< HEAD
    assign(:type, reply.stream_entry.activity_type.downcase)
    assign(:ancestors, reply.stream_entry.activity.ancestors(bob))
    assign(:descendants, reply.stream_entry.activity.descendants(bob))

    render(template: 'stream_entries/show.html.haml')

    mf2 = Microformats2.parse(rendered)

    expect(mf2.entry.name.to_s).to eq reply.text
    expect(mf2.entry.url.to_s).not_to be_empty
=======
    assign(:statuses, alice.statuses)
    assign(:stream_entry, status.stream_entry)
    assign(:type, status.stream_entry.activity_type.downcase)
>>>>>>> 3834e1e6

    render

    expect(Nokogiri::HTML(rendered).search('.h-feed .h-entry').size).to eq 3
  end
end<|MERGE_RESOLUTION|>--- conflicted
+++ resolved
@@ -1,48 +1,4 @@
 require 'rails_helper'
-<<<<<<< HEAD
-$LOAD_PATH << '../lib'
-require 'tag_manager'
-
-describe 'stream_entries/show.html.haml' do
-  before do
-    double(api_oembed_url: '')
-    double(account_stream_entry_url: '')
-
-    def view.single_user_mode?
-      false
-    end
-  end
-
-  it 'has valid author h-card and basic data for a detailed_status' do
-    alice  = Fabricate(:account, username: 'alice', display_name: 'Alice')
-    bob    = Fabricate(:account, username: 'bob', display_name: 'Bob')
-    status = Fabricate(:status, account: alice, text: 'Hello World')
-    Fabricate(:status, account: bob, thread: status, text: 'Hello Alice')
-
-    assign(:status, status)
-    assign(:stream_entry, status.stream_entry)
-    assign(:account, alice)
-    assign(:type, status.stream_entry.activity_type.downcase)
-
-    render(template: 'stream_entries/show.html.haml')
-
-    mf2 = Microformats2.parse(rendered)
-
-    expect(mf2.entry.name.to_s).to eq status.text
-    expect(mf2.entry.url.to_s).not_to be_empty
-
-    expect(mf2.entry.author.format.name.to_s).to eq alice.display_name
-    expect(mf2.entry.author.format.url.to_s).not_to be_empty
-  end
-
-  it 'has valid h-cites for p-in-reply-to and p-comment' do
-    alice  = Fabricate(:account, username: 'alice', display_name: 'Alice')
-    bob    = Fabricate(:account, username: 'bob', display_name: 'Bob')
-    carl   = Fabricate(:account, username: 'carl', display_name: 'Carl')
-    status = Fabricate(:status, account: alice, text: 'Hello World')
-    reply  = Fabricate(:status, account: bob, thread: status, text: 'Hello Alice')
-    Fabricate(:status, account: carl, thread: reply, text: 'Hello Bob')
-=======
 
 describe 'accounts/show.html.haml' do
   before do
@@ -54,25 +10,11 @@
     status  =  Fabricate(:status, account: alice, text: 'Hello World')
     status2 =  Fabricate(:status, account: alice, text: 'Hello World Again')
     status3 =  Fabricate(:status, account: alice, text: 'Are You Still There World?')
->>>>>>> 3834e1e6
 
     assign(:account, alice)
-<<<<<<< HEAD
-    assign(:type, reply.stream_entry.activity_type.downcase)
-    assign(:ancestors, reply.stream_entry.activity.ancestors(bob))
-    assign(:descendants, reply.stream_entry.activity.descendants(bob))
-
-    render(template: 'stream_entries/show.html.haml')
-
-    mf2 = Microformats2.parse(rendered)
-
-    expect(mf2.entry.name.to_s).to eq reply.text
-    expect(mf2.entry.url.to_s).not_to be_empty
-=======
     assign(:statuses, alice.statuses)
     assign(:stream_entry, status.stream_entry)
     assign(:type, status.stream_entry.activity_type.downcase)
->>>>>>> 3834e1e6
 
     render
 
