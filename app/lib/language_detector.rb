--- conflicted
+++ resolved
@@ -56,15 +56,9 @@
   def detect_language_code(text)
     return if unreliable_input?(text)
 
-<<<<<<< HEAD
-    #result = @identifier.find_language(text)
-    #iso6391(result.language.to_s).to_sym if result.reliable?
-    return :ja
-=======
     result = @identifier.find_language(text)
 
     iso6391(result.language.to_s).to_sym if result&.reliable?
->>>>>>> 84ceebe1
   end
 
   def iso6391(bcp47)
