--- conflicted
+++ resolved
@@ -10,15 +10,11 @@
   end
 
   def to_iso_s
-<<<<<<< HEAD
-    detected_language_code || default_locale.to_sym
-=======
     detected_language_code || default_locale
   end
 
   def prepared_text
     simplified_text.strip
->>>>>>> 947887f2
   end
 
   private
@@ -28,22 +24,14 @@
   end
 
   def result
-<<<<<<< HEAD
-    @result ||= @identifier.find_language(text_without_urls)
-=======
     @result ||= @identifier.find_language(prepared_text)
->>>>>>> 947887f2
   end
 
   def detected_language_reliable?
     result.reliable?
   end
 
-<<<<<<< HEAD
-  def text_without_urls
-=======
   def simplified_text
->>>>>>> 947887f2
     text.dup.tap do |new_text|
       URI.extract(new_text).each do |url|
         new_text.gsub!(url, '')
@@ -55,10 +43,6 @@
   end
 
   def default_locale
-<<<<<<< HEAD
-    account&.user_locale || I18n.default_locale
-=======
     account&.user_locale&.to_sym || nil
->>>>>>> 947887f2
   end
 end