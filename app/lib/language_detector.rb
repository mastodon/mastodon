--- conflicted
+++ resolved
@@ -19,22 +19,8 @@
 
   private
 
-<<<<<<< HEAD
-  def detected_language_code
-    iso6391(result.language).to_sym if detected_language_reliable?
-  end
-
-  def iso6391(bcp47)
-    iso639 = bcp47.split('-').first
-
-    # CLD3 returns grandfathered language code for Hebrew
-    return 'he' if iso639 == 'iw'
-
-    ISO_639.find(iso639).alpha2
-=======
   def prepare_text(text)
     simplify_text(text).strip
->>>>>>> 4c14ff65
   end
 
   def detect_language_code(text)
