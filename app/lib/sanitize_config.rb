--- conflicted
+++ resolved
@@ -35,14 +35,25 @@
       node['class'] = class_list.join(' ')
     end
 
-<<<<<<< HEAD
     IMG_TAG_TRANSFORMER = lambda do |env|
       node = env[:node]
 
       return unless env[:node_name] == 'img'
 
       node.name = 'a'
-=======
+
+      node['href'] = node['src']
+      if node['alt'].present?
+        node.content = "[🖼  #{node['alt']}]"
+      else
+        url = node['href']
+        prefix = url.match(/\Ahttps?:\/\/(www\.)?/).to_s
+        text   = url[prefix.length, 30]
+        text   = text + "…" if url[prefix.length..-1].length > 30
+        node.content = "[🖼  #{text}]"
+      end
+    end
+
     UNSUPPORTED_HREF_TRANSFORMER = lambda do |env|
       return unless env[:node_name] == 'a'
 
@@ -57,33 +68,6 @@
       end
 
       current_node.replace(current_node.text) unless LINK_PROTOCOLS.include?(scheme)
-    end
-
-    UNSUPPORTED_ELEMENTS_TRANSFORMER = lambda do |env|
-      return unless %w(h1 h2 h3 h4 h5 h6 blockquote pre ul ol li).include?(env[:node_name])
-
-      current_node = env[:node]
-
-      case env[:node_name]
-      when 'li'
-        current_node.traverse do |node|
-          next unless %w(p ul ol li).include?(node.name)
->>>>>>> 57c42c20
-
-      node['href'] = node['src']
-      if node['alt'].present?
-        node.content = "[🖼  #{node['alt']}]"
-      else
-<<<<<<< HEAD
-        url = node['href']
-        prefix = url.match(/\Ahttps?:\/\/(www\.)?/).to_s
-        text   = url[prefix.length, 30]
-        text   = text + "…" if url[prefix.length..-1].length > 30
-        node.content = "[🖼  #{text}]"
-=======
-        current_node.name = 'p'
->>>>>>> 57c42c20
-      end
     end
 
     MASTODON_STRICT ||= freeze_config(
@@ -103,23 +87,15 @@
         },
       },
 
-<<<<<<< HEAD
       protocols: {
-        'a'          => { 'href' => HTTP_PROTOCOLS },
-        'blockquote' => { 'cite' => HTTP_PROTOCOLS },
+        'a'          => { 'href' => LINK_PROTOCOLS },
+        'blockquote' => { 'cite' => LINK_PROTOCOLS },
       },
 
       transformers: [
         CLASS_WHITELIST_TRANSFORMER,
         IMG_TAG_TRANSFORMER,
-=======
-      protocols: {},
-
-      transformers: [
-        CLASS_WHITELIST_TRANSFORMER,
-        UNSUPPORTED_ELEMENTS_TRANSFORMER,
         UNSUPPORTED_HREF_TRANSFORMER,
->>>>>>> 57c42c20
       ]
     )
 
