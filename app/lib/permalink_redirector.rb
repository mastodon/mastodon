# frozen_string_literal: true

class PermalinkRedirector
  include RoutingHelper

  def initialize(path)
    @path = path
    @object = nil
  end

  def object
    @object ||= begin
      if at_username_status_request? || statuses_status_request?
        status = Status.find_by(id: second_segment)
        status if status&.distributable? && !status&.local?
      elsif at_username_request?
        username, domain = first_segment.delete_prefix('@').split('@')
        domain = nil if TagManager.instance.local_domain?(domain)
        account = Account.find_remote(username, domain)
        account unless account&.local?
      elsif accounts_request? && record_integer_id_request?
        account = Account.find_by(id: second_segment)
        account unless account&.local?
      end
    end
  end

  def redirect_path
<<<<<<< HEAD
    if at_username_status_request? || statuses_status_request?
      find_status_url_by_id(second_segment)
    elsif at_username_request?
      find_account_url_by_name(first_segment)
    elsif accounts_request? && record_integer_id_request?
      find_account_url_by_id(second_segment)
    elsif @path.start_with?('/deck')
      @path.delete_prefix('/deck')
=======
    return ActivityPub::TagManager.instance.url_for(object) if object.present?

    @path.delete_prefix('/deck') if @path.start_with?('/deck')
  end

  def redirect_uri
    return ActivityPub::TagManager.instance.uri_for(object) if object.present?

    @path.delete_prefix('/deck') if @path.start_with?('/deck')
  end

  def redirect_confirmation_path
    case object.class.name
    when 'Account'
      redirect_account_path(object.id)
    when 'Status'
      redirect_status_path(object.id)
    else
      @path.delete_prefix('/deck') if @path.start_with?('/deck')
>>>>>>> ab36c152
    end
  end

  private

  def at_username_status_request?
    at_username_request? && record_integer_id_request?
  end

  def statuses_status_request?
    statuses_request? && record_integer_id_request?
  end

  def at_username_request?
    first_segment.present? && first_segment.start_with?('@')
  end

  def statuses_request?
    first_segment == 'statuses'
  end

  def accounts_request?
    first_segment == 'accounts'
  end

  def record_integer_id_request?
    second_segment =~ /\d/
  end

  def first_segment
    path_segments.first
  end

  def second_segment
    path_segments.second
  end

  def path_segments
<<<<<<< HEAD
    @path_segments ||= @path.delete_prefix('/deck').delete_prefix('/').split('/')
  end

  def find_status_url_by_id(id)
    status = Status.find_by(id: id)
    ActivityPub::TagManager.instance.url_for(status) if status&.distributable? && !status.account.local?
  end

  def find_account_url_by_id(id)
    account = Account.find_by(id: id)
    ActivityPub::TagManager.instance.url_for(account) if account.present? && !account.local?
  end

  def find_account_url_by_name(name)
    username, domain = name.gsub(/\A@/, '').split('@')
    domain           = nil if TagManager.instance.local_domain?(domain)
    account          = Account.find_remote(username, domain)

    ActivityPub::TagManager.instance.url_for(account) if account.present? && !account.local?
=======
    @path_segments ||= @path.split('?')[0].delete_prefix('/deck').delete_prefix('/').split('/')
>>>>>>> ab36c152
  end
end<|MERGE_RESOLUTION|>--- conflicted
+++ resolved
@@ -26,16 +26,6 @@
   end
 
   def redirect_path
-<<<<<<< HEAD
-    if at_username_status_request? || statuses_status_request?
-      find_status_url_by_id(second_segment)
-    elsif at_username_request?
-      find_account_url_by_name(first_segment)
-    elsif accounts_request? && record_integer_id_request?
-      find_account_url_by_id(second_segment)
-    elsif @path.start_with?('/deck')
-      @path.delete_prefix('/deck')
-=======
     return ActivityPub::TagManager.instance.url_for(object) if object.present?
 
     @path.delete_prefix('/deck') if @path.start_with?('/deck')
@@ -55,7 +45,6 @@
       redirect_status_path(object.id)
     else
       @path.delete_prefix('/deck') if @path.start_with?('/deck')
->>>>>>> ab36c152
     end
   end
 
@@ -94,28 +83,6 @@
   end
 
   def path_segments
-<<<<<<< HEAD
-    @path_segments ||= @path.delete_prefix('/deck').delete_prefix('/').split('/')
-  end
-
-  def find_status_url_by_id(id)
-    status = Status.find_by(id: id)
-    ActivityPub::TagManager.instance.url_for(status) if status&.distributable? && !status.account.local?
-  end
-
-  def find_account_url_by_id(id)
-    account = Account.find_by(id: id)
-    ActivityPub::TagManager.instance.url_for(account) if account.present? && !account.local?
-  end
-
-  def find_account_url_by_name(name)
-    username, domain = name.gsub(/\A@/, '').split('@')
-    domain           = nil if TagManager.instance.local_domain?(domain)
-    account          = Account.find_remote(username, domain)
-
-    ActivityPub::TagManager.instance.url_for(account) if account.present? && !account.local?
-=======
     @path_segments ||= @path.split('?')[0].delete_prefix('/deck').delete_prefix('/').split('/')
->>>>>>> ab36c152
   end
 end