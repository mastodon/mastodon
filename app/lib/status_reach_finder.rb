--- conflicted
+++ resolved
@@ -24,15 +24,11 @@
     # directly, we assume all interactions are with the original one
 
     if @status.reblog?
-<<<<<<< HEAD
-      []
+      [reblog_of_account_id]
     elsif delegate_distribution?
       @status.conversation.inbox_url.blank? ? [] : [@status.conversation.inbox_url]
     elsif @status.limited_visibility?
       Account.remote.joins(:mentions).merge(@status.mentions).pluck(:inbox_url)
-=======
-      [reblog_of_account_id]
->>>>>>> 5799bc4a
     else
       [
         replied_to_account_id,
