# frozen_string_literal: true

require 'ipaddr'
require 'socket'
require 'resolv'

class Request
  REQUEST_TARGET = '(request-target)'

  include RoutingHelper

  def initialize(verb, url, **options)
    raise ArgumentError if url.blank?

    @verb    = verb
    @url     = Addressable::URI.parse(url).normalize
    @options = options.merge(use_proxy? ? Rails.configuration.x.http_client_proxy : { socket_class: Socket })
    @headers = {}

    raise Mastodon::HostValidationError, 'Instance does not support hidden service connections' if block_hidden_service?

    set_common_headers!
    set_digest! if options.key?(:body)
  end

  def on_behalf_of(account, key_id_format = :acct, sign_with: nil)
    raise ArgumentError unless account.local?

    @account       = account
    @keypair       = sign_with.present? ? OpenSSL::PKey::RSA.new(sign_with) : @account.keypair
    @key_id_format = key_id_format

    self
  end

  def add_headers(new_headers)
    @headers.merge!(new_headers)
    self
  end

  def perform
    begin
      response = http_client.headers(headers).public_send(@verb, @url.to_s, @options)
    rescue => e
      raise e.class, "#{e.message} on #{@url}", e.backtrace[0]
    end

    begin
      yield response.extend(ClientLimit) if block_given?
    ensure
      http_client.close
    end
  end

  def headers
    (@account ? @headers.merge('Signature' => signature) : @headers).without(REQUEST_TARGET)
  end

  private

  def set_common_headers!
    @headers[REQUEST_TARGET]    = "#{@verb} #{@url.path}"
    @headers['User-Agent']      = Mastodon::Version.user_agent
    @headers['Host']            = @url.host
    @headers['Date']            = Time.now.utc.httpdate
    @headers['Accept-Encoding'] = 'gzip' if @verb != :head
  end

  def set_digest!
    @headers['Digest'] = "SHA-256=#{Digest::SHA256.base64digest(@options[:body])}"
  end

  def signature
    algorithm = 'rsa-sha256'
    signature = Base64.strict_encode64(@keypair.sign(OpenSSL::Digest::SHA256.new, signed_string))

    "keyId=\"#{key_id}\",algorithm=\"#{algorithm}\",headers=\"#{signed_headers.keys.join(' ').downcase}\",signature=\"#{signature}\""
  end

  def signed_string
    signed_headers.map { |key, value| "#{key.downcase}: #{value}" }.join("\n")
  end

  def signed_headers
    @headers.without('User-Agent', 'Accept-Encoding')
  end

  def key_id
    case @key_id_format
    when :acct
      @account.to_webfinger_s
    when :uri
      [ActivityPub::TagManager.instance.uri_for(@account), '#main-key'].join
    end
  end

  def timeout
<<<<<<< HEAD
    { connect: 1, read: 10, write: 10 }
=======
    { connect: nil, read: 10, write: 10 }
>>>>>>> 404dc97f
  end

  def http_client
    @http_client ||= HTTP.use(:auto_inflate).timeout(:per_operation, timeout).follow(max_hops: 2)
  end

  def use_proxy?
    Rails.configuration.x.http_client_proxy.present?
  end

  def block_hidden_service?
    !Rails.configuration.x.access_to_hidden_service && /\.(onion|i2p)$/.match(@url.host)
  end

  module ClientLimit
    def body_with_limit(limit = 1.megabyte)
      raise Mastodon::LengthValidationError if content_length.present? && content_length > limit

      if charset.nil?
        encoding = Encoding::BINARY
      else
        begin
          encoding = Encoding.find(charset)
        rescue ArgumentError
          encoding = Encoding::BINARY
        end
      end

      contents = String.new(encoding: encoding)

      while (chunk = readpartial)
        contents << chunk
        chunk.clear

        raise Mastodon::LengthValidationError if contents.bytesize > limit
      end

      contents
    end
  end

  class Socket < TCPSocket
    class << self
      def open(host, *args)
        return super(host, *args) if thru_hidden_service?(host)

        outer_e = nil

        Resolv::DNS.open do |dns|
          dns.timeouts = 1

          addresses = dns.getaddresses(host).take(2)
          time_slot = 10.0 / addresses.size

          addresses.each do |address|
            begin
              raise Mastodon::HostValidationError if PrivateAddressCheck.private_address?(IPAddr.new(address.to_s))

              ::Timeout.timeout(time_slot, HTTP::TimeoutError) do
                return super(address.to_s, *args)
              end
            rescue => e
              outer_e = e
            end
          end
        end

        raise outer_e if outer_e
      end

      alias new open

      def thru_hidden_service?(host)
        Rails.configuration.x.access_to_hidden_service && /\.(onion|i2p)$/.match(host)
      end
    end
  end

  private_constant :ClientLimit, :Socket
end<|MERGE_RESOLUTION|>--- conflicted
+++ resolved
@@ -95,11 +95,7 @@
   end
 
   def timeout
-<<<<<<< HEAD
-    { connect: 1, read: 10, write: 10 }
-=======
     { connect: nil, read: 10, write: 10 }
->>>>>>> 404dc97f
   end
 
   def http_client
