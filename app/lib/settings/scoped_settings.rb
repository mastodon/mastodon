--- conflicted
+++ resolved
@@ -3,13 +3,9 @@
 module Settings
   class ScopedSettings
     DEFAULTING_TO_UNSCOPED = %w(
-<<<<<<< HEAD
       flavour
       skin
-=======
-      theme
       noindex
->>>>>>> 18331fef
     ).freeze
 
     def initialize(object)
