# frozen_string_literal: true

class TranslationService::LibreTranslate < TranslationService
  def initialize(base_url, api_key)
    super()

    @base_url = base_url
    @api_key  = api_key
  end

  def translate(texts, source_language, target_language)
    body = Oj.dump(q: texts, source: source_language.presence || 'auto', target: target_language, format: 'html', api_key: @api_key)
    request(:post, '/translate', body: body) do |res|
      transform_response(res.body_with_limit, source_language)
    end
  end

  def languages
    request(:get, '/languages') do |res|
      languages = Oj.load(res.body_with_limit).to_h do |language|
        [language['code'], language['targets'].without(language['code'])]
      end
      languages[nil] = languages.values.flatten.uniq.sort
      languages
    end
  end

  private

  def request(verb, path, **options)
    req = Request.new(verb, "#{@base_url}#{path}", allow_local: true, **options)
    req.add_headers('Content-Type': 'application/json')
    req.perform do |res|
      case res.code
      when 429
        raise TooManyRequestsError
      when 403
        raise QuotaExceededError
      when 200...300
        yield res
      else
        raise UnexpectedResponseError
      end
    end
  end

  def transform_response(json, source_language)
    data = Oj.load(json, mode: :strict)
    raise UnexpectedResponseError unless data.is_a?(Hash)

<<<<<<< HEAD
    raise UnexpectedResponseError unless json.is_a?(Hash)

    Translation.new(text: Sanitize.fragment(json['translatedText'], Sanitize::Config::MASTODON_STRICT), detected_source_language: source_language, provider: 'LibreTranslate')
=======
    data['translatedText'].map.with_index do |text, index|
      Translation.new(
        text: text,
        detected_source_language: data.dig('detectedLanguage', index, 'language') || source_language,
        provider: 'LibreTranslate'
      )
    end
>>>>>>> a8dd3210
  rescue Oj::ParseError
    raise UnexpectedResponseError
  end
end<|MERGE_RESOLUTION|>--- conflicted
+++ resolved
@@ -48,11 +48,6 @@
     data = Oj.load(json, mode: :strict)
     raise UnexpectedResponseError unless data.is_a?(Hash)
 
-<<<<<<< HEAD
-    raise UnexpectedResponseError unless json.is_a?(Hash)
-
-    Translation.new(text: Sanitize.fragment(json['translatedText'], Sanitize::Config::MASTODON_STRICT), detected_source_language: source_language, provider: 'LibreTranslate')
-=======
     data['translatedText'].map.with_index do |text, index|
       Translation.new(
         text: text,
@@ -60,7 +55,6 @@
         provider: 'LibreTranslate'
       )
     end
->>>>>>> a8dd3210
   rescue Oj::ParseError
     raise UnexpectedResponseError
   end
