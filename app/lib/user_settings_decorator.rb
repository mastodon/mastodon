--- conflicted
+++ resolved
@@ -28,13 +28,9 @@
     user.settings['reduce_motion']           = reduce_motion_preference if change?('setting_reduce_motion')
     user.settings['system_font_ui']          = system_font_ui_preference if change?('setting_system_font_ui')
     user.settings['noindex']                 = noindex_preference if change?('setting_noindex')
-<<<<<<< HEAD
     user.settings['flavour']                 = flavour_preference if change?('setting_flavour')
     user.settings['skin']                    = skin_preference if change?('setting_skin')
-=======
-    user.settings['theme']                   = theme_preference if change?('setting_theme')
     user.settings['hide_network']            = hide_network_preference if change?('setting_hide_network')
->>>>>>> 57b503d4
   end
 
   def merged_notification_emails
@@ -89,21 +85,16 @@
     boolean_cast_setting 'setting_noindex'
   end
 
-<<<<<<< HEAD
   def flavour_preference
     settings['setting_flavour']
   end
 
   def skin_preference
     settings['setting_skin']
-=======
+  end
+
   def hide_network_preference
     boolean_cast_setting 'setting_hide_network'
-  end
-
-  def theme_preference
-    settings['setting_theme']
->>>>>>> 57b503d4
   end
 
   def boolean_cast_setting(key)
