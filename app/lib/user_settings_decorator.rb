--- conflicted
+++ resolved
@@ -23,10 +23,7 @@
     user.settings['boost_modal']         = boost_modal_preference if change?('setting_boost_modal')
     user.settings['delete_modal']        = delete_modal_preference if change?('setting_delete_modal')
     user.settings['auto_play_gif']       = auto_play_gif_preference if change?('setting_auto_play_gif')
-<<<<<<< HEAD
-=======
     user.settings['reduce_motion']       = reduce_motion_preference if change?('setting_reduce_motion')
->>>>>>> 3810d98c
     user.settings['system_font_ui']      = system_font_ui_preference if change?('setting_system_font_ui')
     user.settings['noindex']             = noindex_preference if change?('setting_noindex')
     user.settings['theme']               = theme_preference if change?('setting_theme')
