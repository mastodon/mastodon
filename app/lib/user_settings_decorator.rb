# frozen_string_literal: true

class UserSettingsDecorator
  attr_reader :user, :settings

  def initialize(user)
    @user = user
  end

  def update(settings)
    @settings = settings
    process_update
  end

  private

  def process_update
    user.settings['notification_emails'] = merged_notification_emails if change?('notification_emails')
    user.settings['interactions']        = merged_interactions if change?('interactions')
    user.settings['default_privacy']     = default_privacy_preference if change?('setting_default_privacy')
    user.settings['default_sensitive']   = default_sensitive_preference if change?('setting_default_sensitive')
    user.settings['default_language']    = default_language_preference if change?('setting_default_language')
    user.settings['unfollow_modal']      = unfollow_modal_preference if change?('setting_unfollow_modal')
    user.settings['boost_modal']         = boost_modal_preference if change?('setting_boost_modal')
    user.settings['delete_modal']        = delete_modal_preference if change?('setting_delete_modal')
    user.settings['auto_play_gif']       = auto_play_gif_preference if change?('setting_auto_play_gif')
    user.settings['display_media']       = display_media_preference if change?('setting_display_media')
    user.settings['expand_spoilers']     = expand_spoilers_preference if change?('setting_expand_spoilers')
    user.settings['reduce_motion']       = reduce_motion_preference if change?('setting_reduce_motion')
    user.settings['disable_swiping']     = disable_swiping_preference if change?('setting_disable_swiping')
    user.settings['system_font_ui']      = system_font_ui_preference if change?('setting_system_font_ui')
    user.settings['noindex']             = noindex_preference if change?('setting_noindex')
    user.settings['theme']               = theme_preference if change?('setting_theme')
    user.settings['aggregate_reblogs']   = aggregate_reblogs_preference if change?('setting_aggregate_reblogs')
    user.settings['show_application']    = show_application_preference if change?('setting_show_application')
    user.settings['advanced_layout']     = advanced_layout_preference if change?('setting_advanced_layout')
    user.settings['use_blurhash']        = use_blurhash_preference if change?('setting_use_blurhash')
    user.settings['use_pending_items']   = use_pending_items_preference if change?('setting_use_pending_items')
    user.settings['trends']              = trends_preference if change?('setting_trends')
    user.settings['crop_images']         = crop_images_preference if change?('setting_crop_images')
<<<<<<< HEAD
    user.settings['bigger_publish']      = bigger_publish_preference if change?('setting_bigger_publish')
    user.settings['wider_column']        = wider_column_preference if change?('setting_wider_column')
=======
    user.settings['always_send_emails']  = always_send_emails_preference if change?('setting_always_send_emails')
>>>>>>> fbcbf789
  end

  def merged_notification_emails
    user.settings['notification_emails'].merge coerced_settings('notification_emails').to_h
  end

  def merged_interactions
    user.settings['interactions'].merge coerced_settings('interactions').to_h
  end

  def default_privacy_preference
    settings['setting_default_privacy']
  end

  def default_sensitive_preference
    boolean_cast_setting 'setting_default_sensitive'
  end

  def unfollow_modal_preference
    boolean_cast_setting 'setting_unfollow_modal'
  end

  def boost_modal_preference
    boolean_cast_setting 'setting_boost_modal'
  end

  def delete_modal_preference
    boolean_cast_setting 'setting_delete_modal'
  end

  def system_font_ui_preference
    boolean_cast_setting 'setting_system_font_ui'
  end

  def auto_play_gif_preference
    boolean_cast_setting 'setting_auto_play_gif'
  end

  def display_media_preference
    settings['setting_display_media']
  end

  def expand_spoilers_preference
    boolean_cast_setting 'setting_expand_spoilers'
  end

  def reduce_motion_preference
    boolean_cast_setting 'setting_reduce_motion'
  end

  def disable_swiping_preference
    boolean_cast_setting 'setting_disable_swiping'
  end

  def noindex_preference
    boolean_cast_setting 'setting_noindex'
  end

  def show_application_preference
    boolean_cast_setting 'setting_show_application'
  end

  def theme_preference
    settings['setting_theme']
  end

  def default_language_preference
    settings['setting_default_language']
  end

  def aggregate_reblogs_preference
    boolean_cast_setting 'setting_aggregate_reblogs'
  end

  def advanced_layout_preference
    boolean_cast_setting 'setting_advanced_layout'
  end

  def use_blurhash_preference
    boolean_cast_setting 'setting_use_blurhash'
  end

  def use_pending_items_preference
    boolean_cast_setting 'setting_use_pending_items'
  end

  def trends_preference
    boolean_cast_setting 'setting_trends'
  end

  def crop_images_preference
    boolean_cast_setting 'setting_crop_images'
  end

<<<<<<< HEAD
  def bigger_publish_preference
    boolean_cast_setting 'setting_bigger_publish'
  end

  def wider_column_preference
    boolean_cast_setting 'setting_wider_column'
=======
  def always_send_emails_preference
    boolean_cast_setting 'setting_always_send_emails'
>>>>>>> fbcbf789
  end

  def boolean_cast_setting(key)
    ActiveModel::Type::Boolean.new.cast(settings[key])
  end

  def coerced_settings(key)
    coerce_values settings.fetch(key, {})
  end

  def coerce_values(params_hash)
    params_hash.transform_values { |x| ActiveModel::Type::Boolean.new.cast(x) }
  end

  def change?(key)
    !settings[key].nil?
  end
end<|MERGE_RESOLUTION|>--- conflicted
+++ resolved
@@ -38,12 +38,9 @@
     user.settings['use_pending_items']   = use_pending_items_preference if change?('setting_use_pending_items')
     user.settings['trends']              = trends_preference if change?('setting_trends')
     user.settings['crop_images']         = crop_images_preference if change?('setting_crop_images')
-<<<<<<< HEAD
     user.settings['bigger_publish']      = bigger_publish_preference if change?('setting_bigger_publish')
     user.settings['wider_column']        = wider_column_preference if change?('setting_wider_column')
-=======
     user.settings['always_send_emails']  = always_send_emails_preference if change?('setting_always_send_emails')
->>>>>>> fbcbf789
   end
 
   def merged_notification_emails
@@ -138,17 +135,14 @@
     boolean_cast_setting 'setting_crop_images'
   end
 
-<<<<<<< HEAD
   def bigger_publish_preference
     boolean_cast_setting 'setting_bigger_publish'
   end
 
   def wider_column_preference
     boolean_cast_setting 'setting_wider_column'
-=======
   def always_send_emails_preference
     boolean_cast_setting 'setting_always_send_emails'
->>>>>>> fbcbf789
   end
 
   def boolean_cast_setting(key)
