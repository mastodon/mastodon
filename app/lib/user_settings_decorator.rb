# frozen_string_literal: true

class UserSettingsDecorator
  attr_reader :user, :settings

  def initialize(user)
    @user = user
  end

  def update(settings)
    @settings = settings
    process_update
  end

  private

  def process_update
<<<<<<< HEAD
    user.settings['notification_emails'] = merged_notification_emails if change?('notification_emails')
    user.settings['interactions']        = merged_interactions if change?('interactions')
    user.settings['default_privacy']     = default_privacy_preference if change?('setting_default_privacy')
    user.settings['default_sensitive']   = default_sensitive_preference if change?('setting_default_sensitive')
    user.settings['unfollow_modal']      = unfollow_modal_preference if change?('setting_unfollow_modal')
    user.settings['boost_modal']         = boost_modal_preference if change?('setting_boost_modal')
    user.settings['delete_modal']        = delete_modal_preference if change?('setting_delete_modal')
    user.settings['auto_play_gif']       = auto_play_gif_preference if change?('setting_auto_play_gif')
    user.settings['system_font_ui']      = system_font_ui_preference if change?('setting_system_font_ui')
    user.settings['noindex']             = noindex_preference if change?('setting_noindex')
=======
    user.settings['notification_emails'] = merged_notification_emails
    user.settings['interactions'] = merged_interactions
    user.settings['default_privacy'] = default_privacy_preference
    user.settings['default_sensitive'] = default_sensitive_preference
    user.settings['unfollow_modal'] = unfollow_modal_preference
    user.settings['boost_modal'] = boost_modal_preference
    user.settings['delete_modal'] = delete_modal_preference
    user.settings['auto_play_gif'] = auto_play_gif_preference
    user.settings['system_font_ui'] = system_font_ui_preference
    user.settings['noindex'] = noindex_preference
    user.settings['theme'] = theme_preference
>>>>>>> 875d943c
  end

  def merged_notification_emails
    user.settings['notification_emails'].merge coerced_settings('notification_emails').to_h
  end

  def merged_interactions
    user.settings['interactions'].merge coerced_settings('interactions').to_h
  end

  def default_privacy_preference
    settings['setting_default_privacy']
  end

  def default_sensitive_preference
    boolean_cast_setting 'setting_default_sensitive'
  end

  def unfollow_modal_preference
    boolean_cast_setting 'setting_unfollow_modal'
  end

  def boost_modal_preference
    boolean_cast_setting 'setting_boost_modal'
  end

  def delete_modal_preference
    boolean_cast_setting 'setting_delete_modal'
  end

  def system_font_ui_preference
    boolean_cast_setting 'setting_system_font_ui'
  end

  def auto_play_gif_preference
    boolean_cast_setting 'setting_auto_play_gif'
  end

  def noindex_preference
    boolean_cast_setting 'setting_noindex'
  end

  def theme_preference
    settings['setting_theme']
  end

  def boolean_cast_setting(key)
    settings[key] == '1'
  end

  def coerced_settings(key)
    coerce_values settings.fetch(key, {})
  end

  def coerce_values(params_hash)
    params_hash.transform_values { |x| x == '1' }
  end

  def change?(key)
    !settings[key].nil?
  end
end<|MERGE_RESOLUTION|>--- conflicted
+++ resolved
@@ -15,7 +15,6 @@
   private
 
   def process_update
-<<<<<<< HEAD
     user.settings['notification_emails'] = merged_notification_emails if change?('notification_emails')
     user.settings['interactions']        = merged_interactions if change?('interactions')
     user.settings['default_privacy']     = default_privacy_preference if change?('setting_default_privacy')
@@ -26,19 +25,7 @@
     user.settings['auto_play_gif']       = auto_play_gif_preference if change?('setting_auto_play_gif')
     user.settings['system_font_ui']      = system_font_ui_preference if change?('setting_system_font_ui')
     user.settings['noindex']             = noindex_preference if change?('setting_noindex')
-=======
-    user.settings['notification_emails'] = merged_notification_emails
-    user.settings['interactions'] = merged_interactions
-    user.settings['default_privacy'] = default_privacy_preference
-    user.settings['default_sensitive'] = default_sensitive_preference
-    user.settings['unfollow_modal'] = unfollow_modal_preference
-    user.settings['boost_modal'] = boost_modal_preference
-    user.settings['delete_modal'] = delete_modal_preference
-    user.settings['auto_play_gif'] = auto_play_gif_preference
-    user.settings['system_font_ui'] = system_font_ui_preference
-    user.settings['noindex'] = noindex_preference
-    user.settings['theme'] = theme_preference
->>>>>>> 875d943c
+    user.settings['theme']               = theme_preference if change?('theme')
   end
 
   def merged_notification_emails
