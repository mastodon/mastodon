# frozen_string_literal: true

require 'singleton'
require 'yaml'

class Themes
  include Singleton

  def initialize
    @flavours = {}

    Rails.root.glob('app/javascript/flavours/*/theme.yml') do |pathname|
      data = YAML.load_file(pathname)
      next unless data['pack_directory']

      dir = pathname.dirname
      name = dir.basename.to_s
      locales = []
      screenshots = []

      if data['locales']
        Dir.glob(File.join(dir, data['locales'], '*.{js,json}')) do |locale|
          locale_name = File.basename(locale, File.extname(locale))
          locales.push(locale_name) unless /defaultMessages|whitelist|index/.match?(locale_name)
        end
      end

      if data['screenshot']
        if data['screenshot'].is_a? Array
          screenshots = data['screenshot']
        else
          screenshots.push(data['screenshot'])
        end
      end

      data['name'] = name
      data['locales'] = locales
      data['screenshot'] = screenshots
      data['skins'] = []
      @flavours[name] = data
    end

    Rails.root.glob('app/javascript/skins/*/*') do |pathname|
      ext = pathname.extname.to_s
      skin = pathname.basename.to_s
      name = pathname.dirname.basename.to_s
      next unless @flavours[name]

      if pathname.directory?
        @flavours[name]['skins'] << skin if pathname.glob('{common,index,application}.{css,scss}').any?
      elsif /^\.s?css$/i.match?(ext)
        @flavours[name]['skins'] << pathname.basename(ext).to_s
      end
    end
  end

  def flavour(name)
    @flavours[name]
  end

  def flavours
    @flavours.keys
  end

  def skins_for(name)
    @flavours[name]['skins']
  end

<<<<<<< HEAD
  def flavours_and_skins
    flavours.map do |flavour|
      [flavour, skins_for(flavour).map { |skin| [flavour, skin] }]
    end
=======
  def names
    ['system'] + @conf.keys
>>>>>>> 02ea1615
  end
end<|MERGE_RESOLUTION|>--- conflicted
+++ resolved
@@ -63,17 +63,13 @@
   end
 
   def skins_for(name)
-    @flavours[name]['skins']
+    skins = @flavours[name]['skins']
+    skins.include?('default') && skins.include?('mastodon-light') ? ['system'] + skins : skins
   end
 
-<<<<<<< HEAD
   def flavours_and_skins
     flavours.map do |flavour|
       [flavour, skins_for(flavour).map { |skin| [flavour, skin] }]
     end
-=======
-  def names
-    ['system'] + @conf.keys
->>>>>>> 02ea1615
   end
 end