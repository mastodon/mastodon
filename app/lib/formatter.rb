--- conflicted
+++ resolved
@@ -17,16 +17,6 @@
       prepend_reblog = false
     end
 
-<<<<<<< HEAD
-    html = status.text
-    html = encode_and_link_urls(html)
-    html, marks = CodeBlockFormatter.swap_code_literal_to_marker(html)
-    html = simple_format(html, {}, sanitize: false)
-    html = html.delete("\n")
-    html = link_mentions(html, status.mentions)
-    html = link_hashtags(html)
-    html = CodeBlockFormatter.swap_marker_to_code_blocks(html, marks)
-=======
     raw_content = status.public_send(attribute)
 
     return '' if raw_content.blank?
@@ -38,9 +28,10 @@
     html = raw_content
     html = "RT @#{prepend_reblog} #{html}" if prepend_reblog
     html = encode_and_link_urls(html, linkable_accounts)
+    html, marks = CodeBlockFormatter.swap_code_literal_to_marker(html)
     html = simple_format(html, {}, sanitize: false) if paragraphize
     html = html.delete("\n")
->>>>>>> 8963f8c3
+    html = CodeBlockFormatter.swap_marker_to_code_blocks(html, marks)
 
     html.html_safe # rubocop:disable Rails/OutputSafety
   end
