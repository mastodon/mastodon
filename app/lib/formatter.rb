--- conflicted
+++ resolved
@@ -14,18 +14,10 @@
     html = html.gsub(/  /, " \u00a0")
     return reformat(html) unless status.local?
 
-<<<<<<< HEAD
-    html = encode(html)
-    html = html.gsub(/(?:\n\r?|\r\n?)/, '<br />')
-    html = link_urls(html)
-=======
-    html = status.text
     html = encode_and_link_urls(html)
-    html = simple_format(html, {}, sanitize: false)
-    html = html.delete("\n")
->>>>>>> f8766652
     html = link_mentions(html, status.mentions)
     html = link_hashtags(html)
+    html = html.gsub(/(?:\n\r?|\r\n?)/, '<br />')
 
     html.html_safe # rubocop:disable Rails/OutputSafety
   end
