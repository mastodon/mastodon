# frozen_string_literal: true

require 'singleton'
require_relative './sanitize_config'

class Formatter
  include Singleton
  include RoutingHelper

  include ActionView::Helpers::TextHelper

<<<<<<< HEAD
  def format(status, attribute = :text, paragraphize = true)
=======
  def format(status)
>>>>>>> 947887f2
    if status.reblog?
      prepend_reblog = status.reblog.account.acct
      status         = status.proper
    else
      prepend_reblog = false
    end
<<<<<<< HEAD

    raw_content = status.public_send(attribute)

    return '' if raw_content.blank?
    return reformat(raw_content) unless status.local?

=======

    raw_content = status.text

    return reformat(raw_content) unless status.local?

>>>>>>> 947887f2
    linkable_accounts = status.mentions.map(&:account)
    linkable_accounts << status.account

    html = raw_content
    html = "RT @#{prepend_reblog} #{html}" if prepend_reblog
    html = encode_and_link_urls(html, linkable_accounts)
<<<<<<< HEAD
    html = simple_format(html, {}, sanitize: false) if paragraphize
=======
    html = simple_format(html, {}, sanitize: false)
>>>>>>> 947887f2
    html = html.delete("\n")

    html.html_safe # rubocop:disable Rails/OutputSafety
  end

  def reformat(html)
    sanitize(html, Sanitize::Config::MASTODON_STRICT).html_safe # rubocop:disable Rails/OutputSafety
  end

  def plaintext(status)
    return status.text if status.local?
    strip_tags(status.text)
  end

  def simplified_format(account)
    return reformat(account.note) unless account.local?

    html = encode_and_link_urls(account.note)
    html = simple_format(html, {}, sanitize: false)
    html = html.delete("\n")

    html.html_safe # rubocop:disable Rails/OutputSafety
  end

  def sanitize(html, config)
    Sanitize.fragment(html, config)
  end

  private

  def encode(html)
    HTMLEntities.new.encode(html)
  end

  def encode_and_link_urls(html, accounts = nil)
    entities = Extractor.extract_entities_with_indices(html, extract_url_without_protocol: false)

    rewrite(html.dup, entities) do |entity|
      if entity[:url]
        link_to_url(entity)
      elsif entity[:hashtag]
        link_to_hashtag(entity)
      elsif entity[:screen_name]
        link_to_mention(entity, accounts)
      end
    end
  end

  def rewrite(text, entities)
    chars = text.to_s.to_char_a
<<<<<<< HEAD

    # Sort by start index
    entities = entities.sort_by do |entity|
      indices = entity.respond_to?(:indices) ? entity.indices : entity[:indices]
      indices.first
    end

=======

    # Sort by start index
    entities = entities.sort_by do |entity|
      indices = entity.respond_to?(:indices) ? entity.indices : entity[:indices]
      indices.first
    end

>>>>>>> 947887f2
    result = []

    last_index = entities.reduce(0) do |index, entity|
      indices = entity.respond_to?(:indices) ? entity.indices : entity[:indices]
      result << encode(chars[index...indices.first].join)
      result << yield(entity)
      indices.last
    end

    result << encode(chars[last_index..-1].join)

    result.flatten.join
  end

  def link_to_url(entity)
    normalized_url = Addressable::URI.parse(entity[:url]).normalize
    html_attrs     = { target: '_blank', rel: 'nofollow noopener' }

    Twitter::Autolink.send(:link_to_text, entity, link_html(entity[:url]), normalized_url, html_attrs)
  rescue Addressable::URI::InvalidURIError
    encode(entity[:url])
  end

  def link_to_mention(entity, linkable_accounts)
    acct = entity[:screen_name]

    return link_to_account(acct) unless linkable_accounts

    account = linkable_accounts.find { |item| TagManager.instance.same_acct?(item.acct, acct) }
    account ? mention_html(account) : "@#{acct}"
  end

  def link_to_account(acct)
    username, domain = acct.split('@')

    domain  = nil if TagManager.instance.local_domain?(domain)
    account = Account.find_remote(username, domain)

    account ? mention_html(account) : "@#{acct}"
  end

  def link_to_hashtag(entity)
    hashtag_html(entity[:hashtag])
  end

  def link_html(url)
    url    = Addressable::URI.parse(url).display_uri.to_s
    prefix = url.match(/\Ahttps?:\/\/(www\.)?/).to_s
    text   = url[prefix.length, 30]
    suffix = url[prefix.length + 30..-1]
    cutoff = url[prefix.length..-1].length > 30

    "<span class=\"invisible\">#{prefix}</span><span class=\"#{cutoff ? 'ellipsis' : ''}\">#{text}</span><span class=\"invisible\">#{suffix}</span>"
  end

  def hashtag_html(tag)
    "<a href=\"#{tag_url(tag.downcase)}\" class=\"mention hashtag\" rel=\"tag\">#<span>#{tag}</span></a>"
  end

  def mention_html(account)
    "<span class=\"h-card\"><a href=\"#{TagManager.instance.url_for(account)}\" class=\"u-url mention\">@<span>#{account.username}</span></a></span>"
  end
end<|MERGE_RESOLUTION|>--- conflicted
+++ resolved
@@ -9,42 +9,25 @@
 
   include ActionView::Helpers::TextHelper
 
-<<<<<<< HEAD
-  def format(status, attribute = :text, paragraphize = true)
-=======
   def format(status)
->>>>>>> 947887f2
     if status.reblog?
       prepend_reblog = status.reblog.account.acct
       status         = status.proper
     else
       prepend_reblog = false
     end
-<<<<<<< HEAD
-
-    raw_content = status.public_send(attribute)
-
-    return '' if raw_content.blank?
-    return reformat(raw_content) unless status.local?
-
-=======
 
     raw_content = status.text
 
     return reformat(raw_content) unless status.local?
 
->>>>>>> 947887f2
     linkable_accounts = status.mentions.map(&:account)
     linkable_accounts << status.account
 
     html = raw_content
     html = "RT @#{prepend_reblog} #{html}" if prepend_reblog
     html = encode_and_link_urls(html, linkable_accounts)
-<<<<<<< HEAD
-    html = simple_format(html, {}, sanitize: false) if paragraphize
-=======
     html = simple_format(html, {}, sanitize: false)
->>>>>>> 947887f2
     html = html.delete("\n")
 
     html.html_safe # rubocop:disable Rails/OutputSafety
@@ -95,7 +78,6 @@
 
   def rewrite(text, entities)
     chars = text.to_s.to_char_a
-<<<<<<< HEAD
 
     # Sort by start index
     entities = entities.sort_by do |entity|
@@ -103,15 +85,6 @@
       indices.first
     end
 
-=======
-
-    # Sort by start index
-    entities = entities.sort_by do |entity|
-      indices = entity.respond_to?(:indices) ? entity.indices : entity[:indices]
-      indices.first
-    end
-
->>>>>>> 947887f2
     result = []
 
     last_index = entities.reduce(0) do |index, entity|
