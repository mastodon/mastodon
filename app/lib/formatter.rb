# frozen_string_literal: true

require 'singleton'
require_relative './sanitize_config'

class Formatter
  include Singleton
  include RoutingHelper

  include ActionView::Helpers::TextHelper

  def format(status, **options)
    if status.reblog?
      prepend_reblog = status.reblog.account.acct
      status         = status.proper
    else
      prepend_reblog = false
    end

    raw_content = status.text

    return '' if raw_content.blank?

    unless status.local?
      html = reformat(raw_content)
      html = encode_custom_emojis(html, status.emojis) if options[:custom_emojify]
      return html.html_safe # rubocop:disable Rails/OutputSafety
    end

    linkable_accounts = status.mentions.map(&:account)
    linkable_accounts << status.account

    html = raw_content
    html = "RT @#{prepend_reblog} #{html}" if prepend_reblog
    html = encode_and_link_urls(html, linkable_accounts)
    html = encode_custom_emojis(html, status.emojis) if options[:custom_emojify]
    html = simple_format(html, {}, sanitize: false)
    html = quotify(html, status, options) if status.quote? && !options[:escape_quotify]
    html = html.delete("\n")

    html.html_safe # rubocop:disable Rails/OutputSafety
  end

  def format_in_quote(status, **options)
    html = format(status)
<<<<<<< HEAD
    html.sub!(/^<p>(.+)<\/p>$/, '\1')
    doc = Nokogiri::HTML.parse(html, nil, 'utf-8')
    doc.search('span.invisible').remove
    html = doc.css('body')[0].inner_html
=======
    doc = Nokogiri::HTML.parse(html, nil, 'utf-8')
    doc.search('span.invisible').remove
    html = doc.css('body')[0].inner_html
    html.sub!(/^<p>(.+)<\/p>$/, '\1')
>>>>>>> 1aa049b4
    html = Sanitize.clean(html).delete("\n").truncate(150)
    html = encode_custom_emojis(html, status.emojis) if options[:custom_emojify]
    html.html_safe
  end

  def reformat(html)
    sanitize(html, Sanitize::Config::MASTODON_STRICT)
  end

  def plaintext(status)
    return status.text if status.local?

    text = status.text.gsub(/(<br \/>|<br>|<\/p>)+/) { |match| "#{match}\n" }
    strip_tags(text)
  end

  def simplified_format(account, **options)
    html = account.local? ? linkify(account.note) : reformat(account.note)
    html = encode_custom_emojis(html, account.emojis) if options[:custom_emojify]
    html.html_safe # rubocop:disable Rails/OutputSafety
  end

  def sanitize(html, config)
    Sanitize.fragment(html, config)
  end

  def format_spoiler(status)
    html = encode(status.spoiler_text)
    html = encode_custom_emojis(html, status.emojis)
    html.html_safe # rubocop:disable Rails/OutputSafety
  end

  def format_display_name(account, **options)
    html = encode(account.display_name.presence || account.username)
    html = encode_custom_emojis(html, account.emojis) if options[:custom_emojify]
    html.html_safe # rubocop:disable Rails/OutputSafety
  end

  def format_field(account, str, **options)
    return reformat(str).html_safe unless account.local? # rubocop:disable Rails/OutputSafety
    html = encode_and_link_urls(str, me: true)
    html = encode_custom_emojis(html, account.emojis) if options[:custom_emojify]
    html.html_safe # rubocop:disable Rails/OutputSafety
  end

  def linkify(text)
    html = encode_and_link_urls(text)
    html = simple_format(html, {}, sanitize: false)
    html = html.delete("\n")

    html.html_safe # rubocop:disable Rails/OutputSafety
  end

  private

  def encode(html)
    HTMLEntities.new.encode(html)
  end

  def encode_and_link_urls(html, accounts = nil, options = {})
    entities = Extractor.extract_entities_with_indices(html, extract_url_without_protocol: false)

    if accounts.is_a?(Hash)
      options  = accounts
      accounts = nil
    end

    rewrite(html.dup, entities) do |entity|
      if entity[:url]
        link_to_url(entity, options)
      elsif entity[:hashtag]
        link_to_hashtag(entity)
      elsif entity[:screen_name]
        link_to_mention(entity, accounts)
      end
    end
  end

  def count_tag_nesting(tag)
    if tag[1] == '/' then -1
    elsif tag[-2] == '/' then 0
    else 1
    end
  end

  def encode_custom_emojis(html, emojis)
    return html if emojis.empty?

    emoji_map = emojis.map { |e| [e.shortcode, full_asset_url(e.image.url(:static))] }.to_h

    i                     = -1
    tag_open_index        = nil
    inside_shortname      = false
    shortname_start_index = -1
    invisible_depth       = 0

    while i + 1 < html.size
      i += 1

      if invisible_depth.zero? && inside_shortname && html[i] == ':'
        shortcode = html[shortname_start_index + 1..i - 1]
        emoji     = emoji_map[shortcode]

        if emoji
          replacement = "<img draggable=\"false\" class=\"emojione\" alt=\":#{shortcode}:\" title=\":#{shortcode}:\" src=\"#{emoji}\" />"
          before_html = shortname_start_index.positive? ? html[0..shortname_start_index - 1] : ''
          html        = before_html + replacement + html[i + 1..-1]
          i          += replacement.size - (shortcode.size + 2) - 1
        else
          i -= 1
        end

        inside_shortname = false
      elsif tag_open_index && html[i] == '>'
        tag = html[tag_open_index..i]
        tag_open_index = nil
        if invisible_depth.positive?
          invisible_depth += count_tag_nesting(tag)
        elsif tag == '<span class="invisible">'
          invisible_depth = 1
        end
      elsif html[i] == '<'
        tag_open_index   = i
        inside_shortname = false
      elsif !tag_open_index && html[i] == ':'
        inside_shortname      = true
        shortname_start_index = i
      end
    end

    html
  end

  def quotify(html, status, options)
    options[:escape_quotify] = true
    quote_content = format_in_quote(status.quote, options)
    url = TagManager.instance.url_for(status.quote)
    link = encode_and_link_urls(url)
<<<<<<< HEAD
    html.sub(/(<[^>]+>)\z/, "<span class=\"quote-inline\"><br/>QT:[#{link}]</span>\\1")
=======
    html.sub(/(<[^>]+>)\z/, "<span class=\"quote-inline\"><br/>QT: #{quote_content} [#{link}]</span>\\1")
>>>>>>> 1aa049b4
  end

  def rewrite(text, entities)
    chars = text.to_s.to_char_a

    # Sort by start index
    entities = entities.sort_by do |entity|
      indices = entity.respond_to?(:indices) ? entity.indices : entity[:indices]
      indices.first
    end

    result = []

    last_index = entities.reduce(0) do |index, entity|
      indices = entity.respond_to?(:indices) ? entity.indices : entity[:indices]
      result << encode(chars[index...indices.first].join)
      result << yield(entity)
      indices.last
    end

    result << encode(chars[last_index..-1].join)

    result.flatten.join
  end

  def link_to_url(entity, options = {})
    url        = Addressable::URI.parse(entity[:url])
    html_attrs = { target: '_blank', rel: 'nofollow noopener' }

    html_attrs[:rel] = "me #{html_attrs[:rel]}" if options[:me]

    Twitter::Autolink.send(:link_to_text, entity, link_html(entity[:url]), url, html_attrs)
  rescue Addressable::URI::InvalidURIError, IDN::Idna::IdnaError
    encode(entity[:url])
  end

  def link_to_mention(entity, linkable_accounts)
    acct = entity[:screen_name]

    return link_to_account(acct) unless linkable_accounts

    account = linkable_accounts.find { |item| TagManager.instance.same_acct?(item.acct, acct) }
    account ? mention_html(account) : "@#{acct}"
  end

  def link_to_account(acct)
    username, domain = acct.split('@')

    domain  = nil if TagManager.instance.local_domain?(domain)
    account = EntityCache.instance.mention(username, domain)

    account ? mention_html(account) : "@#{acct}"
  end

  def link_to_hashtag(entity)
    hashtag_html(entity[:hashtag])
  end

  def link_html(url)
    url    = Addressable::URI.parse(url).to_s
    prefix = url.match(/\Ahttps?:\/\/(www\.)?/).to_s
    text   = url[prefix.length, 30]
    suffix = url[prefix.length + 30..-1]
    cutoff = url[prefix.length..-1].length > 30

    "<span class=\"invisible\">#{encode(prefix)}</span><span class=\"#{cutoff ? 'ellipsis' : ''}\">#{encode(text)}</span><span class=\"invisible\">#{encode(suffix)}</span>"
  end

  def hashtag_html(tag)
    "<a href=\"#{tag_url(tag.downcase)}\" class=\"mention hashtag\" rel=\"tag\">#<span>#{tag}</span></a>"
  end

  def mention_html(account)
    "<span class=\"h-card\"><a href=\"#{TagManager.instance.url_for(account)}\" class=\"u-url mention\">@<span>#{account.username}</span></a></span>"
  end
end<|MERGE_RESOLUTION|>--- conflicted
+++ resolved
@@ -43,17 +43,10 @@
 
   def format_in_quote(status, **options)
     html = format(status)
-<<<<<<< HEAD
-    html.sub!(/^<p>(.+)<\/p>$/, '\1')
-    doc = Nokogiri::HTML.parse(html, nil, 'utf-8')
-    doc.search('span.invisible').remove
-    html = doc.css('body')[0].inner_html
-=======
     doc = Nokogiri::HTML.parse(html, nil, 'utf-8')
     doc.search('span.invisible').remove
     html = doc.css('body')[0].inner_html
     html.sub!(/^<p>(.+)<\/p>$/, '\1')
->>>>>>> 1aa049b4
     html = Sanitize.clean(html).delete("\n").truncate(150)
     html = encode_custom_emojis(html, status.emojis) if options[:custom_emojify]
     html.html_safe
@@ -192,11 +185,7 @@
     quote_content = format_in_quote(status.quote, options)
     url = TagManager.instance.url_for(status.quote)
     link = encode_and_link_urls(url)
-<<<<<<< HEAD
     html.sub(/(<[^>]+>)\z/, "<span class=\"quote-inline\"><br/>QT:[#{link}]</span>\\1")
-=======
-    html.sub(/(<[^>]+>)\z/, "<span class=\"quote-inline\"><br/>QT: #{quote_content} [#{link}]</span>\\1")
->>>>>>> 1aa049b4
   end
 
   def rewrite(text, entities)
