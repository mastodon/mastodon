# frozen_string_literal: true

require 'singleton'
require_relative './sanitize_config'

class Formatter
  include Singleton
  include RoutingHelper

  include ActionView::Helpers::TextHelper

  def format(status, **options)
    if status.reblog?
      prepend_reblog = status.reblog.account.acct
      status         = status.proper
    else
      prepend_reblog = false
    end

    raw_content = status.text

    return '' if raw_content.blank?

    unless status.local?
      html = reformat(raw_content)
      html = encode_custom_emojis(html, status.emojis, options[:autoplay]) if options[:custom_emojify]
      return html.html_safe # rubocop:disable Rails/OutputSafety
    end

    linkable_accounts = status.active_mentions.map(&:account)
    linkable_accounts << status.account

    html = raw_content
    html = "RT @#{prepend_reblog} #{html}" if prepend_reblog
    html = encode_and_link_urls(html, linkable_accounts)
<<<<<<< HEAD
    html = encode_custom_emojis(html, status.emojis) if options[:custom_emojify]
    html = custom_format(html)
=======
    html = encode_custom_emojis(html, status.emojis, options[:autoplay]) if options[:custom_emojify]
>>>>>>> a91349d4
    html = simple_format(html, {}, sanitize: false)
    html = html.delete("\n")

    html.html_safe # rubocop:disable Rails/OutputSafety
  end

  def custom_format(html)
    chunks = html.split("```")
    cur_c = 1
    while cur_c < chunks.length
      h = chunks[cur_c]
      h.gsub(/ /) { |match| "&nbsp;" }
      h = "<span style=\"font-family: monospace; font-size: 0.9em;\">" + h + "</span>"
      chunks[cur_c] = h
      cur_c += 2
    end
    return chunks.join('')
  end
  
  def reformat(html)
    sanitize(html, Sanitize::Config::MASTODON_STRICT)
  end

  def plaintext(status)
    return status.text if status.local?

    text = status.text.gsub(/(<br \/>|<br>|<\/p>)+/) { |match| "#{match}\n" }
    strip_tags(text)
  end

  def simplified_format(account, **options)
    html = account.local? ? linkify(account.note) : reformat(account.note)
    html = encode_custom_emojis(html, account.emojis, options[:autoplay]) if options[:custom_emojify]
    html.html_safe # rubocop:disable Rails/OutputSafety
  end

  def sanitize(html, config)
    Sanitize.fragment(html, config)
  end

  def format_spoiler(status, **options)
    html = encode(status.spoiler_text)
    html = encode_custom_emojis(html, status.emojis, options[:autoplay])
    html.html_safe # rubocop:disable Rails/OutputSafety
  end

  def format_display_name(account, **options)
    html = encode(account.display_name.presence || account.username)
    html = encode_custom_emojis(html, account.emojis, options[:autoplay]) if options[:custom_emojify]
    html.html_safe # rubocop:disable Rails/OutputSafety
  end

  def format_field(account, str, **options)
    return reformat(str).html_safe unless account.local? # rubocop:disable Rails/OutputSafety
    html = encode_and_link_urls(str, me: true)
    html = encode_custom_emojis(html, account.emojis, options[:autoplay]) if options[:custom_emojify]
    html.html_safe # rubocop:disable Rails/OutputSafety
  end

  def linkify(text)
    html = encode_and_link_urls(text)
    html = simple_format(html, {}, sanitize: false)
    html = html.delete("\n")

    html.html_safe # rubocop:disable Rails/OutputSafety
  end

  private

  def html_entities
    @html_entities ||= HTMLEntities.new
  end

  def encode(html)
    html_entities.encode(html)
  end

  def encode_and_link_urls(html, accounts = nil, options = {})
    entities = utf8_friendly_extractor(html, extract_url_without_protocol: false)

    if accounts.is_a?(Hash)
      options  = accounts
      accounts = nil
    end

    rewrite(html.dup, entities) do |entity|
      if entity[:url]
        link_to_url(entity, options)
      elsif entity[:hashtag]
        link_to_hashtag(entity)
      elsif entity[:screen_name]
        link_to_mention(entity, accounts)
      end
    end
  end

  def count_tag_nesting(tag)
    if tag[1] == '/' then -1
    elsif tag[-2] == '/' then 0
    else 1
    end
  end

  def encode_custom_emojis(html, emojis, animate = false)
    return html if emojis.empty?

    emoji_map = if animate
                  emojis.each_with_object({}) { |e, h| h[e.shortcode] = full_asset_url(e.image.url) }
                else
                  emojis.each_with_object({}) { |e, h| h[e.shortcode] = full_asset_url(e.image.url(:static)) }
                end

    i                     = -1
    tag_open_index        = nil
    inside_shortname      = false
    shortname_start_index = -1
    invisible_depth       = 0

    while i + 1 < html.size
      i += 1

      if invisible_depth.zero? && inside_shortname && html[i] == ':'
        shortcode = html[shortname_start_index + 1..i - 1]
        emoji     = emoji_map[shortcode]

        if emoji
          replacement = "<img draggable=\"false\" class=\"emojione\" alt=\":#{encode(shortcode)}:\" title=\":#{encode(shortcode)}:\" src=\"#{encode(emoji)}\" />"
          before_html = shortname_start_index.positive? ? html[0..shortname_start_index - 1] : ''
          html        = before_html + replacement + html[i + 1..-1]
          i          += replacement.size - (shortcode.size + 2) - 1
        else
          i -= 1
        end

        inside_shortname = false
      elsif tag_open_index && html[i] == '>'
        tag = html[tag_open_index..i]
        tag_open_index = nil
        if invisible_depth.positive?
          invisible_depth += count_tag_nesting(tag)
        elsif tag == '<span class="invisible">'
          invisible_depth = 1
        end
      elsif html[i] == '<'
        tag_open_index   = i
        inside_shortname = false
      elsif !tag_open_index && html[i] == ':'
        inside_shortname      = true
        shortname_start_index = i
      end
    end

    html
  end

  def rewrite(text, entities)
    chars = text.to_s.to_char_a

    # Sort by start index
    entities = entities.sort_by do |entity|
      indices = entity.respond_to?(:indices) ? entity.indices : entity[:indices]
      indices.first
    end

    result = []

    last_index = entities.reduce(0) do |index, entity|
      indices = entity.respond_to?(:indices) ? entity.indices : entity[:indices]
      result << encode(chars[index...indices.first].join)
      result << yield(entity)
      indices.last
    end

    result << encode(chars[last_index..-1].join)

    result.flatten.join
  end

  UNICODE_ESCAPE_BLACKLIST_RE = /\p{Z}|\p{P}/

  def utf8_friendly_extractor(text, options = {})
    old_to_new_index = [0]

    escaped = text.chars.map do |c|
      output = begin
        if c.ord.to_s(16).length > 2 && UNICODE_ESCAPE_BLACKLIST_RE.match(c).nil?
          CGI.escape(c)
        else
          c
        end
      end

      old_to_new_index << old_to_new_index.last + output.length

      output
    end.join

    # Note: I couldn't obtain list_slug with @user/list-name format
    # for mention so this requires additional check
    special = Extractor.extract_urls_with_indices(escaped, options).map do |extract|
      # exactly one of :url, :hashtag, :screen_name, :cashtag keys is present
      key = (extract.keys & [:url, :hashtag, :screen_name, :cashtag]).first

      new_indices = [
        old_to_new_index.find_index(extract[:indices].first),
        old_to_new_index.find_index(extract[:indices].last),
      ]

      has_prefix_char = [:hashtag, :screen_name, :cashtag].include?(key)
      value_indices = [
        new_indices.first + (has_prefix_char ? 1 : 0), # account for #, @ or $
        new_indices.last - 1,
      ]

      next extract.merge(
        :indices => new_indices,
        key => text[value_indices.first..value_indices.last]
      )
    end

    standard = Extractor.extract_entities_with_indices(text, options)

    Extractor.remove_overlapping_entities(special + standard)
  end

  def link_to_url(entity, options = {})
    url        = Addressable::URI.parse(entity[:url])
    html_attrs = { target: '_blank', rel: 'nofollow noopener' }

    html_attrs[:rel] = "me #{html_attrs[:rel]}" if options[:me]

    Twitter::Autolink.send(:link_to_text, entity, link_html(entity[:url]), url, html_attrs)
  rescue Addressable::URI::InvalidURIError, IDN::Idna::IdnaError
    encode(entity[:url])
  end

  def link_to_mention(entity, linkable_accounts)
    acct = entity[:screen_name]

    return link_to_account(acct) unless linkable_accounts

    account = linkable_accounts.find { |item| TagManager.instance.same_acct?(item.acct, acct) }
    account ? mention_html(account) : "@#{encode(acct)}"
  end

  def link_to_account(acct)
    username, domain = acct.split('@')

    domain  = nil if TagManager.instance.local_domain?(domain)
    account = EntityCache.instance.mention(username, domain)

    account ? mention_html(account) : "@#{encode(acct)}"
  end

  def link_to_hashtag(entity)
    hashtag_html(entity[:hashtag])
  end

  def link_html(url)
    url    = Addressable::URI.parse(url).to_s
    prefix = url.match(/\Ahttps?:\/\/(www\.)?/).to_s
    text   = url[prefix.length, 30]
    suffix = url[prefix.length + 30..-1]
    cutoff = url[prefix.length..-1].length > 30

    "<span class=\"invisible\">#{encode(prefix)}</span><span class=\"#{cutoff ? 'ellipsis' : ''}\">#{encode(text)}</span><span class=\"invisible\">#{encode(suffix)}</span>"
  end

  def hashtag_html(tag)
    "<a href=\"#{encode(tag_url(tag.downcase))}\" class=\"mention hashtag\" rel=\"tag\">#<span>#{encode(tag)}</span></a>"
  end

  def mention_html(account)
    "<span class=\"h-card\"><a href=\"#{encode(TagManager.instance.url_for(account))}\" class=\"u-url mention\">@<span>#{encode(account.username)}</span></a></span>"
  end
end<|MERGE_RESOLUTION|>--- conflicted
+++ resolved
@@ -33,12 +33,9 @@
     html = raw_content
     html = "RT @#{prepend_reblog} #{html}" if prepend_reblog
     html = encode_and_link_urls(html, linkable_accounts)
-<<<<<<< HEAD
     html = encode_custom_emojis(html, status.emojis) if options[:custom_emojify]
     html = custom_format(html)
-=======
     html = encode_custom_emojis(html, status.emojis, options[:autoplay]) if options[:custom_emojify]
->>>>>>> a91349d4
     html = simple_format(html, {}, sanitize: false)
     html = html.delete("\n")
 
