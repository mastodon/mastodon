--- conflicted
+++ resolved
@@ -27,12 +27,8 @@
     html = raw_content
     html = "RT @#{prepend_reblog} #{html}" if prepend_reblog
     html = encode_and_link_urls(html, linkable_accounts)
-<<<<<<< HEAD
     html, marks = CodeBlockFormatter.swap_code_literal_to_marker(html)
-    html = simple_format(html, {}, sanitize: false) if paragraphize
-=======
     html = simple_format(html, {}, sanitize: false)
->>>>>>> 947887f2
     html = html.delete("\n")
     html = CodeBlockFormatter.swap_marker_to_code_blocks(html, marks)
 
