--- conflicted
+++ resolved
@@ -274,11 +274,6 @@
   end
 
   def detect_encoding_and_parse_document
-<<<<<<< HEAD
-    [detect_encoding, nil, @html_charset, 'UTF-8'].uniq.each do |encoding|
-      document = Nokogiri::HTML(@html, nil, encoding)
-      return document if document.to_s.valid_encoding?
-=======
     html = nil
     encoding = nil
 
@@ -288,7 +283,6 @@
         encoding = enc
         break
       end
->>>>>>> ab36c152
     end
 
     html = @html unless encoding
@@ -308,11 +302,6 @@
     nil
   end
 
-  def detect_encoding
-    guess = detector.detect(@html, @html_charset)
-    guess&.fetch(:confidence, 0).to_i > 60 ? guess&.fetch(:encoding, nil) : nil
-  end
-
   def detector
     @detector ||= CharlockHolmes::EncodingDetector.new.tap do |detector|
       detector.strip_tags = true
