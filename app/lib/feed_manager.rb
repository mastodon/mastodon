# frozen_string_literal: true

require 'singleton'

class FeedManager
  include Singleton

  MAX_ITEMS = 400

  # Must be <= MAX_ITEMS or the tracking sets will grow forever
  REBLOG_FALLOFF = 40

  def key(type, id, subtype = nil)
    return "feed:#{type}:#{id}" unless subtype

    "feed:#{type}:#{id}:#{subtype}"
  end

  def filter?(timeline_type, status, receiver_id)
    if timeline_type == :home
      filter_from_home?(status, receiver_id)
    elsif timeline_type == :mentions
      filter_from_mentions?(status, receiver_id)
    else
      false
    end
  end

  def push(timeline_type, account, status)
    return false unless add_to_feed(timeline_type, account, status)

    trim(timeline_type, account.id)

    PushUpdateWorker.perform_async(account.id, status.id) if push_update_required?(timeline_type, account.id)

    true
  end

  def unpush(timeline_type, account, status)
    return false unless remove_from_feed(timeline_type, account, status)

    payload = Oj.dump(event: :delete, payload: status.id.to_s)
    Redis.current.publish("timeline:#{account.id}", payload)

    true
  end

  def trim(type, account_id)
    timeline_key = key(type, account_id)
    reblog_key = key(type, account_id, 'reblogs')
    # Remove any items past the MAX_ITEMS'th entry in our feed
    redis.zremrangebyrank(timeline_key, '0', (-(FeedManager::MAX_ITEMS + 1)).to_s)

    # Get the score of the REBLOG_FALLOFF'th item in our feed, and stop
    # tracking anything after it for deduplication purposes.
    falloff_rank = FeedManager::REBLOG_FALLOFF - 1
    falloff_range = redis.zrevrange(timeline_key, falloff_rank, falloff_rank, with_scores: true)
    falloff_score = falloff_range&.first&.last&.to_i || 0
<<<<<<< HEAD
    redis.zremrangebyscore(reblog_key, 0, falloff_score)
=======

    # Get any reblogs we might have to clean up after.
    redis.zrangebyscore(reblog_key, 0, falloff_score).each do |reblogged_id|
      # Remove it from the set of reblogs we're tracking *first* to avoid races.
      redis.zrem(reblog_key, reblogged_id)
      # Just drop any set we might have created to track additional reblogs.
      # This means that if this reblog is deleted, we won't automatically insert
      # another reblog, but also that any new reblog can be inserted into the
      # feed.
      redis.del(key(type, account_id, "reblogs:#{reblogged_id}"))
    end
>>>>>>> 3810d98c
  end

  def push_update_required?(timeline_type, account_id)
    timeline_type != :home || redis.get("subscribed:timeline:#{account_id}").present?
  end

  def merge_into_timeline(from_account, into_account)
    timeline_key = key(:home, into_account.id)
    query        = from_account.statuses.limit(FeedManager::MAX_ITEMS / 4)

    if redis.zcard(timeline_key) >= FeedManager::MAX_ITEMS / 4
      oldest_home_score = redis.zrange(timeline_key, 0, 0, with_scores: true)&.first&.last&.to_i || 0
      query = query.where('id > ?', oldest_home_score)
    end

    query.each do |status|
      next if status.direct_visibility? || filter?(:home, status, into_account)
      add_to_feed(:home, into_account, status)
    end

    trim(:home, into_account.id)
  end

  def unmerge_from_timeline(from_account, into_account)
    timeline_key = key(:home, into_account.id)
    oldest_home_score = redis.zrange(timeline_key, 0, 0, with_scores: true)&.first&.last&.to_i || 0

    from_account.statuses.select('id, reblog_of_id').where('id > ?', oldest_home_score).reorder(nil).find_each do |status|
<<<<<<< HEAD
      unpush(:home, into_account, status)
=======
      remove_from_feed(:home, into_account, status)
>>>>>>> 3810d98c
    end
  end

  def clear_from_timeline(account, target_account)
    timeline_key = key(:home, account.id)
    timeline_status_ids = redis.zrange(timeline_key, 0, -1)
    target_statuses = Status.where(id: timeline_status_ids, account: target_account)

    target_statuses.each do |status|
      unpush(:home, account, status)
    end
  end
<<<<<<< HEAD

  def populate_feed(account)
    prepopulate_limit = FeedManager::MAX_ITEMS / 4
    statuses = Status.as_home_timeline(account).order(account_id: :desc).limit(prepopulate_limit)
    statuses.reverse_each do |status|
      next if filter_from_home?(status, account)
      add_to_feed(:home, account, status)
=======

  def populate_feed(account)
    added  = 0
    limit  = FeedManager::MAX_ITEMS / 2
    max_id = nil

    loop do
      statuses = Status.as_home_timeline(account)
                       .paginate_by_max_id(limit, max_id)

      break if statuses.empty?

      statuses.each do |status|
        next if filter_from_home?(status, account)
        added += 1 if add_to_feed(:home, account, status)
      end

      break unless added.zero?

      max_id = statuses.last.id
>>>>>>> 3810d98c
    end
  end

  private

  def redis
    Redis.current
  end

  def filter_from_home?(status, receiver_id)
    return false if receiver_id == status.account_id
    return true  if status.reply? && (status.in_reply_to_id.nil? || status.in_reply_to_account_id.nil?)

    check_for_mutes = [status.account_id]
    check_for_mutes.concat([status.reblog.account_id]) if status.reblog?

    return true if Mute.where(account_id: receiver_id, target_account_id: check_for_mutes).any?

    check_for_blocks = status.mentions.pluck(:account_id)
    check_for_blocks.concat([status.reblog.account_id]) if status.reblog?

    return true if Block.where(account_id: receiver_id, target_account_id: check_for_blocks).any?

    if status.reply? && !status.in_reply_to_account_id.nil?                                                              # Filter out if it's a reply
      should_filter   = !Follow.where(account_id: receiver_id, target_account_id: status.in_reply_to_account_id).exists? # and I'm not following the person it's a reply to
      should_filter &&= receiver_id != status.in_reply_to_account_id                                                     # and it's not a reply to me
      should_filter &&= status.account_id != status.in_reply_to_account_id                                               # and it's not a self-reply
      return should_filter
    elsif status.reblog?                                                                                                 # Filter out a reblog
      should_filter   = Block.where(account_id: status.reblog.account_id, target_account_id: receiver_id).exists?        # or if the author of the reblogged status is blocking me
      should_filter ||= AccountDomainBlock.where(account_id: receiver_id, domain: status.reblog.account.domain).exists?  # or the author's domain is blocked
      return should_filter
    end

    false
  end

  def filter_from_mentions?(status, receiver_id)
    return true if receiver_id == status.account_id

    check_for_blocks = [status.account_id]
    check_for_blocks.concat(status.mentions.pluck(:account_id))
    check_for_blocks.concat([status.in_reply_to_account]) if status.reply? && !status.in_reply_to_account_id.nil?

    should_filter   = Block.where(account_id: receiver_id, target_account_id: check_for_blocks).any?                                     # Filter if it's from someone I blocked, in reply to someone I blocked, or mentioning someone I blocked
    should_filter ||= (status.account.silenced? && !Follow.where(account_id: receiver_id, target_account_id: status.account_id).exists?) # of if the account is silenced and I'm not following them

    should_filter
  end

  # Adds a status to an account's feed, returning true if a status was
  # added, and false if it was not added to the feed. Note that this is
  # an internal helper: callers must call trim or push updates if
  # either action is appropriate.
  def add_to_feed(timeline_type, account, status)
    timeline_key = key(timeline_type, account.id)
<<<<<<< HEAD
    reblog_key = key(timeline_type, account.id, 'reblogs')
=======
    reblog_key   = key(timeline_type, account.id, 'reblogs')
>>>>>>> 3810d98c

    if status.reblog?
      # If the original status or a reblog of it is within
      # REBLOG_FALLOFF statuses from the top, do not re-insert it into
      # the feed
      rank = redis.zrevrank(timeline_key, status.reblog_of_id)
<<<<<<< HEAD
      return false if !rank.nil? && rank < FeedManager::REBLOG_FALLOFF

      reblog_rank = redis.zrevrank(reblog_key, status.reblog_of_id)
      return false unless reblog_rank.nil?

      redis.zadd(timeline_key, status.id, status.id)
      redis.zadd(reblog_key, status.id, status.reblog_of_id)
=======

      return false if !rank.nil? && rank < FeedManager::REBLOG_FALLOFF

      reblog_rank = redis.zrevrank(reblog_key, status.reblog_of_id)
      if reblog_rank.nil?
        # This is not something we've already seen reblogged, so we
        # can just add it to the feed (and note that we're
        # reblogging it).
        redis.zadd(timeline_key, status.id, status.id)
        redis.zadd(reblog_key, status.id, status.reblog_of_id)
      else
        # Another reblog of the same status was already in the
        # REBLOG_FALLOFF most recent statuses, so we note that this
        # is an "extra" reblog, by storing it in reblog_set_key.
        reblog_set_key = key(timeline_type, account.id, "reblogs:#{status.reblog_of_id}")
        redis.sadd(reblog_set_key, status.id)
        return false
      end
>>>>>>> 3810d98c
    else
      redis.zadd(timeline_key, status.id, status.id)
    end

    true
  end

  # Removes an individual status from a feed, correctly handling cases
  # with reblogs, and returning true if a status was removed. As with
  # `add_to_feed`, this does not trigger push updates, so callers must
  # do so if appropriate.
  def remove_from_feed(timeline_type, account, status)
    timeline_key = key(timeline_type, account.id)
<<<<<<< HEAD
    reblog_key = key(timeline_type, account.id, 'reblogs')
=======
>>>>>>> 3810d98c

    if status.reblog?
      # 1. If the reblogging status is not in the feed, stop.
      status_rank = redis.zrevrank(timeline_key, status.id)
      return false if status_rank.nil?

<<<<<<< HEAD
      # 2. Remove the reblogged status from the `:reblogs` zset.
      redis.zrem(reblog_key, status.reblog_of_id)

      # 3. Add the reblogged status to the feed using the reblogging
      # status' ID as its score, and the reblogged status' ID as its
      # value.
      redis.zadd(timeline_key, status.id, status.reblog_of_id)

      # 4. Remove the reblogging status from the feed (as normal)
=======
      # 2. Remove reblog from set of this status's reblogs.
      reblog_set_key = key(timeline_type, account.id, "reblogs:#{status.reblog_of_id}")

      redis.srem(reblog_set_key, status.id)
      # 3. Re-insert another reblog or original into the feed if one
      # remains in the set. We could pick a random element, but this
      # set should generally be small, and it seems ideal to show the
      # oldest potential such reblog.
      other_reblog = redis.smembers(reblog_set_key).map(&:to_i).sort.first

      redis.zadd(timeline_key, other_reblog, other_reblog) if other_reblog

      # 4. Remove the reblogging status from the feed (as normal)
      # (outside conditional)
    else
      # If the original is getting deleted, no use for reblog references
      redis.del(key(timeline_type, account.id, "reblogs:#{status.id}"))
>>>>>>> 3810d98c
    end

    redis.zrem(timeline_key, status.id)
  end
end<|MERGE_RESOLUTION|>--- conflicted
+++ resolved
@@ -56,9 +56,6 @@
     falloff_rank = FeedManager::REBLOG_FALLOFF - 1
     falloff_range = redis.zrevrange(timeline_key, falloff_rank, falloff_rank, with_scores: true)
     falloff_score = falloff_range&.first&.last&.to_i || 0
-<<<<<<< HEAD
-    redis.zremrangebyscore(reblog_key, 0, falloff_score)
-=======
 
     # Get any reblogs we might have to clean up after.
     redis.zrangebyscore(reblog_key, 0, falloff_score).each do |reblogged_id|
@@ -70,7 +67,6 @@
       # feed.
       redis.del(key(type, account_id, "reblogs:#{reblogged_id}"))
     end
->>>>>>> 3810d98c
   end
 
   def push_update_required?(timeline_type, account_id)
@@ -99,11 +95,7 @@
     oldest_home_score = redis.zrange(timeline_key, 0, 0, with_scores: true)&.first&.last&.to_i || 0
 
     from_account.statuses.select('id, reblog_of_id').where('id > ?', oldest_home_score).reorder(nil).find_each do |status|
-<<<<<<< HEAD
-      unpush(:home, into_account, status)
-=======
       remove_from_feed(:home, into_account, status)
->>>>>>> 3810d98c
     end
   end
 
@@ -116,15 +108,6 @@
       unpush(:home, account, status)
     end
   end
-<<<<<<< HEAD
-
-  def populate_feed(account)
-    prepopulate_limit = FeedManager::MAX_ITEMS / 4
-    statuses = Status.as_home_timeline(account).order(account_id: :desc).limit(prepopulate_limit)
-    statuses.reverse_each do |status|
-      next if filter_from_home?(status, account)
-      add_to_feed(:home, account, status)
-=======
 
   def populate_feed(account)
     added  = 0
@@ -145,7 +128,6 @@
       break unless added.zero?
 
       max_id = statuses.last.id
->>>>>>> 3810d98c
     end
   end
 
@@ -202,26 +184,13 @@
   # either action is appropriate.
   def add_to_feed(timeline_type, account, status)
     timeline_key = key(timeline_type, account.id)
-<<<<<<< HEAD
-    reblog_key = key(timeline_type, account.id, 'reblogs')
-=======
     reblog_key   = key(timeline_type, account.id, 'reblogs')
->>>>>>> 3810d98c
 
     if status.reblog?
       # If the original status or a reblog of it is within
       # REBLOG_FALLOFF statuses from the top, do not re-insert it into
       # the feed
       rank = redis.zrevrank(timeline_key, status.reblog_of_id)
-<<<<<<< HEAD
-      return false if !rank.nil? && rank < FeedManager::REBLOG_FALLOFF
-
-      reblog_rank = redis.zrevrank(reblog_key, status.reblog_of_id)
-      return false unless reblog_rank.nil?
-
-      redis.zadd(timeline_key, status.id, status.id)
-      redis.zadd(reblog_key, status.id, status.reblog_of_id)
-=======
 
       return false if !rank.nil? && rank < FeedManager::REBLOG_FALLOFF
 
@@ -240,7 +209,6 @@
         redis.sadd(reblog_set_key, status.id)
         return false
       end
->>>>>>> 3810d98c
     else
       redis.zadd(timeline_key, status.id, status.id)
     end
@@ -254,27 +222,12 @@
   # do so if appropriate.
   def remove_from_feed(timeline_type, account, status)
     timeline_key = key(timeline_type, account.id)
-<<<<<<< HEAD
-    reblog_key = key(timeline_type, account.id, 'reblogs')
-=======
->>>>>>> 3810d98c
 
     if status.reblog?
       # 1. If the reblogging status is not in the feed, stop.
       status_rank = redis.zrevrank(timeline_key, status.id)
       return false if status_rank.nil?
 
-<<<<<<< HEAD
-      # 2. Remove the reblogged status from the `:reblogs` zset.
-      redis.zrem(reblog_key, status.reblog_of_id)
-
-      # 3. Add the reblogged status to the feed using the reblogging
-      # status' ID as its score, and the reblogged status' ID as its
-      # value.
-      redis.zadd(timeline_key, status.id, status.reblog_of_id)
-
-      # 4. Remove the reblogging status from the feed (as normal)
-=======
       # 2. Remove reblog from set of this status's reblogs.
       reblog_set_key = key(timeline_type, account.id, "reblogs:#{status.reblog_of_id}")
 
@@ -292,7 +245,6 @@
     else
       # If the original is getting deleted, no use for reblog references
       redis.del(key(timeline_type, account.id, "reblogs:#{status.id}"))
->>>>>>> 3810d98c
     end
 
     redis.zrem(timeline_key, status.id)
