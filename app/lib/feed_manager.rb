--- conflicted
+++ resolved
@@ -153,11 +153,8 @@
   def filter_from_home?(status, receiver_id)
     return false if receiver_id == status.account_id
     return true  if status.reply? && (status.in_reply_to_id.nil? || status.in_reply_to_account_id.nil?)
-<<<<<<< HEAD
     return true  if keyword_filter_from_home?(status, receiver_id)
-=======
     return true  if phrase_filtered?(status, receiver_id, :home)
->>>>>>> 1ca4e51e
 
     check_for_blocks = status.mentions.pluck(:account_id)
     check_for_blocks.concat([status.account_id])
