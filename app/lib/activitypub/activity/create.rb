# frozen_string_literal: true

class ActivityPub::Activity::Create < ActivityPub::Activity
  include FormattingHelper

  def perform
    @account.schedule_refresh_if_stale!

    dereference_object!

    case @object['type']
    when 'EncryptedMessage'
      create_encrypted_message
    else
      create_status
    end
  end

  private

  def create_encrypted_message
    return reject_payload! if non_matching_uri_hosts?(@account.uri, object_uri) || @options[:delivered_to_account_id].blank?

    target_account = Account.find(@options[:delivered_to_account_id])
    target_device  = target_account.devices.find_by(device_id: @object.dig('to', 'deviceId'))

    return if target_device.nil?

    target_device.encrypted_messages.create!(
      from_account: @account,
      from_device_id: @object.dig('attributedTo', 'deviceId'),
      type: @object['messageType'],
      body: @object['cipherText'],
      digest: @object.dig('digest', 'digestValue'),
      message_franking: message_franking.to_token
    )
  end

  def message_franking
    MessageFranking.new(
      hmac: @object.dig('digest', 'digestValue'),
      original_franking: @object['messageFranking'],
      source_account_id: @account.id,
      target_account_id: @options[:delivered_to_account_id],
      timestamp: Time.now.utc
    )
  end

  def create_status
    return reject_payload! if unsupported_object_type? || non_matching_uri_hosts?(@account.uri, object_uri) || tombstone_exists? || !related_to_local_activity?

    with_redis_lock("create:#{object_uri}") do
      return if delete_arrived_first?(object_uri) || poll_vote?

      @status = find_existing_status

      if @status.nil?
        process_status
      elsif @options[:delivered_to_account_id].present?
        postprocess_audience_and_deliver
      end
    end

    @status
  end

  def audience_to
    as_array(@object['to'] || @json['to']).map { |x| value_or_id(x) }
  end

  def audience_cc
    as_array(@object['cc'] || @json['cc']).map { |x| value_or_id(x) }
  end

  def process_status
    @tags                 = []
    @mentions             = []
    @silenced_account_ids = []
    @params               = {}

    process_status_params
    process_tags
    process_audience

    ApplicationRecord.transaction do
      @status = Status.create!(@params)
      attach_tags(@status)
    end

    resolve_thread(@status)
    fetch_replies(@status)
    distribute
    forward_for_reply
  end

  def distribute
    # Spread out crawling randomly to avoid DDoSing the link
    LinkCrawlWorker.perform_in(rand(1..59).seconds, @status.id)

    # Distribute into home and list feeds and notify mentioned accounts
    ::DistributionWorker.perform_async(@status.id, { 'silenced_account_ids' => @silenced_account_ids }) if @options[:override_timestamps] || @status.within_realtime_window?
  end

  def find_existing_status
    status   = status_from_uri(object_uri)
    status ||= Status.find_by(uri: @object['atomUri']) if @object['atomUri'].present?
    status
  end

  def process_status_params
    @status_parser = ActivityPub::Parser::StatusParser.new(@json, followers_collection: @account.followers_url, object: @object)

<<<<<<< HEAD
    attachment_ids = process_attachments.take(MediaAttachment::MAX_MEDIA_ATTACHMENTS).map(&:id)
=======
    attachment_ids = process_attachments.take(Status::MEDIA_ATTACHMENTS_LIMIT).map(&:id)
>>>>>>> 4a77e477

    @params = {
      uri: @status_parser.uri,
      url: @status_parser.url || @status_parser.uri,
      account: @account,
      text: converted_object_type? ? converted_text : (@status_parser.text || ''),
      language: @status_parser.language,
      spoiler_text: converted_object_type? ? '' : (@status_parser.spoiler_text || ''),
      created_at: @status_parser.created_at,
      edited_at: @status_parser.edited_at && @status_parser.edited_at != @status_parser.created_at ? @status_parser.edited_at : nil,
      override_timestamps: @options[:override_timestamps],
      reply: @status_parser.reply,
      sensitive: @account.sensitized? || @status_parser.sensitive || false,
      visibility: @status_parser.visibility,
      thread: replied_to_status,
      conversation: conversation_from_uri(@object['conversation']),
      media_attachment_ids: attachment_ids,
      ordered_media_attachment_ids: attachment_ids,
      poll: process_poll,
    }
  end

  def process_audience
    # Unlike with tags, there is no point in resolving accounts we don't already
    # know here, because silent mentions would only be used for local access control anyway
    accounts_in_audience = (audience_to + audience_cc).uniq.filter_map do |audience|
      account_from_uri(audience) unless ActivityPub::TagManager.instance.public_collection?(audience)
    end

    # If the payload was delivered to a specific inbox, the inbox owner must have
    # access to it, unless they already have access to it anyway
    if @options[:delivered_to_account_id]
      accounts_in_audience << delivered_to_account
      accounts_in_audience.uniq!
    end

    accounts_in_audience.each do |account|
      # This runs after tags are processed, and those translate into non-silent
      # mentions, which take precedence
      next if @mentions.any? { |mention| mention.account_id == account.id }

      @mentions << Mention.new(account: account, silent: true)

      # If there is at least one silent mention, then the status can be considered
      # as a limited-audience status, and not strictly a direct message, but only
      # if we considered a direct message in the first place
      @params[:visibility] = :limited if @params[:visibility] == :direct
    end

    # Accounts that are tagged but are not in the audience are not
    # supposed to be notified explicitly
    @silenced_account_ids = @mentions.map(&:account_id) - accounts_in_audience.map(&:id)
  end

  def postprocess_audience_and_deliver
    return if @status.mentions.find_by(account_id: @options[:delivered_to_account_id])

    @status.mentions.create(account: delivered_to_account, silent: true)
    @status.update(visibility: :limited) if @status.direct_visibility?

    return unless delivered_to_account.following?(@account)

    FeedInsertWorker.perform_async(@status.id, delivered_to_account.id, 'home')
  end

  def delivered_to_account
    @delivered_to_account ||= Account.find(@options[:delivered_to_account_id])
  end

  def attach_tags(status)
    @tags.each do |tag|
      status.tags << tag
      tag.update(last_status_at: status.created_at) if tag.last_status_at.nil? || (tag.last_status_at < status.created_at && tag.last_status_at < 12.hours.ago)
    end

    # If we're processing an old status, this may register tags as being used now
    # as opposed to when the status was really published, but this is probably
    # not a big deal
    Trends.tags.register(status)

    @mentions.each do |mention|
      mention.status = status
      mention.save
    end
  end

  def process_tags
    return if @object['tag'].nil?

    as_array(@object['tag']).each do |tag|
      if equals_or_includes?(tag['type'], 'Hashtag')
        process_hashtag tag
      elsif equals_or_includes?(tag['type'], 'Mention')
        process_mention tag
      elsif equals_or_includes?(tag['type'], 'Emoji')
        process_emoji tag
      end
    end
  end

  def process_hashtag(tag)
    return if tag['name'].blank?

    Tag.find_or_create_by_names(tag['name']) do |hashtag|
      @tags << hashtag unless @tags.include?(hashtag) || !hashtag.valid?
    end
  rescue ActiveRecord::RecordInvalid
    nil
  end

  def process_mention(tag)
    return if tag['href'].blank?

    account = account_from_uri(tag['href'])
    account = ActivityPub::FetchRemoteAccountService.new.call(tag['href'], request_id: @options[:request_id]) if account.nil?

    return if account.nil?

    @mentions << Mention.new(account: account, silent: false)
  end

  def process_emoji(tag)
    return if skip_download?

    custom_emoji_parser = ActivityPub::Parser::CustomEmojiParser.new(tag)

    return if custom_emoji_parser.shortcode.blank? || custom_emoji_parser.image_remote_url.blank?

    emoji = CustomEmoji.find_by(shortcode: custom_emoji_parser.shortcode, domain: @account.domain)

    return unless emoji.nil? || custom_emoji_parser.image_remote_url != emoji.image_remote_url || (custom_emoji_parser.updated_at && custom_emoji_parser.updated_at >= emoji.updated_at)

    begin
      emoji ||= CustomEmoji.new(domain: @account.domain, shortcode: custom_emoji_parser.shortcode, uri: custom_emoji_parser.uri)
      emoji.image_remote_url = custom_emoji_parser.image_remote_url
      emoji.save
    rescue Seahorse::Client::NetworkingError => e
      Rails.logger.warn "Error storing emoji: #{e}"
    end
  end

  def process_attachments
    return [] if @object['attachment'].nil?

    media_attachments = []

    as_array(@object['attachment']).each do |attachment|
      media_attachment_parser = ActivityPub::Parser::MediaAttachmentParser.new(attachment)

<<<<<<< HEAD
      next if media_attachment_parser.remote_url.blank? || media_attachments.size >= MediaAttachment::MAX_MEDIA_ATTACHMENTS
=======
      next if media_attachment_parser.remote_url.blank? || media_attachments.size >= Status::MEDIA_ATTACHMENTS_LIMIT
>>>>>>> 4a77e477

      begin
        media_attachment = MediaAttachment.create(
          account: @account,
          remote_url: media_attachment_parser.remote_url,
          thumbnail_remote_url: media_attachment_parser.thumbnail_remote_url,
          description: media_attachment_parser.description,
          focus: media_attachment_parser.focus,
          blurhash: media_attachment_parser.blurhash
        )

        media_attachments << media_attachment

        next if unsupported_media_type?(media_attachment_parser.file_content_type) || skip_download?

        media_attachment.download_file!
        media_attachment.download_thumbnail!
        media_attachment.save
      rescue Mastodon::UnexpectedResponseError, HTTP::TimeoutError, HTTP::ConnectionError, OpenSSL::SSL::SSLError
        RedownloadMediaWorker.perform_in(rand(30..600).seconds, media_attachment.id)
      rescue Seahorse::Client::NetworkingError => e
        Rails.logger.warn "Error storing media attachment: #{e}"
        RedownloadMediaWorker.perform_async(media_attachment.id)
      end
    end

    media_attachments
  rescue Addressable::URI::InvalidURIError => e
    Rails.logger.debug { "Invalid URL in attachment: #{e}" }
    media_attachments
  end

  def process_poll
    poll_parser = ActivityPub::Parser::PollParser.new(@object)

    return unless poll_parser.valid?

    @account.polls.new(
      multiple: poll_parser.multiple,
      expires_at: poll_parser.expires_at,
      options: poll_parser.options,
      cached_tallies: poll_parser.cached_tallies,
      voters_count: poll_parser.voters_count
    )
  end

  def poll_vote?
    return false if replied_to_status.nil? || replied_to_status.preloadable_poll.nil? || !replied_to_status.local? || !replied_to_status.preloadable_poll.options.include?(@object['name'])

    poll_vote! unless replied_to_status.preloadable_poll.expired?

    true
  end

  def poll_vote!
    poll = replied_to_status.preloadable_poll
    already_voted = true

    with_redis_lock("vote:#{replied_to_status.poll_id}:#{@account.id}") do
      already_voted = poll.votes.exists?(account: @account)
      poll.votes.create!(account: @account, choice: poll.options.index(@object['name']), uri: object_uri)
    end

    increment_voters_count! unless already_voted
    ActivityPub::DistributePollUpdateWorker.perform_in(3.minutes, replied_to_status.id) unless replied_to_status.preloadable_poll.hide_totals?
  end

  def resolve_thread(status)
    return unless status.reply? && status.thread.nil? && Request.valid_url?(in_reply_to_uri)

    ThreadResolveWorker.perform_async(status.id, in_reply_to_uri, { 'request_id' => @options[:request_id] })
  end

  def fetch_replies(status)
    collection = @object['replies']
    return if collection.nil?

    replies = ActivityPub::FetchRepliesService.new.call(status, collection, allow_synchronous_requests: false, request_id: @options[:request_id])
    return unless replies.nil?

    uri = value_or_id(collection)
    ActivityPub::FetchRepliesWorker.perform_async(status.id, uri, { 'request_id' => @options[:request_id] }) unless uri.nil?
  end

  def conversation_from_uri(uri)
    return nil if uri.nil?
    return Conversation.find_by(id: OStatus::TagManager.instance.unique_tag_to_local_id(uri, 'Conversation')) if OStatus::TagManager.instance.local_id?(uri)

    begin
      Conversation.find_or_create_by!(uri: uri)
    rescue ActiveRecord::RecordInvalid, ActiveRecord::RecordNotUnique
      retry
    end
  end

  def replied_to_status
    return @replied_to_status if defined?(@replied_to_status)

    if in_reply_to_uri.blank?
      @replied_to_status = nil
    else
      @replied_to_status   = status_from_uri(in_reply_to_uri)
      @replied_to_status ||= status_from_uri(@object['inReplyToAtomUri']) if @object['inReplyToAtomUri'].present?
      @replied_to_status
    end
  end

  def in_reply_to_uri
    value_or_id(@object['inReplyTo'])
  end

  def converted_text
    linkify([@status_parser.title.presence, @status_parser.spoiler_text.presence, @status_parser.url || @status_parser.uri].compact.join("\n\n"))
  end

  def unsupported_media_type?(mime_type)
    mime_type.present? && !MediaAttachment.supported_mime_types.include?(mime_type)
  end

  def skip_download?
    return @skip_download if defined?(@skip_download)

    @skip_download ||= DomainBlock.reject_media?(@account.domain)
  end

  def reply_to_local?
    !replied_to_status.nil? && replied_to_status.account.local?
  end

  def related_to_local_activity?
    fetch? || followed_by_local_accounts? || requested_through_relay? ||
      responds_to_followed_account? || addresses_local_accounts?
  end

  def responds_to_followed_account?
    !replied_to_status.nil? && (replied_to_status.account.local? || replied_to_status.account.passive_relationships.exists?)
  end

  def addresses_local_accounts?
    return true if @options[:delivered_to_account_id]

    local_usernames = (audience_to + audience_cc).uniq.select { |uri| ActivityPub::TagManager.instance.local_uri?(uri) }.map { |uri| ActivityPub::TagManager.instance.uri_to_local_id(uri, :username) }

    return false if local_usernames.empty?

    Account.local.exists?(username: local_usernames)
  end

  def tombstone_exists?
    Tombstone.exists?(uri: object_uri)
  end

  def forward_for_reply
    return unless @status.distributable? && @json['signature'].present? && reply_to_local?

    ActivityPub::RawDistributionWorker.perform_async(Oj.dump(@json), replied_to_status.account_id, [@account.preferred_inbox_url])
  end

  def increment_voters_count!
    poll = replied_to_status.preloadable_poll

    unless poll.voters_count.nil?
      poll.voters_count = poll.voters_count + 1
      poll.save
    end
  rescue ActiveRecord::StaleObjectError
    poll.reload
    retry
  end
end<|MERGE_RESOLUTION|>--- conflicted
+++ resolved
@@ -110,11 +110,7 @@
   def process_status_params
     @status_parser = ActivityPub::Parser::StatusParser.new(@json, followers_collection: @account.followers_url, object: @object)
 
-<<<<<<< HEAD
-    attachment_ids = process_attachments.take(MediaAttachment::MAX_MEDIA_ATTACHMENTS).map(&:id)
-=======
     attachment_ids = process_attachments.take(Status::MEDIA_ATTACHMENTS_LIMIT).map(&:id)
->>>>>>> 4a77e477
 
     @params = {
       uri: @status_parser.uri,
@@ -264,11 +260,7 @@
     as_array(@object['attachment']).each do |attachment|
       media_attachment_parser = ActivityPub::Parser::MediaAttachmentParser.new(attachment)
 
-<<<<<<< HEAD
-      next if media_attachment_parser.remote_url.blank? || media_attachments.size >= MediaAttachment::MAX_MEDIA_ATTACHMENTS
-=======
       next if media_attachment_parser.remote_url.blank? || media_attachments.size >= Status::MEDIA_ATTACHMENTS_LIMIT
->>>>>>> 4a77e477
 
       begin
         media_attachment = MediaAttachment.create(
