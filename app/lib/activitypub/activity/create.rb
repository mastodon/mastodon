--- conflicted
+++ resolved
@@ -444,14 +444,8 @@
     linkify([@status_parser.title.presence, @status_parser.spoiler_text.presence, @status_parser.url || @status_parser.uri].compact.join("\n\n"))
   end
 
-<<<<<<< HEAD
-  def supported_blurhash?(blurhash)
-    components = blurhash.blank? || !blurhash_valid_chars?(blurhash) ? nil : Blurhash.components(blurhash)
-    components.present? && components.none? { |comp| comp > 5 }
-=======
   def unsupported_media_type?(mime_type)
     mime_type.present? && !MediaAttachment.supported_mime_types.include?(mime_type)
->>>>>>> 2c5862ed
   end
 
   def blurhash_valid_chars?(blurhash)
