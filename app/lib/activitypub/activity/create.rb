--- conflicted
+++ resolved
@@ -127,12 +127,8 @@
       visibility: @status_parser.visibility,
       thread: replied_to_status,
       conversation: conversation_from_uri(@object['conversation']),
-<<<<<<< HEAD
-      media_attachment_ids: process_attachments.take(9).map(&:id),
-=======
       media_attachment_ids: attachment_ids,
       ordered_media_attachment_ids: attachment_ids,
->>>>>>> 63743583
       poll: process_poll,
     }
   end
