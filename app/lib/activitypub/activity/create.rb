--- conflicted
+++ resolved
@@ -422,28 +422,8 @@
     Account.local.where(username: local_usernames).exists?
   end
 
-<<<<<<< HEAD
-  def related_to_local_activity?
-    fetch? || followed_by_local_accounts? || requested_through_relay? ||
-      responds_to_followed_account? || addresses_local_accounts?
-  end
-
-  def responds_to_followed_account?
-    !replied_to_status.nil? && (replied_to_status.account.local? || replied_to_status.account.passive_relationships.exists?)
-  end
-
-  def addresses_local_accounts?
-    return true if @options[:delivered_to_account_id]
-
-    local_usernames = (as_array(@object['to']) + as_array(@object['cc'])).uniq.select { |uri| ActivityPub::TagManager.instance.local_uri?(uri) }.map { |uri| ActivityPub::TagManager.instance.uri_to_local_id(uri, :username) }
-
-    return false if local_usernames.empty?
-
-    Account.local.where(username: local_usernames).exists?
-=======
   def check_for_spam
     SpamCheck.perform(@status)
->>>>>>> 83d3e773
   end
 
   def forward_for_reply
