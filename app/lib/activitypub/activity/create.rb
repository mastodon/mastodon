# frozen_string_literal: true

class ActivityPub::Activity::Create < ActivityPub::Activity
  include FormattingHelper

  def perform
    dereference_object!

    case @object['type']
    when 'EncryptedMessage'
      create_encrypted_message
    else
      create_status
    end
  end

  private

  def create_encrypted_message
    return reject_payload! if invalid_origin?(object_uri) || @options[:delivered_to_account_id].blank?

    target_account = Account.find(@options[:delivered_to_account_id])
    target_device  = target_account.devices.find_by(device_id: @object.dig('to', 'deviceId'))

    return if target_device.nil?

    target_device.encrypted_messages.create!(
      from_account: @account,
      from_device_id: @object.dig('attributedTo', 'deviceId'),
      type: @object['messageType'],
      body: @object['cipherText'],
      digest: @object.dig('digest', 'digestValue'),
      message_franking: message_franking.to_token
    )
  end

  def message_franking
    MessageFranking.new(
      hmac: @object.dig('digest', 'digestValue'),
      original_franking: @object['messageFranking'],
      source_account_id: @account.id,
      target_account_id: @options[:delivered_to_account_id],
      timestamp: Time.now.utc
    )
  end

  def create_status
    return reject_payload! if unsupported_object_type? || invalid_origin?(object_uri) || tombstone_exists? || !related_to_local_activity?

    lock_or_fail("create:#{object_uri}") do
      return if delete_arrived_first?(object_uri) || poll_vote?

      @status = find_existing_status

      if @status.nil?
        process_status
      elsif @options[:delivered_to_account_id].present?
        postprocess_audience_and_deliver
      end
    end

    @status
  end

  def audience_to
    as_array(@object['to'] || @json['to']).map { |x| value_or_id(x) }
  end

  def audience_cc
    as_array(@object['cc'] || @json['cc']).map { |x| value_or_id(x) }
  end

  def process_status
    @tags                 = []
    @mentions             = []
    @silenced_account_ids = []
    @params               = {}

    process_status_params
    process_tags
    process_audience

    ApplicationRecord.transaction do
      @status = Status.create!(@params)
      attach_tags(@status)
    end

    resolve_thread(@status)
    fetch_replies(@status)
<<<<<<< HEAD
    distribute(@status)
    forward_for_conversation
=======
    distribute
>>>>>>> 8c7223f4
    forward_for_reply
  end

  def distribute
    # Spread out crawling randomly to avoid DDoSing the link
    LinkCrawlWorker.perform_in(rand(1..59).seconds, @status.id)

    # Distribute into home and list feeds and notify mentioned accounts
    ::DistributionWorker.perform_async(@status.id, { 'silenced_account_ids' => @silenced_account_ids }) if @options[:override_timestamps] || @status.within_realtime_window?
  end

  def find_existing_status
    status   = status_from_uri(object_uri)
    status ||= Status.find_by(uri: @object['atomUri']) if @object['atomUri'].present?
    status
  end

  def process_status_params
    @status_parser = ActivityPub::Parser::StatusParser.new(@json, followers_collection: @account.followers_url)

    @params = begin
      {
        uri: @status_parser.uri,
        url: @status_parser.url || @status_parser.uri,
        account: @account,
        text: converted_object_type? ? converted_text : (@status_parser.text || ''),
        language: @status_parser.language,
        spoiler_text: converted_object_type? ? '' : (@status_parser.spoiler_text || ''),
        created_at: @status_parser.created_at,
        edited_at: @status_parser.edited_at,
        override_timestamps: @options[:override_timestamps],
        reply: @status_parser.reply,
        sensitive: @account.sensitized? || @status_parser.sensitive || false,
        visibility: @status_parser.visibility,
        thread: replied_to_status,
        conversation: conversation_from_context,
        media_attachment_ids: process_attachments.take(4).map(&:id),
        poll: process_poll,
      }
    end
  end

  def process_audience
<<<<<<< HEAD
    conversation_uri = value_or_id(@object['context'])

    (audience_to + audience_cc).uniq.each do |audience|
      next if ActivityPub::TagManager.instance.public_collection?(audience) || audience == conversation_uri
=======
    # Unlike with tags, there is no point in resolving accounts we don't already
    # know here, because silent mentions would only be used for local access control anyway
    accounts_in_audience = (audience_to + audience_cc).uniq.filter_map do |audience|
      account_from_uri(audience) unless ActivityPub::TagManager.instance.public_collection?(audience)
    end
>>>>>>> 8c7223f4

    # If the payload was delivered to a specific inbox, the inbox owner must have
    # access to it, unless they already have access to it anyway
    if @options[:delivered_to_account_id]
      accounts_in_audience << delivered_to_account
      accounts_in_audience.uniq!
    end

    accounts_in_audience.each do |account|
      # This runs after tags are processed, and those translate into non-silent
      # mentions, which take precedence
      next if @mentions.any? { |mention| mention.account_id == account.id }

      @mentions << Mention.new(account: account, silent: true)

      # If there is at least one silent mention, then the status can be considered
      # as a limited-audience status, and not strictly a direct message, but only
      # if we considered a direct message in the first place
      @params[:visibility] = :limited if @params[:visibility] == :direct
    end

    # Accounts that are tagged but are not in the audience are not
    # supposed to be notified explicitly
    @silenced_account_ids = @mentions.map(&:account_id) - accounts_in_audience.map(&:id)
  end

  def postprocess_audience_and_deliver
    return if @status.mentions.find_by(account_id: @options[:delivered_to_account_id])

    @status.mentions.create(account: delivered_to_account, silent: true)
    @status.update(visibility: :limited) if @status.direct_visibility?

    return unless delivered_to_account.following?(@account)

    FeedInsertWorker.perform_async(@status.id, delivered_to_account.id, 'home')
  end

  def delivered_to_account
    @delivered_to_account ||= Account.find(@options[:delivered_to_account_id])
  end

  def attach_tags(status)
    @tags.each do |tag|
      status.tags << tag
      tag.update(last_status_at: status.created_at) if tag.last_status_at.nil? || (tag.last_status_at < status.created_at && tag.last_status_at < 12.hours.ago)
    end

    # If we're processing an old status, this may register tags as being used now
    # as opposed to when the status was really published, but this is probably
    # not a big deal
    Trends.tags.register(status)

    @mentions.each do |mention|
      mention.status = status
      mention.save
    end
  end

  def process_tags
    return if @object['tag'].nil?

    as_array(@object['tag']).each do |tag|
      if equals_or_includes?(tag['type'], 'Hashtag')
        process_hashtag tag
      elsif equals_or_includes?(tag['type'], 'Mention')
        process_mention tag
      elsif equals_or_includes?(tag['type'], 'Emoji')
        process_emoji tag
      end
    end
  end

  def process_hashtag(tag)
    return if tag['name'].blank?

    Tag.find_or_create_by_names(tag['name']) do |hashtag|
      @tags << hashtag unless @tags.include?(hashtag) || !hashtag.valid?
    end
  rescue ActiveRecord::RecordInvalid
    nil
  end

  def process_mention(tag)
    return if tag['href'].blank?

    account = account_from_uri(tag['href'])
    account = ActivityPub::FetchRemoteAccountService.new.call(tag['href']) if account.nil?

    return if account.nil?

    @mentions << Mention.new(account: account, silent: false)
  end

  def process_emoji(tag)
    return if skip_download?

    custom_emoji_parser = ActivityPub::Parser::CustomEmojiParser.new(tag)

    return if custom_emoji_parser.shortcode.blank? || custom_emoji_parser.image_remote_url.blank?

<<<<<<< HEAD
    emoji ||= CustomEmoji.new(domain: @account.domain, shortcode: shortcode, uri: uri)
    emoji.image_remote_url = image_url
    emoji.save
  rescue Seahorse::Client::NetworkingError => e
    Rails.logger.warn "Error storing emoji: #{e}"
=======
    emoji = CustomEmoji.find_by(shortcode: custom_emoji_parser.shortcode, domain: @account.domain)

    return unless emoji.nil? || custom_emoji_parser.image_remote_url != emoji.image_remote_url || (custom_emoji_parser.updated_at && custom_emoji_parser.updated_at >= emoji.updated_at)

    begin
      emoji ||= CustomEmoji.new(domain: @account.domain, shortcode: custom_emoji_parser.shortcode, uri: custom_emoji_parser.uri)
      emoji.image_remote_url = custom_emoji_parser.image_remote_url
      emoji.save
    rescue Seahorse::Client::NetworkingError => e
      Rails.logger.warn "Error storing emoji: #{e}"
    end
>>>>>>> 8c7223f4
  end

  def process_attachments
    return [] if @object['attachment'].nil?

    media_attachments = []

    as_array(@object['attachment']).each do |attachment|
      media_attachment_parser = ActivityPub::Parser::MediaAttachmentParser.new(attachment)

      next if media_attachment_parser.remote_url.blank? || media_attachments.size >= 4

      begin
        media_attachment = MediaAttachment.create(
          account: @account,
          remote_url: media_attachment_parser.remote_url,
          thumbnail_remote_url: media_attachment_parser.thumbnail_remote_url,
          description: media_attachment_parser.description,
          focus: media_attachment_parser.focus,
          blurhash: media_attachment_parser.blurhash
        )

        media_attachments << media_attachment

        next if unsupported_media_type?(media_attachment_parser.file_content_type) || skip_download?

        media_attachment.download_file!
        media_attachment.download_thumbnail!
        media_attachment.save
      rescue Mastodon::UnexpectedResponseError, HTTP::TimeoutError, HTTP::ConnectionError, OpenSSL::SSL::SSLError
        RedownloadMediaWorker.perform_in(rand(30..600).seconds, media_attachment.id)
      rescue Seahorse::Client::NetworkingError => e
        Rails.logger.warn "Error storing media attachment: #{e}"
      end
    end

    media_attachments
  rescue Addressable::URI::InvalidURIError => e
    Rails.logger.debug "Invalid URL in attachment: #{e}"
    media_attachments
  end

  def process_poll
    poll_parser = ActivityPub::Parser::PollParser.new(@object)

    return unless poll_parser.valid?

    @account.polls.new(
      multiple: poll_parser.multiple,
      expires_at: poll_parser.expires_at,
      options: poll_parser.options,
      cached_tallies: poll_parser.cached_tallies,
      voters_count: poll_parser.voters_count
    )
  end

  def poll_vote?
    return false if replied_to_status.nil? || replied_to_status.preloadable_poll.nil? || !replied_to_status.local? || !replied_to_status.preloadable_poll.options.include?(@object['name'])

    poll_vote! unless replied_to_status.preloadable_poll.expired?

    true
  end

  def poll_vote!
    poll = replied_to_status.preloadable_poll
    already_voted = true

    lock_or_fail("vote:#{replied_to_status.poll_id}:#{@account.id}") do
      already_voted = poll.votes.where(account: @account).exists?
      poll.votes.create!(account: @account, choice: poll.options.index(@object['name']), uri: object_uri)
    end

    increment_voters_count! unless already_voted
    ActivityPub::DistributePollUpdateWorker.perform_in(3.minutes, replied_to_status.id) unless replied_to_status.preloadable_poll.hide_totals?
  end

  def resolve_thread(status)
    return unless status.reply? && status.thread.nil? && Request.valid_url?(in_reply_to_uri)

    ThreadResolveWorker.perform_async(status.id, in_reply_to_uri)
  end

  def fetch_replies(status)
    collection = @object['replies']
    return if collection.nil?

    replies = ActivityPub::FetchRepliesService.new.call(status, collection, false)
    return unless replies.nil?

    uri = value_or_id(collection)
    ActivityPub::FetchRepliesWorker.perform_async(status.id, uri) unless uri.nil?
  end

  def conversation_from_context
    atom_uri = @object['conversation']

    conversation = begin
      if atom_uri.present? && OStatus::TagManager.instance.local_id?(atom_uri)
        Conversation.find_by(id: OStatus::TagManager.instance.unique_tag_to_local_id(atom_uri, 'Conversation'))
      elsif atom_uri.present? && @object['context'].present?
        Conversation.find_by(uri: atom_uri)
      elsif atom_uri.present?
        begin
          Conversation.find_or_create_by!(uri: atom_uri)
        rescue ActiveRecord::RecordInvalid, ActiveRecord::RecordNotUnique
          retry
        end
      end
    end

    return conversation if @object['context'].nil?

    uri                  = value_or_id(@object['context'])
    context_conversation = ActivityPub::TagManager.instance.uri_to_resource(uri, Conversation)
    conversation       ||= context_conversation

    return conversation if (conversation.present? && (conversation.local? || conversation.uri == uri)) || !uri.start_with?('https://')

    conversation_json = begin
      if @object['context'].is_a?(Hash) && !invalid_origin?(uri)
        @object['context']
      else
        fetch_resource(uri, true)
      end
    end

    return conversation if conversation_json.blank?

    conversation = context_conversation if context_conversation.present?
    conversation ||= Conversation.new
    conversation.uri = uri
    conversation.inbox_url = conversation_json['inbox']
    conversation.save! if conversation.changed?
    conversation
  end

  def replied_to_status
    return @replied_to_status if defined?(@replied_to_status)

    if in_reply_to_uri.blank?
      @replied_to_status = nil
    else
      @replied_to_status   = status_from_uri(in_reply_to_uri)
      @replied_to_status ||= status_from_uri(@object['inReplyToAtomUri']) if @object['inReplyToAtomUri'].present?
      @replied_to_status
    end
  end

  def in_reply_to_uri
    value_or_id(@object['inReplyTo'])
  end

  def converted_text
    linkify([@status_parser.title.presence, @status_parser.spoiler_text.presence, @status_parser.url || @status_parser.uri].compact.join("\n\n"))
  end

  def unsupported_media_type?(mime_type)
    mime_type.present? && !MediaAttachment.supported_mime_types.include?(mime_type)
  end

<<<<<<< HEAD
  def supported_blurhash?(blurhash)
    components = blurhash.blank? || !blurhash_valid_chars?(blurhash) ? nil : Blurhash.components(blurhash)
    components.present? && components.none? { |comp| comp > 5 }
  end

  def blurhash_valid_chars?(blurhash)
    /^[\w#$%*+-.:;=?@\[\]^{|}~]+$/.match?(blurhash)
  end

=======
>>>>>>> 8c7223f4
  def skip_download?
    return @skip_download if defined?(@skip_download)

    @skip_download ||= DomainBlock.reject_media?(@account.domain)
  end

  def reply_to_local?
    !replied_to_status.nil? && replied_to_status.account.local?
  end

  def related_to_local_activity?
    fetch? || followed_by_local_accounts? || requested_through_relay? ||
      responds_to_followed_account? || addresses_local_accounts?
  end

  def responds_to_followed_account?
    !replied_to_status.nil? && (replied_to_status.account.local? || replied_to_status.account.passive_relationships.exists?)
  end

  def addresses_local_accounts?
    return true if @options[:delivered_to_account_id]

    local_usernames = (audience_to + audience_cc).uniq.select { |uri| ActivityPub::TagManager.instance.local_uri?(uri) }.map { |uri| ActivityPub::TagManager.instance.uri_to_local_id(uri, :username) }

    return false if local_usernames.empty?

    Account.local.where(username: local_usernames).exists?
  end

  def tombstone_exists?
    Tombstone.exists?(uri: object_uri)
  end

  def forward_for_conversation
    return unless audience_to.include?(value_or_id(@object['context'])) && @json['signature'].present? && @status.conversation.local?

    ActivityPub::ForwardDistributionWorker.perform_async(@status.conversation_id, Oj.dump(@json))
  end

  def forward_for_reply
    return unless @status.distributable? && @json['signature'].present? && reply_to_local?

    ActivityPub::RawDistributionWorker.perform_async(Oj.dump(@json), replied_to_status.account_id, [@account.preferred_inbox_url])
  end

  def increment_voters_count!
    poll = replied_to_status.preloadable_poll

    unless poll.voters_count.nil?
      poll.voters_count = poll.voters_count + 1
      poll.save
    end
  rescue ActiveRecord::StaleObjectError
    poll.reload
    retry
  end
end<|MERGE_RESOLUTION|>--- conflicted
+++ resolved
@@ -87,12 +87,8 @@
 
     resolve_thread(@status)
     fetch_replies(@status)
-<<<<<<< HEAD
-    distribute(@status)
+    distribute
     forward_for_conversation
-=======
-    distribute
->>>>>>> 8c7223f4
     forward_for_reply
   end
 
@@ -136,18 +132,13 @@
   end
 
   def process_audience
-<<<<<<< HEAD
     conversation_uri = value_or_id(@object['context'])
 
-    (audience_to + audience_cc).uniq.each do |audience|
-      next if ActivityPub::TagManager.instance.public_collection?(audience) || audience == conversation_uri
-=======
     # Unlike with tags, there is no point in resolving accounts we don't already
     # know here, because silent mentions would only be used for local access control anyway
     accounts_in_audience = (audience_to + audience_cc).uniq.filter_map do |audience|
-      account_from_uri(audience) unless ActivityPub::TagManager.instance.public_collection?(audience)
-    end
->>>>>>> 8c7223f4
+      account_from_uri(audience) unless ActivityPub::TagManager.instance.public_collection?(audience) || audience == conversation_uri
+    end
 
     # If the payload was delivered to a specific inbox, the inbox owner must have
     # access to it, unless they already have access to it anyway
@@ -248,13 +239,6 @@
 
     return if custom_emoji_parser.shortcode.blank? || custom_emoji_parser.image_remote_url.blank?
 
-<<<<<<< HEAD
-    emoji ||= CustomEmoji.new(domain: @account.domain, shortcode: shortcode, uri: uri)
-    emoji.image_remote_url = image_url
-    emoji.save
-  rescue Seahorse::Client::NetworkingError => e
-    Rails.logger.warn "Error storing emoji: #{e}"
-=======
     emoji = CustomEmoji.find_by(shortcode: custom_emoji_parser.shortcode, domain: @account.domain)
 
     return unless emoji.nil? || custom_emoji_parser.image_remote_url != emoji.image_remote_url || (custom_emoji_parser.updated_at && custom_emoji_parser.updated_at >= emoji.updated_at)
@@ -266,7 +250,6 @@
     rescue Seahorse::Client::NetworkingError => e
       Rails.logger.warn "Error storing emoji: #{e}"
     end
->>>>>>> 8c7223f4
   end
 
   def process_attachments
@@ -428,18 +411,6 @@
     mime_type.present? && !MediaAttachment.supported_mime_types.include?(mime_type)
   end
 
-<<<<<<< HEAD
-  def supported_blurhash?(blurhash)
-    components = blurhash.blank? || !blurhash_valid_chars?(blurhash) ? nil : Blurhash.components(blurhash)
-    components.present? && components.none? { |comp| comp > 5 }
-  end
-
-  def blurhash_valid_chars?(blurhash)
-    /^[\w#$%*+-.:;=?@\[\]^{|}~]+$/.match?(blurhash)
-  end
-
-=======
->>>>>>> 8c7223f4
   def skip_download?
     return @skip_download if defined?(@skip_download)
 
