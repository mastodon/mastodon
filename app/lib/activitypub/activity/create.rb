--- conflicted
+++ resolved
@@ -58,15 +58,12 @@
       attach_tags(@status)
       attach_mentions(@status)
       attach_counts(@status)
-<<<<<<< HEAD
+      attach_quote(@status)
 
       if like_a_spam?
         @status = nil
         raise ActiveRecord::Rollback
       end
-=======
-      attach_quote(@status)
->>>>>>> 57a6c5f4
     end
 
     return if @status.nil?
