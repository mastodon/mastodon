# frozen_string_literal: true

class ActivityPub::Activity::Announce < ActivityPub::Activity
  def perform
    return reject_payload! if delete_arrived_first?(@json['id']) || !related_to_local_activity?

    lock_or_fail("announce:#{@object['id']}") do
      original_status = status_from_object

      return reject_payload! if original_status.nil? || !announceable?(original_status)
      return if requested_through_relay?

      @status = Status.find_by(account: @account, reblog: original_status)

      return @status unless @status.nil?

      @status = Status.create!(
        account: @account,
        reblog: original_status,
        uri: @json['id'],
        created_at: @json['published'],
        override_timestamps: @options[:override_timestamps],
        visibility: visibility_from_audience
      )

<<<<<<< HEAD
      Trends.tags.register(@status)
      Trends.links.register(@status)
=======
      Trends.register!(@status)
>>>>>>> 8c7223f4

      distribute
    end

    @status
  end

  private

  def distribute
    # Notify the author of the original status if that status is local
    LocalNotificationWorker.perform_async(@status.reblog.account_id, @status.id, 'Status', 'reblog') if reblog_of_local_account?(@status) && !reblog_by_following_group_account?(@status)

    # Distribute into home and list feeds
    ::DistributionWorker.perform_async(@status.id) if @options[:override_timestamps] || @status.within_realtime_window?
  end

  def reblog_of_local_account?(status)
    status.reblog? && status.reblog.account.local?
  end

  def reblog_by_following_group_account?(status)
    status.reblog? && status.account.group? && status.reblog.account.following?(status.account)
  end

  def audience_to
    as_array(@json['to']).map { |x| value_or_id(x) }
  end

  def audience_cc
    as_array(@json['cc']).map { |x| value_or_id(x) }
  end

  def visibility_from_audience
    if audience_to.any? { |to| ActivityPub::TagManager.instance.public_collection?(to) }
      :public
    elsif audience_cc.any? { |cc| ActivityPub::TagManager.instance.public_collection?(cc) }
      :unlisted
    elsif audience_to.include?(@account.followers_url)
      :private
    else
      :direct
    end
  end

  def announceable?(status)
    status.account_id == @account.id || status.distributable?
  end

  def related_to_local_activity?
    followed_by_local_accounts? || requested_through_relay? || reblog_of_local_status?
  end

  def requested_through_relay?
    super || Relay.find_by(inbox_url: @account.inbox_url)&.enabled?
  end

  def reblog_of_local_status?
    status_from_uri(object_uri)&.account&.local?
  end
end<|MERGE_RESOLUTION|>--- conflicted
+++ resolved
@@ -23,12 +23,7 @@
         visibility: visibility_from_audience
       )
 
-<<<<<<< HEAD
-      Trends.tags.register(@status)
-      Trends.links.register(@status)
-=======
       Trends.register!(@status)
->>>>>>> 8c7223f4
 
       distribute
     end
