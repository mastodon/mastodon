--- conflicted
+++ resolved
@@ -4,13 +4,8 @@
   include JsonLdHelper
   include Redisable
 
-<<<<<<< HEAD
   SUPPORTED_TYPES = %w(Note Question Article).freeze
-  CONVERTED_TYPES = %w(Image Audio Video Page).freeze
-=======
-  SUPPORTED_TYPES = %w(Note Question).freeze
-  CONVERTED_TYPES = %w(Image Audio Video Article Page Event).freeze
->>>>>>> e0f3a458
+  CONVERTED_TYPES = %w(Image Audio Video Page Event).freeze
 
   def initialize(json, account, **options)
     @json    = json
