--- conflicted
+++ resolved
@@ -19,13 +19,10 @@
         'Emoji'                     => 'toot:Emoji',
         'focalPoint'                => { '@container' => '@list', '@id' => 'toot:focalPoint' },
         'featured'                  => 'toot:featured',
-<<<<<<< HEAD
         'quoteUrl'                  => 'as:quoteUrl',
-=======
         'schema'                    => 'http://schema.org#',
         'PropertyValue'             => 'schema:PropertyValue',
         'value'                     => 'schema:value',
->>>>>>> 6208ea5a
       },
     ],
   }.freeze
