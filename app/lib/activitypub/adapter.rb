--- conflicted
+++ resolved
@@ -18,11 +18,8 @@
     atom_uri: { 'ostatus' => 'http://ostatus.org#', 'atomUri' => 'ostatus:atomUri' },
     conversation: { 'ostatus' => 'http://ostatus.org#', 'inReplyToAtomUri' => 'ostatus:inReplyToAtomUri', 'conversation' => 'ostatus:conversation' },
     focal_point: { 'toot' => 'http://joinmastodon.org/ns#', 'focalPoint' => { '@container' => '@list', '@id' => 'toot:focalPoint' } },
-<<<<<<< HEAD
     quoteUrl: { 'quoteUrl' => 'as:quoteUrl' },
-=======
     identity_proof: { 'toot' => 'http://joinmastodon.org/ns#', 'IdentityProof' => 'toot:IdentityProof' },
->>>>>>> ac650d7a
   }.freeze
 
   def self.default_key_transform
