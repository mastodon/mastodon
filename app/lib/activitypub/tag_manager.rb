--- conflicted
+++ resolved
@@ -40,23 +40,11 @@
     when :person
       target.instance_actor? ? instance_actor_url : account_url(target)
     when :note, :comment, :activity
-<<<<<<< HEAD
-      if target.reblog?
-        activity_account_status_url(target.account, target)
-      else
-        account_status_url(target.account, target)
-      end
-    when :emoji
-      emoji_url(target)
-    when :conversation
-      context_url(target)
-=======
       return activity_account_status_url(target.account, target) if target.reblog?
 
       account_status_url(target.account, target)
     when :emoji
       emoji_url(target)
->>>>>>> a8dd3210
     when :flag
       target.uri
     end
