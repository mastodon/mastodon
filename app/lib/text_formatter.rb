--- conflicted
+++ resolved
@@ -61,17 +61,11 @@
       suffix      = url[prefix.length + 64..]
       cutoff      = url[prefix.length..].length > 64
 
-<<<<<<< HEAD
-      <<~HTML.squish.html_safe # rubocop:disable Rails/OutputSafety
-        <a href="#{h(url)}" target="_blank" rel="#{rel.join(' ')}" translate="no"><span class="#{cutoff ? 'ellipsis' : ''}">#{h(prefix)}#{h(display_url)}</span><span class="invisible">#{h(suffix)}</span></a>
-      HTML
-=======
       tag.a href: url, target: '_blank', rel: rel.join(' '), translate: 'no' do
         tag.span(prefix, class: 'invisible') +
           tag.span(display_url, class: (cutoff ? 'ellipsis' : '')) +
           tag.span(suffix, class: 'invisible')
       end
->>>>>>> 33368e3e
     rescue Addressable::URI::InvalidURIError, IDN::Idna::IdnaError
       h(url)
     end
