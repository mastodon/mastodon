# frozen_string_literal: true

class TextFormatter
  include ActionView::Helpers::TextHelper
  include ERB::Util
  include RoutingHelper

  URL_PREFIX_REGEX = %r{\A(https?://(www\.)?|xmpp:)}

  DEFAULT_REL = %w(nofollow noopener noreferrer).freeze

  DEFAULT_OPTIONS = {
    multiline: true,
  }.freeze

  attr_reader :text, :options

  # @param [String] text
  # @param [Hash] options
  # @option options [Boolean] :multiline
  # @option options [Boolean] :with_domains
  # @option options [Boolean] :with_rel_me
  # @option options [Array<Account>] :preloaded_accounts
  def initialize(text, options = {})
    @text    = text
    @options = DEFAULT_OPTIONS.merge(options)
  end

  def entities
    @entities ||= Extractor.extract_entities_with_indices(text, extract_url_without_protocol: false)
  end

  def to_s
    return ''.html_safe if text.blank?

    html = rewrite do |entity|
      if entity[:url]
        link_to_url(entity)
      elsif entity[:hashtag]
        link_to_hashtag(entity)
      elsif entity[:screen_name]
        link_to_mention(entity)
      end
    end

    html = simple_format(html, {}, sanitize: false).delete("\n") if multiline?

    html.html_safe # rubocop:disable Rails/OutputSafety
  end

  class << self
    include ERB::Util

    def shortened_link(url, rel_me: false)
      url = Addressable::URI.parse(url).to_s
      rel = rel_me ? (DEFAULT_REL + %w(me)) : DEFAULT_REL

      prefix      = url.match(URL_PREFIX_REGEX).to_s
      display_url = url[prefix.length, 30]
<<<<<<< HEAD
      suffix      = url[prefix.length + 30..-1]
      cutoff      = url[prefix.length..-1].length > 30

      <<~HTML.squish.html_safe # rubocop:disable Rails/OutputSafety
        <a href="#{h(url)}" target="_blank" rel="#{rel.join(' ')}"><span class="invisible">#{h(prefix)}</span><span class="#{cutoff ? 'ellipsis' : ''}">#{h(display_url)}</span><span class="invisible">#{h(suffix)}</span></a>
=======
      suffix      = url[prefix.length + 30..]
      cutoff      = url[prefix.length..].length > 30

      <<~HTML.squish.html_safe # rubocop:disable Rails/OutputSafety
        <a href="#{h(url)}" target="_blank" rel="#{rel.join(' ')}" translate="no"><span class="invisible">#{h(prefix)}</span><span class="#{cutoff ? 'ellipsis' : ''}">#{h(display_url)}</span><span class="invisible">#{h(suffix)}</span></a>
>>>>>>> a8dd3210
      HTML
    rescue Addressable::URI::InvalidURIError, IDN::Idna::IdnaError
      h(url)
    end
  end

  private

  def rewrite
    entities.sort_by! do |entity|
      entity[:indices].first
    end

    result = +''

    last_index = entities.reduce(0) do |index, entity|
      indices = entity[:indices]
      result << h(text[index...indices.first])
      result << yield(entity)
      indices.last
    end

    result << h(text[last_index..])

    result
  end

  def link_to_url(entity)
    TextFormatter.shortened_link(entity[:url], rel_me: with_rel_me?)
  end

  def link_to_hashtag(entity)
    hashtag = entity[:hashtag]
    url     = tag_url(hashtag)

    <<~HTML.squish
      <a href="#{h(url)}" class="mention hashtag" rel="tag">#<span>#{h(hashtag)}</span></a>
    HTML
  end

  def link_to_mention(entity)
    username, domain = entity[:screen_name].split('@')
    domain           = nil if local_domain?(domain)
    account          = nil

    if preloaded_accounts?
      same_username_hits = 0

      preloaded_accounts.each do |other_account|
        same_username = other_account.username.casecmp(username).zero?
        same_domain   = other_account.domain.nil? ? domain.nil? : other_account.domain.casecmp(domain)&.zero?

        if same_username && !same_domain
          same_username_hits += 1
        elsif same_username && same_domain
          account = other_account
        end
      end
    else
      account = entity_cache.mention(username, domain)
    end

    return "@#{h(entity[:screen_name])}" if account.nil?

    url = ActivityPub::TagManager.instance.url_for(account)
    display_username = same_username_hits&.positive? || with_domains? ? account.pretty_acct : account.username

    <<~HTML.squish
      <span class="h-card" translate="no"><a href="#{h(url)}" class="u-url mention">@<span>#{h(display_username)}</span></a></span>
    HTML
  end

  def entity_cache
    @entity_cache ||= EntityCache.instance
  end

  def tag_manager
    @tag_manager ||= TagManager.instance
  end

  delegate :local_domain?, to: :tag_manager

  def multiline?
    options[:multiline]
  end

  def with_domains?
    options[:with_domains]
  end

  def with_rel_me?
    options[:with_rel_me]
  end

  def preloaded_accounts
    options[:preloaded_accounts]
  end

  def preloaded_accounts?
    preloaded_accounts.present?
  end
end<|MERGE_RESOLUTION|>--- conflicted
+++ resolved
@@ -57,19 +57,11 @@
 
       prefix      = url.match(URL_PREFIX_REGEX).to_s
       display_url = url[prefix.length, 30]
-<<<<<<< HEAD
-      suffix      = url[prefix.length + 30..-1]
-      cutoff      = url[prefix.length..-1].length > 30
-
-      <<~HTML.squish.html_safe # rubocop:disable Rails/OutputSafety
-        <a href="#{h(url)}" target="_blank" rel="#{rel.join(' ')}"><span class="invisible">#{h(prefix)}</span><span class="#{cutoff ? 'ellipsis' : ''}">#{h(display_url)}</span><span class="invisible">#{h(suffix)}</span></a>
-=======
       suffix      = url[prefix.length + 30..]
       cutoff      = url[prefix.length..].length > 30
 
       <<~HTML.squish.html_safe # rubocop:disable Rails/OutputSafety
         <a href="#{h(url)}" target="_blank" rel="#{rel.join(' ')}" translate="no"><span class="invisible">#{h(prefix)}</span><span class="#{cutoff ? 'ellipsis' : ''}">#{h(display_url)}</span><span class="invisible">#{h(suffix)}</span></a>
->>>>>>> a8dd3210
       HTML
     rescue Addressable::URI::InvalidURIError, IDN::Idna::IdnaError
       h(url)
