--- conflicted
+++ resolved
@@ -59,11 +59,7 @@
     field :id, type: 'long'
     field :account_id, type: 'long'
 
-<<<<<<< HEAD
-    field :text, type: 'text', value: ->(status) { [status.spoiler_text, Formatter.instance.plaintext(status)].concat(status.media_attachments.map(&:description)).concat(status.preloadable_poll ? status.preloadable_poll.options : []).join("\n\n") } do
-=======
     field :text, type: 'text', value: ->(status) { [status.spoiler_text, extract_status_plain_text(status)].concat(status.ordered_media_attachments.map(&:description)).concat(status.preloadable_poll ? status.preloadable_poll.options : []).join("\n\n") } do
->>>>>>> 8c7223f4
       field :stemmed, type: 'text', analyzer: 'content'
     end
 
