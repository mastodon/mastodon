# frozen_string_literal: true

class TagsIndex < Chewy::Index
  settings index: { refresh_interval: '15m' }, analysis: {
    analyzer: {
      content: {
        tokenizer: 'keyword',
        filter: %w(lowercase asciifolding cjk_width),
      },

      edge_ngram: {
        tokenizer: 'edge_ngram',
        filter: %w(lowercase asciifolding cjk_width),
      },
    },

    tokenizer: {
      edge_ngram: {
        type: 'edge_ngram',
        min_gram: 2,
        max_gram: 15,
      },
    },
  }

  index_scope ::Tag.listable, delete_if: ->(tag) { tag.destroyed? || !tag.listable? }

<<<<<<< HEAD
      field :reviewed, type: 'boolean', value: ->(tag) { tag.reviewed? }
      field :usage, type: 'long', value: ->(tag) { tag.history.reduce(0) { |total, day| total + day.accounts } }
      field :last_status_at, type: 'date', value: ->(tag) { tag.last_status_at || tag.created_at }
=======
  root date_detection: false do
    field :name, type: 'text', analyzer: 'content' do
      field :edge_ngram, type: 'text', analyzer: 'edge_ngram', search_analyzer: 'content'
>>>>>>> 46e62fc4
    end

    field :reviewed, type: 'boolean', value: ->(tag) { tag.reviewed? }
    field :usage, type: 'long', value: ->(tag) { tag.history.reduce(0) { |total, day| total + day[:accounts].to_i } }
    field :last_status_at, type: 'date', value: ->(tag) { tag.last_status_at || tag.created_at }
  end
end<|MERGE_RESOLUTION|>--- conflicted
+++ resolved
@@ -25,19 +25,13 @@
 
   index_scope ::Tag.listable, delete_if: ->(tag) { tag.destroyed? || !tag.listable? }
 
-<<<<<<< HEAD
-      field :reviewed, type: 'boolean', value: ->(tag) { tag.reviewed? }
-      field :usage, type: 'long', value: ->(tag) { tag.history.reduce(0) { |total, day| total + day.accounts } }
-      field :last_status_at, type: 'date', value: ->(tag) { tag.last_status_at || tag.created_at }
-=======
   root date_detection: false do
     field :name, type: 'text', analyzer: 'content' do
       field :edge_ngram, type: 'text', analyzer: 'edge_ngram', search_analyzer: 'content'
->>>>>>> 46e62fc4
     end
 
     field :reviewed, type: 'boolean', value: ->(tag) { tag.reviewed? }
-    field :usage, type: 'long', value: ->(tag) { tag.history.reduce(0) { |total, day| total + day[:accounts].to_i } }
+    field :usage, type: 'long', value: ->(tag) { tag.history.reduce(0) { |total, day| total + day.accounts } }
     field :last_status_at, type: 'date', value: ->(tag) { tag.last_status_at || tag.created_at }
   end
 end