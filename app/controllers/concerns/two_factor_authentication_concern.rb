# frozen_string_literal: true

module TwoFactorAuthenticationConcern
  extend ActiveSupport::Concern

  included do
    prepend_before_action :authenticate_with_two_factor, if: :two_factor_enabled?, only: [:create]
  end

  def two_factor_enabled?
    find_user&.two_factor_enabled?
  end

  def valid_webauthn_credential?(user, webauthn_credential)
    user_credential = user.webauthn_credentials.find_by!(external_id: webauthn_credential.id)

    begin
      webauthn_credential.verify(
        session[:webauthn_challenge],
        public_key: user_credential.public_key,
        sign_count: user_credential.sign_count
      )

      user_credential.update!(sign_count: webauthn_credential.sign_count)
    rescue WebAuthn::Error
      false
    end
  end

  def valid_otp_attempt?(user)
    user.validate_and_consume_otp!(user_params[:otp_attempt]) ||
      user.invalidate_otp_backup_code!(user_params[:otp_attempt])
  rescue OpenSSL::Cipher::CipherError
    false
  end

  def authenticate_with_two_factor
    if user_params[:email].present?
      user = self.resource = find_user_from_params
      prompt_for_two_factor(user) if user&.external_or_valid_password?(user_params[:password])
    elsif session[:attempt_user_id]
      user = self.resource = User.find_by(id: session[:attempt_user_id])
      return if user.nil?

      if session[:attempt_user_updated_at] != user.updated_at.to_s
        restart_session
      elsif user.webauthn_enabled? && user_params.key?(:credential)
        authenticate_with_two_factor_via_webauthn(user)
      elsif user_params.key?(:otp_attempt)
        authenticate_with_two_factor_via_otp(user)
      end
    end
  end

  def authenticate_with_two_factor_via_webauthn(user)
    webauthn_credential = WebAuthn::Credential.from_get(user_params[:credential])

    if valid_webauthn_credential?(user, webauthn_credential)
<<<<<<< HEAD
      clear_attempt_from_session
      sign_in(user)
      render json: { redirect_path: root_path }, status: :ok
=======
      on_authentication_success(user, :webauthn)
      render json: { redirect_path: after_sign_in_path_for(user) }, status: :ok
>>>>>>> 2c5862ed
    else
      on_authentication_failure(user, :webauthn, :invalid_credential)
      render json: { error: t('webauthn_credentials.invalid_credential') }, status: :unprocessable_entity
    end
  end

  def authenticate_with_two_factor_via_otp(user)
    if valid_otp_attempt?(user)
<<<<<<< HEAD
      clear_attempt_from_session
      sign_in(user)
=======
      on_authentication_success(user, :otp)
>>>>>>> 2c5862ed
    else
      on_authentication_failure(user, :otp, :invalid_otp_token)
      flash.now[:alert] = I18n.t('users.invalid_otp_token')
      prompt_for_two_factor(user)
    end
  end

  def prompt_for_two_factor(user)
    set_attempt_session(user)

    @body_classes     = 'lighter'
    @webauthn_enabled = user.webauthn_enabled?
    @scheme_type      = begin
      if user.webauthn_enabled? && user_params[:otp_attempt].blank?
        'webauthn'
      else
        'totp'
      end
    end

    set_locale { render :two_factor }
  end
end<|MERGE_RESOLUTION|>--- conflicted
+++ resolved
@@ -56,14 +56,8 @@
     webauthn_credential = WebAuthn::Credential.from_get(user_params[:credential])
 
     if valid_webauthn_credential?(user, webauthn_credential)
-<<<<<<< HEAD
-      clear_attempt_from_session
-      sign_in(user)
-      render json: { redirect_path: root_path }, status: :ok
-=======
       on_authentication_success(user, :webauthn)
       render json: { redirect_path: after_sign_in_path_for(user) }, status: :ok
->>>>>>> 2c5862ed
     else
       on_authentication_failure(user, :webauthn, :invalid_credential)
       render json: { error: t('webauthn_credentials.invalid_credential') }, status: :unprocessable_entity
@@ -72,12 +66,7 @@
 
   def authenticate_with_two_factor_via_otp(user)
     if valid_otp_attempt?(user)
-<<<<<<< HEAD
-      clear_attempt_from_session
-      sign_in(user)
-=======
       on_authentication_success(user, :otp)
->>>>>>> 2c5862ed
     else
       on_authentication_failure(user, :otp, :invalid_otp_token)
       flash.now[:alert] = I18n.t('users.invalid_otp_token')
