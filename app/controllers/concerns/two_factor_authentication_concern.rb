# frozen_string_literal: true

module TwoFactorAuthenticationConcern
  extend ActiveSupport::Concern

  included do
    prepend_before_action :authenticate_with_two_factor, if: :two_factor_enabled?, only: [:create]
  end

  def two_factor_enabled?
    find_user&.two_factor_enabled?
  end

  def valid_webauthn_credential?(user, webauthn_credential)
    user_credential = user.webauthn_credentials.find_by!(external_id: webauthn_credential.id)

    begin
      webauthn_credential.verify(
        session[:webauthn_challenge],
        public_key: user_credential.public_key,
        sign_count: user_credential.sign_count
      )

      user_credential.update!(sign_count: webauthn_credential.sign_count)
    rescue WebAuthn::Error
      false
    end
  end

  def valid_otp_attempt?(user)
    user.validate_and_consume_otp!(user_params[:otp_attempt]) ||
      user.invalidate_otp_backup_code!(user_params[:otp_attempt])
  rescue OpenSSL::Cipher::CipherError
    false
  end

  def authenticate_with_two_factor
    user = self.resource = find_user

    if user.present? && session[:attempt_user_id].present? && session[:attempt_user_updated_at] != user.updated_at.to_s
      restart_session
<<<<<<< HEAD
    elsif user_params[:otp_attempt].present? && session[:attempt_user_id]
      authenticate_with_two_factor_attempt(user)
=======
    elsif user.webauthn_enabled? && user_params.key?(:credential) && session[:attempt_user_id]
      authenticate_with_two_factor_via_webauthn(user)
    elsif user_params.key?(:otp_attempt) && session[:attempt_user_id]
      authenticate_with_two_factor_via_otp(user)
>>>>>>> 633d1751
    elsif user.present? && user.external_or_valid_password?(user_params[:password])
      prompt_for_two_factor(user)
    end
  end

  def authenticate_with_two_factor_via_webauthn(user)
    webauthn_credential = WebAuthn::Credential.from_get(user_params[:credential])

    if valid_webauthn_credential?(user, webauthn_credential)
      clear_attempt_from_session
      remember_me(user)
      sign_in(user)
      render json: { redirect_path: root_path }, status: :ok
    else
      render json: { error: t('webauthn_credentials.invalid_credential') }, status: :unprocessable_entity
    end
  end

  def authenticate_with_two_factor_via_otp(user)
    if valid_otp_attempt?(user)
      clear_attempt_from_session
      remember_me(user)
      sign_in(user)
    else
      flash.now[:alert] = I18n.t('users.invalid_otp_token')
      prompt_for_two_factor(user)
    end
  end

  def prompt_for_two_factor(user)
    set_attempt_session(user)

<<<<<<< HEAD
    @body_classes = 'lighter'
=======
    @body_classes     = 'lighter'
    @webauthn_enabled = user.webauthn_enabled?
    @scheme_type      = begin
      if user.webauthn_enabled? && user_params[:otp_attempt].blank?
        'webauthn'
      else
        'totp'
      end
    end
>>>>>>> 633d1751

    set_locale { render :two_factor }
  end
end<|MERGE_RESOLUTION|>--- conflicted
+++ resolved
@@ -39,15 +39,10 @@
 
     if user.present? && session[:attempt_user_id].present? && session[:attempt_user_updated_at] != user.updated_at.to_s
       restart_session
-<<<<<<< HEAD
-    elsif user_params[:otp_attempt].present? && session[:attempt_user_id]
-      authenticate_with_two_factor_attempt(user)
-=======
     elsif user.webauthn_enabled? && user_params.key?(:credential) && session[:attempt_user_id]
       authenticate_with_two_factor_via_webauthn(user)
     elsif user_params.key?(:otp_attempt) && session[:attempt_user_id]
       authenticate_with_two_factor_via_otp(user)
->>>>>>> 633d1751
     elsif user.present? && user.external_or_valid_password?(user_params[:password])
       prompt_for_two_factor(user)
     end
@@ -80,9 +75,6 @@
   def prompt_for_two_factor(user)
     set_attempt_session(user)
 
-<<<<<<< HEAD
-    @body_classes = 'lighter'
-=======
     @body_classes     = 'lighter'
     @webauthn_enabled = user.webauthn_enabled?
     @scheme_type      = begin
@@ -92,7 +84,6 @@
         'totp'
       end
     end
->>>>>>> 633d1751
 
     set_locale { render :two_factor }
   end
