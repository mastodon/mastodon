--- conflicted
+++ resolved
@@ -17,13 +17,7 @@
   end
 
   def default_locale
-<<<<<<< HEAD
-    ENV.fetch('DEFAULT_LOCALE') do
-      user_supplied_locale || I18n.default_locale
-    end
-=======
     request_locale || env_locale || I18n.default_locale
->>>>>>> 947887f2
   end
 
   def env_locale
