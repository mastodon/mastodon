--- conflicted
+++ resolved
@@ -76,10 +76,7 @@
     raise SignatureVerificationError, 'Signed request date outside acceptable time window' unless matches_time_window?
 
     verify_signature_strength!
-<<<<<<< HEAD
-=======
     verify_body_digest!
->>>>>>> 633d1751
 
     account = account_from_key_id(signature_params['keyId'])
 
@@ -130,12 +127,6 @@
   def verify_signature_strength!
     raise SignatureVerificationError, 'Mastodon requires the Date header or (created) pseudo-header to be signed' unless signed_headers.include?('date') || signed_headers.include?('(created)')
     raise SignatureVerificationError, 'Mastodon requires the Digest header or (request-target) pseudo-header to be signed' unless signed_headers.include?(Request::REQUEST_TARGET) || signed_headers.include?('digest')
-<<<<<<< HEAD
-    raise SignatureVerificationError, 'Mastodon requires the Host header to be signed' unless signed_headers.include?('host')
-    raise SignatureVerificationError, 'Mastodon requires the Digest header to be signed when doing a POST request' if request.post? && !signed_headers.include?('digest')
-  end
-
-=======
     raise SignatureVerificationError, 'Mastodon requires the Host header to be signed when doing a GET request' if request.get? && !signed_headers.include?('host')
     raise SignatureVerificationError, 'Mastodon requires the Digest header to be signed when doing a POST request' if request.post? && !signed_headers.include?('digest')
   end
@@ -149,7 +140,6 @@
     raise SignatureVerificationError, "Invalid Digest value. Computed SHA-256 digest: #{body_digest}; given: #{sha256[1]}" if body_digest != sha256[1]
   end
 
->>>>>>> 633d1751
   def verify_signature(account, signature, compare_signed_string)
     if account.keypair.public_key.verify(OpenSSL::Digest.new('SHA256'), signature, compare_signed_string)
       @signed_request_account = account
@@ -173,11 +163,6 @@
         raise SignatureVerificationError, 'Pseudo-header (expires) used but corresponding argument missing' if signature_params['expires'].blank?
 
         "(expires): #{signature_params['expires']}"
-<<<<<<< HEAD
-      elsif signed_header == 'digest'
-        "digest: #{body_digest}"
-=======
->>>>>>> 633d1751
       else
         "#{signed_header}: #{request.headers[to_header_name(signed_header)]}"
       end
