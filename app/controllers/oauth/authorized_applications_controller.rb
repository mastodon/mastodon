# frozen_string_literal: true

class Oauth::AuthorizedApplicationsController < Doorkeeper::AuthorizedApplicationsController
  skip_before_action :authenticate_resource_owner!

  before_action :store_current_location
  before_action :authenticate_resource_owner!
<<<<<<< HEAD
  before_action :set_pack
=======
  before_action :require_not_suspended!, only: :destroy
>>>>>>> d88a79b4
  before_action :set_body_classes

  skip_before_action :require_functional!

  include Localized

  def destroy
    Web::PushSubscription.unsubscribe_for(params[:id], current_resource_owner)
    super
  end

  private

  def set_body_classes
    @body_classes = 'admin'
  end

  def store_current_location
    store_location_for(:user, request.url)
  end

<<<<<<< HEAD
  def set_pack
    use_pack 'settings'
=======
  def require_not_suspended!
    forbidden if current_account.suspended?
>>>>>>> d88a79b4
  end
end<|MERGE_RESOLUTION|>--- conflicted
+++ resolved
@@ -5,11 +5,8 @@
 
   before_action :store_current_location
   before_action :authenticate_resource_owner!
-<<<<<<< HEAD
   before_action :set_pack
-=======
   before_action :require_not_suspended!, only: :destroy
->>>>>>> d88a79b4
   before_action :set_body_classes
 
   skip_before_action :require_functional!
@@ -31,12 +28,11 @@
     store_location_for(:user, request.url)
   end
 
-<<<<<<< HEAD
   def set_pack
     use_pack 'settings'
-=======
+  end
+
   def require_not_suspended!
     forbidden if current_account.suspended?
->>>>>>> d88a79b4
   end
 end