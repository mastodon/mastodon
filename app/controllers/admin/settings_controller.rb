# frozen_string_literal: true

module Admin
  class SettingsController < BaseController
    ADMIN_SETTINGS = %w(
      site_contact_username
      site_contact_email
      site_title
      site_description
      site_extended_description
      site_terms
      open_registrations
      closed_registrations_message
      open_deletion
      timeline_preview
      show_staff_badge
      bootstrap_timeline_accounts
      thumbnail
<<<<<<< HEAD
      min_invite_role
=======
      invites
>>>>>>> 981fa2ed
    ).freeze

    BOOLEAN_SETTINGS = %w(
      open_registrations
      open_deletion
      timeline_preview
      show_staff_badge
      invites
    ).freeze

    UPLOAD_SETTINGS = %w(
      thumbnail
    ).freeze

    def edit
      authorize :settings, :show?
      @admin_settings = Form::AdminSettings.new
    end

    def update
      authorize :settings, :update?

      settings_params.each do |key, value|
        if UPLOAD_SETTINGS.include?(key)
          upload = SiteUpload.where(var: key).first_or_initialize(var: key)
          upload.update(file: value)
        else
          setting = Setting.where(var: key).first_or_initialize(var: key)
          setting.update(value: value_for_update(key, value))
        end
      end

      flash[:notice] = I18n.t('generic.changes_saved_msg')
      redirect_to edit_admin_settings_path
    end

    private

    def settings_params
      params.require(:form_admin_settings).permit(ADMIN_SETTINGS)
    end

    def value_for_update(key, value)
      if BOOLEAN_SETTINGS.include?(key)
        value == '1'
      else
        value
      end
    end
  end
end<|MERGE_RESOLUTION|>--- conflicted
+++ resolved
@@ -16,11 +16,7 @@
       show_staff_badge
       bootstrap_timeline_accounts
       thumbnail
-<<<<<<< HEAD
       min_invite_role
-=======
-      invites
->>>>>>> 981fa2ed
     ).freeze
 
     BOOLEAN_SETTINGS = %w(
