--- conflicted
+++ resolved
@@ -11,9 +11,7 @@
       site_terms
       open_registrations
       closed_registrations_message
-<<<<<<< HEAD
       admin_announcement
-=======
       open_deletion
       timeline_preview
     ).freeze
@@ -22,7 +20,6 @@
       open_registrations
       open_deletion
       timeline_preview
->>>>>>> 41c3389d
     ).freeze
 
     def edit
