--- conflicted
+++ resolved
@@ -2,57 +2,6 @@
 
 module Admin
   class SettingsController < BaseController
-<<<<<<< HEAD
-    ADMIN_SETTINGS = %w(
-      site_contact_username
-      site_contact_email
-      site_title
-      site_short_description
-      site_description
-      site_extended_description
-      site_terms
-      registrations_mode
-      closed_registrations_message
-      open_deletion
-      timeline_preview
-      show_staff_badge
-      bootstrap_timeline_accounts
-      flavour
-      skin
-      flavour_and_skin
-      thumbnail
-      hero
-      mascot
-      min_invite_role
-      activity_api_enabled
-      peers_api_enabled
-      show_known_fediverse_at_about_page
-      preview_sensitive_media
-      custom_css
-      profile_directory
-      hide_followers_count
-    ).freeze
-
-    BOOLEAN_SETTINGS = %w(
-      open_deletion
-      timeline_preview
-      show_staff_badge
-      activity_api_enabled
-      peers_api_enabled
-      show_known_fediverse_at_about_page
-      preview_sensitive_media
-      profile_directory
-      hide_followers_count
-    ).freeze
-
-    UPLOAD_SETTINGS = %w(
-      thumbnail
-      hero
-      mascot
-    ).freeze
-
-=======
->>>>>>> 9ec98893
     def edit
       authorize :settings, :show?
 
@@ -62,25 +11,7 @@
     def update
       authorize :settings, :update?
 
-<<<<<<< HEAD
-      settings = settings_params
-      flavours_and_skin = settings.delete('flavour_and_skin')
-      if flavours_and_skin
-        settings['flavour'], settings['skin'] = flavours_and_skin.split('/', 2)
-      end
-
-      settings.each do |key, value|
-        if UPLOAD_SETTINGS.include?(key)
-          upload = SiteUpload.where(var: key).first_or_initialize(var: key)
-          upload.update(file: value)
-        else
-          setting = Setting.where(var: key).first_or_initialize(var: key)
-          setting.update(value: value_for_update(key, value))
-        end
-      end
-=======
       @admin_settings = Form::AdminSettings.new(settings_params)
->>>>>>> 9ec98893
 
       if @admin_settings.save
         flash[:notice] = I18n.t('generic.changes_saved_msg')
