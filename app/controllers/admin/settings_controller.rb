--- conflicted
+++ resolved
@@ -16,11 +16,7 @@
       show_staff_badge
       bootstrap_timeline_accounts
       thumbnail
-<<<<<<< HEAD
-      invites
-=======
       min_invite_role
->>>>>>> 706e5344
     ).freeze
 
     BOOLEAN_SETTINGS = %w(
