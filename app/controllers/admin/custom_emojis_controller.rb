# frozen_string_literal: true

module Admin
  class CustomEmojisController < BaseController
    before_action :set_custom_emoji, except: [:index, :new, :create]

    def index
      @custom_emojis = filtered_custom_emojis.page(params[:page])
    end

    def new
      @custom_emoji = CustomEmoji.new
    end

    def create
      @custom_emoji = CustomEmoji.new(resource_params)

      if @custom_emoji.save
        redirect_to admin_custom_emojis_path, notice: I18n.t('admin.custom_emojis.created_msg')
      else
        render :new
      end
    end

    def destroy
      @custom_emoji.destroy
      redirect_to admin_custom_emojis_path, notice: I18n.t('admin.custom_emojis.destroyed_msg')
    end

    def copy
      emoji = CustomEmoji.new(domain: nil, shortcode: @custom_emoji.shortcode, image: @custom_emoji.image)

      if emoji.save
<<<<<<< HEAD
        redirect_to admin_custom_emojis_path, notice: I18n.t('admin.custom_emojis.copied_msg')
      else
        redirect_to admin_custom_emojis_path, alert: I18n.t('admin.custom_emojis.copy_failed_msg')
      end
=======
        flash[:notice] = I18n.t('admin.custom_emojis.copied_msg')
      else
        flash[:alert] = I18n.t('admin.custom_emojis.copy_failed_msg')
      end

      redirect_to admin_custom_emojis_path(params[:page])
>>>>>>> 3810d98c
    end

    def enable
      @custom_emoji.update!(disabled: false)
      redirect_to admin_custom_emojis_path, notice: I18n.t('admin.custom_emojis.enabled_msg')
    end

    def disable
      @custom_emoji.update!(disabled: true)
      redirect_to admin_custom_emojis_path, notice: I18n.t('admin.custom_emojis.disabled_msg')
    end

    private

    def set_custom_emoji
      @custom_emoji = CustomEmoji.find(params[:id])
    end

    def resource_params
      params.require(:custom_emoji).permit(:shortcode, :image)
    end

    def filtered_custom_emojis
      CustomEmojiFilter.new(filter_params).results
    end

    def filter_params
      params.permit(
        :local,
        :remote
      )
    end
  end
end<|MERGE_RESOLUTION|>--- conflicted
+++ resolved
@@ -31,19 +31,12 @@
       emoji = CustomEmoji.new(domain: nil, shortcode: @custom_emoji.shortcode, image: @custom_emoji.image)
 
       if emoji.save
-<<<<<<< HEAD
-        redirect_to admin_custom_emojis_path, notice: I18n.t('admin.custom_emojis.copied_msg')
-      else
-        redirect_to admin_custom_emojis_path, alert: I18n.t('admin.custom_emojis.copy_failed_msg')
-      end
-=======
         flash[:notice] = I18n.t('admin.custom_emojis.copied_msg')
       else
         flash[:alert] = I18n.t('admin.custom_emojis.copy_failed_msg')
       end
 
       redirect_to admin_custom_emojis_path(params[:page])
->>>>>>> 3810d98c
     end
 
     def enable
