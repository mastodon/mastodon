--- conflicted
+++ resolved
@@ -8,10 +8,7 @@
       @pending_users_count   = User.pending.count
       @pending_reports_count = Report.unresolved.count
       @pending_tags_count    = Tag.pending_review.count
-<<<<<<< HEAD
-=======
       @pending_appeals_count = Appeal.pending.count
->>>>>>> 8c7223f4
     end
 
     private
