# frozen_string_literal: true

module Admin
  class StatusesController < BaseController
    helper_method :current_params

    before_action :set_account

    PER_PAGE = 20

    def index
      authorize :status, :index?

      @statuses = @account.statuses.where(visibility: [:public, :unlisted])

      if params[:media]
        account_media_status_ids = @account.media_attachments.attached.reorder(nil).select(:status_id).distinct
        @statuses.merge!(Status.where(id: account_media_status_ids))
      end

      @statuses = @statuses.preload(:media_attachments, :mentions).page(params[:page]).per(PER_PAGE)
      @form     = Form::StatusBatch.new
    end

    def show
      authorize :status, :index?

      @statuses = @account.statuses.where(id: params[:id])
<<<<<<< HEAD
      authorize @statuses[0], :show?
=======
      authorize @statuses.first, :show?
>>>>>>> 70801b85

      @form = Form::StatusBatch.new
    end

    def create
      authorize :status, :update?

      @form         = Form::StatusBatch.new(form_status_batch_params.merge(current_account: current_account, action: action_from_button))
      flash[:alert] = I18n.t('admin.statuses.failed_to_execute') unless @form.save

      redirect_to admin_account_statuses_path(@account.id, current_params)
    rescue ActionController::ParameterMissing
      flash[:alert] = I18n.t('admin.statuses.no_status_selected')

      redirect_to admin_account_statuses_path(@account.id, current_params)
    end

    private

    def form_status_batch_params
      params.require(:form_status_batch).permit(:action, status_ids: [])
    end

    def set_account
      @account = Account.find(params[:account_id])
    end

    def current_params
      page = (params[:page] || 1).to_i

      {
        media: params[:media],
        page: page > 1 && page,
      }.select { |_, value| value.present? }
    end

    def action_from_button
      if params[:nsfw_on]
        'nsfw_on'
      elsif params[:nsfw_off]
        'nsfw_off'
      elsif params[:delete]
        'delete'
      end
    end
  end
end<|MERGE_RESOLUTION|>--- conflicted
+++ resolved
@@ -26,11 +26,7 @@
       authorize :status, :index?
 
       @statuses = @account.statuses.where(id: params[:id])
-<<<<<<< HEAD
-      authorize @statuses[0], :show?
-=======
       authorize @statuses.first, :show?
->>>>>>> 70801b85
 
       @form = Form::StatusBatch.new
     end
