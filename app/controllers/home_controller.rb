--- conflicted
+++ resolved
@@ -15,23 +15,14 @@
   end
 
   def set_initial_state_json
-<<<<<<< HEAD
-    state = InitialStatePresenter.new(settings: Web::Setting.find_by(user: current_user)&.data || {},
-                                      push_subscription: current_account.user.web_push_subscription(current_session),
-                                      current_account: current_account,
-                                      token: current_session.token,
-                                      admin: Account.find_local(Setting.site_contact_username))
-
-    serializable_resource = ActiveModelSerializers::SerializableResource.new(state, serializer: InitialStateSerializer)
-=======
     serializable_resource = ActiveModelSerializers::SerializableResource.new(InitialStatePresenter.new(initial_state_params), serializer: InitialStateSerializer)
->>>>>>> b21ab498
     @initial_state_json   = serializable_resource.to_json
   end
 
   def initial_state_params
     {
       settings: Web::Setting.find_by(user: current_user)&.data || {},
+      push_subscription: current_account.user.web_push_subscription(current_session),
       current_account: current_account,
       token: current_session.token,
       admin: Account.find_local(Setting.site_contact_username),
