--- conflicted
+++ resolved
@@ -6,12 +6,8 @@
   before_action :set_instance_presenter
 
   def index
-<<<<<<< HEAD
     @logo = @instance_presenter.logo&.file&.url(:'@2x')
-    expires_in 0, public: true unless user_signed_in?
-=======
     expires_in(15.seconds, public: true, stale_while_revalidate: 30.seconds, stale_if_error: 1.day) unless user_signed_in?
->>>>>>> a8dd3210
   end
 
   private
