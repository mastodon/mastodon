# frozen_string_literal: true

class HomeController < ApplicationController
  before_action :authenticate_user!
  before_action :set_referrer_policy_header
  before_action :set_initial_state_json

  def index
    @body_classes = 'app-body'
  end

  private

  def authenticate_user!
    return if user_signed_in?

    matches = request.path.match(/\A\/web\/(statuses|accounts)\/([\d]+)\z/)

    if matches
      case matches[1]
      when 'statuses'
        status = Status.find_by(id: matches[2])

        if status && (status.public_visibility? || status.unlisted_visibility?)
          redirect_to(ActivityPub::TagManager.instance.url_for(status))
          return
        end
      when 'accounts'
        account = Account.find_by(id: matches[2])

        if account
          redirect_to(ActivityPub::TagManager.instance.url_for(account))
          return
        end
      end
    end

    matches = request.path.match(%r{\A/web/timelines/tag/(?<tag>.+)\z})
    redirect_to(matches ? tag_path(CGI.unescape(matches[:tag])) : default_redirect_path)
  end

  def default_redirect_path
    if request.path.start_with?('/web')
      new_user_session_path
    elsif single_user_mode?
      short_account_path(Account.first)
    else
      about_path
    end
  end

  def set_initial_state_json
    serializable_resource = ActiveModelSerializers::SerializableResource.new(InitialStatePresenter.new(initial_state_params), serializer: InitialStateSerializer)
    @initial_state_json   = serializable_resource.to_json
  end

  def initial_state_params
    {
      settings: Web::Setting.find_by(user: current_user)&.data || {},
      push_subscription: current_account.user.web_push_subscription(current_session),
      current_account: current_account,
      token: current_session.token,
      admin: Account.find_local(Setting.site_contact_username),
    }
  end
<<<<<<< HEAD
=======

  def default_redirect_path
    if request.path.start_with?('/web')
      new_user_session_path
    elsif single_user_mode?
      short_account_path(Account.first)
    else
      about_path
    end
  end

  def set_referrer_policy_header
    response.headers['Referrer-Policy'] = 'origin'
  end
>>>>>>> add3b63a
end<|MERGE_RESOLUTION|>--- conflicted
+++ resolved
@@ -63,8 +63,6 @@
       admin: Account.find_local(Setting.site_contact_username),
     }
   end
-<<<<<<< HEAD
-=======
 
   def default_redirect_path
     if request.path.start_with?('/web')
@@ -79,5 +77,4 @@
   def set_referrer_policy_header
     response.headers['Referrer-Policy'] = 'origin'
   end
->>>>>>> add3b63a
 end