--- conflicted
+++ resolved
@@ -19,14 +19,9 @@
 
     def set_account
       username = username_from_resource
-<<<<<<< HEAD
-      @account = begin
-        if username == Rails.configuration.x.local_domain
-=======
 
       @account = begin
         if username == Rails.configuration.x.local_domain || username == Rails.configuration.x.web_domain
->>>>>>> a8dd3210
           Account.representative
         else
           Account.find_local!(username)
