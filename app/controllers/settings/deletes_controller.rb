# frozen_string_literal: true

class Settings::DeletesController < Settings::BaseController

<<<<<<< HEAD
  prepend_before_action :check_enabled_deletion
=======
  before_action :check_enabled_deletion
  before_action :authenticate_user!
  before_action :require_not_suspended!

  skip_before_action :require_functional!
>>>>>>> ab3126e7

  def show
    @confirmation = Form::DeleteConfirmation.new
  end

  def destroy
    if current_user.valid_password?(delete_params[:password])
      Admin::SuspensionWorker.perform_async(current_user.account_id, true)
      sign_out
      redirect_to new_user_session_path, notice: I18n.t('deletes.success_msg')
    else
      redirect_to settings_delete_path, alert: I18n.t('deletes.bad_password_msg')
    end
  end

  private

  def check_enabled_deletion
    redirect_to root_path unless Setting.open_deletion
  end

  def delete_params
    params.require(:form_delete_confirmation).permit(:password)
  end

  def require_not_suspended!
    forbidden if current_account.suspended?
  end
end<|MERGE_RESOLUTION|>--- conflicted
+++ resolved
@@ -2,15 +2,10 @@
 
 class Settings::DeletesController < Settings::BaseController
 
-<<<<<<< HEAD
   prepend_before_action :check_enabled_deletion
-=======
-  before_action :check_enabled_deletion
-  before_action :authenticate_user!
   before_action :require_not_suspended!
 
   skip_before_action :require_functional!
->>>>>>> ab3126e7
 
   def show
     @confirmation = Form::DeleteConfirmation.new
