--- conflicted
+++ resolved
@@ -85,21 +85,13 @@
 
       private
 
-<<<<<<< HEAD
       def set_pack
         use_pack 'auth'
       end
 
-      def require_otp_enabled
-        unless current_user.otp_enabled?
-          flash[:error] = t('webauthn_credentials.otp_required')
-          redirect_to settings_two_factor_authentication_methods_path
-        end
-=======
       def redirect_invalid_otp
         flash[:error] = t('webauthn_credentials.otp_required')
         redirect_to settings_two_factor_authentication_methods_path
->>>>>>> 42ab855b
       end
 
       def redirect_invalid_webauthn
