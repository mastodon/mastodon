--- conflicted
+++ resolved
@@ -40,14 +40,10 @@
       :setting_delete_modal,
       :setting_auto_play_gif,
       :setting_system_font_ui,
-<<<<<<< HEAD
-      :setting_noindex
-=======
       :setting_noindex,
       :setting_theme,
       notification_emails: %i(follow follow_request reblog favourite mention digest),
       interactions: %i(must_be_follower must_be_following)
->>>>>>> 875d943c
     )
   end
 end