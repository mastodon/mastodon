# frozen_string_literal: true

class Settings::PreferencesController < Settings::BaseController
  def show; end

  def update
    user_settings.update(user_settings_params.to_h)

    if current_user.update(user_params)
      I18n.locale = current_user.locale
      redirect_to after_update_redirect_path, notice: I18n.t('generic.changes_saved_msg')
    else
      render :show
    end
  end

  private

  def after_update_redirect_path
    settings_preferences_path
  end

  def user_settings
    UserSettingsDecorator.new(current_user)
  end

  def user_params
    params.require(:user).permit(
      :locale,
      chosen_languages: []
    )
  end

  def user_settings_params
    params.require(:user).permit(
      :setting_default_privacy,
      :setting_default_sensitive,
      :setting_default_language,
      :setting_unfollow_modal,
      :setting_boost_modal,
      :setting_delete_modal,
      :setting_auto_play_gif,
      :setting_display_media,
      :setting_expand_spoilers,
      :setting_reduce_motion,
      :setting_disable_swiping,
      :setting_system_font_ui,
      :setting_noindex,
      :setting_theme,
      :setting_aggregate_reblogs,
      :setting_show_application,
      :setting_advanced_layout,
      :setting_use_blurhash,
      :setting_use_pending_items,
      :setting_trends,
      :setting_crop_images,
<<<<<<< HEAD
      :setting_bigger_publish,
      :setting_wider_column,
      notification_emails: %i(follow follow_request reblog favourite mention digest report pending_account trending_tag),
=======
      :setting_always_send_emails,
      notification_emails: %i(follow follow_request reblog favourite mention digest report pending_account trending_tag appeal),
>>>>>>> ed5491e5
      interactions: %i(must_be_follower must_be_following must_be_following_dm)
    )
  end
end<|MERGE_RESOLUTION|>--- conflicted
+++ resolved
@@ -54,14 +54,10 @@
       :setting_use_pending_items,
       :setting_trends,
       :setting_crop_images,
-<<<<<<< HEAD
       :setting_bigger_publish,
       :setting_wider_column,
-      notification_emails: %i(follow follow_request reblog favourite mention digest report pending_account trending_tag),
-=======
       :setting_always_send_emails,
       notification_emails: %i(follow follow_request reblog favourite mention digest report pending_account trending_tag appeal),
->>>>>>> ed5491e5
       interactions: %i(must_be_follower must_be_following must_be_following_dm)
     )
   end
