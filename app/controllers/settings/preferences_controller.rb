# frozen_string_literal: true

class Settings::PreferencesController < Settings::BaseController
  def show; end

  def update
    user_settings.update(user_settings_params.to_h)

    if current_user.update(user_params)
      I18n.locale = current_user.locale
      redirect_to after_update_redirect_path, notice: I18n.t('generic.changes_saved_msg')
    else
      render :show
    end
  end

  private

  def after_update_redirect_path
    settings_preferences_path
  end

  def user_settings
    UserSettingsDecorator.new(current_user)
  end

  def user_params
    params.require(:user).permit(
      :locale,
      chosen_languages: []
    )
  end

  def user_settings_params
    params.require(:user).permit(
      :setting_default_privacy,
      :setting_default_sensitive,
      :setting_default_language,
      :setting_unfollow_modal,
      :setting_boost_modal,
      :setting_favourite_modal,
      :setting_delete_modal,
      :setting_auto_play_gif,
      :setting_display_media,
      :setting_expand_spoilers,
      :setting_reduce_motion,
      :setting_disable_swiping,
      :setting_system_font_ui,
      :setting_system_emoji_font,
      :setting_noindex,
      :setting_hide_followers_count,
      :setting_aggregate_reblogs,
      :setting_show_application,
      :setting_advanced_layout,
      :setting_default_content_type,
      :setting_use_blurhash,
      :setting_use_pending_items,
      :setting_trends,
      :setting_crop_images,
      :setting_always_send_emails,
<<<<<<< HEAD
      notification_emails: %i(follow follow_request reblog favourite mention digest report pending_account trending_tag trending_link trending_status appeal),
=======
      notification_emails: %i(follow follow_request reblog favourite mention report pending_account trending_tag appeal),
>>>>>>> 2a7766dc
      interactions: %i(must_be_follower must_be_following must_be_following_dm)
    )
  end
end<|MERGE_RESOLUTION|>--- conflicted
+++ resolved
@@ -58,11 +58,7 @@
       :setting_trends,
       :setting_crop_images,
       :setting_always_send_emails,
-<<<<<<< HEAD
-      notification_emails: %i(follow follow_request reblog favourite mention digest report pending_account trending_tag trending_link trending_status appeal),
-=======
-      notification_emails: %i(follow follow_request reblog favourite mention report pending_account trending_tag appeal),
->>>>>>> 2a7766dc
+      notification_emails: %i(follow follow_request reblog favourite mention report pending_account trending_tag trending_link trending_status appeal),
       interactions: %i(must_be_follower must_be_following must_be_following_dm)
     )
   end
