# frozen_string_literal: true

class DirectoriesController < ApplicationController
  layout 'public'

  before_action :check_enabled
  before_action :set_instance_presenter
  before_action :set_tag, only: :show
  before_action :set_tags
  before_action :set_accounts
  before_action :set_pack

  def index
    render :index
  end

  def show
    render :index
  end

  private

<<<<<<< HEAD
  def set_pack
    use_pack 'share'
=======
  def check_enabled
    return not_found unless Setting.profile_directory
>>>>>>> 67b924e3
  end

  def set_tag
    @tag = Tag.discoverable.find_by!(name: params[:id].downcase)
  end

  def set_tags
    @tags = Tag.discoverable.limit(30)
  end

  def set_accounts
    @accounts = Account.searchable.discoverable.page(params[:page]).per(50).tap do |query|
      query.merge!(Account.tagged_with(@tag.id)) if @tag

      if popular_requested?
        query.merge!(Account.popular)
      else
        query.merge!(Account.by_recent_status)
      end
    end
  end

  def set_instance_presenter
    @instance_presenter = InstancePresenter.new
  end

  def popular_requested?
    request.path.ends_with?('/popular')
  end
end<|MERGE_RESOLUTION|>--- conflicted
+++ resolved
@@ -20,13 +20,12 @@
 
   private
 
-<<<<<<< HEAD
   def set_pack
     use_pack 'share'
-=======
+  end
+
   def check_enabled
     return not_found unless Setting.profile_directory
->>>>>>> 67b924e3
   end
 
   def set_tag
