--- conflicted
+++ resolved
@@ -6,11 +6,8 @@
   layout 'admin'
 
   before_action :authenticate_user!
-<<<<<<< HEAD
   before_action :set_pack
-=======
   before_action :set_body_classes
->>>>>>> 82e7988a
 
   def index
     authorize :invite, :create?
