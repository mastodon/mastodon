# frozen_string_literal: true

class StreamEntriesController < ApplicationController
  include Authorization

  layout 'public'

  before_action :set_account
  before_action :set_stream_entry
  before_action :set_link_headers
  before_action :check_account_suspension

  def show
    respond_to do |format|
      format.html do
        @ancestors   = @stream_entry.activity.reply? ? cache_collection(@stream_entry.activity.ancestors(current_account), Status) : []
        @descendants = cache_collection(@stream_entry.activity.descendants(current_account), Status)
      end

      format.atom do
        render xml: AtomSerializer.render(AtomSerializer.new.entry(@stream_entry, true))
      end
    end
  end

  def embed
    response.headers['X-Frame-Options'] = 'ALLOWALL'
    return gone if @stream_entry.activity.nil?

    render layout: 'embedded'
  end

  private

  def set_account
    @account = Account.find_local!(params[:account_username])
  end

  def set_link_headers
    response.headers['Link'] = LinkHeader.new([[account_stream_entry_url(@account, @stream_entry, format: 'atom'), [%w(rel alternate), %w(type application/atom+xml)]]])
  end

  def set_stream_entry
    @stream_entry = @account.stream_entries.where(activity_type: 'Status').find(params[:id])
    @type         = @stream_entry.activity_type.downcase

<<<<<<< HEAD
    raise ActiveRecord::RecordNotFound if @stream_entry.activity.nil? || (@stream_entry.hidden? && !@stream_entry.activity.permitted?(current_account))
=======
    raise ActiveRecord::RecordNotFound if @stream_entry.activity.nil?
    authorize @stream_entry.activity, :show? if @stream_entry.hidden?
  rescue Mastodon::NotPermittedError
    # Reraise in order to get a 404
    raise ActiveRecord::RecordNotFound
>>>>>>> 947887f2
  end

  def check_account_suspension
    gone if @account.suspended?
  end
end<|MERGE_RESOLUTION|>--- conflicted
+++ resolved
@@ -44,15 +44,11 @@
     @stream_entry = @account.stream_entries.where(activity_type: 'Status').find(params[:id])
     @type         = @stream_entry.activity_type.downcase
 
-<<<<<<< HEAD
-    raise ActiveRecord::RecordNotFound if @stream_entry.activity.nil? || (@stream_entry.hidden? && !@stream_entry.activity.permitted?(current_account))
-=======
     raise ActiveRecord::RecordNotFound if @stream_entry.activity.nil?
     authorize @stream_entry.activity, :show? if @stream_entry.hidden?
   rescue Mastodon::NotPermittedError
     # Reraise in order to get a 404
     raise ActiveRecord::RecordNotFound
->>>>>>> 947887f2
   end
 
   def check_account_suspension
