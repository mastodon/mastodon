--- conflicted
+++ resolved
@@ -5,15 +5,8 @@
   respond_to :txt
 
   def update
-<<<<<<< HEAD
-    payload = request.body.read
-
-    if !payload.nil? && verify?(payload)
-      SalmonWorker.perform_async(@account.id, payload.force_encoding('UTF-8'))
-=======
     if verify_payload?
       process_salmon
->>>>>>> 947887f2
       head 201
     else
       head 202
@@ -26,10 +19,6 @@
     @account = Account.find(params[:id])
   end
 
-<<<<<<< HEAD
-  def verify?(payload)
-    VerifySalmonService.new.call(payload)
-=======
   def payload
     @_payload ||= request.body.read
   end
@@ -40,6 +29,5 @@
 
   def process_salmon
     SalmonWorker.perform_async(@account.id, payload.force_encoding('UTF-8'))
->>>>>>> 947887f2
   end
 end