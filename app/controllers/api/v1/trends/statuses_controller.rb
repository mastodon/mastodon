--- conflicted
+++ resolved
@@ -8,13 +8,9 @@
   after_action :insert_pagination_headers
 
   def index
-<<<<<<< HEAD
+    cache_if_unauthenticated!
     return_source = params[:format] == "source" ? true : false
     render json: @statuses, each_serializer: REST::StatusSerializer, source_requested: return_source
-=======
-    cache_if_unauthenticated!
-    render json: @statuses, each_serializer: REST::StatusSerializer
->>>>>>> 6084461c
   end
 
   private
