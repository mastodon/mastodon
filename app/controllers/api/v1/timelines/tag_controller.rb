--- conflicted
+++ resolved
@@ -1,13 +1,7 @@
 # frozen_string_literal: true
 
-<<<<<<< HEAD
-class Api::V1::Timelines::TagController < Api::BaseController
-  before_action -> { authorize_if_got_token! :read, :'read:statuses' }
-  before_action :require_user!, if: :require_auth?
-=======
 class Api::V1::Timelines::TagController < Api::V1::Timelines::BaseController
   before_action -> { authorize_if_got_token! :read, :'read:statuses' }
->>>>>>> ab36c152
   before_action :load_tag
 
   PERMITTED_PARAMS = %i(local limit only_media).freeze
