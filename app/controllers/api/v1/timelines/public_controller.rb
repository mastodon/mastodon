# frozen_string_literal: true

<<<<<<< HEAD
class Api::V1::Timelines::PublicController < Api::BaseController
  before_action -> { authorize_if_got_token! :read, :'read:statuses' }
  before_action :require_user!, only: [:show], if: :require_auth?
  after_action :insert_pagination_headers, unless: -> { @statuses.empty? }
=======
class Api::V1::Timelines::PublicController < Api::V1::Timelines::BaseController
  before_action -> { authorize_if_got_token! :read, :'read:statuses' }

  PERMITTED_PARAMS = %i(local remote limit only_media).freeze
>>>>>>> ab36c152

  def show
    cache_if_unauthenticated!
    @statuses = load_statuses
    render json: @statuses, each_serializer: REST::StatusSerializer, relationships: StatusRelationshipsPresenter.new(@statuses, current_user&.account_id)
  end

  private

  def load_statuses
    preloaded_public_statuses_page
  end

  def preloaded_public_statuses_page
    preload_collection(public_statuses, Status)
  end

  def public_statuses
    public_feed.get(
      limit_param(DEFAULT_STATUSES_LIMIT),
      params[:max_id],
      params[:since_id],
      params[:min_id]
    )
  end

  def public_feed
    PublicFeed.new(
      current_account,
      local: truthy_param?(:local),
      remote: truthy_param?(:remote),
      only_media: truthy_param?(:only_media)
    )
  end

  def next_path
    api_v1_timelines_public_url next_path_params
  end

  def prev_path
    api_v1_timelines_public_url prev_path_params
  end
end<|MERGE_RESOLUTION|>--- conflicted
+++ resolved
@@ -1,16 +1,9 @@
 # frozen_string_literal: true
 
-<<<<<<< HEAD
-class Api::V1::Timelines::PublicController < Api::BaseController
-  before_action -> { authorize_if_got_token! :read, :'read:statuses' }
-  before_action :require_user!, only: [:show], if: :require_auth?
-  after_action :insert_pagination_headers, unless: -> { @statuses.empty? }
-=======
 class Api::V1::Timelines::PublicController < Api::V1::Timelines::BaseController
   before_action -> { authorize_if_got_token! :read, :'read:statuses' }
 
   PERMITTED_PARAMS = %i(local remote limit only_media).freeze
->>>>>>> ab36c152
 
   def show
     cache_if_unauthenticated!
