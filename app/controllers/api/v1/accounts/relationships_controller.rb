--- conflicted
+++ resolved
@@ -5,12 +5,8 @@
   before_action :require_user!
 
   def index
-<<<<<<< HEAD
-    accounts = Account.where(id: account_ids).select('id')
-=======
     scope = Account.where(id: account_ids).select('id')
     scope.merge!(Account.without_suspended) unless truthy_param?(:with_suspended)
->>>>>>> 7840c6b7
     # .where doesn't guarantee that our results are in the same order
     # we requested them, so return the "right" order to the requestor.
     @accounts = scope.index_by(&:id).values_at(*account_ids).compact
