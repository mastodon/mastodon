# frozen_string_literal: true

class Api::V1::Accounts::RelationshipsController < Api::BaseController
  before_action -> { doorkeeper_authorize! :read, :'read:follows' }
  before_action :require_user!

  def index
<<<<<<< HEAD
    @accounts = Account.without_suspended.where(id: account_ids).select(:id, :domain).to_a
    # .where doesn't guarantee that our results are in the same order
    # we requested them, so return the "right" order to the requestor.
    render json: @accounts.index_by(&:id).values_at(*account_ids).compact, each_serializer: REST::RelationshipSerializer, relationships: relationships
=======
    @accounts = Account.where(id: account_ids).select(:id, :domain)
    @accounts.merge!(Account.without_suspended) unless truthy_param?(:with_suspended)
    render json: @accounts, each_serializer: REST::RelationshipSerializer, relationships: relationships
>>>>>>> ab36c152
  end

  private

  def relationships
    AccountRelationshipsPresenter.new(@accounts, current_user.account_id)
  end

  def account_ids
    Array(params[:id]).map(&:to_i)
  end
end<|MERGE_RESOLUTION|>--- conflicted
+++ resolved
@@ -5,16 +5,9 @@
   before_action :require_user!
 
   def index
-<<<<<<< HEAD
-    @accounts = Account.without_suspended.where(id: account_ids).select(:id, :domain).to_a
-    # .where doesn't guarantee that our results are in the same order
-    # we requested them, so return the "right" order to the requestor.
-    render json: @accounts.index_by(&:id).values_at(*account_ids).compact, each_serializer: REST::RelationshipSerializer, relationships: relationships
-=======
     @accounts = Account.where(id: account_ids).select(:id, :domain)
     @accounts.merge!(Account.without_suspended) unless truthy_param?(:with_suspended)
     render json: @accounts, each_serializer: REST::RelationshipSerializer, relationships: relationships
->>>>>>> ab36c152
   end
 
   private
