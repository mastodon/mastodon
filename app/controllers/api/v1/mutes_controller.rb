--- conflicted
+++ resolved
@@ -8,21 +8,10 @@
   respond_to :json
 
   def index
-<<<<<<< HEAD
-    @accounts = Account.includes(:muted_by)
-                       .references(:muted_by)
-                       .merge(Mute.where(account: current_account)
-                                  .paginate_by_max_id(limit_param(DEFAULT_ACCOUNTS_LIMIT), params[:max_id], params[:since_id]))
-                       .to_a
-
-    next_path = api_v1_mutes_url(pagination_params(max_id: @accounts.last.muted_by_ids.last))     if @accounts.size == limit_param(DEFAULT_ACCOUNTS_LIMIT)
-    prev_path = api_v1_mutes_url(pagination_params(since_id: @accounts.first.muted_by_ids.first)) unless @accounts.empty?
-=======
     @accounts = load_accounts
   end
 
   private
->>>>>>> 947887f2
 
   def load_accounts
     default_accounts.merge(paginated_mutes).to_a
