--- conflicted
+++ resolved
@@ -38,10 +38,6 @@
   end
 
   def list_params
-<<<<<<< HEAD
-    params.permit(:title, :replies_policy)
-=======
-    params.permit(:title, :is_exclusive)
->>>>>>> 799bf57e
+    params.permit(:title, :replies_policy, :is_exclusive)
   end
 end