--- conflicted
+++ resolved
@@ -79,11 +79,7 @@
   end
 
   def status_params
-<<<<<<< HEAD
-    params.permit(:status, :in_reply_to_id, :sensitive, :spoiler_text, :visibility, :quote_id, media_ids: [])
-=======
-    params.permit(:status, :in_reply_to_id, :sensitive, :spoiler_text, :visibility, :scheduled_at, media_ids: [])
->>>>>>> a49d43d1
+    params.permit(:status, :in_reply_to_id, :sensitive, :spoiler_text, :visibility, :quote_id, :scheduled_at, media_ids: [])
   end
 
   def pagination_params(core_params)
