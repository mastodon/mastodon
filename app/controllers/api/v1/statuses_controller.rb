# frozen_string_literal: true

class Api::V1::StatusesController < Api::BaseController
  include Authorization

  before_action -> { authorize_if_got_token! :read, :'read:statuses' }, except: [:create, :update, :destroy]
  before_action -> { doorkeeper_authorize! :write, :'write:statuses' }, only:   [:create, :update, :destroy]
  before_action :require_user!, except:  [:show, :context]
  before_action :set_status, only:       [:show, :context]
  before_action :set_thread, only:       [:create]

  override_rate_limit_headers :create, family: :statuses
  override_rate_limit_headers :update, family: :statuses

  # This API was originally unlimited, pagination cannot be introduced without
  # breaking backwards-compatibility. Arbitrarily high number to cover most
  # conversations as quasi-unlimited, it would be too much work to render more
  # than this anyway
  CONTEXT_LIMIT = 4_096

  # This remains expensive and we don't want to show everything to logged-out users
  ANCESTORS_LIMIT         = 40
  DESCENDANTS_LIMIT       = 60
  DESCENDANTS_DEPTH_LIMIT = 20

  def show
    @status = cache_collection([@status], Status).first
    render json: @status, serializer: REST::StatusSerializer
  end

  def context
    ancestors_limit         = CONTEXT_LIMIT
    descendants_limit       = CONTEXT_LIMIT
    descendants_depth_limit = nil

    if current_account.nil?
      ancestors_limit         = ANCESTORS_LIMIT
      descendants_limit       = DESCENDANTS_LIMIT
      descendants_depth_limit = DESCENDANTS_DEPTH_LIMIT
    end

    ancestors_results   = @status.in_reply_to_id.nil? ? [] : @status.ancestors(ancestors_limit, current_account)
    descendants_results = @status.descendants(descendants_limit, current_account, descendants_depth_limit)
    loaded_ancestors    = cache_collection(ancestors_results, Status)
    loaded_descendants  = cache_collection(descendants_results, Status)

    @context = Context.new(ancestors: loaded_ancestors, descendants: loaded_descendants)
    statuses = [@status] + @context.ancestors + @context.descendants

    render json: @context, serializer: REST::ContextSerializer, relationships: StatusRelationshipsPresenter.new(statuses, current_user&.account_id)
  end

  def create
    @status = PostStatusService.new.call(
      current_user.account,
      text: status_params[:status],
      thread: @thread,
      media_ids: status_params[:media_ids],
      sensitive: status_params[:sensitive],
      spoiler_text: status_params[:spoiler_text],
      visibility: status_params[:visibility],
      language: status_params[:language],
      scheduled_at: status_params[:scheduled_at],
      application: doorkeeper_token.application,
      poll: status_params[:poll],
<<<<<<< HEAD
      content_type: status_params[:content_type],
=======
      allowed_mentions: status_params[:allowed_mentions],
>>>>>>> d6930b38
      idempotency: request.headers['Idempotency-Key'],
      with_rate_limit: true
    )

    render json: @status, serializer: @status.is_a?(ScheduledStatus) ? REST::ScheduledStatusSerializer : REST::StatusSerializer
  rescue PostStatusService::UnexpectedMentionsError => e
    unexpected_accounts = ActiveModel::Serializer::CollectionSerializer.new(
      e.accounts,
      serializer: REST::AccountSerializer
    )
    render json: { error: e.message, unexpected_accounts: unexpected_accounts }, status: 422
  end

  def update
    @status = Status.where(account: current_account).find(params[:id])
    authorize @status, :update?

    UpdateStatusService.new.call(
      @status,
      current_account.id,
      text: status_params[:status],
      media_ids: status_params[:media_ids],
      media_attributes: status_params[:media_attributes],
      sensitive: status_params[:sensitive],
      language: status_params[:language],
      spoiler_text: status_params[:spoiler_text],
      poll: status_params[:poll],
      content_type: status_params[:content_type]
    )

    render json: @status, serializer: REST::StatusSerializer
  end

  def destroy
    @status = Status.where(account: current_account).find(params[:id])
    authorize @status, :destroy?

    @status.discard_with_reblogs
    StatusPin.find_by(status: @status)&.destroy
    @status.account.statuses_count = @status.account.statuses_count - 1
    json = render_to_body json: @status, serializer: REST::StatusSerializer, source_requested: true

    RemovalWorker.perform_async(@status.id, { 'redraft' => true })

    render json: json
  end

  private

  def set_status
    @status = Status.find(params[:id])
    authorize @status, :show?
  rescue Mastodon::NotPermittedError
    not_found
  end

  def set_thread
    @thread = Status.find(status_params[:in_reply_to_id]) if status_params[:in_reply_to_id].present?
    authorize(@thread, :show?) if @thread.present?
  rescue ActiveRecord::RecordNotFound, Mastodon::NotPermittedError
    render json: { error: I18n.t('statuses.errors.in_reply_not_found') }, status: 404
  end

  def status_params
    params.permit(
      :status,
      :in_reply_to_id,
      :sensitive,
      :spoiler_text,
      :visibility,
      :language,
      :scheduled_at,
<<<<<<< HEAD
      :content_type,
=======
      allowed_mentions: [],
>>>>>>> d6930b38
      media_ids: [],
      media_attributes: [
        :id,
        :thumbnail,
        :description,
        :focus,
      ],
      poll: [
        :multiple,
        :hide_totals,
        :expires_in,
        options: [],
      ]
    )
  end

  def pagination_params(core_params)
    params.slice(:limit).permit(:limit).merge(core_params)
  end
end<|MERGE_RESOLUTION|>--- conflicted
+++ resolved
@@ -63,11 +63,8 @@
       scheduled_at: status_params[:scheduled_at],
       application: doorkeeper_token.application,
       poll: status_params[:poll],
-<<<<<<< HEAD
       content_type: status_params[:content_type],
-=======
       allowed_mentions: status_params[:allowed_mentions],
->>>>>>> d6930b38
       idempotency: request.headers['Idempotency-Key'],
       with_rate_limit: true
     )
@@ -140,11 +137,8 @@
       :visibility,
       :language,
       :scheduled_at,
-<<<<<<< HEAD
       :content_type,
-=======
       allowed_mentions: [],
->>>>>>> d6930b38
       media_ids: [],
       media_attributes: [
         :id,
