# frozen_string_literal: true

class Api::V1::StatusesController < Api::BaseController
  include Authorization

  before_action -> { authorize_if_got_token! :read, :'read:statuses' }, except: [:create, :destroy]
  before_action -> { doorkeeper_authorize! :write, :'write:statuses' }, only:   [:create, :destroy]
  before_action :require_user!, except:  [:show, :context]
  before_action :set_status, only:       [:show, :context]
  before_action :set_thread, only:       [:create]

  override_rate_limit_headers :create, family: :statuses

  # This API was originally unlimited, pagination cannot be introduced without
  # breaking backwards-compatibility. Arbitrarily high number to cover most
  # conversations as quasi-unlimited, it would be too much work to render more
  # than this anyway
  CONTEXT_LIMIT = 4_096

  def show
    @status = cache_collection([@status], Status).first
    render json: @status, serializer: REST::StatusSerializer
  end

  def context
    ancestors_results   = @status.in_reply_to_id.nil? ? [] : @status.ancestors(CONTEXT_LIMIT, current_account)
    descendants_results = @status.descendants(CONTEXT_LIMIT, current_account)
    loaded_ancestors    = cache_collection(ancestors_results, Status)
    loaded_descendants  = cache_collection(descendants_results, Status)

    @context = Context.new(ancestors: loaded_ancestors, descendants: loaded_descendants)
    statuses = [@status] + @context.ancestors + @context.descendants

    render json: @context, serializer: REST::ContextSerializer, relationships: StatusRelationshipsPresenter.new(statuses, current_user&.account_id)
  end

  def create
    @status = PostStatusService.new.call(current_user.account,
                                         text: status_params[:status],
                                         thread: @thread,
                                         media_ids: status_params[:media_ids],
                                         sensitive: status_params[:sensitive],
                                         spoiler_text: status_params[:spoiler_text],
                                         visibility: status_params[:visibility],
                                         scheduled_at: status_params[:scheduled_at],
                                         application: doorkeeper_token.application,
                                         poll: status_params[:poll],
                                         idempotency: request.headers['Idempotency-Key'],
<<<<<<< HEAD
                                         local_only: status_params[:local_only])
=======
                                         with_rate_limit: true)
>>>>>>> c9dcc2d3

    render json: @status, serializer: @status.is_a?(ScheduledStatus) ? REST::ScheduledStatusSerializer : REST::StatusSerializer
  end

  def destroy
    @status = Status.where(account_id: current_user.account).find(params[:id])
    authorize @status, :destroy?

    @status.discard
    RemovalWorker.perform_async(@status.id, redraft: true)

    render json: @status, serializer: REST::StatusSerializer, source_requested: true
  end

  private

  def set_status
    @status = Status.find(params[:id])
    authorize @status, :show?
  rescue Mastodon::NotPermittedError
    not_found
  end

  def set_thread
    @thread = status_params[:in_reply_to_id].blank? ? nil : Status.find(status_params[:in_reply_to_id])
  rescue ActiveRecord::RecordNotFound
    render json: { error: I18n.t('statuses.errors.in_reply_not_found') }, status: 404
  end

  def status_params
    params.permit(
      :status,
      :in_reply_to_id,
      :sensitive,
      :spoiler_text,
      :visibility,
      :scheduled_at,
      :local_only,
      media_ids: [],
      poll: [
        :multiple,
        :hide_totals,
        :expires_in,
        options: [],
      ]
    )
  end

  def pagination_params(core_params)
    params.slice(:limit).permit(:limit).merge(core_params)
  end
end<|MERGE_RESOLUTION|>--- conflicted
+++ resolved
@@ -46,11 +46,8 @@
                                          application: doorkeeper_token.application,
                                          poll: status_params[:poll],
                                          idempotency: request.headers['Idempotency-Key'],
-<<<<<<< HEAD
-                                         local_only: status_params[:local_only])
-=======
+                                         local_only: status_params[:local_only]),
                                          with_rate_limit: true)
->>>>>>> c9dcc2d3
 
     render json: @status, serializer: @status.is_a?(ScheduledStatus) ? REST::ScheduledStatusSerializer : REST::StatusSerializer
   end
