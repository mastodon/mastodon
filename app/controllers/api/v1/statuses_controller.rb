# frozen_string_literal: true

class Api::V1::StatusesController < Api::BaseController
  include Authorization

  before_action -> { authorize_if_got_token! :read, :'read:statuses' }, except: [:create, :update, :destroy]
  before_action -> { doorkeeper_authorize! :write, :'write:statuses' }, only:   [:create, :update, :destroy]
<<<<<<< HEAD
  before_action :require_user!, except:  [:show, :context]
  before_action :set_status, only:       [:show, :context]
  before_action :set_thread, only:       [:create]
  before_action :set_circle, only:       [:create]
=======
  before_action :require_user!, except:      [:index, :show, :context]
  before_action :set_statuses, only:         [:index]
  before_action :set_status, only:           [:show, :context]
  before_action :set_thread, only:           [:create]
  before_action :check_statuses_limit, only: [:index]
>>>>>>> ab36c152

  override_rate_limit_headers :create, family: :statuses
  override_rate_limit_headers :update, family: :statuses

  # This API was originally unlimited, pagination cannot be introduced without
  # breaking backwards-compatibility. Arbitrarily high number to cover most
  # conversations as quasi-unlimited, it would be too much work to render more
  # than this anyway
  CONTEXT_LIMIT = 4_096

  # This remains expensive and we don't want to show everything to logged-out users
  ANCESTORS_LIMIT         = 40
  DESCENDANTS_LIMIT       = 60
  DESCENDANTS_DEPTH_LIMIT = 20

  def index
    @statuses = preload_collection(@statuses, Status)
    render json: @statuses, each_serializer: REST::StatusSerializer
  end

  def show
    cache_if_unauthenticated!
    @status = preload_collection([@status], Status).first
    render json: @status, serializer: REST::StatusSerializer
  end

  def context
    cache_if_unauthenticated!

    ancestors_limit         = CONTEXT_LIMIT
    descendants_limit       = CONTEXT_LIMIT
    descendants_depth_limit = nil

    if current_account.nil?
      ancestors_limit         = ANCESTORS_LIMIT
      descendants_limit       = DESCENDANTS_LIMIT
      descendants_depth_limit = DESCENDANTS_DEPTH_LIMIT
    end

    ancestors_results   = @status.in_reply_to_id.nil? ? [] : @status.ancestors(ancestors_limit, current_account)
    descendants_results = @status.descendants(descendants_limit, current_account, descendants_depth_limit)
    loaded_ancestors    = preload_collection(ancestors_results, Status)
    loaded_descendants  = preload_collection(descendants_results, Status)

    @context = Context.new(ancestors: loaded_ancestors, descendants: loaded_descendants)
    statuses = [@status] + @context.ancestors + @context.descendants

    render json: @context, serializer: REST::ContextSerializer, relationships: StatusRelationshipsPresenter.new(statuses, current_user&.account_id)
  end

  def create
    @status = PostStatusService.new.call(
      current_user.account,
      text: status_params[:status],
      thread: @thread,
      circle: @circle,
      media_ids: status_params[:media_ids],
      sensitive: status_params[:sensitive],
      spoiler_text: status_params[:spoiler_text],
      visibility: status_params[:visibility],
      language: status_params[:language],
      scheduled_at: status_params[:scheduled_at],
      application: doorkeeper_token.application,
      poll: status_params[:poll],
      allowed_mentions: status_params[:allowed_mentions],
      idempotency: request.headers['Idempotency-Key'],
      with_rate_limit: true
    )

    render json: @status, serializer: serializer_for_status
  rescue PostStatusService::UnexpectedMentionsError => e
    render json: unexpected_accounts_error_json(e), status: 422
  end

  def update
    @status = Status.where(account: current_account).find(params[:id])
    authorize @status, :update?

    UpdateStatusService.new.call(
      @status,
      current_account.id,
      text: status_params[:status],
      media_ids: status_params[:media_ids],
      media_attributes: status_params[:media_attributes],
      sensitive: status_params[:sensitive],
      language: status_params[:language],
      spoiler_text: status_params[:spoiler_text],
      poll: status_params[:poll]
    )

    render json: @status, serializer: REST::StatusSerializer
  end

  def destroy
    @status = Status.where(account: current_account).find(params[:id])
    authorize @status, :destroy?

    @status.discard_with_reblogs
    StatusPin.find_by(status: @status)&.destroy
    @status.account.statuses_count = @status.account.statuses_count - 1
    json = render_to_body json: @status, serializer: REST::StatusSerializer, source_requested: true

    RemovalWorker.perform_async(@status.id, { 'redraft' => true })

    render json: json
  end

  private

  def set_statuses
    @statuses = Status.permitted_statuses_from_ids(status_ids, current_account)
  end

  def set_status
    @status = Status.find(params[:id])
    authorize @status, :show?
  rescue Mastodon::NotPermittedError
    not_found
  end

  def set_thread
    @thread = Status.find(status_params[:in_reply_to_id]) if status_params[:in_reply_to_id].present?
    authorize(@thread, :show?) if @thread.present?
  rescue ActiveRecord::RecordNotFound, Mastodon::NotPermittedError
    render json: { error: I18n.t('statuses.errors.in_reply_not_found') }, status: 404
  end

<<<<<<< HEAD
  def set_circle
    @circle = status_params[:circle_id].blank? ? nil : current_account.owned_circles.find(status_params[:circle_id])
  rescue ActiveRecord::RecordNotFound
    render json: { error: I18n.t('statuses.errors.circle_not_found') }, status: 404
=======
  def check_statuses_limit
    raise(Mastodon::ValidationError) if status_ids.size > DEFAULT_STATUSES_LIMIT
  end

  def status_ids
    Array(statuses_params[:id]).uniq.map(&:to_i)
  end

  def statuses_params
    params.permit(id: [])
>>>>>>> ab36c152
  end

  def status_params
    params.permit(
      :status,
      :in_reply_to_id,
      :circle_id,
      :sensitive,
      :spoiler_text,
      :visibility,
      :language,
      :scheduled_at,
      allowed_mentions: [],
      media_ids: [],
      media_attributes: [
        :id,
        :thumbnail,
        :description,
        :focus,
      ],
      poll: [
        :multiple,
        :hide_totals,
        :expires_in,
        options: [],
      ]
    )
  end

  def serializer_for_status
    @status.is_a?(ScheduledStatus) ? REST::ScheduledStatusSerializer : REST::StatusSerializer
  end

  def unexpected_accounts_error_json(error)
    {
      error: error.message,
      unexpected_accounts: serialized_accounts(error.accounts),
    }
  end

  def serialized_accounts(accounts)
    ActiveModel::Serializer::CollectionSerializer.new(accounts, serializer: REST::AccountSerializer)
  end
end<|MERGE_RESOLUTION|>--- conflicted
+++ resolved
@@ -5,18 +5,12 @@
 
   before_action -> { authorize_if_got_token! :read, :'read:statuses' }, except: [:create, :update, :destroy]
   before_action -> { doorkeeper_authorize! :write, :'write:statuses' }, only:   [:create, :update, :destroy]
-<<<<<<< HEAD
-  before_action :require_user!, except:  [:show, :context]
-  before_action :set_status, only:       [:show, :context]
-  before_action :set_thread, only:       [:create]
-  before_action :set_circle, only:       [:create]
-=======
   before_action :require_user!, except:      [:index, :show, :context]
   before_action :set_statuses, only:         [:index]
   before_action :set_status, only:           [:show, :context]
   before_action :set_thread, only:           [:create]
   before_action :check_statuses_limit, only: [:index]
->>>>>>> ab36c152
+  before_action :set_circle, only:           [:create]
 
   override_rate_limit_headers :create, family: :statuses
   override_rate_limit_headers :update, family: :statuses
@@ -144,23 +138,22 @@
     render json: { error: I18n.t('statuses.errors.in_reply_not_found') }, status: 404
   end
 
-<<<<<<< HEAD
+  def check_statuses_limit
+    raise(Mastodon::ValidationError) if status_ids.size > DEFAULT_STATUSES_LIMIT
+  end
+
+  def status_ids
+    Array(statuses_params[:id]).uniq.map(&:to_i)
+  end
+
+  def statuses_params
+    params.permit(id: [])
+  end
+
   def set_circle
     @circle = status_params[:circle_id].blank? ? nil : current_account.owned_circles.find(status_params[:circle_id])
   rescue ActiveRecord::RecordNotFound
     render json: { error: I18n.t('statuses.errors.circle_not_found') }, status: 404
-=======
-  def check_statuses_limit
-    raise(Mastodon::ValidationError) if status_ids.size > DEFAULT_STATUSES_LIMIT
-  end
-
-  def status_ids
-    Array(statuses_params[:id]).uniq.map(&:to_i)
-  end
-
-  def statuses_params
-    params.permit(id: [])
->>>>>>> ab36c152
   end
 
   def status_params
