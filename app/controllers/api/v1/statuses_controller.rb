--- conflicted
+++ resolved
@@ -1,18 +1,11 @@
 # frozen_string_literal: true
 
 class Api::V1::StatusesController < ApiController
-<<<<<<< HEAD
-  before_action -> { doorkeeper_authorize_if_got_token! :read }, except: [:create, :destroy, :reblog, :unreblog, :favourite, :unfavourite]
-  before_action -> { doorkeeper_authorize! :write }, only: [:create, :destroy, :reblog, :unreblog, :favourite, :unfavourite]
-  before_action :require_user!, except: [:show, :context, :card, :reblogged_by, :favourited_by]
-  before_action :set_status, only:      [:show, :context, :card, :reblogged_by, :favourited_by]
-=======
-  before_action :authorize_if_got_token, except:            [:create, :destroy, :reblog, :unreblog, :favourite, :unfavourite, :mute, :unmute]
-  before_action -> { doorkeeper_authorize! :write }, only:  [:create, :destroy, :reblog, :unreblog, :favourite, :unfavourite, :mute, :unmute]
+  before_action -> { doorkeeper_authorize_if_got_token! :read }, except: [:create, :destroy, :reblog, :unreblog, :favourite, :unfavourite, :mute, :unmute]
+  before_action -> { doorkeeper_authorize! :write }, only: [:create, :destroy, :reblog, :unreblog, :favourite, :unfavourite, :mute, :unmute]
   before_action :require_user!, except:  [:show, :context, :card, :reblogged_by, :favourited_by]
   before_action :set_status, only:       [:show, :context, :card, :reblogged_by, :favourited_by, :mute, :unmute]
   before_action :set_conversation, only: [:mute, :unmute]
->>>>>>> 4d1ce3c7
 
   respond_to :json
 
