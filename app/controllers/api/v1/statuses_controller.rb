--- conflicted
+++ resolved
@@ -79,11 +79,7 @@
   end
 
   def status_params
-<<<<<<< HEAD
-    params.permit(:status, :in_reply_to_id, :sensitive, :spoiler_text, :visibility, :local_only, media_ids: [])
-=======
-    params.permit(:status, :in_reply_to_id, :sensitive, :spoiler_text, :visibility, :scheduled_at, media_ids: [])
->>>>>>> bc3a6dd5
+    params.permit(:status, :in_reply_to_id, :sensitive, :spoiler_text, :visibility, :scheduled_at, :local_only, media_ids: [])
   end
 
   def pagination_params(core_params)
