# frozen_string_literal: true

class Api::V1::AccountsController < Api::BaseController
  before_action -> { authorize_if_got_token! :read, :'read:accounts' }, except: [:create, :follow, :unfollow, :remove_from_followers, :block, :unblock, :mute, :unmute]
  before_action -> { doorkeeper_authorize! :follow, :'write:follows' }, only: [:follow, :unfollow, :remove_from_followers]
  before_action -> { doorkeeper_authorize! :follow, :'write:mutes' }, only: [:mute, :unmute]
  before_action -> { doorkeeper_authorize! :follow, :'write:blocks' }, only: [:block, :unblock]
  before_action -> { doorkeeper_authorize! :write, :'write:accounts' }, only: [:create]

  before_action :require_user!, except: [:show, :create]
  before_action :set_account, except: [:create]
  before_action :check_enabled_registrations, only: [:create]

  skip_before_action :require_authenticated_user!, only: :create

  override_rate_limit_headers :follow, family: :follows

  def show
    render json: @account, serializer: REST::AccountSerializer
  end

  def create
    token    = AppSignUpService.new.call(doorkeeper_token.application, request.remote_ip, account_params)
    response = Doorkeeper::OAuth::TokenResponse.new(token)

    headers.merge!(response.headers)

    self.response_body = Oj.dump(response.body)
    self.status        = response.status
  rescue ActiveRecord::RecordInvalid => e
    render json: ValidationErrorFormatter.new(e, :'account.username' => :username, :'invite_request.text' => :reason).as_json, status: :unprocessable_entity
  end

  def follow
    follow  = FollowService.new.call(current_user.account, @account, reblogs: params.key?(:reblogs) ? truthy_param?(:reblogs) : nil, notify: params.key?(:notify) ? truthy_param?(:notify) : nil, with_rate_limit: true)
    options = @account.locked? || current_user.account.silenced? ? {} : { following_map: { @account.id => { reblogs: follow.show_reblogs?, notify: follow.notify? } }, requested_map: { @account.id => false } }

    render json: @account, serializer: REST::RelationshipSerializer, relationships: relationships(**options)
  end

  def block
    BlockService.new.call(current_user.account, @account)
    render json: @account, serializer: REST::RelationshipSerializer, relationships: relationships
  end

  def mute
    MuteService.new.call(current_user.account, @account, notifications: truthy_param?(:notifications), duration: (params[:duration]&.to_i || 0))
    render json: @account, serializer: REST::RelationshipSerializer, relationships: relationships
  end

  def unfollow
    UnfollowService.new.call(current_user.account, @account)
    render json: @account, serializer: REST::RelationshipSerializer, relationships: relationships
  end

  def remove_from_followers
    RemoveFromFollowersService.new.call(current_user.account, @account)
    render json: @account, serializer: REST::RelationshipSerializer, relationships: relationships
  end

  def unblock
    UnblockService.new.call(current_user.account, @account)
    render json: @account, serializer: REST::RelationshipSerializer, relationships: relationships
  end

  def unmute
    UnmuteService.new.call(current_user.account, @account)
    render json: @account, serializer: REST::RelationshipSerializer, relationships: relationships
  end

  private

  def set_account
    @account = Account.find(params[:id])
  end

  def relationships(**options)
    AccountRelationshipsPresenter.new([@account.id], current_user.account_id, **options)
  end

  def account_params
    params.permit(:username, :email, :password, :agreement, :locale, :reason)
  end

  def check_enabled_registrations
<<<<<<< HEAD
    forbidden if single_user_mode? || !allowed_registrations? || !Setting.open_registrations_api
=======
    forbidden if single_user_mode? || omniauth_only? || !allowed_registrations?
>>>>>>> 54581d43
  end

  def allowed_registrations?
    Setting.registrations_mode != 'none'
  end

  def omniauth_only?
    ENV['OMNIAUTH_ONLY'] == 'true'
  end
end<|MERGE_RESOLUTION|>--- conflicted
+++ resolved
@@ -83,11 +83,7 @@
   end
 
   def check_enabled_registrations
-<<<<<<< HEAD
-    forbidden if single_user_mode? || !allowed_registrations? || !Setting.open_registrations_api
-=======
-    forbidden if single_user_mode? || omniauth_only? || !allowed_registrations?
->>>>>>> 54581d43
+    forbidden if single_user_mode? || omniauth_only? || !allowed_registrations? || !Setting.open_registrations_api
   end
 
   def allowed_registrations?
