# frozen_string_literal: true

class Api::V1::AccountsController < Api::BaseController
  before_action -> { doorkeeper_authorize! :read }, except: [:follow, :unfollow, :block, :unblock, :mute, :unmute]
  before_action -> { doorkeeper_authorize! :follow }, only: [:follow, :unfollow, :block, :unblock, :mute, :unmute]
  before_action :require_user!, except: [:show]
  before_action :set_account

  respond_to :json

  def show
    render json: @account, serializer: REST::AccountSerializer
  end

  def follow
    FollowService.new.call(current_user.account, @account.acct)

<<<<<<< HEAD
    unless @account.locked?
      relationships = AccountRelationshipsPresenter.new(
        [@account.id],
        current_user.account_id,
        following_map: { @account.id => true },
        requested_map: { @account.id => false }
      )
    end

    render json: @account, serializer: REST::RelationshipSerializer, relationships: relationships
=======
    options = @account.locked? ? {} : { following_map: { @account.id => true }, requested_map: { @account.id => false } }

    render json: @account, serializer: REST::RelationshipSerializer, relationships: relationships(options)
>>>>>>> 4c14ff65
  end

  def block
    BlockService.new.call(current_user.account, @account)
    render json: @account, serializer: REST::RelationshipSerializer, relationships: relationships
  end

  def mute
    MuteService.new.call(current_user.account, @account)
    render json: @account, serializer: REST::RelationshipSerializer, relationships: relationships
  end

  def unfollow
    UnfollowService.new.call(current_user.account, @account)
    render json: @account, serializer: REST::RelationshipSerializer, relationships: relationships
  end

  def unblock
    UnblockService.new.call(current_user.account, @account)
    render json: @account, serializer: REST::RelationshipSerializer, relationships: relationships
  end

  def unmute
    UnmuteService.new.call(current_user.account, @account)
    render json: @account, serializer: REST::RelationshipSerializer, relationships: relationships
  end

  private

  def set_account
    @account = Account.find(params[:id])
  end

<<<<<<< HEAD
  def relationships
    AccountRelationshipsPresenter.new([@account.id], current_user.account_id)
=======
  def relationships(options = {})
    AccountRelationshipsPresenter.new([@account.id], current_user.account_id, options)
>>>>>>> 4c14ff65
  end
end<|MERGE_RESOLUTION|>--- conflicted
+++ resolved
@@ -15,22 +15,9 @@
   def follow
     FollowService.new.call(current_user.account, @account.acct)
 
-<<<<<<< HEAD
-    unless @account.locked?
-      relationships = AccountRelationshipsPresenter.new(
-        [@account.id],
-        current_user.account_id,
-        following_map: { @account.id => true },
-        requested_map: { @account.id => false }
-      )
-    end
-
-    render json: @account, serializer: REST::RelationshipSerializer, relationships: relationships
-=======
     options = @account.locked? ? {} : { following_map: { @account.id => true }, requested_map: { @account.id => false } }
 
     render json: @account, serializer: REST::RelationshipSerializer, relationships: relationships(options)
->>>>>>> 4c14ff65
   end
 
   def block
@@ -64,12 +51,7 @@
     @account = Account.find(params[:id])
   end
 
-<<<<<<< HEAD
-  def relationships
-    AccountRelationshipsPresenter.new([@account.id], current_user.account_id)
-=======
   def relationships(options = {})
     AccountRelationshipsPresenter.new([@account.id], current_user.account_id, options)
->>>>>>> 4c14ff65
   end
 end