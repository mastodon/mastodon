--- conflicted
+++ resolved
@@ -95,13 +95,8 @@
     params.permit(:username, :email, :password, :agreement, :locale, :reason, :time_zone, :invite_code)
   end
 
-<<<<<<< HEAD
-  def check_enabled_registrations
-    forbidden if single_user_mode? || omniauth_only? || !allowed_registrations? || !Setting.open_registrations_api
-=======
   def invite
     Invite.find_by(code: params[:invite_code]) if params[:invite_code].present?
->>>>>>> 8d8ae05a
   end
 
   def check_enabled_registrations
