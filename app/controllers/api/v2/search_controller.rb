--- conflicted
+++ resolved
@@ -5,13 +5,8 @@
 
   RESULTS_LIMIT = (ENV['MAX_SEARCH_RESULTS'] || 20).to_i
 
-<<<<<<< HEAD
-  before_action -> { doorkeeper_authorize! :read, :'read:search' }
-  before_action :require_user!
-=======
   before_action -> { authorize_if_got_token! :read, :'read:search' }
   before_action :validate_search_params!
->>>>>>> 8dfe5179
 
   def index
     @search = Search.new(search_results)
