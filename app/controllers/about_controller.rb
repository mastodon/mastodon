--- conflicted
+++ resolved
@@ -3,64 +3,16 @@
 class AboutController < ApplicationController
   include WebAppControllerConcern
 
-<<<<<<< HEAD
-  before_action :set_pack
-
-  layout 'public'
-=======
   skip_before_action :require_functional!
->>>>>>> 8dfe5179
 
   before_action :set_instance_presenter
 
-<<<<<<< HEAD
-  skip_before_action :require_functional!, only: [:more]
-
-  def show; end
-
-  def more
-    flash.now[:notice] = I18n.t('about.instance_actor_flash') if params[:instance_actor]
-
-    toc_generator = TOCGenerator.new(@instance_presenter.extended_description)
-
-    @rules             = Rule.ordered
-    @contents          = toc_generator.html
-    @table_of_contents = toc_generator.toc
-    @blocks            = DomainBlock.with_user_facing_limitations.by_severity if display_blocks?
-=======
   def show
     expires_in 0, public: true unless user_signed_in?
->>>>>>> 8dfe5179
   end
 
   private
 
-<<<<<<< HEAD
-  def require_open_federation!
-    not_found if whitelist_mode?
-  end
-
-  def display_blocks?
-    Setting.show_domain_blocks == 'all' || (Setting.show_domain_blocks == 'users' && user_signed_in?)
-  end
-
-  def display_blocks_rationale?
-    Setting.show_domain_blocks_rationale == 'all' || (Setting.show_domain_blocks_rationale == 'users' && user_signed_in?)
-  end
-
-  def new_user
-    User.new.tap do |user|
-      user.build_account
-      user.build_invite_request
-    end
-  end
-
-  def set_pack
-    use_pack 'public'
-  end
-
-=======
->>>>>>> 8dfe5179
   def set_instance_presenter
     @instance_presenter = InstancePresenter.new
   end
