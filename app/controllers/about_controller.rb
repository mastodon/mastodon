--- conflicted
+++ resolved
@@ -4,16 +4,7 @@
   before_action :set_body_classes
   before_action :set_instance_presenter, only: [:show, :more]
 
-<<<<<<< HEAD
-  def index
-    @user_count                   = Rails.cache.fetch('user_count') { User.count }
-    @max_users                    = Setting.max_users || Float::INFINITY
-    @description                  = Setting.site_description
-    @open_registrations           = Setting.open_registrations && @user_count < @max_users
-    @closed_registrations_message = Setting.closed_registrations_message
-=======
   def show; end
->>>>>>> 47aacb77
 
   def more; end
 
