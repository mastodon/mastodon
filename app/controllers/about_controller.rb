# frozen_string_literal: true

class AboutController < ApplicationController
  layout 'public'

  before_action :require_open_federation!, only: [:show, :more]
  before_action :set_body_classes, only: :show
  before_action :set_instance_presenter
  before_action :set_expires_in, only: [:show, :more, :terms]

<<<<<<< HEAD
  skip_before_action :check_user_permissions, only: [:more, :terms]

  def show
    @hide_navbar = true
  end
=======
  skip_before_action :require_functional!, only: [:more, :terms]

  def show; end
>>>>>>> c4118ba7

  def more
    flash.now[:notice] = I18n.t('about.instance_actor_flash') if params[:instance_actor]

    toc_generator = TOCGenerator.new(@instance_presenter.site_extended_description)

    @contents          = toc_generator.html
    @table_of_contents = toc_generator.toc
    @blocks            = DomainBlock.with_user_facing_limitations.by_severity if display_blocks?
  end

  def terms; end

  helper_method :display_blocks?
  helper_method :display_blocks_rationale?
  helper_method :public_fetch_mode?
  helper_method :new_user

  private

  def require_open_federation!
    not_found if whitelist_mode?
  end

  def display_blocks?
    Setting.show_domain_blocks == 'all' || (Setting.show_domain_blocks == 'users' && user_signed_in?)
  end

  def display_blocks_rationale?
    Setting.show_domain_blocks_rationale == 'all' || (Setting.show_domain_blocks_rationale == 'users' && user_signed_in?)
  end

  def new_user
    User.new.tap do |user|
      user.build_account
      user.build_invite_request
    end
  end

  def set_instance_presenter
    @instance_presenter = InstancePresenter.new
  end

  def set_body_classes
    @hide_navbar = true
  end

  def set_expires_in
    expires_in 0, public: true
  end
end<|MERGE_RESOLUTION|>--- conflicted
+++ resolved
@@ -8,17 +8,9 @@
   before_action :set_instance_presenter
   before_action :set_expires_in, only: [:show, :more, :terms]
 
-<<<<<<< HEAD
-  skip_before_action :check_user_permissions, only: [:more, :terms]
-
-  def show
-    @hide_navbar = true
-  end
-=======
   skip_before_action :require_functional!, only: [:more, :terms]
 
   def show; end
->>>>>>> c4118ba7
 
   def more
     flash.now[:notice] = I18n.t('about.instance_actor_flash') if params[:instance_actor]
