--- conflicted
+++ resolved
@@ -5,10 +5,6 @@
 
   skip_before_action :require_functional!
 
-<<<<<<< HEAD
-  before_action :set_body_classes, only: :show
-=======
->>>>>>> fb389bd7
   before_action :set_instance_presenter
 
   def show
@@ -17,24 +13,6 @@
 
   private
 
-<<<<<<< HEAD
-  def display_blocks?
-    Setting.show_domain_blocks == 'all' || (Setting.show_domain_blocks == 'users' && user_signed_in?)
-  end
-
-  def display_blocks_rationale?
-    Setting.show_domain_blocks_rationale == 'all' || (Setting.show_domain_blocks_rationale == 'users' && user_signed_in?)
-  end
-
-  def new_user
-    User.new.tap do |user|
-      user.build_account
-      user.build_invite_request
-    end
-  end
-
-=======
->>>>>>> fb389bd7
   def set_instance_presenter
     @instance_presenter = InstancePresenter.new
   end
