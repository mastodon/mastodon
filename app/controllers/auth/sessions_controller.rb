--- conflicted
+++ resolved
@@ -129,17 +129,6 @@
     paths
   end
 
-<<<<<<< HEAD
-  def clear_site_data
-    return if continue_after?
-
-    # Should be '"*"' but that doesn't work in Chrome (neither does '"executionContexts"')
-    # https://developer.mozilla.org/en-US/docs/Web/HTTP/Headers/Clear-Site-Data
-    response.headers['Clear-Site-Data'] = '"cache", "cookies"'
-  end
-
-=======
->>>>>>> 66019b0e
   def continue_after?
     truthy_param?(:continue)
   end
