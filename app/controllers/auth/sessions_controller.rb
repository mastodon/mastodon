--- conflicted
+++ resolved
@@ -131,11 +131,7 @@
 
     clear_attempt_from_session
 
-<<<<<<< HEAD
-    user.update_sign_in!(request, new_sign_in: true)
-=======
     user.update_sign_in!(new_sign_in: true)
->>>>>>> 8c7223f4
     sign_in(user)
     flash.delete(:notice)
 
