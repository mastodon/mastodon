# frozen_string_literal: true

class Auth::RegistrationsController < Devise::RegistrationsController
  layout :determine_layout

  before_action :set_invite, only: [:new, :create]
  before_action :check_enabled_registrations, only: [:new, :create]
  before_action :configure_sign_up_params, only: [:create]
  before_action :set_sessions, only: [:edit, :update]
  before_action :set_instance_presenter, only: [:new, :create, :update]
<<<<<<< HEAD
  before_action :set_body_classes, only: [:new, :create]
  prepend_before_action :check_recaptcha, only: [:create]
=======
  before_action :set_body_classes, only: [:new, :create, :edit, :update]
>>>>>>> d4415cc3

  def destroy
    not_found
  end

  protected

  def update_resource(resource, params)
    params[:password] = nil if Devise.pam_authentication && resource.encrypted_password.blank?
    super
  end

  def build_resource(hash = nil)
    super(hash)

    resource.locale      = I18n.locale
    resource.invite_code = params[:invite_code] if resource.invite_code.blank?

    resource.build_account if resource.account.nil?
  end

  def configure_sign_up_params
    devise_parameter_sanitizer.permit(:sign_up) do |u|
      u.permit({ account_attributes: [:username] }, :email, :password, :password_confirmation, :invite_code)
    end
  end

  def after_sign_up_path_for(_resource)
    new_user_session_path
  end

  def after_sign_in_path_for(_resource)
    set_invite

    if @invite&.autofollow?
      short_account_path(@invite.user.account)
    else
      super
    end
  end

  def after_inactive_sign_up_path_for(_resource)
    new_user_session_path
  end

  def after_update_path_for(_resource)
    edit_user_registration_path
  end

  def check_enabled_registrations
    redirect_to root_path if single_user_mode? || !allowed_registrations?
  end

  def allowed_registrations?
    Setting.open_registrations || @invite&.valid_for_use?
  end

  def invite_code
    if params[:user]
      params[:user][:invite_code]
    else
      params[:invite_code]
    end
  end

  private

  def set_instance_presenter
    @instance_presenter = InstancePresenter.new
  end

  def set_body_classes
    @body_classes = %w(edit update).include?(action_name) ? 'admin' : 'lighter'
  end

  def set_invite
    @invite = invite_code.present? ? Invite.find_by(code: invite_code) : nil
  end

  def determine_layout
    %w(edit update).include?(action_name) ? 'admin' : 'auth'
  end

  def set_sessions
    @sessions = current_user.session_activations
  end

  def check_recaptcha
    unless is_human?
      self.resource = resource_class.new sign_up_params
      set_instance_presenter
      resource.validate
      respond_with_navigational(resource) { render :new }
    end
  end

  concerning :RecaptchaFeature do
    if ENV['RECAPTCHA_ENABLED'] == 'true'
      def is_human?
        g_recaptcha_response = params["g-recaptcha-response"]
        return false unless g_recaptcha_response.present?
        verify_by_recaptcha g_recaptcha_response
      end
      def verify_by_recaptcha(g_recaptcha_response)
        conn = Faraday.new(url: 'https://www.google.com')
        res = conn.post '/recaptcha/api/siteverify', {
            secret: ENV['RECAPTCHA_SECRET_KEY'],
            response: g_recaptcha_response
        }
        j = JSON.parse(res.body)
        j['success']
      end
    else
      def is_human?; true end
    end
  end
end<|MERGE_RESOLUTION|>--- conflicted
+++ resolved
@@ -8,12 +8,8 @@
   before_action :configure_sign_up_params, only: [:create]
   before_action :set_sessions, only: [:edit, :update]
   before_action :set_instance_presenter, only: [:new, :create, :update]
-<<<<<<< HEAD
-  before_action :set_body_classes, only: [:new, :create]
+  before_action :set_body_classes, only: [:new, :create, :edit, :update]
   prepend_before_action :check_recaptcha, only: [:create]
-=======
-  before_action :set_body_classes, only: [:new, :create, :edit, :update]
->>>>>>> d4415cc3
 
   def destroy
     not_found
