--- conflicted
+++ resolved
@@ -1,13 +1,9 @@
 # frozen_string_literal: true
 
 class Auth::RegistrationsController < Devise::RegistrationsController
-<<<<<<< HEAD
-  include RegistrationSpamConcern
-  include TurnstileConcern
-=======
   include RegistrationHelper
   include Auth::RegistrationSpamConcern
->>>>>>> 8d8ae05a
+  include TurnstileConcern
 
   layout :determine_layout
 
