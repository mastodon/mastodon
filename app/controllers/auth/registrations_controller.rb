# frozen_string_literal: true

class Auth::RegistrationsController < Devise::RegistrationsController
  layout :determine_layout

  before_action :set_invite, only: [:new, :create]
  before_action :check_enabled_registrations, only: [:new, :create]
  before_action :configure_sign_up_params, only: [:create]
  before_action :set_sessions, only: [:edit, :update]
  before_action :set_instance_presenter, only: [:new, :create, :update]
  before_action :set_body_classes, only: [:new, :create, :edit, :update]
<<<<<<< HEAD
  prepend_before_action :check_recaptcha, only: [:create]
=======
  before_action :require_not_suspended!, only: [:update]

  skip_before_action :require_functional!, only: [:edit, :update]
>>>>>>> 7a1f8a58

  def new
    super(&:build_invite_request)
  end

  def destroy
    not_found
  end

  protected

  def update_resource(resource, params)
    params[:password] = nil if Devise.pam_authentication && resource.encrypted_password.blank?
    super
  end

  def build_resource(hash = nil)
    super(hash)

    resource.locale             = I18n.locale
    resource.invite_code        = params[:invite_code] if resource.invite_code.blank?
    resource.agreement          = true
    resource.current_sign_in_ip = request.remote_ip

    resource.build_account if resource.account.nil?
  end

  def configure_sign_up_params
    devise_parameter_sanitizer.permit(:sign_up) do |u|
      u.permit({ account_attributes: [:username], invite_request_attributes: [:text] }, :email, :password, :password_confirmation, :invite_code)
    end
  end

  def after_sign_up_path_for(_resource)
    auth_setup_path
  end

  def after_sign_in_path_for(_resource)
    set_invite

    if @invite&.autofollow?
      short_account_path(@invite.user.account)
    else
      super
    end
  end

  def after_inactive_sign_up_path_for(_resource)
    new_user_session_path
  end

  def after_update_path_for(_resource)
    edit_user_registration_path
  end

  def check_enabled_registrations
    redirect_to root_path if single_user_mode? || !allowed_registrations?
  end

  def allowed_registrations?
    Setting.registrations_mode != 'none' || @invite&.valid_for_use?
  end

  def invite_code
    if params[:user]
      params[:user][:invite_code]
    else
      params[:invite_code]
    end
  end

  private

  def set_instance_presenter
    @instance_presenter = InstancePresenter.new
  end

  def set_body_classes
    @body_classes = %w(edit update).include?(action_name) ? 'admin' : 'lighter'
  end

  def set_invite
    invite = invite_code.present? ? Invite.find_by(code: invite_code) : nil
    @invite = invite&.valid_for_use? ? invite : nil
  end

  def determine_layout
    %w(edit update).include?(action_name) ? 'admin' : 'auth'
  end

  def set_sessions
    @sessions = current_user.session_activations
  end

<<<<<<< HEAD
  def check_recaptcha
    unless is_human?
      self.resource = resource_class.new sign_up_params
      set_instance_presenter
      resource.validate
      respond_with_navigational(resource) { render :new }
    end
  end

  concerning :RecaptchaFeature do
    if ENV['RECAPTCHA_ENABLED'] == 'true'
      def is_human?
        g_recaptcha_response = params["g-recaptcha-response"]
        return false unless g_recaptcha_response.present?
        verify_by_recaptcha g_recaptcha_response
      end
      def verify_by_recaptcha(g_recaptcha_response)
        conn = Faraday.new(url: 'https://www.google.com')
        res = conn.post '/recaptcha/api/siteverify', {
            secret: ENV['RECAPTCHA_SECRET_KEY'],
            response: g_recaptcha_response
        }
        j = JSON.parse(res.body)
        j['success'] && j['score'] > 0.5
      end
    else
      def is_human?; true end
    end
=======
  def require_not_suspended!
    forbidden if current_account.suspended?
>>>>>>> 7a1f8a58
  end
end<|MERGE_RESOLUTION|>--- conflicted
+++ resolved
@@ -9,13 +9,10 @@
   before_action :set_sessions, only: [:edit, :update]
   before_action :set_instance_presenter, only: [:new, :create, :update]
   before_action :set_body_classes, only: [:new, :create, :edit, :update]
-<<<<<<< HEAD
+  before_action :require_not_suspended!, only: [:update]
   prepend_before_action :check_recaptcha, only: [:create]
-=======
-  before_action :require_not_suspended!, only: [:update]
 
   skip_before_action :require_functional!, only: [:edit, :update]
->>>>>>> 7a1f8a58
 
   def new
     super(&:build_invite_request)
@@ -110,7 +107,10 @@
     @sessions = current_user.session_activations
   end
 
-<<<<<<< HEAD
+  def require_not_suspended!
+    forbidden if current_account.suspended?
+  end
+
   def check_recaptcha
     unless is_human?
       self.resource = resource_class.new sign_up_params
@@ -139,9 +139,5 @@
     else
       def is_human?; true end
     end
-=======
-  def require_not_suspended!
-    forbidden if current_account.suspended?
->>>>>>> 7a1f8a58
   end
 end