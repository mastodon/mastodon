# frozen_string_literal: true

class AccountsController < ApplicationController
  PAGE_SIZE     = 20
  PAGE_SIZE_MAX = 200

  include AccountControllerConcern
  include SignatureAuthentication

  before_action :set_cache_headers
  before_action :set_body_classes

  skip_around_action :set_locale, if: -> { [:json, :rss].include?(request.format&.to_sym) }
  skip_before_action :require_functional!, unless: :whitelist_mode?

  def show
    respond_to do |format|
      format.html do
        use_pack 'public'
        expires_in 0, public: true unless user_signed_in?

        @pinned_statuses   = []
        @endorsed_accounts = @account.endorsed_accounts.to_a.sample(4)
        @featured_hashtags = @account.featured_tags.order(statuses_count: :desc)

        if current_account && @account.blocking?(current_account)
          @statuses = []
          return
        end

<<<<<<< HEAD
        @pinned_statuses = cache_collection(@account.pinned_statuses.not_local_only, Status) if show_pinned_statuses?
        @statuses        = filtered_status_page
        @statuses        = cache_collection(@statuses, Status)
=======
        @pinned_statuses = cache_collection(@account.pinned_statuses, Status) if show_pinned_statuses?
        @statuses        = cached_filtered_status_page
>>>>>>> 52157fdc
        @rss_url         = rss_url

        unless @statuses.empty?
          @older_url = older_url if @statuses.last.id > filtered_statuses.last.id
          @newer_url = newer_url if @statuses.first.id < filtered_statuses.first.id
        end
      end

      format.rss do
        expires_in 1.minute, public: true

        limit     = params[:limit].present? ? [params[:limit].to_i, PAGE_SIZE_MAX].min : PAGE_SIZE
        @statuses = filtered_statuses.without_reblogs.limit(limit)
        @statuses = cache_collection(@statuses, Status)
        render xml: RSS::AccountSerializer.render(@account, @statuses, params[:tag])
      end

      format.json do
        expires_in 3.minutes, public: !(authorized_fetch_mode? && signed_request_account.present?)
        render_with_cache json: @account, content_type: 'application/activity+json', serializer: ActivityPub::ActorSerializer, adapter: ActivityPub::Adapter, fields: restrict_fields_to
      end
    end
  end

  private

  def set_body_classes
    @body_classes = 'with-modals'
  end

  def show_pinned_statuses?
    [replies_requested?, media_requested?, tag_requested?, params[:max_id].present?, params[:min_id].present?].none?
  end

  def filtered_statuses
    default_statuses.tap do |statuses|
      statuses.merge!(hashtag_scope)    if tag_requested?
      statuses.merge!(only_media_scope) if media_requested?
      statuses.merge!(no_replies_scope) unless replies_requested?
    end
  end

  def default_statuses
    @account.statuses.not_local_only.where(visibility: [:public, :unlisted])
  end

  def only_media_scope
    Status.where(id: account_media_status_ids)
  end

  def account_media_status_ids
    @account.media_attachments.attached.reorder(nil).select(:status_id).distinct
  end

  def no_replies_scope
    Status.without_replies
  end

  def hashtag_scope
    tag = Tag.find_normalized(params[:tag])

    if tag
      Status.tagged_with(tag.id)
    else
      Status.none
    end
  end

  def username_param
    params[:username]
  end

  def rss_url
    if tag_requested?
      short_account_tag_url(@account, params[:tag], format: 'rss')
    else
      short_account_url(@account, format: 'rss')
    end
  end

  def older_url
    pagination_url(max_id: @statuses.last.id)
  end

  def newer_url
    pagination_url(min_id: @statuses.first.id)
  end

  def pagination_url(max_id: nil, min_id: nil)
    if tag_requested?
      short_account_tag_url(@account, params[:tag], max_id: max_id, min_id: min_id)
    elsif media_requested?
      short_account_media_url(@account, max_id: max_id, min_id: min_id)
    elsif replies_requested?
      short_account_with_replies_url(@account, max_id: max_id, min_id: min_id)
    else
      short_account_url(@account, max_id: max_id, min_id: min_id)
    end
  end

  def media_requested?
    request.path.split('.').first.ends_with?('/media') && !tag_requested?
  end

  def replies_requested?
    request.path.split('.').first.ends_with?('/with_replies') && !tag_requested?
  end

  def tag_requested?
    request.path.split('.').first.ends_with?(Addressable::URI.parse("/tagged/#{params[:tag]}").normalize)
  end

  def cached_filtered_status_page
    cache_collection_paginated_by_id(
      filtered_statuses,
      Status,
      PAGE_SIZE,
      params_slice(:max_id, :min_id, :since_id)
    )
  end

  def params_slice(*keys)
    params.slice(*keys).permit(*keys)
  end

  def restrict_fields_to
    if signed_request_account.present? || public_fetch_mode?
      # Return all fields
    else
      %i(id type preferred_username inbox public_key endpoints)
    end
  end
end<|MERGE_RESOLUTION|>--- conflicted
+++ resolved
@@ -28,14 +28,8 @@
           return
         end
 
-<<<<<<< HEAD
         @pinned_statuses = cache_collection(@account.pinned_statuses.not_local_only, Status) if show_pinned_statuses?
-        @statuses        = filtered_status_page
-        @statuses        = cache_collection(@statuses, Status)
-=======
-        @pinned_statuses = cache_collection(@account.pinned_statuses, Status) if show_pinned_statuses?
         @statuses        = cached_filtered_status_page
->>>>>>> 52157fdc
         @rss_url         = rss_url
 
         unless @statuses.empty?
