# frozen_string_literal: true

class AccountsController < ApplicationController
  PAGE_SIZE = 20

  include AccountControllerConcern

  before_action :set_cache_headers

  def show
    respond_to do |format|
      format.html do
<<<<<<< HEAD
        use_pack 'public'
=======
        mark_cacheable! unless user_signed_in?

>>>>>>> f85b66eb
        @body_classes      = 'with-modals'
        @pinned_statuses   = []
        @endorsed_accounts = @account.endorsed_accounts.to_a.sample(4)

        if current_account && @account.blocking?(current_account)
          @statuses = []
          return
        end

        @pinned_statuses = cache_collection(@account.pinned_statuses, Status) if show_pinned_statuses?
        @statuses        = filtered_status_page(params)
        @statuses        = cache_collection(@statuses, Status)

        unless @statuses.empty?
          @older_url = older_url if @statuses.last.id > filtered_statuses.last.id
          @newer_url = newer_url if @statuses.first.id < filtered_statuses.first.id
        end
      end

      format.atom do
        mark_cacheable!

        @entries = @account.stream_entries.where(hidden: false).with_includes.paginate_by_max_id(PAGE_SIZE, params[:max_id], params[:since_id])
        render xml: OStatus::AtomSerializer.render(OStatus::AtomSerializer.new.feed(@account, @entries.reject { |entry| entry.status.nil? || entry.status.local_only? }))
      end

      format.rss do
        mark_cacheable!

        @statuses = cache_collection(default_statuses.without_reblogs.without_replies.limit(PAGE_SIZE), Status)
        render xml: RSS::AccountSerializer.render(@account, @statuses)
      end

      format.json do
        mark_cacheable!

        render_cached_json(['activitypub', 'actor', @account], content_type: 'application/activity+json') do
          ActiveModelSerializers::SerializableResource.new(@account, serializer: ActivityPub::ActorSerializer, adapter: ActivityPub::Adapter)
        end
      end
    end
  end

  private

  def show_pinned_statuses?
    [replies_requested?, media_requested?, tag_requested?, params[:max_id].present?, params[:min_id].present?].none?
  end

  def filtered_statuses
    default_statuses.tap do |statuses|
      statuses.merge!(hashtag_scope)    if tag_requested?
      statuses.merge!(only_media_scope) if media_requested?
      statuses.merge!(no_replies_scope) unless replies_requested?
    end
  end

  def default_statuses
    @account.statuses.not_local_only.where(visibility: [:public, :unlisted])
  end

  def only_media_scope
    Status.where(id: account_media_status_ids)
  end

  def account_media_status_ids
    @account.media_attachments.attached.reorder(nil).select(:status_id).distinct
  end

  def no_replies_scope
    Status.without_replies
  end

  def hashtag_scope
    tag = Tag.find_normalized(params[:tag])

    if tag
      Status.tagged_with(tag.id)
    else
      Status.none
    end
  end

  def username_param
    params[:username]
  end

  def older_url
    pagination_url(max_id: @statuses.last.id)
  end

  def newer_url
    pagination_url(min_id: @statuses.first.id)
  end

  def pagination_url(max_id: nil, min_id: nil)
    if tag_requested?
      short_account_tag_url(@account, params[:tag], max_id: max_id, min_id: min_id)
    elsif media_requested?
      short_account_media_url(@account, max_id: max_id, min_id: min_id)
    elsif replies_requested?
      short_account_with_replies_url(@account, max_id: max_id, min_id: min_id)
    else
      short_account_url(@account, max_id: max_id, min_id: min_id)
    end
  end

  def media_requested?
    request.path.ends_with?('/media')
  end

  def replies_requested?
    request.path.ends_with?('/with_replies')
  end

  def tag_requested?
    request.path.ends_with?(Addressable::URI.parse("/tagged/#{params[:tag]}").normalize)
  end

  def filtered_status_page(params)
    if params[:min_id].present?
      filtered_statuses.paginate_by_min_id(PAGE_SIZE, params[:min_id]).reverse
    else
      filtered_statuses.paginate_by_max_id(PAGE_SIZE, params[:max_id], params[:since_id]).to_a
    end
  end
end<|MERGE_RESOLUTION|>--- conflicted
+++ resolved
@@ -10,12 +10,9 @@
   def show
     respond_to do |format|
       format.html do
-<<<<<<< HEAD
         use_pack 'public'
-=======
         mark_cacheable! unless user_signed_in?
 
->>>>>>> f85b66eb
         @body_classes      = 'with-modals'
         @pinned_statuses   = []
         @endorsed_accounts = @account.endorsed_accounts.to_a.sample(4)
