--- conflicted
+++ resolved
@@ -10,15 +10,10 @@
   def show
     respond_to do |format|
       format.html do
-<<<<<<< HEAD
         use_pack 'public'
-        @body_classes    = 'with-modals'
-        @pinned_statuses = []
-=======
         @body_classes      = 'with-modals'
         @pinned_statuses   = []
         @endorsed_accounts = @account.endorsed_accounts.to_a.sample(4)
->>>>>>> 5b860387
 
         if current_account && @account.blocking?(current_account)
           @statuses = []
