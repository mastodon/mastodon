# frozen_string_literal: true

class AccountsController < ApplicationController
  PAGE_SIZE     = 20
  PAGE_SIZE_MAX = 200

  include AccountControllerConcern
  include SignatureAuthentication

  before_action :require_signature!, if: -> { request.format == :json && authorized_fetch_mode? }
  before_action :set_cache_headers
  before_action :set_body_classes

  skip_around_action :set_locale, if: -> { [:json, :rss].include?(request.format&.to_sym) }
  skip_before_action :require_functional!, unless: :whitelist_mode?

  def show
    respond_to do |format|
      format.html do
        use_pack 'public'
        expires_in 0, public: true unless user_signed_in?

        @pinned_statuses   = []
        @endorsed_accounts = @account.endorsed_accounts.to_a.sample(4)
        @featured_hashtags = @account.featured_tags.order(statuses_count: :desc)

        if current_account && @account.blocking?(current_account)
          @statuses = []
          return
        end

<<<<<<< HEAD
        @pinned_statuses = cache_collection(@account.pinned_statuses.not_local_only, Status) if show_pinned_statuses?
=======
        @pinned_statuses = cached_filtered_status_pins if show_pinned_statuses?
>>>>>>> d5c9feb7
        @statuses        = cached_filtered_status_page
        @rss_url         = rss_url

        unless @statuses.empty?
          @older_url = older_url if @statuses.last.id > filtered_statuses.last.id
          @newer_url = newer_url if @statuses.first.id < filtered_statuses.first.id
        end
      end

      format.rss do
        expires_in 1.minute, public: true

        limit     = params[:limit].present? ? [params[:limit].to_i, PAGE_SIZE_MAX].min : PAGE_SIZE
        @statuses = filtered_statuses.without_reblogs.limit(limit)
        @statuses = cache_collection(@statuses, Status)
        render xml: RSS::AccountSerializer.render(@account, @statuses, params[:tag])
      end

      format.json do
        expires_in 3.minutes, public: !(authorized_fetch_mode? && signed_request_account.present?)
        render_with_cache json: @account, content_type: 'application/activity+json', serializer: ActivityPub::ActorSerializer, adapter: ActivityPub::Adapter
      end
    end
  end

  private

  def set_body_classes
    @body_classes = 'with-modals'
  end

  def show_pinned_statuses?
    [replies_requested?, media_requested?, tag_requested?, params[:max_id].present?, params[:min_id].present?].none?
  end

  def filtered_pinned_statuses
    @account.pinned_statuses.where(visibility: [:public, :unlisted])
  end

  def filtered_statuses
    default_statuses.tap do |statuses|
      statuses.merge!(hashtag_scope)    if tag_requested?
      statuses.merge!(only_media_scope) if media_requested?
      statuses.merge!(no_replies_scope) unless replies_requested?
    end
  end

  def default_statuses
    @account.statuses.not_local_only.where(visibility: [:public, :unlisted])
  end

  def only_media_scope
    Status.joins(:media_attachments).merge(@account.media_attachments.reorder(nil)).group(:id)
  end

  def no_replies_scope
    Status.without_replies
  end

  def hashtag_scope
    tag = Tag.find_normalized(params[:tag])

    if tag
      Status.tagged_with(tag.id)
    else
      Status.none
    end
  end

  def username_param
    params[:username]
  end

  def skip_temporary_suspension_response?
    request.format == :json
  end

  def rss_url
    if tag_requested?
      short_account_tag_url(@account, params[:tag], format: 'rss')
    else
      short_account_url(@account, format: 'rss')
    end
  end

  def older_url
    pagination_url(max_id: @statuses.last.id)
  end

  def newer_url
    pagination_url(min_id: @statuses.first.id)
  end

  def pagination_url(max_id: nil, min_id: nil)
    if tag_requested?
      short_account_tag_url(@account, params[:tag], max_id: max_id, min_id: min_id)
    elsif media_requested?
      short_account_media_url(@account, max_id: max_id, min_id: min_id)
    elsif replies_requested?
      short_account_with_replies_url(@account, max_id: max_id, min_id: min_id)
    else
      short_account_url(@account, max_id: max_id, min_id: min_id)
    end
  end

  def media_requested?
    request.path.split('.').first.end_with?('/media') && !tag_requested?
  end

  def replies_requested?
    request.path.split('.').first.end_with?('/with_replies') && !tag_requested?
  end

  def tag_requested?
    request.path.split('.').first.end_with?(Addressable::URI.parse("/tagged/#{params[:tag]}").normalize)
  end

  def cached_filtered_status_pins
    cache_collection(
      filtered_pinned_statuses,
      Status
    )
  end

  def cached_filtered_status_page
    cache_collection_paginated_by_id(
      filtered_statuses,
      Status,
      PAGE_SIZE,
      params_slice(:max_id, :min_id, :since_id)
    )
  end

  def params_slice(*keys)
    params.slice(*keys).permit(*keys)
  end
end<|MERGE_RESOLUTION|>--- conflicted
+++ resolved
@@ -29,11 +29,7 @@
           return
         end
 
-<<<<<<< HEAD
-        @pinned_statuses = cache_collection(@account.pinned_statuses.not_local_only, Status) if show_pinned_statuses?
-=======
         @pinned_statuses = cached_filtered_status_pins if show_pinned_statuses?
->>>>>>> d5c9feb7
         @statuses        = cached_filtered_status_page
         @rss_url         = rss_url
 
@@ -70,7 +66,7 @@
   end
 
   def filtered_pinned_statuses
-    @account.pinned_statuses.where(visibility: [:public, :unlisted])
+    @account.pinned_statuses.not_local_only.where(visibility: [:public, :unlisted])
   end
 
   def filtered_statuses
