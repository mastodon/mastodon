--- conflicted
+++ resolved
@@ -139,19 +139,6 @@
     respond_to do |format|
       format.any  { head code }
       format.html { render "errors/#{code}", layout: 'error', status: code }
-<<<<<<< HEAD
-    end
-  end
-
-  def render_cached_json(cache_key, **options)
-    options[:expires_in] ||= 3.minutes
-    cache_public           = options.key?(:public) ? options.delete(:public) : true
-    content_type           = options.delete(:content_type) || 'application/json'
-
-    data = Rails.cache.fetch(cache_key, { raw: true }.merge(options)) do
-      yield.to_json
-=======
->>>>>>> 83d3e773
     end
   end
 end