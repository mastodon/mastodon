--- conflicted
+++ resolved
@@ -18,11 +18,7 @@
   def set_items
     case params[:id]
     when 'featured'
-<<<<<<< HEAD
-      @items = for_signed_account { cache_collection(@account.pinned_statuses.not_local_only, Status) }
-=======
-      @items = for_signed_account { preload_collection(@account.pinned_statuses, Status) }
->>>>>>> b2388be7
+      @items = for_signed_account { preload_collection(@account.pinned_statuses.not_local_only, Status) }
       @items = @items.map { |item| item.distributable? ? item : ActivityPub::TagManager.instance.uri_for(item) }
     when 'tags'
       @items = for_signed_account { @account.featured_tags }
