--- conflicted
+++ resolved
@@ -11,26 +11,10 @@
 
   private
 
-<<<<<<< HEAD
-  def initial_state_params
-    text = [params[:title], params[:text], params[:url]].compact.join(' ')
-
-    {
-      settings: Web::Setting.find_by(user: current_user)&.data || {},
-      push_subscription: current_account.user.web_push_subscription(current_session),
-      current_account: current_account,
-      token: current_session.token,
-      admin: Account.find_local(Setting.site_contact_username.strip.gsub(/\A@/, '')),
-      text: text,
-    }
-  end
-
   def set_pack
     use_pack 'share'
   end
 
-=======
->>>>>>> d22f3a7d
   def set_body_classes
     @body_classes = 'modal-layout compose-standalone'
   end
