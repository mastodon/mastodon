# frozen_string_literal: true

class StatusesController < ApplicationController
  include StatusControllerConcern
  include SignatureAuthentication
  include Authorization
  include AccountOwnedConcern

  layout 'public'

  before_action :require_signature!, only: :show, if: -> { request.format == :json && authorized_fetch_mode? }
  before_action :set_status
  before_action :set_instance_presenter
  before_action :set_link_headers
  before_action :redirect_to_original, only: :show
  before_action :set_referrer_policy_header, only: :show
  before_action :set_cache_headers
  before_action :set_body_classes
  before_action :set_autoplay, only: :embed

  skip_around_action :set_locale, if: -> { request.format == :json }
  skip_before_action :require_functional!, only: [:show, :embed]

  content_security_policy only: :embed do |p|
    p.frame_ancestors(false)
  end

  def show
    respond_to do |format|
      format.html do
        use_pack 'public'

        expires_in 10.seconds, public: true if current_account.nil?
        set_ancestors
        set_descendants
      end

      format.json do
        expires_in 3.minutes, public: @status.distributable? && public_fetch_mode?
        render_with_cache json: @status, content_type: 'application/activity+json', serializer: ActivityPub::NoteSerializer, adapter: ActivityPub::Adapter
      end
    end
  end

  def activity
    expires_in 3.minutes, public: @status.distributable? && public_fetch_mode?
    render_with_cache json: @status, content_type: 'application/activity+json', serializer: ActivityPub::ActivitySerializer, adapter: ActivityPub::Adapter
  end

  def embed
<<<<<<< HEAD
    use_pack 'embed'
    raise ActiveRecord::RecordNotFound if @status.hidden?
=======
    return not_found if @status.hidden?
>>>>>>> 4bae4e97

    expires_in 180, public: true
    response.headers['X-Frame-Options'] = 'ALLOWALL'

    render layout: 'embedded'
  end

  private

  def set_body_classes
    @body_classes = 'with-modals'
  end

  def set_link_headers
    response.headers['Link'] = LinkHeader.new([[ActivityPub::TagManager.instance.uri_for(@status), [%w(rel alternate), %w(type application/activity+json)]]])
  end

  def set_status
    @status = @account.statuses.find(params[:id])
    authorize @status, :show?
  rescue Mastodon::NotPermittedError
    not_found
  end

  def set_instance_presenter
    @instance_presenter = InstancePresenter.new
  end

  def redirect_to_original
    redirect_to ActivityPub::TagManager.instance.url_for(@status.reblog) if @status.reblog?
  end

  def set_referrer_policy_header
    response.headers['Referrer-Policy'] = 'origin' unless @status.distributable?
  end

  def set_autoplay
    @autoplay = truthy_param?(:autoplay)
  end
end<|MERGE_RESOLUTION|>--- conflicted
+++ resolved
@@ -48,12 +48,8 @@
   end
 
   def embed
-<<<<<<< HEAD
     use_pack 'embed'
-    raise ActiveRecord::RecordNotFound if @status.hidden?
-=======
     return not_found if @status.hidden?
->>>>>>> 4bae4e97
 
     expires_in 180, public: true
     response.headers['X-Frame-Options'] = 'ALLOWALL'
