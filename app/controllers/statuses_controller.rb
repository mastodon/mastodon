--- conflicted
+++ resolved
@@ -22,12 +22,9 @@
   def show
     respond_to do |format|
       format.html do
-<<<<<<< HEAD
         use_pack 'public'
-=======
         @body_classes = 'with-modals'
 
->>>>>>> 13ac8ca6
         set_ancestors
         set_descendants
 
