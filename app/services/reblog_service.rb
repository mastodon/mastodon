# frozen_string_literal: true

class ReblogService < BaseService
  include Authorization
  include Payloadable

  # Reblog a status and notify its remote author
  # @param [Account] account Account to reblog from
  # @param [Status] reblogged_status Status to be reblogged
  # @param [Hash] options
  # @option [String]  :visibility
  # @option [Boolean] :with_rate_limit
  # @return [Status]
  def call(account, reblogged_status, options = {})
    reblogged_status = reblogged_status.reblog if reblogged_status.reblog?

    authorize_with account, reblogged_status, :reblog?

    reblog = account.statuses.find_by(reblog: reblogged_status)

    return reblog unless reblog.nil?

    visibility = begin
      if reblogged_status.hidden?
        reblogged_status.visibility
      else
        options[:visibility] || account.user&.setting_default_privacy
      end
    end

    reblog = account.statuses.create!(reblog: reblogged_status, text: '', visibility: visibility, rate_limit: options[:with_rate_limit])

<<<<<<< HEAD
    Trends.tags.register(reblog)
    Trends.links.register(reblog)
=======
    Trends.register!(reblog)
>>>>>>> 8c7223f4
    DistributionWorker.perform_async(reblog.id)
    ActivityPub::DistributionWorker.perform_async(reblog.id)

    create_notification(reblog)
    bump_potential_friendship(account, reblog)

    reblog
  end

  private

  def create_notification(reblog)
    reblogged_status = reblog.reblog

    if reblogged_status.account.local?
      LocalNotificationWorker.perform_async(reblogged_status.account_id, reblog.id, reblog.class.name, 'reblog')
    elsif reblogged_status.account.activitypub? && !reblogged_status.account.following?(reblog.account)
      ActivityPub::DeliveryWorker.perform_async(build_json(reblog), reblog.account_id, reblogged_status.account.inbox_url)
    end
  end

  def bump_potential_friendship(account, reblog)
    ActivityTracker.increment('activity:interactions')

    return if account.following?(reblog.reblog.account_id)

    PotentialFriendshipTracker.record(account.id, reblog.reblog.account_id, :reblog)
  end

  def build_json(reblog)
    Oj.dump(serialize_payload(ActivityPub::ActivityPresenter.from_status(reblog), ActivityPub::ActivitySerializer, signer: reblog.account))
  end
end<|MERGE_RESOLUTION|>--- conflicted
+++ resolved
@@ -30,12 +30,7 @@
 
     reblog = account.statuses.create!(reblog: reblogged_status, text: '', visibility: visibility, rate_limit: options[:with_rate_limit])
 
-<<<<<<< HEAD
-    Trends.tags.register(reblog)
-    Trends.links.register(reblog)
-=======
     Trends.register!(reblog)
->>>>>>> 8c7223f4
     DistributionWorker.perform_async(reblog.id)
     ActivityPub::DistributionWorker.perform_async(reblog.id)
 
