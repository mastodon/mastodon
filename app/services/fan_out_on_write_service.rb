# frozen_string_literal: true

class FanOutOnWriteService < BaseService
  # Push a status into home and mentions feeds
  # @param [Status] status
  def call(status)
    raise Mastodon::RaceConditionError if status.visibility.nil?

<<<<<<< HEAD
=======
    deliver_to_self(status) if status.account.local?

>>>>>>> 633d1751
    if status.direct_visibility?
      deliver_to_mentioned_followers(status)
      deliver_to_own_conversation(status)
    elsif status.limited_visibility?
      deliver_to_mentioned_followers(status)
    else
      deliver_to_followers(status)
      deliver_to_lists(status)
    end

    return if status.account.silenced? || !status.public_visibility? || status.reblog?

    render_anonymous_payload(status)

    deliver_to_hashtags(status)

    return if status.reply? && status.in_reply_to_account_id != status.account_id

    deliver_to_public(status)
    deliver_to_media(status) if status.media_attachments.any?
  end

  private

  def deliver_to_self(status)
    Rails.logger.debug "Delivering status #{status.id} to author"
    FeedManager.instance.push_to_home(status.account, status)
  end

  def deliver_to_followers(status)
    Rails.logger.debug "Delivering status #{status.id} to followers"

    status.account.followers_for_local_distribution.select(:id).reorder(nil).find_in_batches do |followers|
      FeedInsertWorker.push_bulk(followers) do |follower|
        [status.id, follower.id, :home]
      end
    end
  end

  def deliver_to_lists(status)
    Rails.logger.debug "Delivering status #{status.id} to lists"

    status.account.lists_for_local_distribution.select(:id).reorder(nil).find_in_batches do |lists|
      FeedInsertWorker.push_bulk(lists) do |list|
        [status.id, list.id, :list]
      end
    end
  end

  def deliver_to_mentioned_followers(status)
    Rails.logger.debug "Delivering status #{status.id} to limited followers"

    status.mentions.joins(:account).merge(status.account.followers_for_local_distribution).select(:id, :account_id).reorder(nil).find_in_batches do |mentions|
      FeedInsertWorker.push_bulk(mentions) do |mention|
        [status.id, mention.account_id, :home]
      end
    end
  end

  def render_anonymous_payload(status)
    @payload = InlineRenderer.render(status, nil, :status)
    @payload = Oj.dump(event: :update, payload: @payload)
  end

  def deliver_to_hashtags(status)
    Rails.logger.debug "Delivering status #{status.id} to hashtags"

    status.tags.pluck(:name).each do |hashtag|
      Redis.current.publish("timeline:hashtag:#{hashtag.mb_chars.downcase}", @payload)
      Redis.current.publish("timeline:hashtag:#{hashtag.mb_chars.downcase}:local", @payload) if status.local?
    end
  end

  def deliver_to_public(status)
    Rails.logger.debug "Delivering status #{status.id} to public timeline"

    Redis.current.publish('timeline:public', @payload)
    if status.local?
      Redis.current.publish('timeline:public:local', @payload)
    else
      Redis.current.publish('timeline:public:remote', @payload)
    end
  end

  def deliver_to_media(status)
    Rails.logger.debug "Delivering status #{status.id} to media timeline"

    Redis.current.publish('timeline:public:media', @payload)
    if status.local?
      Redis.current.publish('timeline:public:local:media', @payload)
    else
      Redis.current.publish('timeline:public:remote:media', @payload)
    end
  end

  def deliver_to_own_conversation(status)
    AccountConversation.add_status(status.account, status)
  end
end<|MERGE_RESOLUTION|>--- conflicted
+++ resolved
@@ -2,20 +2,12 @@
 
 class FanOutOnWriteService < BaseService
   # Push a status into home and mentions feeds
-  # @param [Status] status
-  def call(status)
-    raise Mastodon::RaceConditionError if status.visibility.nil?
+r   raise Mastodon::RaceConditionError if status.visibility.nil?
 
-<<<<<<< HEAD
-=======
-    deliver_to_self(status) if status.account.local?
-
->>>>>>> 633d1751
-    if status.direct_visibility?
+  if status.direct_visibility?
       deliver_to_mentioned_followers(status)
       deliver_to_own_conversation(status)
-    elsif status.limited_visibility?
-      deliver_to_mentioned_followers(status)
+    e
     else
       deliver_to_followers(status)
       deliver_to_lists(status)
@@ -57,11 +49,8 @@
       FeedInsertWorker.push_bulk(lists) do |list|
         [status.id, list.id, :list]
       end
-    end
-  end
 
-  def deliver_to_mentioned_followers(status)
-    Rails.logger.debug "Delivering status #{status.id} to limited followers"
+  def deliver_to_mentioned_followers(status)us.id} to limited followers"
 
     status.mentions.joins(:account).merge(status.account.followers_for_local_distribution).select(:id, :account_id).reorder(nil).find_in_batches do |mentions|
       FeedInsertWorker.push_bulk(mentions) do |mention|
