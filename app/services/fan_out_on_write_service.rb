--- conflicted
+++ resolved
@@ -104,20 +104,15 @@
     return if @status.visibility.to_sym == :unlisted && @status.reply? && @status.in_reply_to_account_id != @account.id
 
     @status.tags.pluck(:name).each do |hashtag|
-      Redis.current.publish("timeline:hashtag:#{hashtag.mb_chars.downcase}:authorized", @payload)
-      Redis.current.publish("timeline:hashtag:#{hashtag.mb_chars.downcase}:authorized:local", @payload) if @status.local?
+      redis.publish("timeline:hashtag:#{hashtag.mb_chars.downcase}:authorized", anonymous_payload)
+      redis.publish("timeline:hashtag:#{hashtag.mb_chars.downcase}:authorized:local", anonymous_payload) if @status.local?
     end
   end
 
   def broadcast_to_hashtag_streams!
     @status.tags.pluck(:name).each do |hashtag|
-<<<<<<< HEAD
-      Redis.current.publish("timeline:hashtag:#{hashtag.mb_chars.downcase}", @payload)
-      Redis.current.publish("timeline:hashtag:#{hashtag.mb_chars.downcase}:local", @payload) if @status.local?
-=======
       redis.publish("timeline:hashtag:#{hashtag.mb_chars.downcase}", anonymous_payload)
       redis.publish("timeline:hashtag:#{hashtag.mb_chars.downcase}:local", anonymous_payload) if @status.local?
->>>>>>> fbcbf789
     end
   end
 
