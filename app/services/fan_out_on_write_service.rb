# frozen_string_literal: true

class FanOutOnWriteService < BaseService
  # Push a status into home and mentions feeds
  # @param [Status] status
  def call(status)
    raise Mastodon::RaceConditionError if status.visibility.nil?

    render_anonymous_payload(status)

    if status.direct_visibility?
      deliver_to_own_conversation(status)
    elsif status.limited_visibility?
      deliver_to_mentioned_followers(status)
    else
      deliver_to_self(status) if status.account.local?
      deliver_to_followers(status)
      deliver_to_lists(status)
    end

    is_reply = (status.reply? && status.in_reply_to_account_id != status.account_id)
    return if status.account.silenced? || !status.public_visibility? && !(status.unlisted_visibility? && !is_reply) || status.reblog?

    deliver_to_hashtags(status)

    return if status.reply? && status.in_reply_to_account_id != status.account_id || status.unlisted_visibility?

    deliver_to_public(status)
    deliver_to_media(status) if status.media_attachments.any?
  end

  private

  def deliver_to_self(status)
    Rails.logger.debug "Delivering status #{status.id} to author"
    FeedManager.instance.push_to_home(status.account, status)
  end

  def deliver_to_followers(status)
    Rails.logger.debug "Delivering status #{status.id} to followers"

    status.account.followers_for_local_distribution.select(:id).reorder(nil).find_in_batches do |followers|
      FeedInsertWorker.push_bulk(followers) do |follower|
        [status.id, follower.id, :home]
      end
    end
  end

  def deliver_to_lists(status)
    Rails.logger.debug "Delivering status #{status.id} to lists"

    status.account.lists_for_local_distribution.select(:id).reorder(nil).find_in_batches do |lists|
      FeedInsertWorker.push_bulk(lists) do |list|
        [status.id, list.id, :list]
      end
    end
  end

  def deliver_to_mentioned_followers(status)
    Rails.logger.debug "Delivering status #{status.id} to limited followers"

    FeedInsertWorker.push_bulk(status.mentions.includes(:account).map(&:account).select { |mentioned_account| mentioned_account.local? && mentioned_account.following?(status.account) }) do |follower|
      [status.id, follower.id, :home]
    end
  end

  def render_anonymous_payload(status)
    @payload = InlineRenderer.render(status, nil, :status)
    @payload = Oj.dump(event: :update, payload: @payload)
  end

  def deliver_to_hashtags(status)
    Rails.logger.debug "Delivering status #{status.id} to hashtags"

    status.tags.pluck(:name).each do |hashtag|
<<<<<<< HEAD
      Redis.current.publish("timeline:hashtag:#{hashtag}", @payload)
      Redis.current.publish("timeline:hashtag:#{hashtag}:local", @payload) if status.local?
      Redis.current.publish("timeline:hashtag:#{hashtag}:authorized", @payload) if status.public_visibility?
      Redis.current.publish("timeline:hashtag:#{hashtag}:authorized:local", @payload) if status.local? && status.public_visibility?
=======
      Redis.current.publish("timeline:hashtag:#{hashtag.mb_chars.downcase}", @payload)
      Redis.current.publish("timeline:hashtag:#{hashtag.mb_chars.downcase}:local", @payload) if status.local?
>>>>>>> 83d3e773
    end
  end

  def deliver_to_public(status)
    Rails.logger.debug "Delivering status #{status.id} to public timeline"

    Redis.current.publish('timeline:public', @payload)
    Redis.current.publish('timeline:public:local', @payload) if status.local?
  end

  def deliver_to_media(status)
    Rails.logger.debug "Delivering status #{status.id} to media timeline"

    Redis.current.publish('timeline:public:media', @payload)
    Redis.current.publish('timeline:public:local:media', @payload) if status.local?
  end

  def deliver_to_own_conversation(status)
    AccountConversation.add_status(status.account, status)
  end
end<|MERGE_RESOLUTION|>--- conflicted
+++ resolved
@@ -73,15 +73,13 @@
     Rails.logger.debug "Delivering status #{status.id} to hashtags"
 
     status.tags.pluck(:name).each do |hashtag|
-<<<<<<< HEAD
-      Redis.current.publish("timeline:hashtag:#{hashtag}", @payload)
-      Redis.current.publish("timeline:hashtag:#{hashtag}:local", @payload) if status.local?
-      Redis.current.publish("timeline:hashtag:#{hashtag}:authorized", @payload) if status.public_visibility?
-      Redis.current.publish("timeline:hashtag:#{hashtag}:authorized:local", @payload) if status.local? && status.public_visibility?
-=======
+      Redis.current.publish("timeline:hashtag:#{hashtag.mb_chars.downcase}:authorized", @payload)
+      Redis.current.publish("timeline:hashtag:#{hashtag.mb_chars.downcase}:authorized:local", @payload) if status.local?
+
+      return unless status.public_visibility?
+
       Redis.current.publish("timeline:hashtag:#{hashtag.mb_chars.downcase}", @payload)
       Redis.current.publish("timeline:hashtag:#{hashtag.mb_chars.downcase}:local", @payload) if status.local?
->>>>>>> 83d3e773
     end
   end
 
