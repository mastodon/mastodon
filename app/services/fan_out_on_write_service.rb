--- conflicted
+++ resolved
@@ -6,13 +6,8 @@
   def call(status)
     raise Mastodon::RaceConditionError if status.visibility.nil?
 
-<<<<<<< HEAD
     deliver_to_self(status) if status.account.local?
 
-    render_anonymous_payload(status)
-
-=======
->>>>>>> 52157fdc
     if status.direct_visibility?
       deliver_to_mentioned_followers(status)
       deliver_to_direct_timelines(status)
