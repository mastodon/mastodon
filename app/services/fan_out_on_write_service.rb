--- conflicted
+++ resolved
@@ -37,11 +37,6 @@
   end
 
   def fan_out_to_local_recipients!
-<<<<<<< HEAD
-=======
-    deliver_to_self!
-
->>>>>>> ab36c152
     unless @options[:skip_notifications]
       notify_mentioned_accounts!
       notify_about_update! if update?
