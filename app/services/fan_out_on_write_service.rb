# frozen_string_literal: true

class FanOutOnWriteService < BaseService
  # Push a status into home and mentions feeds
  # @param [Status] status
<<<<<<< HEAD
  def call(status)
    raise Mastodon::RaceConditionError if status.visibility.nil?

    if status.direct_visibility?
      deliver_to_mentioned_followers(status)
      deliver_to_own_conversation(status)
    elsif status.limited_visibility?
      deliver_to_mentioned_followers(status)
    else
      deliver_to_followers(status)
      deliver_to_lists(status)
    end
=======
  # @param [Hash] options
  # @option options [Boolean] update
  # @option options [Array<Integer>] silenced_account_ids
  def call(status, options = {})
    @status    = status
    @account   = status.account
    @options   = options

    check_race_condition!

    fan_out_to_local_recipients!
    fan_out_to_public_streams! if broadcastable?
  end
>>>>>>> 8c7223f4

  private

  def check_race_condition!
    # I don't know why but at some point we had an issue where
    # this service was being executed with status objects
    # that had a null visibility - which should not be possible
    # since the column in the database is not nullable.
    #
    # This check re-queues the service to be run at a later time
    # with the full object, if something like it occurs

    raise Mastodon::RaceConditionError if @status.visibility.nil?
  end

  def fan_out_to_local_recipients!
    deliver_to_self!
    notify_mentioned_accounts!
    notify_about_update! if update?

    case @status.visibility.to_sym
    when :public, :unlisted, :private
      deliver_to_all_followers!
      deliver_to_lists!
    when :limited
      deliver_to_mentioned_followers!
    else
      deliver_to_mentioned_followers!
      deliver_to_conversation!
    end
  end

  def fan_out_to_public_streams!
    broadcast_to_hashtag_streams!
    broadcast_to_public_streams!
  end

  def deliver_to_self!
    FeedManager.instance.push_to_home(@account, @status, update: update?) if @account.local?
  end

  def notify_mentioned_accounts!
    @status.active_mentions.where.not(id: @options[:silenced_account_ids] || []).joins(:account).merge(Account.local).select(:id, :account_id).reorder(nil).find_in_batches do |mentions|
      LocalNotificationWorker.push_bulk(mentions) do |mention|
        [mention.account_id, mention.id, 'Mention', 'mention']
      end
    end
  end

  def notify_about_update!
    @status.reblogged_by_accounts.merge(Account.local).select(:id).reorder(nil).find_in_batches do |accounts|
      LocalNotificationWorker.push_bulk(accounts) do |account|
        [account.id, @status.id, 'Status', 'update']
      end
    end
  end

  def deliver_to_all_followers!
    @account.followers_for_local_distribution.select(:id).reorder(nil).find_in_batches do |followers|
      FeedInsertWorker.push_bulk(followers) do |follower|
        [@status.id, follower.id, 'home', { 'update' => update? }]
      end
    end
  end

  def deliver_to_lists!
    @account.lists_for_local_distribution.select(:id).reorder(nil).find_in_batches do |lists|
      FeedInsertWorker.push_bulk(lists) do |list|
        [@status.id, list.id, 'list', { 'update' => update? }]
      end
    end
  end

  def deliver_to_mentioned_followers!
    @status.mentions.joins(:account).merge(@account.followers_for_local_distribution).select(:id, :account_id).reorder(nil).find_in_batches do |mentions|
      FeedInsertWorker.push_bulk(mentions) do |mention|
        [@status.id, mention.account_id, 'home', { 'update' => update? }]
      end
    end
  end

  def broadcast_to_hashtag_streams!
    @status.tags.pluck(:name).each do |hashtag|
      Redis.current.publish("timeline:hashtag:#{hashtag.mb_chars.downcase}", anonymous_payload)
      Redis.current.publish("timeline:hashtag:#{hashtag.mb_chars.downcase}:local", anonymous_payload) if @status.local?
    end
  end

  def broadcast_to_public_streams!
    return if @status.reply? && @status.in_reply_to_account_id != @account.id

    Redis.current.publish('timeline:public', anonymous_payload)
    Redis.current.publish(@status.local? ? 'timeline:public:local' : 'timeline:public:remote', anonymous_payload)

    if @status.with_media?
      Redis.current.publish('timeline:public:media', anonymous_payload)
      Redis.current.publish(@status.local? ? 'timeline:public:local:media' : 'timeline:public:remote:media', anonymous_payload)
    end
  end

  def deliver_to_conversation!
    AccountConversation.add_status(@account, @status) unless update?
  end

  def anonymous_payload
    @anonymous_payload ||= Oj.dump(
      event: update? ? :'status.update' : :update,
      payload: InlineRenderer.render(@status, nil, :status)
    )
  end

  def update?
    @options[:update]
  end

  def broadcastable?
    @status.public_visibility? && !@status.reblog? && !@account.silenced?
  end
end<|MERGE_RESOLUTION|>--- conflicted
+++ resolved
@@ -3,20 +3,6 @@
 class FanOutOnWriteService < BaseService
   # Push a status into home and mentions feeds
   # @param [Status] status
-<<<<<<< HEAD
-  def call(status)
-    raise Mastodon::RaceConditionError if status.visibility.nil?
-
-    if status.direct_visibility?
-      deliver_to_mentioned_followers(status)
-      deliver_to_own_conversation(status)
-    elsif status.limited_visibility?
-      deliver_to_mentioned_followers(status)
-    else
-      deliver_to_followers(status)
-      deliver_to_lists(status)
-    end
-=======
   # @param [Hash] options
   # @option options [Boolean] update
   # @option options [Array<Integer>] silenced_account_ids
@@ -30,7 +16,6 @@
     fan_out_to_local_recipients!
     fan_out_to_public_streams! if broadcastable?
   end
->>>>>>> 8c7223f4
 
   private
 
@@ -47,7 +32,6 @@
   end
 
   def fan_out_to_local_recipients!
-    deliver_to_self!
     notify_mentioned_accounts!
     notify_about_update! if update?
 
