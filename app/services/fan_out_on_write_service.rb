--- conflicted
+++ resolved
@@ -17,12 +17,7 @@
     fan_out_to_public_streams! if broadcastable?
   end
 
-<<<<<<< HEAD
-    is_reply = (status.reply? && status.in_reply_to_account_id != status.account_id)
-    return if status.account.silenced? || !status.public_visibility? && !(status.unlisted_visibility? && !is_reply) || status.reblog?
-=======
   private
->>>>>>> d0d15bf4
 
   def check_race_condition!
     # I don't know why but at some point we had an issue where
@@ -36,18 +31,15 @@
     raise Mastodon::RaceConditionError if @status.visibility.nil?
   end
 
-<<<<<<< HEAD
-    return if status.reply? && status.in_reply_to_account_id != status.account_id || status.unlisted_visibility?
-=======
   def fan_out_to_local_recipients!
     deliver_to_self!
     notify_mentioned_accounts!
->>>>>>> d0d15bf4
 
     case @status.visibility.to_sym
-    when :public, :unlisted, :private
+    when :public, :private, :unlisted
       deliver_to_all_followers!
       deliver_to_lists!
+      deliver_to_hashtag_streams_authorized_channel!
     when :limited
       deliver_to_mentioned_followers!
     else
@@ -97,10 +89,19 @@
     end
   end
 
+  def deliver_to_hashtag_streams_authorized_channel!
+    return if @status.visibility.to_sym == :unlisted && @status.reply? && @status.in_reply_to_account_id != @account.id
+
+    @status.tags.pluck(:name).each do |hashtag|
+      Redis.current.publish("timeline:hashtag:#{hashtag.mb_chars.downcase}:authorized", @payload)
+      Redis.current.publish("timeline:hashtag:#{hashtag.mb_chars.downcase}:authorized:local", @payload) if @status.local?
+    end
+  end
+
   def broadcast_to_hashtag_streams!
     @status.tags.pluck(:name).each do |hashtag|
-      Redis.current.publish("timeline:hashtag:#{hashtag.mb_chars.downcase}", anonymous_payload)
-      Redis.current.publish("timeline:hashtag:#{hashtag.mb_chars.downcase}:local", anonymous_payload) if @status.local?
+      Redis.current.publish("timeline:hashtag:#{hashtag.mb_chars.downcase}", @payload)
+      Redis.current.publish("timeline:hashtag:#{hashtag.mb_chars.downcase}:local", @payload) if @status.local?
     end
   end
 
@@ -110,20 +111,9 @@
     Redis.current.publish('timeline:public', anonymous_payload)
     Redis.current.publish(@status.local? ? 'timeline:public:local' : 'timeline:public:remote', anonymous_payload)
 
-<<<<<<< HEAD
-    status.tags.pluck(:name).each do |hashtag|
-      Redis.current.publish("timeline:hashtag:#{hashtag.mb_chars.downcase}:authorized", @payload)
-      Redis.current.publish("timeline:hashtag:#{hashtag.mb_chars.downcase}:authorized:local", @payload) if status.local?
-
-      next unless status.public_visibility?
-
-      Redis.current.publish("timeline:hashtag:#{hashtag.mb_chars.downcase}", @payload)
-      Redis.current.publish("timeline:hashtag:#{hashtag.mb_chars.downcase}:local", @payload) if status.local?
-=======
     if @status.media_attachments.any?
       Redis.current.publish('timeline:public:media', anonymous_payload)
       Redis.current.publish(@status.local? ? 'timeline:public:local:media' : 'timeline:public:remote:media', anonymous_payload)
->>>>>>> d0d15bf4
     end
   end
 
