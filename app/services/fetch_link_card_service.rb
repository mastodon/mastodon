# frozen_string_literal: true

class FetchLinkCardService < BaseService
  URL_PATTERN = %r{
    (#{Twitter::TwitterText::Regex[:valid_url_preceding_chars]})                                                                #   $1 preceeding chars
    (                                                                                                                           #   $2 URL
      (https?:\/\/)                                                                                                             #   $3 Protocol (required)
      (#{Twitter::TwitterText::Regex[:valid_domain]})                                                                           #   $4 Domain(s)
      (?::(#{Twitter::TwitterText::Regex[:valid_port_number]}))?                                                                #   $5 Port number (optional)
      (/#{Twitter::TwitterText::Regex[:valid_url_path]}*)?                                                                      #   $6 URL Path and anchor
      (\?#{Twitter::TwitterText::Regex[:valid_url_query_chars]}*#{Twitter::TwitterText::Regex[:valid_url_query_ending_chars]})? #   $7 Query String
    )
  }iox

  def call(status)
    @status       = status
    @original_url = parse_urls

    return if @original_url.nil? || @status.preview_cards.any?

    @url = @original_url.to_s

    RedisLock.acquire(lock_options) do |lock|
      if lock.acquired?
        @card = PreviewCard.find_by(url: @url)
        process_url if @card.nil? || @card.updated_at <= 2.weeks.ago || @card.missing_image?
      else
        raise Mastodon::RaceConditionError
      end
    end

    attach_card if @card&.persisted?
  rescue HTTP::Error, OpenSSL::SSL::SSLError, Addressable::URI::InvalidURIError, Mastodon::HostValidationError, Mastodon::LengthValidationError => e
    Rails.logger.debug "Error fetching link #{@original_url}: #{e}"
    nil
  end

  private

  def process_url
    @card ||= PreviewCard.new(url: @url)

    attempt_oembed || attempt_opengraph
  end

  def html
    return @html if defined?(@html)

    Request.new(:get, @url).add_headers('Accept' => 'text/html', 'User-Agent' => Mastodon::Version.user_agent + ' Bot').perform do |res|
      # We follow redirects, and ideally we want to save the preview card for
      # the destination URL and not any link shortener in-between, so here
      # we set the URL to the one of the last response in the redirect chain
      @url  = res.request.uri.to_s.to_s
      @card = PreviewCard.find_or_initialize_by(url: @url) if @card.url != @url

      if res.code == 200 && res.mime_type == 'text/html'
        @html_charset = res.charset
        @html = res.body_with_limit
      else
        @html_charset = nil
        @html = nil
      end
    end
  end

  def attach_card
    @status.preview_cards << @card
    Rails.cache.delete(@status)
  end

  def parse_urls
<<<<<<< HEAD
    if @status.local?
      urls = @status.text.scan(URL_PATTERN).map { |array| Addressable::URI.parse(array[1]).normalize }
    else
      html  = Nokogiri::HTML(@status.text)
      links = html.css(':not(.quote-inline) > a')
      urls  = links.filter_map { |a| Addressable::URI.parse(a['href']) unless skip_link?(a) }.filter_map(&:normalize)
=======
    urls = begin
      if @status.local?
        @status.text.scan(URL_PATTERN).map { |array| Addressable::URI.parse(array[1]).normalize }
      else
        document = Nokogiri::HTML(@status.text)
        links    = document.css('a')

        links.filter_map { |a| Addressable::URI.parse(a['href']) unless skip_link?(a) }.filter_map(&:normalize)
      end
>>>>>>> 4b616c4f
    end

    urls.reject { |uri| bad_url?(uri) }.first
  end

  def bad_url?(uri)
    # Avoid local instance URLs and invalid URLs
    uri.host.blank? || TagManager.instance.local_url?(uri.to_s) || !%w(http https).include?(uri.scheme)
  end

  def mention_link?(anchor)
    @status.mentions.any? do |mention|
      anchor['href'] == ActivityPub::TagManager.instance.url_for(mention.account)
    end
  end

  def skip_link?(anchor)
    # Avoid links for hashtags and mentions (microformats)
    anchor['rel']&.include?('tag') || anchor['class']&.match?(/u-url|h-card/) || mention_link?(anchor)
  end

  def attempt_oembed
    service         = FetchOEmbedService.new
    url_domain      = Addressable::URI.parse(@url).normalized_host
    cached_endpoint = Rails.cache.read("oembed_endpoint:#{url_domain}")

    embed   = service.call(@url, cached_endpoint: cached_endpoint) unless cached_endpoint.nil?
    embed ||= service.call(@url, html: html) unless html.nil?

    return false if embed.nil?

    url = Addressable::URI.parse(service.endpoint_url)

    @card.type          = embed[:type]
    @card.title         = embed[:title]         || ''
    @card.author_name   = embed[:author_name]   || ''
    @card.author_url    = embed[:author_url].present? ? (url + embed[:author_url]).to_s : ''
    @card.provider_name = embed[:provider_name] || ''
    @card.provider_url  = embed[:provider_url].present? ? (url + embed[:provider_url]).to_s : ''
    @card.width         = 0
    @card.height        = 0

    case @card.type
    when 'link'
      @card.image_remote_url = (url + embed[:thumbnail_url]).to_s if embed[:thumbnail_url].present?
    when 'photo'
      return false if embed[:url].blank?

      @card.embed_url        = (url + embed[:url]).to_s
      @card.image_remote_url = (url + embed[:url]).to_s
      @card.width            = embed[:width].presence  || 0
      @card.height           = embed[:height].presence || 0
    when 'video'
      @card.width            = embed[:width].presence  || 0
      @card.height           = embed[:height].presence || 0
      @card.html             = Formatter.instance.sanitize(embed[:html], Sanitize::Config::MASTODON_OEMBED)
      @card.image_remote_url = (url + embed[:thumbnail_url]).to_s if embed[:thumbnail_url].present?
    when 'rich'
      # Most providers rely on <script> tags, which is a no-no
      return false
    end

    @card.save_with_optional_image!
  end

  def attempt_opengraph
    return if html.nil?

    link_details_extractor = LinkDetailsExtractor.new(@url, @html, @html_charset)

    @card = PreviewCard.find_or_initialize_by(url: link_details_extractor.canonical_url) if link_details_extractor.canonical_url != @card.url
    @card.assign_attributes(link_details_extractor.to_preview_card_attributes)
    @card.save_with_optional_image! unless @card.title.blank? && @card.html.blank?
  end

  def lock_options
    { redis: Redis.current, key: "fetch:#{@original_url}", autorelease: 15.minutes.seconds }
  end
end<|MERGE_RESOLUTION|>--- conflicted
+++ resolved
@@ -69,24 +69,15 @@
   end
 
   def parse_urls
-<<<<<<< HEAD
-    if @status.local?
-      urls = @status.text.scan(URL_PATTERN).map { |array| Addressable::URI.parse(array[1]).normalize }
-    else
-      html  = Nokogiri::HTML(@status.text)
-      links = html.css(':not(.quote-inline) > a')
-      urls  = links.filter_map { |a| Addressable::URI.parse(a['href']) unless skip_link?(a) }.filter_map(&:normalize)
-=======
     urls = begin
       if @status.local?
         @status.text.scan(URL_PATTERN).map { |array| Addressable::URI.parse(array[1]).normalize }
       else
         document = Nokogiri::HTML(@status.text)
-        links    = document.css('a')
+        links = html.css(':not(.quote-inline) > a')
 
         links.filter_map { |a| Addressable::URI.parse(a['href']) unless skip_link?(a) }.filter_map(&:normalize)
       end
->>>>>>> 4b616c4f
     end
 
     urls.reject { |uri| bad_url?(uri) }.first
