# frozen_string_literal: true

class FetchLinkCardService < BaseService
  URL_PATTERN = %r{
    (                                                                                                 #   $1 URL
      (https?:\/\/)                                                                                   #   $2 Protocol (required)
      (#{Twitter::Regex[:valid_domain]})                                                              #   $3 Domain(s)
      (?::(#{Twitter::Regex[:valid_port_number]}))?                                                   #   $4 Port number (optional)
      (/#{Twitter::Regex[:valid_url_path]}*)?                                                         #   $5 URL Path and anchor
      (\?#{Twitter::Regex[:valid_url_query_chars]}*#{Twitter::Regex[:valid_url_query_ending_chars]})? #   $6 Query String
    )
  }iox

  def call(status)
    @status = status
    @url    = parse_urls

    return if @url.nil? || @status.preview_cards.any?

    @url = @url.to_s

    RedisLock.acquire(lock_options) do |lock|
      if lock.acquired?
        @card = PreviewCard.find_by(url: @url)
        process_url if @card.nil? || @card.updated_at <= 2.weeks.ago
      else
        raise Mastodon::RaceConditionError
      end
    end

    attach_card if @card&.persisted?
  rescue HTTP::Error, Addressable::URI::InvalidURIError, Mastodon::HostValidationError, Mastodon::LengthValidationError => e
    Rails.logger.debug "Error fetching link #{@url}: #{e}"
    nil
  end

  private

  def process_url
    @card ||= PreviewCard.new(url: @url)

    failed = Request.new(:head, @url).perform do |res|
      res.code != 405 && res.code != 501 && (res.code != 200 || res.mime_type != 'text/html')
    end

    return if failed

    Request.new(:get, @url).perform do |res|
      if res.code == 200 && res.mime_type == 'text/html'
        @html = res.body_with_limit
        @html_charset = res.charset
      else
        @html = nil
        @html_charset = nil
      end
    end

    return if @html.nil?

    attempt_oembed || attempt_opengraph
  end

  def attach_card
    @status.preview_cards << @card
    Rails.cache.delete(@status)
  end

  def parse_urls
    if @status.local?
      urls = @status.text.scan(URL_PATTERN).map { |array| Addressable::URI.parse(array[0]).normalize }
    else
      html  = Nokogiri::HTML(@status.text)
      links = html.css('a')
      urls  = links.map { |a| Addressable::URI.parse(a['href']).normalize unless skip_link?(a) }.compact
    end

    urls.reject { |uri| bad_url?(uri) }.first
  end

  def bad_url?(uri)
    # Avoid local instance URLs and invalid URLs
    uri.host.blank? || TagManager.instance.local_url?(uri.to_s) || !%w(http https).include?(uri.scheme)
  end

  def mention_link?(a)
    @status.mentions.any? do |mention|
      a['href'] == TagManager.instance.url_for(mention.account)
    end
  end

  def skip_link?(a)
    # Avoid links for hashtags and mentions (microformats)
    a['rel']&.include?('tag') || a['class']&.include?('u-url') || mention_link?(a)
  end

  def attempt_oembed
    service = FetchOEmbedService.new
    embed   = service.call(@url, html: @html)
    url     = Addressable::URI.parse(service.endpoint_url)

    return false if embed.nil?

    @card.type          = embed[:type]
    @card.title         = embed[:title]         || ''
    @card.author_name   = embed[:author_name]   || ''
    @card.author_url    = embed[:author_url].present? ? (url + embed[:author_url]).to_s : ''
    @card.provider_name = embed[:provider_name] || ''
    @card.provider_url  = embed[:provider_url].present? ? (url + embed[:provider_url]).to_s : ''
    @card.width         = 0
    @card.height        = 0

    case @card.type
    when 'link'
      @card.image_remote_url = (url + embed[:thumbnail_url]).to_s if embed[:thumbnail_url].present?
    when 'photo'
      return false if embed[:url].blank?

      @card.embed_url        = (url + embed[:url]).to_s
      @card.image_remote_url = (url + embed[:url]).to_s
      @card.width            = embed[:width].presence  || 0
      @card.height           = embed[:height].presence || 0
    when 'video'
      @card.width            = embed[:width].presence  || 0
      @card.height           = embed[:height].presence || 0
      @card.html             = Formatter.instance.sanitize(embed[:html], Sanitize::Config::MASTODON_OEMBED)
      @card.image_remote_url = (url + embed[:thumbnail_url]).to_s if embed[:thumbnail_url].present?
    when 'rich'
      # Most providers rely on <script> tags, which is a no-no
      return false
    end

    @card.save_with_optional_image!
  end

  def attempt_opengraph
    detector = CharlockHolmes::EncodingDetector.new
    detector.strip_tags = true

    guess      = detector.detect(@html, @html_charset)
<<<<<<< HEAD
    page       = Nokogiri::HTML(@html, nil, guess&.fetch(:encoding, nil))
=======
    encoding   = guess&.fetch(:confidence, 0).to_i > 60 ? guess&.fetch(:encoding, nil) : nil
    page       = Nokogiri::HTML(@html, nil, encoding)
>>>>>>> 31e7940d
    player_url = meta_property(page, 'twitter:player')

    if player_url && !bad_url?(Addressable::URI.parse(player_url))
      @card.type   = :video
      @card.width  = meta_property(page, 'twitter:player:width') || 0
      @card.height = meta_property(page, 'twitter:player:height') || 0
      @card.html   = content_tag(:iframe, nil, src: player_url,
                                               width: @card.width,
                                               height: @card.height,
                                               allowtransparency: 'true',
                                               scrolling: 'no',
                                               frameborder: '0')
    else
      @card.type = :link
    end

    @card.title            = meta_property(page, 'og:title').presence || page.at_xpath('//title')&.content || ''
    @card.description      = meta_property(page, 'og:description').presence || meta_property(page, 'description') || ''
    @card.image_remote_url = (Addressable::URI.parse(@url) + meta_property(page, 'og:image')).to_s if meta_property(page, 'og:image')

    return if @card.title.blank? && @card.html.blank?

    @card.save_with_optional_image!
  end

  def meta_property(page, property)
    page.at_xpath("//meta[@property=\"#{property}\"]")&.attribute('content')&.value || page.at_xpath("//meta[@name=\"#{property}\"]")&.attribute('content')&.value
  end

  def lock_options
    { redis: Redis.current, key: "fetch:#{@url}" }
  end
end<|MERGE_RESOLUTION|>--- conflicted
+++ resolved
@@ -137,12 +137,8 @@
     detector.strip_tags = true
 
     guess      = detector.detect(@html, @html_charset)
-<<<<<<< HEAD
-    page       = Nokogiri::HTML(@html, nil, guess&.fetch(:encoding, nil))
-=======
     encoding   = guess&.fetch(:confidence, 0).to_i > 60 ? guess&.fetch(:encoding, nil) : nil
     page       = Nokogiri::HTML(@html, nil, encoding)
->>>>>>> 31e7940d
     player_url = meta_property(page, 'twitter:player')
 
     if player_url && !bad_url?(Addressable::URI.parse(player_url))
