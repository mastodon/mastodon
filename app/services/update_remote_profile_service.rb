# frozen_string_literal: true

class UpdateRemoteProfileService < BaseService
  attr_reader :account, :remote_profile

  def call(body, account, resubscribe = false)
    @account        = account
    @remote_profile = RemoteProfile.new(body)

    return if remote_profile.root.nil?

    update_account unless remote_profile.author.nil?

    old_hub_url     = account.hub_url
    account.hub_url = remote_profile.hub_link if remote_profile.hub_link.present? && remote_profile.hub_link != old_hub_url

    account.save_with_optional_media!

<<<<<<< HEAD
    Pubsubhubbub::SubscribeWorker.perform_async(account.id) if resubscribe && (account.hub_url != old_hub_url)
=======
    Pubsubhubbub::SubscribeWorker.perform_async(account.id) if resubscribe && account.hub_url != old_hub_url
>>>>>>> 947887f2
  end

  private

  def update_account
    account.display_name = remote_profile.display_name || ''
    account.note         = remote_profile.note         || ''
    account.locked       = remote_profile.locked?

    if !account.suspended? && !DomainBlock.find_by(domain: account.domain)&.reject_media?
      if remote_profile.avatar.present?
        account.avatar_remote_url = remote_profile.avatar
      else
        account.avatar_remote_url = ''
        account.avatar.destroy
      end

      if remote_profile.header.present?
        account.header_remote_url = remote_profile.header
      else
        account.header_remote_url = ''
        account.header.destroy
      end
    end
  end
end<|MERGE_RESOLUTION|>--- conflicted
+++ resolved
@@ -16,11 +16,7 @@
 
     account.save_with_optional_media!
 
-<<<<<<< HEAD
-    Pubsubhubbub::SubscribeWorker.perform_async(account.id) if resubscribe && (account.hub_url != old_hub_url)
-=======
     Pubsubhubbub::SubscribeWorker.perform_async(account.id) if resubscribe && account.hub_url != old_hub_url
->>>>>>> 947887f2
   end
 
   private
