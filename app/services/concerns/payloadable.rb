--- conflicted
+++ resolved
@@ -15,11 +15,7 @@
     payload     = ActiveModelSerializers::SerializableResource.new(record, options.merge(serializer: serializer, adapter: ActivityPub::Adapter)).as_json
     object      = record.respond_to?(:virtual_object) ? record.virtual_object : record
 
-<<<<<<< HEAD
-    if (object.respond_to?(:sign?) && object.sign?) && signer && signing_enabled? || object.is_a?(String)
-=======
     if (object.respond_to?(:sign?) && object.sign?) && signer && (always_sign || signing_enabled?)
->>>>>>> 8c7223f4
       ActivityPub::LinkedDataSignature.new(payload).sign!(signer, sign_with: sign_with)
     else
       payload
