--- conflicted
+++ resolved
@@ -46,32 +46,6 @@
         Rails.logger.debug "Delete for status #{id} was queued, ignoring"
         return
       end
-<<<<<<< HEAD
-
-      status, just_created = nil
-
-      Rails.logger.debug "Creating remote status #{id}"
-
-      ApplicationRecord.transaction do
-        status, just_created = status_from_xml(@xml)
-
-        return if status.nil?
-        return status unless just_created
-
-        if verb == :share
-          original_status = shared_status_from_xml(@xml.at_xpath('.//activity:object', activity: TagManager::AS_XMLNS))
-          status.reblog   = original_status
-
-          if original_status.nil?
-            status.destroy
-            return nil
-          elsif original_status.reblog?
-            status.reblog = original_status.reblog
-          end
-        end
-
-        status.save!
-=======
 
       status, just_created = nil
 
@@ -100,7 +74,6 @@
       if thread?(@xml) && status.thread.nil?
         Rails.logger.debug "Trying to attach #{status.id} (#{id(@xml)}) to #{thread(@xml).first}"
         ThreadResolveWorker.perform_async(status.id, thread(@xml).second)
->>>>>>> 947887f2
       end
 
       notify_about_mentions!(status) unless status.reblog?
@@ -108,11 +81,7 @@
 
       Rails.logger.debug "Queuing remote status #{status.id} (#{id}) for distribution"
 
-<<<<<<< HEAD
-      LinkCrawlWorker.perform_async(status.id) unless status.spoiler_text.present?
-=======
       LinkCrawlWorker.perform_async(status.id) unless status.spoiler_text?
->>>>>>> 947887f2
       DistributionWorker.perform_async(status.id)
 
       status
@@ -196,23 +165,6 @@
       [status, true]
     end
 
-<<<<<<< HEAD
-    def find_or_resolve_status(parent, uri, url)
-      status = find_status(uri)
-=======
-    def find_or_create_conversation(xml)
-      uri = xml.at_xpath('./ostatus:conversation', ostatus: TagManager::OS_XMLNS)&.attribute('ref')&.content
-      return if uri.nil?
->>>>>>> 947887f2
-
-      if TagManager.instance.local_id?(uri)
-        local_id = TagManager.instance.unique_tag_to_local_id(uri, 'Conversation')
-        return Conversation.find_by(id: local_id)
-      end
-
-      Conversation.find_by(uri: uri)
-    end
-
     def find_or_create_conversation(xml)
       uri = xml.at_xpath('./ostatus:conversation', ostatus: TagManager::OS_XMLNS)&.attribute('ref')&.content
       return if uri.nil?
