# frozen_string_literal: true

class ProcessFeedService < BaseService
  def call(body, account)
    xml = Nokogiri::XML(body)
    xml.encoding = 'utf-8'

    update_author(body, account)
    process_entries(xml, account)
  end

  private

  def update_author(body, account)
    RemoteProfileUpdateWorker.perform_async(account.id, body.force_encoding('UTF-8'), true)
  end

  def process_entries(xml, account)
    xml.xpath('//xmlns:entry', xmlns: TagManager::XMLNS).reverse_each.map { |entry| ProcessEntry.new.call(entry, account) }.compact
  end

  class ProcessEntry
    include AuthorExtractor

    def call(xml, account)
      @account = account
      @xml     = xml

      return if skip_unsupported_type?

      case verb
      when :post, :share
        return create_status
      when :delete
        return delete_status
      end
    rescue ActiveRecord::RecordInvalid => e
      Rails.logger.debug "Nothing was saved for #{id} because: #{e}"
      nil
    end

    private

    def create_status
      if redis.exists("delete_upon_arrival:#{id}")
        Rails.logger.debug "Delete for status #{id} was queued, ignoring"
        return
      end

      Rails.logger.debug "Creating remote status #{id}"
      status, just_created = status_from_xml(@xml)

      return if status.nil?
      return status unless just_created

      if verb == :share
        original_status = shared_status_from_xml(@xml.at_xpath('.//activity:object', activity: TagManager::AS_XMLNS))
        status.reblog   = original_status

        if original_status.nil?
          status.destroy
          return nil
        elsif original_status.reblog?
          status.reblog = original_status.reblog
        end
      end

      status.save!

      notify_about_mentions!(status) unless status.reblog?
      notify_about_reblog!(status) if status.reblog? && status.reblog.account.local?
      Rails.logger.debug "Queuing remote status #{status.id} (#{id}) for distribution"
      DistributionWorker.perform_async(status.id)
      status
    end

    def notify_about_mentions!(status)
      status.mentions.includes(:account).each do |mention|
        mentioned_account = mention.account
        next unless mentioned_account.local?
        NotifyService.new.call(mentioned_account, mention)
      end
    end

    def notify_about_reblog!(status)
      NotifyService.new.call(status.reblog.account, status)
    end

    def delete_status
      Rails.logger.debug "Deleting remote status #{id}"
      status = Status.find_by(uri: id)

      if status.nil?
        redis.setex("delete_upon_arrival:#{id}", 6 * 3_600, id)
      else
        RemoveStatusService.new.call(status)
      end

      nil
    end

    def skip_unsupported_type?
      !([:post, :share, :delete].include?(verb) && [:activity, :note, :comment].include?(type))
    end

    def shared_status_from_xml(entry)
      status = find_status(id(entry))

      return status unless status.nil?

      FetchRemoteStatusService.new.call(url(entry))
    end

    def status_from_xml(entry)
      # Return early if status already exists in db
      status = find_status(id(entry))

      return [status, false] unless status.nil?

      # If status embeds an author, find that author
      # If that author cannot be found, don't record the status (do not misattribute)
      if account?(entry)
        begin
          account = author_from_xml(entry)
          return [nil, false] if account.nil?
        rescue Goldfinger::Error
          return [nil, false]
        end
      else
        account = @account
      end

      return [nil, false] if account.suspended?

      status = Status.create!(
        uri: id(entry),
        url: url(entry),
        account: account,
        text: content(entry),
        spoiler_text: content_warning(entry),
        created_at: published(entry),
        reply: thread?(entry),
        language: content_language(entry),
        visibility: visibility_scope(entry)
      )

      if thread?(entry)
        Rails.logger.debug "Trying to attach #{status.id} (#{id(entry)}) to #{thread(entry).first}"
        status.thread = find_or_resolve_status(status, *thread(entry))
      end

      mentions_from_xml(status, entry)
      hashtags_from_xml(status, entry)
      media_from_xml(status, entry)

      [status, true]
    end

    def find_or_resolve_status(parent, uri, url)
      status = find_status(uri)

      ThreadResolveWorker.perform_async(parent.id, url) if status.nil?

      status
    end

    def find_status(uri)
      if TagManager.instance.local_id?(uri)
        local_id = TagManager.instance.unique_tag_to_local_id(uri, 'Status')
        return Status.find(local_id)
      end

      Status.find_by(uri: uri)
    end

    def mentions_from_xml(parent, xml)
      processed_account_ids = []

      xml.xpath('./xmlns:link[@rel="mentioned"]', xmlns: TagManager::XMLNS).each do |link|
        next if [TagManager::TYPES[:group], TagManager::TYPES[:collection]].include? link['ostatus:object-type']

        mentioned_account = account_from_href(link['href'])

        next if mentioned_account.nil? || processed_account_ids.include?(mentioned_account.id)

        mentioned_account.mentions.where(status: parent).first_or_create(status: parent)

        # So we can skip duplicate mentions
        processed_account_ids << mentioned_account.id
      end
    end

    def account_from_href(href)
      url = Addressable::URI.parse(href).normalize

      if TagManager.instance.web_domain?(url.host)
        Account.find_local(url.path.gsub('/users/', ''))
      else
        Account.find_by(uri: href) || Account.find_by(url: href) || FetchRemoteAccountService.new.call(href)
      end
    end

    def hashtags_from_xml(parent, xml)
      tags = xml.xpath('./xmlns:category', xmlns: TagManager::XMLNS).map { |category| category['term'] }.select(&:present?)
      ProcessHashtagsService.new.call(parent, tags)
    end

    def media_from_xml(parent, xml)
      do_not_download = DomainBlock.find_by(domain: parent.account.domain)&.reject_media?

      xml.xpath('./xmlns:link[@rel="enclosure"]', xmlns: TagManager::XMLNS).each do |link|
        next unless link['href']

        media = MediaAttachment.where(status: parent, remote_url: link['href']).first_or_initialize(account: parent.account, status: parent, remote_url: link['href'])
        parsed_url = Addressable::URI.parse(link['href']).normalize

        next if !%w(http https).include?(parsed_url.scheme) || parsed_url.host.empty?

        media.save

        next if do_not_download

        begin
          media.file_remote_url = link['href']
          media.save
        rescue OpenURI::HTTPError, Paperclip::Errors::NotIdentifiedByImageMagickError
          next
        end
      end
    end

    def id(xml = @xml)
      xml.at_xpath('./xmlns:id', xmlns: TagManager::XMLNS).content
    end

    def verb(xml = @xml)
      raw = xml.at_xpath('./activity:verb', activity: TagManager::AS_XMLNS).content
      TagManager::VERBS.key(raw)
    rescue
      :post
    end

    def type(xml = @xml)
      raw = xml.at_xpath('./activity:object-type', activity: TagManager::AS_XMLNS).content
      TagManager::TYPES.key(raw)
    rescue
      :activity
    end

    def url(xml = @xml)
      link = xml.at_xpath('./xmlns:link[@rel="alternate"]', xmlns: TagManager::XMLNS)
      link.nil? ? nil : link['href']
    end

    def content(xml = @xml)
      xml.at_xpath('./xmlns:content', xmlns: TagManager::XMLNS).content
    end

    def content_language(xml = @xml)
      xml.at_xpath('./xmlns:content', xmlns: TagManager::XMLNS)['xml:lang']&.presence || 'en'
    end

    def content_warning(xml = @xml)
      xml.at_xpath('./xmlns:summary', xmlns: TagManager::XMLNS)&.content || ''
    end

    def visibility_scope(xml = @xml)
      xml.at_xpath('./mastodon:scope', mastodon: TagManager::MTDN_XMLNS)&.content&.to_sym || :public
    end

    def published(xml = @xml)
      xml.at_xpath('./xmlns:published', xmlns: TagManager::XMLNS).content
    end

    def thread?(xml = @xml)
      !xml.at_xpath('./thr:in-reply-to', thr: TagManager::THR_XMLNS).nil?
    end

    def thread(xml = @xml)
      thr = xml.at_xpath('./thr:in-reply-to', thr: TagManager::THR_XMLNS)
      [thr['ref'], thr['href']]
    end

    def account?(xml = @xml)
      !xml.at_xpath('./xmlns:author', xmlns: TagManager::XMLNS).nil?
    end
<<<<<<< HEAD

    def acct(xml = @xml)
      username = xml.at_xpath('./xmlns:author/xmlns:name', xmlns: TagManager::XMLNS).content
      url      = xml.at_xpath('./xmlns:author/xmlns:uri', xmlns: TagManager::XMLNS).content
      domain   = Addressable::URI.parse(url).normalize.host

      "#{username}@#{domain}"
    end

    def redis
      Redis.current
    end
=======
>>>>>>> d91ba3c8
  end
end<|MERGE_RESOLUTION|>--- conflicted
+++ resolved
@@ -284,20 +284,9 @@
     def account?(xml = @xml)
       !xml.at_xpath('./xmlns:author', xmlns: TagManager::XMLNS).nil?
     end
-<<<<<<< HEAD
-
-    def acct(xml = @xml)
-      username = xml.at_xpath('./xmlns:author/xmlns:name', xmlns: TagManager::XMLNS).content
-      url      = xml.at_xpath('./xmlns:author/xmlns:uri', xmlns: TagManager::XMLNS).content
-      domain   = Addressable::URI.parse(url).normalize.host
-
-      "#{username}@#{domain}"
-    end
-
+    
     def redis
       Redis.current
     end
-=======
->>>>>>> d91ba3c8
   end
 end