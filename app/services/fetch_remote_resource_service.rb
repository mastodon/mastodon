# frozen_string_literal: true

class FetchRemoteResourceService < BaseService
  attr_reader :url

  def call(url)
    @url = url
<<<<<<< HEAD
    process_url unless atom_url.nil?
=======
    process_url unless fetched_atom_feed.nil?
>>>>>>> 947887f2
  end

  private

  def process_url
    case xml_root
    when 'feed'
      FetchRemoteAccountService.new.call(atom_url, body)
    when 'entry'
      FetchRemoteStatusService.new.call(atom_url, body)
    end
  end

  def fetched_atom_feed
    @_fetched_atom_feed ||= FetchAtomService.new.call(url)
  end

  def atom_url
    fetched_atom_feed.first
  end

  def body
    fetched_atom_feed.last
  end

  def xml_root
    xml_data.root.name
  end

  def xml_data
    @_xml_data ||= Nokogiri::XML(body, nil, 'utf-8')
  end
end<|MERGE_RESOLUTION|>--- conflicted
+++ resolved
@@ -5,11 +5,7 @@
 
   def call(url)
     @url = url
-<<<<<<< HEAD
-    process_url unless atom_url.nil?
-=======
     process_url unless fetched_atom_feed.nil?
->>>>>>> 947887f2
   end
 
   private
