# frozen_string_literal: true

class SuspendAccountService < BaseService
  def call(account, remove_user = false)
    @account = account

    purge_user if remove_user
    purge_profile
    purge_content
    unsubscribe_push_subscribers
  end

  private

  def purge_user
    @account.user.destroy
  end

  def purge_content
    @account.statuses.reorder(nil).find_in_batches do |statuses|
      BatchedRemoveStatusService.new.call(statuses)
    end

    [
      @account.media_attachments,
      @account.stream_entries,
      @account.notifications,
      @account.favourites,
      @account.active_relationships,
<<<<<<< HEAD
      @account.passive_relationships
=======
      @account.passive_relationships,
>>>>>>> 947887f2
    ].each do |association|
      destroy_all(association)
    end
  end

  def purge_profile
    @account.suspended    = true
    @account.display_name = ''
    @account.note         = ''
    @account.avatar.destroy
    @account.header.destroy
    @account.save!
  end

  def unsubscribe_push_subscribers
    destroy_all(@account.subscriptions)
  end

  def destroy_all(association)
    association.in_batches.destroy_all
  end
end<|MERGE_RESOLUTION|>--- conflicted
+++ resolved
@@ -27,11 +27,7 @@
       @account.notifications,
       @account.favourites,
       @account.active_relationships,
-<<<<<<< HEAD
-      @account.passive_relationships
-=======
       @account.passive_relationships,
->>>>>>> 947887f2
     ].each do |association|
       destroy_all(association)
     end
