--- conflicted
+++ resolved
@@ -31,14 +31,9 @@
                                         sensitive: (options[:sensitive].nil? ? account.user&.setting_default_sensitive : options[:sensitive]),
                                         spoiler_text: options[:spoiler_text] || '',
                                         visibility: options[:visibility] || account.user&.setting_default_privacy,
-<<<<<<< HEAD
-                                        language: LanguageDetector.instance.detect(text, account),
+                                        language: language_from_option(options[:language]) || LanguageDetector.instance.detect(text, account),
                                         application: options[:application],
                                         quote_id: options[:quote_id])
-=======
-                                        language: language_from_option(options[:language]) || LanguageDetector.instance.detect(text, account),
-                                        application: options[:application])
->>>>>>> 6208ea5a
     end
 
     process_mentions_service.call(status)
