# frozen_string_literal: true

class PostStatusService < BaseService
  MIN_SCHEDULE_OFFSET = 5.minutes.freeze

  # Post a text status update, fetch and notify remote users mentioned
  # @param [Account] account Account from which to post
  # @param [Hash] options
  # @option [String] :text Message
  # @option [Status] :thread Optional status to reply to
  # @option [Boolean] :sensitive
  # @option [String] :visibility
  # @option [String] :spoiler_text
  # @option [String] :language
  # @option [String] :scheduled_at
  # @option [Enumerable] :media_ids Optional array of media IDs to attach
  # @option [Doorkeeper::Application] :application
  # @option [String] :idempotency Optional idempotency key
  # @return [Status]
  def call(account, options = {})
    @account     = account
    @options     = options
    @text        = @options[:text] || ''
    @in_reply_to = @options[:thread]

    return idempotency_duplicate if idempotency_given? && idempotency_duplicate?

    validate_media!
    preprocess_attributes!

    if scheduled?
      schedule_status!
    else
      process_status!
      postprocess_status!
      bump_potential_friendship!
    end

<<<<<<< HEAD
    media  = validate_media!(options[:media_ids])
    status = nil
    if text.blank? && options[:spoiler_text].present?
     text = '.'
     text = media.find(&:video?) ? '📹' : '🖼' if media.size > 0
    end
=======
    redis.setex(idempotency_key, 3_600, @status.id) if idempotency_given?
>>>>>>> 70801b85

    @status
  end

  private

  def preprocess_attributes!
    @text         = @options.delete(:spoiler_text) if @text.blank? && @options[:spoiler_text].present?
    @visibility   = @options[:visibility] || @account.user&.setting_default_privacy
    @visibility   = :unlisted if @visibility == :public && @account.silenced
    @scheduled_at = @options[:scheduled_at]&.to_datetime
    @scheduled_at = nil if scheduled_in_the_past?
  end

<<<<<<< HEAD
    LinkCrawlWorker.perform_async(status.id) unless status.spoiler_text?
    DistributionWorker.perform_async(status.id)

    unless status.local_only?
      Pubsubhubbub::DistributionWorker.perform_async(status.stream_entry.id)
      ActivityPub::DistributionWorker.perform_async(status.id)
    end
=======
  def process_status!
    # The following transaction block is needed to wrap the UPDATEs to
    # the media attachments when the status is created
>>>>>>> 70801b85

    ApplicationRecord.transaction do
      @status = @account.statuses.create!(status_attributes)
    end

    process_hashtags_service.call(@status)
    process_mentions_service.call(@status)
  end

  def schedule_status!
    if @account.statuses.build(status_attributes).valid?
      # The following transaction block is needed to wrap the UPDATEs to
      # the media attachments when the scheduled status is created

      ApplicationRecord.transaction do
        @status = @account.scheduled_statuses.create!(scheduled_status_attributes)
      end
    else
      raise ActiveRecord::RecordInvalid
    end
  end

  def postprocess_status!
    LinkCrawlWorker.perform_async(@status.id) unless @status.spoiler_text?
    DistributionWorker.perform_async(@status.id)
    Pubsubhubbub::DistributionWorker.perform_async(@status.stream_entry.id)
    ActivityPub::DistributionWorker.perform_async(@status.id)
  end

  def validate_media!
    return if @options[:media_ids].blank? || !@options[:media_ids].is_a?(Enumerable)

    raise Mastodon::ValidationError, I18n.t('media_attachments.validations.too_many') if @options[:media_ids].size > 4

    @media = MediaAttachment.where(status_id: nil).where(id: @options[:media_ids].take(4).map(&:to_i))

    raise Mastodon::ValidationError, I18n.t('media_attachments.validations.images_and_video') if @media.size > 1 && @media.find(&:video?)
  end

  def language_from_option(str)
    ISO_639.find(str)&.alpha2
  end

  def process_mentions_service
    ProcessMentionsService.new
  end

  def process_hashtags_service
    ProcessHashtagsService.new
  end

  def redis
    Redis.current
  end

  def scheduled?
    @scheduled_at.present?
  end

  def idempotency_key
    "idempotency:status:#{@account.id}:#{@options[:idempotency]}"
  end

  def idempotency_given?
    @options[:idempotency].present?
  end

  def idempotency_duplicate
    if scheduled?
      @account.schedule_statuses.find(@idempotency_duplicate)
    else
      @account.statuses.find(@idempotency_duplicate)
    end
  end

  def idempotency_duplicate?
    @idempotency_duplicate = redis.get(idempotency_key)
  end

  def scheduled_in_the_past?
    @scheduled_at.present? && @scheduled_at <= Time.now.utc + MIN_SCHEDULE_OFFSET
  end

  def bump_potential_friendship!
    return if !@status.reply? || @account.id == @status.in_reply_to_account_id
    ActivityTracker.increment('activity:interactions')
    return if @account.following?(@status.in_reply_to_account_id)
    PotentialFriendshipTracker.record(@account.id, @status.in_reply_to_account_id, :reply)
  end

  def status_attributes
    {
      text: @text,
      media_attachments: @media || [],
      thread: @in_reply_to,
      sensitive: (@options[:sensitive].nil? ? @account.user&.setting_default_sensitive : @options[:sensitive]) || @options[:spoiler_text].present?,
      spoiler_text: @options[:spoiler_text] || '',
      visibility: @visibility,
      language: language_from_option(@options[:language]) || @account.user&.setting_default_language&.presence || LanguageDetector.instance.detect(@text, @account),
      application: @options[:application],
    }
  end

  def scheduled_status_attributes
    {
      scheduled_at: @scheduled_at,
      media_attachments: @media || [],
      params: scheduled_options,
    }
  end

  def scheduled_options
    @options.tap do |options_hash|
      options_hash[:in_reply_to_id] = options_hash.delete(:thread)&.id
      options_hash[:application_id] = options_hash.delete(:application)&.id
      options_hash[:scheduled_at]   = nil
      options_hash[:idempotency]    = nil
    end
  end
end<|MERGE_RESOLUTION|>--- conflicted
+++ resolved
@@ -36,16 +36,7 @@
       bump_potential_friendship!
     end
 
-<<<<<<< HEAD
-    media  = validate_media!(options[:media_ids])
-    status = nil
-    if text.blank? && options[:spoiler_text].present?
-     text = '.'
-     text = media.find(&:video?) ? '📹' : '🖼' if media.size > 0
-    end
-=======
     redis.setex(idempotency_key, 3_600, @status.id) if idempotency_given?
->>>>>>> 70801b85
 
     @status
   end
@@ -53,26 +44,19 @@
   private
 
   def preprocess_attributes!
-    @text         = @options.delete(:spoiler_text) if @text.blank? && @options[:spoiler_text].present?
+    if @text.blank? && @options[:spoiler_text].present?
+     @text = '.'
+     @text = @media.find(&:video?) ? '📹' : '🖼' if @media.size > 0
+    end
     @visibility   = @options[:visibility] || @account.user&.setting_default_privacy
     @visibility   = :unlisted if @visibility == :public && @account.silenced
     @scheduled_at = @options[:scheduled_at]&.to_datetime
     @scheduled_at = nil if scheduled_in_the_past?
   end
 
-<<<<<<< HEAD
-    LinkCrawlWorker.perform_async(status.id) unless status.spoiler_text?
-    DistributionWorker.perform_async(status.id)
-
-    unless status.local_only?
-      Pubsubhubbub::DistributionWorker.perform_async(status.stream_entry.id)
-      ActivityPub::DistributionWorker.perform_async(status.id)
-    end
-=======
   def process_status!
     # The following transaction block is needed to wrap the UPDATEs to
     # the media attachments when the status is created
->>>>>>> 70801b85
 
     ApplicationRecord.transaction do
       @status = @account.statuses.create!(status_attributes)
@@ -98,8 +82,10 @@
   def postprocess_status!
     LinkCrawlWorker.perform_async(@status.id) unless @status.spoiler_text?
     DistributionWorker.perform_async(@status.id)
-    Pubsubhubbub::DistributionWorker.perform_async(@status.stream_entry.id)
-    ActivityPub::DistributionWorker.perform_async(@status.id)
+    unless @status.local_only?
+      Pubsubhubbub::DistributionWorker.perform_async(@status.stream_entry.id)
+      ActivityPub::DistributionWorker.perform_async(@status.id)
+    end
   end
 
   def validate_media!
