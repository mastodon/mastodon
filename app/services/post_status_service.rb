--- conflicted
+++ resolved
@@ -41,21 +41,7 @@
     @status
   end
 
-<<<<<<< HEAD
-    ApplicationRecord.transaction do
-      status = account.statuses.create!(text: text,
-                                        media_attachments: media || [],
-                                        thread: in_reply_to,
-                                        sensitive: (options[:sensitive].nil? ? account.user&.setting_default_sensitive : options[:sensitive]) || options[:spoiler_text].present?,
-                                        spoiler_text: options[:spoiler_text] || '',
-                                        visibility: visibility,
-                                        language: language_from_option(options[:language]) || account.user&.setting_default_language&.presence || LanguageDetector.instance.detect(text, account),
-                                        application: options[:application],
-                                        quote_id: options[:quote_id])
-    end
-=======
   private
->>>>>>> a49d43d1
 
   def preprocess_attributes!
     @text         = @options.delete(:spoiler_text) if @text.blank? && @options[:spoiler_text].present?
@@ -168,6 +154,7 @@
       visibility: @visibility,
       language: language_from_option(@options[:language]) || @account.user&.setting_default_language&.presence || LanguageDetector.instance.detect(@text, @account),
       application: @options[:application],
+      quote_id: @options[:quote_id],
     }
   end
 
