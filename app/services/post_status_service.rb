# frozen_string_literal: true

class PostStatusService < BaseService
  include Redisable
  include LanguagesHelper

  MIN_SCHEDULE_OFFSET = 5.minutes.freeze

  class UnexpectedMentionsError < StandardError
    attr_reader :accounts

    def initialize(message, accounts)
      super(message)
      @accounts = accounts
    end
  end

  # Post a text status update, fetch and notify remote users mentioned
  # @param [Account] account Account from which to post
  # @param [Hash] options
  # @option [String] :text Message
  # @option [Status] :thread Optional status to reply to
  # @option [Boolean] :sensitive
  # @option [String] :visibility
  # @option [String] :spoiler_text
  # @option [String] :language
  # @option [String] :scheduled_at
  # @option [String] :expires_at
  # @option [String] :expires_action
  # @option [Circle] :circle Optional circle to target the status to
  # @option [Hash] :poll Optional poll to attach
  # @option [Enumerable] :media_ids Optional array of media IDs to attach
  # @option [Doorkeeper::Application] :application
  # @option [String] :idempotency Optional idempotency key
  # @option [Boolean] :with_rate_limit
  # @option [Enumerable] :allowed_mentions Optional array of expected mentioned account IDs, raises `UnexpectedMentionsError` if unexpected accounts end up in mentions
  # @return [Status]
  def call(account, options = {})
    @account     = account
    @options     = options
    @text        = @options[:text] || ''
    @in_reply_to = @options[:thread]
    @circle      = @options[:circle]

    return idempotency_duplicate if idempotency_given? && idempotency_duplicate?

    validate_media!
    preprocess_attributes!

    if scheduled?
      schedule_status!
    else
      process_status!
    end

    redis.setex(idempotency_key, 3_600, @status.id) if idempotency_given?

    unless scheduled?
      postprocess_status!
      bump_potential_friendship!
    end

    @status
  end

  private

  def preprocess_attributes!
    @sensitive      = (@options[:sensitive].nil? ? @account.user&.setting_default_sensitive : @options[:sensitive]) || @options[:spoiler_text].present?
    @text           = @options.delete(:spoiler_text) if @text.blank? && @options[:spoiler_text].present?
    @visibility     = @options[:visibility] || @account.user&.setting_default_privacy
    @visibility     = :unlisted if @visibility&.to_sym == :public && @account.silenced?
    @visibility     = :limited if @circle.present?
    @visibility     = :limited if @visibility&.to_sym != :direct && @in_reply_to&.limited_visibility?
    @scheduled_at   = @options[:scheduled_at]&.to_datetime
    @scheduled_at   = nil if scheduled_in_the_past?
  rescue ArgumentError
    raise ActiveRecord::RecordInvalid
  end

  def process_status!
    @status = @account.statuses.new(status_attributes)
    process_mentions_service.call(@status, save_records: false)
    safeguard_mentions!(@status)

    # The following transaction block is needed to wrap the UPDATEs to
    # the media attachments when the status is created
    ApplicationRecord.transaction do
<<<<<<< HEAD
      @status = @account.statuses.create!(status_attributes)
      @status.capability_tokens.create! if @status.limited_visibility?
=======
      @status.save!
>>>>>>> a8dd3210
    end
  end

  def safeguard_mentions!(status)
    return if @options[:allowed_mentions].nil?

    expected_account_ids = @options[:allowed_mentions].map(&:to_i)

    unexpected_accounts = status.mentions.map(&:account).to_a.reject { |mentioned_account| expected_account_ids.include?(mentioned_account.id) }
    return if unexpected_accounts.empty?

    raise UnexpectedMentionsError.new('Post would be sent to unexpected accounts', unexpected_accounts)
  end

  def schedule_status!
    status_for_validation = @account.statuses.build(status_attributes)

    if status_for_validation.valid?
      # Marking the status as destroyed is necessary to prevent the status from being
      # persisted when the associated media attachments get updated when creating the
      # scheduled status.
      status_for_validation.destroy

      # The following transaction block is needed to wrap the UPDATEs to
      # the media attachments when the scheduled status is created

      ApplicationRecord.transaction do
        @status = @account.scheduled_statuses.create!(scheduled_status_attributes)
      end
    else
      raise ActiveRecord::RecordInvalid
    end
  end

  def postprocess_status!
    process_hashtags_service.call(@status)
<<<<<<< HEAD
    process_mentions_service.call(@status, @circle)
=======
>>>>>>> a8dd3210
    Trends.tags.register(@status)
    LinkCrawlWorker.perform_async(@status.id)
    DistributionWorker.perform_async(@status.id)
    ActivityPub::DistributionWorker.perform_async(@status.id)
    PollExpirationNotifyWorker.perform_at(@status.poll.expires_at, @status.poll.id) if @status.poll
  end

  def validate_media!
    if @options[:media_ids].blank? || !@options[:media_ids].is_a?(Enumerable)
      @media = []
      return
    end

    raise Mastodon::ValidationError, I18n.t('media_attachments.validations.too_many') if @options[:media_ids].size > 4 || @options[:poll].present?

    @media = @account.media_attachments.where(status_id: nil).where(id: @options[:media_ids].take(4).map(&:to_i))

    raise Mastodon::ValidationError, I18n.t('media_attachments.validations.images_and_video') if @media.size > 1 && @media.find(&:audio_or_video?)
    raise Mastodon::ValidationError, I18n.t('media_attachments.validations.not_ready') if @media.any?(&:not_processed?)
  end

  def process_mentions_service
    ProcessMentionsService.new
  end

  def process_hashtags_service
    ProcessHashtagsService.new
  end

  def scheduled?
    @scheduled_at.present?
  end

  def idempotency_key
    "idempotency:status:#{@account.id}:#{@options[:idempotency]}"
  end

  def idempotency_given?
    @options[:idempotency].present?
  end

  def idempotency_duplicate
    if scheduled?
      @account.scheduled_statuses.find(@idempotency_duplicate)
    else
      @account.statuses.find(@idempotency_duplicate)
    end
  end

  def idempotency_duplicate?
    @idempotency_duplicate = redis.get(idempotency_key)
  end

  def scheduled_in_the_past?
    @scheduled_at.present? && @scheduled_at <= Time.now.utc + MIN_SCHEDULE_OFFSET
  end

  def bump_potential_friendship!
    return if !@status.reply? || @account.id == @status.in_reply_to_account_id

    ActivityTracker.increment('activity:interactions')
    return if @account.following?(@status.in_reply_to_account_id)

    PotentialFriendshipTracker.record(@account.id, @status.in_reply_to_account_id, :reply)
  end

  def status_attributes
    {
      text: @text,
      media_attachments: @media || [],
      ordered_media_attachment_ids: (@options[:media_ids] || []).map(&:to_i) & @media.map(&:id),
      thread: @in_reply_to,
      poll_attributes: poll_attributes,
      sensitive: @sensitive,
      spoiler_text: @options[:spoiler_text] || '',
      visibility: @visibility,
      circle: @circle,
      language: valid_locale_cascade(@options[:language], @account.user&.preferred_posting_language, I18n.default_locale),
      application: @options[:application],
      rate_limit: @options[:with_rate_limit],
    }.compact
  end

  def scheduled_status_attributes
    {
      scheduled_at: @scheduled_at,
      media_attachments: @media || [],
      params: scheduled_options,
    }
  end

  def poll_attributes
    return if @options[:poll].blank?

    @options[:poll].merge(account: @account, voters_count: 0)
  end

  def scheduled_options
    @options.dup.tap do |options_hash|
      options_hash[:in_reply_to_id]  = options_hash.delete(:thread)&.id
      options_hash[:application_id]  = options_hash.delete(:application)&.id
      options_hash[:scheduled_at]    = nil
      options_hash[:idempotency]     = nil
      options_hash[:with_rate_limit] = false
    end
  end
end<|MERGE_RESOLUTION|>--- conflicted
+++ resolved
@@ -86,12 +86,8 @@
     # The following transaction block is needed to wrap the UPDATEs to
     # the media attachments when the status is created
     ApplicationRecord.transaction do
-<<<<<<< HEAD
-      @status = @account.statuses.create!(status_attributes)
+      @status.save!
       @status.capability_tokens.create! if @status.limited_visibility?
-=======
-      @status.save!
->>>>>>> a8dd3210
     end
   end
 
@@ -128,10 +124,6 @@
 
   def postprocess_status!
     process_hashtags_service.call(@status)
-<<<<<<< HEAD
-    process_mentions_service.call(@status, @circle)
-=======
->>>>>>> a8dd3210
     Trends.tags.register(@status)
     LinkCrawlWorker.perform_async(@status.id)
     DistributionWorker.perform_async(@status.id)
