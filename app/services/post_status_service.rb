--- conflicted
+++ resolved
@@ -1,6 +1,8 @@
 # frozen_string_literal: true
 
 class PostStatusService < BaseService
+  include Redisable
+
   MIN_SCHEDULE_OFFSET = 5.minutes.freeze
 
   # Post a text status update, fetch and notify remote users mentioned
@@ -17,15 +19,6 @@
   # @option [Doorkeeper::Application] :application
   # @option [String] :idempotency Optional idempotency key
   # @return [Status]
-<<<<<<< HEAD
-
-  include Redisable
-
-  def call(account, text, in_reply_to = nil, **options)
-    if options[:idempotency].present?
-      existing_id = redis.get("idempotency:status:#{account.id}:#{options[:idempotency]}")
-      return Status.find(existing_id) if existing_id
-=======
   def call(account, options = {})
     @account     = account
     @options     = options
@@ -43,7 +36,6 @@
       process_status!
       postprocess_status!
       bump_potential_friendship!
->>>>>>> 5092d17f
     end
 
     redis.setex(idempotency_key, 3_600, @status.id) if idempotency_given?
@@ -120,14 +112,6 @@
     ProcessHashtagsService.new
   end
 
-<<<<<<< HEAD
-  def bump_potential_friendship(account, status)
-    return if !status.reply? || account.id == status.in_reply_to_account_id
-=======
-  def redis
-    Redis.current
-  end
-
   def scheduled?
     @scheduled_at.present?
   end
@@ -158,7 +142,6 @@
 
   def bump_potential_friendship!
     return if !@status.reply? || @account.id == @status.in_reply_to_account_id
->>>>>>> 5092d17f
     ActivityTracker.increment('activity:interactions')
     return if @account.following?(@status.in_reply_to_account_id)
     PotentialFriendshipTracker.record(@account.id, @status.in_reply_to_account_id, :reply)
