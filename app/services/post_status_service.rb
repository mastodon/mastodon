--- conflicted
+++ resolved
@@ -28,11 +28,7 @@
                                         sensitive: options[:sensitive],
                                         spoiler_text: options[:spoiler_text] || '',
                                         visibility: options[:visibility] || account.user&.setting_default_privacy,
-<<<<<<< HEAD
-                                        language: detect_language_for(text, account),
-=======
                                         language: LanguageDetector.instance.detect(text, account),
->>>>>>> 4c14ff65
                                         application: options[:application])
 
       attach_media(status, media)
