# frozen_string_literal: true

class PostStatusService < BaseService
  include Redisable
  include LanguagesHelper

  MIN_SCHEDULE_OFFSET = 5.minutes.freeze

  # Post a text status update, fetch and notify remote users mentioned
  # @param [Account] account Account from which to post
  # @param [Hash] options
  # @option [String] :text Message
  # @option [Status] :thread Optional status to reply to
  # @option [Boolean] :sensitive
  # @option [String] :visibility
  # @option [String] :spoiler_text
  # @option [String] :language
  # @option [String] :scheduled_at
  # @option [String] :expires_at
  # @option [String] :expires_action
  # @option [Circle] :circle Optional circle to target the status to
  # @option [Hash] :poll Optional poll to attach
  # @option [Enumerable] :media_ids Optional array of media IDs to attach
  # @option [Doorkeeper::Application] :application
  # @option [String] :idempotency Optional idempotency key
  # @option [Boolean] :with_rate_limit
  # @return [Status]
  def call(account, options = {})
    @account     = account
    @options     = options
    @text        = @options[:text] || ''
    @in_reply_to = @options[:thread]
    @circle      = @options[:circle]

    return idempotency_duplicate if idempotency_given? && idempotency_duplicate?

    validate_media!
    preprocess_attributes!

    if scheduled?
      schedule_status!
    else
      process_status!
    end

    redis.setex(idempotency_key, 3_600, @status.id) if idempotency_given?

    unless scheduled?
      postprocess_status!
      bump_potential_friendship!
    end

    @status
  end

  private

  def preprocess_attributes!
    @sensitive      = (@options[:sensitive].nil? ? @account.user&.setting_default_sensitive : @options[:sensitive]) || @options[:spoiler_text].present?
    @text           = @options.delete(:spoiler_text) if @text.blank? && @options[:spoiler_text].present?
    @visibility     = @options[:visibility] || @account.user&.setting_default_privacy
    @visibility     = :unlisted if @visibility&.to_sym == :public && @account.silenced?
    @visibility     = :limited if @circle.present?
    @visibility     = :limited if @visibility&.to_sym != :direct && @in_reply_to&.limited_visibility?
    @scheduled_at   = @options[:scheduled_at]&.to_datetime
    @scheduled_at   = nil if scheduled_in_the_past?
  rescue ArgumentError
    raise ActiveRecord::RecordInvalid
  end

  def process_status!
    # The following transaction block is needed to wrap the UPDATEs to
    # the media attachments when the status is created

    ApplicationRecord.transaction do
      @status = @account.statuses.create!(status_attributes)
      @status.capability_tokens.create! if @status.limited_visibility?
    end
<<<<<<< HEAD

    ProcessHashtagsService.new.call(@status)
    ProcessMentionsService.new.call(@status, @circle)
=======
>>>>>>> 363bedd0
  end

  def schedule_status!
    status_for_validation = @account.statuses.build(status_attributes)

    if status_for_validation.valid?
      # Marking the status as destroyed is necessary to prevent the status from being
      # persisted when the associated media attachments get updated when creating the
      # scheduled status.
      status_for_validation.destroy

      # The following transaction block is needed to wrap the UPDATEs to
      # the media attachments when the scheduled status is created

      ApplicationRecord.transaction do
        @status = @account.scheduled_statuses.create!(scheduled_status_attributes)
      end
    else
      raise ActiveRecord::RecordInvalid
    end
  end

  def postprocess_status!
    process_hashtags_service.call(@status)
    process_mentions_service.call(@status)
    Trends.tags.register(@status)
    LinkCrawlWorker.perform_async(@status.id)
    DistributionWorker.perform_async(@status.id)
    ActivityPub::DistributionWorker.perform_async(@status.id)
    PollExpirationNotifyWorker.perform_at(@status.poll.expires_at, @status.poll.id) if @status.poll
  end

  def validate_media!
    if @options[:media_ids].blank? || !@options[:media_ids].is_a?(Enumerable)
      @media = []
      return
    end

    raise Mastodon::ValidationError, I18n.t('media_attachments.validations.too_many') if @options[:media_ids].size > 4 || @options[:poll].present?

    @media = @account.media_attachments.where(status_id: nil).where(id: @options[:media_ids].take(4).map(&:to_i))

    raise Mastodon::ValidationError, I18n.t('media_attachments.validations.images_and_video') if @media.size > 1 && @media.find(&:audio_or_video?)
    raise Mastodon::ValidationError, I18n.t('media_attachments.validations.not_ready') if @media.any?(&:not_processed?)
  end

  def process_mentions_service
    ProcessMentionsService.new
  end

  def process_hashtags_service
    ProcessHashtagsService.new
  end

  def scheduled?
    @scheduled_at.present?
  end

  def idempotency_key
    "idempotency:status:#{@account.id}:#{@options[:idempotency]}"
  end

  def idempotency_given?
    @options[:idempotency].present?
  end

  def idempotency_duplicate
    if scheduled?
      @account.schedule_statuses.find(@idempotency_duplicate)
    else
      @account.statuses.find(@idempotency_duplicate)
    end
  end

  def idempotency_duplicate?
    @idempotency_duplicate = redis.get(idempotency_key)
  end

  def scheduled_in_the_past?
    @scheduled_at.present? && @scheduled_at <= Time.now.utc + MIN_SCHEDULE_OFFSET
  end

  def bump_potential_friendship!
    return if !@status.reply? || @account.id == @status.in_reply_to_account_id
    ActivityTracker.increment('activity:interactions')
    return if @account.following?(@status.in_reply_to_account_id)
    PotentialFriendshipTracker.record(@account.id, @status.in_reply_to_account_id, :reply)
  end

  def status_attributes
    {
      text: @text,
      media_attachments: @media || [],
      ordered_media_attachment_ids: (@options[:media_ids] || []).map(&:to_i) & @media.map(&:id),
      thread: @in_reply_to,
      poll_attributes: poll_attributes,
      sensitive: @sensitive,
      spoiler_text: @options[:spoiler_text] || '',
      visibility: @visibility,
      circle: @circle,
      language: valid_locale_cascade(@options[:language], @account.user&.preferred_posting_language, I18n.default_locale),
      application: @options[:application],
      rate_limit: @options[:with_rate_limit],
    }.compact
  end

  def scheduled_status_attributes
    {
      scheduled_at: @scheduled_at,
      media_attachments: @media || [],
      params: scheduled_options,
    }
  end

  def poll_attributes
    return if @options[:poll].blank?

    @options[:poll].merge(account: @account, voters_count: 0)
  end

  def scheduled_options
    @options.tap do |options_hash|
      options_hash[:in_reply_to_id]  = options_hash.delete(:thread)&.id
      options_hash[:application_id]  = options_hash.delete(:application)&.id
      options_hash[:scheduled_at]    = nil
      options_hash[:idempotency]     = nil
      options_hash[:with_rate_limit] = false
    end
  end
end<|MERGE_RESOLUTION|>--- conflicted
+++ resolved
@@ -76,12 +76,6 @@
       @status = @account.statuses.create!(status_attributes)
       @status.capability_tokens.create! if @status.limited_visibility?
     end
-<<<<<<< HEAD
-
-    ProcessHashtagsService.new.call(@status)
-    ProcessMentionsService.new.call(@status, @circle)
-=======
->>>>>>> 363bedd0
   end
 
   def schedule_status!
@@ -106,7 +100,7 @@
 
   def postprocess_status!
     process_hashtags_service.call(@status)
-    process_mentions_service.call(@status)
+    process_mentions_service.call(@status, @circle)
     Trends.tags.register(@status)
     LinkCrawlWorker.perform_async(@status.id)
     DistributionWorker.perform_async(@status.id)
