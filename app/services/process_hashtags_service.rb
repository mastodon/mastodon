--- conflicted
+++ resolved
@@ -1,16 +1,6 @@
 # frozen_string_literal: true
 
 class ProcessHashtagsService < BaseService
-<<<<<<< HEAD
-  def call(status, tags = [])
-    tags    = Extractor.extract_hashtags(status.text) if status.local?
-    records = []
-
-    Tag.find_or_create_by_names(tags) do |tag|
-      status.tags << tag
-      records << tag
-      tag.update(last_status_at: status.created_at) if tag.last_status_at.nil? || (tag.last_status_at < status.created_at && tag.last_status_at < 12.hours.ago)
-=======
   def call(status, raw_tags = [])
     @status        = status
     @account       = status.account
@@ -37,7 +27,6 @@
       @account.featured_tags.where(tag_id: added_tags.map(&:id)).each do |featured_tag|
         featured_tag.increment(@status.created_at)
       end
->>>>>>> 8c7223f4
     end
 
     removed_tags = @previous_tags - @current_tags
