--- conflicted
+++ resolved
@@ -90,12 +90,8 @@
     @status.text         = @options[:text].presence || @options.delete(:spoiler_text) || '' if @options.key?(:text)
     @status.spoiler_text = @options[:spoiler_text] || '' if @options.key?(:spoiler_text)
     @status.sensitive    = @options[:sensitive] || @options[:spoiler_text].present? if @options.key?(:sensitive) || @options.key?(:spoiler_text)
-<<<<<<< HEAD
-    @status.language     = valid_locale_or_nil(@options[:language] || @status.language || @status.account.user&.preferred_posting_language || I18n.default_locale)
+    @status.language     = valid_locale_cascade(@options[:language], @status.language, @status.account.user&.preferred_posting_language, I18n.default_locale)
     @status.content_type = @options[:content_type] || @status.content_type
-=======
-    @status.language     = valid_locale_cascade(@options[:language], @status.language, @status.account.user&.preferred_posting_language, I18n.default_locale)
->>>>>>> d7fab238
     @status.edited_at    = Time.now.utc
 
     @status.save!
