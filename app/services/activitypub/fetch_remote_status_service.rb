--- conflicted
+++ resolved
@@ -14,22 +14,6 @@
     end
 
     return unless supported_context?
-<<<<<<< HEAD
-
-    actor_id = nil
-    activity_json = nil
-
-    if expected_object_type?
-      actor_id = value_or_id(first_of_value(@json['attributedTo']))
-      activity_json = { 'type' => 'Create', 'actor' => actor_id, 'object' => @json }
-    elsif expected_activity_type?
-      actor_id = value_or_id(first_of_value(@json['actor']))
-      activity_json = @json
-    end
-
-    return if activity_json.nil? || !trustworthy_attribution?(@json['id'], actor_id)
-=======
->>>>>>> 8c7223f4
 
     actor_uri     = nil
     activity_json = nil
@@ -77,13 +61,6 @@
 
   def expected_activity_type?
     equals_or_includes_any?(@json['type'], %w(Create Announce))
-<<<<<<< HEAD
-  end
-
-  def expected_object_type?
-    equals_or_includes_any?(@json['type'], ActivityPub::Activity::Create::SUPPORTED_TYPES + ActivityPub::Activity::Create::CONVERTED_TYPES)
-=======
->>>>>>> 8c7223f4
   end
 
   def expected_object_type?
