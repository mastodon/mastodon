--- conflicted
+++ resolved
@@ -9,16 +9,6 @@
 
   # Should be called when uri has already been checked for locality
   def call(uri, prefetched_body: nil, on_behalf_of: nil, expected_actor_uri: nil, request_id: nil)
-<<<<<<< HEAD
-    @request_id = request_id || "#{Time.now.utc.to_i}-status-#{uri}"
-    @json = begin
-      if prefetched_body.nil?
-        fetch_resource(uri, true, on_behalf_of)
-      else
-        body_to_json(prefetched_body, compare_id: uri)
-      end
-    end
-=======
     return if domain_not_allowed?(uri)
 
     @request_id = request_id || "#{Time.now.utc.to_i}-status-#{uri}"
@@ -27,7 +17,6 @@
             else
               body_to_json(prefetched_body, compare_id: uri)
             end
->>>>>>> a8dd3210
 
     return unless supported_context?
 
