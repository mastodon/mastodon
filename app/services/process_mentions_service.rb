# frozen_string_literal: true

class ProcessMentionsService < BaseService
  include Payloadable

  # Scan status for mentions and fetch remote mentioned users, create
  # local mention pointers, send Salmon notifications to mentioned
  # remote users
  # @param [Status] status
  def call(status)
    return unless status.local?

    @status  = status
    mentions = []

    status.text = status.text.gsub(Account::MENTION_RE) do |match|
      username, domain = Regexp.last_match(1).split('@')

      domain = begin
        if TagManager.instance.local_domain?(domain)
          nil
        else
          TagManager.instance.normalize_domain(domain)
        end
      end

      mentioned_account = Account.find_remote(username, domain)

      if mention_undeliverable?(mentioned_account)
        begin
          mentioned_account = resolve_account_service.call(Regexp.last_match(1))
        rescue Webfinger::Error, HTTP::Error, OpenSSL::SSL::SSLError, Mastodon::UnexpectedResponseError
          mentioned_account = nil
        end
      end

      next match if mention_undeliverable?(mentioned_account) || mentioned_account&.suspended?

      mention = mentioned_account.mentions.new(status: status)
      mentions << mention if mention.save

      "@#{mentioned_account.acct}"
    end

    status.save!
    check_for_spam(status)

    mentions.each { |mention| create_notification(mention) }
  end

  private

  def mention_undeliverable?(mentioned_account)
    mentioned_account.nil? || (!mentioned_account.local? && mentioned_account.ostatus?)
  end

  def create_notification(mention)
    mentioned_account = mention.account

    if mentioned_account.local?
<<<<<<< HEAD
      LocalNotificationWorker.perform_async(mentioned_account.id, mention.id, mention.class.name)
    elsif mentioned_account.activitypub? && !@status.local_only?
      ActivityPub::DeliveryWorker.perform_async(activitypub_json, mention.status.account_id, mentioned_account.inbox_url)
=======
      LocalNotificationWorker.perform_async(mentioned_account.id, mention.id, mention.class.name, :mention)
    elsif mentioned_account.activitypub?
      ActivityPub::DeliveryWorker.perform_async(activitypub_json, mention.status.account_id, mentioned_account.inbox_url, { synchronize_followers: !mention.status.distributable? })
>>>>>>> 633d1751
    end
  end

  def activitypub_json
    return @activitypub_json if defined?(@activitypub_json)
    @activitypub_json = Oj.dump(serialize_payload(ActivityPub::ActivityPresenter.from_status(@status), ActivityPub::ActivitySerializer, signer: @status.account))
  end

  def resolve_account_service
    ResolveAccountService.new
  end

  def check_for_spam(status)
    SpamCheck.perform(status)
  end
end<|MERGE_RESOLUTION|>--- conflicted
+++ resolved
@@ -58,15 +58,9 @@
     mentioned_account = mention.account
 
     if mentioned_account.local?
-<<<<<<< HEAD
-      LocalNotificationWorker.perform_async(mentioned_account.id, mention.id, mention.class.name)
+      LocalNotificationWorker.perform_async(mentioned_account.id, mention.id, mention.class.name, :mention)
     elsif mentioned_account.activitypub? && !@status.local_only?
-      ActivityPub::DeliveryWorker.perform_async(activitypub_json, mention.status.account_id, mentioned_account.inbox_url)
-=======
-      LocalNotificationWorker.perform_async(mentioned_account.id, mention.id, mention.class.name, :mention)
-    elsif mentioned_account.activitypub?
       ActivityPub::DeliveryWorker.perform_async(activitypub_json, mention.status.account_id, mentioned_account.inbox_url, { synchronize_followers: !mention.status.distributable? })
->>>>>>> 633d1751
     end
   end
 
