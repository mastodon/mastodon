# frozen_string_literal: true

class ProcessMentionsService < BaseService
  include Payloadable

  # Scan status for mentions and fetch remote mentioned users,
  # and create local mention pointers
  # @param [Status] status
<<<<<<< HEAD
  # @param [Circle] circle
  def call(status, circle = nil)
    @status = status
    @circle = circle
=======
  # @param [Boolean] save_records Whether to save records in database
  def call(status, save_records: true)
    @status = status
    @save_records = save_records

>>>>>>> a8dd3210
    return unless @status.local?

    @previous_mentions = @status.active_mentions.includes(:account).to_a
    @current_mentions  = []

    Status.transaction do
      scan_text!
      assign_mentions!
    end
  end

  private

  def scan_text!
    @status.text = @status.text.gsub(Account::MENTION_RE) do |match|
      username, domain = Regexp.last_match(1).split('@')

      domain = if TagManager.instance.local_domain?(domain)
                 nil
               else
                 TagManager.instance.normalize_domain(domain)
               end

      mentioned_account = Account.find_remote(username, domain)

      # Unapproved and unconfirmed accounts should not be mentionable
      next match if mentioned_account&.local? && !(mentioned_account.user_confirmed? && mentioned_account.user_approved?)

      # If the account cannot be found or isn't the right protocol,
      # first try to resolve it
      if mention_undeliverable?(mentioned_account)
        begin
          mentioned_account = ResolveAccountService.new.call(Regexp.last_match(1))
        rescue Webfinger::Error, HTTP::Error, OpenSSL::SSL::SSLError, Mastodon::UnexpectedResponseError
          mentioned_account = nil
        end
      end

      # If after resolving it still isn't found or isn't the right
      # protocol, then give up
      next match if mention_undeliverable?(mentioned_account) || mentioned_account&.suspended?

      mention   = @previous_mentions.find { |x| x.account_id == mentioned_account.id }
      mention ||= @current_mentions.find  { |x| x.account_id == mentioned_account.id }
      mention ||= @status.mentions.new(account: mentioned_account)

      @current_mentions << mention

      "@#{mentioned_account.acct}"
    end

<<<<<<< HEAD
    mentioned_account_ids = @current_mentions.pluck(:account_id)

    if @circle.present?
      @circle.accounts.find_each do |target_account|
        @status.mentions.find_or_create_by(silent: true, account: target_account) unless mentioned_account_ids.include?(target_account.id)
      end
    elsif @status.limited_visibility? && @status.thread&.limited_visibility?
      # If we are replying to a local status, then we'll have the complete
      # audience copied here, both local and remote. If we are replying
      # to a remote status, only local audience will be copied. Then we
      # need to send our reply to the remote author's inbox for distribution

      @status.thread.mentions.includes(:account).find_each do |mention|
        @status.mentions.create(silent: true, account: mention.account) unless @status.account_id == mention.account_id && mentioned_account_ids.include?(mention.account.id)
      end

      @status.mentions.create(silent: true, account: status.thread.account) unless @status.account_id == @status.thread.account_id && mentioned_account_ids.include?(@status.thread.account.id)
    end

    @status.save!
=======
    @status.save! if @save_records
>>>>>>> a8dd3210
  end

  def assign_mentions!
    # Make sure we never mention blocked accounts
    unless @current_mentions.empty?
      mentioned_domains = @current_mentions.filter_map { |m| m.account.domain }.uniq
      blocked_domains   = Set.new(mentioned_domains.empty? ? [] : AccountDomainBlock.where(account_id: @status.account_id, domain: mentioned_domains))
      mentioned_account_ids = @current_mentions.map(&:account_id)
      blocked_account_ids = Set.new(@status.account.block_relationships.where(target_account_id: mentioned_account_ids).pluck(:target_account_id))

      dropped_mentions, @current_mentions = @current_mentions.partition { |mention| blocked_account_ids.include?(mention.account_id) || blocked_domains.include?(mention.account.domain) }
      dropped_mentions.each(&:destroy)
    end

    @current_mentions.each do |mention|
      mention.save if mention.new_record? && @save_records
    end

    # If previous mentions are no longer contained in the text, convert them
    # to silent mentions, since withdrawing access from someone who already
    # received a notification might be more confusing
    removed_mentions = @previous_mentions - @current_mentions

    Mention.where(id: removed_mentions.map(&:id)).update_all(silent: true) unless removed_mentions.empty?
  end

  def mention_undeliverable?(mentioned_account)
    mentioned_account.nil? || (!mentioned_account.local? && !mentioned_account.activitypub?)
  end
end<|MERGE_RESOLUTION|>--- conflicted
+++ resolved
@@ -6,18 +6,13 @@
   # Scan status for mentions and fetch remote mentioned users,
   # and create local mention pointers
   # @param [Status] status
-<<<<<<< HEAD
   # @param [Circle] circle
-  def call(status, circle = nil)
+  # @param [Boolean] save_records Whether to save records in database
+  def call(status, circle = nil, save_records: true)
     @status = status
     @circle = circle
-=======
-  # @param [Boolean] save_records Whether to save records in database
-  def call(status, save_records: true)
-    @status = status
     @save_records = save_records
 
->>>>>>> a8dd3210
     return unless @status.local?
 
     @previous_mentions = @status.active_mentions.includes(:account).to_a
@@ -69,7 +64,6 @@
       "@#{mentioned_account.acct}"
     end
 
-<<<<<<< HEAD
     mentioned_account_ids = @current_mentions.pluck(:account_id)
 
     if @circle.present?
@@ -89,10 +83,7 @@
       @status.mentions.create(silent: true, account: status.thread.account) unless @status.account_id == @status.thread.account_id && mentioned_account_ids.include?(@status.thread.account.id)
     end
 
-    @status.save!
-=======
     @status.save! if @save_records
->>>>>>> a8dd3210
   end
 
   def assign_mentions!
