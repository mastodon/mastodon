# frozen_string_literal: true

class ProcessMentionsService < BaseService
  include Payloadable

  # Scan status for mentions and fetch remote mentioned users, create
  # local mention pointers, send Salmon notifications to mentioned
  # remote users
  # @param [Status] status
  def call(status)
    @status = status

    return unless @status.local?

    @previous_mentions = @status.active_mentions.includes(:account).to_a
    @current_mentions  = []

    Status.transaction do
      scan_text!
      assign_mentions!
    end
  end

  private

  def scan_text!
    @status.text = @status.text.gsub(Account::MENTION_RE) do |match|
      username, domain = Regexp.last_match(1).split('@')

      domain = begin
        if TagManager.instance.local_domain?(domain)
          nil
        else
          TagManager.instance.normalize_domain(domain)
        end
      end

      mentioned_account = Account.find_remote(username, domain)

      # If the account cannot be found or isn't the right protocol,
      # first try to resolve it
      if mention_undeliverable?(mentioned_account)
        begin
          mentioned_account = ResolveAccountService.new.call(Regexp.last_match(1))
        rescue Webfinger::Error, HTTP::Error, OpenSSL::SSL::SSLError, Mastodon::UnexpectedResponseError
          mentioned_account = nil
        end
      end

      # If after resolving it still isn't found or isn't the right
      # protocol, then give up
      next match if mention_undeliverable?(mentioned_account) || mentioned_account&.suspended?

      mention   = @previous_mentions.find { |x| x.account_id == mentioned_account.id }
      mention ||= mentioned_account.mentions.new(status: @status)

      @current_mentions << mention

      "@#{mentioned_account.acct}"
    end

    @status.save!
  end

<<<<<<< HEAD
  private

  def mention_undeliverable?(mentioned_account)
    mentioned_account.nil? || (!mentioned_account.local? && mentioned_account.ostatus?)
  end

  def create_notification(mention)
    mentioned_account = mention.account

    if mentioned_account.local?
      LocalNotificationWorker.perform_async(mentioned_account.id, mention.id, mention.class.name, :mention)
    elsif mentioned_account.activitypub? && !@status.local_only?
      ActivityPub::DeliveryWorker.perform_async(activitypub_json, mention.status.account_id, mentioned_account.inbox_url, { synchronize_followers: !mention.status.distributable? })
=======
  def assign_mentions!
    @current_mentions.each do |mention|
      mention.save if mention.new_record?
>>>>>>> 8c7223f4
    end

    # If previous mentions are no longer contained in the text, convert them
    # to silent mentions, since withdrawing access from someone who already
    # received a notification might be more confusing
    removed_mentions = @previous_mentions - @current_mentions

    Mention.where(id: removed_mentions.map(&:id)).update_all(silent: true) unless removed_mentions.empty?
  end

  def mention_undeliverable?(mentioned_account)
    mentioned_account.nil? || (!mentioned_account.local? && !mentioned_account.activitypub?)
  end
end<|MERGE_RESOLUTION|>--- conflicted
+++ resolved
@@ -48,8 +48,9 @@
       end
 
       # If after resolving it still isn't found or isn't the right
-      # protocol, then give up
-      next match if mention_undeliverable?(mentioned_account) || mentioned_account&.suspended?
+      # protocol, or it's a federated account and the status is local-only,
+      # then give up
+      next match if mention_undeliverable?(mentioned_account) || mentioned_account&.suspended? || (!mentioned_account.local? && @status.local_only?)
 
       mention   = @previous_mentions.find { |x| x.account_id == mentioned_account.id }
       mention ||= mentioned_account.mentions.new(status: @status)
@@ -62,25 +63,9 @@
     @status.save!
   end
 
-<<<<<<< HEAD
-  private
-
-  def mention_undeliverable?(mentioned_account)
-    mentioned_account.nil? || (!mentioned_account.local? && mentioned_account.ostatus?)
-  end
-
-  def create_notification(mention)
-    mentioned_account = mention.account
-
-    if mentioned_account.local?
-      LocalNotificationWorker.perform_async(mentioned_account.id, mention.id, mention.class.name, :mention)
-    elsif mentioned_account.activitypub? && !@status.local_only?
-      ActivityPub::DeliveryWorker.perform_async(activitypub_json, mention.status.account_id, mentioned_account.inbox_url, { synchronize_followers: !mention.status.distributable? })
-=======
   def assign_mentions!
     @current_mentions.each do |mention|
-      mention.save if mention.new_record?
->>>>>>> 8c7223f4
+      mention.save if mention.new_record? && ()
     end
 
     # If previous mentions are no longer contained in the text, convert them
