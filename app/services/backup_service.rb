--- conflicted
+++ resolved
@@ -28,18 +28,12 @@
     file.write(prepend)
 
     account.statuses.with_includes.reorder(nil).find_in_batches do |statuses|
-<<<<<<< HEAD
-      statuses.each do |status|
-        item = serialize_payload(ActivityPub::ActivityPresenter.from_status(status), ActivityPub::ActivitySerializer, signer: @account, allow_local_only: true)
-        item.delete(:@context)
-=======
       file.write(',') if add_comma
       add_comma = true
 
       file.write(statuses.map do |status|
-        item = serialize_payload(ActivityPub::ActivityPresenter.from_status(status), ActivityPub::ActivitySerializer)
+        item = serialize_payload(ActivityPub::ActivityPresenter.from_status(status), ActivityPub::ActivitySerializer, allow_local_only: true)
         item.delete('@context')
->>>>>>> f877aa9d
 
         unless item[:type] == 'Announce' || item[:object][:attachment].blank?
           item[:object][:attachment].each do |attachment|
