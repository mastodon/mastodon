# frozen_string_literal: true

require 'rubygems/package'

class BackupService < BaseService
  include Payloadable

  attr_reader :account, :backup, :collection

  def call(backup)
    @backup  = backup
    @account = backup.user.account

    build_json!
    build_archive!
  end

  private

  def build_json!
    @collection = serialize(collection_presenter, ActivityPub::CollectionSerializer)

    account.statuses.with_includes.reorder(nil).find_in_batches do |statuses|
      statuses.each do |status|
<<<<<<< HEAD
        item = serialize_payload(ActivityPub::ActivityPresenter.from_status(status), ActivityPub::ActivitySerializer, signer: @account, allow_local_only: true)
        item.delete(:'@context')
=======
        item = serialize_payload(ActivityPub::ActivityPresenter.from_status(status), ActivityPub::ActivitySerializer, signer: @account)
        item.delete(:@context)
>>>>>>> fef6c59b

        unless item[:type] == 'Announce' || item[:object][:attachment].blank?
          item[:object][:attachment].each do |attachment|
            attachment[:url] = Addressable::URI.parse(attachment[:url]).path.gsub(/\A\/system\//, '')
          end
        end

        @collection[:orderedItems] << item
      end

      GC.start
    end
  end

  def build_archive!
    tmp_file = Tempfile.new(%w(archive .tar.gz))

    File.open(tmp_file, 'wb') do |file|
      Zlib::GzipWriter.wrap(file) do |gz|
        Gem::Package::TarWriter.new(gz) do |tar|
          dump_media_attachments!(tar)
          dump_outbox!(tar)
          dump_likes!(tar)
          dump_bookmarks!(tar)
          dump_actor!(tar)
        end
      end
    end

    archive_filename = ['archive', Time.now.utc.strftime('%Y%m%d%H%M%S'), SecureRandom.hex(16)].join('-') + '.tar.gz'

    @backup.dump      = ActionDispatch::Http::UploadedFile.new(tempfile: tmp_file, filename: archive_filename)
    @backup.processed = true
    @backup.save!
  ensure
    tmp_file.close
    tmp_file.unlink
  end

  def dump_media_attachments!(tar)
    MediaAttachment.attached.where(account: account).reorder(nil).find_in_batches do |media_attachments|
      media_attachments.each do |m|
        next unless m.file&.path

        download_to_tar(tar, m.file, m.file.path)
      end

      GC.start
    end
  end

  def dump_outbox!(tar)
    json = Oj.dump(collection)

    tar.add_file_simple('outbox.json', 0o444, json.bytesize) do |io|
      io.write(json)
    end
  end

  def dump_actor!(tar)
    actor = serialize(account, ActivityPub::ActorSerializer)

    actor[:icon][:url]  = 'avatar' + File.extname(actor[:icon][:url])  if actor[:icon]
    actor[:image][:url] = 'header' + File.extname(actor[:image][:url]) if actor[:image]
    actor[:outbox]      = 'outbox.json'
    actor[:likes]       = 'likes.json'
    actor[:bookmarks]   = 'bookmarks.json'

    download_to_tar(tar, account.avatar, 'avatar' + File.extname(account.avatar.path)) if account.avatar.exists?
    download_to_tar(tar, account.header, 'header' + File.extname(account.header.path)) if account.header.exists?

    json = Oj.dump(actor)

    tar.add_file_simple('actor.json', 0o444, json.bytesize) do |io|
      io.write(json)
    end
  end

  def dump_likes!(tar)
    collection = serialize(ActivityPub::CollectionPresenter.new(id: 'likes.json', type: :ordered, size: 0, items: []), ActivityPub::CollectionSerializer)

    Status.reorder(nil).joins(:favourites).includes(:account).merge(account.favourites).find_in_batches do |statuses|
      statuses.each do |status|
        collection[:totalItems] += 1
        collection[:orderedItems] << ActivityPub::TagManager.instance.uri_for(status)
      end

      GC.start
    end

    json = Oj.dump(collection)

    tar.add_file_simple('likes.json', 0o444, json.bytesize) do |io|
      io.write(json)
    end
  end

  def dump_bookmarks!(tar)
    collection = serialize(ActivityPub::CollectionPresenter.new(id: 'bookmarks.json', type: :ordered, size: 0, items: []), ActivityPub::CollectionSerializer)

    Status.reorder(nil).joins(:bookmarks).includes(:account).merge(account.bookmarks).find_in_batches do |statuses|
      statuses.each do |status|
        collection[:totalItems] += 1
        collection[:orderedItems] << ActivityPub::TagManager.instance.uri_for(status)
      end

      GC.start
    end

    json = Oj.dump(collection)

    tar.add_file_simple('bookmarks.json', 0o444, json.bytesize) do |io|
      io.write(json)
    end
  end

  def collection_presenter
    ActivityPub::CollectionPresenter.new(
      id: 'outbox.json',
      type: :ordered,
      size: account.statuses_count,
      items: []
    )
  end

  def serialize(object, serializer)
    ActiveModelSerializers::SerializableResource.new(
      object,
      serializer: serializer,
      adapter: ActivityPub::Adapter,
      allow_local_only: true,
    ).as_json
  end

  CHUNK_SIZE = 1.megabyte

  def download_to_tar(tar, attachment, filename)
    adapter = Paperclip.io_adapters.for(attachment)

    tar.add_file_simple(filename, 0o444, adapter.size) do |io|
      while (buffer = adapter.read(CHUNK_SIZE))
        io.write(buffer)
      end
    end
  rescue Errno::ENOENT, Seahorse::Client::NetworkingError => e
    Rails.logger.warn "Could not backup file #{filename}: #{e}"
  end
end<|MERGE_RESOLUTION|>--- conflicted
+++ resolved
@@ -22,13 +22,8 @@
 
     account.statuses.with_includes.reorder(nil).find_in_batches do |statuses|
       statuses.each do |status|
-<<<<<<< HEAD
         item = serialize_payload(ActivityPub::ActivityPresenter.from_status(status), ActivityPub::ActivitySerializer, signer: @account, allow_local_only: true)
-        item.delete(:'@context')
-=======
-        item = serialize_payload(ActivityPub::ActivityPresenter.from_status(status), ActivityPub::ActivitySerializer, signer: @account)
         item.delete(:@context)
->>>>>>> fef6c59b
 
         unless item[:type] == 'Announce' || item[:object][:attachment].blank?
           item[:object][:attachment].each do |attachment|
