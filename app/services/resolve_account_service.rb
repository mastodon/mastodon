--- conflicted
+++ resolved
@@ -144,18 +144,10 @@
 
   def queue_deletion!
     @account.suspend!(origin: :remote)
-<<<<<<< HEAD
-    AccountDeletionWorker.perform_async(@account.id, reserve_username: false, skip_activitypub: true)
-  end
-
-  def lock_options
-    { redis: Redis.current, key: "resolve:#{@username}@#{@domain}", autorelease: 15.minutes.seconds }
-=======
     AccountDeletionWorker.perform_async(@account.id, { 'reserve_username' => false, 'skip_activitypub' => true })
   end
 
   def lock_options
     { redis: redis, key: "resolve:#{@username}@#{@domain}", autorelease: 15.minutes.seconds }
->>>>>>> 2c5862ed
   end
 end