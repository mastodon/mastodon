# frozen_string_literal: true

class ResolveAccountService < BaseService
  include JsonLdHelper
  include DomainControlHelper
  include WebfingerHelper

  # Find or create an account record for a remote user. When creating,
  # look up the user's webfinger and fetch ActivityPub data
  # @param [String, Account] uri URI in the username@domain format or account record
  # @param [Hash] options
  # @option options [Boolean] :redirected Do not follow further Webfinger redirects
  # @option options [Boolean] :skip_webfinger Do not attempt to refresh account data
  # @return [Account]
  def call(uri, options = {})
    return if uri.blank?

    process_options!(uri, options)

    # First of all we want to check if we've got the account
    # record with the URI already, and if so, we can exit early

    return if domain_not_allowed?(@domain)

    @account ||= Account.find_remote(@username, @domain)

    return @account if @account&.local? || @domain.nil? || !webfinger_update_due?

    # At this point we are in need of a Webfinger query, which may
    # yield us a different username/domain through a redirect
    process_webfinger!(@uri)
    @domain = nil if TagManager.instance.local_domain?(@domain)

    # Because the username/domain pair may be different than what
    # we already checked, we need to check if we've already got
    # the record with that URI, again

    return if domain_not_allowed?(@domain)

    @account ||= Account.find_remote(@username, @domain)

    if gone_from_origin? && not_yet_deleted?
      queue_deletion!
      return
    end

    return @account if @account&.local? || gone_from_origin? || !webfinger_update_due?

    # Now it is certain, it is definitely a remote account, and it
    # either needs to be created, or updated from fresh data

    fetch_account!
<<<<<<< HEAD
  rescue Webfinger::Error, WebfingerRedirectError, Oj::ParseError => e
=======
  rescue Webfinger::Error, Oj::ParseError => e
>>>>>>> 633d1751
    Rails.logger.debug "Webfinger query for #{@uri} failed: #{e}"
    nil
  end

  private

  def process_options!(uri, options)
    @options = options

    if uri.is_a?(Account)
      @account  = uri
      @username = @account.username
      @domain   = @account.domain
    else
      @username, @domain = uri.split('@')
    end

    @domain = begin
      if TagManager.instance.local_domain?(@domain)
        nil
      else
        TagManager.instance.normalize_domain(@domain)
      end
    end

    @uri = [@username, @domain].compact.join('@')
  end

  def process_webfinger!(uri)
    @webfinger                           = webfinger!("acct:#{uri}")
    confirmed_username, confirmed_domain = split_acct(@webfinger.subject)

    if confirmed_username.casecmp(@username).zero? && confirmed_domain.casecmp(@domain).zero?
      @username = confirmed_username
      @domain   = confirmed_domain
      return
<<<<<<< HEAD
    end

    # Account doesn't match, so it may have been redirected
    @webfinger         = webfinger!("acct:#{confirmed_username}@#{confirmed_domain}")
    @username, @domain = split_acct(@webfinger.subject)

    unless confirmed_username.casecmp(@username).zero? && confirmed_domain.casecmp(@domain).zero?
      raise WebfingerRedirectError, "The URI #{uri} tries to hijack #{@username}@#{@domain}"
=======
>>>>>>> 633d1751
    end
  end

<<<<<<< HEAD
=======
    # Account doesn't match, so it may have been redirected
    @webfinger         = webfinger!("acct:#{confirmed_username}@#{confirmed_domain}")
    @username, @domain = split_acct(@webfinger.subject)

    unless confirmed_username.casecmp(@username).zero? && confirmed_domain.casecmp(@domain).zero?
      raise Webfinger::RedirectError, "The URI #{uri} tries to hijack #{@username}@#{@domain}"
    end
  rescue Webfinger::GoneError
    @gone = true
  end

>>>>>>> 633d1751
  def split_acct(acct)
    acct.gsub(/\Aacct:/, '').split('@')
  end

  def fetch_account!
    return unless activitypub_ready?

    RedisLock.acquire(lock_options) do |lock|
      if lock.acquired?
        @account = ActivityPub::FetchRemoteAccountService.new.call(actor_url)
      else
        raise Mastodon::RaceConditionError
      end
    end

    @account
  end

  def webfinger_update_due?
    return false if @options[:check_delivery_availability] && !DeliveryFailureTracker.available?(@domain)

    @account.nil? || ((!@options[:skip_webfinger] || @account.ostatus?) && @account.possibly_stale?)
  end

  def activitypub_ready?
    ['application/activity+json', 'application/ld+json; profile="https://www.w3.org/ns/activitystreams"'].include?(@webfinger.link('self', 'type'))
  end

  def actor_url
    @actor_url ||= @webfinger.link('self', 'href')
<<<<<<< HEAD
=======
  end

  def gone_from_origin?
    @gone
>>>>>>> 633d1751
  end

  def not_yet_deleted?
    @account.present? && !@account.local?
  end

  def queue_deletion!
    AccountDeletionWorker.perform_async(@account.id, reserve_username: false, skip_activitypub: true)
  end

  def lock_options
    { redis: Redis.current, key: "resolve:#{@username}@#{@domain}" }
  end
end<|MERGE_RESOLUTION|>--- conflicted
+++ resolved
@@ -50,11 +50,7 @@
     # either needs to be created, or updated from fresh data
 
     fetch_account!
-<<<<<<< HEAD
-  rescue Webfinger::Error, WebfingerRedirectError, Oj::ParseError => e
-=======
   rescue Webfinger::Error, Oj::ParseError => e
->>>>>>> 633d1751
     Rails.logger.debug "Webfinger query for #{@uri} failed: #{e}"
     nil
   end
@@ -91,22 +87,8 @@
       @username = confirmed_username
       @domain   = confirmed_domain
       return
-<<<<<<< HEAD
     end
 
-    # Account doesn't match, so it may have been redirected
-    @webfinger         = webfinger!("acct:#{confirmed_username}@#{confirmed_domain}")
-    @username, @domain = split_acct(@webfinger.subject)
-
-    unless confirmed_username.casecmp(@username).zero? && confirmed_domain.casecmp(@domain).zero?
-      raise WebfingerRedirectError, "The URI #{uri} tries to hijack #{@username}@#{@domain}"
-=======
->>>>>>> 633d1751
-    end
-  end
-
-<<<<<<< HEAD
-=======
     # Account doesn't match, so it may have been redirected
     @webfinger         = webfinger!("acct:#{confirmed_username}@#{confirmed_domain}")
     @username, @domain = split_acct(@webfinger.subject)
@@ -118,7 +100,6 @@
     @gone = true
   end
 
->>>>>>> 633d1751
   def split_acct(acct)
     acct.gsub(/\Aacct:/, '').split('@')
   end
@@ -149,13 +130,10 @@
 
   def actor_url
     @actor_url ||= @webfinger.link('self', 'href')
-<<<<<<< HEAD
-=======
   end
 
   def gone_from_origin?
     @gone
->>>>>>> 633d1751
   end
 
   def not_yet_deleted?
