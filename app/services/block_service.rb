--- conflicted
+++ resolved
@@ -11,7 +11,6 @@
     BlockWorker.perform_async(account.id, target_account.id)
     NotificationWorker.perform_async(block.stream_entry.id, target_account.id) unless target_account.local?
   end
-<<<<<<< HEAD
 
   protected
 
@@ -19,27 +18,4 @@
     UnfollowService.new.call(account, target_account) if account.following?(target_account)
     UnfollowService.new.call(target_account, account) if target_account.following?(account)
   end
-
-  def clear_timelines(account, target_account)
-    mentions_key = FeedManager.instance.key(:mentions, account.id)
-    home_key     = FeedManager.instance.key(:home, account.id)
-
-    target_account.statuses.select('id').find_each do |status|
-      redis.zrem(mentions_key, status.id)
-      redis.zrem(home_key, status.id)
-    end
-  end
-
-  def clear_notifications(account, target_account)
-    Notification.where(account: account).joins(:follow).where(activity_type: 'Follow', follows: { account_id: target_account.id }).destroy_all
-    Notification.where(account: account).joins(mention: :status).where(activity_type: 'Mention', statuses: { account_id: target_account.id }).destroy_all
-    Notification.where(account: account).joins(:favourite).where(activity_type: 'Favourite', favourites: { account_id: target_account.id }).destroy_all
-    Notification.where(account: account).joins(:status).where(activity_type: 'Status', statuses: { account_id: target_account.id }).destroy_all
-  end
-
-  def redis
-    Redis.current
-  end
-=======
->>>>>>> f8bd44a7
 end