--- conflicted
+++ resolved
@@ -2,12 +2,8 @@
 
 class PrecomputeFeedService < BaseService
   def call(account)
-<<<<<<< HEAD
-    FeedManager.instance.populate_feed(account)
+    FeedManager.instance.populate_home(account)
     FeedManager.instance.populate_direct_feed(account)
-=======
-    FeedManager.instance.populate_home(account)
->>>>>>> 65760f59
   ensure
     Redis.current.del("account:#{account.id}:regeneration")
   end
