# frozen_string_literal: true

class SearchService < BaseService
  QUOTE_EQUIVALENT_CHARACTERS = /[“”„«»「」『』《》]/

  def call(query, account, limit, options = {})
    @query     = query&.strip&.gsub(QUOTE_EQUIVALENT_CHARACTERS, '"')
    @account   = account
    @options   = options
    @limit     = limit.to_i
    @offset    = options[:type].blank? ? 0 : options[:offset].to_i
    @resolve   = options[:resolve] || false
    @following = options[:following] || false

    default_results.tap do |results|
      next if @query.blank? || @limit.zero?

      if url_query?
        results.merge!(url_resource_results) unless url_resource.nil? || @offset.positive? || (@options[:type].present? && url_resource_symbol != @options[:type].to_sym)
      elsif @query.present?
        results[:accounts] = perform_accounts_search! if account_searchable?
        results[:statuses] = perform_statuses_search! if status_searchable?
        results[:hashtags] = perform_hashtags_search! if hashtag_searchable?
      end
    end
  end

  private

  def perform_accounts_search!
    AccountSearchService.new.call(
      @query,
      @account,
      limit: @limit,
      resolve: @resolve,
      offset: @offset,
      use_searchable_text: true,
      following: @following,
      start_with_hashtag: @query.start_with?('#')
    )
  end

  def perform_statuses_search!
<<<<<<< HEAD
    # 公開トゥートは検索に含める
    definition = parsed_query.apply(StatusesIndex.filter(term: { searchable_by: @account.id }).filter.or(term: { searchable_by_anyone: true })).order(id: :desc)

    if @options[:account_id].present?
      definition = definition.filter(term: { account_id: @options[:account_id] })
    end

    if @options[:min_id].present? || @options[:max_id].present?
      range      = {}
      range[:gt] = @options[:min_id].to_i if @options[:min_id].present?
      range[:lt] = @options[:max_id].to_i if @options[:max_id].present?
      definition = definition.filter(range: { id: range })
    end

    results             = definition.limit(@limit).offset(@offset).objects.compact
    account_ids         = results.map(&:account_id)
    account_domains     = results.map(&:account_domain)
    preloaded_relations = relations_map_for_account(@account, account_ids, account_domains)

    results.reject { |status| StatusFilter.new(status, @account, preloaded_relations).filtered? }
  rescue Faraday::ConnectionFailed, Parslet::ParseFailed
    []
=======
    StatusesSearchService.new.call(
      @query,
      @account,
      limit: @limit,
      offset: @offset,
      account_id: @options[:account_id],
      min_id: @options[:min_id],
      max_id: @options[:max_id]
    )
>>>>>>> 4fcc026f
  end

  def perform_hashtags_search!
    TagSearchService.new.call(
      @query,
      limit: @limit,
      offset: @offset,
      exclude_unreviewed: @options[:exclude_unreviewed]
    )
  end

  def default_results
    { accounts: [], hashtags: [], statuses: [] }
  end

  def url_query?
    @resolve && %r{\Ahttps?://}.match?(@query)
  end

  def url_resource_results
    { url_resource_symbol => [url_resource] }
  end

  def url_resource
    @url_resource ||= ResolveURLService.new.call(@query, on_behalf_of: @account)
  end

  def url_resource_symbol
    url_resource.class.name.downcase.pluralize.to_sym
  end

  def status_searchable?
    Chewy.enabled? && status_search? && @account.present?
  end

  def account_searchable?
    account_search?
  end

  def hashtag_searchable?
    hashtag_search?
  end

  def account_search?
    @options[:type].blank? || @options[:type] == 'accounts'
  end

  def hashtag_search?
    @options[:type].blank? || @options[:type] == 'hashtags'
  end

  def status_search?
    @options[:type].blank? || @options[:type] == 'statuses'
  end
end<|MERGE_RESOLUTION|>--- conflicted
+++ resolved
@@ -41,30 +41,6 @@
   end
 
   def perform_statuses_search!
-<<<<<<< HEAD
-    # 公開トゥートは検索に含める
-    definition = parsed_query.apply(StatusesIndex.filter(term: { searchable_by: @account.id }).filter.or(term: { searchable_by_anyone: true })).order(id: :desc)
-
-    if @options[:account_id].present?
-      definition = definition.filter(term: { account_id: @options[:account_id] })
-    end
-
-    if @options[:min_id].present? || @options[:max_id].present?
-      range      = {}
-      range[:gt] = @options[:min_id].to_i if @options[:min_id].present?
-      range[:lt] = @options[:max_id].to_i if @options[:max_id].present?
-      definition = definition.filter(range: { id: range })
-    end
-
-    results             = definition.limit(@limit).offset(@offset).objects.compact
-    account_ids         = results.map(&:account_id)
-    account_domains     = results.map(&:account_domain)
-    preloaded_relations = relations_map_for_account(@account, account_ids, account_domains)
-
-    results.reject { |status| StatusFilter.new(status, @account, preloaded_relations).filtered? }
-  rescue Faraday::ConnectionFailed, Parslet::ParseFailed
-    []
-=======
     StatusesSearchService.new.call(
       @query,
       @account,
@@ -74,7 +50,6 @@
       min_id: @options[:min_id],
       max_id: @options[:max_id]
     )
->>>>>>> 4fcc026f
   end
 
   def perform_hashtags_search!
