# frozen_string_literal: true

class ResolveRemoteAccountService < BaseService
  include OStatus2::MagicKey
  include JsonLdHelper

  DFRN_NS = 'http://purl.org/macgirvin/dfrn/1.0'

  # Find or create a local account for a remote user.
  # When creating, look up the user's webfinger and fetch all
  # important information from their feed
  # @param [String] uri User URI in the form of username@domain
  # @return [Account]
  def call(uri, update_profile = true, redirected = nil)
    @username, @domain = uri.split('@')
    @update_profile    = update_profile

    return Account.find_local(@username) if TagManager.instance.local_domain?(@domain)

    @account = Account.find_remote(@username, @domain)

    return @account unless webfinger_update_due?

    Rails.logger.debug "Looking up webfinger for #{uri}"

    @webfinger = Goldfinger.finger("acct:#{uri}")

    confirmed_username, confirmed_domain = @webfinger.subject.gsub(/\Aacct:/, '').split('@')

    if confirmed_username.casecmp(@username).zero? && confirmed_domain.casecmp(@domain).zero?
      @username = confirmed_username
      @domain   = confirmed_domain
    elsif redirected.nil?
      return call("#{confirmed_username}@#{confirmed_domain}", update_profile, true)
    else
      Rails.logger.debug 'Requested and returned acct URIs do not match'
      return
    end

    return if links_missing?
    return Account.find_local(@username) if TagManager.instance.local_domain?(@domain)

    RedisLock.acquire(lock_options) do |lock|
      if lock.acquired?
        @account = Account.find_remote(@username, @domain)

        if activitypub_ready?
          handle_activitypub
        else
          handle_ostatus
        end
      end
    end

    @account
  rescue Goldfinger::Error => e
    Rails.logger.debug "Webfinger query for #{uri} unsuccessful: #{e}"
    nil
  end

  private

  def links_missing?
    !(activitypub_ready? || ostatus_ready?)
  end

  def ostatus_ready?
    !(@webfinger.link('http://schemas.google.com/g/2010#updates-from').nil? ||
      @webfinger.link('salmon').nil? ||
      @webfinger.link('http://webfinger.net/rel/profile-page').nil? ||
      @webfinger.link('magic-public-key').nil? ||
      canonical_uri.nil? ||
      hub_url.nil?)
  end

  def webfinger_update_due?
    @account.nil? || @account.last_webfingered_at.nil? || @account.last_webfingered_at <= 1.day.ago
  end

  def activitypub_ready?
    !@webfinger.link('self').nil? &&
      ['application/activity+json', 'application/ld+json; profile="https://www.w3.org/ns/activitystreams"'].include?(@webfinger.link('self').type) &&
<<<<<<< HEAD
=======
      !actor_json.nil? &&
>>>>>>> 4c14ff65
      actor_json['inbox'].present?
  end

  def handle_ostatus
    create_account if @account.nil?
    update_account
    update_account_profile if update_profile?
  end

  def update_profile?
    @update_profile
  end

  def handle_activitypub
    return if actor_json.nil?

    @account = ActivityPub::ProcessAccountService.new.call(@username, @domain, actor_json)
  rescue Oj::ParseError
    nil
  end

  def create_account
    Rails.logger.debug "Creating new remote account for #{@username}@#{@domain}"

    @account = Account.new(username: @username, domain: @domain)
    @account.suspended   = true if auto_suspend?
    @account.silenced    = true if auto_silence?
    @account.private_key = nil
  end

  def update_account
    @account.last_webfingered_at = Time.now.utc
    @account.protocol            = :ostatus
    @account.remote_url          = atom_url
    @account.salmon_url          = salmon_url
    @account.url                 = url
    @account.public_key          = public_key
    @account.uri                 = canonical_uri
    @account.hub_url             = hub_url
    @account.save!
  end

  def auto_suspend?
    domain_block && domain_block.suspend?
  end

  def auto_silence?
    domain_block && domain_block.silence?
  end

  def domain_block
    return @domain_block if defined?(@domain_block)
    @domain_block = DomainBlock.find_by(domain: @domain)
  end

  def atom_url
    @atom_url ||= @webfinger.link('http://schemas.google.com/g/2010#updates-from').href
  end

  def salmon_url
    @salmon_url ||= @webfinger.link('salmon').href
  end

  def actor_url
    @actor_url ||= @webfinger.link('self').href
  end

  def url
    @url ||= @webfinger.link('http://webfinger.net/rel/profile-page').href
  end

  def public_key
    @public_key ||= magic_key_to_pem(@webfinger.link('magic-public-key').href)
  end

  def canonical_uri
    return @canonical_uri if defined?(@canonical_uri)

    author_uri = atom.at_xpath('/xmlns:feed/xmlns:author/xmlns:uri')

    if author_uri.nil?
      owner      = atom.at_xpath('/xmlns:feed').at_xpath('./dfrn:owner', dfrn: DFRN_NS)
      author_uri = owner.at_xpath('./xmlns:uri') unless owner.nil?
    end

    @canonical_uri = author_uri.nil? ? nil : author_uri.content
  end

  def hub_url
    return @hub_url if defined?(@hub_url)

    hubs     = atom.xpath('//xmlns:link[@rel="hub"]')
    @hub_url = hubs.empty? || hubs.first['href'].nil? ? nil : hubs.first['href']
  end

  def atom_body
    return @atom_body if defined?(@atom_body)

    response = Request.new(:get, atom_url).perform

    raise Mastodon::UnexpectedResponseError, response unless response.code == 200

    @atom_body = response.to_s
  end

  def actor_json
    return @actor_json if defined?(@actor_json)

    json        = fetch_resource(actor_url)
    @actor_json = supported_context?(json) && json['type'] == 'Person' ? json : nil
  end

  def atom
    return @atom if defined?(@atom)
    @atom = Nokogiri::XML(atom_body)
  end

  def update_account_profile
    RemoteProfileUpdateWorker.perform_async(@account.id, atom_body.force_encoding('UTF-8'), false)
  end

  def lock_options
    { redis: Redis.current, key: "resolve:#{@username}@#{@domain}" }
  end
end<|MERGE_RESOLUTION|>--- conflicted
+++ resolved
@@ -80,10 +80,7 @@
   def activitypub_ready?
     !@webfinger.link('self').nil? &&
       ['application/activity+json', 'application/ld+json; profile="https://www.w3.org/ns/activitystreams"'].include?(@webfinger.link('self').type) &&
-<<<<<<< HEAD
-=======
       !actor_json.nil? &&
->>>>>>> 4c14ff65
       actor_json['inbox'].present?
   end
 
