--- conflicted
+++ resolved
@@ -294,15 +294,11 @@
 
   private
 
-<<<<<<< HEAD
   def create_default_circle
     owned_circles.create(title: 'inner circle')
   end
 
-  def remove_potential_friendship(other_account, mutual = false)
-=======
   def remove_potential_friendship(other_account)
->>>>>>> 03b0f3ac
     PotentialFriendshipTracker.remove(id, other_account.id)
   end
 end