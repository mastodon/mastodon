# frozen_string_literal: true

module AccountInteractions
  extend ActiveSupport::Concern

  class_methods do
    def following_map(target_account_ids, account_id)
      Follow.where(target_account_id: target_account_ids, account_id: account_id).each_with_object({}) do |follow, mapping|
        mapping[follow.target_account_id] = {
          reblogs: follow.show_reblogs?
        }
      end
    end

    def followed_by_map(target_account_ids, account_id)
      follow_mapping(Follow.where(account_id: target_account_ids, target_account_id: account_id), :account_id)
    end

    def blocking_map(target_account_ids, account_id)
      follow_mapping(Block.where(target_account_id: target_account_ids, account_id: account_id), :target_account_id)
    end

    def muting_map(target_account_ids, account_id)
      Mute.where(target_account_id: target_account_ids, account_id: account_id).each_with_object({}) do |mute, mapping|
        mapping[mute.target_account_id] = {
<<<<<<< HEAD
          notifications: mute.hide_notifications?,
=======
          notifications: mute.hide_notifications?
>>>>>>> 88627fd7
        }
      end
    end

    def requested_map(target_account_ids, account_id)
      FollowRequest.where(target_account_id: target_account_ids, account_id: account_id).each_with_object({}) do |follow_request, mapping|
        mapping[follow_request.target_account_id] = {
          reblogs: follow_request.show_reblogs?
        }
      end
    end

    def domain_blocking_map(target_account_ids, account_id)
      accounts_map    = Account.where(id: target_account_ids).select('id, domain').map { |a| [a.id, a.domain] }.to_h
      blocked_domains = AccountDomainBlock.where(account_id: account_id, domain: accounts_map.values).pluck(:domain)
      accounts_map.map { |id, domain| [id, blocked_domains.include?(domain)] }.to_h
    end

    private

    def follow_mapping(query, field)
      query.pluck(field).each_with_object({}) { |id, mapping| mapping[id] = true }
    end
  end

  included do
    # Follow relations
    has_many :follow_requests, dependent: :destroy

    has_many :active_relationships,  class_name: 'Follow', foreign_key: 'account_id',        dependent: :destroy
    has_many :passive_relationships, class_name: 'Follow', foreign_key: 'target_account_id', dependent: :destroy

    has_many :following, -> { order('follows.id desc') }, through: :active_relationships,  source: :target_account
    has_many :followers, -> { order('follows.id desc') }, through: :passive_relationships, source: :account

    # Block relationships
    has_many :block_relationships, class_name: 'Block', foreign_key: 'account_id', dependent: :destroy
    has_many :blocking, -> { order('blocks.id desc') }, through: :block_relationships, source: :target_account
    has_many :blocked_by_relationships, class_name: 'Block', foreign_key: :target_account_id, dependent: :destroy
    has_many :blocked_by, -> { order('blocks.id desc') }, through: :blocked_by_relationships, source: :account

    # Mute relationships
    has_many :mute_relationships, class_name: 'Mute', foreign_key: 'account_id', dependent: :destroy
    has_many :muting, -> { order('mutes.id desc') }, through: :mute_relationships, source: :target_account
    has_many :muted_by_relationships, class_name: 'Mute', foreign_key: :target_account_id, dependent: :destroy
    has_many :muted_by, -> { order('mutes.id desc') }, through: :muted_by_relationships, source: :account
    has_many :conversation_mutes, dependent: :destroy
    has_many :domain_blocks, class_name: 'AccountDomainBlock', dependent: :destroy
  end

  def follow!(other_account, reblogs: nil)
    reblogs = true if reblogs.nil?
    rel = active_relationships.create_with(show_reblogs: reblogs).find_or_create_by!(target_account: other_account)
    rel.update!(show_reblogs: reblogs)

    rel
  end

  def block!(other_account)
    block_relationships.find_or_create_by!(target_account: other_account)
  end

  def mute!(other_account, notifications: nil)
    notifications = true if notifications.nil?
    mute = mute_relationships.create_with(hide_notifications: notifications).find_or_create_by!(target_account: other_account)
    # When toggling a mute between hiding and allowing notifications, the mute will already exist, so the find_or_create_by! call will return the existing Mute without updating the hide_notifications attribute. Therefore, we check that hide_notifications? is what we want and set it if it isn't.
    if mute.hide_notifications? != notifications
<<<<<<< HEAD
      mute.update!(hide_notifications: notifications)
=======
      mute.hide_notifications = notifications
      mute.save!
>>>>>>> 88627fd7
    end
  end

  def mute_conversation!(conversation)
    conversation_mutes.find_or_create_by!(conversation: conversation)
  end

  def block_domain!(other_domain)
    domain_blocks.find_or_create_by!(domain: other_domain)
  end

  def unfollow!(other_account)
    follow = active_relationships.find_by(target_account: other_account)
    follow&.destroy
  end

  def unblock!(other_account)
    block = block_relationships.find_by(target_account: other_account)
    block&.destroy
  end

  def unmute!(other_account)
    mute = mute_relationships.find_by(target_account: other_account)
    mute&.destroy
  end

  def unmute_conversation!(conversation)
    mute = conversation_mutes.find_by(conversation: conversation)
    mute&.destroy!
  end

  def unblock_domain!(other_domain)
    block = domain_blocks.find_by(domain: other_domain)
    block&.destroy
  end

  def following?(other_account)
    active_relationships.where(target_account: other_account).exists?
  end

  def blocking?(other_account)
    block_relationships.where(target_account: other_account).exists?
  end

  def domain_blocking?(other_domain)
    domain_blocks.where(domain: other_domain).exists?
  end

  def muting?(other_account)
    mute_relationships.where(target_account: other_account).exists?
  end

  def muting_conversation?(conversation)
    conversation_mutes.where(conversation: conversation).exists?
  end

  def muting_notifications?(other_account)
    mute_relationships.where(target_account: other_account, hide_notifications: true).exists?
  end

<<<<<<< HEAD
=======
  def muting_reblogs?(other_account)
    active_relationships.where(target_account: other_account, show_reblogs: false).exists?
  end

>>>>>>> 88627fd7
  def requested?(other_account)
    follow_requests.where(target_account: other_account).exists?
  end

  def favourited?(status)
    status.proper.favourites.where(account: self).exists?
  end

  def reblogged?(status)
    status.proper.reblogs.where(account: self).exists?
  end

  def pinned?(status)
    status_pins.where(status: status).exists?
  end
end<|MERGE_RESOLUTION|>--- conflicted
+++ resolved
@@ -23,11 +23,7 @@
     def muting_map(target_account_ids, account_id)
       Mute.where(target_account_id: target_account_ids, account_id: account_id).each_with_object({}) do |mute, mapping|
         mapping[mute.target_account_id] = {
-<<<<<<< HEAD
           notifications: mute.hide_notifications?,
-=======
-          notifications: mute.hide_notifications?
->>>>>>> 88627fd7
         }
       end
     end
@@ -95,12 +91,7 @@
     mute = mute_relationships.create_with(hide_notifications: notifications).find_or_create_by!(target_account: other_account)
     # When toggling a mute between hiding and allowing notifications, the mute will already exist, so the find_or_create_by! call will return the existing Mute without updating the hide_notifications attribute. Therefore, we check that hide_notifications? is what we want and set it if it isn't.
     if mute.hide_notifications? != notifications
-<<<<<<< HEAD
       mute.update!(hide_notifications: notifications)
-=======
-      mute.hide_notifications = notifications
-      mute.save!
->>>>>>> 88627fd7
     end
   end
 
@@ -161,13 +152,10 @@
     mute_relationships.where(target_account: other_account, hide_notifications: true).exists?
   end
 
-<<<<<<< HEAD
-=======
   def muting_reblogs?(other_account)
     active_relationships.where(target_account: other_account, show_reblogs: false).exists?
   end
 
->>>>>>> 88627fd7
   def requested?(other_account)
     follow_requests.where(target_account: other_account).exists?
   end
