# frozen_string_literal: true

module Account::Interactions
  extend ActiveSupport::Concern

  included do
    # Follow relations
    has_many :follow_requests, dependent: :destroy

    with_options class_name: 'Follow', dependent: :destroy do
      has_many :active_relationships,  foreign_key: 'account_id', inverse_of: :account
      has_many :passive_relationships, foreign_key: 'target_account_id', inverse_of: :target_account
    end

    has_many :following, -> { order(follows: { id: :desc }) }, through: :active_relationships,  source: :target_account
    has_many :followers, -> { order(follows: { id: :desc }) }, through: :passive_relationships, source: :account

    with_options class_name: 'SeveredRelationship', dependent: :destroy do
      has_many :severed_relationships, foreign_key: 'local_account_id', inverse_of: :local_account
      has_many :remote_severed_relationships, foreign_key: 'remote_account_id', inverse_of: :remote_account
    end

    # Hashtag follows
    has_many :tag_follows, inverse_of: :account, dependent: :destroy

    # Account notes
    has_many :account_notes, dependent: :destroy

    # Block relationships
    with_options class_name: 'Block', dependent: :destroy do
      has_many :block_relationships, foreign_key: 'account_id', inverse_of: :account
      has_many :blocked_by_relationships, foreign_key: :target_account_id, inverse_of: :target_account
    end
    has_many :blocking, -> { order(blocks: { id: :desc }) }, through: :block_relationships, source: :target_account
    has_many :blocked_by, -> { order(blocks: { id: :desc }) }, through: :blocked_by_relationships, source: :account

    # Mute relationships
    with_options class_name: 'Mute', dependent: :destroy do
      has_many :mute_relationships, foreign_key: 'account_id', inverse_of: :account
      has_many :muted_by_relationships, foreign_key: :target_account_id, inverse_of: :target_account
    end
    has_many :muting, -> { order(mutes: { id: :desc }) }, through: :mute_relationships, source: :target_account
    has_many :muted_by, -> { order(mutes: { id: :desc }) }, through: :muted_by_relationships, source: :account
    has_many :conversation_mutes, dependent: :destroy
    has_many :domain_blocks, class_name: 'AccountDomainBlock', dependent: :destroy
    has_many :announcement_mutes, dependent: :destroy
  end

  def follow!(other_account, reblogs: nil, notify: nil, languages: nil, uri: nil, rate_limit: false, bypass_limit: false)
    rel = active_relationships.create_with(show_reblogs: reblogs.nil? || reblogs, notify: notify.nil? ? false : notify, languages: languages, uri: uri, rate_limit: rate_limit, bypass_follow_limit: bypass_limit)
                              .find_or_create_by!(target_account: other_account)

    rel.show_reblogs = reblogs   unless reblogs.nil?
    rel.notify       = notify    unless notify.nil?
    rel.languages    = languages unless languages.nil?

    rel.save! if rel.changed?

    rel
  end

  def request_follow!(other_account, reblogs: nil, notify: nil, languages: nil, uri: nil, rate_limit: false, bypass_limit: false)
    rel = follow_requests.create_with(show_reblogs: reblogs.nil? || reblogs, notify: notify.nil? ? false : notify, uri: uri, languages: languages, rate_limit: rate_limit, bypass_follow_limit: bypass_limit)
                         .find_or_create_by!(target_account: other_account)

    rel.show_reblogs = reblogs   unless reblogs.nil?
    rel.notify       = notify    unless notify.nil?
    rel.languages    = languages unless languages.nil?

    rel.save! if rel.changed?

    rel
  end

  def block!(other_account, uri: nil)
    block_relationships.create_with(uri: uri)
                       .find_or_create_by!(target_account: other_account)
  end

  def mute!(other_account, notifications: nil, duration: 0)
    notifications = true if notifications.nil?
    mute = mute_relationships.create_with(hide_notifications: notifications).find_or_initialize_by(target_account: other_account)
    mute.expires_in = duration.zero? ? nil : duration
    mute.save!

    # When toggling a mute between hiding and allowing notifications, the mute will already exist, so the find_or_create_by! call will return the existing Mute without updating the hide_notifications attribute. Therefore, we check that hide_notifications? is what we want and set it if it isn't.
    mute.update!(hide_notifications: notifications) if mute.hide_notifications? != notifications

    mute
  end

  def mute_conversation!(conversation)
    conversation_mutes.find_or_create_by!(conversation: conversation)
  end

  def block_domain!(other_domain)
    domain_blocks.find_or_create_by!(domain: other_domain)
  end

  def unfollow!(other_account)
    follow = active_relationships.find_by(target_account: other_account)
    follow&.destroy
  end

  def unblock!(other_account)
    block = block_relationships.find_by(target_account: other_account)
    block&.destroy
  end

  def unmute!(other_account)
    mute = mute_relationships.find_by(target_account: other_account)
    mute&.destroy
  end

  def unmute_conversation!(conversation)
    mute = conversation_mutes.find_by(conversation: conversation)
    mute&.destroy!
  end

  def unblock_domain!(other_domain)
    block = domain_blocks.find_by(domain: normalized_domain(other_domain))
    block&.destroy
  end

  def following?(other_account)
    other_id = other_account.is_a?(Account) ? other_account.id : other_account

    preloaded_relation(:following, other_id) do
      active_relationships.exists?(target_account: other_account)
    end
  end

  def following_anyone?
    active_relationships.exists?
  end

  def not_following_anyone?
    !following_anyone?
  end

  def followed_by?(other_account)
    other_account.following?(self)
  end

  def blocking?(other_account)
    other_id = other_account.is_a?(Account) ? other_account.id : other_account

    preloaded_relation(:blocking, other_id) do
      block_relationships.exists?(target_account: other_account)
    end
  end

  def blocked_by?(other_account)
    other_id = other_account.is_a?(Account) ? other_account.id : other_account

    preloaded_relation(:blocked_by, other_id) do
      other_account.block_relationships.exists?(target_account: self)
    end
  end

  def domain_blocking?(other_domain)
<<<<<<< HEAD
    domain_blocks.exists?(domain: normalized_domain(other_domain))
=======
    preloaded_relation(:domain_blocking_by_domain, other_domain) do
      domain_blocks.exists?(domain: other_domain)
    end
>>>>>>> 1766616e
  end

  def muting?(other_account)
    other_id = other_account.is_a?(Account) ? other_account.id : other_account

    preloaded_relation(:muting, other_id) do
      mute_relationships.exists?(target_account: other_account)
    end
  end

  def muting_conversation?(conversation)
    conversation_mutes.exists?(conversation: conversation)
  end

  def muting_notifications?(other_account)
    mute_relationships.exists?(target_account: other_account, hide_notifications: true)
  end

  def muting_reblogs?(other_account)
    active_relationships.exists?(target_account: other_account, show_reblogs: false)
  end

  def requested?(other_account)
    follow_requests.exists?(target_account: other_account)
  end

  def favourited?(status)
    status.proper.favourites.exists?(account: self)
  end

  def bookmarked?(status)
    status.proper.bookmarks.exists?(account: self)
  end

  def reblogged?(status)
    status.proper.reblogs.exists?(account: self)
  end

  def pinned?(status)
    status_pins.exists?(status: status)
  end

  def status_matches_filters(status)
    active_filters = CustomFilter.cached_filters_for(id)
    CustomFilter.apply_cached_filters(active_filters, status)
  end

  def followers_for_local_distribution
    followers.local
             .joins(:user)
             .merge(User.signed_in_recently)
  end

  def lists_for_local_distribution
    scope = lists.joins(account: :user)
    scope.where.not(list_accounts: { follow_id: nil }).or(scope.where(account_id: id))
         .merge(User.signed_in_recently)
  end

  def remote_followers_hash(url)
    url_prefix = url[Account::URL_PREFIX_RE]
    return if url_prefix.blank?

    Rails.cache.fetch("followers_hash:#{id}:#{url_prefix}/") do
      digest = "\x00" * 32
      followers.where(Account.arel_table[:uri].matches("#{Account.sanitize_sql_like(url_prefix)}/%", false, true)).or(followers.where(uri: url_prefix)).pluck_each(:uri) do |uri|
        Xorcist.xor!(digest, Digest::SHA256.digest(uri))
      end
      digest.unpack1('H*')
    end
  end

  def local_followers_hash
    Rails.cache.fetch("followers_hash:#{id}:local") do
      digest = "\x00" * 32
      followers.where(domain: nil).pluck_each(:id_scheme, :id, :username) do |id_scheme, id, username|
        uri = id_scheme == 'numeric_ap_id' ? ActivityPub::TagManager.instance.uri_for_account_id(id) : ActivityPub::TagManager.instance.uri_for_username(username)
        Xorcist.xor!(digest, Digest::SHA256.digest(uri))
      end
      digest.unpack1('H*')
    end
  end

  def normalized_domain(domain)
    TagManager.instance.normalize_domain(domain)
  end

  private

  def preloaded_relation(type, key)
    @preloaded_relations && @preloaded_relations[type] ? @preloaded_relations[type][key].present? : yield
  end
end<|MERGE_RESOLUTION|>--- conflicted
+++ resolved
@@ -159,13 +159,9 @@
   end
 
   def domain_blocking?(other_domain)
-<<<<<<< HEAD
-    domain_blocks.exists?(domain: normalized_domain(other_domain))
-=======
     preloaded_relation(:domain_blocking_by_domain, other_domain) do
-      domain_blocks.exists?(domain: other_domain)
-    end
->>>>>>> 1766616e
+      domain_blocks.exists?(domain: normalized_domain(other_domain))
+    end
   end
 
   def muting?(other_account)
