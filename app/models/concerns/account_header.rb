# frozen_string_literal: true

module AccountHeader
  extend ActiveSupport::Concern

<<<<<<< HEAD
  IMAGE_MIME_TYPES = ['image/jpeg', 'image/png', 'image/gif'].freeze
  LIMIT = 20.megabytes
=======
  IMAGE_MIME_TYPES = ['image/jpeg', 'image/png', 'image/gif', 'image/webp'].freeze
  LIMIT = 2.megabytes
>>>>>>> 03b0f3ac
  MAX_PIXELS = 750_000 # 1500x500px

  class_methods do
    def header_styles(file)
      styles = { original: { pixels: MAX_PIXELS, file_geometry_parser: FastGeometryParser } }
      styles[:static] = { format: 'png', convert_options: '-coalesce', file_geometry_parser: FastGeometryParser } if file.content_type == 'image/gif'
      styles
    end

    private :header_styles
  end

  included do
    # Header upload
    has_attached_file :header, styles: ->(f) { header_styles(f) }, convert_options: { all: '+profile "!icc,*" +set modify-date +set create-date' }, processors: [:lazy_thumbnail]
    validates_attachment_content_type :header, content_type: IMAGE_MIME_TYPES
    validates_attachment_size :header, less_than: LIMIT
    remotable_attachment :header, LIMIT, suppress_errors: false
  end

  def header_original_url
    header.url(:original)
  end

  def header_static_url
    header_content_type == 'image/gif' ? header.url(:static) : header_original_url
  end
end<|MERGE_RESOLUTION|>--- conflicted
+++ resolved
@@ -3,13 +3,8 @@
 module AccountHeader
   extend ActiveSupport::Concern
 
-<<<<<<< HEAD
-  IMAGE_MIME_TYPES = ['image/jpeg', 'image/png', 'image/gif'].freeze
+  IMAGE_MIME_TYPES = ['image/jpeg', 'image/png', 'image/gif', 'image/webp'].freeze
   LIMIT = 20.megabytes
-=======
-  IMAGE_MIME_TYPES = ['image/jpeg', 'image/png', 'image/gif', 'image/webp'].freeze
-  LIMIT = 2.megabytes
->>>>>>> 03b0f3ac
   MAX_PIXELS = 750_000 # 1500x500px
 
   class_methods do
