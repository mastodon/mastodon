--- conflicted
+++ resolved
@@ -32,20 +32,13 @@
     tags_requiring_review     = tags.request_review
     statuses_requiring_review = statuses.request_review
 
-<<<<<<< HEAD
-    User.staff.includes(:account).find_each do |user|
+    User.those_who_can(:manage_taxonomies).includes(:account).find_each do |user|
       links    = user.allows_trending_links_review_emails? ? links_requiring_review : []
       tags     = user.allows_trending_tags_review_emails? ? tags_requiring_review : []
       statuses = user.allows_trending_statuses_review_emails? ? statuses_requiring_review : []
       next if links.empty? && tags.empty? && statuses.empty?
 
       AdminMailer.new_trends(user.account, links, tags, statuses).deliver_later!
-=======
-    return if links_requiring_review.empty? && tags_requiring_review.empty? && statuses_requiring_review.empty?
-
-    User.those_who_can(:manage_taxonomies).includes(:account).find_each do |user|
-      AdminMailer.new_trends(user.account, links_requiring_review, tags_requiring_review, statuses_requiring_review).deliver_later! if user.allows_trends_review_emails?
->>>>>>> 44b2ee34
     end
   end
 
