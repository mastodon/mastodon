# frozen_string_literal: true

class Trends::Statuses < Trends::Base
  PREFIX = 'trending_statuses'

  self.default_options = {
    threshold: 5,
    review_threshold: 3,
    score_halflife: 2.hours.freeze,
    decay_threshold: 0.3,
  }

  class Query < Trends::Query
    def filtered_for!(account)
      @account = account
      self
    end

    def filtered_for(account)
      clone.filtered_for!(account)
    end

    private

    def apply_scopes(scope)
      if @account.nil?
        scope
      else
        scope.not_excluded_by_account(@account).not_domain_blocked_by_account(@account)
      end
    end
  end

  def register(status, at_time = Time.now.utc)
    add(status.proper, status.account_id, at_time) if eligible?(status.proper)
  end

  def add(status, _account_id, at_time = Time.now.utc)
    # We rely on the total reblogs and favourites count, so we
    # don't record which account did the what and when here

    record_used_id(status.id, at_time)
  end

  def query
    Query.new(key_prefix, klass)
  end

  def refresh(at_time = Time.now.utc)
    statuses = Status.where(id: (recently_used_ids(at_time) + currently_trending_ids(false, -1)).uniq).includes(:account, :media_attachments)
    calculate_scores(statuses, at_time)
  end

  def request_review
    statuses = Status.where(id: currently_trending_ids(false, -1)).includes(:account)

    statuses.filter_map do |status|
      next unless would_be_trending?(status.id) && !status.trendable? && status.requires_review_notification?

      status.account.touch(:requested_review_at)
      status
    end
  end

  protected

  def key_prefix
    PREFIX
  end

  def klass
    Status
  end

  private

  def eligible?(status)
<<<<<<< HEAD
    original_status = status.proper

    original_status.public_visibility? &&
      original_status.account.discoverable? && !original_status.account.silenced? &&
      (original_status.spoiler_text.blank? || Setting.trending_status_cw) && !original_status.sensitive? && !original_status.reply?
=======
    status.public_visibility? && status.account.discoverable? && !status.account.silenced? && status.spoiler_text.blank? && !status.sensitive? && !status.reply?
>>>>>>> 33f3818d
  end

  def calculate_scores(statuses, at_time)
    global_items = []
    locale_items = Hash.new { |h, key| h[key] = [] }

    statuses.each do |status|
      expected  = 1.0
      observed  = (status.reblogs_count + status.favourites_count).to_f

      score = begin
        if expected > observed || observed < options[:threshold]
          0
        else
          ((observed - expected)**2) / expected
        end
      end

      decaying_score = score * (0.5**((at_time.to_f - status.created_at.to_f) / options[:score_halflife].to_f))

      next unless decaying_score >= options[:decay_threshold]

      global_items << { score: decaying_score, item: status }
      locale_items[status.language] << { account_id: status.account_id, score: decaying_score, item: status } if valid_locale?(status.language)
    end

    replace_items('', global_items)

    Trends.available_locales.each do |locale|
      replace_items(":#{locale}", locale_items[locale])
    end
  end

  def filter_for_allowed_items(items)
    # Show only one status per account, pick the one with the highest score
    # that's also eligible to trend

    items.group_by { |item| item[:account_id] }.values.filter_map { |account_items| account_items.select { |item| item[:item].trendable? && item[:item].account.discoverable? }.max_by { |item| item[:score] } }
  end

  def would_be_trending?(id)
    score(id) > score_at_rank(options[:review_threshold] - 1)
  end
end<|MERGE_RESOLUTION|>--- conflicted
+++ resolved
@@ -75,15 +75,7 @@
   private
 
   def eligible?(status)
-<<<<<<< HEAD
-    original_status = status.proper
-
-    original_status.public_visibility? &&
-      original_status.account.discoverable? && !original_status.account.silenced? &&
-      (original_status.spoiler_text.blank? || Setting.trending_status_cw) && !original_status.sensitive? && !original_status.reply?
-=======
-    status.public_visibility? && status.account.discoverable? && !status.account.silenced? && status.spoiler_text.blank? && !status.sensitive? && !status.reply?
->>>>>>> 33f3818d
+    status.public_visibility? && status.account.discoverable? && !status.account.silenced? && (status.spoiler_text.blank? || Setting.trending_status_cw) && !status.sensitive? && !status.reply?
   end
 
   def calculate_scores(statuses, at_time)
