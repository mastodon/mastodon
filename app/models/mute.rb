# frozen_string_literal: true
# == Schema Information
#
# Table name: mutes
#
#  id                 :bigint(8)        not null, primary key
#  created_at         :datetime         not null
#  updated_at         :datetime         not null
<<<<<<< HEAD
#  hide_notifications :boolean          default(TRUE), not null
#  account_id         :integer          not null
#  target_account_id  :integer          not null
=======
#  account_id         :bigint(8)        not null
#  target_account_id  :bigint(8)        not null
#  hide_notifications :boolean          default(TRUE), not null
>>>>>>> a7e71bbd
#

class Mute < ApplicationRecord
  include Paginable
  include RelationshipCacheable

  belongs_to :account
  belongs_to :target_account, class_name: 'Account'

  validates :account_id, uniqueness: { scope: :target_account_id }

  after_commit :remove_blocking_cache

  private

  def remove_blocking_cache
    Rails.cache.delete("exclude_account_ids_for:#{account_id}")
  end
end<|MERGE_RESOLUTION|>--- conflicted
+++ resolved
@@ -6,15 +6,9 @@
 #  id                 :bigint(8)        not null, primary key
 #  created_at         :datetime         not null
 #  updated_at         :datetime         not null
-<<<<<<< HEAD
 #  hide_notifications :boolean          default(TRUE), not null
-#  account_id         :integer          not null
-#  target_account_id  :integer          not null
-=======
 #  account_id         :bigint(8)        not null
 #  target_account_id  :bigint(8)        not null
-#  hide_notifications :boolean          default(TRUE), not null
->>>>>>> a7e71bbd
 #
 
 class Mute < ApplicationRecord
