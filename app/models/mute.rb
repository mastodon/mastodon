--- conflicted
+++ resolved
@@ -3,20 +3,12 @@
 #
 # Table name: mutes
 #
-<<<<<<< HEAD
-#  id                 :integer          not null, primary key
-#  account_id         :integer          not null
-#  target_account_id  :integer          not null
 #  created_at         :datetime         not null
 #  updated_at         :datetime         not null
+#  account_id         :integer          not null
+#  id                 :integer          not null, primary key
+#  target_account_id  :integer          not null
 #  hide_notifications :boolean          default(TRUE), not null
-=======
-#  created_at        :datetime         not null
-#  updated_at        :datetime         not null
-#  account_id        :integer          not null
-#  id                :integer          not null, primary key
-#  target_account_id :integer          not null
->>>>>>> 476e79b8
 #
 
 class Mute < ApplicationRecord
