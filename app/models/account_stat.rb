# frozen_string_literal: true
# == Schema Information
#
# Table name: account_stats
#
#  id              :bigint(8)        not null, primary key
#  account_id      :bigint(8)        not null
#  statuses_count  :bigint(8)        default(0), not null
#  following_count :bigint(8)        default(0), not null
#  followers_count :bigint(8)        default(0), not null
#  created_at      :datetime         not null
#  updated_at      :datetime         not null
#  last_status_at  :datetime
#

class AccountStat < ApplicationRecord
  self.locking_column = nil
<<<<<<< HEAD
=======
  self.ignored_columns = %w(lock_version)
>>>>>>> 2c5862ed

  belongs_to :account, inverse_of: :account_stat

  update_index('accounts', :account)
end<|MERGE_RESOLUTION|>--- conflicted
+++ resolved
@@ -15,10 +15,7 @@
 
 class AccountStat < ApplicationRecord
   self.locking_column = nil
-<<<<<<< HEAD
-=======
   self.ignored_columns = %w(lock_version)
->>>>>>> 2c5862ed
 
   belongs_to :account, inverse_of: :account_stat
 
