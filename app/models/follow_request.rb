--- conflicted
+++ resolved
@@ -5,16 +5,10 @@
 #
 #  created_at        :datetime         not null
 #  updated_at        :datetime         not null
-<<<<<<< HEAD
-#  account_id        :bigint           not null
-#  id                :bigint           not null, primary key
-#  target_account_id :bigint           not null
-=======
-#  account_id        :integer          not null
-#  id                :integer          not null, primary key
-#  target_account_id :integer          not null
+#  account_id        :bigint          not null
+#  id                :bigint          not null, primary key
+#  target_account_id :bigint          not null
 #  show_reblogs      :boolean          default(TRUE), not null
->>>>>>> 88627fd7
 #
 
 class FollowRequest < ApplicationRecord
