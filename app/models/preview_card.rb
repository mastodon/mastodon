--- conflicted
+++ resolved
@@ -80,13 +80,10 @@
     end
   end
 
-<<<<<<< HEAD
-=======
   def requires_review?
     attributes['trendable'].nil? && (provider.nil? || provider.requires_review?)
   end
 
->>>>>>> 8c7223f4
   def requires_review_notification?
     attributes['trendable'].nil? && (provider.nil? || provider.requires_review_notification?)
   end
