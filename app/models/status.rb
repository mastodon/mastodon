# frozen_string_literal: true
# == Schema Information
#
# Table name: statuses
#
#  id                     :bigint(8)        not null, primary key
#  uri                    :string
#  text                   :text             default(""), not null
#  created_at             :datetime         not null
#  updated_at             :datetime         not null
#  in_reply_to_id         :bigint(8)
#  reblog_of_id           :bigint(8)
#  url                    :string
#  sensitive              :boolean          default(FALSE), not null
#  visibility             :integer          default("public"), not null
#  spoiler_text           :text             default(""), not null
#  reply                  :boolean          default(FALSE), not null
#  favourites_count       :integer          default(0), not null
#  reblogs_count          :integer          default(0), not null
#  language               :string
#  conversation_id        :bigint(8)
#  local                  :boolean
<<<<<<< HEAD
#  account_id             :integer          not null
#  application_id         :integer
#  in_reply_to_account_id :integer
#  quote_id               :integer
=======
#  account_id             :bigint(8)        not null
#  application_id         :bigint(8)
#  in_reply_to_account_id :bigint(8)
>>>>>>> 6208ea5a
#

class Status < ApplicationRecord
  include Paginable
  include Streamable
  include Cacheable
  include StatusThreadingConcern

  # If `override_timestamps` is set at creation time, Snowflake ID creation
  # will be based on current time instead of `created_at`
  attr_accessor :override_timestamps

  update_index('statuses#status', :proper) if Chewy.enabled?

  enum visibility: [:public, :unlisted, :private, :direct], _suffix: :visibility

  belongs_to :application, class_name: 'Doorkeeper::Application', optional: true

  belongs_to :account, inverse_of: :statuses, counter_cache: true
  belongs_to :in_reply_to_account, foreign_key: 'in_reply_to_account_id', class_name: 'Account', optional: true
  belongs_to :conversation, optional: true

  belongs_to :thread, foreign_key: 'in_reply_to_id', class_name: 'Status', inverse_of: :replies, optional: true
  belongs_to :reblog, foreign_key: 'reblog_of_id', class_name: 'Status', inverse_of: :reblogs, counter_cache: :reblogs_count, optional: true
  belongs_to :quote, foreign_key: 'quote_id', class_name: 'Status', inverse_of: :quoted, optional: true

  has_many :favourites, inverse_of: :status, dependent: :destroy
  has_many :reblogs, foreign_key: 'reblog_of_id', class_name: 'Status', inverse_of: :reblog, dependent: :destroy
  has_many :replies, foreign_key: 'in_reply_to_id', class_name: 'Status', inverse_of: :thread
  has_many :mentions, dependent: :destroy
  has_many :media_attachments, dependent: :destroy
  has_many :quoted, foreign_key: 'quote_id', class_name: 'Status', inverse_of: :quote

  has_and_belongs_to_many :tags
  has_and_belongs_to_many :preview_cards

  has_one :notification, as: :activity, dependent: :destroy
  has_one :stream_entry, as: :activity, inverse_of: :status

  validates :uri, uniqueness: true, presence: true, unless: :local?
  validates :text, presence: true, unless: -> { with_media? || reblog? }
  validates_with StatusLengthValidator
  validates_with DisallowedHashtagsValidator
  validates :reblog, uniqueness: { scope: :account }, if: :reblog?

  default_scope { recent }

  scope :recent, -> { reorder(id: :desc) }
  scope :remote, -> { where(local: false).or(where.not(uri: nil)) }
  scope :local,  -> { where(local: true).or(where(uri: nil)) }

  scope :without_replies, -> { where('statuses.reply = FALSE OR statuses.in_reply_to_account_id = statuses.account_id') }
  scope :without_reblogs, -> { where('statuses.reblog_of_id IS NULL') }
  scope :with_public_visibility, -> { where(visibility: :public) }
  scope :tagged_with, ->(tag) { joins(:statuses_tags).where(statuses_tags: { tag_id: tag }) }
  scope :excluding_silenced_accounts, -> { left_outer_joins(:account).where(accounts: { silenced: false }) }
  scope :including_silenced_accounts, -> { left_outer_joins(:account).where(accounts: { silenced: true }) }
  scope :not_excluded_by_account, ->(account) { where.not(account_id: account.excluded_from_timeline_account_ids) }
  scope :not_domain_blocked_by_account, ->(account) { account.excluded_from_timeline_domains.blank? ? left_outer_joins(:account) : left_outer_joins(:account).where('accounts.domain IS NULL OR accounts.domain NOT IN (?)', account.excluded_from_timeline_domains) }

  cache_associated :account, :application, :media_attachments, :conversation, :tags, :stream_entry, mentions: :account, reblog: [:account, :application, :stream_entry, :tags, :media_attachments, :conversation, mentions: :account], thread: :account

  delegate :domain, to: :account, prefix: true

  REAL_TIME_WINDOW = 6.hours

  def searchable_by(preloaded = nil)
    ids = [account_id]

    if preloaded.nil?
      ids += mentions.pluck(:account_id)
      ids += favourites.pluck(:account_id)
      ids += reblogs.pluck(:account_id)
    else
      ids += preloaded.mentions[id] || []
      ids += preloaded.favourites[id] || []
      ids += preloaded.reblogs[id] || []
    end

    ids.uniq
  end

  def reply?
    !in_reply_to_id.nil? || attributes['reply']
  end

  def local?
    attributes['local'] || uri.nil?
  end

  def reblog?
    !reblog_of_id.nil?
  end

  def quote?
    !quote_id.nil? && quote
  end

  def within_realtime_window?
    created_at >= REAL_TIME_WINDOW.ago
  end

  def verb
    if destroyed?
      :delete
    else
      reblog? ? :share : :post
    end
  end

  def object_type
    reply? ? :comment : :note
  end

  def proper
    reblog? ? reblog : self
  end

  def content
    proper.text
  end

  def target
    reblog
  end

  def title
    if destroyed?
      "#{account.acct} deleted status"
    else
      reblog? ? "#{account.acct} shared a status by #{reblog.account.acct}" : "New status by #{account.acct}"
    end
  end

  def hidden?
    private_visibility? || direct_visibility?
  end

  def with_media?
    media_attachments.any?
  end

  def non_sensitive_with_media?
    !sensitive? && with_media?
  end

  def emojis
<<<<<<< HEAD
    if quote?
      CustomEmoji.from_text([spoiler_text, text].join(' '), account.domain) + CustomEmoji.from_text([quote.spoiler_text, quote.text].join(' '), quote.account.domain)
    else
      CustomEmoji.from_text([spoiler_text, text].join(' '), account.domain)
    end
=======
    @emojis ||= CustomEmoji.from_text([spoiler_text, text].join(' '), account.domain)
>>>>>>> 6208ea5a
  end

  after_create_commit :store_uri, if: :local?
  after_create_commit :update_statistics, if: :local?

  around_create Mastodon::Snowflake::Callbacks

  before_validation :prepare_contents, if: :local?
  before_validation :set_reblog
  before_validation :set_visibility
  before_validation :set_conversation
  before_validation :set_sensitivity
  before_validation :set_local

  class << self
    def not_in_filtered_languages(account)
      where(language: nil).or where.not(language: account.filtered_languages)
    end

    def as_home_timeline(account)
      where(account: [account] + account.following).where(visibility: [:public, :unlisted, :private])
    end

    def as_direct_timeline(account)
      query = joins("LEFT OUTER JOIN mentions ON statuses.id = mentions.status_id AND mentions.account_id = #{account.id}")
              .where("mentions.account_id = #{account.id} OR statuses.account_id = #{account.id}")
              .where(visibility: [:direct])

      apply_timeline_filters(query, account, false)
    end

    def as_public_timeline(account = nil, local_only = false)
      query = timeline_scope(local_only).without_replies

      apply_timeline_filters(query, account, local_only)
    end

    def as_tag_timeline(tag, account = nil, local_only = false)
      query = timeline_scope(local_only).tagged_with(tag)

      apply_timeline_filters(query, account, local_only)
    end

    def as_outbox_timeline(account)
      where(account: account, visibility: :public)
    end

    def favourites_map(status_ids, account_id)
      Favourite.select('status_id').where(status_id: status_ids).where(account_id: account_id).map { |f| [f.status_id, true] }.to_h
    end

    def reblogs_map(status_ids, account_id)
      select('reblog_of_id').where(reblog_of_id: status_ids).where(account_id: account_id).reorder(nil).map { |s| [s.reblog_of_id, true] }.to_h
    end

    def mutes_map(conversation_ids, account_id)
      ConversationMute.select('conversation_id').where(conversation_id: conversation_ids).where(account_id: account_id).map { |m| [m.conversation_id, true] }.to_h
    end

    def pins_map(status_ids, account_id)
      StatusPin.select('status_id').where(status_id: status_ids).where(account_id: account_id).map { |p| [p.status_id, true] }.to_h
    end

    def reload_stale_associations!(cached_items)
      account_ids = []

      cached_items.each do |item|
        account_ids << item.account_id
        account_ids << item.reblog.account_id if item.reblog?
      end

      account_ids.uniq!

      return if account_ids.empty?

      accounts = Account.where(id: account_ids).map { |a| [a.id, a] }.to_h

      cached_items.each do |item|
        item.account = accounts[item.account_id]
        item.reblog.account = accounts[item.reblog.account_id] if item.reblog?
      end
    end

    def permitted_for(target_account, account)
      visibility = [:public, :unlisted]

      if account.nil?
        where(visibility: visibility)
      elsif target_account.blocking?(account) # get rid of blocked peeps
        none
      elsif account.id == target_account.id # author can see own stuff
        all
      else
        # followers can see followers-only stuff, but also things they are mentioned in.
        # non-followers can see everything that isn't private/direct, but can see stuff they are mentioned in.
        visibility.push(:private) if account.following?(target_account)

        where(visibility: visibility).or(where(id: account.mentions.select(:status_id)))
      end
    end

    private

    def timeline_scope(local_only = false)
      starting_scope = local_only ? Status.local : Status
      starting_scope
        .with_public_visibility
        .without_reblogs
    end

    def apply_timeline_filters(query, account, local_only)
      if account.nil?
        filter_timeline_default(query)
      else
        filter_timeline_for_account(query, account, local_only)
      end
    end

    def filter_timeline_for_account(query, account, local_only)
      query = query.not_excluded_by_account(account)
      query = query.not_domain_blocked_by_account(account) unless local_only
      query = query.not_in_filtered_languages(account) if account.filtered_languages.present?
      query.merge(account_silencing_filter(account))
    end

    def filter_timeline_default(query)
      query.excluding_silenced_accounts
    end

    def account_silencing_filter(account)
      if account.silenced?
        including_silenced_accounts
      else
        excluding_silenced_accounts
      end
    end
  end

  private

  def store_uri
    update_attribute(:uri, ActivityPub::TagManager.instance.uri_for(self)) if uri.nil?
  end

  def prepare_contents
    text&.strip!
    spoiler_text&.strip!
  end

  def set_reblog
    self.reblog = reblog.reblog if reblog? && reblog.reblog?
  end

  def set_visibility
    self.visibility = (account.locked? ? :private : :public) if visibility.nil?
    self.visibility = reblog.visibility if reblog?
    self.sensitive  = false if sensitive.nil?
  end

  def set_sensitivity
    self.sensitive = sensitive || spoiler_text.present?
  end

  def set_conversation
    self.reply = !(in_reply_to_id.nil? && thread.nil?) unless reply

    if reply? && !thread.nil?
      self.in_reply_to_account_id = carried_over_reply_to_account_id
      self.conversation_id        = thread.conversation_id if conversation_id.nil?
    elsif conversation_id.nil?
      self.conversation = Conversation.new
    end
  end

  def carried_over_reply_to_account_id
    if thread.account_id == account_id && thread.reply?
      thread.in_reply_to_account_id
    else
      thread.account_id
    end
  end

  def set_local
    self.local = account.local?
  end

  def update_statistics
    return unless public_visibility? || unlisted_visibility?
    ActivityTracker.increment('activity:statuses:local')
  end
end<|MERGE_RESOLUTION|>--- conflicted
+++ resolved
@@ -20,16 +20,10 @@
 #  language               :string
 #  conversation_id        :bigint(8)
 #  local                  :boolean
-<<<<<<< HEAD
-#  account_id             :integer          not null
-#  application_id         :integer
-#  in_reply_to_account_id :integer
-#  quote_id               :integer
-=======
 #  account_id             :bigint(8)        not null
 #  application_id         :bigint(8)
 #  in_reply_to_account_id :bigint(8)
->>>>>>> 6208ea5a
+#  quote_id               :bigint(8)
 #
 
 class Status < ApplicationRecord
@@ -177,15 +171,11 @@
   end
 
   def emojis
-<<<<<<< HEAD
     if quote?
       CustomEmoji.from_text([spoiler_text, text].join(' '), account.domain) + CustomEmoji.from_text([quote.spoiler_text, quote.text].join(' '), quote.account.domain)
     else
       CustomEmoji.from_text([spoiler_text, text].join(' '), account.domain)
     end
-=======
-    @emojis ||= CustomEmoji.from_text([spoiler_text, text].join(' '), account.domain)
->>>>>>> 6208ea5a
   end
 
   after_create_commit :store_uri, if: :local?
