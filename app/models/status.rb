--- conflicted
+++ resolved
@@ -221,9 +221,8 @@
 
     private
 
-<<<<<<< HEAD
     def timeline_scope(local_only = false, public_only = true)
-      starting_scope = local_only ? Status.local_only : Status
+      starting_scope = local_only ? Status.local : Status
       starting_scope = starting_scope.without_reblogs
 
       if public_only
@@ -231,13 +230,6 @@
       else
         starting_scope = starting_scope.with_public_or_unlisted_visibility
       end
-=======
-    def timeline_scope(local_only = false)
-      starting_scope = local_only ? Status.local : Status
-      starting_scope
-        .with_public_visibility
-        .without_reblogs
->>>>>>> 4c14ff65
     end
 
     def apply_timeline_filters(query, account, local_only)
