# frozen_string_literal: true
# == Schema Information
#
# Table name: statuses
#
#  id                           :bigint(8)        not null, primary key
#  uri                          :string
#  text                         :text             default(""), not null
#  created_at                   :datetime         not null
#  updated_at                   :datetime         not null
#  in_reply_to_id               :bigint(8)
#  reblog_of_id                 :bigint(8)
#  url                          :string
#  sensitive                    :boolean          default(FALSE), not null
#  visibility                   :integer          default("public"), not null
#  spoiler_text                 :text             default(""), not null
#  reply                        :boolean          default(FALSE), not null
#  language                     :string
#  conversation_id              :bigint(8)
#  local                        :boolean
#  account_id                   :bigint(8)        not null
#  application_id               :bigint(8)
#  in_reply_to_account_id       :bigint(8)
#  local_only                   :boolean
#  poll_id                      :bigint(8)
#  content_type                 :string
#  deleted_at                   :datetime
#  edited_at                    :datetime
#  trendable                    :boolean
#  ordered_media_attachment_ids :bigint(8)        is an Array
#

class Status < ApplicationRecord
  before_destroy :unlink_from_conversations

  include Discard::Model
  include Paginable
  include Cacheable
  include StatusThreadingConcern
  include StatusSnapshotConcern
  include RateLimitable

  rate_limit by: :account, family: :statuses

  self.discard_column = :deleted_at

  # If `override_timestamps` is set at creation time, Snowflake ID creation
  # will be based on current time instead of `created_at`
  attr_accessor :override_timestamps

  update_index('statuses', :proper)

  enum visibility: [:public, :unlisted, :private, :direct, :limited], _suffix: :visibility

  belongs_to :application, class_name: 'Doorkeeper::Application', optional: true

  belongs_to :account, inverse_of: :statuses
  belongs_to :in_reply_to_account, foreign_key: 'in_reply_to_account_id', class_name: 'Account', optional: true
  belongs_to :conversation, optional: true
  belongs_to :preloadable_poll, class_name: 'Poll', foreign_key: 'poll_id', optional: true

  belongs_to :thread, foreign_key: 'in_reply_to_id', class_name: 'Status', inverse_of: :replies, optional: true
  belongs_to :reblog, foreign_key: 'reblog_of_id', class_name: 'Status', inverse_of: :reblogs, optional: true

  has_many :favourites, inverse_of: :status, dependent: :destroy
  has_many :bookmarks, inverse_of: :status, dependent: :destroy
  has_many :reblogs, foreign_key: 'reblog_of_id', class_name: 'Status', inverse_of: :reblog, dependent: :destroy
  has_many :reblogged_by_accounts, through: :reblogs, class_name: 'Account', source: :account
  has_many :replies, foreign_key: 'in_reply_to_id', class_name: 'Status', inverse_of: :thread
  has_many :mentions, dependent: :destroy, inverse_of: :status
  has_many :active_mentions, -> { active }, class_name: 'Mention', inverse_of: :status
  has_many :media_attachments, dependent: :nullify

  has_and_belongs_to_many :tags
  has_and_belongs_to_many :preview_cards

  has_one :notification, as: :activity, dependent: :destroy
  has_one :status_stat, inverse_of: :status
  has_one :poll, inverse_of: :status, dependent: :destroy

  validates :uri, uniqueness: true, presence: true, unless: :local?
  validates :text, presence: true, unless: -> { with_media? || reblog? }
  validates_with StatusLengthValidator
  validates_with DisallowedHashtagsValidator
  validates :reblog, uniqueness: { scope: :account }, if: :reblog?
  validates :visibility, exclusion: { in: %w(direct limited) }, if: :reblog?
  validates :content_type, inclusion: { in: %w(text/plain text/markdown text/html) }, allow_nil: true

  accepts_nested_attributes_for :poll

  default_scope { recent.kept }

  scope :recent, -> { reorder(id: :desc) }
  scope :remote, -> { where(local: false).where.not(uri: nil) }
  scope :local,  -> { where(local: true).or(where(uri: nil)) }
  scope :with_accounts, ->(ids) { where(id: ids).includes(:account) }
  scope :without_replies, -> { where('statuses.reply = FALSE OR statuses.in_reply_to_account_id = statuses.account_id') }
  scope :without_reblogs, -> { where('statuses.reblog_of_id IS NULL') }
  scope :with_public_visibility, -> { where(visibility: :public) }
  scope :tagged_with, ->(tag_ids) { joins(:statuses_tags).where(statuses_tags: { tag_id: tag_ids }) }
  scope :in_chosen_languages, ->(account) { where(language: nil).or where(language: account.chosen_languages) }
  scope :excluding_silenced_accounts, -> { left_outer_joins(:account).where(accounts: { silenced_at: nil }) }
  scope :including_silenced_accounts, -> { left_outer_joins(:account).where.not(accounts: { silenced_at: nil }) }
  scope :not_excluded_by_account, ->(account) { where.not(account_id: account.excluded_from_timeline_account_ids) }
  scope :not_domain_blocked_by_account, ->(account) { account.excluded_from_timeline_domains.blank? ? left_outer_joins(:account) : left_outer_joins(:account).where('accounts.domain IS NULL OR accounts.domain NOT IN (?)', account.excluded_from_timeline_domains) }
  scope :tagged_with_all, ->(tag_ids) {
    Array(tag_ids).map(&:to_i).reduce(self) do |result, id|
      result.joins("INNER JOIN statuses_tags t#{id} ON t#{id}.status_id = statuses.id AND t#{id}.tag_id = #{id}")
    end
  }
  scope :tagged_with_none, ->(tag_ids) {
    where('NOT EXISTS (SELECT * FROM statuses_tags forbidden WHERE forbidden.status_id = statuses.id AND forbidden.tag_id IN (?))', tag_ids)
  }

  scope :not_local_only, -> { where(local_only: [false, nil]) }

  cache_associated :application,
                   :media_attachments,
                   :conversation,
                   :status_stat,
                   :tags,
                   :preview_cards,
                   :preloadable_poll,
                   account: [:account_stat, :user],
                   active_mentions: { account: :account_stat },
                   reblog: [
                     :application,
                     :tags,
                     :preview_cards,
                     :media_attachments,
                     :conversation,
                     :status_stat,
                     :preloadable_poll,
                     account: [:account_stat, :user],
                     active_mentions: { account: :account_stat },
                   ],
                   thread: { account: :account_stat }

  delegate :domain, to: :account, prefix: true

  REAL_TIME_WINDOW = 6.hours

  def searchable_by(preloaded = nil)
    ids = []

    ids << account_id if local?

    if preloaded.nil?
      ids += mentions.where(account: Account.local, silent: false).pluck(:account_id)
      ids += favourites.where(account: Account.local).pluck(:account_id)
      ids += reblogs.where(account: Account.local).pluck(:account_id)
      ids += bookmarks.where(account: Account.local).pluck(:account_id)
    else
      ids += preloaded.mentions[id] || []
      ids += preloaded.favourites[id] || []
      ids += preloaded.reblogs[id] || []
      ids += preloaded.bookmarks[id] || []
    end

    ids.uniq
  end

  def reply?
    !in_reply_to_id.nil? || attributes['reply']
  end

  def local?
    attributes['local'] || uri.nil?
  end

  def in_reply_to_local_account?
    reply? && thread&.account&.local?
  end

  def reblog?
    !reblog_of_id.nil?
  end

  def within_realtime_window?
    created_at >= REAL_TIME_WINDOW.ago
  end

  def verb
    if destroyed?
      :delete
    else
      reblog? ? :share : :post
    end
  end

  def object_type
    reply? ? :comment : :note
  end

  def proper
    reblog? ? reblog : self
  end

  def content
    proper.text
  end

  def target
    reblog
  end

  def preview_card
    preview_cards.first
  end

  def hidden?
    !distributable?
  end

  def distributable?
    public_visibility? || unlisted_visibility?
  end

<<<<<<< HEAD
  def snapshot!(account_id: nil, at_time: nil, rate_limit: true)
    edits.create!(
      text: text,
      spoiler_text: spoiler_text,
      sensitive: sensitive,
      ordered_media_attachment_ids: ordered_media_attachment_ids || media_attachments.pluck(:id),
      media_descriptions: ordered_media_attachments.map(&:description),
      poll_options: preloadable_poll&.options,
      account_id: account_id || self.account_id,
      content_type: content_type,
      created_at: at_time || edited_at,
      rate_limit: rate_limit
    )
  end

  def edited?
    edited_at.present?
  end

=======
>>>>>>> d7d049aa
  alias sign? distributable?

  def with_media?
    ordered_media_attachments.any?
  end

  def with_preview_card?
    preview_cards.any?
  end

  def non_sensitive_with_media?
    !sensitive? && with_media?
  end

  def reported?
    @reported ||= Report.where(target_account: account).unresolved.where('? = ANY(status_ids)', id).exists?
  end

  def emojis
    return @emojis if defined?(@emojis)

    fields  = [spoiler_text, text]
    fields += preloadable_poll.options unless preloadable_poll.nil?

    @emojis = CustomEmoji.from_text(fields.join(' '), account.domain)
  end

  def ordered_media_attachments
    if ordered_media_attachment_ids.nil?
      media_attachments
    else
      map = media_attachments.index_by(&:id)
      ordered_media_attachment_ids.map { |media_attachment_id| map[media_attachment_id] }
    end
  end

  def replies_count
    status_stat&.replies_count || 0
  end

  def reblogs_count
    status_stat&.reblogs_count || 0
  end

  def favourites_count
    status_stat&.favourites_count || 0
  end

  def increment_count!(key)
    update_status_stat!(key => public_send(key) + 1)
  end

  def decrement_count!(key)
    update_status_stat!(key => [public_send(key) - 1, 0].max)
  end

  def trendable?
    if attributes['trendable'].nil?
      account.trendable?
    else
      attributes['trendable']
    end
  end

  def requires_review?
    attributes['trendable'].nil? && account.requires_review?
  end

  def requires_review_notification?
    attributes['trendable'].nil? && account.requires_review_notification?
  end

  after_create_commit  :increment_counter_caches
  after_destroy_commit :decrement_counter_caches

  after_create_commit :store_uri, if: :local?
  after_create_commit :update_statistics, if: :local?

  around_create Mastodon::Snowflake::Callbacks

  before_create :set_locality

  before_validation :prepare_contents, if: :local?
  before_validation :set_reblog
  before_validation :set_visibility
  before_validation :set_conversation
  before_validation :set_local

  after_create :set_poll_id

  class << self
    def selectable_visibilities
      visibilities.keys - %w(direct limited)
    end

    def in_chosen_languages(account)
      where(language: nil).or where(language: account.chosen_languages)
    end

    def as_direct_timeline(account, limit = 20, max_id = nil, since_id = nil, cache_ids = false)
      # direct timeline is mix of direct message from_me and to_me.
      # 2 queries are executed with pagination.
      # constant expression using arel_table is required for partial index

      # _from_me part does not require any timeline filters
      query_from_me = where(account_id: account.id)
                      .where(Status.arel_table[:visibility].eq(3))
                      .limit(limit)
                      .order('statuses.id DESC')

      # _to_me part requires mute and block filter.
      # FIXME: may we check mutes.hide_notifications?
      query_to_me = Status
                    .joins(:mentions)
                    .merge(Mention.where(account_id: account.id))
                    .where(Status.arel_table[:visibility].eq(3))
                    .limit(limit)
                    .order('mentions.status_id DESC')
                    .not_excluded_by_account(account)

      if max_id.present?
        query_from_me = query_from_me.where('statuses.id < ?', max_id)
        query_to_me = query_to_me.where('mentions.status_id < ?', max_id)
      end

      if since_id.present?
        query_from_me = query_from_me.where('statuses.id > ?', since_id)
        query_to_me = query_to_me.where('mentions.status_id > ?', since_id)
      end

      if cache_ids
        # returns array of cache_ids object that have id and updated_at
        (query_from_me.cache_ids.to_a + query_to_me.cache_ids.to_a).uniq(&:id).sort_by(&:id).reverse.take(limit)
      else
        # returns ActiveRecord.Relation
        items = (query_from_me.select(:id).to_a + query_to_me.select(:id).to_a).uniq(&:id).sort_by(&:id).reverse.take(limit)
        Status.where(id: items.map(&:id))
      end
    end

    def favourites_map(status_ids, account_id)
      Favourite.select('status_id').where(status_id: status_ids).where(account_id: account_id).each_with_object({}) { |f, h| h[f.status_id] = true }
    end

    def bookmarks_map(status_ids, account_id)
      Bookmark.select('status_id').where(status_id: status_ids).where(account_id: account_id).map { |f| [f.status_id, true] }.to_h
    end

    def reblogs_map(status_ids, account_id)
      unscoped.select('reblog_of_id').where(reblog_of_id: status_ids).where(account_id: account_id).each_with_object({}) { |s, h| h[s.reblog_of_id] = true }
    end

    def mutes_map(conversation_ids, account_id)
      ConversationMute.select('conversation_id').where(conversation_id: conversation_ids).where(account_id: account_id).each_with_object({}) { |m, h| h[m.conversation_id] = true }
    end

    def pins_map(status_ids, account_id)
      StatusPin.select('status_id').where(status_id: status_ids).where(account_id: account_id).each_with_object({}) { |p, h| h[p.status_id] = true }
    end

    def reload_stale_associations!(cached_items)
      account_ids = []

      cached_items.each do |item|
        account_ids << item.account_id
        account_ids << item.reblog.account_id if item.reblog?
      end

      account_ids.uniq!

      return if account_ids.empty?

      accounts = Account.where(id: account_ids).includes(:account_stat, :user).index_by(&:id)

      cached_items.each do |item|
        item.account = accounts[item.account_id]
        item.reblog.account = accounts[item.reblog.account_id] if item.reblog?
      end
    end

    def from_text(text)
      return [] if text.blank?

      text.scan(FetchLinkCardService::URL_PATTERN).map(&:second).uniq.filter_map do |url|
        status = begin
          if TagManager.instance.local_url?(url)
            ActivityPub::TagManager.instance.uri_to_resource(url, Status)
          else
            EntityCache.instance.status(url)
          end
        end
        status&.distributable? ? status : nil
      end
    end
  end

  def marked_local_only?
    # match both with and without U+FE0F (the emoji variation selector)
    /#{local_only_emoji}\ufe0f?\z/.match?(content)
  end

  def local_only_emoji
    '👁'
  end

  def status_stat
    super || build_status_stat
  end

  # Hack to use a "INSERT INTO ... SELECT ..." query instead of "INSERT INTO ... VALUES ..." query
  def self._insert_record(values)
    if values.is_a?(Hash) && values['reblog_of_id'].present?
      primary_key = self.primary_key
      primary_key_value = nil

      if primary_key
        primary_key_value = values[primary_key]

        if !primary_key_value && prefetch_primary_key?
          primary_key_value = next_sequence_value
          values[primary_key] = primary_key_value
        end
      end

      # The following line is where we differ from stock ActiveRecord implementation
      im = _compile_reblog_insert(values)

      # Since we are using SELECT instead of VALUES, a non-error `nil` return is possible.
      # For our purposes, it's equivalent to a foreign key constraint violation
      result = connection.insert(im, "#{self} Create", primary_key || false, primary_key_value)
      raise ActiveRecord::InvalidForeignKey, "(reblog_of_id)=(#{values['reblog_of_id']}) is not present in table \"statuses\"" if result.nil?

      result
    else
      super
    end
  end

  def self._compile_reblog_insert(values)
    # This is somewhat equivalent to the following code of ActiveRecord::Persistence:
    # `arel_table.compile_insert(_substitute_values(values))`
    # The main difference is that we use a `SELECT` instead of a `VALUES` clause,
    # which means we have to build the `SELECT` clause ourselves and do a bit more
    # manual work.

    # Instead of using Arel::InsertManager#values, we are going to use Arel::InsertManager#select
    im = Arel::InsertManager.new
    im.into(arel_table)

    binds = []
    reblog_bind = nil
    values.each do |name, value|
      attr = arel_table[name]
      bind = predicate_builder.build_bind_attribute(attr.name, value)

      im.columns << attr
      binds << bind

      reblog_bind = bind if name == 'reblog_of_id'
    end

    im.select(arel_table.where(arel_table[:id].eq(reblog_bind)).where(arel_table[:deleted_at].eq(nil)).project(*binds))

    im
  end

  private

  def update_status_stat!(attrs)
    return if marked_for_destruction? || destroyed?

    status_stat.update(attrs)
  end

  def store_uri
    update_column(:uri, ActivityPub::TagManager.instance.uri_for(self)) if uri.nil?
  end

  def prepare_contents
    text&.strip!
    spoiler_text&.strip!
  end

  def set_reblog
    self.reblog = reblog.reblog if reblog? && reblog.reblog?
  end

  def set_poll_id
    update_column(:poll_id, poll.id) unless poll.nil?
  end

  def set_visibility
    self.visibility = reblog.visibility if reblog? && visibility.nil?
    self.visibility = (account.locked? ? :private : :public) if visibility.nil?
    self.sensitive  = false if sensitive.nil?
  end

  def set_locality
    if account.domain.nil? && !attribute_changed?(:local_only)
      self.local_only = marked_local_only?
    end
  end

  def set_conversation
    self.thread = thread.reblog if thread&.reblog?

    self.reply = !(in_reply_to_id.nil? && thread.nil?) unless reply

    if reply? && !thread.nil?
      self.in_reply_to_account_id = carried_over_reply_to_account_id
      self.conversation_id        = thread.conversation_id if conversation_id.nil?
    elsif conversation_id.nil?
      self.conversation = Conversation.new
    end
  end

  def carried_over_reply_to_account_id
    if thread.account_id == account_id && thread.reply?
      thread.in_reply_to_account_id
    else
      thread.account_id
    end
  end

  def set_local
    self.local = account.local?
  end

  def update_statistics
    return unless distributable?

    ActivityTracker.increment('activity:statuses:local')
  end

  def increment_counter_caches
    return if direct_visibility?

    account&.increment_count!(:statuses_count)
    reblog&.increment_count!(:reblogs_count) if reblog?
    thread&.increment_count!(:replies_count) if in_reply_to_id.present? && distributable?
  end

  def decrement_counter_caches
    return if direct_visibility? || new_record?

    account&.decrement_count!(:statuses_count)
    reblog&.decrement_count!(:reblogs_count) if reblog?
    thread&.decrement_count!(:replies_count) if in_reply_to_id.present? && distributable?
  end

  def unlink_from_conversations
    return unless direct_visibility?

    mentioned_accounts = (association(:mentions).loaded? ? mentions : mentions.includes(:account)).map(&:account)
    inbox_owners       = mentioned_accounts.select(&:local?) + (account.local? ? [account] : [])

    inbox_owners.each do |inbox_owner|
      AccountConversation.remove_status(inbox_owner, self)
    end
  end
end<|MERGE_RESOLUTION|>--- conflicted
+++ resolved
@@ -216,28 +216,6 @@
     public_visibility? || unlisted_visibility?
   end
 
-<<<<<<< HEAD
-  def snapshot!(account_id: nil, at_time: nil, rate_limit: true)
-    edits.create!(
-      text: text,
-      spoiler_text: spoiler_text,
-      sensitive: sensitive,
-      ordered_media_attachment_ids: ordered_media_attachment_ids || media_attachments.pluck(:id),
-      media_descriptions: ordered_media_attachments.map(&:description),
-      poll_options: preloadable_poll&.options,
-      account_id: account_id || self.account_id,
-      content_type: content_type,
-      created_at: at_time || edited_at,
-      rate_limit: rate_limit
-    )
-  end
-
-  def edited?
-    edited_at.present?
-  end
-
-=======
->>>>>>> d7d049aa
   alias sign? distributable?
 
   def with_media?
