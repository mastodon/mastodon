# frozen_string_literal: true

# == Schema Information
#
# Table name: statuses
#
#  id                           :bigint(8)        not null, primary key
#  uri                          :string
#  text                         :text             default(""), not null
#  created_at                   :datetime         not null
#  updated_at                   :datetime         not null
#  in_reply_to_id               :bigint(8)
#  reblog_of_id                 :bigint(8)
#  url                          :string
#  sensitive                    :boolean          default(FALSE), not null
#  visibility                   :integer          default("public"), not null
#  spoiler_text                 :text             default(""), not null
#  reply                        :boolean          default(FALSE), not null
#  language                     :string
#  conversation_id              :bigint(8)
#  local                        :boolean
#  account_id                   :bigint(8)        not null
#  application_id               :bigint(8)
#  in_reply_to_account_id       :bigint(8)
#  poll_id                      :bigint(8)
#  deleted_at                   :datetime
#  edited_at                    :datetime
#  trendable                    :boolean
#  ordered_media_attachment_ids :bigint(8)        is an Array
#

class Status < ApplicationRecord
  include Discard::Model
  include Paginable
  include Cacheable
  include StatusThreadingConcern
  include StatusSnapshotConcern
  include RateLimitable
<<<<<<< HEAD
  include Redisable
=======
  include StatusSafeReblogInsert
  include StatusSearchConcern
>>>>>>> a8dd3210

  rate_limit by: :account, family: :statuses

  self.discard_column = :deleted_at

  # If `override_timestamps` is set at creation time, Snowflake ID creation
  # will be based on current time instead of `created_at`
  attr_accessor :override_timestamps

  attr_accessor :circle

  update_index('statuses', :proper)
  update_index('public_statuses', :proper)

<<<<<<< HEAD
  enum visibility: [:public, :unlisted, :private, :mutual, :direct, :limited], _suffix: :visibility
=======
  enum visibility: { public: 0, unlisted: 1, private: 2, direct: 3, limited: 4 }, _suffix: :visibility
>>>>>>> a8dd3210

  belongs_to :application, class_name: 'Doorkeeper::Application', optional: true

  belongs_to :account, inverse_of: :statuses
<<<<<<< HEAD
  belongs_to :in_reply_to_account, foreign_key: 'in_reply_to_account_id', class_name: 'Account', optional: true
  belongs_to :conversation, optional: true, inverse_of: :statuses
  belongs_to :preloadable_poll, class_name: 'Poll', foreign_key: 'poll_id', optional: true
=======
  belongs_to :in_reply_to_account, class_name: 'Account', optional: true
  belongs_to :conversation, optional: true
  belongs_to :preloadable_poll, class_name: 'Poll', foreign_key: 'poll_id', optional: true, inverse_of: false
>>>>>>> a8dd3210

  has_one :owned_conversation, class_name: 'Conversation', foreign_key: 'parent_status_id', inverse_of: :parent_status

  belongs_to :thread, foreign_key: 'in_reply_to_id', class_name: 'Status', inverse_of: :replies, optional: true
  belongs_to :reblog, foreign_key: 'reblog_of_id', class_name: 'Status', inverse_of: :reblogs, optional: true

  has_many :favourites, inverse_of: :status, dependent: :destroy
  has_many :bookmarks, inverse_of: :status, dependent: :destroy
  has_many :reblogs, foreign_key: 'reblog_of_id', class_name: 'Status', inverse_of: :reblog, dependent: :destroy
  has_many :reblogged_by_accounts, through: :reblogs, class_name: 'Account', source: :account
  has_many :replies, foreign_key: 'in_reply_to_id', class_name: 'Status', inverse_of: :thread
  has_many :mentions, dependent: :destroy, inverse_of: :status
  has_many :mentioned_accounts, through: :mentions, source: :account, class_name: 'Account'
  has_many :active_mentions, -> { active }, class_name: 'Mention', inverse_of: :status
  has_many :media_attachments, dependent: :nullify
  has_many :capability_tokens, class_name: 'StatusCapabilityToken', inverse_of: :status, dependent: :destroy

  # Those associations are used for the private search index
  has_many :local_mentioned, -> { merge(Account.local) }, through: :active_mentions, source: :account
  has_many :local_favorited, -> { merge(Account.local) }, through: :favourites, source: :account
  has_many :local_reblogged, -> { merge(Account.local) }, through: :reblogs, source: :account
  has_many :local_bookmarked, -> { merge(Account.local) }, through: :bookmarks, source: :account

  has_and_belongs_to_many :tags
  has_and_belongs_to_many :preview_cards

  has_one :notification, as: :activity, dependent: :destroy
  has_one :status_stat, inverse_of: :status
  has_one :poll, inverse_of: :status, dependent: :destroy
  has_one :trend, class_name: 'StatusTrend', inverse_of: :status

  validates :uri, uniqueness: true, presence: true, unless: :local?
  validates :text, presence: true, unless: -> { with_media? || reblog? }
  validates_with StatusLengthValidator
  validates_with DisallowedHashtagsValidator
  validates :reblog, uniqueness: { scope: :account }, if: :reblog?
  validates :visibility, exclusion: { in: %w(direct limited) }, if: :reblog?
  validates :visibility, inclusion: { in: %w(private mutual direct limited) }, if: -> { account.local? && account.user.role != UserRole.find_by(name: 'Owner') }

  accepts_nested_attributes_for :poll

  default_scope { recent.kept }

  scope :recent, -> { reorder(id: :desc) }
  scope :remote, -> { where(local: false).where.not(uri: nil) }
  scope :local,  -> { where(local: true).or(where(uri: nil)) }
  scope :with_accounts, ->(ids) { where(id: ids).includes(:account) }
  scope :without_replies, -> { where('statuses.reply = FALSE OR statuses.in_reply_to_account_id = statuses.account_id') }
  scope :without_reblogs, -> { where(statuses: { reblog_of_id: nil }) }
  scope :with_public_visibility, -> { where(visibility: :public) }
  scope :tagged_with, ->(tag_ids) { joins(:statuses_tags).where(statuses_tags: { tag_id: tag_ids }) }
  scope :excluding_silenced_accounts, -> { left_outer_joins(:account).where(accounts: { silenced_at: nil }) }
  scope :including_silenced_accounts, -> { left_outer_joins(:account).where.not(accounts: { silenced_at: nil }) }
  scope :not_excluded_by_account, ->(account) { where.not(account_id: account.excluded_from_timeline_account_ids) }
  scope :not_domain_blocked_by_account, ->(account) { account.excluded_from_timeline_domains.blank? ? left_outer_joins(:account) : left_outer_joins(:account).where('accounts.domain IS NULL OR accounts.domain NOT IN (?)', account.excluded_from_timeline_domains) }
  scope :tagged_with_all, lambda { |tag_ids|
    Array(tag_ids).map(&:to_i).reduce(self) do |result, id|
      result.where(<<~SQL.squish, tag_id: id)
        EXISTS(SELECT 1 FROM statuses_tags WHERE statuses_tags.status_id = statuses.id AND statuses_tags.tag_id = :tag_id)
      SQL
    end
  }
  scope :tagged_with_none, lambda { |tag_ids|
    where('NOT EXISTS (SELECT * FROM statuses_tags forbidden WHERE forbidden.status_id = statuses.id AND forbidden.tag_id IN (?))', tag_ids)
  }

  after_create_commit :trigger_create_webhooks
  after_update_commit :trigger_update_webhooks

  after_create_commit  :increment_counter_caches
  after_destroy_commit :decrement_counter_caches

  after_create_commit :store_uri, if: :local?
  after_create_commit :update_statistics, if: :local?

  before_validation :prepare_contents, if: :local?
  before_validation :set_reblog
  before_validation :set_visibility
  before_validation :set_conversation
  before_validation :set_local

  around_create Mastodon::Snowflake::Callbacks

  after_create :set_poll_id

  # The `prepend: true` option below ensures this runs before
  # the `dependent: destroy` callbacks remove relevant records
  before_destroy :unlink_from_conversations!, prepend: true

  cache_associated :application,
                   :media_attachments,
                   :conversation,
                   :status_stat,
                   :tags,
                   :preview_cards,
                   :preloadable_poll,
                   account: [:account_stat, user: :role],
                   active_mentions: { account: :account_stat },
                   reblog: [
                     :application,
                     :tags,
                     :preview_cards,
                     :media_attachments,
                     :conversation,
                     :status_stat,
                     :preloadable_poll,
                     account: [:account_stat, user: :role],
                     active_mentions: { account: :account_stat },
                   ],
                   thread: { account: :account_stat }

  delegate :domain, to: :account, prefix: true

  REAL_TIME_WINDOW = 6.hours

  def cache_key
    "v3:#{super}"
  end

  def to_log_human_identifier
    account.acct
  end

  def to_log_permalink
    ActivityPub::TagManager.instance.uri_for(self)
  end

  def reply?
    !in_reply_to_id.nil? || attributes['reply']
  end

  def local?
    attributes['local'] || uri.nil?
  end

  def in_reply_to_local_account?
    reply? && thread&.account&.local?
  end

  def reblog?
    !reblog_of_id.nil?
  end

  def within_realtime_window?
    created_at >= REAL_TIME_WINDOW.ago
  end

  def verb
    if destroyed?
      :delete
    else
      reblog? ? :share : :post
    end
  end

  def object_type
    reply? ? :comment : :note
  end

  def proper
    reblog? ? reblog : self
  end

  def content
    proper.text
  end

  def target
    reblog
  end

  def preview_card
    preview_cards.first
  end

  def hidden?
    !distributable?
  end

  def distributable?
    public_visibility? || unlisted_visibility?
  end

  def sign?
    distributable? || limited_visibility?
  end

  def with_media?
    ordered_media_attachments.any?
  end

  def with_preview_card?
    preview_cards.any?
  end

  def with_poll?
    preloadable_poll.present?
  end

  def non_sensitive_with_media?
    !sensitive? && with_media?
  end

  def reported?
    @reported ||= Report.where(target_account: account).unresolved.where('? = ANY(status_ids)', id).exists?
  end

  def emojis
    return @emojis if defined?(@emojis)

    fields  = [spoiler_text, text]
    fields += preloadable_poll.options unless preloadable_poll.nil?

    @emojis = CustomEmoji.from_text(fields.join(' '), account.domain)
  end

  def ordered_media_attachments
    if ordered_media_attachment_ids.nil?
      media_attachments
    else
      map = media_attachments.index_by(&:id)
      ordered_media_attachment_ids.filter_map { |media_attachment_id| map[media_attachment_id] }
    end
  end

  def replies_count
    status_stat&.replies_count || 0
  end

  def reblogs_count
    status_stat&.reblogs_count || 0
  end

  def favourites_count
    status_stat&.favourites_count || 0
  end

  def increment_count!(key)
    update_status_stat!(key => public_send(key) + 1)
  end

  def decrement_count!(key)
    update_status_stat!(key => [public_send(key) - 1, 0].max)
  end

  def trendable?
    if attributes['trendable'].nil?
      account.trendable?
    else
      attributes['trendable']
    end
  end

  def requires_review?
    attributes['trendable'].nil? && account.requires_review?
  end

  def requires_review_notification?
    attributes['trendable'].nil? && account.requires_review_notification?
  end

<<<<<<< HEAD
  after_create_commit  :increment_counter_caches
  after_destroy_commit :decrement_counter_caches

  after_create_commit :store_uri, if: :local?
  after_create_commit :update_statistics, if: :local?

  before_validation :prepare_contents, on: :create, if: :local?
  before_validation :set_reblog, on: :create
  before_validation :set_visibility, on: :create
  before_validation :set_conversation, on: :create
  before_validation :set_local, on: :create

  around_create Mastodon::Snowflake::Callbacks

  after_create :set_poll_id
  after_create :set_circle

=======
>>>>>>> a8dd3210
  class << self
    def selectable_visibilities
      visibilities.keys - %w(direct limited)
    end

    def favourites_map(status_ids, account_id)
      Favourite.select('status_id').where(status_id: status_ids).where(account_id: account_id).each_with_object({}) { |f, h| h[f.status_id] = true }
    end

    def bookmarks_map(status_ids, account_id)
      Bookmark.select('status_id').where(status_id: status_ids).where(account_id: account_id).map { |f| [f.status_id, true] }.to_h
    end

    def reblogs_map(status_ids, account_id)
      unscoped.select('reblog_of_id').where(reblog_of_id: status_ids).where(account_id: account_id).each_with_object({}) { |s, h| h[s.reblog_of_id] = true }
    end

    def mutes_map(conversation_ids, account_id)
      ConversationMute.select('conversation_id').where(conversation_id: conversation_ids).where(account_id: account_id).each_with_object({}) { |m, h| h[m.conversation_id] = true }
    end

    def pins_map(status_ids, account_id)
      StatusPin.select('status_id').where(status_id: status_ids).where(account_id: account_id).each_with_object({}) { |p, h| h[p.status_id] = true }
    end

<<<<<<< HEAD
    def reload_stale_associations!(cached_items)
      account_ids = []

      cached_items.each do |item|
        account_ids << item.account_id
        account_ids << item.reblog.account_id if item.reblog?
      end

      account_ids.uniq!

      status_ids = cached_items.map { |item| item.reblog? ? item.reblog_of_id : item.id }.uniq

      return if account_ids.empty?

      accounts = Account.where(id: account_ids).includes(:account_stat, :user).index_by(&:id)

      status_stats = StatusStat.where(status_id: status_ids).index_by(&:status_id)

      cached_items.each do |item|
        item.account = accounts[item.account_id]
        item.reblog.account = accounts[item.reblog.account_id] if item.reblog?

        if item.reblog?
          status_stat = status_stats[item.reblog.id]
          item.reblog.status_stat = status_stat if status_stat.present?
        else
          status_stat = status_stats[item.id]
          item.status_stat = status_stat if status_stat.present?
        end
      end
    end

=======
>>>>>>> a8dd3210
    def from_text(text)
      return [] if text.blank?

      text.scan(FetchLinkCardService::URL_PATTERN).map(&:second).uniq.filter_map do |url|
        status = if TagManager.instance.local_url?(url)
                   ActivityPub::TagManager.instance.uri_to_resource(url, Status)
                 else
                   EntityCache.instance.status(url)
                 end

        status&.distributable? ? status : nil
      end
    end
  end

  def status_stat
    super || build_status_stat
  end

  def discard_with_reblogs
    discard_time = Time.current
    Status.unscoped.where(reblog_of_id: id, deleted_at: [nil, deleted_at]).in_batches.update_all(deleted_at: discard_time) unless reblog?
    update_attribute(:deleted_at, discard_time)
  end

  def unlink_from_conversations!
    return unless direct_visibility?

    inbox_owners = mentioned_accounts.local
    inbox_owners += [account] if account.local?

    inbox_owners.each do |inbox_owner|
      AccountConversation.remove_status(inbox_owner, self)
    end
  end

  private

  def update_status_stat!(attrs)
    return if marked_for_destruction? || destroyed?

    status_stat.update(attrs)
  end

  def store_uri
    update_column(:uri, ActivityPub::TagManager.instance.uri_for(self)) if uri.nil?
  end

  def prepare_contents
    text&.strip!
    spoiler_text&.strip!
  end

  def set_reblog
    self.reblog = reblog.reblog if reblog? && reblog.reblog?
  end

  def set_poll_id
    update_column(:poll_id, poll.id) if association(:poll).loaded? && poll.present?
  end

  def set_visibility
    self.visibility = reblog.visibility if reblog? && visibility.nil?
    self.visibility = (account.locked? ? :private : :public) if visibility.nil?
    self.sensitive  = false if sensitive.nil?
  end

  def set_conversation
    self.thread = thread.reblog if thread&.reblog?

    self.reply = !(in_reply_to_id.nil? && thread.nil?) unless reply

    if reply? && !thread.nil?
      self.in_reply_to_account_id = carried_over_reply_to_account_id
    end

    if conversation_id.nil?
      if reply? && !thread.nil? && circle.nil?
        self.conversation_id = thread.conversation_id
      else
        build_owned_conversation
      end
    end
  end

  def set_circle
    redis.setex(circle_id_key, 3.days.seconds, circle.id) if circle.present?
  end

  def circle_id_key
    "statuses/#{id}/circle_id"
  end

  def carried_over_reply_to_account_id
    if thread.account_id == account_id && thread.reply?
      thread.in_reply_to_account_id
    else
      thread.account_id
    end
  end

  def set_local
    self.local = account.local?
  end

  def update_statistics
    return unless distributable?

    ActivityTracker.increment('activity:statuses:local')
  end

  def increment_counter_caches
    return if direct_visibility?

    account&.increment_count!(:statuses_count)
    reblog&.increment_count!(:reblogs_count) if reblog?
    thread&.increment_count!(:replies_count) if in_reply_to_id.present? && distributable?
  end

  def decrement_counter_caches
    return if direct_visibility? || new_record?

    account&.decrement_count!(:statuses_count)
    reblog&.decrement_count!(:reblogs_count) if reblog?
    thread&.decrement_count!(:replies_count) if in_reply_to_id.present? && distributable?
  end

  def trigger_create_webhooks
    TriggerWebhookWorker.perform_async('status.created', 'Status', id) if local?
  end

  def trigger_update_webhooks
    TriggerWebhookWorker.perform_async('status.updated', 'Status', id) if local?
  end
end<|MERGE_RESOLUTION|>--- conflicted
+++ resolved
@@ -36,12 +36,8 @@
   include StatusThreadingConcern
   include StatusSnapshotConcern
   include RateLimitable
-<<<<<<< HEAD
-  include Redisable
-=======
   include StatusSafeReblogInsert
   include StatusSearchConcern
->>>>>>> a8dd3210
 
   rate_limit by: :account, family: :statuses
 
@@ -56,24 +52,14 @@
   update_index('statuses', :proper)
   update_index('public_statuses', :proper)
 
-<<<<<<< HEAD
-  enum visibility: [:public, :unlisted, :private, :mutual, :direct, :limited], _suffix: :visibility
-=======
   enum visibility: { public: 0, unlisted: 1, private: 2, direct: 3, limited: 4 }, _suffix: :visibility
->>>>>>> a8dd3210
 
   belongs_to :application, class_name: 'Doorkeeper::Application', optional: true
 
   belongs_to :account, inverse_of: :statuses
-<<<<<<< HEAD
-  belongs_to :in_reply_to_account, foreign_key: 'in_reply_to_account_id', class_name: 'Account', optional: true
-  belongs_to :conversation, optional: true, inverse_of: :statuses
-  belongs_to :preloadable_poll, class_name: 'Poll', foreign_key: 'poll_id', optional: true
-=======
   belongs_to :in_reply_to_account, class_name: 'Account', optional: true
   belongs_to :conversation, optional: true
   belongs_to :preloadable_poll, class_name: 'Poll', foreign_key: 'poll_id', optional: true, inverse_of: false
->>>>>>> a8dd3210
 
   has_one :owned_conversation, class_name: 'Conversation', foreign_key: 'parent_status_id', inverse_of: :parent_status
 
@@ -158,6 +144,7 @@
   around_create Mastodon::Snowflake::Callbacks
 
   after_create :set_poll_id
+  after_create :set_circle
 
   # The `prepend: true` option below ensures this runs before
   # the `dependent: destroy` callbacks remove relevant records
@@ -335,26 +322,6 @@
     attributes['trendable'].nil? && account.requires_review_notification?
   end
 
-<<<<<<< HEAD
-  after_create_commit  :increment_counter_caches
-  after_destroy_commit :decrement_counter_caches
-
-  after_create_commit :store_uri, if: :local?
-  after_create_commit :update_statistics, if: :local?
-
-  before_validation :prepare_contents, on: :create, if: :local?
-  before_validation :set_reblog, on: :create
-  before_validation :set_visibility, on: :create
-  before_validation :set_conversation, on: :create
-  before_validation :set_local, on: :create
-
-  around_create Mastodon::Snowflake::Callbacks
-
-  after_create :set_poll_id
-  after_create :set_circle
-
-=======
->>>>>>> a8dd3210
   class << self
     def selectable_visibilities
       visibilities.keys - %w(direct limited)
@@ -380,41 +347,6 @@
       StatusPin.select('status_id').where(status_id: status_ids).where(account_id: account_id).each_with_object({}) { |p, h| h[p.status_id] = true }
     end
 
-<<<<<<< HEAD
-    def reload_stale_associations!(cached_items)
-      account_ids = []
-
-      cached_items.each do |item|
-        account_ids << item.account_id
-        account_ids << item.reblog.account_id if item.reblog?
-      end
-
-      account_ids.uniq!
-
-      status_ids = cached_items.map { |item| item.reblog? ? item.reblog_of_id : item.id }.uniq
-
-      return if account_ids.empty?
-
-      accounts = Account.where(id: account_ids).includes(:account_stat, :user).index_by(&:id)
-
-      status_stats = StatusStat.where(status_id: status_ids).index_by(&:status_id)
-
-      cached_items.each do |item|
-        item.account = accounts[item.account_id]
-        item.reblog.account = accounts[item.reblog.account_id] if item.reblog?
-
-        if item.reblog?
-          status_stat = status_stats[item.reblog.id]
-          item.reblog.status_stat = status_stat if status_stat.present?
-        else
-          status_stat = status_stats[item.id]
-          item.status_stat = status_stat if status_stat.present?
-        end
-      end
-    end
-
-=======
->>>>>>> a8dd3210
     def from_text(text)
       return [] if text.blank?
 
