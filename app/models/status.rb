--- conflicted
+++ resolved
@@ -47,12 +47,8 @@
   belongs_to :conversation, optional: true
 
   belongs_to :thread, foreign_key: 'in_reply_to_id', class_name: 'Status', inverse_of: :replies, optional: true
-<<<<<<< HEAD
-  belongs_to :reblog, foreign_key: 'reblog_of_id', class_name: 'Status', inverse_of: :reblogs, counter_cache: :reblogs_count, optional: true
+  belongs_to :reblog, foreign_key: 'reblog_of_id', class_name: 'Status', inverse_of: :reblogs, optional: true
   belongs_to :quote, foreign_key: 'quote_id', class_name: 'Status', inverse_of: :quoted, optional: true
-=======
-  belongs_to :reblog, foreign_key: 'reblog_of_id', class_name: 'Status', inverse_of: :reblogs, optional: true
->>>>>>> ad40bf5e
 
   has_many :favourites, inverse_of: :status, dependent: :destroy
   has_many :reblogs, foreign_key: 'reblog_of_id', class_name: 'Status', inverse_of: :reblog, dependent: :destroy
