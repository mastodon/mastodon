--- conflicted
+++ resolved
@@ -318,21 +318,11 @@
   after_create_commit :store_uri, if: :local?
   after_create_commit :update_statistics, if: :local?
 
-<<<<<<< HEAD
-  around_create Mastodon::Snowflake::Callbacks
-
   before_validation :prepare_contents, on: :create, if: :local?
   before_validation :set_reblog, on: :create
   before_validation :set_visibility, on: :create
   before_validation :set_conversation, on: :create
   before_validation :set_local, on: :create
-=======
-  before_validation :prepare_contents, if: :local?
-  before_validation :set_reblog
-  before_validation :set_visibility
-  before_validation :set_conversation
-  before_validation :set_local
->>>>>>> 363bedd0
 
   around_create Mastodon::Snowflake::Callbacks
 
