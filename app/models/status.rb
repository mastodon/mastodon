# frozen_string_literal: true
# == Schema Information
#
# Table name: statuses
#
#  id                     :bigint(8)        not null, primary key
#  uri                    :string
#  text                   :text             default(""), not null
#  created_at             :datetime         not null
#  updated_at             :datetime         not null
#  in_reply_to_id         :bigint(8)
#  reblog_of_id           :bigint(8)
#  url                    :string
#  sensitive              :boolean          default(FALSE), not null
#  visibility             :integer          default("public"), not null
#  spoiler_text           :text             default(""), not null
#  reply                  :boolean          default(FALSE), not null
#  favourites_count       :integer          default(0), not null
#  reblogs_count          :integer          default(0), not null
#  language               :string
#  conversation_id        :bigint(8)
#  local                  :boolean
<<<<<<< HEAD
#  account_id             :integer          not null
#  application_id         :integer
#  in_reply_to_account_id :integer
#  local_only             :boolean
#  full_status_text       :text             default(""), not null
=======
#  account_id             :bigint(8)        not null
#  application_id         :bigint(8)
#  in_reply_to_account_id :bigint(8)
>>>>>>> a7e71bbd
#

class Status < ApplicationRecord
  include Paginable
  include Streamable
  include Cacheable
  include StatusThreadingConcern

  update_index('statuses#status', :proper) if Chewy.enabled?

  enum visibility: [:public, :unlisted, :private, :direct], _suffix: :visibility

  belongs_to :application, class_name: 'Doorkeeper::Application', optional: true

  belongs_to :account, inverse_of: :statuses, counter_cache: true
  belongs_to :in_reply_to_account, foreign_key: 'in_reply_to_account_id', class_name: 'Account', optional: true
  belongs_to :conversation, optional: true

  belongs_to :thread, foreign_key: 'in_reply_to_id', class_name: 'Status', inverse_of: :replies, optional: true
  belongs_to :reblog, foreign_key: 'reblog_of_id', class_name: 'Status', inverse_of: :reblogs, counter_cache: :reblogs_count, optional: true

  has_many :favourites, inverse_of: :status, dependent: :destroy
  has_many :bookmarks, inverse_of: :status, dependent: :destroy
  has_many :reblogs, foreign_key: 'reblog_of_id', class_name: 'Status', inverse_of: :reblog, dependent: :destroy
  has_many :replies, foreign_key: 'in_reply_to_id', class_name: 'Status', inverse_of: :thread
  has_many :mentions, dependent: :destroy
  has_many :media_attachments, dependent: :destroy

  has_and_belongs_to_many :tags
  has_and_belongs_to_many :preview_cards

  has_one :notification, as: :activity, dependent: :destroy
  has_one :stream_entry, as: :activity, inverse_of: :status

  validates :uri, uniqueness: true, presence: true, unless: :local?
  validates :text, presence: true, unless: -> { with_media? || reblog? }
  validates_with StatusLengthValidator
  validates_with DisallowedHashtagsValidator
  validates :reblog, uniqueness: { scope: :account }, if: :reblog?

  default_scope { recent }

  scope :recent, -> { reorder(id: :desc) }
  scope :remote, -> { where(local: false).or(where.not(uri: nil)) }
  scope :local,  -> { where(local: true).or(where(uri: nil)) }

  scope :without_replies, -> { where('statuses.reply = FALSE OR statuses.in_reply_to_account_id = statuses.account_id') }
  scope :without_reblogs, -> { where('statuses.reblog_of_id IS NULL') }
  scope :with_public_visibility, -> { where(visibility: :public) }
  scope :tagged_with, ->(tag) { joins(:statuses_tags).where(statuses_tags: { tag_id: tag }) }
  scope :excluding_silenced_accounts, -> { left_outer_joins(:account).where(accounts: { silenced: false }) }
  scope :including_silenced_accounts, -> { left_outer_joins(:account).where(accounts: { silenced: true }) }
  scope :not_excluded_by_account, ->(account) { where.not(account_id: account.excluded_from_timeline_account_ids) }
  scope :not_domain_blocked_by_account, ->(account) { account.excluded_from_timeline_domains.blank? ? left_outer_joins(:account) : left_outer_joins(:account).where('accounts.domain IS NULL OR accounts.domain NOT IN (?)', account.excluded_from_timeline_domains) }

  scope :not_local_only, -> { where(local_only: [false, nil]) }

  cache_associated :account, :application, :media_attachments, :conversation, :tags, :stream_entry, mentions: :account, reblog: [:account, :application, :stream_entry, :tags, :media_attachments, :conversation, mentions: :account], thread: :account

  delegate :domain, to: :account, prefix: true

  REAL_TIME_WINDOW = 6.hours

  def searchable_by(preloaded = nil)
    ids = [account_id]

    if preloaded.nil?
      ids += mentions.pluck(:account_id)
      ids += favourites.pluck(:account_id)
      ids += reblogs.pluck(:account_id)
    else
      ids += preloaded.mentions[id] || []
      ids += preloaded.favourites[id] || []
      ids += preloaded.reblogs[id] || []
    end

    ids.uniq
  end

  def reply?
    !in_reply_to_id.nil? || attributes['reply']
  end

  def local?
    attributes['local'] || uri.nil?
  end

  def reblog?
    !reblog_of_id.nil?
  end

  def within_realtime_window?
    created_at >= REAL_TIME_WINDOW.ago
  end

  def verb
    if destroyed?
      :delete
    else
      reblog? ? :share : :post
    end
  end

  def object_type
    reply? ? :comment : :note
  end

  def proper
    reblog? ? reblog : self
  end

  def content
    proper.text
  end

  def target
    reblog
  end

  def title
    if destroyed?
      "#{account.acct} deleted status"
    else
      reblog? ? "#{account.acct} shared a status by #{reblog.account.acct}" : "New status by #{account.acct}"
    end
  end

  def hidden?
    private_visibility? || direct_visibility?
  end

  def with_media?
    media_attachments.any?
  end

  def non_sensitive_with_media?
    !sensitive? && with_media?
  end

  def emojis
    @emojis ||= CustomEmoji.from_text([spoiler_text, text].join(' '), account.domain)
  end

  after_create_commit :store_uri, if: :local?
  after_create_commit :update_statistics, if: :local?

  around_create Mastodon::Snowflake::Callbacks

  before_create :set_locality

  before_validation :prepare_contents, if: :local?
  before_validation :set_reblog
  before_validation :set_visibility
  before_validation :set_conversation
  before_validation :set_sensitivity
  before_validation :set_local

  class << self
    def not_in_filtered_languages(account)
      where(language: nil).or where.not(language: account.filtered_languages)
    end

    def as_home_timeline(account)
      where(account: [account] + account.following).where(visibility: [:public, :unlisted, :private])
    end

    def as_direct_timeline(account)
      query = joins("LEFT OUTER JOIN mentions ON statuses.id = mentions.status_id AND mentions.account_id = #{account.id}")
              .where("mentions.account_id = #{account.id} OR statuses.account_id = #{account.id}")
              .where(visibility: [:direct])

      apply_timeline_filters(query, account, false)
    end

    def as_public_timeline(account = nil, local_only = false)
      query = timeline_scope(local_only).without_replies

      apply_timeline_filters(query, account, local_only)
    end

    def as_tag_timeline(tag, account = nil, local_only = false)
      query = timeline_scope(local_only).tagged_with(tag)

      apply_timeline_filters(query, account, local_only)
    end

    def as_outbox_timeline(account)
      where(account: account, visibility: :public)
    end

    def favourites_map(status_ids, account_id)
      Favourite.select('status_id').where(status_id: status_ids).where(account_id: account_id).map { |f| [f.status_id, true] }.to_h
    end

    def bookmarks_map(status_ids, account_id)
      Bookmark.select('status_id').where(status_id: status_ids).where(account_id: account_id).map { |f| [f.status_id, true] }.to_h
    end

    def reblogs_map(status_ids, account_id)
      select('reblog_of_id').where(reblog_of_id: status_ids).where(account_id: account_id).reorder(nil).map { |s| [s.reblog_of_id, true] }.to_h
    end

    def mutes_map(conversation_ids, account_id)
      ConversationMute.select('conversation_id').where(conversation_id: conversation_ids).where(account_id: account_id).map { |m| [m.conversation_id, true] }.to_h
    end

    def pins_map(status_ids, account_id)
      StatusPin.select('status_id').where(status_id: status_ids).where(account_id: account_id).map { |p| [p.status_id, true] }.to_h
    end

    def reload_stale_associations!(cached_items)
      account_ids = []

      cached_items.each do |item|
        account_ids << item.account_id
        account_ids << item.reblog.account_id if item.reblog?
      end

      account_ids.uniq!

      return if account_ids.empty?

      accounts = Account.where(id: account_ids).map { |a| [a.id, a] }.to_h

      cached_items.each do |item|
        item.account = accounts[item.account_id]
        item.reblog.account = accounts[item.reblog.account_id] if item.reblog?
      end
    end

    def permitted_for(target_account, account)
      visibility = [:public, :unlisted]

      if account.nil?
        where(visibility: visibility).not_local_only
      elsif target_account.blocking?(account) # get rid of blocked peeps
        none
      elsif account.id == target_account.id # author can see own stuff
        all
      else
        # followers can see followers-only stuff, but also things they are mentioned in.
        # non-followers can see everything that isn't private/direct, but can see stuff they are mentioned in.
        visibility.push(:private) if account.following?(target_account)

        where(visibility: visibility).or(where(id: account.mentions.select(:status_id)))
      end
    end

    private

    def timeline_scope(local_only = false)
      starting_scope = local_only ? Status.local : Status
      starting_scope
        .with_public_visibility
        .without_reblogs
    end

    def apply_timeline_filters(query, account, local_only)
      if account.nil?
        filter_timeline_default(query)
      else
        filter_timeline_for_account(query, account, local_only)
      end
    end

    def filter_timeline_for_account(query, account, local_only)
      query = query.not_excluded_by_account(account)
      query = query.not_domain_blocked_by_account(account) unless local_only
      query = query.not_in_filtered_languages(account) if account.filtered_languages.present?
      query.merge(account_silencing_filter(account))
    end

    def filter_timeline_default(query)
      query.not_local_only.excluding_silenced_accounts
    end

    def account_silencing_filter(account)
      if account.silenced?
        including_silenced_accounts
      else
        excluding_silenced_accounts
      end
    end
  end

  def marked_local_only?
    # match both with and without U+FE0F (the emoji variation selector)
    /#{local_only_emoji}\ufe0f?\z/.match?(content)
  end

  def local_only_emoji
    '👁'
  end

  private

  def store_uri
    update_attribute(:uri, ActivityPub::TagManager.instance.uri_for(self)) if uri.nil?
  end

  def prepare_contents
    text&.strip!
    spoiler_text&.strip!
  end

  def set_reblog
    self.reblog = reblog.reblog if reblog? && reblog.reblog?
  end

  def set_visibility
    self.visibility = (account.locked? ? :private : :public) if visibility.nil?
    self.visibility = reblog.visibility if reblog?
    self.sensitive  = false if sensitive.nil?
  end

  def set_sensitivity
    self.sensitive = sensitive || spoiler_text.present?
  end

  def set_locality
    if account.domain.nil? && !attribute_changed?(:local_only)
      self.local_only = marked_local_only?
    end
  end

  def set_conversation
    self.reply = !(in_reply_to_id.nil? && thread.nil?) unless reply

    if reply? && !thread.nil?
      self.in_reply_to_account_id = carried_over_reply_to_account_id
      self.conversation_id        = thread.conversation_id if conversation_id.nil?
    elsif conversation_id.nil?
      self.conversation = Conversation.new
    end
  end

  def carried_over_reply_to_account_id
    if thread.account_id == account_id && thread.reply?
      thread.in_reply_to_account_id
    else
      thread.account_id
    end
  end

  def set_local
    self.local = account.local?
  end

  def update_statistics
    return unless public_visibility? || unlisted_visibility?
    ActivityTracker.increment('activity:statuses:local')
  end
end<|MERGE_RESOLUTION|>--- conflicted
+++ resolved
@@ -20,17 +20,11 @@
 #  language               :string
 #  conversation_id        :bigint(8)
 #  local                  :boolean
-<<<<<<< HEAD
-#  account_id             :integer          not null
-#  application_id         :integer
-#  in_reply_to_account_id :integer
-#  local_only             :boolean
-#  full_status_text       :text             default(""), not null
-=======
 #  account_id             :bigint(8)        not null
 #  application_id         :bigint(8)
 #  in_reply_to_account_id :bigint(8)
->>>>>>> a7e71bbd
+#  local_only             :boolean
+#  full_status_text       :text             default(""), not null
 #
 
 class Status < ApplicationRecord
