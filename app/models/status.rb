--- conflicted
+++ resolved
@@ -47,13 +47,9 @@
   # will be based on current time instead of `created_at`
   attr_accessor :override_timestamps
 
-<<<<<<< HEAD
   attr_accessor :circle
 
-  update_index('statuses#status', :proper)
-=======
   update_index('statuses', :proper)
->>>>>>> 8c7223f4
 
   enum visibility: [:public, :unlisted, :private, :mutual, :direct, :limited], _suffix: :visibility
 
