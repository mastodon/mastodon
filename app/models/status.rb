--- conflicted
+++ resolved
@@ -89,13 +89,9 @@
   scope :without_replies, -> { where('statuses.reply = FALSE OR statuses.in_reply_to_account_id = statuses.account_id') }
   scope :without_reblogs, -> { where('statuses.reblog_of_id IS NULL') }
   scope :with_public_visibility, -> { where(visibility: :public) }
-<<<<<<< HEAD
   scope :with_public_or_unlisted_visibility, ->(unlisted_replies = true) { where(visibility: :public).or(unlisted_replies ? where(visibility: :unlisted) : where(visibility: :unlisted).without_replies) }
-  scope :tagged_with, ->(tag) { joins(:statuses_tags).where(statuses_tags: { tag_id: tag }) }
-=======
   scope :tagged_with, ->(tag_ids) { joins(:statuses_tags).where(statuses_tags: { tag_id: tag_ids }) }
   scope :in_chosen_languages, ->(account) { where(language: nil).or where(language: account.chosen_languages) }
->>>>>>> 633d1751
   scope :excluding_silenced_accounts, -> { left_outer_joins(:account).where(accounts: { silenced_at: nil }) }
   scope :including_silenced_accounts, -> { left_outer_joins(:account).where.not(accounts: { silenced_at: nil }) }
   scope :not_excluded_by_account, ->(account) { where.not(account_id: account.excluded_from_timeline_account_ids) }
@@ -274,29 +270,6 @@
       visibilities.keys - %w(direct limited)
     end
 
-<<<<<<< HEAD
-    def in_chosen_languages(account)
-      where(language: nil).or where(language: account.chosen_languages)
-    end
-
-    def as_public_timeline(account = nil, local_only = false)
-      query = timeline_scope(local_only).without_replies
-
-      apply_timeline_filters(query, account, [:local, true].include?(local_only))
-    end
-
-    def as_tag_timeline(tag, account = nil, local_only = false)
-      query = timeline_scope(local_only, public_only: account.blank?, unlisted_replies: false).tagged_with(tag)
-
-      apply_timeline_filters(query, account, local_only)
-    end
-
-    def as_outbox_timeline(account)
-      where(account: account, visibility: :public)
-    end
-
-=======
->>>>>>> 633d1751
     def favourites_map(status_ids, account_id)
       Favourite.select('status_id').where(status_id: status_ids).where(account_id: account_id).each_with_object({}) { |f, h| h[f.status_id] = true }
     end
@@ -373,58 +346,6 @@
         status&.distributable? ? status : nil
       end.compact
     end
-<<<<<<< HEAD
-
-    private
-
-    def timeline_scope(scope = false, public_only: true, unlisted_replies: true)
-      starting_scope = case scope
-                       when :local, true
-                         Status.local
-                       when :remote
-                         Status.remote
-                       else
-                         Status
-                       end
-
-      starting_scope = starting_scope.without_reblogs
-
-      if public_only
-        starting_scope.with_public_visibility
-      else
-        starting_scope.with_public_or_unlisted_visibility(unlisted_replies)
-      end
-    end
-
-    def apply_timeline_filters(query, account, local_only)
-      if account.nil?
-        filter_timeline_default(query)
-      else
-        filter_timeline_for_account(query, account, local_only)
-      end
-    end
-
-    def filter_timeline_for_account(query, account, local_only)
-      query = query.not_excluded_by_account(account)
-      query = query.not_domain_blocked_by_account(account) unless local_only
-      query = query.in_chosen_languages(account) if account.chosen_languages.present?
-      query.merge(account_silencing_filter(account))
-    end
-
-    def filter_timeline_default(query)
-      query.excluding_silenced_accounts
-    end
-
-    def account_silencing_filter(account)
-      if account.silenced?
-        including_myself = left_outer_joins(:account).where(account_id: account.id).references(:accounts)
-        excluding_silenced_accounts.or(including_myself)
-      else
-        excluding_silenced_accounts
-      end
-    end
-=======
->>>>>>> 633d1751
   end
 
   def status_stat
