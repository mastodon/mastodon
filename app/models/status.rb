--- conflicted
+++ resolved
@@ -316,13 +316,6 @@
   after_create_commit :store_uri, if: :local?
   after_create_commit :update_statistics, if: :local?
 
-<<<<<<< HEAD
-  around_create Mastodon::Snowflake::Callbacks
-
-  before_create :set_locality
-
-=======
->>>>>>> 8180f7ba
   before_validation :prepare_contents, if: :local?
   before_validation :set_reblog
   before_validation :set_visibility
@@ -330,6 +323,8 @@
   before_validation :set_local
 
   around_create Mastodon::Snowflake::Callbacks
+
+  before_create :set_locality
 
   after_create :set_poll_id
 
