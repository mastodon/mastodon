--- conflicted
+++ resolved
@@ -25,19 +25,12 @@
   has_many :featured_tags, dependent: :destroy, inverse_of: :tag
   has_one :account_tag_stat, dependent: :destroy
 
-<<<<<<< HEAD
-  HASHTAG_NAME_RE = '([[:word:]_][[:word:]_·]*[[:alpha:]_·][[:word:]_·]*[[:word:]_])|([[:word:]_]*[[:alpha:]][[:word:]_]*)'
-  HASHTAG_RE = /(?:^|[^\/\)\w])#(#{HASHTAG_NAME_RE})/i
-
-  validates :name, presence: true, uniqueness: true, format: { with: /\A(#{HASHTAG_NAME_RE})\z/i }
-=======
   HASHTAG_SEPARATORS = "_\u00B7\u200c"
   HASHTAG_NAME_RE    = "([[:word:]_][[:word:]#{HASHTAG_SEPARATORS}]*[[:alpha:]#{HASHTAG_SEPARATORS}][[:word:]#{HASHTAG_SEPARATORS}]*[[:word:]_])|([[:word:]_]*[[:alpha:]][[:word:]_]*)"
   HASHTAG_RE         = /(?:^|[^\/\)\w])#(#{HASHTAG_NAME_RE})/i
 
   validates :name, presence: true, format: { with: /\A(#{HASHTAG_NAME_RE})\z/i }
   validate :validate_name_change, if: -> { !new_record? && name_changed? }
->>>>>>> 83d3e773
 
   scope :reviewed, -> { where.not(reviewed_at: nil) }
   scope :unreviewed, -> { where(reviewed_at: nil) }
