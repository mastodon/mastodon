--- conflicted
+++ resolved
@@ -32,17 +32,10 @@
   private
 
   def initial_scope
-<<<<<<< HEAD
-    if suspended?
-      Status.none
-    elsif anonymous?
-      account.statuses.not_local_only.where(visibility: %i(public unlisted))
-=======
     return Status.none if suspended?
 
     if anonymous?
-      account.statuses.where(visibility: %i(public unlisted))
->>>>>>> f877aa9d
+      account.statuses.not_local_only.where(visibility: %i(public unlisted))
     elsif author?
       account.statuses.all # NOTE: #merge! does not work without the #all
     elsif blocked?
