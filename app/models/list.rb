# frozen_string_literal: true
# == Schema Information
#
# Table name: lists
#
<<<<<<< HEAD
#  id             :bigint(8)        not null, primary key
#  account_id     :bigint(8)        not null
#  title          :string           default(""), not null
#  created_at     :datetime         not null
#  updated_at     :datetime         not null
#  replies_policy :integer          default("list"), not null
=======
#  id           :bigint(8)        not null, primary key
#  account_id   :bigint(8)        not null
#  title        :string           default(""), not null
#  created_at   :datetime         not null
#  updated_at   :datetime         not null
#  is_exclusive :boolean          default(FALSE)
>>>>>>> 799bf57e
#

class List < ApplicationRecord
  include Paginable

  PER_ACCOUNT_LIMIT = 50

  enum replies_policy: [:list, :followed, :none], _prefix: :show

  belongs_to :account, optional: true

  has_many :list_accounts, inverse_of: :list, dependent: :destroy
  has_many :accounts, through: :list_accounts

  validates :title, presence: true

  validates_each :account_id, on: :create do |record, _attr, value|
    record.errors.add(:base, I18n.t('lists.errors.limit')) if List.where(account_id: value).count >= PER_ACCOUNT_LIMIT
  end

  before_destroy :clean_feed_manager

  private

  def clean_feed_manager
    FeedManager.instance.clean_feeds!(:list, [id])
  end
end<|MERGE_RESOLUTION|>--- conflicted
+++ resolved
@@ -3,21 +3,13 @@
 #
 # Table name: lists
 #
-<<<<<<< HEAD
 #  id             :bigint(8)        not null, primary key
 #  account_id     :bigint(8)        not null
 #  title          :string           default(""), not null
 #  created_at     :datetime         not null
 #  updated_at     :datetime         not null
 #  replies_policy :integer          default("list"), not null
-=======
-#  id           :bigint(8)        not null, primary key
-#  account_id   :bigint(8)        not null
-#  title        :string           default(""), not null
-#  created_at   :datetime         not null
-#  updated_at   :datetime         not null
-#  is_exclusive :boolean          default(FALSE)
->>>>>>> 799bf57e
+#  is_exclusive   :boolean          default(FALSE)
 #
 
 class List < ApplicationRecord
