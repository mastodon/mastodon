# frozen_string_literal: true

class RelationshipFilter
  KEYS = %i(
    relationship
    status
    by_domain
    activity
    order
    location
  ).freeze

  IGNORED_PARAMS = %w(relationship page).freeze

  attr_reader :params, :account

  def initialize(account, params)
    @account = account
    @params  = params

    set_defaults!
  end

  def results
    scope = scope_for('relationship', params['relationship'].to_s.strip)

    params.each do |key, value|
      next if IGNORED_PARAMS.include?(key)

      scope.merge!(scope_for(key.to_s, value.to_s.strip)) if value.present?
    end

    scope
  end

  private

  def set_defaults!
    params['relationship'] = 'following' if params['relationship'].blank?
    params['order']        = 'recent' if params['order'].blank?
  end

  def scope_for(key, value)
    case key
    when 'relationship'
      relationship_scope(value)
    when 'by_domain'
      by_domain_scope(value)
    when 'location'
      location_scope(value)
    when 'status'
      status_scope(value)
    when 'order'
      order_scope(value)
    when 'activity'
      activity_scope(value)
    else
      raise Mastodon::InvalidParameterError, "Unknown filter: #{key}"
    end
  end

  def relationship_scope(value)
    case value
    when 'following'
      account.following.includes(:account_stat).reorder(nil)
    when 'followed_by'
      account.followers.includes(:account_stat).reorder(nil)
    when 'mutual'
      account.followers.includes(:account_stat).reorder(nil).merge(Account.where(id: account.following))
    when 'invited'
      Account.joins(user: :invite).merge(Invite.where(user: account.user)).includes(:account_stat).reorder(nil)
    else
      raise Mastodon::InvalidParameterError, "Unknown relationship: #{value}"
    end
  end

  def by_domain_scope(value)
    Account.where(domain: value)
  end

  def location_scope(value)
    case value
    when 'local'
      Account.local
    when 'remote'
      Account.remote
    else
      raise Mastodon::InvalidParameterError, "Unknown location: #{value}"
    end
  end

  def status_scope(value)
    case value
    when 'moved'
      Account.where.not(moved_to_account_id: nil)
    when 'primary'
      Account.where(moved_to_account_id: nil)
    else
      raise Mastodon::InvalidParameterError, "Unknown status: #{value}"
    end
  end

  def order_scope(value)
    case value
    when 'active'
      Account.by_recent_status
    when 'recent'
      params[:relationship] == 'invited' ? Account.recent : Follow.recent
    else
      raise Mastodon::InvalidParameterError, "Unknown order: #{value}"
    end
  end

  def activity_scope(value)
    case value
    when 'dormant'
<<<<<<< HEAD
      Account.joins(:account_stat).where(account_stat: { last_status_at: [nil, ...1.month.ago] })
=======
      Account.dormant
>>>>>>> ab36c152
    else
      raise Mastodon::InvalidParameterError, "Unknown activity: #{value}"
    end
  end
end<|MERGE_RESOLUTION|>--- conflicted
+++ resolved
@@ -114,11 +114,7 @@
   def activity_scope(value)
     case value
     when 'dormant'
-<<<<<<< HEAD
-      Account.joins(:account_stat).where(account_stat: { last_status_at: [nil, ...1.month.ago] })
-=======
       Account.dormant
->>>>>>> ab36c152
     else
       raise Mastodon::InvalidParameterError, "Unknown activity: #{value}"
     end
