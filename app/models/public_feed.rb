# frozen_string_literal: true

class PublicFeed
  # @param [Account] account
  # @param [Hash] options
  # @option [Boolean] :with_replies
  # @option [Boolean] :with_reblogs
  # @option [Boolean] :local
  # @option [Boolean] :remote
  # @option [Boolean] :only_media
  # @option [Boolean] :allow_local_only
  def initialize(account, options = {})
    @account = account
    @options = options
  end

  # @param [Integer] limit
  # @param [Integer] max_id
  # @param [Integer] since_id
  # @param [Integer] min_id
  # @return [Array<Status>]
  def get(limit, max_id = nil, since_id = nil, min_id = nil)
    scope = public_scope

    scope.merge!(without_local_only_scope) unless allow_local_only?
    scope.merge!(without_replies_scope) unless with_replies?
    scope.merge!(without_reblogs_scope) unless with_reblogs?
    scope.merge!(local_only_scope) if local_only?
    scope.merge!(remote_only_scope) if remote_only?
    scope.merge!(account_filters_scope) if account?
    scope.merge!(media_only_scope) if media_only?

    scope.cache_ids.to_a_paginated_by_id(limit, max_id: max_id, since_id: since_id, min_id: min_id)
  end

  private

<<<<<<< HEAD
  def allow_local_only?
    local_account? && (local_only? || @options[:allow_local_only])
  end
=======
  attr_reader :account, :options
>>>>>>> 11d60310

  def with_reblogs?
    options[:with_reblogs]
  end

  def with_replies?
    options[:with_replies]
  end

  def local_only?
    options[:local]
  end

  def remote_only?
    options[:remote]
  end

  def account?
    account.present?
  end

  def local_account?
    @account&.local?
  end

  def media_only?
    options[:only_media]
  end

  def public_scope
    Status.with_public_visibility.joins(:account).merge(Account.without_suspended.without_silenced)
  end

  def local_only_scope
    Status.local
  end

  def remote_only_scope
    Status.remote
  end

  def without_replies_scope
    Status.without_replies
  end

  def without_reblogs_scope
    Status.without_reblogs
  end

  def media_only_scope
    Status.joins(:media_attachments).group(:id)
  end

  def without_local_only_scope
    Status.not_local_only
  end

  def account_filters_scope
    Status.not_excluded_by_account(account).tap do |scope|
      scope.merge!(Status.not_domain_blocked_by_account(account)) unless local_only?
      scope.merge!(Status.in_chosen_languages(account)) if account.chosen_languages.present?
    end
  end
end<|MERGE_RESOLUTION|>--- conflicted
+++ resolved
@@ -35,13 +35,11 @@
 
   private
 
-<<<<<<< HEAD
+  attr_reader :account, :options
+
   def allow_local_only?
-    local_account? && (local_only? || @options[:allow_local_only])
+    local_account? && (local_only? || options[:allow_local_only])
   end
-=======
-  attr_reader :account, :options
->>>>>>> 11d60310
 
   def with_reblogs?
     options[:with_reblogs]
@@ -64,7 +62,7 @@
   end
 
   def local_account?
-    @account&.local?
+    account&.local?
   end
 
   def media_only?
