# frozen_string_literal: true

class PublicFeed
  # @param [Account] account
  # @param [Hash] options
  # @option [Boolean] :with_replies
  # @option [Boolean] :with_reblogs
  # @option [Boolean] :local
  # @option [Boolean] :remote
  # @option [Boolean] :only_media
<<<<<<< HEAD
  # @option [Boolean] :allow_local_only
=======
  # @option [String]  :locale
>>>>>>> 8dfe5179
  def initialize(account, options = {})
    @account = account
    @options = options
  end

  # @param [Integer] limit
  # @param [Integer] max_id
  # @param [Integer] since_id
  # @param [Integer] min_id
  # @return [Array<Status>]
  def get(limit, max_id = nil, since_id = nil, min_id = nil)
    scope = public_scope

    scope.merge!(without_local_only_scope) unless allow_local_only?
    scope.merge!(without_replies_scope) unless with_replies?
    scope.merge!(without_reblogs_scope) unless with_reblogs?
    scope.merge!(local_only_scope) if local_only?
    scope.merge!(remote_only_scope) if remote_only?
    scope.merge!(account_filters_scope) if account?
    scope.merge!(media_only_scope) if media_only?
    scope.merge!(language_scope)

    scope.cache_ids.to_a_paginated_by_id(limit, max_id: max_id, since_id: since_id, min_id: min_id)
  end

  private

  attr_reader :account, :options

  def allow_local_only?
    local_account? && (local_only? || options[:allow_local_only])
  end

  def with_reblogs?
    options[:with_reblogs]
  end

  def with_replies?
    options[:with_replies]
  end

  def local_only?
    options[:local]
  end

  def remote_only?
    options[:remote]
  end

  def account?
    account.present?
  end

  def local_account?
    account&.local?
  end

  def media_only?
    options[:only_media]
  end

  def public_scope
    Status.with_public_visibility.joins(:account).merge(Account.without_suspended.without_silenced)
  end

  def local_only_scope
    Status.local
  end

  def remote_only_scope
    Status.remote
  end

  def without_replies_scope
    Status.without_replies
  end

  def without_reblogs_scope
    Status.without_reblogs
  end

  def media_only_scope
    Status.joins(:media_attachments).group(:id)
  end

<<<<<<< HEAD
  def without_local_only_scope
    Status.not_local_only
=======
  def language_scope
    if account&.chosen_languages.present?
      Status.where(language: account.chosen_languages)
    elsif @options[:locale].present?
      Status.where(language: @options[:locale])
    else
      Status.all
    end
>>>>>>> 8dfe5179
  end

  def account_filters_scope
    Status.not_excluded_by_account(account).tap do |scope|
      scope.merge!(Status.not_domain_blocked_by_account(account)) unless local_only?
    end
  end
end<|MERGE_RESOLUTION|>--- conflicted
+++ resolved
@@ -8,11 +8,8 @@
   # @option [Boolean] :local
   # @option [Boolean] :remote
   # @option [Boolean] :only_media
-<<<<<<< HEAD
   # @option [Boolean] :allow_local_only
-=======
   # @option [String]  :locale
->>>>>>> 8dfe5179
   def initialize(account, options = {})
     @account = account
     @options = options
@@ -98,10 +95,10 @@
     Status.joins(:media_attachments).group(:id)
   end
 
-<<<<<<< HEAD
   def without_local_only_scope
     Status.not_local_only
-=======
+  end
+
   def language_scope
     if account&.chosen_languages.present?
       Status.where(language: account.chosen_languages)
@@ -110,7 +107,6 @@
     else
       Status.all
     end
->>>>>>> 8dfe5179
   end
 
   def account_filters_scope
