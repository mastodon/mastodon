--- conflicted
+++ resolved
@@ -42,15 +42,10 @@
 
   before_validation :downcase_domain
 
-<<<<<<< HEAD
   validates_attachment :image, content_type: { content_type: IMAGE_MIME_TYPES }, presence: true
   validates_attachment_size :image, less_than: LIMIT, unless: :local?
   validates_attachment_size :image, less_than: LOCAL_LIMIT, if: :local?
-  validates :shortcode, uniqueness: { scope: :domain }, format: { with: /\A#{SHORTCODE_RE_FRAGMENT}\z/ }, length: { minimum: 2 }
-=======
-  validates_attachment :image, content_type: { content_type: IMAGE_MIME_TYPES }, presence: true, size: { less_than: LIMIT }
   validates :shortcode, uniqueness: { scope: :domain }, format: { with: SHORTCODE_ONLY_RE }, length: { minimum: 2 }
->>>>>>> 8fdbb4d0
 
   scope :local, -> { where(domain: nil) }
   scope :remote, -> { where.not(domain: nil) }
