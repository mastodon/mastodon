--- conflicted
+++ resolved
@@ -31,15 +31,9 @@
 
   has_attached_file :image, styles: { static: { convert_options: '-coalesce -strip' } }
 
-<<<<<<< HEAD
   #has_attached_file :image, styles: { static: { format: ['gif','png'], convert_options: '-coalesce -strip' } }
-
+  before_validation :downcase_domain
   validates_attachment :image, content_type: { content_type: ['image/png','image/gif'] }, presence: true, size: { less_than: LIMIT }
-=======
-  before_validation :downcase_domain
-
-  validates_attachment :image, content_type: { content_type: 'image/png' }, presence: true, size: { less_than: LIMIT }
->>>>>>> a91349d4
   validates :shortcode, uniqueness: { scope: :domain }, format: { with: /\A#{SHORTCODE_RE_FRAGMENT}\z/ }, length: { minimum: 2 }
 
   scope :local,      -> { where(domain: nil) }
