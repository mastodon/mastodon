--- conflicted
+++ resolved
@@ -40,11 +40,7 @@
 
   has_one :local_counterpart, -> { where(domain: nil) }, class_name: 'CustomEmoji', primary_key: :shortcode, foreign_key: :shortcode, inverse_of: false, dependent: nil
 
-<<<<<<< HEAD
-  has_attached_file :image, styles: { static: { format: 'png', convert_options: '-coalesce +profile "!icc,*" +set date:modify +set date:create +set date:timestamp' } }, validate_media_type: false
-=======
   has_attached_file :image, styles: { static: { format: 'png', convert_options: '-coalesce +profile "!icc,*" +set date:modify +set date:create +set date:timestamp', file_geometry_parser: FastGeometryParser } }, validate_media_type: false, processors: [:lazy_thumbnail]
->>>>>>> ab36c152
 
   normalizes :domain, with: ->(domain) { domain.downcase }
 
