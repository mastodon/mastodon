--- conflicted
+++ resolved
@@ -67,29 +67,6 @@
   has_many :mentions, inverse_of: :account, dependent: :destroy
   has_many :notifications, inverse_of: :account, dependent: :destroy
 
-<<<<<<< HEAD
-=======
-  # Follow relations
-  has_many :follow_requests, dependent: :destroy
-
-  has_many :active_relationships,  class_name: 'Follow', foreign_key: 'account_id',        dependent: :destroy
-  has_many :passive_relationships, class_name: 'Follow', foreign_key: 'target_account_id', dependent: :destroy
-
-  has_many :following, -> { order('follows.id desc') }, through: :active_relationships,  source: :target_account
-  has_many :followers, -> { order('follows.id desc') }, through: :passive_relationships, source: :account
-
-  # Block relationships
-  has_many :block_relationships, class_name: 'Block', foreign_key: 'account_id', dependent: :destroy
-  has_many :blocking, -> { order('blocks.id desc') }, through: :block_relationships, source: :target_account
-  has_many :blocked_by_relationships, class_name: 'Block', foreign_key: :target_account_id, dependent: :destroy
-  has_many :blocked_by, -> { order('blocks.id desc') }, through: :blocked_by_relationships, source: :account
-
-  # Mute relationships
-  has_many :mute_relationships, class_name: 'Mute', foreign_key: 'account_id', dependent: :destroy
-  has_many :muting, -> { order('mutes.id desc') }, through: :mute_relationships, source: :target_account
-  has_many :conversation_mutes
-
->>>>>>> 05008f39
   # Media
   has_many :media_attachments, dependent: :destroy
 
@@ -123,65 +100,6 @@
 
   delegate :allowed_languages, to: :user, prefix: false, allow_nil: true
 
-<<<<<<< HEAD
-=======
-  def follow!(other_account)
-    active_relationships.find_or_create_by!(target_account: other_account)
-  end
-
-  def block!(other_account)
-    block_relationships.find_or_create_by!(target_account: other_account)
-  end
-
-  def mute!(other_account)
-    mute_relationships.find_or_create_by!(target_account: other_account)
-  end
-
-  def mute_conversation!(conversation)
-    conversation_mutes.find_or_create_by!(conversation: conversation)
-  end
-
-  def unfollow!(other_account)
-    follow = active_relationships.find_by(target_account: other_account)
-    follow&.destroy
-  end
-
-  def unblock!(other_account)
-    block = block_relationships.find_by(target_account: other_account)
-    block&.destroy
-  end
-
-  def unmute!(other_account)
-    mute = mute_relationships.find_by(target_account: other_account)
-    mute&.destroy
-  end
-
-  def unmute_conversation!(conversation)
-    mute = conversation_mutes.find_by(conversation: conversation)
-    mute&.destroy!
-  end
-
-  def following?(other_account)
-    following.include?(other_account)
-  end
-
-  def blocking?(other_account)
-    blocking.include?(other_account)
-  end
-
-  def muting?(other_account)
-    muting.include?(other_account)
-  end
-
-  def muting_conversation?(conversation)
-    conversation_mutes.where(conversation: conversation).exists?
-  end
-
-  def requested?(other_account)
-    follow_requests.where(target_account: other_account).exists?
-  end
-
->>>>>>> 05008f39
   def local?
     domain.nil?
   end
