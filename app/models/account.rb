--- conflicted
+++ resolved
@@ -495,11 +495,6 @@
   def emojifiable_text
     [note, display_name, fields.map(&:value)].join(' ')
   end
-<<<<<<< HEAD
-end
-
-Account.include(Friends::FavouriteTagsExtension)
-=======
 
   def clean_feed_manager
     reblog_key       = FeedManager.instance.key(:home, id, 'reblogs')
@@ -516,4 +511,5 @@
     end
   end
 end
->>>>>>> 31e7940d
+
+Account.include(Friends::FavouriteTagsExtension)