--- conflicted
+++ resolved
@@ -51,10 +51,6 @@
 class Account < ApplicationRecord
   USERNAME_RE = /[a-z0-9_]+([a-z0-9_\.-]+[a-z0-9_]+)?/i
   MENTION_RE  = /(?<=^|[^\/[:word:]])@((#{USERNAME_RE})(?:@[a-z0-9\.\-]+[a-z0-9]+)?)/i
-<<<<<<< HEAD
-  MIN_FOLLOWERS_DISCOVERY = 1
-=======
->>>>>>> 83d3e773
 
   include AccountAssociations
   include AccountAvatar
