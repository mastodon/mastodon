--- conflicted
+++ resolved
@@ -77,18 +77,10 @@
   include DomainMaterializable
   include AccountMerging
 
-<<<<<<< HEAD
   MAX_DISPLAY_NAME_LENGTH = (ENV['MAX_DISPLAY_NAME_CHARS'] || 30).to_i
   MAX_NOTE_LENGTH = (ENV['MAX_BIO_CHARS'] || 500).to_i
   MAX_FIELDS = (ENV['MAX_PROFILE_FIELDS'] || 4).to_i
 
-  TRUST_LEVELS = {
-    untrusted: 0,
-    trusted: 1,
-  }.freeze
-
-=======
->>>>>>> a5c24d5c
   enum protocol: [:ostatus, :activitypub]
   enum suspension_origin: [:local, :remote], _prefix: true
 
