--- conflicted
+++ resolved
@@ -76,17 +76,8 @@
   include DomainNormalizable
   include DomainMaterializable
   include AccountMerging
-
-<<<<<<< HEAD
   include Friends::FavouriteTagsExtension
 
-  TRUST_LEVELS = {
-    untrusted: 0,
-    trusted: 1,
-  }.freeze
-
-=======
->>>>>>> 8c7223f4
   enum protocol: [:ostatus, :activitypub]
   enum suspension_origin: [:local, :remote], _prefix: true
 
