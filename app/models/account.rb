--- conflicted
+++ resolved
@@ -73,14 +73,9 @@
   validates :username, format: { with: /\A[a-z0-9_]+\z/i }, length: { maximum: 32 }, if: -> { local? && will_save_change_to_username? }
   validates_with UniqueUsernameValidator, if: -> { local? && will_save_change_to_username? }
   validates_with UnreservedUsernameValidator, if: -> { local? && will_save_change_to_username? }
-<<<<<<< HEAD
   validates :display_name, length: { maximum: 32 }, if: -> { local? && will_save_change_to_display_name? }
-  validates :note, length: { maximum: 256 }, if: -> { local? && will_save_change_to_note? }
-=======
-  validates :display_name, length: { maximum: 30 }, if: -> { local? && will_save_change_to_display_name? }
-  validates :note, length: { maximum: 160 }, if: -> { local? && will_save_change_to_note? }
+  validates :note, length: { maximum: 256}, if: -> { local? && will_save_change_to_note? }
   validates :fields, length: { maximum: 4 }, if: -> { local? && will_save_change_to_fields? }
->>>>>>> 6208ea5a
 
   # Timelines
   has_many :stream_entries, inverse_of: :account, dependent: :destroy
