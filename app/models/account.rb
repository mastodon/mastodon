--- conflicted
+++ resolved
@@ -103,19 +103,11 @@
   validates :uri, presence: true, unless: :local?, on: :create
 
   # Local user validations
-<<<<<<< HEAD
-  validates :username, format: { with: /\A[a-z0-9_]+\z/i }, length: { maximum: 32 }, if: -> { local? && will_save_change_to_username? && actor_type != 'Application' }
-  validates_with UnreservedUsernameValidator, if: -> { local? && will_save_change_to_username? && actor_type != 'Application' }
-  validates :display_name, length: { maximum: 32 }, if: -> { local? && will_save_change_to_display_name? }
-  validates :note, note_length: { maximum: 500 }, if: -> { local? && will_save_change_to_note? }
-  validates :fields, length: { maximum: 4 }, if: -> { local? && will_save_change_to_fields? }
-=======
   validates :username, format: { with: /\A[a-z0-9_]+\z/i }, length: { maximum: USERNAME_LENGTH_LIMIT }, if: -> { local? && will_save_change_to_username? && actor_type != 'Application' }
   validates_with UnreservedUsernameValidator, if: -> { local? && will_save_change_to_username? && actor_type != 'Application' }
   validates :display_name, length: { maximum: DISPLAY_NAME_LENGTH_LIMIT }, if: -> { local? && will_save_change_to_display_name? }
   validates :note, note_length: { maximum: NOTE_LENGTH_LIMIT }, if: -> { local? && will_save_change_to_note? }
   validates :fields, length: { maximum: DEFAULT_FIELDS_SIZE }, if: -> { local? && will_save_change_to_fields? }
->>>>>>> 33368e3e
   validates :uri, absence: true, if: :local?, on: :create
   validates :inbox_url, absence: true, if: :local?, on: :create
   validates :shared_inbox_url, absence: true, if: :local?, on: :create
