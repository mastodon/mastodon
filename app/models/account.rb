--- conflicted
+++ resolved
@@ -74,13 +74,8 @@
   validates :username, format: { with: /\A[a-z0-9_]+\z/i }, length: { maximum: 60 }, if: -> { local? && will_save_change_to_username? }
   validates_with UniqueUsernameValidator, if: -> { local? && will_save_change_to_username? }
   validates_with UnreservedUsernameValidator, if: -> { local? && will_save_change_to_username? }
-<<<<<<< HEAD
   validates :display_name, length: { maximum: 60 }, if: -> { local? && will_save_change_to_display_name? }
   validates :note, length: { maximum: 255 }, if: -> { local? && will_save_change_to_note? }
-=======
-  validates :display_name, length: { maximum: 30 }, if: -> { local? && will_save_change_to_display_name? }
-  validates :note, note_length: { maximum: 160 }, if: -> { local? && will_save_change_to_note? }
->>>>>>> a91349d4
   validates :fields, length: { maximum: 4 }, if: -> { local? && will_save_change_to_fields? }
 
   scope :remote, -> { where.not(domain: nil) }
