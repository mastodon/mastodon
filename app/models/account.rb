# frozen_string_literal: true
# == Schema Information
#
# Table name: accounts
#
#  id                      :bigint(8)        not null, primary key
#  username                :string           default(""), not null
#  domain                  :string
#  secret                  :string           default(""), not null
#  private_key             :text
#  public_key              :text             default(""), not null
#  remote_url              :string           default(""), not null
#  salmon_url              :string           default(""), not null
#  hub_url                 :string           default(""), not null
#  created_at              :datetime         not null
#  updated_at              :datetime         not null
#  note                    :text             default(""), not null
#  display_name            :string           default(""), not null
#  uri                     :string           default(""), not null
#  url                     :string
#  avatar_file_name        :string
#  avatar_content_type     :string
#  avatar_file_size        :integer
#  avatar_updated_at       :datetime
#  header_file_name        :string
#  header_content_type     :string
#  header_file_size        :integer
#  header_updated_at       :datetime
#  avatar_remote_url       :string
#  subscription_expires_at :datetime
#  locked                  :boolean          default(FALSE), not null
#  header_remote_url       :string           default(""), not null
#  last_webfingered_at     :datetime
#  inbox_url               :string           default(""), not null
#  outbox_url              :string           default(""), not null
#  shared_inbox_url        :string           default(""), not null
#  followers_url           :string           default(""), not null
#  protocol                :integer          default("ostatus"), not null
#  memorial                :boolean          default(FALSE), not null
#  moved_to_account_id     :bigint(8)
#  featured_collection_url :string
#  fields                  :jsonb
#  actor_type              :string
#  discoverable            :boolean
#  also_known_as           :string           is an Array
#  silenced_at             :datetime
#  suspended_at            :datetime
#  trust_level             :integer
#

class Account < ApplicationRecord
  USERNAME_RE = /[a-z0-9_]+([a-z0-9_\.-]+[a-z0-9_]+)?/i
  MENTION_RE  = /(?<=^|[^\/[:word:]])@((#{USERNAME_RE})(?:@[a-z0-9\.\-]+[a-z0-9]+)?)/i
  MIN_FOLLOWERS_DISCOVERY = 10

  include AccountAssociations
  include AccountAvatar
  include AccountFinderConcern
  include AccountHeader
  include AccountInteractions
  include Attachmentable
  include Paginable
  include AccountCounters
  include DomainNormalizable

  TRUST_LEVELS = {
    untrusted: 0,
    trusted: 1,
  }.freeze

  enum protocol: [:ostatus, :activitypub]

  validates :username, presence: true

  # Remote user validations
  validates :username, uniqueness: { scope: :domain, case_sensitive: true }, if: -> { !local? && will_save_change_to_username? }
  validates :username, format: { with: /\A#{USERNAME_RE}\z/i }, if: -> { !local? && will_save_change_to_username? }

  # Local user validations
<<<<<<< HEAD
  validates :username, format: { with: /\A[a-z0-9_]+\z/i }, length: { maximum: 32 }, if: -> { local? && will_save_change_to_username? }
=======
  validates :username, format: { with: /\A[a-z0-9_]+\z/i }, length: { maximum: 30 }, if: -> { local? && will_save_change_to_username? && actor_type != 'Application' }
>>>>>>> 7a1f8a58
  validates_with UniqueUsernameValidator, if: -> { local? && will_save_change_to_username? }
  validates_with UnreservedUsernameValidator, if: -> { local? && will_save_change_to_username? }
  validates :display_name, length: { maximum: 32 }, if: -> { local? && will_save_change_to_display_name? }
  validates :note, note_length: { maximum: 500 }, if: -> { local? && will_save_change_to_note? }
  validates :fields, length: { maximum: 4 }, if: -> { local? && will_save_change_to_fields? }

  scope :remote, -> { where.not(domain: nil) }
  scope :local, -> { where(domain: nil) }
  scope :expiring, ->(time) { remote.where.not(subscription_expires_at: nil).where('subscription_expires_at < ?', time) }
  scope :partitioned, -> { order(Arel.sql('row_number() over (partition by domain)')) }
  scope :silenced, -> { where.not(silenced_at: nil) }
  scope :suspended, -> { where.not(suspended_at: nil) }
  scope :without_suspended, -> { where(suspended_at: nil) }
  scope :without_silenced, -> { where(silenced_at: nil) }
  scope :recent, -> { reorder(id: :desc) }
  scope :bots, -> { where(actor_type: %w(Application Service)) }
  scope :alphabetic, -> { order(domain: :asc, username: :asc) }
  scope :by_domain_accounts, -> { group(:domain).select(:domain, 'COUNT(*) AS accounts_count').order('accounts_count desc') }
  scope :matches_username, ->(value) { where(arel_table[:username].matches("#{value}%")) }
  scope :matches_display_name, ->(value) { where(arel_table[:display_name].matches("#{value}%")) }
  scope :matches_domain, ->(value) { where(arel_table[:domain].matches("%#{value}%")) }
  scope :searchable, -> { without_suspended.where(moved_to_account_id: nil) }
  scope :discoverable, -> { searchable.without_silenced.where(discoverable: true).joins(:account_stat).where(AccountStat.arel_table[:followers_count].gteq(MIN_FOLLOWERS_DISCOVERY)) }
  scope :tagged_with, ->(tag) { joins(:accounts_tags).where(accounts_tags: { tag_id: tag }) }
  scope :by_recent_status, -> { order(Arel.sql('(case when account_stats.last_status_at is null then 1 else 0 end) asc, account_stats.last_status_at desc')) }
  scope :popular, -> { order('account_stats.followers_count desc') }
  scope :by_domain_and_subdomains, ->(domain) { where(domain: domain).or(where(arel_table[:domain].matches('%.' + domain))) }

  delegate :email,
           :unconfirmed_email,
           :current_sign_in_ip,
           :current_sign_in_at,
           :confirmed?,
           :approved?,
           :pending?,
           :disabled?,
           :role,
           :admin?,
           :moderator?,
           :staff?,
           :locale,
           :hides_network?,
           :shows_application?,
           to: :user,
           prefix: true,
           allow_nil: true

  delegate :chosen_languages, to: :user, prefix: false, allow_nil: true

  def local?
    domain.nil?
  end

  def moved?
    moved_to_account_id.present?
  end

  def bot?
    %w(Application Service).include? actor_type
  end

  def instance_actor?
    id == -99
  end

  alias bot bot?

  def bot=(val)
    self.actor_type = ActiveModel::Type::Boolean.new.cast(val) ? 'Service' : 'Person'
  end

  def acct
    local? ? username : "#{username}@#{domain}"
  end

  def local_username_and_domain
    "#{username}@#{Rails.configuration.x.local_domain}"
  end

  def local_followers_count
    Follow.where(target_account_id: id).count
  end

  def to_webfinger_s
    "acct:#{local_username_and_domain}"
  end

  def subscribed?
    subscription_expires_at.present?
  end

  def possibly_stale?
    last_webfingered_at.nil? || last_webfingered_at <= 1.day.ago
  end

  def trust_level
    self[:trust_level] || 0
  end

  def refresh!
    ResolveAccountService.new.call(acct) unless local?
  end

  def silenced?
    silenced_at.present?
  end

  def silence!(date = Time.now.utc)
    update!(silenced_at: date)
  end

  def unsilence!
    update!(silenced_at: nil, trust_level: trust_level == TRUST_LEVELS[:untrusted] ? TRUST_LEVELS[:trusted] : trust_level)
  end

  def suspended?
    suspended_at.present?
  end

  def suspend!(date = Time.now.utc)
    transaction do
      user&.disable! if local?
      update!(suspended_at: date)
    end
  end

  def unsuspend!
    transaction do
      user&.enable! if local?
      update!(suspended_at: nil)
    end
  end

  def memorialize!
    transaction do
      user&.disable! if local?
      update!(memorial: true)
    end
  end

  def sign?
    true
  end

  def keypair
    @keypair ||= OpenSSL::PKey::RSA.new(private_key || public_key)
  end

  def tags_as_strings=(tag_names)
    hashtags_map = Tag.find_or_create_by_names(tag_names).each_with_object({}) { |tag, h| h[tag.name] = tag }

    # Remove hashtags that are to be deleted
    tags.each do |tag|
      if hashtags_map.key?(tag.name)
        hashtags_map.delete(tag.name)
      else
        transaction do
          tags.delete(tag)
          tag.decrement_count!(:accounts_count)
        end
      end
    end

    # Add hashtags that were so far missing
    hashtags_map.each_value do |tag|
      transaction do
        tags << tag
        tag.increment_count!(:accounts_count)
      end
    end
  end

  def also_known_as
    self[:also_known_as] || []
  end

  def fields
    (self[:fields] || []).map { |f| Field.new(self, f) }
  end

  def fields_attributes=(attributes)
    fields     = []
    old_fields = self[:fields] || []
    old_fields = [] if old_fields.is_a?(Hash)

    if attributes.is_a?(Hash)
      attributes.each_value do |attr|
        next if attr[:name].blank?

        previous = old_fields.find { |item| item['value'] == attr[:value] }

        if previous && previous['verified_at'].present?
          attr[:verified_at] = previous['verified_at']
        end

        fields << attr
      end
    end

    self[:fields] = fields
  end

  DEFAULT_FIELDS_SIZE = 4

  def build_fields
    return if fields.size >= DEFAULT_FIELDS_SIZE

    tmp = self[:fields] || []
    tmp = [] if tmp.is_a?(Hash)

    (DEFAULT_FIELDS_SIZE - tmp.size).times do
      tmp << { name: '', value: '' }
    end

    self.fields = tmp
  end

  def subscription(webhook_url)
    @subscription ||= OStatus2::Subscription.new(remote_url, secret: secret, webhook: webhook_url, hub: hub_url)
  end

  def save_with_optional_media!
    save!
  rescue ActiveRecord::RecordInvalid
    self.avatar              = nil
    self.header              = nil
    self[:avatar_remote_url] = ''
    self[:header_remote_url] = ''
    save!
  end

  def object_type
    :person
  end

  def to_param
    username
  end

  def excluded_from_timeline_account_ids
    Rails.cache.fetch("exclude_account_ids_for:#{id}") { blocking.pluck(:target_account_id) + blocked_by.pluck(:account_id) + muting.pluck(:target_account_id) }
  end

  def excluded_from_timeline_domains
    Rails.cache.fetch("exclude_domains_for:#{id}") { domain_blocks.pluck(:domain) }
  end

  def preferred_inbox_url
    shared_inbox_url.presence || inbox_url
  end

  class Field < ActiveModelSerializers::Model
    attributes :name, :value, :verified_at, :account, :errors

    def initialize(account, attributes)
      @account     = account
      @attributes  = attributes
      @name        = attributes['name'].strip[0, string_limit]
      @value       = attributes['value'].strip[0, string_limit]
      @verified_at = attributes['verified_at']&.to_datetime
      @errors      = {}
    end

    def verified?
      verified_at.present?
    end

    def value_for_verification
      @value_for_verification ||= begin
        if account.local?
          value
        else
          ActionController::Base.helpers.strip_tags(value)
        end
      end
    end

    def verifiable?
      value_for_verification.present? && value_for_verification.start_with?('http://', 'https://')
    end

    def mark_verified!
      @verified_at = Time.now.utc
      @attributes['verified_at'] = @verified_at
    end

    def to_h
      { name: @name, value: @value, verified_at: @verified_at }
    end

    private

    def string_limit
      if account.local?
        255
      else
        2047
      end
    end
  end

  class << self
    def readonly_attributes
      super - %w(statuses_count following_count followers_count)
    end

    def domains
      reorder(nil).pluck(Arel.sql('distinct accounts.domain'))
    end

    def inboxes
      urls = reorder(nil).where(protocol: :activitypub).pluck(Arel.sql("distinct coalesce(nullif(accounts.shared_inbox_url, ''), accounts.inbox_url)"))
      DeliveryFailureTracker.filter(urls)
    end

    def search_for(terms, limit = 10, offset = 0)
      textsearch, query = generate_query_for_search(terms)

      sql = <<-SQL.squish
        SELECT
          accounts.*,
          ts_rank_cd(#{textsearch}, #{query}, 32) AS rank
        FROM accounts
        WHERE #{query} @@ #{textsearch}
          AND accounts.suspended_at IS NULL
          AND accounts.moved_to_account_id IS NULL
        ORDER BY rank DESC
        LIMIT ? OFFSET ?
      SQL

      records = find_by_sql([sql, limit, offset])
      ActiveRecord::Associations::Preloader.new.preload(records, :account_stat)
      records
    end

    def advanced_search_for(terms, account, limit = 10, following = false, offset = 0)
      textsearch, query = generate_query_for_search(terms)

      if following
        sql = <<-SQL.squish
          WITH first_degree AS (
            SELECT target_account_id
            FROM follows
            WHERE account_id = ?
          )
          SELECT
            accounts.*,
            (count(f.id) + 1) * ts_rank_cd(#{textsearch}, #{query}, 32) AS rank
          FROM accounts
          LEFT OUTER JOIN follows AS f ON (accounts.id = f.account_id AND f.target_account_id = ?) OR (accounts.id = f.target_account_id AND f.account_id = ?)
          WHERE accounts.id IN (SELECT * FROM first_degree)
            AND #{query} @@ #{textsearch}
            AND accounts.suspended_at IS NULL
            AND accounts.moved_to_account_id IS NULL
          GROUP BY accounts.id
          ORDER BY rank DESC
          LIMIT ? OFFSET ?
        SQL

        records = find_by_sql([sql, account.id, account.id, account.id, limit, offset])
      else
        sql = <<-SQL.squish
          SELECT
            accounts.*,
            (count(f.id) + 1) * ts_rank_cd(#{textsearch}, #{query}, 32) AS rank
          FROM accounts
          LEFT OUTER JOIN follows AS f ON (accounts.id = f.account_id AND f.target_account_id = ?) OR (accounts.id = f.target_account_id AND f.account_id = ?)
          WHERE #{query} @@ #{textsearch}
            AND accounts.suspended_at IS NULL
            AND accounts.moved_to_account_id IS NULL
          GROUP BY accounts.id
          ORDER BY rank DESC
          LIMIT ? OFFSET ?
        SQL

        records = find_by_sql([sql, account.id, account.id, limit, offset])
      end

      ActiveRecord::Associations::Preloader.new.preload(records, :account_stat)
      records
    end

    private

    def generate_query_for_search(terms)
      terms      = Arel.sql(connection.quote(terms.gsub(/['?\\:]/, ' ')))
      textsearch = "(setweight(to_tsvector('simple', accounts.display_name), 'A') || setweight(to_tsvector('simple', accounts.username), 'B') || setweight(to_tsvector('simple', coalesce(accounts.domain, '')), 'C'))"
      query      = "to_tsquery('simple', ''' ' || #{terms} || ' ''' || ':*')"

      [textsearch, query]
    end
  end

  def emojis
    @emojis ||= CustomEmoji.from_text(emojifiable_text, domain)
  end

  before_create :generate_keys
  before_validation :prepare_contents, if: :local?
  before_validation :prepare_username, on: :create
  before_destroy :clean_feed_manager

  private

  def prepare_contents
    display_name&.strip!
    note&.strip!
  end

  def prepare_username
    username&.squish!
  end

  def generate_keys
    return unless local? && private_key.blank? && public_key.blank?

    keypair = OpenSSL::PKey::RSA.new(2048)
    self.private_key = keypair.to_pem
    self.public_key  = keypair.public_key.to_pem
  end

  def normalize_domain
    return if local?

    super
  end

  def emojifiable_text
    [note, display_name, fields.map(&:value)].join(' ')
  end

  def clean_feed_manager
    reblog_key       = FeedManager.instance.key(:home, id, 'reblogs')
    reblogged_id_set = Redis.current.zrange(reblog_key, 0, -1)

    Redis.current.pipelined do
      Redis.current.del(FeedManager.instance.key(:home, id))
      Redis.current.del(reblog_key)

      reblogged_id_set.each do |reblogged_id|
        reblog_set_key = FeedManager.instance.key(:home, id, "reblogs:#{reblogged_id}")
        Redis.current.del(reblog_set_key)
      end
    end
  end
end<|MERGE_RESOLUTION|>--- conflicted
+++ resolved
@@ -77,11 +77,7 @@
   validates :username, format: { with: /\A#{USERNAME_RE}\z/i }, if: -> { !local? && will_save_change_to_username? }
 
   # Local user validations
-<<<<<<< HEAD
-  validates :username, format: { with: /\A[a-z0-9_]+\z/i }, length: { maximum: 32 }, if: -> { local? && will_save_change_to_username? }
-=======
-  validates :username, format: { with: /\A[a-z0-9_]+\z/i }, length: { maximum: 30 }, if: -> { local? && will_save_change_to_username? && actor_type != 'Application' }
->>>>>>> 7a1f8a58
+  validates :username, format: { with: /\A[a-z0-9_]+\z/i }, length: { maximum: 32 }, if: -> { local? && will_save_change_to_username? && actor_type != 'Application' }
   validates_with UniqueUsernameValidator, if: -> { local? && will_save_change_to_username? }
   validates_with UnreservedUsernameValidator, if: -> { local? && will_save_change_to_username? }
   validates :display_name, length: { maximum: 32 }, if: -> { local? && will_save_change_to_display_name? }
