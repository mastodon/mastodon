--- conflicted
+++ resolved
@@ -50,13 +50,9 @@
 
 class Account < ApplicationRecord
   USERNAME_RE = /[a-z0-9_]+([a-z0-9_\.-]+[a-z0-9_]+)?/i
-<<<<<<< HEAD
-  MENTION_RE  = /(?<=^|[^\/[:word:]:])@((#{USERNAME_RE})(?:@[a-z0-9\.\-]+[a-z0-9]+)?)/i
   MIN_FOLLOWERS_DISCOVERY = 10
   NOTE_MAXIMUM_LENGTH = 512
-=======
   MENTION_RE  = /(?<=^|[^\/[:word:]])@((#{USERNAME_RE})(?:@[a-z0-9\.\-]+[a-z0-9]+)?)/i
->>>>>>> 83d3e773
 
   include AccountAssociations
   include AccountAvatar
