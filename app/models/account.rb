--- conflicted
+++ resolved
@@ -86,17 +86,12 @@
   include DomainNormalizable
   include Paginable
 
-<<<<<<< HEAD
   MAX_DISPLAY_NAME_LENGTH = (ENV['MAX_DISPLAY_NAME_CHARS'] || 30).to_i
   MAX_NOTE_LENGTH = (ENV['MAX_BIO_CHARS'] || 500).to_i
   DEFAULT_FIELDS_SIZE = (ENV['MAX_PROFILE_FIELDS'] || 4).to_i
 
-  enum protocol: { ostatus: 0, activitypub: 1 }
-  enum suspension_origin: { local: 0, remote: 1 }, _prefix: true
-=======
   enum :protocol, { ostatus: 0, activitypub: 1 }
   enum :suspension_origin, { local: 0, remote: 1 }, prefix: true
->>>>>>> c645490d
 
   validates :username, presence: true
   validates_with UniqueUsernameValidator, if: -> { will_save_change_to_username? }
