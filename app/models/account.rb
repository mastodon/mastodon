# frozen_string_literal: true
# == Schema Information
#
# Table name: accounts
#
#  id                      :bigint(8)        not null, primary key
#  username                :string           default(""), not null
#  domain                  :string
#  secret                  :string           default(""), not null
#  private_key             :text
#  public_key              :text             default(""), not null
#  remote_url              :string           default(""), not null
#  salmon_url              :string           default(""), not null
#  hub_url                 :string           default(""), not null
#  created_at              :datetime         not null
#  updated_at              :datetime         not null
#  note                    :text             default(""), not null
#  display_name            :string           default(""), not null
#  uri                     :string           default(""), not null
#  url                     :string
#  avatar_file_name        :string
#  avatar_content_type     :string
#  avatar_file_size        :integer
#  avatar_updated_at       :datetime
#  header_file_name        :string
#  header_content_type     :string
#  header_file_size        :integer
#  header_updated_at       :datetime
#  avatar_remote_url       :string
#  subscription_expires_at :datetime
#  locked                  :boolean          default(FALSE), not null
#  header_remote_url       :string           default(""), not null
#  last_webfingered_at     :datetime
#  inbox_url               :string           default(""), not null
#  outbox_url              :string           default(""), not null
#  shared_inbox_url        :string           default(""), not null
#  followers_url           :string           default(""), not null
#  protocol                :integer          default("ostatus"), not null
#  memorial                :boolean          default(FALSE), not null
#  moved_to_account_id     :bigint(8)
#  featured_collection_url :string
#  fields                  :jsonb
#  actor_type              :string
#  discoverable            :boolean
#  also_known_as           :string           is an Array
#  silenced_at             :datetime
#  suspended_at            :datetime
#  trust_level             :integer
#

class Account < ApplicationRecord
  USERNAME_RE = /[a-z0-9_]+([a-z0-9_\.-]+[a-z0-9_]+)?/i
  MENTION_RE  = /(?<=^|[^\/[:word:]])@((#{USERNAME_RE})(?:@[a-z0-9\.\-]+[a-z0-9]+)?)/i
  MIN_FOLLOWERS_DISCOVERY = 10

  include AccountAssociations
  include AccountAvatar
  include AccountFinderConcern
  include AccountHeader
  include AccountInteractions
  include Attachmentable
  include Paginable
  include AccountCounters
  include DomainNormalizable

<<<<<<< HEAD
  MAX_DISPLAY_NAME_LENGTH = (ENV['MAX_DISPLAY_NAME_CHARS'] || 30).to_i
  MAX_NOTE_LENGTH = (ENV['MAX_BIO_CHARS'] || 500).to_i
  MAX_FIELDS = (ENV['MAX_PROFILE_FIELDS'] || 4).to_i
=======
  TRUST_LEVELS = {
    untrusted: 0,
    trusted: 1,
  }.freeze
>>>>>>> 6867a0be

  enum protocol: [:ostatus, :activitypub]

  validates :username, presence: true

  # Remote user validations
  validates :username, uniqueness: { scope: :domain, case_sensitive: true }, if: -> { !local? && will_save_change_to_username? }
  validates :username, format: { with: /\A#{USERNAME_RE}\z/i }, if: -> { !local? && will_save_change_to_username? }

  # Local user validations
  validates :username, format: { with: /\A[a-z0-9_]+\z/i }, length: { maximum: 30 }, if: -> { local? && will_save_change_to_username? && actor_type != 'Application' }
  validates_with UniqueUsernameValidator, if: -> { local? && will_save_change_to_username? }
  validates_with UnreservedUsernameValidator, if: -> { local? && will_save_change_to_username? }
  validates :display_name, length: { maximum: MAX_DISPLAY_NAME_LENGTH }, if: -> { local? && will_save_change_to_display_name? }
  validates :note, note_length: { maximum: MAX_NOTE_LENGTH }, if: -> { local? && will_save_change_to_note? }
  validates :fields, length: { maximum: MAX_FIELDS }, if: -> { local? && will_save_change_to_fields? }

  scope :remote, -> { where.not(domain: nil) }
  scope :local, -> { where(domain: nil) }
  scope :expiring, ->(time) { remote.where.not(subscription_expires_at: nil).where('subscription_expires_at < ?', time) }
  scope :partitioned, -> { order(Arel.sql('row_number() over (partition by domain)')) }
  scope :silenced, -> { where.not(silenced_at: nil) }
  scope :suspended, -> { where.not(suspended_at: nil) }
  scope :without_suspended, -> { where(suspended_at: nil) }
  scope :without_silenced, -> { where(silenced_at: nil) }
  scope :recent, -> { reorder(id: :desc) }
  scope :bots, -> { where(actor_type: %w(Application Service)) }
  scope :alphabetic, -> { order(domain: :asc, username: :asc) }
  scope :by_domain_accounts, -> { group(:domain).select(:domain, 'COUNT(*) AS accounts_count').order('accounts_count desc') }
  scope :matches_username, ->(value) { where(arel_table[:username].matches("#{value}%")) }
  scope :matches_display_name, ->(value) { where(arel_table[:display_name].matches("#{value}%")) }
  scope :matches_domain, ->(value) { where(arel_table[:domain].matches("%#{value}%")) }
  scope :searchable, -> { without_suspended.where(moved_to_account_id: nil) }
  scope :discoverable, -> { searchable.without_silenced.where(discoverable: true).joins(:account_stat).where(AccountStat.arel_table[:followers_count].gteq(MIN_FOLLOWERS_DISCOVERY)) }
  scope :tagged_with, ->(tag) { joins(:accounts_tags).where(accounts_tags: { tag_id: tag }) }
  scope :by_recent_status, -> { order(Arel.sql('(case when account_stats.last_status_at is null then 1 else 0 end) asc, account_stats.last_status_at desc')) }
  scope :popular, -> { order('account_stats.followers_count desc') }
  scope :by_domain_and_subdomains, ->(domain) { where(domain: domain).or(where(arel_table[:domain].matches('%.' + domain))) }

  delegate :email,
           :unconfirmed_email,
           :current_sign_in_ip,
           :current_sign_in_at,
           :confirmed?,
           :approved?,
           :pending?,
           :disabled?,
           :role,
           :admin?,
           :moderator?,
           :staff?,
           :locale,
           :hides_network?,
           :shows_application?,
           to: :user,
           prefix: true,
           allow_nil: true

  delegate :chosen_languages, to: :user, prefix: false, allow_nil: true

  def local?
    domain.nil?
  end

  def moved?
    moved_to_account_id.present?
  end

  def bot?
    %w(Application Service).include? actor_type
  end

  def instance_actor?
    id == -99
  end

  alias bot bot?

  def bot=(val)
    self.actor_type = ActiveModel::Type::Boolean.new.cast(val) ? 'Service' : 'Person'
  end

  def acct
    local? ? username : "#{username}@#{domain}"
  end

  def local_username_and_domain
    "#{username}@#{Rails.configuration.x.local_domain}"
  end

  def local_followers_count
    Follow.where(target_account_id: id).count
  end

  def to_webfinger_s
    "acct:#{local_username_and_domain}"
  end

  def subscribed?
    subscription_expires_at.present?
  end

  def possibly_stale?
    last_webfingered_at.nil? || last_webfingered_at <= 1.day.ago
  end

  def trust_level
    self[:trust_level] || 0
  end

  def refresh!
    ResolveAccountService.new.call(acct) unless local?
  end

  def silenced?
    silenced_at.present?
  end

  def silence!(date = Time.now.utc)
    update!(silenced_at: date)
  end

  def unsilence!
    update!(silenced_at: nil, trust_level: trust_level == TRUST_LEVELS[:untrusted] ? TRUST_LEVELS[:trusted] : trust_level)
  end

  def suspended?
    suspended_at.present?
  end

  def suspend!(date = Time.now.utc)
    transaction do
      user&.disable! if local?
      update!(suspended_at: date)
    end
  end

  def unsuspend!
    transaction do
      user&.enable! if local?
      update!(suspended_at: nil)
    end
  end

  def memorialize!
    transaction do
      user&.disable! if local?
      update!(memorial: true)
    end
  end

  def sign?
    true
  end

  def keypair
    @keypair ||= OpenSSL::PKey::RSA.new(private_key || public_key)
  end

  def tags_as_strings=(tag_names)
    tag_names.map! { |name| name.mb_chars.downcase.to_s }
    tag_names.uniq!

    # Existing hashtags
    hashtags_map = Tag.where(name: tag_names).each_with_object({}) { |tag, h| h[tag.name] = tag }

    # Initialize not yet existing hashtags
    tag_names.each do |name|
      next if hashtags_map.key?(name)
      hashtags_map[name] = Tag.new(name: name)
    end

    # Remove hashtags that are to be deleted
    tags.each do |tag|
      if hashtags_map.key?(tag.name)
        hashtags_map.delete(tag.name)
      else
        transaction do
          tags.delete(tag)
          tag.decrement_count!(:accounts_count)
        end
      end
    end

    # Add hashtags that were so far missing
    hashtags_map.each_value do |tag|
      transaction do
        tags << tag
        tag.increment_count!(:accounts_count)
      end
    end
  end

  def also_known_as
    self[:also_known_as] || []
  end

  def fields
    (self[:fields] || []).map { |f| Field.new(self, f) }
  end

  def fields_attributes=(attributes)
    fields     = []
    old_fields = self[:fields] || []
    old_fields = [] if old_fields.is_a?(Hash)

    if attributes.is_a?(Hash)
      attributes.each_value do |attr|
        next if attr[:name].blank?

        previous = old_fields.find { |item| item['value'] == attr[:value] }

        if previous && previous['verified_at'].present?
          attr[:verified_at] = previous['verified_at']
        end

        fields << attr
      end
    end

    self[:fields] = fields
  end

  def build_fields
    return if fields.size >= MAX_FIELDS

    tmp = self[:fields] || []
    tmp = [] if tmp.is_a?(Hash)

    (MAX_FIELDS - tmp.size).times do
      tmp << { name: '', value: '' }
    end

    self.fields = tmp
  end

  def subscription(webhook_url)
    @subscription ||= OStatus2::Subscription.new(remote_url, secret: secret, webhook: webhook_url, hub: hub_url)
  end

  def save_with_optional_media!
    save!
  rescue ActiveRecord::RecordInvalid
    self.avatar              = nil
    self.header              = nil
    self[:avatar_remote_url] = ''
    self[:header_remote_url] = ''
    save!
  end

  def object_type
    :person
  end

  def to_param
    username
  end

  def excluded_from_timeline_account_ids
    Rails.cache.fetch("exclude_account_ids_for:#{id}") { blocking.pluck(:target_account_id) + blocked_by.pluck(:account_id) + muting.pluck(:target_account_id) }
  end

  def excluded_from_timeline_domains
    Rails.cache.fetch("exclude_domains_for:#{id}") { domain_blocks.pluck(:domain) }
  end

  def preferred_inbox_url
    shared_inbox_url.presence || inbox_url
  end

  class Field < ActiveModelSerializers::Model
    attributes :name, :value, :verified_at, :account, :errors

    def initialize(account, attributes)
      @account     = account
      @attributes  = attributes
      @name        = attributes['name'].strip[0, string_limit]
      @value       = attributes['value'].strip[0, string_limit]
      @verified_at = attributes['verified_at']&.to_datetime
      @errors      = {}
    end

    def verified?
      verified_at.present?
    end

    def value_for_verification
      @value_for_verification ||= begin
        if account.local?
          value
        else
          ActionController::Base.helpers.strip_tags(value)
        end
      end
    end

    def verifiable?
      value_for_verification.present? && value_for_verification.start_with?('http://', 'https://')
    end

    def mark_verified!
      @verified_at = Time.now.utc
      @attributes['verified_at'] = @verified_at
    end

    def to_h
      { name: @name, value: @value, verified_at: @verified_at }
    end

    private

    def string_limit
      if account.local?
        255
      else
        2047
      end
    end
  end

  class << self
    def readonly_attributes
      super - %w(statuses_count following_count followers_count)
    end

    def domains
      reorder(nil).pluck(Arel.sql('distinct accounts.domain'))
    end

    def inboxes
      urls = reorder(nil).where(protocol: :activitypub).pluck(Arel.sql("distinct coalesce(nullif(accounts.shared_inbox_url, ''), accounts.inbox_url)"))
      DeliveryFailureTracker.filter(urls)
    end

    def search_for(terms, limit = 10, offset = 0)
      textsearch, query = generate_query_for_search(terms)

      sql = <<-SQL.squish
        SELECT
          accounts.*,
          ts_rank_cd(#{textsearch}, #{query}, 32) AS rank
        FROM accounts
        WHERE #{query} @@ #{textsearch}
          AND accounts.suspended_at IS NULL
          AND accounts.moved_to_account_id IS NULL
        ORDER BY rank DESC
        LIMIT ? OFFSET ?
      SQL

      records = find_by_sql([sql, limit, offset])
      ActiveRecord::Associations::Preloader.new.preload(records, :account_stat)
      records
    end

    def advanced_search_for(terms, account, limit = 10, following = false, offset = 0)
      textsearch, query = generate_query_for_search(terms)

      if following
        sql = <<-SQL.squish
          WITH first_degree AS (
            SELECT target_account_id
            FROM follows
            WHERE account_id = ?
          )
          SELECT
            accounts.*,
            (count(f.id) + 1) * ts_rank_cd(#{textsearch}, #{query}, 32) AS rank
          FROM accounts
          LEFT OUTER JOIN follows AS f ON (accounts.id = f.account_id AND f.target_account_id = ?) OR (accounts.id = f.target_account_id AND f.account_id = ?)
          WHERE accounts.id IN (SELECT * FROM first_degree)
            AND #{query} @@ #{textsearch}
            AND accounts.suspended_at IS NULL
            AND accounts.moved_to_account_id IS NULL
          GROUP BY accounts.id
          ORDER BY rank DESC
          LIMIT ? OFFSET ?
        SQL

        records = find_by_sql([sql, account.id, account.id, account.id, limit, offset])
      else
        sql = <<-SQL.squish
          SELECT
            accounts.*,
            (count(f.id) + 1) * ts_rank_cd(#{textsearch}, #{query}, 32) AS rank
          FROM accounts
          LEFT OUTER JOIN follows AS f ON (accounts.id = f.account_id AND f.target_account_id = ?) OR (accounts.id = f.target_account_id AND f.account_id = ?)
          WHERE #{query} @@ #{textsearch}
            AND accounts.suspended_at IS NULL
            AND accounts.moved_to_account_id IS NULL
          GROUP BY accounts.id
          ORDER BY rank DESC
          LIMIT ? OFFSET ?
        SQL

        records = find_by_sql([sql, account.id, account.id, limit, offset])
      end

      ActiveRecord::Associations::Preloader.new.preload(records, :account_stat)
      records
    end

    private

    def generate_query_for_search(terms)
      terms      = Arel.sql(connection.quote(terms.gsub(/['?\\:]/, ' ')))
      textsearch = "(setweight(to_tsvector('simple', accounts.display_name), 'A') || setweight(to_tsvector('simple', accounts.username), 'B') || setweight(to_tsvector('simple', coalesce(accounts.domain, '')), 'C'))"
      query      = "to_tsquery('simple', ''' ' || #{terms} || ' ''' || ':*')"

      [textsearch, query]
    end
  end

  def emojis
    @emojis ||= CustomEmoji.from_text(emojifiable_text, domain)
  end

  before_create :generate_keys
  before_validation :prepare_contents, if: :local?
  before_validation :prepare_username, on: :create
  before_destroy :clean_feed_manager

  private

  def prepare_contents
    display_name&.strip!
    note&.strip!
  end

  def prepare_username
    username&.squish!
  end

  def generate_keys
    return unless local? && private_key.blank? && public_key.blank?

    keypair = OpenSSL::PKey::RSA.new(2048)
    self.private_key = keypair.to_pem
    self.public_key  = keypair.public_key.to_pem
  end

  def normalize_domain
    return if local?

    super
  end

  def emojifiable_text
    [note, display_name, fields.map(&:value)].join(' ')
  end

  def clean_feed_manager
    reblog_key       = FeedManager.instance.key(:home, id, 'reblogs')
    reblogged_id_set = Redis.current.zrange(reblog_key, 0, -1)

    Redis.current.pipelined do
      Redis.current.del(FeedManager.instance.key(:home, id))
      Redis.current.del(reblog_key)

      reblogged_id_set.each do |reblogged_id|
        reblog_set_key = FeedManager.instance.key(:home, id, "reblogs:#{reblogged_id}")
        Redis.current.del(reblog_set_key)
      end
    end
  end
end<|MERGE_RESOLUTION|>--- conflicted
+++ resolved
@@ -63,16 +63,14 @@
   include AccountCounters
   include DomainNormalizable
 
-<<<<<<< HEAD
   MAX_DISPLAY_NAME_LENGTH = (ENV['MAX_DISPLAY_NAME_CHARS'] || 30).to_i
   MAX_NOTE_LENGTH = (ENV['MAX_BIO_CHARS'] || 500).to_i
   MAX_FIELDS = (ENV['MAX_PROFILE_FIELDS'] || 4).to_i
-=======
+
   TRUST_LEVELS = {
     untrusted: 0,
     trusted: 1,
   }.freeze
->>>>>>> 6867a0be
 
   enum protocol: [:ostatus, :activitypub]
 
