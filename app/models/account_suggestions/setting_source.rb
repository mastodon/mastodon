# frozen_string_literal: true

class AccountSuggestions::SettingSource < AccountSuggestions::Source
  def get(account, limit: DEFAULT_LIMIT)
    if setting_enabled?
      base_account_scope(account).merge(setting_to_where_condition).limit(limit).pluck(:id).zip([key].cycle)
    else
      []
    end
  end

  private

<<<<<<< HEAD
  def scope(account)
    Account.searchable
           .discoverable
           .followable_by(account)
           .not_excluded_by_account(account)
           .not_domain_blocked_by_account(account)
           .where.not(id: account.id)
=======
  def key
    :featured
>>>>>>> ab36c152
  end

  def usernames_and_domains
    @usernames_and_domains ||= setting_to_usernames_and_domains
  end

  def setting_enabled?
    setting.present?
  end

  def setting_to_where_condition
    usernames_and_domains.map do |(username, domain)|
      Account
        .with_username(username)
        .with_domain(domain)
    end.reduce(:or)
  end

  def setting_to_usernames_and_domains
    setting.split(',').filter_map do |str|
      username, domain = str.strip.gsub(/\A@/, '').split('@', 2)
      domain           = nil if TagManager.instance.local_domain?(domain)

      next if username.blank?

      [username.downcase, domain&.downcase]
    end
  end

  def setting
    Setting.bootstrap_timeline_accounts
  end
end<|MERGE_RESOLUTION|>--- conflicted
+++ resolved
@@ -11,18 +11,8 @@
 
   private
 
-<<<<<<< HEAD
-  def scope(account)
-    Account.searchable
-           .discoverable
-           .followable_by(account)
-           .not_excluded_by_account(account)
-           .not_domain_blocked_by_account(account)
-           .where.not(id: account.id)
-=======
   def key
     :featured
->>>>>>> ab36c152
   end
 
   def usernames_and_domains
