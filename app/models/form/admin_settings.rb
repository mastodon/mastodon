--- conflicted
+++ resolved
@@ -24,13 +24,10 @@
     :open_deletion=,
     :timeline_preview,
     :timeline_preview=,
-<<<<<<< HEAD
     :admin_announcement,
     :admin_announcement=,
-=======
     :bootstrap_timeline_accounts,
     :bootstrap_timeline_accounts=,
->>>>>>> ab71cf45
     to: Setting
   )
 end