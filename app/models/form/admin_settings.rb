# frozen_string_literal: true

class Form::AdminSettings
  include ActiveModel::Model

  KEYS = %i(
    site_contact_username
    site_contact_email
    site_title
    site_short_description
    site_description
    site_extended_description
    site_terms
    registrations_mode
    closed_registrations_message
    open_deletion
    timeline_preview
    show_staff_badge
    enable_bootstrap_timeline_accounts
    bootstrap_timeline_accounts
    flavour
    skin
    min_invite_role
    activity_api_enabled
    peers_api_enabled
    show_known_fediverse_at_about_page
    preview_sensitive_media
    custom_css
    profile_directory
    hide_followers_count
    enable_keybase
    flavour_and_skin
    thumbnail
    hero
    mascot
    show_reblogs_in_public_timelines
    show_replies_in_public_timelines
    spam_check_enabled
    trends
    trendable_by_default
    show_domain_blocks
    show_domain_blocks_rationale
    noindex
<<<<<<< HEAD
    outgoing_spoilers
=======
    require_invite_text
>>>>>>> 8485c436
  ).freeze

  BOOLEAN_KEYS = %i(
    open_deletion
    timeline_preview
    show_staff_badge
    enable_bootstrap_timeline_accounts
    activity_api_enabled
    peers_api_enabled
    show_known_fediverse_at_about_page
    preview_sensitive_media
    profile_directory
    hide_followers_count
    enable_keybase
    show_reblogs_in_public_timelines
    show_replies_in_public_timelines
    spam_check_enabled
    trends
    trendable_by_default
    noindex
    require_invite_text
  ).freeze

  UPLOAD_KEYS = %i(
    thumbnail
    hero
    mascot
  ).freeze

  PSEUDO_KEYS = %i(
    flavour_and_skin
  ).freeze

  attr_accessor(*KEYS)

  validates :site_short_description, :site_description, html: { wrap_with: :p }
  validates :site_extended_description, :site_terms, :closed_registrations_message, html: true
  validates :registrations_mode, inclusion: { in: %w(open approved none) }
  validates :min_invite_role, inclusion: { in: %w(disabled user moderator admin) }
  validates :site_contact_email, :site_contact_username, presence: true
  validates :site_contact_username, existing_username: true
  validates :bootstrap_timeline_accounts, existing_username: { multiple: true }
  validates :show_domain_blocks, inclusion: { in: %w(disabled users all) }
  validates :show_domain_blocks_rationale, inclusion: { in: %w(disabled users all) }

  def initialize(_attributes = {})
    super
    initialize_attributes
  end

  def save
    return false unless valid?

    KEYS.each do |key|
      next if PSEUDO_KEYS.include?(key)
      value = instance_variable_get("@#{key}")

      if UPLOAD_KEYS.include?(key) && !value.nil?
        upload = SiteUpload.where(var: key).first_or_initialize(var: key)
        upload.update(file: value)
      else
        setting = Setting.where(var: key).first_or_initialize(var: key)
        setting.update(value: typecast_value(key, value))
      end
    end
  end

  def flavour_and_skin
    "#{Setting.flavour}/#{Setting.skin}"
  end

  def flavour_and_skin=(value)
    @flavour, @skin = value.split('/', 2)
  end

  private

  def initialize_attributes
    KEYS.each do |key|
      next if PSEUDO_KEYS.include?(key)
      instance_variable_set("@#{key}", Setting.public_send(key)) if instance_variable_get("@#{key}").nil?
    end
  end

  def typecast_value(key, value)
    if BOOLEAN_KEYS.include?(key)
      value == '1'
    else
      value
    end
  end
end<|MERGE_RESOLUTION|>--- conflicted
+++ resolved
@@ -41,11 +41,8 @@
     show_domain_blocks
     show_domain_blocks_rationale
     noindex
-<<<<<<< HEAD
     outgoing_spoilers
-=======
     require_invite_text
->>>>>>> 8485c436
   ).freeze
 
   BOOLEAN_KEYS = %i(
