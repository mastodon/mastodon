# frozen_string_literal: true

class Form::AdminSettings
  include ActiveModel::Model

  include AuthorizedFetchHelper

  KEYS = %i(
    site_contact_username
    site_contact_email
    site_title
    site_short_description
    site_extended_description
    site_terms
    registrations_mode
    closed_registrations_message
    timeline_preview
    bootstrap_timeline_accounts
    flavour
    skin
    activity_api_enabled
    peers_api_enabled
    preview_sensitive_media
    custom_css
    profile_directory
    hide_followers_count
    flavour_and_skin
    thumbnail
    mascot
    show_reblogs_in_public_timelines
    show_replies_in_public_timelines
    trends
    trends_as_landing_page
    trendable_by_default
    trending_status_cw
    show_domain_blocks
    show_domain_blocks_rationale
    noindex
    outgoing_spoilers
    require_invite_text
    captcha_enabled
    media_cache_retention_period
    content_cache_retention_period
    backups_retention_period
    status_page_url
    captcha_enabled
    authorized_fetch
  ).freeze

  INTEGER_KEYS = %i(
    media_cache_retention_period
    content_cache_retention_period
    backups_retention_period
  ).freeze

  BOOLEAN_KEYS = %i(
    timeline_preview
    activity_api_enabled
    peers_api_enabled
    preview_sensitive_media
    profile_directory
    hide_followers_count
    show_reblogs_in_public_timelines
    show_replies_in_public_timelines
    trends
    trends_as_landing_page
    trendable_by_default
    trending_status_cw
    noindex
    require_invite_text
    captcha_enabled
    authorized_fetch
  ).freeze

  UPLOAD_KEYS = %i(
    thumbnail
    mascot
  ).freeze

  PSEUDO_KEYS = %i(
    flavour_and_skin
  ).freeze

  OVERRIDEN_SETTINGS = {
    authorized_fetch: :authorized_fetch_mode?,
  }.freeze

  attr_accessor(*KEYS)

  validates :registrations_mode, inclusion: { in: %w(open approved none) }, if: -> { defined?(@registrations_mode) }
  validates :site_contact_email, :site_contact_username, presence: true, if: -> { defined?(@site_contact_username) || defined?(@site_contact_email) }
  validates :site_contact_username, existing_username: true, if: -> { defined?(@site_contact_username) }
  validates :bootstrap_timeline_accounts, existing_username: { multiple: true }, if: -> { defined?(@bootstrap_timeline_accounts) }
  validates :show_domain_blocks, inclusion: { in: %w(disabled users all) }, if: -> { defined?(@show_domain_blocks) }
  validates :show_domain_blocks_rationale, inclusion: { in: %w(disabled users all) }, if: -> { defined?(@show_domain_blocks_rationale) }
  validates :media_cache_retention_period, :content_cache_retention_period, :backups_retention_period, numericality: { only_integer: true }, allow_blank: true, if: -> { defined?(@media_cache_retention_period) || defined?(@content_cache_retention_period) || defined?(@backups_retention_period) }
  validates :site_short_description, length: { maximum: 200 }, if: -> { defined?(@site_short_description) }
  validates :status_page_url, url: true, allow_blank: true
  validate :validate_site_uploads

  KEYS.each do |key|
    define_method(key) do
      return instance_variable_get(:"@#{key}") if instance_variable_defined?(:"@#{key}")

      stored_value = if UPLOAD_KEYS.include?(key)
                       SiteUpload.where(var: key).first_or_initialize(var: key)
                     elsif OVERRIDEN_SETTINGS.include?(key)
                       public_send(OVERRIDEN_SETTINGS[key])
                     else
                       Setting.public_send(key)
                     end

      instance_variable_set(:"@#{key}", stored_value)
    end
  end

  UPLOAD_KEYS.each do |key|
    define_method(:"#{key}=") do |file|
      value = public_send(key)
      value.file = file
    rescue Mastodon::DimensionsValidationError => e
      errors.add(key.to_sym, e.message)
    end
  end

  def save
    # NOTE: Annoyingly, files are processed and can error out before
    # validations are called, and `valid?` clears errors…
    # So for now, return early if errors aren't empty.
    return false unless errors.empty? && valid?

    KEYS.each do |key|
<<<<<<< HEAD
      next if PSEUDO_KEYS.include?(key) || !instance_variable_defined?("@#{key}")
=======
      next unless instance_variable_defined?(:"@#{key}")
>>>>>>> 7d9b209f

      if UPLOAD_KEYS.include?(key)
        public_send(key).save
      else
        setting = Setting.where(var: key).first_or_initialize(var: key)
        setting.update(value: typecast_value(key, instance_variable_get(:"@#{key}")))
      end
    end
  end

  def flavour_and_skin
    "#{Setting.flavour}/#{Setting.skin}"
  end

  def flavour_and_skin=(value)
    @flavour, @skin = value.split('/', 2)
  end

  private

  def typecast_value(key, value)
    if BOOLEAN_KEYS.include?(key)
      value == '1'
    elsif INTEGER_KEYS.include?(key)
      value.blank? ? value : Integer(value)
    else
      value
    end
  end

  def validate_site_uploads
    UPLOAD_KEYS.each do |key|
      next unless instance_variable_defined?(:"@#{key}")

      upload = instance_variable_get(:"@#{key}")
      next if upload.valid?

      upload.errors.each do |error|
        errors.import(error, attribute: key)
      end
    end
  end
end<|MERGE_RESOLUTION|>--- conflicted
+++ resolved
@@ -130,11 +130,7 @@
     return false unless errors.empty? && valid?
 
     KEYS.each do |key|
-<<<<<<< HEAD
-      next if PSEUDO_KEYS.include?(key) || !instance_variable_defined?("@#{key}")
-=======
-      next unless instance_variable_defined?(:"@#{key}")
->>>>>>> 7d9b209f
+      next if PSEUDO_KEYS.include?(key) || !instance_variable_defined?(:"@#{key}")
 
       if UPLOAD_KEYS.include?(key)
         public_send(key).save
