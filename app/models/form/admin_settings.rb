# frozen_string_literal: true

class Form::AdminSettings
  include ActiveModel::Model

  include AuthorizedFetchHelper

  KEYS = %i(
    site_contact_username
    site_contact_email
    site_title
    site_short_description
    site_extended_description
    site_terms
    registrations_mode
    closed_registrations_message
    timeline_preview
    bootstrap_timeline_accounts
    flavour
    skin
    activity_api_enabled
    peers_api_enabled
    preview_sensitive_media
    custom_css
    profile_directory
    hide_followers_count
    flavour_and_skin
    thumbnail
    mascot
    show_reblogs_in_public_timelines
    show_replies_in_public_timelines
    trends
    trends_as_landing_page
    trendable_by_default
    trending_status_cw
    show_domain_blocks
    show_domain_blocks_rationale
    noindex
    outgoing_spoilers
    require_invite_text
    captcha_enabled
    media_cache_retention_period
    content_cache_retention_period
    backups_retention_period
    status_page_url
    captcha_enabled
    authorized_fetch
  ).freeze

  INTEGER_KEYS = %i(
    media_cache_retention_period
    content_cache_retention_period
    backups_retention_period
  ).freeze

  BOOLEAN_KEYS = %i(
    timeline_preview
    activity_api_enabled
    peers_api_enabled
    preview_sensitive_media
    profile_directory
    hide_followers_count
    show_reblogs_in_public_timelines
    show_replies_in_public_timelines
    trends
    trends_as_landing_page
    trendable_by_default
    trending_status_cw
    noindex
    require_invite_text
    captcha_enabled
    authorized_fetch
  ).freeze

  UPLOAD_KEYS = %i(
    thumbnail
    mascot
  ).freeze

<<<<<<< HEAD
  PSEUDO_KEYS = %i(
    flavour_and_skin
  ).freeze
=======
  OVERRIDEN_SETTINGS = {
    authorized_fetch: :authorized_fetch_mode?,
  }.freeze
>>>>>>> be991f1d

  attr_accessor(*KEYS)

  validates :registrations_mode, inclusion: { in: %w(open approved none) }, if: -> { defined?(@registrations_mode) }
  validates :site_contact_email, :site_contact_username, presence: true, if: -> { defined?(@site_contact_username) || defined?(@site_contact_email) }
  validates :site_contact_username, existing_username: true, if: -> { defined?(@site_contact_username) }
  validates :bootstrap_timeline_accounts, existing_username: { multiple: true }, if: -> { defined?(@bootstrap_timeline_accounts) }
  validates :show_domain_blocks, inclusion: { in: %w(disabled users all) }, if: -> { defined?(@show_domain_blocks) }
  validates :show_domain_blocks_rationale, inclusion: { in: %w(disabled users all) }, if: -> { defined?(@show_domain_blocks_rationale) }
  validates :media_cache_retention_period, :content_cache_retention_period, :backups_retention_period, numericality: { only_integer: true }, allow_blank: true, if: -> { defined?(@media_cache_retention_period) || defined?(@content_cache_retention_period) || defined?(@backups_retention_period) }
  validates :site_short_description, length: { maximum: 200 }, if: -> { defined?(@site_short_description) }
  validates :status_page_url, url: true, allow_blank: true
  validate :validate_site_uploads

  KEYS.each do |key|
    define_method(key) do
      return instance_variable_get("@#{key}") if instance_variable_defined?("@#{key}")

      stored_value = if UPLOAD_KEYS.include?(key)
                       SiteUpload.where(var: key).first_or_initialize(var: key)
                     elsif OVERRIDEN_SETTINGS.include?(key)
                       public_send(OVERRIDEN_SETTINGS[key])
                     else
                       Setting.public_send(key)
                     end

      instance_variable_set("@#{key}", stored_value)
    end
  end

  UPLOAD_KEYS.each do |key|
    define_method("#{key}=") do |file|
      value = public_send(key)
      value.file = file
    rescue Mastodon::DimensionsValidationError => e
      errors.add(key.to_sym, e.message)
    end
  end

  def save
    # NOTE: Annoyingly, files are processed and can error out before
    # validations are called, and `valid?` clears errors…
    # So for now, return early if errors aren't empty.
    return false unless errors.empty? && valid?

    KEYS.each do |key|
      next if PSEUDO_KEYS.include?(key) || !instance_variable_defined?("@#{key}")

      if UPLOAD_KEYS.include?(key)
        public_send(key).save
      else
        setting = Setting.where(var: key).first_or_initialize(var: key)
        setting.update(value: typecast_value(key, instance_variable_get("@#{key}")))
      end
    end
  end

  def flavour_and_skin
    "#{Setting.flavour}/#{Setting.skin}"
  end

  def flavour_and_skin=(value)
    @flavour, @skin = value.split('/', 2)
  end

  private

  def typecast_value(key, value)
    if BOOLEAN_KEYS.include?(key)
      value == '1'
    elsif INTEGER_KEYS.include?(key)
      value.blank? ? value : Integer(value)
    else
      value
    end
  end

  def validate_site_uploads
    UPLOAD_KEYS.each do |key|
      next unless instance_variable_defined?("@#{key}")

      upload = instance_variable_get("@#{key}")
      next if upload.valid?

      upload.errors.each do |error|
        errors.import(error, attribute: key)
      end
    end
  end
end<|MERGE_RESOLUTION|>--- conflicted
+++ resolved
@@ -77,15 +77,13 @@
     mascot
   ).freeze
 
-<<<<<<< HEAD
   PSEUDO_KEYS = %i(
     flavour_and_skin
   ).freeze
-=======
+
   OVERRIDEN_SETTINGS = {
     authorized_fetch: :authorized_fetch_mode?,
   }.freeze
->>>>>>> be991f1d
 
   attr_accessor(*KEYS)
 
