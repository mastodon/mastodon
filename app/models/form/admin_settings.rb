--- conflicted
+++ resolved
@@ -68,14 +68,8 @@
   UPLOAD_KEYS = %i(
     thumbnail
     mascot
-<<<<<<< HEAD
-    email
-    logo
-    logo_transparent
-=======
     app_icon
     favicon
->>>>>>> ab36c152
   ).freeze
 
   OVERRIDEN_SETTINGS = {
