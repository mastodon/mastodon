# frozen_string_literal: true

class Form::AdminSettings
  include ActiveModel::Model

  include AuthorizedFetchHelper

  KEYS = %i(
    site_contact_username
    site_contact_email
    site_title
    site_short_description
    site_extended_description
    site_terms
    registrations_mode
    closed_registrations_message
    open_deletion
    timeline_preview
    bootstrap_timeline_accounts
    theme
    activity_api_enabled
    peers_api_enabled
    preview_sensitive_media
    custom_css
    profile_directory
    thumbnail
    mascot
    trends
    trends_as_landing_page
    trendable_by_default
    show_domain_blocks
    show_domain_blocks_rationale
    allow_referrer_origin
    noindex
    require_invite_text
    media_cache_retention_period
    content_cache_retention_period
    backups_retention_period
    status_page_url
    captcha_enabled
    authorized_fetch
    app_icon
    favicon
    min_age
  ).freeze

  INTEGER_KEYS = %i(
    media_cache_retention_period
    content_cache_retention_period
    backups_retention_period
    min_age
  ).freeze

  BOOLEAN_KEYS = %i(
<<<<<<< HEAD
    open_deletion
=======
    allow_referrer_origin
>>>>>>> 79ccba17
    timeline_preview
    activity_api_enabled
    peers_api_enabled
    preview_sensitive_media
    profile_directory
    trends
    trends_as_landing_page
    trendable_by_default
    noindex
    require_invite_text
    captcha_enabled
    authorized_fetch
  ).freeze

  UPLOAD_KEYS = %i(
    thumbnail
    mascot
    app_icon
    favicon
  ).freeze

  DIGEST_KEYS = %i(
    custom_css
  ).freeze

  OVERRIDEN_SETTINGS = {
    authorized_fetch: :authorized_fetch_mode?,
  }.freeze

  DESCRIPTION_LIMIT = 200

  attr_accessor(*KEYS)

  validates :registrations_mode, inclusion: { in: %w(open approved none) }, if: -> { defined?(@registrations_mode) }
  validates :site_contact_email, :site_contact_username, presence: true, if: -> { defined?(@site_contact_username) || defined?(@site_contact_email) }
  validates :site_contact_username, existing_username: true, if: -> { defined?(@site_contact_username) }
  validates :bootstrap_timeline_accounts, existing_username: { multiple: true }, if: -> { defined?(@bootstrap_timeline_accounts) }
  validates :show_domain_blocks, inclusion: { in: %w(disabled users all) }, if: -> { defined?(@show_domain_blocks) }
  validates :show_domain_blocks_rationale, inclusion: { in: %w(disabled users all) }, if: -> { defined?(@show_domain_blocks_rationale) }
  validates :media_cache_retention_period, :content_cache_retention_period, :backups_retention_period, numericality: { only_integer: true }, allow_blank: true, if: -> { defined?(@media_cache_retention_period) || defined?(@content_cache_retention_period) || defined?(@backups_retention_period) }
  validates :min_age, numericality: { only_integer: true }, allow_blank: true, if: -> { defined?(@min_age) }
  validates :site_short_description, length: { maximum: DESCRIPTION_LIMIT }, if: -> { defined?(@site_short_description) }
  validates :status_page_url, url: true, allow_blank: true
  validate :validate_site_uploads

  KEYS.each do |key|
    define_method(key) do
      return instance_variable_get(:"@#{key}") if instance_variable_defined?(:"@#{key}")

      stored_value = if UPLOAD_KEYS.include?(key)
                       SiteUpload.where(var: key).first_or_initialize(var: key)
                     elsif OVERRIDEN_SETTINGS.include?(key)
                       public_send(OVERRIDEN_SETTINGS[key])
                     else
                       Setting.public_send(key)
                     end

      instance_variable_set(:"@#{key}", stored_value)
    end
  end

  UPLOAD_KEYS.each do |key|
    define_method(:"#{key}=") do |file|
      value = public_send(key)
      value.file = file
    rescue Mastodon::DimensionsValidationError => e
      errors.add(key.to_sym, e.message)
    end
  end

  def save
    # NOTE: Annoyingly, files are processed and can error out before
    # validations are called, and `valid?` clears errors…
    # So for now, return early if errors aren't empty.
    return false unless errors.empty? && valid?

    KEYS.each do |key|
      next unless instance_variable_defined?(:"@#{key}")

      cache_digest_value(key) if DIGEST_KEYS.include?(key)

      if UPLOAD_KEYS.include?(key)
        public_send(key).save
      else
        setting = Setting.where(var: key).first_or_initialize(var: key)
        setting.update(value: typecast_value(key, instance_variable_get(:"@#{key}")))
      end
    end
  end

  private

  def cache_digest_value(key)
    Rails.cache.delete(:"setting_digest_#{key}")

    key_value = instance_variable_get(:"@#{key}")
    if key_value.present?
      Rails.cache.write(
        :"setting_digest_#{key}",
        Digest::SHA256.hexdigest(key_value)
      )
    end
  end

  def typecast_value(key, value)
    if BOOLEAN_KEYS.include?(key)
      value == '1'
    elsif INTEGER_KEYS.include?(key)
      value.blank? ? value : Integer(value)
    else
      value
    end
  end

  def validate_site_uploads
    UPLOAD_KEYS.each do |key|
      next unless instance_variable_defined?(:"@#{key}")

      upload = instance_variable_get(:"@#{key}")
      next if upload.valid?

      upload.errors.each do |error|
        errors.import(error, attribute: key)
      end
    end
  end
end<|MERGE_RESOLUTION|>--- conflicted
+++ resolved
@@ -52,11 +52,8 @@
   ).freeze
 
   BOOLEAN_KEYS = %i(
-<<<<<<< HEAD
     open_deletion
-=======
     allow_referrer_origin
->>>>>>> 79ccba17
     timeline_preview
     activity_api_enabled
     peers_api_enabled
