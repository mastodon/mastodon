--- conflicted
+++ resolved
@@ -32,12 +32,9 @@
     thumbnail
     hero
     mascot
-<<<<<<< HEAD
     show_reblogs_in_public_timelines
     show_replies_in_public_timelines
-=======
     spam_check_enabled
->>>>>>> 6867a0be
   ).freeze
 
   BOOLEAN_KEYS = %i(
@@ -49,14 +46,11 @@
     show_known_fediverse_at_about_page
     preview_sensitive_media
     profile_directory
-<<<<<<< HEAD
     hide_followers_count
     enable_keybase
     show_reblogs_in_public_timelines
     show_replies_in_public_timelines
-=======
     spam_check_enabled
->>>>>>> 6867a0be
   ).freeze
 
   UPLOAD_KEYS = %i(
