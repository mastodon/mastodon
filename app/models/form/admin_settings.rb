# frozen_string_literal: true

class Form::AdminSettings
  include ActiveModel::Model

  delegate(
    :site_contact_username,
    :site_contact_username=,
    :site_contact_email,
    :site_contact_email=,
    :site_title,
    :site_title=,
    :site_description,
    :site_description=,
    :site_extended_description,
    :site_extended_description=,
    :site_terms,
    :site_terms=,
    :open_registrations,
    :open_registrations=,
    :closed_registrations_message,
    :closed_registrations_message=,
    :open_deletion,
    :open_deletion=,
    :timeline_preview,
    :timeline_preview=,
<<<<<<< HEAD
    :admin_announcement,
    :admin_announcement=,
=======
    :show_staff_badge,
    :show_staff_badge=,
>>>>>>> a434d9c0
    :bootstrap_timeline_accounts,
    :bootstrap_timeline_accounts=,
    :min_invite_role,
    :min_invite_role=,
    to: Setting
  )
end<|MERGE_RESOLUTION|>--- conflicted
+++ resolved
@@ -24,13 +24,10 @@
     :open_deletion=,
     :timeline_preview,
     :timeline_preview=,
-<<<<<<< HEAD
     :admin_announcement,
     :admin_announcement=,
-=======
     :show_staff_badge,
     :show_staff_badge=,
->>>>>>> a434d9c0
     :bootstrap_timeline_accounts,
     :bootstrap_timeline_accounts=,
     :min_invite_role,
