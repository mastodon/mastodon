--- conflicted
+++ resolved
@@ -28,13 +28,8 @@
     :show_staff_badge=,
     :bootstrap_timeline_accounts,
     :bootstrap_timeline_accounts=,
-<<<<<<< HEAD
-    :invites,
-    :invites=,
-=======
     :min_invite_role,
     :min_invite_role=,
->>>>>>> 706e5344
     to: Setting
   )
 end