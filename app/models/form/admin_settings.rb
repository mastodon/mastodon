--- conflicted
+++ resolved
@@ -39,13 +39,10 @@
     noindex
     outgoing_spoilers
     require_invite_text
-<<<<<<< HEAD
     captcha_enabled
-=======
     media_cache_retention_period
     content_cache_retention_period
     backups_retention_period
->>>>>>> c55219ef
   ).freeze
 
   BOOLEAN_KEYS = %i(
