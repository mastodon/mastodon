# frozen_string_literal: true

# == Schema Information
#
# Table name: conversations
#
#  id                :bigint(8)        not null, primary key
#  uri               :string
#  created_at        :datetime         not null
#  updated_at        :datetime         not null
#  parent_status_id  :bigint(8)
#  parent_account_id :bigint(8)
#  inbox_url         :string
#

class Conversation < ApplicationRecord
  validates :uri, uniqueness: true, if: :uri?

<<<<<<< HEAD
  belongs_to :parent_status, class_name: 'Status', optional: true, inverse_of: :conversation
  belongs_to :parent_account, class_name: 'Account', optional: true

  has_many :statuses, inverse_of: :conversation

  scope :local, -> { where(uri: nil) }

  before_validation :set_parent_account, on: :create

  after_create :set_conversation_on_parent_status
=======
  has_many :statuses, dependent: nil
>>>>>>> ab36c152

  def local?
    uri.nil?
  end

  def object_type
    :conversation
  end

  private

  def set_parent_account
    self.parent_account = parent_status.account if parent_status.present?
  end

  def set_conversation_on_parent_status
    parent_status.update(conversation_id: id) if parent_status.present?
  end
end<|MERGE_RESOLUTION|>--- conflicted
+++ resolved
@@ -16,20 +16,16 @@
 class Conversation < ApplicationRecord
   validates :uri, uniqueness: true, if: :uri?
 
-<<<<<<< HEAD
+  has_many :statuses, dependent: nil, inverse_of: :conversation
+
   belongs_to :parent_status, class_name: 'Status', optional: true, inverse_of: :conversation
   belongs_to :parent_account, class_name: 'Account', optional: true
-
-  has_many :statuses, inverse_of: :conversation
 
   scope :local, -> { where(uri: nil) }
 
   before_validation :set_parent_account, on: :create
 
   after_create :set_conversation_on_parent_status
-=======
-  has_many :statuses, dependent: nil
->>>>>>> ab36c152
 
   def local?
     uri.nil?
