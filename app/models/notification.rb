# frozen_string_literal: true
# == Schema Information
#
# Table name: notifications
#
#  id              :bigint(8)        not null, primary key
#  activity_id     :bigint(8)        not null
#  activity_type   :string           not null
#  created_at      :datetime         not null
#  updated_at      :datetime         not null
#  account_id      :bigint(8)        not null
#  from_account_id :bigint(8)        not null
#  type            :string
#

class Notification < ApplicationRecord
  self.inheritance_column = nil

  include Paginable

  LEGACY_TYPE_CLASS_MAP = {
    'Mention'       => :mention,
    'Status'        => :reblog,
    'Follow'        => :follow,
    'FollowRequest' => :follow_request,
    'Favourite'     => :favourite,
    'Poll'          => :poll,
  }.freeze

  TYPES = %i(
    mention
    status
    reblog
    follow
    follow_request
    favourite
    poll
  ).freeze

  TARGET_STATUS_INCLUDES_BY_TYPE = {
    status: :status,
    reblog: [status: :reblog],
    mention: [mention: :status],
    favourite: [favourite: :status],
    poll: [poll: :status],
  }.freeze

  belongs_to :account, optional: true
  belongs_to :from_account, class_name: 'Account', optional: true
  belongs_to :activity, polymorphic: true, optional: true

  belongs_to :mention,        foreign_key: 'activity_id', optional: true
  belongs_to :status,         foreign_key: 'activity_id', optional: true
  belongs_to :follow,         foreign_key: 'activity_id', optional: true
  belongs_to :follow_request, foreign_key: 'activity_id', optional: true
  belongs_to :favourite,      foreign_key: 'activity_id', optional: true
  belongs_to :poll,           foreign_key: 'activity_id', optional: true

  validates :type, inclusion: { in: TYPES }

  scope :without_suspended, -> { joins(:from_account).merge(Account.without_suspended) }

  scope :browserable, ->(exclude_types = [], account_id = nil) {
    types = TYPES - exclude_types.map(&:to_sym)

    if account_id.nil?
      where(type: types)
    else
      where(type: types, from_account_id: account_id)
    end
  }

  def type
    @type ||= (super || LEGACY_TYPE_CLASS_MAP[activity_type]).to_sym
  end

  def target_status
    case type
    when :status
      status
    when :reblog
      status&.reblog
    when :favourite
      favourite&.status
    when :mention
      mention&.status
    when :poll
      poll&.status
    end
  end

  class << self
<<<<<<< HEAD
    def cache_ids
      select(:id, :updated_at, :activity_type, :activity_id)
    end

    def reload_stale_associations!(cached_items)
      account_ids = (cached_items.map(&:from_account_id) + cached_items.map { |item| item.target_status&.account_id }.compact).uniq

      return if account_ids.empty?

      accounts = Account.where(id: account_ids).each_with_object({}) { |a, h| h[a.id] = a }
=======
    def preload_cache_collection_target_statuses(notifications, &_block)
      notifications.group_by(&:type).each do |type, grouped_notifications|
        associations = TARGET_STATUS_INCLUDES_BY_TYPE[type]
        next unless associations

        # Instead of using the usual `includes`, manually preload each type.
        # If polymorphic associations are loaded with the usual `includes`, other types of associations will be loaded more.
        ActiveRecord::Associations::Preloader.new.preload(grouped_notifications, associations)
      end
>>>>>>> 84ceebe1

      unique_target_statuses = notifications.map(&:target_status).compact.uniq
      # Call cache_collection in block
      cached_statuses_by_id = yield(unique_target_statuses).index_by(&:id)

      notifications.each do |notification|
        next if notification.target_status.nil?

        cached_status = cached_statuses_by_id[notification.target_status.id]

        case notification.type
        when :status
          notification.status = cached_status
        when :reblog
          notification.status.reblog = cached_status
        when :favourite
          notification.favourite.status = cached_status
        when :mention
          notification.mention.status = cached_status
        when :poll
          notification.poll.status = cached_status
        end
      end

      notifications
    end
  end

  after_initialize :set_from_account
  before_validation :set_from_account

  private

  def set_from_account
    return unless new_record?

    case activity_type
    when 'Status', 'Follow', 'Favourite', 'FollowRequest', 'Poll'
      self.from_account_id = activity&.account_id
    when 'Mention'
      self.from_account_id = activity&.status&.account_id
    end
  end
end<|MERGE_RESOLUTION|>--- conflicted
+++ resolved
@@ -90,18 +90,6 @@
   end
 
   class << self
-<<<<<<< HEAD
-    def cache_ids
-      select(:id, :updated_at, :activity_type, :activity_id)
-    end
-
-    def reload_stale_associations!(cached_items)
-      account_ids = (cached_items.map(&:from_account_id) + cached_items.map { |item| item.target_status&.account_id }.compact).uniq
-
-      return if account_ids.empty?
-
-      accounts = Account.where(id: account_ids).each_with_object({}) { |a, h| h[a.id] = a }
-=======
     def preload_cache_collection_target_statuses(notifications, &_block)
       notifications.group_by(&:type).each do |type, grouped_notifications|
         associations = TARGET_STATUS_INCLUDES_BY_TYPE[type]
@@ -111,7 +99,6 @@
         # If polymorphic associations are loaded with the usual `includes`, other types of associations will be loaded more.
         ActiveRecord::Associations::Preloader.new.preload(grouped_notifications, associations)
       end
->>>>>>> 84ceebe1
 
       unique_target_statuses = notifications.map(&:target_status).compact.uniq
       # Call cache_collection in block
