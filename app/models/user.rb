--- conflicted
+++ resolved
@@ -107,12 +107,9 @@
   delegate :auto_play_gif, :default_sensitive, :unfollow_modal, :boost_modal, :favourite_modal, :delete_modal,
            :reduce_motion, :system_font_ui, :noindex, :flavour, :skin, :display_media, :hide_network, :hide_followers_count,
            :expand_spoilers, :default_language, :aggregate_reblogs, :show_application,
-<<<<<<< HEAD
-           :advanced_layout, :default_content_type, :use_blurhash, :use_pending_items, :use_pending_items, to: :settings, prefix: :setting, allow_nil: false
-=======
            :advanced_layout, :use_blurhash, :use_pending_items, :trends,
+           :default_content_type,
            to: :settings, prefix: :setting, allow_nil: false
->>>>>>> ac33f1ae
 
   attr_reader :invite_code
   attr_writer :external
