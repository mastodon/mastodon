--- conflicted
+++ resolved
@@ -106,11 +106,7 @@
   delegate :auto_play_gif, :default_sensitive, :unfollow_modal, :boost_modal, :favourite_modal, :delete_modal,
            :reduce_motion, :system_font_ui, :noindex, :flavour, :skin, :display_media, :hide_network, :hide_followers_count,
            :expand_spoilers, :default_language, :aggregate_reblogs, :show_application,
-<<<<<<< HEAD
-           :advanced_layout, :default_content_type, :use_blurhash, :use_pending_items, to: :settings, prefix: :setting, allow_nil: false
-=======
-           :advanced_layout, :use_blurhash, :use_pending_items, to: :settings, prefix: :setting, allow_nil: false
->>>>>>> 6867a0be
+           :advanced_layout, :default_content_type, :use_blurhash, :use_pending_items, :use_pending_items, to: :settings, prefix: :setting, allow_nil: false
 
   attr_reader :invite_code
   attr_writer :external
