# frozen_string_literal: true
# == Schema Information
#
# Table name: users
#
#  id                        :integer          not null, primary key
#  email                     :string           default(""), not null
#  account_id                :integer          not null
#  created_at                :datetime         not null
#  updated_at                :datetime         not null
#  encrypted_password        :string           default(""), not null
#  reset_password_token      :string
#  reset_password_sent_at    :datetime
#  remember_created_at       :datetime
#  sign_in_count             :integer          default(0), not null
#  current_sign_in_at        :datetime
#  last_sign_in_at           :datetime
#  current_sign_in_ip        :inet
#  last_sign_in_ip           :inet
#  admin                     :boolean          default(FALSE)
#  confirmation_token        :string
#  confirmed_at              :datetime
#  confirmation_sent_at      :datetime
#  unconfirmed_email         :string
#  locale                    :string
#  encrypted_otp_secret      :string
#  encrypted_otp_secret_iv   :string
#  encrypted_otp_secret_salt :string
#  consumed_timestep         :integer
#  otp_required_for_login    :boolean
#  last_emailed_at           :datetime
#  otp_backup_codes          :string           is an Array
#  dummy_password_flag       :boolean          default(FALSE), not null
#  filtered_languages        :string           default([]), not null, is an Array
#

class User < ApplicationRecord
  include Settings::Extend
  ACTIVE_DURATION = 14.days

  devise :registerable, :recoverable,
         :rememberable, :trackable, :validatable, :confirmable,
         :two_factor_authenticatable, :two_factor_backupable,
         :omniauthable,
         otp_secret_encryption_key: ENV['OTP_SECRET'],
         otp_number_of_backup_codes: 10

  belongs_to :account, inverse_of: :user, required: true
  has_one :qiita_authorization, inverse_of: :user, dependent: :destroy
  accepts_nested_attributes_for :account

  validates :locale, inclusion: I18n.available_locales.map(&:to_s), if: :locale?
  validates_with BlacklistedEmailValidator, if: :email_changed?

  scope :recent,    -> { order(id: :desc) }
  scope :admins,    -> { where(admin: true) }
  scope :confirmed, -> { where.not(confirmed_at: nil) }
  scope :inactive, -> { where(arel_table[:current_sign_in_at].lt(ACTIVE_DURATION.ago)) }
  scope :matches_email, ->(value) { where(arel_table[:email].matches("#{value}%")) }
  scope :with_recent_ip_address, ->(value) { where(arel_table[:current_sign_in_ip].eq(value).or(arel_table[:last_sign_in_ip].eq(value))) }

  before_validation :sanitize_languages

<<<<<<< HEAD
  before_validation :disable_dummy_password_flag, on: :update, if: :encrypted_password_changed?
=======
  # This avoids a deprecation warning from Rails 5.1
  # It seems possible that a future release of devise-two-factor will
  # handle this itself, and this can be removed from our User class.
  attribute :otp_secret
>>>>>>> 947887f2

  def confirmed?
    confirmed_at.present?
  end

  def disable_two_factor!
    self.otp_required_for_login = false
    otp_backup_codes&.clear
    save!
  end

  def setting_default_privacy
    settings.default_privacy || (account.locked? ? 'private' : 'public')
  end

  def setting_boost_modal
    settings.boost_modal
  end

  def setting_delete_modal
    settings.delete_modal
  end

  def setting_auto_play_gif
    settings.auto_play_gif
  end

<<<<<<< HEAD
  def has_dummy_password?
    dummy_password_flag
  end

  def disable_dummy_password_flag
    self.dummy_password_flag = false
    true
  end

  def update_without_current_password(params, *options)
    if params[:password].blank?
      params.delete(:password)
      params.delete(:password_confirmation) if params[:password_confirmation].blank?
    end
    p params

    result = update_attributes(params, *options)
    clean_up_passwords
    result
=======
  protected

  def send_devise_notification(notification, *args)
    devise_mailer.send(notification, self, *args).deliver_later
>>>>>>> 947887f2
  end

  private

  def sanitize_languages
    filtered_languages.reject!(&:blank?)
  end
end<|MERGE_RESOLUTION|>--- conflicted
+++ resolved
@@ -61,14 +61,12 @@
 
   before_validation :sanitize_languages
 
-<<<<<<< HEAD
   before_validation :disable_dummy_password_flag, on: :update, if: :encrypted_password_changed?
-=======
+
   # This avoids a deprecation warning from Rails 5.1
   # It seems possible that a future release of devise-two-factor will
   # handle this itself, and this can be removed from our User class.
   attribute :otp_secret
->>>>>>> 947887f2
 
   def confirmed?
     confirmed_at.present?
@@ -96,7 +94,6 @@
     settings.auto_play_gif
   end
 
-<<<<<<< HEAD
   def has_dummy_password?
     dummy_password_flag
   end
@@ -116,12 +113,12 @@
     result = update_attributes(params, *options)
     clean_up_passwords
     result
-=======
+  end
+
   protected
 
   def send_devise_notification(notification, *args)
     devise_mailer.send(notification, self, *args).deliver_later
->>>>>>> 947887f2
   end
 
   private
