--- conflicted
+++ resolved
@@ -177,11 +177,7 @@
   end
 
   def functional?
-<<<<<<< HEAD
-    confirmed? && approved? && !disabled? && !account.suspended?
-=======
-    confirmed? && approved? && !disabled? && !account.suspended? && !account.memorial? && account.moved_to_account_id.nil?
->>>>>>> d88a79b4
+    confirmed? && approved? && !disabled? && !account.suspended? && !account.memorial?
   end
 
   def unconfirmed_or_pending?
