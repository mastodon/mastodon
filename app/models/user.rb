# frozen_string_literal: true
# == Schema Information
#
# Table name: users
#
#  id                        :bigint(8)        not null, primary key
#  email                     :string           default(""), not null
#  created_at                :datetime         not null
#  updated_at                :datetime         not null
#  encrypted_password        :string           default(""), not null
#  reset_password_token      :string
#  reset_password_sent_at    :datetime
#  sign_in_count             :integer          default(0), not null
#  current_sign_in_at        :datetime
#  last_sign_in_at           :datetime
#  admin                     :boolean          default(FALSE), not null
#  confirmation_token        :string
#  confirmed_at              :datetime
#  confirmation_sent_at      :datetime
#  unconfirmed_email         :string
#  locale                    :string
#  encrypted_otp_secret      :string
#  encrypted_otp_secret_iv   :string
#  encrypted_otp_secret_salt :string
#  consumed_timestep         :integer
#  otp_required_for_login    :boolean          default(FALSE), not null
#  last_emailed_at           :datetime
#  otp_backup_codes          :string           is an Array
#  filtered_languages        :string           default([]), not null, is an Array
#  account_id                :bigint(8)        not null
#  disabled                  :boolean          default(FALSE), not null
#  moderator                 :boolean          default(FALSE), not null
#  invite_id                 :bigint(8)
#  chosen_languages          :string           is an Array
#  created_by_application_id :bigint(8)
#  approved                  :boolean          default(TRUE), not null
#  sign_in_token             :string
#  sign_in_token_sent_at     :datetime
#  webauthn_id               :string
#  sign_up_ip                :inet
#  skip_sign_in_token        :boolean
#

class User < ApplicationRecord
  self.ignored_columns = %w(
    remember_created_at
    remember_token
    current_sign_in_ip
    last_sign_in_ip
  )

  include Settings::Extend
  include UserRoles

  # The home and list feeds will be stored in Redis for this amount
  # of time, and status fan-out to followers will include only people
  # within this time frame. Lowering the duration may improve performance
  # if lots of people sign up, but not a lot of them check their feed
  # every day. Raising the duration reduces the amount of expensive
  # RegenerationWorker jobs that need to be run when those people come
  # to check their feed
  ACTIVE_DURATION = ENV.fetch('USER_ACTIVE_DAYS', 7).to_i.days.freeze

  devise :two_factor_authenticatable,
         otp_secret_encryption_key: Rails.configuration.x.otp_secret

  devise :two_factor_backupable,
         otp_number_of_backup_codes: 10

  devise :registerable, :recoverable, :validatable,
         :confirmable

  include Omniauthable
  include PamAuthenticable
  include LdapAuthenticable

  belongs_to :account, inverse_of: :user
  belongs_to :invite, counter_cache: :uses, optional: true
  belongs_to :created_by_application, class_name: 'Doorkeeper::Application', optional: true
  accepts_nested_attributes_for :account

  has_many :applications, class_name: 'Doorkeeper::Application', as: :owner
  has_many :backups, inverse_of: :user
  has_many :invites, inverse_of: :user
  has_many :markers, inverse_of: :user, dependent: :destroy
  has_many :webauthn_credentials, dependent: :destroy
  has_many :ips, class_name: 'UserIp', inverse_of: :user

  has_one :invite_request, class_name: 'UserInviteRequest', inverse_of: :user, dependent: :destroy
  accepts_nested_attributes_for :invite_request, reject_if: ->(attributes) { attributes['text'].blank? && !Setting.require_invite_text }
  validates :invite_request, presence: true, on: :create, if: :invite_text_required?

  validates :locale, inclusion: I18n.available_locales.map(&:to_s), if: :locale?
  validates_with BlacklistedEmailValidator, on: :create
  validates_with EmailMxValidator, if: :validate_email_dns?
  validates :agreement, acceptance: { allow_nil: false, accept: [true, 'true', '1'] }, on: :create

  # Those are honeypot/antispam fields
  attr_accessor :registration_form_time, :website, :confirm_password

  validates_with RegistrationFormTimeValidator, on: :create
  validates :website, absence: true, on: :create
  validates :confirm_password, absence: true, on: :create

  scope :recent, -> { order(id: :desc) }
  scope :pending, -> { where(approved: false) }
  scope :approved, -> { where(approved: true) }
  scope :confirmed, -> { where.not(confirmed_at: nil) }
  scope :enabled, -> { where(disabled: false) }
  scope :disabled, -> { where(disabled: true) }
  scope :inactive, -> { where(arel_table[:current_sign_in_at].lt(ACTIVE_DURATION.ago)) }
  scope :active, -> { confirmed.where(arel_table[:current_sign_in_at].gteq(ACTIVE_DURATION.ago)).joins(:account).where(accounts: { suspended_at: nil }) }
  scope :matches_email, ->(value) { where(arel_table[:email].matches("#{value}%")) }
  scope :matches_ip, ->(value) { left_joins(:ips).where('user_ips.ip <<= ?', value).group('users.id') }
  scope :emailable, -> { confirmed.enabled.joins(:account).merge(Account.searchable) }

  before_validation :sanitize_languages
  before_create :set_approved
  after_commit :send_pending_devise_notifications

  # This avoids a deprecation warning from Rails 5.1
  # It seems possible that a future release of devise-two-factor will
  # handle this itself, and this can be removed from our User class.
  attribute :otp_secret

  has_many :session_activations, dependent: :destroy

  delegate :auto_play_gif, :default_sensitive, :unfollow_modal, :boost_modal, :delete_modal,
           :reduce_motion, :system_font_ui, :noindex, :theme, :display_media, :hide_network,
           :expand_spoilers, :default_language, :aggregate_reblogs, :show_application,
           :advanced_layout, :use_blurhash, :use_pending_items, :trends, :crop_images,
           :disable_swiping,
           to: :settings, prefix: :setting, allow_nil: false

  attr_reader :invite_code, :sign_in_token_attempt
  attr_writer :external, :bypass_invite_request_check

  def confirmed?
    confirmed_at.present?
  end

  def invited?
    invite_id.present?
  end

  def valid_invitation?
    invite_id.present? && invite.valid_for_use?
  end

  def disable!
    update!(disabled: true)
  end

  def enable!
    update!(disabled: false)
  end

  def confirm
    new_user      = !confirmed?
    self.approved = true if open_registrations? && !sign_up_from_ip_requires_approval?

    super

    if new_user && approved?
      prepare_new_user!
    elsif new_user
      notify_staff_about_pending_account!
    end
  end

  def confirm!
    new_user      = !confirmed?
    self.approved = true if open_registrations?

    skip_confirmation!
    save!

    prepare_new_user! if new_user && approved?
  end

  def update_sign_in!(new_sign_in: false)
    old_current, new_current = current_sign_in_at, Time.now.utc
    self.last_sign_in_at     = old_current || new_current
    self.current_sign_in_at  = new_current

    if new_sign_in
      self.sign_in_count ||= 0
      self.sign_in_count  += 1
    end

    save(validate: false) unless new_record?
    prepare_returning_user!
  end

  def pending?
    !approved?
  end

  def active_for_authentication?
    !account.memorial?
  end

  def suspicious_sign_in?(ip)
    !otp_required_for_login? && !skip_sign_in_token? && current_sign_in_at.present? && !ips.where(ip: ip).exists?
  end

  def functional?
    confirmed? && approved? && !disabled? && !account.suspended? && !account.memorial? && account.moved_to_account_id.nil?
  end

  def unconfirmed_or_pending?
    !(confirmed? && approved?)
  end

  def inactive_message
    !approved? ? :pending : super
  end

  def approve!
    return if approved?

    update!(approved: true)
    prepare_new_user!
  end

  def otp_enabled?
    otp_required_for_login
  end

  def webauthn_enabled?
    webauthn_credentials.any?
  end

  def two_factor_enabled?
    otp_required_for_login? || webauthn_credentials.any?
  end

  def disable_two_factor!
    self.otp_required_for_login = false
    self.otp_secret = nil
    otp_backup_codes&.clear

    webauthn_credentials.destroy_all if webauthn_enabled?

    save!
  end

  def preferred_posting_language
    settings.default_language || locale
  end

  def setting_default_privacy
    settings.default_privacy || (account.locked? ? 'private' : 'public')
  end

  def allows_digest_emails?
    settings.notification_emails['digest']
  end

  def allows_report_emails?
    settings.notification_emails['report']
  end

  def allows_pending_account_emails?
    settings.notification_emails['pending_account']
  end

<<<<<<< HEAD
  def allows_trends_review_emails?
=======
  def allows_appeal_emails?
    settings.notification_emails['appeal']
  end

  def allows_trending_tag_emails?
>>>>>>> db94a3d9
    settings.notification_emails['trending_tag']
  end

  def hides_network?
    @hides_network ||= settings.hide_network
  end

  def aggregates_reblogs?
    @aggregates_reblogs ||= settings.aggregate_reblogs
  end

  def shows_application?
    @shows_application ||= settings.show_application
  end

  def token_for_app(app)
    return nil if app.nil? || app.owner != self

    Doorkeeper::AccessToken.find_or_create_by(application_id: app.id, resource_owner_id: id) do |t|
      t.scopes            = app.scopes
      t.expires_in        = Doorkeeper.configuration.access_token_expires_in
      t.use_refresh_token = Doorkeeper.configuration.refresh_token_enabled?
    end
  end

  def activate_session(request)
    session_activations.activate(
      session_id: SecureRandom.hex,
      user_agent: request.user_agent,
      ip: request.remote_ip
    ).session_id
  end

  def clear_other_sessions(id)
    session_activations.exclusive(id)
  end

  def web_push_subscription(session)
    session.web_push_subscription.nil? ? nil : session.web_push_subscription
  end

  def invite_code=(code)
    self.invite  = Invite.find_by(code: code) if code.present?
    @invite_code = code
  end

  def password_required?
    return false if external?

    super
  end

  def external_or_valid_password?(compare_password)
    # If encrypted_password is blank, we got the user from LDAP or PAM,
    # so credentials are already valid

    encrypted_password.blank? || valid_password?(compare_password)
  end

  def send_reset_password_instructions
    return false if encrypted_password.blank?

    super
  end

  def reset_password(new_password, new_password_confirmation)
    return false if encrypted_password.blank?

    super
  end

  def reset_password!
    # First, change password to something random and deactivate all sessions
    transaction do
      update(password: SecureRandom.hex)
      session_activations.destroy_all
    end

    # Then, remove all authorized applications and connected push subscriptions
    Doorkeeper::AccessGrant.by_resource_owner(self).in_batches.update_all(revoked_at: Time.now.utc)

    Doorkeeper::AccessToken.by_resource_owner(self).in_batches do |batch|
      batch.update_all(revoked_at: Time.now.utc)
      Web::PushSubscription.where(access_token_id: batch).delete_all
    end

    # Finally, send a reset password prompt to the user
    send_reset_password_instructions
  end

  def show_all_media?
    setting_display_media == 'show_all'
  end

  def hide_all_media?
    setting_display_media == 'hide_all'
  end

  def sign_in_token_expired?
    sign_in_token_sent_at.nil? || sign_in_token_sent_at < 5.minutes.ago
  end

  def generate_sign_in_token
    self.sign_in_token         = Devise.friendly_token(6)
    self.sign_in_token_sent_at = Time.now.utc
  end

  protected

  def send_devise_notification(notification, *args, **kwargs)
    # This method can be called in `after_update` and `after_commit` hooks,
    # but we must make sure the mailer is actually called *after* commit,
    # otherwise it may work on stale data. To do this, figure out if we are
    # within a transaction.

    # It seems like devise sends keyword arguments as a hash in the last
    # positional argument
    kwargs = args.pop if args.last.is_a?(Hash) && kwargs.empty?

    if ActiveRecord::Base.connection.current_transaction.try(:records)&.include?(self)
      pending_devise_notifications << [notification, args, kwargs]
    else
      render_and_send_devise_message(notification, *args, **kwargs)
    end
  end

  private

  def send_pending_devise_notifications
    pending_devise_notifications.each do |notification, args, kwargs|
      render_and_send_devise_message(notification, *args, **kwargs)
    end

    # Empty the pending notifications array because the
    # after_commit hook can be called multiple times which
    # could cause multiple emails to be sent.
    pending_devise_notifications.clear
  end

  def pending_devise_notifications
    @pending_devise_notifications ||= []
  end

  def render_and_send_devise_message(notification, *args, **kwargs)
    devise_mailer.send(notification, self, *args, **kwargs).deliver_later
  end

  def set_approved
    self.approved = begin
      if sign_up_from_ip_requires_approval?
        false
      else
        open_registrations? || valid_invitation? || external?
      end
    end
  end

  def sign_up_from_ip_requires_approval?
    !sign_up_ip.nil? && IpBlock.where(severity: :sign_up_requires_approval).where('ip >>= ?', sign_up_ip.to_s).exists?
  end

  def open_registrations?
    Setting.registrations_mode == 'open'
  end

  def external?
    !!@external
  end

  def bypass_invite_request_check?
    @bypass_invite_request_check
  end

  def sanitize_languages
    return if chosen_languages.nil?
    chosen_languages.reject!(&:blank?)
    self.chosen_languages = nil if chosen_languages.empty?
  end

  def prepare_new_user!
    BootstrapTimelineWorker.perform_async(account_id)
    ActivityTracker.increment('activity:accounts:local')
    UserMailer.welcome(self).deliver_later
  end

  def prepare_returning_user!
    ActivityTracker.record('activity:logins', id)
    regenerate_feed! if needs_feed_update?
  end

  def notify_staff_about_pending_account!
    User.staff.includes(:account).find_each do |u|
      next unless u.allows_pending_account_emails?
      AdminMailer.new_pending_account(u.account, self).deliver_later
    end
  end

  def regenerate_feed!
    RegenerationWorker.perform_async(account_id) if Redis.current.set("account:#{account_id}:regeneration", true, nx: true, ex: 1.day.seconds)
  end

  def needs_feed_update?
    last_sign_in_at < ACTIVE_DURATION.ago
  end

  def validate_email_dns?
    email_changed? && !external? && !(Rails.env.test? || Rails.env.development?)
  end

  def invite_text_required?
    Setting.require_invite_text && !invited? && !external? && !bypass_invite_request_check?
  end
end<|MERGE_RESOLUTION|>--- conflicted
+++ resolved
@@ -265,15 +265,11 @@
     settings.notification_emails['pending_account']
   end
 
-<<<<<<< HEAD
-  def allows_trends_review_emails?
-=======
   def allows_appeal_emails?
     settings.notification_emails['appeal']
   end
 
-  def allows_trending_tag_emails?
->>>>>>> db94a3d9
+  def allows_trends_review_emails?
     settings.notification_emails['trending_tag']
   end
 
