# frozen_string_literal: true
# == Schema Information
#
# Table name: users
#
#  id                        :bigint(8)        not null, primary key
#  email                     :string           default(""), not null
#  created_at                :datetime         not null
#  updated_at                :datetime         not null
#  encrypted_password        :string           default(""), not null
#  reset_password_token      :string
#  reset_password_sent_at    :datetime
#  remember_created_at       :datetime
#  sign_in_count             :integer          default(0), not null
#  current_sign_in_at        :datetime
#  last_sign_in_at           :datetime
#  current_sign_in_ip        :inet
#  last_sign_in_ip           :inet
#  admin                     :boolean          default(FALSE), not null
#  confirmation_token        :string
#  confirmed_at              :datetime
#  confirmation_sent_at      :datetime
#  unconfirmed_email         :string
#  locale                    :string
#  encrypted_otp_secret      :string
#  encrypted_otp_secret_iv   :string
#  encrypted_otp_secret_salt :string
#  consumed_timestep         :integer
#  otp_required_for_login    :boolean          default(FALSE), not null
#  last_emailed_at           :datetime
#  otp_backup_codes          :string           is an Array
#  filtered_languages        :string           default([]), not null, is an Array
#  account_id                :bigint(8)        not null
#  disabled                  :boolean          default(FALSE), not null
#  moderator                 :boolean          default(FALSE), not null
#  invite_id                 :bigint(8)
#  remember_token            :string
#  chosen_languages          :string           is an Array
#  created_by_application_id :bigint(8)
#  approved                  :boolean          default(TRUE), not null
#

class User < ApplicationRecord
  include Settings::Extend
  include UserRoles

  # The home and list feeds will be stored in Redis for this amount
  # of time, and status fan-out to followers will include only people
  # within this time frame. Lowering the duration may improve performance
  # if lots of people sign up, but not a lot of them check their feed
  # every day. Raising the duration reduces the amount of expensive
  # RegenerationWorker jobs that need to be run when those people come
  # to check their feed
  ACTIVE_DURATION = ENV.fetch('USER_ACTIVE_DAYS', 7).to_i.days.freeze

  devise :two_factor_authenticatable,
         otp_secret_encryption_key: Rails.configuration.x.otp_secret

  devise :two_factor_backupable,
         otp_number_of_backup_codes: 10

  devise :registerable, :recoverable, :rememberable, :trackable, :validatable,
         :confirmable

  include Omniauthable
  include PamAuthenticable
  include LdapAuthenticable

  belongs_to :account, inverse_of: :user
  belongs_to :invite, counter_cache: :uses, optional: true
  belongs_to :created_by_application, class_name: 'Doorkeeper::Application', optional: true
  accepts_nested_attributes_for :account

  has_many :applications, class_name: 'Doorkeeper::Application', as: :owner
  has_many :backups, inverse_of: :user
  has_many :invites, inverse_of: :user
  has_many :markers, inverse_of: :user, dependent: :destroy

  has_one :invite_request, class_name: 'UserInviteRequest', inverse_of: :user, dependent: :destroy
  accepts_nested_attributes_for :invite_request, reject_if: ->(attributes) { attributes['text'].blank? }

  validates :locale, inclusion: I18n.available_locales.map(&:to_s), if: :locale?
  validates_with BlacklistedEmailValidator, on: :create
  validates_with EmailMxValidator, if: :validate_email_dns?
  validates :agreement, acceptance: { allow_nil: false, accept: [true, 'true', '1'] }, on: :create

  scope :recent, -> { order(id: :desc) }
  scope :pending, -> { where(approved: false) }
  scope :approved, -> { where(approved: true) }
  scope :confirmed, -> { where.not(confirmed_at: nil) }
  scope :enabled, -> { where(disabled: false) }
  scope :disabled, -> { where(disabled: true) }
  scope :inactive, -> { where(arel_table[:current_sign_in_at].lt(ACTIVE_DURATION.ago)) }
  scope :active, -> { confirmed.where(arel_table[:current_sign_in_at].gteq(ACTIVE_DURATION.ago)).joins(:account).where(accounts: { suspended_at: nil }) }
  scope :matches_email, ->(value) { where(arel_table[:email].matches("#{value}%")) }
  scope :emailable, -> { confirmed.enabled.joins(:account).merge(Account.searchable) }

  before_validation :sanitize_languages
  before_create :set_approved

  # This avoids a deprecation warning from Rails 5.1
  # It seems possible that a future release of devise-two-factor will
  # handle this itself, and this can be removed from our User class.
  attribute :otp_secret

  has_many :session_activations, dependent: :destroy

  delegate :auto_play_gif, :default_sensitive, :unfollow_modal, :boost_modal, :favourite_modal, :delete_modal,
           :reduce_motion, :system_font_ui, :noindex, :flavour, :skin, :display_media, :hide_network, :hide_followers_count,
           :expand_spoilers, :default_language, :aggregate_reblogs, :show_application,
<<<<<<< HEAD
           :advanced_layout, :use_blurhash, :use_pending_items, :trends,
           :default_content_type, :system_emoji_font,
=======
           :advanced_layout, :use_blurhash, :use_pending_items, :trends, :crop_images,
>>>>>>> 4988ebba
           to: :settings, prefix: :setting, allow_nil: false

  attr_reader :invite_code
  attr_writer :external

  def confirmed?
    confirmed_at.present?
  end

  def invited?
    invite_id.present?
  end

  def valid_invitation?
    invite_id.present? && invite.valid_for_use?
  end

  def disable!
    update!(disabled: true,
            last_sign_in_at: current_sign_in_at,
            current_sign_in_at: nil)
  end

  def enable!
    update!(disabled: false)
  end

  def confirm
    new_user      = !confirmed?
    self.approved = true if open_registrations?

    super

    if new_user && approved?
      prepare_new_user!
    elsif new_user
      notify_staff_about_pending_account!
    end
  end

  def confirm!
    new_user      = !confirmed?
    self.approved = true if open_registrations?

    skip_confirmation!
    save!

    prepare_new_user! if new_user && approved?
  end

  def pending?
    !approved?
  end

  def active_for_authentication?
    true
  end

  def functional?
    confirmed? && approved? && !disabled? && !account.suspended? && account.moved_to_account_id.nil?
  end

  def unconfirmed_or_pending?
    !(confirmed? && approved?)
  end

  def inactive_message
    !approved? ? :pending : super
  end

  def approve!
    return if approved?

    update!(approved: true)
    prepare_new_user!
  end

  def update_tracked_fields!(request)
    super
    prepare_returning_user!
  end

  def disable_two_factor!
    self.otp_required_for_login = false
    otp_backup_codes&.clear
    save!
  end

  def setting_default_privacy
    settings.default_privacy || (account.locked? ? 'private' : 'public')
  end

  def allows_digest_emails?
    settings.notification_emails['digest']
  end

  def allows_report_emails?
    settings.notification_emails['report']
  end

  def allows_pending_account_emails?
    settings.notification_emails['pending_account']
  end

  def allows_trending_tag_emails?
    settings.notification_emails['trending_tag']
  end

  def hides_network?
    @hides_network ||= settings.hide_network
  end

  def aggregates_reblogs?
    @aggregates_reblogs ||= settings.aggregate_reblogs
  end

  def shows_application?
    @shows_application ||= settings.show_application
  end

  def token_for_app(a)
    return nil if a.nil? || a.owner != self
    Doorkeeper::AccessToken
      .find_or_create_by(application_id: a.id, resource_owner_id: id) do |t|

      t.scopes = a.scopes
      t.expires_in = Doorkeeper.configuration.access_token_expires_in
      t.use_refresh_token = Doorkeeper.configuration.refresh_token_enabled?
    end
  end

  def activate_session(request)
    session_activations.activate(session_id: SecureRandom.hex,
                                 user_agent: request.user_agent,
                                 ip: request.remote_ip).session_id
  end

  def exclusive_session(id)
    session_activations.exclusive(id)
  end

  def session_active?(id)
    session_activations.active? id
  end

  def web_push_subscription(session)
    session.web_push_subscription.nil? ? nil : session.web_push_subscription
  end

  def invite_code=(code)
    self.invite  = Invite.find_by(code: code) if code.present?
    @invite_code = code
  end

  def password_required?
    return false if external?

    super
  end

  def send_reset_password_instructions
    return false if encrypted_password.blank?

    super
  end

  def reset_password!(new_password, new_password_confirmation)
    return false if encrypted_password.blank?

    super
  end

  def show_all_media?
    setting_display_media == 'show_all'
  end

  def hide_all_media?
    setting_display_media == 'hide_all'
  end

  protected

  def send_devise_notification(notification, *args)
    devise_mailer.send(notification, self, *args).deliver_later
  end

  private

  def set_approved
    self.approved = open_registrations? || valid_invitation? || external?
  end

  def open_registrations?
    Setting.registrations_mode == 'open'
  end

  def external?
    !!@external
  end

  def sanitize_languages
    return if chosen_languages.nil?
    chosen_languages.reject!(&:blank?)
    self.chosen_languages = nil if chosen_languages.empty?
  end

  def prepare_new_user!
    BootstrapTimelineWorker.perform_async(account_id)
    ActivityTracker.increment('activity:accounts:local')
    UserMailer.welcome(self).deliver_later
  end

  def prepare_returning_user!
    ActivityTracker.record('activity:logins', id)
    regenerate_feed! if needs_feed_update?
  end

  def notify_staff_about_pending_account!
    User.staff.includes(:account).each do |u|
      next unless u.allows_pending_account_emails?
      AdminMailer.new_pending_account(u.account, self).deliver_later
    end
  end

  def regenerate_feed!
    return unless Redis.current.setnx("account:#{account_id}:regeneration", true)
    Redis.current.expire("account:#{account_id}:regeneration", 1.day.seconds)
    RegenerationWorker.perform_async(account_id)
  end

  def needs_feed_update?
    last_sign_in_at < ACTIVE_DURATION.ago
  end

  def validate_email_dns?
    email_changed? && !(Rails.env.test? || Rails.env.development?)
  end
end<|MERGE_RESOLUTION|>--- conflicted
+++ resolved
@@ -108,12 +108,8 @@
   delegate :auto_play_gif, :default_sensitive, :unfollow_modal, :boost_modal, :favourite_modal, :delete_modal,
            :reduce_motion, :system_font_ui, :noindex, :flavour, :skin, :display_media, :hide_network, :hide_followers_count,
            :expand_spoilers, :default_language, :aggregate_reblogs, :show_application,
-<<<<<<< HEAD
-           :advanced_layout, :use_blurhash, :use_pending_items, :trends,
+           :advanced_layout, :use_blurhash, :use_pending_items, :trends, :crop_images,
            :default_content_type, :system_emoji_font,
-=======
-           :advanced_layout, :use_blurhash, :use_pending_items, :trends, :crop_images,
->>>>>>> 4988ebba
            to: :settings, prefix: :setting, allow_nil: false
 
   attr_reader :invite_code
