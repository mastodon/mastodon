# frozen_string_literal: true
# == Schema Information
#
# Table name: users
#
#  id                        :integer          not null, primary key
#  email                     :string           default(""), not null
#  account_id                :integer          not null
#  created_at                :datetime         not null
#  updated_at                :datetime         not null
#  encrypted_password        :string           default(""), not null
#  reset_password_token      :string
#  reset_password_sent_at    :datetime
#  remember_created_at       :datetime
#  sign_in_count             :integer          default(0), not null
#  current_sign_in_at        :datetime
#  last_sign_in_at           :datetime
#  current_sign_in_ip        :inet
#  last_sign_in_ip           :inet
#  admin                     :boolean          default(FALSE)
#  confirmation_token        :string
#  confirmed_at              :datetime
#  confirmation_sent_at      :datetime
#  unconfirmed_email         :string
#  locale                    :string
#  encrypted_otp_secret      :string
#  encrypted_otp_secret_iv   :string
#  encrypted_otp_secret_salt :string
#  consumed_timestep         :integer
#  otp_required_for_login    :boolean
#  last_emailed_at           :datetime
#  otp_backup_codes          :string           is an Array
#  filtered_languages        :string           default([]), not null, is an Array
#

class User < ApplicationRecord
  include Settings::Extend
  ACTIVE_DURATION = 14.days

  devise :registerable, :recoverable,
         :rememberable, :trackable, :validatable, :confirmable,
         :two_factor_authenticatable, :two_factor_backupable,
         otp_secret_encryption_key: ENV['OTP_SECRET'],
         otp_number_of_backup_codes: 10

  belongs_to :account, inverse_of: :user, required: true
  accepts_nested_attributes_for :account

  has_many :applications, class_name: 'Doorkeeper::Application', as: :owner

  validates :locale, inclusion: I18n.available_locales.map(&:to_s), if: :locale?
  validates_with BlacklistedEmailValidator, if: :email_changed?

  scope :recent,    -> { order(id: :desc) }
  scope :admins,    -> { where(admin: true) }
  scope :confirmed, -> { where.not(confirmed_at: nil) }
  scope :inactive, -> { where(arel_table[:current_sign_in_at].lt(ACTIVE_DURATION.ago)) }
  scope :matches_email, ->(value) { where(arel_table[:email].matches("#{value}%")) }
  scope :with_recent_ip_address, ->(value) { where(arel_table[:current_sign_in_ip].eq(value).or(arel_table[:last_sign_in_ip].eq(value))) }

  before_validation :sanitize_languages

  # This avoids a deprecation warning from Rails 5.1
  # It seems possible that a future release of devise-two-factor will
  # handle this itself, and this can be removed from our User class.
  attribute :otp_secret

  def confirmed?
    confirmed_at.present?
  end

  def disable_two_factor!
    self.otp_required_for_login = false
    otp_backup_codes&.clear
    save!
  end

  def setting_default_privacy
    settings.default_privacy || (account.locked? ? 'private' : 'public')
  end

  def setting_boost_modal
    settings.boost_modal
  end

  def setting_delete_modal
    settings.delete_modal
  end

  def setting_auto_play_gif
    settings.auto_play_gif
  end

<<<<<<< HEAD
  def token_for_app(a)
    return nil if a.nil? || a.owner != self
    Doorkeeper::AccessToken
      .find_or_create_by(application_id: a.id, resource_owner_id: id) do |t|

      t.scopes = a.scopes
      t.expires_in = Doorkeeper.configuration.access_token_expires_in
      t.use_refresh_token = Doorkeeper.configuration.refresh_token_enabled?
    end
=======
  protected

  def send_devise_notification(notification, *args)
    devise_mailer.send(notification, self, *args).deliver_later
>>>>>>> b51945f0
  end

  private

  def sanitize_languages
    filtered_languages.reject!(&:blank?)
  end
end<|MERGE_RESOLUTION|>--- conflicted
+++ resolved
@@ -91,7 +91,6 @@
     settings.auto_play_gif
   end
 
-<<<<<<< HEAD
   def token_for_app(a)
     return nil if a.nil? || a.owner != self
     Doorkeeper::AccessToken
@@ -101,12 +100,12 @@
       t.expires_in = Doorkeeper.configuration.access_token_expires_in
       t.use_refresh_token = Doorkeeper.configuration.refresh_token_enabled?
     end
-=======
+  end
+
   protected
 
   def send_devise_notification(notification, *args)
     devise_mailer.send(notification, self, *args).deliver_later
->>>>>>> b51945f0
   end
 
   private
