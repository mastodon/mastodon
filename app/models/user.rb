--- conflicted
+++ resolved
@@ -65,11 +65,7 @@
 
   validates :locale, inclusion: I18n.available_locales.map(&:to_s), if: :locale?
   validates_with BlacklistedEmailValidator, if: :email_changed?
-<<<<<<< HEAD
-  validates_with EmailMXValidator, if: :email_changed?
-=======
   validates_with EmailMxValidator, if: :email_changed?
->>>>>>> ad40bf5e
 
   scope :recent, -> { order(id: :desc) }
   scope :admins, -> { where(admin: true) }
