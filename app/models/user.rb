--- conflicted
+++ resolved
@@ -37,10 +37,7 @@
 #  sign_in_token_sent_at     :datetime
 #  webauthn_id               :string
 #  sign_up_ip                :inet
-<<<<<<< HEAD
-=======
 #  role_id                   :bigint(8)
->>>>>>> c3f0621a
 #
 
 class User < ApplicationRecord
