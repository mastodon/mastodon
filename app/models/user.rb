# frozen_string_literal: true
# == Schema Information
#
# Table name: users
#
#  id                        :bigint(8)        not null, primary key
#  email                     :string           default(""), not null
#  created_at                :datetime         not null
#  updated_at                :datetime         not null
#  encrypted_password        :string           default(""), not null
#  reset_password_token      :string
#  reset_password_sent_at    :datetime
#  remember_created_at       :datetime
#  sign_in_count             :integer          default(0), not null
#  current_sign_in_at        :datetime
#  last_sign_in_at           :datetime
#  current_sign_in_ip        :inet
#  last_sign_in_ip           :inet
#  admin                     :boolean          default(FALSE), not null
#  confirmation_token        :string
#  confirmed_at              :datetime
#  confirmation_sent_at      :datetime
#  unconfirmed_email         :string
#  locale                    :string
#  encrypted_otp_secret      :string
#  encrypted_otp_secret_iv   :string
#  encrypted_otp_secret_salt :string
#  consumed_timestep         :integer
#  otp_required_for_login    :boolean          default(FALSE), not null
#  last_emailed_at           :datetime
#  otp_backup_codes          :string           is an Array
#  filtered_languages        :string           default([]), not null, is an Array
#  account_id                :bigint(8)        not null
#  disabled                  :boolean          default(FALSE), not null
#  moderator                 :boolean          default(FALSE), not null
#  invite_id                 :bigint(8)
#  remember_token            :string
#  chosen_languages          :string           is an Array
#

class User < ApplicationRecord
  include Settings::Extend
  include Omniauthable

  ACTIVE_DURATION = 7.days

  devise :two_factor_authenticatable,
         otp_secret_encryption_key: Rails.configuration.x.otp_secret

  devise :two_factor_backupable,
         otp_number_of_backup_codes: 10

  devise :registerable, :recoverable, :rememberable, :trackable, :validatable,
         :confirmable

  devise :pam_authenticatable if ENV['PAM_ENABLED'] == 'true'

  devise :omniauthable

  belongs_to :account, inverse_of: :user
  belongs_to :invite, counter_cache: :uses, optional: true
  accepts_nested_attributes_for :account

  has_many :applications, class_name: 'Doorkeeper::Application', as: :owner
  has_many :backups, inverse_of: :user

  validates :locale, inclusion: I18n.available_locales.map(&:to_s), if: :locale?
  validates_with BlacklistedEmailValidator, if: :email_changed?
  validates_with EmailMxValidator, if: :email_changed?

  scope :recent, -> { order(id: :desc) }
  scope :admins, -> { where(admin: true) }
  scope :moderators, -> { where(moderator: true) }
  scope :staff, -> { admins.or(moderators) }
  scope :confirmed, -> { where.not(confirmed_at: nil) }
  scope :inactive, -> { where(arel_table[:current_sign_in_at].lt(ACTIVE_DURATION.ago)) }
  scope :active, -> { confirmed.where(arel_table[:current_sign_in_at].gteq(ACTIVE_DURATION.ago)).joins(:account).where(accounts: { suspended: false }) }
  scope :matches_email, ->(value) { where(arel_table[:email].matches("#{value}%")) }
  scope :with_recent_ip_address, ->(value) { where(arel_table[:current_sign_in_ip].eq(value).or(arel_table[:last_sign_in_ip].eq(value))) }

  before_validation :sanitize_languages

  # This avoids a deprecation warning from Rails 5.1
  # It seems possible that a future release of devise-two-factor will
  # handle this itself, and this can be removed from our User class.
  attribute :otp_secret

  has_many :session_activations, dependent: :destroy

<<<<<<< HEAD
  delegate :auto_play_gif, :default_sensitive, :unfollow_modal, :boost_modal, :favourite_modal, :delete_modal,
           :reduce_motion, :system_font_ui, :noindex, :flavour, :skin, :display_sensitive_media, :hide_network,
           to: :settings, prefix: :setting, allow_nil: false
=======
  delegate :auto_play_gif, :default_sensitive, :unfollow_modal, :boost_modal, :delete_modal,
           :reduce_motion, :system_font_ui, :noindex, :theme, :display_sensitive_media, :hide_network,
           :default_language, to: :settings, prefix: :setting, allow_nil: false
>>>>>>> 7f592069

  attr_accessor :invite_code

  def pam_conflict(_)
    # block pam login tries on traditional account
    nil
  end

  def pam_conflict?
    return false unless Devise.pam_authentication
    encrypted_password.present? && pam_managed_user?
  end

  def pam_get_name
    return account.username if account.present?
    super
  end

  def pam_setup(_attributes)
    acc = Account.new(username: pam_get_name)
    acc.save!(validate: false)

    self.email = "#{acc.username}@#{find_pam_suffix}" if email.nil? && find_pam_suffix
    self.confirmed_at = Time.now.utc
    self.admin = false
    self.account = acc

    acc.destroy! unless save
  end

  def ldap_setup(_attributes)
    self.confirmed_at = Time.now.utc
    self.admin = false
    save!
  end

  def confirmed?
    confirmed_at.present?
  end

  def staff?
    admin? || moderator?
  end

  def role
    if admin?
      'admin'
    elsif moderator?
      'moderator'
    else
      'user'
    end
  end

  def role?(role)
    case role
    when 'user'
      true
    when 'moderator'
      staff?
    when 'admin'
      admin?
    else
      false
    end
  end

  def disable!
    update!(disabled: true,
            last_sign_in_at: current_sign_in_at,
            current_sign_in_at: nil)
  end

  def enable!
    update!(disabled: false)
  end

  def confirm
    new_user = !confirmed?

    super
    prepare_new_user! if new_user
  end

  def confirm!
    new_user = !confirmed?

    skip_confirmation!
    save!
    prepare_new_user! if new_user
  end

  def update_tracked_fields!(request)
    super
    prepare_returning_user!
  end

  def promote!
    if moderator?
      update!(moderator: false, admin: true)
    elsif !admin?
      update!(moderator: true)
    end
  end

  def demote!
    if admin?
      update!(admin: false, moderator: true)
    elsif moderator?
      update!(moderator: false)
    end
  end

  def disable_two_factor!
    self.otp_required_for_login = false
    otp_backup_codes&.clear
    save!
  end

  def active_for_authentication?
    super && !disabled?
  end

  def setting_default_privacy
    settings.default_privacy || (account.locked? ? 'private' : 'public')
  end

  def allows_digest_emails?
    settings.notification_emails['digest']
  end

  def hides_network?
    @hides_network ||= settings.hide_network
  end

  def token_for_app(a)
    return nil if a.nil? || a.owner != self
    Doorkeeper::AccessToken
      .find_or_create_by(application_id: a.id, resource_owner_id: id) do |t|

      t.scopes = a.scopes
      t.expires_in = Doorkeeper.configuration.access_token_expires_in
      t.use_refresh_token = Doorkeeper.configuration.refresh_token_enabled?
    end
  end

  def activate_session(request)
    session_activations.activate(session_id: SecureRandom.hex,
                                 user_agent: request.user_agent,
                                 ip: request.remote_ip).session_id
  end

  def exclusive_session(id)
    session_activations.exclusive(id)
  end

  def session_active?(id)
    session_activations.active? id
  end

  def web_push_subscription(session)
    session.web_push_subscription.nil? ? nil : session.web_push_subscription
  end

  def invite_code=(code)
    self.invite  = Invite.find_by(code: code) unless code.blank?
    @invite_code = code
  end

  def password_required?
    return false if Devise.pam_authentication || Devise.ldap_authentication
    super
  end

  def send_reset_password_instructions
    return false if encrypted_password.blank? && (Devise.pam_authentication || Devise.ldap_authentication)
    super
  end

  def reset_password!(new_password, new_password_confirmation)
    return false if encrypted_password.blank? && (Devise.pam_authentication || Devise.ldap_authentication)
    super
  end

  def self.pam_get_user(attributes = {})
    return nil unless attributes[:email]
    resource =
      if Devise.check_at_sign && !attributes[:email].index('@')
        joins(:account).find_by(accounts: { username: attributes[:email] })
      else
        find_by(email: attributes[:email])
      end

    if resource.blank?
      resource = new(email: attributes[:email])
      if Devise.check_at_sign && !resource[:email].index('@')
        resource[:email] = Rpam2.getenv(resource.find_pam_service, attributes[:email], attributes[:password], 'email', false)
        resource[:email] = "#{attributes[:email]}@#{resource.find_pam_suffix}" unless resource[:email]
      end
    end
    resource
  end

  def self.ldap_get_user(attributes = {})
    resource = joins(:account).find_by(accounts: { username: attributes[Devise.ldap_uid.to_sym].first })

    if resource.blank?
      resource = new(email: attributes[:mail].first, account_attributes: { username: attributes[Devise.ldap_uid.to_sym].first })
      resource.ldap_setup(attributes)
    end

    resource
  end

  def self.authenticate_with_pam(attributes = {})
    return nil unless Devise.pam_authentication
    super
  end

  protected

  def send_devise_notification(notification, *args)
    devise_mailer.send(notification, self, *args).deliver_later
  end

  private

  def sanitize_languages
    return if chosen_languages.nil?
    chosen_languages.reject!(&:blank?)
    self.chosen_languages = nil if chosen_languages.empty?
  end

  def prepare_new_user!
    BootstrapTimelineWorker.perform_async(account_id)
    ActivityTracker.increment('activity:accounts:local')
    UserMailer.welcome(self).deliver_later
  end

  def prepare_returning_user!
    ActivityTracker.record('activity:logins', id)
    regenerate_feed! if needs_feed_update?
  end

  def regenerate_feed!
    Redis.current.setnx("account:#{account_id}:regeneration", true) && Redis.current.expire("account:#{account_id}:regeneration", 1.day.seconds)
    RegenerationWorker.perform_async(account_id)
  end

  def needs_feed_update?
    last_sign_in_at < ACTIVE_DURATION.ago
  end
end<|MERGE_RESOLUTION|>--- conflicted
+++ resolved
@@ -87,15 +87,9 @@
 
   has_many :session_activations, dependent: :destroy
 
-<<<<<<< HEAD
   delegate :auto_play_gif, :default_sensitive, :unfollow_modal, :boost_modal, :favourite_modal, :delete_modal,
            :reduce_motion, :system_font_ui, :noindex, :flavour, :skin, :display_sensitive_media, :hide_network,
-           to: :settings, prefix: :setting, allow_nil: false
-=======
-  delegate :auto_play_gif, :default_sensitive, :unfollow_modal, :boost_modal, :delete_modal,
-           :reduce_motion, :system_font_ui, :noindex, :theme, :display_sensitive_media, :hide_network,
            :default_language, to: :settings, prefix: :setting, allow_nil: false
->>>>>>> 7f592069
 
   attr_accessor :invite_code
 
