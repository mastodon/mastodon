--- conflicted
+++ resolved
@@ -102,7 +102,14 @@
     settings.auto_play_gif
   end
 
-<<<<<<< HEAD
+  def setting_system_font_ui
+    settings.system_font_ui
+  end
+
+  def setting_noindex
+    settings.noindex
+  end
+
   def token_for_app(a)
     return nil if a.nil? || a.owner != self
     Doorkeeper::AccessToken
@@ -112,14 +119,6 @@
       t.expires_in = Doorkeeper.configuration.access_token_expires_in
       t.use_refresh_token = Doorkeeper.configuration.refresh_token_enabled?
     end
-=======
-  def setting_system_font_ui
-    settings.system_font_ui
-  end
-
-  def setting_noindex
-    settings.noindex
->>>>>>> 13bb1ddc
   end
 
   def activate_session(request)
