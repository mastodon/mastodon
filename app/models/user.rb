--- conflicted
+++ resolved
@@ -94,15 +94,9 @@
 
   has_many :session_activations, dependent: :destroy
 
-<<<<<<< HEAD
   delegate :auto_play_gif, :default_sensitive, :unfollow_modal, :boost_modal, :favourite_modal, :delete_modal,
-           :reduce_motion, :system_font_ui, :noindex, :flavour, :skin, :display_sensitive_media, :hide_network,
-           :default_language, to: :settings, prefix: :setting, allow_nil: false
-=======
-  delegate :auto_play_gif, :default_sensitive, :unfollow_modal, :boost_modal, :delete_modal,
-           :reduce_motion, :system_font_ui, :noindex, :theme, :display_media, :hide_network,
+           :reduce_motion, :system_font_ui, :noindex, :flavour, :skin, :display_media, :hide_network,
            :expand_spoilers, :default_language, to: :settings, prefix: :setting, allow_nil: false
->>>>>>> 5d5d1b52
 
   attr_reader :invite_code
 
