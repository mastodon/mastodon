# frozen_string_literal: true
# == Schema Information
#
# Table name: users
#
#  id                        :integer          not null, primary key
#  email                     :string           default(""), not null
#  created_at                :datetime         not null
#  updated_at                :datetime         not null
#  encrypted_password        :string           default(""), not null
#  reset_password_token      :string
#  reset_password_sent_at    :datetime
#  remember_created_at       :datetime
#  sign_in_count             :integer          default(0), not null
#  current_sign_in_at        :datetime
#  last_sign_in_at           :datetime
#  current_sign_in_ip        :inet
#  last_sign_in_ip           :inet
#  admin                     :boolean          default(FALSE), not null
#  confirmation_token        :string
#  confirmed_at              :datetime
#  confirmation_sent_at      :datetime
#  unconfirmed_email         :string
#  locale                    :string
#  encrypted_otp_secret      :string
#  encrypted_otp_secret_iv   :string
#  encrypted_otp_secret_salt :string
#  consumed_timestep         :integer
#  otp_required_for_login    :boolean          default(FALSE), not null
#  last_emailed_at           :datetime
#  otp_backup_codes          :string           is an Array
#  filtered_languages        :string           default([]), not null, is an Array
#  account_id                :integer          not null
#  disabled                  :boolean          default(FALSE), not null
#  moderator                 :boolean          default(FALSE), not null
#  invite_id                 :integer
#  remember_token            :string
#

class User < ApplicationRecord
  include Settings::Extend
  include Omniauthable

<<<<<<< HEAD
  devise :registerable, :recoverable,
         :rememberable, :trackable, :validatable, :confirmable,
         :two_factor_authenticatable, :two_factor_backupable,
         :omniauthable,
         otp_secret_encryption_key: ENV['OTP_SECRET'],
=======
  ACTIVE_DURATION = 14.days

  devise :two_factor_authenticatable,
         otp_secret_encryption_key: ENV['OTP_SECRET']

  devise :two_factor_backupable,
>>>>>>> 9da81a16
         otp_number_of_backup_codes: 10

  devise :registerable, :recoverable, :rememberable, :trackable, :validatable,
         :confirmable

  devise :pam_authenticatable

  belongs_to :account, inverse_of: :user
  belongs_to :invite, counter_cache: :uses, optional: true
  accepts_nested_attributes_for :account

  has_many :applications, class_name: 'Doorkeeper::Application', as: :owner

  validates :locale, inclusion: I18n.available_locales.map(&:to_s), if: :locale?
  validates_with BlacklistedEmailValidator, if: :email_changed?

  scope :recent, -> { order(id: :desc) }
  scope :admins, -> { where(admin: true) }
  scope :moderators, -> { where(moderator: true) }
  scope :staff, -> { admins.or(moderators) }
  scope :confirmed, -> { where.not(confirmed_at: nil) }
  scope :inactive, -> { where(arel_table[:current_sign_in_at].lt(ACTIVE_DURATION.ago)) }
  scope :active, -> { confirmed.where(arel_table[:current_sign_in_at].gteq(ACTIVE_DURATION.ago)).joins(:account).where(accounts: { suspended: false }) }
  scope :matches_email, ->(value) { where(arel_table[:email].matches("#{value}%")) }
  scope :with_recent_ip_address, ->(value) { where(arel_table[:current_sign_in_ip].eq(value).or(arel_table[:last_sign_in_ip].eq(value))) }

  before_validation :sanitize_languages

  # This avoids a deprecation warning from Rails 5.1
  # It seems possible that a future release of devise-two-factor will
  # handle this itself, and this can be removed from our User class.
  attribute :otp_secret

  has_many :session_activations, dependent: :destroy

  delegate :auto_play_gif, :default_sensitive, :unfollow_modal, :boost_modal, :delete_modal,
           :reduce_motion, :system_font_ui, :noindex, :theme,
           to: :settings, prefix: :setting, allow_nil: false

  attr_accessor :invite_code

  def pam_conflict(_)
    # block pam login tries on traditional account
    nil
  end

  def pam_conflict?
    return false unless Devise.pam_authentication
    encrypted_password.present? && is_pam_account?
  end

  def pam_get_name
    return account.username if account.present?
    super
  end

  def pam_setup(_attributes)
    acc = Account.new(username: pam_get_name)
    acc.save!(validate: false)

    self.email = "#{acc.username}@#{find_pam_suffix}" if email.nil? && find_pam_suffix
    self.confirmed_at = Time.now.utc
    self.admin = false
    self.account = acc

    acc.destroy! unless save
  end

  def confirmed?
    confirmed_at.present?
  end

  def staff?
    admin? || moderator?
  end

  def role
    if admin?
      'admin'
    elsif moderator?
      'moderator'
    else
      'user'
    end
  end

  def role?(role)
    case role
    when 'user'
      true
    when 'moderator'
      staff?
    when 'admin'
      admin?
    else
      false
    end
  end

  def disable!
    update!(disabled: true,
            last_sign_in_at: current_sign_in_at,
            current_sign_in_at: nil)
  end

  def enable!
    update!(disabled: false)
  end

  def confirm
    new_user = !confirmed?

    super
    prepare_new_user! if new_user
  end

  def confirm!
    new_user = !confirmed?

    skip_confirmation!
    save!
    prepare_new_user! if new_user
  end

  def update_tracked_fields!(request)
    super
    prepare_returning_user!
  end

  def promote!
    if moderator?
      update!(moderator: false, admin: true)
    elsif !admin?
      update!(moderator: true)
    end
  end

  def demote!
    if admin?
      update!(admin: false, moderator: true)
    elsif moderator?
      update!(moderator: false)
    end
  end

  def disable_two_factor!
    self.otp_required_for_login = false
    otp_backup_codes&.clear
    save!
  end

  def active_for_authentication?
    super && !disabled?
  end

  def setting_default_privacy
    settings.default_privacy || (account.locked? ? 'private' : 'public')
  end

  def allows_digest_emails?
    settings.notification_emails['digest']
  end

  def token_for_app(a)
    return nil if a.nil? || a.owner != self
    Doorkeeper::AccessToken
      .find_or_create_by(application_id: a.id, resource_owner_id: id) do |t|

      t.scopes = a.scopes
      t.expires_in = Doorkeeper.configuration.access_token_expires_in
      t.use_refresh_token = Doorkeeper.configuration.refresh_token_enabled?
    end
  end

  def activate_session(request)
    session_activations.activate(session_id: SecureRandom.hex,
                                 user_agent: request.user_agent,
                                 ip: request.remote_ip).session_id
  end

  def exclusive_session(id)
    session_activations.exclusive(id)
  end

  def session_active?(id)
    session_activations.active? id
  end

  def web_push_subscription(session)
    session.web_push_subscription.nil? ? nil : session.web_push_subscription.as_payload
  end

  def invite_code=(code)
    self.invite  = Invite.find_by(code: code) unless code.blank?
    @invite_code = code
  end

  def password_required?
    return false if Devise.pam_authentication
    super
  end

  def send_reset_password_instructions
    return false if encrypted_password.blank? && Devise.pam_authentication
    super
  end

  def reset_password!(new_password, new_password_confirmation)
    return false if encrypted_password.blank? && Devise.pam_authentication
    super
  end

  def self.pam_get_user(attributes = {})
    if attributes[:email]
      resource =
        if Devise.check_at_sign && !attributes[:email].index('@')
          joins(:account).find_by(accounts: { username: attributes[:email] })
        else
          find_by(email: attributes[:email])
        end

      if resource.blank?
        resource = new(email: attributes[:email])
        if Devise.check_at_sign && !resource[:email].index('@')
          resource[:email] = "#{attributes[:email]}@#{resource.find_pam_suffix}"
        end
      end
      resource
    end
  end

  def self.authenticate_with_pam(attributes = {})
    return nil unless Devise.pam_authentication
    super
  end

  protected

  def send_devise_notification(notification, *args)
    devise_mailer.send(notification, self, *args).deliver_later
  end

  private

  def sanitize_languages
    filtered_languages.reject!(&:blank?)
  end

  def prepare_new_user!
    BootstrapTimelineWorker.perform_async(account_id)
    ActivityTracker.increment('activity:accounts:local')
    UserMailer.welcome(self).deliver_later
  end

  def prepare_returning_user!
    ActivityTracker.record('activity:logins', id)
    regenerate_feed! if needs_feed_update?
  end

  def regenerate_feed!
    Redis.current.setnx("account:#{account_id}:regeneration", true) && Redis.current.expire("account:#{account_id}:regeneration", 1.day.seconds)
    RegenerationWorker.perform_async(account_id)
  end

  def needs_feed_update?
    last_sign_in_at < ACTIVE_DURATION.ago
  end
end<|MERGE_RESOLUTION|>--- conflicted
+++ resolved
@@ -41,26 +41,19 @@
   include Settings::Extend
   include Omniauthable
 
-<<<<<<< HEAD
-  devise :registerable, :recoverable,
-         :rememberable, :trackable, :validatable, :confirmable,
-         :two_factor_authenticatable, :two_factor_backupable,
-         :omniauthable,
-         otp_secret_encryption_key: ENV['OTP_SECRET'],
-=======
   ACTIVE_DURATION = 14.days
 
   devise :two_factor_authenticatable,
          otp_secret_encryption_key: ENV['OTP_SECRET']
 
   devise :two_factor_backupable,
->>>>>>> 9da81a16
          otp_number_of_backup_codes: 10
 
   devise :registerable, :recoverable, :rememberable, :trackable, :validatable,
          :confirmable
 
   devise :pam_authenticatable
+  devise :omniauthable
 
   belongs_to :account, inverse_of: :user
   belongs_to :invite, counter_cache: :uses, optional: true
