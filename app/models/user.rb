--- conflicted
+++ resolved
@@ -93,7 +93,6 @@
     settings.auto_play_gif
   end
 
-<<<<<<< HEAD
   def token_for_app(a)
     return nil if a.nil? || a.owner != self
     Doorkeeper::AccessToken
@@ -103,7 +102,8 @@
       t.expires_in = Doorkeeper.configuration.access_token_expires_in
       t.use_refresh_token = Doorkeeper.configuration.refresh_token_enabled?
     end
-=======
+  end
+
   def activate_session(request)
     session_activations.activate(session_id: SecureRandom.hex,
                                  user_agent: request.user_agent,
@@ -116,7 +116,6 @@
 
   def session_active?(id)
     session_activations.active? id
->>>>>>> 646de927
   end
 
   protected
