# frozen_string_literal: true
# == Schema Information
#
# Table name: users
#
#  id                        :integer          not null, primary key
#  email                     :string           default(""), not null
#  account_id                :integer          not null
#  created_at                :datetime         not null
#  updated_at                :datetime         not null
#  encrypted_password        :string           default(""), not null
#  reset_password_token      :string
#  reset_password_sent_at    :datetime
#  remember_created_at       :datetime
#  sign_in_count             :integer          default(0), not null
#  current_sign_in_at        :datetime
#  last_sign_in_at           :datetime
#  current_sign_in_ip        :inet
#  last_sign_in_ip           :inet
#  admin                     :boolean          default(FALSE)
#  confirmation_token        :string
#  confirmed_at              :datetime
#  confirmation_sent_at      :datetime
#  unconfirmed_email         :string
#  locale                    :string
#  encrypted_otp_secret      :string
#  encrypted_otp_secret_iv   :string
#  encrypted_otp_secret_salt :string
#  consumed_timestep         :integer
#  otp_required_for_login    :boolean
#  last_emailed_at           :datetime
#  otp_backup_codes          :string           is an Array
#  allowed_languages         :string           default([]), not null, is an Array
#

class User < ApplicationRecord
  include Settings::Extend

  devise :registerable, :recoverable,
         :rememberable, :trackable, :validatable, :confirmable,
         :two_factor_authenticatable, :two_factor_backupable,
         otp_secret_encryption_key: ENV['OTP_SECRET'],
         otp_number_of_backup_codes: 10

  belongs_to :account, inverse_of: :user, required: true
  accepts_nested_attributes_for :account

  has_many :applications, class_name: 'Doorkeeper::Application', as: :owner

  validates :locale, inclusion: I18n.available_locales.map(&:to_s), unless: 'locale.nil?'
  validates :email, email: true

  scope :recent,    -> { order('id desc') }
  scope :admins,    -> { where(admin: true) }
  scope :confirmed, -> { where.not(confirmed_at: nil) }

  before_validation :sanitize_languages

  def confirmed?
    confirmed_at.present?
  end

  def disable_two_factor!
    self.otp_required_for_login = false
    otp_backup_codes&.clear
    save!
  end

  def send_devise_notification(notification, *args)
    devise_mailer.send(notification, self, *args).deliver_later
  end

  def setting_default_privacy
    settings.default_privacy || (account.locked? ? 'private' : 'public')
  end

  def setting_boost_modal
    settings.boost_modal
  end

  def setting_auto_play_gif
    settings.auto_play_gif
  end

<<<<<<< HEAD
  def token_for_app(a)
    return nil if a.nil? || a.owner != self
    Doorkeeper::AccessToken
      .find_or_create_by(application_id: a.id, resource_owner_id: id) do |t|

      t.scopes = a.scopes
      t.expires_in = Doorkeeper.configuration.access_token_expires_in
      t.use_refresh_token = Doorkeeper.configuration.refresh_token_enabled?
    end
=======
  private

  def sanitize_languages
    allowed_languages.reject!(&:blank?)
>>>>>>> c3ef5d54
  end
end<|MERGE_RESOLUTION|>--- conflicted
+++ resolved
@@ -82,7 +82,6 @@
     settings.auto_play_gif
   end
 
-<<<<<<< HEAD
   def token_for_app(a)
     return nil if a.nil? || a.owner != self
     Doorkeeper::AccessToken
@@ -92,11 +91,10 @@
       t.expires_in = Doorkeeper.configuration.access_token_expires_in
       t.use_refresh_token = Doorkeeper.configuration.refresh_token_enabled?
     end
-=======
+
   private
 
   def sanitize_languages
     allowed_languages.reject!(&:blank?)
->>>>>>> c3ef5d54
   end
 end