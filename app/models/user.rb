# frozen_string_literal: true
# == Schema Information
#
# Table name: users
#
#  id                        :bigint(8)        not null, primary key
#  email                     :string           default(""), not null
#  created_at                :datetime         not null
#  updated_at                :datetime         not null
#  encrypted_password        :string           default(""), not null
#  reset_password_token      :string
#  reset_password_sent_at    :datetime
#  remember_created_at       :datetime
#  sign_in_count             :integer          default(0), not null
#  current_sign_in_at        :datetime
#  last_sign_in_at           :datetime
#  current_sign_in_ip        :inet
#  last_sign_in_ip           :inet
#  admin                     :boolean          default(FALSE), not null
#  confirmation_token        :string
#  confirmed_at              :datetime
#  confirmation_sent_at      :datetime
#  unconfirmed_email         :string
#  locale                    :string
#  encrypted_otp_secret      :string
#  encrypted_otp_secret_iv   :string
#  encrypted_otp_secret_salt :string
#  consumed_timestep         :integer
#  otp_required_for_login    :boolean          default(FALSE), not null
#  last_emailed_at           :datetime
#  otp_backup_codes          :string           is an Array
#  filtered_languages        :string           default([]), not null, is an Array
#  account_id                :bigint(8)        not null
#  disabled                  :boolean          default(FALSE), not null
#  moderator                 :boolean          default(FALSE), not null
#  invite_id                 :bigint(8)
#  remember_token            :string
#  chosen_languages          :string           is an Array
#  created_by_application_id :bigint(8)
#  approved                  :boolean          default(TRUE), not null
#

class User < ApplicationRecord
  include Settings::Extend
  include UserRoles

  # The home and list feeds will be stored in Redis for this amount
  # of time, and status fan-out to followers will include only people
  # within this time frame. Lowering the duration may improve performance
  # if lots of people sign up, but not a lot of them check their feed
  # every day. Raising the duration reduces the amount of expensive
  # RegenerationWorker jobs that need to be run when those people come
  # to check their feed
  ACTIVE_DURATION = ENV.fetch('USER_ACTIVE_DAYS', 7).to_i.days.freeze

  devise :two_factor_authenticatable,
         otp_secret_encryption_key: Rails.configuration.x.otp_secret

  devise :two_factor_backupable,
         otp_number_of_backup_codes: 10

  devise :registerable, :recoverable, :rememberable, :trackable, :validatable,
         :confirmable

  include Omniauthable
  include PamAuthenticable
  include LdapAuthenticable

  belongs_to :account, inverse_of: :user
  belongs_to :invite, counter_cache: :uses, optional: true
  belongs_to :created_by_application, class_name: 'Doorkeeper::Application', optional: true
  accepts_nested_attributes_for :account

  has_many :applications, class_name: 'Doorkeeper::Application', as: :owner
  has_many :backups, inverse_of: :user
  has_many :invites, inverse_of: :user
  has_many :markers, inverse_of: :user, dependent: :destroy

  has_one :invite_request, class_name: 'UserInviteRequest', inverse_of: :user, dependent: :destroy
  accepts_nested_attributes_for :invite_request, reject_if: ->(attributes) { attributes['text'].blank? }

  validates :locale, inclusion: I18n.available_locales.map(&:to_s), if: :locale?
  validates_with BlacklistedEmailValidator, on: :create
  validates_with EmailMxValidator, if: :validate_email_dns?
  validates :agreement, acceptance: { allow_nil: false, accept: [true, 'true', '1'] }, on: :create

  scope :recent, -> { order(id: :desc) }
  scope :pending, -> { where(approved: false) }
  scope :approved, -> { where(approved: true) }
  scope :confirmed, -> { where.not(confirmed_at: nil) }
  scope :enabled, -> { where(disabled: false) }
  scope :disabled, -> { where(disabled: true) }
  scope :inactive, -> { where(arel_table[:current_sign_in_at].lt(ACTIVE_DURATION.ago)) }
  scope :active, -> { confirmed.where(arel_table[:current_sign_in_at].gteq(ACTIVE_DURATION.ago)).joins(:account).where(accounts: { suspended_at: nil }) }
  scope :matches_email, ->(value) { where(arel_table[:email].matches("#{value}%")) }
  scope :matches_ip, ->(value) { left_joins(:session_activations).where('users.current_sign_in_ip <<= ?', value).or(left_joins(:session_activations).where('users.last_sign_in_ip <<= ?', value)).or(left_joins(:session_activations).where('session_activations.ip <<= ?', value)) }
  scope :emailable, -> { confirmed.enabled.joins(:account).merge(Account.searchable) }

  before_validation :sanitize_languages
  before_create :set_approved

  # This avoids a deprecation warning from Rails 5.1
  # It seems possible that a future release of devise-two-factor will
  # handle this itself, and this can be removed from our User class.
  attribute :otp_secret

  has_many :session_activations, dependent: :destroy

  delegate :auto_play_gif, :default_sensitive, :unfollow_modal, :boost_modal, :delete_modal,
           :reduce_motion, :system_font_ui, :noindex, :theme, :display_media, :hide_network,
           :expand_spoilers, :default_language, :aggregate_reblogs, :show_application,
<<<<<<< HEAD
           :advanced_layout, :default_federation, :use_blurhash, :use_pending_items, :trends,
=======
           :advanced_layout, :use_blurhash, :use_pending_items, :trends, :crop_images, :default_federation,
>>>>>>> e0f3a458
           to: :settings, prefix: :setting, allow_nil: false

  attr_reader :invite_code
  attr_writer :external

  def confirmed?
    confirmed_at.present?
  end

  def invited?
    invite_id.present?
  end

  def valid_invitation?
    invite_id.present? && invite.valid_for_use?
  end

  def disable!
    update!(disabled: true)
  end

  def enable!
    update!(disabled: false)
  end

  def confirm
    new_user      = !confirmed?
    self.approved = true if open_registrations?

    super

    if new_user && approved?
      prepare_new_user!
    elsif new_user
      notify_staff_about_pending_account!
    end
  end

  def confirm!
    new_user      = !confirmed?
    self.approved = true if open_registrations?

    skip_confirmation!
    save!

    prepare_new_user! if new_user && approved?
  end

  def pending?
    !approved?
  end

  def active_for_authentication?
    true
  end

  def functional?
    confirmed? && approved? && !disabled? && !account.suspended? && account.moved_to_account_id.nil?
  end

  def unconfirmed_or_pending?
    !(confirmed? && approved?)
  end

  def inactive_message
    !approved? ? :pending : super
  end

  def approve!
    return if approved?

    update!(approved: true)
    prepare_new_user!
  end

  def update_tracked_fields!(request)
    super
    prepare_returning_user!
  end

  def disable_two_factor!
    self.otp_required_for_login = false
    otp_backup_codes&.clear
    save!
  end

  def setting_default_privacy
    settings.default_privacy || (account.locked? ? 'private' : 'public')
  end

  def allows_digest_emails?
    settings.notification_emails['digest']
  end

  def allows_report_emails?
    settings.notification_emails['report']
  end

  def allows_pending_account_emails?
    settings.notification_emails['pending_account']
  end

  def allows_trending_tag_emails?
    settings.notification_emails['trending_tag']
  end

  def hides_network?
    @hides_network ||= settings.hide_network
  end

  def aggregates_reblogs?
    @aggregates_reblogs ||= settings.aggregate_reblogs
  end

  def shows_application?
    @shows_application ||= settings.show_application
  end

  def token_for_app(a)
    return nil if a.nil? || a.owner != self
    Doorkeeper::AccessToken
      .find_or_create_by(application_id: a.id, resource_owner_id: id) do |t|

      t.scopes = a.scopes
      t.expires_in = Doorkeeper.configuration.access_token_expires_in
      t.use_refresh_token = Doorkeeper.configuration.refresh_token_enabled?
    end
  end

  def activate_session(request)
    session_activations.activate(session_id: SecureRandom.hex,
                                 user_agent: request.user_agent,
                                 ip: request.remote_ip).session_id
  end

  def clear_other_sessions(id)
    session_activations.exclusive(id)
  end

  def session_active?(id)
    session_activations.active? id
  end

  def web_push_subscription(session)
    session.web_push_subscription.nil? ? nil : session.web_push_subscription
  end

  def invite_code=(code)
    self.invite  = Invite.find_by(code: code) if code.present?
    @invite_code = code
  end

  def password_required?
    return false if external?

    super
  end

  def send_reset_password_instructions
    return false if encrypted_password.blank?

    super
  end

  def reset_password!(new_password, new_password_confirmation)
    return false if encrypted_password.blank?

    super
  end

  def show_all_media?
    setting_display_media == 'show_all'
  end

  def hide_all_media?
    setting_display_media == 'hide_all'
  end

  def recent_ips
    @recent_ips ||= begin
      arr = []

      session_activations.each do |session_activation|
        arr << [session_activation.updated_at, session_activation.ip]
      end

      arr << [current_sign_in_at, current_sign_in_ip] if current_sign_in_ip.present?
      arr << [last_sign_in_at, last_sign_in_ip] if last_sign_in_ip.present?

      arr.sort_by { |pair| pair.first || Time.now.utc }.uniq(&:last).reverse!
    end
  end

  protected

  def send_devise_notification(notification, *args)
    devise_mailer.send(notification, self, *args).deliver_later
  end

  private

  def set_approved
    self.approved = open_registrations? || valid_invitation? || external?
  end

  def open_registrations?
    Setting.registrations_mode == 'open'
  end

  def external?
    !!@external
  end

  def sanitize_languages
    return if chosen_languages.nil?
    chosen_languages.reject!(&:blank?)
    self.chosen_languages = nil if chosen_languages.empty?
  end

  def prepare_new_user!
    BootstrapTimelineWorker.perform_async(account_id)
    ActivityTracker.increment('activity:accounts:local')
    UserMailer.welcome(self).deliver_later
  end

  def prepare_returning_user!
    ActivityTracker.record('activity:logins', id)
    regenerate_feed! if needs_feed_update?
  end

  def notify_staff_about_pending_account!
    User.staff.includes(:account).each do |u|
      next unless u.allows_pending_account_emails?
      AdminMailer.new_pending_account(u.account, self).deliver_later
    end
  end

  def regenerate_feed!
    return unless Redis.current.setnx("account:#{account_id}:regeneration", true)
    Redis.current.expire("account:#{account_id}:regeneration", 1.day.seconds)
    RegenerationWorker.perform_async(account_id)
  end

  def needs_feed_update?
    last_sign_in_at < ACTIVE_DURATION.ago
  end

  def validate_email_dns?
    email_changed? && !(Rails.env.test? || Rails.env.development?)
  end
end<|MERGE_RESOLUTION|>--- conflicted
+++ resolved
@@ -109,11 +109,7 @@
   delegate :auto_play_gif, :default_sensitive, :unfollow_modal, :boost_modal, :delete_modal,
            :reduce_motion, :system_font_ui, :noindex, :theme, :display_media, :hide_network,
            :expand_spoilers, :default_language, :aggregate_reblogs, :show_application,
-<<<<<<< HEAD
-           :advanced_layout, :default_federation, :use_blurhash, :use_pending_items, :trends,
-=======
            :advanced_layout, :use_blurhash, :use_pending_items, :trends, :crop_images, :default_federation,
->>>>>>> e0f3a458
            to: :settings, prefix: :setting, allow_nil: false
 
   attr_reader :invite_code
