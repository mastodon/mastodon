--- conflicted
+++ resolved
@@ -46,16 +46,9 @@
   belongs_to :account, inverse_of: :user, required: true
   accepts_nested_attributes_for :account
 
-<<<<<<< HEAD
-  has_many :applications, class_name: 'Doorkeeper::Application', as: :owner
-
-  validates :locale, inclusion: I18n.available_locales.map(&:to_s), unless: 'locale.nil?'
-=======
-
   has_many :applications, class_name: 'Doorkeeper::Application', as: :owner
 
   validates :locale, inclusion: I18n.available_locales.map(&:to_s), if: :locale?
->>>>>>> 575181b7
   validates :email, email: true
 
   scope :recent,    -> { order(id: :desc) }
@@ -103,13 +96,10 @@
       t.use_refresh_token = Doorkeeper.configuration.refresh_token_enabled?
     end
   end
-<<<<<<< HEAD
-=======
 
   private
 
   def sanitize_languages
     filtered_languages.reject!(&:blank?)
   end
->>>>>>> 575181b7
 end