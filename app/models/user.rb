--- conflicted
+++ resolved
@@ -135,17 +135,6 @@
 
   has_many :session_activations, dependent: :destroy
 
-<<<<<<< HEAD
-  delegate :auto_play_gif, :default_sensitive, :unfollow_modal, :boost_modal, :delete_modal,
-           :reduce_motion, :system_font_ui, :noindex, :theme, :display_media,
-           :expand_spoilers, :default_language, :aggregate_reblogs, :show_application,
-           :advanced_layout, :use_blurhash, :use_pending_items, :trends, :crop_images,
-           :disable_swiping, :always_send_emails,
-           :bigger_publish, :wider_column, :webui_styles, :reverse_nav,
-           to: :settings, prefix: :setting, allow_nil: false
-
-=======
->>>>>>> 5e1752ce
   delegate :can?, to: :role
 
   attr_reader :invite_code
