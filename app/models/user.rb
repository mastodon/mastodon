--- conflicted
+++ resolved
@@ -47,11 +47,7 @@
   accepts_nested_attributes_for :account
 
   validates :locale, inclusion: I18n.available_locales.map(&:to_s), if: :locale?
-<<<<<<< HEAD
-  validates :email, email: true
-=======
   validates_with BlacklistedEmailValidator, if: :email_changed?
->>>>>>> 947887f2
 
   scope :recent,    -> { order(id: :desc) }
   scope :admins,    -> { where(admin: true) }
@@ -61,14 +57,11 @@
   scope :with_recent_ip_address, ->(value) { where(arel_table[:current_sign_in_ip].eq(value).or(arel_table[:last_sign_in_ip].eq(value))) }
 
   before_validation :sanitize_languages
-<<<<<<< HEAD
-=======
 
   # This avoids a deprecation warning from Rails 5.1
   # It seems possible that a future release of devise-two-factor will
   # handle this itself, and this can be removed from our User class.
   attribute :otp_secret
->>>>>>> 947887f2
 
   def confirmed?
     confirmed_at.present?
@@ -78,13 +71,6 @@
     self.otp_required_for_login = false
     otp_backup_codes&.clear
     save!
-<<<<<<< HEAD
-  end
-
-  def send_devise_notification(notification, *args)
-    devise_mailer.send(notification, self, *args).deliver_later
-=======
->>>>>>> 947887f2
   end
 
   def setting_default_privacy
@@ -103,15 +89,12 @@
     settings.auto_play_gif
   end
 
-<<<<<<< HEAD
-=======
   protected
 
   def send_devise_notification(notification, *args)
     devise_mailer.send(notification, self, *args).deliver_later
   end
 
->>>>>>> 947887f2
   private
 
   def sanitize_languages
