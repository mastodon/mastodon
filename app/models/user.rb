# frozen_string_literal: true
# == Schema Information
#
# Table name: users
#
#  id                        :integer          not null, primary key
#  email                     :string           default(""), not null
#  account_id                :integer          not null
#  created_at                :datetime         not null
#  updated_at                :datetime         not null
#  encrypted_password        :string           default(""), not null
#  reset_password_token      :string
#  reset_password_sent_at    :datetime
#  remember_created_at       :datetime
#  sign_in_count             :integer          default(0), not null
#  current_sign_in_at        :datetime
#  last_sign_in_at           :datetime
#  current_sign_in_ip        :inet
#  last_sign_in_ip           :inet
#  admin                     :boolean          default(FALSE)
#  confirmation_token        :string
#  confirmed_at              :datetime
#  confirmation_sent_at      :datetime
#  unconfirmed_email         :string
#  locale                    :string
#  encrypted_otp_secret      :string
#  encrypted_otp_secret_iv   :string
#  encrypted_otp_secret_salt :string
#  consumed_timestep         :integer
#  otp_required_for_login    :boolean
#  last_emailed_at           :datetime
#  otp_backup_codes          :string           is an Array
#  filtered_languages        :string           default([]), not null, is an Array
#

class User < ApplicationRecord
  include Settings::Extend
  ACTIVE_DURATION = 14.days

  devise :registerable, :recoverable,
         :rememberable, :trackable, :validatable, :confirmable,
         :two_factor_authenticatable, :two_factor_backupable,
         otp_secret_encryption_key: ENV['OTP_SECRET'],
         otp_number_of_backup_codes: 10

  belongs_to :account, inverse_of: :user, required: true
  accepts_nested_attributes_for :account

<<<<<<< HEAD
  has_many :applications, class_name: 'Doorkeeper::Application', as: :owner

  validates :locale, inclusion: I18n.available_locales.map(&:to_s), unless: 'locale.nil?'
=======
  validates :locale, inclusion: I18n.available_locales.map(&:to_s), if: :locale?
>>>>>>> 4289ed1d
  validates :email, email: true

  scope :recent,    -> { order(id: :desc) }
  scope :admins,    -> { where(admin: true) }
  scope :confirmed, -> { where.not(confirmed_at: nil) }
  scope :inactive, -> { where(arel_table[:current_sign_in_at].lt(ACTIVE_DURATION.ago)) }
  scope :matches_email, ->(value) { where(arel_table[:email].matches("#{value}%")) }
  scope :with_recent_ip_address, ->(value) { where(arel_table[:current_sign_in_ip].eq(value).or(arel_table[:last_sign_in_ip].eq(value))) }

  before_validation :sanitize_languages

  def confirmed?
    confirmed_at.present?
  end

  def disable_two_factor!
    self.otp_required_for_login = false
    otp_backup_codes&.clear
    save!
  end

  def send_devise_notification(notification, *args)
    devise_mailer.send(notification, self, *args).deliver_later
  end

  def setting_default_privacy
    settings.default_privacy || (account.locked? ? 'private' : 'public')
  end

  def setting_boost_modal
    settings.boost_modal
  end

  def setting_auto_play_gif
    settings.auto_play_gif
  end

  def token_for_app(a)
    return nil if a.nil? || a.owner != self
    Doorkeeper::AccessToken
      .find_or_create_by(application_id: a.id, resource_owner_id: id) do |t|

      t.scopes = a.scopes
      t.expires_in = Doorkeeper.configuration.access_token_expires_in
      t.use_refresh_token = Doorkeeper.configuration.refresh_token_enabled?
    end
  end

  private

  def sanitize_languages
    filtered_languages.reject!(&:blank?)
  end
end<|MERGE_RESOLUTION|>--- conflicted
+++ resolved
@@ -46,13 +46,10 @@
   belongs_to :account, inverse_of: :user, required: true
   accepts_nested_attributes_for :account
 
-<<<<<<< HEAD
+
   has_many :applications, class_name: 'Doorkeeper::Application', as: :owner
 
-  validates :locale, inclusion: I18n.available_locales.map(&:to_s), unless: 'locale.nil?'
-=======
   validates :locale, inclusion: I18n.available_locales.map(&:to_s), if: :locale?
->>>>>>> 4289ed1d
   validates :email, email: true
 
   scope :recent,    -> { order(id: :desc) }
