# frozen_string_literal: true

# == Schema Information
#
# Table name: media_attachments
#
#  id                          :bigint(8)        not null, primary key
#  status_id                   :bigint(8)
#  file_file_name              :string
#  file_content_type           :string
#  file_file_size              :integer
#  file_updated_at             :datetime
#  remote_url                  :string           default(""), not null
#  created_at                  :datetime         not null
#  updated_at                  :datetime         not null
#  shortcode                   :string
#  type                        :integer          default("image"), not null
#  file_meta                   :json
#  account_id                  :bigint(8)
#  description                 :text
#  scheduled_status_id         :bigint(8)
#  blurhash                    :string
#  processing                  :integer
#  file_storage_schema_version :integer
#  thumbnail_file_name         :string
#  thumbnail_content_type      :string
#  thumbnail_file_size         :integer
#  thumbnail_updated_at        :datetime
#  thumbnail_remote_url        :string
#

class MediaAttachment < ApplicationRecord
  self.inheritance_column = nil

  include Attachmentable

  enum type: { image: 0, gifv: 1, video: 2, unknown: 3, audio: 4 }
  enum processing: { queued: 0, in_progress: 1, complete: 2, failed: 3 }, _prefix: true

  MAX_DESCRIPTION_LENGTH = 1_500

  IMAGE_LIMIT = 16.megabytes
  VIDEO_LIMIT = 99.megabytes

  MAX_VIDEO_MATRIX_LIMIT = 8_294_400 # 3840x2160px
  MAX_VIDEO_FRAME_RATE   = 120
<<<<<<< HEAD
=======
  MAX_VIDEO_FRAMES       = 36_000 # Approx. 5 minutes at 120 fps
>>>>>>> 33e35fbf

  IMAGE_FILE_EXTENSIONS = %w(.jpg .jpeg .png .gif .webp .heic .heif .avif).freeze
  VIDEO_FILE_EXTENSIONS = %w(.webm .mp4 .m4v .mov).freeze
  AUDIO_FILE_EXTENSIONS = %w(.ogg .oga .mp3 .wav .flac .opus .aac .m4a .3gp .wma).freeze

  META_KEYS = %i(
    focus
    colors
    original
    small
  ).freeze

  IMAGE_MIME_TYPES             = %w(image/jpeg image/png image/gif image/heic image/heif image/webp image/avif).freeze
  IMAGE_CONVERTIBLE_MIME_TYPES = %w(image/heic image/heif image/avif).freeze
  VIDEO_MIME_TYPES             = %w(video/webm video/mp4 video/quicktime video/ogg).freeze
  VIDEO_CONVERTIBLE_MIME_TYPES = %w(video/webm video/quicktime).freeze
  AUDIO_MIME_TYPES             = %w(audio/wave audio/wav audio/x-wav audio/x-pn-wave audio/vnd.wave audio/ogg audio/vorbis audio/mpeg audio/mp3 audio/webm audio/flac audio/aac audio/m4a audio/x-m4a audio/mp4 audio/3gpp video/x-ms-asf).freeze

  BLURHASH_OPTIONS = {
    x_comp: 4,
    y_comp: 4,
  }.freeze

  IMAGE_STYLES = {
    original: {
      pixels: 8_294_400, # 3840x2160px
      file_geometry_parser: FastGeometryParser,
    }.freeze,

    small: {
      pixels: 230_400, # 640x360px
      file_geometry_parser: FastGeometryParser,
      blurhash: BLURHASH_OPTIONS,
    }.freeze,
  }.freeze

  IMAGE_CONVERTED_STYLES = {
    original: {
      format: 'jpeg',
      content_type: 'image/jpeg',
    }.merge(IMAGE_STYLES[:original]).freeze,

    small: {
      format: 'jpeg',
    }.merge(IMAGE_STYLES[:small]).freeze,
  }.freeze

  VIDEO_FORMAT = {
    format: 'mp4',
    content_type: 'video/mp4',
    vfr_frame_rate_threshold: MAX_VIDEO_FRAME_RATE,
    convert_options: {
      output: {
        'loglevel' => 'fatal',
        'preset' => 'veryfast',
        'movflags' => 'faststart', # Move metadata to start of file so playback can begin before download finishes
        'pix_fmt' => 'yuv420p', # Ensure color space for cross-browser compatibility
        'vf' => 'crop=floor(iw/2)*2:floor(ih/2)*2', # h264 requires width and height to be even. Crop instead of scale to avoid blurring
        'c:v' => 'h264',
        'c:a' => 'aac',
        'b:a' => '192k',
        'map_metadata' => '-1',
        'frames:v' => MAX_VIDEO_FRAMES,
      }.freeze,
    }.freeze,
  }.freeze

  VIDEO_PASSTHROUGH_OPTIONS = {
    video_codecs: ['h264'].freeze,
    audio_codecs: ['aac', nil].freeze,
    colorspaces: ['yuv420p'].freeze,
    options: {
      format: 'mp4',
      convert_options: {
        output: {
          'loglevel' => 'fatal',
          'map_metadata' => '-1',
          'c:v' => 'copy',
          'c:a' => 'copy',
        }.freeze,
      }.freeze,
    }.freeze,
  }.freeze

  VIDEO_STYLES = {
    small: {
      convert_options: {
        output: {
          'loglevel' => 'fatal',
          :vf => 'scale=\'min(640\, iw):min(640\, ih)\':force_original_aspect_ratio=decrease',
        }.freeze,
      }.freeze,
      format: 'png',
      time: 0,
      file_geometry_parser: FastGeometryParser,
      blurhash: BLURHASH_OPTIONS,
    }.freeze,

    original: VIDEO_FORMAT.merge(passthrough_options: VIDEO_PASSTHROUGH_OPTIONS).freeze,
  }.freeze

  AUDIO_STYLES = {
    original: {
      format: 'mp3',
      content_type: 'audio/mpeg',
      convert_options: {
        output: {
          'loglevel' => 'fatal',
          'q:a' => 2,
        }.freeze,
      }.freeze,
    }.freeze,
  }.freeze

  VIDEO_CONVERTED_STYLES = {
    small: VIDEO_STYLES[:small].freeze,
    original: VIDEO_FORMAT.freeze,
  }.freeze

  THUMBNAIL_STYLES = {
    original: IMAGE_STYLES[:small].freeze,
  }.freeze

  DEFAULT_STYLES = [:original].freeze

  GLOBAL_CONVERT_OPTIONS = {
    all: '-quality 90 +profile "!icc,*" +set date:modify +set date:create +set date:timestamp -define jpeg:dct-method=float',
  }.freeze

  belongs_to :account,          inverse_of: :media_attachments, optional: true
  belongs_to :status,           inverse_of: :media_attachments, optional: true
  belongs_to :scheduled_status, inverse_of: :media_attachments, optional: true

  has_many :media_tokens, dependent: :destroy

  has_attached_file :file,
                    styles: ->(f) { file_styles f },
                    processors: ->(f) { file_processors f },
                    convert_options: GLOBAL_CONVERT_OPTIONS

  before_file_validate :set_type_and_extension
  before_file_validate :check_video_dimensions

  validates_attachment_content_type :file, content_type: IMAGE_MIME_TYPES + VIDEO_MIME_TYPES + AUDIO_MIME_TYPES
  validates_attachment_size :file, less_than: ->(m) { m.larger_media_format? ? VIDEO_LIMIT : IMAGE_LIMIT }
  remotable_attachment :file, VIDEO_LIMIT, suppress_errors: false, download_on_assign: false, attribute_name: :remote_url

  has_attached_file :thumbnail,
                    styles: THUMBNAIL_STYLES,
                    processors: [:lazy_thumbnail, :blurhash_transcoder, :color_extractor],
                    convert_options: GLOBAL_CONVERT_OPTIONS

  validates_attachment_content_type :thumbnail, content_type: IMAGE_MIME_TYPES
  validates_attachment_size :thumbnail, less_than: IMAGE_LIMIT
  remotable_attachment :thumbnail, IMAGE_LIMIT, suppress_errors: true, download_on_assign: false

  validates :account, presence: true
  validates :description, length: { maximum: MAX_DESCRIPTION_LENGTH }
  validates :file, presence: true, if: :local?
  validates :thumbnail, absence: true, if: -> { local? && !audio_or_video? }

  scope :attached,   -> { where.not(status_id: nil).or(where.not(scheduled_status_id: nil)) }
  scope :unattached, -> { where(status_id: nil, scheduled_status_id: nil) }
  scope :local,      -> { where(remote_url: '') }
  scope :remote,     -> { where.not(remote_url: '') }
  scope :cached,     -> { remote.where.not(file_file_name: nil) }

  default_scope { order(id: :asc) }

  attr_accessor :skip_download

  def local?
    remote_url.blank?
  end

  def not_processed?
    processing.present? && !processing_complete?
  end

  def needs_redownload?
    file.blank? && remote_url.present?
  end

  def significantly_changed?
    description_previously_changed? || thumbnail_updated_at_previously_changed? || file_meta_previously_changed?
  end

  def larger_media_format?
    video? || gifv? || audio?
  end

  def audio_or_video?
    audio? || video?
  end

  def to_param
    shortcode.presence || id&.to_s
  end

  def focus=(point)
    return if point.blank?

    x, y = (point.is_a?(Enumerable) ? point : point.split(',')).map(&:to_f)

    meta = (file.instance_read(:meta) || {}).with_indifferent_access.slice(*META_KEYS)
    meta['focus'] = { 'x' => x, 'y' => y }

    file.instance_write(:meta, meta)
  end

  def focus
    x = file.meta&.dig('focus', 'x')
    y = file.meta&.dig('focus', 'y')

    return if x.nil? || y.nil?

    "#{x},#{y}"
  end

  attr_writer :delay_processing

  def delay_processing?
    @delay_processing && larger_media_format?
  end

  def delay_processing_for_attachment?(attachment_name)
    delay_processing? && attachment_name == :file
  end

  def generate_token
    media_tokens.create
  end

  before_create :set_unknown_type
  before_create :set_processing

  after_commit :enqueue_processing, on: :create
  after_commit :reset_parent_cache, on: :update

  after_post_process :set_meta

  class << self
    def supported_mime_types
      IMAGE_MIME_TYPES + VIDEO_MIME_TYPES + AUDIO_MIME_TYPES
    end

    def supported_file_extensions
      IMAGE_FILE_EXTENSIONS + VIDEO_FILE_EXTENSIONS + AUDIO_FILE_EXTENSIONS
    end

    private

    def file_styles(attachment)
      if attachment.instance.file_content_type == 'image/gif' || VIDEO_CONVERTIBLE_MIME_TYPES.include?(attachment.instance.file_content_type)
        VIDEO_CONVERTED_STYLES
      elsif IMAGE_CONVERTIBLE_MIME_TYPES.include?(attachment.instance.file_content_type)
        IMAGE_CONVERTED_STYLES
      elsif IMAGE_MIME_TYPES.include?(attachment.instance.file_content_type)
        IMAGE_STYLES
      elsif VIDEO_MIME_TYPES.include?(attachment.instance.file_content_type)
        VIDEO_STYLES
      else
        AUDIO_STYLES
      end
    end

    def file_processors(instance)
      if instance.file_content_type == 'image/gif'
        [:gif_transcoder, :blurhash_transcoder]
      elsif VIDEO_MIME_TYPES.include?(instance.file_content_type)
        [:transcoder, :blurhash_transcoder, :type_corrector]
      elsif AUDIO_MIME_TYPES.include?(instance.file_content_type)
        [:image_extractor, :transcoder, :type_corrector]
      else
        [:lazy_thumbnail, :blurhash_transcoder, :type_corrector]
      end
    end
  end

  private

  def set_unknown_type
    self.type = :unknown if file.blank? && !type_changed?
  end

  def set_type_and_extension
    self.type = begin
      if VIDEO_MIME_TYPES.include?(file_content_type)
        :video
      elsif AUDIO_MIME_TYPES.include?(file_content_type)
        :audio
      else
        :image
      end
    end
  end

  def set_processing
    self.processing = delay_processing? ? :queued : :complete
  end

  def check_video_dimensions
    return unless (video? || gifv?) && file.queued_for_write[:original].present?

    movie = ffmpeg_data(file.queued_for_write[:original].path)

    return unless movie.valid?

    raise Mastodon::StreamValidationError, 'Video has no video stream' if movie.width.nil? || movie.frame_rate.nil?
    raise Mastodon::DimensionsValidationError, "#{movie.width}x#{movie.height} videos are not supported" if movie.width * movie.height > MAX_VIDEO_MATRIX_LIMIT
    raise Mastodon::DimensionsValidationError, "#{movie.frame_rate.floor}fps videos are not supported" if movie.frame_rate.floor > MAX_VIDEO_FRAME_RATE
  end

  def set_meta
    file.instance_write :meta, populate_meta
  end

  def populate_meta
    meta = (file.instance_read(:meta) || {}).with_indifferent_access.slice(*META_KEYS)

    file.queued_for_write.each do |style, file|
      meta[style] = style == :small || image? ? image_geometry(file) : video_metadata(file)
    end

    meta[:small] = image_geometry(thumbnail.queued_for_write[:original]) if thumbnail.queued_for_write.key?(:original)

    meta
  end

  def image_geometry(file)
    width, height = FastImage.size(file.path)

    return {} if width.nil?

    {
      width: width,
      height: height,
      size: "#{width}x#{height}",
      aspect: width.to_f / height,
    }
  end

  def video_metadata(file)
    movie = ffmpeg_data(file.path)

    return {} unless movie.valid?

    {
      width: movie.width,
      height: movie.height,
      frame_rate: movie.frame_rate,
      duration: movie.duration,
      bitrate: movie.bitrate,
    }.compact
  end

  # We call this method about 3 different times on potentially different
  # paths but ultimately the same file, so it makes sense to memoize the
  # result while disregarding the path
  def ffmpeg_data(path = nil)
    @ffmpeg_data ||= VideoMetadataExtractor.new(path)
  end

  def enqueue_processing
    PostProcessMediaWorker.perform_async(id) if delay_processing?
  end

  def reset_parent_cache
    Rails.cache.delete("v3:statuses/#{status_id}") if status_id.present?
  end
end<|MERGE_RESOLUTION|>--- conflicted
+++ resolved
@@ -44,10 +44,7 @@
 
   MAX_VIDEO_MATRIX_LIMIT = 8_294_400 # 3840x2160px
   MAX_VIDEO_FRAME_RATE   = 120
-<<<<<<< HEAD
-=======
   MAX_VIDEO_FRAMES       = 36_000 # Approx. 5 minutes at 120 fps
->>>>>>> 33e35fbf
 
   IMAGE_FILE_EXTENSIONS = %w(.jpg .jpeg .png .gif .webp .heic .heif .avif).freeze
   VIDEO_FILE_EXTENSIONS = %w(.webm .mp4 .m4v .mov).freeze
