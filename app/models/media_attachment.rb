# frozen_string_literal: true
# == Schema Information
#
# Table name: media_attachments
#
#  id                  :bigint(8)        not null, primary key
#  status_id           :bigint(8)
#  file_file_name      :string
#  file_content_type   :string
#  file_file_size      :integer
#  file_updated_at     :datetime
#  remote_url          :string           default(""), not null
#  created_at          :datetime         not null
#  updated_at          :datetime         not null
#  shortcode           :string
#  type                :integer          default("image"), not null
#  file_meta           :json
#  account_id          :bigint(8)
#  description         :text
#  scheduled_status_id :bigint(8)
#  blurhash            :string
#

class MediaAttachment < ApplicationRecord
  self.inheritance_column = nil

  enum type: [:image, :gifv, :video, :unknown, :audio]

  IMAGE_FILE_EXTENSIONS = ['.jpg', '.jpeg', '.png', '.gif', '.webp'].freeze
  VIDEO_FILE_EXTENSIONS = ['.webm', '.mp4', '.m4v', '.mov'].freeze
  AUDIO_FILE_EXTENSIONS = ['.ogg', '.oga', '.mp3', '.wav', '.flac', '.opus'].freeze

  IMAGE_MIME_TYPES             = ['image/jpeg', 'image/png', 'image/gif', 'image/webp'].freeze
  VIDEO_MIME_TYPES             = ['video/webm', 'video/mp4', 'video/quicktime', 'video/ogg'].freeze
  VIDEO_CONVERTIBLE_MIME_TYPES = ['video/webm', 'video/quicktime'].freeze
  AUDIO_MIME_TYPES             = ['audio/wave', 'audio/wav', 'audio/x-wav', 'audio/x-pn-wave', 'audio/ogg', 'audio/mpeg', 'audio/mp3', 'audio/webm', 'audio/flac'].freeze

  BLURHASH_OPTIONS = {
    x_comp: 4,
    y_comp: 4,
  }.freeze

  IMAGE_STYLES = {
    original: {
      pixels: 4_147_200, # 2880x1440px
      file_geometry_parser: FastGeometryParser,
    },

    small: {
      pixels: 160_000, # 400x400px
      file_geometry_parser: FastGeometryParser,
      blurhash: BLURHASH_OPTIONS,
    },
  }.freeze

  VIDEO_STYLES = {
    small: {
      convert_options: {
        output: {
          vf: 'scale=\'min(400\, iw):min(400\, ih)\':force_original_aspect_ratio=decrease',
        },
      },
      format: 'png',
      time: 0,
      file_geometry_parser: FastGeometryParser,
      blurhash: BLURHASH_OPTIONS,
    },
  }.freeze

  AUDIO_STYLES = {
    original: {
      format: 'mp3',
      content_type: 'audio/mpeg',
      convert_options: {
        output: {
          'q:a' => 2,
        },
      },
    },
  }.freeze

  VIDEO_FORMAT = {
    format: 'mp4',
    content_type: 'video/mp4',
    convert_options: {
      output: {
        'loglevel' => 'fatal',
        'movflags' => 'faststart',
        'pix_fmt'  => 'yuv420p',
        'vf'       => 'scale=\'trunc(iw/2)*2:trunc(ih/2)*2\'',
        'vsync'    => 'cfr',
        'c:v'      => 'h264',
        'b:v'      => '500K',
        'maxrate'  => '1300K',
        'bufsize'  => '1300K',
        'crf'      => 18,
      },
    },
  }.freeze

  VIDEO_CONVERTED_STYLES = {
    small: VIDEO_STYLES[:small],
    original: VIDEO_FORMAT,
  }.freeze

  IMAGE_LIMIT = 8.megabytes
  VIDEO_LIMIT = 40.megabytes

  belongs_to :account,          inverse_of: :media_attachments, optional: true
  belongs_to :status,           inverse_of: :media_attachments, optional: true
  belongs_to :scheduled_status, inverse_of: :media_attachments, optional: true

  has_attached_file :file,
                    styles: ->(f) { file_styles f },
                    processors: ->(f) { file_processors f },
                    convert_options: { all: '-quality 90 -strip +set modify-date +set create-date' }

  validates_attachment_content_type :file, content_type: IMAGE_MIME_TYPES + VIDEO_MIME_TYPES + AUDIO_MIME_TYPES
  validates_attachment_size :file, less_than: IMAGE_LIMIT, unless: :larger_media_format?
  validates_attachment_size :file, less_than: VIDEO_LIMIT, if: :larger_media_format?
  remotable_attachment :file, VIDEO_LIMIT

  include Attachmentable

  validates :account, presence: true
  validates :description, length: { maximum: 420 }, if: :local?

  scope :attached,   -> { where.not(status_id: nil).or(where.not(scheduled_status_id: nil)) }
  scope :unattached, -> { where(status_id: nil, scheduled_status_id: nil) }
  scope :local,      -> { where(remote_url: '') }
  scope :remote,     -> { where.not(remote_url: '') }

  default_scope { order(id: :asc) }

  def local?
    remote_url.blank?
  end

  def needs_redownload?
    file.blank? && remote_url.present?
  end

  def larger_media_format?
    video? || gifv? || audio?
  end

  def audio_or_video?
    audio? || video?
  end

  def to_param
    shortcode
  end

  def focus=(point)
    return if point.blank?

    x, y = (point.is_a?(Enumerable) ? point : point.split(',')).map(&:to_f)

    meta = file.instance_read(:meta) || {}
    meta['focus'] = { 'x' => x, 'y' => y }

    file.instance_write(:meta, meta)
  end

  def focus
    x = file.meta['focus']['x']
    y = file.meta['focus']['y']

    "#{x},#{y}"
  end

  after_commit :reset_parent_cache, on: :update
  before_create :prepare_description, unless: :local?
  before_create :set_shortcode
  before_post_process :set_type_and_extension
  after_post_process :set_file_extensions
  before_save :set_meta

  class << self
    def supported_mime_types
      IMAGE_MIME_TYPES + VIDEO_MIME_TYPES + AUDIO_MIME_TYPES
    end

    def supported_file_extensions
      IMAGE_FILE_EXTENSIONS + VIDEO_FILE_EXTENSIONS + AUDIO_FILE_EXTENSIONS
    end

    private

    def file_styles(f)
      if f.instance.file_content_type == 'image/gif' || VIDEO_CONVERTIBLE_MIME_TYPES.include?(f.instance.file_content_type)
        VIDEO_CONVERTED_STYLES
      elsif IMAGE_MIME_TYPES.include?(f.instance.file_content_type)
        IMAGE_STYLES
      elsif VIDEO_MIME_TYPES.include?(f.instance.file_content_type)
        VIDEO_STYLES
      else
        AUDIO_STYLES
      end
    end

    def file_processors(f)
      if f.file_content_type == 'image/gif'
        [:gif_transcoder, :blurhash_transcoder]
<<<<<<< HEAD
      elsif f.file_content_type == 'image/png'
        [:png_converter, :thumbnail, :blurhash_transcoder]
      elsif VIDEO_MIME_TYPES.include? f.file_content_type
        [:video_transcoder, :blurhash_transcoder]
=======
      elsif VIDEO_MIME_TYPES.include?(f.file_content_type)
        [:video_transcoder, :blurhash_transcoder, :type_corrector]
      elsif AUDIO_MIME_TYPES.include?(f.file_content_type)
        [:transcoder, :type_corrector]
>>>>>>> 9bace2dd
      else
        [:lazy_thumbnail, :blurhash_transcoder, :type_corrector]
      end
    end
  end

  private

  def set_shortcode
    self.type = :unknown if file.blank? && !type_changed?

    return unless local?

    loop do
      self.shortcode = SecureRandom.urlsafe_base64(14)
      break if MediaAttachment.find_by(shortcode: shortcode).nil?
    end
  end

  def prepare_description
    self.description = description.strip[0...420] unless description.nil?
  end

  def set_type_and_extension
    self.type = begin
      if VIDEO_MIME_TYPES.include?(file_content_type)
        :video
      elsif AUDIO_MIME_TYPES.include?(file_content_type)
        :audio
      else
        :image
      end
    end
  end

  def set_meta
    meta = populate_meta
    return if meta == {}
    file.instance_write :meta, meta
  end

  def populate_meta
    meta = file.instance_read(:meta) || {}

    file.queued_for_write.each do |style, file|
      meta[style] = style == :small || image? ? image_geometry(file) : video_metadata(file)
    end

    meta
  end

  def image_geometry(file)
    width, height = FastImage.size(file.path)

    return {} if width.nil?

    {
      width:  width,
      height: height,
      size: "#{width}x#{height}",
      aspect: width.to_f / height.to_f,
    }
  end

  def video_metadata(file)
    movie = FFMPEG::Movie.new(file.path)

    return {} unless movie.valid?

    {
      width: movie.width,
      height: movie.height,
      frame_rate: movie.frame_rate,
      duration: movie.duration,
      bitrate: movie.bitrate,
    }.compact
  end

  def reset_parent_cache
    return if status_id.nil?
    Rails.cache.delete("statuses/#{status_id}")
  end
end<|MERGE_RESOLUTION|>--- conflicted
+++ resolved
@@ -203,17 +203,12 @@
     def file_processors(f)
       if f.file_content_type == 'image/gif'
         [:gif_transcoder, :blurhash_transcoder]
-<<<<<<< HEAD
       elsif f.file_content_type == 'image/png'
-        [:png_converter, :thumbnail, :blurhash_transcoder]
-      elsif VIDEO_MIME_TYPES.include? f.file_content_type
-        [:video_transcoder, :blurhash_transcoder]
-=======
+        [:png_converter, :lazy_thumbnail, :blurhash_transcoder]
       elsif VIDEO_MIME_TYPES.include?(f.file_content_type)
         [:video_transcoder, :blurhash_transcoder, :type_corrector]
       elsif AUDIO_MIME_TYPES.include?(f.file_content_type)
         [:transcoder, :type_corrector]
->>>>>>> 9bace2dd
       else
         [:lazy_thumbnail, :blurhash_transcoder, :type_corrector]
       end
