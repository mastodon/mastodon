# frozen_string_literal: true
# == Schema Information
#
# Table name: media_attachments
#
#  id                :bigint(8)        not null, primary key
#  status_id         :bigint(8)
#  file_file_name    :string
#  file_content_type :string
#  file_file_size    :integer
#  file_updated_at   :datetime
#  remote_url        :string           default(""), not null
#  created_at        :datetime         not null
#  updated_at        :datetime         not null
#  shortcode         :string
#  type              :integer          default("image"), not null
#  file_meta         :json
#  account_id        :bigint(8)
#  description       :text
#

class MediaAttachment < ApplicationRecord
  self.inheritance_column = nil

  enum type: [:image, :gifv, :video, :unknown]

  IMAGE_FILE_EXTENSIONS = ['.jpg', '.jpeg', '.png', '.gif'].freeze
  VIDEO_FILE_EXTENSIONS = ['.webm', '.mp4', '.m4v'].freeze

  IMAGE_MIME_TYPES = ['image/jpeg', 'image/png', 'image/gif'].freeze
  VIDEO_MIME_TYPES = ['video/webm', 'video/mp4'].freeze

  IMAGE_STYLES = {
    original: {
      geometry: '1920x1920>',
      file_geometry_parser: FastGeometryParser,
    },

    small: {
      geometry: '400x400>',
      file_geometry_parser: FastGeometryParser,
    },
  }.freeze

  VIDEO_STYLES = {
    small: {
      convert_options: {
        output: {
          vf: 'scale=\'min(400\, iw):min(400\, ih)\':force_original_aspect_ratio=decrease',
        },
      },
      format: 'png',
      time: 0,
    },
  }.freeze

  LIMIT = 8.megabytes

  belongs_to :account, inverse_of: :media_attachments, optional: true
  belongs_to :status,  inverse_of: :media_attachments, optional: true

  has_attached_file :file,
                    styles: ->(f) { file_styles f },
                    processors: ->(f) { file_processors f },
                    convert_options: { all: '-quality 90 -strip' }

  validates_attachment_content_type :file, content_type: IMAGE_MIME_TYPES + VIDEO_MIME_TYPES
  validates_attachment_size :file, less_than: LIMIT
  remotable_attachment :file, LIMIT

  include Attachmentable

  validates :account, presence: true
  validates :description, length: { maximum: 420 }, if: :local?

  scope :attached,   -> { where.not(status_id: nil) }
  scope :unattached, -> { where(status_id: nil) }
  scope :local,      -> { where(remote_url: '') }
  scope :remote,     -> { where.not(remote_url: '') }

  default_scope { order(id: :asc) }

  def local?
    remote_url.blank?
  end

  def needs_redownload?
    file.blank? && remote_url.present?
  end

  def to_param
    shortcode
  end

  def focus=(point)
    return if point.blank?

    x, y = (point.is_a?(Enumerable) ? point : point.split(',')).map(&:to_f)

    meta = file.instance_read(:meta) || {}
    meta['focus'] = { 'x' => x, 'y' => y }

    file.instance_write(:meta, meta)
  end

  def focus
    x = file.meta['focus']['x']
    y = file.meta['focus']['y']

    "#{x},#{y}"
  end

  before_create :prepare_description, unless: :local?
  before_create :set_shortcode
  before_post_process :set_type, :set_extension
  after_post_process :set_extension
  before_save :set_meta

  class << self
    private

    def file_styles(f)
      if f.instance.file_content_type == 'image/gif'
        {
          small: IMAGE_STYLES[:small],
          original: {
            format: 'mp4',
            convert_options: {
              output: {
                'movflags' => 'faststart',
                'pix_fmt'  => 'yuv420p',
                'vf'       => 'scale=\'trunc(iw/2)*2:trunc(ih/2)*2\'',
                'vsync'    => 'cfr',
                'c:v'      => 'h264',
                'b:v'      => '500K',
                'maxrate'  => '1300K',
                'bufsize'  => '1300K',
                'crf'      => 18,
              },
            },
          },
        }
      elsif IMAGE_MIME_TYPES.include? f.instance.file_content_type
        IMAGE_STYLES
      else
        VIDEO_STYLES
      end
    end

    def file_processors(f)
      if f.file_content_type == 'image/gif'
        [:gif_transcoder]
      elsif f.file_content_type == 'image/png'
        [:img_converter, :thumbnail]
      elsif VIDEO_MIME_TYPES.include? f.file_content_type
        [:video_transcoder]
      else
        [:thumbnail]
      end
    end
  end

  private

  def set_shortcode
    self.type = :unknown if file.blank? && !type_changed?

    return unless local?

    loop do
      self.shortcode = SecureRandom.urlsafe_base64(14)
      break if MediaAttachment.find_by(shortcode: shortcode).nil?
    end
  end

  def prepare_description
    self.description = description.strip[0...420] unless description.nil?
  end

  def set_type
    self.type = VIDEO_MIME_TYPES.include?(file_content_type) ? :video : :image
<<<<<<< HEAD
  end

  def set_extension
    extension = appropriate_extension
    basename  = Paperclip::Interpolations.basename(file, :original)
    file.instance_write :file_name, [basename, extension].delete_if(&:blank?).join('.')
=======
>>>>>>> 4d81809f
  end

  def set_meta
    meta = populate_meta
    return if meta == {}
    file.instance_write :meta, meta
  end

  def populate_meta
    meta = file.instance_read(:meta) || {}

    file.queued_for_write.each do |style, file|
      meta[style] = style == :small || image? ? image_geometry(file) : video_metadata(file)
    end

    meta
  end

  def image_geometry(file)
    width, height = FastImage.size(file.path)

    return {} if width.nil?

    {
      width:  width,
      height: height,
      size: "#{width}x#{height}",
      aspect: width.to_f / height.to_f,
    }
  end

  def video_metadata(file)
    movie = FFMPEG::Movie.new(file.path)

    return {} unless movie.valid?

    {
      width: movie.width,
      height: movie.height,
      frame_rate: movie.frame_rate,
      duration: movie.duration,
      bitrate: movie.bitrate,
    }
  end
end<|MERGE_RESOLUTION|>--- conflicted
+++ resolved
@@ -179,15 +179,12 @@
 
   def set_type
     self.type = VIDEO_MIME_TYPES.include?(file_content_type) ? :video : :image
-<<<<<<< HEAD
   end
 
   def set_extension
     extension = appropriate_extension
     basename  = Paperclip::Interpolations.basename(file, :original)
     file.instance_write :file_name, [basename, extension].delete_if(&:blank?).join('.')
-=======
->>>>>>> 4d81809f
   end
 
   def set_meta
