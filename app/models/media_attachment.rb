--- conflicted
+++ resolved
@@ -55,9 +55,6 @@
     },
   }.freeze
 
-<<<<<<< HEAD
-  LIMIT = 50.megabytes
-=======
   VIDEO_FORMAT = {
     format: 'mp4',
     convert_options: {
@@ -77,7 +74,6 @@
 
   IMAGE_LIMIT = 8.megabytes
   VIDEO_LIMIT = 40.megabytes
->>>>>>> ccc2f608
 
   belongs_to :account, inverse_of: :media_attachments, optional: true
   belongs_to :status,  inverse_of: :media_attachments, optional: true
