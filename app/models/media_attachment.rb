--- conflicted
+++ resolved
@@ -258,16 +258,8 @@
   before_create :set_shortcode
   before_create :set_processing
 
-<<<<<<< HEAD
-  before_post_process :set_type_and_extension
-  before_post_process :check_video_dimensions
-
   after_post_process :set_file_extensions
-
-  before_save :set_meta
-=======
   after_post_process :set_meta
->>>>>>> 93dd413a
 
   class << self
     def supported_mime_types
@@ -295,13 +287,9 @@
     def file_processors(instance)
       if instance.file_content_type == 'image/gif'
         [:gif_transcoder, :blurhash_transcoder]
-<<<<<<< HEAD
-      elsif f.file_content_type == 'image/png'
+      elsif instance.file_content_type == 'image/png'
         [:png_converter, :lazy_thumbnail, :blurhash_transcoder, :type_corrector]
-      elsif VIDEO_MIME_TYPES.include?(f.file_content_type)
-=======
       elsif VIDEO_MIME_TYPES.include?(instance.file_content_type)
->>>>>>> 93dd413a
         [:video_transcoder, :blurhash_transcoder, :type_corrector]
       elsif AUDIO_MIME_TYPES.include?(instance.file_content_type)
         [:image_extractor, :transcoder, :type_corrector]
