--- conflicted
+++ resolved
@@ -54,7 +54,7 @@
     },
   }.freeze
 
-  LIMIT = 8.megabytes
+  LIMIT = 16.megabytes
 
   belongs_to :account, inverse_of: :media_attachments, optional: true
   belongs_to :status,  inverse_of: :media_attachments, optional: true
@@ -65,14 +65,10 @@
                     convert_options: { all: '-quality 90 -strip' }
 
   validates_attachment_content_type :file, content_type: IMAGE_MIME_TYPES + VIDEO_MIME_TYPES
-<<<<<<< HEAD
-  validates_attachment_size :file, less_than: 24.megabytes
-=======
   validates_attachment_size :file, less_than: LIMIT
   remotable_attachment :file, LIMIT
 
   include Attachmentable
->>>>>>> 4d81809f
 
   validates :account, presence: true
   validates :description, length: { maximum: 420 }, if: :local?
