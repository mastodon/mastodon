# frozen_string_literal: true

# == Schema Information
#
# Table name: media_attachments
#
#  id                          :bigint(8)        not null, primary key
#  status_id                   :bigint(8)
#  file_file_name              :string
#  file_content_type           :string
#  file_file_size              :integer
#  file_updated_at             :datetime
#  remote_url                  :string           default(""), not null
#  created_at                  :datetime         not null
#  updated_at                  :datetime         not null
#  shortcode                   :string
#  type                        :integer          default("image"), not null
#  file_meta                   :json
#  account_id                  :bigint(8)
#  description                 :text
#  scheduled_status_id         :bigint(8)
#  blurhash                    :string
#  processing                  :integer
#  file_storage_schema_version :integer
#  thumbnail_file_name         :string
#  thumbnail_content_type      :string
#  thumbnail_file_size         :integer
#  thumbnail_updated_at        :datetime
#  thumbnail_remote_url        :string
#

class MediaAttachment < ApplicationRecord
  self.inheritance_column = nil

  include Attachmentable

  enum :type, { image: 0, gifv: 1, video: 2, unknown: 3, audio: 4 }
  enum :processing, { queued: 0, in_progress: 1, complete: 2, failed: 3 }, prefix: true

  MAX_DESCRIPTION_LENGTH = 1_500

  IMAGE_LIMIT = 25.megabytes
  VIDEO_LIMIT = 99.megabytes

  MAX_VIDEO_MATRIX_LIMIT = 8_294_400 # 3840x2160px
  MAX_VIDEO_FRAME_RATE   = 120
  MAX_VIDEO_FRAMES       = 36_000 # Approx. 5 minutes at 120 fps

  IMAGE_FILE_EXTENSIONS = %w(.jpg .jpeg .png .gif .webp .heic .heif .avif).freeze
  VIDEO_FILE_EXTENSIONS = %w(.webm .mp4 .m4v .mov).freeze
  AUDIO_FILE_EXTENSIONS = %w(.ogg .oga .mp3 .wav .flac .opus .aac .m4a .3gp .wma).freeze

  META_KEYS = %i(
    focus
    colors
    original
    small
  ).freeze

  IMAGE_MIME_TYPES             = %w(image/jpeg image/png image/gif image/heic image/heif image/webp image/avif).freeze
  IMAGE_CONVERTIBLE_MIME_TYPES = %w(image/heic image/heif image/avif).freeze
  VIDEO_MIME_TYPES             = %w(video/webm video/mp4 video/quicktime video/ogg).freeze
  VIDEO_CONVERTIBLE_MIME_TYPES = %w(video/webm video/quicktime).freeze
  AUDIO_MIME_TYPES             = %w(audio/wave audio/wav audio/x-wav audio/x-pn-wave audio/vnd.wave audio/ogg audio/vorbis audio/mpeg audio/mp3 audio/webm audio/flac audio/aac audio/m4a audio/x-m4a audio/mp4 audio/3gpp video/x-ms-asf).freeze

  BLURHASH_OPTIONS = {
    x_comp: 4,
    y_comp: 4,
  }.freeze

  IMAGE_STYLES = {
    original: {
      pixels: 3_686_400, # 1920x1920px
      file_geometry_parser: FastGeometryParser,
    }.freeze,

    small: {
      pixels: 230_400, # 640x360px
      file_geometry_parser: FastGeometryParser,
      blurhash: BLURHASH_OPTIONS,
    }.freeze,
  }.freeze

  IMAGE_CONVERTED_STYLES = {
    original: {
      format: 'jpeg',
      content_type: 'image/jpeg',
    }.merge(IMAGE_STYLES[:original]).freeze,

    small: {
      format: 'jpeg',
    }.merge(IMAGE_STYLES[:small]).freeze,
  }.freeze

  VIDEO_FORMAT = {
    format: 'mp4',
    content_type: 'video/mp4',
    vfr_frame_rate_threshold: MAX_VIDEO_FRAME_RATE,
    convert_options: {
      output: {
        'loglevel' => 'fatal',
        'preset' => 'veryfast',
        'movflags' => 'faststart', # Move metadata to start of file so playback can begin before download finishes
        'pix_fmt' => 'yuv420p', # Ensure color space for cross-browser compatibility
        'vf' => 'crop=floor(iw/2)*2:floor(ih/2)*2', # h264 requires width and height to be even. Crop instead of scale to avoid blurring
        'c:v' => 'h264',
        'c:a' => 'aac',
        'b:a' => '192k',
        'map_metadata' => '-1',
        'frames:v' => MAX_VIDEO_FRAMES,
      }.freeze,
    }.freeze,
  }.freeze

  VIDEO_PASSTHROUGH_OPTIONS = {
    video_codecs: ['h264'].freeze,
    audio_codecs: ['aac', nil].freeze,
    colorspaces: ['yuv420p'].freeze,
    options: {
      format: 'mp4',
      convert_options: {
        output: {
          'loglevel' => 'fatal',
          'map_metadata' => '-1',
          'c:v' => 'copy',
          'c:a' => 'copy',
        }.freeze,
      }.freeze,
    }.freeze,
  }.freeze

  VIDEO_STYLES = {
    small: {
      convert_options: {
        output: {
          'loglevel' => 'fatal',
          :vf => 'scale=\'min(640\, iw):min(640\, ih)\':force_original_aspect_ratio=decrease',
        }.freeze,
      }.freeze,
      format: 'png',
      time: 0,
      file_geometry_parser: FastGeometryParser,
      blurhash: BLURHASH_OPTIONS,
    }.freeze,

    original: VIDEO_FORMAT.merge(passthrough_options: VIDEO_PASSTHROUGH_OPTIONS).freeze,
  }.freeze

  AUDIO_STYLES = {
    original: {
      format: 'mp3',
      content_type: 'audio/mpeg',
      convert_options: {
        output: {
          'loglevel' => 'fatal',
          'q:a' => 2,
        }.freeze,
      }.freeze,
    }.freeze,
  }.freeze

  VIDEO_CONVERTED_STYLES = {
    small: VIDEO_STYLES[:small].freeze,
    original: VIDEO_FORMAT.freeze,
  }.freeze

  THUMBNAIL_STYLES = {
    original: IMAGE_STYLES[:small].freeze,
  }.freeze

  DEFAULT_STYLES = [:original].freeze

  GLOBAL_CONVERT_OPTIONS = {
    all: '-quality 90 +profile "!icc,*" +set date:modify +set date:create +set date:timestamp -define jpeg:dct-method=float',
  }.freeze

  belongs_to :account,          inverse_of: :media_attachments, optional: true
  belongs_to :status,           inverse_of: :media_attachments, optional: true
  belongs_to :scheduled_status, inverse_of: :media_attachments, optional: true

  has_attached_file :file,
                    styles: ->(f) { file_styles f },
                    processors: ->(f) { file_processors f },
                    convert_options: GLOBAL_CONVERT_OPTIONS

  before_file_validate :set_type_and_extension
  before_file_validate :check_video_dimensions

  validates_attachment_content_type :file, content_type: IMAGE_MIME_TYPES + VIDEO_MIME_TYPES + AUDIO_MIME_TYPES
  validates_attachment_size :file, less_than: ->(m) { m.larger_media_format? ? VIDEO_LIMIT : IMAGE_LIMIT }
  remotable_attachment :file, VIDEO_LIMIT, suppress_errors: false, download_on_assign: false, attribute_name: :remote_url

  has_attached_file :thumbnail,
                    styles: THUMBNAIL_STYLES,
                    processors: [:lazy_thumbnail, :blurhash_transcoder, :color_extractor],
                    convert_options: GLOBAL_CONVERT_OPTIONS

  validates_attachment_content_type :thumbnail, content_type: IMAGE_MIME_TYPES
  validates_attachment_size :thumbnail, less_than: IMAGE_LIMIT
  remotable_attachment :thumbnail, IMAGE_LIMIT, suppress_errors: true, download_on_assign: false

  validates :account, presence: true
  validates :description, length: { maximum: MAX_DESCRIPTION_LENGTH }
  validates :file, presence: true, if: :local?
  validates :thumbnail, absence: true, if: -> { local? && !audio_or_video? }

  scope :attached, -> { where.not(status_id: nil).or(where.not(scheduled_status_id: nil)) }
  scope :cached, -> { remote.where.not(file_file_name: nil) }
  scope :created_before, ->(value) { where(arel_table[:created_at].lt(value)) }
  scope :local, -> { where(remote_url: '') }
  scope :ordered, -> { order(id: :asc) }
  scope :remote, -> { where.not(remote_url: '') }
  scope :unattached, -> { where(status_id: nil, scheduled_status_id: nil) }
  scope :updated_before, ->(value) { where(arel_table[:updated_at].lt(value)) }

  attr_accessor :skip_download

  def local?
    remote_url.blank?
  end

  def not_processed?
    processing.present? && !processing_complete?
  end

  def needs_redownload?
    file.blank? && remote_url.present?
  end

  def significantly_changed?
    description_previously_changed? || thumbnail_updated_at_previously_changed? || file_meta_previously_changed?
  end

  def larger_media_format?
    video? || gifv? || audio?
  end

  def audio_or_video?
    audio? || video?
  end

  def to_param
    shortcode.presence || id&.to_s
  end

  def focus=(point)
    return if point.blank?

    x, y = (point.is_a?(Enumerable) ? point : point.split(',')).map(&:to_f)

    meta = (file.instance_read(:meta) || {}).with_indifferent_access.slice(*META_KEYS)
    meta['focus'] = { 'x' => x, 'y' => y }

    file.instance_write(:meta, meta)
  end

  def focus
    x = file.meta&.dig('focus', 'x')
    y = file.meta&.dig('focus', 'y')

    return if x.nil? || y.nil?

    "#{x},#{y}"
  end

  attr_writer :delay_processing

  def delay_processing?
    @delay_processing && larger_media_format?
  end

  def delay_processing_for_attachment?(attachment_name)
    delay_processing? && attachment_name == :file
  end

  before_create :set_unknown_type
  before_create :set_processing

<<<<<<< HEAD
  after_post_process { set_file_extension(file) }
=======
  before_destroy :prepare_cache_bust!, prepend: true
  after_destroy :bust_cache!
>>>>>>> 258dce12

  after_commit :enqueue_processing, on: :create
  after_commit :reset_parent_cache, on: :update

  after_post_process :set_meta

  class << self
    def supported_mime_types
      IMAGE_MIME_TYPES + VIDEO_MIME_TYPES + AUDIO_MIME_TYPES
    end

    def supported_file_extensions
      IMAGE_FILE_EXTENSIONS + VIDEO_FILE_EXTENSIONS + AUDIO_FILE_EXTENSIONS
    end

    private

    def file_styles(attachment)
      if attachment.instance.file_content_type == 'image/gif' || VIDEO_CONVERTIBLE_MIME_TYPES.include?(attachment.instance.file_content_type)
        VIDEO_CONVERTED_STYLES
      elsif IMAGE_CONVERTIBLE_MIME_TYPES.include?(attachment.instance.file_content_type)
        IMAGE_CONVERTED_STYLES
      elsif IMAGE_MIME_TYPES.include?(attachment.instance.file_content_type)
        IMAGE_STYLES
      elsif VIDEO_MIME_TYPES.include?(attachment.instance.file_content_type)
        VIDEO_STYLES
      else
        AUDIO_STYLES
      end
    end

    def file_processors(instance)
      if instance.file_content_type == 'image/gif'
        [:gif_transcoder, :blurhash_transcoder]
      elsif instance.file_content_type == 'image/png'
        [:img_converter, :lazy_thumbnail, :blurhash_transcoder, :type_corrector]
      elsif VIDEO_MIME_TYPES.include?(instance.file_content_type)
        [:transcoder, :blurhash_transcoder, :type_corrector]
      elsif AUDIO_MIME_TYPES.include?(instance.file_content_type)
        [:image_extractor, :transcoder, :type_corrector]
      else
        [:lazy_thumbnail, :blurhash_transcoder, :type_corrector]
      end
    end
  end

  private

  def set_unknown_type
    self.type = :unknown if file.blank? && !type_changed?
  end

  def set_type_and_extension
    self.type = begin
      if VIDEO_MIME_TYPES.include?(file_content_type)
        :video
      elsif AUDIO_MIME_TYPES.include?(file_content_type)
        :audio
      else
        :image
      end
    end
  end

  def set_processing
    self.processing = delay_processing? ? :queued : :complete
  end

  def check_video_dimensions
    return unless (video? || gifv?) && file.queued_for_write[:original].present?

    movie = ffmpeg_data(file.queued_for_write[:original].path)

    return unless movie.valid?

    raise Mastodon::StreamValidationError, 'Video has no video stream' if movie.width.nil? || movie.frame_rate.nil?
    raise Mastodon::DimensionsValidationError, "#{movie.width}x#{movie.height} videos are not supported" if movie.width * movie.height > MAX_VIDEO_MATRIX_LIMIT
    raise Mastodon::DimensionsValidationError, "#{movie.frame_rate.floor}fps videos are not supported" if movie.frame_rate.floor > MAX_VIDEO_FRAME_RATE
  end

  def set_meta
    file.instance_write :meta, populate_meta
  end

  def populate_meta
    meta = (file.instance_read(:meta) || {}).with_indifferent_access.slice(*META_KEYS)

    file.queued_for_write.each do |style, file|
      meta[style] = style == :small || image? ? image_geometry(file) : video_metadata(file)
    end

    meta[:small] = image_geometry(thumbnail.queued_for_write[:original]) if thumbnail.queued_for_write.key?(:original)

    meta
  end

  def image_geometry(file)
    width, height = FastImage.size(file.path)

    return {} if width.nil?

    {
      width: width,
      height: height,
      size: "#{width}x#{height}",
      aspect: width.to_f / height,
    }
  end

  def video_metadata(file)
    movie = ffmpeg_data(file.path)

    return {} unless movie.valid?

    {
      width: movie.width,
      height: movie.height,
      frame_rate: movie.frame_rate,
      duration: movie.duration,
      bitrate: movie.bitrate,
    }.compact
  end

  # We call this method about 3 different times on potentially different
  # paths but ultimately the same file, so it makes sense to memoize the
  # result while disregarding the path
  def ffmpeg_data(path = nil)
    @ffmpeg_data ||= VideoMetadataExtractor.new(path)
  end

  def enqueue_processing
    PostProcessMediaWorker.perform_async(id) if delay_processing?
  end

  def reset_parent_cache
    Rails.cache.delete("v3:statuses/#{status_id}") if status_id.present?
  end

  # Record the cache keys to burst before the file get actually deleted
  def prepare_cache_bust!
    return unless Rails.configuration.x.cache_buster_enabled

    @paths_to_cache_bust = MediaAttachment.attachment_definitions.keys.flat_map do |attachment_name|
      attachment = public_send(attachment_name)
      styles = DEFAULT_STYLES | attachment.styles.keys
      styles.map { |style| attachment.path(style) }
    end.compact
  rescue => e
    # We really don't want any error here preventing media deletion
    Rails.logger.warn "Error #{e.class} busting cache: #{e.message}"
  end

  # Once Paperclip has deleted the files, we can't recover the cache keys,
  # so use the previously-saved ones
  def bust_cache!
    return unless Rails.configuration.x.cache_buster_enabled

    CacheBusterWorker.push_bulk(@paths_to_cache_bust) { |path| [path] }
  rescue => e
    # We really don't want any error here preventing media deletion
    Rails.logger.warn "Error #{e.class} busting cache: #{e.message}"
  end
end<|MERGE_RESOLUTION|>--- conflicted
+++ resolved
@@ -276,12 +276,9 @@
   before_create :set_unknown_type
   before_create :set_processing
 
-<<<<<<< HEAD
   after_post_process { set_file_extension(file) }
-=======
   before_destroy :prepare_cache_bust!, prepend: true
   after_destroy :bust_cache!
->>>>>>> 258dce12
 
   after_commit :enqueue_processing, on: :create
   after_commit :reset_parent_cache, on: :update
