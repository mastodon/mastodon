--- conflicted
+++ resolved
@@ -142,15 +142,11 @@
     end
   end
 
-<<<<<<< HEAD
-  def set_type
-=======
   def prepare_description
     self.description = description.strip[0...420] unless description.nil?
   end
 
-  def set_type_and_extension
->>>>>>> 09d81def
+  def set_type
     self.type = VIDEO_MIME_TYPES.include?(file_content_type) ? :video : :image
   end
 
