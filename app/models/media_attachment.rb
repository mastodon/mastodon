# frozen_string_literal: true
# == Schema Information
#
# Table name: media_attachments
#
#  id                :integer          not null, primary key
#  status_id         :integer
#  file_file_name    :string
#  file_content_type :string
#  file_file_size    :integer
#  file_updated_at   :datetime
#  remote_url        :string           default(""), not null
#  created_at        :datetime         not null
#  updated_at        :datetime         not null
#  shortcode         :string
#  type              :integer          default("image"), not null
#  file_meta         :json
#  account_id        :integer
#  description       :text
#

require 'mime/types'

class MediaAttachment < ApplicationRecord
  self.inheritance_column = nil

  enum type: [:image, :gifv, :video, :unknown]

  IMAGE_FILE_EXTENSIONS = ['.jpg', '.jpeg', '.png', '.gif'].freeze
  VIDEO_FILE_EXTENSIONS = ['.webm', '.mp4', '.m4v'].freeze

  IMAGE_MIME_TYPES = ['image/jpeg', 'image/png', 'image/gif'].freeze
  VIDEO_MIME_TYPES = ['video/webm', 'video/mp4'].freeze

<<<<<<< HEAD
  IMAGE_STYLES = { original: '1920x1920>', small: '400x400>' }.freeze
=======
  IMAGE_STYLES = {
    original: {
      geometry: '1280x1280>',
      file_geometry_parser: FastGeometryParser,
    },

    small: {
      geometry: '400x400>',
      file_geometry_parser: FastGeometryParser,
    },
  }.freeze

>>>>>>> 03119c85
  VIDEO_STYLES = {
    small: {
      convert_options: {
        output: {
          vf: 'scale=\'min(400\, iw):min(400\, ih)\':force_original_aspect_ratio=decrease',
        },
      },
      format: 'png',
      time: 0,
    },
  }.freeze

  belongs_to :account, inverse_of: :media_attachments, optional: true
  belongs_to :status,  inverse_of: :media_attachments, optional: true

  has_attached_file :file,
                    styles: ->(f) { file_styles f },
                    processors: ->(f) { file_processors f },
                    convert_options: { all: '-quality 90 -strip' }

  include Remotable

  validates_attachment_content_type :file, content_type: IMAGE_MIME_TYPES + VIDEO_MIME_TYPES
  validates_attachment_size :file, less_than: 8.megabytes

  validates :account, presence: true
  validates :description, length: { maximum: 420 }, if: :local?

  scope :attached,   -> { where.not(status_id: nil) }
  scope :unattached, -> { where(status_id: nil) }
  scope :local,      -> { where(remote_url: '') }
  scope :remote,     -> { where.not(remote_url: '') }

  default_scope { order(id: :asc) }

  def local?
    remote_url.blank?
  end

  def needs_redownload?
    file.blank? && remote_url.present?
  end

  def to_param
    shortcode
  end

  def focus=(point)
    return if point.blank?

    x, y = (point.is_a?(Enumerable) ? point : point.split(',')).map(&:to_f)

    meta = file.instance_read(:meta) || {}
    meta['focus'] = { 'x' => x, 'y' => y }

    file.instance_write(:meta, meta)
  end

  def focus
    x = file.meta['focus']['x']
    y = file.meta['focus']['y']

    "#{x},#{y}"
  end

  before_create :prepare_description, unless: :local?
  before_create :set_shortcode
  before_post_process :set_type, :set_extension
  after_post_process :set_extension
  before_save :set_meta

  class << self
    private

    def file_styles(f)
      if f.instance.file_content_type == 'image/gif'
        {
          small: IMAGE_STYLES[:small],
          original: {
            format: 'mp4',
            convert_options: {
              output: {
                'movflags' => 'faststart',
                'pix_fmt'  => 'yuv420p',
                'vf'       => 'scale=\'trunc(iw/2)*2:trunc(ih/2)*2\'',
                'vsync'    => 'cfr',
                'b:v'      => '1300K',
                'maxrate'  => '500K',
                'bufsize'  => '1300K',
                'crf'      => 18,
              },
            },
          },
        }
      elsif IMAGE_MIME_TYPES.include? f.instance.file_content_type
        IMAGE_STYLES
      else
        VIDEO_STYLES
      end
    end

    def file_processors(f)
      if f.file_content_type == 'image/gif'
        [:gif_transcoder]
      elsif f.file_content_type == 'image/png'
        [:img_converter, :thumbnail]
      elsif VIDEO_MIME_TYPES.include? f.file_content_type
        [:video_transcoder]
      else
        [:thumbnail]
      end
    end
  end

  private

  def set_shortcode
    self.type = :unknown if file.blank? && !type_changed?

    return unless local?

    loop do
      self.shortcode = SecureRandom.urlsafe_base64(14)
      break if MediaAttachment.find_by(shortcode: shortcode).nil?
    end
  end

  def prepare_description
    self.description = description.strip[0...420] unless description.nil?
  end

  def set_type
    self.type = VIDEO_MIME_TYPES.include?(file_content_type) ? :video : :image
  end

  def set_extension
    extension = appropriate_extension
    basename  = Paperclip::Interpolations.basename(file, :original)
    file.instance_write :file_name, [basename, extension].delete_if(&:blank?).join('.')
  end

  def set_meta
    meta = populate_meta
    return if meta == {}
    file.instance_write :meta, meta
  end

  def populate_meta
    meta = file.instance_read(:meta) || {}

    file.queued_for_write.each do |style, file|
      meta[style] = style == :small || image? ? image_geometry(file) : video_metadata(file)
    end

    meta
  end

  def image_geometry(file)
    width, height = FastImage.size(file.path)

    return {} if width.nil?

    {
      width:  width,
      height: height,
      size: "#{width}x#{height}",
      aspect: width.to_f / height.to_f,
    }
  end

  def video_metadata(file)
    movie = FFMPEG::Movie.new(file.path)

    return {} unless movie.valid?

    {
      width: movie.width,
      height: movie.height,
      frame_rate: movie.frame_rate,
      duration: movie.duration,
      bitrate: movie.bitrate,
    }
  end

  def appropriate_extension
    mime_type = MIME::Types[file.content_type]

    extensions_for_mime_type = mime_type.empty? ? [] : mime_type.first.extensions
    original_extension       = Paperclip::Interpolations.extension(file, :original)

    extensions_for_mime_type.include?(original_extension) ? original_extension : extensions_for_mime_type.first
  end
end<|MERGE_RESOLUTION|>--- conflicted
+++ resolved
@@ -32,12 +32,9 @@
   IMAGE_MIME_TYPES = ['image/jpeg', 'image/png', 'image/gif'].freeze
   VIDEO_MIME_TYPES = ['video/webm', 'video/mp4'].freeze
 
-<<<<<<< HEAD
-  IMAGE_STYLES = { original: '1920x1920>', small: '400x400>' }.freeze
-=======
   IMAGE_STYLES = {
     original: {
-      geometry: '1280x1280>',
+      geometry: '1920x1920>',
       file_geometry_parser: FastGeometryParser,
     },
 
@@ -47,7 +44,6 @@
     },
   }.freeze
 
->>>>>>> 03119c85
   VIDEO_STYLES = {
     small: {
       convert_options: {
