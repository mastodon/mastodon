--- conflicted
+++ resolved
@@ -32,11 +32,7 @@
 
   IMAGE_STYLES = {
     original: {
-<<<<<<< HEAD
-      geometry: '3840x2160>',
-=======
       pixels: 1_638_400, # 1280x1280px
->>>>>>> 18831acc
       file_geometry_parser: FastGeometryParser,
     },
 
