# frozen_string_literal: true

# == Schema Information
#
# Table name: media_attachments
#
#  id                          :bigint(8)        not null, primary key
#  status_id                   :bigint(8)
#  file_file_name              :string
#  file_content_type           :string
#  file_file_size              :integer
#  file_updated_at             :datetime
#  remote_url                  :string           default(""), not null
#  created_at                  :datetime         not null
#  updated_at                  :datetime         not null
#  shortcode                   :string
#  type                        :integer          default("image"), not null
#  file_meta                   :json
#  account_id                  :bigint(8)
#  description                 :text
#  scheduled_status_id         :bigint(8)
#  blurhash                    :string
#  processing                  :integer
#  file_storage_schema_version :integer
#  thumbnail_file_name         :string
#  thumbnail_content_type      :string
#  thumbnail_file_size         :integer
#  thumbnail_updated_at        :datetime
#  thumbnail_remote_url        :string
#

class MediaAttachment < ApplicationRecord
  self.inheritance_column = nil

  include Attachmentable

  enum type: { image: 0, gifv: 1, video: 2, unknown: 3, audio: 4 }
  enum processing: { queued: 0, in_progress: 1, complete: 2, failed: 3 }, _prefix: true

  MAX_DESCRIPTION_LENGTH = 1_500

<<<<<<< HEAD
  IMAGE_LIMIT = 25.megabytes
  VIDEO_LIMIT = 100.megabytes
=======
  IMAGE_LIMIT = 16.megabytes
  VIDEO_LIMIT = 99.megabytes
>>>>>>> 5e1752ce

  MAX_VIDEO_MATRIX_LIMIT = 8_294_400 # 3840x2160px
  MAX_VIDEO_FRAME_RATE   = 120

  IMAGE_FILE_EXTENSIONS = %w(.jpg .jpeg .png .gif .webp .heic .heif .avif).freeze
  VIDEO_FILE_EXTENSIONS = %w(.webm .mp4 .m4v .mov).freeze
  AUDIO_FILE_EXTENSIONS = %w(.ogg .oga .mp3 .wav .flac .opus .aac .m4a .3gp .wma).freeze

  META_KEYS = %i(
    focus
    colors
    original
    small
  ).freeze

  IMAGE_MIME_TYPES             = %w(image/jpeg image/png image/gif image/heic image/heif image/webp image/avif).freeze
  IMAGE_CONVERTIBLE_MIME_TYPES = %w(image/heic image/heif).freeze
  VIDEO_MIME_TYPES             = %w(video/webm video/mp4 video/quicktime video/ogg).freeze
  VIDEO_CONVERTIBLE_MIME_TYPES = %w(video/webm video/quicktime).freeze
  AUDIO_MIME_TYPES             = %w(audio/wave audio/wav audio/x-wav audio/x-pn-wave audio/vnd.wave audio/ogg audio/vorbis audio/mpeg audio/mp3 audio/webm audio/flac audio/aac audio/m4a audio/x-m4a audio/mp4 audio/3gpp video/x-ms-asf).freeze

  BLURHASH_OPTIONS = {
    x_comp: 4,
    y_comp: 4,
  }.freeze

  IMAGE_STYLES = {
    original: {
<<<<<<< HEAD
      pixels: 3_686_400, # 1920x1920px
=======
      pixels: 8_294_400, # 3840x2160px
>>>>>>> 5e1752ce
      file_geometry_parser: FastGeometryParser,
    }.freeze,

    small: {
      pixels: 230_400, # 640x360px
      file_geometry_parser: FastGeometryParser,
      blurhash: BLURHASH_OPTIONS,
    }.freeze,
  }.freeze

  IMAGE_CONVERTED_STYLES = {
    original: {
      format: 'jpeg',
      content_type: 'image/jpeg',
    }.merge(IMAGE_STYLES[:original]).freeze,

    small: {
      format: 'jpeg',
    }.merge(IMAGE_STYLES[:small]).freeze,
  }.freeze

  VIDEO_FORMAT = {
    format: 'mp4',
    content_type: 'video/mp4',
    vfr_frame_rate_threshold: MAX_VIDEO_FRAME_RATE,
    convert_options: {
      output: {
        'loglevel' => 'fatal',
        'movflags' => 'faststart',
        'pix_fmt' => 'yuv420p',
        'vf' => 'scale=\'trunc(iw/2)*2:trunc(ih/2)*2\'',
        'vsync' => 'cfr',
        'c:v' => 'h264',
        'maxrate' => '1300K',
        'bufsize' => '1300K',
        'b:v' => '1300K',
        'frames:v' => 60 * 60 * 3,
        'crf' => 18,
        'map_metadata' => '-1',
      }.freeze,
    }.freeze,
  }.freeze

  VIDEO_PASSTHROUGH_OPTIONS = {
    video_codecs: ['h264'].freeze,
    audio_codecs: ['aac', nil].freeze,
    colorspaces: ['yuv420p'].freeze,
    options: {
      format: 'mp4',
      convert_options: {
        output: {
          'loglevel' => 'fatal',
          'map_metadata' => '-1',
          'c:v' => 'copy',
          'c:a' => 'copy',
        }.freeze,
      }.freeze,
    }.freeze,
  }.freeze

  VIDEO_STYLES = {
    small: {
      convert_options: {
        output: {
          'loglevel' => 'fatal',
          :vf => 'scale=\'min(400\, iw):min(400\, ih)\':force_original_aspect_ratio=decrease',
        }.freeze,
      }.freeze,
      format: 'png',
      time: 0,
      file_geometry_parser: FastGeometryParser,
      blurhash: BLURHASH_OPTIONS,
    }.freeze,

    original: VIDEO_FORMAT.merge(passthrough_options: VIDEO_PASSTHROUGH_OPTIONS).freeze,
  }.freeze

  AUDIO_STYLES = {
    original: {
      format: 'mp3',
      content_type: 'audio/mpeg',
      convert_options: {
        output: {
          'loglevel' => 'fatal',
          'q:a' => 2,
        }.freeze,
      }.freeze,
    }.freeze,
  }.freeze

  VIDEO_CONVERTED_STYLES = {
    small: VIDEO_STYLES[:small].freeze,
    original: VIDEO_FORMAT.freeze,
  }.freeze

  THUMBNAIL_STYLES = {
    original: IMAGE_STYLES[:small].freeze,
  }.freeze

  DEFAULT_STYLES = [:original].freeze

  GLOBAL_CONVERT_OPTIONS = {
    all: '-quality 90 +profile "!icc,*" +set modify-date +set create-date',
  }.freeze

  belongs_to :account,          inverse_of: :media_attachments, optional: true
  belongs_to :status,           inverse_of: :media_attachments, optional: true
  belongs_to :scheduled_status, inverse_of: :media_attachments, optional: true

  has_attached_file :file,
                    styles: ->(f) { file_styles f },
                    processors: ->(f) { file_processors f },
                    convert_options: GLOBAL_CONVERT_OPTIONS

  before_file_validate :set_type_and_extension
  before_file_validate :check_video_dimensions

  validates_attachment_content_type :file, content_type: IMAGE_MIME_TYPES + VIDEO_MIME_TYPES + AUDIO_MIME_TYPES
  validates_attachment_size :file, less_than: ->(m) { m.larger_media_format? ? VIDEO_LIMIT : IMAGE_LIMIT }
  remotable_attachment :file, VIDEO_LIMIT, suppress_errors: false, download_on_assign: false, attribute_name: :remote_url

  has_attached_file :thumbnail,
                    styles: THUMBNAIL_STYLES,
                    processors: [:lazy_thumbnail, :blurhash_transcoder, :color_extractor],
                    convert_options: GLOBAL_CONVERT_OPTIONS

  validates_attachment_content_type :thumbnail, content_type: IMAGE_MIME_TYPES
  validates_attachment_size :thumbnail, less_than: IMAGE_LIMIT
  remotable_attachment :thumbnail, IMAGE_LIMIT, suppress_errors: true, download_on_assign: false

  validates :account, presence: true
  validates :description, length: { maximum: MAX_DESCRIPTION_LENGTH }
  validates :file, presence: true, if: :local?
  validates :thumbnail, absence: true, if: -> { local? && !audio_or_video? }

  scope :attached,   -> { where.not(status_id: nil).or(where.not(scheduled_status_id: nil)) }
  scope :unattached, -> { where(status_id: nil, scheduled_status_id: nil) }
  scope :local,      -> { where(remote_url: '') }
  scope :remote,     -> { where.not(remote_url: '') }
  scope :cached,     -> { remote.where.not(file_file_name: nil) }

  default_scope { order(id: :asc) }

  attr_accessor :skip_download

  def local?
    remote_url.blank?
  end

  def not_processed?
    processing.present? && !processing_complete?
  end

  def needs_redownload?
    file.blank? && remote_url.present?
  end

  def significantly_changed?
    description_previously_changed? || thumbnail_updated_at_previously_changed? || file_meta_previously_changed?
  end

  def larger_media_format?
    video? || gifv? || audio?
  end

  def audio_or_video?
    audio? || video?
  end

  def to_param
    shortcode.presence || id&.to_s
  end

  def focus=(point)
    return if point.blank?

    x, y = (point.is_a?(Enumerable) ? point : point.split(',')).map(&:to_f)

    meta = (file.instance_read(:meta) || {}).with_indifferent_access.slice(*META_KEYS)
    meta['focus'] = { 'x' => x, 'y' => y }

    file.instance_write(:meta, meta)
  end

  def focus
    x = file.meta&.dig('focus', 'x')
    y = file.meta&.dig('focus', 'y')

    return if x.nil? || y.nil?

    "#{x},#{y}"
  end

  attr_writer :delay_processing

  def delay_processing?
    @delay_processing && larger_media_format?
  end

  def delay_processing_for_attachment?(attachment_name)
    delay_processing? && attachment_name == :file
  end

  before_create :set_unknown_type
  before_create :set_processing

<<<<<<< HEAD
  after_post_process { set_file_extension(file) }
=======
  after_commit :enqueue_processing, on: :create
  after_commit :reset_parent_cache, on: :update

>>>>>>> 5e1752ce
  after_post_process :set_meta

  class << self
    def supported_mime_types
      IMAGE_MIME_TYPES + VIDEO_MIME_TYPES + AUDIO_MIME_TYPES
    end

    def supported_file_extensions
      IMAGE_FILE_EXTENSIONS + VIDEO_FILE_EXTENSIONS + AUDIO_FILE_EXTENSIONS
    end

    private

    def file_styles(attachment)
      if attachment.instance.file_content_type == 'image/gif' || VIDEO_CONVERTIBLE_MIME_TYPES.include?(attachment.instance.file_content_type)
        VIDEO_CONVERTED_STYLES
      elsif IMAGE_CONVERTIBLE_MIME_TYPES.include?(attachment.instance.file_content_type)
        IMAGE_CONVERTED_STYLES
      elsif IMAGE_MIME_TYPES.include?(attachment.instance.file_content_type)
        IMAGE_STYLES
      elsif VIDEO_MIME_TYPES.include?(attachment.instance.file_content_type)
        VIDEO_STYLES
      else
        AUDIO_STYLES
      end
    end

    def file_processors(instance)
      if instance.file_content_type == 'image/gif'
        [:gif_transcoder, :blurhash_transcoder]
      elsif instance.file_content_type == 'image/png'
        [:img_converter, :lazy_thumbnail, :blurhash_transcoder, :type_corrector]
      elsif VIDEO_MIME_TYPES.include?(instance.file_content_type)
        [:transcoder, :blurhash_transcoder, :type_corrector]
      elsif AUDIO_MIME_TYPES.include?(instance.file_content_type)
        [:image_extractor, :transcoder, :type_corrector]
      else
        [:lazy_thumbnail, :blurhash_transcoder, :type_corrector]
      end
    end
  end

  private

  def set_unknown_type
    self.type = :unknown if file.blank? && !type_changed?
  end

  def set_type_and_extension
    self.type = begin
      if VIDEO_MIME_TYPES.include?(file_content_type)
        :video
      elsif AUDIO_MIME_TYPES.include?(file_content_type)
        :audio
      else
        :image
      end
    end
  end

  def set_processing
    self.processing = delay_processing? ? :queued : :complete
  end

  def check_video_dimensions
    return unless (video? || gifv?) && file.queued_for_write[:original].present?

    movie = ffmpeg_data(file.queued_for_write[:original].path)

    return unless movie.valid?

    raise Mastodon::StreamValidationError, 'Video has no video stream' if movie.width.nil? || movie.frame_rate.nil?
    raise Mastodon::DimensionsValidationError, "#{movie.width}x#{movie.height} videos are not supported" if movie.width * movie.height > MAX_VIDEO_MATRIX_LIMIT
    raise Mastodon::DimensionsValidationError, "#{movie.frame_rate.floor}fps videos are not supported" if movie.frame_rate.floor > MAX_VIDEO_FRAME_RATE
  end

  def set_meta
    file.instance_write :meta, populate_meta
  end

  def populate_meta
    meta = (file.instance_read(:meta) || {}).with_indifferent_access.slice(*META_KEYS)

    file.queued_for_write.each do |style, file|
      meta[style] = style == :small || image? ? image_geometry(file) : video_metadata(file)
    end

    meta[:small] = image_geometry(thumbnail.queued_for_write[:original]) if thumbnail.queued_for_write.key?(:original)

    meta
  end

  def image_geometry(file)
    width, height = FastImage.size(file.path)

    return {} if width.nil?

    {
      width: width,
      height: height,
      size: "#{width}x#{height}",
      aspect: width.to_f / height,
    }
  end

  def video_metadata(file)
    movie = ffmpeg_data(file.path)

    return {} unless movie.valid?

    {
      width: movie.width,
      height: movie.height,
      frame_rate: movie.frame_rate,
      duration: movie.duration,
      bitrate: movie.bitrate,
    }.compact
  end

  # We call this method about 3 different times on potentially different
  # paths but ultimately the same file, so it makes sense to memoize the
  # result while disregarding the path
  def ffmpeg_data(path = nil)
    @ffmpeg_data ||= VideoMetadataExtractor.new(path)
  end

  def enqueue_processing
    PostProcessMediaWorker.perform_async(id) if delay_processing?
  end

  def reset_parent_cache
    Rails.cache.delete("statuses/#{status_id}") if status_id.present?
  end
end<|MERGE_RESOLUTION|>--- conflicted
+++ resolved
@@ -39,13 +39,8 @@
 
   MAX_DESCRIPTION_LENGTH = 1_500
 
-<<<<<<< HEAD
   IMAGE_LIMIT = 25.megabytes
-  VIDEO_LIMIT = 100.megabytes
-=======
-  IMAGE_LIMIT = 16.megabytes
   VIDEO_LIMIT = 99.megabytes
->>>>>>> 5e1752ce
 
   MAX_VIDEO_MATRIX_LIMIT = 8_294_400 # 3840x2160px
   MAX_VIDEO_FRAME_RATE   = 120
@@ -74,11 +69,7 @@
 
   IMAGE_STYLES = {
     original: {
-<<<<<<< HEAD
       pixels: 3_686_400, # 1920x1920px
-=======
-      pixels: 8_294_400, # 3840x2160px
->>>>>>> 5e1752ce
       file_geometry_parser: FastGeometryParser,
     }.freeze,
 
@@ -285,13 +276,11 @@
   before_create :set_unknown_type
   before_create :set_processing
 
-<<<<<<< HEAD
   after_post_process { set_file_extension(file) }
-=======
+
   after_commit :enqueue_processing, on: :create
   after_commit :reset_parent_cache, on: :update
 
->>>>>>> 5e1752ce
   after_post_process :set_meta
 
   class << self
