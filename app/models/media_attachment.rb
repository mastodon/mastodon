# frozen_string_literal: true
# == Schema Information
#
# Table name: media_attachments
#
#  id                  :bigint(8)        not null, primary key
#  status_id           :bigint(8)
#  file_file_name      :string
#  file_content_type   :string
#  file_file_size      :integer
#  file_updated_at     :datetime
#  remote_url          :string           default(""), not null
#  created_at          :datetime         not null
#  updated_at          :datetime         not null
#  shortcode           :string
#  type                :integer          default("image"), not null
#  file_meta           :json
#  account_id          :bigint(8)
#  description         :text
#  scheduled_status_id :bigint(8)
#  blurhash            :string
#

class MediaAttachment < ApplicationRecord
  self.inheritance_column = nil

  enum type: [:image, :gifv, :video, :unknown, :audio]

  IMAGE_FILE_EXTENSIONS = %w(.jpg .jpeg .png .gif).freeze
  VIDEO_FILE_EXTENSIONS = %w(.webm .mp4 .m4v .mov).freeze
  AUDIO_FILE_EXTENSIONS = %w(.ogg .oga .mp3 .wav .flac .opus .aac .m4a .3gp .wma).freeze

  IMAGE_MIME_TYPES             = %w(image/jpeg image/png image/gif).freeze
  VIDEO_MIME_TYPES             = %w(video/webm video/mp4 video/quicktime video/ogg).freeze
  VIDEO_CONVERTIBLE_MIME_TYPES = %w(video/webm video/quicktime).freeze
  AUDIO_MIME_TYPES             = %w(audio/wave audio/wav audio/x-wav audio/x-pn-wave audio/ogg audio/mpeg audio/mp3 audio/webm audio/flac audio/aac audio/m4a audio/x-m4a audio/mp4 audio/3gpp video/x-ms-asf).freeze

  BLURHASH_OPTIONS = {
    x_comp: 4,
    y_comp: 4,
  }.freeze

  IMAGE_STYLES = {
    original: {
      pixels: 2_073_600, # 1920x1080px
      file_geometry_parser: FastGeometryParser,
    },

    small: {
      pixels: 160_000, # 400x400px
      file_geometry_parser: FastGeometryParser,
      blurhash: BLURHASH_OPTIONS,
    },
  }.freeze

  VIDEO_STYLES = {
    small: {
      convert_options: {
        output: {
          vf: 'scale=\'min(400\, iw):min(400\, ih)\':force_original_aspect_ratio=decrease',
        },
      },
      format: 'png',
      time: 0,
      file_geometry_parser: FastGeometryParser,
      blurhash: BLURHASH_OPTIONS,
    },

    original: {
      keep_same_format: true,
      convert_options: {
        output: {
          'map_metadata' => '-1',
          'c:v' => 'copy',
          'c:a' => 'copy',
        },
      },
    },
  }.freeze

  AUDIO_STYLES = {
    original: {
      format: 'mp3',
      content_type: 'audio/mpeg',
      convert_options: {
        output: {
          'q:a' => 2,
        },
      },
    },
  }.freeze

  VIDEO_FORMAT = {
    format: 'mp4',
    content_type: 'video/mp4',
    convert_options: {
      output: {
        'loglevel' => 'fatal',
        'movflags' => 'faststart',
        'pix_fmt' => 'yuv420p',
        'vf' => 'scale=\'trunc(iw/2)*2:trunc(ih/2)*2\'',
        'vsync' => 'cfr',
        'c:v' => 'h264',
        'maxrate' => '1300K',
        'bufsize' => '1300K',
        'frames:v' => 60 * 60 * 3,
        'crf' => 18,
        'map_metadata' => '-1',
      },
    },
  }.freeze

  VIDEO_CONVERTED_STYLES = {
    small: VIDEO_STYLES[:small],
    original: VIDEO_FORMAT,
  }.freeze

<<<<<<< HEAD
  IMAGE_LIMIT = 16.megabytes
=======
  IMAGE_LIMIT = 10.megabytes
>>>>>>> 83d3e773
  VIDEO_LIMIT = 40.megabytes

  belongs_to :account,          inverse_of: :media_attachments, optional: true
  belongs_to :status,           inverse_of: :media_attachments, optional: true
  belongs_to :scheduled_status, inverse_of: :media_attachments, optional: true

  has_attached_file :file,
                    styles: ->(f) { file_styles f },
                    processors: ->(f) { file_processors f },
                    convert_options: { all: '-quality 90 -strip +set modify-date +set create-date' }

  validates_attachment_content_type :file, content_type: IMAGE_MIME_TYPES + VIDEO_MIME_TYPES + AUDIO_MIME_TYPES
  validates_attachment_size :file, less_than: IMAGE_LIMIT, unless: :larger_media_format?
  validates_attachment_size :file, less_than: VIDEO_LIMIT, if: :larger_media_format?
  remotable_attachment :file, VIDEO_LIMIT, suppress_errors: false

  include Attachmentable

  validates :account, presence: true
  validates :description, length: { maximum: 1_500 }, if: :local?

  scope :attached,   -> { where.not(status_id: nil).or(where.not(scheduled_status_id: nil)) }
  scope :unattached, -> { where(status_id: nil, scheduled_status_id: nil) }
  scope :local,      -> { where(remote_url: '') }
  scope :remote,     -> { where.not(remote_url: '') }
  scope :cached,     -> { remote.where.not(file_file_name: nil) }

  default_scope { order(id: :asc) }

  def local?
    remote_url.blank?
  end

  def needs_redownload?
    file.blank? && remote_url.present?
  end

  def larger_media_format?
    video? || gifv? || audio?
  end

  def audio_or_video?
    audio? || video?
  end

  def to_param
    shortcode
  end

  def focus=(point)
    return if point.blank?

    x, y = (point.is_a?(Enumerable) ? point : point.split(',')).map(&:to_f)

    meta = file.instance_read(:meta) || {}
    meta['focus'] = { 'x' => x, 'y' => y }

    file.instance_write(:meta, meta)
  end

  def focus
    x = file.meta['focus']['x']
    y = file.meta['focus']['y']

    "#{x},#{y}"
  end

  after_commit :reset_parent_cache, on: :update
  before_create :prepare_description, unless: :local?
  before_create :set_shortcode
  before_post_process :set_type_and_extension
  before_save :set_meta

  class << self
    def supported_mime_types
      IMAGE_MIME_TYPES + VIDEO_MIME_TYPES + AUDIO_MIME_TYPES
    end

    def supported_file_extensions
      IMAGE_FILE_EXTENSIONS + VIDEO_FILE_EXTENSIONS + AUDIO_FILE_EXTENSIONS
    end

    private

    def file_styles(f)
      if f.instance.file_content_type == 'image/gif' || VIDEO_CONVERTIBLE_MIME_TYPES.include?(f.instance.file_content_type)
        VIDEO_CONVERTED_STYLES
      elsif IMAGE_MIME_TYPES.include?(f.instance.file_content_type)
        IMAGE_STYLES
      elsif VIDEO_MIME_TYPES.include?(f.instance.file_content_type)
        VIDEO_STYLES
      else
        AUDIO_STYLES
      end
    end

    def file_processors(f)
      if f.file_content_type == 'image/gif'
        [:gif_transcoder, :blurhash_transcoder]
      elsif VIDEO_MIME_TYPES.include?(f.file_content_type)
        [:video_transcoder, :blurhash_transcoder, :type_corrector]
      elsif AUDIO_MIME_TYPES.include?(f.file_content_type)
        [:transcoder, :type_corrector]
      else
        [:lazy_thumbnail, :blurhash_transcoder, :type_corrector]
      end
    end
  end

  private

  def set_shortcode
    self.type = :unknown if file.blank? && !type_changed?

    return unless local?

    loop do
      self.shortcode = SecureRandom.urlsafe_base64(14)
      break if MediaAttachment.find_by(shortcode: shortcode).nil?
    end
  end

  def prepare_description
    self.description = description.strip[0...420] unless description.nil?
  end

  def set_type_and_extension
    self.type = begin
      if VIDEO_MIME_TYPES.include?(file_content_type)
        :video
      elsif AUDIO_MIME_TYPES.include?(file_content_type)
        :audio
      else
        :image
      end
    end
  end

  def set_meta
    meta = populate_meta

    return if meta == {}

    file.instance_write :meta, meta
  end

  def populate_meta
    meta = file.instance_read(:meta) || {}

    file.queued_for_write.each do |style, file|
      meta[style] = style == :small || image? ? image_geometry(file) : video_metadata(file)
    end

    meta
  end

  def image_geometry(file)
    width, height = FastImage.size(file.path)

    return {} if width.nil?

    {
      width:  width,
      height: height,
      size: "#{width}x#{height}",
      aspect: width.to_f / height.to_f,
    }
  end

  def video_metadata(file)
    movie = FFMPEG::Movie.new(file.path)

    return {} unless movie.valid?

    {
      width: movie.width,
      height: movie.height,
      frame_rate: movie.frame_rate,
      duration: movie.duration,
      bitrate: movie.bitrate,
    }.compact
  end

  def reset_parent_cache
    return if status_id.nil?

    Rails.cache.delete("statuses/#{status_id}")
  end
end<|MERGE_RESOLUTION|>--- conflicted
+++ resolved
@@ -115,11 +115,7 @@
     original: VIDEO_FORMAT,
   }.freeze
 
-<<<<<<< HEAD
   IMAGE_LIMIT = 16.megabytes
-=======
-  IMAGE_LIMIT = 10.megabytes
->>>>>>> 83d3e773
   VIDEO_LIMIT = 40.megabytes
 
   belongs_to :account,          inverse_of: :media_attachments, optional: true
