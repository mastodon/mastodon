--- conflicted
+++ resolved
@@ -176,13 +176,9 @@
 
     def file_processors(f)
       if f.file_content_type == 'image/gif'
-<<<<<<< HEAD
-        [:gif_transcoder]
+        [:gif_transcoder, :blurhash_transcoder]
       elsif f.file_content_type == 'image/png'
-        [:img_converter, :thumbnail]
-=======
-        [:gif_transcoder, :blurhash_transcoder]
->>>>>>> 5c82d660
+        [:img_converter, :thumbnail, :blurhash_transcoder]
       elsif VIDEO_MIME_TYPES.include? f.file_content_type
         [:video_transcoder, :blurhash_transcoder]
       else
