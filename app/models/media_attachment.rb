--- conflicted
+++ resolved
@@ -39,13 +39,8 @@
 
   MAX_DESCRIPTION_LENGTH = 1_500
 
-<<<<<<< HEAD
-  IMAGE_LIMIT = 15.megabytes
-  VIDEO_LIMIT = 50.megabytes
-=======
   IMAGE_LIMIT = 16.megabytes
   VIDEO_LIMIT = 99.megabytes
->>>>>>> f4b780ba
 
   MAX_VIDEO_MATRIX_LIMIT = 8_294_400 # 3840x2160px
   MAX_VIDEO_FRAME_RATE   = 120
