# frozen_string_literal: true
# == Schema Information
#
# Table name: media_attachments
#
#  status_id         :integer
#  file_file_name    :string
#  file_content_type :string
#  file_file_size    :integer
#  file_updated_at   :datetime
#  remote_url        :string           default(""), not null
#  created_at        :datetime         not null
#  updated_at        :datetime         not null
#  shortcode         :string
#  type              :integer          default("image"), not null
#  file_meta         :json
#  account_id        :integer
<<<<<<< HEAD
#  id                :integer          not null, primary key
=======
>>>>>>> a434d9c0
#  description       :text
#

require 'mime/types'

class MediaAttachment < ApplicationRecord
  self.inheritance_column = nil

  enum type: [:image, :gifv, :video, :unknown]

  IMAGE_FILE_EXTENSIONS = ['.jpg', '.jpeg', '.png', '.gif'].freeze
  VIDEO_FILE_EXTENSIONS = ['.webm', '.mp4', '.m4v'].freeze

  IMAGE_MIME_TYPES = ['image/jpeg', 'image/png', 'image/gif'].freeze
  VIDEO_MIME_TYPES = ['video/webm', 'video/mp4'].freeze

  IMAGE_STYLES = { original: '1920x1920>', small: '400x400>' }.freeze
  VIDEO_STYLES = {
    small: {
      convert_options: {
        output: {
          vf: 'scale=\'min(400\, iw):min(400\, ih)\':force_original_aspect_ratio=decrease',
        },
      },
      format: 'png',
      time: 0,
    },
  }.freeze

  belongs_to :account, inverse_of: :media_attachments
  belongs_to :status,  inverse_of: :media_attachments

  has_attached_file :file,
                    styles: ->(f) { file_styles f },
                    processors: ->(f) { file_processors f },
                    convert_options: { all: '-quality 90 -strip' }

  include Remotable

  validates_attachment_content_type :file, content_type: IMAGE_MIME_TYPES + VIDEO_MIME_TYPES
  validates_attachment_size :file, less_than: 8.megabytes

  validates :account, presence: true
  validates :description, length: { maximum: 420 }, if: :local?

  scope :attached,   -> { where.not(status_id: nil) }
  scope :unattached, -> { where(status_id: nil) }
  scope :local,      -> { where(remote_url: '') }
  scope :remote,     -> { where.not(remote_url: '') }

  default_scope { order(id: :asc) }

  def local?
    remote_url.blank?
  end

  def needs_redownload?
    file.blank? && remote_url.present?
  end

  def to_param
    shortcode
  end

  before_create :prepare_description, unless: :local?
  before_create :set_shortcode
  before_post_process :set_type, :set_extension
  after_post_process :set_extension
  before_save :set_meta

  class << self
    private

    def file_styles(f)
      if f.instance.file_content_type == 'image/gif'
        {
          small: IMAGE_STYLES[:small],
          original: {
            format: 'mp4',
            convert_options: {
              output: {
                'movflags' => 'faststart',
                'pix_fmt'  => 'yuv420p',
                'vf'       => 'scale=\'trunc(iw/2)*2:trunc(ih/2)*2\'',
                'vsync'    => 'cfr',
                'b:v'      => '1300K',
                'maxrate'  => '500K',
                'bufsize'  => '1300K',
                'crf'      => 18,
              },
            },
          },
        }
      elsif IMAGE_MIME_TYPES.include? f.instance.file_content_type
        IMAGE_STYLES
      else
        VIDEO_STYLES
      end
    end

    def file_processors(f)
      if f.file_content_type == 'image/gif'
        [:gif_transcoder]
      elsif f.file_content_type == 'image/png'
        [:img_converter, :thumbnail]
      elsif VIDEO_MIME_TYPES.include? f.file_content_type
        [:video_transcoder]
      else
        [:thumbnail]
      end
    end
  end

  private

  def set_shortcode
    self.type = :unknown if file.blank? && !type_changed?

    return unless local?

    loop do
      self.shortcode = SecureRandom.urlsafe_base64(14)
      break if MediaAttachment.find_by(shortcode: shortcode).nil?
    end
  end

  def prepare_description
    self.description = description.strip[0...420] unless description.nil?
  end

  def set_type
    self.type = VIDEO_MIME_TYPES.include?(file_content_type) ? :video : :image
  end

  def set_extension
    extension = appropriate_extension
    basename  = Paperclip::Interpolations.basename(file, :original)
    file.instance_write :file_name, [basename, extension].delete_if(&:blank?).join('.')
  end

  def set_meta
    meta = populate_meta
    return if meta == {}
    file.instance_write :meta, meta
  end

  def populate_meta
    meta = {}

    file.queued_for_write.each do |style, file|
      begin
        geo = Paperclip::Geometry.from_file file

        meta[style] = {
          width: geo.width.to_i,
          height: geo.height.to_i,
          size: "#{geo.width.to_i}x#{geo.height.to_i}",
          aspect: geo.width.to_f / geo.height.to_f,
        }
      rescue Paperclip::Errors::NotIdentifiedByImageMagickError
        meta[style] = {}
      end
    end

    meta
  end

  def appropriate_extension
    mime_type = MIME::Types[file.content_type]

    extensions_for_mime_type = mime_type.empty? ? [] : mime_type.first.extensions
    original_extension       = Paperclip::Interpolations.extension(file, :original)

    extensions_for_mime_type.include?(original_extension) ? original_extension : extensions_for_mime_type.first
  end
end<|MERGE_RESOLUTION|>--- conflicted
+++ resolved
@@ -3,6 +3,7 @@
 #
 # Table name: media_attachments
 #
+#  id                :integer          not null, primary key
 #  status_id         :integer
 #  file_file_name    :string
 #  file_content_type :string
@@ -15,10 +16,6 @@
 #  type              :integer          default("image"), not null
 #  file_meta         :json
 #  account_id        :integer
-<<<<<<< HEAD
-#  id                :integer          not null, primary key
-=======
->>>>>>> a434d9c0
 #  description       :text
 #
 
