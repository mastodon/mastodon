--- conflicted
+++ resolved
@@ -62,13 +62,9 @@
       store[:advanced_layout]   = object.current_account.user.setting_advanced_layout
       store[:use_blurhash]      = object.current_account.user.setting_use_blurhash
       store[:use_pending_items] = object.current_account.user.setting_use_pending_items
-<<<<<<< HEAD
-      store[:trends]            = Setting.trends && object.current_account.user.setting_trends
       store[:default_content_type] = object.current_account.user.setting_default_content_type
       store[:system_emoji_font] = object.current_account.user.setting_system_emoji_font
-=======
       store[:show_trends]       = Setting.trends && object.current_account.user.setting_trends
->>>>>>> 41a50551
       store[:crop_images]       = object.current_account.user.setting_crop_images
     else
       store[:auto_play_gif] = Setting.auto_play_gif
