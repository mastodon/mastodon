# frozen_string_literal: true

class InitialStateSerializer < ActiveModel::Serializer
  include RoutingHelper

  attributes :meta, :compose, :accounts,
             :media_attachments, :settings,
             :languages

  has_one :push_subscription, serializer: REST::WebPushSubscriptionSerializer
  has_one :role, serializer: REST::RoleSerializer

  def meta
    store = {
      streaming_api_base_url: Rails.configuration.x.streaming_api_base_url,
      access_token: object.token,
      locale: I18n.locale,
      domain: Addressable::IDNA.to_unicode(instance_presenter.domain),
      title: instance_presenter.title,
      admin: object.admin&.id&.to_s,
      search_enabled: Chewy.enabled?,
      repository: Mastodon::Version.repository,
      source_url: instance_presenter.source_url,
      version: instance_presenter.version,
      limited_federation_mode: Rails.configuration.x.whitelist_mode,
      mascot: instance_presenter.mascot&.file&.url,
      profile_directory: Setting.profile_directory,
      trends_enabled: Setting.trends,
      registrations_open: Setting.registrations_mode != 'none' && !Rails.configuration.x.single_user_mode,
      timeline_preview: Setting.timeline_preview,
      activity_api_enabled: Setting.activity_api_enabled,
      single_user_mode: Rails.configuration.x.single_user_mode,
      trends_as_landing_page: Setting.trends_as_landing_page,
      status_page_url: Setting.status_page_url,
    }

    if object.current_account
      store[:me]                = object.current_account.id.to_s
      store[:unfollow_modal]    = object.current_account.user.setting_unfollow_modal
      store[:boost_modal]       = object.current_account.user.setting_boost_modal
      store[:delete_modal]      = object.current_account.user.setting_delete_modal
      store[:auto_play_gif]     = object.current_account.user.setting_auto_play_gif
      store[:display_media]     = object.current_account.user.setting_display_media
      store[:expand_spoilers]   = object.current_account.user.setting_expand_spoilers
      store[:reduce_motion]     = object.current_account.user.setting_reduce_motion
      store[:disable_swiping]   = object.current_account.user.setting_disable_swiping
      store[:advanced_layout]   = object.current_account.user.setting_advanced_layout
      store[:use_blurhash]      = object.current_account.user.setting_use_blurhash
      store[:use_pending_items] = object.current_account.user.setting_use_pending_items
<<<<<<< HEAD
      store[:trends]            = Setting.trends && object.current_account.user.setting_trends
      store[:crop_images]       = object.current_account.user.setting_crop_images
      store[:webui_styles]      = object.current_account.user.setting_webui_styles
=======
      store[:show_trends]       = Setting.trends && object.current_account.user.setting_trends
>>>>>>> d1a9f601
    else
      store[:auto_play_gif] = Setting.auto_play_gif
      store[:display_media] = Setting.display_media
      store[:reduce_motion] = Setting.reduce_motion
      store[:use_blurhash]  = Setting.use_blurhash
    end

    store[:disabled_account_id] = object.disabled_account.id.to_s if object.disabled_account
    store[:moved_to_account_id] = object.moved_to_account.id.to_s if object.moved_to_account

    store[:owner] = object.owner&.id&.to_s if Rails.configuration.x.single_user_mode

    store
  end

  def compose
    store = {}

    if object.current_account
      store[:me]                = object.current_account.id.to_s
      store[:default_privacy]   = object.visibility || object.current_account.user.setting_default_privacy
      store[:default_sensitive] = object.current_account.user.setting_default_sensitive
      store[:default_language]  = object.current_account.user.preferred_posting_language
    end

    store[:text] = object.text if object.text

    store
  end

  def accounts
    store = {}

    ActiveRecord::Associations::Preloader.new(
      records: [object.current_account, object.admin, object.owner, object.disabled_account, object.moved_to_account].compact,
      associations: [:account_stat, :user, { moved_to_account: [:account_stat, :user] }]
    )

    store[object.current_account.id.to_s]  = ActiveModelSerializers::SerializableResource.new(object.current_account, serializer: REST::AccountSerializer) if object.current_account
    store[object.admin.id.to_s]            = ActiveModelSerializers::SerializableResource.new(object.admin, serializer: REST::AccountSerializer) if object.admin
    store[object.owner.id.to_s]            = ActiveModelSerializers::SerializableResource.new(object.owner, serializer: REST::AccountSerializer) if object.owner
    store[object.disabled_account.id.to_s] = ActiveModelSerializers::SerializableResource.new(object.disabled_account, serializer: REST::AccountSerializer) if object.disabled_account
    store[object.moved_to_account.id.to_s] = ActiveModelSerializers::SerializableResource.new(object.moved_to_account, serializer: REST::AccountSerializer) if object.moved_to_account

    store
  end

  def media_attachments
    { accept_content_types: MediaAttachment.supported_file_extensions + MediaAttachment.supported_mime_types }
  end

  def languages
    LanguagesHelper::SUPPORTED_LOCALES.map { |(key, value)| [key, value[0], value[1]] }
  end

  private

  def instance_presenter
    @instance_presenter ||= InstancePresenter.new
  end
end<|MERGE_RESOLUTION|>--- conflicted
+++ resolved
@@ -47,13 +47,8 @@
       store[:advanced_layout]   = object.current_account.user.setting_advanced_layout
       store[:use_blurhash]      = object.current_account.user.setting_use_blurhash
       store[:use_pending_items] = object.current_account.user.setting_use_pending_items
-<<<<<<< HEAD
-      store[:trends]            = Setting.trends && object.current_account.user.setting_trends
-      store[:crop_images]       = object.current_account.user.setting_crop_images
+      store[:show_trends]       = Setting.trends && object.current_account.user.setting_trends
       store[:webui_styles]      = object.current_account.user.setting_webui_styles
-=======
-      store[:show_trends]       = Setting.trends && object.current_account.user.setting_trends
->>>>>>> d1a9f601
     else
       store[:auto_play_gif] = Setting.auto_play_gif
       store[:display_media] = Setting.display_media
