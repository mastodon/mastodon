--- conflicted
+++ resolved
@@ -4,16 +4,14 @@
   attributes :meta, :compose, :accounts,
              :media_attachments, :settings
 
-<<<<<<< HEAD
+  has_one :push_subscription, serializer: REST::WebPushSubscriptionSerializer
+
   has_many :custom_emojis, serializer: REST::CustomEmojiSerializer
   has_many :announcements, serializer: REST::AnnouncementSerializer
 
   def custom_emojis
     CustomEmoji.local.where(disabled: false)
   end
-=======
-  has_one :push_subscription, serializer: REST::WebPushSubscriptionSerializer
->>>>>>> 4d81809f
 
   def meta
     store = {
