--- conflicted
+++ resolved
@@ -67,14 +67,13 @@
     { accept_content_types: MediaAttachment::IMAGE_FILE_EXTENSIONS + MediaAttachment::VIDEO_FILE_EXTENSIONS + MediaAttachment::IMAGE_MIME_TYPES + MediaAttachment::VIDEO_MIME_TYPES }
   end
 
-<<<<<<< HEAD
   def announcements
     Announcement.all
-=======
+  end
+
   private
 
   def instance_presenter
     @instance_presenter ||= InstancePresenter.new
->>>>>>> ba06a5f4
   end
 end