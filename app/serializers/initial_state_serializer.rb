# frozen_string_literal: true

class InitialStateSerializer < ActiveModel::Serializer
  include RoutingHelper

  attributes :meta, :compose, :accounts,
             :media_attachments, :settings,
             :languages

  attribute :critical_updates_pending, if: -> { object&.role&.can?(:view_devops) && SoftwareUpdate.check_enabled? }

  has_one :push_subscription, serializer: REST::WebPushSubscriptionSerializer
  has_one :role, serializer: REST::RoleSerializer

  def meta
    store = server_meta

    if object.current_account
      store[:me]                = object.current_account.id.to_s
<<<<<<< HEAD
      store[:unfollow_modal]    = object.current_account.user.setting_unfollow_modal
      store[:boost_modal]       = object.current_account.user.setting_boost_modal
      store[:delete_modal]      = object.current_account.user.setting_delete_modal
      store[:auto_play_gif]     = object.current_account.user.setting_auto_play_gif
      store[:display_media]     = object.current_account.user.setting_display_media
      store[:expand_spoilers]   = object.current_account.user.setting_expand_spoilers
      store[:reduce_motion]     = object.current_account.user.setting_reduce_motion
      store[:disable_swiping]   = object.current_account.user.setting_disable_swiping
      store[:advanced_layout]   = object.current_account.user.setting_advanced_layout
      store[:use_blurhash]      = object.current_account.user.setting_use_blurhash
      store[:use_pending_items] = object.current_account.user.setting_use_pending_items
      store[:show_trends]       = Setting.trends && object.current_account.user.setting_trends
      store[:webui_styles]      = object.current_account.user.setting_webui_styles
      store[:wider_column]      = object.current_account.user.setting_wider_column
=======
      store[:unfollow_modal]    = object_account_user.setting_unfollow_modal
      store[:boost_modal]       = object_account_user.setting_boost_modal
      store[:delete_modal]      = object_account_user.setting_delete_modal
      store[:auto_play_gif]     = object_account_user.setting_auto_play_gif
      store[:display_media]     = object_account_user.setting_display_media
      store[:expand_spoilers]   = object_account_user.setting_expand_spoilers
      store[:reduce_motion]     = object_account_user.setting_reduce_motion
      store[:disable_swiping]   = object_account_user.setting_disable_swiping
      store[:advanced_layout]   = object_account_user.setting_advanced_layout
      store[:use_blurhash]      = object_account_user.setting_use_blurhash
      store[:use_pending_items] = object_account_user.setting_use_pending_items
      store[:show_trends]       = Setting.trends && object_account_user.setting_trends
>>>>>>> 8d8ae05a
    else
      store[:auto_play_gif] = Setting.auto_play_gif
      store[:display_media] = Setting.display_media
      store[:reduce_motion] = Setting.reduce_motion
      store[:use_blurhash]  = Setting.use_blurhash
    end

    store[:disabled_account_id] = object.disabled_account.id.to_s if object.disabled_account
    store[:moved_to_account_id] = object.moved_to_account.id.to_s if object.moved_to_account

    store[:owner] = object.owner&.id&.to_s if Rails.configuration.x.single_user_mode

    store
  end

  def server_meta
    {
      streaming_api_base_url: Rails.configuration.x.streaming_api_base_url,
      access_token: object.token,
      locale: I18n.locale,
      domain: Addressable::IDNA.to_unicode(instance_presenter.domain),
      title: instance_presenter.title,
      admin: object.admin&.id&.to_s,
      search_enabled: Chewy.enabled?,
      repository: Mastodon::Version.repository,
      source_url: instance_presenter.source_url,
      version: instance_presenter.version,
      limited_federation_mode: Rails.configuration.x.whitelist_mode,
      mascot: instance_presenter.mascot&.file&.url,
      profile_directory: Setting.profile_directory,
      trends_enabled: Setting.trends,
      registrations_open: Setting.registrations_mode != 'none' && !Rails.configuration.x.single_user_mode,
      timeline_preview: Setting.timeline_preview,
      activity_api_enabled: Setting.activity_api_enabled,
      single_user_mode: Rails.configuration.x.single_user_mode,
      trends_as_landing_page: Setting.trends_as_landing_page,
      status_page_url: Setting.status_page_url,
      sso_redirect: sso_redirect,
    }
  end

  def compose
    store = {}

    if object.current_account
      store[:me]                = object.current_account.id.to_s
      store[:default_privacy]   = object.visibility || object_account_user.setting_default_privacy
      store[:default_sensitive] = object_account_user.setting_default_sensitive
      store[:default_language]  = object_account_user.preferred_posting_language
    end

    store[:text] = object.text if object.text

    store
  end

  def accounts
    store = {}

    ActiveRecord::Associations::Preloader.new(
      records: [object.current_account, object.admin, object.owner, object.disabled_account, object.moved_to_account].compact,
      associations: [:account_stat, :user, { moved_to_account: [:account_stat, :user] }]
    )

    store[object.current_account.id.to_s]  = serialized_account(object.current_account) if object.current_account
    store[object.admin.id.to_s]            = serialized_account(object.admin) if object.admin
    store[object.owner.id.to_s]            = serialized_account(object.owner) if object.owner
    store[object.disabled_account.id.to_s] = serialized_account(object.disabled_account) if object.disabled_account
    store[object.moved_to_account.id.to_s] = serialized_account(object.moved_to_account) if object.moved_to_account

    store
  end

  def media_attachments
    { accept_content_types: MediaAttachment.supported_file_extensions + MediaAttachment.supported_mime_types }
  end

  def languages
    LanguagesHelper::SUPPORTED_LOCALES.map { |(key, value)| [key, value[0], value[1]] }
  end

  private

  def object_account_user
    object.current_account.user
  end

  def serialized_account(account)
    ActiveModelSerializers::SerializableResource.new(account, serializer: REST::AccountSerializer)
  end

  def instance_presenter
    @instance_presenter ||= InstancePresenter.new
  end

  def sso_redirect
    "/auth/auth/#{Devise.omniauth_providers[0]}" if ENV['ONE_CLICK_SSO_LOGIN'] == 'true' && ENV['OMNIAUTH_ONLY'] == 'true' && Devise.omniauth_providers.length == 1
  end
end<|MERGE_RESOLUTION|>--- conflicted
+++ resolved
@@ -17,22 +17,6 @@
 
     if object.current_account
       store[:me]                = object.current_account.id.to_s
-<<<<<<< HEAD
-      store[:unfollow_modal]    = object.current_account.user.setting_unfollow_modal
-      store[:boost_modal]       = object.current_account.user.setting_boost_modal
-      store[:delete_modal]      = object.current_account.user.setting_delete_modal
-      store[:auto_play_gif]     = object.current_account.user.setting_auto_play_gif
-      store[:display_media]     = object.current_account.user.setting_display_media
-      store[:expand_spoilers]   = object.current_account.user.setting_expand_spoilers
-      store[:reduce_motion]     = object.current_account.user.setting_reduce_motion
-      store[:disable_swiping]   = object.current_account.user.setting_disable_swiping
-      store[:advanced_layout]   = object.current_account.user.setting_advanced_layout
-      store[:use_blurhash]      = object.current_account.user.setting_use_blurhash
-      store[:use_pending_items] = object.current_account.user.setting_use_pending_items
-      store[:show_trends]       = Setting.trends && object.current_account.user.setting_trends
-      store[:webui_styles]      = object.current_account.user.setting_webui_styles
-      store[:wider_column]      = object.current_account.user.setting_wider_column
-=======
       store[:unfollow_modal]    = object_account_user.setting_unfollow_modal
       store[:boost_modal]       = object_account_user.setting_boost_modal
       store[:delete_modal]      = object_account_user.setting_delete_modal
@@ -45,7 +29,8 @@
       store[:use_blurhash]      = object_account_user.setting_use_blurhash
       store[:use_pending_items] = object_account_user.setting_use_pending_items
       store[:show_trends]       = Setting.trends && object_account_user.setting_trends
->>>>>>> 8d8ae05a
+      store[:webui_styles]      = object_account_user.setting_webui_styles
+      store[:wider_column]      = object_account_user.setting_wider_column
     else
       store[:auto_play_gif] = Setting.auto_play_gif
       store[:display_media] = Setting.display_media
