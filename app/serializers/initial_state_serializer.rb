# frozen_string_literal: true

class InitialStateSerializer < ActiveModel::Serializer
  attributes :meta, :compose, :accounts,
             :media_attachments, :settings

  def meta
    store = {
      streaming_api_base_url: Rails.configuration.x.streaming_api_base_url,
      access_token: object.token,
      locale: I18n.locale,
      domain: Rails.configuration.x.local_domain,
      admin: object.admin&.id,
    }

    if object.current_account
      store[:me]             = object.current_account.id
      store[:boost_modal]    = object.current_account.user.setting_boost_modal
      store[:delete_modal]   = object.current_account.user.setting_delete_modal
      store[:auto_play_gif]  = object.current_account.user.setting_auto_play_gif
      store[:system_font_ui] = object.current_account.user.setting_system_font_ui
    end

    store
  end

  def compose
<<<<<<< HEAD
    store = {}

    if object.current_account
      store[:me]              = object.current_account.id
      store[:default_privacy] = object.current_account.user.setting_default_privacy
    end

    store
=======
    {
      me: object.current_account.id,
      default_privacy: object.current_account.user.setting_default_privacy,
      default_sensitive: object.current_account.user.setting_default_sensitive,
    }
>>>>>>> 7a889a8e
  end

  def accounts
    store = {}
    store[object.current_account.id] = ActiveModelSerializers::SerializableResource.new(object.current_account, serializer: REST::AccountSerializer) if object.current_account
    store[object.admin.id]           = ActiveModelSerializers::SerializableResource.new(object.admin, serializer: REST::AccountSerializer) if object.admin
    store
  end

  def media_attachments
    { accept_content_types: MediaAttachment::IMAGE_MIME_TYPES + MediaAttachment::VIDEO_MIME_TYPES }
  end
end<|MERGE_RESOLUTION|>--- conflicted
+++ resolved
@@ -25,22 +25,15 @@
   end
 
   def compose
-<<<<<<< HEAD
     store = {}
 
     if object.current_account
-      store[:me]              = object.current_account.id
-      store[:default_privacy] = object.current_account.user.setting_default_privacy
+      store[:me]                = object.current_account.id
+      store[:default_privacy]   = object.current_account.user.setting_default_privacy
+      store[:default_sensitive] = object.current_account.user.setting_default_sensitive,
     end
 
     store
-=======
-    {
-      me: object.current_account.id,
-      default_privacy: object.current_account.user.setting_default_privacy,
-      default_sensitive: object.current_account.user.setting_default_sensitive,
-    }
->>>>>>> 7a889a8e
   end
 
   def accounts
