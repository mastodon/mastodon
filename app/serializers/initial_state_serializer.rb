--- conflicted
+++ resolved
@@ -16,24 +16,7 @@
     store = default_meta_store
 
     if object.current_account
-<<<<<<< HEAD
       store = store.merge(current_account_settings)
-=======
-      store[:me]                = object.current_account.id.to_s
-      store[:boost_modal]       = object_account_user.setting_boost_modal
-      store[:delete_modal]      = object_account_user.setting_delete_modal
-      store[:missing_alt_text_modal] = object_account_user.settings['web.missing_alt_text_modal']
-      store[:auto_play_gif]     = object_account_user.setting_auto_play_gif
-      store[:display_media]     = object_account_user.setting_display_media
-      store[:expand_spoilers]   = object_account_user.setting_expand_spoilers
-      store[:reduce_motion]     = object_account_user.setting_reduce_motion
-      store[:disable_swiping]   = object_account_user.setting_disable_swiping
-      store[:disable_hover_cards] = object_account_user.setting_disable_hover_cards
-      store[:advanced_layout]   = object_account_user.setting_advanced_layout
-      store[:use_blurhash]      = object_account_user.setting_use_blurhash
-      store[:use_pending_items] = object_account_user.setting_use_pending_items
-      store[:show_trends]       = Setting.trends && object_account_user.setting_trends
->>>>>>> 894b96cf
     else
       store[:auto_play_gif] = Setting.auto_play_gif
       store[:display_media] = Setting.display_media
@@ -123,6 +106,7 @@
       me: object.current_account.id.to_s,
       boost_modal: object_account_user.setting_boost_modal,
       delete_modal: object_account_user.setting_delete_modal,
+      missing_alt_text_modal: object_account_user.settings['web.missing_alt_text_modal'],
       auto_play_gif: object_account_user.setting_auto_play_gif,
       display_media: object_account_user.setting_display_media,
       expand_spoilers: object_account_user.setting_expand_spoilers,
