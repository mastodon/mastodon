# frozen_string_literal: true

class InitialStateSerializer < ActiveModel::Serializer
  include RoutingHelper

  attributes :meta, :compose, :accounts,
             :media_attachments, :settings,
<<<<<<< HEAD
             :max_toot_chars, :poll_limits,
=======
>>>>>>> 8dfe5179
             :languages

  has_one :push_subscription, serializer: REST::WebPushSubscriptionSerializer
  has_one :role, serializer: REST::RoleSerializer

<<<<<<< HEAD
  def max_toot_chars
    StatusLengthValidator::MAX_CHARS
  end

  def poll_limits
    {
      max_options: PollValidator::MAX_OPTIONS,
      max_option_chars: PollValidator::MAX_OPTION_CHARS,
      min_expiration: PollValidator::MIN_EXPIRATION,
      max_expiration: PollValidator::MAX_EXPIRATION,
    }
  end

=======
>>>>>>> 8dfe5179
  # rubocop:disable Metrics/AbcSize
  def meta
    store = {
      streaming_api_base_url: Rails.configuration.x.streaming_api_base_url,
      access_token: object.token,
      locale: I18n.locale,
      domain: instance_presenter.domain,
      title: instance_presenter.title,
      admin: object.admin&.id&.to_s,
      search_enabled: Chewy.enabled?,
      repository: Mastodon::Version.repository,
      source_url: instance_presenter.source_url,
      version: instance_presenter.version,
      limited_federation_mode: Rails.configuration.x.whitelist_mode,
      mascot: instance_presenter.mascot&.file&.url,
      profile_directory: Setting.profile_directory,
      trends: Setting.trends,
      registrations_open: Setting.registrations_mode != 'none' && !Rails.configuration.x.single_user_mode,
      timeline_preview: Setting.timeline_preview,
      activity_api_enabled: Setting.activity_api_enabled,
      single_user_mode: Rails.configuration.x.single_user_mode,
      translation_enabled: TranslationService.configured?,
    }

    if object.current_account
      store[:me]                = object.current_account.id.to_s
      store[:unfollow_modal]    = object.current_account.user.setting_unfollow_modal
      store[:boost_modal]       = object.current_account.user.setting_boost_modal
      store[:favourite_modal]   = object.current_account.user.setting_favourite_modal
      store[:delete_modal]      = object.current_account.user.setting_delete_modal
      store[:auto_play_gif]     = object.current_account.user.setting_auto_play_gif
      store[:display_media]     = object.current_account.user.setting_display_media
      store[:expand_spoilers]   = object.current_account.user.setting_expand_spoilers
      store[:reduce_motion]     = object.current_account.user.setting_reduce_motion
      store[:disable_swiping]   = object.current_account.user.setting_disable_swiping
      store[:advanced_layout]   = object.current_account.user.setting_advanced_layout
      store[:use_blurhash]      = object.current_account.user.setting_use_blurhash
      store[:use_pending_items] = object.current_account.user.setting_use_pending_items
      store[:trends]            = Setting.trends && object.current_account.user.setting_trends
      store[:default_content_type] = object.current_account.user.setting_default_content_type
      store[:system_emoji_font] = object.current_account.user.setting_system_emoji_font
      store[:crop_images]       = object.current_account.user.setting_crop_images
    else
      store[:auto_play_gif] = Setting.auto_play_gif
      store[:display_media] = Setting.display_media
      store[:reduce_motion] = Setting.reduce_motion
      store[:use_blurhash]  = Setting.use_blurhash
      store[:crop_images]   = Setting.crop_images
    end

    if Rails.configuration.x.single_user_mode
      store[:owner] = object.owner&.id&.to_s
    end

    store
  end
  # rubocop:enable Metrics/AbcSize

  def compose
    store = {}

    if object.current_account
      store[:me]                = object.current_account.id.to_s
      store[:default_privacy]   = object.visibility || object.current_account.user.setting_default_privacy
      store[:default_sensitive] = object.current_account.user.setting_default_sensitive
      store[:default_language]  = object.current_account.user.preferred_posting_language
    end

    store[:text] = object.text if object.text

    store
  end

  def accounts
    store = {}
    store[object.current_account.id.to_s] = ActiveModelSerializers::SerializableResource.new(object.current_account, serializer: REST::AccountSerializer) if object.current_account
    store[object.admin.id.to_s]           = ActiveModelSerializers::SerializableResource.new(object.admin, serializer: REST::AccountSerializer) if object.admin
    store[object.owner.id.to_s]           = ActiveModelSerializers::SerializableResource.new(object.owner, serializer: REST::AccountSerializer) if object.owner
    store
  end

  def media_attachments
    { accept_content_types: MediaAttachment.supported_file_extensions + MediaAttachment.supported_mime_types }
  end

  def languages
    LanguagesHelper::SUPPORTED_LOCALES.map { |(key, value)| [key, value[0], value[1]] }
  end

  private

  def instance_presenter
    @instance_presenter ||= InstancePresenter.new
  end
end<|MERGE_RESOLUTION|>--- conflicted
+++ resolved
@@ -5,16 +5,12 @@
 
   attributes :meta, :compose, :accounts,
              :media_attachments, :settings,
-<<<<<<< HEAD
              :max_toot_chars, :poll_limits,
-=======
->>>>>>> 8dfe5179
              :languages
 
   has_one :push_subscription, serializer: REST::WebPushSubscriptionSerializer
   has_one :role, serializer: REST::RoleSerializer
 
-<<<<<<< HEAD
   def max_toot_chars
     StatusLengthValidator::MAX_CHARS
   end
@@ -28,8 +24,6 @@
     }
   end
 
-=======
->>>>>>> 8dfe5179
   # rubocop:disable Metrics/AbcSize
   def meta
     store = {
