# frozen_string_literal: true

class REST::AccountSerializer < ActiveModel::Serializer
  include RoutingHelper

  attributes :id, :username, :acct, :display_name, :locked, :bot, :discoverable, :group, :created_at,
             :note, :url, :avatar, :avatar_static, :header, :header_static,
             :followers_count, :following_count, :statuses_count, :last_status_at

  has_one :moved_to_account, key: :moved, serializer: REST::AccountSerializer, if: :moved_and_not_nested?
  has_many :emojis, serializer: REST::CustomEmojiSerializer

  class FieldSerializer < ActiveModel::Serializer
    attributes :name, :value, :verified_at

    def value
      Formatter.instance.format_field(object.account, object.value)
    end
  end

  has_many :fields

  def id
    object.id.to_s
  end

  def acct
    object.pretty_acct
  end

  def note
    Formatter.instance.simplified_format(object)
  end

  def url
    ActivityPub::TagManager.instance.url_for(object)
  end

  def avatar
    full_asset_url(object.avatar_original_url)
  end

  def avatar_static
    full_asset_url(object.avatar_static_url)
  end

  def header
    full_asset_url(object.header_original_url)
  end

  def header_static
    full_asset_url(object.header_static_url)
  end

  def moved_and_not_nested?
    object.moved? && object.moved_to_account.moved_to_account_id.nil?
  end

<<<<<<< HEAD
  include Friends::ProfileEmoji::SerializerExtension
=======
  def last_status_at
    object.last_status_at&.to_date&.iso8601
  end
>>>>>>> b752666e
end<|MERGE_RESOLUTION|>--- conflicted
+++ resolved
@@ -56,11 +56,9 @@
     object.moved? && object.moved_to_account.moved_to_account_id.nil?
   end
 
-<<<<<<< HEAD
-  include Friends::ProfileEmoji::SerializerExtension
-=======
   def last_status_at
     object.last_status_at&.to_date&.iso8601
   end
->>>>>>> b752666e
+
+  include Friends::ProfileEmoji::SerializerExtension
 end