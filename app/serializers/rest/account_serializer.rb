--- conflicted
+++ resolved
@@ -3,11 +3,7 @@
 class REST::AccountSerializer < ActiveModel::Serializer
   include RoutingHelper
 
-<<<<<<< HEAD
-  attributes :id, :username, :acct, :display_name, :locked, :bot, :group, :created_at,
-=======
-  attributes :id, :username, :acct, :display_name, :locked, :bot, :discoverable, :created_at,
->>>>>>> f682387a
+  attributes :id, :username, :acct, :display_name, :locked, :bot, :discoverable, :group, :created_at,
              :note, :url, :avatar, :avatar_static, :header, :header_static,
              :followers_count, :following_count, :statuses_count, :last_status_at
 
