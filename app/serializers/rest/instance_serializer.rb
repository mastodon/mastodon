--- conflicted
+++ resolved
@@ -11,13 +11,8 @@
   include RoutingHelper
 
   attributes :domain, :title, :version, :source_url, :description,
-<<<<<<< HEAD
-             :usage, :thumbnail, :logo, :languages, :configuration,
-             :registrations
-=======
              :usage, :thumbnail, :icon, :languages, :configuration,
              :registrations, :api_versions
->>>>>>> ab36c152
 
   has_one :contact, serializer: ContactSerializer
   has_many :rules, serializer: REST::RuleSerializer
