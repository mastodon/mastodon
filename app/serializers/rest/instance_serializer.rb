--- conflicted
+++ resolved
@@ -1,21 +1,8 @@
 # frozen_string_literal: true
 
 class REST::InstanceSerializer < ActiveModel::Serializer
-<<<<<<< HEAD
-  include RoutingHelper
-
-  attributes :uri, :title, :short_description, :description, :email,
-             :version, :urls, :stats, :thumbnail,
-             :languages, :registrations, :approval_required, :max_toot_chars, :invites_enabled,
-             :configuration
-
-  has_one :contact_account, serializer: REST::AccountSerializer
-
-  has_many :rules, serializer: REST::RuleSerializer
-=======
   class ContactSerializer < ActiveModel::Serializer
     attributes :email
->>>>>>> d2eb7269
 
     has_one :account, serializer: REST::AccountSerializer
   end
@@ -93,27 +80,11 @@
   end
 
   def registrations
-<<<<<<< HEAD
-    Setting.registrations_mode != 'none' && !Rails.configuration.x.single_user_mode
-  end
-
-  def approval_required
-    Setting.registrations_mode == 'approved'
-  end
-  
-  def max_toot_chars
-      5000
-  end
-
-  def invites_enabled
-    Setting.min_invite_role == 'user'
-=======
     {
       enabled: registrations_enabled?,
       approval_required: Setting.registrations_mode == 'approved',
       closed_registrations_message: registrations_enabled? ? nil : Setting.closed_registrations_message,
     }
->>>>>>> d2eb7269
   end
 
   private
