--- conflicted
+++ resolved
@@ -3,10 +3,6 @@
 class REST::InstanceSerializer < ActiveModel::Serializer
   include RoutingHelper
 
-<<<<<<< HEAD
-  attributes :uri, :title, :description,
-             :email, :version, :urls, :stats, :thumbnail
-=======
   attributes :uri, :title, :description, :email,
              :version, :urls, :stats, :thumbnail,
              :languages
@@ -14,7 +10,6 @@
   has_one :contact_account, serializer: REST::AccountSerializer
 
   delegate :contact_account, to: :instance_presenter
->>>>>>> 03119c85
 
   def uri
     Rails.configuration.x.local_domain
