# frozen_string_literal: true

class REST::InstanceSerializer < ActiveModel::Serializer
<<<<<<< HEAD
  attributes :uri, :title, :description, :announcement,
             :email, :version, :urls, :stats
=======
  include RoutingHelper

  attributes :uri, :title, :description, :email,
             :version, :urls, :stats, :thumbnail
>>>>>>> 4c14ff65

  def uri
    Rails.configuration.x.local_domain
  end

  def title
    Setting.site_title
  end

  def description
    Setting.site_description
  end

  def announcement
    Setting.admin_announcement
  end

  def email
    Setting.site_contact_email
  end

  def version
    Mastodon::Version.to_s
  end

  def thumbnail
    full_asset_url(instance_presenter.thumbnail.file.url) if instance_presenter.thumbnail
  end

  def stats
    {
      user_count: instance_presenter.user_count,
      status_count: instance_presenter.status_count,
      domain_count: instance_presenter.domain_count,
    }
  end

  def urls
    { streaming_api: Rails.configuration.x.streaming_api_base_url }
  end

  private

  def instance_presenter
    @instance_presenter ||= InstancePresenter.new
  end
end<|MERGE_RESOLUTION|>--- conflicted
+++ resolved
@@ -1,15 +1,10 @@
 # frozen_string_literal: true
 
 class REST::InstanceSerializer < ActiveModel::Serializer
-<<<<<<< HEAD
-  attributes :uri, :title, :description, :announcement,
-             :email, :version, :urls, :stats
-=======
   include RoutingHelper
 
-  attributes :uri, :title, :description, :email,
-             :version, :urls, :stats, :thumbnail
->>>>>>> 4c14ff65
+  attributes :uri, :title, :description, :announcement,
+             :email, :version, :urls, :stats, :thumbnail
 
   def uri
     Rails.configuration.x.local_domain
