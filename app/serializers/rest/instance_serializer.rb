# frozen_string_literal: true

class REST::InstanceSerializer < ActiveModel::Serializer
<<<<<<< HEAD
  include RoutingHelper

  attributes :uri, :title, :short_description, :description, :email,
             :version, :urls, :stats, :thumbnail, :max_toot_chars,
             :languages, :registrations, :approval_required, :invites_enabled,
             :configuration

  has_one :contact_account, serializer: REST::AccountSerializer

  has_many :rules, serializer: REST::RuleSerializer
=======
  class ContactSerializer < ActiveModel::Serializer
    attributes :email
>>>>>>> fb389bd7

    has_one :account, serializer: REST::AccountSerializer
  end

  include RoutingHelper

  attributes :domain, :title, :version, :source_url, :description,
             :usage, :thumbnail, :languages, :configuration,
             :registrations

  has_one :contact, serializer: ContactSerializer
  has_many :rules, serializer: REST::RuleSerializer

  def thumbnail
    if object.thumbnail
      {
        url: full_asset_url(object.thumbnail.file.url(:'@1x')),
        blurhash: object.thumbnail.blurhash,
        versions: {
          '@1x': full_asset_url(object.thumbnail.file.url(:'@1x')),
          '@2x': full_asset_url(object.thumbnail.file.url(:'@2x')),
        },
      }
    else
      {
        url: full_pack_url('media/images/preview.png'),
      }
    end
  end

<<<<<<< HEAD
  def max_toot_chars
    StatusLengthValidator::MAX_CHARS
  end

  def stats
=======
  def usage
>>>>>>> fb389bd7
    {
      users: {
        active_month: object.active_user_count(4),
      },
    }
  end

  def configuration
    {
      urls: {
        streaming: Rails.configuration.x.streaming_api_base_url,
      },

      accounts: {
        max_featured_tags: FeaturedTag::LIMIT,
      },

      statuses: {
        max_characters: StatusLengthValidator::MAX_CHARS,
        max_media_attachments: 4,
        characters_reserved_per_url: StatusLengthValidator::URL_PLACEHOLDER_CHARS,
      },

      media_attachments: {
        supported_mime_types: MediaAttachment::IMAGE_MIME_TYPES + MediaAttachment::VIDEO_MIME_TYPES + MediaAttachment::AUDIO_MIME_TYPES,
        image_size_limit: MediaAttachment::IMAGE_LIMIT,
        image_matrix_limit: Attachmentable::MAX_MATRIX_LIMIT,
        video_size_limit: MediaAttachment::VIDEO_LIMIT,
        video_frame_rate_limit: MediaAttachment::MAX_VIDEO_FRAME_RATE,
        video_matrix_limit: MediaAttachment::MAX_VIDEO_MATRIX_LIMIT,
      },

      polls: {
        max_options: PollValidator::MAX_OPTIONS,
        max_characters_per_option: PollValidator::MAX_OPTION_CHARS,
        min_expiration: PollValidator::MIN_EXPIRATION,
        max_expiration: PollValidator::MAX_EXPIRATION,
      },

      translation: {
        enabled: TranslationService.configured?,
      },
    }
  end

  def registrations
    {
      enabled: registrations_enabled?,
      approval_required: Setting.registrations_mode == 'approved',
      message: registrations_enabled? ? nil : registrations_message,
    }
  end

  private

  def registrations_enabled?
    Setting.registrations_mode != 'none' && !Rails.configuration.x.single_user_mode
  end

  def registrations_message
    if Setting.closed_registrations_message.present?
      markdown.render(Setting.closed_registrations_message)
    else
      nil
    end
  end

  def markdown
    @markdown ||= Redcarpet::Markdown.new(Redcarpet::Render::HTML, no_images: true)
  end
end<|MERGE_RESOLUTION|>--- conflicted
+++ resolved
@@ -1,21 +1,8 @@
 # frozen_string_literal: true
 
 class REST::InstanceSerializer < ActiveModel::Serializer
-<<<<<<< HEAD
-  include RoutingHelper
-
-  attributes :uri, :title, :short_description, :description, :email,
-             :version, :urls, :stats, :thumbnail, :max_toot_chars,
-             :languages, :registrations, :approval_required, :invites_enabled,
-             :configuration
-
-  has_one :contact_account, serializer: REST::AccountSerializer
-
-  has_many :rules, serializer: REST::RuleSerializer
-=======
   class ContactSerializer < ActiveModel::Serializer
     attributes :email
->>>>>>> fb389bd7
 
     has_one :account, serializer: REST::AccountSerializer
   end
@@ -23,7 +10,7 @@
   include RoutingHelper
 
   attributes :domain, :title, :version, :source_url, :description,
-             :usage, :thumbnail, :languages, :configuration,
+             :usage, :thumbnail, :max_toot_chars, :languages, :configuration,
              :registrations
 
   has_one :contact, serializer: ContactSerializer
@@ -46,15 +33,11 @@
     end
   end
 
-<<<<<<< HEAD
   def max_toot_chars
     StatusLengthValidator::MAX_CHARS
   end
 
-  def stats
-=======
   def usage
->>>>>>> fb389bd7
     {
       users: {
         active_month: object.active_user_count(4),
