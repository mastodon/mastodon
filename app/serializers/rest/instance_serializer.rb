# frozen_string_literal: true

class REST::InstanceSerializer < ActiveModel::Serializer
  include RoutingHelper

  attributes :uri, :title, :description, :email,
             :version, :urls, :stats, :thumbnail,
             :languages, :registrations

  has_one :contact_account, serializer: REST::AccountSerializer

  delegate :contact_account, to: :instance_presenter

  def uri
    Rails.configuration.x.local_domain
  end

  def title
    Setting.site_title
  end

  def description
    Setting.site_description
  end

  def email
    Setting.site_contact_email
  end

  def version
    Mastodon::Version.to_s
  end

  def thumbnail
    instance_presenter.thumbnail ? full_asset_url(instance_presenter.thumbnail.file.url) : full_pack_url('media/images/preview.jpg')
  end

  def stats
    {
      user_count: instance_presenter.user_count,
      status_count: instance_presenter.status_count,
      domain_count: instance_presenter.domain_count,
    }
  end

  def urls
    { streaming_api: Rails.configuration.x.streaming_api_base_url }
  end

  def languages
    [I18n.default_locale]
  end

  def registrations
<<<<<<< HEAD
    Setting.open_registrations && !Rails.configuration.x.single_user_mode
=======
    Setting.registrations_mode != 'none' && !Rails.configuration.x.single_user_mode
>>>>>>> 035828f8
  end

  private

  def instance_presenter
    @instance_presenter ||= InstancePresenter.new
  end
end<|MERGE_RESOLUTION|>--- conflicted
+++ resolved
@@ -52,11 +52,7 @@
   end
 
   def registrations
-<<<<<<< HEAD
-    Setting.open_registrations && !Rails.configuration.x.single_user_mode
-=======
     Setting.registrations_mode != 'none' && !Rails.configuration.x.single_user_mode
->>>>>>> 035828f8
   end
 
   private
