--- conflicted
+++ resolved
@@ -13,11 +13,8 @@
   attribute :muted, if: :current_user?
   attribute :bookmarked, if: :current_user?
   attribute :pinned, if: :pinnable?
-<<<<<<< HEAD
   attribute :circle_id, if: :limited_owned_parent_status?
-=======
   has_many :filtered, serializer: REST::FilterResultSerializer, if: :current_user?
->>>>>>> 03b0f3ac
 
   attribute :content, unless: :source_requested?
   attribute :text, if: :source_requested?
