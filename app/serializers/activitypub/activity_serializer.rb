# frozen_string_literal: true

class ActivityPub::ActivitySerializer < ActiveModel::Serializer
  attributes :id, :type, :actor, :published, :to, :cc

  has_one :proper, key: :object, serializer: ActivityPub::NoteSerializer, unless: :announce?
  attribute :proper_uri, key: :object, if: :announce?
<<<<<<< HEAD
=======
  attribute :atom_uri, if: :announce?
>>>>>>> 3810d98c

  def id
    ActivityPub::TagManager.instance.activity_uri_for(object)
  end

  def type
    announce? ? 'Announce' : 'Create'
  end

  def actor
    ActivityPub::TagManager.instance.uri_for(object.account)
  end

  def published
    object.created_at.iso8601
  end

  def to
    ActivityPub::TagManager.instance.to(object)
  end

  def cc
    ActivityPub::TagManager.instance.cc(object)
  end

  def proper_uri
    ActivityPub::TagManager.instance.uri_for(object.proper)
  end

<<<<<<< HEAD
=======
  def atom_uri
    OStatus::TagManager.instance.uri_for(object)
  end

>>>>>>> 3810d98c
  def announce?
    object.reblog?
  end
end<|MERGE_RESOLUTION|>--- conflicted
+++ resolved
@@ -5,10 +5,7 @@
 
   has_one :proper, key: :object, serializer: ActivityPub::NoteSerializer, unless: :announce?
   attribute :proper_uri, key: :object, if: :announce?
-<<<<<<< HEAD
-=======
   attribute :atom_uri, if: :announce?
->>>>>>> 3810d98c
 
   def id
     ActivityPub::TagManager.instance.activity_uri_for(object)
@@ -38,13 +35,10 @@
     ActivityPub::TagManager.instance.uri_for(object.proper)
   end
 
-<<<<<<< HEAD
-=======
   def atom_uri
     OStatus::TagManager.instance.uri_for(object)
   end
 
->>>>>>> 3810d98c
   def announce?
     object.reblog?
   end
