--- conflicted
+++ resolved
@@ -3,13 +3,8 @@
 class ActivityPub::ActivitySerializer < ActivityPub::Serializer
   attributes :id, :type, :actor, :published, :to, :cc
 
-<<<<<<< HEAD
-  has_one :proper, key: :object, serializer: ActivityPub::NoteSerializer, unless: :owned_announce?
-  attribute :proper_uri, key: :object, if: :owned_announce?
-=======
   has_one :proper, key: :object, serializer: ActivityPub::NoteSerializer, if: :serialize_object?
   attribute :proper_uri, key: :object, unless: :serialize_object?
->>>>>>> 6afab258
   attribute :atom_uri, if: :announce?
 
   def id
@@ -48,14 +43,9 @@
     object.reblog?
   end
 
-<<<<<<< HEAD
-  def owned_announce?
-    announce? && object.account == object.proper.account && object.proper.private_visibility?
-=======
   def serialize_object?
     return true unless announce?
     # Serialize private self-boosts of local toots
     object.account == object.proper.account && object.proper.private_visibility? && object.local?
->>>>>>> 6afab258
   end
 end