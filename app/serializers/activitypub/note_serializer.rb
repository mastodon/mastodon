--- conflicted
+++ resolved
@@ -1,13 +1,9 @@
 # frozen_string_literal: true
 
 class ActivityPub::NoteSerializer < ActivityPub::Serializer
-<<<<<<< HEAD
+  include FormattingHelper
+
   context_extensions :atom_uri, :conversation, :sensitive, :voters_count, :direct_message
-=======
-  include FormattingHelper
-
-  context_extensions :atom_uri, :conversation, :sensitive, :voters_count
->>>>>>> d7d049aa
 
   attributes :id, :type, :summary,
              :in_reply_to, :published, :url,
