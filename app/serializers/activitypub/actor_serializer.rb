# frozen_string_literal: true

class ActivityPub::ActorSerializer < ActivityPub::Serializer
  include RoutingHelper

  context :security

  context_extensions :manually_approves_followers, :featured, :also_known_as,
                     :moved_to, :property_value, :hashtag, :emoji, :identity_proof

  attributes :id, :type, :following, :followers, :endorsed,
             :inbox, :outbox, :featured,
             :preferred_username, :name, :summary,
             :url, :manually_approves_followers

  has_one :public_key, serializer: ActivityPub::PublicKeySerializer

  has_many :virtual_tags, key: :tag
  has_many :virtual_featured_tags, key: :featured_tag
  has_many :virtual_attachments, key: :attachment

  attribute :moved_to, if: :moved?
  attribute :also_known_as, if: :also_known_as?

  class EndpointsSerializer < ActivityPub::Serializer
    include RoutingHelper

    attributes :shared_inbox

    def shared_inbox
      inbox_url
    end
  end

  has_one :endpoints, serializer: EndpointsSerializer

  has_one :icon,  serializer: ActivityPub::ImageSerializer, if: :avatar_exists?
  has_one :image, serializer: ActivityPub::ImageSerializer, if: :header_exists?

  delegate :moved?, to: :object

  def id
    account_url(object)
  end

  def type
    object.bot? ? 'Service' : 'Person'
  end

  def following
    account_following_index_url(object)
  end

  def followers
    account_followers_url(object)
  end

  def endorsed
    account_endorsed_index_url(object)
  end

  def inbox
    account_inbox_url(object)
  end

  def outbox
    account_outbox_url(object)
  end

  def featured
    account_collection_url(object, :featured)
  end

  def endpoints
    object
  end

  def preferred_username
    object.username
  end

  def name
    object.display_name
  end

  def summary
    Formatter.instance.simplified_format(object)
  end

  def icon
    object.avatar
  end

  def image
    object.header
  end

  def public_key
    object
  end

  def url
    short_account_url(object)
  end

  def avatar_exists?
    object.avatar?
  end

  def header_exists?
    object.header?
  end

  def manually_approves_followers
    object.locked
  end

  def virtual_tags
    object.emojis + object.tags + object.featured_tags + object.endorsed_accounts
  end

  def virtual_featured_tags
    object.featured_tags
  end

  def virtual_attachments
    object.fields + object.identity_proofs.active
  end

  def moved_to
    ActivityPub::TagManager.instance.uri_for(object.moved_to_account)
  end

  def also_known_as?
    !object.also_known_as.empty?
  end

  class CustomEmojiSerializer < ActivityPub::EmojiSerializer
  end

  class TagSerializer < ActivityPub::Serializer
    include RoutingHelper

    attributes :type, :href, :name

    def type
      'Hashtag'
    end

    def href
      explore_hashtag_url(object)
    end

    def name
      "##{object.name}"
    end
  end

  class FeaturedTagSerializer < ActivityPub::Serializer
    include RoutingHelper

<<<<<<< HEAD
    attributes :type, :href, :name, :featured
=======
    attributes :type, :href, :name, :statuses_count, :last_status_at
>>>>>>> 7853b4ea

    def type
      'Hashtag'
    end

    def href
      short_account_tag_url(Account.find(object.account_id), object.name)
    end

    def name
      "##{object.name}"
    end

<<<<<<< HEAD
    def featured
      true
    end
  end

  class AccountSerializer < ActivityPub::Serializer
    include RoutingHelper

    attributes :type, :id, :name, :featured

    def type
      'Accoount'
    end

    def id
      object.uri
    end

    def name
      "@#{object.acct}"
    end

    def featured
      true
=======
    def statuses_count
      "#{object.statuses_count}"
    end

    def last_status_at
      object.last_status_at.iso8601
>>>>>>> 7853b4ea
    end
  end

  class Account::FieldSerializer < ActivityPub::Serializer
    attributes :type, :name, :value

    def type
      'PropertyValue'
    end

    def value
      Formatter.instance.format_field(object.account, object.value)
    end
  end

  class AccountIdentityProofSerializer < ActivityPub::Serializer
    attributes :type, :name, :signature_algorithm, :signature_value

    def type
      'IdentityProof'
    end

    def name
      object.provider_username
    end

    def signature_algorithm
      object.provider
    end

    def signature_value
      object.token
    end
  end
end<|MERGE_RESOLUTION|>--- conflicted
+++ resolved
@@ -159,11 +159,7 @@
   class FeaturedTagSerializer < ActivityPub::Serializer
     include RoutingHelper
 
-<<<<<<< HEAD
     attributes :type, :href, :name, :featured
-=======
-    attributes :type, :href, :name, :statuses_count, :last_status_at
->>>>>>> 7853b4ea
 
     def type
       'Hashtag'
@@ -177,7 +173,6 @@
       "##{object.name}"
     end
 
-<<<<<<< HEAD
     def featured
       true
     end
@@ -202,14 +197,6 @@
 
     def featured
       true
-=======
-    def statuses_count
-      "#{object.statuses_count}"
-    end
-
-    def last_status_at
-      object.last_status_at.iso8601
->>>>>>> 7853b4ea
     end
   end
 
