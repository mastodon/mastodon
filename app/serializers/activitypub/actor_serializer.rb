# frozen_string_literal: true

class ActivityPub::ActorSerializer < ActivityPub::Serializer
  include RoutingHelper

  context :security

  context_extensions :manually_approves_followers, :featured, :also_known_as,
                     :moved_to, :property_value, :hashtag, :emoji, :identity_proof

  attributes :id, :type, :following, :followers, :endorsed,
             :inbox, :outbox, :featured,
             :preferred_username, :name, :summary,
             :url, :manually_approves_followers

  has_one :public_key, serializer: ActivityPub::PublicKeySerializer

  has_many :virtual_tags, key: :tag
  has_many :virtual_featured_tags, key: :featured_tag
  has_many :virtual_attachments, key: :attachment

  attribute :moved_to, if: :moved?
  attribute :also_known_as, if: :also_known_as?

  class EndpointsSerializer < ActivityPub::Serializer
    include RoutingHelper

    attributes :shared_inbox

    def shared_inbox
      inbox_url
    end
  end

  has_one :endpoints, serializer: EndpointsSerializer

  has_one :icon,  serializer: ActivityPub::ImageSerializer, if: :avatar_exists?
  has_one :image, serializer: ActivityPub::ImageSerializer, if: :header_exists?

  delegate :moved?, to: :object

  def id
    account_url(object)
  end

  def type
    object.bot? ? 'Service' : 'Person'
  end

  def following
    account_following_index_url(object)
  end

  def followers
    account_followers_url(object)
  end

  def endorsed
    account_endorsed_index_url(object)
  end

  def inbox
    account_inbox_url(object)
  end

  def outbox
    account_outbox_url(object)
  end

  def featured
    account_collection_url(object, :featured)
  end

  def endpoints
    object
  end

  def preferred_username
    object.username
  end

  def name
    object.display_name
  end

  def summary
    Formatter.instance.simplified_format(object)
  end

  def icon
    object.avatar
  end

  def image
    object.header
  end

  def public_key
    object
  end

  def url
    short_account_url(object)
  end

  def avatar_exists?
    object.avatar?
  end

  def header_exists?
    object.header?
  end

  def manually_approves_followers
    object.locked
  end

  def virtual_tags
    object.emojis + object.tags + object.featured_tags + object.endorsed_accounts
  end

  def virtual_featured_tags
    object.featured_tags
  end

  def virtual_attachments
    object.fields + object.identity_proofs.active
  end

  def moved_to
    ActivityPub::TagManager.instance.uri_for(object.moved_to_account)
  end

  def also_known_as?
    !object.also_known_as.empty?
  end

  class CustomEmojiSerializer < ActivityPub::EmojiSerializer
  end

  class TagSerializer < ActivityPub::Serializer
    include RoutingHelper

    attributes :type, :href, :name

    def type
      'Hashtag'
    end

    def href
      explore_hashtag_url(object)
    end

    def name
      "##{object.name}"
    end
  end

  class FeaturedTagSerializer < ActivityPub::Serializer
    include RoutingHelper

<<<<<<< HEAD
    attributes :type, :href, :name, :statuses_count, :last_status_at
=======
    attributes :type, :href, :name, :featured
>>>>>>> b3f8aa16

    def type
      'Hashtag'
    end

    def href
      short_account_tag_url(Account.find(object.account_id), object.name)
    end

    def name
      "##{object.name}"
    end

<<<<<<< HEAD
    def statuses_count
      "#{object.statuses_count}"
    end

    def last_status_at
      object.last_status_at.iso8601
=======
    def featured
      true
    end
  end

  class AccountSerializer < ActivityPub::Serializer
    include RoutingHelper

    attributes :type, :id, :name, :featured

    def type
      'Accoount'
    end

    def id
      object.uri
    end

    def name
      "@#{object.acct}"
    end

    def featured
      true
>>>>>>> b3f8aa16
    end
  end

  class Account::FieldSerializer < ActivityPub::Serializer
    attributes :type, :name, :value

    def type
      'PropertyValue'
    end

    def value
      Formatter.instance.format_field(object.account, object.value)
    end
  end

  class AccountIdentityProofSerializer < ActivityPub::Serializer
    attributes :type, :name, :signature_algorithm, :signature_value

    def type
      'IdentityProof'
    end

    def name
      object.provider_username
    end

    def signature_algorithm
      object.provider
    end

    def signature_value
      object.token
    end
  end
end<|MERGE_RESOLUTION|>--- conflicted
+++ resolved
@@ -159,11 +159,7 @@
   class FeaturedTagSerializer < ActivityPub::Serializer
     include RoutingHelper
 
-<<<<<<< HEAD
-    attributes :type, :href, :name, :statuses_count, :last_status_at
-=======
     attributes :type, :href, :name, :featured
->>>>>>> b3f8aa16
 
     def type
       'Hashtag'
@@ -177,14 +173,6 @@
       "##{object.name}"
     end
 
-<<<<<<< HEAD
-    def statuses_count
-      "#{object.statuses_count}"
-    end
-
-    def last_status_at
-      object.last_status_at.iso8601
-=======
     def featured
       true
     end
@@ -209,7 +197,6 @@
 
     def featured
       true
->>>>>>> b3f8aa16
     end
   end
 
