--- conflicted
+++ resolved
@@ -20,12 +20,8 @@
   layout 'mailer'
 
   def mention
-<<<<<<< HEAD
     @logo = InstancePresenter.new.email&.file&.url
-    return unless @user.functional? && @status.present?
-=======
     return if @status.blank?
->>>>>>> ab36c152
 
     locale_for_account(@me) do
       mail subject: default_i18n_subject(name: @status.account.acct)
@@ -33,24 +29,15 @@
   end
 
   def follow
-<<<<<<< HEAD
     @logo = InstancePresenter.new.email&.file&.url
-    return unless @user.functional?
-
-=======
->>>>>>> ab36c152
     locale_for_account(@me) do
       mail subject: default_i18n_subject(name: @account.acct)
     end
   end
 
   def favourite
-<<<<<<< HEAD
     @logo = InstancePresenter.new.email&.file&.url
-    return unless @user.functional? && @status.present?
-=======
     return if @status.blank?
->>>>>>> ab36c152
 
     locale_for_account(@me) do
       mail subject: default_i18n_subject(name: @account.acct)
@@ -58,12 +45,8 @@
   end
 
   def reblog
-<<<<<<< HEAD
     @logo = InstancePresenter.new.email&.file&.url
-    return unless @user.functional? && @status.present?
-=======
     return if @status.blank?
->>>>>>> ab36c152
 
     locale_for_account(@me) do
       mail subject: default_i18n_subject(name: @account.acct)
@@ -71,12 +54,7 @@
   end
 
   def follow_request
-<<<<<<< HEAD
     @logo = InstancePresenter.new.email&.file&.url
-    return unless @user.functional?
-
-=======
->>>>>>> ab36c152
     locale_for_account(@me) do
       mail subject: default_i18n_subject(name: @account.acct)
     end
