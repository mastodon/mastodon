--- conflicted
+++ resolved
@@ -28,13 +28,7 @@
   end
 
   def follow
-<<<<<<< HEAD
-    return unless @user.functional?
-
     with_user_settings(@user) do
-=======
-    locale_for_account(@me) do
->>>>>>> 3426ea29
       mail subject: default_i18n_subject(name: @account.acct)
     end
   end
@@ -56,13 +50,7 @@
   end
 
   def follow_request
-<<<<<<< HEAD
-    return unless @user.functional?
-
     with_user_settings(@user) do
-=======
-    locale_for_account(@me) do
->>>>>>> 3426ea29
       mail subject: default_i18n_subject(name: @account.acct)
     end
   end
