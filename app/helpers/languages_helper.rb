--- conflicted
+++ resolved
@@ -189,7 +189,6 @@
   }.freeze
 
   ISO_639_3 = {
-<<<<<<< HEAD
     ast: 'asturianu',
     ckb: 'کوردیی ناوەندی',
     cnr: 'crnogorski',
@@ -202,27 +201,9 @@
     sma: 'Åarjelsaemien Gïele',
     smj: 'Julevsámegiella',
     szl: 'ślůnsko godka',
-    tai: 'ภาษาไท or ภาษาไต',
     tok: 'toki pona',
     zba: 'باليبلن',
     zgh: 'ⵜⴰⵎⴰⵣⵉⵖⵜ',
-=======
-    ast: ['Asturian', 'Asturianu'].freeze,
-    ckb: ['Sorani (Kurdish)', 'سۆرانی'].freeze,
-    cnr: ['Montenegrin', 'crnogorski'].freeze,
-    jbo: ['Lojban', 'la .lojban.'].freeze,
-    kab: ['Kabyle', 'Taqbaylit'].freeze,
-    kmr: ['Kurmanji (Kurdish)', 'Kurmancî'].freeze,
-    ldn: ['Láadan', 'Láadan'].freeze,
-    lfn: ['Lingua Franca Nova', 'lingua franca nova'].freeze,
-    sco: ['Scots', 'Scots'].freeze,
-    sma: ['Southern Sami', 'Åarjelsaemien Gïele'].freeze,
-    smj: ['Lule Sami', 'Julevsámegiella'].freeze,
-    szl: ['Silesian', 'ślůnsko godka'].freeze,
-    tok: ['Toki Pona', 'toki pona'].freeze,
-    zba: ['Balaibalan', 'باليبلن'].freeze,
-    zgh: ['Standard Moroccan Tamazight', 'ⵜⴰⵎⴰⵣⵉⵖⵜ'].freeze,
->>>>>>> 0c81eec2
   }.freeze
 
   SUPPORTED_LOCALES = {}.merge(ISO_639_1).merge(ISO_639_3).freeze
