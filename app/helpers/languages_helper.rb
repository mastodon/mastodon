# frozen_string_literal: true

module LanguagesHelper
  ISO_639_1 = {
    aa: ['Afar', 'Afaraf'].freeze,
    ab: ['Abkhaz', 'аҧсуа бызшәа'].freeze,
    ae: ['Avestan', 'avesta'].freeze,
    af: ['Afrikaans', 'Afrikaans'].freeze,
    ak: ['Akan', 'Akan'].freeze,
    am: ['Amharic', 'አማርኛ'].freeze,
    an: ['Aragonese', 'aragonés'].freeze,
    ar: ['Arabic', 'اللغة العربية'].freeze,
    as: ['Assamese', 'অসমীয়া'].freeze,
    av: ['Avaric', 'авар мацӀ'].freeze,
    ay: ['Aymara', 'aymar aru'].freeze,
    az: ['Azerbaijani', 'azərbaycan dili'].freeze,
    ba: ['Bashkir', 'башҡорт теле'].freeze,
    be: ['Belarusian', 'беларуская мова'].freeze,
    bg: ['Bulgarian', 'български език'].freeze,
    bh: ['Bihari', 'भोजपुरी'].freeze,
    bi: ['Bislama', 'Bislama'].freeze,
    bm: ['Bambara', 'bamanankan'].freeze,
    bn: ['Bengali', 'বাংলা'].freeze,
    bo: ['Tibetan', 'བོད་ཡིག'].freeze,
    br: ['Breton', 'brezhoneg'].freeze,
    bs: ['Bosnian', 'bosanski jezik'].freeze,
    ca: ['Catalan', 'Català'].freeze,
    ce: ['Chechen', 'нохчийн мотт'].freeze,
    ch: ['Chamorro', 'Chamoru'].freeze,
    co: ['Corsican', 'corsu'].freeze,
    cr: ['Cree', 'ᓀᐦᐃᔭᐍᐏᐣ'].freeze,
    cs: ['Czech', 'čeština'].freeze,
    cu: ['Old Church Slavonic', 'ѩзыкъ словѣньскъ'].freeze,
    cv: ['Chuvash', 'чӑваш чӗлхи'].freeze,
    cy: ['Welsh', 'Cymraeg'].freeze,
    da: ['Danish', 'dansk'].freeze,
    de: ['German', 'Deutsch'].freeze,
    dv: ['Divehi', 'Dhivehi'].freeze,
    dz: ['Dzongkha', 'རྫོང་ཁ'].freeze,
    ee: ['Ewe', 'Eʋegbe'].freeze,
    el: ['Greek', 'Ελληνικά'].freeze,
    en: ['English', 'English'].freeze,
    eo: ['Esperanto', 'Esperanto'].freeze,
    es: ['Spanish', 'Español'].freeze,
    et: ['Estonian', 'eesti'].freeze,
    eu: ['Basque', 'euskara'].freeze,
    fa: ['Persian', 'فارسی'].freeze,
    ff: ['Fula', 'Fulfulde'].freeze,
    fi: ['Finnish', 'suomi'].freeze,
    fj: ['Fijian', 'Vakaviti'].freeze,
    fo: ['Faroese', 'føroyskt'].freeze,
    fr: ['French', 'Français'].freeze,
    fy: ['Western Frisian', 'Frysk'].freeze,
    ga: ['Irish', 'Gaeilge'].freeze,
    gd: ['Scottish Gaelic', 'Gàidhlig'].freeze,
    gl: ['Galician', 'galego'].freeze,
    gu: ['Gujarati', 'ગુજરાતી'].freeze,
    gv: ['Manx', 'Gaelg'].freeze,
    ha: ['Hausa', 'هَوُسَ'].freeze,
    he: ['Hebrew', 'עברית'].freeze,
    hi: ['Hindi', 'हिन्दी'].freeze,
    ho: ['Hiri Motu', 'Hiri Motu'].freeze,
    hr: ['Croatian', 'Hrvatski'].freeze,
    ht: ['Haitian', 'Kreyòl ayisyen'].freeze,
    hu: ['Hungarian', 'magyar'].freeze,
    hy: ['Armenian', 'Հայերեն'].freeze,
    hz: ['Herero', 'Otjiherero'].freeze,
    ia: ['Interlingua', 'Interlingua'].freeze,
    id: ['Indonesian', 'Bahasa Indonesia'].freeze,
    ie: ['Interlingue', 'Interlingue'].freeze,
    ig: ['Igbo', 'Asụsụ Igbo'].freeze,
    ii: ['Nuosu', 'ꆈꌠ꒿ Nuosuhxop'].freeze,
    ik: ['Inupiaq', 'Iñupiaq'].freeze,
    io: ['Ido', 'Ido'].freeze,
    is: ['Icelandic', 'Íslenska'].freeze,
    it: ['Italian', 'Italiano'].freeze,
    iu: ['Inuktitut', 'ᐃᓄᒃᑎᑐᑦ'].freeze,
    ja: ['Japanese', '日本語'].freeze,
    jv: ['Javanese', 'basa Jawa'].freeze,
    ka: ['Georgian', 'ქართული'].freeze,
    kg: ['Kongo', 'Kikongo'].freeze,
    ki: ['Kikuyu', 'Gĩkũyũ'].freeze,
    kj: ['Kwanyama', 'Kuanyama'].freeze,
    kk: ['Kazakh', 'қазақ тілі'].freeze,
    kl: ['Kalaallisut', 'kalaallisut'].freeze,
    km: ['Khmer', 'ខេមរភាសា'].freeze,
    kn: ['Kannada', 'ಕನ್ನಡ'].freeze,
    ko: ['Korean', '한국어'].freeze,
    kr: ['Kanuri', 'Kanuri'].freeze,
    ks: ['Kashmiri', 'कश्मीरी'].freeze,
    ku: ['Kurmanji (Kurdish)', 'Kurmancî'].freeze,
    kv: ['Komi', 'коми кыв'].freeze,
    kw: ['Cornish', 'Kernewek'].freeze,
    ky: ['Kyrgyz', 'Кыргызча'].freeze,
    la: ['Latin', 'latine'].freeze,
    lb: ['Luxembourgish', 'Lëtzebuergesch'].freeze,
    lg: ['Ganda', 'Luganda'].freeze,
    li: ['Limburgish', 'Limburgs'].freeze,
    ln: ['Lingala', 'Lingála'].freeze,
    lo: ['Lao', 'ລາວ'].freeze,
    lt: ['Lithuanian', 'lietuvių kalba'].freeze,
    lu: ['Luba-Katanga', 'Tshiluba'].freeze,
    lv: ['Latvian', 'latviešu valoda'].freeze,
    mg: ['Malagasy', 'fiteny malagasy'].freeze,
    mh: ['Marshallese', 'Kajin M̧ajeļ'].freeze,
    mi: ['Māori', 'te reo Māori'].freeze,
    mk: ['Macedonian', 'македонски јазик'].freeze,
    ml: ['Malayalam', 'മലയാളം'].freeze,
    mn: ['Mongolian', 'Монгол хэл'].freeze,
    mr: ['Marathi', 'मराठी'].freeze,
    ms: ['Malay', 'Bahasa Melayu'].freeze,
    mt: ['Maltese', 'Malti'].freeze,
    my: ['Burmese', 'ဗမာစာ'].freeze,
    na: ['Nauru', 'Ekakairũ Naoero'].freeze,
    nb: ['Norwegian Bokmål', 'Norsk bokmål'].freeze,
    nd: ['Northern Ndebele', 'isiNdebele'].freeze,
    ne: ['Nepali', 'नेपाली'].freeze,
    ng: ['Ndonga', 'Owambo'].freeze,
    nl: ['Dutch', 'Nederlands'].freeze,
    nn: ['Norwegian Nynorsk', 'Norsk Nynorsk'].freeze,
    no: ['Norwegian', 'Norsk'].freeze,
    nr: ['Southern Ndebele', 'isiNdebele'].freeze,
    nv: ['Navajo', 'Diné bizaad'].freeze,
    ny: ['Chichewa', 'chiCheŵa'].freeze,
    oc: ['Occitan', 'occitan'].freeze,
    oj: ['Ojibwe', 'ᐊᓂᔑᓈᐯᒧᐎᓐ'].freeze,
    om: ['Oromo', 'Afaan Oromoo'].freeze,
    or: ['Oriya', 'ଓଡ଼ିଆ'].freeze,
    os: ['Ossetian', 'ирон æвзаг'].freeze,
    pa: ['Punjabi', 'ਪੰਜਾਬੀ'].freeze,
    pi: ['Pāli', 'पाऴि'].freeze,
    pl: ['Polish', 'Polski'].freeze,
    ps: ['Pashto', 'پښتو'].freeze,
    pt: ['Portuguese', 'Português'].freeze,
    qu: ['Quechua', 'Runa Simi'].freeze,
    rm: ['Romansh', 'rumantsch grischun'].freeze,
    rn: ['Kirundi', 'Ikirundi'].freeze,
    ro: ['Romanian', 'Română'].freeze,
    ru: ['Russian', 'Русский'].freeze,
    rw: ['Kinyarwanda', 'Ikinyarwanda'].freeze,
    sa: ['Sanskrit', 'संस्कृतम्'].freeze,
    sc: ['Sardinian', 'sardu'].freeze,
    sd: ['Sindhi', 'सिन्धी'].freeze,
    se: ['Northern Sami', 'Davvisámegiella'].freeze,
    sg: ['Sango', 'yângâ tî sängö'].freeze,
    si: ['Sinhala', 'සිංහල'].freeze,
    sk: ['Slovak', 'slovenčina'].freeze,
    sl: ['Slovenian', 'slovenščina'].freeze,
    sn: ['Shona', 'chiShona'].freeze,
    so: ['Somali', 'Soomaaliga'].freeze,
    sq: ['Albanian', 'Shqip'].freeze,
    sr: ['Serbian', 'српски језик'].freeze,
    ss: ['Swati', 'SiSwati'].freeze,
    st: ['Southern Sotho', 'Sesotho'].freeze,
    su: ['Sundanese', 'Basa Sunda'].freeze,
    sv: ['Swedish', 'Svenska'].freeze,
    sw: ['Swahili', 'Kiswahili'].freeze,
    ta: ['Tamil', 'தமிழ்'].freeze,
    te: ['Telugu', 'తెలుగు'].freeze,
    tg: ['Tajik', 'тоҷикӣ'].freeze,
    th: ['Thai', 'ไทย'].freeze,
    ti: ['Tigrinya', 'ትግርኛ'].freeze,
    tk: ['Turkmen', 'Türkmen'].freeze,
    tl: ['Tagalog', 'Wikang Tagalog'].freeze,
    tn: ['Tswana', 'Setswana'].freeze,
    to: ['Tonga', 'faka Tonga'].freeze,
    tr: ['Turkish', 'Türkçe'].freeze,
    ts: ['Tsonga', 'Xitsonga'].freeze,
    tt: ['Tatar', 'татар теле'].freeze,
    tw: ['Twi', 'Twi'].freeze,
    ty: ['Tahitian', 'Reo Tahiti'].freeze,
    ug: ['Uyghur', 'ئۇيغۇرچە‎'].freeze,
    uk: ['Ukrainian', 'Українська'].freeze,
    ur: ['Urdu', 'اردو'].freeze,
    uz: ['Uzbek', 'Ўзбек'].freeze,
    ve: ['Venda', 'Tshivenḓa'].freeze,
    vi: ['Vietnamese', 'Tiếng Việt'].freeze,
    vo: ['Volapük', 'Volapük'].freeze,
    wa: ['Walloon', 'walon'].freeze,
    wo: ['Wolof', 'Wollof'].freeze,
    xh: ['Xhosa', 'isiXhosa'].freeze,
    yi: ['Yiddish', 'ייִדיש'].freeze,
    yo: ['Yoruba', 'Yorùbá'].freeze,
    za: ['Zhuang', 'Saɯ cueŋƅ'].freeze,
    zh: ['Chinese', '中文'].freeze,
    zu: ['Zulu', 'isiZulu'].freeze,
  }.freeze

  ISO_639_3 = {
    ast: ['Asturian', 'Asturianu'].freeze,
    chr: ['Cherokee', 'ᏣᎳᎩ ᎦᏬᏂᎯᏍᏗ'].freeze,
    ckb: ['Sorani (Kurdish)', 'سۆرانی'].freeze,
    cnr: ['Montenegrin', 'crnogorski'].freeze,
    csb: ['Kashubian', 'Kaszëbsczi'].freeze,
    jbo: ['Lojban', 'la .lojban.'].freeze,
    kab: ['Kabyle', 'Taqbaylit'].freeze,
    ldn: ['Láadan', 'Láadan'].freeze,
    lfn: ['Lingua Franca Nova', 'lingua franca nova'].freeze,
<<<<<<< HEAD
    ovd: ['Elfdalian', 'Övdalsk'].freeze,
=======
    pdc: ['Pennsylvania Dutch', 'Pennsilfaani-Deitsch'].freeze,
>>>>>>> f89512fb
    sco: ['Scots', 'Scots'].freeze,
    sma: ['Southern Sami', 'Åarjelsaemien Gïele'].freeze,
    smj: ['Lule Sami', 'Julevsámegiella'].freeze,
    szl: ['Silesian', 'ślůnsko godka'].freeze,
    tok: ['Toki Pona', 'toki pona'].freeze,
    vai: ['Vai', 'ꕙꔤ'].freeze,
    xal: ['Kalmyk', 'Хальмг келн'].freeze,
    zba: ['Balaibalan', 'باليبلن'].freeze,
    zgh: ['Standard Moroccan Tamazight', 'ⵜⴰⵎⴰⵣⵉⵖⵜ'].freeze,
  }.freeze

  # e.g. For Chinese, which is not a language,
  # but a language family in spite of sharing the main locale code
  # We need to be able to filter these
  ISO_639_1_REGIONAL = {
    'zh-CN': ['Chinese (China)', '简体中文'].freeze,
    'zh-HK': ['Chinese (Hong Kong)', '繁體中文（香港）'].freeze,
    'zh-TW': ['Chinese (Taiwan)', '繁體中文（臺灣）'].freeze,
    'zh-YUE': ['Cantonese', '廣東話'].freeze,
  }.freeze

  SUPPORTED_LOCALES = {}.merge(ISO_639_1).merge(ISO_639_1_REGIONAL).merge(ISO_639_3).freeze

  # For ISO-639-1 and ISO-639-3 language codes, we have their official
  # names, but for some translations, we need the names of the
  # regional variants specifically
  REGIONAL_LOCALE_NAMES = {
    'en-GB': 'English (British)',
    'es-AR': 'Español (Argentina)',
    'es-MX': 'Español (México)',
    'fr-CA': 'Français (Canadien)',
    'pt-BR': 'Português (Brasil)',
    'pt-PT': 'Português (Portugal)',
    'sr-Latn': 'Srpski (latinica)',
  }.freeze

  # Helper for self.sorted_locale_keys
  private_class_method def self.locale_name_for_sorting(locale)
    if locale.blank? || locale == 'und'
      '000'
    elsif (supported_locale = SUPPORTED_LOCALES[locale.to_sym])
      ASCIIFolding.new.fold(supported_locale[1]).downcase
    elsif (regional_locale = REGIONAL_LOCALE_NAMES[locale.to_sym])
      ASCIIFolding.new.fold(regional_locale).downcase
    else
      locale
    end
  end

  # Sort locales by native name for dropdown menus
  def self.sorted_locale_keys(locale_keys)
    locale_keys.sort_by { |key, _| locale_name_for_sorting(key) }
  end

  def native_locale_name(locale)
    if locale.blank? || locale == 'und'
      I18n.t('generic.none')
    elsif (supported_locale = SUPPORTED_LOCALES[locale.to_sym])
      supported_locale[1]
    elsif (regional_locale = REGIONAL_LOCALE_NAMES[locale.to_sym])
      regional_locale
    else
      locale
    end
  end

  def standard_locale_name(locale)
    if locale.blank?
      I18n.t('generic.none')
    elsif (supported_locale = SUPPORTED_LOCALES[locale.to_sym])
      supported_locale[0]
    else
      locale
    end
  end

  def valid_locale_or_nil(str)
    return if str.blank?
    return str if valid_locale?(str)

    code, = str.to_s.split(/[_-]/) # Strip out the region from e.g. en_US or ja-JP

    return unless valid_locale?(code)

    code
  end

  def valid_locale_cascade(*arr)
    arr.each do |str|
      locale = valid_locale_or_nil(str)
      return locale if locale.present?
    end

    nil
  end

  def valid_locale?(locale)
    locale.present? && SUPPORTED_LOCALES.key?(locale.to_sym)
  end

  def available_locale_or_nil(locale_name)
    locale_name.to_sym if locale_name.present? && I18n.available_locales.include?(locale_name.to_sym)
  end
end<|MERGE_RESOLUTION|>--- conflicted
+++ resolved
@@ -196,11 +196,8 @@
     kab: ['Kabyle', 'Taqbaylit'].freeze,
     ldn: ['Láadan', 'Láadan'].freeze,
     lfn: ['Lingua Franca Nova', 'lingua franca nova'].freeze,
-<<<<<<< HEAD
     ovd: ['Elfdalian', 'Övdalsk'].freeze,
-=======
     pdc: ['Pennsylvania Dutch', 'Pennsilfaani-Deitsch'].freeze,
->>>>>>> f89512fb
     sco: ['Scots', 'Scots'].freeze,
     sma: ['Southern Sami', 'Åarjelsaemien Gïele'].freeze,
     smj: ['Lule Sami', 'Julevsámegiella'].freeze,
