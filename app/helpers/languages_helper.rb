# frozen_string_literal: true
<<<<<<< HEAD
# rubocop:disable Metrics/ModuleLength
=======

# rubocop:disable Metrics/ModuleLength, Style/WordArray
>>>>>>> 717683d1

module LanguagesHelper
  ISO_639_1 = {
    aa: 'Afaraf',
    ab: 'аҧсуа бызшәа',
    ae: 'avesta',
    af: 'Afrikaans',
    ak: 'Akan',
    am: 'አማርኛ',
    an: 'aragonés',
    ar: 'اللغة العربية',
    as: 'অসমীয়া',
    av: 'авар мацӀ',
    ay: 'aymar aru',
    az: 'azərbaycan dili',
    ba: 'башҡорт теле',
    be: 'беларуская',
    bg: 'български',
    bh: 'भोजपुरी',
    bi: 'Bislama',
    bm: 'bamanankan',
    bn: 'বাংলা',
    bo: 'བོད་ཡིག',
    br: 'brezhoneg',
    bs: 'bosanski',
    ca: 'català',
    ce: 'нохчийн мотт',
    ch: 'Chamoru',
    co: 'corsu',
    cr: 'ᓀᐦᐃᔭᐍᐏᐣ',
    cs: 'čeština',
    cu: 'ѩзыкъ словѣньскъ',
    cv: 'чӑваш чӗлхи',
    cy: 'Cymraeg',
    da: 'dansk',
    de: 'Deutsch',
    dv: 'Dhivehi',
    dz: 'རྫོང་ཁ',
    ee: 'Eʋegbe',
    el: 'Ελληνικά',
    en: 'English',
    eo: 'esperanto',
    es: 'español',
    et: 'eesti',
    eu: 'euskara',
    fa: 'فارسی',
    ff: 'Fulfulde',
    fi: 'suomi',
    fj: 'Vakaviti',
    fo: 'føroyskt',
    fr: 'français',
    fy: 'Frysk',
    ga: 'Gaeilge',
    gd: 'Gàidhlig',
    gl: 'galego',
    gu: 'ગુજરાતી',
    gv: 'Gaelg',
    ha: 'هَوُسَ',
    he: 'עברית',
    hi: 'हिन्दी',
    ho: 'Hiri Motu',
    hr: 'hrvatski',
    ht: 'Kreyòl ayisyen',
    hu: 'magyar',
    hy: 'հայերեն',
    hz: 'Otjiherero',
    ia: 'Interlingua',
    id: 'Indonesia',
    ie: 'Interlingue',
    ig: 'Asụsụ Igbo',
    ii: 'ꆈꌠ꒿ Nuosuhxop',
    ik: 'Iñupiaq',
    io: 'Ido',
    is: 'íslenska',
    it: 'italiano',
    iu: 'ᐃᓄᒃᑎᑐᑦ',
    ja: '日本語',
    jv: 'basa Jawa',
    ka: 'ქართული',
    kg: 'Kikongo',
    ki: 'Gĩkũyũ',
    kj: 'Kuanyama',
    kk: 'қазақ тілі',
    kl: 'kalaallisut',
    km: 'ខេមរភាសា',
    kn: 'ಕನ್ನಡ',
    ko: '한국어',
    kr: 'Kanuri',
    ks: 'कश्मीरी',
    ku: 'Kurmancî',
    kv: 'коми кыв',
    kw: 'Kernewek',
    ky: 'Кыргызча',
    la: 'latine',
    lb: 'Lëtzebuergesch',
    lg: 'Luganda',
    li: 'Limburgs',
    ln: 'Lingála',
    lo: 'ລາວ',
    lt: 'lietuvių',
    lu: 'Tshiluba',
    lv: 'latviešu',
    mg: 'fiteny malagasy',
    mh: 'Kajin M̧ajeļ',
    mi: 'te reo Māori',
    mk: 'македонски',
    ml: 'മലയാളം',
    mn: 'Монгол хэл',
    mr: 'मराठी',
    ms: 'Melayu',
    mt: 'Malti',
    my: 'ဗမာစာ',
    na: 'Ekakairũ Naoero',
    nb: 'norsk bokmål',
    nd: 'isiNdebele',
    ne: 'नेपाली',
    ng: 'Owambo',
    nl: 'Nederlands',
    nn: 'norsk nynorsk',
    no: 'Norsk',
    nr: 'isiNdebele',
    nv: 'Diné bizaad',
    ny: 'chiCheŵa',
    oc: 'occitan',
    oj: 'ᐊᓂᔑᓈᐯᒧᐎᓐ',
    om: 'Afaan Oromoo',
    or: 'ଓଡ଼ିଆ',
    os: 'ирон æвзаг',
    pa: 'ਪੰਜਾਬੀ',
    pi: 'पाऴि',
    pl: 'polski',
    ps: 'پښتو',
    pt: 'português',
    qu: 'Runa Simi',
    rm: 'rumantsch grischun',
    rn: 'Ikirundi',
    ro: 'română',
    ru: 'русский',
    rw: 'Ikinyarwanda',
    sa: 'संस्कृतम्',
    sc: 'sardu',
    sd: 'सिन्धी',
    se: 'Davvisámegiella',
    sg: 'yângâ tî sängö',
    si: 'සිංහල',
    sk: 'slovenčina',
    sl: 'slovenščina',
    sn: 'chiShona',
    so: 'Soomaaliga',
    sq: 'shqip',
    sr: 'српски',
    ss: 'SiSwati',
    st: 'Sesotho',
    su: 'Basa Sunda',
    sv: 'svenska',
    sw: 'Kiswahili',
    ta: 'தமிழ்',
    te: 'తెలుగు',
    tg: 'тоҷикӣ',
    th: 'ไทย',
    ti: 'ትግርኛ',
    tk: 'Türkmen',
    tl: 'Wikang Tagalog',
    tn: 'Setswana',
    to: 'faka Tonga',
    tr: 'Türkçe',
    ts: 'Xitsonga',
    tt: 'татар теле',
    tw: 'Twi',
    ty: 'Reo Tahiti',
    ug: 'ئۇيغۇرچە‎',
    uk: 'українська',
    ur: 'اردو',
    uz: 'Ўзбек',
    ve: 'Tshivenḓa',
    vi: 'Tiếng Việt',
    vo: 'Volapük',
    wa: 'walon',
    wo: 'Wollof',
    xh: 'isiXhosa',
    yi: 'ייִדיש',
    yo: 'Yorùbá',
    za: 'Saɯ cueŋƅ',
    zh: '中文',
    zu: 'isiZulu',
  }.freeze

  ISO_639_3 = {
    ast: 'Asturianu',
    ckb: 'سۆرانی',
    cnr: 'crnogorski',
    jbo: 'la .lojban.',
    kab: 'Taqbaylit',
    kmr: 'Kurmancî',
    ldn: 'Láadan',
    lfn: 'lingua franca nova',
    sco: 'Scots',
    sma: 'Åarjelsaemien Gïele',
    smj: 'Julevsámegiella',
    szl: 'ślůnsko godka',
    tai: 'ภาษาไท or ภาษาไต',
    tok: 'toki pona',
    zba: 'باليبلن',
    zgh: 'ⵜⴰⵎⴰⵣⵉⵖⵜ',
  }.freeze

  SUPPORTED_LOCALES = {}.merge(ISO_639_1).merge(ISO_639_3).freeze

  # For ISO-639-1 and ISO-639-3 language codes, we have their official
  # names, but for some translations, we need the names of the
  # regional variants specifically
  REGIONAL_LOCALE_NAMES = {
    'en-GB': 'English (British)',
    'es-AR': 'español (Argentina)',
    'es-MX': 'español (México)',
    'fr-QC': 'français (Canadien)',
    'pt-BR': 'português (Brasil)',
    'pt-PT': 'português (Portugal)',
    'sr-Latn': 'srpski (latinica)',
    'zh-CN': '简体中文',
    'zh-HK': '繁體中文（香港）',
    'zh-TW': '繁體中文（臺灣）',
  }.freeze

  def native_locale_name(locale)
    if locale.blank? || locale == 'und'
      I18n.t('generic.none')
    else
      SUPPORTED_LOCALES[locale.to_sym] || REGIONAL_LOCALE_NAMES[locale.to_sym] || locale
    end
  end

  def standard_locale_name(locale)
    if locale.blank?
      I18n.t('generic.none')
    else
      I18n.t(locale, scope: :languages, default: locale.to_s)
    end
  end

  def valid_locale_or_nil(str)
    return if str.blank?

    code, = str.to_s.split(/[_-]/) # Strip out the region from e.g. en_US or ja-JP

    return unless valid_locale?(code)

    code
  end

  def valid_locale_cascade(*arr)
    arr.each do |str|
      locale = valid_locale_or_nil(str)
      return locale if locale.present?
    end

    nil
  end

  def valid_locale?(locale)
    locale.present? && SUPPORTED_LOCALES.key?(locale.to_sym)
  end

  def available_locale_or_nil(locale_name)
    locale_name.to_sym if locale_name.present? && I18n.available_locales.include?(locale_name.to_sym)
  end
end

# rubocop:enable Metrics/ModuleLength<|MERGE_RESOLUTION|>--- conflicted
+++ resolved
@@ -1,10 +1,5 @@
 # frozen_string_literal: true
-<<<<<<< HEAD
-# rubocop:disable Metrics/ModuleLength
-=======
-
 # rubocop:disable Metrics/ModuleLength, Style/WordArray
->>>>>>> 717683d1
 
 module LanguagesHelper
   ISO_639_1 = {
