# frozen_string_literal: true

module Admin::FilterHelper
<<<<<<< HEAD
  ACCOUNT_FILTERS      = %i(local remote by_domain silenced suspended recent username display_name email ip).freeze
  REPORT_FILTERS       = %i(resolved account_id target_account_id).freeze
  INVITE_FILTER        = %i(available expired).freeze
  CUSTOM_EMOJI_FILTERS = %i(local remote by_domain shortcode).freeze
=======
  ACCOUNT_FILTERS = %i(local remote by_domain silenced suspended recent username display_name email ip staff).freeze
  REPORT_FILTERS = %i(resolved account_id target_account_id).freeze
  INVITE_FILTER = %i(available expired).freeze
>>>>>>> 6855baa0

  FILTERS = ACCOUNT_FILTERS + REPORT_FILTERS + INVITE_FILTER + CUSTOM_EMOJI_FILTERS

  def filter_link_to(text, link_to_params, link_class_params = link_to_params)
    new_url = filtered_url_for(link_to_params)
    new_class = filtered_url_for(link_class_params)
    link_to text, new_url, class: filter_link_class(new_class)
  end

  def table_link_to(icon, text, path, **options)
    link_to safe_join([fa_icon(icon), text]), path, options.merge(class: 'table-action-link')
  end

  def selected?(more_params)
    new_url = filtered_url_for(more_params)
    filter_link_class(new_url) == 'selected'
  end

  private

  def filter_params(more_params)
    controller_request_params.merge(more_params)
  end

  def filter_link_class(new_url)
    filtered_url_for(controller_request_params) == new_url ? 'selected' : ''
  end

  def filtered_url_for(url_params)
    url_for filter_params(url_params)
  end

  def controller_request_params
    params.permit(FILTERS)
  end
end<|MERGE_RESOLUTION|>--- conflicted
+++ resolved
@@ -1,16 +1,10 @@
 # frozen_string_literal: true
 
 module Admin::FilterHelper
-<<<<<<< HEAD
-  ACCOUNT_FILTERS      = %i(local remote by_domain silenced suspended recent username display_name email ip).freeze
+  ACCOUNT_FILTERS      = %i(local remote by_domain silenced suspended recent username display_name email ip staff).freeze
   REPORT_FILTERS       = %i(resolved account_id target_account_id).freeze
   INVITE_FILTER        = %i(available expired).freeze
   CUSTOM_EMOJI_FILTERS = %i(local remote by_domain shortcode).freeze
-=======
-  ACCOUNT_FILTERS = %i(local remote by_domain silenced suspended recent username display_name email ip staff).freeze
-  REPORT_FILTERS = %i(resolved account_id target_account_id).freeze
-  INVITE_FILTER = %i(available expired).freeze
->>>>>>> 6855baa0
 
   FILTERS = ACCOUNT_FILTERS + REPORT_FILTERS + INVITE_FILTER + CUSTOM_EMOJI_FILTERS
 
