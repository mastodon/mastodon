# frozen_string_literal: true

module Admin::FilterHelper
  FILTERS = [
    AccountFilter::KEYS,
    CustomEmojiFilter::KEYS,
    ReportFilter::KEYS,
<<<<<<< HEAD
    TagFilter::KEYS,
    PreviewCardProviderFilter::KEYS,
    PreviewCardFilter::KEYS,
=======
    Trends::TagFilter::KEYS,
    Trends::PreviewCardProviderFilter::KEYS,
    Trends::PreviewCardFilter::KEYS,
    Trends::StatusFilter::KEYS,
>>>>>>> 8c7223f4
    InstanceFilter::KEYS,
    InviteFilter::KEYS,
    RelationshipFilter::KEYS,
    AnnouncementFilter::KEYS,
    Admin::ActionLogFilter::KEYS,
    Admin::StatusFilter::KEYS,
  ].flatten.freeze

  def filter_link_to(text, link_to_params, link_class_params = link_to_params)
    new_url   = filtered_url_for(link_to_params)
    new_class = filtered_url_for(link_class_params)

    link_to text, new_url, class: filter_link_class(new_class)
  end

  def table_link_to(icon, text, path, **options)
    link_to safe_join([fa_icon(icon), text]), path, options.merge(class: 'table-action-link')
  end

  def selected?(more_params)
    new_url = filtered_url_for(more_params)
    filter_link_class(new_url) == 'selected'
  end

  private

  def filter_params(more_params)
    controller_request_params.merge(more_params)
  end

  def filter_link_class(new_url)
    filtered_url_for(controller_request_params) == new_url ? 'selected' : ''
  end

  def filtered_url_for(url_params)
    url_for filter_params(url_params)
  end

  def controller_request_params
    params.permit(FILTERS)
  end
end<|MERGE_RESOLUTION|>--- conflicted
+++ resolved
@@ -5,16 +5,10 @@
     AccountFilter::KEYS,
     CustomEmojiFilter::KEYS,
     ReportFilter::KEYS,
-<<<<<<< HEAD
-    TagFilter::KEYS,
-    PreviewCardProviderFilter::KEYS,
-    PreviewCardFilter::KEYS,
-=======
     Trends::TagFilter::KEYS,
     Trends::PreviewCardProviderFilter::KEYS,
     Trends::PreviewCardFilter::KEYS,
     Trends::StatusFilter::KEYS,
->>>>>>> 8c7223f4
     InstanceFilter::KEYS,
     InviteFilter::KEYS,
     RelationshipFilter::KEYS,
