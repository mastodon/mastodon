--- conflicted
+++ resolved
@@ -19,69 +19,8 @@
     end
   end
 
-<<<<<<< HEAD
-  def account_action_button(account)
-    if user_signed_in?
-      if account.id == current_user.account_id
-        link_to settings_profile_url, class: 'button logo-button' do
-          safe_join([svg_logo, t('settings.edit_profile')])
-        end
-      elsif current_account.following?(account) || current_account.requested?(account)
-        link_to account_unfollow_path(account), class: 'button logo-button button--destructive', data: { method: :post } do
-          safe_join([svg_logo, t('accounts.unfollow')])
-        end
-      elsif !(account.memorial? || account.moved?)
-        link_to account_follow_path(account), class: "button logo-button#{account.blocking?(current_account) ? ' disabled' : ''}", data: { method: :post } do
-          safe_join([svg_logo, t('accounts.follow')])
-        end
-      end
-    elsif !(account.memorial? || account.moved?)
-      link_to account_remote_follow_path(account), class: 'button logo-button modal-button', target: '_new' do
-        safe_join([svg_logo, t('accounts.follow')])
-      end
-    end
-  end
-
-  def minimal_account_action_button(account)
-    if user_signed_in?
-      return if account.id == current_user.account_id
-
-      if current_account.following?(account) || current_account.requested?(account)
-        link_to account_unfollow_path(account), class: 'icon-button active', data: { method: :post }, title: t('accounts.unfollow') do
-          fa_icon('user-times fw')
-        end
-      elsif !(account.memorial? || account.moved?)
-        link_to account_follow_path(account), class: "icon-button#{account.blocking?(current_account) ? ' disabled' : ''}", data: { method: :post }, title: t('accounts.follow') do
-          fa_icon('user-plus fw')
-        end
-      end
-    elsif !(account.memorial? || account.moved?)
-      link_to account_remote_follow_path(account), class: 'icon-button modal-button', target: '_new', title: t('accounts.follow') do
-        fa_icon('user-plus fw')
-      end
-    end
-  end
-
-  def account_badge(account, all: false)
-    if account.bot?
-      content_tag(:div, content_tag(:div, t('accounts.roles.bot'), class: 'account-role bot'), class: 'roles')
-    elsif account.group?
-      content_tag(:div, content_tag(:div, t('accounts.roles.group'), class: 'account-role group'), class: 'roles')
-    elsif (Setting.show_staff_badge && account.user_staff?) || all
-      content_tag(:div, class: 'roles') do
-        if all && !account.user_staff?
-          content_tag(:div, t('admin.accounts.roles.user'), class: 'account-role')
-        elsif account.user_admin?
-          content_tag(:div, t('accounts.roles.admin'), class: 'account-role admin')
-        elsif account.user_moderator?
-          content_tag(:div, t('accounts.roles.moderator'), class: 'account-role moderator')
-        end
-      end
-    end
-=======
   def account_formatted_stat(value)
     number_to_human(value, precision: 3, strip_insignificant_zeros: true)
->>>>>>> ab36c152
   end
 
   def account_description(account)
@@ -104,16 +43,4 @@
 
     [prepend_str, account.note].join(' · ')
   end
-
-  def svg_logo
-    logo_url = InstancePresenter.new.logo_transparent&.file&.url
-    tag = logo_url.present? ? tag(:img, 'src' => logo_url) : nil
-    tag || content_tag(:svg, tag(:use, 'xlink:href' => '#decodon-flower-logo'), 'viewBox' => '0 0 216.4144 232.00976')
-  end
-
-  def svg_logo_full
-    logo_url = InstancePresenter.new.logo&.file&.url
-    tag = logo_url.present? ? tag(:img, 'src' => logo_url) : nil
-    tag || content_tag(:svg, tag(:use, 'xlink:href' => '#decodon-logo'), 'viewBox' => '0 0 713.35878 175.8678')
-  end
 end