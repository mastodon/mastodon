--- conflicted
+++ resolved
@@ -27,13 +27,12 @@
     end
   end
 
-<<<<<<< HEAD
   def hide_followers_count?(account)
     Setting.hide_followers_count || account.user&.settings&.[]('hide_followers_count')
-=======
+  end
+
   def account_formatted_stat(value)
     number_to_human(value, precision: 3, strip_insignificant_zeros: true)
->>>>>>> 127503eb
   end
 
   def account_description(account)
@@ -49,14 +48,9 @@
       ].join(' '),
     ]
 
-<<<<<<< HEAD
     unless hide_followers_count?(account)
       prepend_stats << [
-        number_to_human(account.followers_count, precision: 3, strip_insignificant_zeros: true),
-=======
-      [
         account_formatted_stat(account.followers_count),
->>>>>>> 127503eb
         I18n.t('accounts.followers', count: account.followers_count),
       ].join(' ')
     end
