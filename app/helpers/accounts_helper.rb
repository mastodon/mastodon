--- conflicted
+++ resolved
@@ -91,7 +91,6 @@
 
     [prepend_str, account.note].join(' · ')
   end
-<<<<<<< HEAD
 
   def svg_logo
     content_tag(:svg, tag(:use, 'xlink:href' => '#mastodon-svg-logo'), 'viewBox' => '0 0 216.4144 232.00976')
@@ -101,6 +100,4 @@
     # svgタグ埋め込みだと色が反映できないので
     image_pack_tag 'logo_full_imastodon.svg', class: 'logo', alt: 'iMastodon'
   end
-=======
->>>>>>> c3f0621a
 end