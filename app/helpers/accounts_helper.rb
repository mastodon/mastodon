# frozen_string_literal: true

module AccountsHelper
  def display_name(account, **options)
    str = account.display_name.presence || account.username

    if options[:custom_emojify]
      prerender_custom_emojis(h(str), account.emojis)
    else
      str
    end
  end

  def acct(account)
    if account.local?
      "@#{account.acct}@#{site_hostname}"
    else
      "@#{account.pretty_acct}"
    end
  end

  def account_action_button(account)
    return if account.memorial? || account.moved?

    link_to ActivityPub::TagManager.instance.url_for(account), class: 'button logo-button', target: '_new' do
      safe_join([logo_as_symbol, t('accounts.follow')])
    end
  end

  def account_description(account)
    prepend_str = [
      [
        number_to_human(account.statuses_count, precision: 3, strip_insignificant_zeros: true),
        I18n.t('accounts.posts', count: account.statuses_count),
      ].join(' '),

      [
        number_to_human(account.following_count, precision: 3, strip_insignificant_zeros: true),
        I18n.t('accounts.following', count: account.following_count),
      ].join(' '),

      [
        number_to_human(account.followers_count, precision: 3, strip_insignificant_zeros: true),
        I18n.t('accounts.followers', count: account.followers_count),
      ].join(' '),
    ].join(', ')

    [prepend_str, account.note].join(' · ')
  end
<<<<<<< HEAD

  def svg_logo
    content_tag(:svg, tag(:use, 'xlink:href' => '#hometownlogo'), 'viewBox' => '0 0 216.4144 232.00976')
  end

  def svg_logo_full
    content_tag(:svg, tag(:use, 'xlink:href' => '#hometownlogo'), 'viewBox' => '0 0 216.4144 232.00976')
  end
=======
>>>>>>> fb389bd7
end<|MERGE_RESOLUTION|>--- conflicted
+++ resolved
@@ -47,15 +47,4 @@
 
     [prepend_str, account.note].join(' · ')
   end
-<<<<<<< HEAD
-
-  def svg_logo
-    content_tag(:svg, tag(:use, 'xlink:href' => '#hometownlogo'), 'viewBox' => '0 0 216.4144 232.00976')
-  end
-
-  def svg_logo_full
-    content_tag(:svg, tag(:use, 'xlink:href' => '#hometownlogo'), 'viewBox' => '0 0 216.4144 232.00976')
-  end
-=======
->>>>>>> fb389bd7
 end