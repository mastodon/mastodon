# frozen_string_literal: true

module StatusesHelper
  EMBEDDED_CONTROLLER = 'statuses'
  EMBEDDED_ACTION = 'embed'

  def link_to_more(url)
    link_to t('statuses.show_more'), url, class: 'load-more load-gap'
  end

  def nothing_here(extra_classes = '')
    content_tag(:div, class: "nothing-here #{extra_classes}") do
      t('accounts.nothing_here')
    end
  end

<<<<<<< HEAD
  def hide_followers_count?(account)
    Setting.hide_followers_count || account.user&.setting_hide_followers_count
  end

  def account_description(account)
    prepend_stats = [
      [
        number_to_human(account.statuses_count, strip_insignificant_zeros: true),
        I18n.t('accounts.posts', count: account.statuses_count),
      ].join(' '),

      [
        number_to_human(account.following_count, strip_insignificant_zeros: true),
        I18n.t('accounts.following', count: account.following_count),
      ].join(' '),
    ]

    unless hide_followers_count?(account)
      prepend_stats << [
        number_to_human(account.followers_count, strip_insignificant_zeros: true),
        I18n.t('accounts.followers', count: account.followers_count),
      ].join(' ')
    end

    [prepend_stats.join(', '), account.note].join(' · ')
  end

=======
>>>>>>> 4988ebba
  def media_summary(status)
    attachments = { image: 0, video: 0 }

    status.media_attachments.each do |media|
      if media.video?
        attachments[:video] += 1
      else
        attachments[:image] += 1
      end
    end

    text = attachments.to_a.reject { |_, value| value.zero? }.map { |key, value| I18n.t("statuses.attached.#{key}", count: value) }.join(' · ')

    return if text.blank?

    I18n.t('statuses.attached.description', attached: text)
  end

  def status_text_summary(status)
    return if status.spoiler_text.blank?

    I18n.t('statuses.content_warning', warning: status.spoiler_text)
  end

  def poll_summary(status)
    return unless status.preloadable_poll

    status.preloadable_poll.options.map { |o| "[ ] #{o}" }.join("\n")
  end

  def status_description(status)
    components = [[media_summary(status), status_text_summary(status)].reject(&:blank?).join(' · ')]

    if status.spoiler_text.blank?
      components << status.text
      components << poll_summary(status)
    end

    components.reject(&:blank?).join("\n\n")
  end

  def stream_link_target
    embedded_view? ? '_blank' : nil
  end

  def style_classes(status, is_predecessor, is_successor, include_threads)
    classes = ['entry']
    classes << 'entry-predecessor' if is_predecessor
    classes << 'entry-reblog' if status.reblog?
    classes << 'entry-successor' if is_successor
    classes << 'entry-center' if include_threads
    classes.join(' ')
  end

  def microformats_classes(status, is_direct_parent, is_direct_child)
    classes = []
    classes << 'p-in-reply-to' if is_direct_parent
    classes << 'p-repost-of' if status.reblog? && is_direct_parent
    classes << 'p-comment' if is_direct_child
    classes.join(' ')
  end

  def microformats_h_class(status, is_predecessor, is_successor, include_threads)
    if is_predecessor || status.reblog? || is_successor
      'h-cite'
    elsif include_threads
      ''
    else
      'h-entry'
    end
  end

  def rtl_status?(status)
    status.local? ? rtl?(status.text) : rtl?(strip_tags(status.text))
  end

  def rtl?(text)
    text = simplified_text(text)
    rtl_words = text.scan(/[\p{Hebrew}\p{Arabic}\p{Syriac}\p{Thaana}\p{Nko}]+/m)

    if rtl_words.present?
      total_size = text.size.to_f
      rtl_size(rtl_words) / total_size > 0.3
    else
      false
    end
  end

  def fa_visibility_icon(status)
    case status.visibility
    when 'public'
      fa_icon 'globe fw'
    when 'unlisted'
      fa_icon 'unlock fw'
    when 'private'
      fa_icon 'lock fw'
    when 'direct'
      fa_icon 'envelope fw'
    end
  end

  private

  def simplified_text(text)
    text.dup.tap do |new_text|
      URI.extract(new_text).each do |url|
        new_text.gsub!(url, '')
      end

      new_text.gsub!(Account::MENTION_RE, '')
      new_text.gsub!(Tag::HASHTAG_RE, '')
      new_text.gsub!(/\s+/, '')
    end
  end

  def rtl_size(words)
    words.reduce(0) { |acc, elem| acc + elem.size }.to_f
  end

  def embedded_view?
    params[:controller] == EMBEDDED_CONTROLLER && params[:action] == EMBEDDED_ACTION
  end
end<|MERGE_RESOLUTION|>--- conflicted
+++ resolved
@@ -14,36 +14,6 @@
     end
   end
 
-<<<<<<< HEAD
-  def hide_followers_count?(account)
-    Setting.hide_followers_count || account.user&.setting_hide_followers_count
-  end
-
-  def account_description(account)
-    prepend_stats = [
-      [
-        number_to_human(account.statuses_count, strip_insignificant_zeros: true),
-        I18n.t('accounts.posts', count: account.statuses_count),
-      ].join(' '),
-
-      [
-        number_to_human(account.following_count, strip_insignificant_zeros: true),
-        I18n.t('accounts.following', count: account.following_count),
-      ].join(' '),
-    ]
-
-    unless hide_followers_count?(account)
-      prepend_stats << [
-        number_to_human(account.followers_count, strip_insignificant_zeros: true),
-        I18n.t('accounts.followers', count: account.followers_count),
-      ].join(' ')
-    end
-
-    [prepend_stats.join(', '), account.note].join(' · ')
-  end
-
-=======
->>>>>>> 4988ebba
   def media_summary(status)
     attachments = { image: 0, video: 0 }
 
