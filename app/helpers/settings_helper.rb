# frozen_string_literal: true

module SettingsHelper
  HUMAN_LOCALES = {
    en: 'English',
    de: 'Deutsch',
    es: 'Español',
    pt: 'Português',
    fr: 'Français',
    hu: 'Magyar',
    uk: 'Українська',
    'zh-CN': '简体中文',
    fi: 'Suomi',
<<<<<<< HEAD
    co: 'Corsu',
=======
    eo: 'Esperanto',
>>>>>>> 541c538f
  }.freeze

  def human_locale(locale)
    HUMAN_LOCALES[locale]
  end

  def hash_to_object(hash)
    HashObject.new(hash)
  end
end<|MERGE_RESOLUTION|>--- conflicted
+++ resolved
@@ -11,11 +11,8 @@
     uk: 'Українська',
     'zh-CN': '简体中文',
     fi: 'Suomi',
-<<<<<<< HEAD
     co: 'Corsu',
-=======
     eo: 'Esperanto',
->>>>>>> 541c538f
   }.freeze
 
   def human_locale(locale)
