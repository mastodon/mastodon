# frozen_string_literal: true

module ApplicationHelper
  def active_nav_class(path)
    current_page?(path) ? 'active' : ''
  end

  def active_link_to(label, path, options = {})
    link_to label, path, options.merge(class: active_nav_class(path))
  end

  def show_landing_strip?
    !user_signed_in? && !single_user_mode?
  end

  def open_registrations?
    Setting.open_registrations
  end

  def open_deletion?
    Setting.open_deletion
  end

  def add_rtl_body_class(other_classes)
    other_classes = "#{other_classes} rtl" if [:ar, :fa, :he].include?(I18n.locale)
    other_classes
  end

  def favicon_path
    env_suffix = Rails.env.production? ? '' : '-dev'
    "/favicon#{env_suffix}.ico"
  end

  def title
    Rails.env.production? ? site_title : "#{site_title} (Dev)"
  end

  def fa_icon(icon, attributes = {})
    class_names = attributes[:class]&.split(' ') || []
    class_names << 'fa'
    class_names += icon.split(' ').map { |cl| "fa-#{cl}" }

    content_tag(:i, nil, attributes.merge(class: class_names.join(' ')))
<<<<<<< HEAD
=======
  end

  def opengraph(property, content)
    tag(:meta, content: content, property: property)
>>>>>>> 4c14ff65
  end
end<|MERGE_RESOLUTION|>--- conflicted
+++ resolved
@@ -41,12 +41,9 @@
     class_names += icon.split(' ').map { |cl| "fa-#{cl}" }
 
     content_tag(:i, nil, attributes.merge(class: class_names.join(' ')))
-<<<<<<< HEAD
-=======
   end
 
   def opengraph(property, content)
     tag(:meta, content: content, property: property)
->>>>>>> 4c14ff65
   end
 end