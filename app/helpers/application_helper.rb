# frozen_string_literal: true

module ApplicationHelper
  DANGEROUS_SCOPES = %w(
    read
    write
    follow
  ).freeze

  RTL_LOCALES = %i(
    ar
    ckb
    fa
    he
  ).freeze

  def friendly_number_to_human(number, **options)
    # By default, the number of precision digits used by number_to_human
    # is looked up from the locales definition, and rails-i18n comes with
    # values that don't seem to make much sense for many languages, so
    # override these values with a default of 3 digits of precision.
<<<<<<< HEAD
    options[:precision] = 3
    options[:strip_insignificant_zeros] = true
=======
    options = options.merge(
      precision: 3,
      strip_insignificant_zeros: true,
      significant: true
    )
>>>>>>> 2c5862ed

    number_to_human(number, **options)
  end

  def active_nav_class(*paths)
    paths.any? { |path| current_page?(path) } ? 'active' : ''
  end

  def active_link_to(label, path, **options)
    link_to label, path, options.merge(class: active_nav_class(path))
  end

  def show_landing_strip?
    !user_signed_in? && !single_user_mode?
  end

  def open_registrations?
    Setting.registrations_mode == 'open'
  end

  def approved_registrations?
    Setting.registrations_mode == 'approved'
  end

  def closed_registrations?
    Setting.registrations_mode == 'none'
  end

  def available_sign_up_path
    if closed_registrations? || omniauth_only?
      'https://joinmastodon.org/#getting-started'
    else
      new_user_registration_path
    end
  end

  def omniauth_only?
    ENV['OMNIAUTH_ONLY'] == 'true'
  end

  def link_to_login(name = nil, html_options = nil, &block)
    target = new_user_session_path

    html_options = name if block_given?

    if omniauth_only? && Devise.mappings[:user].omniauthable? && User.omniauth_providers.size == 1
      target = omniauth_authorize_path(:user, User.omniauth_providers[0])
      html_options ||= {}
      html_options[:method] = :post
    end

    if block_given?
      link_to(target, html_options, &block)
    else
      link_to(name, target, html_options)
    end
  end

  def provider_sign_in_link(provider)
    link_to I18n.t("auth.providers.#{provider}", default: provider.to_s.chomp('_oauth2').capitalize), omniauth_authorize_path(:user, provider), class: "button button-#{provider}", method: :post
  end

  def open_deletion?
    Setting.open_deletion
  end

  def locale_direction
    if RTL_LOCALES.include?(I18n.locale)
      'rtl'
    else
      'ltr'
    end
  end

  def favicon_path
    env_suffix = Rails.env.production? ? '' : '-dev'
    "/favicon#{env_suffix}.ico"
  end

  def title
    Rails.env.production? ? site_title : "#{site_title} (Dev)"
  end

  def class_for_scope(scope)
    'scope-danger' if DANGEROUS_SCOPES.include?(scope.to_s)
  end

  def can?(action, record)
    return false if record.nil?
    policy(record).public_send("#{action}?")
  end

  def fa_icon(icon, attributes = {})
    class_names = attributes[:class]&.split(' ') || []
    class_names << 'fa'
    class_names += icon.split(' ').map { |cl| "fa-#{cl}" }

    content_tag(:i, nil, attributes.merge(class: class_names.join(' ')))
  end

  def visibility_icon(status)
    if status.public_visibility?
      fa_icon('globe', title: I18n.t('statuses.visibilities.public'))
    elsif status.unlisted_visibility?
      fa_icon('unlock', title: I18n.t('statuses.visibilities.unlisted'))
    elsif status.private_visibility? || status.limited_visibility?
      fa_icon('lock', title: I18n.t('statuses.visibilities.private'))
    elsif status.direct_visibility?
      fa_icon('envelope', title: I18n.t('statuses.visibilities.direct'))
    end
  end

  def interrelationships_icon(relationships, account_id)
    if relationships.following[account_id] && relationships.followed_by[account_id]
      fa_icon('exchange', title: I18n.t('relationships.mutual'), class: 'fa-fw active passive')
    elsif relationships.following[account_id]
      fa_icon(locale_direction == 'ltr' ? 'arrow-right' : 'arrow-left', title: I18n.t('relationships.following'), class: 'fa-fw active')
    elsif relationships.followed_by[account_id]
      fa_icon(locale_direction == 'ltr' ? 'arrow-left' : 'arrow-right', title: I18n.t('relationships.followers'), class: 'fa-fw passive')
    end
  end

  def custom_emoji_tag(custom_emoji, animate = true)
    if animate
      image_tag(custom_emoji.image.url, class: 'emojione', alt: ":#{custom_emoji.shortcode}:")
    else
      image_tag(custom_emoji.image.url(:static), class: 'emojione custom-emoji', alt: ":#{custom_emoji.shortcode}", 'data-original' => full_asset_url(custom_emoji.image.url), 'data-static' => full_asset_url(custom_emoji.image.url(:static)))
    end
  end

  def opengraph(property, content)
    tag(:meta, content: content, property: property)
  end

  def react_component(name, props = {}, &block)
    if block.nil?
      content_tag(:div, nil, data: { component: name.to_s.camelcase, props: Oj.dump(props) })
    else
      content_tag(:div, data: { component: name.to_s.camelcase, props: Oj.dump(props) }, &block)
    end
  end

  def react_admin_component(name, props = {})
    content_tag(:div, nil, data: { 'admin-component': name.to_s.camelcase, props: Oj.dump({ locale: I18n.locale }.merge(props)) })
  end

  def body_classes
    output = (@body_classes || '').split(' ')
    output << "theme-#{current_theme.parameterize}"
    output << 'system-font' if current_account&.user&.setting_system_font_ui
    output << (current_account&.user&.setting_reduce_motion ? 'reduce-motion' : 'no-reduce-motion')
    output << 'rtl' if locale_direction == 'rtl'
    output.reject(&:blank?).join(' ')
  end

  def cdn_host
    Rails.configuration.action_controller.asset_host
  end

  def cdn_host?
    cdn_host.present?
  end

  def storage_host
    "https://#{ENV['S3_ALIAS_HOST'].presence || ENV['S3_CLOUDFRONT_HOST']}"
  end

  def storage_host?
    ENV['S3_ALIAS_HOST'].present? || ENV['S3_CLOUDFRONT_HOST'].present?
  end

  def quote_wrap(text, line_width: 80, break_sequence: "\n")
    text = word_wrap(text, line_width: line_width - 2, break_sequence: break_sequence)
    text.split("\n").map { |line| '> ' + line }.join("\n")
  end

  def render_initial_state
    state_params = {
      settings: {
        known_fediverse: Setting.show_known_fediverse_at_about_page,
      },

      text: [params[:title], params[:text], params[:url]].compact.join(' '),
    }

    permit_visibilities = %w(public unlisted private direct)
    default_privacy     = current_account&.user&.setting_default_privacy
    permit_visibilities.shift(permit_visibilities.index(default_privacy) + 1) if default_privacy.present?
    state_params[:visibility] = params[:visibility] if permit_visibilities.include? params[:visibility]

    if user_signed_in?
      state_params[:settings]          = state_params[:settings].merge(Web::Setting.find_by(user: current_user)&.data || {})
      state_params[:push_subscription] = current_account.user.web_push_subscription(current_session)
      state_params[:current_account]   = current_account
      state_params[:token]             = current_session.token
      state_params[:admin]             = Account.find_local(Setting.site_contact_username.strip.gsub(/\A@/, ''))
    end

    json = ActiveModelSerializers::SerializableResource.new(InitialStatePresenter.new(state_params), serializer: InitialStateSerializer).to_json
    # rubocop:disable Rails/OutputSafety
    content_tag(:script, json_escape(json).html_safe, id: 'initial-state', type: 'application/json')
    # rubocop:enable Rails/OutputSafety
  end

  def grouped_scopes(scopes)
    scope_parser      = ScopeParser.new
    scope_transformer = ScopeTransformer.new

    scopes.each_with_object({}) do |str, h|
      scope = scope_transformer.apply(scope_parser.parse(str))

      if h[scope.key]
        h[scope.key].merge!(scope)
      else
        h[scope.key] = scope
      end
    end.values
  end

  def prerender_custom_emojis(html, custom_emojis)
    EmojiFormatter.new(html, custom_emojis, animate: prefers_autoplay?).to_s
  end
end<|MERGE_RESOLUTION|>--- conflicted
+++ resolved
@@ -19,16 +19,11 @@
     # is looked up from the locales definition, and rails-i18n comes with
     # values that don't seem to make much sense for many languages, so
     # override these values with a default of 3 digits of precision.
-<<<<<<< HEAD
-    options[:precision] = 3
-    options[:strip_insignificant_zeros] = true
-=======
     options = options.merge(
       precision: 3,
       strip_insignificant_zeros: true,
       significant: true
     )
->>>>>>> 2c5862ed
 
     number_to_human(number, **options)
   end
