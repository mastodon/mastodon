--- conflicted
+++ resolved
@@ -165,20 +165,13 @@
     flavour, theme = flavour_and_skin
 
     if theme == 'system'
-<<<<<<< HEAD
       concat stylesheet_pack_tag("skins/#{flavour}/mastodon-light", media: 'not all and (prefers-color-scheme: dark)', crossorigin: 'anonymous')
       concat stylesheet_pack_tag("skins/#{flavour}/default", media: '(prefers-color-scheme: dark)', crossorigin: 'anonymous')
-    else
-      stylesheet_pack_tag "skins/#{flavour}/#{theme}", media: 'all', crossorigin: 'anonymous'
-=======
-      concat stylesheet_pack_tag('mastodon-light', media: 'not all and (prefers-color-scheme: dark)', crossorigin: 'anonymous')
-      concat stylesheet_pack_tag('default', media: '(prefers-color-scheme: dark)', crossorigin: 'anonymous')
       concat tag.meta name: 'theme-color', content: Themes::MASTODON_DARK_THEME_COLOR, media: '(prefers-color-scheme: dark)'
       concat tag.meta name: 'theme-color', content: Themes::MASTODON_LIGHT_THEME_COLOR, media: '(prefers-color-scheme: light)'
     else
-      concat stylesheet_pack_tag theme, media: 'all', crossorigin: 'anonymous'
+      concat stylesheet_pack_tag "skins/#{flavour}/#{theme}", media: 'all', crossorigin: 'anonymous'
       concat tag.meta name: 'theme-color', content: theme == 'mastodon-light' ? Themes::MASTODON_LIGHT_THEME_COLOR : Themes::MASTODON_DARK_THEME_COLOR
->>>>>>> 672c9f5f
     end
   end
 
