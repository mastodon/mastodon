--- conflicted
+++ resolved
@@ -11,23 +11,17 @@
   end
 
   def _logo_as_symbol_wordmark
-<<<<<<< HEAD
     logo_url = InstancePresenter.new.logo&.file&.url
     tag = logo_url.present? ? tag(:img, 'src' => logo_url) : nil
     tag || content_tag(:svg, tag(:use, href: '#decodon-logo'), viewBox: '0 0 376 102', class: 'logo logo--wordmark')
+    # content_tag(:svg, tag.use(href: '#logo-symbol-wordmark'), viewBox: '0 0 261 66', class: 'logo logo--wordmark')
   end
 
   def _logo_as_symbol_icon
     logo_url = InstancePresenter.new.logo&.file&.url
     tag = logo_url.present? ? tag(:img, 'src' => logo_url) : nil
     tag || content_tag(:svg, tag(:use, href: '#decodon-flower-logo'), viewBox: '0 0 150 150', class: 'logo logo--icon')
-=======
-    content_tag(:svg, tag.use(href: '#logo-symbol-wordmark'), viewBox: '0 0 261 66', class: 'logo logo--wordmark')
-  end
-
-  def _logo_as_symbol_icon
-    content_tag(:svg, tag.use(href: '#logo-symbol-icon'), viewBox: '0 0 79 79', class: 'logo logo--icon')
->>>>>>> a8dd3210
+    # content_tag(:svg, tag.use(href: '#logo-symbol-icon'), viewBox: '0 0 79 79', class: 'logo logo--icon')
   end
 
   def render_logo
@@ -35,23 +29,12 @@
   end
 
   def render_symbol(version = :icon)
-<<<<<<< HEAD
-    path = begin
-      case version
+    path = case version
       when :icon
         'decodon_flower_logo.svg'
       when :wordmark
         'decodon_logo_full.svg'
       end
-    end
-=======
-    path = case version
-           when :icon
-             'logo-symbol-icon.svg'
-           when :wordmark
-             'logo-symbol-wordmark.svg'
-           end
->>>>>>> a8dd3210
 
     render(file: Rails.root.join('app', 'javascript', 'images', path)).html_safe # rubocop:disable Rails/OutputSafety
   end
