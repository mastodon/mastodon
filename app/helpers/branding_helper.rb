--- conflicted
+++ resolved
@@ -19,21 +19,6 @@
   end
 
   def render_logo
-<<<<<<< HEAD
-    image_pack_tag('logo_icon.png', alt: 'Mastodon', class: 'logo logo--icon')
-  end
-
-  def render_symbol(version = :icon)
-    path = case version
-           when :icon
-             'logo-symbol-icon.svg'
-           when :wordmark
-             'logo-symbol-wordmark.svg'
-           end
-
-    render(file: Rails.root.join('app', 'javascript', 'images', path)).html_safe # rubocop:disable Rails/OutputSafety
-=======
-    image_tag(frontend_asset_path('images/logo.svg'), alt: 'Mastodon', class: 'logo logo--icon')
->>>>>>> 33368e3e
+    image_tag(frontend_asset_path('images/logo_icon.png'), alt: 'Mastodon', class: 'logo logo--icon')
   end
 end