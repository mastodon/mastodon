--- conflicted
+++ resolved
@@ -1,8 +1,6 @@
-<<<<<<< HEAD
 //  This file contains scripts that should be loaded on all pages, regardless of type.
 //  You can use this to include common infrastructure, or leave it blank.
-=======
-// This is a manifest file that'll be compiled into application.js, which will include all the files
+// This manifest file will be compiled into application.js, which will include all the files
 // listed below.
 //
 // Any JavaScript/Coffee file within this directory, lib/assets/javascripts, vendor/assets/javascripts,
@@ -16,5 +14,4 @@
 //
 //= require jquery2
 //= require jquery_ujs
-//= require components
->>>>>>> f8766652
+//= require components