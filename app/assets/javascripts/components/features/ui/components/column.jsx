import ColumnHeader from './column_header';
import PropTypes from 'prop-types';

const easingOutQuint = (x, t, b, c, d) => c*((t=t/d-1)*t*t*t*t + 1) + b;

const scrollTop = (node) => {
  const startTime = Date.now();
  const offset    = node.scrollTop;
  const targetY   = -offset;
  const duration  = 1000;
  let interrupt   = false;

  const step = () => {
    const elapsed    = Date.now() - startTime;
    const percentage = elapsed / duration;

    if (percentage > 1 || interrupt) {
      return;
    }

    node.scrollTop = easingOutQuint(0, elapsed, offset, targetY, duration);
    requestAnimationFrame(step);
  };

  step();

  return () => {
    interrupt = true;
  };
};

class Column extends React.PureComponent {

<<<<<<< HEAD
  constructor (props, context) {
    super(props, context);
    this.handleHeaderClick = this.handleHeaderClick.bind(this);
    this.handleWheel = this.handleWheel.bind(this);
  }
=======
  propTypes: {
    heading: React.PropTypes.string,
    icon: React.PropTypes.string,
    children: React.PropTypes.node,
    active: React.PropTypes.bool,
    hideHeadingOnMobile: React.PropTypes.bool
  },

  mixins: [PureRenderMixin],
>>>>>>> 27ea2a88

  handleHeaderClick () {
    const scrollable = ReactDOM.findDOMNode(this).querySelector('.scrollable');
    if (!scrollable) {
      return;
    }
    this._interruptScrollAnimation = scrollTop(scrollable);
  }

  handleWheel () {
    if (typeof this._interruptScrollAnimation !== 'undefined') {
      this._interruptScrollAnimation();
    }
  }

  render () {
    const { heading, icon, children, active, hideHeadingOnMobile } = this.props;

    let header = '';

    if (heading) {
      header = <ColumnHeader icon={icon} active={active} type={heading} onClick={this.handleHeaderClick} hideOnMobile={hideHeadingOnMobile} />;
    }

    return (
      <div role='section' aria-label={heading} className='column' onWheel={this.handleWheel}>
        {header}
        {children}
      </div>
    );
  }

}

Column.propTypes = {
  heading: PropTypes.string,
  icon: PropTypes.string,
  children: PropTypes.node,
  active: PropTypes.bool
};

export default Column;<|MERGE_RESOLUTION|>--- conflicted
+++ resolved
@@ -31,23 +31,11 @@
 
 class Column extends React.PureComponent {
 
-<<<<<<< HEAD
   constructor (props, context) {
     super(props, context);
     this.handleHeaderClick = this.handleHeaderClick.bind(this);
     this.handleWheel = this.handleWheel.bind(this);
   }
-=======
-  propTypes: {
-    heading: React.PropTypes.string,
-    icon: React.PropTypes.string,
-    children: React.PropTypes.node,
-    active: React.PropTypes.bool,
-    hideHeadingOnMobile: React.PropTypes.bool
-  },
-
-  mixins: [PureRenderMixin],
->>>>>>> 27ea2a88
 
   handleHeaderClick () {
     const scrollable = ReactDOM.findDOMNode(this).querySelector('.scrollable');
@@ -86,7 +74,8 @@
   heading: PropTypes.string,
   icon: PropTypes.string,
   children: PropTypes.node,
-  active: PropTypes.bool
+  active: PropTypes.bool,
+  hideHeadingOnMobile: PropTypes.bool
 };
 
 export default Column;