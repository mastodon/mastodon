--- conflicted
+++ resolved
@@ -31,20 +31,12 @@
 };
 
 ColumnLink.propTypes = {
-<<<<<<< HEAD
   icon: PropTypes.string.isRequired,
   text: PropTypes.string.isRequired,
   to: PropTypes.string,
   href: PropTypes.string,
-  method: PropTypes.string
-=======
-  icon: React.PropTypes.string.isRequired,
-  text: React.PropTypes.string.isRequired,
-  to: React.PropTypes.string,
-  href: React.PropTypes.string,
-  method: React.PropTypes.string,
-  hideOnMobile: React.PropTypes.bool
->>>>>>> 27ea2a88
+  method: PropTypes.string,
+  hideOnMobile: PropTypes.bool
 };
 
 export default ColumnLink;