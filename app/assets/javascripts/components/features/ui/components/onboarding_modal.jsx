--- conflicted
+++ resolved
@@ -63,13 +63,8 @@
 );
 
 PageTwo.propTypes = {
-<<<<<<< HEAD
-  me: ImmutablePropTypes.map.isRequired
-}
-=======
   me: ImmutablePropTypes.map.isRequired,
 };
->>>>>>> 0576daf5
 
 const PageThree = ({ me, domain }) => (
   <div className='onboarding-modal__page onboarding-modal__page-three'>
