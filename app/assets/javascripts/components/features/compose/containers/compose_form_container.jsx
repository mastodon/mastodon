import { connect } from 'react-redux';
import ComposeForm from '../components/compose_form';
import { uploadCompose } from '../../../actions/compose';
import {
  changeCompose,
  submitCompose,
  clearComposeSuggestions,
  fetchComposeSuggestions,
  selectComposeSuggestion,
  changeComposeSpoilerText,
  insertEmojiCompose
} from '../../../actions/compose';

const mapStateToProps = state => ({
  text: state.getIn(['compose', 'text']),
  suggestion_token: state.getIn(['compose', 'suggestion_token']),
  suggestions: state.getIn(['compose', 'suggestions']),
  spoiler: state.getIn(['compose', 'spoiler']),
  spoiler_text: state.getIn(['compose', 'spoiler_text']),
  privacy: state.getIn(['compose', 'privacy']),
  focusDate: state.getIn(['compose', 'focusDate']),
  preselectDate: state.getIn(['compose', 'preselectDate']),
  is_submitting: state.getIn(['compose', 'is_submitting']),
  is_uploading: state.getIn(['compose', 'is_uploading']),
  me: state.getIn(['compose', 'me'])
});

<<<<<<< HEAD
const mapStateToProps = (state, props) => {
  const mentionedUsernames = getMentionedUsernames(state);
  const mentionedUsernamesWithDomains = getMentionedDomains(state);

  return {
    text: state.getIn(['compose', 'text']),
    suggestion_token: state.getIn(['compose', 'suggestion_token']),
    suggestions: state.getIn(['compose', 'suggestions']),
    spoiler: state.getIn(['compose', 'spoiler']),
    spoiler_text: state.getIn(['compose', 'spoiler_text']),
    monologuing: state.getIn(['compose', 'monologuing']),
    privacy: state.getIn(['compose', 'privacy']),
    focusDate: state.getIn(['compose', 'focusDate']),
    preselectDate: state.getIn(['compose', 'preselectDate']),
    is_submitting: state.getIn(['compose', 'is_submitting']),
    is_uploading: state.getIn(['compose', 'is_uploading']),
    me: state.getIn(['compose', 'me']),
    needsPrivacyWarning: (state.getIn(['compose', 'privacy']) === 'private' || state.getIn(['compose', 'privacy']) === 'direct') && mentionedUsernames !== null,
    mentionedDomains: mentionedUsernamesWithDomains
  };
};

=======
>>>>>>> 01e011bc
const mapDispatchToProps = (dispatch) => ({

  onChange (text) {
    dispatch(changeCompose(text));
  },

  onSubmit () {
    dispatch(submitCompose());
  },

  onClearSuggestions () {
    dispatch(clearComposeSuggestions());
  },

  onFetchSuggestions (token) {
    dispatch(fetchComposeSuggestions(token));
  },

  onSuggestionSelected (position, token, accountId) {
    dispatch(selectComposeSuggestion(position, token, accountId));
  },

  onChangeSpoilerText (checked) {
    dispatch(changeComposeSpoilerText(checked));
  },

  onPaste (files) {
    dispatch(uploadCompose(files));
  },

  onPickEmoji (position, data) {
    dispatch(insertEmojiCompose(position, data));
  },

});

export default connect(mapStateToProps, mapDispatchToProps)(ComposeForm);<|MERGE_RESOLUTION|>--- conflicted
+++ resolved
@@ -17,6 +17,7 @@
   suggestions: state.getIn(['compose', 'suggestions']),
   spoiler: state.getIn(['compose', 'spoiler']),
   spoiler_text: state.getIn(['compose', 'spoiler_text']),
+  monologuing: state.getIn(['compose', 'monologuing']),
   privacy: state.getIn(['compose', 'privacy']),
   focusDate: state.getIn(['compose', 'focusDate']),
   preselectDate: state.getIn(['compose', 'preselectDate']),
@@ -25,31 +26,6 @@
   me: state.getIn(['compose', 'me'])
 });
 
-<<<<<<< HEAD
-const mapStateToProps = (state, props) => {
-  const mentionedUsernames = getMentionedUsernames(state);
-  const mentionedUsernamesWithDomains = getMentionedDomains(state);
-
-  return {
-    text: state.getIn(['compose', 'text']),
-    suggestion_token: state.getIn(['compose', 'suggestion_token']),
-    suggestions: state.getIn(['compose', 'suggestions']),
-    spoiler: state.getIn(['compose', 'spoiler']),
-    spoiler_text: state.getIn(['compose', 'spoiler_text']),
-    monologuing: state.getIn(['compose', 'monologuing']),
-    privacy: state.getIn(['compose', 'privacy']),
-    focusDate: state.getIn(['compose', 'focusDate']),
-    preselectDate: state.getIn(['compose', 'preselectDate']),
-    is_submitting: state.getIn(['compose', 'is_submitting']),
-    is_uploading: state.getIn(['compose', 'is_uploading']),
-    me: state.getIn(['compose', 'me']),
-    needsPrivacyWarning: (state.getIn(['compose', 'privacy']) === 'private' || state.getIn(['compose', 'privacy']) === 'direct') && mentionedUsernames !== null,
-    mentionedDomains: mentionedUsernamesWithDomains
-  };
-};
-
-=======
->>>>>>> 01e011bc
 const mapDispatchToProps = (dispatch) => ({
 
   onChange (text) {
