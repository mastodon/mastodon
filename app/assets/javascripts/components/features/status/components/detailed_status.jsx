--- conflicted
+++ resolved
@@ -12,25 +12,10 @@
 
 class DetailedStatus extends React.PureComponent {
 
-<<<<<<< HEAD
   constructor (props, context) {
     super(props, context);
     this.handleAccountClick = this.handleAccountClick.bind(this);
   }
-=======
-  contextTypes: {
-    router: React.PropTypes.object
-  },
-
-  propTypes: {
-    status: ImmutablePropTypes.map.isRequired,
-    onOpenMedia: React.PropTypes.func.isRequired,
-    onOpenVideo: React.PropTypes.func.isRequired,
-    autoPlayGif: React.PropTypes.bool,
-  },
-
-  mixins: [PureRenderMixin],
->>>>>>> 59a77923
 
   handleAccountClick (e) {
     if (e.button === 0) {
@@ -91,6 +76,7 @@
   status: ImmutablePropTypes.map.isRequired,
   onOpenMedia: PropTypes.func.isRequired,
   onOpenVideo: PropTypes.func.isRequired,
+  autoPlayGif: React.PropTypes.bool,
 };
 
 export default DetailedStatus;