--- conflicted
+++ resolved
@@ -51,11 +51,8 @@
         <ColumnLink icon='ban' text={intl.formatMessage(messages.blocks)} to='/blocks' />
         <ColumnSubheading text={intl.formatMessage(messages.settings_subheading)}/>
         <ColumnLink icon='book' text={intl.formatMessage(messages.info)} href='/about/more' />
-<<<<<<< HEAD
         <ColumnLink icon='question-circle' text={intl.formatMessage(messages.onboarding)} onClick={showOnboardingModal(dispatch)} />
-=======
         <ColumnLink icon='cog' text={intl.formatMessage(messages.preferences)} href='/settings/preferences' />
->>>>>>> fdcb55a0
         <ColumnLink icon='sign-out' text={intl.formatMessage(messages.sign_out)} href='/auth/sign_out' method='delete' />
       </div>
 
