--- conflicted
+++ resolved
@@ -11,11 +11,8 @@
 import Immutable from 'immutable';
 import LoadMore from '../../components/load_more';
 import ClearColumnButton from './components/clear_column_button';
-<<<<<<< HEAD
 import { openModal } from '../../actions/modal';
-=======
 import NotificationTypeDropdown from './components/notification_type_dropdown';
->>>>>>> 58a31a3f
 
 const messages = defineMessages({
   title: { id: 'column.notifications', defaultMessage: 'Notifications' },
@@ -121,31 +118,12 @@
       );
     }
 
-<<<<<<< HEAD
     return (
       <Column icon='bell' active={isUnread} heading={intl.formatMessage(messages.title)}>
         <ColumnSettingsContainer />
         <ClearColumnButton onClick={this.handleClear} />
+        <NotificationTypeDropdown onClick={this.handleChange} />
         <ScrollContainer scrollKey='notifications' shouldUpdateScroll={shouldUpdateScroll}>
-=======
-    if (trackScroll) {
-      return (
-        <Column icon='bell' active={isUnread} heading={intl.formatMessage(messages.title)}>
-          <ColumnSettingsContainer />
-          <ClearColumnButton onClick={this.handleClear} />
-          <NotificationTypeDropdown onClick={this.handleChange} />
-          <ScrollContainer scrollKey='notifications'>
-            {scrollableArea}
-          </ScrollContainer>
-        </Column>
-      );
-    } else {
-      return (
-        <Column icon='bell' active={isUnread} heading={intl.formatMessage(messages.title)}>
-          <ColumnSettingsContainer />
-          <ClearColumnButton onClick={this.handleClear} />
-          <NotificationTypeDropdown onClick={this.handleChange} />
->>>>>>> 58a31a3f
           {scrollableArea}
         </ScrollContainer>
       </Column>
