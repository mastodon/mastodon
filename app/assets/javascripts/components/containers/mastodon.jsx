import { Provider } from 'react-redux';
import configureStore from '../store/configureStore';
import {
  refreshTimelineSuccess,
  updateTimeline,
  deleteFromTimelines,
  refreshTimeline,
  connectTimeline,
  disconnectTimeline
} from '../actions/timelines';
import { updateNotifications, refreshNotifications } from '../actions/notifications';
import createBrowserHistory from 'history/lib/createBrowserHistory';
import {
  applyRouterMiddleware,
  useRouterHistory,
  Router,
  Route,
  IndexRedirect,
  IndexRoute
} from 'react-router';
import { useScroll } from 'react-router-scroll';
import UI from '../features/ui';
import Status from '../features/status';
import GettingStarted from '../features/getting_started';
import PublicTimeline from '../features/public_timeline';
import CommunityTimeline from '../features/community_timeline';
import AccountTimeline from '../features/account_timeline';
import HomeTimeline from '../features/home_timeline';
import Compose from '../features/compose';
import Followers from '../features/followers';
import Following from '../features/following';
import Reblogs from '../features/reblogs';
import Favourites from '../features/favourites';
import HashtagTimeline from '../features/hashtag_timeline';
import Notifications from '../features/notifications';
import FollowRequests from '../features/follow_requests';
import GenericNotFound from '../features/generic_not_found';
import FavouritedStatuses from '../features/favourited_statuses';
import Blocks from '../features/blocks';
import Report from '../features/report';
import { IntlProvider, addLocaleData } from 'react-intl';
import en from 'react-intl/locale-data/ar';
import en from 'react-intl/locale-data/en';
import de from 'react-intl/locale-data/de';
import eo from 'react-intl/locale-data/eo';
import es from 'react-intl/locale-data/es';
import fi from 'react-intl/locale-data/fi';
import fr from 'react-intl/locale-data/fr';
import hu from 'react-intl/locale-data/hu';
import ja from 'react-intl/locale-data/ja';
import pt from 'react-intl/locale-data/pt';
import nl from 'react-intl/locale-data/nl';
import no from 'react-intl/locale-data/no';
import ru from 'react-intl/locale-data/ru';
import uk from 'react-intl/locale-data/uk';
import zh from 'react-intl/locale-data/zh';
import bg from 'react-intl/locale-data/bg';
import { localeData as zh_hk } from '../locales/zh-hk';
import getMessagesForLocale from '../locales';
import { hydrateStore } from '../actions/store';
import createStream from '../stream';

const store = configureStore();

store.dispatch(hydrateStore(window.INITIAL_STATE));

const browserHistory = useRouterHistory(createBrowserHistory)({
  basename: '/web'
});

addLocaleData([
<<<<<<< HEAD
  ...ar,
=======
>>>>>>> 66ea015a
  ...en,
  ...de,
  ...eo,
  ...es,
  ...fi,
  ...fr,
  ...hu,
  ...ja,
  ...pt,
  ...nl,
  ...no,
  ...ru,
  ...uk,
  ...zh,
  ...zh_hk,
  ...bg,
]);

const Mastodon = React.createClass({

  propTypes: {
    locale: React.PropTypes.string.isRequired
  },

  componentDidMount() {
    const { locale }  = this.props;
    const accessToken = store.getState().getIn(['meta', 'access_token']);

    this.subscription = createStream(accessToken, 'user', {

      connected () {
        store.dispatch(connectTimeline('home'));
      },

      disconnected () {
        store.dispatch(disconnectTimeline('home'));
      },

      received (data) {
        switch(data.event) {
        case 'update':
          store.dispatch(updateTimeline('home', JSON.parse(data.payload)));
          break;
        case 'delete':
          store.dispatch(deleteFromTimelines(data.payload));
          break;
        case 'notification':
          store.dispatch(updateNotifications(JSON.parse(data.payload), getMessagesForLocale(locale), locale));
          break;
        }
      },

      reconnected () {
        store.dispatch(connectTimeline('home'));
        store.dispatch(refreshTimeline('home'));
        store.dispatch(refreshNotifications());
      }

    });

    // Desktop notifications
    if (typeof window.Notification !== 'undefined' && Notification.permission === 'default') {
      Notification.requestPermission();
    }
  },

  componentWillUnmount () {
    if (typeof this.subscription !== 'undefined') {
      this.subscription.close();
      this.subscription = null;
    }
  },

  render () {
    const { locale } = this.props;

    return (
      <IntlProvider locale={locale} messages={getMessagesForLocale(locale)}>
        <Provider store={store}>
          <Router history={browserHistory} render={applyRouterMiddleware(useScroll())}>
            <Route path='/' component={UI}>
              <IndexRedirect to="/getting-started" />

              <Route path='getting-started' component={GettingStarted} />
              <Route path='timelines/home' component={HomeTimeline} />
              <Route path='timelines/public' component={PublicTimeline} />
              <Route path='timelines/public/local' component={CommunityTimeline} />
              <Route path='timelines/tag/:id' component={HashtagTimeline} />

              <Route path='notifications' component={Notifications} />
              <Route path='favourites' component={FavouritedStatuses} />

              <Route path='statuses/new' component={Compose} />
              <Route path='statuses/:statusId' component={Status} />
              <Route path='statuses/:statusId/reblogs' component={Reblogs} />
              <Route path='statuses/:statusId/favourites' component={Favourites} />

              <Route path='accounts/:accountId' component={AccountTimeline} />
              <Route path='accounts/:accountId/followers' component={Followers} />
              <Route path='accounts/:accountId/following' component={Following} />

              <Route path='follow_requests' component={FollowRequests} />
              <Route path='blocks' component={Blocks} />
              <Route path='report' component={Report} />

              <Route path='*' component={GenericNotFound} />
            </Route>
          </Router>
        </Provider>
      </IntlProvider>
    );
  }

});

export default Mastodon;<|MERGE_RESOLUTION|>--- conflicted
+++ resolved
@@ -69,10 +69,7 @@
 });
 
 addLocaleData([
-<<<<<<< HEAD
   ...ar,
-=======
->>>>>>> 66ea015a
   ...en,
   ...de,
   ...eo,
