--- conflicted
+++ resolved
@@ -50,14 +50,8 @@
 import pt from 'react-intl/locale-data/pt';
 import ru from 'react-intl/locale-data/ru';
 import uk from 'react-intl/locale-data/uk';
-<<<<<<< HEAD
-import fi from 'react-intl/locale-data/fi';
-import eo from 'react-intl/locale-data/eo';
-import ru from 'react-intl/locale-data/ru';
-=======
 import zh from 'react-intl/locale-data/zh';
 import { localeData as zh_hk } from '../locales/zh-hk';
->>>>>>> f16b9a49
 
 import getMessagesForLocale from '../locales';
 import { hydrateStore } from '../actions/store';
@@ -72,9 +66,6 @@
 });
 
 
-<<<<<<< HEAD
-addLocaleData([...en, ...de, ...es, ...fr, ...pt, ...hu, ...uk, ...fi, ...eo, ...ru]);
-=======
 addLocaleData([
   ...en,
   ...de,
@@ -90,7 +81,6 @@
   ...zh,
   ...zh_hk,
 ]);
->>>>>>> f16b9a49
 
 
 const Mastodon = React.createClass({
