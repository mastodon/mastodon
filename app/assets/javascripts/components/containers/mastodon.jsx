--- conflicted
+++ resolved
@@ -47,11 +47,8 @@
 import hu from 'react-intl/locale-data/hu';
 import uk from 'react-intl/locale-data/uk';
 import fi from 'react-intl/locale-data/fi';
-<<<<<<< HEAD
 import co from 'react-intl/locale-data/co';
-=======
 import eo from 'react-intl/locale-data/eo';
->>>>>>> 541c538f
 import getMessagesForLocale from '../locales';
 import { hydrateStore } from '../actions/store';
 import createStream from '../stream';
@@ -64,11 +61,7 @@
   basename: '/web'
 });
 
-<<<<<<< HEAD
-addLocaleData([...en, ...de, ...es, ...fr, ...pt, ...hu, ...uk, ...fi, ...co]);
-=======
-addLocaleData([...en, ...de, ...es, ...fr, ...pt, ...hu, ...uk, ...fi, ...eo]);
->>>>>>> 541c538f
+addLocaleData([...en, ...de, ...es, ...fr, ...pt, ...hu, ...uk, ...fi, ...eo, ...co]);
 
 const Mastodon = React.createClass({
 
