--- conflicted
+++ resolved
@@ -46,11 +46,8 @@
 import pt from 'react-intl/locale-data/pt';
 import hu from 'react-intl/locale-data/hu';
 import uk from 'react-intl/locale-data/uk';
-<<<<<<< HEAD
+import fi from 'react-intl/locale-data/fi';
 import eo from 'react-intl/locale-data/eo';
-=======
-import fi from 'react-intl/locale-data/fi';
->>>>>>> d13d1699
 import getMessagesForLocale from '../locales';
 import { hydrateStore } from '../actions/store';
 import createStream from '../stream';
@@ -63,11 +60,7 @@
   basename: '/web'
 });
 
-<<<<<<< HEAD
-addLocaleData([...en, ...de, ...es, ...fr, ...pt, ...hu, ...uk, ...eo]);
-=======
-addLocaleData([...en, ...de, ...es, ...fr, ...pt, ...hu, ...uk, ...fi]);
->>>>>>> d13d1699
+addLocaleData([...en, ...de, ...es, ...fr, ...pt, ...hu, ...uk, ...fi, ...eo]);
 
 const Mastodon = React.createClass({
 
