--- conflicted
+++ resolved
@@ -89,12 +89,8 @@
   handleSpoilerClick (e) {
     e.preventDefault();
     this.setState({ hidden: !this.state.hidden });
-<<<<<<< HEAD
     e.stopPropagation();
-  },
-=======
   }
->>>>>>> 629d35e6
 
   render () {
     const { status } = this.props;
