import ImmutablePropTypes from 'react-immutable-proptypes';
import PureRenderMixin from 'react-addons-pure-render-mixin';
import IconButton from './icon_button';
import { defineMessages, injectIntl, FormattedMessage } from 'react-intl';
import { isIOS } from '../is_mobile';

const messages = defineMessages({
  toggle_sound: { id: 'video_player.toggle_sound', defaultMessage: 'Toggle sound' },
  toggle_visible: { id: 'video_player.toggle_visible', defaultMessage: 'Toggle visibility' },
  expand_video: { id: 'video_player.expand', defaultMessage: 'Expand video' }
});

const videoStyle = {
  position: 'relative',
  zIndex: '1',
  width: '100%',
  height: '100%',
  objectFit: 'cover',
  top: '50%',
  transform: 'translateY(-50%)'
};

const muteStyle = {
  position: 'absolute',
  top: '4px',
  right: '4px',
  color: 'white',
  textShadow: "0px 1px 1px black, 1px 0px 1px black",
  opacity: '0.8',
  zIndex: '5'
};

const spoilerStyle = {
  marginTop: '8px',
  textAlign: 'center',
  height: '100%',
  cursor: 'pointer',
  display: 'flex',
  alignItems: 'center',
  justifyContent: 'center',
  flexDirection: 'column',
  position: 'relative'
};

const spoilerSpanStyle = {
  display: 'block',
  fontSize: '14px'
};

const spoilerSubSpanStyle = {
  display: 'block',
  fontSize: '11px',
  fontWeight: '500'
};

const spoilerButtonStyle = {
  position: 'absolute',
  top: '4px',
  left: '4px',
  color: 'white',
  textShadow: "0px 1px 1px black, 1px 0px 1px black",
  zIndex: '100'
};

const expandButtonStyle = {
  position: 'absolute',
  bottom: '4px',
  right: '4px',
  color: 'white',
  textShadow: "0px 1px 1px black, 1px 0px 1px black",
  zIndex: '100'
};

const VideoPlayer = React.createClass({
  propTypes: {
    media: ImmutablePropTypes.map.isRequired,
    width: React.PropTypes.number,
    height: React.PropTypes.number,
    sensitive: React.PropTypes.bool,
    intl: React.PropTypes.object.isRequired,
    autoplay: React.PropTypes.bool,
    onOpenVideo: React.PropTypes.func.isRequired
  },

  getDefaultProps () {
    return {
      width: 239,
      height: 110
    };
  },

  getInitialState () {
    return {
      visible: !this.props.sensitive,
      preview: true,
      muted: true,
      hasAudio: true
    };
  },

  mixins: [PureRenderMixin],

  handleClick () {
    this.setState({ muted: !this.state.muted });
  },

  handleVideoClick (e) {
    e.stopPropagation();

    const node = ReactDOM.findDOMNode(this).querySelector('video');

    if (node.paused) {
      node.play();
    } else {
      node.pause();
    }
  },

  handleOpen () {
    this.setState({ preview: !this.state.preview });
  },

  handleVisibility () {
    this.setState({
      visible: !this.state.visible,
      preview: true
    });
  },

  handleExpand () {
    this.video.pause();
    this.props.onOpenVideo(this.props.media, this.video.currentTime);
  },

  setRef (c) {
    this.video = c;
  },

  handleLoadedData () {
    if (('WebkitAppearance' in document.documentElement.style && this.video.audioTracks.length === 0) || this.video.mozHasAudio === false) {
      this.setState({ hasAudio: false });
    }
  },

  componentDidMount () {
    if (!this.video) {
      return;
    }

    this.video.addEventListener('loadeddata', this.handleLoadedData);
  },

  componentDidUpdate () {
    if (!this.video) {
      return;
    }

    this.video.addEventListener('loadeddata', this.handleLoadedData);
  },

  componentWillUnmount () {
    if (!this.video) {
      return;
    }

    this.video.removeEventListener('loadeddata', this.handleLoadedData);
  },

  render () {
    const { media, intl, width, height, sensitive, autoplay } = this.props;

    let spoilerButton = (
      <div style={{...spoilerButtonStyle, display: !this.state.visible ? 'none' : 'block'}} >
        <IconButton overlay title={intl.formatMessage(messages.toggle_visible)} icon={this.state.visible ? 'eye' : 'eye-slash'} onClick={this.handleVisibility} />
      </div>
    );

    let expandButton = (
      <div style={expandButtonStyle} >
        <IconButton overlay title={intl.formatMessage(messages.expand_video)} icon='expand' onClick={this.handleExpand} />
      </div>
    );

    let muteButton = '';

    if (this.state.hasAudio) {
      muteButton = (
        <div style={muteStyle}>
          <IconButton overlay title={intl.formatMessage(messages.toggle_sound)} icon={this.state.muted ? 'volume-off' : 'volume-up'} onClick={this.handleClick} />
        </div>
      );
    }

    if (!this.state.visible) {
      if (sensitive) {
        return (
          <div role='button' tabIndex='0' style={{...spoilerStyle, width: `${width}px`, height: `${height}px` }} className='media-spoiler' onClick={this.handleVisibility}>
            {spoilerButton}
            <span style={spoilerSpanStyle}><FormattedMessage id='status.sensitive_warning' defaultMessage='Sensitive content' /></span>
            <span style={spoilerSubSpanStyle}><FormattedMessage id='status.sensitive_toggle' defaultMessage='Click to view' /></span>
          </div>
        );
      } else {
        return (
          <div role='button' tabIndex='0' style={{...spoilerStyle, width: `${width}px`, height: `${height}px` }} className='media-spoiler' onClick={this.handleVisibility}>
            {spoilerButton}
            <span style={spoilerSpanStyle}><FormattedMessage id='status.media_hidden' defaultMessage='Media hidden' /></span>
            <span style={spoilerSubSpanStyle}><FormattedMessage id='status.sensitive_toggle' defaultMessage='Click to view' /></span>
          </div>
        );
      }
    }

    if (this.state.preview && !autoplay) {
      return (
        <div role='button' tabIndex='0' style={{ cursor: 'pointer', position: 'relative', marginTop: '8px', width: `${width}px`, height: `${height}px`, background: `url(${media.get('preview_url')}) no-repeat center`, backgroundSize: 'cover' }} onClick={this.handleOpen}>
          {spoilerButton}
          <div style={{ position: 'absolute', top: '50%', left: '50%', fontSize: '36px', transform: 'translate(-50%, -50%)', padding: '5px', borderRadius: '100px', color: 'rgba(255, 255, 255, 0.8)' }}><i className='fa fa-play' /></div>
        </div>
      );
    }

    return (
      <div style={{ cursor: 'default', marginTop: '8px', overflow: 'hidden', width: `${width}px`, height: `${height}px`, boxSizing: 'border-box', background: '#000', position: 'relative' }}>
        {spoilerButton}
        {muteButton}
<<<<<<< HEAD
        <video role='button' tabIndex='0' ref={this.setRef} src={media.get('url')} autoPlay={!isIOS()} loop={true} muted={this.state.muted} style={videoStyle} onClick={this.handleVideoClick} />
=======
        {expandButton}
        <video ref={this.setRef} src={media.get('url')} autoPlay={!isIOS()} loop={true} muted={this.state.muted} style={videoStyle} onClick={this.handleVideoClick} />
>>>>>>> 6327f69c
      </div>
    );
  }

});

export default injectIntl(VideoPlayer);<|MERGE_RESOLUTION|>--- conflicted
+++ resolved
@@ -224,12 +224,8 @@
       <div style={{ cursor: 'default', marginTop: '8px', overflow: 'hidden', width: `${width}px`, height: `${height}px`, boxSizing: 'border-box', background: '#000', position: 'relative' }}>
         {spoilerButton}
         {muteButton}
-<<<<<<< HEAD
+        {expandButton}
         <video role='button' tabIndex='0' ref={this.setRef} src={media.get('url')} autoPlay={!isIOS()} loop={true} muted={this.state.muted} style={videoStyle} onClick={this.handleVideoClick} />
-=======
-        {expandButton}
-        <video ref={this.setRef} src={media.get('url')} autoPlay={!isIOS()} loop={true} muted={this.state.muted} style={videoStyle} onClick={this.handleVideoClick} />
->>>>>>> 6327f69c
       </div>
     );
   }
