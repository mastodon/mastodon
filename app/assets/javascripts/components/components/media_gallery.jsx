import ImmutablePropTypes from 'react-immutable-proptypes';
import PropTypes from 'prop-types';
import IconButton from './icon_button';
import { defineMessages, injectIntl, FormattedMessage } from 'react-intl';
import { isIOS } from '../is_mobile';

const messages = defineMessages({
  toggle_visible: { id: 'media_gallery.toggle_visible', defaultMessage: 'Toggle visibility' }
});

<<<<<<< HEAD
const outerStyle = {
  marginTop: '8px',
  overflow: 'hidden',
  width: '100%',
  boxSizing: 'border-box',
  position: 'relative'
};

const spoilerStyle = {
  textAlign: 'center',
  height: '100%',
  cursor: 'pointer',
  display: 'flex',
  alignItems: 'center',
  justifyContent: 'center',
  flexDirection: 'column'
};

const spoilerSpanStyle = {
  display: 'block',
  fontSize: '14px',
};

const spoilerSubSpanStyle = {
  display: 'block',
  fontSize: '11px',
  fontWeight: '500'
};

const spoilerButtonStyle = {
  position: 'absolute',
  top: '4px',
  left: '4px',
  zIndex: '100'
};

const itemStyle = {
  boxSizing: 'border-box',
  position: 'relative',
  float: 'left',
  border: 'none',
  display: 'block'
};

const thumbStyle = {
  display: 'block',
  width: '100%',
  height: '100%',
  textDecoration: 'none',
  backgroundColor: '#191b22',
  cursor: 'zoom-in'
};

const gifvThumbStyle = {
  position: 'relative',
  zIndex: '1',
  width: '100%',
  height: '100%',
  objectFit: 'cover',
  top: '50%',
  transform: 'translateY(-50%)',
  cursor: 'zoom-in'
};

=======
>>>>>>> fdcb55a0
class Item extends React.PureComponent {
  constructor (props, context) {
    super(props, context);
    this.handleClick = this.handleClick.bind(this);
  }

  handleClick (e) {
    const { index, onClick } = this.props;

    if (e.button === 0) {
      e.preventDefault();
      onClick(index);
    }

    e.stopPropagation();
  }

  render () {
    const { attachment, index, size } = this.props;

    let width  = 50;
    let height = 100;
    let top    = 'auto';
    let left   = 'auto';
    let bottom = 'auto';
    let right  = 'auto';

    if (size === 1) {
      width = 100;
    }

    if (size === 4 || (size === 3 && index > 0)) {
      height = 50;
    }

    if (size === 2) {
      if (index === 0) {
        right = '2px';
      } else {
        left = '2px';
      }
    } else if (size === 3) {
      if (index === 0) {
        right = '2px';
      } else if (index > 0) {
        left = '2px';
      }

      if (index === 1) {
        bottom = '2px';
      } else if (index > 1) {
        top = '2px';
      }
    } else if (size === 4) {
      if (index === 0 || index === 2) {
        right = '2px';
      }

      if (index === 1 || index === 3) {
        left = '2px';
      }

      if (index < 2) {
        bottom = '2px';
      } else {
        top = '2px';
      }
    }

    let thumbnail = '';

    if (attachment.get('type') === 'image') {
      thumbnail = (
        <a
          className='media-gallery__item-thumbnail'
          href={attachment.get('remote_url') || attachment.get('url')}
          onClick={this.handleClick}
          target='_blank'
          style={{ backgroundImage: `url(${attachment.get('preview_url')})` }}
        />
      );
    } else if (attachment.get('type') === 'gifv') {
      const autoPlay = !isIOS() && this.props.autoPlayGif;

      thumbnail = (
        <div className={`media-gallery__gifv ${autoPlay ? 'autoplay' : ''}`}>
          <video
            className='media-gallery__item-gifv-thumbnail'
            role='application'
            src={attachment.get('url')}
            onClick={this.handleClick}
            autoPlay={autoPlay}
            loop={true}
            muted={true}
          />

          <span className='media-gallery__gifv__label'>GIF</span>
        </div>
      );
    }

    return (
      <div className='media-gallery__item' key={attachment.get('id')} style={{ left: left, top: top, right: right, bottom: bottom, width: `${width}%`, height: `${height}%` }}>
        {thumbnail}
      </div>
    );
  }

}

Item.propTypes = {
  attachment: ImmutablePropTypes.map.isRequired,
  index: PropTypes.number.isRequired,
  size: PropTypes.number.isRequired,
  onClick: PropTypes.func.isRequired,
  autoPlayGif: PropTypes.bool.isRequired
};

class MediaGallery extends React.PureComponent {

  constructor (props, context) {
    super(props, context);
    this.state = {
      visible: !props.sensitive
    };
    this.handleOpen = this.handleOpen.bind(this);
    this.handleClick = this.handleClick.bind(this);
  }

  handleOpen (e) {
    this.setState({ visible: !this.state.visible });
  }

  handleClick (index) {
    this.props.onOpenMedia(this.props.media, index);
  }

  render () {
    const { media, intl, sensitive } = this.props;

    let children;

    if (!this.state.visible) {
      let warning;

      if (sensitive) {
        warning = <FormattedMessage id='status.sensitive_warning' defaultMessage='Sensitive content' />;
      } else {
        warning = <FormattedMessage id='status.media_hidden' defaultMessage='Media hidden' />;
      }

      children = (
        <div role='button' tabIndex='0' className='media-spoiler' onClick={this.handleOpen}>
          <span className='media-spoiler__warning'>{warning}</span>
          <span className='media-spoiler__trigger'><FormattedMessage id='status.sensitive_toggle' defaultMessage='Click to view' /></span>
        </div>
      );
    } else {
      const size = media.take(4).size;
      children = media.take(4).map((attachment, i) => <Item key={attachment.get('id')} onClick={this.handleClick} attachment={attachment} autoPlayGif={this.props.autoPlayGif} index={i} size={size} />);
    }

    return (
      <div className='media-gallery' style={{ height: `${this.props.height}px` }}>
        <div className='spoiler-button' style={{ display: !this.state.visible ? 'none' : 'block' }}>
          <IconButton title={intl.formatMessage(messages.toggle_visible)} icon={this.state.visible ? 'eye' : 'eye-slash'} overlay onClick={this.handleOpen} />
        </div>

        {children}
      </div>
    );
  }

}

MediaGallery.propTypes = {
  sensitive: PropTypes.bool,
  media: ImmutablePropTypes.list.isRequired,
  height: PropTypes.number.isRequired,
  onOpenMedia: PropTypes.func.isRequired,
  intl: PropTypes.object.isRequired,
  autoPlayGif: PropTypes.bool.isRequired
};

export default injectIntl(MediaGallery);<|MERGE_RESOLUTION|>--- conflicted
+++ resolved
@@ -8,73 +8,6 @@
   toggle_visible: { id: 'media_gallery.toggle_visible', defaultMessage: 'Toggle visibility' }
 });
 
-<<<<<<< HEAD
-const outerStyle = {
-  marginTop: '8px',
-  overflow: 'hidden',
-  width: '100%',
-  boxSizing: 'border-box',
-  position: 'relative'
-};
-
-const spoilerStyle = {
-  textAlign: 'center',
-  height: '100%',
-  cursor: 'pointer',
-  display: 'flex',
-  alignItems: 'center',
-  justifyContent: 'center',
-  flexDirection: 'column'
-};
-
-const spoilerSpanStyle = {
-  display: 'block',
-  fontSize: '14px',
-};
-
-const spoilerSubSpanStyle = {
-  display: 'block',
-  fontSize: '11px',
-  fontWeight: '500'
-};
-
-const spoilerButtonStyle = {
-  position: 'absolute',
-  top: '4px',
-  left: '4px',
-  zIndex: '100'
-};
-
-const itemStyle = {
-  boxSizing: 'border-box',
-  position: 'relative',
-  float: 'left',
-  border: 'none',
-  display: 'block'
-};
-
-const thumbStyle = {
-  display: 'block',
-  width: '100%',
-  height: '100%',
-  textDecoration: 'none',
-  backgroundColor: '#191b22',
-  cursor: 'zoom-in'
-};
-
-const gifvThumbStyle = {
-  position: 'relative',
-  zIndex: '1',
-  width: '100%',
-  height: '100%',
-  objectFit: 'cover',
-  top: '50%',
-  transform: 'translateY(-50%)',
-  cursor: 'zoom-in'
-};
-
-=======
->>>>>>> fdcb55a0
 class Item extends React.PureComponent {
   constructor (props, context) {
     super(props, context);
