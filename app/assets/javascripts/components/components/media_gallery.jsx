--- conflicted
+++ resolved
@@ -202,12 +202,8 @@
 
   handleOpen (e) {
     this.setState({ visible: !this.state.visible });
-<<<<<<< HEAD
     e.stopPropagation();
-  },
-=======
-  }
->>>>>>> 629d35e6
+  }
 
   handleClick (index) {
     this.props.onOpenMedia(this.props.media, index);
