import ImmutablePropTypes from 'react-immutable-proptypes';
import PropTypes from 'prop-types';
import IconButton from './icon_button';
import { defineMessages, injectIntl, FormattedMessage } from 'react-intl';
import { isIOS } from '../is_mobile';

const messages = defineMessages({
  toggle_visible: { id: 'media_gallery.toggle_visible', defaultMessage: 'Toggle visibility' }
});

const outerStyle = {
  marginTop: '8px',
  overflow: 'hidden',
  width: '100%',
  boxSizing: 'border-box',
  position: 'relative'
};

const spoilerStyle = {
  textAlign: 'center',
  height: '100%',
  cursor: 'pointer',
  display: 'flex',
  alignItems: 'center',
  justifyContent: 'center',
  flexDirection: 'column'
};

const spoilerSpanStyle = {
  display: 'block',
  fontSize: '14px',
};

const spoilerSubSpanStyle = {
  display: 'block',
  fontSize: '11px',
  fontWeight: '500'
};

const spoilerButtonStyle = {
  position: 'absolute',
  top: '4px',
  left: '4px',
  zIndex: '100'
};

const itemStyle = {
  boxSizing: 'border-box',
  position: 'relative',
  float: 'left',
  border: 'none',
  display: 'block'
};

const thumbStyle = {
  display: 'block',
  width: '100%',
  height: '100%',
  textDecoration: 'none',
  backgroundSize: 'cover',
  cursor: 'zoom-in'
};

const gifvThumbStyle = {
  position: 'relative',
  zIndex: '1',
  width: '100%',
  height: '100%',
  objectFit: 'cover',
  top: '50%',
  transform: 'translateY(-50%)',
  cursor: 'zoom-in'
};

class Item extends React.PureComponent {

<<<<<<< HEAD
  constructor (props, context) {
    super(props, context);
    this.handleClick = this.handleClick.bind(this);
  }
=======
  propTypes: {
    attachment: ImmutablePropTypes.map.isRequired,
    index: React.PropTypes.number.isRequired,
    size: React.PropTypes.number.isRequired,
    onClick: React.PropTypes.func.isRequired,
    autoPlayGif: React.PropTypes.bool.isRequired
  },

  mixins: [PureRenderMixin],
>>>>>>> 59a77923

  handleClick (e) {
    const { index, onClick } = this.props;

    if (e.button === 0) {
      e.preventDefault();
      onClick(index);
    }

    e.stopPropagation();
  }

  render () {
    const { attachment, index, size } = this.props;

    let width  = 50;
    let height = 100;
    let top    = 'auto';
    let left   = 'auto';
    let bottom = 'auto';
    let right  = 'auto';

    if (size === 1) {
      width = 100;
    }

    if (size === 4 || (size === 3 && index > 0)) {
      height = 50;
    }

    if (size === 2) {
      if (index === 0) {
        right = '2px';
      } else {
        left = '2px';
      }
    } else if (size === 3) {
      if (index === 0) {
        right = '2px';
      } else if (index > 0) {
        left = '2px';
      }

      if (index === 1) {
        bottom = '2px';
      } else if (index > 1) {
        top = '2px';
      }
    } else if (size === 4) {
      if (index === 0 || index === 2) {
        right = '2px';
      }

      if (index === 1 || index === 3) {
        left = '2px';
      }

      if (index < 2) {
        bottom = '2px';
      } else {
        top = '2px';
      }
    }

    let thumbnail = '';

    if (attachment.get('type') === 'image') {
      thumbnail = (
        <a
          href={attachment.get('remote_url') ? attachment.get('remote_url') : attachment.get('url')}
          onClick={this.handleClick}
          target='_blank'
          style={{ background: `url(${attachment.get('preview_url')}) no-repeat center`, ...thumbStyle }}
        />
      );
    } else if (attachment.get('type') === 'gifv') {
      const autoPlay = !isIOS() && this.props.autoPlayGif;

      thumbnail = (
        <div style={{ position: 'relative', width: '100%', height: '100%', overflow: 'hidden' }} className={`media-gallery__gifv ${autoPlay ? 'autoplay' : ''}`}>
          <video
            src={attachment.get('url')}
            onClick={this.handleClick}
            autoPlay={autoPlay}
            loop={true}
            muted={true}
            style={gifvThumbStyle}
          />

          <span className='media-gallery__gifv__label'>GIF</span>
        </div>
      );
    }

    return (
      <div key={attachment.get('id')} style={{ ...itemStyle, left: left, top: top, right: right, bottom: bottom, width: `${width}%`, height: `${height}%` }}>
        {thumbnail}
      </div>
    );
  }

}

Item.propTypes = {
  attachment: ImmutablePropTypes.map.isRequired,
  index: PropTypes.number.isRequired,
  size: PropTypes.number.isRequired,
  onClick: PropTypes.func.isRequired
};

<<<<<<< HEAD
class MediaGallery extends React.PureComponent {
=======
  propTypes: {
    sensitive: React.PropTypes.bool,
    media: ImmutablePropTypes.list.isRequired,
    height: React.PropTypes.number.isRequired,
    onOpenMedia: React.PropTypes.func.isRequired,
    intl: React.PropTypes.object.isRequired,
    autoPlayGif: React.PropTypes.bool.isRequired
  },
>>>>>>> 59a77923

  constructor (props, context) {
    super(props, context);
    this.state = {
      visible: !props.sensitive
    };
    this.handleOpen = this.handleOpen.bind(this);
    this.handleClick = this.handleClick.bind(this);
  }

  handleOpen (e) {
    this.setState({ visible: !this.state.visible });
  }

  handleClick (index) {
    this.props.onOpenMedia(this.props.media, index);
  }

  render () {
    const { media, intl, sensitive } = this.props;

    let children;

    if (!this.state.visible) {
      let warning;

      if (sensitive) {
        warning = <FormattedMessage id='status.sensitive_warning' defaultMessage='Sensitive content' />;
      } else {
        warning = <FormattedMessage id='status.media_hidden' defaultMessage='Media hidden' />;
      }

      children = (
        <div role='button' tabIndex='0' style={spoilerStyle} className='media-spoiler' onClick={this.handleOpen}>
          <span style={spoilerSpanStyle}>{warning}</span>
          <span style={spoilerSubSpanStyle}><FormattedMessage id='status.sensitive_toggle' defaultMessage='Click to view' /></span>
        </div>
      );
    } else {
      const size = media.take(4).size;
      children = media.take(4).map((attachment, i) => <Item key={attachment.get('id')} onClick={this.handleClick} attachment={attachment} autoPlayGif={this.props.autoPlayGif} index={i} size={size} />);
    }

    return (
      <div style={{ ...outerStyle, height: `${this.props.height}px` }}>
        <div style={{ ...spoilerButtonStyle, display: !this.state.visible ? 'none' : 'block' }}>
          <IconButton title={intl.formatMessage(messages.toggle_visible)} icon={this.state.visible ? 'eye' : 'eye-slash'} overlay onClick={this.handleOpen} />
        </div>

        {children}
      </div>
    );
  }

}

MediaGallery.propTypes = {
  sensitive: PropTypes.bool,
  media: ImmutablePropTypes.list.isRequired,
  height: PropTypes.number.isRequired,
  onOpenMedia: PropTypes.func.isRequired,
  intl: PropTypes.object.isRequired
};

export default injectIntl(MediaGallery);<|MERGE_RESOLUTION|>--- conflicted
+++ resolved
@@ -74,22 +74,10 @@
 
 class Item extends React.PureComponent {
 
-<<<<<<< HEAD
   constructor (props, context) {
     super(props, context);
     this.handleClick = this.handleClick.bind(this);
   }
-=======
-  propTypes: {
-    attachment: ImmutablePropTypes.map.isRequired,
-    index: React.PropTypes.number.isRequired,
-    size: React.PropTypes.number.isRequired,
-    onClick: React.PropTypes.func.isRequired,
-    autoPlayGif: React.PropTypes.bool.isRequired
-  },
-
-  mixins: [PureRenderMixin],
->>>>>>> 59a77923
 
   handleClick (e) {
     const { index, onClick } = this.props;
@@ -197,21 +185,11 @@
   attachment: ImmutablePropTypes.map.isRequired,
   index: PropTypes.number.isRequired,
   size: PropTypes.number.isRequired,
-  onClick: PropTypes.func.isRequired
-};
-
-<<<<<<< HEAD
+  onClick: PropTypes.func.isRequired,
+  autoPlayGif: React.PropTypes.bool.isRequired
+};
+
 class MediaGallery extends React.PureComponent {
-=======
-  propTypes: {
-    sensitive: React.PropTypes.bool,
-    media: ImmutablePropTypes.list.isRequired,
-    height: React.PropTypes.number.isRequired,
-    onOpenMedia: React.PropTypes.func.isRequired,
-    intl: React.PropTypes.object.isRequired,
-    autoPlayGif: React.PropTypes.bool.isRequired
-  },
->>>>>>> 59a77923
 
   constructor (props, context) {
     super(props, context);
@@ -273,7 +251,8 @@
   media: ImmutablePropTypes.list.isRequired,
   height: PropTypes.number.isRequired,
   onOpenMedia: PropTypes.func.isRequired,
-  intl: PropTypes.object.isRequired
+  intl: PropTypes.object.isRequired,
+  autoPlayGif: React.PropTypes.bool.isRequired
 };
 
 export default injectIntl(MediaGallery);