--- conflicted
+++ resolved
@@ -12,7 +12,6 @@
 import emojify from '../emoji';
 import escapeTextContentForBrowser from 'escape-html';
 
-<<<<<<< HEAD
 class Status extends React.PureComponent {
 
   constructor (props, context) {
@@ -20,31 +19,6 @@
     this.handleClick = this.handleClick.bind(this);
     this.handleAccountClick = this.handleAccountClick.bind(this);
   }
-=======
-const Status = React.createClass({
-
-  contextTypes: {
-    router: React.PropTypes.object
-  },
-
-  propTypes: {
-    status: ImmutablePropTypes.map,
-    wrapped: React.PropTypes.bool,
-    onReply: React.PropTypes.func,
-    onFavourite: React.PropTypes.func,
-    onReblog: React.PropTypes.func,
-    onDelete: React.PropTypes.func,
-    onOpenMedia: React.PropTypes.func,
-    onOpenVideo: React.PropTypes.func,
-    onBlock: React.PropTypes.func,
-    me: React.PropTypes.number,
-    boostModal: React.PropTypes.bool,
-    autoPlayGif: React.PropTypes.bool,
-    muted: React.PropTypes.bool
-  },
-
-  mixins: [PureRenderMixin],
->>>>>>> 59a77923
 
   handleClick () {
     const { status } = this.props;
@@ -140,6 +114,7 @@
   onBlock: PropTypes.func,
   me: PropTypes.number,
   boostModal: PropTypes.bool,
+  autoPlayGif: React.PropTypes.bool,
   muted: PropTypes.bool
 };
 
