import ImmutablePropTypes from 'react-immutable-proptypes';
import PropTypes from 'prop-types';
import Avatar from './avatar';
import RelativeTimestamp from './relative_timestamp';
import DisplayName from './display_name';
import MediaGallery from './media_gallery';
import VideoPlayer from './video_player';
import AttachmentList from './attachment_list';
import StatusContent from './status_content';
import StatusActionBar from './status_action_bar';
import { FormattedMessage } from 'react-intl';
import emojify from '../emoji';
import escapeTextContentForBrowser from 'escape-html';

class Status extends React.PureComponent {

  constructor (props, context) {
    super(props, context);
    this.handleClick = this.handleClick.bind(this);
    this.handleAccountClick = this.handleAccountClick.bind(this);
  }

  handleClick () {
    const { status } = this.props;
    this.context.router.push(`/statuses/${status.getIn(['reblog', 'id'], status.get('id'))}`);
  }

  handleAccountClick (id, e) {
    if (e.button === 0) {
      e.preventDefault();
      this.context.router.push(`/accounts/${id}`);
    }
  }

  render () {
    let media = '';
    const { status, ...other } = this.props;

    if (status === null) {
      return <div />;
    }

    if (status.get('reblog', null) !== null && typeof status.get('reblog') === 'object') {
      let displayName = status.getIn(['account', 'display_name']);

      if (displayName.length === 0) {
        displayName = status.getIn(['account', 'username']);
      }

      const displayNameHTML = { __html: emojify(escapeTextContentForBrowser(displayName)) };

      return (
        <div className='status__wrapper'>
          <div className='status__prepend'>
            <div className='status__prepend-icon-wrapper'><i className='fa fa-fw fa-retweet status__prepend-icon' /></div>
            <FormattedMessage id='status.reblogged_by' defaultMessage='{name} boosted' values={{ name: <a onClick={this.handleAccountClick.bind(this, status.getIn(['account', 'id']))} href={status.getIn(['account', 'url'])} className='status__display-name muted'><strong dangerouslySetInnerHTML={displayNameHTML} /></a> }} />
          </div>

          <Status {...other} wrapped={true} status={status.get('reblog')} />
        </div>
      );
    }

    if (status.get('media_attachments').size > 0 && !this.props.muted) {
      if (status.get('media_attachments').some(item => item.get('type') === 'unknown')) {

      } else if (status.getIn(['media_attachments', 0, 'type']) === 'video') {
        media = <VideoPlayer media={status.getIn(['media_attachments', 0])} sensitive={status.get('sensitive')} onOpenVideo={this.props.onOpenVideo} />;
      } else {
        media = <MediaGallery media={status.get('media_attachments')} sensitive={status.get('sensitive')} height={110} onOpenMedia={this.props.onOpenMedia} autoPlayGif={this.props.autoPlayGif} />;
      }
    }

    let visible_direct = false;
    if (status.get('visibility') === 'direct') visible_direct = true;

    return (
<<<<<<< HEAD
      <div className={this.props.muted ? 'status muted' : visible_direct ? 'status direct' : 'status'}>
=======
      <div className={this.props.muted ? 'status muted' : 'status'}>
>>>>>>> 4a5f73c8
        <div className='status__info'>
          <div className='status__info-time'>
            <a href={status.get('url')} className='status__relative-time' target='_blank' rel='noopener'><RelativeTimestamp timestamp={status.get('created_at')} /></a>
          </div>

          <a onClick={this.handleAccountClick.bind(this, status.getIn(['account', 'id']))} href={status.getIn(['account', 'url'])} className='status__display-name'>
            <div className='status__avatar'>
              <Avatar src={status.getIn(['account', 'avatar'])} staticSrc={status.getIn(['account', 'avatar_static'])} size={48} />
            </div>

            <DisplayName account={status.get('account')} />
          </a>
        </div>

        <StatusContent status={status} onClick={this.handleClick} />

        {media}

        <StatusActionBar {...this.props} />
      </div>
    );
  }

}

Status.contextTypes = {
  router: PropTypes.object
};

Status.propTypes = {
  status: ImmutablePropTypes.map,
  wrapped: PropTypes.bool,
  onReply: PropTypes.func,
  onFavourite: PropTypes.func,
  onReblog: PropTypes.func,
  onDelete: PropTypes.func,
  onOpenMedia: PropTypes.func,
  onOpenVideo: PropTypes.func,
  onBlock: PropTypes.func,
  me: PropTypes.number,
  boostModal: PropTypes.bool,
  autoPlayGif: PropTypes.bool,
  muted: PropTypes.bool
};

export default Status;<|MERGE_RESOLUTION|>--- conflicted
+++ resolved
@@ -75,11 +75,7 @@
     if (status.get('visibility') === 'direct') visible_direct = true;
 
     return (
-<<<<<<< HEAD
       <div className={this.props.muted ? 'status muted' : visible_direct ? 'status direct' : 'status'}>
-=======
-      <div className={this.props.muted ? 'status muted' : 'status'}>
->>>>>>> 4a5f73c8
         <div className='status__info'>
           <div className='status__info-time'>
             <a href={status.get('url')} className='status__relative-time' target='_blank' rel='noopener'><RelativeTimestamp timestamp={status.get('created_at')} /></a>
