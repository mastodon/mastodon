import en from './en';
import de from './de';
import es from './es';
import hu from './hu';
import fr from './fr';
import pt from './pt';
import uk from './uk';
import fi from './fi';
<<<<<<< HEAD
import ru from './ru';
=======
import eo from './eo';
>>>>>>> d7f4300e

const locales = {
  en,
  de,
  es,
  hu,
  fr,
  pt,
  uk,
  fi,
<<<<<<< HEAD
  ru
=======
  eo
>>>>>>> d7f4300e
};

export default function getMessagesForLocale (locale) {
  return locales[locale];
};<|MERGE_RESOLUTION|>--- conflicted
+++ resolved
@@ -6,11 +6,9 @@
 import pt from './pt';
 import uk from './uk';
 import fi from './fi';
-<<<<<<< HEAD
+import eo from './eo';
 import ru from './ru';
-=======
-import eo from './eo';
->>>>>>> d7f4300e
+
 
 const locales = {
   en,
@@ -21,11 +19,9 @@
   pt,
   uk,
   fi,
-<<<<<<< HEAD
+  eo,
   ru
-=======
-  eo
->>>>>>> d7f4300e
+
 };
 
 export default function getMessagesForLocale (locale) {
