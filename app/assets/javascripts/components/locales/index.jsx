import en from './en';
import de from './de';
import es from './es';
import hu from './hu';
import fr from './fr';
import pt from './pt';
import uk from './uk';
import fi from './fi';
<<<<<<< HEAD
import co from './co';
=======
import eo from './eo';
>>>>>>> 541c538f

const locales = {
  en,
  de,
  es,
  hu,
  fr,
  pt,
  uk,
  fi,
<<<<<<< HEAD
  co
=======
  eo
>>>>>>> 541c538f
};

export default function getMessagesForLocale (locale) {
  return locales[locale];
};<|MERGE_RESOLUTION|>--- conflicted
+++ resolved
@@ -6,11 +6,8 @@
 import pt from './pt';
 import uk from './uk';
 import fi from './fi';
-<<<<<<< HEAD
 import co from './co';
-=======
 import eo from './eo';
->>>>>>> 541c538f
 
 const locales = {
   en,
@@ -21,11 +18,8 @@
   pt,
   uk,
   fi,
-<<<<<<< HEAD
-  co
-=======
-  eo
->>>>>>> 541c538f
+  co,
+  eo,
 };
 
 export default function getMessagesForLocale (locale) {
