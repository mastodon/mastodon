body {
  font-family: 'Roboto', sans-serif;
<<<<<<< HEAD
  background: $color1 image-url('background-photo.jpg');
=======
  background: $color1 image-url('background-photo.png');
>>>>>>> 3f551749
  background-size: cover;
  background-attachment: fixed;
  font-size: 13px;
  line-height: 18px;
  font-weight: 400;
  color: $color5;
  padding-bottom: 140px;
  text-rendering: optimizelegibility;
  font-feature-settings: "kern";
  text-size-adjust: none;

  &.app-body {
    position: fixed;
    width: 100%;
    height: 100%;
    padding: 0;
    background: $color1;
  }

  &.embed {
    background: transparent;
    margin: 0;

    .container {
      position: absolute;
      width: 100%;
      height: 100%;
      overflow: hidden;
    }
  }

  &.admin {
    background: darken($color1, 4%);
    position: fixed;
    width: 100%;
    height: 100%;
    padding: 0;
  }

  @media screen and (max-width: 360px) {
    padding-bottom: 0;
  }
}

button:focus {
  outline: none;
}

.app-holder {
  display: flex;
  width: 100%;
  height: 100%;
  align-items: center;
  justify-content: center;
}<|MERGE_RESOLUTION|>--- conflicted
+++ resolved
@@ -1,10 +1,6 @@
 body {
   font-family: 'Roboto', sans-serif;
-<<<<<<< HEAD
-  background: $color1 image-url('background-photo.jpg');
-=======
   background: $color1 image-url('background-photo.png');
->>>>>>> 3f551749
   background-size: cover;
   background-attachment: fixed;
   font-size: 13px;
