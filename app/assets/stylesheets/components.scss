--- conflicted
+++ resolved
@@ -1216,7 +1216,6 @@
       padding-right: 10px;
     }
   }
-<<<<<<< HEAD
   .drawer {
     width: 20%;
     max-width: 400px;
@@ -1225,14 +1224,12 @@
     width: calc(80%/3);
     max-width: 800px;
     flex: 0 0 auto;
-=======
-
+  }
   .columns-area > div {
     .column, .drawer {
       padding-left: 5px;
       padding-right: 5px;
     }
->>>>>>> 0dd71af5
   }
 }
 
