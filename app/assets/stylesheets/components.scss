--- conflicted
+++ resolved
@@ -312,13 +312,13 @@
   }
 }
 
-<<<<<<< HEAD
 .sensitive-guide-container__message {
   margin-top: 10px;
   padding: 10px;
   box-shadow: inset 0 0 0 1px white;
   border-radius: 4px;
-=======
+}
+
 .compose-form__autosuggest-wrapper {
   position: relative;
 }
@@ -331,7 +331,6 @@
 .compose-form__publish-button-wrapper {
   overflow: hidden;
   padding-top: 10px;
->>>>>>> acc69185
 }
 
 .emojione {
