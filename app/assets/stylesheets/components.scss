@import 'variables';

.app-body{
 -ms-overflow-style: -ms-autohiding-scrollbar;
}

.button {
  background-color: darken($color4, 3%);
  font-family: inherit;
  display: inline-block;
  position: relative;
  box-sizing: border-box;
  text-align: center;
  border: 10px none;
  color: $color5;
  font-size: 14px;
  font-weight: 500;
  letter-spacing: 0;
  text-transform: uppercase;
  padding: 0 16px;
  height: 36px;
  cursor: pointer;
  line-height: 36px;
  border-radius: 4px;
  text-decoration: none;
  transition: all 100ms ease-in;

  &:hover, &:active, &:focus {
    background-color: lighten($color4, 7%);
    transition: all 200ms ease-out;
  }

  &:disabled {
    background-color: $color3;
    cursor: default;
  }

  &.button-secondary {
    //
  }
}

.column-icon {
  color: $color3;
  background: lighten($color1, 4%);

  &:hover {
    color: lighten($color3, 7%);
  }
}

.column-icon-clear {
  font-size: 16px;
  padding: 15px;
  position: absolute;
  right: 48px;
  top: 0;
  cursor: pointer;
  z-index: 2;
}

@media screen and (min-width: 1024px) {
  .column-icon-clear {
    top: 10px;
  }
}

.icon-button {
  display: inline-block;
  padding: 0;
  color: lighten($color1, 26%);
  border: none;
  background: transparent;
  cursor: pointer;
  transition: all 100ms ease-in;

  &:hover, &:active, &:focus {
    color: lighten($color1, 33%);
    transition: all 200ms ease-out;
  }

  &.disabled {
    color: lighten($color1, 13%);
    cursor: default;
  }

  &.active {
    color: $color4;
  }

  &::-moz-focus-inner {
    border: 0;
  }

  &::-moz-focus-inner, &:focus, &:active {
    outline: 0 !important;
  }

  &.inverted {
    color: lighten($color1, 33%);

    &:hover, &:active, &:focus {
      color: lighten($color1, 26%);
    }

    &.active {
      color: $color4;
    }

    &.disabled {
      color: $color3;
    }
  }
}

.text-icon-button {
  color: lighten($color1, 33%);
  border: none;
  background: transparent;
  cursor: pointer;
  font-weight: 600;
  font-size: 11px;
  padding: 0 3px;
  line-height: 27px;
  outline: 0;
  transition: all 100ms ease-in;

  &:hover, &:active, &:focus {
    color: lighten($color1, 26%);
    transition: all 200ms ease-out;
  }

  &.disabled {
    color: lighten($color1, 13%);
    cursor: default;
  }

  &.active {
    color: $color4;
  }

  &::-moz-focus-inner {
    border: 0;
  }

  &::-moz-focus-inner, &:focus, &:active {
    outline: 0 !important;
  }
}

.dropdown--active .icon-button {
  color: $color4;
}

.invisible {
  font-size: 0;
  line-height: 0;
  display: inline-block;
  width: 0;
}

.ellipsis {
  &:after {
    content: "…";
  }
}

.avatar {
  border-radius: 4px;
  background: transparent no-repeat;
  background-position: 50%;
  background-clip: padding-box;
  position: relative;
}

.lightbox .icon-button {
  color: $color1;
}

.compose-form__warning {
  color: $color2;
  margin-bottom: 15px;
  border: 1px solid $color3;
  padding: 8px 10px;
  border-radius: 4px;
  font-size: 12px;
  font-weight: 400;

  strong {
    color: $color5;
    font-weight: 500;
  }
}

.compose-form__modifiers {
  color: $color1;
  font-family: inherit;
  font-size: 14px;
  background: $color5;
  border-radius: 0 0 4px 0;
}

.compose-form__buttons {
  padding: 10px;
  background: darken($color5, 8%);
  box-shadow: inset 0 5px 5px rgba($color8, 0.05);
  border-radius: 0 0 4px 4px;
  display: flex;

  .icon-button {
    box-sizing: content-box;
    padding: 0 3px;
  }
}

.compose-form__label {
  display: block;
  line-height: 24px;
  vertical-align: middle;

  &.with-border {
    border-top: 1px solid $color1;
    padding-top: 10px;
  }

  .compose-form__label__text {
    display: inline-block;
    vertical-align: middle;
    margin-bottom: 14px;
    margin-left: 8px;
    color: $color3;
  }
}

.compose-form__textarea, .follow-form__input {
  background: $color5;

  &:disabled {
    background: $color2;
  }
}

.emojione {
  display: inline-block;
  font-size: inherit;
  vertical-align: middle;
  margin: -.2ex .15em .2ex;
  width: 16px;
  height: 16px;

  img {
    width: auto;
  }
}

.reply-indicator {
  border-radius: 4px 4px 0 0;
  position: relative;
  bottom: -2px;
  background: $color3;
  padding: 10px;

  .reply-indicator__display-name {
    color: $color1;
  }
}

.status__content, .reply-indicator__content {
  font-size: 15px;
  line-height: 20px;
  word-wrap: break-word;
  font-weight: 400;
  overflow: hidden;
  white-space: pre-wrap;

  .emojione {
    width: 18px;
    height: 18px;
  }

  p {
    margin-bottom: 20px;

    &:last-child {
      margin-bottom: 0;
    }
  }

  a {
    color: $color2;
    text-decoration: none;

    &:hover {
      text-decoration: underline;

      .fa {
        color: lighten($color1, 40%);
      }
    }

    &.mention {
      &:hover {
        text-decoration: none;

        span {
          text-decoration: underline;
        }
      }
    }

    .fa {
      color: lighten($color1, 30%);
    }
  }

  .status__content__spoiler-link {
    background: lighten($color1, 30%);

    &:hover {
      background: lighten($color1, 33%);
      text-decoration: none;
    }
  }
}

a.status__content__spoiler-link {
  display: inline-block;
  border-radius: 2px;
  color: lighten($color1, 8%);
  font-weight: 500;
  font-size: 11px;
  padding: 0px 6px;
  text-transform: uppercase;
  line-height: inherit;
}

.status {
  padding: 8px 10px;
  padding-left: 68px;
  position: relative;
  min-height: 48px;
  border-bottom: 1px solid lighten($color1, 8%);
  cursor: default;

  .status__relative-time {
    color: lighten($color1, 26%);
  }

  .status__display-name {
    color: lighten($color1, 26%);
  }
}

.status-check-box {
  border-bottom: 1px solid lighten($color1, 8%);

  .status__content {
    background: lighten($color1, 4%);
  }
}

.status__prepend {
  margin-left: 68px;
  color: lighten($color1, 26%);
  padding: 8px 0;
  padding-bottom: 2px;
  font-size: 14px;
  position: relative;

  .status__display-name strong {
    color: lighten($color1, 26%);
  }
}

.detailed-status {
  background: lighten($color1, 4%);

  .status__content {
    font-size: 19px;
    line-height: 24px;

    .emojione {
      width: 22px;
      height: 22px;
    }
  }
}

.detailed-status__meta {
  margin-top: 15px;
  color: lighten($color1, 26%);
  font-size: 14px;
  line-height: 18px;
}

.detailed-status__action-bar {
  background: lighten($color1, 4%);
  display: flex;
  flex-direction: row;
  border-top: 1px solid lighten($color1, 8%);
  border-bottom: 1px solid lighten($color1, 8%);
  padding: 10px 0;
}

.reply-indicator__content {
  color: $color1;
  font-size: 14px;

  a {
    color: lighten($color1, 20%);
  }
}

.account {
  padding: 10px;
  border-bottom: 1px solid lighten($color1, 8%);

  .account__display-name {
    flex: 1 1 auto;
    display: block;
    color: $color3;
    overflow: hidden;
    text-decoration: none;
    font-size: 14px;
  }
}

.account__header {
  flex: 0 0 auto;
  background: lighten($color1, 4%);
  text-align: center;
  background-size: cover;
  background-position: center;
  position: relative;

  & > div {
    background: rgba(lighten($color1, 4%), 0.9);
  }

  .account__header__content {
    color: $color2;
  }

  .account__header__display-name {
    color: $color5;
  }

  .account__header__username {
    color: $color4;
  }
}

.account__header__content {
  word-wrap: break-word;
  word-break: normal;
  font-weight: 400;
  overflow: hidden;
  color: $color3;

  p {
    margin-bottom: 20px;

    &:last-child {
      margin-bottom: 0;
    }
  }

  a {
    color: inherit;
    text-decoration: underline;

    &:hover {
      text-decoration: none;
    }
  }
}

.account__header__display-name {
  .emojione {
    width: 25px;
    height: 25px;
  }
}

.account__action-bar {
  border-top: 1px solid lighten($color1, 8%);
  border-bottom: 1px solid lighten($color1, 8%);
  line-height: 36px;
  overflow: hidden;
  flex: 0 0 auto;
  display: flex;
}

.account__action-bar__tab {
  text-decoration: none;
  overflow: hidden;
  width: 80px;
  border-left: 1px solid lighten($color1, 8%);
  padding: 10px 5px;

  & > span {
    display: block;
    text-transform: uppercase;
    font-size: 11px;
    color: $color3;
  }

  strong {
    display: block;
    font-size: 15px;
    font-weight: 500;
    color: $color5;
  }

  abbr {
    color: lighten($color1, 26%);
  }
}

.status__display-name, .status__relative-time, .detailed-status__display-name, .detailed-status__datetime, .detailed-status__application, .account__display-name {
  text-decoration: none;
}

.status__display-name, .account__display-name {
  strong {
    color: $color5;
  }

  &.muted {
    .emojione {
      opacity: 0.5;
    }
  }
}

.status__display-name, .reply-indicator__display-name, .detailed-status__display-name, .account__display-name {
  &:hover {
    strong {
      text-decoration: underline;
    }
  }
}

.account__display-name {
  strong {
    display: block;
  }
}

.detailed-status__display-name {
  color: $color2;
  line-height: 24px;

  strong, span {
    display: block;
  }

  strong {
    font-size: 16px;
    color: $color5;
  }
}

.muted {
  .status__content p, .status__content a {
    color: lighten($color1, 26%);
  }

  .status__display-name strong {
    color: lighten($color1, 26%);
  }

  .status__avatar {
    opacity: 0.5;
  }

  a.status__content__spoiler-link {
    background: lighten($color1, 26%);
    color: lighten($color1, 4%);

    &:hover {
      background: lighten($color1, 29%);
      text-decoration: none;
    }
  }
}

.notification__message {
  margin-left: 68px;
  padding: 8px 0;
  padding-bottom: 0;
  cursor: default;
  color: $color3;
  font-size: 15px;
  position: relative;

  .fa {
    color: $color4;
  }
}

.notification__display-name {
  color: inherit;
  text-decoration: none;

  &:hover {
    color: $color5;
    text-decoration: underline;
  }
}

.status__relative-time, .detailed-status__datetime {
  &:hover {
    text-decoration: underline;
  }
}

.transparent-background, .imageloader {
  background: image-url('void.png');
}

.imageloader {
  display: block;
}

.navigation-bar {
  padding: 10px;
  display: flex;
  flex-shrink: 0;
  cursor: default;
  color: $color3;

  strong {
    color: $color5;
  }
}

.dropdown {
  display: inline-block;
}

.dropdown__content {
  display: none;
  position: absolute;
}

.dropdown__sep {
  border-bottom: 1px solid darken($color2, 8%);
  margin: 5px 7px 6px;
  padding-top: 1px;
}

.dropdown--active .dropdown__content {
  display: block;
  z-index: 9999;

  &:before {
    content: "";
    display: block;
    position: absolute;
    width: 0;
    height: 0;
    border-style: solid;
    border-width: 0 4.5px 7.8px 4.5px;
    border-color: transparent transparent $color2 transparent;
    top: -7px;
    left: 8px;
  }

  & > ul {
    list-style: none;
    background: $color2;
    padding: 4px 0;
    border-radius: 4px;
    box-shadow: 0 0 15px rgba($color8, 0.4);
    min-width: 140px;
    position: relative;
    left: -10px;
  }

  &.dropdown__left {
    & > ul {
      left: -98px;
    }

    & > .emoji-dialog {
      left: -249px;
    }
  }

  & > ul > li > a {
    font-size: 13px;
    line-height: 18px;
    display: block;
    padding: 4px 14px;
    box-sizing: border-box;
    width: 140px;
    text-decoration: none;
    background: $color2;
    color: $color1;
    overflow: hidden;
    text-overflow: ellipsis;
    white-space: nowrap;

    &:focus {
      outline: 0;
    }

    &:hover {
      background: $color4;
      color: $color2;
    }
  }
}

.static-content {
  padding: 10px;
  padding-top: 20px;
  color: lighten($color1, 26%);

  h1 {
    font-size: 16px;
    font-weight: 500;
    margin-bottom: 40px;
    text-align: center;
  }

  p {
    font-size: 13px;
    margin-bottom: 20px;
  }
}

.columns-area {
  flex-direction: row;
  justify-content: flex-start;
}

@media screen and (min-width: 360px) {
  .columns-area {
    padding: 10px;
  }
}

.column {
  width: 330px;
  position: relative;
  box-sizing: border-box;
  display: flex;
  flex-direction: column;

  > .scrollable {
    background: $color1;
  }
}

.ui {
  flex: 0 0 auto;
  display: flex;
  flex-direction: column;
  width: 100%;
  height: 100%;
  background: darken($color1, 7%);
}

.drawer {
  width: 300px;
  box-sizing: border-box;
  display: flex;
  flex-direction: column;
  overflow-y: hidden;
}

.drawer__tab {
  display: block;
  flex: 1 1 auto;
  padding: 15px;
  padding-bottom: 13px;
  color: $color3;
  text-decoration: none;
  text-align: center;
  font-size: 16px;
  border-bottom: 2px solid transparent;
}

<<<<<<< HEAD
=======
.column, .drawer {
  flex: 1 1 100%;
  overflow: hidden;
}

@media screen and (min-width: 360px) {
  .tabs-bar {
    margin: 10px;
    margin-bottom: 0;
  }

  .search {
    margin-bottom: 10px;
  }
}

@media screen and (max-width: 1024px) {
  .column, .drawer {
    width: 100%;
    padding: 0;
  }

  .columns-area {
    flex-direction: column;
  }

  .search__input, .autosuggest-textarea__textarea {
    font-size: 16px;
  }
}

@media screen and (min-width: 1024px) {
  .columns-area {
    padding: 0;
  }

  .column, .drawer {
    flex: 0 0 auto;
    padding: 10px;
    padding-left: 5px;
    padding-right: 5px;

    &:first-child {
      padding-left: 10px;
    }

    &:last-child {
      padding-right: 10px;
    }
  }
}

@media screen and (min-width: 2560px) {
  .columns-area {
    justify-content: center;
  }

  .column, .drawer {
    width: 350px;
    border-radius: 4px;
    height: 90vh;
    margin-top: 5vh;
  }
}

>>>>>>> 4ada5098
.drawer__pager {
  box-sizing: border-box;
  padding: 0;
  flex-grow: 1;
  position: relative;
  overflow: hidden;
  display: flex;
}

.drawer__inner {
  position: absolute;
  top: 0;
  left: 0;
  background: lighten($color1, 13%);
  box-sizing: border-box;
  padding: 0;
  display: flex;
  flex-direction: column;
  overflow: hidden;
  overflow-y: auto;
  width: 100%;
  height: 100%;

  &.darker {
    background: $color1;
  }
}

.drawer__header {
  flex: 0 0 auto;
  font-size: 16px;
  background: lighten($color1, 8%);
  margin-bottom: 10px;
  display: flex;
  flex-direction: row;

  a {
    transition: all 100ms ease-in;

    &:hover {
      background: lighten($color1, 3%);
      transition: all 200ms ease-out;
    }
  }
}

<<<<<<< HEAD
.column, .drawer {
  margin: 10px;
  margin-left: 5px;
  margin-right: 5px;
  flex: 0 0 auto;
  overflow: hidden;
}

@media screen and (max-width: 1024px) {
  .column, .drawer {
    width: 100%;
    margin: 0;
    flex: 1 1 100%;
  }

  .columns-area {
    flex-direction: column;
  }

  .search__input, .autosuggest-textarea__textarea {
    font-size: 16px;
  }
}

=======
>>>>>>> 4ada5098
.tabs-bar {
  display: flex;
  background: lighten($color1, 8%);
  flex: 0 0 auto;
  overflow-y: auto;
}

.tabs-bar__link {
  display: block;
  flex: 1 1 auto;
  padding: 15px 10px;
  color: $color5;
  text-decoration: none;
  text-align: center;
  font-size: 14px;
  font-weight: 500;
  border-bottom: 2px solid lighten($color1, 8%);
  transition: all 200ms linear;

  .fa {
    font-weight: 400;
    font-size: 16px;
  }

  &.active {
    border-bottom: 2px solid $color4;
    color: $color4;
  }

  &:hover, &:focus, &:active {
    background: lighten($color1, 14%);
    transition: all 100ms linear;
  }

  span {
    margin-left: 5px;
    display: none;
  }
}

<<<<<<< HEAD
@media screen and (min-width: 360px) {
  .columns-area {
    margin: 0 10px;
  }

  .tabs-bar {
    margin: 10px;
    margin-bottom: 0;
  }

  .search {
    margin-bottom: 10px;
  }
}

@media screen and (min-width: 1024px) {
  .columns-area {
    margin: 0 10px;
  }
}

=======
>>>>>>> 4ada5098
@media screen and (min-width: 600px) {
  .tabs-bar__link {
    span {
      display: inline;
    }
  }
}

@media screen and (min-width: 1025px) {
  .tabs-bar {
    display: none;
  }
}

.react-autosuggest__container {
  position: relative;
}

.react-autosuggest__suggestions-container {
  position: absolute;
  top: 100%;
  width: 100%;
  z-index: 99;
  box-shadow: 0 0 15px rgba($color8, 0.4);
}

.react-autosuggest__section-title {
  background: $color3;
  padding: 4px 10px;
  font-weight: 500;
  cursor: default;
  color: $color1;
  text-transform: uppercase;
  font-size: 11px;
}

.react-autosuggest__suggestions-list {
  background: $color2;
  color: $color1;
  font-size: 14px;
}

.react-autosuggest__suggestion {
  padding: 10px;
  cursor: pointer;
}

.react-autosuggest__suggestion--focused {
  background: $color4;
  color: $color5;
}

.scrollable {
  overflow-y: scroll;
  overflow-x: hidden;
  flex: 1 1 auto;
  -webkit-overflow-scrolling: touch;

  &.optionally-scrollable {
    overflow-y: auto;
  }
}

.column-back-button {
  padding: 15px;
  font-size: 16px;
  background: lighten($color1, 4%);
  flex: 0 0 auto;
  cursor: pointer;
  color: $color4;
  z-index: 3;

  &:hover {
    text-decoration: underline;
  }
}

.react-toggle {
  display: inline-block;
  position: relative;
  cursor: pointer;
  background-color: transparent;
  border: 0;
  padding: 0;
  user-select: none;
  -webkit-tap-highlight-color: rgba($color8, 0);
  -webkit-tap-highlight-color: transparent;
}

.react-toggle-screenreader-only {
  border: 0;
  clip: rect(0 0 0 0);
  height: 1px;
  margin: -1px;
  overflow: hidden;
  padding: 0;
  position: absolute;
  width: 1px;
}

.react-toggle--disabled {
  cursor: not-allowed;
  opacity: 0.5;
  transition: opacity 0.25s;
}

.react-toggle-track {
  width: 50px;
  height: 24px;
  padding: 0;
  border-radius: 30px;
  background-color: $color1;
  transition: all 0.2s ease;
}

.react-toggle:hover:not(.react-toggle--disabled) .react-toggle-track {
  background-color: darken($color1, 10%);
}

.react-toggle--checked .react-toggle-track {
  background-color: $color4;
}

.react-toggle--checked:hover:not(.react-toggle--disabled) .react-toggle-track {
  background-color: lighten($color4, 10%);
}

.react-toggle-track-check {
  position: absolute;
  width: 14px;
  height: 10px;
  top: 0px;
  bottom: 0px;
  margin-top: auto;
  margin-bottom: auto;
  line-height: 0;
  left: 8px;
  opacity: 0;
  transition: opacity 0.25s ease;
}

.react-toggle--checked .react-toggle-track-check {
  opacity: 1;
  transition: opacity 0.25s ease;
}

.react-toggle-track-x {
  position: absolute;
  width: 10px;
  height: 10px;
  top: 0px;
  bottom: 0px;
  margin-top: auto;
  margin-bottom: auto;
  line-height: 0;
  right: 10px;
  opacity: 1;
  transition: opacity 0.25s ease;
}

.react-toggle--checked .react-toggle-track-x {
  opacity: 0;
}

.react-toggle-thumb {
  transition: all 0.5s cubic-bezier(0.23, 1, 0.32, 1) 0ms;
  position: absolute;
  top: 1px;
  left: 1px;
  width: 22px;
  height: 22px;
  border: 1px solid $color1;
  border-radius: 50%;
  background-color: darken($color5, 2%);
  box-sizing: border-box;
  transition: all 0.25s ease;
}

.react-toggle--checked .react-toggle-thumb {
  left: 27px;
  border-color: $color4;
}

.column-link {
  background: lighten($color1, 8%);
  color: $color5;

  &:hover {
    background: lighten($color1, 11%);
  }
}

.autosuggest-textarea, .spoiler-input {
  position: relative;
}

.autosuggest-textarea__textarea, .spoiler-input__input {
  display: block;
  box-sizing: border-box;
  width: 100%;
  resize: none;
  margin: 0;
  color: $color1;
  padding: 10px;
  font-family: inherit;
  font-size: 14px;
  resize: vertical;
  border: 0;
  outline: 0;

  &:focus {
    outline: 0;
  }
}

.spoiler-input__input {
  border-radius: 4px;
}

.autosuggest-textarea__textarea {
  height: 100px;
  background: $color5;
  border-radius: 4px 4px 0 0;
  padding-bottom: 0;
  padding-right: 10px + 22px;
}

.autosuggest-textarea__suggestions {
  position: absolute;
  top: 100%;
  width: 100%;
  z-index: 99;
  box-shadow: 0 0 15px rgba($color8, 0.4);
  background: $color2;
  color: $color1;
  font-size: 14px;
}

.autosuggest-textarea__suggestions__item {
  padding: 10px;
  cursor: pointer;

  &:hover {
    background: darken($color2, 10%);
  }

  &.selected {
    background: $color4;
    color: $color5;
  }
}

.getting-started {
  box-sizing: border-box;
  padding-bottom: 235px;
  background: image-url('mastodon-getting-started.png') no-repeat 0 100% local;
  flex: 1 0 auto;

  p {
    color: $color2;
  }

  a {
    color: lighten($color1, 26%);
  }
}

.setting-text {
  color: $color3;
  background: transparent;
  border: none;
  border-bottom: 2px solid $color3;

  &:focus, &:active {
    color: $color5;
    border-bottom-color: $color4;
  }
}

@import 'boost';

button i.fa-retweet {
  height: 19px;
  width: 22px;
  background-position: 0 0;
  transition: background-position 0.9s steps(10);
  transition-duration: 0s;

  &::before {
    display: none !important;
  }
}

button.active i.fa-retweet {
  transition-duration: 0.9s;
  background-position: 0 100%;
}

.status-card {
  display: flex;
  cursor: pointer;
  font-size: 14px;
  border: 1px solid lighten($color1, 8%);
  border-radius: 4px;
  color: lighten($color1, 26%);
  margin-top: 14px;
  text-decoration: none;
  overflow: hidden;

  &:hover {
    background: lighten($color1, 8%);
  }
}

.status-card__title {
  display: block;
  font-weight: 500;
  margin-bottom: 5px;
  color: $color3;
  overflow: hidden;
  text-overflow: ellipsis;
  white-space: nowrap;
}

.status-card__description {
  color: $color3;
}

.status-card__image {
  flex: 0 0 100px;
  background: lighten($color1, 8%);
}

.load-more {
  display: block;
  color: lighten($color1, 26%);
  text-align: center;
  padding: 15px;
  text-decoration: none;

  &:hover {
    background: lighten($color1, 2%);
  }
}

.missing-indicator {
  text-align: center;
  font-size: 16px;
  font-weight: 500;
  color: lighten($color1, 16%);
  padding-top: 210px;
  background: image-url('mastodon-not-found.png') no-repeat center -50px;
  cursor: default;
}

.column-header {
  padding: 15px;
  font-size: 16px;
  background: lighten($color1, 4%);
  flex: 0 0 auto;
  cursor: pointer;
  position: relative;
  z-index: 2;

  &.active {
    box-shadow: 0 1px 0 rgba($color4, 0.3);
  }

  &.active .fa {
    color: $color4;
    text-shadow: 0 0 10px rgba($color4, 0.4);
  }
}

.loading-indicator {
  color: $color2;
}

.collapsable-collapsed {
  color: $color3;
  background: lighten($color1, 4%);
}

.collapsable {
  color: $color5;
  background: lighten($color1, 8%);

  &:hover {
    color: $color5;
    background: lighten($color1, 8%);
  }
}

.media-spoiler {
  background: $color8;
  color: $color5;
}

.modal-container--preloader {
  background: lighten($color1, 8%);
}

.account--panel {
  background: lighten($color1, 4%);
  border-top: 1px solid lighten($color1, 8%);
  border-bottom: 1px solid lighten($color1, 8%);
}

.column-settings--outer {
  background: lighten($color1, 8%);
}

.column-settings--section {
  color: $color3;
}

.modal-container__nav {
  color: $color5;
}

.account--follows-info {
  color: $color5;
}

.setting-toggle {
  color: $color3;
}

.report__target {
  border-bottom: 1px solid lighten($color1, 4%);
  color: $color2;
  padding-bottom: 10px;

  strong {
    display: block;
    color: $color5;
    font-weight: 500;
  }
}

.report__textarea {
  background: transparent;
  box-sizing: border-box;
  border: 0;
  border-bottom: 2px solid $color3;
  border-radius: 2px 2px 0 0;
  padding: 7px 4px;
  font-size: 14px;
  color: $color5;
  display: block;
  width: 100%;
  outline: 0;
  font-family: inherit;
  resize: vertical;

  &:active, &:focus {
    border-bottom-color: $color4;
    background: rgba($color8, 0.1);
  }
}

.empty-column-indicator {
  color: lighten($color1, 20%);
  background: $color1;
  text-align: center;
  padding: 20px;
  font-size: 15px;
  font-weight: 400;
  cursor: default;
  display: flex;
  flex: 1 1 auto;
  align-items: center;

  a {
    color: $color4;
    text-decoration: none;

    &:hover {
      text-decoration: underline;
    }
  }
}

.status-list__unread-indicator, .notifications__unread-indicator {
  position: absolute;
  top: 35px;
  left: 0;
  right: 0;
  margin: 0 auto;
  width: 60%;
  pointer-events: none;
  height: 28px;
  z-index: 1;
  background: radial-gradient(ellipse, rgba($color4, 0.23) 0%, rgba($color4, 0) 60%);
}

.emoji-dialog {
  width: 280px;
  height: 220px;
  background: darken($color3, 10%);
  box-sizing: border-box;
  border-radius: 2px;
  overflow: hidden;
  position: relative;
  box-shadow: 0 0 15px rgba($color8, 0.4);

  .emojione {
    margin: 0;
    width: 100%;
    height: auto;
  }

  .emoji-dialog-header {
    padding: 0 10px;
    background-color: $color3;

    ul {
      padding: 0;
      margin: 0;
      list-style: none;
    }

    li {
      display: inline-block;
      box-sizing: border-box;
      height: 42px;
      padding: 9px 5px;
      cursor: pointer;

      img, svg {
        width: 22px;
        height: 22px;
        filter: grayscale(100%);
      }

      &.active {
        background: lighten($color3, 6%);

        img, svg {
          filter: grayscale(0);
        }
      }
    }
  }

  .emoji-row {
    box-sizing: border-box;
    overflow-y: hidden;
    padding-left: 10px;

    .emoji {
      display: inline-block;
      padding: 5px;
      border-radius: 4px;
    }
  }

  .emoji-category-header {
    box-sizing: border-box;
    overflow-y: hidden;
    padding: 8px 16px 0;
    display: table;

    > * {
      display: table-cell;
      vertical-align: middle;
    }
  }

  .emoji-category-title {
    font-size: 14px;
    font-family: sans-serif;
    font-weight: normal;
    color: $color1;
    cursor: default;
  }

  .emoji-category-heading-decoration {
    text-align: right;
  }

  .modifiers {
    list-style: none;
    padding: 0;
    margin: 0;
    vertical-align: middle;
    white-space: nowrap;
    margin-top: 4px;

    li {
      display: inline-block;
      padding: 0 2px;

      &:last-of-type {
        padding-right: 0;
      }
    }

    .modifier {
      display: inline-block;
      border-radius: 10px;
      width: 15px;
      height: 15px;
      position: relative;
      cursor: pointer;

      &.active:after {
        content: "";
        display: block;
        position: absolute;
        width: 7px;
        height: 7px;
        border-radius: 10px;
        border: 2px solid $color1;
        top: 2px;
        left: 2px;
      }
    }
  }

  .emoji-search-wrapper {
    padding: 6px 16px;
  }

  .emoji-search {
    font-size: 12px;
    padding: 6px 4px;
    width: 100%;
    border: 1px solid #ddd;
    border-radius: 4px;
  }

  .emoji-categories-wrapper {
    position: absolute;
    top: 42px;
    bottom: 0;
    left: 0;
    right: 0;
  }

  .emoji-search-wrapper + .emoji-categories-wrapper {
    top: 83px;
  }

  .emoji-row .emoji:hover {
    background: lighten($color2, 3%);
  }

  .emoji {
    width: 22px;
    height: 22px;
    cursor: pointer;

    &:focus {
      outline: 0;
    }
  }
}

.autosuggest-status {
  overflow: hidden;
  white-space: nowrap;
  text-overflow: ellipsis;

  strong {
    font-weight: 500;
  }
}

.upload-area {
  position: absolute;
  top: 0;
  left: 0;
  width: 100%;
  height: 100%;
  visibility: hidden;
  background: rgba($color8, 0.8);
  display: flex;
  align-items: center;
  justify-content: center;
  opacity: 0;
  z-index: 2000;

  * {
    pointer-events: none;
  }
}

.upload-area__drop {
  width: 320px;
  height: 160px;
  display: flex;
  box-sizing: border-box;
  position: relative;
  padding: 8px;
}

.upload-area__background {
  position: absolute;
  top: 0;
  right: 0;
  bottom: 0;
  left: 0;
  z-index: -1;
  border-radius: 4px;
  background: $color1;
  box-shadow: 0 0 5px rgba($color8, 0.2);
}

.upload-area__content {
  flex: 1;
  display: flex;
  align-items: center;
  justify-content: center;
  color: $color2;
  font-size: 18px;
  font-weight: 500;
  border: 2px dashed lighten($color1, 26%);
  border-radius: 4px;
}

.upload-progress {
  padding: 10px;
  color: lighten($color1, 26%);
  overflow: hidden;
  display: flex;

  .fa {
    font-size: 34px;
    margin-right: 10px;
  }

  span {
    font-size: 12px;
    text-transform: uppercase;
    font-weight: 500;
    display: block;
  }
}

.upload-progress__backdrop {
  width: 100%;
  height: 6px;
  border-radius: 6px;
  background: lighten($color1, 26%);
  position: relative;
  margin-top: 5px;
}

.upload-progress__tracker {
  position: absolute;
  left: 0;
  top: 0;
  height: 6px;
  background: $color4;
  border-radius: 6px;
}

.emoji-button {
  outline: 0;

  &:active, &:focus {
    outline: 0 !important;
  }

  img {
    filter: grayscale(100%);
    opacity: 0.8;
    display: block;
    margin: 0;
    width: 22px;
    height: 22px;
    margin-top: 2px;
  }

  &:hover, &:active, &:focus {
    img {
      opacity: 1;
      filter: none;
    }
  }
}

.dropdown--active .emoji-button img {
  opacity: 1;
  filter: none;
}

.privacy-dropdown {
  position: relative;
}

.privacy-dropdown__dropdown {
  display: none;
  position: absolute;
  left: 0;
  top: 27px;
  width: 230px;
  background: $color5;
  border-radius: 0 4px 4px 4px;
  z-index: 2;
  overflow: hidden;
}

.privacy-dropdown__option {
  color: $color1;
  padding: 10px;
  cursor: pointer;
  display: flex;

  &:hover, &.active {
    background: $color4;
    color: $color5;

    .privacy-dropdown__option__content {
      color: $color5;

      strong {
        color: $color5;
      }
    }
  }

  &.active:hover {
    background: lighten($color4, 4%);
  }
}

.privacy-dropdown__option__icon {
  display: flex;
  align-items: center;
  justify-content: center;
  margin-right: 10px;
}

.privacy-dropdown__option__content {
  flex: 1 1 auto;
  color: darken($color3, 24%);

  strong {
    font-weight: 500;
    display: block;
    color: $color1;
  }
}

.privacy-dropdown.active {
  .privacy-dropdown__value {
    background: $color5;
    border-radius: 4px 4px 0 0;
    box-shadow: 0 -4px 4px rgba($color8, 0.1);
  }

  .privacy-dropdown__dropdown {
    display: block;
    box-shadow: 2px 4px 6px rgba($color8, 0.1);
  }
}

.search {
  position: relative;
}

.search__input {
  padding-right: 30px;
  color: $color2;
  outline: 0;
  box-sizing: border-box;
  display: block;
  width: 100%;
  border: none;
  padding: 10px;
  padding-right: 30px;
  font-family: inherit;
  background: $color1;
  color: $color3;
  font-size: 14px;
  margin: 0;

  &::-moz-focus-inner {
    border: 0;
  }

  &::-moz-focus-inner, &:focus, &:active {
    outline: 0 !important;
  }

  &:focus {
    background: lighten($color1, 4%);
  }
}

.search__icon {
  .fa {
    position: absolute;
    top: 10px;
    right: 10px;
    z-index: 2;
    display: inline-block;
    opacity: 0;
    transition: all 100ms linear;
    font-size: 18px;
    width: 18px;
    height: 18px;
    color: $color2;
    cursor: default;
    pointer-events: none;

    &.active {
      pointer-events: auto;
      opacity: 0.3;
    }
  }

  .fa-search {
    transform: translateZ(0) rotate(90deg);

    &.active {
      pointer-events: none;
      transform: translateZ(0) rotate(0deg);
    }
  }

  .fa-times-circle {
    top: 11px;
    transform: translateZ(0) rotate(0deg);
    cursor: pointer;

    &.active {
      transform: translateZ(0) rotate(90deg);
    }

    &:hover {
      color: $color5;
    }
  }
}

.search-results__header {
  color: lighten($color1, 26%);
  background: lighten($color1, 2%);
  border-bottom: 1px solid darken($color1, 4%);
  padding: 15px 10px;
  font-size: 14px;
  font-weight: 500;
}

.search-results__hashtag {
  display: block;
  padding: 10px;
  color: $color2;
  text-decoration: none;

  &:hover, &:active, &:focus {
    color: lighten($color2, 4%);
    text-decoration: underline;
  }
}

.modal-root__overlay {
  position: absolute;
  top: 0;
  left: 0;
  right: 0;
  bottom: 0;
  z-index: 9999;
  opacity: 0;
  background: rgba($color8, 0.7);
}

.modal-root__container {
  position: absolute;
  top: 0;
  left: 0;
  width: 100%;
  height: 100%;
  display: flex;
  flex-direction: column;
  align-items: center;
  justify-content: center;
  align-content: space-around;
  z-index: 9999;
  opacity: 0;
  pointer-events: none;
  user-select: none;
}

.modal-root__modal {
  pointer-events: auto;
  display: flex;
}

.media-modal {
  max-width: 80vw;
  max-height: 80vh;
  position: relative;

  img, video {
    max-width: 80vw;
    max-height: 80vh;
  }
}<|MERGE_RESOLUTION|>--- conflicted
+++ resolved
@@ -783,74 +783,6 @@
   border-bottom: 2px solid transparent;
 }
 
-<<<<<<< HEAD
-=======
-.column, .drawer {
-  flex: 1 1 100%;
-  overflow: hidden;
-}
-
-@media screen and (min-width: 360px) {
-  .tabs-bar {
-    margin: 10px;
-    margin-bottom: 0;
-  }
-
-  .search {
-    margin-bottom: 10px;
-  }
-}
-
-@media screen and (max-width: 1024px) {
-  .column, .drawer {
-    width: 100%;
-    padding: 0;
-  }
-
-  .columns-area {
-    flex-direction: column;
-  }
-
-  .search__input, .autosuggest-textarea__textarea {
-    font-size: 16px;
-  }
-}
-
-@media screen and (min-width: 1024px) {
-  .columns-area {
-    padding: 0;
-  }
-
-  .column, .drawer {
-    flex: 0 0 auto;
-    padding: 10px;
-    padding-left: 5px;
-    padding-right: 5px;
-
-    &:first-child {
-      padding-left: 10px;
-    }
-
-    &:last-child {
-      padding-right: 10px;
-    }
-  }
-}
-
-@media screen and (min-width: 2560px) {
-  .columns-area {
-    justify-content: center;
-  }
-
-  .column, .drawer {
-    width: 350px;
-    border-radius: 4px;
-    height: 90vh;
-    margin-top: 5vh;
-  }
-}
-
->>>>>>> 4ada5098
 .drawer__pager {
   box-sizing: border-box;
   padding: 0;
@@ -897,7 +829,6 @@
   }
 }
 
-<<<<<<< HEAD
 .column, .drawer {
   margin: 10px;
   margin-left: 5px;
@@ -921,9 +852,6 @@
     font-size: 16px;
   }
 }
-
-=======
->>>>>>> 4ada5098
 .tabs-bar {
   display: flex;
   background: lighten($color1, 8%);
@@ -964,7 +892,6 @@
   }
 }
 
-<<<<<<< HEAD
 @media screen and (min-width: 360px) {
   .columns-area {
     margin: 0 10px;
@@ -986,8 +913,6 @@
   }
 }
 
-=======
->>>>>>> 4ada5098
 @media screen and (min-width: 600px) {
   .tabs-bar__link {
     span {
