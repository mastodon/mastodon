--- conflicted
+++ resolved
@@ -1104,16 +1104,13 @@
   flex: 1 1 auto;
   flex-direction: row;
   justify-content: flex-start;
-<<<<<<< HEAD
   overflow-x: auto;
   position:   relative;
-=======
   background: $color1 image-url('background-photo.png');
 
   > div {
     opacity: 0.9;
   }
->>>>>>> 3f551749
 }
 
 @media screen and (min-width: 360px) {
@@ -1677,11 +1674,7 @@
 .getting-started {
   box-sizing: border-box;
   padding-bottom: 235px;
-<<<<<<< HEAD
-  background: image-url('mastodon-getting-started.png') no-repeat 0 100%/contain local;
-=======
-  background: image-url('mastodon-getting-started.png') no-repeat 100% 100% local;
->>>>>>> 3f551749
+  background: image-url('mastodon-getting-started.png') no-repeat 100% 100%/contain local;
   flex: 1 0 auto;
 
   p {
