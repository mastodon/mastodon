--- conflicted
+++ resolved
@@ -16,11 +16,7 @@
   .status__content.p-name.emojify<
     - if status.spoiler_text?
       %p{ style: 'margin-bottom: 0' }<
-<<<<<<< HEAD
-        %span.p-summary>= "#{Formatter.instance.format_spoiler(status)} "
-=======
-        %span.p-summary> #{status.spoiler_text}&nbsp;
->>>>>>> 682507bc
+        %span.p-summary> #{Formatter.instance.format_spoiler(status)}&nbsp;
         %a.status__content__spoiler-link{ href: '#' }= t('statuses.show_more')
     .e-content{ lang: status.language, style: "display: #{status.spoiler_text? ? 'none' : 'block'}; direction: #{rtl?(status.content) ? 'rtl' : 'ltr'}" }= Formatter.instance.format(status)
 
