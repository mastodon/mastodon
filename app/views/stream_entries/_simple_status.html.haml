.status.light
  .status__header
    .status__meta
      = link_to time_ago_in_words(status.created_at), TagManager.instance.url_for(status), class: 'status__relative-time u-url u-uid', title: l(status.created_at), target: stream_link_target, rel: 'noopener'
      %data.dt-published{ value: status.created_at.to_time.iso8601 }

    = link_to TagManager.instance.url_for(status.account), class: 'status__display-name p-author h-card', target: stream_link_target, rel: 'noopener' do
      .status__avatar
        %div
          = image_tag status.account.avatar(:original), width: 48, height: 48, alt: '', class: 'u-photo'
      %span.display-name
        %strong.p-name.emojify= display_name(status.account)
        %span= acct(status.account)

<<<<<<< HEAD
  .status__content.p-name.emojify<
    - unless status.spoiler_text.blank?
=======
  .status__content.e-content.p-name.emojify<
    - if status.spoiler_text?
>>>>>>> e17b5b22
      %p{ style: 'margin-bottom: 0' }<
        %span.p-summary>= "#{status.spoiler_text} "
        %a.status__content__spoiler-link{ href: '#' }= t('statuses.show_more')
<<<<<<< HEAD
    %div.e-content{ style: "display: #{status.spoiler_text.blank? ? 'block' : 'none'}; direction: #{rtl?(status.content) ? 'rtl' : 'ltr'}" }= Formatter.instance.format(status)
=======
    %div{ style: "display: #{status.spoiler_text? ? 'none' : 'block'}; direction: #{rtl?(status.content) ? 'rtl' : 'ltr'}" }= Formatter.instance.format(status)
>>>>>>> e17b5b22

  - unless status.media_attachments.empty?
    .status__attachments
      - if status.sensitive?
        = render partial: 'stream_entries/content_spoiler'
      - if status.media_attachments.first.video?
        .status__attachments__inner
          .video-item
            = link_to (status.media_attachments.first.remote_url.blank? ? status.media_attachments.first.file.url(:original) : status.media_attachments.first.remote_url), style: "background-image: url(#{status.media_attachments.first.file.url(:small)})", target: '_blank', rel: 'noopener', class: 'u-video' do
              .video-item__play
                = fa_icon('play')
      - else
        .status__attachments__inner
          - status.media_attachments.each do |media|
            = render partial: 'stream_entries/media', locals: { media: media }<|MERGE_RESOLUTION|>--- conflicted
+++ resolved
@@ -12,21 +12,12 @@
         %strong.p-name.emojify= display_name(status.account)
         %span= acct(status.account)
 
-<<<<<<< HEAD
   .status__content.p-name.emojify<
-    - unless status.spoiler_text.blank?
-=======
-  .status__content.e-content.p-name.emojify<
     - if status.spoiler_text?
->>>>>>> e17b5b22
-      %p{ style: 'margin-bottom: 0' }<
+      %p{ style: 'margin-bottom: 0' }
         %span.p-summary>= "#{status.spoiler_text} "
         %a.status__content__spoiler-link{ href: '#' }= t('statuses.show_more')
-<<<<<<< HEAD
-    %div.e-content{ style: "display: #{status.spoiler_text.blank? ? 'block' : 'none'}; direction: #{rtl?(status.content) ? 'rtl' : 'ltr'}" }= Formatter.instance.format(status)
-=======
-    %div{ style: "display: #{status.spoiler_text? ? 'none' : 'block'}; direction: #{rtl?(status.content) ? 'rtl' : 'ltr'}" }= Formatter.instance.format(status)
->>>>>>> e17b5b22
+    %div.e-content{ style: "display: #{status.spoiler_text? ? 'none' : 'block'}; direction: #{rtl?(status.content) ? 'rtl' : 'ltr'}" }= Formatter.instance.format(status)
 
   - unless status.media_attachments.empty?
     .status__attachments
