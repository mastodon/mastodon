--- conflicted
+++ resolved
@@ -21,24 +21,12 @@
 
   - if !status.media_attachments.empty?
     - if status.media_attachments.first.video?
-<<<<<<< HEAD
-      .video-player
-        = render partial: 'stream_entries/content_spoiler', locals: { sensitive: status.sensitive? }
-        %video.u-video{ src: status.media_attachments.first.file.url(:original), loop: true }
-    - else
-      .detailed-status__attachments
-        = render partial: 'stream_entries/content_spoiler', locals: { sensitive: status.sensitive? }
-        .status__attachments__inner
-          - status.media_attachments.each do |media|
-            = render partial: 'stream_entries/media', locals: { media: media }
-=======
       - video = status.media_attachments.first
       %div{ data: { component: 'Video', props: Oj.dump(src: video.file.url(:original), preview: video.file.url(:small), sensitive: status.sensitive?, width: 670, height: 380) }}
     - else
       %div{ data: { component: 'MediaGallery', props: Oj.dump(height: 380, 'autoPlayGif': current_account&.user&.setting_auto_play_gif, media: status.media_attachments.map { |a| ActiveModelSerializers::SerializableResource.new(a, serializer: REST::MediaAttachmentSerializer).as_json }) }}
   - elsif status.preview_cards.first
     %div{ data: { component: 'Card', props: Oj.dump('maxDescription': 160, card: ActiveModelSerializers::SerializableResource.new(status.preview_cards.first, serializer: REST::PreviewCardSerializer).as_json) }}
->>>>>>> 4c14ff65
 
   .detailed-status__meta
     %data.dt-published{ value: status.created_at.to_time.iso8601 }
