.detailed-status.light
  = link_to TagManager.instance.url_for(status.account), class: 'detailed-status__display-name p-author h-card', target: stream_link_target, rel: 'noopener' do
    %div
      .avatar
        = image_tag status.account.avatar.url(:original), width: 48, height: 48, alt: '', class: 'u-photo'
    %span.display-name
      %strong.p-name.emojify= display_name(status.account)
      %span= acct(status.account)

  .status__content.p-name.emojify<
    - if status.spoiler_text?
      %p{ style: 'margin-bottom: 0' }<
        %span.p-summary> #{status.spoiler_text}&nbsp;
        %a.status__content__spoiler-link{ href: '#' }= t('statuses.show_more')
<<<<<<< HEAD
    .e-content{ lang: status.language, style: "display: #{status.spoiler_text? ? 'none' : 'block'}; direction: #{rtl?(status.content) ? 'rtl' : 'ltr'}" }= Formatter.instance.format(status)
=======
    .e-content{ lang: status.language, style: "display: #{status.spoiler_text? ? 'none' : 'block'}; direction: #{rtl_status?(status) ? 'rtl' : 'ltr'}" }= Formatter.instance.format(status)
>>>>>>> 947887f2

  - unless status.media_attachments.empty?
    - if status.media_attachments.first.video?
      .video-player
        - if status.sensitive?
          = render partial: 'stream_entries/content_spoiler'
        %video.u-video{ src: status.media_attachments.first.file.url(:original), loop: true }
    - else
      .detailed-status__attachments
        - if status.sensitive?
          = render partial: 'stream_entries/content_spoiler'
        .status__attachments__inner
          - status.media_attachments.each do |media|
            = render partial: 'stream_entries/media', locals: { media: media }

  .detailed-status__meta
    %data.dt-published{ value: status.created_at.to_time.iso8601 }
    = link_to TagManager.instance.url_for(status), class: 'detailed-status__datetime u-url u-uid', target: stream_link_target, rel: 'noopener' do
      %time.formatted{ datetime: status.created_at.iso8601, title: l(status.created_at) }= l(status.created_at)
    ·
    - if status.application
      - if status.application.website.blank?
        %strong.detailed-status__application= status.application.name
      - else
        = link_to status.application.name, status.application.website, class: 'detailed-status__application', target: '_blank', rel: 'noopener'
      ·
    %span<
      = fa_icon('retweet')
      %span= status.reblogs_count
    ·
    %span<
      = fa_icon('star')
      %span= status.favourites_count

    - if user_signed_in?
      ·
      = link_to t('statuses.open_in_web'), web_url("statuses/#{status.id}"), class: 'open-in-web-link', target: '_blank'<|MERGE_RESOLUTION|>--- conflicted
+++ resolved
@@ -12,11 +12,7 @@
       %p{ style: 'margin-bottom: 0' }<
         %span.p-summary> #{status.spoiler_text}&nbsp;
         %a.status__content__spoiler-link{ href: '#' }= t('statuses.show_more')
-<<<<<<< HEAD
-    .e-content{ lang: status.language, style: "display: #{status.spoiler_text? ? 'none' : 'block'}; direction: #{rtl?(status.content) ? 'rtl' : 'ltr'}" }= Formatter.instance.format(status)
-=======
     .e-content{ lang: status.language, style: "display: #{status.spoiler_text? ? 'none' : 'block'}; direction: #{rtl_status?(status) ? 'rtl' : 'ltr'}" }= Formatter.instance.format(status)
->>>>>>> 947887f2
 
   - unless status.media_attachments.empty?
     - if status.media_attachments.first.video?
