--- conflicted
+++ resolved
@@ -22,16 +22,12 @@
         %a.status__content__spoiler-link{ href: '#' }= t('statuses.show_more')
     .e-content{ lang: status.language, style: "display: #{!current_account&.user&.setting_expand_spoilers && status.spoiler_text? ? 'none' : 'block'}; direction: #{rtl_status?(status) ? 'rtl' : 'ltr'}" }= Formatter.instance.format(status, custom_emojify: true, autoplay: autoplay)
 
-<<<<<<< HEAD
   - if status.quote?
     = render partial: "stream_entries/quote_status", locals: {status: status.quote}
 
-  - if !status.media_attachments.empty?
-=======
   - if status.poll
     = react_component :poll, disabled: true, poll: ActiveModelSerializers::SerializableResource.new(status.poll, serializer: REST::PollSerializer, scope: current_user, scope_name: :current_user).as_json
   - elsif !status.media_attachments.empty?
->>>>>>> 230a012f
     - if status.media_attachments.first.video?
       - video = status.media_attachments.first
       = react_component :video, src: video.file.url(:original), preview: video.file.url(:small), sensitive: !current_account&.user&.show_all_media? && status.sensitive? || current_account&.user&.hide_all_media?, width: 670, height: 380, detailed: true, inline: true, alt: video.description do
