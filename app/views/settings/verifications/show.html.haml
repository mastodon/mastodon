- content_for :page_title do
  = t('verification.verification')

- content_for :heading do
  %h2= t('settings.profile')
  = render partial: 'settings/shared/profile_navigation'

.simple_form.form-section
  %h3= t('verification.website_verification')

  %p.lead= t('verification.hint_html')

  %h4= t('verification.here_is_how')

  %p.lead= t('verification.instructions_html')

  .input-copy.lead
    .input-copy__wrapper
      = copyable_input value: link_to('Mastodon', ActivityPub::TagManager.instance.url_for(@account), rel: :me)
    %button{ type: :button }= t('generic.copy')

  %p.lead= t('verification.extra_instructions_html')

  - if @verified_links.any?
    %h4= t('verification.verified_links')

    %ul.lead
      - @verified_links.each do |field|
        %li
          %span.verified-badge
            = material_symbol 'check', class: 'verified-badge__mark'
            %span= field.value

= simple_form_for @account, url: settings_verification_path, html: { class: 'form-section' } do |f|
  = render 'shared/error_messages', object: @account

  %h3= t('author_attribution.title')

  %p.lead= t('author_attribution.hint_html')

  .fields-group.fade-out-top
    %div
      .status-card.expanded.bottomless
        .status-card__image
          = image_tag frontend_asset_url('images/preview.png'), alt: '', class: 'status-card__image-image'
        .status-card__content
          %span.status-card__host
            %span= t('author_attribution.s_blog', name: display_name(@account))
            ·
            %time.time-ago{ datetime: 1.year.ago.to_date.iso8601 }
          %strong.status-card__title= t('author_attribution.example_title')
      .more-from-author
        = logo_as_symbol(:icon)
        = t('author_attribution.more_from_html', name: link_to(root_url, class: 'story__details__shared__author-link') { image_tag(@account.avatar.url, class: 'account__avatar', width: 16, height: 16, alt: '') + tag.bdi(display_name(@account)) })

  %h4= t('verification.here_is_how')

  %p.lead= t('author_attribution.instructions')

  .input-copy.lead
    .input-copy__wrapper
      = copyable_input value: tag.meta(name: 'fediverse:creator', content: "@#{@account.local_username_and_domain}")
    %button{ type: :button }= t('generic.copy')

  %p.lead= t('author_attribution.then_instructions')

  .fields-group
<<<<<<< HEAD
    = f.input :attribution_domains, as: :text, wrapper: :with_block_label, input_html: { value: @account.attribution_domains.join("\n"), placeholder: "example1.com\nexample2.com\nexample3.com", rows: 4 }
=======
    = f.input :attribution_domains_as_text, as: :text, wrapper: :with_block_label, input_html: { placeholder: "example1.com\nexample2.com\nexample3.com", rows: 4, autocapitalize: 'none', autocorrect: 'off' }
>>>>>>> a1ac2a73

  .actions
    = f.button :button, t('generic.save_changes'), type: :submit<|MERGE_RESOLUTION|>--- conflicted
+++ resolved
@@ -65,11 +65,7 @@
   %p.lead= t('author_attribution.then_instructions')
 
   .fields-group
-<<<<<<< HEAD
-    = f.input :attribution_domains, as: :text, wrapper: :with_block_label, input_html: { value: @account.attribution_domains.join("\n"), placeholder: "example1.com\nexample2.com\nexample3.com", rows: 4 }
-=======
-    = f.input :attribution_domains_as_text, as: :text, wrapper: :with_block_label, input_html: { placeholder: "example1.com\nexample2.com\nexample3.com", rows: 4, autocapitalize: 'none', autocorrect: 'off' }
->>>>>>> a1ac2a73
+    = f.input :attribution_domains, as: :text, wrapper: :with_block_label, input_html: { value: @account.attribution_domains.join("\n"), placeholder: "example1.com\nexample2.com\nexample3.com", rows: 4, autocapitalize: 'none', autocorrect: 'off' }
 
   .actions
     = f.button :button, t('generic.save_changes'), type: :submit