--- conflicted
+++ resolved
@@ -6,13 +6,8 @@
 
   .fields-row
     .fields-row__column.fields-group.fields-row__column-6
-<<<<<<< HEAD
-      = f.input :display_name, wrapper: :with_label, hint: t('simple_form.hints.defaults.display_name', count: 30 - @account.display_name.size).html_safe
-      = f.input :note, wrapper: :with_label, hint: t('simple_form.hints.defaults.note', count: 500 - @account.note.size).html_safe
-=======
       = f.input :display_name, wrapper: :with_label, input_html: { maxlength: 30 }, hint: false
-      = f.input :note, wrapper: :with_label, input_html: { maxlength: 160 }, hint: false
->>>>>>> 82e7988a
+      = f.input :note, wrapper: :with_label, input_html: { maxlength: 500 }, hint: false
 
   .fields-row
     .fields-row__column.fields-row__column-6
