--- conflicted
+++ resolved
@@ -8,21 +8,14 @@
 = simple_form_for @account, url: settings_profile_path, html: { method: :put, id: 'edit_profile' } do |f|
   = render 'shared/error_messages', object: @account
 
-<<<<<<< HEAD
-  .fields-row
-    .fields-row__column.fields-group.fields-row__column-6
-      = f.input :display_name, wrapper: :with_label, input_html: { maxlength: 32, data: { default: @account.username } }, hint: false
-      = f.input :note, wrapper: :with_label, input_html: { maxlength: 500 }, hint: false
-=======
   %p.lead= t('edit_profile.hint_html')
 
   %h4= t('edit_profile.basic_information')
->>>>>>> 5e1752ce
 
   .fields-row
     .fields-row__column.fields-row__column-6
       .fields-group
-        = f.input :display_name, wrapper: :with_block_label, input_html: { maxlength: 30, data: { default: @account.username } }
+        = f.input :display_name, wrapper: :with_block_label, input_html: { maxlength: 32, data: { default: @account.username } }
 
       .fields-group
         = f.input :note, wrapper: :with_block_label, input_html: { maxlength: 500 }
@@ -76,16 +69,8 @@
 
   %h4= t('edit_profile.other')
 
-<<<<<<< HEAD
-- if open_deletion?
-  %hr.spacer/
-
-  %h6= t('auth.delete_account')
-  %p.muted-hint= t('auth.delete_account_html', path: settings_delete_path)
-=======
   .fields-group
     = f.input :bot, as: :boolean, wrapper: :with_label, hint: t('simple_form.hints.defaults.bot')
 
   .actions
-    = f.button :button, t('generic.save_changes'), type: :submit
->>>>>>> 5e1752ce
+    = f.button :button, t('generic.save_changes'), type: :submit