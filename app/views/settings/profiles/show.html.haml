--- conflicted
+++ resolved
@@ -30,14 +30,10 @@
     = f.input :bot, as: :boolean, wrapper: :with_label, hint: t('simple_form.hints.defaults.bot')
 
   .fields-group
-<<<<<<< HEAD
-    = f.input :discoverable, as: :boolean, wrapper: :with_label, hint: t(Setting.profile_directory ? 'simple_form.hints.defaults.discoverable' : 'simple_form.hints.defaults.discoverable_no_directory'), recommended: true
-=======
     = f.input :discoverable, as: :boolean, wrapper: :with_label, hint: t('simple_form.hints.defaults.discoverable'), recommended: true
 
   .fields-group
     = f.input :hide_collections, as: :boolean, wrapper: :with_label, label: t('simple_form.labels.defaults.setting_hide_network'), hint: t('simple_form.hints.defaults.setting_hide_network')
->>>>>>> 8c7223f4
 
   %hr.spacer/
 
