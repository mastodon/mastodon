--- conflicted
+++ resolved
@@ -6,13 +6,8 @@
 
   .fields-row
     .fields-row__column.fields-group.fields-row__column-6
-<<<<<<< HEAD
       = f.input :display_name, wrapper: :with_label, input_html: { maxlength: 32 }, hint: false
-      = f.input :note, wrapper: :with_label, input_html: { maxlength: 256 }, hint: false
-=======
-      = f.input :display_name, wrapper: :with_label, input_html: { maxlength: 30 }, hint: false
       = f.input :note, wrapper: :with_label, input_html: { maxlength: 500 }, hint: false
->>>>>>> 8d5dcc93
 
   .fields-row
     .fields-row__column.fields-row__column-6
