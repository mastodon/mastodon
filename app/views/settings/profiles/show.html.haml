--- conflicted
+++ resolved
@@ -7,11 +7,7 @@
   .fields-row
     .fields-row__column.fields-group.fields-row__column-6
       = f.input :display_name, wrapper: :with_label, input_html: { maxlength: 30 }, hint: false
-<<<<<<< HEAD
-      = f.input :note, wrapper: :with_label, input_html: { maxlength: 500 }, hint: false
-=======
       = f.input :note, wrapper: :with_label, input_html: { maxlength: Setting.max_bio_chars.to_i }, hint: false
->>>>>>> 8fd32d74
 
   .fields-row
     .fields-row__column.fields-row__column-6
