--- conflicted
+++ resolved
@@ -18,31 +18,9 @@
 
     = f.input :setting_default_sensitive, as: :boolean, wrapper: :with_label
 
-  %h4= t 'preferences.notifications'
-
-  .fields-group
-<<<<<<< HEAD
-=======
-    = f.simple_fields_for :notification_emails, hash_to_object(current_user.settings.notification_emails) do |ff|
-      = ff.input :follow, as: :boolean, wrapper: :with_label
-      = ff.input :follow_request, as: :boolean, wrapper: :with_label
-      = ff.input :reblog, as: :boolean, wrapper: :with_label
-      = ff.input :favourite, as: :boolean, wrapper: :with_label
-      = ff.input :mention, as: :boolean, wrapper: :with_label
-
-  .fields-group
-    = f.simple_fields_for :notification_emails, hash_to_object(current_user.settings.notification_emails) do |ff|
-      = ff.input :digest, as: :boolean, wrapper: :with_label
-
-  .fields-group
-    = f.simple_fields_for :interactions, hash_to_object(current_user.settings.interactions) do |ff|
-      = ff.input :must_be_follower, as: :boolean, wrapper: :with_label
-      = ff.input :must_be_following, as: :boolean, wrapper: :with_label
-
   %h4= t 'preferences.other'
 
   .fields-group
->>>>>>> 875d943c
     = f.input :setting_noindex, as: :boolean, wrapper: :with_label
 
   %h4= t 'preferences.web'
