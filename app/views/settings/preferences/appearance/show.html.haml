- content_for :page_title do
  = t('settings.appearance')

- content_for :heading_actions do
  = button_tag t('generic.save_changes'), class: 'button', form: 'edit_user'

= simple_form_for current_user, url: settings_preferences_appearance_path, html: { method: :put, id: 'edit_user' } do |f|
  .fields-row
    .fields-group.fields-row__column.fields-row__column-6
      = f.input :locale, collection: I18n.available_locales, wrapper: :with_label, include_blank: false, label_method: ->(locale) { native_locale_name(locale) }, selected: I18n.locale, hint: false
    .fields-group.fields-row__column.fields-row__column-6
      = f.input :time_zone, wrapper: :with_label, collection: ActiveSupport::TimeZone.all.map { |tz| ["(GMT#{tz.formatted_offset}) #{tz.name}", tz.tzinfo.name] }, hint: false

  .fields-group
    = f.simple_fields_for :settings, current_user.settings do |ff|
<<<<<<< HEAD
      = ff.input :theme, collection: [*Themes.instance.names, "system"], label_method: lambda { |theme| I18n.t("themes.#{theme}", default: theme) }, wrapper: :with_label, label: I18n.t('simple_form.labels.defaults.setting_theme'), include_blank: false, hint: false
=======
      = ff.input :theme, collection: Themes.instance.names, label_method: ->(theme) { I18n.t("themes.#{theme}", default: theme) }, wrapper: :with_label, label: I18n.t('simple_form.labels.defaults.setting_theme'), include_blank: false, hint: false
>>>>>>> 4207c95d

  - unless I18n.locale == :en
    .flash-message.translation-prompt
      #{t 'appearance.localization.body'} #{content_tag(:a, t('appearance.localization.guide_link_text'), href: t('appearance.localization.guide_link'), target: '_blank', rel: 'noopener')}

  = f.simple_fields_for :settings, current_user.settings do |ff|
    %h4= t 'appearance.advanced_web_interface'

    %p.hint= t 'appearance.advanced_web_interface_hint'

    .fields-group
      = ff.input :'web.advanced_layout', wrapper: :with_label, hint: false, label: I18n.t('simple_form.labels.defaults.setting_advanced_layout')
    %h4= t 'appearance.animations_and_accessibility'

    .fields-group
      = ff.input :'web.use_pending_items', wrapper: :with_label, label: I18n.t('simple_form.labels.defaults.setting_use_pending_items'), hint: I18n.t('simple_form.hints.defaults.setting_use_pending_items')

    .fields-group
      = ff.input :'web.auto_play', wrapper: :with_label, recommended: true, label: I18n.t('simple_form.labels.defaults.setting_auto_play_gif')
      = ff.input :'web.reduce_motion', wrapper: :with_label, label: I18n.t('simple_form.labels.defaults.setting_reduce_motion')
      = ff.input :'web.disable_swiping', wrapper: :with_label, label: I18n.t('simple_form.labels.defaults.setting_disable_swiping')
      = ff.input :'web.use_system_font', wrapper: :with_label, label: I18n.t('simple_form.labels.defaults.setting_system_font_ui')

    %h4= t 'appearance.toot_layout'

    .fields-group
      = ff.input :'web.crop_images', wrapper: :with_label, label: I18n.t('simple_form.labels.defaults.setting_crop_images')

    %h4= t 'appearance.discovery'

    .fields-group
      = ff.input :'web.trends', wrapper: :with_label, label: I18n.t('simple_form.labels.defaults.setting_trends')

    %h4= t 'appearance.confirmation_dialogs'

    .fields-group
      = ff.input :'web.unfollow_modal', wrapper: :with_label, label: I18n.t('simple_form.labels.defaults.setting_unfollow_modal')
      = ff.input :'web.reblog_modal', wrapper: :with_label, label: I18n.t('simple_form.labels.defaults.setting_boost_modal')
      = ff.input :'web.delete_modal', wrapper: :with_label, label: I18n.t('simple_form.labels.defaults.setting_delete_modal')

    %h4= t 'appearance.sensitive_content'

    .fields-group
      = ff.input :'web.display_media', collection: ['default', 'show_all', 'hide_all'], label_method: ->(item) { t("simple_form.hints.defaults.setting_display_media_#{item}") }, hint: false, as: :radio_buttons, collection_wrapper_tag: 'ul', item_wrapper_tag: 'li', wrapper: :with_floating_label, label: I18n.t('simple_form.labels.defaults.setting_display_media')

    .fields-group
      = ff.input :'web.use_blurhash', wrapper: :with_label, label: I18n.t('simple_form.labels.defaults.setting_use_blurhash'), hint: I18n.t('simple_form.hints.defaults.setting_use_blurhash')

    .fields-group
      = ff.input :'web.expand_content_warnings', wrapper: :with_label, label: I18n.t('simple_form.labels.defaults.setting_expand_spoilers')

  .actions
    = f.button :button, t('generic.save_changes'), type: :submit<|MERGE_RESOLUTION|>--- conflicted
+++ resolved
@@ -13,11 +13,7 @@
 
   .fields-group
     = f.simple_fields_for :settings, current_user.settings do |ff|
-<<<<<<< HEAD
-      = ff.input :theme, collection: [*Themes.instance.names, "system"], label_method: lambda { |theme| I18n.t("themes.#{theme}", default: theme) }, wrapper: :with_label, label: I18n.t('simple_form.labels.defaults.setting_theme'), include_blank: false, hint: false
-=======
-      = ff.input :theme, collection: Themes.instance.names, label_method: ->(theme) { I18n.t("themes.#{theme}", default: theme) }, wrapper: :with_label, label: I18n.t('simple_form.labels.defaults.setting_theme'), include_blank: false, hint: false
->>>>>>> 4207c95d
+      = ff.input :theme, collection: [*Themes.instance.names, "system"], label_method: ->(theme) { I18n.t("themes.#{theme}", default: theme) }, wrapper: :with_label, label: I18n.t('simple_form.labels.defaults.setting_theme'), include_blank: false, hint: false
 
   - unless I18n.locale == :en
     .flash-message.translation-prompt
