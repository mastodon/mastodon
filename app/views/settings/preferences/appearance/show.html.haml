--- conflicted
+++ resolved
@@ -5,16 +5,8 @@
   = button_tag t('generic.save_changes'), class: 'button', form: 'edit_user'
 
 = simple_form_for current_user, url: settings_preferences_appearance_path, html: { method: :put, id: 'edit_user' } do |f|
-<<<<<<< HEAD
   .fields-group
-    = f.input :locale, collection: I18n.available_locales, wrapper: :with_label, include_blank: false, label_method: lambda { |locale| human_locale(locale) }, selected: I18n.locale, hint: false
-=======
-  .fields-row
-    .fields-group.fields-row__column.fields-row__column-6
-      = f.input :locale, collection: I18n.available_locales, wrapper: :with_label, include_blank: false, label_method: lambda { |locale| native_locale_name(locale) }, selected: I18n.locale, hint: false
-    .fields-group.fields-row__column.fields-row__column-6
-      = f.input :setting_theme, collection: Themes.instance.names, label_method: lambda { |theme| I18n.t("themes.#{theme}", default: theme) }, wrapper: :with_label, include_blank: false, hint: false
->>>>>>> 3aebe711
+    = f.input :locale, collection: I18n.available_locales, wrapper: :with_label, include_blank: false, label_method: lambda { |locale| native_locale_name(locale) }, selected: I18n.locale, hint: false
 
   - unless I18n.locale == :en
     .flash-message.translation-prompt
