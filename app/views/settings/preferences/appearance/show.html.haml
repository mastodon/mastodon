--- conflicted
+++ resolved
@@ -51,18 +51,15 @@
     %p.hint= t 'appearance.advanced_web_interface_hint'
 
     .fields-group
-<<<<<<< HEAD
-      = ff.input :'web.advanced_layout', wrapper: :with_label, hint: false, label: I18n.t('simple_form.labels.defaults.setting_advanced_layout'), recommended: true
+      = ff.input :'web.advanced_layout',
+                 hint: false,
+                 label: I18n.t('simple_form.labels.defaults.setting_advanced_layout'),
+                 recommended: true,
+                 wrapper: :with_label
 
     .fields-group
       = ff.input :'web.mod_wider_column', wrapper: :with_label, label: I18n.t('simple_form.labels.defaults.setting_wider_column'), hint: I18n.t('simple_form.hints.defaults.setting_wider_column')
 
-=======
-      = ff.input :'web.advanced_layout',
-                 hint: false,
-                 label: I18n.t('simple_form.labels.defaults.setting_advanced_layout'),
-                 wrapper: :with_label
->>>>>>> d7e13e24
     %h4= t 'appearance.animations_and_accessibility'
 
     .fields-group
