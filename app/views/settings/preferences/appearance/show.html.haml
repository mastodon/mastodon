- content_for :page_title do
  = t('settings.appearance')

- content_for :heading_actions do
  = button_tag t('generic.save_changes'), class: 'button', form: 'edit_user'

= simple_form_for current_user, url: settings_preferences_appearance_path, html: { method: :put, id: 'edit_user' } do |f|
  .fields-row
    .fields-group.fields-row__column.fields-row__column-6
<<<<<<< HEAD
      = f.input :locale, collection: I18n.available_locales, wrapper: :with_label, include_blank: false, label_method: ->(locale) { native_locale_name(locale) }, selected: I18n.locale, hint: false

=======
      = f.input :locale, collection: ui_languages, wrapper: :with_label, include_blank: false, label_method: ->(locale) { native_locale_name(locale) }, selected: I18n.locale, hint: false
>>>>>>> 40ba6e11
    .fields-group.fields-row__column.fields-row__column-6
      = f.input :time_zone, wrapper: :with_label, collection: ActiveSupport::TimeZone.all.map { |tz| ["(GMT#{tz.formatted_offset}) #{tz.name}", tz.tzinfo.name] }, hint: false

  - unless I18n.locale == :en
    .flash-message.translation-prompt
      #{t 'appearance.localization.body'} #{content_tag(:a, t('appearance.localization.guide_link_text'), href: t('appearance.localization.guide_link'), target: '_blank', rel: 'noopener')}
      = link_to t('appearance.localization.glitch_guide_link'), target: '_blank', rel: 'noopener noreferrer' do
        = t('appearance.localization.glitch_guide_link_text')

  = f.simple_fields_for :settings, current_user.settings do |ff|
    %h4= t 'appearance.advanced_web_interface'

    %p.hint= t 'appearance.advanced_web_interface_hint'

    .fields-group
      = ff.input :'web.advanced_layout', wrapper: :with_label, hint: false, label: I18n.t('simple_form.labels.defaults.setting_advanced_layout')
    %h4= t 'appearance.animations_and_accessibility'

    .fields-group
      = ff.input :'web.use_pending_items', wrapper: :with_label, label: I18n.t('simple_form.labels.defaults.setting_use_pending_items'), hint: I18n.t('simple_form.hints.defaults.setting_use_pending_items')

    .fields-group
      = ff.input :'web.auto_play', wrapper: :with_label, recommended: true, label: I18n.t('simple_form.labels.defaults.setting_auto_play_gif')
      = ff.input :'web.reduce_motion', wrapper: :with_label, label: I18n.t('simple_form.labels.defaults.setting_reduce_motion')
      = ff.input :'web.disable_swiping', wrapper: :with_label, label: I18n.t('simple_form.labels.defaults.setting_disable_swiping')
      = ff.input :'web.use_system_font', wrapper: :with_label, label: I18n.t('simple_form.labels.defaults.setting_system_font_ui')
      = ff.input :'web.use_system_emoji_font', wrapper: :with_label, label: I18n.t('simple_form.labels.defaults.setting_system_emoji_font'), glitch_only: true

    %h4= t 'appearance.discovery'

    .fields-group
      = ff.input :'web.trends', wrapper: :with_label, label: I18n.t('simple_form.labels.defaults.setting_trends')

    %h4= t 'appearance.confirmation_dialogs'

    .fields-group
      = ff.input :'web.unfollow_modal', wrapper: :with_label, label: I18n.t('simple_form.labels.defaults.setting_unfollow_modal')
      = ff.input :'web.reblog_modal', wrapper: :with_label, label: I18n.t('simple_form.labels.defaults.setting_boost_modal')
      = ff.input :'web.favourite_modal', wrapper: :with_label, label: I18n.t('simple_form.labels.defaults.setting_favourite_modal'), glitch_only: true
      = ff.input :'web.delete_modal', wrapper: :with_label, label: I18n.t('simple_form.labels.defaults.setting_delete_modal')

    %h4= t 'appearance.sensitive_content'

    .fields-group
      = ff.input :'web.display_media', collection: %w(default show_all hide_all), label_method: ->(item) { t("simple_form.hints.defaults.setting_display_media_#{item}") }, hint: false, as: :radio_buttons, collection_wrapper_tag: 'ul', item_wrapper_tag: 'li', wrapper: :with_floating_label, label: I18n.t('simple_form.labels.defaults.setting_display_media')

    .fields-group
      = ff.input :'web.use_blurhash', wrapper: :with_label, label: I18n.t('simple_form.labels.defaults.setting_use_blurhash'), hint: I18n.t('simple_form.hints.defaults.setting_use_blurhash')

    .fields-group
      = ff.input :'web.expand_content_warnings', wrapper: :with_label, label: I18n.t('simple_form.labels.defaults.setting_expand_spoilers')

  .actions
    = f.button :button, t('generic.save_changes'), type: :submit<|MERGE_RESOLUTION|>--- conflicted
+++ resolved
@@ -7,12 +7,7 @@
 = simple_form_for current_user, url: settings_preferences_appearance_path, html: { method: :put, id: 'edit_user' } do |f|
   .fields-row
     .fields-group.fields-row__column.fields-row__column-6
-<<<<<<< HEAD
-      = f.input :locale, collection: I18n.available_locales, wrapper: :with_label, include_blank: false, label_method: ->(locale) { native_locale_name(locale) }, selected: I18n.locale, hint: false
-
-=======
       = f.input :locale, collection: ui_languages, wrapper: :with_label, include_blank: false, label_method: ->(locale) { native_locale_name(locale) }, selected: I18n.locale, hint: false
->>>>>>> 40ba6e11
     .fields-group.fields-row__column.fields-row__column-6
       = f.input :time_zone, wrapper: :with_label, collection: ActiveSupport::TimeZone.all.map { |tz| ["(GMT#{tz.formatted_offset}) #{tz.name}", tz.tzinfo.name] }, hint: false
 
