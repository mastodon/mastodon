- content_for :page_title do
  = t('settings.appearance')

- content_for :heading_actions do
  = button_tag t('generic.save_changes'), class: 'button', form: 'edit_user'

= simple_form_for current_user, url: settings_preferences_appearance_path, html: { method: :put, id: 'edit_user' } do |f|
  .fields-row
    .fields-group.fields-row__column.fields-row__column-6
      = f.input :locale, collection: I18n.available_locales, wrapper: :with_label, include_blank: false, label_method: lambda { |locale| native_locale_name(locale) }, selected: I18n.locale, hint: false
    .fields-group.fields-row__column.fields-row__column-6
<<<<<<< HEAD
      = f.simple_fields_for :settings, current_user.settings do |ff|
        = ff.input :theme, collection: [*Themes.instance.names, "system"], label_method: lambda { |theme| I18n.t("themes.#{theme}", default: theme) }, wrapper: :with_label, label: I18n.t('simple_form.labels.defaults.setting_theme'), include_blank: false, hint: false
=======
      = f.input :time_zone, wrapper: :with_label, collection: ActiveSupport::TimeZone.all.map { |tz| ["(GMT#{tz.formatted_offset}) #{tz.name}", tz.tzinfo.name] }, hint: false

  .fields-group
    = f.simple_fields_for :settings, current_user.settings do |ff|
      = ff.input :theme, collection: Themes.instance.names, label_method: lambda { |theme| I18n.t("themes.#{theme}", default: theme) }, wrapper: :with_label, label: I18n.t('simple_form.labels.defaults.setting_theme'), include_blank: false, hint: false
>>>>>>> 4c9406bd

  - unless I18n.locale == :en
    .flash-message.translation-prompt
      #{t 'appearance.localization.body'} #{content_tag(:a, t('appearance.localization.guide_link_text'), href: t('appearance.localization.guide_link'), target: '_blank', rel: 'noopener')}

  = f.simple_fields_for :settings, current_user.settings do |ff|
    %h4= t 'appearance.advanced_web_interface'

    %p.hint= t 'appearance.advanced_web_interface_hint'

    .fields-group
      = ff.input :'web.advanced_layout', wrapper: :with_label, hint: false, label: I18n.t('simple_form.labels.defaults.setting_advanced_layout')
    %h4= t 'appearance.animations_and_accessibility'

    .fields-group
      = ff.input :'web.use_pending_items', wrapper: :with_label, label: I18n.t('simple_form.labels.defaults.setting_use_pending_items'), hint: I18n.t('simple_form.hints.defaults.setting_use_pending_items')

    .fields-group
      = ff.input :'web.auto_play', wrapper: :with_label, recommended: true, label: I18n.t('simple_form.labels.defaults.setting_auto_play_gif')
      = ff.input :'web.reduce_motion', wrapper: :with_label, label: I18n.t('simple_form.labels.defaults.setting_reduce_motion')
      = ff.input :'web.disable_swiping', wrapper: :with_label, label: I18n.t('simple_form.labels.defaults.setting_disable_swiping')
      = ff.input :'web.use_system_font', wrapper: :with_label, label: I18n.t('simple_form.labels.defaults.setting_system_font_ui')

    %h4= t 'appearance.toot_layout'

    .fields-group
      = ff.input :'web.crop_images', wrapper: :with_label, label: I18n.t('simple_form.labels.defaults.setting_crop_images')

    %h4= t 'appearance.discovery'

    .fields-group
      = ff.input :'web.trends', wrapper: :with_label, label: I18n.t('simple_form.labels.defaults.setting_trends')

    %h4= t 'appearance.confirmation_dialogs'

    .fields-group
      = ff.input :'web.unfollow_modal', wrapper: :with_label, label: I18n.t('simple_form.labels.defaults.setting_unfollow_modal')
      = ff.input :'web.reblog_modal', wrapper: :with_label, label: I18n.t('simple_form.labels.defaults.setting_boost_modal')
      = ff.input :'web.delete_modal', wrapper: :with_label, label: I18n.t('simple_form.labels.defaults.setting_delete_modal')

    %h4= t 'appearance.sensitive_content'

    .fields-group
      = ff.input :'web.display_media', collection: ['default', 'show_all', 'hide_all'],label_method: lambda { |item| t("simple_form.hints.defaults.setting_display_media_#{item}") }, hint: false, as: :radio_buttons, collection_wrapper_tag: 'ul', item_wrapper_tag: 'li', wrapper: :with_floating_label, label: I18n.t('simple_form.labels.defaults.setting_display_media')

    .fields-group
      = ff.input :'web.use_blurhash', wrapper: :with_label, label: I18n.t('simple_form.labels.defaults.setting_use_blurhash'), hint: I18n.t('simple_form.hints.defaults.setting_use_blurhash')

    .fields-group
      = ff.input :'web.expand_content_warnings', wrapper: :with_label, label: I18n.t('simple_form.labels.defaults.setting_expand_spoilers')

  .actions
    = f.button :button, t('generic.save_changes'), type: :submit<|MERGE_RESOLUTION|>--- conflicted
+++ resolved
@@ -9,16 +9,11 @@
     .fields-group.fields-row__column.fields-row__column-6
       = f.input :locale, collection: I18n.available_locales, wrapper: :with_label, include_blank: false, label_method: lambda { |locale| native_locale_name(locale) }, selected: I18n.locale, hint: false
     .fields-group.fields-row__column.fields-row__column-6
-<<<<<<< HEAD
-      = f.simple_fields_for :settings, current_user.settings do |ff|
-        = ff.input :theme, collection: [*Themes.instance.names, "system"], label_method: lambda { |theme| I18n.t("themes.#{theme}", default: theme) }, wrapper: :with_label, label: I18n.t('simple_form.labels.defaults.setting_theme'), include_blank: false, hint: false
-=======
       = f.input :time_zone, wrapper: :with_label, collection: ActiveSupport::TimeZone.all.map { |tz| ["(GMT#{tz.formatted_offset}) #{tz.name}", tz.tzinfo.name] }, hint: false
 
   .fields-group
     = f.simple_fields_for :settings, current_user.settings do |ff|
-      = ff.input :theme, collection: Themes.instance.names, label_method: lambda { |theme| I18n.t("themes.#{theme}", default: theme) }, wrapper: :with_label, label: I18n.t('simple_form.labels.defaults.setting_theme'), include_blank: false, hint: false
->>>>>>> 4c9406bd
+      = ff.input :theme, collection: [*Themes.instance.names, "system"], label_method: lambda { |theme| I18n.t("themes.#{theme}", default: theme) }, wrapper: :with_label, label: I18n.t('simple_form.labels.defaults.setting_theme'), include_blank: false, hint: false
 
   - unless I18n.locale == :en
     .flash-message.translation-prompt
