--- conflicted
+++ resolved
@@ -11,24 +11,6 @@
 
   %p.hint= t 'notifications.email_events_hint'
 
-<<<<<<< HEAD
-  .fields-group
-    = f.simple_fields_for :notification_emails, hash_to_object(current_user.settings.notification_emails) do |ff|
-      = ff.input :follow, as: :boolean, wrapper: :with_label
-      = ff.input :follow_request, as: :boolean, wrapper: :with_label
-      = ff.input :reblog, as: :boolean, wrapper: :with_label
-      = ff.input :favourite, as: :boolean, wrapper: :with_label
-      = ff.input :mention, as: :boolean, wrapper: :with_label
-      = ff.input :report, as: :boolean, wrapper: :with_label if current_user.can?(:manage_reports)
-      = ff.input :appeal, as: :boolean, wrapper: :with_label if current_user.can?(:manage_appeals)
-      = ff.input :pending_account, as: :boolean, wrapper: :with_label if current_user.can?(:manage_users)
-      = ff.input :trending_tag, as: :boolean, wrapper: :with_label if current_user.can?(:manage_taxonomies)
-      = ff.input :trending_link, as: :boolean, wrapper: :with_label if current_user.can?(:manage_taxonomies)
-      = ff.input :trending_status, as: :boolean, wrapper: :with_label if current_user.can?(:manage_taxonomies)
-
-  .fields-group
-    = f.input :setting_always_send_emails, as: :boolean, wrapper: :with_label
-=======
   = f.simple_fields_for :settings, current_user.settings do |ff|
     .fields-group
       = ff.input :'notification_emails.follow', wrapper: :with_label, label: I18n.t('simple_form.labels.notification_emails.follow')
@@ -40,10 +22,11 @@
       = ff.input :'notification_emails.appeal', as: :boolean, wrapper: :with_label, label: I18n.t('simple_form.labels.notification_emails.appeal') if current_user.can?(:manage_appeals)
       = ff.input :'notification_emails.pending_account', wrapper: :with_label, label: I18n.t('simple_form.labels.notification_emails.pending_account') if current_user.can?(:manage_users)
       = ff.input :'notification_emails.trends', wrapper: :with_label, label: I18n.t('simple_form.labels.notification_emails.trending_tag') if current_user.can?(:manage_taxonomies)
+      = ff.input :'notification_emails.link_trends', wrapper: :with_label, label: I18n.t('simple_form.labels.notification_emails.trending_link') if current_user.can?(:manage_taxonomies)
+      = ff.input :'notification_emails.status_trends', wrapper: :with_label, label: I18n.t('simple_form.labels.notification_emails.trending_status') if current_user.can?(:manage_taxonomies)
 
     .fields-group
       = ff.input :always_send_emails, wrapper: :with_label, label: I18n.t('simple_form.labels.defaults.setting_always_send_emails'), hint: I18n.t('simple_form.hints.defaults.setting_always_send_emails')
->>>>>>> c6c03b49
 
   %h4= t 'notifications.other_settings'
 
