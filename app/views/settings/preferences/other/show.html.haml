--- conflicted
+++ resolved
@@ -29,18 +29,14 @@
                    wrapper: :with_label
 
       .fields-group.fields-row__column.fields-row__column-6
-<<<<<<< HEAD
-        = ff.input :default_language, collection: [nil] + filterable_languages, wrapper: :with_label, label_method: ->(locale) { locale.nil? ? I18n.t('statuses.default_language') : compound_locale_name(locale) }, required: false, include_blank: false, hint: false, label: I18n.t('simple_form.labels.defaults.setting_default_language')
-=======
         = ff.input :default_language,
                    collection: [nil] + filterable_languages,
                    hint: false,
                    include_blank: false,
-                   label_method: ->(locale) { locale.nil? ? I18n.t('statuses.default_language') : native_locale_name(locale) },
+                   label_method: ->(locale) { locale.nil? ? I18n.t('statuses.default_language') : compound_locale_name(locale) },
                    label: I18n.t('simple_form.labels.defaults.setting_default_language'),
                    required: false,
                    wrapper: :with_label
->>>>>>> 3426ea29
 
     .fields-group
       = ff.input :default_sensitive,
@@ -51,19 +47,15 @@
   %h4= t 'preferences.public_timelines'
 
   .fields-group
-<<<<<<< HEAD
-    = f.input :chosen_languages, collection: filterable_languages, wrapper: :with_block_label, include_blank: false, label_method: ->(locale) { compound_locale_name(locale) }, required: false, as: :check_boxes, collection_wrapper_tag: 'ul', item_wrapper_tag: 'li'
-=======
     = f.input :chosen_languages,
               as: :check_boxes,
               collection_wrapper_tag: 'ul',
               collection: filterable_languages,
               include_blank: false,
               item_wrapper_tag: 'li',
-              label_method: ->(locale) { native_locale_name(locale) },
+              label_method: ->(locale) { compound_locale_name(locale) },
               required: false,
               wrapper: :with_block_label
->>>>>>> 3426ea29
 
   .actions
     = f.button :button, t('generic.save_changes'), type: :submit