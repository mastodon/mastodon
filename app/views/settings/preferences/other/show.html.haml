--- conflicted
+++ resolved
@@ -13,18 +13,15 @@
 
     %h4= t 'preferences.posting_defaults'
 
-<<<<<<< HEAD
+    .fields-row
+      .fields-group.fields-row__column.fields-row__column-6
+        = ff.input :default_privacy, collection: Status.selectable_visibilities, wrapper: :with_label, include_blank: false, label_method: ->(visibility) { safe_join([I18n.t("statuses.visibilities.#{visibility}"), I18n.t("statuses.visibilities.#{visibility}_long")], ' - ') }, required: false, hint: false, label: I18n.t('simple_form.labels.defaults.setting_default_privacy')
+
   .fields-row
     .fields-group.fields-row__column.fields-row__column-6
       = f.input :setting_default_privacy, collection: Status.selectable_visibilities, wrapper: :with_label, include_blank: false, label_method: lambda { |visibility| safe_join([I18n.t("statuses.visibilities.#{visibility}"), I18n.t("statuses.visibilities.#{visibility}_long")], ' - ') }, required: false, hint: false, disabled: true
-=======
-    .fields-row
-      .fields-group.fields-row__column.fields-row__column-6
-        = ff.input :default_privacy, collection: Status.selectable_visibilities, wrapper: :with_label, include_blank: false, label_method: ->(visibility) { safe_join([I18n.t("statuses.visibilities.#{visibility}"), I18n.t("statuses.visibilities.#{visibility}_long")], ' - ') }, required: false, hint: false, label: I18n.t('simple_form.labels.defaults.setting_default_privacy')
->>>>>>> a8dd3210
-
-      .fields-group.fields-row__column.fields-row__column-6
-        = ff.input :default_language, collection: [nil] + filterable_languages, wrapper: :with_label, label_method: ->(locale) { locale.nil? ? I18n.t('statuses.default_language') : native_locale_name(locale) }, required: false, include_blank: false, hint: false, label: I18n.t('simple_form.labels.defaults.setting_default_language')
+    .fields-group.fields-row__column.fields-row__column-6
+      = ff.input :default_language, collection: [nil] + filterable_languages, wrapper: :with_label, label_method: ->(locale) { locale.nil? ? I18n.t('statuses.default_language') : native_locale_name(locale) }, required: false, include_blank: false, hint: false, label: I18n.t('simple_form.labels.defaults.setting_default_language')
 
     .fields-group
       = ff.input :default_sensitive, wrapper: :with_label, label: I18n.t('simple_form.labels.defaults.setting_default_sensitive'), hint: I18n.t('simple_form.hints.defaults.setting_default_sensitive')
