- content_for :header_tags do
  %script#initial-state{ type: 'application/json' }!= json_escape(render(file: 'home/initial_state', formats: :json))

  = javascript_pack_tag 'application', integrity: true, crossorigin: 'anonymous'

<<<<<<< HEAD
.app-holder#mastodon{ data: { props: Oj.dump(default_props) } }
=======
.app-holder#mastodon{ data: { props: Oj.dump(default_props) } }
  %noscript
    = image_tag asset_pack_path('logo.png')
    %div
      = t('errors.noscript')
>>>>>>> 947887f2
<|MERGE_RESOLUTION|>--- conflicted
+++ resolved
@@ -3,12 +3,8 @@
 
   = javascript_pack_tag 'application', integrity: true, crossorigin: 'anonymous'
 
-<<<<<<< HEAD
-.app-holder#mastodon{ data: { props: Oj.dump(default_props) } }
-=======
 .app-holder#mastodon{ data: { props: Oj.dump(default_props) } }
   %noscript
     = image_tag asset_pack_path('logo.png')
     %div
-      = t('errors.noscript')
->>>>>>> 947887f2
+      = t('errors.noscript')