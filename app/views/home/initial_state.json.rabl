--- conflicted
+++ resolved
@@ -6,11 +6,8 @@
     locale: I18n.locale,
     domain: Rails.configuration.x.local_domain,
     me: current_account.id,
-<<<<<<< HEAD
     admin: @admin.try(:id),
-=======
     boost_modal: current_account.user.setting_boost_modal,
->>>>>>> d9dc0fe8
   }
 end
 
