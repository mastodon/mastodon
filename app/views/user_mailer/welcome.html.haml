%table.email-table{ cellspacing: 0, cellpadding: 0 }
  %tbody
    %tr
      %td.email-body
        .email-container
          %table.content-section{ cellspacing: 0, cellpadding: 0 }
            %tbody
              %tr
                %td.content-cell.hero
                  .email-row
                    .col-6
                      %table.column{ cellspacing: 0, cellpadding: 0 }
                        %tbody
                          %tr
                            %td.column-cell.text-center.padded
                              %table.hero-icon{ align: 'center', cellspacing: 0, cellpadding: 0 }
                                %tbody
                                  %tr
                                    %td
                                      = image_tag full_pack_url('media/images/mailer/icon_done.png'), alt: ''

                              %h1= t 'user_mailer.welcome.title', name: @resource.account.username
                              %p.lead= t 'user_mailer.welcome.explanation'

%table.email-table{ cellspacing: 0, cellpadding: 0 }
  %tbody
    %tr
      %td.email-body
        .email-container
          %table.content-section{ cellspacing: 0, cellpadding: 0 }
            %tbody
              %tr
                %td.content-cell.content-start
                  .email-row
                    .col-3
                      %table.column{ cellspacing: 0, cellpadding: 0 }
                        %tbody
                          %tr
                            %td.column-cell.input-cell.text-center.padded-bottom
                              %h5= t 'user_mailer.welcome.full_handle'
                              %table.input{ align: 'center', cellspacing: 0, cellpadding: 0 }
                                %tbody
                                  %tr
                                    %td= "@#{@resource.account.username}@#{@instance}"
                    .col-3
                      %table.column{ cellspacing: 0, cellpadding: 0 }
                        %tbody
                          %tr
                            %td.column-cell
                              %p= t 'user_mailer.welcome.full_handle_hint', instance: @instance

%table.email-table{ cellspacing: 0, cellpadding: 0 }
  %tbody
    %tr
      %td.email-body
        .email-container
          %table.content-section{ cellspacing: 0, cellpadding: 0 }
            %tbody
              %tr
                %td.content-cell.content-start.border-top
                  .email-row
                    .col-4
                      %table.column{ cellspacing: 0, cellpadding: 0 }
                        %tbody
                          %tr
                            %td.column-cell.padded
                              = t 'user_mailer.welcome.edit_profile_step'
                    .col-2
                      %table.column{ cellspacing: 0, cellpadding: 0 }
                        %tbody
                          %tr
                            %td.column-cell.padded
                              %table.button.button-small{ align: 'left', cellspacing: 0, cellpadding: 0 }
                                %tbody
                                  %tr
                                    %td.button-primary
                                      = link_to settings_profile_url do
                                        %span= t 'user_mailer.welcome.edit_profile_action'

              %tr
                %td.content-cell.padded-bottom
                  .email-row
                    .col-4
                      %table.column{ cellspacing: 0, cellpadding: 0 }
                        %tbody
                          %tr
                            %td.column-cell.padded
                              = t 'user_mailer.welcome.final_step'
                    .col-2
                      %table.column{ cellspacing: 0, cellpadding: 0 }
                        %tbody
                          %tr
                            %td.column-cell.padded
                              %table.button.button-small{ align: 'left', cellspacing: 0, cellpadding: 0 }
                                %tbody
                                  %tr
                                    %td.button-primary
                                      = link_to web_url do
<<<<<<< HEAD
                                        %span= t 'user_mailer.welcome.final_action'

%table.email-table{ cellspacing: 0, cellpadding: 0 }
  %tbody
    %tr
      %td.email-body
        .email-container
          %table.content-section{ cellspacing: 0, cellpadding: 0 }
            %tbody
              %tr
                %td.content-cell.border-top
                  .email-row
                    .col-6
                      %table.column{ cellspacing: 0, cellpadding: 0 }
                        %tbody
                          %tr
                            %td.column-cell.padded
                              %h5= t 'user_mailer.welcome.tips'
                              %ul
                                %li
                                  %span= t 'user_mailer.welcome.tip_mobile_webapp', instance: @instance
                                %li
                                  %span= t 'user_mailer.welcome.tip_following'
                                %li
                                  %span= t 'user_mailer.welcome.tip_local_timeline', instance: @instance
                                %li
                                  %span= t 'user_mailer.welcome.tip_federated_timeline'
=======
                                        %span= t 'user_mailer.welcome.final_action'
>>>>>>> fb389bd7
<|MERGE_RESOLUTION|>--- conflicted
+++ resolved
@@ -96,34 +96,4 @@
                                   %tr
                                     %td.button-primary
                                       = link_to web_url do
-<<<<<<< HEAD
-                                        %span= t 'user_mailer.welcome.final_action'
-
-%table.email-table{ cellspacing: 0, cellpadding: 0 }
-  %tbody
-    %tr
-      %td.email-body
-        .email-container
-          %table.content-section{ cellspacing: 0, cellpadding: 0 }
-            %tbody
-              %tr
-                %td.content-cell.border-top
-                  .email-row
-                    .col-6
-                      %table.column{ cellspacing: 0, cellpadding: 0 }
-                        %tbody
-                          %tr
-                            %td.column-cell.padded
-                              %h5= t 'user_mailer.welcome.tips'
-                              %ul
-                                %li
-                                  %span= t 'user_mailer.welcome.tip_mobile_webapp', instance: @instance
-                                %li
-                                  %span= t 'user_mailer.welcome.tip_following'
-                                %li
-                                  %span= t 'user_mailer.welcome.tip_local_timeline', instance: @instance
-                                %li
-                                  %span= t 'user_mailer.welcome.tip_federated_timeline'
-=======
-                                        %span= t 'user_mailer.welcome.final_action'
->>>>>>> fb389bd7
+                                        %span= t 'user_mailer.welcome.final_action'