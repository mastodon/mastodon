%table.email-table{ cellspacing: 0, cellpadding: 0 }
  %tbody
    %tr
      %td.email-body
        .email-container
          %table.content-section{ cellspacing: 0, cellpadding: 0 }
            %tbody
              %tr
                %td.content-cell.hero
                  .email-row
                    .col-6
                      %table.column{ cellspacing: 0, cellpadding: 0 }
                        %tbody
                          %tr
                            %td.column-cell.text-center.padded
                              %table.hero-icon{ align: 'center', cellspacing: 0, cellpadding: 0 }
                                %tbody
                                  %tr
                                    %td
                                      = image_tag full_pack_url('media/images/mailer/icon_done.png'), alt: ''

                              %h1= t 'user_mailer.welcome.title', name: @resource.account.username
                              %p.lead= t 'user_mailer.welcome.explanation'

%table.email-table{ cellspacing: 0, cellpadding: 0 }
  %tbody
    %tr
      %td.email-body
        .email-container
          %table.content-section{ cellspacing: 0, cellpadding: 0 }
            %tbody
              %tr
                %td.content-cell.content-start
                  .email-row
                    .col-3
                      %table.column{ cellspacing: 0, cellpadding: 0 }
                        %tbody
                          %tr
                            %td.column-cell.input-cell.text-center.padded-bottom
                              %h5= t 'user_mailer.welcome.full_handle'
                              %table.input{ align: 'center', cellspacing: 0, cellpadding: 0 }
                                %tbody
                                  %tr
                                    %td= "@#{@resource.account.username}@#{@instance}"
                    .col-3
                      %table.column{ cellspacing: 0, cellpadding: 0 }
                        %tbody
                          %tr
                            %td.column-cell
                              %p= t 'user_mailer.welcome.full_handle_hint', instance: @instance

%table.email-table{ cellspacing: 0, cellpadding: 0 }
  %tbody
    %tr
      %td.email-body
        .email-container
          %table.content-section{ cellspacing: 0, cellpadding: 0 }
            %tbody
              %tr
                %td.content-cell.content-start.border-top
                  .email-row
                    .col-4
                      %table.column{ cellspacing: 0, cellpadding: 0 }
                        %tbody
                          %tr
                            %td.column-cell.padded
                              = t 'user_mailer.welcome.edit_profile_step'
                    .col-2
                      %table.column{ cellspacing: 0, cellpadding: 0 }
                        %tbody
                          %tr
                            %td.column-cell.padded
                              %table.button.button-small{ align: 'left', cellspacing: 0, cellpadding: 0 }
                                %tbody
                                  %tr
                                    %td.button-primary
                                      = link_to settings_profile_url do
                                        %span= t 'user_mailer.welcome.edit_profile_action'
<<<<<<< HEAD
              %tr
                %td.content-cell
=======

              %tr
                %td.content-cell.padded-bottom
>>>>>>> 03b0f3ac
                  .email-row
                    .col-4
                      %table.column{ cellspacing: 0, cellpadding: 0 }
                        %tbody
                          %tr
                            %td.column-cell.padded
<<<<<<< HEAD
                              = t 'user_mailer.welcome.review_preferences_step'
=======
                              = t 'user_mailer.welcome.final_step'
>>>>>>> 03b0f3ac
                    .col-2
                      %table.column{ cellspacing: 0, cellpadding: 0 }
                        %tbody
                          %tr
                            %td.column-cell.padded
                              %table.button.button-small{ align: 'left', cellspacing: 0, cellpadding: 0 }
                                %tbody
                                  %tr
                                    %td.button-primary
<<<<<<< HEAD
                                      = link_to settings_preferences_url do
                                        %span= t 'user_mailer.welcome.review_preferences_action'

%table.email-table{ cellspacing: 0, cellpadding: 0 }
  %tbody
    %tr
      %td.email-body
        .email-container
          %table.content-section{ cellspacing: 0, cellpadding: 0 }
            %tbody
              %tr
                %td.content-cell.border-top
                  .email-row
                    .col-6
                      %table.column{ cellspacing: 0, cellpadding: 0 }
                        %tbody
                          %tr
                            %td.column-cell.padded
                              %h5= t 'user_mailer.welcome.tips'
                              %ul
                                %li
                                  %span= t 'user_mailer.welcome.tip_privacy'
                                %li
                                  %span= t 'user_mailer.welcome.tip_following'
                                %li
                                  %span= t 'user_mailer.welcome.tip_federation'
=======
                                      = link_to web_url do
                                        %span= t 'user_mailer.welcome.final_action'
>>>>>>> 03b0f3ac
<|MERGE_RESOLUTION|>--- conflicted
+++ resolved
@@ -76,25 +76,16 @@
                                     %td.button-primary
                                       = link_to settings_profile_url do
                                         %span= t 'user_mailer.welcome.edit_profile_action'
-<<<<<<< HEAD
-              %tr
-                %td.content-cell
-=======
 
               %tr
                 %td.content-cell.padded-bottom
->>>>>>> 03b0f3ac
                   .email-row
                     .col-4
                       %table.column{ cellspacing: 0, cellpadding: 0 }
                         %tbody
                           %tr
                             %td.column-cell.padded
-<<<<<<< HEAD
                               = t 'user_mailer.welcome.review_preferences_step'
-=======
-                              = t 'user_mailer.welcome.final_step'
->>>>>>> 03b0f3ac
                     .col-2
                       %table.column{ cellspacing: 0, cellpadding: 0 }
                         %tbody
@@ -104,7 +95,6 @@
                                 %tbody
                                   %tr
                                     %td.button-primary
-<<<<<<< HEAD
                                       = link_to settings_preferences_url do
                                         %span= t 'user_mailer.welcome.review_preferences_action'
 
@@ -130,8 +120,4 @@
                                 %li
                                   %span= t 'user_mailer.welcome.tip_following'
                                 %li
-                                  %span= t 'user_mailer.welcome.tip_federation'
-=======
-                                      = link_to web_url do
-                                        %span= t 'user_mailer.welcome.final_action'
->>>>>>> 03b0f3ac
+                                  %span= t 'user_mailer.welcome.tip_federation'