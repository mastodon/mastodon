<%= t 'user_mailer.welcome.title', name: @resource.account.username %> <%= t 'user_mailer.welcome.explanation' %>

===

<%= t 'user_mailer.welcome.full_handle' %> (<%= "@#{@resource.account.local_username_and_domain}" %>)
<%= t 'user_mailer.welcome.full_handle_hint', instance: @instance %>

---

<%= t 'user_mailer.welcome.edit_profile_step' %>

=> <%= settings_profile_url %>

<%= t 'user_mailer.welcome.final_step' %>

<<<<<<< HEAD
=> <%= web_url %>

---

<%= t 'user_mailer.welcome.tips' %>

* <%= t 'user_mailer.welcome.tip_privacy' %>
* <%= t 'user_mailer.welcome.tip_following' %>
* <%= t 'user_mailer.welcome.tip_federation' %>
=======
=> <%= web_url %>
>>>>>>> 03b0f3ac
<|MERGE_RESOLUTION|>--- conflicted
+++ resolved
@@ -13,7 +13,6 @@
 
 <%= t 'user_mailer.welcome.final_step' %>
 
-<<<<<<< HEAD
 => <%= web_url %>
 
 ---
@@ -22,7 +21,4 @@
 
 * <%= t 'user_mailer.welcome.tip_privacy' %>
 * <%= t 'user_mailer.welcome.tip_following' %>
-* <%= t 'user_mailer.welcome.tip_federation' %>
-=======
-=> <%= web_url %>
->>>>>>> 03b0f3ac
+* <%= t 'user_mailer.welcome.tip_federation' %>