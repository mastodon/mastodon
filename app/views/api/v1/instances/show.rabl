--- conflicted
+++ resolved
@@ -4,8 +4,4 @@
 node(:title)       { Setting.site_title }
 node(:description) { Setting.site_description }
 node(:email)       { Setting.site_contact_email }
-<<<<<<< HEAD
-node(:version)     { Mastodon::VERSION }
-=======
 node(:version)     { Mastodon::Version.to_s }
->>>>>>> e3b60b07
