object false

<<<<<<< HEAD
node(:uri)          { site_hostname }
node(:title)        { Setting.site_title }
node(:description)  { Setting.site_description }
node(:announcement) { Setting.admin_announcement }
node(:email)        { Setting.site_contact_email }
node(:version)      { Mastodon::Version.to_s }
=======
node(:uri)         { site_hostname }
node(:title)       { Setting.site_title }
node(:description) { Setting.site_description }
node(:email)       { Setting.site_contact_email }
node(:version)     { Mastodon::Version.to_s }
node :urls do
    { :streaming_api => Rails.configuration.x.streaming_api_base_url }
end
>>>>>>> 947887f2
<|MERGE_RESOLUTION|>--- conflicted
+++ resolved
@@ -1,19 +1,11 @@
 object false
 
-<<<<<<< HEAD
 node(:uri)          { site_hostname }
 node(:title)        { Setting.site_title }
 node(:description)  { Setting.site_description }
 node(:announcement) { Setting.admin_announcement }
 node(:email)        { Setting.site_contact_email }
 node(:version)      { Mastodon::Version.to_s }
-=======
-node(:uri)         { site_hostname }
-node(:title)       { Setting.site_title }
-node(:description) { Setting.site_description }
-node(:email)       { Setting.site_contact_email }
-node(:version)     { Mastodon::Version.to_s }
 node :urls do
     { :streaming_api => Rails.configuration.x.streaming_api_base_url }
-end
->>>>>>> 947887f2
+end