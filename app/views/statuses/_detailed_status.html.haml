--- conflicted
+++ resolved
@@ -15,7 +15,6 @@
 
   = account_action_button(status.account)
 
-<<<<<<< HEAD
   - if !status.ordered_media_attachments.empty?
     - if status.ordered_media_attachments.first.video?
       = render_video_component(status, width: 670, height: 380, detailed: true)
@@ -23,10 +22,7 @@
       = render_audio_component(status, width: 670, height: 380)
     - else
       = render_media_gallery_component(status, height: 380, standalone: true)
-  .status__content.emojify{ :data => ({ spoiler: current_account&.user&.setting_expand_spoilers ? 'expanded' : 'folded' } if status.spoiler_text?) }<
-=======
   .status__content.emojify{ data: ({ spoiler: current_account&.user&.setting_expand_spoilers ? 'expanded' : 'folded' } if status.spoiler_text?) }<
->>>>>>> 363bedd0
     - if status.spoiler_text?
       %p<
         %span.p-summary> #{prerender_custom_emojis(h(status.spoiler_text), status.emojis)}&nbsp;
