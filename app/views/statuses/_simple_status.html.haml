--- conflicted
+++ resolved
@@ -24,11 +24,7 @@
       %p{ :style => ('margin-bottom: 0' unless current_account&.user&.setting_expand_spoilers) }<
         %span.p-summary> #{Formatter.instance.format_spoiler(status, autoplay: autoplay)}&nbsp;
         %button.status__content__spoiler-link= t('statuses.show_more')
-<<<<<<< HEAD
-    .e-content{ lang: status.language, style: "display: #{!current_account&.user&.setting_expand_spoilers && status.spoiler_text? ? 'none' : 'block'}; direction: #{rtl_status?(status) ? 'rtl' : 'ltr'}" }<
-=======
-    .e-content{ style: "display: #{!current_account&.user&.setting_expand_spoilers && status.spoiler_text? ? 'none' : 'block'}; direction: #{rtl_status?(status) ? 'rtl' : 'ltr'}" }
->>>>>>> a57ac072
+    .e-content{ style: "display: #{!current_account&.user&.setting_expand_spoilers && status.spoiler_text? ? 'none' : 'block'}; direction: #{rtl_status?(status) ? 'rtl' : 'ltr'}" }<
       = Formatter.instance.format(status, custom_emojify: true, autoplay: autoplay)
       - if status.preloadable_poll
         = react_component :poll, disabled: true, poll: ActiveModelSerializers::SerializableResource.new(status.preloadable_poll, serializer: REST::PollSerializer, scope: current_user, scope_name: :current_user).as_json do
