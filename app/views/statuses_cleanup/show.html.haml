- content_for :page_title do
  = t('settings.statuses_cleanup')

- content_for :heading_actions do
  = button_tag t('generic.save_changes'), class: 'button', form: 'edit_policy'

= simple_form_for @policy, url: statuses_cleanup_path, method: :put, html: { id: 'edit_policy' } do |f|
  .fields-row
    .fields-row__column.fields-row__column-6.fields-group
      = f.input :enabled,
                as: :boolean,
                hint: t('statuses_cleanup.enabled_hint'),
                label: t('statuses_cleanup.enabled'),
                wrapper: :with_label
    .fields-row__column.fields-row__column-6.fields-group
<<<<<<< HEAD
      = f.input :min_status_age, disabled: !@policy.enabled?, wrapper: :with_label, label: t('statuses_cleanup.min_age_label'), collection: AccountStatusesCleanupPolicy::ALLOWED_MIN_STATUS_AGE.map(&:to_i), label_method: ->(i) { t("statuses_cleanup.min_age.#{i}") }, include_blank: false, hint: false
=======
      = f.input :min_status_age,
                collection: AccountStatusesCleanupPolicy::ALLOWED_MIN_STATUS_AGE.map(&:to_i),
                hint: false,
                include_blank: false,
                label_method: ->(i) { t("statuses_cleanup.min_age.#{i}") },
                label: t('statuses_cleanup.min_age_label'),
                wrapper: :with_label
>>>>>>> 637de635

  .flash-message= t('statuses_cleanup.explanation')

  %h4= t('statuses_cleanup.exceptions')

  .fields-row
    .fields-row__column.fields-row__column-6.fields-group
<<<<<<< HEAD
      = f.input :keep_pinned, disabled: !@policy.enabled?, wrapper: :with_label, label: t('statuses_cleanup.keep_pinned'), hint: t('statuses_cleanup.keep_pinned_hint')
    .fields-row__column.fields-row__column-6.fields-group
      = f.input :keep_direct, disabled: !@policy.enabled?, wrapper: :with_label, label: t('statuses_cleanup.keep_direct'), hint: t('statuses_cleanup.keep_direct_hint')

  .fields-row
    .fields-row__column.fields-row__column-6.fields-group
      = f.input :keep_self_fav, disabled: !@policy.enabled?, wrapper: :with_label, label: t('statuses_cleanup.keep_self_fav'), hint: t('statuses_cleanup.keep_self_fav_hint')
    .fields-row__column.fields-row__column-6.fields-group
      = f.input :keep_self_bookmark, disabled: !@policy.enabled?, wrapper: :with_label, label: t('statuses_cleanup.keep_self_bookmark'), hint: t('statuses_cleanup.keep_self_bookmark_hint')

  .fields-row
    .fields-row__column.fields-row__column-6.fields-group
      = f.input :keep_polls, disabled: !@policy.enabled?, wrapper: :with_label, label: t('statuses_cleanup.keep_polls'), hint: t('statuses_cleanup.keep_polls_hint')
    .fields-row__column.fields-row__column-6.fields-group
      = f.input :keep_media, disabled: !@policy.enabled?, wrapper: :with_label, label: t('statuses_cleanup.keep_media'), hint: t('statuses_cleanup.keep_media_hint')
=======
      = f.input :keep_pinned,
                hint: t('statuses_cleanup.keep_pinned_hint'),
                label: t('statuses_cleanup.keep_pinned'),
                wrapper: :with_label
    .fields-row__column.fields-row__column-6.fields-group
      = f.input :keep_direct,
                hint: t('statuses_cleanup.keep_direct_hint'),
                label: t('statuses_cleanup.keep_direct'),
                wrapper: :with_label

  .fields-row
    .fields-row__column.fields-row__column-6.fields-group
      = f.input :keep_self_fav,
                hint: t('statuses_cleanup.keep_self_fav_hint'),
                label: t('statuses_cleanup.keep_self_fav'),
                wrapper: :with_label
    .fields-row__column.fields-row__column-6.fields-group
      = f.input :keep_self_bookmark,
                hint: t('statuses_cleanup.keep_self_bookmark_hint'),
                label: t('statuses_cleanup.keep_self_bookmark'),
                wrapper: :with_label

  .fields-row
    .fields-row__column.fields-row__column-6.fields-group
      = f.input :keep_polls,
                hint: t('statuses_cleanup.keep_polls_hint'),
                label: t('statuses_cleanup.keep_polls'),
                wrapper: :with_label
    .fields-row__column.fields-row__column-6.fields-group
      = f.input :keep_media,
                hint: t('statuses_cleanup.keep_media_hint'),
                label: t('statuses_cleanup.keep_media'),
                wrapper: :with_label
>>>>>>> 637de635

  %h4= t('statuses_cleanup.interaction_exceptions')

  .fields-row
    .fields-row__column.fields-row__column-6.fields-group
<<<<<<< HEAD
      = f.input :min_favs, disabled: !@policy.enabled?, wrapper: :with_label, label: t('statuses_cleanup.min_favs'), hint: t('statuses_cleanup.min_favs_hint'), input_html: { min: 1, placeholder: t('statuses_cleanup.ignore_favs') }
    .fields-row__column.fields-row__column-6.fields-group
      = f.input :min_reblogs, disabled: !@policy.enabled?, wrapper: :with_label, label: t('statuses_cleanup.min_reblogs'), hint: t('statuses_cleanup.min_reblogs_hint'), input_html: { min: 1, placeholder: t('statuses_cleanup.ignore_reblogs') }
=======
      = f.input :min_favs,
                hint: t('statuses_cleanup.min_favs_hint'),
                input_html: { min: 1, placeholder: t('statuses_cleanup.ignore_favs') },
                label: t('statuses_cleanup.min_favs'),
                wrapper: :with_label
    .fields-row__column.fields-row__column-6.fields-group
      = f.input :min_reblogs,
                hint: t('statuses_cleanup.min_reblogs_hint'),
                input_html: { min: 1, placeholder: t('statuses_cleanup.ignore_reblogs') },
                label: t('statuses_cleanup.min_reblogs'),
                wrapper: :with_label
>>>>>>> 637de635

  .flash-message= t('statuses_cleanup.interaction_exceptions_explanation')<|MERGE_RESOLUTION|>--- conflicted
+++ resolved
@@ -13,17 +13,14 @@
                 label: t('statuses_cleanup.enabled'),
                 wrapper: :with_label
     .fields-row__column.fields-row__column-6.fields-group
-<<<<<<< HEAD
-      = f.input :min_status_age, disabled: !@policy.enabled?, wrapper: :with_label, label: t('statuses_cleanup.min_age_label'), collection: AccountStatusesCleanupPolicy::ALLOWED_MIN_STATUS_AGE.map(&:to_i), label_method: ->(i) { t("statuses_cleanup.min_age.#{i}") }, include_blank: false, hint: false
-=======
       = f.input :min_status_age,
+                disabled: !@policy.enabled?,
                 collection: AccountStatusesCleanupPolicy::ALLOWED_MIN_STATUS_AGE.map(&:to_i),
                 hint: false,
                 include_blank: false,
                 label_method: ->(i) { t("statuses_cleanup.min_age.#{i}") },
                 label: t('statuses_cleanup.min_age_label'),
                 wrapper: :with_label
->>>>>>> 637de635
 
   .flash-message= t('statuses_cleanup.explanation')
 
@@ -31,29 +28,14 @@
 
   .fields-row
     .fields-row__column.fields-row__column-6.fields-group
-<<<<<<< HEAD
-      = f.input :keep_pinned, disabled: !@policy.enabled?, wrapper: :with_label, label: t('statuses_cleanup.keep_pinned'), hint: t('statuses_cleanup.keep_pinned_hint')
-    .fields-row__column.fields-row__column-6.fields-group
-      = f.input :keep_direct, disabled: !@policy.enabled?, wrapper: :with_label, label: t('statuses_cleanup.keep_direct'), hint: t('statuses_cleanup.keep_direct_hint')
-
-  .fields-row
-    .fields-row__column.fields-row__column-6.fields-group
-      = f.input :keep_self_fav, disabled: !@policy.enabled?, wrapper: :with_label, label: t('statuses_cleanup.keep_self_fav'), hint: t('statuses_cleanup.keep_self_fav_hint')
-    .fields-row__column.fields-row__column-6.fields-group
-      = f.input :keep_self_bookmark, disabled: !@policy.enabled?, wrapper: :with_label, label: t('statuses_cleanup.keep_self_bookmark'), hint: t('statuses_cleanup.keep_self_bookmark_hint')
-
-  .fields-row
-    .fields-row__column.fields-row__column-6.fields-group
-      = f.input :keep_polls, disabled: !@policy.enabled?, wrapper: :with_label, label: t('statuses_cleanup.keep_polls'), hint: t('statuses_cleanup.keep_polls_hint')
-    .fields-row__column.fields-row__column-6.fields-group
-      = f.input :keep_media, disabled: !@policy.enabled?, wrapper: :with_label, label: t('statuses_cleanup.keep_media'), hint: t('statuses_cleanup.keep_media_hint')
-=======
       = f.input :keep_pinned,
+                disabled: !@policy.enabled?,
                 hint: t('statuses_cleanup.keep_pinned_hint'),
                 label: t('statuses_cleanup.keep_pinned'),
                 wrapper: :with_label
     .fields-row__column.fields-row__column-6.fields-group
       = f.input :keep_direct,
+                disabled: !@policy.enabled?,
                 hint: t('statuses_cleanup.keep_direct_hint'),
                 label: t('statuses_cleanup.keep_direct'),
                 wrapper: :with_label
@@ -61,11 +43,13 @@
   .fields-row
     .fields-row__column.fields-row__column-6.fields-group
       = f.input :keep_self_fav,
+                disabled: !@policy.enabled?,
                 hint: t('statuses_cleanup.keep_self_fav_hint'),
                 label: t('statuses_cleanup.keep_self_fav'),
                 wrapper: :with_label
     .fields-row__column.fields-row__column-6.fields-group
       = f.input :keep_self_bookmark,
+                disabled: !@policy.enabled?,
                 hint: t('statuses_cleanup.keep_self_bookmark_hint'),
                 label: t('statuses_cleanup.keep_self_bookmark'),
                 wrapper: :with_label
@@ -73,36 +57,33 @@
   .fields-row
     .fields-row__column.fields-row__column-6.fields-group
       = f.input :keep_polls,
+                disabled: !@policy.enabled?,
                 hint: t('statuses_cleanup.keep_polls_hint'),
                 label: t('statuses_cleanup.keep_polls'),
                 wrapper: :with_label
     .fields-row__column.fields-row__column-6.fields-group
       = f.input :keep_media,
+                disabled: !@policy.enabled?,
                 hint: t('statuses_cleanup.keep_media_hint'),
                 label: t('statuses_cleanup.keep_media'),
                 wrapper: :with_label
->>>>>>> 637de635
 
   %h4= t('statuses_cleanup.interaction_exceptions')
 
   .fields-row
     .fields-row__column.fields-row__column-6.fields-group
-<<<<<<< HEAD
-      = f.input :min_favs, disabled: !@policy.enabled?, wrapper: :with_label, label: t('statuses_cleanup.min_favs'), hint: t('statuses_cleanup.min_favs_hint'), input_html: { min: 1, placeholder: t('statuses_cleanup.ignore_favs') }
-    .fields-row__column.fields-row__column-6.fields-group
-      = f.input :min_reblogs, disabled: !@policy.enabled?, wrapper: :with_label, label: t('statuses_cleanup.min_reblogs'), hint: t('statuses_cleanup.min_reblogs_hint'), input_html: { min: 1, placeholder: t('statuses_cleanup.ignore_reblogs') }
-=======
       = f.input :min_favs,
+                disabled: !@policy.enabled?,
                 hint: t('statuses_cleanup.min_favs_hint'),
                 input_html: { min: 1, placeholder: t('statuses_cleanup.ignore_favs') },
                 label: t('statuses_cleanup.min_favs'),
                 wrapper: :with_label
     .fields-row__column.fields-row__column-6.fields-group
       = f.input :min_reblogs,
+                disabled: !@policy.enabled?,
                 hint: t('statuses_cleanup.min_reblogs_hint'),
                 input_html: { min: 1, placeholder: t('statuses_cleanup.ignore_reblogs') },
                 label: t('statuses_cleanup.min_reblogs'),
                 wrapper: :with_label
->>>>>>> 637de635
 
   .flash-message= t('statuses_cleanup.interaction_exceptions_explanation')