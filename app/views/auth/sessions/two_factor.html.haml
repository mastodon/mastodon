--- conflicted
+++ resolved
@@ -2,13 +2,7 @@
   = t('auth.login')
 
 = simple_form_for(resource, as: resource_name, url: session_path(resource_name), method: :post) do |f|
-<<<<<<< HEAD
-  = f.input :otp_attempt, type: :number, placeholder: t('simple_form.labels.defaults.otp_attempt'),
-      input_html: { 'aria-label' => t('simple_form.labels.defaults.otp_attempt'), :autocomplete => 'off' }, required: true, autofocus: true,
-      hint: t('simple_form.hints.sessions.otp')
-=======
   = f.input :otp_attempt, type: :number, placeholder: t('simple_form.labels.defaults.otp_attempt'), input_html: { 'aria-label' => t('simple_form.labels.defaults.otp_attempt'), :autocomplete => 'off' }, required: true, autofocus: true, hint: t('simple_form.hints.sessions.otp')
->>>>>>> 4c14ff65
 
   .actions
     = f.button :button, t('auth.login'), type: :submit
