--- conflicted
+++ resolved
@@ -6,19 +6,11 @@
 
   = f.simple_fields_for :account do |ff|
     .input-with-append
-<<<<<<< HEAD
-      = ff.input :username, autofocus: true, placeholder: t('simple_form.labels.defaults.username'), required: true, input_html: { 'aria-label' => t('simple_form.labels.defaults.username') }
-      .append
-        = "@#{site_hostname}"
-
-  = f.input :email, placeholder: t('simple_form.labels.defaults.email'), required: true, input_html: { 'aria-label' => t('simple_form.labels.defaults.email') }
-=======
       = ff.input :username, autofocus: true, placeholder: t('simple_form.labels.defaults.username'), required: true, input_html: { 'aria-label' => t('simple_form.labels.defaults.username'), :autocomplete => 'off' }
       .append
         = "@#{site_hostname}"
 
   = f.input :email, placeholder: t('simple_form.labels.defaults.email'), required: true, input_html: { 'aria-label' => t('simple_form.labels.defaults.email'), :autocomplete => 'off' }
->>>>>>> 4c14ff65
   = f.input :password, placeholder: t('simple_form.labels.defaults.password'), required: true, input_html: { 'aria-label' => t('simple_form.labels.defaults.password'), :autocomplete => 'off' }
   = f.input :password_confirmation, placeholder: t('simple_form.labels.defaults.confirm_password'), required: true, input_html: { 'aria-label' => t('simple_form.labels.defaults.confirm_password'), :autocomplete => 'off' }
 
