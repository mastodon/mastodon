<<<<<<< HEAD
%h4= t 'sessions.title'
%p.muted-hint= t('sessions.explanation', title: site_title)
=======
%h3= t 'sessions.title'
%p.muted-hint= t 'sessions.explanation'
>>>>>>> 83d3e773

%hr.spacer/

.table-wrapper
  %table.table.inline-table
    %thead
      %tr
        %th= t 'sessions.browser'
        %th= t 'sessions.ip'
        %th= t 'sessions.activity'
        %th
    %tbody
      - @sessions.each do |session|
        %tr
          %td
            %span{ title: session.user_agent }<
              = fa_icon "#{session_device_icon(session)} fw", 'aria-label' => session_device_icon(session)
              = ' '
              = t 'sessions.description', browser: t("sessions.browsers.#{session.browser}", default: "#{session.browser}"), platform: t("sessions.platforms.#{session.platform}", default: "#{session.platform}")
          %td
            %samp= session.ip
          %td
            - if current_session.session_id == session.session_id
              = t 'sessions.current_session'
            - else
              %time.time-ago{ datetime: session.updated_at.iso8601, title: l(session.updated_at) }= l(session.updated_at)
          %td
            - if current_session.session_id != session.session_id
              = table_link_to 'times', t('sessions.revoke'), settings_session_path(session), method: :delete<|MERGE_RESOLUTION|>--- conflicted
+++ resolved
@@ -1,10 +1,5 @@
-<<<<<<< HEAD
-%h4= t 'sessions.title'
+%h3= t 'sessions.title'
 %p.muted-hint= t('sessions.explanation', title: site_title)
-=======
-%h3= t 'sessions.title'
-%p.muted-hint= t 'sessions.explanation'
->>>>>>> 83d3e773
 
 %hr.spacer/
 
