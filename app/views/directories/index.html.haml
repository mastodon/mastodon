--- conflicted
+++ resolved
@@ -42,11 +42,7 @@
             = friendly_number_to_human account.statuses_count
             %small= t('accounts.posts', count: account.statuses_count).downcase
           .accounts-table__count
-<<<<<<< HEAD
-            = hide_followers_count?(account) ? '-' : (number_to_human account.followers_count, strip_insignificant_zeros: true)
-=======
-            = friendly_number_to_human account.followers_count
->>>>>>> c4568e3b
+            = hide_followers_count?(account) ? '-' : (friendly_number_to_human account.followers_count)
             %small= t('accounts.followers', count: account.followers_count).downcase
           .accounts-table__count
             - if account.last_status_at.present?
