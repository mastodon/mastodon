- content_for :page_title do
  = t('directories.explore_mastodon', title: site_title)

- content_for :header_tags do
  %meta{ name: 'description', content: t('directories.explanation') }

  = opengraph 'og:site_name', t('about.hosted_on', domain: site_hostname)
  = opengraph 'og:type', 'website'
  = opengraph 'og:title', t('directories.explore_mastodon', title: site_title)
  = opengraph 'og:description', t('directories.explanation')
  = opengraph 'og:image', File.join(root_url, 'android-chrome-192x192.png')

.page-header
  %h1= t('directories.explore_mastodon', title: site_title)
  %p= t('directories.explanation')

<<<<<<< HEAD
.grid
  .column-0
    - if @accounts.empty?
      = nothing_here
    - else
      .directory
        %table.accounts-table
          %tbody
            - @accounts.each do |account|
              %tr
                %td= account_link_to account
                %td.accounts-table__count.optional
                  = number_to_human account.statuses_count, strip_insignificant_zeros: true
                  %small= t('accounts.posts', count: account.statuses_count).downcase
                %td.accounts-table__count.optional
                  = hide_followers_count?(account) ? '-' : (number_to_human account.followers_count, strip_insignificant_zeros: true)
                  %small= t('accounts.followers', count: account.followers_count).downcase
                %td.accounts-table__count
                  - if account.last_status_at.present?
                    %time.time-ago{ datetime: account.last_status_at.iso8601, title: l(account.last_status_at) }= l account.last_status_at
                  - else
                    \-
                  %small= t('accounts.last_active')

      = paginate @accounts

  .column-1
    - if user_signed_in?
      .box-widget.notice-widget
        - if current_account.discoverable?
          - if current_account.followers_count < Account::MIN_FOLLOWERS_DISCOVERY
            %p= t('directories.enabled_but_waiting', min_followers: Account::MIN_FOLLOWERS_DISCOVERY)
          - else
            %p= t('directories.enabled')
        - else
          %p= t('directories.how_to_enable')

          = link_to settings_profile_path do
            = t('settings.edit_profile')
            = fa_icon 'chevron-right fw'

    - if @tags.empty? && !user_signed_in?
      .nothing-here
    - else
      - @tags.each do |tag|
        .directory__tag{ class: tag.id == @tag&.id ? 'active' : nil }
          = link_to explore_hashtag_path(tag) do
            %h4
              = fa_icon 'hashtag'
              = tag.name
              %small= t('directories.people', count: tag.accounts_count)

            .avatar-stack
              - tag.cached_sample_accounts.each do |account|
                = image_tag current_account&.user&.setting_auto_play_gif ? account.avatar_original_url : account.avatar_static_url, width: 48, height: 48, alt: '', class: 'account__avatar'
=======
- if @accounts.empty?
  = nothing_here
- else
  .directory__list
    - @accounts.each do |account|
      .directory__card
        .directory__card__img
          = image_tag account.header.url, alt: ''
        .directory__card__bar
          = link_to TagManager.instance.url_for(account), class: 'directory__card__bar__name' do
            .avatar
              = image_tag account.avatar.url, alt: '', width: 48, height: 48, class: 'u-photo'

            .display-name
              %span{ id: "default_account_display_name", style: "display: none" }= account.username
              %bdi
                %strong.emojify.p-name= display_name(account, custom_emojify: true)
              %span= acct(account)
          .directory__card__bar__relationship.account__relationship
            = minimal_account_action_button(account)

        .directory__card__extra
          .account__header__content.emojify= Formatter.instance.simplified_format(account, custom_emojify: true)

        .directory__card__extra
          .accounts-table__count
            = number_to_human account.statuses_count, strip_insignificant_zeros: true
            %small= t('accounts.posts', count: account.statuses_count).downcase
          .accounts-table__count
            = number_to_human account.followers_count, strip_insignificant_zeros: true
            %small= t('accounts.followers', count: account.followers_count).downcase
          .accounts-table__count
            - if account.last_status_at.present?
              %time.time-ago{ datetime: account.last_status_at.iso8601, title: l(account.last_status_at) }= l account.last_status_at
            - else
              = t('invites.expires_in_prompt')

            %small= t('accounts.last_active')

  = paginate @accounts
>>>>>>> 49f57b55
<|MERGE_RESOLUTION|>--- conflicted
+++ resolved
@@ -14,63 +14,6 @@
   %h1= t('directories.explore_mastodon', title: site_title)
   %p= t('directories.explanation')
 
-<<<<<<< HEAD
-.grid
-  .column-0
-    - if @accounts.empty?
-      = nothing_here
-    - else
-      .directory
-        %table.accounts-table
-          %tbody
-            - @accounts.each do |account|
-              %tr
-                %td= account_link_to account
-                %td.accounts-table__count.optional
-                  = number_to_human account.statuses_count, strip_insignificant_zeros: true
-                  %small= t('accounts.posts', count: account.statuses_count).downcase
-                %td.accounts-table__count.optional
-                  = hide_followers_count?(account) ? '-' : (number_to_human account.followers_count, strip_insignificant_zeros: true)
-                  %small= t('accounts.followers', count: account.followers_count).downcase
-                %td.accounts-table__count
-                  - if account.last_status_at.present?
-                    %time.time-ago{ datetime: account.last_status_at.iso8601, title: l(account.last_status_at) }= l account.last_status_at
-                  - else
-                    \-
-                  %small= t('accounts.last_active')
-
-      = paginate @accounts
-
-  .column-1
-    - if user_signed_in?
-      .box-widget.notice-widget
-        - if current_account.discoverable?
-          - if current_account.followers_count < Account::MIN_FOLLOWERS_DISCOVERY
-            %p= t('directories.enabled_but_waiting', min_followers: Account::MIN_FOLLOWERS_DISCOVERY)
-          - else
-            %p= t('directories.enabled')
-        - else
-          %p= t('directories.how_to_enable')
-
-          = link_to settings_profile_path do
-            = t('settings.edit_profile')
-            = fa_icon 'chevron-right fw'
-
-    - if @tags.empty? && !user_signed_in?
-      .nothing-here
-    - else
-      - @tags.each do |tag|
-        .directory__tag{ class: tag.id == @tag&.id ? 'active' : nil }
-          = link_to explore_hashtag_path(tag) do
-            %h4
-              = fa_icon 'hashtag'
-              = tag.name
-              %small= t('directories.people', count: tag.accounts_count)
-
-            .avatar-stack
-              - tag.cached_sample_accounts.each do |account|
-                = image_tag current_account&.user&.setting_auto_play_gif ? account.avatar_original_url : account.avatar_static_url, width: 48, height: 48, alt: '', class: 'account__avatar'
-=======
 - if @accounts.empty?
   = nothing_here
 - else
@@ -100,7 +43,7 @@
             = number_to_human account.statuses_count, strip_insignificant_zeros: true
             %small= t('accounts.posts', count: account.statuses_count).downcase
           .accounts-table__count
-            = number_to_human account.followers_count, strip_insignificant_zeros: true
+            = hide_followers_count?(account) ? '-' : (number_to_human account.followers_count, strip_insignificant_zeros: true)
             %small= t('accounts.followers', count: account.followers_count).downcase
           .accounts-table__count
             - if account.last_status_at.present?
@@ -110,5 +53,4 @@
 
             %small= t('accounts.last_active')
 
-  = paginate @accounts
->>>>>>> 49f57b55
+  = paginate @accounts