- content_for :page_title do
  = t('directories.explore_mastodon', title: site_title)

- content_for :header_tags do
  %meta{ name: 'description', content: t('directories.explanation') }

  = opengraph 'og:site_name', t('about.hosted_on', domain: site_hostname)
  = opengraph 'og:type', 'website'
  = opengraph 'og:title', t('directories.explore_mastodon', title: site_title)
  = opengraph 'og:description', t('directories.explanation')
  = opengraph 'og:image', File.join(root_url, 'android-chrome-192x192.png')

.page-header
  %h1= t('directories.explore_mastodon', title: site_title)
  %p= t('directories.explanation')

- if @accounts.empty?
  = nothing_here
- else
  .directory__list
    - @accounts.each do |account|
      .account-card
        = link_to TagManager.instance.url_for(account), class: 'account-card__permalink' do
          .account-card__header
            = image_tag account.header.url, alt: ''
          .account-card__title
            .account-card__title__avatar
              = image_tag account.avatar.url, alt: ''
            .display-name
              %bdi
                %strong.emojify.p-name= display_name(account, custom_emojify: true)
<<<<<<< HEAD
              %span= acct(account)
          .directory__card__bar__relationship.account__relationship
            = minimal_account_action_button(account)

        .directory__card__extra
          .account__header__content.emojify= Formatter.instance.simplified_format(account, custom_emojify: true)

        .directory__card__extra
          .accounts-table__count
            = friendly_number_to_human account.statuses_count
            %small= t('accounts.posts', count: account.statuses_count).downcase
          .accounts-table__count
            = friendly_number_to_human account.followers_count
            %small= t('accounts.followers', count: account.followers_count).downcase
          .accounts-table__count
            - if account.last_status_at.present?
              %time.time-ago{ datetime: account.last_status_at.to_date.iso8601, title: l(account.last_status_at.to_date) }= l account.last_status_at.to_date
            - else
              = t('accounts.never_active')

            %small= t('accounts.last_active')
=======
              %span
                = acct(account)
                = fa_icon('lock') if account.locked?
        - if account.note.present?
          .account-card__bio.emojify
            = prerender_custom_emojis(account_bio_format(account), account.emojis)
        - else
          .flex-spacer
        .account-card__actions
          .account-card__counters
            .account-card__counters__item
              = friendly_number_to_human account.statuses_count
              %small= t('accounts.posts', count: account.statuses_count).downcase
            .account-card__counters__item
              = friendly_number_to_human account.followers_count
              %small= t('accounts.followers', count: account.followers_count).downcase
            .account-card__counters__item
              = friendly_number_to_human account.following_count
              %small= t('accounts.following', count: account.following_count).downcase
          .account-card__actions__button
            = account_action_button(account)
>>>>>>> 8c7223f4

  = paginate @accounts<|MERGE_RESOLUTION|>--- conflicted
+++ resolved
@@ -29,29 +29,6 @@
             .display-name
               %bdi
                 %strong.emojify.p-name= display_name(account, custom_emojify: true)
-<<<<<<< HEAD
-              %span= acct(account)
-          .directory__card__bar__relationship.account__relationship
-            = minimal_account_action_button(account)
-
-        .directory__card__extra
-          .account__header__content.emojify= Formatter.instance.simplified_format(account, custom_emojify: true)
-
-        .directory__card__extra
-          .accounts-table__count
-            = friendly_number_to_human account.statuses_count
-            %small= t('accounts.posts', count: account.statuses_count).downcase
-          .accounts-table__count
-            = friendly_number_to_human account.followers_count
-            %small= t('accounts.followers', count: account.followers_count).downcase
-          .accounts-table__count
-            - if account.last_status_at.present?
-              %time.time-ago{ datetime: account.last_status_at.to_date.iso8601, title: l(account.last_status_at.to_date) }= l account.last_status_at.to_date
-            - else
-              = t('accounts.never_active')
-
-            %small= t('accounts.last_active')
-=======
               %span
                 = acct(account)
                 = fa_icon('lock') if account.locked?
@@ -73,6 +50,5 @@
               %small= t('accounts.following', count: account.following_count).downcase
           .account-card__actions__button
             = account_action_button(account)
->>>>>>> 8c7223f4
 
   = paginate @accounts