--- conflicted
+++ resolved
@@ -7,13 +7,7 @@
   - if @account.user&.setting_noindex
     %meta{ name: 'robots', content: 'noindex, noarchive' }/
 
-<<<<<<< HEAD
-  %link{ rel: 'salmon', href: api_salmon_url(@account.id) }/
-  %link{ rel: 'alternate', type: 'application/atom+xml', href: account_url(@account, format: 'atom') }/
   %link{ rel: 'alternate', type: 'application/rss+xml', href: @rss_url }/
-=======
-  %link{ rel: 'alternate', type: 'application/rss+xml', href: account_url(@account, format: 'rss') }/
->>>>>>> 2b4e2616
   %link{ rel: 'alternate', type: 'application/activity+json', href: ActivityPub::TagManager.instance.uri_for(@account) }/
 
   - if @older_url
