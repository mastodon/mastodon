.card.h-card.p-author{ style: "background-image: url(#{account.header.url(:original)})" }
  .card__illustration
    - unless account.memorial? || account.moved?
      - if user_signed_in? && current_account.id != account.id && !current_account.requested?(account)
        .controls
          - if current_account.following?(account)
            = link_to account_unfollow_path(account), data: { method: :post }, class: 'icon-button' do
              = fa_icon 'user-times'
              = t('accounts.unfollow')
          - else
            = link_to account_follow_path(account), data: { method: :post }, class: 'icon-button' do
              = fa_icon 'user-plus'
              = t('accounts.follow')
      - elsif !user_signed_in?
        .controls
          .remote-follow
            = link_to account_remote_follow_path(account), class: 'icon-button' do
              = fa_icon 'user-plus'
              = t('accounts.remote_follow')

    .avatar= image_tag account.avatar.url(:original), class: 'u-photo'

  .card__bio
    %h1.name
      %span.p-name.emojify= display_name(account)
      %small
        %span @#{account.local_username_and_domain}
        = fa_icon('lock') if account.locked?

<<<<<<< HEAD
    - if false && account.user_admin?
      .roles
        .account-role
          = t 'accounts.roles.admin'
=======
    - if Setting.show_staff_badge
      - if account.user_admin?
        .roles
          .account-role.admin
            = t 'accounts.roles.admin'
      - elsif account.user_moderator?
        .roles
          .account-role.moderator
            = t 'accounts.roles.moderator'
>>>>>>> a434d9c0

    .bio
      .account__header__content.p-note.emojify= Formatter.instance.simplified_format(account)

    .details-counters
      .counter{ class: active_nav_class(short_account_url(account)) }
        = link_to short_account_url(account), class: 'u-url u-uid' do
          %span.counter-number= number_to_human account.statuses_count, strip_insignificant_zeros: true
          %span.counter-label= t('accounts.posts')

      .counter{ class: active_nav_class(account_following_index_url(account)) }
        = link_to account_following_index_url(account) do
          %span.counter-number= number_to_human account.following_count, strip_insignificant_zeros: true
          %span.counter-label= t('accounts.following')

      .counter{ class: active_nav_class(account_followers_url(account)) }
        = link_to account_followers_url(account) do
          %span.counter-number= number_to_human account.followers_count, strip_insignificant_zeros: true
          %span.counter-label= t('accounts.followers')<|MERGE_RESOLUTION|>--- conflicted
+++ resolved
@@ -27,14 +27,8 @@
         %span @#{account.local_username_and_domain}
         = fa_icon('lock') if account.locked?
 
-<<<<<<< HEAD
-    - if false && account.user_admin?
-      .roles
-        .account-role
-          = t 'accounts.roles.admin'
-=======
     - if Setting.show_staff_badge
-      - if account.user_admin?
+      - if false && account.user_admin?
         .roles
           .account-role.admin
             = t 'accounts.roles.admin'
@@ -42,7 +36,6 @@
         .roles
           .account-role.moderator
             = t 'accounts.roles.moderator'
->>>>>>> a434d9c0
 
     .bio
       .account__header__content.p-note.emojify= Formatter.instance.simplified_format(account)
