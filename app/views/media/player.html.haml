--- conflicted
+++ resolved
@@ -1,17 +1,13 @@
 - content_for :header_tags do
   = render_initial_state
-<<<<<<< HEAD
-  = javascript_pack_tag "locales", integrity: true, crossorigin: 'anonymous'
+  = javascript_pack_tag "locales", crossorigin: 'anonymous'
   - if @theme
     - if @theme[:supported_locales].include? I18n.locale.to_s
-      = javascript_pack_tag "locales/#{@theme[:flavour]}/#{I18n.locale}", integrity: true, crossorigin: 'anonymous'
+      = javascript_pack_tag "locales/#{@theme[:flavour]}/#{I18n.locale}", crossorigin: 'anonymous'
     - elsif @theme[:supported_locales].include? 'en'
-      = javascript_pack_tag "locales/#{@theme[:flavour]}/en", integrity: true, crossorigin: 'anonymous'
+      = javascript_pack_tag "locales/#{@theme[:flavour]}/en", crossorigin: 'anonymous'
   = render partial: 'layouts/theme', object: @core
   = render partial: 'layouts/theme', object: @theme
-=======
-  = javascript_pack_tag 'public', crossorigin: 'anonymous'
->>>>>>> ee8cf246
 
 - if @media_attachment.video?
   = react_component :video, src: @media_attachment.file.url(:original), preview: @media_attachment.thumbnail.present? ? @media_attachment.thumbnail.url : @media_attachment.file.url(:small), blurhash: @media_attachment.blurhash, width: 670, height: 380, editable: true, detailed: true, inline: true, alt: @media_attachment.description do
