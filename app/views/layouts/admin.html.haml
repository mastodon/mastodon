- content_for :header_tags do
  = javascript_pack_tag 'public', integrity: true, crossorigin: 'anonymous'

- content_for :content do
  .admin-wrapper
    .sidebar-wrapper
<<<<<<< HEAD
      .sidebar
        = link_to root_path do
          = image_pack_tag 'logo_full_imastodon.svg', class: 'logo', alt: 'iMastodon'
=======
      .sidebar-wrapper__inner
        .sidebar
          = link_to root_path do
            = image_pack_tag 'logo.svg', class: 'logo', alt: 'Mastodon'

          .sidebar__toggle
            .sidebar__toggle__logo
              = link_to root_path do
                = svg_logo_full

            = link_to '#', class: 'sidebar__toggle__icon' do
              = fa_icon 'bars'

          = render_navigation
>>>>>>> 83d3e773

    .content-wrapper
      .content
        %h2= yield :page_title

        = render 'application/flashes'

        = yield

    .sidebar-wrapper.sidebar-wrapper--empty

= render template: 'layouts/application'<|MERGE_RESOLUTION|>--- conflicted
+++ resolved
@@ -4,15 +4,10 @@
 - content_for :content do
   .admin-wrapper
     .sidebar-wrapper
-<<<<<<< HEAD
-      .sidebar
-        = link_to root_path do
-          = image_pack_tag 'logo_full_imastodon.svg', class: 'logo', alt: 'iMastodon'
-=======
       .sidebar-wrapper__inner
         .sidebar
           = link_to root_path do
-            = image_pack_tag 'logo.svg', class: 'logo', alt: 'Mastodon'
+            = image_pack_tag 'logo_full_imastodon.svg', class: 'logo', alt: 'iMastodon'
 
           .sidebar__toggle
             .sidebar__toggle__logo
@@ -23,7 +18,6 @@
               = fa_icon 'bars'
 
           = render_navigation
->>>>>>> 83d3e773
 
     .content-wrapper
       .content
