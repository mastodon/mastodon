--- conflicted
+++ resolved
@@ -7,26 +7,13 @@
     .sidebar-wrapper
       .sidebar-wrapper__inner
         .sidebar
-<<<<<<< HEAD
-          .logo
-            %h2
-              = link_to root_url, class: 'brand' do
-                = site_title
-
-          .sidebar__toggle
-            .sidebar__toggle__logo
-              %h2
-                = link_to root_path, class: 'brand' do
-                  = site_title
-=======
           = link_to root_path do
-            = render_logo
+            = site_title
 
           .sidebar__toggle
             .sidebar__toggle__logo
               = link_to root_path do
-                = logo_as_symbol(:wordmark)
->>>>>>> fb389bd7
+                = site_title
 
             = link_to '#', class: 'sidebar__toggle__icon', 'aria-label': t('navigation.toggle_menu'), 'aria-expanded': 'false' do
               = fa_icon 'bars'
