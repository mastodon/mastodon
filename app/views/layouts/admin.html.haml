--- conflicted
+++ resolved
@@ -4,15 +4,11 @@
 - content_for :content do
   .admin-wrapper
     .sidebar-wrapper
-<<<<<<< HEAD
-      .sidebar
-        = link_to root_path do
-          = image_tag asset_pack_path('media/images/logo.png'), class: 'logo', alt: 'Mastodon'
-=======
       .sidebar-wrapper__inner
         .sidebar
           = link_to root_path do
             = image_pack_tag 'logo.svg', class: 'logo', alt: 'Mastodon'
+            -# image_tag asset_pack_path('media/images/logo.png'), class: 'logo', alt: 'Mastodon'
 
           .sidebar__toggle
             .sidebar__toggle__logo
@@ -23,7 +19,6 @@
               = fa_icon 'bars'
 
           = render_navigation
->>>>>>> c4118ba7
 
     .content-wrapper
       .content
