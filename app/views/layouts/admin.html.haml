--- conflicted
+++ resolved
@@ -1,10 +1,6 @@
-<<<<<<< HEAD
-=======
 - content_for :header_tags do
   = render_initial_state
-  = javascript_pack_tag 'public', integrity: true, crossorigin: 'anonymous'
 
->>>>>>> 51182843
 - content_for :content do
   .admin-wrapper
     .sidebar-wrapper
