--- conflicted
+++ resolved
@@ -6,11 +6,7 @@
     .logo-container
       %h1
         = link_to root_path do
-<<<<<<< HEAD
-          = image_tag asset_pack_path('logo_full.svg'), alt: 'iMastodon'
-=======
-          = image_pack_tag 'logo_full.svg', alt: 'Mastodon'
->>>>>>> 6afab258
+          = image_pack_tag 'logo_full.svg', alt: 'iMastodon'
 
     .form-container
       = render 'flashes'
