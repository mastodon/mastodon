--- conflicted
+++ resolved
@@ -8,11 +8,7 @@
         %nav.header
           .nav-left
             = link_to root_url, class: 'brand' do
-<<<<<<< HEAD
-              = image_pack_tag 'logo_full.svg', alt: 'iMastodon', height: 18
-=======
               = svg_logo_full
->>>>>>> 9bace2dd
 
             = link_to t('directories.directory'), explore_path, class: 'nav-link optional' if Setting.profile_directory
             = link_to t('about.about_this'), about_more_path, class: 'nav-link optional'
