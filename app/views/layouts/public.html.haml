- content_for :header_tags do
  = javascript_pack_tag 'public', integrity: true, crossorigin: 'anonymous'

- content_for :content do
  .public-layout
<<<<<<< HEAD
    .container
      %nav.header
        .nav-left
          = link_to root_url, class: 'brand' do
            = image_tag asset_pack_path('logo_full.png'), alt: 'Mastodon'
=======
    - unless @hide_navbar
      .container
        %nav.header
          .nav-left
            = link_to root_url, class: 'brand' do
              = image_pack_tag 'logo_full.svg', alt: 'Mastodon'
>>>>>>> 6afab258

            = link_to t('directories.directory'), explore_path, class: 'nav-link optional' if Setting.profile_directory
            = link_to t('about.about_this'), about_more_path, class: 'nav-link optional'
            = link_to t('about.apps'), 'https://joinmastodon.org/apps', class: 'nav-link optional'
          .nav-center
          .nav-right
            - if user_signed_in?
              = link_to t('settings.back'), root_url, class: 'nav-link nav-button webapp-btn'
            - else
              = link_to t('auth.login'), new_user_session_path, class: 'webapp-btn nav-link nav-button'
              = link_to t('auth.register'), available_sign_up_path, class: 'webapp-btn nav-link nav-button'

    .container= yield

    .container
      .footer
        .grid
          .column-0
            %h4= t 'footer.resources'
            %ul
              %li= link_to t('about.terms'), terms_path
              %li= link_to t('about.privacy_policy'), terms_path
          .column-1
            %h4= t 'footer.developers'
            %ul
              %li= link_to t('about.documentation'), 'https://docs.joinmastodon.org/'
              %li= link_to t('about.api'), 'https://docs.joinmastodon.org/api/guidelines/'
          .column-2
            %h4= link_to t('about.what_is_mastodon'), 'https://joinmastodon.org/'

            = link_to root_url, class: 'brand' do
              = render file: Rails.root.join('app', 'javascript', 'images', 'logo_transparent.svg')
          .column-3
            %h4= site_hostname
            %ul
              %li= link_to t('about.about_this'), about_more_path
              %li= "v#{Mastodon::Version.to_s}"
          .column-4
            %h4= t 'footer.more'
            %ul
              %li= link_to t('about.source_code'), Mastodon::Version.source_url
              %li= link_to t('about.apps'), 'https://joinmastodon.org/apps'

= render template: 'layouts/application'<|MERGE_RESOLUTION|>--- conflicted
+++ resolved
@@ -3,20 +3,11 @@
 
 - content_for :content do
   .public-layout
-<<<<<<< HEAD
     .container
       %nav.header
         .nav-left
           = link_to root_url, class: 'brand' do
             = image_tag asset_pack_path('logo_full.png'), alt: 'Mastodon'
-=======
-    - unless @hide_navbar
-      .container
-        %nav.header
-          .nav-left
-            = link_to root_url, class: 'brand' do
-              = image_pack_tag 'logo_full.svg', alt: 'Mastodon'
->>>>>>> 6afab258
 
             = link_to t('directories.directory'), explore_path, class: 'nav-link optional' if Setting.profile_directory
             = link_to t('about.about_this'), about_more_path, class: 'nav-link optional'
