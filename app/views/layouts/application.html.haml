!!! 5
%html{ lang: I18n.locale }
  %head
    %meta{ charset: 'utf-8' }/
    %meta{ name: 'viewport', content: 'width=device-width, initial-scale=1' }/

    - if cdn_host?
      %link{ rel: 'dns-prefetch', href: cdn_host }/
      %meta{ name: 'cdn-host', content: cdn_host }/

    - if storage_host?
      %link{ rel: 'dns-prefetch', href: storage_host }/

    %link{ rel: 'icon', href: '/favicon.ico', type: 'image/x-icon' }/

    - %w(16 32 48).each do |size|
      %link{ rel: 'icon', sizes: "#{size}x#{size}", href: asset_pack_path("media/icons/favicon-#{size}x#{size}.png"), type: 'image/png' }/

    - %w(57 60 72 76 114 120 144 152 167 180 1024).each do |size|
      %link{ rel: 'apple-touch-icon', sizes: "#{size}x#{size}", href: asset_pack_path("media/icons/apple-touch-icon-#{size}x#{size}.png") }/

    %link{ rel: 'mask-icon', href: asset_pack_path('media/images/logo-symbol-icon.svg'), color: '#6364FF' }/
    %link{ rel: 'manifest', href: manifest_path(format: :json) }/
    %meta{ name: 'theme-color', content: '#191b22' }/
    %meta{ name: 'apple-mobile-web-app-capable', content: 'yes' }/

    %title= html_title

    = stylesheet_pack_tag 'common', media: 'all', crossorigin: 'anonymous'
<<<<<<< HEAD
    - if current_theme == 'system'
      = stylesheet_pack_tag 'mastodon-light', media: 'not all and (prefers-color-scheme: dark)', crossorigin: 'anonymous'
      = stylesheet_pack_tag 'default', media: '(prefers-color-scheme: dark)', crossorigin: 'anonymous'
    - else
      = stylesheet_pack_tag current_theme, media: 'all', crossorigin: 'anonymous'
=======
    = stylesheet_pack_tag current_theme, media: 'all', crossorigin: 'anonymous'
    -# Needed for the wicg-inert polyfill. It needs to be on it's own <style> tag, with this `id`
    = stylesheet_pack_tag 'inert', media: 'all', id: 'inert-style'

>>>>>>> 28fdf933
    = javascript_pack_tag 'common', crossorigin: 'anonymous'
    = preload_pack_asset "locale/#{I18n.locale}-json.js"
    = csrf_meta_tags unless skip_csrf_meta_tags?
    %meta{ name: 'style-nonce', content: request.content_security_policy_nonce }

    = stylesheet_link_tag custom_css_path, skip_pipeline: true, host: root_url, media: 'all'

    = yield :header_tags

  %body{ class: body_classes }
    = content_for?(:content) ? yield(:content) : yield

    .logo-resources{ 'tabindex' => '-1', 'inert' => true, 'aria-hidden' => true }
      = render_symbol :icon
      = render_symbol :wordmark<|MERGE_RESOLUTION|>--- conflicted
+++ resolved
@@ -27,18 +27,15 @@
     %title= html_title
 
     = stylesheet_pack_tag 'common', media: 'all', crossorigin: 'anonymous'
-<<<<<<< HEAD
     - if current_theme == 'system'
       = stylesheet_pack_tag 'mastodon-light', media: 'not all and (prefers-color-scheme: dark)', crossorigin: 'anonymous'
       = stylesheet_pack_tag 'default', media: '(prefers-color-scheme: dark)', crossorigin: 'anonymous'
     - else
       = stylesheet_pack_tag current_theme, media: 'all', crossorigin: 'anonymous'
-=======
-    = stylesheet_pack_tag current_theme, media: 'all', crossorigin: 'anonymous'
+
     -# Needed for the wicg-inert polyfill. It needs to be on it's own <style> tag, with this `id`
     = stylesheet_pack_tag 'inert', media: 'all', id: 'inert-style'
 
->>>>>>> 28fdf933
     = javascript_pack_tag 'common', crossorigin: 'anonymous'
     = preload_pack_asset "locale/#{I18n.locale}-json.js"
     = csrf_meta_tags unless skip_csrf_meta_tags?
