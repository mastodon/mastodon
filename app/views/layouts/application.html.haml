!!! 5
%html{ lang: I18n.locale }
  %head
    %meta{ charset: 'utf-8' }/
    %meta{ name: 'viewport', content: 'width=device-width, initial-scale=1' }/

    - if cdn_host?
      %link{ rel: 'dns-prefetch', href: cdn_host }/

    - if storage_host?
      %link{ rel: 'dns-prefetch', href: storage_host }/

    %link{ rel: 'icon', href: favicon_path, type: 'image/x-icon' }/
    %link{ rel: 'apple-touch-icon', sizes: '180x180', href: '/apple-touch-icon.png' }/
    %link{ rel: 'mask-icon', href: '/mask-icon.svg', color: '#2B90D9' }/
    %link{ rel: 'manifest', href: '/manifest.json' }/
    %meta{ name: 'msapplication-config', content: '/browserconfig.xml' }/
    %meta{ name: 'theme-color', content: '#282c37' }/
    %meta{ name: 'apple-mobile-web-app-capable', content: 'yes' }/

    %title= content_for?(:page_title) ? safe_join([yield(:page_title).chomp.html_safe, title], ' - ') : title

    = javascript_pack_tag "locales", integrity: true, crossorigin: 'anonymous'
    - if @theme
      - if @theme[:supported_locales].include? I18n.locale.to_s
        = javascript_pack_tag "locales/#{@theme[:flavour]}/#{I18n.locale}", integrity: true, crossorigin: 'anonymous'
      - elsif @theme[:supported_locales].include? 'en'
        = javascript_pack_tag "locales/#{@theme[:flavour]}/en", integrity: true, crossorigin: 'anonymous'
    = csrf_meta_tags

<<<<<<< HEAD
    = yield :header_tags

    -#  These must come after :header_tags to ensure our initial state has been defined.
    = render partial: 'layouts/theme', object: @core
    = render partial: 'layouts/theme', object: @theme
=======
    = stylesheet_link_tag '/inert.css', skip_pipeline: true, media: 'all', id: 'inert-style'
>>>>>>> 4b766f98

    - if Setting.custom_css.present?
      = stylesheet_link_tag custom_css_path, media: 'all'

  %body{ class: body_classes }
    = content_for?(:content) ? yield(:content) : yield

    .logo-resources
      = render file: Rails.root.join('app', 'javascript', 'images', 'logo_transparent.svg')
      = render file: Rails.root.join('app', 'javascript', 'images', 'logo_full.svg')<|MERGE_RESOLUTION|>--- conflicted
+++ resolved
@@ -28,15 +28,13 @@
         = javascript_pack_tag "locales/#{@theme[:flavour]}/en", integrity: true, crossorigin: 'anonymous'
     = csrf_meta_tags
 
-<<<<<<< HEAD
+    = stylesheet_link_tag '/inert.css', skip_pipeline: true, media: 'all', id: 'inert-style'
+
     = yield :header_tags
 
     -#  These must come after :header_tags to ensure our initial state has been defined.
     = render partial: 'layouts/theme', object: @core
     = render partial: 'layouts/theme', object: @theme
-=======
-    = stylesheet_link_tag '/inert.css', skip_pipeline: true, media: 'all', id: 'inert-style'
->>>>>>> 4b766f98
 
     - if Setting.custom_css.present?
       = stylesheet_link_tag custom_css_path, media: 'all'
