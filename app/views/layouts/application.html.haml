--- conflicted
+++ resolved
@@ -26,21 +26,13 @@
 
     %title= content_for?(:page_title) ? safe_join([yield(:page_title).chomp.html_safe, title], ' - ') : title
 
-<<<<<<< HEAD
     = javascript_pack_tag "locales", crossorigin: 'anonymous'
     - if @theme
       - if @theme[:supported_locales].include? I18n.locale.to_s
         = javascript_pack_tag "locales/#{@theme[:flavour]}/#{I18n.locale}", crossorigin: 'anonymous'
       - elsif @theme[:supported_locales].include? 'en'
         = javascript_pack_tag "locales/#{@theme[:flavour]}/en", crossorigin: 'anonymous'
-    = csrf_meta_tags
-=======
-    = stylesheet_pack_tag 'common', media: 'all', crossorigin: 'anonymous'
-    = stylesheet_pack_tag current_theme, media: 'all', crossorigin: 'anonymous'
-    = javascript_pack_tag 'common', crossorigin: 'anonymous'
-    = javascript_pack_tag "locale_#{I18n.locale}", crossorigin: 'anonymous'
     = csrf_meta_tags unless skip_csrf_meta_tags?
->>>>>>> 105f8687
     %meta{ name: 'style-nonce', content: request.content_security_policy_nonce }
 
     = stylesheet_link_tag '/inert.css', skip_pipeline: true, media: 'all', id: 'inert-style'
