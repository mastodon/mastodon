!!! 5
%html{ lang: I18n.locale }
  %head
<<<<<<< HEAD
    %meta{:charset => 'utf-8'}/
    %meta{:name => 'viewport', :content => 'width=device-width, initial-scale=1'}/
    %meta{'http-equiv' => 'X-UA-Compatible', :content => 'IE=edge'}/

    %link{:rel => "icon", :href => favicon_path, :type => "image/x-icon"}/
    %link{:rel => "apple-touch-icon", :sizes => "180x180", :href => "/apple-touch-icon.png"}/
    %link{:rel => "mask-icon", :href => "/mask-icon.svg", :color => "#2B90D9"}/
    %link{:rel => "manifest", :href => "/manifest.json"}/
    %link{:rel => "stylesheet", :href => "https://cdnjs.cloudflare.com/ajax/libs/highlight.js/9.11.0/styles/default.min.css"}/
    %meta{:name => "msapplication-config", :content => "/browserconfig.xml"}/
    %meta{:name => "theme-color", :content => "#282c37"}/
    %meta{:name => "apple-mobile-web-app-capable", :content => "yes"}/
=======
    %meta{ charset: 'utf-8' }/
    %meta{ name: 'viewport', content: 'width=device-width, initial-scale=1' }/
    %meta{ 'http-equiv' => 'X-UA-Compatible', content: 'IE=edge' }/
    %link{ rel: 'icon', href: favicon_path, type: 'image/x-icon' }/
    %link{ rel: 'apple-touch-icon', sizes: '180x180', href: '/apple-touch-icon.png' }/
    %link{ rel: 'mask-icon', href: '/mask-icon.svg', color: '#2B90D9' }/
    %link{ rel: 'manifest', href: '/manifest.json' }/
    %meta{ name: 'msapplication-config', content: '/browserconfig.xml' }/
    %meta{ name: 'theme-color', content: '#282c37' }/
    %meta{ name: 'apple-mobile-web-app-capable', content: 'yes' }/
>>>>>>> 8963f8c3

    %title<
      - if content_for?(:page_title)
        = yield(:page_title)
        = ' - '
      = title

    = stylesheet_pack_tag 'common', media: 'all'
    = stylesheet_pack_tag stylesheet_for_layout, media: 'all'
    = javascript_pack_tag 'common', integrity: true, crossorigin: 'anonymous'
    = javascript_pack_tag "locale_#{I18n.locale}", integrity: true, crossorigin: 'anonymous'
    = csrf_meta_tags

    = yield :header_tags

  - body_classes ||= @body_classes

  %body{ class: add_rtl_body_class([*body_classes, theme_class_name]) }
    = content_for?(:content) ? yield(:content) : yield<|MERGE_RESOLUTION|>--- conflicted
+++ resolved
@@ -1,20 +1,6 @@
 !!! 5
 %html{ lang: I18n.locale }
   %head
-<<<<<<< HEAD
-    %meta{:charset => 'utf-8'}/
-    %meta{:name => 'viewport', :content => 'width=device-width, initial-scale=1'}/
-    %meta{'http-equiv' => 'X-UA-Compatible', :content => 'IE=edge'}/
-
-    %link{:rel => "icon", :href => favicon_path, :type => "image/x-icon"}/
-    %link{:rel => "apple-touch-icon", :sizes => "180x180", :href => "/apple-touch-icon.png"}/
-    %link{:rel => "mask-icon", :href => "/mask-icon.svg", :color => "#2B90D9"}/
-    %link{:rel => "manifest", :href => "/manifest.json"}/
-    %link{:rel => "stylesheet", :href => "https://cdnjs.cloudflare.com/ajax/libs/highlight.js/9.11.0/styles/default.min.css"}/
-    %meta{:name => "msapplication-config", :content => "/browserconfig.xml"}/
-    %meta{:name => "theme-color", :content => "#282c37"}/
-    %meta{:name => "apple-mobile-web-app-capable", :content => "yes"}/
-=======
     %meta{ charset: 'utf-8' }/
     %meta{ name: 'viewport', content: 'width=device-width, initial-scale=1' }/
     %meta{ 'http-equiv' => 'X-UA-Compatible', content: 'IE=edge' }/
@@ -22,10 +8,10 @@
     %link{ rel: 'apple-touch-icon', sizes: '180x180', href: '/apple-touch-icon.png' }/
     %link{ rel: 'mask-icon', href: '/mask-icon.svg', color: '#2B90D9' }/
     %link{ rel: 'manifest', href: '/manifest.json' }/
+    %link{ rel: 'stylesheet', href: 'https://cdnjs.cloudflare.com/ajax/libs/highlight.js/9.11.0/styles/default.min.css' }/
     %meta{ name: 'msapplication-config', content: '/browserconfig.xml' }/
     %meta{ name: 'theme-color', content: '#282c37' }/
     %meta{ name: 'apple-mobile-web-app-capable', content: 'yes' }/
->>>>>>> 8963f8c3
 
     %title<
       - if content_for?(:page_title)
