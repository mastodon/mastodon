!!! 5
%html{:lang => I18n.locale}
  %head
    %meta{:charset => 'utf-8'}/
    %meta{:name => 'viewport', :content => 'width=device-width, initial-scale=1'}/
    %meta{'http-equiv' => 'X-UA-Compatible', :content => 'IE=edge'}/

    %link{:rel => "icon", :href => favicon_path, :type => "image/x-icon"}/
    %link{:rel => "apple-touch-icon", :sizes => "180x180", :href => "/apple-touch-icon.png"}/
    %link{:rel => "mask-icon", :href => "/mask-icon.svg", :color => "#2B90D9"}/
    %link{:rel => "manifest", :href => "/manifest.json"}/
    %meta{:name => "msapplication-config", :content => "/browserconfig.xml"}/
    %meta{:name => "theme-color", :content => "#282c37"}/
    %meta{:name => "apple-mobile-web-app-capable", :content => "yes"}/

    %title<
      - if content_for?(:page_title)
        = yield(:page_title)
        = ' - '
      = title

    = stylesheet_link_tag stylesheet_for_layout, media: 'all'
    = csrf_meta_tags

    = yield :header_tags
    = render 'layouts/mathjax'
    = mathjax_tag
    = render 'layouts/setinterval'

  - body_classes ||= @body_classes

<<<<<<< HEAD
  %body{ class: add_rtl_body_class(body_classes) }
    = content_for?(:content) ? yield(:content) : yield
=======
  %body{ class: body_classes }
    = content_for?(:content) ? yield(:content) : yield
>>>>>>> fd0771de
<|MERGE_RESOLUTION|>--- conflicted
+++ resolved
@@ -29,10 +29,5 @@
 
   - body_classes ||= @body_classes
 
-<<<<<<< HEAD
   %body{ class: add_rtl_body_class(body_classes) }
     = content_for?(:content) ? yield(:content) : yield
-=======
-  %body{ class: body_classes }
-    = content_for?(:content) ? yield(:content) : yield
->>>>>>> fd0771de
