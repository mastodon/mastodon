!!! 5
%html{ lang: I18n.locale }
  %head
    %meta{ charset: 'utf-8' }/
    %meta{ name: 'viewport', content: 'width=device-width, initial-scale=1' }/

    - if cdn_host?
      %link{ rel: 'dns-prefetch', href: cdn_host }/
      %meta{ name: 'cdn-host', content: cdn_host }/

    - if storage_host?
      %link{ rel: 'dns-prefetch', href: storage_host }/

    %link{ rel: 'icon', href: '/favicon.ico', type: 'image/x-icon' }/

    - %w(16 32 48).each do |size|
      %link{ rel: 'icon', sizes: "#{size}x#{size}", href: asset_pack_path("media/icons/favicon-#{size}x#{size}.png"), type: 'image/png' }/

    - %w(57 60 72 76 114 120 144 152 167 180 1024).each do |size|
      %link{ rel: 'apple-touch-icon', sizes: "#{size}x#{size}", href: asset_pack_path("media/icons/apple-touch-icon-#{size}x#{size}.png") }/

    %link{ rel: 'mask-icon', href: asset_pack_path('media/images/logo-symbol-icon.svg'), color: '#6364FF' }/
    %link{ rel: 'manifest', href: manifest_path(format: :json) }/
    %meta{ name: 'theme-color', content: '#6364FF' }/
    %meta{ name: 'apple-mobile-web-app-capable', content: 'yes' }/

    %title= content_for?(:page_title) ? safe_join([yield(:page_title).chomp.html_safe, title], ' - ') : title

    = stylesheet_pack_tag 'common', media: 'all', crossorigin: 'anonymous'
    = stylesheet_pack_tag current_theme, media: 'all', crossorigin: 'anonymous'
    = javascript_pack_tag 'common', crossorigin: 'anonymous'
    = javascript_pack_tag "locale_#{I18n.locale}", crossorigin: 'anonymous'
    = csrf_meta_tags
    %meta{ name: 'style-nonce', content: request.content_security_policy_nonce }

    = stylesheet_link_tag '/inert.css', skip_pipeline: true, media: 'all', id: 'inert-style'
    = stylesheet_link_tag custom_css_path, host: default_url_options[:host], media: 'all'

    = yield :header_tags

  %body{ class: body_classes }
    = content_for?(:content) ? yield(:content) : yield

<<<<<<< HEAD
    .logo-resources
      = render file: Rails.root.join('app', 'javascript', 'images', 'logo_imastodon_transparent.svg')
      = render file: Rails.root.join('app', 'javascript', 'images', 'logo_full_imastodon.svg')
=======
    .logo-resources{ 'tabindex' => '-1', 'inert' => true, 'aria-hidden' => true }
      = render_symbol :icon
      = render_symbol :wordmark
>>>>>>> c3f0621a
<|MERGE_RESOLUTION|>--- conflicted
+++ resolved
@@ -41,12 +41,6 @@
   %body{ class: body_classes }
     = content_for?(:content) ? yield(:content) : yield
 
-<<<<<<< HEAD
-    .logo-resources
-      = render file: Rails.root.join('app', 'javascript', 'images', 'logo_imastodon_transparent.svg')
-      = render file: Rails.root.join('app', 'javascript', 'images', 'logo_full_imastodon.svg')
-=======
     .logo-resources{ 'tabindex' => '-1', 'inert' => true, 'aria-hidden' => true }
       = render_symbol :icon
-      = render_symbol :wordmark
->>>>>>> c3f0621a
+      = render_symbol :wordmark