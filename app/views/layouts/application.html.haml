--- conflicted
+++ resolved
@@ -14,20 +14,11 @@
     - SiteUpload::FAVICON_SIZES.each do |size|
       %link{ rel: 'icon', sizes: "#{size}x#{size}", href: favicon_path(size.to_i) || frontend_asset_path("icons/favicon-#{size}x#{size}.png"), type: 'image/png' }/
 
-<<<<<<< HEAD
-    - %w(16 32).each do |size|
-      %link{ rel: 'icon', sizes: "#{size}x#{size}", href: asset_pack_path("media/icons/favicon-#{size}x#{size}.png"), type: 'image/png' }/
-
-    %link{ rel: 'apple-touch-icon', href: asset_pack_path("media/icons/apple-touch-icon.png") }/
-
-    %link{ rel: 'mask-icon', href: asset_pack_path('media/images/logo-symbol-icon.svg'), color: '#6364FF' }/
-=======
     - SiteUpload::APPLE_ICON_SIZES.each do |size|
       %link{ rel: 'apple-touch-icon', sizes: "#{size}x#{size}", href: app_icon_path(size.to_i) || frontend_asset_path("icons/apple-touch-icon-#{size}x#{size}.png") }/
 
     - if use_mask_icon?
       %link{ rel: 'mask-icon', href: frontend_asset_path('images/logo-symbol-icon.svg'), color: '#6364FF' }/
->>>>>>> ab36c152
     %link{ rel: 'manifest', href: manifest_path(format: :json) }/
     = theme_color_tags current_theme
     %meta{ name: 'mobile-web-app-capable', content: 'yes' }/
@@ -51,5 +42,5 @@
     = content_for?(:content) ? yield(:content) : yield
 
     .logo-resources{ 'tabindex' => '-1', 'inert' => true, 'aria-hidden' => 'true' }
-      = inline_svg_tag 'logo-symbol-icon.svg'
-      = inline_svg_tag 'logo-symbol-wordmark.svg'+      = inline_svg_tag 'decodon_flower_logo.svg'
+      = inline_svg_tag 'decodon_logo_full.svg'