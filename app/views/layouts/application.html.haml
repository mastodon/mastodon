!!! 5
%html{ lang: I18n.locale }
  %head
    %meta{ charset: 'utf-8' }/
    %meta{ name: 'viewport', content: 'width=device-width, initial-scale=1' }/
    %meta{ 'http-equiv' => 'X-UA-Compatible', content: 'IE=edge' }/
    %link{ rel: 'icon', href: favicon_path, type: 'image/x-icon' }/
    %link{ rel: 'apple-touch-icon', sizes: '180x180', href: '/apple-touch-icon.png' }/
    %link{ rel: 'mask-icon', href: '/mask-icon.svg', color: '#2B90D9' }/
    %link{ rel: 'manifest', href: '/manifest.json' }/
    %meta{ name: 'msapplication-config', content: '/browserconfig.xml' }/
    %meta{ name: 'theme-color', content: '#282c37' }/
    %meta{ name: 'apple-mobile-web-app-capable', content: 'yes' }/

    %title<
      - if content_for?(:page_title)
        = yield(:page_title)
        = ' - '
      = title

<<<<<<< HEAD
    = stylesheet_pack_tag 'common', media: 'all'
    = stylesheet_pack_tag stylesheet_for_layout, media: 'all'
=======
    = stylesheet_pack_tag 'application', media: 'all'
>>>>>>> 947887f2
    = javascript_pack_tag 'common', integrity: true, crossorigin: 'anonymous'
    = javascript_pack_tag "locale_#{I18n.locale}", integrity: true, crossorigin: 'anonymous'
    = csrf_meta_tags

    = yield :header_tags

  - body_classes ||= @body_classes

  %body{ class: add_rtl_body_class(body_classes) }
    = content_for?(:content) ? yield(:content) : yield<|MERGE_RESOLUTION|>--- conflicted
+++ resolved
@@ -18,12 +18,7 @@
         = ' - '
       = title
 
-<<<<<<< HEAD
-    = stylesheet_pack_tag 'common', media: 'all'
-    = stylesheet_pack_tag stylesheet_for_layout, media: 'all'
-=======
     = stylesheet_pack_tag 'application', media: 'all'
->>>>>>> 947887f2
     = javascript_pack_tag 'common', integrity: true, crossorigin: 'anonymous'
     = javascript_pack_tag "locale_#{I18n.locale}", integrity: true, crossorigin: 'anonymous'
     = csrf_meta_tags
