!!!
%html{ lang: I18n.locale, dir: locale_direction }
  %head
<<<<<<< HEAD
    %meta{ 'http-equiv' => 'Content-Type', 'content' => 'text/html; charset=utf-8' }/
    %meta{ name: 'viewport', content: 'width=device-width, initial-scale=1.0, shrink-to-fit=no' }

    = stylesheet_pack_tag 'core/mailer'
  %body{ dir: locale_direction }
    %table.email-table{ cellspacing: 0, cellpadding: 0 }
      %tbody
=======
    %meta{ 'charset' => 'utf-8' }
    %title Mastodon
    %meta{ name: 'x-apple-disable-message-reformatting' }
    %meta{ name: 'viewport', content: 'width=device-width, initial-scale=1' }
    %meta{ name: 'format-detection', content: 'telephone=no, date=no, address=no, email=no, url=no' }
    %meta{ name: 'supported-color-schemes', content: 'light' }
    %style
      \table { mso-table-lspace: 0pt; mso-table-rspace: 0pt; }
    %style{ 'data-premailer': 'ignore' }
      \.email a { color: inherit; text-decoration: none; }
      \.email-btn-hover:hover { background-color: #563acc !important; }
    /[if mso]
      <xml>
      <o:OfficeDocumentSettings xmlns:o="urn:schemas-microsoft-com:office:office">
      <o:PixelsPerInch>96</o:PixelsPerInch>
      </o:OfficeDocumentSettings>
      </xml>
    = stylesheet_pack_tag 'mailer'
  %body
    .email{ dir: locale_direction }
      %table.email-w-full{ cellspacing: 0, cellpadding: 0, border: 0, role: 'presentation' }
>>>>>>> 7f471e70
        %tr
          %td.email-desktop-p-8
            .email-container
              /[if mso]
                <table border="0" cellpadding="0" cellspacing="0" align="center" style="width:740px;" role="presentation"><tr><td>
              %table.email-w-full.email-card-table{ cellspacing: 0, cellpadding: 0, border: 0, role: 'presentation' }
                %tr
                  %td.email-card-td.email-desktop-rounded-16px

                    -# Header
                    %table.email-header-table.email-w-full{ cellspacing: 0, cellpadding: 0, border: 0, role: 'presentation' }
                      %tr
                        %td.email-header-td

                          -# Logo
                          %table.email-header-logo-table{ cellspacing: 0, cellpadding: 0, border: 0, role: 'presentation' }
                            %tr
                              %td.email-header-logo-td
                                /[if mso]
                                  <v:rect xmlns:v="urn:schemas-microsoft-com:vml" fill="false" stroke="false" style="position:absolute; left:40px; top:26px; width:636px;"><v:textbox style="mso-fit-shape-to-text:true" inset="0,0,0,0">
                                .email-header-logo-div
                                  %p.email-header-logo-p
                                    %span.email-header-logo-span
                                      = '/ '
                                      = site_hostname
                                /[if mso]
                                  </v:textbox></v:rect>
                                = link_to root_url, class: 'email-header-logo-a' do
                                  = image_tag full_pack_url('media/images/mailer-new/common/logo-header.png'), alt: 'Mastodon', width: 157, height: 40

                          -# Heading
                          = yield :heading

                    .email-header-after-div
                      .email-header-after-inside-div
                    %table.email-body-table.email-w-full{ cellspacing: 0, cellpadding: 0, border: 0, role: 'presentation' }
                      %tr
                        %td.email-body-td
                          -# Content
                          = yield

              /[if mso]
                </td></tr></table>

            -# Footer
            .email-container
              /[if mso]
                <table border="0" cellpadding="0" cellspacing="0" align="center" style="width:740px;" role="presentation"><tr><td>
              %table.email-w-full{ cellspacing: 0, cellpadding: 0, border: 0, role: 'presentation' }
                %tr
                  %td.email-footer-td
                    %p.email-footer-p
                      = link_to root_url, class: 'email-footer-logo-a' do
                        = image_tag full_pack_url('media/images/mailer-new/common/logo-footer.png'), alt: 'Mastodon', width: 44, height: 44
                    %p.email-footer-p
                      = t 'about.hosted_on', domain: site_hostname
                    %p.email-footer-p
                      = link_to t('application_mailer.notification_preferences'), settings_preferences_notifications_url
                      - if defined?(@unsubscribe_url)
                        ·
                        = link_to t('application_mailer.unsubscribe'), @unsubscribe_url
              /[if mso]
                </td></tr></table><|MERGE_RESOLUTION|>--- conflicted
+++ resolved
@@ -1,15 +1,6 @@
 !!!
 %html{ lang: I18n.locale, dir: locale_direction }
   %head
-<<<<<<< HEAD
-    %meta{ 'http-equiv' => 'Content-Type', 'content' => 'text/html; charset=utf-8' }/
-    %meta{ name: 'viewport', content: 'width=device-width, initial-scale=1.0, shrink-to-fit=no' }
-
-    = stylesheet_pack_tag 'core/mailer'
-  %body{ dir: locale_direction }
-    %table.email-table{ cellspacing: 0, cellpadding: 0 }
-      %tbody
-=======
     %meta{ 'charset' => 'utf-8' }
     %title Mastodon
     %meta{ name: 'x-apple-disable-message-reformatting' }
@@ -27,11 +18,10 @@
       <o:PixelsPerInch>96</o:PixelsPerInch>
       </o:OfficeDocumentSettings>
       </xml>
-    = stylesheet_pack_tag 'mailer'
+    = stylesheet_pack_tag 'core/mailer'
   %body
     .email{ dir: locale_direction }
       %table.email-w-full{ cellspacing: 0, cellpadding: 0, border: 0, role: 'presentation' }
->>>>>>> 7f471e70
         %tr
           %td.email-desktop-p-8
             .email-container
