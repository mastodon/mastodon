!!!
%html.no-js{:lang => "en-us"}
  %head
<<<<<<< HEAD
    %meta{:charset => "utf-8"}/
    %title We're sorry, but something went wrong.
    %meta{:content => "Lorem ipsum dolor sit amet, consectetur adipiscing elit.", :name => "description"}/
    %meta{:content => "width=device-width, initial-scale=1.0", :name => "viewport"}/
    %meta{:content => "Madeon08", :name => "author"}/
    / ================= Favicon ==================
    / Standard
    %link{:href => "https://knzk.me/img/favicon.png", :rel => "shortcut icon"}/
    / Retina iPad Touch Icon
    %link{:href => "https://knzk.me/img/favicon-retina-ipad.png", :rel => "apple-touch-icon", :sizes => "144x144"}/
    / Retina iPhone Touch Icon
    %link{:href => "https://knzk.me/img/favicon-retina-iphone.png", :rel => "apple-touch-icon", :sizes => "114x114"}/
    / Standard iPad Touch Icon
    %link{:href => "https://knzk.me/img/favicon-standard-ipad.png", :rel => "apple-touch-icon", :sizes => "72x72"}/
    / Standard iPhone Touch Icon
    %link{:href => "https://knzk.me/img/favicon-standard-iphone.png", :rel => "apple-touch-icon", :sizes => "57x57"}/
    / ============== Resources style ==============
    %link{:href => "https://knzk.me/css/style-vintage.css", :rel => "stylesheet"}/
    %link{:crossorigin => "anonymous", :href => "https://maxcdn.bootstrapcdn.com/font-awesome/4.7.0/css/font-awesome.min.css", :integrity => "sha384-wvfXpqpZZVQGK6TAh5PVlGOfQNHSoD2xbE+QkPxCAFlNEevoEH3Sl0sibVcOQVnN", :rel => "stylesheet"}/
    / Modernizr runs quickly on page load to detect features
    %script{:src => "https://knzk.me/js/modernizr.js"}
  %body
    #container
      .overlay
      .item-title
        #message
        .link-bottom
          %a.link-icon{:href => "https://discord.gg/5teHfRK"}
            %i.fa.fa-phone-square{"aria-hidden" => "true"}
            Discord
          %a.link-icon{:href => "mailto:contact@ncls.me"}
            %i.fa.fa-envelope{"aria-hidden" => "true"}
            Email
    / ///////////////////\\\\\\\\\\\\\\\\\\\
    / ********** Resources jQuery **********
    / \\\\\\\\\\\\\\\\\\\///////////////////
    / * Libraries jQuery, Easing and Bootstrap - Be careful to not remove them *
    %script{:src => "https://knzk.me/js/jquery.min.js"}
    %script{:src => "https://knzk.me/js/jquery.easings.min.js"}
    %script{:src => "https://knzk.me/js/bootstrap.min.js"}
    / Slideshow plugin
    %script{:src => "https://knzk.me/js/vegas.js"}
    :javascript
      $('body').vegas({
          slides: [
              { src: 'https://knzk.me/img/background-vintage.jpg' },
              // { src: 'img/slide-2.jpg' },
              // { src: 'img/slide-3.jpg' },
          ],

          // Delay beetween slides in milliseconds.
          // delay: 5000,

          // Chose your transition effect (See the documentation provided in your download pack)
          // transition: 'fade'
      });
    / Main JS File
    %script{:src => "https://knzk.me/js/main-vintage.js"}
    /[if lt IE 10] <script type="text/javascript" src="js/placeholder.js"></script>
=======
    %meta{ content: 'text/html; charset=UTF-8', 'http-equiv' => 'Content-Type' }/
    %meta{ charset: 'utf-8' }/
    %title= safe_join([yield(:page_title), Setting.default_settings['site_title']], ' - ')
    %meta{ content: 'width=device-width,initial-scale=1', name: 'viewport' }/
    = stylesheet_pack_tag 'common', media: 'all'
    = stylesheet_pack_tag Setting.default_settings['theme'], media: 'all'
  %body.error
    .dialog
      %img{ alt: Setting.default_settings['site_title'], src: '/oops.gif' }/
      %div
        %h1= yield :content
>>>>>>> 3810d98c
<|MERGE_RESOLUTION|>--- conflicted
+++ resolved
@@ -1,67 +1,6 @@
 !!!
-%html.no-js{:lang => "en-us"}
+%html{ lang: I18n.locale }
   %head
-<<<<<<< HEAD
-    %meta{:charset => "utf-8"}/
-    %title We're sorry, but something went wrong.
-    %meta{:content => "Lorem ipsum dolor sit amet, consectetur adipiscing elit.", :name => "description"}/
-    %meta{:content => "width=device-width, initial-scale=1.0", :name => "viewport"}/
-    %meta{:content => "Madeon08", :name => "author"}/
-    / ================= Favicon ==================
-    / Standard
-    %link{:href => "https://knzk.me/img/favicon.png", :rel => "shortcut icon"}/
-    / Retina iPad Touch Icon
-    %link{:href => "https://knzk.me/img/favicon-retina-ipad.png", :rel => "apple-touch-icon", :sizes => "144x144"}/
-    / Retina iPhone Touch Icon
-    %link{:href => "https://knzk.me/img/favicon-retina-iphone.png", :rel => "apple-touch-icon", :sizes => "114x114"}/
-    / Standard iPad Touch Icon
-    %link{:href => "https://knzk.me/img/favicon-standard-ipad.png", :rel => "apple-touch-icon", :sizes => "72x72"}/
-    / Standard iPhone Touch Icon
-    %link{:href => "https://knzk.me/img/favicon-standard-iphone.png", :rel => "apple-touch-icon", :sizes => "57x57"}/
-    / ============== Resources style ==============
-    %link{:href => "https://knzk.me/css/style-vintage.css", :rel => "stylesheet"}/
-    %link{:crossorigin => "anonymous", :href => "https://maxcdn.bootstrapcdn.com/font-awesome/4.7.0/css/font-awesome.min.css", :integrity => "sha384-wvfXpqpZZVQGK6TAh5PVlGOfQNHSoD2xbE+QkPxCAFlNEevoEH3Sl0sibVcOQVnN", :rel => "stylesheet"}/
-    / Modernizr runs quickly on page load to detect features
-    %script{:src => "https://knzk.me/js/modernizr.js"}
-  %body
-    #container
-      .overlay
-      .item-title
-        #message
-        .link-bottom
-          %a.link-icon{:href => "https://discord.gg/5teHfRK"}
-            %i.fa.fa-phone-square{"aria-hidden" => "true"}
-            Discord
-          %a.link-icon{:href => "mailto:contact@ncls.me"}
-            %i.fa.fa-envelope{"aria-hidden" => "true"}
-            Email
-    / ///////////////////\\\\\\\\\\\\\\\\\\\
-    / ********** Resources jQuery **********
-    / \\\\\\\\\\\\\\\\\\\///////////////////
-    / * Libraries jQuery, Easing and Bootstrap - Be careful to not remove them *
-    %script{:src => "https://knzk.me/js/jquery.min.js"}
-    %script{:src => "https://knzk.me/js/jquery.easings.min.js"}
-    %script{:src => "https://knzk.me/js/bootstrap.min.js"}
-    / Slideshow plugin
-    %script{:src => "https://knzk.me/js/vegas.js"}
-    :javascript
-      $('body').vegas({
-          slides: [
-              { src: 'https://knzk.me/img/background-vintage.jpg' },
-              // { src: 'img/slide-2.jpg' },
-              // { src: 'img/slide-3.jpg' },
-          ],
-
-          // Delay beetween slides in milliseconds.
-          // delay: 5000,
-
-          // Chose your transition effect (See the documentation provided in your download pack)
-          // transition: 'fade'
-      });
-    / Main JS File
-    %script{:src => "https://knzk.me/js/main-vintage.js"}
-    /[if lt IE 10] <script type="text/javascript" src="js/placeholder.js"></script>
-=======
     %meta{ content: 'text/html; charset=UTF-8', 'http-equiv' => 'Content-Type' }/
     %meta{ charset: 'utf-8' }/
     %title= safe_join([yield(:page_title), Setting.default_settings['site_title']], ' - ')
@@ -72,5 +11,4 @@
     .dialog
       %img{ alt: Setting.default_settings['site_title'], src: '/oops.gif' }/
       %div
-        %h1= yield :content
->>>>>>> 3810d98c
+        %h1= yield :content