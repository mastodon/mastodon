- content_for :page_title do
  = t('about.see_whats_happening')

- content_for :header_tags do
  %meta{ name: 'robots', content: 'noindex' }/
  = javascript_pack_tag 'about', integrity: true, crossorigin: 'anonymous'

.page-header
  %h1= t('about.see_whats_happening')
<<<<<<< HEAD
  %p= t('about.browse_public_posts', title: site_title)
=======

  - if Setting.show_known_fediverse_at_about_page
    %p= t('about.browse_public_posts')
  - else
    %p= t('about.browse_local_posts')
>>>>>>> e0f3a458

#mastodon-timeline{ data: { props: Oj.dump(default_props) }}
#modal-container<|MERGE_RESOLUTION|>--- conflicted
+++ resolved
@@ -7,15 +7,10 @@
 
 .page-header
   %h1= t('about.see_whats_happening')
-<<<<<<< HEAD
-  %p= t('about.browse_public_posts', title: site_title)
-=======
-
   - if Setting.show_known_fediverse_at_about_page
-    %p= t('about.browse_public_posts')
+    %p= t('about.browse_public_posts', title: site_title)
   - else
-    %p= t('about.browse_local_posts')
->>>>>>> e0f3a458
+    %p= t('about.browse_local_posts', title: site_title)
 
 #mastodon-timeline{ data: { props: Oj.dump(default_props) }}
 #modal-container