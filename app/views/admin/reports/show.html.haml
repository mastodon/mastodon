--- conflicted
+++ resolved
@@ -25,13 +25,8 @@
         .entry= render 'stream_entries/simple_status', status: status
       .report-status__actions
         - unless status.media_attachments.empty?
-<<<<<<< HEAD
-          = link_to admin_report_reported_status_path(@report, status, status: { sensitive: !status.sensitive }), method: :patch, class: 'nsfw-button', title: t("admin.reports.nsfw.#{!status.sensitive}") do
-            = t("admin.reports.nsfw.#{!status.sensitive}")
-=======
           = link_to admin_report_reported_status_path(@report, status, status: { sensitive: !status.sensitive }), method: :patch, class: 'icon-button nsfw-button', title: t("admin.reports.nsfw.#{!status.sensitive}") do
             = fa_icon status.sensitive? ? 'eye' : 'eye-slash'
->>>>>>> 947887f2
         = link_to admin_report_reported_status_path(@report, status), method: :delete, class: 'icon-button trash-button', title: t('admin.reports.delete'), data: { confirm: t('admin.reports.are_you_sure') } do
           = fa_icon 'trash'
 
