--- conflicted
+++ resolved
@@ -10,17 +10,9 @@
     = render partial: 'authorize_follow/card', locals: { account: @report.account }
 
 %p
-<<<<<<< HEAD
-  %strong Comment:
-  = @report.comment.presence || 'None'
-=======
   %strong= t('reports.comment.label')
   \:
-  - if @report.comment.blank?
-    = t('reports.comment.none')
-  - else
-    = @report.comment
->>>>>>> aa907983
+  = @report.comment.presence || t('reports.comment.none')
 
 - unless @statuses.empty?
   %hr/
