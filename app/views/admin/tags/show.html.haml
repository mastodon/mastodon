--- conflicted
+++ resolved
@@ -11,11 +11,7 @@
 
 .dashboard
   .dashboard__item
-<<<<<<< HEAD
-    = react_admin_component :counter, measure: 'tag_accounts', start_at: @time_period.first, end_at: @time_period.last, params: { id: @tag.id }, label: t('admin.trends.tags.dashboard.tag_accounts_measure')
-=======
     = react_admin_component :counter, measure: 'tag_accounts', start_at: @time_period.first, end_at: @time_period.last, params: { id: @tag.id }, label: t('admin.trends.tags.dashboard.tag_accounts_measure'), href: tag_url(@tag), target: '_blank'
->>>>>>> 8c7223f4
   .dashboard__item
     = react_admin_component :counter, measure: 'tag_uses', start_at: @time_period.first, end_at: @time_period.last, params: { id: @tag.id }, label: t('admin.trends.tags.dashboard.tag_uses_measure')
   .dashboard__item
