- content_for :page_title do
  = t('admin.pending_accounts.title', count: User.pending.count)

<<<<<<< HEAD
= form_for(@form, url: admin_pending_accounts_path, method: :patch) do |f|
=======
- content_for :header_tags do
  = javascript_pack_tag 'admin', integrity: true, async: true, crossorigin: 'anonymous'

= form_for(@form, url: batch_admin_pending_accounts_path) do |f|
>>>>>>> 830c2a9c
  = hidden_field_tag :page, params[:page] || 1

  .batch-table
    .batch-table__toolbar
      %label.batch-table__toolbar__select.batch-checkbox-all
        = check_box_tag :batch_checkbox_all, nil, false
      .batch-table__toolbar__actions
        = f.button safe_join([fa_icon('check'), t('admin.accounts.approve')]), name: :approve, class: 'table-action-link', type: :submit, data: { confirm: t('admin.reports.are_you_sure') }

        = f.button safe_join([fa_icon('times'), t('admin.accounts.reject')]), name: :reject, class: 'table-action-link', type: :submit, data: { confirm: t('admin.reports.are_you_sure') }
    .batch-table__body
      - if @accounts.empty?
        = nothing_here 'nothing-here--under-tabs'
      - else
        = render partial: 'account', collection: @accounts, locals: { f: f }

= paginate @accounts

%hr.spacer/

%div{ style: 'overflow: hidden' }
  %div{ style: 'float: right' }
    = link_to t('admin.accounts.reject_all'), reject_all_admin_pending_accounts_path, method: :post, data: { confirm: t('admin.accounts.are_you_sure') }, class: 'button button--destructive'

  %div
    = link_to t('admin.accounts.approve_all'), approve_all_admin_pending_accounts_path, method: :post, data: { confirm: t('admin.accounts.are_you_sure') }, class: 'button'<|MERGE_RESOLUTION|>--- conflicted
+++ resolved
@@ -1,14 +1,7 @@
 - content_for :page_title do
   = t('admin.pending_accounts.title', count: User.pending.count)
 
-<<<<<<< HEAD
-= form_for(@form, url: admin_pending_accounts_path, method: :patch) do |f|
-=======
-- content_for :header_tags do
-  = javascript_pack_tag 'admin', integrity: true, async: true, crossorigin: 'anonymous'
-
 = form_for(@form, url: batch_admin_pending_accounts_path) do |f|
->>>>>>> 830c2a9c
   = hidden_field_tag :page, params[:page] || 1
 
   .batch-table
