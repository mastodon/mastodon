- content_for :header_tags do
  = javascript_pack_tag 'admin', async: true, crossorigin: 'anonymous'

- content_for :page_title do
  = t('admin.dashboard.title')

- content_for :heading_actions do
  = l(@time_period.first)
  = ' - '
  = l(@time_period.last)

- unless @system_checks.empty?
  .flash-message-stack
    - @system_checks.each do |message|
      .flash-message.warning
        = t("admin.system_checks.#{message.key}.message_html", value: message.value ? content_tag(:strong, message.value) : nil)
        - if message.action
          = link_to t("admin.system_checks.#{message.key}.action"), message.action

.dashboard
  .dashboard__item
<<<<<<< HEAD
    = react_admin_component :counter, measure: 'new_users', start_at: @time_period.first, end_at: @time_period.last, label: t('admin.dashboard.new_users'), href: admin_accounts_path

  .dashboard__item
    = react_admin_component :counter, measure: 'active_users', start_at: @time_period.first, end_at: @time_period.last, label: t('admin.dashboard.active_users'), href: admin_accounts_path
=======
    = react_admin_component :counter, measure: 'new_users', start_at: @time_period.first, end_at: @time_period.last, label: t('admin.dashboard.new_users'), href: admin_accounts_path(origin: 'local')

  .dashboard__item
    = react_admin_component :counter, measure: 'active_users', start_at: @time_period.first, end_at: @time_period.last, label: t('admin.dashboard.active_users'), href: admin_accounts_path(origin: 'local')
>>>>>>> 8c7223f4

  .dashboard__item
    = react_admin_component :counter, measure: 'interactions', start_at: @time_period.first, end_at: @time_period.last, label: t('admin.dashboard.interactions')

  .dashboard__item
    = react_admin_component :counter, measure: 'opened_reports', start_at: @time_period.first, end_at: @time_period.last, label: t('admin.dashboard.opened_reports'), href: admin_reports_path

  .dashboard__item
    = react_admin_component :counter, measure: 'resolved_reports', start_at: @time_period.first, end_at: @time_period.last, label: t('admin.dashboard.resolved_reports'), href: admin_reports_path(resolved: '1')

  .dashboard__item
    = link_to admin_reports_path, class: 'dashboard__quick-access' do
      %span= t('admin.dashboard.pending_reports_html', count: @pending_reports_count)
      = fa_icon 'chevron-right fw'

    = link_to admin_accounts_path(status: 'pending'), class: 'dashboard__quick-access' do
      %span= t('admin.dashboard.pending_users_html', count: @pending_users_count)
      = fa_icon 'chevron-right fw'

    = link_to admin_trends_tags_path(status: 'pending_review'), class: 'dashboard__quick-access' do
      %span= t('admin.dashboard.pending_tags_html', count: @pending_tags_count)
      = fa_icon 'chevron-right fw'

<<<<<<< HEAD
=======
    = link_to admin_disputes_appeals_path(status: 'pending'), class: 'dashboard__quick-access' do
      %span= t('admin.dashboard.pending_appeals_html', count: @pending_appeals_count)
      = fa_icon 'chevron-right fw'
>>>>>>> 8c7223f4
  .dashboard__item
    = react_admin_component :dimension, dimension: 'sources', start_at: @time_period.first, end_at: @time_period.last, limit: 8, label: t('admin.dashboard.sources')

  .dashboard__item
    = react_admin_component :dimension, dimension: 'languages', start_at: @time_period.first, end_at: @time_period.last, limit: 8, label: t('admin.dashboard.top_languages')

  .dashboard__item
    = react_admin_component :dimension, dimension: 'servers', start_at: @time_period.first, end_at: @time_period.last, limit: 8, label: t('admin.dashboard.top_servers')

  .dashboard__item.dashboard__item--span-double-column
    = react_admin_component :retention, start_at: @time_period.last - 6.months,   end_at: @time_period.last, frequency: 'month'

  .dashboard__item.dashboard__item--span-double-row
    = react_admin_component :trends, limit: 7

  .dashboard__item
    = react_admin_component :dimension, dimension: 'software_versions', start_at: @time_period.first, end_at: @time_period.last, limit: 4, label: t('admin.dashboard.software')

  .dashboard__item
    = react_admin_component :dimension, dimension: 'space_usage', start_at: @time_period.first, end_at: @time_period.last, limit: 3, label: t('admin.dashboard.space')<|MERGE_RESOLUTION|>--- conflicted
+++ resolved
@@ -19,17 +19,10 @@
 
 .dashboard
   .dashboard__item
-<<<<<<< HEAD
-    = react_admin_component :counter, measure: 'new_users', start_at: @time_period.first, end_at: @time_period.last, label: t('admin.dashboard.new_users'), href: admin_accounts_path
-
-  .dashboard__item
-    = react_admin_component :counter, measure: 'active_users', start_at: @time_period.first, end_at: @time_period.last, label: t('admin.dashboard.active_users'), href: admin_accounts_path
-=======
     = react_admin_component :counter, measure: 'new_users', start_at: @time_period.first, end_at: @time_period.last, label: t('admin.dashboard.new_users'), href: admin_accounts_path(origin: 'local')
 
   .dashboard__item
     = react_admin_component :counter, measure: 'active_users', start_at: @time_period.first, end_at: @time_period.last, label: t('admin.dashboard.active_users'), href: admin_accounts_path(origin: 'local')
->>>>>>> 8c7223f4
 
   .dashboard__item
     = react_admin_component :counter, measure: 'interactions', start_at: @time_period.first, end_at: @time_period.last, label: t('admin.dashboard.interactions')
@@ -53,12 +46,9 @@
       %span= t('admin.dashboard.pending_tags_html', count: @pending_tags_count)
       = fa_icon 'chevron-right fw'
 
-<<<<<<< HEAD
-=======
     = link_to admin_disputes_appeals_path(status: 'pending'), class: 'dashboard__quick-access' do
       %span= t('admin.dashboard.pending_appeals_html', count: @pending_appeals_count)
       = fa_icon 'chevron-right fw'
->>>>>>> 8c7223f4
   .dashboard__item
     = react_admin_component :dimension, dimension: 'sources', start_at: @time_period.first, end_at: @time_period.last, limit: 8, label: t('admin.dashboard.sources')
 
