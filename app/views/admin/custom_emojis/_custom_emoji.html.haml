--- conflicted
+++ resolved
@@ -10,11 +10,7 @@
       = custom_emoji.domain
   %td
     - unless custom_emoji.local?
-<<<<<<< HEAD
-      = table_link_to 'copy', t('admin.custom_emojis.copy'), copy_admin_custom_emoji_path(custom_emoji), method: :post
-=======
       = table_link_to 'copy', t('admin.custom_emojis.copy'), copy_admin_custom_emoji_path(custom_emoji, page: params[:page]), method: :post
->>>>>>> 3810d98c
   %td
     - if custom_emoji.disabled?
       = table_link_to 'power-off', t('admin.custom_emojis.enable'), enable_admin_custom_emoji_path(custom_emoji), method: :post, data: { confirm: t('admin.accounts.are_you_sure') }
