--- conflicted
+++ resolved
@@ -1,25 +1,9 @@
 - content_for :page_title do
   = t('admin.trends.links.title')
-
-<<<<<<< HEAD
-.filters
-  .filter-subset
-    %strong= t('admin.trends.trending')
-    %ul
-      %li= filter_link_to t('generic.all'), trending: nil
-      %li= filter_link_to t('admin.trends.only_allowed'), trending: 'allowed'
-  .back-link
-    = link_to admin_trends_links_preview_card_providers_path do
-      = t('admin.trends.preview_card_providers.title')
-      = fa_icon 'chevron-right fw'
-=======
-- content_for :header_tags do
-  = javascript_pack_tag 'admin', async: true, crossorigin: 'anonymous'
 
 = form_tag admin_trends_links_path, method: 'GET', class: 'simple_form' do
   - Trends::PreviewCardFilter::KEYS.each do |key|
     = hidden_field_tag key, params[key] if params[key].present?
->>>>>>> a5c24d5c
 
   .filters
     .filter-subset.filter-subset--with-select
