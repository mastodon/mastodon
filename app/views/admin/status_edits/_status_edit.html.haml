--- conflicted
+++ resolved
@@ -1,20 +1,3 @@
-<<<<<<< HEAD
-.status
-  - unless status_edit.ordered_media_attachments.empty?
-    = render partial: 'admin/reports/media_attachments', locals: { status: status_edit }
-
-  .status__content><
-    - if status_edit.spoiler_text.blank?
-      = prerender_custom_emojis(status_content_format(status_edit), status_edit.emojis)
-    - else
-      %details<
-        %summary><
-          %strong> Content warning: #{prerender_custom_emojis(h(status_edit.spoiler_text), status_edit.emojis)}
-        = prerender_custom_emojis(status_content_format(status_edit), status_edit.emojis)
-
-  .detailed-status__meta
-    %time.formatted{ datetime: status_edit.created_at.iso8601, title: l(status_edit.created_at) }= l(status_edit.created_at)
-=======
 %li
   .history__entry
     %h5
@@ -37,7 +20,6 @@
 
       - unless status_edit.ordered_media_attachments.empty?
         = render partial: 'admin/reports/media_attachments', locals: { status: status_edit }
->>>>>>> ab36c152
 
       .detailed-status__meta
         %time.formatted{ datetime: status_edit.created_at.iso8601, title: l(status_edit.created_at) }= l(status_edit.created_at)
