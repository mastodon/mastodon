- content_for :page_title do
  = t('admin.settings.about.title')

- content_for :heading do
  %h2= t('admin.settings.title')
  = render partial: 'admin/settings/shared/links'

= simple_form_for @admin_settings, url: admin_settings_about_path, html: { method: :patch } do |f|
  = render 'shared/error_messages', object: @admin_settings

  %p.lead= t('admin.settings.about.preamble')

  .fields-group
    = f.input :site_extended_description,
              as: :text,
              input_html: { rows: 8 },
              wrapper: :with_block_label

    %p.hint
      = t 'admin.settings.about.rules_hint'
      = link_to t('admin.settings.about.manage_rules'), admin_rules_path

  .fields-row
    .fields-row__column.fields-row__column-6.fields-group
      = f.input :show_domain_blocks,
                collection_wrapper_tag: 'ul',
                collection: %i(disabled users all),
                include_blank: false,
                item_wrapper_tag: 'li',
                label_method: ->(value) { t("admin.settings.domain_blocks.#{value}") },
                wrapper: :with_label
    .fields-row__column.fields-row__column-6.fields-group
      = f.input :show_domain_blocks_rationale,
                collection_wrapper_tag: 'ul',
                collection: %i(disabled users all),
                include_blank: false,
                item_wrapper_tag: 'li',
                label_method: ->(value) { t("admin.settings.domain_blocks.#{value}") },
                wrapper: :with_label

  .fields-group
<<<<<<< HEAD
    = f.input :open_deletion, as: :boolean, wrapper: :with_label, label: t('admin.settings.registrations.deletion.title'), hint: t('admin.settings.registrations.deletion.desc_html')

  .fields-group
    = f.input :status_page_url, wrapper: :with_block_label, input_html: { placeholder: "https://status.#{Rails.configuration.x.local_domain}" }
=======
    = f.input :status_page_url,
              input_html: { placeholder: "https://status.#{Rails.configuration.x.local_domain}" },
              wrapper: :with_block_label
>>>>>>> 33368e3e

  .fields-group
    = f.input :site_terms,
              as: :text,
              input_html: { rows: 8 },
              wrapper: :with_block_label

  .actions
    = f.button :button, t('generic.save_changes'), type: :submit<|MERGE_RESOLUTION|>--- conflicted
+++ resolved
@@ -39,16 +39,12 @@
                 wrapper: :with_label
 
   .fields-group
-<<<<<<< HEAD
     = f.input :open_deletion, as: :boolean, wrapper: :with_label, label: t('admin.settings.registrations.deletion.title'), hint: t('admin.settings.registrations.deletion.desc_html')
 
   .fields-group
-    = f.input :status_page_url, wrapper: :with_block_label, input_html: { placeholder: "https://status.#{Rails.configuration.x.local_domain}" }
-=======
     = f.input :status_page_url,
               input_html: { placeholder: "https://status.#{Rails.configuration.x.local_domain}" },
               wrapper: :with_block_label
->>>>>>> 33368e3e
 
   .fields-group
     = f.input :site_terms,
