--- conflicted
+++ resolved
@@ -27,11 +27,10 @@
       = f.input :show_domain_blocks_rationale, wrapper: :with_label, collection: %i(disabled users all), label_method: lambda { |value| t("admin.settings.domain_blocks.#{value}") }, include_blank: false, collection_wrapper_tag: 'ul', item_wrapper_tag: 'li'
 
   .fields-group
-<<<<<<< HEAD
     = f.input :open_deletion, as: :boolean, wrapper: :with_label, label: t('admin.settings.registrations.deletion.title'), hint: t('admin.settings.registrations.deletion.desc_html')
-=======
+
+  .fields-group
     = f.input :status_page_url, wrapper: :with_block_label, input_html: { placeholder: "https://status.#{Rails.configuration.x.local_domain}" }
->>>>>>> e7b81d7d
 
   .fields-group
     = f.input :site_terms, wrapper: :with_block_label, as: :text, input_html: { rows: 8 }
