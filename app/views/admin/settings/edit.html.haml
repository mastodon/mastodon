--- conflicted
+++ resolved
@@ -11,14 +11,11 @@
   %hr/
 
   .fields-group
-<<<<<<< HEAD
-=======
     = f.input :thumbnail, as: :file, wrapper: :with_block_label, label: t('admin.settings.thumbnail.title'), hint: t('admin.settings.thumbnail.desc_html')
 
   %hr/
 
   .fields-group
->>>>>>> 4c14ff65
     = f.input :timeline_preview, as: :boolean, wrapper: :with_label, label: t('admin.settings.timeline_preview.title'), hint: t('admin.settings.timeline_preview.desc_html')
 
   .fields-group
