- content_for :page_title do
  = t('admin.settings.title')

= simple_form_for @admin_settings, url: admin_settings_path, html: { method: :patch } do |f|

  .fields-group
    = f.input :site_title, wrapper: :with_label, label: t('admin.settings.site_title')

<<<<<<< HEAD
  .fields-group
    = f.input :flavour_and_skin, collection: Themes.instance.flavours_and_skins, group_label_method: lambda { |(flavour, _)| I18n.t("flavours.#{flavour}.name", default: flavour) }, wrapper: :with_label, include_blank: false, as: :grouped_select, label_method: :last, value_method: lambda { |value| value.join('/') }, group_method: :last
=======
  .fields-row
    .fields-row__column.fields-row__column-6.fields-group
      = f.input :theme, collection: Themes.instance.names, label_method: lambda { |theme| I18n.t("themes.#{theme}", default: theme) }, wrapper: :with_label, include_blank: false
    .fields-row__column.fields-row__column-6.fields-group
      = f.input :registrations_mode, collection: %w(open approved none), wrapper: :with_label, label: t('admin.settings.registrations_mode.title'), include_blank: false, label_method: lambda { |mode| I18n.t("admin.settings.registrations_mode.modes.#{mode}") }
>>>>>>> 874bd3ac

  .fields-row
    .fields-row__column.fields-row__column-6.fields-group
      = f.input :site_contact_username, wrapper: :with_label, label: t('admin.settings.contact_information.username')
    .fields-row__column.fields-row__column-6.fields-group
      = f.input :site_contact_email, wrapper: :with_label, label: t('admin.settings.contact_information.email')

  .fields-group
    = f.input :site_description, wrapper: :with_block_label, as: :text, label: t('admin.settings.site_description.title'), hint: t('admin.settings.site_description.desc_html'), input_html: { rows: 4 }

  .fields-group
    = f.input :site_short_description, wrapper: :with_block_label, as: :text, label: t('admin.settings.site_short_description.title'), hint: t('admin.settings.site_short_description.desc_html'), input_html: { rows: 2 }

  .fields-row
    .fields-row__column.fields-row__column-6.fields-group
      = f.input :thumbnail, as: :file, wrapper: :with_block_label, label: t('admin.settings.thumbnail.title'), hint: t('admin.settings.thumbnail.desc_html')
    .fields-row__column.fields-row__column-6.fields-group
      = f.input :hero, as: :file, wrapper: :with_block_label, label: t('admin.settings.hero.title'), hint: t('admin.settings.hero.desc_html')

  .fields-row
    .fields-row__column.fields-row__column-6.fields-group
      = f.input :mascot, as: :file, wrapper: :with_block_label, label: t('admin.settings.mascot.title'), hint: t('admin.settings.mascot.desc_html')

  %hr.spacer/

  .fields-group
    = f.input :bootstrap_timeline_accounts, wrapper: :with_block_label, label: t('admin.settings.bootstrap_timeline_accounts.title'), hint: t('admin.settings.bootstrap_timeline_accounts.desc_html')

  %hr.spacer/

  .fields-group
    = f.input :timeline_preview, as: :boolean, wrapper: :with_label, label: t('admin.settings.timeline_preview.title'), hint: t('admin.settings.timeline_preview.desc_html')

  .fields-group
    = f.input :show_known_fediverse_at_about_page, as: :boolean, wrapper: :with_label, label: t('admin.settings.show_known_fediverse_at_about_page.title'), hint: t('admin.settings.show_known_fediverse_at_about_page.desc_html')

  .fields-group
    = f.input :show_staff_badge, as: :boolean, wrapper: :with_label, label: t('admin.settings.show_staff_badge.title'), hint: t('admin.settings.show_staff_badge.desc_html')

  .fields-group
    = f.input :open_deletion, as: :boolean, wrapper: :with_label, label: t('admin.settings.registrations.deletion.title'), hint: t('admin.settings.registrations.deletion.desc_html')

  .fields-group
    = f.input :activity_api_enabled, as: :boolean, wrapper: :with_label, label: t('admin.settings.activity_api_enabled.title'), hint: t('admin.settings.activity_api_enabled.desc_html')

  .fields-group
    = f.input :peers_api_enabled, as: :boolean, wrapper: :with_label, label: t('admin.settings.peers_api_enabled.title'), hint: t('admin.settings.peers_api_enabled.desc_html')

  .fields-group
    = f.input :preview_sensitive_media, as: :boolean, wrapper: :with_label, label: t('admin.settings.preview_sensitive_media.title'), hint: t('admin.settings.preview_sensitive_media.desc_html')

  .fields-group
    = f.input :profile_directory, as: :boolean, wrapper: :with_label, label: t('admin.settings.profile_directory.title'), hint: t('admin.settings.profile_directory.desc_html')

  .fields-group
    = f.input :hide_followers_count, as: :boolean, wrapper: :with_label, label: t('admin.settings.hide_followers_count.title'), hint: t('admin.settings.hide_followers_count.desc_html')

  %hr.spacer/

  .fields-group
    = f.input :min_invite_role, wrapper: :with_label, collection: %i(disabled user moderator admin), label: t('admin.settings.registrations.min_invite_role.title'), label_method: lambda { |role| role == :disabled ? t('admin.settings.registrations.min_invite_role.disabled') : t("admin.accounts.roles.#{role}") }, include_blank: false, collection_wrapper_tag: 'ul', item_wrapper_tag: 'li'

  .fields-group
    = f.input :closed_registrations_message, as: :text, wrapper: :with_block_label, label: t('admin.settings.registrations.closed_message.title'), hint: t('admin.settings.registrations.closed_message.desc_html'), input_html: { rows: 8 }
    = f.input :site_extended_description, wrapper: :with_block_label, as: :text, label: t('admin.settings.site_description_extended.title'), hint: t('admin.settings.site_description_extended.desc_html'), input_html: { rows: 8 }
    = f.input :site_terms, wrapper: :with_block_label, as: :text, label: t('admin.settings.site_terms.title'), hint: t('admin.settings.site_terms.desc_html'), input_html: { rows: 8 }
    = f.input :custom_css, wrapper: :with_block_label, as: :text, input_html: { rows: 8 }, label: t('admin.settings.custom_css.title'), hint: t('admin.settings.custom_css.desc_html')

  .actions
    = f.button :button, t('generic.save_changes'), type: :submit<|MERGE_RESOLUTION|>--- conflicted
+++ resolved
@@ -6,16 +6,11 @@
   .fields-group
     = f.input :site_title, wrapper: :with_label, label: t('admin.settings.site_title')
 
-<<<<<<< HEAD
-  .fields-group
-    = f.input :flavour_and_skin, collection: Themes.instance.flavours_and_skins, group_label_method: lambda { |(flavour, _)| I18n.t("flavours.#{flavour}.name", default: flavour) }, wrapper: :with_label, include_blank: false, as: :grouped_select, label_method: :last, value_method: lambda { |value| value.join('/') }, group_method: :last
-=======
   .fields-row
     .fields-row__column.fields-row__column-6.fields-group
-      = f.input :theme, collection: Themes.instance.names, label_method: lambda { |theme| I18n.t("themes.#{theme}", default: theme) }, wrapper: :with_label, include_blank: false
+      = f.input :flavour_and_skin, collection: Themes.instance.flavours_and_skins, group_label_method: lambda { |(flavour, _)| I18n.t("flavours.#{flavour}.name", default: flavour) }, wrapper: :with_label, include_blank: false, as: :grouped_select, label_method: :last, value_method: lambda { |value| value.join('/') }, group_method: :last
     .fields-row__column.fields-row__column-6.fields-group
       = f.input :registrations_mode, collection: %w(open approved none), wrapper: :with_label, label: t('admin.settings.registrations_mode.title'), include_blank: false, label_method: lambda { |mode| I18n.t("admin.settings.registrations_mode.modes.#{mode}") }
->>>>>>> 874bd3ac
 
   .fields-row
     .fields-row__column.fields-row__column-6.fields-group
