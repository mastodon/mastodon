--- conflicted
+++ resolved
@@ -7,7 +7,7 @@
     = f.input :site_title, wrapper: :with_label, label: t('admin.settings.site_title')
 
   .fields-group
-    = f.input :theme, collection: Themes.instance.names, label_method: lambda { |theme| I18n.t("themes.#{theme}", default: theme) }, wrapper: :with_label, include_blank: false
+    = f.input :flavour, collection: Themes.instance.flavours, label_method: lambda { |flavour| I18n.t("flavours.#{flavour}.name", default: flavour) }, wrapper: :with_label, include_blank: false
 
   .fields-row
     .fields-row__column.fields-row__column-6.fields-group
@@ -30,13 +30,7 @@
   %hr.spacer/
 
   .fields-group
-<<<<<<< HEAD
-    = f.input :flavour, collection: Themes.instance.flavours, label_method: lambda { |flavour| I18n.t("flavours.#{flavour}.name", default: flavour) }, wrapper: :with_label, include_blank: false
-    = f.input :thumbnail, as: :file, wrapper: :with_block_label, label: t('admin.settings.thumbnail.title'), hint: t('admin.settings.thumbnail.desc_html')
-    = f.input :hero, as: :file, wrapper: :with_block_label, label: t('admin.settings.hero.title'), hint: t('admin.settings.hero.desc_html')
-=======
     = f.input :bootstrap_timeline_accounts, wrapper: :with_block_label, label: t('admin.settings.bootstrap_timeline_accounts.title'), hint: t('admin.settings.bootstrap_timeline_accounts.desc_html')
->>>>>>> 554f659f
 
   %hr.spacer/
 
