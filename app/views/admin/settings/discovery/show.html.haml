- content_for :header_tags do
  = javascript_pack_tag 'admin', async: true, crossorigin: 'anonymous'

- content_for :page_title do
  = t('admin.settings.discovery.title')

- content_for :heading do
  %h2= t('admin.settings.title')
  = render partial: 'admin/settings/shared/links'

= simple_form_for @admin_settings, url: admin_settings_discovery_path, html: { method: :patch } do |f|
  = render 'shared/error_messages', object: @admin_settings

  %p.lead= t('admin.settings.discovery.preamble')

  %h4= t('admin.settings.discovery.trends')

  .fields-group
    = f.input :trends, as: :boolean, wrapper: :with_label

  .fields-group
    = f.input :trendable_by_default, as: :boolean, wrapper: :with_label, recommended: :not_recommended

  %h4= t('admin.settings.discovery.public_timelines')

  .fields-group
    = f.input :timeline_preview, as: :boolean, wrapper: :with_label

  .fields-group
    = f.input :noindex, as: :boolean, wrapper: :with_label, label: t('admin.settings.default_noindex.title'), hint: t('admin.settings.default_noindex.desc_html')

<<<<<<< HEAD
  %h4= t('admin.settings.discovery.publish_statistics')

  .fields-group
    = f.input :activity_api_enabled, as: :boolean, wrapper: :with_label, recommended: :recommended
=======
  %h4= t('admin.settings.discovery.publish_discovered_servers')

  .fields-group
    = f.input :peers_api_enabled, as: :boolean, wrapper: :with_label, recommended: :recommended
>>>>>>> d35fe3d5

  %h4= t('admin.settings.discovery.follow_recommendations')

  .fields-group
    = f.input :bootstrap_timeline_accounts, wrapper: :with_block_label

  %h4= t('admin.settings.discovery.profile_directory')

  .fields-group
    = f.input :profile_directory, as: :boolean, wrapper: :with_label

  .actions
    = f.button :button, t('generic.save_changes'), type: :submit<|MERGE_RESOLUTION|>--- conflicted
+++ resolved
@@ -29,17 +29,15 @@
   .fields-group
     = f.input :noindex, as: :boolean, wrapper: :with_label, label: t('admin.settings.default_noindex.title'), hint: t('admin.settings.default_noindex.desc_html')
 
-<<<<<<< HEAD
   %h4= t('admin.settings.discovery.publish_statistics')
 
   .fields-group
     = f.input :activity_api_enabled, as: :boolean, wrapper: :with_label, recommended: :recommended
-=======
+
   %h4= t('admin.settings.discovery.publish_discovered_servers')
 
   .fields-group
     = f.input :peers_api_enabled, as: :boolean, wrapper: :with_label, recommended: :recommended
->>>>>>> d35fe3d5
 
   %h4= t('admin.settings.discovery.follow_recommendations')
 
