- content_for :page_title do
  = t('admin.settings.content_retention.title')

- content_for :heading do
  %h2= t('admin.settings.title')
  = render partial: 'admin/settings/shared/links'

= simple_form_for @admin_settings, url: admin_settings_content_retention_path, html: { method: :patch } do |f|
  = render 'shared/error_messages', object: @admin_settings

  %p.lead= t('admin.settings.content_retention.preamble')

  .fields-group
<<<<<<< HEAD
    = f.input :media_cache_retention_period, wrapper: :with_block_label, input_html: { pattern: '[0-9]+' }
    = f.input :backups_retention_period, wrapper: :with_block_label, input_html: { pattern: '[0-9]+' }
=======
    = f.input :media_cache_retention_period,
              input_html: { pattern: '[0-9]+' },
              wrapper: :with_block_label
    = f.input :content_cache_retention_period,
              hint: false,
              input_html: { pattern: '[0-9]+' },
              warning_hint: t('simple_form.hints.form_admin_settings.content_cache_retention_period'),
              wrapper: :with_block_label
    = f.input :backups_retention_period,
              input_html: { pattern: '[0-9]+' },
              wrapper: :with_block_label
>>>>>>> 4f4132f1

  %h4= t('admin.settings.content_retention.danger_zone')

  .fields-group
    = f.input :content_cache_retention_period, wrapper: :with_block_label, input_html: { pattern: '[0-9]+' }, hint: false, warning_hint: t('simple_form.hints.form_admin_settings.content_cache_retention_period')

  .actions
    = f.button :button, t('generic.save_changes'), type: :submit<|MERGE_RESOLUTION|>--- conflicted
+++ resolved
@@ -11,27 +11,21 @@
   %p.lead= t('admin.settings.content_retention.preamble')
 
   .fields-group
-<<<<<<< HEAD
-    = f.input :media_cache_retention_period, wrapper: :with_block_label, input_html: { pattern: '[0-9]+' }
-    = f.input :backups_retention_period, wrapper: :with_block_label, input_html: { pattern: '[0-9]+' }
-=======
     = f.input :media_cache_retention_period,
               input_html: { pattern: '[0-9]+' },
               wrapper: :with_block_label
+    = f.input :backups_retention_period,
+              input_html: { pattern: '[0-9]+' },
+              wrapper: :with_block_label
+
+  %h4= t('admin.settings.content_retention.danger_zone')
+
+  .fields-group
     = f.input :content_cache_retention_period,
               hint: false,
               input_html: { pattern: '[0-9]+' },
               warning_hint: t('simple_form.hints.form_admin_settings.content_cache_retention_period'),
               wrapper: :with_block_label
-    = f.input :backups_retention_period,
-              input_html: { pattern: '[0-9]+' },
-              wrapper: :with_block_label
->>>>>>> 4f4132f1
-
-  %h4= t('admin.settings.content_retention.danger_zone')
-
-  .fields-group
-    = f.input :content_cache_retention_period, wrapper: :with_block_label, input_html: { pattern: '[0-9]+' }, hint: false, warning_hint: t('simple_form.hints.form_admin_settings.content_cache_retention_period')
 
   .actions
     = f.button :button, t('generic.save_changes'), type: :submit