- content_for :page_title do
  = @instance.domain

<<<<<<< HEAD
- content_for :heading_actions do
  = l(@time_period.first)
  = ' - '
  = l(@time_period.last)

%p
  = fa_icon 'info fw'
  = t('admin.instances.totals_time_period_hint_html')

.dashboard
  .dashboard__item
    = react_admin_component :counter, measure: 'instance_accounts', start_at: @time_period.first, end_at: @time_period.last, params: { domain: @instance.domain }, label: t('admin.instances.dashboard.instance_accounts_measure'), href: admin_accounts_path(origin: 'remote', by_domain: @instance.domain)
  .dashboard__item
    = react_admin_component :counter, measure: 'instance_statuses', start_at: @time_period.first, end_at: @time_period.last, params: { domain: @instance.domain }, label: t('admin.instances.dashboard.instance_statuses_measure')
  .dashboard__item
    = react_admin_component :counter, measure: 'instance_media_attachments', start_at: @time_period.first, end_at: @time_period.last, params: { domain: @instance.domain }, label: t('admin.instances.dashboard.instance_media_attachments_measure')
  .dashboard__item
    = react_admin_component :counter, measure: 'instance_follows', start_at: @time_period.first, end_at: @time_period.last, params: { domain: @instance.domain }, label: t('admin.instances.dashboard.instance_follows_measure')
  .dashboard__item
    = react_admin_component :counter, measure: 'instance_followers', start_at: @time_period.first, end_at: @time_period.last, params: { domain: @instance.domain }, label: t('admin.instances.dashboard.instance_followers_measure')
  .dashboard__item
    = react_admin_component :counter, measure: 'instance_reports', start_at: @time_period.first, end_at: @time_period.last, params: { domain: @instance.domain }, label: t('admin.instances.dashboard.instance_reports_measure'), href: admin_reports_path(by_target_domain: @instance.domain)
  .dashboard__item
    = react_admin_component :dimension, dimension: 'instance_accounts', start_at: @time_period.first, end_at: @time_period.last, params: { domain: @instance.domain }, limit: 8, label: t('admin.instances.dashboard.instance_accounts_dimension')
  .dashboard__item
    = react_admin_component :dimension, dimension: 'instance_languages', start_at: @time_period.first, end_at: @time_period.last, params: { domain: @instance.domain }, limit: 8, label: t('admin.instances.dashboard.instance_languages_dimension')
=======
- content_for :header_tags do
  = javascript_pack_tag 'admin', async: true, crossorigin: 'anonymous'

- if current_user.can?(:view_dashboard)
  - content_for :heading_actions do
    = l(@time_period.first)
    = ' - '
    = l(@time_period.last)

  %p
    = fa_icon 'info fw'
    = t('admin.instances.totals_time_period_hint_html')

  .dashboard
    .dashboard__item
      = react_admin_component :counter, measure: 'instance_accounts', start_at: @time_period.first, end_at: @time_period.last, params: { domain: @instance.domain }, label: t('admin.instances.dashboard.instance_accounts_measure'), href: admin_accounts_path(origin: 'remote', by_domain: @instance.domain)
    .dashboard__item
      = react_admin_component :counter, measure: 'instance_statuses', start_at: @time_period.first, end_at: @time_period.last, params: { domain: @instance.domain }, label: t('admin.instances.dashboard.instance_statuses_measure')
    .dashboard__item
      = react_admin_component :counter, measure: 'instance_media_attachments', start_at: @time_period.first, end_at: @time_period.last, params: { domain: @instance.domain }, label: t('admin.instances.dashboard.instance_media_attachments_measure')
    .dashboard__item
      = react_admin_component :counter, measure: 'instance_follows', start_at: @time_period.first, end_at: @time_period.last, params: { domain: @instance.domain }, label: t('admin.instances.dashboard.instance_follows_measure')
    .dashboard__item
      = react_admin_component :counter, measure: 'instance_followers', start_at: @time_period.first, end_at: @time_period.last, params: { domain: @instance.domain }, label: t('admin.instances.dashboard.instance_followers_measure')
    .dashboard__item
      = react_admin_component :counter, measure: 'instance_reports', start_at: @time_period.first, end_at: @time_period.last, params: { domain: @instance.domain }, label: t('admin.instances.dashboard.instance_reports_measure'), href: admin_reports_path(by_target_domain: @instance.domain)
    .dashboard__item
      = react_admin_component :dimension, dimension: 'instance_accounts', start_at: @time_period.first, end_at: @time_period.last, params: { domain: @instance.domain }, limit: 8, label: t('admin.instances.dashboard.instance_accounts_dimension')
    .dashboard__item
      = react_admin_component :dimension, dimension: 'instance_languages', start_at: @time_period.first, end_at: @time_period.last, params: { domain: @instance.domain }, limit: 8, label: t('admin.instances.dashboard.instance_languages_dimension')
>>>>>>> 44b2ee34

%hr.spacer/

%h3= t('admin.instances.content_policies.title')

- if whitelist_mode?
  %p= t('admin.instances.content_policies.limited_federation_mode_description_html')

  - if @instance.domain_allow
    = link_to t('admin.domain_allows.undo'), admin_domain_allow_path(@instance.domain_allow), class: 'button button--destructive', data: { confirm: t('admin.accounts.are_you_sure'), method: :delete }
  - else
    = link_to t('admin.domain_allows.add_new'), admin_domain_allows_path(domain_allow: { domain: @instance.domain }), class: 'button', method: :post
- else
  %p= t('admin.instances.content_policies.description_html')

  - if @instance.domain_block
    .table-wrapper
      %table.table.horizontal-table
        %tbody
          %tr
            %th= t('admin.instances.content_policies.comment')
            %td= @instance.domain_block.private_comment
          %tr
            %th= t('admin.instances.content_policies.reason')
            %td= @instance.domain_block.public_comment
          %tr
            %th= t('admin.instances.content_policies.policy')
            %td= @instance.domain_block.policies.map { |policy| t(policy, scope: 'admin.instances.content_policies.policies') }.join(' • ')

    = link_to t('admin.domain_blocks.edit'), edit_admin_domain_block_path(@instance.domain_block), class: 'button'
    = link_to t('admin.domain_blocks.undo'), admin_domain_block_path(@instance.domain_block), class: 'button', data: { confirm: t('admin.accounts.are_you_sure'), method: :delete }
  - else
    = link_to t('admin.domain_blocks.add_new'), new_admin_domain_block_path(_domain: @instance.domain), class: 'button'

%hr.spacer/

%h3= t('admin.instances.availability.title')

%p
  = t('admin.instances.availability.description_html', count: DeliveryFailureTracker::FAILURE_DAYS_THRESHOLD)

.availability-indicator
  %ul.availability-indicator__graphic
    - @instance.availability_over_days(14).each do |(date, failing)|
      %li.availability-indicator__graphic__item{ class: failing ? 'negative' : 'neutral', title: l(date) }
  .availability-indicator__hint
    - if @instance.unavailable?
      %span.negative-hint
        = t('admin.instances.availability.failure_threshold_reached', date: l(@instance.unavailable_domain.created_at.to_date))
        = link_to t('admin.instances.delivery.restart'), restart_delivery_admin_instance_path(@instance), data: { confirm: t('admin.accounts.are_you_sure'), method: :post }
    - elsif @instance.exhausted_deliveries_days.empty?
      %span.positive-hint
        = t('admin.instances.availability.no_failures_recorded')
        = link_to t('admin.instances.delivery.stop'), stop_delivery_admin_instance_path(@instance), data: { confirm: t('admin.accounts.are_you_sure'), method: :post }
    - else
      %span.negative-hint
        = t('admin.instances.availability.failures_recorded', count: @instance.delivery_failure_tracker.days)
        %span= link_to t('admin.instances.delivery.clear'), clear_delivery_errors_admin_instance_path(@instance), data: { confirm: t('admin.accounts.are_you_sure'), method: :post } unless @instance.exhausted_deliveries_days.empty?
        %span= link_to t('admin.instances.delivery.stop'), stop_delivery_admin_instance_path(@instance), data: { confirm: t('admin.accounts.are_you_sure'), method: :post }

- if @instance.purgeable?
  %p= t('admin.instances.purge_description_html')

  = link_to t('admin.instances.purge'), admin_instance_path(@instance), data: { confirm: t('admin.instances.confirm_purge'), method: :delete }, class: 'button button--destructive'<|MERGE_RESOLUTION|>--- conflicted
+++ resolved
@@ -1,36 +1,5 @@
 - content_for :page_title do
   = @instance.domain
-
-<<<<<<< HEAD
-- content_for :heading_actions do
-  = l(@time_period.first)
-  = ' - '
-  = l(@time_period.last)
-
-%p
-  = fa_icon 'info fw'
-  = t('admin.instances.totals_time_period_hint_html')
-
-.dashboard
-  .dashboard__item
-    = react_admin_component :counter, measure: 'instance_accounts', start_at: @time_period.first, end_at: @time_period.last, params: { domain: @instance.domain }, label: t('admin.instances.dashboard.instance_accounts_measure'), href: admin_accounts_path(origin: 'remote', by_domain: @instance.domain)
-  .dashboard__item
-    = react_admin_component :counter, measure: 'instance_statuses', start_at: @time_period.first, end_at: @time_period.last, params: { domain: @instance.domain }, label: t('admin.instances.dashboard.instance_statuses_measure')
-  .dashboard__item
-    = react_admin_component :counter, measure: 'instance_media_attachments', start_at: @time_period.first, end_at: @time_period.last, params: { domain: @instance.domain }, label: t('admin.instances.dashboard.instance_media_attachments_measure')
-  .dashboard__item
-    = react_admin_component :counter, measure: 'instance_follows', start_at: @time_period.first, end_at: @time_period.last, params: { domain: @instance.domain }, label: t('admin.instances.dashboard.instance_follows_measure')
-  .dashboard__item
-    = react_admin_component :counter, measure: 'instance_followers', start_at: @time_period.first, end_at: @time_period.last, params: { domain: @instance.domain }, label: t('admin.instances.dashboard.instance_followers_measure')
-  .dashboard__item
-    = react_admin_component :counter, measure: 'instance_reports', start_at: @time_period.first, end_at: @time_period.last, params: { domain: @instance.domain }, label: t('admin.instances.dashboard.instance_reports_measure'), href: admin_reports_path(by_target_domain: @instance.domain)
-  .dashboard__item
-    = react_admin_component :dimension, dimension: 'instance_accounts', start_at: @time_period.first, end_at: @time_period.last, params: { domain: @instance.domain }, limit: 8, label: t('admin.instances.dashboard.instance_accounts_dimension')
-  .dashboard__item
-    = react_admin_component :dimension, dimension: 'instance_languages', start_at: @time_period.first, end_at: @time_period.last, params: { domain: @instance.domain }, limit: 8, label: t('admin.instances.dashboard.instance_languages_dimension')
-=======
-- content_for :header_tags do
-  = javascript_pack_tag 'admin', async: true, crossorigin: 'anonymous'
 
 - if current_user.can?(:view_dashboard)
   - content_for :heading_actions do
@@ -59,7 +28,6 @@
       = react_admin_component :dimension, dimension: 'instance_accounts', start_at: @time_period.first, end_at: @time_period.last, params: { domain: @instance.domain }, limit: 8, label: t('admin.instances.dashboard.instance_accounts_dimension')
     .dashboard__item
       = react_admin_component :dimension, dimension: 'instance_languages', start_at: @time_period.first, end_at: @time_period.last, params: { domain: @instance.domain }, limit: 8, label: t('admin.instances.dashboard.instance_languages_dimension')
->>>>>>> 44b2ee34
 
 %hr.spacer/
 
