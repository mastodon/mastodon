- content_for :page_title do
  = @instance.domain

- if current_user.can?(:view_dashboard)
  - content_for :heading_actions do
    = l(@time_period.first)
    = ' - '
    = l(@time_period.last)

  %p
    = fa_icon 'info fw'
    = t('admin.instances.totals_time_period_hint_html')

  .dashboard
    .dashboard__item
      = react_admin_component :counter, measure: 'instance_accounts', start_at: @time_period.first, end_at: @time_period.last, params: { domain: @instance.domain }, label: t('admin.instances.dashboard.instance_accounts_measure'), href: admin_accounts_path(origin: 'remote', by_domain: @instance.domain)
    .dashboard__item
      = react_admin_component :counter, measure: 'instance_statuses', start_at: @time_period.first, end_at: @time_period.last, params: { domain: @instance.domain }, label: t('admin.instances.dashboard.instance_statuses_measure')
    .dashboard__item
      = react_admin_component :counter, measure: 'instance_media_attachments', start_at: @time_period.first, end_at: @time_period.last, params: { domain: @instance.domain }, label: t('admin.instances.dashboard.instance_media_attachments_measure')
    .dashboard__item
      = react_admin_component :counter, measure: 'instance_follows', start_at: @time_period.first, end_at: @time_period.last, params: { domain: @instance.domain }, label: t('admin.instances.dashboard.instance_follows_measure')
    .dashboard__item
      = react_admin_component :counter, measure: 'instance_followers', start_at: @time_period.first, end_at: @time_period.last, params: { domain: @instance.domain }, label: t('admin.instances.dashboard.instance_followers_measure')
    .dashboard__item
      = react_admin_component :counter, measure: 'instance_reports', start_at: @time_period.first, end_at: @time_period.last, params: { domain: @instance.domain }, label: t('admin.instances.dashboard.instance_reports_measure'), href: admin_reports_path(by_target_domain: @instance.domain)
    .dashboard__item
      = react_admin_component :dimension, dimension: 'instance_accounts', start_at: @time_period.first, end_at: @time_period.last, params: { domain: @instance.domain }, limit: 8, label: t('admin.instances.dashboard.instance_accounts_dimension')
    .dashboard__item
      = react_admin_component :dimension, dimension: 'instance_languages', start_at: @time_period.first, end_at: @time_period.last, params: { domain: @instance.domain }, limit: 8, label: t('admin.instances.dashboard.instance_languages_dimension')

%hr.spacer/

%h3= t('admin.instances.content_policies.title')

- if limited_federation_mode?
  %p= t('admin.instances.content_policies.limited_federation_mode_description_html')

  - if @instance.domain_allow
    = link_to t('admin.domain_allows.undo'), admin_domain_allow_path(@instance.domain_allow), class: 'button button--destructive', data: { confirm: t('admin.accounts.are_you_sure'), method: :delete }
  - else
    = link_to t('admin.domain_allows.add_new'), admin_domain_allows_path(domain_allow: { domain: @instance.domain }), class: 'button', method: :post
- else
  %p= t('admin.instances.content_policies.description_html')

  - if @instance.domain_block
    .table-wrapper
      %table.table.horizontal-table
        %tbody
          %tr
            %th= t('admin.instances.content_policies.comment')
            %td= @instance.domain_block.private_comment
          %tr
            %th= t('admin.instances.content_policies.reason')
            %td= @instance.domain_block.public_comment
          %tr
            %th= t('admin.instances.content_policies.policy')
            %td= @instance.domain_block.policies.map { |policy| t(policy, scope: 'admin.instances.content_policies.policies') }.join(' · ')

    = link_to t('admin.domain_blocks.edit'), edit_admin_domain_block_path(@instance.domain_block), class: 'button'
    = link_to t('admin.domain_blocks.undo'), admin_domain_block_path(@instance.domain_block), class: 'button', data: { confirm: t('admin.accounts.are_you_sure'), method: :delete }
  - else
    = link_to t('admin.domain_blocks.add_new'), new_admin_domain_block_path(_domain: @instance.domain), class: 'button'

%hr.spacer/

%h3= t('admin.instances.availability.title')

%p
  = t('admin.instances.availability.description_html', count: DeliveryFailureTracker::FAILURE_DAYS_THRESHOLD)

.availability-indicator
  %ul.availability-indicator__graphic
    - @instance.availability_over_days(14).each do |(date, failing)|
      %li.availability-indicator__graphic__item{ class: failing ? 'negative' : 'neutral', title: l(date) }
  .availability-indicator__hint
    - if @instance.unavailable?
      %span.negative-hint
        = t('admin.instances.availability.failure_threshold_reached', date: l(@instance.unavailable_domain.created_at.to_date))
        = link_to t('admin.instances.delivery.restart'), restart_delivery_admin_instance_path(@instance), data: { confirm: t('admin.accounts.are_you_sure'), method: :post }
    - elsif @instance.exhausted_deliveries_days.empty?
      %span.positive-hint
        = t('admin.instances.availability.no_failures_recorded')
        = link_to t('admin.instances.delivery.stop'), stop_delivery_admin_instance_path(@instance), data: { confirm: t('admin.accounts.are_you_sure'), method: :post }
    - else
<<<<<<< HEAD
      = link_to t('admin.instances.delivery.restart'), restart_delivery_admin_instance_path(@instance), data: { confirm: t('admin.accounts.are_you_sure'), method: :post }, class: 'button'
    - unless @instance.delivery_failure_tracker.available? && @instance.accounts_count > 0
      = link_to t('admin.instances.purge'), admin_instance_path(@instance), data: { confirm: t('admin.instances.confirm_purge'), method: :delete }, class: 'button'
=======
      %span.negative-hint
        = t('admin.instances.availability.failures_recorded', count: @instance.delivery_failure_tracker.days)
        %span= link_to t('admin.instances.delivery.clear'), clear_delivery_errors_admin_instance_path(@instance), data: { confirm: t('admin.accounts.are_you_sure'), method: :post } unless @instance.exhausted_deliveries_days.empty?
        %span= link_to t('admin.instances.delivery.stop'), stop_delivery_admin_instance_path(@instance), data: { confirm: t('admin.accounts.are_you_sure'), method: :post }

- if @instance.purgeable?
  %p= t('admin.instances.purge_description_html')

  = link_to t('admin.instances.purge'), admin_instance_path(@instance), data: { confirm: t('admin.instances.confirm_purge'), method: :delete }, class: 'button button--destructive'
>>>>>>> v3.5.0<|MERGE_RESOLUTION|>--- conflicted
+++ resolved
@@ -83,11 +83,6 @@
         = t('admin.instances.availability.no_failures_recorded')
         = link_to t('admin.instances.delivery.stop'), stop_delivery_admin_instance_path(@instance), data: { confirm: t('admin.accounts.are_you_sure'), method: :post }
     - else
-<<<<<<< HEAD
-      = link_to t('admin.instances.delivery.restart'), restart_delivery_admin_instance_path(@instance), data: { confirm: t('admin.accounts.are_you_sure'), method: :post }, class: 'button'
-    - unless @instance.delivery_failure_tracker.available? && @instance.accounts_count > 0
-      = link_to t('admin.instances.purge'), admin_instance_path(@instance), data: { confirm: t('admin.instances.confirm_purge'), method: :delete }, class: 'button'
-=======
       %span.negative-hint
         = t('admin.instances.availability.failures_recorded', count: @instance.delivery_failure_tracker.days)
         %span= link_to t('admin.instances.delivery.clear'), clear_delivery_errors_admin_instance_path(@instance), data: { confirm: t('admin.accounts.are_you_sure'), method: :post } unless @instance.exhausted_deliveries_days.empty?
@@ -96,5 +91,4 @@
 - if @instance.purgeable?
   %p= t('admin.instances.purge_description_html')
 
-  = link_to t('admin.instances.purge'), admin_instance_path(@instance), data: { confirm: t('admin.instances.confirm_purge'), method: :delete }, class: 'button button--destructive'
->>>>>>> v3.5.0+  = link_to t('admin.instances.purge'), admin_instance_path(@instance), data: { confirm: t('admin.instances.confirm_purge'), method: :delete }, class: 'button button--destructive'