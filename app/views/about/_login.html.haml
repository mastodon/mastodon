- unless omniauth_only?
  = simple_form_for(new_user, url: user_session_path, namespace: 'login') do |f|
    .fields-group
      - if use_seamless_external_login?
        = f.input :email, placeholder: t('simple_form.labels.defaults.username_or_email'), input_html: { 'aria-label' => t('simple_form.labels.defaults.username_or_email') }, hint: false
      - else
        = f.input :email, placeholder: t('simple_form.labels.defaults.email'), input_html: { 'aria-label' => t('simple_form.labels.defaults.email') }, hint: false

      = f.input :password, placeholder: t('simple_form.labels.defaults.password'), input_html: { 'aria-label' => t('simple_form.labels.defaults.password') }, hint: false

    .actions
      = f.button :button, t('auth.login'), type: :submit, class: 'button button-primary'

<<<<<<< HEAD
- if Devise.mappings[:user].omniauthable? && User.omniauth_providers.any?
  .simple_form.alternative-login
    %h4= t('auth.or_log_in_with')

    .actions
      - User.omniauth_providers.each do |provider|
        = link_to t("auth.providers.#{Devise.omniauth_configs[provider].strategy.display_name}", default: Devise.omniauth_configs[provider].strategy.display_name.capitalize), omniauth_authorize_path(:user, provider), class: "button button-#{Devise.omniauth_configs[provider].strategy.display_name}", method: :post

%p.hint.subtle-hint= link_to t('auth.trouble_logging_in'), new_user_password_path
=======
    %p.hint.subtle-hint= link_to t('auth.trouble_logging_in'), new_user_password_path

- if Devise.mappings[:user].omniauthable? and User.omniauth_providers.any?
  .simple_form.alternative-login
    %h4= omniauth_only? ? t('auth.log_in_with') : t('auth.or_log_in_with')

    .actions
      - User.omniauth_providers.each do |provider|
        = provider_sign_in_link(provider)
>>>>>>> 52c1b869
<|MERGE_RESOLUTION|>--- conflicted
+++ resolved
@@ -11,17 +11,6 @@
     .actions
       = f.button :button, t('auth.login'), type: :submit, class: 'button button-primary'
 
-<<<<<<< HEAD
-- if Devise.mappings[:user].omniauthable? && User.omniauth_providers.any?
-  .simple_form.alternative-login
-    %h4= t('auth.or_log_in_with')
-
-    .actions
-      - User.omniauth_providers.each do |provider|
-        = link_to t("auth.providers.#{Devise.omniauth_configs[provider].strategy.display_name}", default: Devise.omniauth_configs[provider].strategy.display_name.capitalize), omniauth_authorize_path(:user, provider), class: "button button-#{Devise.omniauth_configs[provider].strategy.display_name}", method: :post
-
-%p.hint.subtle-hint= link_to t('auth.trouble_logging_in'), new_user_password_path
-=======
     %p.hint.subtle-hint= link_to t('auth.trouble_logging_in'), new_user_password_path
 
 - if Devise.mappings[:user].omniauthable? and User.omniauth_providers.any?
@@ -30,5 +19,4 @@
 
     .actions
       - User.omniauth_providers.each do |provider|
-        = provider_sign_in_link(provider)
->>>>>>> 52c1b869
+        = provider_sign_in_link(provider)