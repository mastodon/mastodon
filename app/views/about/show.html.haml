--- conflicted
+++ resolved
@@ -23,11 +23,7 @@
   %p!= t('about.about_mastodon')
 
   .screenshot-with-signup
-<<<<<<< HEAD
-    .mascot= image_tag 'fukutaro.png'
-=======
-    .mascot= image_tag asset_pack_path('fluffy-elephant-friend.png')
->>>>>>> 756db810
+    .mascot= image_tag asset_pack_path('fukutaro.png')
 
     - if @instance_presenter.open_registrations
       = render 'registration'
