--- conflicted
+++ resolved
@@ -1,9 +1,6 @@
-<<<<<<< HEAD
-=======
 - content_for :header_tags do
   = javascript_include_tag 'application_public', integrity: true, crossorigin: 'anonymous'
 
->>>>>>> f8766652
 - content_for :page_title do
   = site_hostname
 
