- content_for :page_title do
  = site_hostname

- content_for :header_tags do
  %link{ rel: 'canonical', href: about_url }/
  %script#initial-state{ type: 'application/json' }!= json_escape(@initial_state_json)
  = javascript_pack_tag 'about', integrity: true, crossorigin: 'anonymous'
  = render partial: 'shared/og'

.landing-page.alternative
  .container
    .grid
      .column-0
        .brand
          = link_to root_url do
            = image_tag asset_pack_path('logo_full.svg'), alt: 'Mastodon'

      - if Setting.timeline_preview
        .column-1
          .landing-page__forms
            .brand
              = link_to root_url do
                = image_tag asset_pack_path('logo_full.svg'), alt: 'Mastodon'

            = render 'forms'

      - else
        .column-1.non-preview
          .landing-page__forms
            .brand
              = link_to root_url do
                = image_tag asset_pack_path('logo_full.svg'), alt: 'Mastodon'

            = render 'forms'

      - if Setting.timeline_preview
        .column-2
          .landing-page__hero
            = image_tag @instance_presenter.hero&.file&.url || @instance_presenter.thumbnail&.file&.url || asset_pack_path('preview.jpg'), alt: @instance_presenter.site_title

          .landing-page__information
            .landing-page__short-description
              .row
                .landing-page__logo
                  = image_tag asset_pack_path('logo_transparent.svg'), alt: 'Mastodon'

                %h1
                  = @instance_presenter.site_title
                  %small!= t 'about.hosted_on', domain: content_tag(:span, site_hostname)

              %p= @instance_presenter.site_description.html_safe.presence || t('about.generic_description', domain: site_hostname)

          .landing-page__call-to-action{ dir: 'ltr' }
            .row
              .row__information-board
                .information-board__section
                  %span= t 'about.user_count_before'
                  %strong= number_with_delimiter @instance_presenter.user_count
                  %span= t 'about.user_count_after', count: @instance_presenter.user_count
                .information-board__section
                  %span= t 'about.status_count_before'
                  %strong= number_with_delimiter @instance_presenter.status_count
                  %span= t 'about.status_count_after', count: @instance_presenter.status_count
              .row__mascot
                .landing-page__mascot
<<<<<<< HEAD
                  = image_tag asset_pack_path('ui_plane.png'), alt: ''
=======
                  = image_tag @instance_presenter.mascot&.file&.url || asset_pack_path('elephant_ui_plane.svg'), alt: ''
>>>>>>> 2dba3131

      - else
        .column-2.non-preview
          .landing-page__hero
            = image_tag @instance_presenter.hero&.file&.url || @instance_presenter.thumbnail&.file&.url || asset_pack_path('preview.jpg'), alt: @instance_presenter.site_title

          .landing-page__information
            .landing-page__short-description
              .row
                .landing-page__logo
                  = image_tag asset_pack_path('logo_transparent.svg'), alt: 'Mastodon'

                %h1
                  = @instance_presenter.site_title
                  %small!= t 'about.hosted_on', domain: content_tag(:span, site_hostname)

              %p= @instance_presenter.site_description.html_safe.presence || t('about.generic_description', domain: site_hostname)

          .landing-page__call-to-action
            .row
              .row__information-board
                .information-board__section
                  %span= t 'about.user_count_before'
                  %strong= number_with_delimiter @instance_presenter.user_count
                  %span= t 'about.user_count_after', count: @instance_presenter.user_count
                .information-board__section
                  %span= t 'about.status_count_before'
                  %strong= number_with_delimiter @instance_presenter.status_count
                  %span= t 'about.status_count_after', count: @instance_presenter.status_count
              .row__mascot
                .landing-page__mascot
<<<<<<< HEAD
                  = image_tag asset_pack_path('ui_plane.png'), alt: ''
=======
                  = image_tag @instance_presenter.mascot&.file&.url || asset_pack_path('elephant_ui_plane.svg'), alt: ''
>>>>>>> 2dba3131

      - if Setting.timeline_preview
        .column-3
          #mastodon-timeline{ data: { props: Oj.dump(default_props) } }

      - if Setting.timeline_preview
        .column-4.landing-page__information
          .landing-page__features
            .features-list
              %div
                %h3= t 'about.what_is_mastodon'
                %p= t 'about.about_mastodon_html'
              %div.contact
                %h3= t 'about.administered_by'
                = account_link_to(@instance_presenter.contact_account, link_to(t('about.learn_more'), about_more_path, class: 'button button-alternative'))

            = render 'features'

            .landing-page__features__action
              = link_to t('about.learn_more'), 'https://joinmastodon.org/', class: 'button button-alternative'

          .landing-page__footer
            %p
              = link_to t('about.source_code'), @instance_presenter.source_url
              = " (#{@instance_presenter.version_number})"

      - else
        .column-4.non-preview.landing-page__information
          .landing-page__features
            .features-list
              %div
                %h3= t 'about.what_is_mastodon'
                %p= t 'about.about_mastodon_html'
              %div.contact
                %h3= t 'about.administered_by'
                = account_link_to(@instance_presenter.contact_account, link_to(t('about.learn_more'), about_more_path, class: 'button button-alternative'))

            = render 'features'

            .landing-page__features__action
              = link_to t('about.learn_more'), 'https://joinmastodon.org/', class: 'button button-alternative'

          .landing-page__footer
            %p
              = link_to t('about.source_code'), @instance_presenter.source_url
              = " (#{@instance_presenter.version_number})"

#modal-container<|MERGE_RESOLUTION|>--- conflicted
+++ resolved
@@ -63,11 +63,7 @@
                   %span= t 'about.status_count_after', count: @instance_presenter.status_count
               .row__mascot
                 .landing-page__mascot
-<<<<<<< HEAD
-                  = image_tag asset_pack_path('ui_plane.png'), alt: ''
-=======
                   = image_tag @instance_presenter.mascot&.file&.url || asset_pack_path('elephant_ui_plane.svg'), alt: ''
->>>>>>> 2dba3131
 
       - else
         .column-2.non-preview
@@ -99,11 +95,7 @@
                   %span= t 'about.status_count_after', count: @instance_presenter.status_count
               .row__mascot
                 .landing-page__mascot
-<<<<<<< HEAD
-                  = image_tag asset_pack_path('ui_plane.png'), alt: ''
-=======
                   = image_tag @instance_presenter.mascot&.file&.url || asset_pack_path('elephant_ui_plane.svg'), alt: ''
->>>>>>> 2dba3131
 
       - if Setting.timeline_preview
         .column-3
