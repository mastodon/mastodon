--- conflicted
+++ resolved
@@ -5,123 +5,10 @@
   %link{ rel: 'canonical', href: about_url }/
   = render partial: 'shared/og'
 
-<<<<<<< HEAD
-.landing-page.alternative
-  .container
-    .grid
-      .column-0
-        .brand
-          = link_to root_url do
-            = image_tag asset_pack_path('logo_full.svg'), alt: 'iMastodon'
-
-      - if Setting.timeline_preview
-        .column-1
-          .landing-page__forms
-            .brand
-              = link_to root_url do
-                = image_tag asset_pack_path('logo_full.svg'), alt: 'Mastodon'
-
-            = render 'forms'
-
-      - else
-        .column-1.non-preview
-          .landing-page__forms
-            .brand
-              = link_to root_url do
-                = image_tag asset_pack_path('logo_full.svg'), alt: 'Mastodon'
-
-            = render 'forms'
-
-      - if Setting.timeline_preview
-        .column-2
-          .landing-page__hero
-            = image_tag @instance_presenter.hero&.file&.url || @instance_presenter.thumbnail&.file&.url || asset_pack_path('preview.jpg'), alt: @instance_presenter.site_title
-
-          .landing-page__information
-            .landing-page__short-description
-              .row
-                .landing-page__logo
-                  = image_tag asset_pack_path('logo_transparent.svg'), alt: 'Mastodon'
-
-                %h1
-                  = @instance_presenter.site_title
-                  %small!= t 'about.hosted_on', domain: content_tag(:span, site_hostname)
-
-              %p= @instance_presenter.site_description.html_safe.presence || t('about.generic_description', domain: site_hostname)
-
-          .landing-page__call-to-action{ dir: 'ltr' }
-            .row
-              .row__information-board
-                .information-board__section
-                  %span= t 'about.user_count_before'
-                  %strong= number_with_delimiter @instance_presenter.user_count
-                  %span= t 'about.user_count_after', count: @instance_presenter.user_count
-                .information-board__section
-                  %span= t 'about.status_count_before'
-                  %strong= number_with_delimiter @instance_presenter.status_count
-                  %span= t 'about.status_count_after', count: @instance_presenter.status_count
-              .row__mascot
-                .landing-page__mascot
-                  = image_tag @instance_presenter.mascot&.file&.url || asset_pack_path('elephant_ui_plane.svg'), alt: ''
-
-      - else
-        .column-2.non-preview
-          .landing-page__hero
-            = image_tag @instance_presenter.hero&.file&.url || @instance_presenter.thumbnail&.file&.url || asset_pack_path('preview.jpg'), alt: @instance_presenter.site_title
-
-          .landing-page__information
-            .landing-page__short-description
-              .row
-                .landing-page__logo
-                  = image_tag asset_pack_path('logo_transparent.svg'), alt: 'Mastodon'
-
-                %h1
-                  = @instance_presenter.site_title
-                  %small!= t 'about.hosted_on', domain: content_tag(:span, site_hostname)
-
-              %p= @instance_presenter.site_description.html_safe.presence || t('about.generic_description', domain: site_hostname)
-
-          .landing-page__call-to-action
-            .row
-              .row__information-board
-                .information-board__section
-                  %span= t 'about.user_count_before'
-                  %strong= number_with_delimiter @instance_presenter.user_count
-                  %span= t 'about.user_count_after', count: @instance_presenter.user_count
-                .information-board__section
-                  %span= t 'about.status_count_before'
-                  %strong= number_with_delimiter @instance_presenter.status_count
-                  %span= t 'about.status_count_after', count: @instance_presenter.status_count
-              .row__mascot
-                .landing-page__mascot
-                  = image_tag @instance_presenter.mascot&.file&.url || asset_pack_path('elephant_ui_plane.svg'), alt: ''
-
-      - if Setting.timeline_preview
-        .column-3
-          #mastodon-timeline{ data: { props: Oj.dump(default_props) } }
-
-      - if Setting.timeline_preview
-        .column-4.landing-page__information
-          .landing-page__features
-            .features-list
-              %div
-                %h3= t 'about.what_is_mastodon'
-                %p= t 'about.about_mastodon_html'
-              %div.contact
-                %h3= t 'about.administered_by'
-                = account_link_to(@instance_presenter.contact_account, link_to(t('about.learn_more'), about_more_path, class: 'button button-alternative'))
-
-            = render 'features'
-
-            .landing-page__features__action
-              = link_to t('about.learn_more'), 'https://joinmastodon.org/', class: 'button button-alternative'
-
-          .landing-page__footer
-=======
 .landing
   .landing__brand
     = link_to root_url, class: 'brand' do
-      = image_pack_tag 'logo_full.svg', alt: 'Mastodon'
+      = image_pack_tag 'logo_full.svg', alt: 'iMastodon'
       %span.brand__tagline=t 'about.tagline'
 
   .landing__grid
@@ -167,7 +54,6 @@
 
         - if @instance_presenter.site_short_description.present?
           .hero-widget__text
->>>>>>> 6afab258
             %p
               = @instance_presenter.site_short_description.html_safe.presence
               = link_to about_more_path do
