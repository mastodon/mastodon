- content_for :page_title do
  = site_hostname

- content_for :header_tags do
  %script#initial-state{ type: 'application/json' }!= json_escape(@initial_state_json)
  = javascript_pack_tag 'about', integrity: true, crossorigin: 'anonymous'

  %meta{ property: 'og:site_name', content: site_title }/
  %meta{ property: 'og:url', content: about_url }/
  %meta{ property: 'og:type', content: 'website' }/
  %meta{ property: 'og:title', content: site_hostname }/
  %meta{ property: 'og:description', content: strip_tags(@instance_presenter.site_description.presence || t('about.about_mastodon_html')) }/
  %meta{ property: 'og:image', content: asset_pack_path('mastodon_small.jpg', protocol: :request) }/
  %meta{ property: 'og:image:width', content: '400' }/
  %meta{ property: 'og:image:height', content: '400' }/
  %meta{ property: 'twitter:card', content: 'summary' }/

.landing-page
  .header-wrapper
    .mascot-container
      = image_tag asset_pack_path('elephant-fren.png'), alt: '', role: 'presentation', class: 'mascot'

<<<<<<< HEAD
  - unless @instance_presenter.site_description.blank?
    %h3= t('about.description_headline', domain: site_hostname)
    %p!= @instance_presenter.site_description

=======
    .header
      .container.links
        .brand
          = link_to root_url do
            = image_tag asset_pack_path('logo_full.svg'), alt: 'Mastodon'
>>>>>>> 41c3389d

        %ul.nav
          %li
            - if user_signed_in?
              = link_to t('settings.back'), root_url, class: 'webapp-btn'
            - else
              = link_to t('auth.login'), new_user_session_path, class: 'webapp-btn'
          %li= link_to t('about.about_this'), about_more_path
          %li
            = link_to 'https://joinmastodon.org/' do
              = "#{t('about.other_instances')}"
              %i.fa.fa-external-link{ style: 'padding-left: 5px;' }

      .container.hero
        .floats
          %div{ role: 'presentation', class: 'float-1' }
          %div{ role: 'presentation', class: 'float-2' }
          %div{ role: 'presentation', class: 'float-3' }
        .heading
          %h1
            = @instance_presenter.site_title
            %small= t 'about.hosted_on', domain: site_hostname
        - if @instance_presenter.open_registrations
          = render 'registration'
        - else
<<<<<<< HEAD
          != @instance_presenter.closed_registrations_message
        .info
          = link_to t('auth.login'), new_user_session_path, class: 'webapp-btn'
          ·
          = link_to t('about.other_instances'), 'https://github.com/tootsuite/documentation/blob/master/Using-Mastodon/List-of-Mastodon-instances.md'
          ·
          = link_to t('about.about_this'), about_more_path

  %p!= t('about.about_mastodon')

  %h3= t('about.features_headline')
=======
          .closed-registrations-message
            %div
              - if @instance_presenter.closed_registrations_message.blank?
                %p= t('about.closed_registrations')
              - else
                = @instance_presenter.closed_registrations_message.html_safe
            = link_to t('about.find_another_instance'), 'https://joinmastodon.org/', class: 'button button-alternative button--block'
>>>>>>> 41c3389d

  .learn-more-cta
    .container
      %h3= t('about.description_headline', domain: site_hostname)
      %p= @instance_presenter.site_description.html_safe.presence || t('about.generic_description', domain: site_hostname)

<<<<<<< HEAD
  .actions
    .info
      = link_to t('about.terms'), terms_path
      ·
      = link_to t('about.apps'), 'https://github.com/tootsuite/documentation/blob/master/Using-Mastodon/Apps.md'
      ·
      = link_to t('about.source_code'), 'https://github.com/tootsuite/mastodon'
      ·
      = link_to t('about.other_instances'), 'https://github.com/tootsuite/documentation/blob/master/Using-Mastodon/List-of-Mastodon-instances.md'
=======
  .features
    .container
      - if Setting.timeline_preview
        #mastodon-timeline{ data: { props: Oj.dump(default_props) } }

      .about-mastodon
        %h3= t 'about.what_is_mastodon'
        %p= t 'about.about_mastodon_html'
        %a.button.button-secondary{ href: 'https://joinmastodon.org/' }= t 'about.learn_more'
        = render 'features'
  .footer-links
    .container
      %p
        = link_to t('about.source_code'), 'https://github.com/tootsuite/mastodon'
        = " (#{@instance_presenter.version_number})"
>>>>>>> 41c3389d
<|MERGE_RESOLUTION|>--- conflicted
+++ resolved
@@ -20,18 +20,11 @@
     .mascot-container
       = image_tag asset_pack_path('elephant-fren.png'), alt: '', role: 'presentation', class: 'mascot'
 
-<<<<<<< HEAD
-  - unless @instance_presenter.site_description.blank?
-    %h3= t('about.description_headline', domain: site_hostname)
-    %p!= @instance_presenter.site_description
-
-=======
     .header
       .container.links
         .brand
           = link_to root_url do
-            = image_tag asset_pack_path('logo_full.svg'), alt: 'Mastodon'
->>>>>>> 41c3389d
+            = image_tag asset_pack_path('logo.svg'), alt: 'Mastodon'
 
         %ul.nav
           %li
@@ -57,19 +50,6 @@
         - if @instance_presenter.open_registrations
           = render 'registration'
         - else
-<<<<<<< HEAD
-          != @instance_presenter.closed_registrations_message
-        .info
-          = link_to t('auth.login'), new_user_session_path, class: 'webapp-btn'
-          ·
-          = link_to t('about.other_instances'), 'https://github.com/tootsuite/documentation/blob/master/Using-Mastodon/List-of-Mastodon-instances.md'
-          ·
-          = link_to t('about.about_this'), about_more_path
-
-  %p!= t('about.about_mastodon')
-
-  %h3= t('about.features_headline')
-=======
           .closed-registrations-message
             %div
               - if @instance_presenter.closed_registrations_message.blank?
@@ -77,24 +57,12 @@
               - else
                 = @instance_presenter.closed_registrations_message.html_safe
             = link_to t('about.find_another_instance'), 'https://joinmastodon.org/', class: 'button button-alternative button--block'
->>>>>>> 41c3389d
 
   .learn-more-cta
     .container
       %h3= t('about.description_headline', domain: site_hostname)
       %p= @instance_presenter.site_description.html_safe.presence || t('about.generic_description', domain: site_hostname)
 
-<<<<<<< HEAD
-  .actions
-    .info
-      = link_to t('about.terms'), terms_path
-      ·
-      = link_to t('about.apps'), 'https://github.com/tootsuite/documentation/blob/master/Using-Mastodon/Apps.md'
-      ·
-      = link_to t('about.source_code'), 'https://github.com/tootsuite/mastodon'
-      ·
-      = link_to t('about.other_instances'), 'https://github.com/tootsuite/documentation/blob/master/Using-Mastodon/List-of-Mastodon-instances.md'
-=======
   .features
     .container
       - if Setting.timeline_preview
@@ -109,5 +77,4 @@
     .container
       %p
         = link_to t('about.source_code'), 'https://github.com/tootsuite/mastodon'
-        = " (#{@instance_presenter.version_number})"
->>>>>>> 41c3389d
+        = " (#{@instance_presenter.version_number})"