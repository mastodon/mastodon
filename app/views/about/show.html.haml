- content_for :page_title do
  = site_hostname

- content_for :header_tags do
  %script#initial-state{ type: 'application/json' }!= json_escape(@initial_state_json)
  = javascript_pack_tag 'about', integrity: true, crossorigin: 'anonymous'

  %meta{ property: 'og:site_name', content: site_title }/
  %meta{ property: 'og:url', content: about_url }/
  %meta{ property: 'og:type', content: 'website' }/
  %meta{ property: 'og:title', content: site_hostname }/
  %meta{ property: 'og:description', content: strip_tags(@instance_presenter.site_description.presence || t('about.about_mastodon_html')) }/
  %meta{ property: 'og:image', content: asset_pack_path('mastodon_small.jpg', protocol: :request) }/
  %meta{ property: 'og:image:width', content: '400' }/
  %meta{ property: 'og:image:height', content: '400' }/
  %meta{ property: 'twitter:card', content: 'summary' }/

.landing-page
  .header-wrapper
    .mascot-container
      = image_tag asset_pack_path('elephant-fren.png'), alt: '', role: 'presentation', class: 'mascot'

    .header
      .container.links
        .brand
          = link_to root_url do
            = image_tag asset_pack_path('logo_full.svg'), alt: 'Mastodon'

<<<<<<< HEAD
  .screenshot-with-signup
    .mascot= image_tag asset_pack_path('fukutaro.png')
=======
        %ul.nav
          %li
            - if user_signed_in?
              = link_to t('settings.back'), root_url, class: 'webapp-btn'
            - else
              = link_to t('auth.login'), new_user_session_path, class: 'webapp-btn'
          %li= link_to t('about.about_this'), about_more_path
          %li
            = link_to 'https://joinmastodon.org/' do
              = "#{t('about.other_instances')}"
              %i.fa.fa-external-link{ style: 'padding-left: 5px;' }
>>>>>>> 41c3389d

      .container.hero
        .floats
          %div{ role: 'presentation', class: 'float-1' }
          %div{ role: 'presentation', class: 'float-2' }
          %div{ role: 'presentation', class: 'float-3' }
        .heading
          %h1
            = @instance_presenter.site_title
            %small= t 'about.hosted_on', domain: site_hostname
        - if @instance_presenter.open_registrations
          = render 'registration'
        - else
          .closed-registrations-message
            %div
              - if @instance_presenter.closed_registrations_message.blank?
                %p= t('about.closed_registrations')
              - else
                = @instance_presenter.closed_registrations_message.html_safe
            = link_to t('about.find_another_instance'), 'https://joinmastodon.org/', class: 'button button-alternative button--block'

  .learn-more-cta
    .container
      %h3= t('about.description_headline', domain: site_hostname)
      %p= @instance_presenter.site_description.html_safe.presence || t('about.generic_description', domain: site_hostname)

  .features
    .container
      - if Setting.timeline_preview
        #mastodon-timeline{ data: { props: Oj.dump(default_props) } }

<<<<<<< HEAD
  .actions
    .info
      = link_to t('about.terms'), terms_path
      ·
      = link_to t('about.apps'), 'https://github.com/tootsuite/documentation/blob/master/Using-Mastodon/Apps.md'
      ·
      = link_to t('about.source_code'), 'https://github.com/kabuakan/mastodon'
      ·
      = link_to t('about.other_instances'), 'https://github.com/tootsuite/documentation/blob/master/Using-Mastodon/List-of-Mastodon-instances.md'
=======
      .about-mastodon
        %h3= t 'about.what_is_mastodon'
        %p= t 'about.about_mastodon_html'
        %a.button.button-secondary{ href: 'https://joinmastodon.org/' }= t 'about.learn_more'
        = render 'features'
  .footer-links
    .container
      %p
        = link_to t('about.source_code'), 'https://github.com/tootsuite/mastodon'
        = " (#{@instance_presenter.version_number})"
>>>>>>> 41c3389d
<|MERGE_RESOLUTION|>--- conflicted
+++ resolved
@@ -26,10 +26,6 @@
           = link_to root_url do
             = image_tag asset_pack_path('logo_full.svg'), alt: 'Mastodon'
 
-<<<<<<< HEAD
-  .screenshot-with-signup
-    .mascot= image_tag asset_pack_path('fukutaro.png')
-=======
         %ul.nav
           %li
             - if user_signed_in?
@@ -41,7 +37,6 @@
             = link_to 'https://joinmastodon.org/' do
               = "#{t('about.other_instances')}"
               %i.fa.fa-external-link{ style: 'padding-left: 5px;' }
->>>>>>> 41c3389d
 
       .container.hero
         .floats
@@ -73,17 +68,6 @@
       - if Setting.timeline_preview
         #mastodon-timeline{ data: { props: Oj.dump(default_props) } }
 
-<<<<<<< HEAD
-  .actions
-    .info
-      = link_to t('about.terms'), terms_path
-      ·
-      = link_to t('about.apps'), 'https://github.com/tootsuite/documentation/blob/master/Using-Mastodon/Apps.md'
-      ·
-      = link_to t('about.source_code'), 'https://github.com/kabuakan/mastodon'
-      ·
-      = link_to t('about.other_instances'), 'https://github.com/tootsuite/documentation/blob/master/Using-Mastodon/List-of-Mastodon-instances.md'
-=======
       .about-mastodon
         %h3= t 'about.what_is_mastodon'
         %p= t 'about.about_mastodon_html'
@@ -92,6 +76,5 @@
   .footer-links
     .container
       %p
-        = link_to t('about.source_code'), 'https://github.com/tootsuite/mastodon'
-        = " (#{@instance_presenter.version_number})"
->>>>>>> 41c3389d
+        = link_to t('about.source_code'), 'https://github.com/kabuakan/mastodon'
+        = " (#{@instance_presenter.version_number})"