--- conflicted
+++ resolved
@@ -8,11 +8,7 @@
 .landing
   .landing__brand
     = link_to root_url, class: 'brand' do
-<<<<<<< HEAD
-      = image_pack_tag 'logo_full.svg', alt: 'iMastodon', height: 52
-=======
       = svg_logo_full
->>>>>>> 9bace2dd
       %span.brand__tagline=t 'about.tagline'
 
   .landing__grid
