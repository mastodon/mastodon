.simple_form__overlay-area{ class: (closed_registrations? && @instance_presenter.closed_registrations_message.present?) ? 'simple_form__overlay-area__blurred' : '' }
<<<<<<< HEAD
  = simple_form_for(new_user, url: user_registration_path, namespace: 'registration', html: { novalidate: false }) do |f|
    %p.lead= t('about.federation_hint_html', instance: content_tag(:strong, site_hostname))
=======
  = simple_form_for(new_user, url: user_registration_path, namespace: 'registration') do |f|
    %p.lead= t('about.federation_hint_html', instance: content_tag(:strong, site_title))
>>>>>>> 799bf57e

    .fields-group
      = f.simple_fields_for :account do |account_fields|
        = account_fields.input :username, wrapper: :with_label, label: false, required: true, input_html: { 'aria-label' => t('simple_form.labels.defaults.username'), :autocomplete => 'off', placeholder: t('simple_form.labels.defaults.username'), pattern: '[a-zA-Z0-9_]+', maxlength: 30 }, append: "@#{site_hostname}", hint: false, disabled: closed_registrations?

      = f.input :email, placeholder: t('simple_form.labels.defaults.email'), required: true, input_html: { 'aria-label' => t('simple_form.labels.defaults.email'), :autocomplete => 'off' }, hint: false, disabled: closed_registrations?
      = f.input :password, placeholder: t('simple_form.labels.defaults.password'), required: true, input_html: { 'aria-label' => t('simple_form.labels.defaults.password'), :autocomplete => 'off', :minlength => User.password_length.first, :maxlength => User.password_length.last }, hint: false, disabled: closed_registrations?
      = f.input :password_confirmation, placeholder: t('simple_form.labels.defaults.confirm_password'), required: true, input_html: { 'aria-label' => t('simple_form.labels.defaults.confirm_password'), :autocomplete => 'off' }, hint: false, disabled: closed_registrations?

      = f.input :confirm_password, as: :string, placeholder: t('simple_form.labels.defaults.honeypot', label: t('simple_form.labels.defaults.password')), required: false, input_html: { 'aria-label' => t('simple_form.labels.defaults.honeypot', label: t('simple_form.labels.defaults.password')), :autocomplete => 'off' }, hint: false, disabled: closed_registrations?
      = f.input :website, as: :url, placeholder: t('simple_form.labels.defaults.honeypot', label: 'Website'), required: false, input_html: { 'aria-label' => t('simple_form.labels.defaults.honeypot', label: 'Website'), :autocomplete => 'off' }, hint: false, disabled: closed_registrations?

    - if approved_registrations?
      .fields-group
        = f.simple_fields_for :invite_request do |invite_request_fields|
          = invite_request_fields.input :text, as: :text, wrapper: :with_block_label, required: Setting.require_invite_text

    .fields-group
      = f.input :agreement, as: :boolean, wrapper: :with_label, label: t('auth.checkbox_agreement_html', rules_path: about_more_path, terms_path: terms_path), required: true, disabled: closed_registrations?

    .actions
      = f.button :button, sign_up_message, type: :submit, class: 'button button-primary', disabled: closed_registrations?

  - if closed_registrations? && @instance_presenter.closed_registrations_message.present?
    .simple_form__overlay-area__overlay
      .simple_form__overlay-area__overlay__content.rich-formatting
        .block-icon= fa_icon 'warning'
        = @instance_presenter.closed_registrations_message.html_safe<|MERGE_RESOLUTION|>--- conflicted
+++ resolved
@@ -1,11 +1,6 @@
 .simple_form__overlay-area{ class: (closed_registrations? && @instance_presenter.closed_registrations_message.present?) ? 'simple_form__overlay-area__blurred' : '' }
-<<<<<<< HEAD
   = simple_form_for(new_user, url: user_registration_path, namespace: 'registration', html: { novalidate: false }) do |f|
-    %p.lead= t('about.federation_hint_html', instance: content_tag(:strong, site_hostname))
-=======
-  = simple_form_for(new_user, url: user_registration_path, namespace: 'registration') do |f|
     %p.lead= t('about.federation_hint_html', instance: content_tag(:strong, site_title))
->>>>>>> 799bf57e
 
     .fields-group
       = f.simple_fields_for :account do |account_fields|
