--- conflicted
+++ resolved
@@ -5,17 +5,12 @@
     = f.simple_fields_for :account do |account_fields|
       = account_fields.input :username, wrapper: :with_label, autofocus: true, label: false, required: true, input_html: { 'aria-label' => t('simple_form.labels.defaults.username'), :autocomplete => 'off', placeholder: t('simple_form.labels.defaults.username') }, append: "@#{site_hostname}", hint: false, disabled: closed_registrations?
 
-<<<<<<< HEAD
-  .actions
-      = f.button :button, t('auth.register'), type: :submit, class: 'button button-primary'
-=======
     = f.input :email, placeholder: t('simple_form.labels.defaults.email'), required: true, input_html: { 'aria-label' => t('simple_form.labels.defaults.email'), :autocomplete => 'off' }, hint: false, disabled: closed_registrations?
     = f.input :password, placeholder: t('simple_form.labels.defaults.password'), required: true, input_html: { 'aria-label' => t('simple_form.labels.defaults.password'), :autocomplete => 'off' }, hint: false, disabled: closed_registrations?
     = f.input :password_confirmation, placeholder: t('simple_form.labels.defaults.confirm_password'), required: true, input_html: { 'aria-label' => t('simple_form.labels.defaults.confirm_password'), :autocomplete => 'off' }, hint: false, disabled: closed_registrations?
 
   .fields-group
     = f.input :agreement, as: :boolean, wrapper: :with_label, label: t('auth.checkbox_agreement_html', rules_path: about_more_path, terms_path: terms_path), disabled: closed_registrations?
->>>>>>> c3d15945
 
   .actions
     = f.button :button, sign_up_message, type: :submit, class: 'button button-primary', disabled: closed_registrations?