- disabled = closed_registrations? || omniauth_only? || current_account.present?
- show_message = disabled && (current_user.present? || @instance_presenter.closed_registrations_message.present?)

.simple_form__overlay-area{ class: show_message ? 'simple_form__overlay-area__blurred' : '' }
  = simple_form_for(new_user, url: user_registration_path, namespace: 'registration', html: { novalidate: false }) do |f|
    %p.lead= t('about.federation_hint_html', instance: content_tag(:strong, site_hostname))

    .fields-group
      = f.simple_fields_for :account do |account_fields|
        = account_fields.input :username, wrapper: :with_label, label: false, required: true, input_html: { 'aria-label' => t('simple_form.labels.defaults.username'), :autocomplete => 'off', placeholder: t('simple_form.labels.defaults.username'), pattern: '[a-zA-Z0-9_]+', maxlength: 30 }, append: "@#{site_hostname}", hint: false, disabled: disabled

      = f.input :email, placeholder: t('simple_form.labels.defaults.email'), required: true, input_html: { 'aria-label' => t('simple_form.labels.defaults.email'), :autocomplete => 'off' }, hint: false, disabled: disabled
      = f.input :password, placeholder: t('simple_form.labels.defaults.password'), required: true, input_html: { 'aria-label' => t('simple_form.labels.defaults.password'), :autocomplete => 'new-password', :minlength => User.password_length.first, :maxlength => User.password_length.last }, hint: false, disabled: disabled
      = f.input :password_confirmation, placeholder: t('simple_form.labels.defaults.confirm_password'), required: true, input_html: { 'aria-label' => t('simple_form.labels.defaults.confirm_password'), :autocomplete => 'new-password' }, hint: false, disabled: disabled

      = f.input :confirm_password, as: :string, placeholder: t('simple_form.labels.defaults.honeypot', label: t('simple_form.labels.defaults.password')), required: false, input_html: { 'aria-label' => t('simple_form.labels.defaults.honeypot', label: t('simple_form.labels.defaults.password')), :autocomplete => 'off' }, hint: false, disabled: disabled
      = f.input :website, as: :url, placeholder: t('simple_form.labels.defaults.honeypot', label: 'Website'), required: false, input_html: { 'aria-label' => t('simple_form.labels.defaults.honeypot', label: 'Website'), :autocomplete => 'off' }, hint: false, disabled: disabled

    - if approved_registrations?
      .fields-group
        = f.simple_fields_for :invite_request do |invite_request_fields|
          = invite_request_fields.input :text, as: :text, wrapper: :with_block_label, required: Setting.require_invite_text

    .fields-group
      = f.input :agreement, as: :boolean, wrapper: :with_label, label: t('auth.checkbox_agreement_html', rules_path: about_more_path, terms_path: terms_path), required: true, disabled: disabled

    .actions
<<<<<<< HEAD
      - if ENV['RECAPTCHA_ENABLED'] == 'true'
        %script(src='https://www.google.com/recaptcha/api.js')
        %div{class: 'g-recaptcha',data: {sitekey: ENV['RECAPTCHA_SITE_KEY'], callback: 'on_submit_new_user'}}
        = f.button :button, t('auth.register'), type: :submit, class: 'button button-primary', id: 'registration-form', disabled: 'true'
        :javascript
          function on_submit_new_user(token) {
            document.getElementById("registration-form").disabled = false;
          }
      - else
        = f.button :button, sign_up_message, type: :submit, class: 'button button-primary', disabled: closed_registrations?
=======
      = f.button :button, sign_up_message, type: :submit, class: 'button button-primary', disabled: disabled
>>>>>>> 8f6c67bf

  - if show_message
    .simple_form__overlay-area__overlay
      .simple_form__overlay-area__overlay__content.rich-formatting
        .block-icon= fa_icon 'warning'
        - if current_account.present?
          = t('about.logout_before_registering')
        - else
          = @instance_presenter.closed_registrations_message.html_safe<|MERGE_RESOLUTION|>--- conflicted
+++ resolved
@@ -25,7 +25,6 @@
       = f.input :agreement, as: :boolean, wrapper: :with_label, label: t('auth.checkbox_agreement_html', rules_path: about_more_path, terms_path: terms_path), required: true, disabled: disabled
 
     .actions
-<<<<<<< HEAD
       - if ENV['RECAPTCHA_ENABLED'] == 'true'
         %script(src='https://www.google.com/recaptcha/api.js')
         %div{class: 'g-recaptcha',data: {sitekey: ENV['RECAPTCHA_SITE_KEY'], callback: 'on_submit_new_user'}}
@@ -36,9 +35,6 @@
           }
       - else
         = f.button :button, sign_up_message, type: :submit, class: 'button button-primary', disabled: closed_registrations?
-=======
-      = f.button :button, sign_up_message, type: :submit, class: 'button button-primary', disabled: disabled
->>>>>>> 8f6c67bf
 
   - if show_message
     .simple_form__overlay-area__overlay
