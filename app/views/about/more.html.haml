- content_for :page_title do
  = site_hostname

- content_for :header_tags do
  = javascript_pack_tag 'public', integrity: true, crossorigin: 'anonymous'
<<<<<<< HEAD

  %meta{ property: 'og:site_name', content: site_title }/
  %meta{ property: 'og:url', content: about_url }/
  %meta{ property: 'og:type', content: 'website' }/
  %meta{ property: 'og:title', content: site_hostname }/
  %meta{ property: 'og:description', content: strip_tags(@instance_presenter.site_description.presence || t('about.about_mastodon_html')) }/
  %meta{ property: 'og:image', content: asset_pack_path('mastodon_small.jpg', protocol: :request) }/
  %meta{ property: 'og:image:width', content: '400' }/
  %meta{ property: 'og:image:height', content: '400' }/
  %meta{ property: 'twitter:card', content: 'summary' }/

.landing-page
  .header-wrapper.compact
    .header
      .container.links
        .brand
          = link_to root_url do
            = image_tag asset_pack_path('logo_full.svg'), alt: 'Mastodon'

=======
  = render partial: 'og'

.landing-page
  .header-wrapper.compact
    .header
      .container.links
        .brand
          = link_to root_url do
            = image_tag asset_pack_path('logo_full.svg'), alt: 'Mastodon'

>>>>>>> 4c14ff65
        %ul.nav
          %li
            - if user_signed_in?
              = link_to t('settings.back'), root_url, class: 'webapp-btn'
            - else
              = link_to t('auth.login'), new_user_session_path, class: 'webapp-btn'
          %li= link_to t('about.about_this'), about_more_path
          %li
            = link_to 'https://joinmastodon.org/' do
              = "#{t('about.other_instances')}"
              %i.fa.fa-external-link{ style: 'padding-left: 5px;' }

      .container.hero
        .heading
          %h3= t('about.description_headline', domain: site_hostname)
          %p= @instance_presenter.site_description.html_safe.presence || t('about.generic_description', domain: site_hostname)

  .information-board
    .container
      .information-board-sections
        .section
          %span= t 'about.user_count_before'
          %strong= number_with_delimiter @instance_presenter.user_count
          %span= t 'about.user_count_after'
        .section
          %span= t 'about.status_count_before'
          %strong= number_with_delimiter @instance_presenter.status_count
          %span= t 'about.status_count_after'
        .section
          %span= t 'about.domain_count_before'
          %strong= number_with_delimiter @instance_presenter.domain_count
          %span= t 'about.domain_count_after'
      = render 'contact', contact: @instance_presenter

  .extended-description
    .container
      = @instance_presenter.site_extended_description.html_safe.presence || t('about.extended_description_html')

  .footer-links
    .container
      %p
        = link_to t('about.source_code'), @instance_presenter.source_url
        = " (#{@instance_presenter.version_number})"<|MERGE_RESOLUTION|>--- conflicted
+++ resolved
@@ -3,27 +3,6 @@
 
 - content_for :header_tags do
   = javascript_pack_tag 'public', integrity: true, crossorigin: 'anonymous'
-<<<<<<< HEAD
-
-  %meta{ property: 'og:site_name', content: site_title }/
-  %meta{ property: 'og:url', content: about_url }/
-  %meta{ property: 'og:type', content: 'website' }/
-  %meta{ property: 'og:title', content: site_hostname }/
-  %meta{ property: 'og:description', content: strip_tags(@instance_presenter.site_description.presence || t('about.about_mastodon_html')) }/
-  %meta{ property: 'og:image', content: asset_pack_path('mastodon_small.jpg', protocol: :request) }/
-  %meta{ property: 'og:image:width', content: '400' }/
-  %meta{ property: 'og:image:height', content: '400' }/
-  %meta{ property: 'twitter:card', content: 'summary' }/
-
-.landing-page
-  .header-wrapper.compact
-    .header
-      .container.links
-        .brand
-          = link_to root_url do
-            = image_tag asset_pack_path('logo_full.svg'), alt: 'Mastodon'
-
-=======
   = render partial: 'og'
 
 .landing-page
@@ -34,7 +13,6 @@
           = link_to root_url do
             = image_tag asset_pack_path('logo_full.svg'), alt: 'Mastodon'
 
->>>>>>> 4c14ff65
         %ul.nav
           %li
             - if user_signed_in?
