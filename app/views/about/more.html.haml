- content_for :page_title do
  = site_hostname

- content_for :header_tags do
  = javascript_pack_tag 'public', integrity: true, crossorigin: 'anonymous'
  = render partial: 'shared/og'

.landing-page
  .header-wrapper.compact
    .header
<<<<<<< HEAD
      .container.links
=======
      = render 'links'
>>>>>>> 03119c85

      .container-alt.hero
        .heading
          %h3= t('about.description_headline', domain: site_hostname)
          %p= @instance_presenter.site_description.html_safe.presence || t('about.generic_description', domain: site_hostname)

  .information-board
    .container-alt
      .information-board__sections
        .information-board__section
          %span= t 'about.user_count_before'
          %strong= number_with_delimiter @instance_presenter.user_count
          %span= t 'about.user_count_after'
        .information-board__section
          %span= t 'about.status_count_before'
          %strong= number_with_delimiter @instance_presenter.status_count
          %span= t 'about.status_count_after'
        .information-board__section
          %span= t 'about.domain_count_before'
          %strong= number_with_delimiter @instance_presenter.domain_count
          %span= t 'about.domain_count_after'
      = render 'contact', contact: @instance_presenter

  .extended-description
    .container-alt
      = @instance_presenter.site_extended_description.html_safe.presence || t('about.extended_description_html')

  .footer-links
    .container-alt
      %p
        = link_to t('about.source_code'), @instance_presenter.source_url
        = " (#{@instance_presenter.version_number})"<|MERGE_RESOLUTION|>--- conflicted
+++ resolved
@@ -8,11 +8,7 @@
 .landing-page
   .header-wrapper.compact
     .header
-<<<<<<< HEAD
       .container.links
-=======
-      = render 'links'
->>>>>>> 03119c85
 
       .container-alt.hero
         .heading
