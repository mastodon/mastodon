- content_for :page_title do
  = t('terms.title', instance: site_hostname)

.landing-page
  .header-wrapper.compact
    .header
<<<<<<< HEAD
      .container.links
        .brand
          = link_to root_url do
            = image_tag asset_pack_path('logo_full.svg'), alt: 'iMastodon'

        %ul.nav
          %li
            - if user_signed_in?
              = link_to t('settings.back'), root_url, class: 'webapp-btn'
            - else
              = link_to t('auth.login'), new_user_session_path, class: 'webapp-btn'
          %li= link_to t('about.about_this'), about_more_path
          %li= link_to t('about.other_instances'), 'https://joinmastodon.org/'
=======
      = render 'links'
>>>>>>> 03119c85

  .extended-description
    .container-alt
      = @instance_presenter.site_terms.html_safe.presence || t('terms.body_html')<|MERGE_RESOLUTION|>--- conflicted
+++ resolved
@@ -4,23 +4,7 @@
 .landing-page
   .header-wrapper.compact
     .header
-<<<<<<< HEAD
-      .container.links
-        .brand
-          = link_to root_url do
-            = image_tag asset_pack_path('logo_full.svg'), alt: 'iMastodon'
-
-        %ul.nav
-          %li
-            - if user_signed_in?
-              = link_to t('settings.back'), root_url, class: 'webapp-btn'
-            - else
-              = link_to t('auth.login'), new_user_session_path, class: 'webapp-btn'
-          %li= link_to t('about.about_this'), about_more_path
-          %li= link_to t('about.other_instances'), 'https://joinmastodon.org/'
-=======
       = render 'links'
->>>>>>> 03119c85
 
   .extended-description
     .container-alt
