- content_for :page_title do
  = t('terms.title', instance: site_hostname)

.landing-page
  .header-wrapper.compact
    .header
<<<<<<< HEAD
      .container.links
        .brand
          = link_to root_url do
            = image_tag asset_pack_path('catgram_logo_full.png'), alt: 'Mastodon'

        %ul.nav
          %li
            - if user_signed_in?
              = link_to t('settings.back'), root_url, class: 'webapp-btn'
            - else
              = link_to t('auth.login'), new_user_session_path, class: 'webapp-btn'
          %li= link_to t('about.about_this'), about_more_path
          %li= link_to t('about.other_instances'), 'https://joinmastodon.org/'
=======
      = render 'links'
>>>>>>> 03119c85

  .extended-description
    .container-alt
      = @instance_presenter.site_terms.html_safe.presence || t('terms.body_html')<|MERGE_RESOLUTION|>--- conflicted
+++ resolved
@@ -4,7 +4,6 @@
 .landing-page
   .header-wrapper.compact
     .header
-<<<<<<< HEAD
       .container.links
         .brand
           = link_to root_url do
@@ -18,9 +17,6 @@
               = link_to t('auth.login'), new_user_session_path, class: 'webapp-btn'
           %li= link_to t('about.about_this'), about_more_path
           %li= link_to t('about.other_instances'), 'https://joinmastodon.org/'
-=======
-      = render 'links'
->>>>>>> 03119c85
 
   .extended-description
     .container-alt
