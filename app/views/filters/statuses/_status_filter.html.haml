--- conflicted
+++ resolved
@@ -18,14 +18,11 @@
             %strong> Content warning: #{prerender_custom_emojis(h(status.spoiler_text), status.emojis)}
           = prerender_custom_emojis(status_content_format(status), status.emojis)
 
-<<<<<<< HEAD
-=======
     - status.ordered_media_attachments.each do |media_attachment|
       %abbr{ title: media_attachment.description }
         = material_symbol 'link'
         = media_attachment.file_file_name
 
->>>>>>> ab36c152
     .detailed-status__meta
       = link_to ActivityPub::TagManager.instance.url_for(status.account), class: 'name-tag', target: '_blank', rel: 'noopener noreferrer' do
         = image_tag(status.account.avatar.url, width: 15, height: 15, alt: '', class: 'avatar')
