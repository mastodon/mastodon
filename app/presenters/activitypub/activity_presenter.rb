# frozen_string_literal: true

class ActivityPub::ActivityPresenter < ActiveModelSerializers::Model
  attributes :id, :type, :actor, :published, :to, :cc, :virtual_object

  class << self
<<<<<<< HEAD
    def from_status(status, use_bearcap: true)
=======
    def from_status(status, allow_inlining: true)
>>>>>>> 8c7223f4
      new.tap do |presenter|
        presenter.id        = ActivityPub::TagManager.instance.activity_uri_for(status)
        presenter.type      = status.reblog? ? 'Announce' : 'Create'
        presenter.actor     = ActivityPub::TagManager.instance.uri_for(status.account)
        presenter.published = status.created_at
        presenter.to        = ActivityPub::TagManager.instance.to(status)
        presenter.cc        = ActivityPub::TagManager.instance.cc(status)

        presenter.virtual_object = begin
          if status.reblog?
            if allow_inlining && status.account == status.proper.account && status.proper.private_visibility? && status.local?
              status.proper
            else
              ActivityPub::TagManager.instance.uri_for(status.proper)
            end
          elsif status.limited_visibility? && use_bearcap
            "bear:?#{{ u: ActivityPub::TagManager.instance.uri_for(status.proper), t: status.capability_tokens.first.token }.to_query}"
          else
            status.proper
          end
        end
      end
    end

    def from_encrypted_message(encrypted_message)
      new.tap do |presenter|
        presenter.id = ActivityPub::TagManager.instance.generate_uri_for(nil)
        presenter.type = 'Create'
        presenter.actor = ActivityPub::TagManager.instance.uri_for(encrypted_message.source_account)
        presenter.published = Time.now.utc
        presenter.to = ActivityPub::TagManager.instance.uri_for(encrypted_message.target_account)
        presenter.virtual_object = encrypted_message
      end
    end
  end
end<|MERGE_RESOLUTION|>--- conflicted
+++ resolved
@@ -4,11 +4,7 @@
   attributes :id, :type, :actor, :published, :to, :cc, :virtual_object
 
   class << self
-<<<<<<< HEAD
-    def from_status(status, use_bearcap: true)
-=======
-    def from_status(status, allow_inlining: true)
->>>>>>> 8c7223f4
+    def from_status(status, allow_inlining: true, use_bearcap: true)
       new.tap do |presenter|
         presenter.id        = ActivityPub::TagManager.instance.activity_uri_for(status)
         presenter.type      = status.reblog? ? 'Announce' : 'Create'
