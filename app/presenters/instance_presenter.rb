--- conflicted
+++ resolved
@@ -12,13 +12,9 @@
     end
 
     def account
-<<<<<<< HEAD
-      Account.find_local(Setting.site_contact_username.strip.gsub(/\A@/, ''))
-=======
       username, domain = Setting.site_contact_username.strip.gsub(/\A@/, '').split('@', 2)
       domain = nil if TagManager.instance.local_domain?(domain)
       Account.find_remote(username, domain) if username.present?
->>>>>>> 8dfe5179
     end
   end
 
