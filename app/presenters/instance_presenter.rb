--- conflicted
+++ resolved
@@ -86,11 +86,6 @@
     @thumbnail ||= Rails.cache.fetch('site_uploads/thumbnail') { SiteUpload.find_by(var: 'thumbnail') }
   end
 
-<<<<<<< HEAD
-  def hero
-    @hero ||= Rails.cache.fetch('site_uploads/hero') { SiteUpload.find_by(var: 'hero') }
-  end
-
   def logo
     @logo ||= Rails.cache.fetch('site_uploads/logo') { SiteUpload.find_by(var: 'logo') }
   end
@@ -99,8 +94,6 @@
     @logo_transparent ||= Rails.cache.fetch('site_uploads/logo_transparent') { SiteUpload.find_by(var: 'logo_transparent') }
   end
 
-=======
->>>>>>> 03b0f3ac
   def mascot
     @mascot ||= Rails.cache.fetch('site_uploads/mascot') { SiteUpload.find_by(var: 'mascot') }
   end
