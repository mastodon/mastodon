--- conflicted
+++ resolved
@@ -3,12 +3,8 @@
 class InstancePresenter
   delegate(
     :closed_registrations_message,
-<<<<<<< HEAD
     :contact_email,
-=======
     :site_contact_email,
-    :open_registrations,
->>>>>>> 6df63465
     :site_description,
     :site_extended_description,
     to: Setting
