--- conflicted
+++ resolved
@@ -1,10 +1,6 @@
 # frozen_string_literal: true
 
 class InitialStatePresenter < ActiveModelSerializers::Model
-<<<<<<< HEAD
-  attributes :settings, :push_subscription, :token, :current_account, :admin, :admin_announcement
-=======
   attributes :settings, :push_subscription, :token,
-             :current_account, :admin, :text
->>>>>>> ab71cf45
+             :current_account, :admin, :admin_announcement, :text
 end