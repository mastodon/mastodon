# frozen_string_literal: true

class Pubsubhubbub::DistributionWorker
  include Sidekiq::Worker

  sidekiq_options queue: 'push'

  def perform(stream_entry_ids)
    stream_entries = StreamEntry.where(id: stream_entry_ids).includes(:status).reject { |e| e.status&.direct_visibility? }

    return if stream_entries.empty?

<<<<<<< HEAD
    @account = stream_entry.account
    @payload = AtomSerializer.render(AtomSerializer.new.feed(@account, [stream_entry]))
    @domains = @account.followers_domains

    Subscription.where(account: @account).active.select('id, callback_url').find_each do |subscription|
      next if stream_entry.hidden? && !allowed_to_receive?(subscription.callback_url)
      Pubsubhubbub::DeliveryWorker.perform_async(subscription.id, @payload)
=======
    @account       = stream_entries.first.account
    @subscriptions = active_subscriptions.to_a

    distribute_public!(stream_entries.reject(&:hidden?))
    distribute_hidden!(stream_entries.reject { |s| !s.hidden? })
  end

  private

  def distribute_public!(stream_entries)
    return if stream_entries.empty?

    @payload = AtomSerializer.render(AtomSerializer.new.feed(@account, stream_entries))

    Pubsubhubbub::DeliveryWorker.push_bulk(@subscriptions) do |subscription|
      [subscription.id, @payload]
    end
  end

  def distribute_hidden!(stream_entries)
    return if stream_entries.empty?

    @payload = AtomSerializer.render(AtomSerializer.new.feed(@account, stream_entries))
    @domains = @account.followers_domains

    Pubsubhubbub::DeliveryWorker.push_bulk(@subscriptions.reject { |s| !allowed_to_receive?(s.callback_url) }) do |subscription|
      [subscription.id, @payload]
>>>>>>> 947887f2
    end
  end

  def active_subscriptions
    Subscription.where(account: @account).active.select('id, callback_url')
  end

  def allowed_to_receive?(callback_url)
    @domains.include?(Addressable::URI.parse(callback_url).host)
  end

  private

  def allowed_to_receive?(callback_url)
    @domains.include?(Addressable::URI.parse(callback_url).host)
  end
end<|MERGE_RESOLUTION|>--- conflicted
+++ resolved
@@ -10,15 +10,6 @@
 
     return if stream_entries.empty?
 
-<<<<<<< HEAD
-    @account = stream_entry.account
-    @payload = AtomSerializer.render(AtomSerializer.new.feed(@account, [stream_entry]))
-    @domains = @account.followers_domains
-
-    Subscription.where(account: @account).active.select('id, callback_url').find_each do |subscription|
-      next if stream_entry.hidden? && !allowed_to_receive?(subscription.callback_url)
-      Pubsubhubbub::DeliveryWorker.perform_async(subscription.id, @payload)
-=======
     @account       = stream_entries.first.account
     @subscriptions = active_subscriptions.to_a
 
@@ -46,7 +37,6 @@
 
     Pubsubhubbub::DeliveryWorker.push_bulk(@subscriptions.reject { |s| !allowed_to_receive?(s.callback_url) }) do |subscription|
       [subscription.id, @payload]
->>>>>>> 947887f2
     end
   end
 
@@ -57,10 +47,4 @@
   def allowed_to_receive?(callback_url)
     @domains.include?(Addressable::URI.parse(callback_url).host)
   end
-
-  private
-
-  def allowed_to_receive?(callback_url)
-    @domains.include?(Addressable::URI.parse(callback_url).host)
-  end
 end