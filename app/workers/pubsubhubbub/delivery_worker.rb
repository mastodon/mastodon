--- conflicted
+++ resolved
@@ -23,12 +23,7 @@
   def process_delivery
     payload_delivery
 
-<<<<<<< HEAD
-    return subscription.destroy! if response_failed_permanently?(response) # HTTP 4xx means error is not temporary, except for 429 (throttling)
-    raise "Delivery failed for #{subscription.callback_url}: HTTP #{response.code}" unless response_successful?(response)
-=======
     raise "Delivery failed for #{subscription.callback_url}: HTTP #{payload_delivery.code}" unless response_successful?
->>>>>>> 756db810
 
     subscription.touch(:last_successful_delivery_at)
   end
