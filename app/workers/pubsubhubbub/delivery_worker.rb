# frozen_string_literal: true

class Pubsubhubbub::DeliveryWorker
  include Sidekiq::Worker
  include RoutingHelper

  sidekiq_options queue: 'push', retry: 3, dead: false

  sidekiq_retry_in do |count|
    5 * (count + 1)
  end

  attr_reader :subscription, :payload

  def perform(subscription_id, payload)
    @subscription = Subscription.find(subscription_id)
    @payload = payload
    process_delivery unless blocked_domain?
  end

  private

  def process_delivery
    payload_delivery

<<<<<<< HEAD
    return subscription.destroy! if response_failed_permanently?(response) # HTTP 4xx means error is not temporary, except for 429 (throttling)
    raise "Delivery failed for #{subscription.callback_url}: HTTP #{response.code}" unless response_successful?(response)
=======
    raise "Delivery failed for #{subscription.callback_url}: HTTP #{payload_delivery.code}" unless response_successful?
>>>>>>> 8963f8c3

    subscription.touch(:last_successful_delivery_at)
  end

  def payload_delivery
    @_payload_delivery ||= callback_post_payload
  end

  def callback_post_payload
    HTTP.timeout(:per_operation, write: 50, connect: 20, read: 50)
        .headers(headers)
        .post(subscription.callback_url, body: payload)
  end

  def blocked_domain?
    DomainBlock.blocked?(host)
  end

  def host
    Addressable::URI.parse(subscription.callback_url).normalize.host
  end

  def headers
    {
      'User-Agent' => 'Mastodon/PubSubHubbub',
      'Content-Type' => 'application/atom+xml',
      'Link' => link_headers,
    }.merge(signature_headers.to_h)
  end

  def link_headers
    LinkHeader.new([hub_link_header, self_link_header]).to_s
  end

  def hub_link_header
    [api_push_url, [%w(rel hub)]]
  end

  def self_link_header
    [account_url(subscription.account, format: :atom), [%w(rel self)]]
  end

  def signature_headers
    { 'X-Hub-Signature' => payload_signature } if subscription.secret?
  end

  def payload_signature
    "sha1=#{hmac_payload_digest}"
  end

  def hmac_payload_digest
    OpenSSL::HMAC.hexdigest(OpenSSL::Digest.new('sha1'), subscription.secret, payload)
  end

  def response_successful?
    payload_delivery.code > 199 && payload_delivery.code < 300
  end

  def response_failed_permanently?(response)
    response.code > 299 && response.code < 500 && response.code != 429
  end

  def response_successful?(response)
    response.code > 199 && response.code < 300
  end
end<|MERGE_RESOLUTION|>--- conflicted
+++ resolved
@@ -23,12 +23,7 @@
   def process_delivery
     payload_delivery
 
-<<<<<<< HEAD
-    return subscription.destroy! if response_failed_permanently?(response) # HTTP 4xx means error is not temporary, except for 429 (throttling)
-    raise "Delivery failed for #{subscription.callback_url}: HTTP #{response.code}" unless response_successful?(response)
-=======
     raise "Delivery failed for #{subscription.callback_url}: HTTP #{payload_delivery.code}" unless response_successful?
->>>>>>> 8963f8c3
 
     subscription.touch(:last_successful_delivery_at)
   end
@@ -86,12 +81,4 @@
   def response_successful?
     payload_delivery.code > 199 && payload_delivery.code < 300
   end
-
-  def response_failed_permanently?(response)
-    response.code > 299 && response.code < 500 && response.code != 429
-  end
-
-  def response_successful?(response)
-    response.code > 199 && response.code < 300
-  end
 end