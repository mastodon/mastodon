--- conflicted
+++ resolved
@@ -3,11 +3,7 @@
 class Pubsubhubbub::SubscribeWorker
   include Sidekiq::Worker
 
-<<<<<<< HEAD
-  sidekiq_options queue: 'push', retry: 10, unique: :until_executed, dead: false, unique_retry: true
-=======
   sidekiq_options queue: 'push', retry: 10, unique: :until_executed, dead: false
->>>>>>> 4c14ff65
 
   sidekiq_retry_in do |count|
     case count
