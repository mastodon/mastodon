# frozen_string_literal: true

class Scheduler::FollowRecommendationsScheduler
  include Sidekiq::Worker
  include Redisable

  sidekiq_options retry: 0

  # The maximum number of accounts that can be requested in one page from the
  # API is 80, and the suggestions API does not allow pagination. This number
  # leaves some room for accounts being filtered during live access
  SET_SIZE = 100

  def perform
    # Maintaining a materialized view speeds-up subsequent queries significantly
    AccountSummary.refresh
    FollowRecommendation.refresh

<<<<<<< HEAD
    fallback_recommendations = FollowRecommendation.order(rank: :desc).limit(SET_SIZE).index_by(&:account_id)
=======
    fallback_recommendations = FollowRecommendation.order(rank: :desc).limit(SET_SIZE)
>>>>>>> 8c7223f4

    Trends.available_locales.each do |locale|
      recommendations = begin
        if AccountSummary.safe.filtered.localized(locale).exists? # We can skip the work if no accounts with that language exist
<<<<<<< HEAD
          FollowRecommendation.localized(locale).order(rank: :desc).limit(SET_SIZE).index_by(&:account_id)
=======
          FollowRecommendation.localized(locale).order(rank: :desc).limit(SET_SIZE).map { |recommendation| [recommendation.account_id, recommendation.rank] }
>>>>>>> 8c7223f4
        else
          []
        end
      end

      # Use language-agnostic results if there are not enough language-specific ones
      missing = SET_SIZE - recommendations.size

      if missing.positive? && fallback_recommendations.size.positive?
        max_fallback_rank = fallback_recommendations.first.rank || 0

        # Language-specific results should be above language-agnostic ones,
        # otherwise language-agnostic ones will always overshadow them
        recommendations.map! { |(account_id, rank)| [account_id, rank + max_fallback_rank] }

        added = 0

        fallback_recommendations.each do |recommendation|
          next if recommendations.any? { |(account_id, _)| account_id == recommendation.account_id }

          recommendations << [recommendation.account_id, recommendation.rank]
          added += 1

          break if added >= missing
        end
      end

      redis.multi do |multi|
        multi.del(key(locale))

        recommendations.each do |(account_id, rank)|
          multi.zadd(key(locale), rank, account_id)
        end
      end
    end
  end

  private

  def key(locale)
    "follow_recommendations:#{locale}"
  end
end<|MERGE_RESOLUTION|>--- conflicted
+++ resolved
@@ -16,20 +16,12 @@
     AccountSummary.refresh
     FollowRecommendation.refresh
 
-<<<<<<< HEAD
-    fallback_recommendations = FollowRecommendation.order(rank: :desc).limit(SET_SIZE).index_by(&:account_id)
-=======
     fallback_recommendations = FollowRecommendation.order(rank: :desc).limit(SET_SIZE)
->>>>>>> 8c7223f4
 
     Trends.available_locales.each do |locale|
       recommendations = begin
         if AccountSummary.safe.filtered.localized(locale).exists? # We can skip the work if no accounts with that language exist
-<<<<<<< HEAD
-          FollowRecommendation.localized(locale).order(rank: :desc).limit(SET_SIZE).index_by(&:account_id)
-=======
           FollowRecommendation.localized(locale).order(rank: :desc).limit(SET_SIZE).map { |recommendation| [recommendation.account_id, recommendation.rank] }
->>>>>>> 8c7223f4
         else
           []
         end
