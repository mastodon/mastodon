# frozen_string_literal: true

class Web::PushNotificationWorker
  include Sidekiq::Worker

  sidekiq_options queue: 'push', retry: 5

  TTL     = 48.hours.to_s
  URGENCY = 'normal'

  def perform(subscription_id, notification_id)
    @subscription = Web::PushSubscription.find(subscription_id)
    @notification = Notification.find(notification_id)

    # Polymorphically associated activity could have been deleted
    # in the meantime, so we have to double-check before proceeding
    return unless @notification.activity.present? && @subscription.pushable?(@notification)

<<<<<<< HEAD
    return expo_send if @subscription.expo?

    payload = @subscription.encrypt(push_notification_json)
=======
    payload = web_push_request.encrypt(push_notification_json)
>>>>>>> ab36c152

    request_pool.with(web_push_request.audience) do |http_client|
      request = Request.new(:post, web_push_request.endpoint, body: payload.fetch(:ciphertext), http_client: http_client)

      request.add_headers(
        'Content-Type' => 'application/octet-stream',
        'Ttl' => TTL,
        'Urgency' => URGENCY,
        'Content-Encoding' => 'aesgcm',
        'Encryption' => "salt=#{Webpush.encode64(payload.fetch(:salt)).delete('=')}",
        'Crypto-Key' => "dh=#{Webpush.encode64(payload.fetch(:server_public_key)).delete('=')};#{web_push_request.crypto_key_header}",
        'Authorization' => web_push_request.authorization_header
      )

      request.perform do |response|
        # If the server responds with an error in the 4xx range
        # that isn't about rate-limiting or timeouts, we can
        # assume that the subscription is invalid or expired
        # and must be removed

        if (400..499).cover?(response.code) && ![408, 429].include?(response.code)
          @subscription.destroy
        elsif !(200...300).cover?(response.code)
          raise Mastodon::UnexpectedResponseError, response
        end
      end
    end
  rescue ActiveRecord::RecordNotFound
    true
  end

  private

<<<<<<< HEAD
  def expo_send
    request_pool.with(@subscription.audience) do |http_client|
      body = push_notification_json

      request = Request.new(:post, @subscription.endpoint, body: body, http_client: http_client)

      request.add_headers(
        'Content-Type' => 'application/json',
        'Accept' => 'application/json',
        'Accept-Encoding' => 'gzip, deflate',
        'Host' => 'exp.host',
        'Ttl' => TTL,
        'Urgency' => URGENCY
      )

      request.perform do |response|
        raise Mastodon::UnexpectedResponseError, response unless (200...300).cover?(response.code)
      end
    end
=======
  def web_push_request
    @web_push_request || WebPushRequest.new(@subscription)
>>>>>>> ab36c152
  end

  def push_notification_json
    Oj.dump(serialized_notification_in_subscription_locale.as_json)
  end

  def serialized_notification_in_subscription_locale
    I18n.with_locale(@subscription.locale.presence || I18n.default_locale) do
      serialized_notification
    end
  end

<<<<<<< HEAD
    if @subscription.expo?
      json.delete :access_token
      json.delete :preferred_locale
      json.delete :notification_id
      json.delete :notification_type

      json[:to] = @subscription.expo
    end

    Oj.dump(json)
=======
  def serialized_notification
    ActiveModelSerializers::SerializableResource.new(
      @notification,
      serializer: Web::NotificationSerializer,
      scope: @subscription,
      scope_name: :current_push_subscription
    )
>>>>>>> ab36c152
  end

  def request_pool
    RequestPool.current
  end
end<|MERGE_RESOLUTION|>--- conflicted
+++ resolved
@@ -16,13 +16,9 @@
     # in the meantime, so we have to double-check before proceeding
     return unless @notification.activity.present? && @subscription.pushable?(@notification)
 
-<<<<<<< HEAD
     return expo_send if @subscription.expo?
 
-    payload = @subscription.encrypt(push_notification_json)
-=======
     payload = web_push_request.encrypt(push_notification_json)
->>>>>>> ab36c152
 
     request_pool.with(web_push_request.audience) do |http_client|
       request = Request.new(:post, web_push_request.endpoint, body: payload.fetch(:ciphertext), http_client: http_client)
@@ -56,7 +52,10 @@
 
   private
 
-<<<<<<< HEAD
+  def web_push_request
+    @web_push_request || WebPushRequest.new(@subscription)
+  end
+
   def expo_send
     request_pool.with(@subscription.audience) do |http_client|
       body = push_notification_json
@@ -76,23 +75,11 @@
         raise Mastodon::UnexpectedResponseError, response unless (200...300).cover?(response.code)
       end
     end
-=======
-  def web_push_request
-    @web_push_request || WebPushRequest.new(@subscription)
->>>>>>> ab36c152
   end
 
   def push_notification_json
-    Oj.dump(serialized_notification_in_subscription_locale.as_json)
-  end
+    json = serialized_notification_in_subscription_locale.as_json
 
-  def serialized_notification_in_subscription_locale
-    I18n.with_locale(@subscription.locale.presence || I18n.default_locale) do
-      serialized_notification
-    end
-  end
-
-<<<<<<< HEAD
     if @subscription.expo?
       json.delete :access_token
       json.delete :preferred_locale
@@ -103,7 +90,14 @@
     end
 
     Oj.dump(json)
-=======
+  end
+
+  def serialized_notification_in_subscription_locale
+    I18n.with_locale(@subscription.locale.presence || I18n.default_locale) do
+      serialized_notification
+    end
+  end
+
   def serialized_notification
     ActiveModelSerializers::SerializableResource.new(
       @notification,
@@ -111,7 +105,6 @@
       scope: @subscription,
       scope_name: :current_push_subscription
     )
->>>>>>> ab36c152
   end
 
   def request_pool
