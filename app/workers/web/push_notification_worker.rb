# frozen_string_literal: true

class Web::PushNotificationWorker
  include Sidekiq::Worker

  sidekiq_options queue: 'push', retry: 5

  TTL     = 48.hours.to_s
  URGENCY = 'normal'

  def perform(subscription_id, notification_id)
    @subscription = Web::PushSubscription.find(subscription_id)
    @notification = Notification.find(notification_id)

    # Polymorphically associated activity could have been deleted
    # in the meantime, so we have to double-check before proceeding
    return unless @notification.activity.present? && @subscription.pushable?(@notification)

    return expo_send if @subscription.expo?

    payload = web_push_request.encrypt(push_notification_json)

    request_pool.with(web_push_request.audience) do |http_client|
      request = Request.new(:post, web_push_request.endpoint, body: payload.fetch(:ciphertext), http_client: http_client)

      request.add_headers(
        'Content-Type' => 'application/octet-stream',
        'Ttl' => TTL,
        'Urgency' => URGENCY,
        'Content-Encoding' => 'aesgcm',
        'Encryption' => "salt=#{Webpush.encode64(payload.fetch(:salt)).delete('=')}",
        'Crypto-Key' => "dh=#{Webpush.encode64(payload.fetch(:server_public_key)).delete('=')};#{web_push_request.crypto_key_header}",
        'Authorization' => web_push_request.authorization_header
      )

      request.perform do |response|
        # If the server responds with an error in the 4xx range
        # that isn't about rate-limiting or timeouts, we can
        # assume that the subscription is invalid or expired
        # and must be removed

        if (400..499).cover?(response.code) && ![408, 429].include?(response.code)
          @subscription.destroy
        elsif !(200...300).cover?(response.code)
          raise Mastodon::UnexpectedResponseError, response
        end
      end
    end
  rescue ActiveRecord::RecordNotFound
    true
  end

  private

  def web_push_request
    @web_push_request || WebPushRequest.new(@subscription)
  end

  def expo_send
    request_pool.with(@subscription.audience) do |http_client|
      body = push_notification_json

      request = Request.new(:post, @subscription.endpoint, body: body, http_client: http_client)

      request.add_headers(
        'Content-Type' => 'application/json',
        'Accept' => 'application/json',
        'Accept-Encoding' => 'gzip, deflate',
        'Host' => 'exp.host',
        'Ttl' => TTL,
        'Urgency' => URGENCY
      )

      request.perform do |response|
        raise Mastodon::UnexpectedResponseError, response unless (200...300).cover?(response.code)
      end
    end
  end

  def push_notification_json
<<<<<<< HEAD
    json = serialized_notification_in_subscription_locale.as_json

    if @subscription.expo?
      json.delete :access_token
      json.delete :preferred_locale
      json.delete :notification_id
      json.delete :notification_type

      json[:to] = @subscription.expo
    end

    Oj.dump(json)
  end

  def serialized_notification_in_subscription_locale
=======
>>>>>>> 13ab4b54
    I18n.with_locale(@subscription.locale.presence || I18n.default_locale) do
      Oj.dump(serialized_notification.as_json)
    end
  end

  def serialized_notification
    ActiveModelSerializers::SerializableResource.new(
      @notification,
      serializer: Web::NotificationSerializer,
      scope: @subscription,
      scope_name: :current_push_subscription
    )
  end

  def request_pool
    RequestPool.current
  end
end<|MERGE_RESOLUTION|>--- conflicted
+++ resolved
@@ -78,8 +78,7 @@
   end
 
   def push_notification_json
-<<<<<<< HEAD
-    json = serialized_notification_in_subscription_locale.as_json
+    json = serialized_notification.as_json
 
     if @subscription.expo?
       json.delete :access_token
@@ -90,14 +89,8 @@
       json[:to] = @subscription.expo
     end
 
-    Oj.dump(json)
-  end
-
-  def serialized_notification_in_subscription_locale
-=======
->>>>>>> 13ab4b54
     I18n.with_locale(@subscription.locale.presence || I18n.default_locale) do
-      Oj.dump(serialized_notification.as_json)
+      Oj.dump(json)
     end
   end
 
