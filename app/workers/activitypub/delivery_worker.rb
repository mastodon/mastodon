--- conflicted
+++ resolved
@@ -16,12 +16,8 @@
     perform_request
 
     raise Mastodon::UnexpectedResponseError, @response unless response_successful?
-
-<<<<<<< HEAD
     log_delay(JSON.parse(@json).dig('published'), @inbox_url, 'delivered')
-=======
     @response.connection&.close
->>>>>>> 7fe1428c
     failure_tracker.track_success!
   rescue => e
     failure_tracker.track_failure!
