# frozen_string_literal: true

class ActivityPub::DeliveryWorker
  include Sidekiq::Worker

  STOPLIGHT_FAILURE_THRESHOLD = 10
  STOPLIGHT_COOLDOWN = 60

  sidekiq_options queue: 'push', retry: 16, dead: false

  HEADERS = { 'Content-Type' => 'application/activity+json' }.freeze

  def perform(json, source_account_id, inbox_url, options = {})
    return if DeliveryFailureTracker.unavailable?(inbox_url)

    @options        = options.with_indifferent_access
    @json           = json
    @source_account = Account.find(source_account_id)
    @inbox_url      = inbox_url

    perform_request

    failure_tracker.track_success!
  rescue => e
    failure_tracker.track_failure!
    raise e.class, "Delivery failed for #{inbox_url}: #{e.message}", e.backtrace[0]
  end

  private

  def build_request
    request = Request.new(:post, @inbox_url, body: @json)
    request.on_behalf_of(@source_account, :uri, sign_with: @options[:sign_with])
    request.add_headers(HEADERS)
  end

  def perform_request
    light = Stoplight(@inbox_url) do
      build_request.perform do |response|
        raise Mastodon::UnexpectedResponseError, response unless response_successful?(response) || response_error_unsalvageable?(response)
      end
    end

    light.with_threshold(STOPLIGHT_FAILURE_THRESHOLD)
         .with_cool_off_time(STOPLIGHT_COOLDOWN)
         .run
  end

  def response_successful?(response)
    (200...300).cover?(response.code)
  end

  def response_error_unsalvageable?(response)
<<<<<<< HEAD
    (400...500).cover?(response.code) && ![401, 408, 429].include?(response.code)
=======
    response.code == 501 || ((400...500).cover?(response.code) && ![401, 408, 429].include?(response.code))
>>>>>>> 9bace2dd
  end

  def failure_tracker
    @failure_tracker ||= DeliveryFailureTracker.new(@inbox_url)
  end
end<|MERGE_RESOLUTION|>--- conflicted
+++ resolved
@@ -51,11 +51,7 @@
   end
 
   def response_error_unsalvageable?(response)
-<<<<<<< HEAD
-    (400...500).cover?(response.code) && ![401, 408, 429].include?(response.code)
-=======
     response.code == 501 || ((400...500).cover?(response.code) && ![401, 408, 429].include?(response.code))
->>>>>>> 9bace2dd
   end
 
   def failure_tracker
