<<<<<<< HEAD
$color1: #1B5E20 !default; // darkest背景色282c37
$color2: #d9e1e8 !default; // lightest
$color3: #9baec8 !default; // lighter
$color4: #2b90d9 !default; // vibrant
$color5: #ffffff !default; // white
$color6: #df405a !default; // error red
$color7: #79bd9a !default; // succ green
$color8: #000000 !default; // black
=======
// Commonly used web colors
$black: #000000;            // Black
$white: #ffffff;            // White
$success-green: #79bd9a;    // Padua
$error-red: #df405a;        // Cerise
$warning-red: #ff5050;      // Sunset Orange
$gold-star: #ca8f04;        // Dark Goldenrod

// Values from the classic Mastodon UI
$classic-base-color: #282c37;         // Midnight Express
$classic-primary-color: #9baec8;      // Echo Blue
$classic-secondary-color: #d9e1e8;    // Pattens Blue
$classic-highlight-color: #2b90d9;    // Summer Sky

// Variables for defaults in UI
$base-shadow-color: $black !default;
$base-overlay-background: $black !default;
$base-border-color: $white !default;
$simple-background-color: $white !default;
$primary-text-color: $white !default;
$valid-value-color: $success-green !default;
$error-value-color: $error-red !default;

// Tell UI to use selected colors
$ui-base-color: $classic-base-color !default;             // Darkest
$ui-primary-color: $classic-primary-color !default;       // Lighter
$ui-secondary-color: $classic-secondary-color !default;   // Lightest
$ui-highlight-color: $classic-highlight-color !default;   // Vibrant
>>>>>>> 7c67cb59
<|MERGE_RESOLUTION|>--- conflicted
+++ resolved
@@ -1,13 +1,3 @@
-<<<<<<< HEAD
-$color1: #1B5E20 !default; // darkest背景色282c37
-$color2: #d9e1e8 !default; // lightest
-$color3: #9baec8 !default; // lighter
-$color4: #2b90d9 !default; // vibrant
-$color5: #ffffff !default; // white
-$color6: #df405a !default; // error red
-$color7: #79bd9a !default; // succ green
-$color8: #000000 !default; // black
-=======
 // Commonly used web colors
 $black: #000000;            // Black
 $white: #ffffff;            // White
@@ -17,7 +7,7 @@
 $gold-star: #ca8f04;        // Dark Goldenrod
 
 // Values from the classic Mastodon UI
-$classic-base-color: #282c37;         // Midnight Express
+$classic-base-color: #1B5E20;         // Midnight Express
 $classic-primary-color: #9baec8;      // Echo Blue
 $classic-secondary-color: #d9e1e8;    // Pattens Blue
 $classic-highlight-color: #2b90d9;    // Summer Sky
@@ -35,5 +25,4 @@
 $ui-base-color: $classic-base-color !default;             // Darkest
 $ui-primary-color: $classic-primary-color !default;       // Lighter
 $ui-secondary-color: $classic-secondary-color !default;   // Lightest
-$ui-highlight-color: $classic-highlight-color !default;   // Vibrant
->>>>>>> 7c67cb59
+$ui-highlight-color: $classic-highlight-color !default;   // Vibrant