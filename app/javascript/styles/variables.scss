--- conflicted
+++ resolved
@@ -22,18 +22,11 @@
 $error-value-color: $error-red !default;
 
 // Tell UI to use selected colors
-<<<<<<< HEAD
-$ui-base-color: $classic-base-color !default;             // Darkest
-$ui-primary-color: $classic-primary-color !default;       // Lighter
-$ui-secondary-color: $classic-secondary-color !default;   // Lightest
-$ui-highlight-color: $classic-highlight-color !default;   // Vibrant
-
-// Avatar border size (8% default, 100% for rounded avatars)
-$ui-avatar-border-size: 8%;
-=======
 $ui-base-color: $classic-base-color !default;                  // Darkest
 $ui-base-lighter-color: lighten($ui-base-color, 26%) !default; // Lighter darkest
 $ui-primary-color: $classic-primary-color !default;            // Lighter
 $ui-secondary-color: $classic-secondary-color !default;        // Lightest
 $ui-highlight-color: $classic-highlight-color !default;        // Vibrant
->>>>>>> 7232cdf7
+
+// Avatar border size (8% default, 100% for rounded avatars)
+$ui-avatar-border-size: 8%;