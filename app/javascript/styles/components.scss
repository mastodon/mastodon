--- conflicted
+++ resolved
@@ -3627,13 +3627,13 @@
   }
 }
 
-<<<<<<< HEAD
 .sensitive-image {
   background-image: url('../images/image-hidden.png');
   border: none;
   background-color: transparent;
   background-size: contain;
-=======
+}
+
 noscript {
   text-align: center;
 
@@ -3641,5 +3641,4 @@
     font-size: 20px;
     margin: 20px 0;
   }
->>>>>>> 947887f2
 }