@import 'variables';
@import 'variables-glitch';

@mixin fullwidth-gallery {
  &.full-width {
    margin-left: -22px;
    margin-right: -22px;
    width: inherit;
  }
}

.app-body {
  -webkit-overflow-scrolling: touch;
  -ms-overflow-style: -ms-autohiding-scrollbar;
}

.button {
  background-color: darken($ui-highlight-color, 3%);
  border: 10px none;
  border-radius: 4px;
  box-sizing: border-box;
  color: $primary-text-color;
  cursor: pointer;
  display: inline-block;
  font-family: inherit;
  font-size: 14px;
  font-weight: 500;
  height: 36px;
  letter-spacing: 0;
  line-height: 36px;
  overflow: hidden;
  padding: 0 16px;
  position: relative;
  text-align: center;
  text-transform: uppercase;
  text-decoration: none;
  text-overflow: ellipsis;
  transition: all 100ms ease-in;
  white-space: nowrap;
  width: auto;

  &:active,
  &:focus,
  &:hover {
    background-color: lighten($ui-highlight-color, 7%);
    transition: all 200ms ease-out;
  }

  &:disabled {
    background-color: $ui-primary-color;
    cursor: default;
  }

  &.button-alternative {
    font-size: 16px;
    line-height: 36px;
    height: auto;
    color: $ui-base-color;
    background: $ui-primary-color;
    text-transform: none;
    padding: 4px 16px;

    &:active,
    &:focus,
    &:hover {
      background-color: lighten($ui-primary-color, 4%);
    }
  }

  &.button-secondary {
    font-size: 16px;
    line-height: 36px;
    height: auto;
    color: $ui-primary-color;
    text-transform: none;
    background: transparent;
    padding: 3px 15px;
    border-radius: 4px;
    border: 1px solid $ui-primary-color;

    &:active,
    &:focus,
    &:hover {
      border-color: lighten($ui-primary-color, 4%);
      color: lighten($ui-primary-color, 4%);
    }
  }

  &.button--block {
    display: block;
    width: 100%;
  }
}

.column__wrapper {
  display: flex;
  flex: 1 1 auto;
  position: relative;
}

.column-icon {
  background: lighten($ui-base-color, 4%);
  color: $ui-primary-color;
  cursor: pointer;
  font-size: 16px;
  padding: 15px;
  position: absolute;
  right: 0;
  top: -48px;
  z-index: 3;

  &:hover {
    color: lighten($ui-primary-color, 7%);
  }
}

.icon-button {
  display: inline-block;
  padding: 0;
  color: $ui-base-lighter-color;
  border: none;
  background: transparent;
  cursor: pointer;
  transition: color 100ms ease-in;

  &:hover,
  &:active,
  &:focus {
    color: lighten($ui-base-color, 33%);
    transition: color 200ms ease-out;
  }

  &.disabled {
    color: lighten($ui-base-color, 13%);
    cursor: default;
  }

  &.active {
    color: $ui-highlight-color;
  }

  &::-moz-focus-inner {
    border: 0;
  }

  &::-moz-focus-inner,
  &:focus,
  &:active {
    outline: 0 !important;
  }

  &.inverted {
    color: lighten($ui-base-color, 33%);

    &:hover,
    &:active,
    &:focus {
      color: $ui-base-lighter-color;
    }

    &.disabled {
      color: $ui-primary-color;
    }

    &.active {
      color: $ui-highlight-color;

      &.disabled {
        color: lighten($ui-highlight-color, 13%);
      }
    }
  }

  &.overlayed {
    box-sizing: content-box;
    background: rgba($base-overlay-background, 0.6);
    color: rgba($primary-text-color, 0.7);
    border-radius: 4px;
    padding: 2px;

    &:hover {
      background: rgba($base-overlay-background, 0.9);
    }
  }
}

.text-icon-button {
  color: lighten($ui-base-color, 33%);
  border: none;
  background: transparent;
  cursor: pointer;
  font-weight: 600;
  font-size: 11px;
  padding: 0 3px;
  line-height: 27px;
  outline: 0;
  transition: color 100ms ease-in;

  &:hover,
  &:active,
  &:focus {
    color: $ui-base-lighter-color;
    transition: color 200ms ease-out;
  }

  &.disabled {
    color: lighten($ui-base-color, 13%);
    cursor: default;
  }

  &.active {
    color: $ui-highlight-color;
  }

  &::-moz-focus-inner {
    border: 0;
  }

  &::-moz-focus-inner,
  &:focus,
  &:active {
    outline: 0 !important;
  }
}

.dropdown-menu {
  position: absolute;
}

.dropdown--active .icon-button {
  color: $ui-highlight-color;
}

.dropdown--active::after {
  @media screen and (min-width: 631px) {
    content: "";
    display: block;
    position: absolute;
    width: 0;
    height: 0;
    border-style: solid;
    border-width: 0 4.5px 7.8px;
    border-color: transparent transparent $ui-secondary-color;
    bottom: 8px;
    right: 104px;
  }
}

.invisible {
  font-size: 0;
  line-height: 0;
  display: inline-block;
  width: 0;
  height: 0;
  position: absolute;
}

.ellipsis {
  &::after {
    content: "…";
  }
}

.lightbox .icon-button {
  color: $ui-base-color;
}

.compose-form {
  padding: 10px;
}

.compose-form__warning {
  color: darken($ui-secondary-color, 65%);
  margin-bottom: 15px;
  background: $ui-primary-color;
  box-shadow: 0 2px 6px rgba($base-shadow-color, 0.3);
  padding: 8px 10px;
  border-radius: 4px;
  font-size: 13px;
  font-weight: 400;

  strong {
    color: darken($ui-secondary-color, 65%);
    font-weight: 500;
  }

  a {
    color: darken($ui-primary-color, 33%);
    font-weight: 500;
    text-decoration: underline;

    &:hover,
    &:active,
    &:focus {
      text-decoration: none;
    }
  }
}

.compose-form__modifiers {
  color: $ui-base-color;
  font-family: inherit;
  font-size: 14px;
  background: $simple-background-color;
  border-radius: 0 0 4px;
}

.compose-form__buttons-wrapper {
  display: flex;
  justify-content: space-between;
}

.compose-form__buttons {
  padding: 10px;
  background: darken($simple-background-color, 8%);
  box-shadow: inset 0 5px 5px rgba($base-shadow-color, 0.05);
  border-radius: 0 0 4px 4px;
  display: flex;

  .icon-button {
    box-sizing: content-box;
    padding: 0 3px;
  }
}

.compose-form__upload-button-icon {
  line-height: 27px;
}

.compose-form__sensitive-button {
  display: none;

  &.compose-form__sensitive-button--visible {
    display: block;
  }

  .compose-form__sensitive-button__icon {
    line-height: 27px;
  }
}

.compose-form__upload-wrapper {
  overflow: hidden;
}

.compose-form__uploads-wrapper {
  display: flex;
  flex-direction: row;
  padding: 5px;
  flex-wrap: wrap;
}

.compose-form__upload {
  flex: 1 1 0;
  min-width: 40%;
  margin: 5px;

  &-description {
    position: absolute;
    z-index: 2;
    bottom: 0;
    left: 0;
    right: 0;
    box-sizing: border-box;
    background: linear-gradient(0deg, rgba($base-shadow-color, 0.8) 0, rgba($base-shadow-color, 0.35) 80%, transparent);
    padding: 10px;
    opacity: 0;
    transition: opacity .1s ease;

    input {
      background: transparent;
      color: $ui-secondary-color;
      border: 0;
      padding: 0;
      margin: 0;
      width: 100%;
      font-family: inherit;
      font-size: 14px;
      font-weight: 500;

      &:focus {
        color: $white;
      }

      &::placeholder {
        opacity: 0.54;
        color: $ui-secondary-color;
      }
    }

    &.active {
      opacity: 1;
    }
  }

  .icon-button {
    mix-blend-mode: difference;
  }
}

.compose-form__upload-thumbnail {
  border-radius: 4px;
  background-position: center;
  background-size: cover;
  background-repeat: no-repeat;
  height: 100px;
  width: 100%;
}

.compose-form__label {
  display: block;
  line-height: 24px;
  vertical-align: middle;

  &.with-border {
    border-top: 1px solid $ui-base-color;
    padding-top: 10px;
  }

  .compose-form__label__text {
    display: inline-block;
    vertical-align: middle;
    margin-bottom: 14px;
    margin-left: 8px;
    color: $ui-primary-color;
  }
}

.compose-form__textarea,
.follow-form__input {
  background: $simple-background-color;

  &:disabled {
    background: $ui-secondary-color;
  }
}

.compose-form__autosuggest-wrapper {
  position: relative;

  .emoji-picker-dropdown {
    position: absolute;
    right: 5px;
    top: 5px;

    ::-webkit-scrollbar-track:hover,
    ::-webkit-scrollbar-track:active {
      background-color: rgba($base-overlay-background, 0.3);
    }
  }
}

.compose-form__publish {
  display: flex;
  min-width: 0;
}

.compose-form__publish-button-wrapper {
  overflow: hidden;
  padding-top: 10px;
  white-space: nowrap;
  display: flex;

  button {
    text-overflow: unset;
  }
}

.compose-form__publish__side-arm {
  padding: 0 !important;
  width: 4em;
  text-align: center;
  margin-right: 2px;
}

.compose-form__publish__primary {
  padding: 0 10px !important;
}

.emojione {
  display: inline-block;
  font-size: inherit;
  vertical-align: middle;
  object-fit: contain;
  margin: -.2ex .15em .2ex;
  width: 16px;
  height: 16px;

  img {
    width: auto;
  }
}

.reply-indicator {
  border-radius: 4px 4px 0 0;
  position: relative;
  bottom: -2px;
  background: $ui-primary-color;
  padding: 10px;
}

.reply-indicator__header {
  margin-bottom: 5px;
  overflow: hidden;
}

.reply-indicator__cancel {
  float: right;
  line-height: 24px;
}

.reply-indicator__display-name {
  color: $ui-base-color;
  display: block;
  max-width: 100%;
  line-height: 24px;
  overflow: hidden;
  padding-right: 25px;
  text-decoration: none;
}

.reply-indicator__display-avatar {
  float: left;
  margin-right: 5px;
}

.status__content--with-action {
  cursor: pointer;
}

.status-check-box {
  .status__content,
  .reply-indicator__content {
    color: #3a3a3a;
    a {
      color: #005aa9;
    }
  }
}

.status__content,
.reply-indicator__content {
  position: relative;
  margin: 10px 0;
  padding: 0 12px;
  font-size: 15px;
  line-height: 20px;
  color: $primary-text-color;
  word-wrap: break-word;
  font-weight: 400;
  overflow: visible;
  white-space: pre-wrap;

  .emojione {
    width: 18px;
    height: 18px;
  }

  p {
    margin-bottom: 20px;

    &:last-child {
      margin-bottom: 0;
    }
  }

  a {
    color: $ui-secondary-color;
    text-decoration: none;

    &:hover {
      text-decoration: underline;

      .fa {
        color: lighten($ui-base-color, 40%);
      }
    }

    &.mention {
      &:hover {
        text-decoration: none;

        span {
          text-decoration: underline;
        }
      }
    }

    .fa {
      color: lighten($ui-base-color, 30%);
    }
  }

  .status__content__spoiler {
    display: none;

    &.status__content__spoiler--visible {
      display: block;
    }
  }
}

.status__content__spoiler-link {
  display: inline-block;
  border-radius: 2px;
  background: lighten($ui-base-color, 30%);
  border: none;
  color: lighten($ui-base-color, 8%);
  font-weight: 500;
  font-size: 11px;
  padding: 0 5px;
  text-transform: uppercase;
  line-height: inherit;
  cursor: pointer;
  vertical-align: bottom;

  &:hover {
    background: lighten($ui-base-color, 33%);
    text-decoration: none;
  }

  .status__content__spoiler-icon {
    display: inline-block;
    margin: 0 0 0 5px;
    border-left: 1px solid currentColor;
    padding: 0 0 0 4px;
    font-size: 16px;
    vertical-align: -2px;
  }
}

.status__prepend-icon-wrapper {
  float: left;
  margin: 0 10px 0 -58px;
  width: 48px;
  text-align: right;
}

.notif-cleaning {
  .status, .notification-follow {
    padding-right: ($dismiss-overlay-width + 0.5rem);
  }
}

.notification-follow {
  position: relative;

  // same like Status
  border-bottom: 1px solid lighten($ui-base-color, 8%);

  .account {
    border-bottom: 0 none;
  }
}

.focusable {
  &:focus {
    outline: 0;
    background: lighten($ui-base-color, 4%);

    &.status-direct {
      background: lighten($ui-base-color, 12%);
    }

    .detailed-status,
    .detailed-status__action-bar {
      background: lighten($ui-base-color, 8%);
    }
  }
}

.status {
  padding: 8px 10px;
  position: relative;
  height: auto;
  min-height: 48px;
  border-bottom: 1px solid lighten($ui-base-color, 8%);
  cursor: default;

  @keyframes fade {
    0% { opacity: 0; }
    100% { opacity: 1; }
  }

  opacity: 1;
  animation: fade 150ms linear;

  .video-player {
    margin-top: 8px;
  }

  &.status-direct {
    background: lighten($ui-base-color, 8%);

    .icon-button.disabled {
      color: lighten($ui-base-color, 16%);
    }
  }

  &.light {
    .status__relative-time {
      color: $ui-primary-color;
    }

    .status__display-name {
      color: $ui-base-color;
    }

    .display-name {
      strong {
        color: $ui-base-color;
      }

      span {
        color: $ui-primary-color;
      }
    }

    .status__content {
      color: $ui-base-color;

      a {
        color: $ui-highlight-color;
      }

      a.status__content__spoiler-link {
        color: $primary-text-color;
        background: $ui-primary-color;

        &:hover {
          background: lighten($ui-primary-color, 8%);
        }
      }
    }
  }

  &.collapsed {
    background-position: center;
    background-size: cover;
    user-select: none;

    &.has-background::before {
      display: block;
      position: absolute;
      left: 0;
      right: 0;
      top: 0;
      bottom: 0;
    	background-image: linear-gradient(to bottom, rgba($base-shadow-color, .75), rgba($base-shadow-color, .65) 24px, rgba($base-shadow-color, .8));
      content: "";
    }

    .display-name:hover .display-name__html {
      text-decoration: none;
    }

    .status__content {
      height: 20px;
      overflow: hidden;
      text-overflow: ellipsis;

      a:hover {
        text-decoration: none;
      }
    }
  }

  .notification__message {
    margin: -10px -10px 10px;
  }
}

.notification-favourite {
  .status.status-direct {
    background: transparent;

    .icon-button.disabled {
      color: lighten($ui-base-color, 13%);
    }
  }
}

.status__relative-time {
  display: inline-block;
  margin-left: auto;
  padding-left: 18px;
  width: 120px;
  color: $ui-base-lighter-color;
  font-size: 14px;
  text-align: right;
  white-space: nowrap;
  overflow: hidden;
  text-overflow: ellipsis;
}

.status__display-name {
  margin: 0 auto 0 0;
  color: $ui-base-lighter-color;
  overflow: hidden;
}

.status__info {
  display: flex;
  margin: 2px 0 5px;
  font-size: 15px;
  line-height: 24px;
}

.status__info__icons {
  flex: none;
  position: relative;
  color: lighten($ui-base-color, 26%);

  .status__visibility-icon {
    padding-left: 6px;
  }
}

.status-check-box {
  border-bottom: 1px solid $ui-secondary-color;
  display: flex;

  .status__content {
    flex: 1 1 auto;
    padding: 10px;
    overflow: hidden;
    text-overflow: ellipsis;
    white-space: nowrap;
  }
}

.status-check-box-toggle {
  align-items: center;
  display: flex;
  flex: 0 0 auto;
  justify-content: center;
  padding: 10px;
}

.status__prepend {
  margin: -10px -10px 10px;
  color: $ui-base-lighter-color;
  padding: 8px 10px 0 68px;
  font-size: 14px;
  position: relative;

  .status__display-name strong {
    color: $ui-base-lighter-color;
  }

  > span {
    display: block;
    overflow: hidden;
    text-overflow: ellipsis;
  }
}

.status__action-bar {
  align-items: center;
  display: flex;
  margin: 10px 4px 0;
}

.status__action-bar-button {
  float: left;
  margin-right: 18px;
  flex: 0 0 auto;
}

.status__action-bar-dropdown {
  float: left;
  height: 23.15px;
  width: 23.15px;

  // Dropdown style override for centering on the icon
  .dropdown--active {
    position: relative;

    .dropdown__content.dropdown__right {
      left: calc(50% + 3px);
      right: initial;
      transform: translate(-50%, 0);
      top: 22px;
    }

    &::after {
      right: 1px;
      bottom: -2px;
    }
  }
}

.detailed-status__action-bar-dropdown {
  flex: 1 1 auto;
  display: flex;
  align-items: center;
  justify-content: center;
  position: relative;
}

.detailed-status {
  background: lighten($ui-base-color, 4%);
  padding: 14px 10px;

  .status__content {
    font-size: 19px;
    line-height: 24px;

    .emojione {
      width: 22px;
      height: 22px;
    }
  }

  .video-player {
    margin-top: 8px;
  }
}

.detailed-status__meta {
  margin-top: 15px;
  color: $ui-base-lighter-color;
  font-size: 14px;
  line-height: 18px;
}

.detailed-status__action-bar {
  background: lighten($ui-base-color, 4%);
  border-top: 1px solid lighten($ui-base-color, 8%);
  border-bottom: 1px solid lighten($ui-base-color, 8%);
  display: flex;
  flex-direction: row;
  padding: 10px 0;
}

.detailed-status__link {
  color: inherit;
  text-decoration: none;
}

.detailed-status__favorites,
.detailed-status__reblogs {
  display: inline-block;
  font-weight: 500;
  font-size: 12px;
  margin-left: 6px;
}

.reply-indicator__content {
  color: $ui-base-color;
  font-size: 14px;

  a {
    color: lighten($ui-base-color, 20%);
  }
}

.account {
  padding: 10px;
  border-bottom: 1px solid lighten($ui-base-color, 8%);

  .account__display-name {
    flex: 1 1 auto;
    display: block;
    color: $ui-primary-color;
    overflow: hidden;
    text-decoration: none;
    font-size: 14px;
  }
}

.account__wrapper {
  display: flex;
}

.account__avatar-wrapper {
  float: left;
  margin: 6px 16px 6px 6px;
}

.account__avatar {
  @include avatar-radius();
  position: relative;
  cursor: pointer;

  &-inline {
    display: inline-block;
    vertical-align: middle;
    margin-right: 5px;
  }
}

.account__avatar-overlay {
  position: relative;
  @include avatar-size(48px);

  &-base {
    @include avatar-radius();
    @include avatar-size(36px);
  }

  &-overlay {
    @include avatar-radius();
    @include avatar-size(24px);

    position: absolute;
    bottom: 0;
    right: 0;
    z-index: 1;
  }
}

.account__relationship {
  height: 18px;
  padding: 12px 10px;
  white-space: nowrap;
}

.account__header__wrapper {
  flex: 0 0 auto;
  background: lighten($ui-base-color, 4%);
}

.account__header {
  text-align: center;
  background-size: cover;
  background-position: center;
  position: relative;

  & > div {
    background: rgba(lighten($ui-base-color, 4%), 0.9);
    padding: 20px 10px;
  }

  .account__header__content {
    color: $ui-secondary-color;
  }

  .account__header__display-name {
    color: $primary-text-color;
    display: inline-block;
    width: 100%;
    font-size: 20px;
    line-height: 27px;
    font-weight: 500;
    overflow: hidden;
    text-overflow: ellipsis;
  }

  .account__header__username {
    color: $ui-highlight-color;
    font-size: 14px;
    font-weight: 400;
    display: block;
    margin-bottom: 10px;
    overflow: hidden;
    text-overflow: ellipsis;
  }
}

.account__disclaimer {
  padding: 10px;
  border-top: 1px solid lighten($ui-base-color, 8%);
  color: $ui-base-lighter-color;

  strong {
    font-weight: 500;
  }

  a {
    font-weight: 500;
    color: inherit;
    text-decoration: underline;

    &:hover,
    &:focus,
    &:active {
      text-decoration: none;
    }
  }
}

.account__header__content {
  color: $ui-primary-color;
  font-size: 14px;
  font-weight: 400;
  overflow: hidden;
  word-break: normal;
  word-wrap: break-word;

  p {
    margin-bottom: 20px;

    &:last-child {
      margin-bottom: 0;
    }
  }

  a {
    color: inherit;
    text-decoration: underline;

    &:hover {
      text-decoration: none;
    }
  }
}

.account__header__display-name {
  .emojione {
    width: 25px;
    height: 25px;
  }
}

.account__metadata {
  width: 100%;
  font-size: 15px;
  line-height: 20px;
  overflow: hidden;
  border-collapse: collapse;

  a {
    text-decoration: none;

    &:hover{
      text-decoration: underline;
    }
  }

  tr {
    border-top: 1px solid lighten($ui-base-color, 8%);
  }

  th, td {
    padding: 14px 20px;
    vertical-align: middle;

    & > div {
      max-height: 40px;
      overflow-y: auto;
      white-space: pre-wrap;
      text-overflow: ellipsis;
    }
  }

  th {
    color: $ui-primary-color;
    background: lighten($ui-base-color, 13%);
    font-variant: small-caps;
    max-width: 120px;

    a {
      color: $primary-text-color;
    }
  }

  td {
    flex: auto;
    color: $primary-text-color;
    background: $ui-base-color;

    a {
      color: $ui-highlight-color;
    }
  }
}

.account__action-bar {
  border-top: 1px solid lighten($ui-base-color, 8%);
  border-bottom: 1px solid lighten($ui-base-color, 8%);
  line-height: 36px;
  overflow: hidden;
  flex: 0 0 auto;
  display: flex;
}

.account__action-bar-dropdown {
  flex: 0 1 calc(50% - 140px);
  padding: 10px;

  .dropdown--active {
    .dropdown__content.dropdown__right {
      left: 6px;
      right: initial;
    }

    &::after {
      bottom: initial;
      margin-left: 11px;
      margin-top: -7px;
      right: initial;
    }
  }
}

.account__action-bar-links {
  display: flex;
  flex: 1 1 auto;
  line-height: 18px;
}

.account__action-bar__tab {
  text-decoration: none;
  overflow: hidden;
  flex: 0 1 80px;
  border-left: 1px solid lighten($ui-base-color, 8%);
  padding: 10px 5px;

  & > span {
    display: block;
    text-transform: uppercase;
    font-size: 11px;
    color: $ui-primary-color;
  }

  strong {
    display: block;
    font-size: 15px;
    font-weight: 500;
    color: $primary-text-color;
  }

  abbr {
    color: $ui-base-lighter-color;
  }
}

.account__header__avatar {
  @include avatar-radius();
  @include avatar-size(90px);
  display: block;
  margin: 0 auto 10px;
  overflow: hidden;
}

.account-authorize {
  padding: 14px 10px;

  .detailed-status__display-name {
    display: block;
    margin-bottom: 15px;
    overflow: hidden;
  }
}

.account-authorize__avatar {
  float: left;
  margin-right: 10px;
}

.status__display-name,
.status__relative-time,
.detailed-status__display-name,
.detailed-status__datetime,
.detailed-status__application,
.account__display-name {
  text-decoration: none;
}

.status__display-name,
.account__display-name {
  strong {
    color: $primary-text-color;
  }
<<<<<<< HEAD
=======
}

.muted {
  .emojione {
    opacity: 0.5;
  }
}

.status__display-name,
.reply-indicator__display-name,
.detailed-status__display-name,
.account__display-name {
  &:hover strong {
    text-decoration: underline;
  }
>>>>>>> 476e79b8
}

.account__display-name strong {
  display: block;
  overflow: hidden;
  text-overflow: ellipsis;
}

.detailed-status__application,
.detailed-status__datetime {
  color: inherit;
}

.detailed-status__display-name {
  color: $ui-secondary-color;
  display: block;
  line-height: 24px;
  margin-bottom: 15px;
  overflow: hidden;

  strong,
  span {
    display: block;
    text-overflow: ellipsis;
    overflow: hidden;
  }

  strong {
    font-size: 16px;
    color: $primary-text-color;
  }
}

.detailed-status__display-avatar {
  float: left;
  margin-right: 10px;
}

.status__avatar {
  flex: none;
  margin: 0 10px 0 0;
  height: 48px;
  width: 48px;
}

.muted {
  .status__content p,
  .status__content a {
    color: $ui-base-lighter-color;
  }

  .status__display-name strong {
    color: $ui-base-lighter-color;
  }

  .status__avatar, .emojione {
    opacity: 0.5;
  }

  a.status__content__spoiler-link {
    background: $ui-base-lighter-color;
    color: lighten($ui-base-color, 4%);

    &:hover {
      background: lighten($ui-base-color, 29%);
      text-decoration: none;
    }
  }
}

.notification__message {
  padding: 8px 10px 0 68px;
  cursor: default;
  color: $ui-primary-color;
  font-size: 15px;
  position: relative;

  .fa {
    color: $ui-highlight-color;
  }

  > span {
    display: block;
    overflow: hidden;
    text-overflow: ellipsis;
  }
}

.notification__favourite-icon-wrapper {
  float: left;
  margin: 0 10px 0 -58px;
  width: 48px;
  text-align: right;

  .star-icon {
    color: $gold-star;
  }
}

.star-icon.active {
  color: $gold-star;
}

.notification__display-name {
  color: inherit;
  font-weight: 500;
  text-decoration: none;

  &:hover {
    color: $primary-text-color;
    text-decoration: underline;
  }
}

.display-name {
  display: block;
  padding: 6px 0;
  max-width: 100%;
  height: 36px;
  overflow: hidden;

  strong {
    display: block;
    height: 18px;
    font-size: 16px;
    font-weight: 500;
    line-height: 18px;
    text-overflow: ellipsis;
    overflow: hidden;
    white-space: nowrap;
  }

  span {
    display: block;
    height: 18px;
    font-size: 15px;
    line-height: 18px;
    text-overflow: ellipsis;
    overflow: hidden;
    white-space: nowrap;
  }

  &:hover {
    strong {
      text-decoration: underline;
    }
  }
}

.status__relative-time,
.detailed-status__datetime {
  &:hover {
    text-decoration: underline;
  }
}

.image-loader {
  position: relative;

  &.image-loader--loading {
    .image-loader__preview-canvas {
      filter: blur(2px);
    }
  }

  .image-loader__img {
    position: absolute;
    top: 0;
    left: 0;
    right: 0;
    max-width: 100%;
    max-height: 100%;
    background-image: none;
  }

  &.image-loader--amorphous {
    position: static;

    .image-loader__preview-canvas {
      display: none;
    }

    .image-loader__img {
      position: static;
      width: auto;
      height: auto;
    }
  }
}

.navigation-bar {
  padding: 10px;
  display: flex;
  flex-shrink: 0;
  cursor: default;
  color: $ui-primary-color;

  strong {
    color: $primary-text-color;
  }

  .permalink {
    text-decoration: none;
  }

  .icon-button {
    pointer-events: none;
    opacity: 0;
  }
}

.navigation-bar__profile {
  flex: 1 1 auto;
  margin-left: 8px;
  overflow: hidden;
}

.navigation-bar__profile-account {
  display: block;
  font-weight: 500;
  overflow: hidden;
  text-overflow: ellipsis;
}

.navigation-bar__profile-edit {
  color: inherit;
  text-decoration: none;
}

.dropdown {
  display: inline-block;
}

.dropdown__content {
  display: none;
  position: absolute;
}

.dropdown-menu__separator {
  border-bottom: 1px solid darken($ui-secondary-color, 8%);
  margin: 5px 7px 6px;
  height: 0;
}

.dropdown-menu {
  background: $ui-secondary-color;
  padding: 4px 0;
  border-radius: 4px;
  box-shadow: 2px 4px 15px rgba($base-shadow-color, 0.4);

  ul {
    list-style: none;
  }
}

.dropdown-menu__arrow {
  position: absolute;
  width: 0;
  height: 0;
  border: 0 solid transparent;

  &.left {
    right: -5px;
    margin-top: -5px;
    border-width: 5px 0 5px 5px;
    border-left-color: $ui-secondary-color;
  }

  &.top {
    bottom: -5px;
    margin-left: -13px;
    border-width: 5px 7px 0;
    border-top-color: $ui-secondary-color;
  }

  &.bottom {
    top: -5px;
    margin-left: -13px;
    border-width: 0 7px 5px;
    border-bottom-color: $ui-secondary-color;
  }

  &.right {
    left: -5px;
    margin-top: -5px;
    border-width: 5px 5px 5px 0;
    border-right-color: $ui-secondary-color;
  }
}

.dropdown-menu__item {
  a {
    font-size: 13px;
    line-height: 18px;
    display: block;
    padding: 4px 14px;
    box-sizing: border-box;
    text-decoration: none;
    background: $ui-secondary-color;
    color: $ui-base-color;
    overflow: hidden;
    text-overflow: ellipsis;
    white-space: nowrap;

    &:focus,
    &:hover,
    &:active {
      background: $ui-highlight-color;
      color: $ui-secondary-color;
      outline: 0;
    }
  }
}

.dropdown--active .dropdown__content {
  display: block;
  line-height: 18px;
  max-width: 311px;
  right: 0;
  text-align: left;
  z-index: 9999;

  & > ul {
    list-style: none;
    background: $ui-secondary-color;
    padding: 4px 0;
    border-radius: 4px;
    box-shadow: 0 0 15px rgba($base-shadow-color, 0.4);
    min-width: 140px;
    position: relative;
  }

  &.dropdown__right {
    right: 0;
  }

  &.dropdown__left {
    & > ul {
      left: -98px;
    }
  }

  & > ul > li > a {
    font-size: 13px;
    line-height: 18px;
    display: block;
    padding: 4px 14px;
    box-sizing: border-box;
    text-decoration: none;
    background: $ui-secondary-color;
    color: $ui-base-color;
    overflow: hidden;
    text-overflow: ellipsis;
    white-space: nowrap;

    &:focus {
      outline: 0;
    }

    &:hover {
      background: $ui-highlight-color;
      color: $ui-secondary-color;
    }
  }
}

.dropdown__icon {
  vertical-align: middle;
}

.static-content {
  padding: 10px;
  padding-top: 20px;
  color: $ui-base-lighter-color;

  h1 {
    font-size: 16px;
    font-weight: 500;
    margin-bottom: 40px;
    text-align: center;
  }

  p {
    font-size: 13px;
    margin-bottom: 20px;
  }
}

.columns-area {
  display: flex;
  flex: 1 1 auto;
  flex-direction: row;
  justify-content: flex-start;
  overflow-x: auto;
  position: relative;
  padding: 10px;
}

@include limited-single-column('screen and (max-width: 360px)', $parent: null) {
  .columns-area {
    padding: 0;
  }

  .react-swipeable-view-container .columns-area {
    height: calc(100% - 20px) !important;
  }
}

.react-swipeable-view-container {
  &,
  .columns-area,
  .drawer,
  .column {
    height: 100%;
  }
}

.react-swipeable-view-container > * {
  display: flex;
  align-items: center;
  justify-content: center;
  height: 100%;
}

.column {
  width: 330px;
  position: relative;
  box-sizing: border-box;
  display: flex;
  flex-direction: column;
  overflow: hidden;

  .wide & {
    flex: auto;
    min-width: 330px;
    max-width: 400px;
  }

  > .scrollable {
    background: $ui-base-color;
  }
}

.ui {
  flex: 0 0 auto;
  display: flex;
  flex-direction: column;
  width: 100%;
  height: 100%;
  background: darken($ui-base-color, 7%);
}

.drawer {
  width: 300px;
  box-sizing: border-box;
  display: flex;
  flex-direction: column;
  overflow-y: auto;

  .wide & {
    flex: 1 1 200px;
    min-width: 300px;
    max-width: 400px;
  }
}

.drawer__tab {
  display: block;
  flex: 1 1 auto;
  padding: 15px 5px 13px;
  color: $ui-primary-color;
  text-decoration: none;
  text-align: center;
  font-size: 16px;
  border-bottom: 2px solid transparent;
  outline: none;
  cursor: pointer;
}

.column,
.drawer {
  flex: 1 1 100%;
  overflow: hidden;
}

@include limited-single-column('screen and (max-width: 360px)', $parent: null) {
  .tabs-bar {
    margin: 0;
  }

  .search {
    margin-bottom: 0;
  }
}

:root {  //  Overrides .wide stylings for mobile view
  @include single-column('screen and (max-width: 630px)', $parent: null) {
    .column,
    .drawer {
      flex: auto;
      width: 100%;
      min-width: 0;
      max-width: none;
      padding: 0;
    }

    .columns-area {
      flex-direction: column;
    }

    .search__input,
    .autosuggest-textarea__textarea {
      font-size: 16px;
    }
  }
}

@include multi-columns('screen and (min-width: 631px)', $parent: null) {
  .columns-area {
    padding: 0;
  }

  .column,
  .drawer {
    padding: 10px;
    padding-left: 5px;
    padding-right: 5px;

    &:first-child {
      padding-left: 10px;
    }

    &:last-child {
      padding-right: 10px;
    }
  }

  .columns-area > div {
    .column,
    .drawer {
      padding-left: 5px;
      padding-right: 5px;
    }
  }
}

.drawer__pager {
  box-sizing: border-box;
  padding: 0;
  flex: 1 1 auto;
  position: relative;
}

.drawer__inner {
  background: lighten($ui-base-color, 13%);
  box-sizing: border-box;
  padding: 0;
  position: absolute;
  height: 100%;
  width: 100%;

  &.darker {
    position: absolute;
    top: 0;
    left: 0;
    background: $ui-base-color;
    width: 100%;
    height: 100%;
  }
}

.pseudo-drawer {
  background: lighten($ui-base-color, 13%);
  font-size: 13px;
  text-align: left;
}

.drawer__header {
  flex: 0 0 auto;
  font-size: 16px;
  background: lighten($ui-base-color, 8%);
  margin-bottom: 10px;
  display: flex;
  flex-direction: row;

  a {
    transition: background 100ms ease-in;

    &:hover {
      background: lighten($ui-base-color, 3%);
      transition: background 200ms ease-out;
    }
  }
}

.tabs-bar {
  display: flex;
  background: lighten($ui-base-color, 8%);
  flex: 0 0 auto;
  overflow-y: auto;
  margin: 10px;
  margin-bottom: 0;
}

.tabs-bar__link {
  display: block;
  flex: 1 1 auto;
  padding: 15px 10px;
  color: $primary-text-color;
  text-decoration: none;
  text-align: center;
  font-size: 14px;
  font-weight: 500;
  border-bottom: 2px solid lighten($ui-base-color, 8%);
  transition: all 200ms linear;

  .fa {
    font-weight: 400;
    font-size: 16px;
  }

  &.active {
    border-bottom: 2px solid $ui-highlight-color;
    color: $ui-highlight-color;
  }

  &:hover,
  &:focus,
  &:active {
    @include multi-columns('screen and (min-width: 631px)') {
      background: lighten($ui-base-color, 14%);
      transition: all 100ms linear;
    }
  }

  span {
    margin-left: 5px;
    display: none;
  }
}

@include limited-single-column('screen and (max-width: 600px)', $parent: null) {
  .tabs-bar__link {
    span {
      display: inline;
    }
  }
}

@include multi-columns('screen and (min-width: 631px)', $parent: null) {
  .tabs-bar {
    display: none;
  }
}

.scrollable {
  overflow-y: scroll;
  overflow-x: hidden;
  flex: 1 1 auto;
  -webkit-overflow-scrolling: touch;
  will-change: transform; // improves perf in mobile Chrome

  &.optionally-scrollable {
    overflow-y: auto;
  }

  @supports(display: grid) { // hack to fix Chrome <57
    contain: strict;
  }
}

.scrollable.fullscreen {
  @supports(display: grid) { // hack to fix Chrome <57
    contain: none;
  }
}

.column-back-button {
  background: lighten($ui-base-color, 4%);
  color: $ui-highlight-color;
  cursor: pointer;
  flex: 0 0 auto;
  font-size: 16px;
  border: 0;
  text-align: unset;
  padding: 15px;
  margin: 0;
  z-index: 3;

  &:hover {
    text-decoration: underline;
  }
}

.column-header__back-button {
  background: lighten($ui-base-color, 4%);
  border: 0;
  font-family: inherit;
  color: $ui-highlight-color;
  cursor: pointer;
  flex: 0 0 auto;
  font-size: 16px;
  padding: 0 5px 0 0;
  z-index: 3;

  &:hover {
    text-decoration: underline;
  }

  &:last-child {
    padding: 0 15px 0 0;
  }
}

.column-back-button__icon {
  display: inline-block;
  margin-right: 5px;
}

.column-back-button--slim {
  position: relative;
}

.column-back-button--slim-button {
  cursor: pointer;
  flex: 0 0 auto;
  font-size: 16px;
  padding: 15px;
  position: absolute;
  right: 0;
  top: -48px;
}

.react-toggle {
  display: inline-block;
  position: relative;
  cursor: pointer;
  background-color: transparent;
  border: 0;
  padding: 0;
  user-select: none;
  -webkit-tap-highlight-color: rgba($base-overlay-background, 0);
  -webkit-tap-highlight-color: transparent;
}

.react-toggle-screenreader-only {
  border: 0;
  clip: rect(0 0 0 0);
  height: 1px;
  margin: -1px;
  overflow: hidden;
  padding: 0;
  position: absolute;
  width: 1px;
}

.react-toggle--disabled {
  cursor: not-allowed;
  opacity: 0.5;
  transition: opacity 0.25s;
}

.react-toggle-track {
  width: 50px;
  height: 24px;
  padding: 0;
  border-radius: 30px;
  background-color: $ui-base-color;
  transition: all 0.2s ease;
}

.react-toggle:hover:not(.react-toggle--disabled) .react-toggle-track {
  background-color: darken($ui-base-color, 10%);
}

.react-toggle--checked .react-toggle-track {
  background-color: $ui-highlight-color;
}

.react-toggle--checked:hover:not(.react-toggle--disabled) .react-toggle-track {
  background-color: lighten($ui-highlight-color, 10%);
}

.react-toggle-track-check {
  position: absolute;
  width: 14px;
  height: 10px;
  top: 0;
  bottom: 0;
  margin-top: auto;
  margin-bottom: auto;
  line-height: 0;
  left: 8px;
  opacity: 0;
  transition: opacity 0.25s ease;
}

.react-toggle--checked .react-toggle-track-check {
  opacity: 1;
  transition: opacity 0.25s ease;
}

.react-toggle-track-x {
  position: absolute;
  width: 10px;
  height: 10px;
  top: 0;
  bottom: 0;
  margin-top: auto;
  margin-bottom: auto;
  line-height: 0;
  right: 10px;
  opacity: 1;
  transition: opacity 0.25s ease;
}

.react-toggle--checked .react-toggle-track-x {
  opacity: 0;
}

.react-toggle-thumb {
  transition: all 0.5s cubic-bezier(0.23, 1, 0.32, 1) 0ms;
  position: absolute;
  top: 1px;
  left: 1px;
  width: 22px;
  height: 22px;
  border: 1px solid $ui-base-color;
  border-radius: 50%;
  background-color: darken($simple-background-color, 2%);
  box-sizing: border-box;
  transition: all 0.25s ease;
}

.react-toggle--checked .react-toggle-thumb {
  left: 27px;
  border-color: $ui-highlight-color;
}

.column-link {
  background: lighten($ui-base-color, 8%);
  color: $primary-text-color;
  display: block;
  font-size: 16px;
  padding: 15px;
  text-decoration: none;
  cursor: pointer;
  outline: none;

  &:hover {
    background: lighten($ui-base-color, 11%);
  }
}

.column-link__icon {
  display: inline-block;
  margin-right: 5px;
}

.column-subheading {
  background: $ui-base-color;
  color: $ui-base-lighter-color;
  padding: 8px 20px;
  font-size: 12px;
  font-weight: 500;
  text-transform: uppercase;
  cursor: default;
}

.autosuggest-textarea,
.spoiler-input {
  position: relative;
}

.autosuggest-textarea__textarea,
.spoiler-input__input {
  display: block;
  box-sizing: border-box;
  width: 100%;
  margin: 0;
  color: $ui-base-color;
  background: $simple-background-color;
  padding: 10px;
  font-family: inherit;
  font-size: 14px;
  resize: vertical;
  border: 0;
  outline: 0;

  &:focus {
    outline: 0;
  }

  @include limited-single-column('screen and (max-width: 600px)') {
    font-size: 16px;
  }
}

.spoiler-input__input {
  border-radius: 4px;
}

.autosuggest-textarea__textarea {
  min-height: 100px;
  border-radius: 4px 4px 0 0;
  padding-bottom: 0;
  padding-right: 10px + 22px;
  resize: none;

  @include limited-single-column('screen and (max-width: 600px)') {
    height: 100px !important; // prevent auto-resize textarea
    resize: vertical;
  }
}

.autosuggest-textarea__suggestions {
  box-sizing: border-box;
  display: none;
  position: absolute;
  top: 100%;
  width: 100%;
  z-index: 99;
  box-shadow: 4px 4px 6px rgba($base-shadow-color, 0.4);
  background: $ui-secondary-color;
  border-radius: 0 0 4px 4px;
  color: $ui-base-color;
  font-size: 14px;
  padding: 6px;

  &.autosuggest-textarea__suggestions--visible {
    display: block;
  }
}

.autosuggest-textarea__suggestions__item {
  padding: 10px;
  cursor: pointer;
  border-radius: 4px;

  &:hover,
  &:focus,
  &:active,
  &.selected {
    background: darken($ui-secondary-color, 10%);
  }
}

.autosuggest-account,
.autosuggest-emoji {
  display: flex;
  flex-direction: row;
  align-items: center;
  justify-content: flex-start;
  line-height: 18px;
  font-size: 14px;
}

.autosuggest-account-icon,
.autosuggest-emoji img {
  display: block;
  margin-right: 8px;
  width: 16px;
  height: 16px;
}

.autosuggest-account .display-name__account {
  color: lighten($ui-base-color, 36%);
}

.character-counter__wrapper {
  line-height: 36px;
  margin: 0 16px 0 8px;
  padding-top: 10px;
}

.character-counter {
  cursor: default;
  font-size: 16px;
}

.character-counter--over {
  color: $warning-red;
}

.getting-started__wrapper {
  position: relative;
  overflow-y: auto;
}

.getting-started__footer {
  display: flex;
  flex-direction: column;
}

.getting-started {
  box-sizing: border-box;
  padding-bottom: 235px;
  background: url('../images/mastodon-getting-started.png') no-repeat 0 100%;
  flex: 1 0 auto;

  p {
    color: $ui-secondary-color;
  }

  a {
    color: $ui-base-lighter-color;
  }
}

.setting-text {
  color: $ui-primary-color;
  background: transparent;
  border: none;
  border-bottom: 2px solid $ui-primary-color;
  box-sizing: border-box;
  display: block;
  font-family: inherit;
  margin-bottom: 10px;
  padding: 7px 0;
  width: 100%;

  &:focus,
  &:active {
    color: $primary-text-color;
    border-bottom-color: $ui-highlight-color;
  }

  @include limited-single-column('screen and (max-width: 600px)') {
    font-size: 16px;
  }

  &.light {
    color: $ui-base-color;
    border-bottom: 2px solid lighten($ui-base-color, 27%);

    &:focus,
    &:active {
      color: $ui-base-color;
      border-bottom-color: $ui-highlight-color;
    }
  }
}

@import 'boost';

button.icon-button i.fa-retweet {
  background-position: 0 0;
  height: 19px;
  transition: background-position 0.9s steps(10);
  transition-duration: 0s;
  vertical-align: middle;
  width: 22px;

  &::before {
    display: none !important;
  }
}

button.icon-button.active i.fa-retweet {
  transition-duration: 0.9s;
  background-position: 0 100%;
}

.status-card {
  display: flex;
  cursor: pointer;
  font-size: 14px;
  border: 1px solid lighten($ui-base-color, 8%);
  border-radius: 4px;
  color: $ui-base-lighter-color;
  margin-top: 14px;
  text-decoration: none;
  overflow: hidden;

  &:hover {
    background: lighten($ui-base-color, 8%);
  }
}

.status-card-video,
.status-card-rich,
.status-card-photo {
  margin-top: 14px;
  overflow: hidden;

  iframe {
    width: 100%;
    height: auto;
  }
}

.status-card-photo {
  display: block;
  text-decoration: none;

  img {
    display: block;
    width: 100%;
    height: auto;
    margin: 0;
  }
}

.status-card-video {
  iframe {
    width: 100%;
    height: 100%;
  }
}

.status-card__title {
  display: block;
  font-weight: 500;
  margin-bottom: 5px;
  color: $ui-primary-color;
  overflow: hidden;
  text-overflow: ellipsis;
  white-space: nowrap;
}

.status-card__content {
  flex: 1 1 auto;
  overflow: hidden;
  padding: 14px 14px 14px 8px;
}

.status-card__description {
  color: $ui-primary-color;
}

.status-card__host {
  display: block;
  margin-top: 5px;
  font-size: 13px;
}

.status-card__image {
  flex: 0 0 100px;
  background: lighten($ui-base-color, 8%);
}

.status-card.horizontal {
  display: block;

  .status-card__image {
    width: 100%;
  }

  .status-card__image-image {
    border-radius: 4px 4px 0 0;
  }
}

.status-card__image-image {
  border-radius: 4px 0 0 4px;
  display: block;
  height: auto;
  margin: 0;
  width: 100%;
}

.load-more {
  display: block;
  color: $ui-base-lighter-color;
  background-color: transparent;
  border: 0;
  font-size: inherit;
  text-align: center;
  line-height: inherit;
  margin: 0;
  padding: 15px;
  width: 100%;
  clear: both;

  &:hover {
    background: lighten($ui-base-color, 2%);
  }
}

.missing-indicator {
  text-align: center;
  font-size: 16px;
  font-weight: 500;
  color: lighten($ui-base-color, 16%);
  background: $ui-base-color;
  cursor: default;
  display: flex;
  flex: 1 1 auto;
  align-items: center;
  justify-content: center;

  & > div {
    background: url('../images/mastodon-not-found.png') no-repeat center -50px;
    padding-top: 210px;
    width: 100%;
  }
}

.column-header__wrapper {
  position: relative;
  flex: 0 0 auto;

  &.active {
    &::before {
      display: block;
      content: "";
      position: absolute;
      top: 35px;
      left: 0;
      right: 0;
      margin: 0 auto;
      width: 60%;
      pointer-events: none;
      height: 28px;
      z-index: 1;
      background: radial-gradient(ellipse, rgba($ui-highlight-color, 0.23) 0%, rgba($ui-highlight-color, 0) 60%);
    }
  }
}

.column-header {
  padding: 15px;
  font-size: 16px;
  background: lighten($ui-base-color, 4%);
  flex: 0 0 auto;
  cursor: pointer;
  position: relative;
  z-index: 2;
  outline: 0;

  &.active {
    box-shadow: 0 1px 0 rgba($ui-highlight-color, 0.3);

    .column-header__icon {
      color: $ui-highlight-color;
      text-shadow: 0 0 10px rgba($ui-highlight-color, 0.4);
    }
  }

  &:focus,
  &:active {
    outline: 0;
  }
}

.column-header__buttons {
  position: absolute;
  right: 0;
  top: 0;
  height: 100%;
  display: flex;
  height: 48px;
}

.column-header__button {
  background: lighten($ui-base-color, 4%);
  border: 0;
  color: $ui-primary-color;
  cursor: pointer;
  font-size: 16px;
  padding: 0 15px;

  &:hover {
    color: lighten($ui-primary-color, 7%);
  }

  &.active {
    color: $primary-text-color;
    background: lighten($ui-base-color, 8%);

    &:hover {
      color: $primary-text-color;
      background: lighten($ui-base-color, 8%);
    }
  }

  // glitch - added focus ring for keyboard navigation
  &:focus {
    text-shadow: 0 0 4px darken($ui-highlight-color, 5%);
  }
}

.scrollable > div > :first-child .notification__dismiss-overlay > .wrappy {
  border-top: 1px solid $ui-base-color;
}

.notification__dismiss-overlay {
  overflow: hidden;
  position: absolute;
  top: 0;
  right: 0;
  bottom: -1px;
  padding-left: 15px; // space for the box shadow to be visible

  z-index: 999;
  align-items: center;
  justify-content: flex-end;
  cursor: pointer;

  display: flex;

  .wrappy {
    width: $dismiss-overlay-width;
    align-self: stretch;
    display: flex;
    flex-direction: column;
    align-items: center;
    justify-content: center;
    background: lighten($ui-base-color, 8%);
    border-left: 1px solid lighten($ui-base-color, 20%);
    box-shadow: 0 0 5px black;
    border-bottom: 1px solid $ui-base-color;
  }

  .ckbox {
    border: 2px solid $ui-primary-color;
    border-radius: 2px;
    width: 30px;
    height: 30px;
    font-size: 20px;
    color: $ui-primary-color;
    text-shadow: 0 0 5px black;
    display: flex;
    justify-content: center;
    align-items: center;
  }

  &:focus {
    outline: 0 !important;

    .ckbox {
      box-shadow: 0 0 1px 1px $ui-highlight-color;
    }
  }
}

.column-header__notif-cleaning-buttons {
  display: flex;
  align-items: stretch;
  justify-content: space-around;

  button {
    @extend .column-header__button;
    background: transparent;
    text-align: center;
    padding: 10px 0;
    white-space: pre-wrap;
  }

  b {
    font-weight: bold;
  }
}

// The notifs drawer with no padding to have more space for the buttons
.column-header__collapsible-inner.nopad-drawer {
  padding: 0;
}

.column-header__collapsible {
  max-height: 70vh;
  overflow: hidden;
  overflow-y: auto;
  color: $ui-primary-color;
  transition: max-height 150ms ease-in-out, opacity 300ms linear;
  opacity: 1;

  &.collapsed {
    max-height: 0;
    opacity: 0.5;
  }

  &.animating {
    overflow-y: hidden;
  }

  // notif cleaning drawer
  &.ncd {
    transition: none;
    &.collapsed {
      max-height: 0;
      opacity: 0.7;
    }
  }
}

.column-header__collapsible-inner {
  background: lighten($ui-base-color, 8%);
  padding: 15px;
}

.column-header__setting-btn {
  &:hover {
    color: lighten($ui-primary-color, 4%);
    text-decoration: underline;
  }
}

.column-header__setting-arrows {
  float: right;

  .column-header__setting-btn {
    padding: 0 10px;

    &:last-child {
      padding-right: 0;
    }
  }
}

.text-btn {
  display: inline-block;
  padding: 0;
  font-family: inherit;
  font-size: inherit;
  color: inherit;
  border: 0;
  background: transparent;
  cursor: pointer;
}

.column-header__icon {
  display: inline-block;
  margin-right: 5px;
}

.loading-indicator {
  color: lighten($ui-base-color, 26%);
  font-size: 12px;
  font-weight: 400;
  text-transform: uppercase;
  overflow: visible;
  position: absolute;
  top: 50%;
  left: 50%;
  transform: translate(-50%, -50%);

  span {
    display: block;
    float: left;
    margin-left: 50%;
    transform: translateX(-50%);
    margin: 82px 0 0 50%;
    white-space: nowrap;
    animation: loader-label 1.15s infinite cubic-bezier(0.215, 0.610, 0.355, 1.000);
  }
}

.loading-indicator__figure {
  position: absolute;
  top: 50%;
  left: 50%;
  transform: translate(-50%, -50%);
  width: 0;
  height: 0;
  box-sizing: border-box;
  border: 0 solid lighten($ui-base-color, 26%);
  border-radius: 50%;
  animation: loader-figure 1.15s infinite cubic-bezier(0.215, 0.610, 0.355, 1.000);
}

@keyframes loader-figure {
  0% {
    width: 0;
    height: 0;
    background-color: lighten($ui-base-color, 26%);
  }

  29% {
    background-color: lighten($ui-base-color, 26%);
  }

  30% {
    width: 42px;
    height: 42px;
    background-color: transparent;
    border-width: 21px;
    opacity: 1;
  }

  100% {
    width: 42px;
    height: 42px;
    border-width: 0;
    opacity: 0;
    background-color: transparent;
  }
}

@keyframes loader-label {
  0% { opacity: 0.25; }
  30% { opacity: 1; }
  100% { opacity: 0.25; }
}

.video-error-cover {
  align-items: center;
  background: $base-overlay-background;
  color: $primary-text-color;
  cursor: pointer;
  display: flex;
  flex-direction: column;
  height: 100%;
  justify-content: center;
  margin-top: 8px;
  position: relative;
  text-align: center;
  z-index: 100;
}

.media-spoiler {
  background: $base-overlay-background;
  color: $ui-primary-color;
  border: 0;
  width: 100%;
  height: 100%;
  justify-content: center;
  position: relative;
  text-align: center;
  z-index: 100;
  display: flex;
  flex-direction: column;

  .status__content > & {
    margin-top: 15px; // Add margin when used bare for NSFW video player
  }

  @include fullwidth-gallery;
}

.media-spoiler__warning {
  display: block;
  font-size: 14px;
}

.media-spoiler__trigger {
  display: block;
  font-size: 11px;
  font-weight: 500;
}

.spoiler-button {
  display: none;
  left: 4px;
  position: absolute;
  text-shadow: 0 1px 1px $base-shadow-color, 1px 0 1px $base-shadow-color;
  top: 4px;
  z-index: 100;

  &.spoiler-button--visible {
    display: block;
  }
}

.modal-container--preloader {
  background: lighten($ui-base-color, 8%);
}

.account--panel {
  background: lighten($ui-base-color, 4%);
  border-top: 1px solid lighten($ui-base-color, 8%);
  border-bottom: 1px solid lighten($ui-base-color, 8%);
  display: flex;
  flex-direction: row;
  padding: 10px 0;
}

.account--panel__button,
.detailed-status__button {
  flex: 1 1 auto;
  text-align: center;
}

.column-settings__outer {
  background: lighten($ui-base-color, 8%);
  padding: 15px;
}

.column-settings__section {
  color: $ui-primary-color;
  cursor: default;
  display: block;
  font-weight: 500;
  margin-bottom: 10px;
}

.column-settings__row {
  .text-btn {
    margin-bottom: 15px;
  }
}

.modal-container__nav {
  align-items: center;
  background: rgba($base-overlay-background, 0.5);
  box-sizing: border-box;
  border: 0;
  color: $primary-text-color;
  cursor: pointer;
  display: flex;
  font-size: 24px;
  height: 100%;
  padding: 30px 15px;
  position: absolute;
  top: 0;
}

.modal-container__nav--left {
  left: -61px;
}

.modal-container__nav--right {
  right: -61px;
}

.account--follows-info {
  color: $primary-text-color;
  position: absolute;
  top: 10px;
  right: 10px;
  opacity: 0.7;
  display: inline-block;
  vertical-align: top;
  background-color: rgba($base-overlay-background, 0.4);
  text-transform: uppercase;
  font-size: 11px;
  font-weight: 500;
  padding: 4px;
  border-radius: 4px;
}

.account--action-button {
  position: absolute;
  top: 10px;
  left: 20px;
}

.setting-toggle {
  display: block;
  line-height: 24px;
}

.setting-toggle__label,
.setting-meta__label {
  color: $ui-primary-color;
  display: inline-block;
  margin-bottom: 14px;
  margin-left: 8px;
  vertical-align: middle;
}

.setting-meta__label {
  color: $ui-primary-color;
  float: right;
}

.empty-column-indicator,
.error-column {
  color: lighten($ui-base-color, 20%);
  background: $ui-base-color;
  text-align: center;
  padding: 20px;
  font-size: 15px;
  font-weight: 400;
  cursor: default;
  display: flex;
  flex: 1 1 auto;
  align-items: center;
  justify-content: center;
  @supports(display: grid) { // hack to fix Chrome <57
    contain: strict;
  }

  a {
    color: $ui-highlight-color;
    text-decoration: none;

    &:hover {
      text-decoration: underline;
    }
  }
}

.error-column {
  flex-direction: column;
}

@keyframes heartbeat {
  from {
    transform: scale(1);
    transform-origin: center center;
    animation-timing-function: ease-out;
  }

  10% {
    transform: scale(0.91);
    animation-timing-function: ease-in;
  }

  17% {
    transform: scale(0.98);
    animation-timing-function: ease-out;
  }

  33% {
    transform: scale(0.87);
    animation-timing-function: ease-in;
  }

  45% {
    transform: scale(1);
    animation-timing-function: ease-out;
  }
}

.pulse-loading {
  animation: heartbeat 1.5s ease-in-out infinite both;
}

.emoji-picker-dropdown__menu {
  background: $simple-background-color;
  position: absolute;
  box-shadow: 4px 4px 6px rgba($base-shadow-color, 0.4);
  border-radius: 4px;
  margin-top: 5px;

  .emoji-mart-scroll {
    transition: opacity 200ms ease;
  }

  &.selecting .emoji-mart-scroll {
    opacity: 0.5;
  }
}

.emoji-picker-dropdown__modifiers {
  position: absolute;
  top: 60px;
  right: 11px;
  cursor: pointer;
}

.emoji-picker-dropdown__modifiers__menu {
  position: absolute;
  z-index: 4;
  top: -4px;
  left: -8px;
  background: $simple-background-color;
  border-radius: 4px;
  box-shadow: 1px 2px 6px rgba($base-shadow-color, 0.2);
  overflow: hidden;

  button {
    display: block;
    cursor: pointer;
    border: 0;
    padding: 4px 8px;
    background: transparent;

    &:hover,
    &:focus,
    &:active {
      background: rgba($ui-secondary-color, 0.4);
    }
  }

  .emoji-mart-emoji {
    height: 22px;
  }
}

.emoji-mart-emoji {
  span {
    background-repeat: no-repeat;
  }
}

.upload-area {
  align-items: center;
  background: rgba($base-overlay-background, 0.8);
  display: flex;
  height: 100%;
  justify-content: center;
  left: 0;
  opacity: 0;
  position: absolute;
  top: 0;
  visibility: hidden;
  width: 100%;
  z-index: 2000;

  * {
    pointer-events: none;
  }
}

.upload-area__drop {
  width: 320px;
  height: 160px;
  display: flex;
  box-sizing: border-box;
  position: relative;
  padding: 8px;
}

.upload-area__background {
  position: absolute;
  top: 0;
  right: 0;
  bottom: 0;
  left: 0;
  z-index: -1;
  border-radius: 4px;
  background: $ui-base-color;
  box-shadow: 0 0 5px rgba($base-shadow-color, 0.2);
}

.upload-area__content {
  flex: 1;
  display: flex;
  align-items: center;
  justify-content: center;
  color: $ui-secondary-color;
  font-size: 18px;
  font-weight: 500;
  border: 2px dashed $ui-base-lighter-color;
  border-radius: 4px;
}

.upload-progress {
  padding: 10px;
  color: $ui-base-lighter-color;
  overflow: hidden;
  display: flex;

  .fa {
    font-size: 34px;
    margin-right: 10px;
  }

  span {
    font-size: 12px;
    text-transform: uppercase;
    font-weight: 500;
    display: block;
  }
}

.upload-progess__message {
  flex: 1 1 auto;
}

.upload-progress__backdrop {
  width: 100%;
  height: 6px;
  border-radius: 6px;
  background: $ui-base-lighter-color;
  position: relative;
  margin-top: 5px;
}

.upload-progress__tracker {
  position: absolute;
  left: 0;
  top: 0;
  height: 6px;
  background: $ui-highlight-color;
  border-radius: 6px;
}

.emoji-button {
  display: block;
  font-size: 24px;
  line-height: 24px;
  margin-left: 2px;
  width: 24px;
  outline: 0;
  cursor: pointer;

  &:active,
  &:focus {
    outline: 0 !important;
  }

  img {
    filter: grayscale(100%);
    opacity: 0.8;
    display: block;
    margin: 0;
    width: 22px;
    height: 22px;
    margin-top: 2px;
  }

  &:hover,
  &:active,
  &:focus {
    img {
      opacity: 1;
      filter: none;
    }
  }
}

.dropdown--active .emoji-button img {
  opacity: 1;
  filter: none;
}

.privacy-dropdown__dropdown {
  position: absolute;
  background: $simple-background-color;
  box-shadow: 2px 4px 15px rgba($base-shadow-color, 0.4);
  border-radius: 4px;
  margin-left: 40px;
  overflow: hidden;
}

.privacy-dropdown__option {
  color: $ui-base-color;
  padding: 10px;
  cursor: pointer;
  display: flex;

  &:hover,
  &.active {
    background: $ui-highlight-color;
    color: $primary-text-color;

    .privacy-dropdown__option__content {
      color: $primary-text-color;

      strong {
        color: $primary-text-color;
      }
    }
  }

  &.active:hover {
    background: lighten($ui-highlight-color, 4%);
  }
}

.privacy-dropdown__option__icon {
  display: flex;
  align-items: center;
  justify-content: center;
  margin-right: 10px;
}

.privacy-dropdown__option__content {
  flex: 1 1 auto;
  color: darken($ui-primary-color, 24%);

  strong {
    font-weight: 500;
    display: block;
    color: $ui-base-color;
  }
}

.privacy-dropdown.active {
  .privacy-dropdown__value {
    background: $simple-background-color;
    border-radius: 4px 4px 0 0;
    box-shadow: 0 -4px 4px rgba($base-shadow-color, 0.1);

    .icon-button {
      transition: none;
    }

    &.active {
      background: $ui-highlight-color;

      .icon-button {
        color: $primary-text-color;
      }
    }
  }

  .privacy-dropdown__dropdown {
    display: block;
    box-shadow: 2px 4px 6px rgba($base-shadow-color, 0.1);
  }
}

.advanced-options-dropdown {
  position: relative;
}

.advanced-options-dropdown__dropdown {
  display: none;
  position: absolute;
  left: 0;
  top: 27px;
  width: 210px;
  background: $simple-background-color;
  border-radius: 0 4px 4px;
  z-index: 2;
  overflow: hidden;
}

.advanced-options-dropdown__option {
  color: $ui-base-color;
  padding: 10px;
  cursor: pointer;
  display: flex;

  &:hover,
  &.active {
    background: $ui-highlight-color;
    color: $primary-text-color;

    .advanced-options-dropdown__option__content {
      color: $primary-text-color;

      strong {
        color: $primary-text-color;
      }
    }
  }

  &.active:hover {
    background: lighten($ui-highlight-color, 4%);
  }
}

.advanced-options-dropdown__option__toggle {
  display: flex;
  align-items: center;
  justify-content: center;
  margin-right: 10px;
}

.advanced-options-dropdown__option__content {
  flex: 1 1 auto;
  color: darken($ui-primary-color, 24%);

  strong {
    font-weight: 500;
    display: block;
    color: $ui-base-color;
  }
}

.advanced-options-dropdown.open {
  .advanced-options-dropdown__value {
    background: $simple-background-color;
    border-radius: 4px 4px 0 0;
    box-shadow: 0 -4px 4px rgba($base-shadow-color, 0.1);
  }

  .advanced-options-dropdown__dropdown {
    display: block;
    box-shadow: 2px 4px 6px rgba($base-shadow-color, 0.1);
  }
}


.search {
  position: relative;
  margin-bottom: 10px;
}

.search__input {
  outline: 0;
  box-sizing: border-box;
  display: block;
  width: 100%;
  border: none;
  padding: 10px;
  padding-right: 30px;
  font-family: inherit;
  background: $ui-base-color;
  color: $ui-primary-color;
  font-size: 14px;
  margin: 0;

  &::-moz-focus-inner {
    border: 0;
  }

  &::-moz-focus-inner,
  &:focus,
  &:active {
    outline: 0 !important;
  }

  &:focus {
    background: lighten($ui-base-color, 4%);
  }

  @include limited-single-column('screen and (max-width: 600px)') {
    font-size: 16px;
  }
}

.search__icon {
  .fa {
    position: absolute;
    top: 10px;
    right: 10px;
    z-index: 2;
    display: inline-block;
    opacity: 0;
    transition: all 100ms linear;
    font-size: 18px;
    width: 18px;
    height: 18px;
    color: $ui-secondary-color;
    cursor: default;
    pointer-events: none;

    &.active {
      pointer-events: auto;
      opacity: 0.3;
    }
  }

  .fa-search {
    transform: translateZ(0) rotate(90deg);

    &.active {
      pointer-events: none;
      transform: translateZ(0) rotate(0deg);
    }
  }

  .fa-times-circle {
    top: 11px;
    transform: translateZ(0) rotate(0deg);
    cursor: pointer;

    &.active {
      transform: translateZ(0) rotate(90deg);
    }

    &:hover {
      color: $primary-text-color;
    }
  }
}

.search-results__header {
  color: $ui-base-lighter-color;
  background: lighten($ui-base-color, 2%);
  border-bottom: 1px solid darken($ui-base-color, 4%);
  padding: 15px 10px;
  font-size: 14px;
  font-weight: 500;
}

.search-results__section {
  background: $ui-base-color;
}

.search-results__hashtag {
  display: block;
  padding: 10px;
  color: $ui-secondary-color;
  text-decoration: none;

  &:hover,
  &:active,
  &:focus {
    color: lighten($ui-secondary-color, 4%);
    text-decoration: underline;
  }
}

.modal-root {
  transition: opacity 0.3s linear;
  will-change: opacity;
  z-index: 9999;
}

.modal-root__overlay {
  position: absolute;
  top: 0;
  left: 0;
  right: 0;
  bottom: 0;
  background: rgba($base-overlay-background, 0.7);
  transform: translateZ(0);
}

.modal-root__container {
  position: absolute;
  top: 0;
  left: 0;
  width: 100%;
  height: 100%;
  display: flex;
  flex-direction: column;
  align-items: center;
  justify-content: center;
  align-content: space-around;
  z-index: 9999;
  pointer-events: none;
  user-select: none;
}

.modal-root__modal {
  pointer-events: auto;
  display: flex;
  z-index: 9999;
}

.media-modal {
  max-width: 80vw;
  max-height: 80vh;
  position: relative;

  .extended-video-player,
  img,
  canvas,
  video {
    max-width: 80vw;
    max-height: 80vh;
    width: auto;
    height: auto;
    margin: auto;
  }

  .extended-video-player,
  video {
    display: flex;
    width: 80vw;
    height: 80vh;
  }

  img,
  canvas {
    display: block;
    background: url('../images/void.png') repeat;
    object-fit: contain;
  }

  .react-swipeable-view-container {
    max-width: 80vw;
  }
}

.media-modal__content {
  background: $base-overlay-background;
}

.media-modal__pagination {
  width: 100%;
  text-align: center;
  position: absolute;
  left: 0;
  bottom: -40px;
}

.media-modal__page-dot {
  display: inline-block;
}

.media-modal__button {
  background-color: $white;
  height: 12px;
  width: 12px;
  border-radius: 6px;
  margin: 10px;
  padding: 0;
  border: 0;
  font-size: 0;
}

.media-modal__button--active {
  background-color: $ui-highlight-color;
}

.media-modal__close {
  position: absolute;
  right: 4px;
  top: 4px;
  z-index: 100;
}

.onboarding-modal,
.error-modal,
.embed-modal {
  background: $ui-secondary-color;
  color: $ui-base-color;
  border-radius: 8px;
  overflow: hidden;
  display: flex;
  flex-direction: column;
}

.onboarding-modal__pager {
  height: 80vh;
  width: 80vw;
  max-width: 520px;
  max-height: 420px;

  .react-swipeable-view-container > div {
    width: 100%;
    height: 100%;
    box-sizing: border-box;
    padding: 25px;
    display: none;
    flex-direction: column;
    align-items: center;
    justify-content: center;
    display: flex;
    user-select: text;
  }
}

.error-modal__body {
  height: 80vh;
  width: 80vw;
  max-width: 520px;
  max-height: 420px;
  position: relative;

  & > div {
    position: absolute;
    top: 0;
    left: 0;
    width: 100%;
    height: 100%;
    box-sizing: border-box;
    padding: 25px;
    display: none;
    flex-direction: column;
    align-items: center;
    justify-content: center;
    display: flex;
    opacity: 0;
    user-select: text;
  }
}

.error-modal__body {
  display: flex;
  flex-direction: column;
  justify-content: center;
  align-items: center;
  text-align: center;
}

@media screen and (max-width: 550px) {
  .onboarding-modal {
    width: 100%;
    height: 100%;
    border-radius: 0;
  }

  .onboarding-modal__pager {
    width: 100%;
    height: auto;
    max-width: none;
    max-height: none;
    flex: 1 1 auto;
  }
}

.onboarding-modal__paginator,
.error-modal__footer {
  flex: 0 0 auto;
  background: darken($ui-secondary-color, 8%);
  display: flex;
  padding: 25px;

  & > div {
    min-width: 33px;
  }

  .onboarding-modal__nav,
  .error-modal__nav {
    color: darken($ui-secondary-color, 34%);
    background-color: transparent;
    border: 0;
    font-size: 14px;
    font-weight: 500;
    padding: 0;
    line-height: inherit;
    height: auto;

    &:hover,
    &:focus,
    &:active {
      color: darken($ui-secondary-color, 38%);
    }

    &.onboarding-modal__done,
    &.onboarding-modal__next {
      color: $ui-highlight-color;
    }
  }
}

.error-modal__footer {
  justify-content: center;
}

.onboarding-modal__dots {
  flex: 1 1 auto;
  display: flex;
  align-items: center;
  justify-content: center;
}

.onboarding-modal__dot {
  width: 14px;
  height: 14px;
  border-radius: 14px;
  background: darken($ui-secondary-color, 16%);
  margin: 0 3px;
  cursor: pointer;

  &:hover {
    background: darken($ui-secondary-color, 18%);
  }

  &.active {
    cursor: default;
    background: darken($ui-secondary-color, 24%);
  }
}

.onboarding-modal__page__wrapper {
  pointer-events: none;

  &.onboarding-modal__page__wrapper--active {
    pointer-events: auto;
  }
}

.onboarding-modal__page {
  cursor: default;
  line-height: 21px;

  h1 {
    font-size: 18px;
    font-weight: 500;
    color: $ui-base-color;
    margin-bottom: 20px;
  }

  a {
    color: $ui-highlight-color;

    &:hover,
    &:focus,
    &:active {
      color: lighten($ui-highlight-color, 4%);
    }
  }

  p {
    font-size: 16px;
    color: lighten($ui-base-color, 8%);
    margin-top: 10px;
    margin-bottom: 10px;

    &:last-child {
      margin-bottom: 0;
    }

    strong {
      font-weight: 500;
      background: $ui-base-color;
      color: $ui-secondary-color;
      border-radius: 4px;
      font-size: 14px;
      padding: 3px 6px;
    }
  }
}

.onboarding-modal__page-one {
  display: flex;
  align-items: center;
}

.onboarding-modal__page-one__elephant-friend {
  background: url('../images/elephant-friend-1.png') no-repeat center center / contain;
  width: 155px;
  height: 193px;
  margin-right: 15px;
}

@media screen and (max-width: 400px) {
  .onboarding-modal__page-one {
    flex-direction: column;
    align-items: normal;
  }

  .onboarding-modal__page-one__elephant-friend {
    width: 100%;
    height: 30vh;
    max-height: 160px;
    margin-bottom: 5vh;
  }
}

.onboarding-modal__page-two,
.onboarding-modal__page-three,
.onboarding-modal__page-four,
.onboarding-modal__page-five {
  p {
    text-align: left;
  }

  .figure {
    background: darken($ui-base-color, 8%);
    color: $ui-secondary-color;
    margin-bottom: 20px;
    border-radius: 4px;
    padding: 10px;
    text-align: center;
    font-size: 14px;
    box-shadow: 1px 2px 6px rgba($base-shadow-color, 0.3);

    .onboarding-modal__image {
      border-radius: 4px;
      margin-bottom: 10px;
    }

    &.non-interactive {
      pointer-events: none;
      text-align: left;
    }
  }
}

.onboarding-modal__page-four__columns {
  .row {
    display: flex;
    margin-bottom: 20px;

    & > div {
      flex: 1 1 0;
      margin: 0 10px;

      &:first-child {
        margin-left: 0;
      }

      &:last-child {
        margin-right: 0;
      }

      p {
        text-align: center;
      }
    }

    &:last-child {
      margin-bottom: 0;
    }
  }

  .column-header {
    color: $primary-text-color;
  }
}

@media screen and (max-width: 320px) and (max-height: 600px) {
  .onboarding-modal__page p {
    font-size: 14px;
    line-height: 20px;
  }

  .onboarding-modal__page-two .figure,
  .onboarding-modal__page-three .figure,
  .onboarding-modal__page-four .figure,
  .onboarding-modal__page-five .figure {
    font-size: 12px;
    margin-bottom: 10px;
  }

  .onboarding-modal__page-four__columns .row {
    margin-bottom: 10px;
  }

  .onboarding-modal__page-four__columns .column-header {
    padding: 5px;
    font-size: 12px;
  }
}

.onboarding-modal__image {
  border-radius: 8px;
  width: 70vw;
  max-width: 450px;
  max-height: auto;
  display: block;
  margin: auto;
  margin-bottom: 20px;
}

.onboard-sliders {
  display: inline-block;
  max-width: 30px;
  max-height: auto;
  margin-left: 10px;
}

.boost-modal,
.confirmation-modal,
.report-modal,
.actions-modal,
.mute-modal {
  background: lighten($ui-secondary-color, 8%);
  color: $ui-base-color;
  border-radius: 8px;
  overflow: hidden;
  max-width: 90vw;
  width: 480px;
  position: relative;
  flex-direction: column;

  .status__display-name {
    display: flex;
  }
}

.actions-modal {
  .status {
    background: $white;
    border-bottom-color: $ui-secondary-color;
    padding-top: 10px;
    padding-bottom: 10px;
  }

  .dropdown-menu__separator {
    border-bottom-color: $ui-secondary-color;
  }
}

.boost-modal__container {
  overflow-x: scroll;
  padding: 10px;

  .status {
    user-select: text;
    border-bottom: 0;
  }
}

.boost-modal__action-bar,
.confirmation-modal__action-bar,
.mute-modal__action-bar,
.report-modal__action-bar {
  display: flex;
  justify-content: space-between;
  background: $ui-secondary-color;
  padding: 10px;
  line-height: 36px;

  & > div {
    flex: 1 1 auto;
    text-align: right;
    color: lighten($ui-base-color, 33%);
    padding-right: 10px;
  }

  .button {
    flex: 0 0 auto;
  }
}

.boost-modal__status-header {
  font-size: 15px;
}

.boost-modal__status-time {
  float: right;
  font-size: 14px;
}

.confirmation-modal {
  max-width: 85vw;

  @media screen and (min-width: 480px) {
    max-width: 380px;
  }
}

.report-modal__statuses,
.report-modal__comment {
  padding: 10px;
}

.report-modal__statuses {
  min-height: 20vh;
  max-height: 40vh;
  overflow-y: auto;
  overflow-x: hidden;
}

.report-modal__comment {
  .setting-text {
    margin-top: 10px;
  }
}

.actions-modal {
  .status {
    overflow-y: auto;
    max-height: 300px;
  }

  max-height: 80vh;
  max-width: 80vw;

  .actions-modal__item-label {
    font-weight: 500;
  }

  ul {
    overflow-y: auto;
    flex-shrink: 0;

    li:empty {
      margin: 0;
    }

    li:not(:empty) {
      a {
        color: $ui-base-color;
        display: flex;
        padding: 12px 16px;
        font-size: 15px;
        align-items: center;
        text-decoration: none;

        &,
        button {
          transition: none;
        }

        &.active,
        &:hover,
        &:active,
        &:focus {
          &,
          button {
            background: $ui-highlight-color;
            color: $primary-text-color;
          }
        }

        button:first-child {
          margin-right: 10px;
        }
      }
    }
  }
}

.confirmation-modal__action-bar,
.mute-modal__action-bar {
  .confirmation-modal__cancel-button,
  .mute-modal__cancel-button {
    background-color: transparent;
    color: darken($ui-secondary-color, 34%);
    font-size: 14px;
    font-weight: 500;

    &:hover,
    &:focus,
    &:active {
      color: darken($ui-secondary-color, 38%);
    }
  }
}

.confirmation-modal__container,
.mute-modal__container,
.report-modal__target {
  padding: 30px;
  font-size: 16px;
  text-align: center;

  strong {
    font-weight: 500;
  }
}

.loading-bar {
  background-color: $ui-highlight-color;
  height: 3px;
  position: absolute;
  top: 0;
  left: 0;
}

.media-gallery__gifv__label {
  display: block;
  position: absolute;
  color: $primary-text-color;
  background: rgba($base-overlay-background, 0.5);
  bottom: 6px;
  left: 6px;
  padding: 2px 6px;
  border-radius: 2px;
  font-size: 11px;
  font-weight: 600;
  z-index: 1;
  pointer-events: none;
  opacity: 0.9;
  transition: opacity 0.1s ease;
}

.media-gallery__gifv {
  &.autoplay {
    .media-gallery__gifv__label {
      display: none;
    }
  }

  &:hover {
    .media-gallery__gifv__label {
      opacity: 1;
    }
  }
}

.attachment-list {
  display: flex;
  font-size: 14px;
  border: 1px solid lighten($ui-base-color, 8%);
  border-radius: 4px;
  margin-top: 14px;
  overflow: hidden;
}

.attachment-list__icon {
  flex: 0 0 auto;
  color: $ui-base-lighter-color;
  padding: 8px 18px;
  cursor: default;
  border-right: 1px solid lighten($ui-base-color, 8%);
  display: flex;
  flex-direction: column;
  align-items: center;
  justify-content: center;
  font-size: 26px;

  .fa {
    display: block;
  }
}

.attachment-list__list {
  list-style: none;
  padding: 4px 0;
  padding-left: 8px;
  display: flex;
  flex-direction: column;
  justify-content: center;

  li {
    display: block;
    padding: 4px 0;
  }

  a {
    text-decoration: none;
    color: $ui-base-lighter-color;
    font-weight: 500;

    &:hover {
      text-decoration: underline;
    }
  }
}

/* Media Gallery */
.media-gallery {
  box-sizing: border-box;
  margin-top: 15px;
  overflow: hidden;
  position: relative;
  background: $base-shadow-color;
  width: 100%;

  .detailed-status & {
    margin-left:-10px;
    width: calc(100% + 22px);
  }

  @include fullwidth-gallery;
}

.media-gallery__item {
  border: none;
  box-sizing: border-box;
  display: block;
  float: left;
  position: relative;

  &.standalone {
    .media-gallery__item-gifv-thumbnail {
      transform: none;
    }
  }
}

.media-gallery__item-thumbnail {
  cursor: zoom-in;
  text-decoration: none;
  width: 100%;
  height: 100%;
  line-height: 0;
  display: flex;

  img {
    width: 100%;
    object-fit: contain;

    &:not(.letterbox) {
      height: 100%;
      object-fit: cover;
    }
  }
}

.media-gallery__gifv {
  height: 100%;
  overflow: hidden;
  position: relative;
  width: 100%;
  display: flex;
  justify-content: center;
}

.media-gallery__item-gifv-thumbnail {
  cursor: zoom-in;
  height: 100%;
  position: relative;
  z-index: 1;
  object-fit: contain;

  &:not(.letterbox) {
    height: 100%;
    object-fit: cover;
  }
}

.media-gallery__item-thumbnail-label {
  clip: rect(1px 1px 1px 1px); /* IE6, IE7 */
  clip: rect(1px, 1px, 1px, 1px);
  overflow: hidden;
  position: absolute;
}
/* End Media Gallery */

/* Status Video Player */
.status__video-player {
  display: flex;
  align-items: center;
  background: $base-shadow-color;
  box-sizing: border-box;
  cursor: default; /* May not be needed */
  margin-top: 15px;
  overflow: hidden;
  position: relative;
  width: 100%;

  @include fullwidth-gallery;
}

.status__video-player-video {
  position: relative;
  width: 100%;
  z-index: 1;

  &:not(.letterbox) {
    height: 100%;
    object-fit: cover;
  }
}

.status__video-player-expand,
.status__video-player-mute {
  color: $primary-text-color;
  opacity: 0.8;
  position: absolute;
  right: 4px;
  text-shadow: 0 1px 1px $base-shadow-color, 1px 0 1px $base-shadow-color;
}

.status__video-player-spoiler {
  display: none;
  color: $primary-text-color;
  left: 4px;
  position: absolute;
  text-shadow: 0 1px 1px $base-shadow-color, 1px 0 1px $base-shadow-color;
  top: 4px;
  z-index: 100;

  &.status__video-player-spoiler--visible {
    display: block;
  }
}

.status__video-player-expand {
  bottom: 4px;
  z-index: 100;
}

.status__video-player-mute {
  top: 4px;
  z-index: 5;
}

.video-player {
  overflow: hidden;
  position: relative;
  background: $base-shadow-color;
  max-width: 100%;

  video {
    height: 100%;
    width: 100%;
    z-index: 1;
  }

  &.fullscreen {
    width: 100% !important;
    height: 100% !important;
    margin: 0;

    video {
      max-width: 100% !important;
      max-height: 100% !important;
    }
  }

  &.inline {
    video {
      object-fit: cover;
      position: relative;
      top: 50%;
      transform: translateY(-50%);
    }
  }

  &__controls {
    position: absolute;
    z-index: 2;
    bottom: 0;
    left: 0;
    right: 0;
    box-sizing: border-box;
    background: linear-gradient(0deg, rgba($base-shadow-color, 0.8) 0, rgba($base-shadow-color, 0.35) 60%, transparent);
    padding: 0 10px;
    opacity: 0;
    transition: opacity .1s ease;

    &.active {
      opacity: 1;
    }
  }

  &.inactive {
    video,
    .video-player__controls {
      visibility: hidden;
    }
  }

  &__spoiler {
    display: none;
    position: absolute;
    top: 0;
    left: 0;
    width: 100%;
    height: 100%;
    z-index: 4;
    border: 0;
    background: $base-shadow-color;
    color: $ui-primary-color;
    transition: none;
    pointer-events: none;

    &.active {
      display: block;
      pointer-events: auto;

      &:hover,
      &:active,
      &:focus {
        color: lighten($ui-primary-color, 8%);
      }
    }

    &__title {
      display: block;
      font-size: 14px;
    }

    &__subtitle {
      display: block;
      font-size: 11px;
      font-weight: 500;
    }
  }

  &__buttons {
    padding-bottom: 10px;
    font-size: 16px;

    &.left {
      float: left;

      button {
        padding-right: 10px;
      }
    }

    &.right {
      float: right;

      button {
        padding-left: 10px;
      }
    }

    button {
      background: transparent;
      padding: 0;
      border: 0;
      color: $white;

      &:active,
      &:hover,
      &:focus {
        color: $ui-highlight-color;
      }
    }
  }

  &__seek {
    cursor: pointer;
    height: 24px;
    position: relative;

    &::before {
      content: "";
      width: 100%;
      background: rgba($white, 0.35);
      display: block;
      position: absolute;
      height: 4px;
      top: 10px;
    }

    &__progress,
    &__buffer {
      display: block;
      position: absolute;
      height: 4px;
      top: 10px;
      background: $ui-highlight-color;
    }

    &__buffer {
      background: rgba($white, 0.2);
    }

    &__handle {
      position: absolute;
      z-index: 3;
      opacity: 0;
      border-radius: 50%;
      width: 12px;
      height: 12px;
      top: 6px;
      margin-left: -6px;
      transition: opacity .1s ease;
      background: $ui-highlight-color;
      pointer-events: none;

      &.active {
        opacity: 1;
      }
    }

    &:hover {
      .video-player__seek__handle {
        opacity: 1;
      }
    }
  }
}

.media-spoiler-video {
  background-size: cover;
  background-repeat: no-repeat;
  background-position: center;
  cursor: pointer;
  margin-top: 15px;
  position: relative;
  width: 100%;

  @include fullwidth-gallery;

  border: 0;
  display: block;
}

.media-spoiler-video-play-icon {
  border-radius: 100px;
  color: rgba($primary-text-color, 0.8);
  font-size: 36px;
  left: 50%;
  padding: 5px;
  position: absolute;
  top: 50%;
  transform: translate(-50%, -50%);
}
/* End Video Player */

.account-gallery__container {
  margin: -2px;
  padding: 4px;
  display: flex;
  flex-wrap: wrap;
}

.account-gallery__item {
  flex: 1 1 auto;
  width: calc(100% / 3 - 4px);
  height: 95px;
  margin: 2px;

  a {
    display: block;
    width: 100%;
    height: 100%;
    background-color: $base-overlay-background;
    background-size: cover;
    background-position: center;
    position: relative;
    color: inherit;
    text-decoration: none;

    &:hover,
    &:active,
    &:focus {
      outline: 0;
    }
  }
}

.account-section-headline {
  color: $ui-base-lighter-color;
  background: lighten($ui-base-color, 2%);
  border-bottom: 1px solid lighten($ui-base-color, 4%);
  padding: 15px 10px;
  font-size: 14px;
  font-weight: 500;
  position: relative;
  cursor: default;

  &::before,
  &::after {
    display: block;
    content: "";
    position: absolute;
    bottom: 0;
    left: 18px;
    width: 0;
    height: 0;
    border-style: solid;
    border-width: 0 10px 10px;
    border-color: transparent transparent lighten($ui-base-color, 4%);
  }

  &::after {
    bottom: -1px;
    border-color: transparent transparent $ui-base-color;
  }
}

::-webkit-scrollbar-thumb {
  border-radius: 0;
}

.search-popout {
  background: $simple-background-color;
  border-radius: 4px;
  padding: 10px 14px;
  padding-bottom: 14px;
  margin-top: 10px;
  color: $ui-primary-color;
  box-shadow: 2px 4px 15px rgba($base-shadow-color, 0.4);

  h4 {
    text-transform: uppercase;
    color: $ui-primary-color;
    font-size: 13px;
    font-weight: 500;
    margin-bottom: 10px;
  }

  li {
    padding: 4px 0;
  }

  ul {
    margin-bottom: 10px;
  }

  em {
    font-weight: 500;
    color: $ui-base-color;
  }
}

noscript {
  text-align: center;

  img {
    width: 200px;
    opacity: 0.5;
    animation: flicker 4s infinite;
  }

  div {
    font-size: 14px;
    margin: 30px auto;
    color: $ui-secondary-color;
    max-width: 400px;

    a {
      color: $ui-highlight-color;
      text-decoration: underline;

      &:hover {
        text-decoration: none;
      }
    }
  }
}

@keyframes flicker {
  0% { opacity: 1; }
  30% { opacity: 0.75; }
  100% { opacity: 1; }
}

@media screen and (max-width: 630px) and (max-height: 400px) {
  $duration: 400ms;
  $delay: 100ms;

  .tabs-bar,
  .search {
    will-change: margin-top;
    transition: margin-top $duration $delay;
  }

  .navigation-bar {
    will-change: padding-bottom;
    transition: padding-bottom $duration $delay;
  }

  .navigation-bar {
    & > a:first-child {
      will-change: margin-top, margin-left, width;
      transition: margin-top $duration $delay, margin-left $duration ($duration + $delay);
    }

    & > .navigation-bar__profile-edit {
      will-change: margin-top;
      transition: margin-top $duration $delay;
    }

    & > .icon-button {
      will-change: opacity;
      transition: opacity $duration $delay;
    }
  }

  .is-composing {
    .tabs-bar,
    .search {
      margin-top: -50px;
    }

    .navigation-bar {
      padding-bottom: 0;

      & > a:first-child {
        margin-top: -50px;
        margin-left: -40px;
      }

      .navigation-bar__profile {
        padding-top: 2px;
      }

      .navigation-bar__profile-edit {
        position: absolute;
        margin-top: -50px;
      }

      .icon-button {
        pointer-events: auto;
        opacity: 1;
      }
    }
  }

  // fixes for the navbar-under mode
  .is-composing.navbar-under {
    .search {
      margin-top: -20px;
      margin-bottom: -20px;
      .search__icon {
        display: none;
      }
    }
  }
}

// more fixes for the navbar-under mode
@mixin fix-margins-for-navbar-under {
  .tabs-bar {
    margin-top: 0 !important;
    margin-bottom: -6px !important;
  }
}

.single-column.navbar-under {
  @include fix-margins-for-navbar-under;
}

.auto-columns.navbar-under {
  @media screen and (max-width: 360px) {
    @include fix-margins-for-navbar-under;
  }
}

.auto-columns.navbar-under .react-swipeable-view-container .columns-area,
.single-column.navbar-under .react-swipeable-view-container .columns-area {
  @media screen and (max-width: 360px) {
    height: 100% !important;
  }
}

.embed-modal {
  max-width: 80vw;
  max-height: 80vh;

  h4 {
    padding: 30px;
    font-weight: 500;
    font-size: 16px;
    text-align: center;
  }

  .embed-modal__container {
    padding: 10px;

    .hint {
      margin-bottom: 15px;
    }

    .embed-modal__html {
      color: $ui-secondary-color;
      outline: 0;
      box-sizing: border-box;
      display: block;
      width: 100%;
      border: none;
      padding: 10px;
      font-family: 'mastodon-font-monospace', monospace;
      background: $ui-base-color;
      color: $ui-primary-color;
      font-size: 14px;
      margin: 0;
      margin-bottom: 15px;

      &::-moz-focus-inner {
        border: 0;
      }

      &::-moz-focus-inner,
      &:focus,
      &:active {
        outline: 0 !important;
      }

      &:focus {
        background: lighten($ui-base-color, 4%);
      }

      @media screen and (max-width: 600px) {
        font-size: 16px;
      }
    }

    .embed-modal__iframe {
      width: 400px;
      max-width: 100%;
      overflow: hidden;
      border: 0;
    }
  }
}<|MERGE_RESOLUTION|>--- conflicted
+++ resolved
@@ -1263,24 +1263,12 @@
   strong {
     color: $primary-text-color;
   }
-<<<<<<< HEAD
-=======
 }
 
 .muted {
   .emojione {
     opacity: 0.5;
   }
-}
-
-.status__display-name,
-.reply-indicator__display-name,
-.detailed-status__display-name,
-.account__display-name {
-  &:hover strong {
-    text-decoration: underline;
-  }
->>>>>>> 476e79b8
 }
 
 .account__display-name strong {
