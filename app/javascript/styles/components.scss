--- conflicted
+++ resolved
@@ -4280,17 +4280,15 @@
   cursor: pointer;
   margin-top: 15px;
   position: relative;
-<<<<<<< HEAD
   width: 100%;
 
   &.full-width {
     margin-left: -68px;
     width: calc(100% + 80px);
   }
-=======
+
   border: 0;
   display: block;
->>>>>>> 90712d42
 }
 
 .media-spoiler-video-play-icon {
