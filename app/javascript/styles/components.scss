@import 'variables';

.app-body {
  -webkit-overflow-scrolling: touch;
  -ms-overflow-style: -ms-autohiding-scrollbar;
}

.button {
  background-color: darken($ui-highlight-color, 3%);
  border: 10px none;
  border-radius: 4px;
  box-sizing: border-box;
  color: $primary-text-color;
  cursor: pointer;
  display: inline-block;
  font-family: inherit;
  font-size: 14px;
  font-weight: 500;
  height: 36px;
  letter-spacing: 0;
  line-height: 36px;
  overflow: hidden;
  padding: 0 16px;
  position: relative;
  text-align: center;
  text-transform: uppercase;
  text-decoration: none;
  text-overflow: ellipsis;
  transition: all 100ms ease-in;
  white-space: nowrap;
  width: auto;

  &:active,
  &:focus,
  &:hover {
    background-color: lighten($ui-highlight-color, 7%);
    transition: all 200ms ease-out;
  }

  &:disabled {
    background-color: $ui-primary-color;
    cursor: default;
  }

  &.button-alternative {
    font-size: 16px;
    line-height: 36px;
    height: auto;
    color: $ui-base-color;
    background: $ui-primary-color;
    text-transform: none;
    padding: 4px 16px;

    &:active,
    &:focus,
    &:hover {
      background-color: lighten($ui-primary-color, 4%);
    }
  }

  &.button-secondary {
    font-size: 16px;
    line-height: 36px;
    height: auto;
    color: $ui-primary-color;
    text-transform: none;
    background: transparent;
    padding: 3px 15px;
    border: 1px solid $ui-primary-color;

    &:active,
    &:focus,
    &:hover {
      border-color: lighten($ui-primary-color, 4%);
      color: lighten($ui-primary-color, 4%);
    }
  }

  &.button--block {
    display: block;
    width: 100%;
  }
}

.column__wrapper {
  display: flex;
  flex: 1 1 auto;
  position: relative;
}

.column-icon {
  background: lighten($ui-base-color, 4%);
  color: $ui-primary-color;
  cursor: pointer;
  font-size: 16px;
  padding: 15px;
  position: absolute;
  right: 0;
  top: -48px;
  z-index: 3;

  &:hover {
    color: lighten($ui-primary-color, 7%);
  }
}

.icon-button {
  display: inline-block;
  padding: 0;
  color: lighten($ui-base-color, 26%);
  border: none;
  background: transparent;
  cursor: pointer;
  transition: color 100ms ease-in;

  &:hover,
  &:active,
  &:focus {
    color: lighten($ui-base-color, 33%);
    transition: color 200ms ease-out;
  }

  &.disabled {
    color: lighten($ui-base-color, 13%);
    cursor: default;
  }

  &.active {
    color: $ui-highlight-color;
  }

  &::-moz-focus-inner {
    border: 0;
  }

  &::-moz-focus-inner,
  &:focus,
  &:active {
    outline: 0 !important;
  }

  &.inverted {
    color: lighten($ui-base-color, 33%);

    &:hover,
    &:active,
    &:focus {
      color: lighten($ui-base-color, 26%);
    }

    &.active {
      color: $ui-highlight-color;
    }

    &.disabled {
      color: $ui-primary-color;
    }
  }

  &.overlayed {
    box-sizing: content-box;
    background: rgba($base-overlay-background, 0.6);
    color: rgba($primary-text-color, 0.7);
    border-radius: 4px;
    padding: 2px;

    &:hover {
      background: rgba($base-overlay-background, 0.9);
    }
  }
}

.text-icon-button {
  color: lighten($ui-base-color, 33%);
  border: none;
  background: transparent;
  cursor: pointer;
  font-weight: 600;
  font-size: 11px;
  padding: 0 3px;
  line-height: 27px;
  outline: 0;
  transition: color 100ms ease-in;

  &:hover,
  &:active,
  &:focus {
    color: lighten($ui-base-color, 26%);
    transition: color 200ms ease-out;
  }

  &.disabled {
    color: lighten($ui-base-color, 13%);
    cursor: default;
  }

  &.active {
    color: $ui-highlight-color;
  }

  &::-moz-focus-inner {
    border: 0;
  }

  &::-moz-focus-inner,
  &:focus,
  &:active {
    outline: 0 !important;
  }
}

.dropdown--active .icon-button {
  color: $ui-highlight-color;
}

.dropdown--active::after {
  content: "";
  display: block;
  position: absolute;
  width: 0;
  height: 0;
  border-style: solid;
  border-width: 0 4.5px 7.8px;
  border-color: transparent transparent $ui-secondary-color;
  bottom: 8px;
  right: 104px;
}

.invisible {
  font-size: 0;
  line-height: 0;
  display: inline-block;
  width: 0;
}

.ellipsis {
  &::after {
    content: "…";
  }
}

.lightbox .icon-button {
  color: $ui-base-color;
}

.compose-form {
  padding: 10px;
}

.compose-form__warning {
  color: darken($ui-secondary-color, 65%);
  margin-bottom: 15px;
  background: $ui-primary-color;
  box-shadow: 0 2px 6px rgba($base-shadow-color, 0.3);
  padding: 8px 10px;
  border-radius: 4px;
  font-size: 13px;
  font-weight: 400;

  strong {
    color: darken($ui-secondary-color, 65%);
    font-weight: 500;
  }

  a {
    color: darken($ui-primary-color, 33%);
    font-weight: 500;
    text-decoration: underline;

    &:hover,
    &:active,
    &:focus {
      text-decoration: none;
    }
  }
}

.compose-form__modifiers {
  color: $ui-base-color;
  font-family: inherit;
  font-size: 14px;
  background: $simple-background-color;
  border-radius: 0 0 4px;
}

.compose-form__buttons-wrapper {
  display: flex;
  justify-content: space-between;
}

.compose-form__buttons {
  padding: 10px;
  background: darken($simple-background-color, 8%);
  box-shadow: inset 0 5px 5px rgba($base-shadow-color, 0.05);
  border-radius: 0 0 4px 4px;
  display: flex;

  .icon-button {
    box-sizing: content-box;
    padding: 0 3px;
  }
}

.compose-form__upload-button-icon {
  line-height: 27px;
}

.compose-form__sensitive-button {
  display: none;

  &.compose-form__sensitive-button--visible {
    display: block;
  }

  .compose-form__sensitive-button__icon {
    line-height: 27px;
  }
}

.compose-form__upload-wrapper {
  overflow: hidden;
}

.compose-form__uploads-wrapper {
  display: flex;
  padding: 5px;
}

.compose-form__upload {
  flex: 1 1 0;
  margin: 5px;
}

.compose-form__upload-thumbnail {
  border-radius: 4px;
  background-position: center;
  background-size: cover;
  background-repeat: no-repeat;
  height: 100px;
  width: 100%;
}

.compose-form__upload-cancel {
  background-size: cover;
  border-radius: 4px;
  height: 100px;
  width: 100px;
}

.compose-form__label {
  display: block;
  line-height: 24px;
  vertical-align: middle;

  &.with-border {
    border-top: 1px solid $ui-base-color;
    padding-top: 10px;
  }

  .compose-form__label__text {
    display: inline-block;
    vertical-align: middle;
    margin-bottom: 14px;
    margin-left: 8px;
    color: $ui-primary-color;
  }
}

.compose-form__textarea,
.follow-form__input {
  background: $simple-background-color;

  &:disabled {
    background: $ui-secondary-color;
  }
}

.compose-form__autosuggest-wrapper {
  position: relative;

  .emoji-picker__dropdown {
    position: absolute;
    right: 5px;
    top: 5px;

    &.dropdown--active::after {
      border-color: transparent transparent $base-border-color;
      bottom: -1px;
      right: 8px;
    }
  }
}

.compose-form__publish {
  display: flex;
  min-width: 0;
}

.compose-form__publish-button-wrapper {
  overflow: hidden;
  padding-top: 10px;
}

.emojione {
  display: inline-block;
  font-size: inherit;
  vertical-align: middle;
  margin: -.2ex .15em .2ex;
  width: 16px;
  height: 16px;

  img {
    width: auto;
  }
}

.reply-indicator {
  border-radius: 4px 4px 0 0;
  position: relative;
  bottom: -2px;
  background: $ui-primary-color;
  padding: 10px;
}

.reply-indicator__header {
  margin-bottom: 5px;
  overflow: hidden;
}

.reply-indicator__cancel {
  float: right;
  line-height: 24px;
}

.reply-indicator__display-name {
  color: $ui-base-color;
  display: block;
  max-width: 100%;
  line-height: 24px;
  overflow: hidden;
  padding-right: 25px;
  text-decoration: none;
}

.reply-indicator__display-avatar {
  float: left;
  margin-right: 5px;
}

.status__content--with-action {
  cursor: pointer;
}

// --- Extra clickable area in the status gutter ---
.ui.wide {
  @mixin xtraspaces-full {
    height: calc(100% + 10px);
    bottom: -40px;
  }
  @mixin xtraspaces-short {
    height: calc(100% - 35px);
    bottom: 0;
  }

  // Avi must go on top if the toot is too short
  .status__avatar {
    z-index: 10;
  }

  // Base styles
  .status__content--with-action > div::after {
    content: '';
    display: block;
    width: 64px;
    position: absolute;
    left: -68px;

    // more than 4 never fit on FullHD, short
    @include xtraspaces-short;
  }

  @media screen and (min-width: 1800px) {
    // 4, very wide screen
    .column:nth-child(2):nth-last-child(4) {
      &, & ~ .column {
        .status__content--with-action > div::after {
          @include xtraspaces-full;
        }
      }
    }
  }

  // 1 or 2, always fit
  .column:nth-child(2):nth-last-child(1),
  .column:nth-child(2):nth-last-child(2),
  .column:nth-child(2):nth-last-child(3) {
    &, & ~ .column {
      .status__content--with-action > div::after {
        @include xtraspaces-full;
      }
    }
  }

  @media screen and (max-width: 1440px) {
    // 3, small screen
    .column:nth-child(2):nth-last-child(3) {
      &, & ~ .column {
        .status__content--with-action > div::after {
          @include xtraspaces-short;
        }
      }
    }
  }

  // Phone or iPad
  @media screen and (max-width: 1060px) {
    .status__content--with-action > div::after {
      display: none;
    }
  }

  // I am very sorry
}
// --- end extra clickable spaces ---

.status__content,
.reply-indicator__content {
  position: relative;
  font-size: 15px;
  line-height: 20px;
  color: $primary-text-color;
  word-wrap: break-word;
  font-weight: 400;
  overflow: visible;
  white-space: pre-wrap;

  .emojione {
    width: 18px;
    height: 18px;
  }

  p {
    margin-bottom: 20px;

    &:last-child {
      margin-bottom: 0;
    }
  }

  a {
    color: $ui-secondary-color;
    text-decoration: none;

    &:hover {
      text-decoration: underline;

      .fa {
        color: lighten($ui-base-color, 40%);
      }
    }

    &.mention {
      &:hover {
        text-decoration: none;

        span {
          text-decoration: underline;
        }
      }
    }

    .fa {
      color: lighten($ui-base-color, 30%);
    }
  }

  .status__content__spoiler {
    display: none;

    &.status__content__spoiler--visible {
      display: block;
    }
  }
}

.status__content__spoiler-link {
  display: inline-block;
  border-radius: 2px;
  background: lighten($ui-base-color, 30%);
  border: none;
  color: lighten($ui-base-color, 8%);
  font-weight: 500;
  font-size: 11px;
  padding: 0 5px;
  text-transform: uppercase;
  line-height: inherit;
  cursor: pointer;
  vertical-align: bottom;

  &:hover {
    background: lighten($ui-base-color, 33%);
    text-decoration: none;
  }

  .status__content__spoiler-icon {
    display: inline-block;
    margin: 0 0 0 5px;
    border-left: 1px solid currentColor;
    padding: 0 0 0 4px;
    font-size: 16px;
    vertical-align: -2px;
  }
}

.status__prepend-icon-wrapper {
  left: -26px;
  position: absolute;
}

.status {
  padding: 8px 10px;
  padding-left: 68px;
  position: relative;
  height: auto;
  min-height: 48px;
  border-bottom: 1px solid lighten($ui-base-color, 8%);
  cursor: default;

  @keyframes fade {
    0% { opacity: 0; }
    100% { opacity: 1; }
  }

  opacity: 1;
  animation: fade 150ms linear;

  &.status-direct {
    background: lighten($ui-base-color, 8%);

    .icon-button.disabled {
      color: lighten($ui-base-color, 16%);
    }
  }

  &.light {
    .status__relative-time {
      color: $ui-primary-color;
    }

    .status__display-name {
      color: $ui-base-color;
    }

    .display-name {
      strong {
        color: $ui-base-color;
      }

      span {
        color: $ui-primary-color;
      }
    }

    .status__content {
      color: $ui-base-color;

      a {
        color: $ui-highlight-color;
      }

      a.status__content__spoiler-link {
        color: $primary-text-color;
        background: $ui-primary-color;

        &:hover {
          background: lighten($ui-primary-color, 8%);
        }
      }
    }
  }

  &.collapsed {
    background-position: center;
    background-size: cover;
    user-select: none;

    &.has-background::before {
      display: block;
      position: absolute;
      left: 0;
      right: 0;
      top: 0;
      bottom: 0;
    	background-image: linear-gradient(to bottom, rgba($base-shadow-color, .75), rgba($base-shadow-color, .65) 24px, rgba($base-shadow-color, .8));
      content: "";
    }

    .status__display-name:hover strong {
      text-decoration: none;
    }

    .status__content {
      height: 20px;
      overflow: hidden;
      text-overflow: ellipsis;

      a:hover {
        text-decoration: none;
      }
    }
  }

  .notification__message {
    margin: -10px 0 10px;
  }
}

.notification-favourite {
  .status.status-direct {
    background: transparent;

    .icon-button.disabled {
      color: lighten($ui-base-color, 13%);
    }
  }
}

.status__relative-time {
  display: inline-block;
  margin-left: auto;
  padding-left: 18px;
  width: 120px;
  color: lighten($ui-base-color, 26%);
  font-size: 14px;
  text-align: right;
  white-space: nowrap;
  overflow: hidden;
  text-overflow: ellipsis;
}

.status__display-name {
  color: lighten($ui-base-color, 26%);
}

.status__info .status__display-name {
  display: block;
  max-width: 100%;
  padding-right: 25px;
}

.status__info {
  margin: 2px 0 0;
  font-size: 15px;
  line-height: 24px;
}

.status__info__icons {
  display: inline-block;
  position: relative;
  float: right;
  color: lighten($ui-base-color, 26%);
}

.status__visibility-icon {
  padding-left: 6px;
}

.status-check-box {
  border-bottom: 1px solid $ui-secondary-color;
  display: flex;

  .status__content {
    flex: 1 1 auto;
    padding: 10px;
    overflow: hidden;
    text-overflow: ellipsis;
    white-space: nowrap;
  }
}

.status-check-box-toggle {
  align-items: center;
  display: flex;
  flex: 0 0 auto;
  justify-content: center;
  padding: 10px;
}

.status__prepend {
  margin: -10px 0 10px;
  color: lighten($ui-base-color, 26%);
  padding: 8px 0 2px;
  font-size: 14px;
  position: relative;

  .status__display-name strong {
    color: lighten($ui-base-color, 26%);
  }
}

.status__action-bar {
  align-items: center;
  display: flex;
  margin-top: 10px;
  margin-left: -58px;

  &::before {
    display: block;
    flex: 1 1 0;
    max-width: 58px;
    content: "";
  }
}

.status__action-bar-button {
  float: left;
  margin-right: 18px;
  flex: 0 0 auto;
}

.status__action-bar-dropdown {
  float: left;
  height: 18px;
  width: 18px;

  // Dropdown style override for centering on the icon
  .dropdown--active {
    position: relative;

    .dropdown__content.dropdown__right {
      left: calc(50% + 3px);
      right: initial;
      transform: translate(-50%, 0);
      top: 22px;
    }

    &::after {
      right: 1px;
      bottom: -2px;
    }
  }
}

.detailed-status__action-bar-dropdown {
  flex: 1 1 auto;
  display: flex;
  align-items: center;
  justify-content: center;
  position: relative;

  .dropdown {
    display: block;
    width: 18px;
    height: 18px;
  }

  .dropdown--active {
    .dropdown__content.dropdown__left {
      left: 20px;
      right: initial;
    }

    &::after {
      bottom: initial;
      margin-left: 7px;
      margin-top: -7px;
      right: initial;
    }
  }
}

.detailed-status {
  background: lighten($ui-base-color, 4%);
  padding: 14px 10px;

  .status__content {
    font-size: 19px;
    line-height: 24px;

    .emojione {
      width: 22px;
      height: 22px;
    }
  }
}

.detailed-status__meta {
  margin-top: 15px;
  color: lighten($ui-base-color, 26%);
  font-size: 14px;
  line-height: 18px;
}

.detailed-status__action-bar {
  background: lighten($ui-base-color, 4%);
  border-top: 1px solid lighten($ui-base-color, 8%);
  border-bottom: 1px solid lighten($ui-base-color, 8%);
  display: flex;
  flex-direction: row;
  padding: 10px 0;
}

.detailed-status__link {
  color: inherit;
  text-decoration: none;
}

.detailed-status__favorites,
.detailed-status__reblogs {
  display: inline-block;
  font-weight: 500;
  font-size: 12px;
  margin-left: 6px;
}

.reply-indicator__content {
  color: $ui-base-color;
  font-size: 14px;

  a {
    color: lighten($ui-base-color, 20%);
  }
}

.account {
  padding: 10px;
  border-bottom: 1px solid lighten($ui-base-color, 8%);

  .account__display-name {
    flex: 1 1 auto;
    display: block;
    color: $ui-primary-color;
    overflow: hidden;
    text-decoration: none;
    font-size: 14px;
  }
}

.account__wrapper {
  display: flex;
}

.account__avatar-wrapper {
  float: left;
  margin-left: 12px;
  margin-right: 12px;
}

.account__avatar {
  @include avatar-radius();
  position: relative;
  cursor: pointer;

  &-inline {
    display: inline-block;
    vertical-align: middle;
    margin-right: 5px;
  }
}

.account__avatar-overlay {
  @include avatar-size(48px);

  &-base {
    @include avatar-radius();
    @include avatar-size(36px);
  }

  &-overlay {
    @include avatar-radius();
    @include avatar-size(24px);

    position: absolute;
    bottom: 0;
    right: 0;
    z-index: 1;
  }
}

.account__relationship {
  height: 18px;
  padding: 10px;
}

.account__header__wrapper {
  flex: 0 0 auto;
  background: lighten($ui-base-color, 4%);
}

.account__header {
  text-align: center;
  background-size: cover;
  background-position: center;
  position: relative;

  & > div {
    background: rgba(lighten($ui-base-color, 4%), 0.9);
    padding: 20px 10px;
  }

  .account__header__content {
    color: $ui-secondary-color;
  }

  .account__header__display-name {
    color: $primary-text-color;
    display: inline-block;
    font-size: 20px;
    line-height: 27px;
    font-weight: 500;
  }

  .account__header__username {
    color: $ui-highlight-color;
    font-size: 14px;
    font-weight: 400;
    display: block;
    margin-bottom: 10px;
  }
}

.account__header__content {
  color: $ui-primary-color;
  font-size: 14px;
  font-weight: 400;
  overflow: hidden;
  word-break: normal;
  word-wrap: break-word;

  p {
    margin-bottom: 20px;

    &:last-child {
      margin-bottom: 0;
    }
  }

  a {
    color: inherit;
    text-decoration: underline;

    &:hover {
      text-decoration: none;
    }
  }
}

.account__header__display-name {
  .emojione {
    width: 25px;
    height: 25px;
  }
}

.account__metadata {
  width: 100%;
  font-size: 15px;
  line-height: 20px;
  overflow: hidden;
  border-collapse: collapse;

  a {
    text-decoration: none;

    &:hover{
      text-decoration: underline;
    }
  }

  tr {
    border-top: 1px solid lighten($ui-base-color, 8%);
  }

  th, td {
    padding: 14px 20px;
    vertical-align: middle;

    & > div {
      max-height: 40px;
      overflow-y: auto;
      white-space: pre-wrap;
      text-overflow: ellipsis;
    }
  }

  th {
    color: $ui-primary-color;
    background: lighten($ui-base-color, 13%);
    font-variant: small-caps;
    max-width: 120px;

    a {
      color: $primary-text-color;
    }
  }

  td {
    flex: auto;
    color: $primary-text-color;
    background: $ui-base-color;

    a {
      color: $ui-highlight-color;
    }
  }
}

.account__action-bar {
  border-top: 1px solid lighten($ui-base-color, 8%);
  border-bottom: 1px solid lighten($ui-base-color, 8%);
  line-height: 36px;
  overflow: hidden;
  flex: 0 0 auto;
  display: flex;
}

.account__action-bar-dropdown {
  flex: 1 1 auto;
  padding: 10px;

  .dropdown--active {
    .dropdown__content.dropdown__right {
      left: 6px;
      right: initial;
    }

    &::after {
      bottom: initial;
      margin-left: 11px;
      margin-top: -7px;
      right: initial;
    }
  }
}

.account__action-bar-links {
  display: flex;
  flex: 1 1 auto;
  line-height: 18px;
}

.account__action-bar__tab {
  text-decoration: none;
  overflow: hidden;
  width: 80px;
  border-left: 1px solid lighten($ui-base-color, 8%);
  padding: 10px 5px;

  & > span {
    display: block;
    text-transform: uppercase;
    font-size: 11px;
    color: $ui-primary-color;
  }

  strong {
    display: block;
    font-size: 15px;
    font-weight: 500;
    color: $primary-text-color;
  }

  abbr {
    color: lighten($ui-base-color, 26%);
  }
}

.account__header__avatar {
  @include avatar-radius();
  @include avatar-size(90px);
  display: block;
  margin: 0 auto 10px;
  overflow: hidden;
}

.account-authorize {
  padding: 14px 10px;

  .detailed-status__display-name {
    display: block;
    margin-bottom: 15px;
    overflow: hidden;
  }
}

.account-authorize__avatar {
  float: left;
  margin-right: 10px;
}

.status__display-name,
.status__relative-time,
.detailed-status__display-name,
.detailed-status__datetime,
.detailed-status__application,
.account__display-name {
  text-decoration: none;
}

.status__display-name,
.account__display-name {
  strong {
    color: $primary-text-color;
  }
}

.status__display-name,
.reply-indicator__display-name,
.detailed-status__display-name,
.account__display-name {
  &:hover strong {
    text-decoration: underline;
  }
}

.account__display-name strong {
  display: block;
}

.detailed-status__application,
.detailed-status__datetime {
  color: inherit;
}

.detailed-status__display-name {
  color: $ui-secondary-color;
  display: block;
  line-height: 24px;
  margin-bottom: 15px;
  overflow: hidden;

  strong,
  span {
    display: block;
  }

  strong {
    font-size: 16px;
    color: $primary-text-color;
  }
}

.detailed-status__display-avatar {
  float: left;
  margin-right: 10px;
}

.status__avatar {
  position: absolute;
  margin-left: -58px;
  height: 48px;
  width: 48px;
}

.muted {
  .status__content p,
  .status__content a {
    color: lighten($ui-base-color, 26%);
  }

  .status__display-name strong {
    color: lighten($ui-base-color, 26%);
  }

  .status__avatar, .emojione {
    opacity: 0.5;
  }

  a.status__content__spoiler-link {
    background: lighten($ui-base-color, 26%);
    color: lighten($ui-base-color, 4%);

    &:hover {
      background: lighten($ui-base-color, 29%);
      text-decoration: none;
    }
  }
}

.notification__message {
  margin-left: 68px;
  padding: 8px 0;
  padding-bottom: 0;
  cursor: default;
  color: $ui-primary-color;
  font-size: 15px;
  position: relative;

  .fa {
    color: $ui-highlight-color;
  }
}

.notification__favourite-icon-wrapper {
  left: -26px;
  position: absolute;

  .star-icon {
    color: $gold-star;
  }
}

.star-icon.active {
  color: $gold-star;
}

.notification__display-name {
  color: inherit;
  font-weight: 500;
  text-decoration: none;

  &:hover {
    color: $primary-text-color;
    text-decoration: underline;
  }
}

.display-name {
  display: block;
  position: relative;
  max-width: 100%;
  overflow: hidden;
  text-overflow: ellipsis;
  white-space: nowrap;
}

.display-name__html {
  font-weight: 500;
}

.display-name__account {
  font-size: 14px;
}

.status__relative-time,
.detailed-status__datetime {
  &:hover {
    text-decoration: underline;
  }
}

.image-loader {
  position: relative;

  &.image-loader--loading {
    .image-loader__preview-canvas {
      filter: blur(2px);
    }
  }

  .image-loader__img {
    position: absolute;
    top: 0;
    left: 0;
    right: 0;
    width: 100%;
    height: 100%;
    background-image: none;
  }

  &.image-loader--amorphous {
    position: static;

    .image-loader__preview-canvas {
      display: none;
    }

    .image-loader__img {
      position: static;
      width: auto;
      height: auto;
    }
  }
}

.navigation-bar {
  padding: 10px;
  display: flex;
  flex-shrink: 0;
  cursor: default;
  color: $ui-primary-color;

  strong {
    color: $primary-text-color;
  }

  .permalink {
    text-decoration: none;
  }
}

.navigation-bar__profile {
  flex: 1 1 auto;
  margin-left: 8px;
}

.navigation-bar__profile-account {
  display: block;
  font-weight: 500;
}

.navigation-bar__profile-edit {
  color: inherit;
  text-decoration: none;
}

.dropdown {
  display: inline-block;
}

.dropdown__content {
  display: none;
  position: absolute;
}

.dropdown__sep {
  border-bottom: 1px solid darken($ui-secondary-color, 8%);
  margin: 5px 7px 6px;
  padding-top: 1px;
}

.dropdown--active .dropdown__content {
  display: block;
  line-height: 18px;
  max-width: 311px;
  right: 0;
  text-align: left;
  z-index: 9999;

  & > ul {
    list-style: none;
    background: $ui-secondary-color;
    padding: 4px 0;
    border-radius: 4px;
    box-shadow: 0 0 15px rgba($base-shadow-color, 0.4);
    min-width: 140px;
    position: relative;
  }

  &.dropdown__right {
    right: 0;
  }

  &.dropdown__left {
    & > ul {
      left: -98px;
    }
  }

  & > ul > li > a {
    font-size: 13px;
    line-height: 18px;
    display: block;
    padding: 4px 14px;
    box-sizing: border-box;
    text-decoration: none;
    background: $ui-secondary-color;
    color: $ui-base-color;
    overflow: hidden;
    text-overflow: ellipsis;
    white-space: nowrap;

    &:focus {
      outline: 0;
    }

    &:hover {
      background: $ui-highlight-color;
      color: $ui-secondary-color;
    }
  }
}

.dropdown__icon {
  vertical-align: middle;
}

.static-content {
  padding: 10px;
  padding-top: 20px;
  color: lighten($ui-base-color, 26%);

  h1 {
    font-size: 16px;
    font-weight: 500;
    margin-bottom: 40px;
    text-align: center;
  }

  p {
    font-size: 13px;
    margin-bottom: 20px;
  }
}

.columns-area {
  display: flex;
  flex: 1 1 auto;
  flex-direction: row;
  justify-content: flex-start;
  overflow-x: auto;
  position: relative;
  padding: 10px;
}

@include limited-single-column('screen and (max-width: 360px)', $parent: null) {
  .columns-area {
    padding: 0;
  }

  .react-swipeable-view-container .columns-area {
    height: calc(100% - 20px) !important;
  }
}

.react-swipeable-view-container {
  &,
  .columns-area,
  .drawer,
  .column {
    height: 100%;
  }
}

.react-swipeable-view-container > * {
  height: 100%;
}

.column {
  width: 330px;
  position: relative;
  box-sizing: border-box;
  display: flex;
  flex-direction: column;
  overflow: hidden;

  .wide & {
    flex: auto;
    min-width: 330px;
    max-width: 400px;
  }

  > .scrollable {
    background: $ui-base-color;
  }
}

.ui {
  flex: 0 0 auto;
  display: flex;
  flex-direction: column;
  width: 100%;
  height: 100%;
  background: darken($ui-base-color, 7%);
}

.drawer {
  width: 300px;
  box-sizing: border-box;
  display: flex;
  flex-direction: column;
  overflow-y: auto;

  .wide & {
    flex: 1 1 200px;
    min-width: 300px;
    max-width: 400px;
  }
}

.drawer__tab {
  display: block;
  flex: 1 1 auto;
  padding: 15px 5px 13px;
  color: $ui-primary-color;
  text-decoration: none;
  text-align: center;
  font-size: 16px;
  border-bottom: 2px solid transparent;
  outline: none;
  cursor: pointer;
}

.column,
.drawer {
  @supports(display: grid) { // hack to fix Chrome <57
    contain: strict;
  }
}

@include limited-single-column('screen and (max-width: 360px)', $parent: null) {
  .tabs-bar {
    margin: 0;
  }

  .search {
    margin-bottom: 0;
  }
}

:root {  //  Overrides .wide stylings for mobile view
  @include single-column('screen and (max-width: 1024px)', $parent: null) {
    .column,
    .drawer {
      flex: auto;
      width: 100%;
      min-width: 0;
      max-width: none;
      padding: 0;
    }

    .columns-area {
      flex-direction: column;
    }

    .search__input,
    .autosuggest-textarea__textarea {
      font-size: 16px;
    }
  }
}

@include multi-columns('screen and (min-width: 1025px)', $parent: null) {
  .columns-area {
    padding: 0;
  }

  .column,
  .drawer {
    padding: 10px;
    padding-left: 5px;
    padding-right: 5px;

    &:first-child {
      padding-left: 10px;
    }

    &:last-child {
      padding-right: 10px;
    }
  }

  .columns-area > div {
    .column,
    .drawer {
      padding-left: 5px;
      padding-right: 5px;
    }
  }
}

.drawer__pager {
  box-sizing: border-box;
  padding: 0;
  flex: 1 1 auto;
  position: relative;
}

.drawer__inner {
  background: lighten($ui-base-color, 13%);
  box-sizing: border-box;
  padding: 0;
  position: absolute;
  height: 100%;
  width: 100%;

  &.darker {
    position: absolute;
    top: 0;
    left: 0;
    background: $ui-base-color;
    width: 100%;
    height: 100%;
  }
}

.pseudo-drawer {
  background: lighten($ui-base-color, 13%);
  font-size: 13px;
  text-align: left;
}

.drawer__header {
  flex: 0 0 auto;
  font-size: 16px;
  background: lighten($ui-base-color, 8%);
  margin-bottom: 10px;
  display: flex;
  flex-direction: row;

  a {
    transition: background 100ms ease-in;

    &:hover {
      background: lighten($ui-base-color, 3%);
      transition: background 200ms ease-out;
    }
  }
}

.tabs-bar {
  display: flex;
  background: lighten($ui-base-color, 8%);
  flex: 0 0 auto;
  overflow-y: auto;
  margin: 10px;
  margin-bottom: 0;
}

.tabs-bar__link {
  display: block;
  flex: 1 1 auto;
  padding: 15px 10px;
  color: $primary-text-color;
  text-decoration: none;
  text-align: center;
  font-size: 14px;
  font-weight: 500;
  border-bottom: 2px solid lighten($ui-base-color, 8%);
  transition: all 200ms linear;

  .fa {
    font-weight: 400;
    font-size: 16px;
  }

  &.active {
    border-bottom: 2px solid $ui-highlight-color;
    color: $ui-highlight-color;
  }

  &:hover,
  &:focus,
  &:active {
    @include multi-columns('screen and (min-width: 1025px)') {
      background: lighten($ui-base-color, 14%);
      transition: all 100ms linear;
    }
  }

  span {
    margin-left: 5px;
    display: none;
  }
}

@include limited-single-column('screen and (max-width: 600px)', $parent: null) {
  .tabs-bar__link {
    span {
      display: inline;
    }
  }
}

@include multi-columns('screen and (min-width: 1025px)', $parent: null) {
  .tabs-bar {
    display: none;
  }
}

.scrollable {
  overflow-y: scroll;
  overflow-x: hidden;
  flex: 1 1 auto;
  backface-visibility: hidden;
  -webkit-overflow-scrolling: touch;
  @supports(display: grid) { // hack to fix Chrome <57
    contain: strict;
  }

  &.optionally-scrollable {
    overflow-y: auto;
  }
}

.column-back-button {
  background: lighten($ui-base-color, 4%);
  color: $ui-highlight-color;
  cursor: pointer;
  flex: 0 0 auto;
  font-size: 16px;
  padding: 15px;
  z-index: 3;

  &:hover {
    text-decoration: underline;
  }
}

.column-header__back-button {
  background: lighten($ui-base-color, 4%);
  border: 0;
  font-family: inherit;
  color: $ui-highlight-color;
  cursor: pointer;
  flex: 0 0 auto;
  font-size: 16px;
  padding: 0 5px 0 0;
  z-index: 3;

  &:hover {
    text-decoration: underline;
  }
}

.column-back-button__icon {
  display: inline-block;
  margin-right: 5px;
}

.column-back-button--slim {
  position: relative;
}

.column-back-button--slim-button {
  cursor: pointer;
  flex: 0 0 auto;
  font-size: 16px;
  padding: 15px;
  position: absolute;
  right: 0;
  top: -48px;
}

.react-toggle {
  display: inline-block;
  position: relative;
  cursor: pointer;
  background-color: transparent;
  border: 0;
  padding: 0;
  user-select: none;
  -webkit-tap-highlight-color: rgba($base-overlay-background, 0);
  -webkit-tap-highlight-color: transparent;
}

.react-toggle-screenreader-only {
  border: 0;
  clip: rect(0 0 0 0);
  height: 1px;
  margin: -1px;
  overflow: hidden;
  padding: 0;
  position: absolute;
  width: 1px;
}

.react-toggle--disabled {
  cursor: not-allowed;
  opacity: 0.5;
  transition: opacity 0.25s;
}

.react-toggle-track {
  width: 50px;
  height: 24px;
  padding: 0;
  border-radius: 30px;
  background-color: $ui-base-color;
  transition: all 0.2s ease;
}

.react-toggle:hover:not(.react-toggle--disabled) .react-toggle-track {
  background-color: darken($ui-base-color, 10%);
}

.react-toggle--checked .react-toggle-track {
  background-color: $ui-highlight-color;
}

.react-toggle--checked:hover:not(.react-toggle--disabled) .react-toggle-track {
  background-color: lighten($ui-highlight-color, 10%);
}

.react-toggle-track-check {
  position: absolute;
  width: 14px;
  height: 10px;
  top: 0;
  bottom: 0;
  margin-top: auto;
  margin-bottom: auto;
  line-height: 0;
  left: 8px;
  opacity: 0;
  transition: opacity 0.25s ease;
}

.react-toggle--checked .react-toggle-track-check {
  opacity: 1;
  transition: opacity 0.25s ease;
}

.react-toggle-track-x {
  position: absolute;
  width: 10px;
  height: 10px;
  top: 0;
  bottom: 0;
  margin-top: auto;
  margin-bottom: auto;
  line-height: 0;
  right: 10px;
  opacity: 1;
  transition: opacity 0.25s ease;
}

.react-toggle--checked .react-toggle-track-x {
  opacity: 0;
}

.react-toggle-thumb {
  transition: all 0.5s cubic-bezier(0.23, 1, 0.32, 1) 0ms;
  position: absolute;
  top: 1px;
  left: 1px;
  width: 22px;
  height: 22px;
  border: 1px solid $ui-base-color;
  border-radius: 50%;
  background-color: darken($simple-background-color, 2%);
  box-sizing: border-box;
  transition: all 0.25s ease;
}

.react-toggle--checked .react-toggle-thumb {
  left: 27px;
  border-color: $ui-highlight-color;
}

.column-link {
  background: lighten($ui-base-color, 8%);
  color: $primary-text-color;
  display: block;
  font-size: 16px;
  padding: 15px;
  text-decoration: none;
  cursor: pointer;
  outline: none;

  &:hover {
    background: lighten($ui-base-color, 11%);
  }

  &.hidden-on-mobile {
    @include single-column('screen and (max-width: 1024px)') {
      display: none;
    }
  }
}

.column-link__icon {
  display: inline-block;
  margin-right: 5px;
}

.column-subheading {
  background: $ui-base-color;
  color: lighten($ui-base-color, 26%);
  padding: 8px 20px;
  font-size: 12px;
  font-weight: 500;
  text-transform: uppercase;
  cursor: default;
}

.autosuggest-textarea,
.spoiler-input {
  position: relative;
}

.autosuggest-textarea__textarea,
.spoiler-input__input {
  display: block;
  box-sizing: border-box;
  width: 100%;
  margin: 0;
  color: $ui-base-color;
  padding: 10px;
  font-family: inherit;
  font-size: 14px;
  resize: vertical;
  border: 0;
  outline: 0;

  &:focus {
    outline: 0;
  }

  @include limited-single-column('screen and (max-width: 600px)') {
    font-size: 16px;
  }
}

.spoiler-input__input {
  border-radius: 4px;
}

.autosuggest-textarea__textarea {
  min-height: 100px;
  background: $simple-background-color;
  border-radius: 4px 4px 0 0;
  padding-bottom: 0;
  padding-right: 10px + 22px;
  resize: none;

  @include limited-single-column('screen and (max-width: 600px)') {
    height: 100px !important; // prevent auto-resize textarea
    resize: vertical;
  }
}

.autosuggest-textarea__suggestions {
  display: none;
  position: absolute;
  top: 100%;
  width: 100%;
  z-index: 99;
  box-shadow: 0 0 15px rgba($base-shadow-color, 0.4);
  background: $ui-secondary-color;
  color: $ui-base-color;
  font-size: 14px;

  &.autosuggest-textarea__suggestions--visible {
    display: block;
  }
}

.autosuggest-textarea__suggestions__item {
  padding: 10px;
  cursor: pointer;

  &:hover {
    background: darken($ui-secondary-color, 10%);
  }

  &.selected {
    background: $ui-highlight-color;
    color: $base-border-color;
  }
}

.autosuggest-account {
  overflow: hidden;
}

.autosuggest-account-icon {
  float: left;
  margin-right: 5px;
}

.autosuggest-status {
  overflow: hidden;
  white-space: nowrap;
  text-overflow: ellipsis;

  strong {
    font-weight: 500;
  }
}

.character-counter__wrapper {
  line-height: 36px;
  margin-right: 16px;
  padding-top: 10px;
}

.character-counter {
  cursor: default;
  font-size: 16px;
}

.character-counter--over {
  color: $warning-red;
}

.getting-started__wrapper {
  position: relative;
  flex: 0 0 auto;
}

.getting-started__footer {
  display: flex;
  flex-direction: column;
}

.getting-started {
  box-sizing: border-box;
  padding-bottom: 235px;
  background: url('../images/mastodon-getting-started.png') no-repeat 0 100%;
  flex: 1 0 auto;

  p {
    color: $ui-secondary-color;
  }

  a {
    color: lighten($ui-base-color, 26%);
  }
}

.setting-text {
  color: $ui-primary-color;
  background: transparent;
  border: none;
  border-bottom: 2px solid $ui-primary-color;
  box-sizing: border-box;
  display: block;
  font-family: inherit;
  margin-bottom: 10px;
  padding: 7px 0;
  width: 100%;

  &:focus,
  &:active {
    color: $primary-text-color;
    border-bottom-color: $ui-highlight-color;
  }

  @include limited-single-column('screen and (max-width: 600px)') {
    font-size: 16px;
  }

  &.light {
    color: $ui-base-color;
    border-bottom: 2px solid lighten($ui-base-color, 27%);

    &:focus,
    &:active {
      color: $ui-base-color;
      border-bottom-color: $ui-highlight-color;
    }
  }
}

@import 'boost';

button.icon-button i.fa-retweet {
  background-position: 0 0;
  height: 19px;
  transition: background-position 0.9s steps(10);
  transition-duration: 0s;
  vertical-align: middle;
  width: 22px;

  &::before {
    display: none !important;
  }
}

button.icon-button.active i.fa-retweet {
  transition-duration: 0.9s;
  background-position: 0 100%;
}

.status-card {
  display: flex;
  cursor: pointer;
  font-size: 14px;
  border: 1px solid lighten($ui-base-color, 8%);
  border-radius: 4px;
  color: lighten($ui-base-color, 26%);
  margin-top: 14px;
  text-decoration: none;
  overflow: hidden;

  &:hover {
    background: lighten($ui-base-color, 8%);
  }
}

.status-card-video,
.status-card-rich,
.status-card-photo {
  margin-top: 14px;
  overflow: hidden;

  iframe {
    width: 100%;
    height: auto;
  }
}

.status-card-photo {
  display: block;
  text-decoration: none;

  img {
    display: block;
    width: 100%;
    height: auto;
    margin: 0;
  }
}

.status-card-video {
  position: relative;
  width: 100%;
  height: auto;
  padding-top: 56.25%;

  iframe {
    position: absolute;
    top: 0;
    left: 0;
    bottom: 0;
    right: 0;
    width: 1px;
    min-width: 100%;
    height: 1px;
    min-height: 100%;
    margin: auto;
  }
}

.status-card__title {
  display: block;
  font-weight: 500;
  margin-bottom: 5px;
  color: $ui-primary-color;
  overflow: hidden;
  text-overflow: ellipsis;
  white-space: nowrap;
}

.status-card__content {
  flex: 1 1 auto;
  overflow: hidden;
  padding: 14px 14px 14px 8px;
}

.status-card__description {
  color: $ui-primary-color;
}

.status-card__host {
  display: block;
  margin-top: 5px;
  font-size: 13px;
}

.status-card__image {
  flex: 0 0 100px;
  background: lighten($ui-base-color, 8%);
}

.status-card__image-image {
  border-radius: 4px 0 0 4px;
  display: block;
  height: auto;
  margin: 0;
  width: 100%;
}

.load-more {
  display: block;
  color: lighten($ui-base-color, 26%);
  background-color: transparent;
  border: 0;
  font-size: inherit;
  text-align: center;
  line-height: inherit;
  margin: 0;
  padding: 15px;
  width: 100%;
  clear: both;

  &:hover {
    background: lighten($ui-base-color, 2%);
  }
}

.missing-indicator {
  text-align: center;
  font-size: 16px;
  font-weight: 500;
  color: lighten($ui-base-color, 16%);
  background: $ui-base-color;
  cursor: default;
  display: flex;
  flex: 1 1 auto;
  align-items: center;
  justify-content: center;

  & > div {
    background: url('../images/mastodon-not-found.png') no-repeat center -50px;
    padding-top: 210px;
    width: 100%;
  }
}

.column-header__wrapper {
  position: relative;
  flex: 0 0 auto;

  &.active {
    &::before {
      display: block;
      content: "";
      position: absolute;
      top: 35px;
      left: 0;
      right: 0;
      margin: 0 auto;
      width: 60%;
      pointer-events: none;
      height: 28px;
      z-index: 1;
      background: radial-gradient(ellipse, rgba($ui-highlight-color, 0.23) 0%, rgba($ui-highlight-color, 0) 60%);
    }
  }
}

.column-header {
  padding: 15px;
  font-size: 16px;
  background: lighten($ui-base-color, 4%);
  flex: 0 0 auto;
  cursor: pointer;
  position: relative;
  z-index: 2;
  outline: 0;

  &.active {
    box-shadow: 0 1px 0 rgba($ui-highlight-color, 0.3);

    .column-header__icon {
      color: $ui-highlight-color;
      text-shadow: 0 0 10px rgba($ui-highlight-color, 0.4);
    }
  }

  &.hidden-on-mobile {
    @include single-column('screen and (max-width: 1024px)') {
      display: none;
    }
  }

  &:focus,
  &:active {
    outline: 0;
  }
}

.column-header__buttons {
  position: absolute;
  right: 0;
  top: 0;
  height: 100%;
  display: flex;
  height: 48px;
}

.column-header__button {
  background: lighten($ui-base-color, 4%);
  border: 0;
  color: $ui-primary-color;
  cursor: pointer;
  font-size: 16px;
  padding: 0 15px;

  &:hover {
    color: lighten($ui-primary-color, 7%);
  }

  &.active {
    color: $primary-text-color;
    background: lighten($ui-base-color, 8%);

    &:hover {
      color: $primary-text-color;
      background: lighten($ui-base-color, 8%);
    }
  }
}

.column-header__collapsible {
  max-height: 70vh;
  overflow: hidden;
  overflow-y: auto;
  color: $ui-primary-color;
  transition: max-height 150ms ease-in-out, opacity 300ms linear;
  opacity: 1;

  &.collapsed {
    max-height: 0;
    opacity: 0.5;
  }

  &.animating {
    overflow-y: hidden;
  }
}

.column-header__collapsible-inner {
  background: lighten($ui-base-color, 8%);
  padding: 15px;
}

.column-header__setting-btn {
  &:hover {
    color: lighten($ui-primary-color, 4%);
    text-decoration: underline;
  }
}

.column-header__setting-arrows {
  float: right;

  .column-header__setting-btn {
    padding: 0 10px;

    &:last-child {
      padding-right: 0;
    }
  }
}

.text-btn {
  display: inline-block;
  padding: 0;
  font-family: inherit;
  font-size: inherit;
  color: inherit;
  border: 0;
  background: transparent;
  cursor: pointer;
}

.column-header__icon {
  display: inline-block;
  margin-right: 5px;
}

.loading-indicator {
  color: $ui-secondary-color;
  font-size: 16px;
  font-weight: 500;
  padding-top: 120px;
  text-align: center;
}

.video-error-cover {
  align-items: center;
  background: $base-overlay-background;
  color: $primary-text-color;
  cursor: pointer;
  display: flex;
  flex-direction: column;
  height: 100%;
  justify-content: center;
  margin-top: 8px;
  position: relative;
  text-align: center;
  z-index: 100;
}

.media-spoiler {
  align-items: center;
  background: $base-overlay-background;
  color: $primary-text-color;
  cursor: pointer;
  display: flex;
  flex-direction: column;
  height: 100%;
  justify-content: center;
  position: relative;
  text-align: center;
  z-index: 100;

  .status__content > & {
    margin-top: 15px; // Add margin when used bare for NSFW video player
  }

  &.full-width {
    margin-left: -68px;
    width: calc(100% + 80px);
  }
}

.media-spoiler__warning {
  display: block;
  font-size: 14px;
}

.media-spoiler__trigger {
  display: block;
  font-size: 11px;
  font-weight: 500;
}

.spoiler-button {
  display: none;
  left: 4px;
  position: absolute;
  text-shadow: 0 1px 1px $base-shadow-color, 1px 0 1px $base-shadow-color;
  top: 4px;
  z-index: 100;

  &.spoiler-button--visible {
    display: block;
  }
}

.modal-container--preloader {
  background: lighten($ui-base-color, 8%);
}

.account--panel {
  background: lighten($ui-base-color, 4%);
  border-top: 1px solid lighten($ui-base-color, 8%);
  border-bottom: 1px solid lighten($ui-base-color, 8%);
  display: flex;
  flex-direction: row;
  padding: 10px 0;
}

.account--panel__button,
.detailed-status__button {
  flex: 1 1 auto;
  text-align: center;
}

.column-settings__outer {
  background: lighten($ui-base-color, 8%);
  padding: 15px;
}

.column-settings__section {
  color: $ui-primary-color;
  cursor: default;
  display: block;
  font-weight: 500;
  margin-bottom: 10px;
}

.column-settings__row {
  .text-btn {
    margin-bottom: 15px;
  }
}

.modal-container__nav {
  align-items: center;
  background: rgba($base-overlay-background, 0.5);
  box-sizing: border-box;
  color: $primary-text-color;
  cursor: pointer;
  display: flex;
  font-size: 24px;
  height: 100%;
  padding: 30px 15px;
  position: absolute;
  top: 0;
}

.modal-container__nav--left {
  left: -61px;
}

.modal-container__nav--right {
  right: -61px;
}

.account--follows-info {
  color: $primary-text-color;
  position: absolute;
  top: 10px;
  right: 10px;
  opacity: 0.7;
  display: inline-block;
  vertical-align: top;
  background-color: rgba($base-overlay-background, 0.4);
  text-transform: uppercase;
  font-size: 11px;
  font-weight: 500;
  padding: 4px;
  border-radius: 4px;
}

.account--action-button {
  position: absolute;
  top: 10px;
  left: 20px;
}

.setting-toggle {
  display: block;
  line-height: 24px;
}

.setting-toggle__label {
  color: $ui-primary-color;
  display: inline-block;
  margin-bottom: 14px;
  margin-left: 8px;
  vertical-align: middle;
}

.empty-column-indicator,
.error-column {
  color: lighten($ui-base-color, 20%);
  background: $ui-base-color;
  text-align: center;
  padding: 20px;
  font-size: 15px;
  font-weight: 400;
  cursor: default;
  display: flex;
  flex: 1 1 auto;
  align-items: center;
  justify-content: center;
  @supports(display: grid) { // hack to fix Chrome <57
    contain: strict;
  }

  a {
    color: $ui-highlight-color;
    text-decoration: none;

    &:hover {
      text-decoration: underline;
    }
  }
}

.error-column {
  flex-direction: column;
}

@keyframes pulse {
  0% {
    opacity: 1;
  }

  100% {
    opacity: 0.5;
  }
}

.pulse-loading {
  animation: pulse 1s ease-in-out infinite;
  animation-direction: alternate;
}

.emoji-dialog {
  width: 245px;
  height: 270px;
  background: $simple-background-color;
  box-sizing: border-box;
  border-radius: 4px;
  overflow: hidden;
  position: relative;
  box-shadow: 0 0 8px rgba($base-shadow-color, 0.2);

  .emojione {
    margin: 0;
    width: 100%;
    height: auto;
  }

  .emoji-dialog-header {
    padding: 0 10px;

    ul {
      padding: 0;
      margin: 0;
      list-style: none;
    }

    li {
      display: inline-block;
      box-sizing: border-box;
      padding: 10px 5px;
      cursor: pointer;
      border-bottom: 2px solid transparent;

      .emoji {
        width: 18px;
        height: 18px;
      }

      img,
      svg {
        width: 18px;
        height: 18px;
        filter: grayscale(100%);
      }

      &:hover {
        img,
        svg {
          filter: grayscale(0);
        }
      }

      &.active {
        border-bottom-color: $ui-highlight-color;

        img,
        svg {
          filter: grayscale(0);
        }
      }
    }
  }

  .emoji-row {
    box-sizing: border-box;
    overflow-y: hidden;
    padding-left: 10px;

    .emoji {
      display: inline-block;
      padding: 2.5px;
      border-radius: 4px;
    }
  }

  .emoji-category-header {
    box-sizing: border-box;
    overflow-y: hidden;
    padding: 10px 8px 10px 16px;
    display: table;

    > * {
      display: table-cell;
      vertical-align: middle;
    }
  }

  .emoji-category-title {
    font-size: 12px;
    text-transform: uppercase;
    font-weight: 500;
    color: darken($ui-secondary-color, 18%);
    cursor: default;
  }

  .emoji-category-heading-decoration {
    text-align: right;
  }

  .modifiers {
    list-style: none;
    padding: 0;
    margin: 0;
    vertical-align: middle;
    white-space: nowrap;
    margin-top: 4px;

    li {
      display: inline-block;
      padding: 0 2px;

      &:last-of-type {
        padding-right: 0;
      }
    }

    .modifier {
      display: inline-block;
      border-radius: 10px;
      width: 15px;
      height: 15px;
      position: relative;
      cursor: pointer;

      &.active::after {
        content: "";
        display: block;
        position: absolute;
        width: 7px;
        height: 7px;
        border-radius: 10px;
        border: 2px solid $base-border-color;
        top: 2px;
        left: 2px;
      }
    }
  }

  .emoji-search-wrapper {
    padding: 10px;
    border-bottom: 1px solid lighten($ui-secondary-color, 4%);
  }

  .emoji-search {
    font-size: 14px;
    font-weight: 400;
    padding: 7px 9px;
    font-family: inherit;
    display: block;
    width: 100%;
    background: rgba($ui-secondary-color, 0.3);
    color: darken($ui-secondary-color, 18%);
    border: 1px solid $ui-secondary-color;
    border-radius: 4px;
  }

  .emoji-categories-wrapper {
    position: absolute;
    top: 42px;
    bottom: 0;
    left: 0;
    right: 0;
  }

  .emoji-search-wrapper + .emoji-categories-wrapper {
    top: 93px;
  }

  .emoji-row .emoji {
    img,
    svg {
      transition: transform 60ms ease-in-out;
    }

    &:hover {
      background: lighten($ui-secondary-color, 3%);

      img,
      svg {
        transform: translateZ(0) scale(1.2);
      }
    }
  }

  .emoji {
    width: 22px;
    height: 22px;
    cursor: pointer;

    &:focus {
      outline: 0;
    }
  }
}

.upload-area {
  align-items: center;
  background: rgba($base-overlay-background, 0.8);
  display: flex;
  height: 100%;
  justify-content: center;
  left: 0;
  opacity: 0;
  position: absolute;
  top: 0;
  visibility: hidden;
  width: 100%;
  z-index: 2000;

  * {
    pointer-events: none;
  }
}

.upload-area__drop {
  width: 320px;
  height: 160px;
  display: flex;
  box-sizing: border-box;
  position: relative;
  padding: 8px;
}

.upload-area__background {
  position: absolute;
  top: 0;
  right: 0;
  bottom: 0;
  left: 0;
  z-index: -1;
  border-radius: 4px;
  background: $ui-base-color;
  box-shadow: 0 0 5px rgba($base-shadow-color, 0.2);
}

.upload-area__content {
  flex: 1;
  display: flex;
  align-items: center;
  justify-content: center;
  color: $ui-secondary-color;
  font-size: 18px;
  font-weight: 500;
  border: 2px dashed lighten($ui-base-color, 26%);
  border-radius: 4px;
}

.upload-progress {
  padding: 10px;
  color: lighten($ui-base-color, 26%);
  overflow: hidden;
  display: flex;

  .fa {
    font-size: 34px;
    margin-right: 10px;
  }

  span {
    font-size: 12px;
    text-transform: uppercase;
    font-weight: 500;
    display: block;
  }
}

.upload-progess__message {
  flex: 1 1 auto;
}

.upload-progress__backdrop {
  width: 100%;
  height: 6px;
  border-radius: 6px;
  background: lighten($ui-base-color, 26%);
  position: relative;
  margin-top: 5px;
}

.upload-progress__tracker {
  position: absolute;
  left: 0;
  top: 0;
  height: 6px;
  background: $ui-highlight-color;
  border-radius: 6px;
}

.emoji-button {
  display: block;
  font-size: 24px;
  line-height: 24px;
  margin-left: 2px;
  width: 24px;
  outline: 0;

  &:active,
  &:focus {
    outline: 0 !important;
  }

  img {
    filter: grayscale(100%);
    opacity: 0.8;
    display: block;
    margin: 0;
    width: 22px;
    height: 22px;
    margin-top: 2px;
  }

  &:hover,
  &:active,
  &:focus {
    img {
      opacity: 1;
      filter: none;
    }
  }
}

.dropdown--active .emoji-button img {
  opacity: 1;
  filter: none;
}

.privacy-dropdown {
  position: relative;
}

.privacy-dropdown__dropdown {
  display: none;
  position: absolute;
  left: 0;
  top: 27px;
  width: 230px;
  background: $simple-background-color;
  border-radius: 0 4px 4px;
  z-index: 2;
  overflow: hidden;
}

.privacy-dropdown__option {
  color: $ui-base-color;
  padding: 10px;
  cursor: pointer;
  display: flex;

  &:hover,
  &.active {
    background: $ui-highlight-color;
    color: $primary-text-color;

    .privacy-dropdown__option__content {
      color: $primary-text-color;

      strong {
        color: $primary-text-color;
      }
    }
  }

  &.active:hover {
    background: lighten($ui-highlight-color, 4%);
  }
}

.privacy-dropdown__option__icon {
  display: flex;
  align-items: center;
  justify-content: center;
  margin-right: 10px;
}

.privacy-dropdown__option__content {
  flex: 1 1 auto;
  color: darken($ui-primary-color, 24%);

  strong {
    font-weight: 500;
    display: block;
    color: $ui-base-color;
  }
}

.privacy-dropdown.active {
  .privacy-dropdown__value {
    background: $simple-background-color;
    border-radius: 4px 4px 0 0;
    box-shadow: 0 -4px 4px rgba($base-shadow-color, 0.1);
  }

  .privacy-dropdown__dropdown {
    display: block;
    box-shadow: 2px 4px 6px rgba($base-shadow-color, 0.1);
  }
}

.advanced-options-dropdown {
  position: relative;
}

.advanced-options-dropdown__dropdown {
  display: none;
  position: absolute;
  left: 0;
  top: 27px;
  width: 210px;
  background: $simple-background-color;
  border-radius: 0 4px 4px;
  z-index: 2;
  overflow: hidden;
}

.advanced-options-dropdown__option {
  color: $ui-base-color;
  padding: 10px;
  cursor: pointer;
  display: flex;

  &:hover,
  &.active {
    background: $ui-highlight-color;
    color: $primary-text-color;

    .advanced-options-dropdown__option__content {
      color: $primary-text-color;

      strong {
        color: $primary-text-color;
      }
    }
  }

  &.active:hover {
    background: lighten($ui-highlight-color, 4%);
  }
}

.advanced-options-dropdown__option__toggle {
  display: flex;
  align-items: center;
  justify-content: center;
  margin-right: 10px;
}

.advanced-options-dropdown__option__content {
  flex: 1 1 auto;
  color: darken($ui-primary-color, 24%);

  strong {
    font-weight: 500;
    display: block;
    color: $ui-base-color;
  }
}

.advanced-options-dropdown.open {
  .advanced-options-dropdown__value {
    background: $simple-background-color;
    border-radius: 4px 4px 0 0;
    box-shadow: 0 -4px 4px rgba($base-shadow-color, 0.1);
  }

  .advanced-options-dropdown__dropdown {
    display: block;
    box-shadow: 2px 4px 6px rgba($base-shadow-color, 0.1);
  }
}


.search {
  position: relative;
  margin-bottom: 10px;
}

.search__input {
  padding-right: 30px;
  color: $ui-secondary-color;
  outline: 0;
  box-sizing: border-box;
  display: block;
  width: 100%;
  border: none;
  padding: 10px;
  padding-right: 30px;
  font-family: inherit;
  background: $ui-base-color;
  color: $ui-primary-color;
  font-size: 14px;
  margin: 0;

  &::-moz-focus-inner {
    border: 0;
  }

  &::-moz-focus-inner,
  &:focus,
  &:active {
    outline: 0 !important;
  }

  &:focus {
    background: lighten($ui-base-color, 4%);
  }

  @include limited-single-column('screen and (max-width: 600px)') {
    font-size: 16px;
  }
}

.search__icon {
  .fa {
    position: absolute;
    top: 10px;
    right: 10px;
    z-index: 2;
    display: inline-block;
    opacity: 0;
    transition: all 100ms linear;
    font-size: 18px;
    width: 18px;
    height: 18px;
    color: $ui-secondary-color;
    cursor: default;
    pointer-events: none;

    &.active {
      pointer-events: auto;
      opacity: 0.3;
    }
  }

  .fa-search {
    transform: translateZ(0) rotate(90deg);

    &.active {
      pointer-events: none;
      transform: translateZ(0) rotate(0deg);
    }
  }

  .fa-times-circle {
    top: 11px;
    transform: translateZ(0) rotate(0deg);
    cursor: pointer;

    &.active {
      transform: translateZ(0) rotate(90deg);
    }

    &:hover {
      color: $primary-text-color;
    }
  }
}

.search-results__header {
  color: lighten($ui-base-color, 26%);
  background: lighten($ui-base-color, 2%);
  border-bottom: 1px solid darken($ui-base-color, 4%);
  padding: 15px 10px;
  font-size: 14px;
  font-weight: 500;
}

.search-results__section {
  background: $ui-base-color;
}

.search-results__hashtag {
  display: block;
  padding: 10px;
  color: $ui-secondary-color;
  text-decoration: none;

  &:hover,
  &:active,
  &:focus {
    color: lighten($ui-secondary-color, 4%);
    text-decoration: underline;
  }
}

.modal-root__overlay {
  position: absolute;
  top: 0;
  left: 0;
  right: 0;
  bottom: 0;
  z-index: 9999;
  opacity: 0;
  background: rgba($base-overlay-background, 0.7);
  transform: translateZ(0);
}

.modal-root__container {
  position: absolute;
  top: 0;
  left: 0;
  width: 100%;
  height: 100%;
  display: flex;
  flex-direction: column;
  align-items: center;
  justify-content: center;
  align-content: space-around;
  z-index: 9999;
  opacity: 0;
  pointer-events: none;
  user-select: none;
}

.modal-root__modal {
  pointer-events: auto;
  display: flex;
  z-index: 9999;
}

.media-modal {
  max-width: 80vw;
  max-height: 80vh;
  position: relative;

  img,
  canvas,
  video {
    max-width: 80vw;
    max-height: 80vh;
    width: 100%;
    height: auto;
  }

  img,
  canvas {
    display: block;
    background: url('../images/void.png') repeat;
    object-fit: contain;
  }
}

.media-modal__close {
  position: absolute;
  right: 4px;
  top: 4px;
  z-index: 100;
}

.onboarding-modal,
.error-modal {
  background: $ui-secondary-color;
  color: $ui-base-color;
  border-radius: 8px;
  overflow: hidden;
  display: flex;
  flex-direction: column;
}

.onboarding-modal__pager {
  height: 80vh;
  width: 80vw;
  max-width: 520px;
  max-height: 420px;

  .react-swipeable-view-container > div {
    width: 100%;
    height: 100%;
    box-sizing: border-box;
    padding: 25px;
    display: none;
    flex-direction: column;
    align-items: center;
    justify-content: center;
    display: flex;
    user-select: text;
  }
}

.error-modal__body {
  height: 80vh;
  width: 80vw;
  max-width: 520px;
  max-height: 420px;
  position: relative;

  & > div {
    position: absolute;
    top: 0;
    left: 0;
    width: 100%;
    height: 100%;
    box-sizing: border-box;
    padding: 25px;
    display: none;
    flex-direction: column;
    align-items: center;
    justify-content: center;
    display: flex;
    opacity: 0;
    user-select: text;
  }
}

.error-modal__body {
  display: flex;
  flex-direction: column;
  justify-content: center;
  align-items: center;
  text-align: center;
}

@media screen and (max-width: 550px) {
  .onboarding-modal {
    width: 100%;
    height: 100%;
    border-radius: 0;
  }

  .onboarding-modal__pager {
    width: 100%;
    height: auto;
    max-width: none;
    max-height: none;
    flex: 1 1 auto;
  }
}

.onboarding-modal__paginator,
.error-modal__footer {
  flex: 0 0 auto;
  background: darken($ui-secondary-color, 8%);
  display: flex;
  padding: 25px;

  & > div {
    min-width: 33px;
  }

  .onboarding-modal__nav,
  .error-modal__nav {
    color: darken($ui-secondary-color, 34%);
    background-color: transparent;
    border: 0;
    font-size: 14px;
    font-weight: 500;
    padding: 0;
    line-height: inherit;
    height: auto;

    &:hover,
    &:focus,
    &:active {
      color: darken($ui-secondary-color, 38%);
    }

    &.onboarding-modal__done,
    &.onboarding-modal__next {
      color: $ui-highlight-color;
    }
  }
}

.error-modal__footer {
  justify-content: center;
}

.onboarding-modal__dots {
  flex: 1 1 auto;
  display: flex;
  align-items: center;
  justify-content: center;
}

.onboarding-modal__dot {
  width: 14px;
  height: 14px;
  border-radius: 14px;
  background: darken($ui-secondary-color, 16%);
  margin: 0 3px;
  cursor: pointer;

  &:hover {
    background: darken($ui-secondary-color, 18%);
  }

  &.active {
    cursor: default;
    background: darken($ui-secondary-color, 24%);
  }
}

.onboarding-modal__page__wrapper {
  pointer-events: none;

  &.onboarding-modal__page__wrapper--active {
    pointer-events: auto;
  }
}

.onboarding-modal__page {
  cursor: default;
  line-height: 21px;

  h1 {
    font-size: 18px;
    font-weight: 500;
    color: $ui-base-color;
    margin-bottom: 20px;
  }

  a {
    color: $ui-highlight-color;

    &:hover,
    &:focus,
    &:active {
      color: lighten($ui-highlight-color, 4%);
    }
  }

  p {
    font-size: 16px;
    color: lighten($ui-base-color, 8%);
    margin-top: 10px;
    margin-bottom: 10px;

    &:last-child {
      margin-bottom: 0;
    }

    strong {
      font-weight: 500;
      background: $ui-base-color;
      color: $ui-secondary-color;
      border-radius: 4px;
      font-size: 14px;
      padding: 3px 6px;
    }
  }
}

.onboarding-modal__page-one {
  display: flex;
  align-items: center;
}

.onboarding-modal__page-one__elephant-friend {
  background: url('../images/elephant-friend-1.png') no-repeat center center / contain;
  width: 155px;
  height: 193px;
  margin-right: 15px;
}

@media screen and (max-width: 400px) {
  .onboarding-modal__page-one {
    flex-direction: column;
    align-items: normal;
  }

  .onboarding-modal__page-one__elephant-friend {
    width: 100%;
    height: 30vh;
    max-height: 160px;
    margin-bottom: 5vh;
  }
}

.onboarding-modal__page-two,
.onboarding-modal__page-three,
.onboarding-modal__page-four,
.onboarding-modal__page-five {
  p {
    text-align: left;
  }

  .figure {
    background: darken($ui-base-color, 8%);
    color: $ui-secondary-color;
    margin-bottom: 20px;
    border-radius: 4px;
    padding: 10px;
    text-align: center;
    font-size: 14px;
    box-shadow: 1px 2px 6px rgba($base-shadow-color, 0.3);

    .onboarding-modal__image {
      border-radius: 4px;
      margin-bottom: 10px;
    }

    &.non-interactive {
      pointer-events: none;
      text-align: left;
    }
  }
}

.onboarding-modal__page-four__columns {
  .row {
    display: flex;
    margin-bottom: 20px;

    & > div {
      flex: 1 1 0;
      margin: 0 10px;

      &:first-child {
        margin-left: 0;
      }

      &:last-child {
        margin-right: 0;
      }

      p {
        text-align: center;
      }
    }

    &:last-child {
      margin-bottom: 0;
    }
  }

  .column-header {
    color: $primary-text-color;
  }
}

@media screen and (max-width: 320px) and (max-height: 600px) {
  .onboarding-modal__page p {
    font-size: 14px;
    line-height: 20px;
  }

  .onboarding-modal__page-two .figure,
  .onboarding-modal__page-three .figure,
  .onboarding-modal__page-four .figure,
  .onboarding-modal__page-five .figure {
    font-size: 12px;
    margin-bottom: 10px;
  }

  .onboarding-modal__page-four__columns .row {
    margin-bottom: 10px;
  }

  .onboarding-modal__page-four__columns .column-header {
    padding: 5px;
    font-size: 12px;
  }
}

.onboarding-modal__image {
  border-radius: 8px;
  width: 70vw;
  max-width: 450px;
  max-height: auto;
  display: block;
  margin: auto;
  margin-bottom: 20px;
}

.settings-modal {
  position: relative;
  display: flex;
  flex-direction: row;
  background: $ui-secondary-color;
  color: $ui-base-color;
  border-radius: 8px;
  height: 80vh;
  width: 80vw;
  max-width: 740px;
  max-height: 450px;
  overflow: hidden;

  label {
    display: block;
  }

  h1 {
    font-size: 18px;
    font-weight: 500;
    line-height: 24px;
    margin-bottom: 20px;
  }

  h2 {
    font-size: 15px;
    font-weight: 500;
    line-height: 20px;
    margin-top: 20px;
    margin-bottom: 10px;
  }
}

.settings-modal__navigation {
  background: $primary-text-color;
  color: $ui-base-color;
  width: 200px;
  font-size: 15px;
  line-height: 20px;
  overflow-y: auto;

  .settings-modal__navigation-item, .settings-modal__navigation-close {
    display: block;
    padding: 15px 20px;
    cursor: pointer;
    outline: none;
    text-decoration: none;
  }

  .settings-modal__navigation-item {
    background: $primary-text-color;
    color: inherit;
    border-bottom: 1px $ui-primary-color solid;
    transition: background .3s;

    &:hover {
      background: $ui-secondary-color;
    }

    &.active {
      background: $ui-highlight-color;
      color: $primary-text-color;
    }
  }

  .settings-modal__navigation-close {
    background: $error-value-color;
    color: $primary-text-color;
  }
}

.settings-modal__content {
  display: block;
  flex: auto;
  padding: 15px 20px 15px 20px;
  width: 360px;
  overflow-y: auto;

  select {
    margin-bottom: 5px;
  }
}

.onboard-sliders {
  display: inline-block;
  max-width: 30px;
  max-height: auto;
  margin-left: 10px;
}

.boost-modal,
.confirmation-modal,
.report-modal {
  background: lighten($ui-secondary-color, 8%);
  color: $ui-base-color;
  border-radius: 8px;
  overflow: hidden;
  max-width: 90vw;
  width: 480px;
  position: relative;
  flex-direction: column;

  .status__display-name {
    display: block;
    max-width: 100%;
    padding-right: 25px;
  }

  .status__avatar {
    height: 28px;
    left: 10px;
    position: absolute;
    top: 10px;
    width: 48px;
  }
}

.boost-modal__container {
  overflow-x: scroll;
  padding: 10px;

  .status {
    user-select: text;
    border-bottom: 0;
  }
}

.boost-modal__action-bar,
.confirmation-modal__action-bar,
.report-modal__action-bar {
  display: flex;
  justify-content: space-between;
  background: $ui-secondary-color;
  padding: 10px;
  line-height: 36px;

  & > div {
    flex: 1 1 auto;
    text-align: right;
    color: lighten($ui-base-color, 33%);
    padding-right: 10px;
  }

  .button {
    flex: 0 0 auto;
  }
}

.boost-modal__status-header {
  font-size: 15px;
}

.boost-modal__status-time {
  float: right;
  font-size: 14px;
}

.confirmation-modal {
  max-width: 280px;

  @media screen and (min-width: 480px) {
    max-width: 380px;
  }
}

.report-modal__statuses,
.report-modal__comment {
  padding: 10px;
}

.report-modal__statuses {
  min-height: 20vh;
  max-height: 40vh;
  overflow-y: auto;
  overflow-x: hidden;
}

.report-modal__comment {
  .setting-text {
    margin-top: 10px;
  }
}

.confirmation-modal__action-bar {
  .confirmation-modal__cancel-button {
    background-color: transparent;
    color: darken($ui-secondary-color, 34%);
    font-size: 14px;
    font-weight: 500;

    &:hover,
    &:focus,
    &:active {
      color: darken($ui-secondary-color, 38%);
    }
  }
}

.confirmation-modal__container,
.report-modal__target {
  padding: 30px;
  font-size: 16px;
  text-align: center;

  strong {
    font-weight: 500;
  }
}

.loading-bar {
  background-color: $ui-highlight-color;
  height: 3px;
  position: absolute;
  top: 0;
  left: 0;
}

.media-gallery__gifv__label {
  display: block;
  position: absolute;
  color: $primary-text-color;
  background: rgba($base-overlay-background, 0.5);
  bottom: 6px;
  left: 6px;
  padding: 2px 6px;
  border-radius: 2px;
  font-size: 11px;
  font-weight: 600;
  z-index: 1;
  pointer-events: none;
  opacity: 0.9;
  transition: opacity 0.1s ease;
}

.media-gallery__gifv {
  &.autoplay {
    .media-gallery__gifv__label {
      display: none;
    }
  }

  &:hover {
    .media-gallery__gifv__label {
      opacity: 1;
    }
  }
}

.attachment-list {
  display: flex;
  font-size: 14px;
  border: 1px solid lighten($ui-base-color, 8%);
  border-radius: 4px;
  margin-top: 14px;
  overflow: hidden;
}

.attachment-list__icon {
  flex: 0 0 auto;
  color: lighten($ui-base-color, 26%);
  padding: 8px 18px;
  cursor: default;
  border-right: 1px solid lighten($ui-base-color, 8%);
  display: flex;
  flex-direction: column;
  align-items: center;
  justify-content: center;
  font-size: 26px;

  .fa {
    display: block;
  }
}

.attachment-list__list {
  list-style: none;
  padding: 4px 0;
  padding-left: 8px;
  display: flex;
  flex-direction: column;
  justify-content: center;

  li {
    display: block;
    padding: 4px 0;
  }

  a {
    text-decoration: none;
    color: lighten($ui-base-color, 26%);
    font-weight: 500;

    &:hover {
      text-decoration: underline;
    }
  }
}

/* Media Gallery */
.media-gallery {
  box-sizing: border-box;
  margin-top: 15px;
  overflow: hidden;
  position: relative;
  background: $base-shadow-color;
  width: 100%;

  &.full-width {
    margin-left: -68px;
    width: calc(100% + 80px);
  }

  .detailed-status & {
    margin-left:-10px;
    width: calc(100% + 22px);
  }
}

.media-gallery__item {
  border: none;
  box-sizing: border-box;
  display: block;
  float: left;
  position: relative;
}

.media-gallery__item-thumbnail {
  cursor: zoom-in;
  display: block;
  text-decoration: none;
  width: 100%;
  height: 100%;

  img {
    width: 100%;
<<<<<<< HEAD

    &:not(.letterbox) {
      height: 100%;
      object-fit: cover;
    }
=======
    height: 100%;
    object-fit: cover;
>>>>>>> 056b5ed7
  }
}

.media-gallery__gifv {
  height: 100%;
  overflow: hidden;
  position: relative;
  width: 100%;
}

.media-gallery__item-gifv-thumbnail {
  cursor: zoom-in;
  height: 100%;
  position: relative;
  z-index: 1;

  &:not(.letterbox) {
    height: 100%;
    object-fit: cover;
  }
}

.media-gallery__item-thumbnail-label {
  clip: rect(1px 1px 1px 1px); /* IE6, IE7 */
  clip: rect(1px, 1px, 1px, 1px);
  overflow: hidden;
  position: absolute;
}
/* End Media Gallery */

/* Status Video Player */
.status__video-player {
  display: flex;
  align-items: center;
  background: $base-shadow-color;
  box-sizing: border-box;
  cursor: default; /* May not be needed */
  margin-top: 15px;
  overflow: hidden;
  position: relative;
  width: 100%;

  &.full-width {
    margin-left: -68px;
    width: calc(100% + 80px);
  }
}

.status__video-player-video {
  position: relative;
  width: 100%;
  z-index: 1;

  &:not(.letterbox) {
    height: 100%;
    object-fit: cover;
  }
}

.status__video-player-expand,
.status__video-player-mute {
  color: $primary-text-color;
  opacity: 0.8;
  position: absolute;
  right: 4px;
  text-shadow: 0 1px 1px $base-shadow-color, 1px 0 1px $base-shadow-color;
}

.status__video-player-spoiler {
  display: none;
  color: $primary-text-color;
  left: 4px;
  position: absolute;
  text-shadow: 0 1px 1px $base-shadow-color, 1px 0 1px $base-shadow-color;
  top: 4px;
  z-index: 100;

  &.status__video-player-spoiler--visible {
    display: block;
  }
}

.status__video-player-expand {
  bottom: 4px;
  z-index: 100;
}

.status__video-player-mute {
  top: 4px;
  z-index: 5;
}

.media-spoiler-video {
  background-size: cover;
  background-repeat: no-repeat;
  background-position: center;
  cursor: pointer;
  margin-top: 15px;
  position: relative;
  width: 100%;

  &.full-width {
    margin-left: -68px;
    width: calc(100% + 80px);
  }
}

.media-spoiler-video-play-icon {
  border-radius: 100px;
  color: rgba($primary-text-color, 0.8);
  font-size: 36px;
  left: 50%;
  padding: 5px;
  position: absolute;
  top: 50%;
  transform: translate(-50%, -50%);
}
/* End Video Player */

.account-gallery__container {
  margin: -2px;
  padding: 4px;
}

.account-gallery__item {
  float: left;
  width: 96px;
  height: 96px;
  margin: 2px;

  a {
    display: block;
    width: 100%;
    height: 100%;
    background-color: $base-overlay-background;
    background-size: cover;
    background-position: center;
    position: relative;
  }
}

.account-section-headline {
  color: lighten($ui-base-color, 26%);
  background: lighten($ui-base-color, 2%);
  border-bottom: 1px solid lighten($ui-base-color, 4%);
  padding: 15px 10px;
  font-size: 14px;
  font-weight: 500;
  position: relative;
  cursor: default;

  &::before,
  &::after {
    display: block;
    content: "";
    position: absolute;
    bottom: 0;
    left: 18px;
    width: 0;
    height: 0;
    border-style: solid;
    border-width: 0 10px 10px;
    border-color: transparent transparent lighten($ui-base-color, 4%);
  }

  &::after {
    bottom: -1px;
    border-color: transparent transparent $ui-base-color;
  }
}

noscript {
  text-align: center;

  div {
    font-size: 20px;
    margin: 20px 0;
  }
}<|MERGE_RESOLUTION|>--- conflicted
+++ resolved
@@ -3940,16 +3940,11 @@
 
   img {
     width: 100%;
-<<<<<<< HEAD
 
     &:not(.letterbox) {
       height: 100%;
       object-fit: cover;
     }
-=======
-    height: 100%;
-    object-fit: cover;
->>>>>>> 056b5ed7
   }
 }
 
