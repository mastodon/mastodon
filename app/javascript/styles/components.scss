@import 'variables';

.app-body {
  -webkit-overflow-scrolling: touch;
  -ms-overflow-style: -ms-autohiding-scrollbar;
}

.button {
  background-color: darken($ui-highlight-color, 3%);
  border: 10px none;
  border-radius: 4px;
  box-sizing: border-box;
  color: $primary-text-color;
  cursor: pointer;
  display: inline-block;
  font-family: inherit;
  font-size: 14px;
  font-weight: 500;
  height: 36px;
  letter-spacing: 0;
  line-height: 36px;
  overflow: hidden;
  padding: 0 16px;
  position: relative;
  text-align: center;
  text-transform: uppercase;
  text-decoration: none;
  text-overflow: ellipsis;
  transition: all 100ms ease-in;
  white-space: nowrap;
  width: auto;

  &:active,
  &:focus,
  &:hover {
    background-color: lighten($ui-highlight-color, 7%);
    transition: all 200ms ease-out;
  }

  &:disabled {
    background-color: $ui-primary-color;
    cursor: default;
  }

  &.button-secondary {
    //
  }

  &.button--block {
    display: block;
    width: 100%;
  }
}

.column__wrapper {
  display: flex;
  flex: 1 1 auto;
  position: relative;
}

.column-collapsable {
  position: relative;

  .column-collapsable__content {
    overflow: auto;
    transition: 300ms ease;
    opacity: 1;
    max-height: 70vh;
  }

  &.collapsed .column-collapsable__content {
    height: 0 !important;
    opacity: 0;
  }

  .column-collapsable__button {
    color: $primary-text-color;
    background: lighten($ui-base-color, 8%);

    &:hover {
      color: $primary-text-color;
      background: lighten($ui-base-color, 8%);
    }
  }

  &.collapsed .column-collapsable__button {
    color: $ui-primary-color;
    background: lighten($ui-base-color, 4%);
  }
}

.column-collapsable__button,
.column-icon-clear {
  background-color: $classic-base-color !important;
  border-top-right-radius: 5px;
  -moz-border-top-right-radius: 5px;
  -webkit-border-top-right-radius: 5px;
}

.column-collapsable__button:hover {
  background-color: $column-button-hover !important;
  border-top-right-radius: 5px;
  -moz-border-top-right-radius: 5px;
  -webkit-border-top-right-radius: 5px;
}

.column-icon {
  background: lighten($ui-base-color, 4%);
  color: $ui-primary-color;
  cursor: pointer;
  font-size: 16px;
  padding: 15px;
  position: absolute;
  right: 0;
  top: -48px;
  z-index: 3;

  &:hover {
    color: lighten($ui-primary-color, 7%);
  }
}

<<<<<<< HEAD
.column-icon-clear {
  font-size: 16px;
  padding: 15px;
  position: absolute;
  right: 48px;
  top: 0;
  cursor: pointer;
  z-index: 2;
}

.column {
  border-radius: 10px;
  -moz-border-radius: 10px;
  -webkit-border-radius: 10px;
  width: 330px;
}

.column-link[data-method="delete"]:hover {
  background: $column-link !important;
}

.column-header,
.column-back-button {
  background-color: $classic-base-color;
  -webkit-border-top-left-radius: 5px;
  -webkit-border-top-right-radius: 5px;
  -moz-border-radius-topleft: 5px;
  -moz-border-radius-topright: 5px;
  border-top-left-radius: 5px;
  border-top-right-radius: 5px;
}

@media screen and (min-width: 1025px) {
  .column-icon-clear {
    top: 10px;
  }
}

=======
>>>>>>> 85af2405
.icon-button {
  display: inline-block;
  padding: 0;
  color: lighten($ui-base-color, 26%);
  border: none;
  background: transparent;
  cursor: pointer;
  transition: color 100ms ease-in;

  &:hover,
  &:active,
  &:focus {
    color: lighten($ui-base-color, 33%);
    transition: color 200ms ease-out;
  }

  &.disabled {
    color: lighten($ui-base-color, 13%);
    cursor: default;
  }

  &.active {
    color: $ui-highlight-color;
  }

  &::-moz-focus-inner {
    border: 0;
  }

  &::-moz-focus-inner,
  &:focus,
  &:active {
    outline: 0 !important;
  }

  &.inverted {
    color: lighten($ui-base-color, 33%);

    &:hover,
    &:active,
    &:focus {
      color: lighten($ui-base-color, 26%);
    }

    &.active {
      color: $ui-highlight-color;
    }

    &.disabled {
      color: $ui-primary-color;
    }
  }

  &.overlayed {
    box-sizing: content-box;
    background: rgba($base-overlay-background, 0.6);
    color: rgba($primary-text-color, 0.7);
    border-radius: 4px;
    padding: 2px;

    &:hover {
      background: rgba($base-overlay-background, 0.9);
    }
  }
}

.text-icon-button {
  color: lighten($ui-base-color, 33%);
  border: none;
  background: transparent;
  cursor: pointer;
  font-weight: 600;
  font-size: 11px;
  padding: 0 3px;
  line-height: 27px;
  outline: 0;
  transition: color 100ms ease-in;

  &:hover,
  &:active,
  &:focus {
    color: lighten($ui-base-color, 26%);
    transition: color 200ms ease-out;
  }

  &.disabled {
    color: lighten($ui-base-color, 13%);
    cursor: default;
  }

  &.active {
    color: $ui-highlight-color;
  }

  &::-moz-focus-inner {
    border: 0;
  }

  &::-moz-focus-inner,
  &:focus,
  &:active {
    outline: 0 !important;
  }
}

.dropdown--active .icon-button {
  color: $ui-highlight-color;
}

.dropdown--active::after {
  content: "";
  display: block;
  position: absolute;
  width: 0;
  height: 0;
  border-style: solid;
  border-width: 0 4.5px 7.8px;
  border-color: transparent transparent $ui-secondary-color;
  bottom: 8px;
  right: 104px;
}

.invisible {
  font-size: 0;
  line-height: 0;
  display: inline-block;
  width: 0;
}

.ellipsis {
  &::after {
    content: "…";
  }
}

.lightbox .icon-button {
  color: $ui-base-color;
}

.compose-form {
  padding: 10px;
}

.compose-form__warning {
  color: darken($ui-secondary-color, 65%);
  margin-bottom: 15px;
  background: $ui-primary-color;
  box-shadow: 0 2px 6px rgba($base-shadow-color, 0.3);
  padding: 8px 10px;
  border-radius: 4px;
  font-size: 13px;
  font-weight: 400;

  strong {
    color: darken($ui-secondary-color, 65%);
    font-weight: 500;
  }

  a {
    color: darken($ui-primary-color, 33%);
    font-weight: 500;
    text-decoration: underline;

    &:hover,
    &:active,
    &:focus {
      text-decoration: none;
    }
  }
}

.compose-form__modifiers {
  color: $ui-base-color;
  font-family: inherit;
  font-size: 14px;
  background: $simple-background-color;
  border-radius: 0 0 4px;
}

.compose-form__buttons-wrapper {
  display: flex;
  justify-content: space-between;
}

.compose-form__buttons {
  padding: 10px;
  background: darken($simple-background-color, 8%);
  box-shadow: inset 0 5px 5px rgba($base-shadow-color, 0.05);
  border-radius: 0 0 4px 4px;
  display: flex;

  .icon-button {
    box-sizing: content-box;
    padding: 0 3px;
  }
}

.compose-form__upload-button-icon {
  line-height: 27px;
}

.compose-form__upload-wrapper {
  overflow: hidden;
}

.compose-form__uploads-wrapper {
  display: flex;
  padding: 5px;
}

.compose-form__upload {
  flex: 1 1 0;
  margin: 5px;
}

.compose-form__upload-thumbnail {
  border-radius: 4px;
  background-position: center;
  background-size: cover;
  background-repeat: no-repeat;
  height: 100px;
  width: 100%;
}

.compose-form__upload-cancel {
  background-size: cover;
  border-radius: 4px;
  height: 100px;
  width: 100px;
}

.compose-form__label {
  display: block;
  line-height: 24px;
  vertical-align: middle;

  &.with-border {
    border-top: 1px solid $ui-base-color;
    padding-top: 10px;
  }

  .compose-form__label__text {
    display: inline-block;
    vertical-align: middle;
    margin-bottom: 14px;
    margin-left: 8px;
    color: $ui-primary-color;
  }
}

.compose-form__textarea,
.follow-form__input {
  background: $simple-background-color;

  &:disabled {
    background: $ui-secondary-color;
  }
}

.compose-form__autosuggest-wrapper {
  position: relative;

  .emoji-picker__dropdown {
    position: absolute;
    right: 5px;
    top: 5px;

    &.dropdown--active::after {
      border-color: transparent transparent $base-border-color;
      bottom: -1px;
      right: 8px;
    }
  }
}

.compose-form__publish {
  display: flex;
  min-width: 0;
}

.compose-form__publish-button-wrapper {
  overflow: hidden;
  padding-top: 10px;
}

.emojione {
  display: inline-block;
  font-size: inherit;
  vertical-align: middle;
  margin: -.2ex .15em .2ex;
  width: 16px;
  height: 16px;

  img {
    width: auto;
  }
}

.reply-indicator {
  border-radius: 4px 4px 0 0;
  position: relative;
  bottom: -2px;
  background: $ui-primary-color;
  padding: 10px;
}

.reply-indicator__header {
  margin-bottom: 5px;
  overflow: hidden;
}

.reply-indicator__cancel {
  float: right;
  line-height: 24px;
}

.reply-indicator__display-name {
  color: $ui-base-color;
  display: block;
  max-width: 100%;
  line-height: 24px;
  overflow: hidden;
  padding-right: 25px;
  text-decoration: none;
}

.reply-indicator__display-avatar {
  float: left;
  margin-right: 5px;
}

.status__content {
  cursor: pointer;
}

.status__content--no-action {
  cursor: default;
}

.status__content,
.reply-indicator__content {
  font-size: 15px;
  line-height: 20px;
  word-wrap: break-word;
  font-weight: 400;
  overflow: hidden;
  white-space: pre-wrap;

  .emojione {
    width: 18px;
    height: 18px;
  }

  p {
    margin-bottom: 20px;

    &:last-child {
      margin-bottom: 0;
    }
  }

  a {
    color: $ui-secondary-color;
    text-decoration: none;

    &:hover {
      text-decoration: underline;

      .fa {
        color: lighten($ui-base-color, 40%);
      }
    }

    &.mention {
      &:hover {
        text-decoration: none;

        span {
          text-decoration: underline;
        }
      }
    }

    .fa {
      color: lighten($ui-base-color, 30%);
    }
  }

  .status__content__spoiler-link {
    background: lighten($ui-base-color, 30%);

    &:hover {
      background: lighten($ui-base-color, 33%);
      text-decoration: none;
    }
  }

  .status__content__text {
    display: none;

    &.status__content__text--visible {
      display: block;
    }
  }
}

.status__content__spoiler-link {
  display: inline-block;
  border-radius: 2px;
  background: transparent;
  border: 0;
  color: lighten($ui-base-color, 8%);
  font-weight: 500;
  font-size: 11px;
  padding: 0 6px;
  text-transform: uppercase;
  line-height: inherit;
  cursor: pointer;
}

.status__prepend-icon-wrapper {
  left: -26px;
  position: absolute;
}

.status {
  padding: 8px 10px;
  padding-left: 68px;
  position: relative;
  min-height: 48px;
  border-bottom: 1px solid lighten($ui-base-color, 8%);
  cursor: default;

  @keyframes fade {
    0% { opacity: 0; }
    100% { opacity: 1; }
  }

  opacity: 1;
  animation: fade 150ms linear;

  &.status-direct {
    background: lighten($ui-base-color, 8%);

    .icon-button.disabled {
      color: lighten($ui-base-color, 16%);
    }
  }

  &.light {
    .status__relative-time {
      color: $ui-primary-color;
    }

    .status__display-name {
      color: $ui-base-color;
    }

    .display-name {
      strong {
        color: $ui-base-color;
      }

      span {
        color: $ui-primary-color;
      }
    }

    .status__content {
      color: $ui-base-color;

      a {
        color: $ui-highlight-color;
      }

      a.status__content__spoiler-link {
        color: $primary-text-color;
        background: $ui-primary-color;

        &:hover {
          background: lighten($ui-primary-color, 8%);
        }
      }
    }
  }
}

.notification-favourite {
  .status.status-direct {
    background: transparent;

    .icon-button.disabled {
      color: lighten($ui-base-color, 13%);
    }
  }
}

.status__relative-time {
  color: lighten($ui-base-color, 26%);
  float: right;
  font-size: 14px;
}

.status__display-name {
  color: lighten($ui-base-color, 26%);
}

.status__info .status__display-name {
  display: block;
  max-width: 100%;
  padding-right: 25px;
}

.status__info {
  font-size: 15px;
}

.status-check-box {
  border-bottom: 1px solid lighten($ui-base-color, 8%);
  display: flex;

  .status__content {
    background: lighten($ui-base-color, 4%);
    flex: 1 1 auto;
    padding: 10px;
  }
}

.status-check-box-toggle {
  align-items: center;
  display: flex;
  flex: 0 0 auto;
  justify-content: center;
  padding: 10px;
}

.status__prepend {
  margin-left: 68px;
  color: lighten($ui-base-color, 26%);
  padding: 8px 0;
  padding-bottom: 2px;
  font-size: 14px;
  position: relative;

  .status__display-name strong {
    color: lighten($ui-base-color, 26%);
  }
}

.status__action-bar {
  align-items: center;
  display: flex;
  margin-top: 10px;
}

.status__action-bar-button {
  float: left;
  margin-right: 18px;
}

.status__action-bar-dropdown {
  float: left;
  height: 18px;
  width: 18px;
}

.detailed-status__action-bar-dropdown {
  flex: 1 1 auto;
  display: flex;
  align-items: center;
  justify-content: center;
  position: relative;

  .dropdown {
    display: block;
    width: 18px;
    height: 18px;
  }

  .dropdown--active {
    .dropdown__content.dropdown__left {
      left: 20px;
      right: initial;
    }

    &::after {
      bottom: initial;
      margin-left: 7px;
      margin-top: -7px;
      right: initial;
    }
  }
}

.detailed-status {
  background: lighten($ui-base-color, 4%);
  padding: 14px 10px;

  .status__content {
    font-size: 19px;
    line-height: 24px;

    .emojione {
      width: 22px;
      height: 22px;
    }
  }
}

.detailed-status__meta {
  margin-top: 15px;
  color: lighten($ui-base-color, 26%);
  font-size: 14px;
  line-height: 18px;
}

.detailed-status__action-bar {
  background: lighten($ui-base-color, 4%);
  border-top: 1px solid lighten($ui-base-color, 8%);
  border-bottom: 1px solid lighten($ui-base-color, 8%);
  display: flex;
  flex-direction: row;
  padding: 10px 0;
}

.detailed-status__link {
  color: inherit;
  text-decoration: none;
}

.detailed-status__favorites,
.detailed-status__reblogs {
  display: inline-block;
  font-weight: 500;
  font-size: 12px;
  margin-left: 6px;
}

.reply-indicator__content {
  color: $ui-base-color;
  font-size: 14px;

  a {
    color: lighten($ui-base-color, 20%);
  }
}

.account {
  padding: 10px;
  border-bottom: 1px solid lighten($ui-base-color, 8%);

  .account__display-name {
    flex: 1 1 auto;
    display: block;
    color: $ui-primary-color;
    overflow: hidden;
    text-decoration: none;
    font-size: 14px;
  }
}

.account__wrapper {
  display: flex;
}

.account__avatar-wrapper {
  float: left;
  margin-left: 12px;
  margin-right: 12px;
}

.account__avatar {
  @include avatar-radius();
  position: relative;
  cursor: pointer;

  &-inline {
    display: inline-block;
    vertical-align: middle;
    margin-right: 5px;
  }
}

.account__avatar-overlay {
  @include avatar-size(48px);

  &-base {
    @include avatar-radius();
    @include avatar-size(36px);
  }

  &-overlay {
    @include avatar-radius();
    @include avatar-size(24px);

    position: absolute;
    bottom: 0;
    right: 0;
    z-index: 1;
  }
}

.account__relationship {
  height: 18px;
  padding: 10px;
}

.account__header {
  flex: 0 0 auto;
  background: lighten($ui-base-color, 4%);
  text-align: center;
  background-size: cover;
  background-position: center;
  position: relative;

  & > div {
    background: rgba(lighten($ui-base-color, 4%), 0.9);
    padding: 20px 10px;
  }

  .account__header__content {
    color: $ui-secondary-color;
  }

  .account__header__display-name {
    color: $primary-text-color;
    display: inline-block;
    font-size: 20px;
    line-height: 27px;
    font-weight: 500;
  }

  .account__header__username {
    color: $ui-highlight-color;
    font-size: 14px;
    font-weight: 400;
    display: block;
    margin-bottom: 10px;
  }
}

.account__header__content {
  color: $ui-primary-color;
  font-size: 14px;
  font-weight: 400;
  overflow: hidden;
  word-break: normal;
  word-wrap: break-word;

  p {
    margin-bottom: 20px;

    &:last-child {
      margin-bottom: 0;
    }
  }

  a {
    color: inherit;
    text-decoration: underline;

    &:hover {
      text-decoration: none;
    }
  }
}

.account__header__display-name {
  .emojione {
    width: 25px;
    height: 25px;
  }
}

.account__action-bar {
  border-top: 1px solid lighten($ui-base-color, 8%);
  border-bottom: 1px solid lighten($ui-base-color, 8%);
  line-height: 36px;
  overflow: hidden;
  flex: 0 0 auto;
  display: flex;
}

.account__action-bar-dropdown {
  flex: 1 1 auto;
  padding: 10px;

  .dropdown--active {
    .dropdown__content.dropdown__right {
      left: 6px;
      right: initial;
    }

    &::after {
      bottom: initial;
      margin-left: 11px;
      margin-top: -7px;
      right: initial;
    }
  }
}

.account__action-bar-links {
  display: flex;
  flex: 1 1 auto;
  line-height: 18px;
}

.account__action-bar__tab {
  text-decoration: none;
  overflow: hidden;
  width: 80px;
  border-left: 1px solid lighten($ui-base-color, 8%);
  padding: 10px 5px;

  & > span {
    display: block;
    text-transform: uppercase;
    font-size: 11px;
    color: $ui-primary-color;
  }

  strong {
    display: block;
    font-size: 15px;
    font-weight: 500;
    color: $primary-text-color;
  }

  abbr {
    color: lighten($ui-base-color, 26%);
  }
}

.account__header__avatar {
  background-size: 90px 90px;
  display: block;
  height: 90px;
  margin: 0 auto 10px;
  overflow: hidden;
  width: 90px;
}

.account-authorize {
  padding: 14px 10px;

  .detailed-status__display-name {
    display: block;
    margin-bottom: 15px;
    overflow: hidden;
  }
}

.account-authorize__avatar {
  float: left;
  margin-right: 10px;
}

.status__display-name,
.status__relative-time,
.detailed-status__display-name,
.detailed-status__datetime,
.detailed-status__application,
.account__display-name {
  text-decoration: none;
}

.status__display-name,
.account__display-name {
  strong {
    color: $primary-text-color;
  }

  &.muted {
    .emojione {
      opacity: 0.5;
    }
  }
}

.status__display-name,
.reply-indicator__display-name,
.detailed-status__display-name,
.account__display-name {
  &:hover strong {
    text-decoration: underline;
  }
}

.account__display-name strong {
  display: block;
}

.detailed-status__application,
.detailed-status__datetime {
  color: inherit;
}

.detailed-status__display-name {
  color: $ui-secondary-color;
  display: block;
  line-height: 24px;
  margin-bottom: 15px;
  overflow: hidden;

  strong,
  span {
    display: block;
  }

  strong {
    font-size: 16px;
    color: $primary-text-color;
  }
}

.detailed-status__display-avatar {
  float: left;
  margin-right: 10px;
}

.status__avatar {
  height: 48px;
  left: 10px;
  position: absolute;
  top: 10px;
  width: 48px;
}

.muted {
  .status__content p,
  .status__content a {
    color: lighten($ui-base-color, 26%);
  }

  .status__display-name strong {
    color: lighten($ui-base-color, 26%);
  }

  .status__avatar {
    opacity: 0.5;
  }

  a.status__content__spoiler-link {
    background: lighten($ui-base-color, 26%);
    color: lighten($ui-base-color, 4%);

    &:hover {
      background: lighten($ui-base-color, 29%);
      text-decoration: none;
    }
  }
}

.notification__message {
  margin-left: 68px;
  padding: 8px 0;
  padding-bottom: 0;
  cursor: default;
  color: $ui-primary-color;
  font-size: 15px;
  position: relative;

  .fa {
    color: $ui-highlight-color;
  }
}

.notification__favourite-icon-wrapper {
  left: -26px;
  position: absolute;

  .star-icon {
    color: $gold-star;
  }
}

.star-icon.active {
  color: $gold-star;
}

.notification__display-name {
  color: inherit;
  font-weight: 500;
  text-decoration: none;

  &:hover {
    color: $primary-text-color;
    text-decoration: underline;
  }
}

.display-name {
  display: block;
  max-width: 100%;
  overflow: hidden;
  text-overflow: ellipsis;
  white-space: nowrap;
}

.display-name__html {
  font-weight: 500;
}

.display-name__account {
  font-size: 14px;
}

.status__relative-time,
.detailed-status__datetime {
  &:hover {
    text-decoration: underline;
  }
}

.image-loader {
  position: relative;
}

.image-loader__preview-img {
  position: absolute;
  top: 0;
  left: 0;
  width: 100%;
  height: 100%;
  filter: blur(2px);
}

.media-modal img.image-loader__preview-img {
  width: 100%;
  height: 100%;
}

.navigation-bar {
  padding: 10px;
  display: flex;
  flex-shrink: 0;
  cursor: default;
  color: $ui-primary-color;

  strong {
    color: $primary-text-color;
  }

  .permalink {
    text-decoration: none;
  }
}

.navigation-bar__profile {
  flex: 1 1 auto;
  margin-left: 8px;
}

.navigation-bar__profile-account {
  display: block;
  font-weight: 500;
}

.navigation-bar__profile-edit {
  color: inherit;
  text-decoration: none;
}

.dropdown {
  display: inline-block;
}

.dropdown__content {
  display: none;
  position: absolute;
}

.dropdown__sep {
  border-bottom: 1px solid darken($ui-secondary-color, 8%);
  margin: 5px 7px 6px;
  padding-top: 1px;
}

.dropdown--active .dropdown__content {
  display: block;
  line-height: 18px;
  max-width: 311px;
  right: 0;
  text-align: left;
  z-index: 9999;

  & > ul {
    list-style: none;
    background: $ui-secondary-color;
    padding: 4px 0;
    border-radius: 4px;
    box-shadow: 0 0 15px rgba($base-shadow-color, 0.4);
    min-width: 140px;
    position: relative;
  }

  &.dropdown__right {
    right: 0;
  }

  &.dropdown__left {
    & > ul {
      left: -98px;
    }
  }

  & > ul > li > a {
    font-size: 13px;
    line-height: 18px;
    display: block;
    padding: 4px 14px;
    box-sizing: border-box;
    text-decoration: none;
    background: $ui-secondary-color;
    color: $ui-base-color;
    overflow: hidden;
    text-overflow: ellipsis;
    white-space: nowrap;

    &:focus {
      outline: 0;
    }

    &:hover {
      background: $ui-highlight-color;
      color: $ui-secondary-color;
    }
  }
}

.dropdown__icon {
  vertical-align: middle;
  margin: -3px;
}

.static-content {
  padding: 10px;
  padding-top: 20px;
  color: lighten($ui-base-color, 26%);

  h1 {
    font-size: 16px;
    font-weight: 500;
    margin-bottom: 40px;
    text-align: center;
  }

  p {
    font-size: 13px;
    margin-bottom: 20px;
  }
}

.columns-area {
  display: flex;
  flex: 1 1 auto;
  flex-direction: row;
  justify-content: flex-start;
  overflow-x: auto;
  position: relative;
}

@media screen and (min-width: 360px) {
  .columns-area {
    padding: 10px;
  }
}

.column {
  width: 330px;
  position: relative;
  box-sizing: border-box;
  display: flex;
  flex-direction: column;

  > .scrollable {
    background: $ui-base-color;
  }
}

.scrollable {
  -webkit-border-bottom-right-radius: 5px;
  -webkit-border-bottom-left-radius: 5px;
  -moz-border-radius-bottomright: 5px;
  -moz-border-radius-bottomleft: 5px;
  border-bottom-right-radius: 5px;
  border-bottom-left-radius: 5px;
}

.ui {
  flex: 0 0 auto;
  display: flex;
  flex-direction: column;
  width: 100%;
  height: 100%;
  background: darken($ui-base-color, 7%);
}

.drawer {
  width: 300px;
  box-sizing: border-box;
  display: flex;
  flex-direction: column;
  overflow-y: hidden;
}

.drawer__tab {
  display: block;
  flex: 1 1 auto;
  padding: 15px;
  padding-bottom: 13px;
  color: $ui-primary-color;
  text-decoration: none;
  text-align: center;
  font-size: 16px;
  border-bottom: 2px solid transparent;
}

.column,
.drawer {
  flex: 1 1 100%;
  overflow: hidden;
  @supports(display: grid) { // hack to fix Chrome <57
    contain: strict;
  }
}

@media screen and (min-width: 360px) {
  .tabs-bar {
    margin: 10px;
    margin-bottom: 0;
  }

  .search {
    margin-bottom: 10px;
  }
}

@media screen and (max-width: 1024px) {
  .column,
  .drawer {
    width: 100%;
    padding: 0;
  }

  .columns-area {
    flex-direction: column;
  }

  .search__input,
  .autosuggest-textarea__textarea {
    font-size: 16px;
  }
}

@media screen and (min-width: 1025px) {
  .columns-area {
    padding: 0;
  }

  .column,
  .drawer {
    flex: 0 0 auto;
    padding: 10px;
    padding-left: 5px;
    padding-right: 5px;

    &:first-child {
      padding-left: 10px;
    }

    &:last-child {
      padding-right: 10px;
    }
  }

  .columns-area > div {
    .column,
    .drawer {
      padding-left: 5px;
      padding-right: 5px;
    }
  }
}

.drawer__pager {
  box-sizing: border-box;
  padding: 0;
  flex-grow: 1;
  position: relative;
  overflow: hidden;
  display: flex;
}

.drawer__inner {
  position: absolute;
  top: 0;
  left: 0;
  background: lighten($ui-base-color, 13%);
  box-sizing: border-box;
  padding: 0;
  display: flex;
  flex-direction: column;
  overflow: hidden;
  overflow-y: auto;
  width: 100%;
  height: 100%;
  border-radius: 6px;
  -moz-border-radius: 6px;
  -webkit-border-radius: 6px;

  &.darker {
    background: $ui-base-color;
  }
}

.pseudo-drawer {
  background: lighten($ui-base-color, 13%);
  font-size: 13px;
  text-align: left;
}

.drawer__header {
  flex: 0 0 auto;
  font-size: 16px;
  background: lighten($ui-base-color, 8%);
  margin-bottom: 10px;
  display: flex;
  flex-direction: row;
  border-radius: 5px;
  -moz-border-radius: 5px;
  -webkit-border-radius: 5px;

  a {
    transition: background 100ms ease-in;

    &:hover {
      background: lighten($ui-base-color, 3%);
      transition: background 200ms ease-out;
    }
  }
}

div.drawer__header a:first-child:hover {
  border-top-left-radius: 5px !important;
  -moz-border-top-left-radius: 5px !important;
  -webkit-border-top-left-radius: 5px !important;
  border-bottom-left-radius: 5px !important;
  -moz-border-bottom-left-radius: 5px !important;
  -webkit-border-bottom-left-radius: 5px !important;
}

.tabs-bar {
  display: flex;
  background: lighten($ui-base-color, 8%);
  flex: 0 0 auto;
  overflow-y: auto;
}

.tabs-bar__link {
  display: block;
  flex: 1 1 auto;
  padding: 15px 10px;
  color: $primary-text-color;
  text-decoration: none;
  text-align: center;
  font-size: 14px;
  font-weight: 500;
  border-bottom: 2px solid lighten($ui-base-color, 8%);
  transition: all 200ms linear;

  .fa {
    font-weight: 400;
    font-size: 16px;
  }

  &.active {
    border-bottom: 2px solid $ui-highlight-color;
    color: $ui-highlight-color;
  }

  &:hover,
  &:focus,
  &:active {
    background: lighten($ui-base-color, 14%);
    transition: all 100ms linear;
  }

  span {
    margin-left: 5px;
    display: none;
  }
}

@media screen and (min-width: 600px) {
  .tabs-bar__link {
    span {
      display: inline;
    }
  }
}

@media screen and (min-width: 1025px) {
  .tabs-bar {
    display: none;
  }
}

.scrollable {
  overflow-y: scroll;
  overflow-x: hidden;
  flex: 1 1 auto;
  backface-visibility: hidden;
  -webkit-overflow-scrolling: touch;
  @supports(display: grid) { // hack to fix Chrome <57
    contain: strict;
  }

  &.optionally-scrollable {
    overflow-y: auto;
  }
}

.column-back-button {
  background: lighten($ui-base-color, 4%);
  color: $ui-highlight-color;
  cursor: pointer;
  flex: 0 0 auto;
  font-size: 16px;
  padding: 15px;
  z-index: 3;

  &:hover {
    text-decoration: underline;
  }
}

.column-header__back-button {
  background: $classic-base-color;
  border: 0;
  font-family: inherit;
  color: $ui-highlight-color;
  cursor: pointer;
  flex: 0 0 auto;
  font-size: 16px;
  padding: 0 5px 0 0;
  z-index: 3;

  &:hover {
    text-decoration: underline;
  }
}

.column-back-button__icon {
  display: inline-block;
  margin-right: 5px;
}

.column-back-button--slim {
  position: relative;
}

.column-back-button--slim-button {
  cursor: pointer;
  flex: 0 0 auto;
  font-size: 16px;
  padding: 15px;
  position: absolute;
  right: 0;
  top: -48px;
}

.react-toggle {
  display: inline-block;
  position: relative;
  cursor: pointer;
  background-color: transparent;
  border: 0;
  padding: 0;
  user-select: none;
  -webkit-tap-highlight-color: rgba($base-overlay-background, 0);
  -webkit-tap-highlight-color: transparent;
}

.react-toggle-screenreader-only {
  border: 0;
  clip: rect(0 0 0 0);
  height: 1px;
  margin: -1px;
  overflow: hidden;
  padding: 0;
  position: absolute;
  width: 1px;
}

.react-toggle--disabled {
  cursor: not-allowed;
  opacity: 0.5;
  transition: opacity 0.25s;
}

.react-toggle-track {
  width: 50px;
  height: 24px;
  padding: 0;
  border-radius: 30px;
  background-color: $ui-base-color;
  transition: all 0.2s ease;
}

.react-toggle:hover:not(.react-toggle--disabled) .react-toggle-track {
  background-color: darken($ui-base-color, 10%);
}

.react-toggle--checked .react-toggle-track {
  background-color: $ui-highlight-color;
}

.react-toggle--checked:hover:not(.react-toggle--disabled) .react-toggle-track {
  background-color: lighten($ui-highlight-color, 10%);
}

.react-toggle-track-check {
  position: absolute;
  width: 14px;
  height: 10px;
  top: 0;
  bottom: 0;
  margin-top: auto;
  margin-bottom: auto;
  line-height: 0;
  left: 8px;
  opacity: 0;
  transition: opacity 0.25s ease;
}

.react-toggle--checked .react-toggle-track-check {
  opacity: 1;
  transition: opacity 0.25s ease;
}

.react-toggle-track-x {
  position: absolute;
  width: 10px;
  height: 10px;
  top: 0;
  bottom: 0;
  margin-top: auto;
  margin-bottom: auto;
  line-height: 0;
  right: 10px;
  opacity: 1;
  transition: opacity 0.25s ease;
}

.react-toggle--checked .react-toggle-track-x {
  opacity: 0;
}

.react-toggle-thumb {
  transition: all 0.5s cubic-bezier(0.23, 1, 0.32, 1) 0ms;
  position: absolute;
  top: 1px;
  left: 1px;
  width: 22px;
  height: 22px;
  border: 1px solid $ui-base-color;
  border-radius: 50%;
  background-color: darken($simple-background-color, 2%);
  box-sizing: border-box;
  transition: all 0.25s ease;
}

.react-toggle--checked .react-toggle-thumb {
  left: 27px;
  border-color: $ui-highlight-color;
}

.column-link {
  background-color: $classic-base-color;
  color: $primary-text-color;
  display: block;
  font-size: 16px;
  padding: 15px;
  text-decoration: none;

  &:hover {
    background: lighten($ui-base-color, 11%);
  }

  &.hidden-on-mobile {
    @media screen and (max-width: 1024px) {
      display: none;
    }
  }
}

.column-link__icon {
  display: inline-block;
  margin-right: 5px;
}

.column-subheading {
  background: $ui-base-color;
  color: lighten($ui-base-color, 26%);
  padding: 8px 20px;
  font-size: 12px;
  font-weight: 500;
  text-transform: uppercase;
  cursor: default;
}

.autosuggest-textarea,
.spoiler-input {
  position: relative;
}

.autosuggest-textarea__textarea,
.spoiler-input__input {
  display: block;
  box-sizing: border-box;
  width: 100%;
  margin: 0;
  color: $ui-base-color;
  padding: 10px;
  font-family: inherit;
  font-size: 14px;
  resize: vertical;
  border: 0;
  outline: 0;

  &:focus {
    outline: 0;
  }

  @media screen and (max-width: 600px) {
    font-size: 16px;
  }
}

.spoiler-input__input {
  border-radius: 4px;
}

.autosuggest-textarea__textarea {
  min-height: 100px;
  background: $simple-background-color;
  border-radius: 4px 4px 0 0;
  padding-bottom: 0;
  padding-right: 10px + 22px;
  resize: none;

  @media screen and (max-width: 600px) {
    height: 100px !important; // prevent auto-resize textarea
    resize: vertical;
  }
}

.autosuggest-textarea__suggestions {
  display: none;
  position: absolute;
  top: 100%;
  width: 100%;
  z-index: 99;
  box-shadow: 0 0 15px rgba($base-shadow-color, 0.4);
  background: $ui-secondary-color;
  color: $ui-base-color;
  font-size: 14px;

  &.autosuggest-textarea__suggestions--visible {
    display: block;
  }
}

.autosuggest-textarea__suggestions__item {
  padding: 10px;
  cursor: pointer;

  &:hover {
    background: darken($ui-secondary-color, 10%);
  }

  &.selected {
    background: $ui-highlight-color;
    color: $base-border-color;
  }
}

.autosuggest-account {
  overflow: hidden;
}

.autosuggest-account-icon {
  float: left;
  margin-right: 5px;
}

.autosuggest-status {
  overflow: hidden;
  white-space: nowrap;
  text-overflow: ellipsis;

  strong {
    font-weight: 500;
  }
}

.character-counter__wrapper {
  line-height: 36px;
  margin-right: 16px;
  padding-top: 10px;
}

.character-counter {
  cursor: default;
  font-size: 16px;
}

.character-counter--over {
  color: $warning-red;
}

.getting-started__wrapper {
  position: relative;
  flex: 0 0 auto;
}

.getting-started__footer {
  display: flex;
  flex-direction: column;
}

.getting-started {
  box-sizing: border-box;
  padding-bottom: 235px;
  background: url('../images/mastodon-getting-started.png') no-repeat 0 100%;
  flex: 1 0 auto;
  overflow: hidden;

  p {
    color: $ui-secondary-color;
  }

  a {
    color: lighten($ui-base-color, 26%);
  }
}

.setting-text {
  color: $ui-primary-color;
  background: transparent;
  border: none;
  border-bottom: 2px solid $ui-primary-color;
  box-sizing: border-box;
  display: block;
  font-family: inherit;
  margin-bottom: 10px;
  padding: 7px 0;
  width: 100%;

  &:focus,
  &:active {
    color: $primary-text-color;
    border-bottom-color: $ui-highlight-color;
  }

  @media screen and (max-width: 600px) {
    font-size: 16px;
  }
}

@import 'boost';

button.icon-button i.fa-retweet {
  background-position: 0 0;
  height: 19px;
  transition: background-position 0.9s steps(10);
  transition-duration: 0s;
  vertical-align: middle;
  width: 22px;

  &::before {
    display: none !important;
  }
}

button.icon-button.active i.fa-retweet {
  transition-duration: 0.9s;
  background-position: 0 100%;
}

.status-card {
  display: flex;
  cursor: pointer;
  font-size: 14px;
  border: 1px solid lighten($ui-base-color, 8%);
  border-radius: 4px;
  color: lighten($ui-base-color, 26%);
  margin-top: 14px;
  text-decoration: none;
  overflow: hidden;

  &:hover {
    background: lighten($ui-base-color, 8%);
  }
}

.status-card-video,
.status-card-rich,
.status-card-photo {
  margin-top: 14px;
  overflow: hidden;

  iframe {
    width: 100%;
    height: auto;
  }
}

.status-card-photo {
  display: block;
  text-decoration: none;

  img {
    display: block;
    width: 100%;
    height: auto;
    margin: 0;
  }
}

.status-card-video {
  position: relative;
  width: 100%;
  height: auto;
  padding-top: 56.25%;

  iframe {
    position: absolute;
    top: 0;
    left: 0;
    bottom: 0;
    right: 0;
    width: 1px;
    min-width: 100%;
    height: 1px;
    min-height: 100%;
    margin: auto;
  }
}

.status-card__title {
  display: block;
  font-weight: 500;
  margin-bottom: 5px;
  color: $ui-primary-color;
  overflow: hidden;
  text-overflow: ellipsis;
  white-space: nowrap;
}

.status-card__content {
  flex: 1 1 auto;
  overflow: hidden;
  padding: 14px 14px 14px 8px;
}

.status-card__description {
  color: $ui-primary-color;
}

.status-card__host {
  display: block;
  margin-top: 5px;
  font-size: 13px;
}

.status-card__image {
  flex: 0 0 100px;
  background: lighten($ui-base-color, 8%);
}

.status-card__image-image {
  border-radius: 4px 0 0 4px;
  display: block;
  height: auto;
  margin: 0;
  width: 100%;
}

.load-more {
  display: block;
  color: lighten($ui-base-color, 26%);
  background-color: transparent;
  border: 0;
  font-size: inherit;
  text-align: center;
  line-height: inherit;
  margin: 0;
  padding: 15px;
  width: 100%;
  clear: both;

  &:hover {
    background: lighten($ui-base-color, 2%);
  }
}

.missing-indicator {
  text-align: center;
  font-size: 16px;
  font-weight: 500;
  color: lighten($ui-base-color, 16%);
  background: $ui-base-color;
  cursor: default;
  display: flex;
  flex: 1 1 auto;
  align-items: center;
  justify-content: center;

  & > div {
    background: url('../images/mastodon-not-found.png') no-repeat center -50px;
    padding-top: 210px;
    width: 100%;
  }
}

.column-header__wrapper {
  position: relative;
  flex: 0 0 auto;

  &.active {
    &::before {
      display: block;
      content: "";
      position: absolute;
      top: 35px;
      left: 0;
      right: 0;
      margin: 0 auto;
      width: 60%;
      pointer-events: none;
      height: 28px;
      z-index: 1;
      background: radial-gradient(ellipse, rgba($ui-highlight-color, 0.23) 0%, rgba($ui-highlight-color, 0) 60%);
    }
  }
}

.column-header {
  padding: 15px;
  font-size: 16px;
  background: lighten($ui-base-color, 4%);
  flex: 0 0 auto;
  cursor: pointer;
  position: relative;
  z-index: 2;
  outline: 0;

  &.active {
    box-shadow: 0 1px 0 rgba($ui-highlight-color, 0.3);

    .column-header__icon {
      color: $ui-highlight-color;
      text-shadow: 0 0 10px rgba($ui-highlight-color, 0.4);
    }
  }

  &.hidden-on-mobile {
    @media screen and (max-width: 1024px) {
      display: none;
    }
  }

  &:focus,
  &:active {
    outline: 0;
  }
}

.column-header__buttons {
  position: absolute;
  right: 0;
  top: 0;
  height: 100%;
  display: flex;
  height: 48px;
}

.column-header__button {
  background: $classic-base-color;
  border: 0;
  color: $ui-primary-color;
  cursor: pointer;
  font-size: 16px;
  padding: 0 15px;
  border-top-right-radius: 4px !important;
  -moz-border-top-right-radius: 4px !important;
  -webkit-border-top-right-radius: 4px !important;

  &:hover {
    color: lighten($ui-primary-color, 7%);
  }

  &.active {
    color: $primary-text-color;
    background: lighten($ui-base-color, 8%);

    &:hover {
      color: $primary-text-color;
      background: lighten($ui-base-color, 8%);
    }
  }
}

.column-header__button:hover {
  background-color: $column-button-hover !important;
}

.column-header__collapsible {
  max-height: 70vh;
  overflow: hidden;
  overflow-y: auto;
  color: $ui-primary-color;
  transition: max-height 150ms ease-in-out, opacity 300ms linear;
  opacity: 1;

  & > div {
    background: lighten($ui-base-color, 8%);
    padding: 15px;
  }

  &.collapsed {
    max-height: 0;
    opacity: 0.5;
  }

  &.animating {
    overflow-y: hidden;
  }
}

.column-header__setting-btn {
  &:hover {
    color: lighten($ui-primary-color, 4%);
    text-decoration: underline;
  }
}

.column-header__setting-arrows {
  float: right;

  .column-header__setting-btn {
    padding: 0 10px;

    &:last-child {
      padding-right: 0;
    }
  }
}

.text-btn {
  display: inline-block;
  padding: 0;
  font-family: inherit;
  font-size: inherit;
  color: inherit;
  border: 0;
  background: transparent;
  cursor: pointer;
}

.column-header__icon {
  display: inline-block;
  margin-right: 5px;
}

.loading-indicator {
  color: $ui-secondary-color;
  font-size: 16px;
  font-weight: 500;
  padding-top: 120px;
  text-align: center;
}

.video-error-cover {
  align-items: center;
  background: $base-overlay-background;
  color: $primary-text-color;
  cursor: pointer;
  display: flex;
  flex-direction: column;
  height: 100%;
  justify-content: center;
  margin-top: 8px;
  position: relative;
  text-align: center;
  z-index: 100;
}

.media-spoiler {
  align-items: center;
  background: $base-overlay-background;
  color: $primary-text-color;
  cursor: pointer;
  display: flex;
  flex-direction: column;
  height: 100%;
  justify-content: center;
  position: relative;
  text-align: center;
  z-index: 100;
}

.media-spoiler__warning {
  display: block;
  font-size: 14px;
}

.media-spoiler__trigger {
  display: block;
  font-size: 11px;
  font-weight: 500;
}

.spoiler-button {
  display: none;
  left: 4px;
  position: absolute;
  text-shadow: 0 1px 1px $base-shadow-color, 1px 0 1px $base-shadow-color;
  top: 4px;
  z-index: 100;

  &.spoiler-button--visible {
    display: block;
  }
}

.modal-container--preloader {
  background: lighten($ui-base-color, 8%);
}

.account--panel {
  background: lighten($ui-base-color, 4%);
  border-top: 1px solid lighten($ui-base-color, 8%);
  border-bottom: 1px solid lighten($ui-base-color, 8%);
  display: flex;
  flex-direction: row;
  padding: 10px 0;
}

.account--panel__button,
.detailed-status__button {
  flex: 1 1 auto;
  text-align: center;
}

.column-settings__outer {
  background: lighten($ui-base-color, 8%);
  padding: 15px;
}

.column-settings__section {
  color: $ui-primary-color;
  cursor: default;
  display: block;
  font-weight: 500;
  margin-bottom: 10px;
}

.column-settings__row {
  .text-btn {
    margin-bottom: 15px;
  }
}

.modal-container__nav {
  align-items: center;
  background: rgba($base-overlay-background, 0.5);
  box-sizing: border-box;
  color: $primary-text-color;
  cursor: pointer;
  display: flex;
  font-size: 24px;
  height: 100%;
  padding: 30px 15px;
  position: absolute;
  top: 0;
}

.modal-container__nav--left {
  left: -61px;
}

.modal-container__nav--right {
  right: -61px;
}

.account--follows-info {
  color: $primary-text-color;
  position: absolute;
  top: 10px;
  right: 10px;
  opacity: 0.7;
  display: inline-block;
  vertical-align: top;
  background-color: rgba($base-overlay-background, 0.4);
  text-transform: uppercase;
  font-size: 11px;
  font-weight: 500;
  padding: 4px;
  border-radius: 4px;
}

.account--action-button {
  position: absolute;
  top: 10px;
  left: 20px;
}

.setting-toggle {
  display: block;
  line-height: 24px;
}

.setting-toggle__label {
  color: $ui-primary-color;
  display: inline-block;
  margin-bottom: 14px;
  margin-left: 8px;
  vertical-align: middle;
}

.report.scrollable {
  box-sizing: border-box;
  display: flex;
  flex-direction: column;
  max-height: 100%;
}

.report__target {
  border-bottom: 1px solid lighten($ui-base-color, 4%);
  color: $ui-secondary-color;
  flex: 0 0 auto;
  padding: 10px;

  strong {
    display: block;
    color: $primary-text-color;
    font-weight: 500;
  }
}

.report__statuses {
  flex: 1 1 auto;
}

.report__textarea-wrapper {
  flex: 0 0 100px;
  padding: 10px;
}

.report__textarea {
  background: transparent;
  box-sizing: border-box;
  border: 0;
  border-bottom: 2px solid $ui-primary-color;
  border-radius: 2px 2px 0 0;
  color: $primary-text-color;
  display: block;
  font-family: inherit;
  font-size: 14px;
  margin-bottom: 10px;
  outline: 0;
  padding: 7px 4px;
  resize: vertical;
  width: 100%;

  &:active,
  &:focus {
    border-bottom-color: $ui-highlight-color;
    background: rgba($base-overlay-background, 0.1);
  }
}

.report__submit {
  margin-top: 10px;
  overflow: hidden;
}

.report__submit-button {
  float: right;
}

.empty-column-indicator {
  color: lighten($ui-base-color, 20%);
  background: $ui-base-color;
  text-align: center;
  padding: 20px;
  font-size: 15px;
  font-weight: 400;
  cursor: default;
  display: flex;
  flex: 1 1 auto;
  align-items: center;
  justify-content: center;
  @supports(display: grid) { // hack to fix Chrome <57
    contain: strict;
  }

  a {
    color: $ui-highlight-color;
    text-decoration: none;

    &:hover {
      text-decoration: underline;
    }
  }
}

@keyframes pulse {
  0% {
    opacity: 1;
  }

  100% {
    opacity: 0.5;
  }
}

.pulse-loading {
  animation: pulse 1s ease-in-out infinite;
  animation-direction: alternate;
}

.emoji-dialog {
  width: 245px;
  height: 270px;
  background: $simple-background-color;
  box-sizing: border-box;
  border-radius: 4px;
  overflow: hidden;
  position: relative;
  box-shadow: 0 0 8px rgba($base-shadow-color, 0.2);

  .emojione {
    margin: 0;
    width: 100%;
    height: auto;
  }

  .emoji-dialog-header {
    padding: 0 10px;

    ul {
      padding: 0;
      margin: 0;
      list-style: none;
    }

    li {
      display: inline-block;
      box-sizing: border-box;
      padding: 10px 5px;
      cursor: pointer;
      border-bottom: 2px solid transparent;

      .emoji {
        width: 18px;
        height: 18px;
      }

      img,
      svg {
        width: 18px;
        height: 18px;
        filter: grayscale(100%);
      }

      &:hover {
        img,
        svg {
          filter: grayscale(0);
        }
      }

      &.active {
        border-bottom-color: $ui-highlight-color;

        img,
        svg {
          filter: grayscale(0);
        }
      }
    }
  }

  .emoji-row {
    box-sizing: border-box;
    overflow-y: hidden;
    padding-left: 10px;

    .emoji {
      display: inline-block;
      padding: 2.5px;
      border-radius: 4px;
    }
  }

  .emoji-category-header {
    box-sizing: border-box;
    overflow-y: hidden;
    padding: 10px 8px 10px 16px;
    display: table;

    > * {
      display: table-cell;
      vertical-align: middle;
    }
  }

  .emoji-category-title {
    font-size: 12px;
    text-transform: uppercase;
    font-weight: 500;
    color: darken($ui-secondary-color, 18%);
    cursor: default;
  }

  .emoji-category-heading-decoration {
    text-align: right;
  }

  .modifiers {
    list-style: none;
    padding: 0;
    margin: 0;
    vertical-align: middle;
    white-space: nowrap;
    margin-top: 4px;

    li {
      display: inline-block;
      padding: 0 2px;

      &:last-of-type {
        padding-right: 0;
      }
    }

    .modifier {
      display: inline-block;
      border-radius: 10px;
      width: 15px;
      height: 15px;
      position: relative;
      cursor: pointer;

      &.active::after {
        content: "";
        display: block;
        position: absolute;
        width: 7px;
        height: 7px;
        border-radius: 10px;
        border: 2px solid $base-border-color;
        top: 2px;
        left: 2px;
      }
    }
  }

  .emoji-search-wrapper {
    padding: 10px;
    border-bottom: 1px solid lighten($ui-secondary-color, 4%);
  }

  .emoji-search {
    font-size: 14px;
    font-weight: 400;
    padding: 7px 9px;
    font-family: inherit;
    display: block;
    width: 100%;
    background: rgba($ui-secondary-color, 0.3);
    color: darken($ui-secondary-color, 18%);
    border: 1px solid $ui-secondary-color;
    border-radius: 4px;
  }

  .emoji-categories-wrapper {
    position: absolute;
    top: 42px;
    bottom: 0;
    left: 0;
    right: 0;
  }

  .emoji-search-wrapper + .emoji-categories-wrapper {
    top: 93px;
  }

  .emoji-row .emoji {
    img,
    svg {
      transition: transform 60ms ease-in-out;
    }

    &:hover {
      background: lighten($ui-secondary-color, 3%);

      img,
      svg {
        transform: translateZ(0) scale(1.2);
      }
    }
  }

  .emoji {
    width: 22px;
    height: 22px;
    cursor: pointer;

    &:focus {
      outline: 0;
    }
  }
}

.upload-area {
  align-items: center;
  background: rgba($base-overlay-background, 0.8);
  display: flex;
  height: 100%;
  justify-content: center;
  left: 0;
  opacity: 0;
  position: absolute;
  top: 0;
  visibility: hidden;
  width: 100%;
  z-index: 2000;

  * {
    pointer-events: none;
  }
}

.upload-area__drop {
  width: 320px;
  height: 160px;
  display: flex;
  box-sizing: border-box;
  position: relative;
  padding: 8px;
}

.upload-area__background {
  position: absolute;
  top: 0;
  right: 0;
  bottom: 0;
  left: 0;
  z-index: -1;
  border-radius: 4px;
  background: $ui-base-color;
  box-shadow: 0 0 5px rgba($base-shadow-color, 0.2);
}

.upload-area__content {
  flex: 1;
  display: flex;
  align-items: center;
  justify-content: center;
  color: $ui-secondary-color;
  font-size: 18px;
  font-weight: 500;
  border: 2px dashed lighten($ui-base-color, 26%);
  border-radius: 4px;
}

.upload-progress {
  padding: 10px;
  color: lighten($ui-base-color, 26%);
  overflow: hidden;
  display: flex;

  .fa {
    font-size: 34px;
    margin-right: 10px;
  }

  span {
    font-size: 12px;
    text-transform: uppercase;
    font-weight: 500;
    display: block;
  }
}

.upload-progess__message {
  flex: 1 1 auto;
}

.upload-progress__backdrop {
  width: 100%;
  height: 6px;
  border-radius: 6px;
  background: lighten($ui-base-color, 26%);
  position: relative;
  margin-top: 5px;
}

.upload-progress__tracker {
  position: absolute;
  left: 0;
  top: 0;
  height: 6px;
  background: $ui-highlight-color;
  border-radius: 6px;
}

.emoji-button {
  display: block;
  font-size: 24px;
  line-height: 24px;
  margin-left: 2px;
  width: 24px;
  outline: 0;

  &:active,
  &:focus {
    outline: 0 !important;
  }

  img {
    filter: grayscale(100%);
    opacity: 0.8;
    display: block;
    margin: 0;
    width: 22px;
    height: 22px;
    margin-top: 2px;
  }

  &:hover,
  &:active,
  &:focus {
    img {
      opacity: 1;
      filter: none;
    }
  }
}

.dropdown--active .emoji-button img {
  opacity: 1;
  filter: none;
}

.privacy-dropdown {
  position: relative;
}

.privacy-dropdown__dropdown {
  display: none;
  position: absolute;
  left: 0;
  top: 27px;
  width: 230px;
  background: $simple-background-color;
  border-radius: 0 4px 4px;
  z-index: 2;
  overflow: hidden;
}

.privacy-dropdown__option {
  color: $ui-base-color;
  padding: 10px;
  cursor: pointer;
  display: flex;

  &:hover,
  &.active {
    background: $ui-highlight-color;
    color: $primary-text-color;

    .privacy-dropdown__option__content {
      color: $primary-text-color;

      strong {
        color: $primary-text-color;
      }
    }
  }

  &.active:hover {
    background: lighten($ui-highlight-color, 4%);
  }
}

.privacy-dropdown__option__icon {
  display: flex;
  align-items: center;
  justify-content: center;
  margin-right: 10px;
}

.privacy-dropdown__option__content {
  flex: 1 1 auto;
  color: darken($ui-primary-color, 24%);

  strong {
    font-weight: 500;
    display: block;
    color: $ui-base-color;
  }
}

.privacy-dropdown.active {
  .privacy-dropdown__value {
    background: $simple-background-color;
    border-radius: 4px 4px 0 0;
    box-shadow: 0 -4px 4px rgba($base-shadow-color, 0.1);
  }

  .privacy-dropdown__dropdown {
    display: block;
    box-shadow: 2px 4px 6px rgba($base-shadow-color, 0.1);
  }
}

.search {
  position: relative;
}

.search__input {
  padding-right: 30px;
  color: $ui-secondary-color;
  outline: 0;
  box-sizing: border-box;
  display: block;
  width: 100%;
  border: none;
  padding: 10px;
  padding-right: 30px;
  font-family: inherit;
  background: $ui-base-color;
  color: $ui-primary-color;
  font-size: 14px;
  margin: 0;

  &::-moz-focus-inner {
    border: 0;
  }

  &::-moz-focus-inner,
  &:focus,
  &:active {
    outline: 0 !important;
  }

  &:focus {
    background: lighten($ui-base-color, 4%);
  }

  @media screen and (max-width: 600px) {
    font-size: 16px;
  }
}

.search__icon {
  .fa {
    position: absolute;
    top: 10px;
    right: 10px;
    z-index: 2;
    display: inline-block;
    opacity: 0;
    transition: all 100ms linear;
    font-size: 18px;
    width: 18px;
    height: 18px;
    color: $ui-secondary-color;
    cursor: default;
    pointer-events: none;

    &.active {
      pointer-events: auto;
      opacity: 0.3;
    }
  }

  .fa-search {
    transform: translateZ(0) rotate(90deg);

    &.active {
      pointer-events: none;
      transform: translateZ(0) rotate(0deg);
    }
  }

  .fa-times-circle {
    top: 11px;
    transform: translateZ(0) rotate(0deg);
    cursor: pointer;

    &.active {
      transform: translateZ(0) rotate(90deg);
    }

    &:hover {
      color: $primary-text-color;
    }
  }
}

.search-results__header {
  color: lighten($ui-base-color, 26%);
  background: lighten($ui-base-color, 2%);
  border-bottom: 1px solid darken($ui-base-color, 4%);
  padding: 15px 10px;
  font-size: 14px;
  font-weight: 500;
}

.search-results__hashtag {
  display: block;
  padding: 10px;
  color: $ui-secondary-color;
  text-decoration: none;

  &:hover,
  &:active,
  &:focus {
    color: lighten($ui-secondary-color, 4%);
    text-decoration: underline;
  }
}

.modal-root__overlay {
  position: absolute;
  top: 0;
  left: 0;
  right: 0;
  bottom: 0;
  z-index: 9999;
  opacity: 0;
  background: rgba($base-overlay-background, 0.7);
  transform: translateZ(0);
}

.modal-root__container {
  position: absolute;
  top: 0;
  left: 0;
  width: 100%;
  height: 100%;
  display: flex;
  flex-direction: column;
  align-items: center;
  justify-content: center;
  align-content: space-around;
  z-index: 9999;
  opacity: 0;
  pointer-events: none;
  user-select: none;
}

.modal-root__modal {
  pointer-events: auto;
  display: flex;
  z-index: 9999;
}

.media-modal {
  max-width: 80vw;
  max-height: 80vh;
  position: relative;

  img,
  video {
    max-width: 80vw;
    max-height: 80vh;
    width: auto;
    height: auto;
  }

  img {
    display: block;
    background: url('../images/void.png') repeat;
  }
}

.media-modal__close {
  position: absolute;
  right: 4px;
  top: 4px;
  z-index: 100;
}

.onboarding-modal {
  background: $ui-secondary-color;
  color: $ui-base-color;
  border-radius: 8px;
  overflow: hidden;
  display: flex;
  flex-direction: column;
}

.onboarding-modal__pager {
  height: 80vh;
  width: 80vw;
  max-width: 520px;
  max-height: 420px;
  position: relative;

  & > div {
    position: absolute;
    top: 0;
    left: 0;
    width: 100%;
    height: 100%;
    box-sizing: border-box;
    padding: 25px;
    display: none;
    flex-direction: column;
    align-items: center;
    justify-content: center;
    display: flex;
    opacity: 0;
    user-select: text;
  }
}

@media screen and (max-width: 550px) {
  .onboarding-modal {
    width: 100%;
    height: 100%;
    border-radius: 0;
  }

  .onboarding-modal__pager {
    width: 100%;
    height: auto;
    max-width: none;
    max-height: none;
    flex: 1 1 auto;
  }
}

.onboarding-modal__paginator {
  flex: 0 0 auto;
  background: darken($ui-secondary-color, 8%);
  display: flex;
  padding: 25px;

  & > div {
    min-width: 33px;
  }

  .onboarding-modal__nav {
    color: darken($ui-secondary-color, 34%);
    background-color: transparent;
    border: 0;
    font-size: 14px;
    font-weight: 500;
    padding: 0;
    line-height: inherit;
    height: auto;

    &:hover,
    &:focus,
    &:active {
      color: darken($ui-secondary-color, 38%);
    }

    &.onboarding-modal__done,
    &.onboarding-modal__next {
      color: $ui-highlight-color;
    }
  }
}

.onboarding-modal__dots {
  flex: 1 1 auto;
  display: flex;
  align-items: center;
  justify-content: center;
}

.onboarding-modal__dot {
  width: 14px;
  height: 14px;
  border-radius: 14px;
  background: darken($ui-secondary-color, 16%);
  margin: 0 3px;
  cursor: pointer;

  &:hover {
    background: darken($ui-secondary-color, 18%);
  }

  &.active {
    cursor: default;
    background: darken($ui-secondary-color, 24%);
  }
}

.onboarding-modal__page__wrapper {
  pointer-events: none;

  &.onboarding-modal__page__wrapper--active {
    pointer-events: auto;
  }
}

.onboarding-modal__page {
  cursor: default;
  line-height: 21px;

  h1 {
    font-size: 18px;
    font-weight: 500;
    color: $ui-base-color;
    margin-bottom: 20px;
  }

  a {
    color: $ui-highlight-color;

    &:hover,
    &:focus,
    &:active {
      color: lighten($ui-highlight-color, 4%);
    }
  }

  p {
    font-size: 16px;
    color: lighten($ui-base-color, 8%);
    margin-top: 10px;
    margin-bottom: 10px;

    &:last-child {
      margin-bottom: 0;
    }

    strong {
      font-weight: 500;
      background: $ui-base-color;
      color: $ui-secondary-color;
      border-radius: 4px;
      font-size: 14px;
      padding: 3px 6px;
    }
  }
}

.onboarding-modal__page-one {
  display: flex;
  align-items: center;
}

.onboarding-modal__page-one__elephant-friend {
  background: url('../images/elephant-friend-1.png') no-repeat center center / contain;
  width: 155px;
  height: 193px;
  margin-right: 15px;
}

@media screen and (max-width: 400px) {
  .onboarding-modal__page-one {
    flex-direction: column;
  }

  .onboarding-modal__page-one__elephant-friend {
    width: 100%;
    height: 30vh;
    max-height: 160px;
    margin-bottom: 5vh;
  }
}

.onboarding-modal__page-two,
.onboarding-modal__page-three,
.onboarding-modal__page-four,
.onboarding-modal__page-five {
  p {
    text-align: left;
  }

  .figure {
    background: darken($ui-base-color, 8%);
    color: $ui-secondary-color;
    margin-bottom: 20px;
    border-radius: 4px;
    padding: 10px;
    text-align: center;
    font-size: 14px;
    box-shadow: 1px 2px 6px rgba($base-shadow-color, 0.3);

    .onboarding-modal__image {
      border-radius: 4px;
      margin-bottom: 10px;
    }

    &.non-interactive {
      pointer-events: none;
      text-align: left;
    }
  }
}

.onboarding-modal__page-four__columns {
  .row {
    display: flex;
    margin-bottom: 20px;

    & > div {
      flex: 1 1 0;
      margin: 0 10px;

      &:first-child {
        margin-left: 0;
      }

      &:last-child {
        margin-right: 0;
      }

      p {
        text-align: center;
      }
    }

    &:last-child {
      margin-bottom: 0;
    }
  }

  .column-header {
    color: $primary-text-color;
  }
}

@media screen and (max-width: 320px) and (max-height: 600px) {
  .onboarding-modal__page p {
    font-size: 14px;
    line-height: 20px;
  }

  .onboarding-modal__page-two .figure,
  .onboarding-modal__page-three .figure,
  .onboarding-modal__page-four .figure,
  .onboarding-modal__page-five .figure {
    font-size: 12px;
    margin-bottom: 10px;
  }

  .onboarding-modal__page-four__columns .row {
    margin-bottom: 10px;
  }

  .onboarding-modal__page-four__columns .column-header {
    padding: 5px;
    font-size: 12px;
  }
}

.onboarding-modal__image {
  border-radius: 8px;
  width: 70vw;
  max-width: 450px;
  max-height: auto;
  display: block;
  margin: auto;
  margin-bottom: 20px;
}

.onboard-sliders {
  display: inline-block;
  max-width: 30px;
  max-height: auto;
  margin-left: 10px;
}

.boost-modal,
.confirmation-modal {
  background: lighten($ui-secondary-color, 8%);
  color: $ui-base-color;
  border-radius: 8px;
  overflow: hidden;
  max-width: 90vw;
  width: 480px;
  position: relative;
  flex-direction: column;

  .status__display-name {
    display: block;
    max-width: 100%;
    padding-right: 25px;
  }

  .status__avatar {
    height: 28px;
    left: 10px;
    position: absolute;
    top: 10px;
    width: 48px;
  }
}

.boost-modal__container {
  overflow-x: scroll;
  padding: 10px;

  .status {
    user-select: text;
    border-bottom: 0;
  }
}

.boost-modal__action-bar,
.confirmation-modal__action-bar {
  display: flex;
  justify-content: space-between;
  background: $ui-secondary-color;
  padding: 10px;
  line-height: 36px;

  & > div {
    flex: 1 1 auto;
    text-align: right;
    color: lighten($ui-base-color, 33%);
    padding-right: 10px;
  }

  .button {
    flex: 0 0 auto;
  }
}

.boost-modal__status-header {
  font-size: 15px;
}

.boost-modal__status-time {
  float: right;
  font-size: 14px;
}

.confirmation-modal {
  max-width: 280px;

  @media screen and (min-width: 480px) {
    max-width: 380px;
  }
}

.confirmation-modal__action-bar {
  .confirmation-modal__cancel-button {
    background-color: transparent;
    color: darken($ui-secondary-color, 34%);
    font-size: 14px;
    font-weight: 500;

    &:hover,
    &:focus,
    &:active {
      color: darken($ui-secondary-color, 38%);
    }
  }
}

.confirmation-modal__container {
  padding: 30px;
  font-size: 16px;
  text-align: center;

  strong {
    font-weight: 500;
  }
}

.loading-bar {
  background-color: $ui-highlight-color;
  height: 3px;
  position: absolute;
  top: 0;
  left: 0;
}

.media-gallery__gifv__label {
  display: block;
  position: absolute;
  color: $primary-text-color;
  background: rgba($base-overlay-background, 0.5);
  bottom: 6px;
  left: 6px;
  padding: 2px 6px;
  border-radius: 2px;
  font-size: 11px;
  font-weight: 600;
  z-index: 1;
  pointer-events: none;
  opacity: 0.9;
  transition: opacity 0.1s ease;
}

.media-gallery__gifv {
  &.autoplay {
    .media-gallery__gifv__label {
      display: none;
    }
  }

  &:hover {
    .media-gallery__gifv__label {
      opacity: 1;
    }
  }
}

.attachment-list {
  display: flex;
  font-size: 14px;
  border: 1px solid lighten($ui-base-color, 8%);
  border-radius: 4px;
  margin-top: 14px;
  overflow: hidden;
}

.attachment-list__icon {
  flex: 0 0 auto;
  color: lighten($ui-base-color, 26%);
  padding: 8px 18px;
  cursor: default;
  border-right: 1px solid lighten($ui-base-color, 8%);
  display: flex;
  flex-direction: column;
  align-items: center;
  justify-content: center;
  font-size: 26px;

  .fa {
    display: block;
  }
}

.attachment-list__list {
  list-style: none;
  padding: 4px 0;
  padding-left: 8px;
  display: flex;
  flex-direction: column;
  justify-content: center;

  li {
    display: block;
    padding: 4px 0;
  }

  a {
    text-decoration: none;
    color: lighten($ui-base-color, 26%);
    font-weight: 500;

    &:hover {
      text-decoration: underline;
    }
  }
}

/* Media Gallery */
.media-gallery {
  box-sizing: border-box;
  margin-top: 8px;
  overflow: hidden;
  position: relative;
  width: 100%;
}

.media-gallery__item {
  border: none;
  box-sizing: border-box;
  display: block;
  float: left;
  position: relative;
}

.media-gallery__item-thumbnail {
  background-position: center;
  background-repeat: no-repeat;
  background-size: cover;
  cursor: zoom-in;
  display: block;
  height: 100%;
  text-decoration: none;
  width: 100%;
}

.media-gallery__gifv {
  height: 100%;
  overflow: hidden;
  position: relative;
  width: 100%;
}

.media-gallery__item-gifv-thumbnail {
  cursor: zoom-in;
  height: 100%;
  object-fit: cover;
  position: relative;
  top: 50%;
  transform: translateY(-50%);
  width: 100%;
  z-index: 1;
}

.media-gallery__item-thumbnail-label {
  clip: rect(1px 1px 1px 1px); /* IE6, IE7 */
  clip: rect(1px, 1px, 1px, 1px);
  overflow: hidden;
  position: absolute;
}
/* End Media Gallery */

/* Status Video Player */
.status__video-player {
  background: $base-overlay-background;
  box-sizing: border-box;
  cursor: default; /* May not be needed */
  margin-top: 8px;
  overflow: hidden;
  position: relative;
}

.status__video-player-video {
  height: 100%;
  object-fit: cover;
  position: relative;
  top: 50%;
  transform: translateY(-50%);
  width: 100%;
  z-index: 1;
}

.status__video-player-expand,
.status__video-player-mute {
  color: $primary-text-color;
  opacity: 0.8;
  position: absolute;
  right: 4px;
  text-shadow: 0 1px 1px $base-shadow-color, 1px 0 1px $base-shadow-color;
}

.status__video-player-spoiler {
  display: none;
  color: $primary-text-color;
  left: 4px;
  position: absolute;
  text-shadow: 0 1px 1px $base-shadow-color, 1px 0 1px $base-shadow-color;
  top: 4px;
  z-index: 100;

  &.status__video-player-spoiler--visible {
    display: block;
  }
}

.status__video-player-expand {
  bottom: 4px;
  z-index: 100;
}

.status__video-player-mute {
  top: 4px;
  z-index: 5;
}

.media-spoiler-video {
  background-size: cover;
  background-repeat: no-repeat;
  background-position: center;
  cursor: pointer;
  margin-top: 8px;
  position: relative;
}

.media-spoiler-video-play-icon {
  border-radius: 100px;
  color: rgba($primary-text-color, 0.8);
  font-size: 36px;
  left: 50%;
  padding: 5px;
  position: absolute;
  top: 50%;
  transform: translate(-50%, -50%);
}
/* End Video Player */

.account-gallery__container {
  margin: -2px;
  padding: 4px;
}

.account-gallery__item {
  float: left;
  width: 96px;
  height: 96px;
  margin: 2px;

  a {
    display: block;
    width: 100%;
    height: 100%;
    background-color: $base-overlay-background;
    background-size: cover;
    background-position: center;
    position: relative;
  }
}

.account-section-headline {
  color: lighten($ui-base-color, 26%);
  background: lighten($ui-base-color, 2%);
  border-bottom: 1px solid lighten($ui-base-color, 4%);
  padding: 15px 10px;
  font-size: 14px;
  font-weight: 500;
  position: relative;
  cursor: default;

  &::before,
  &::after {
    display: block;
    content: "";
    position: absolute;
    bottom: 0;
    left: 18px;
    width: 0;
    height: 0;
    border-style: solid;
    border-width: 0 10px 10px;
    border-color: transparent transparent lighten($ui-base-color, 4%);
  }

  &::after {
    bottom: -1px;
    border-color: transparent transparent $ui-base-color;
  }
}

noscript {
  text-align: center;

  div {
    font-size: 20px;
    margin: 20px 0;
  }
}

span img {
  border-radius: 10px !important;
  -moz-border-radius: 10px !important;
  -webkit-border-radius: 10px !important;
}

img[alt="Screenshot"],
img[alt="Logo"],
img[alt="Fluffy elephant friend"] {
  border-radius: 0 !important;
  -moz-border-radius: 0 !important;
  -webkit-border-radius: 0 !important;
}

div[style="position: relative;"] {
  background-color: $classic-base-color;
}

.activity-stream {
  margin-top: 10px;
}

.card {
  border-radius: 4px !important;
  -moz-border-radius: 4px !important;
  -webkit-border-radius: 4px !important;
}

.dropdown__content-list-item {
  width: 200px !important;
}

.drawer__tab[data-method="delete"]:hover {
  background: $tab-delete !important;
  color: $classic-primary-color !important;
}<|MERGE_RESOLUTION|>--- conflicted
+++ resolved
@@ -120,7 +120,6 @@
   }
 }
 
-<<<<<<< HEAD
 .column-icon-clear {
   font-size: 16px;
   padding: 15px;
@@ -159,8 +158,6 @@
   }
 }
 
-=======
->>>>>>> 85af2405
 .icon-button {
   display: inline-block;
   padding: 0;
