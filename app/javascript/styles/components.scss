--- conflicted
+++ resolved
@@ -2389,12 +2389,6 @@
 
 .media-spoiler {
   background: $base-overlay-background;
-<<<<<<< HEAD
-  color: $primary-text-color;
-  border: 0;
-  width: 100%;
-  height: 100%;
-=======
   color: $ui-primary-color;
   border: 0;
   width: 100%;
@@ -2405,7 +2399,6 @@
   &:focus {
     color: lighten($ui-primary-color, 8%);
   }
->>>>>>> 4c14ff65
 }
 
 .media-spoiler__warning {
@@ -3149,13 +3142,10 @@
     display: block;
     background: url('../images/void.png') repeat;
     object-fit: contain;
-<<<<<<< HEAD
-=======
   }
 
   .react-swipeable-view-container {
     max-width: 80vw;
->>>>>>> 4c14ff65
   }
 
   .react-swipeable-view-container {
