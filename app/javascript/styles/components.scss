@import 'variables';

.app-body {
  -webkit-overflow-scrolling: touch;
  -ms-overflow-style: -ms-autohiding-scrollbar;
}

.button {
  background-color: darken($ui-highlight-color, 3%);
  border: 10px none;
  border-radius: 4px;
  box-sizing: border-box;
  color: $primary-text-color;
  cursor: pointer;
  display: inline-block;
  font-family: inherit;
  font-size: 14px;
  font-weight: 500;
  height: 36px;
  letter-spacing: 0;
  line-height: 36px;
  overflow: hidden;
  padding: 0 16px;
  position: relative;
  text-align: center;
  text-transform: uppercase;
  text-decoration: none;
  text-overflow: ellipsis;
  transition: all 100ms ease-in;
  white-space: nowrap;

  &:active,
  &:focus,
  &:hover {
    background-color: lighten($ui-highlight-color, 7%);
    transition: all 200ms ease-out;
  }

  &:disabled {
    background-color: $ui-primary-color;
    cursor: default;
  }

  &.button-secondary {
    //
  }
}

.column-collapsable {
  position: relative;
}

.column-icon {
  background: lighten($ui-base-color, 4%);
  color: $ui-primary-color;
  cursor: pointer;
  font-size: 16px;
  padding: 15px;
  position: absolute;
  right: 0;
  top: -49px;
  z-index: 3;

  &:hover {
    color: lighten($ui-primary-color, 7%);
  }
}

.column-icon-clear {
  font-size: 16px;
  padding: 15px;
  position: absolute;
  right: 48px;
  top: 0;
  cursor: pointer;
  z-index: 2;
}

@media screen and (min-width: 1025px) {
  .column-icon-clear {
    top: 10px;
  }
}

.icon-button {
  display: inline-block;
  padding: 0;
  color: lighten($ui-base-color, 26%);
  border: none;
  background: transparent;
  cursor: pointer;
  transition: color 100ms ease-in;

  &:hover,
  &:active,
  &:focus {
    color: lighten($ui-base-color, 33%);
    transition: color 200ms ease-out;
  }

  &.disabled {
    color: lighten($ui-base-color, 13%);
    cursor: default;
  }

  &.active {
    color: $ui-highlight-color;
  }

  &::-moz-focus-inner {
    border: 0;
  }

  &::-moz-focus-inner,
  &:focus,
  &:active {
    outline: 0 !important;
  }

  &.inverted {
    color: lighten($ui-base-color, 33%);

    &:hover,
    &:active,
    &:focus {
      color: lighten($ui-base-color, 26%);
    }

    &.active {
      color: $ui-highlight-color;
    }

    &.disabled {
      color: $ui-primary-color;
    }
  }

  &.overlayed {
    box-sizing: content-box;
    background: rgba($base-overlay-background, 0.6);
    color: rgba($primary-text-color, 0.7);
    border-radius: 4px;
    padding: 2px;

    &:hover {
      background: rgba($base-overlay-background, 0.9);
    }
  }
}

.text-icon-button {
  color: lighten($ui-base-color, 33%);
  border: none;
  background: transparent;
  cursor: pointer;
  font-weight: 600;
  font-size: 11px;
  padding: 0 3px;
  line-height: 27px;
  outline: 0;
  transition: color 100ms ease-in;

  &:hover,
  &:active,
  &:focus {
    color: lighten($ui-base-color, 26%);
    transition: color 200ms ease-out;
  }

  &.disabled {
    color: lighten($ui-base-color, 13%);
    cursor: default;
  }

  &.active {
    color: $ui-highlight-color;
  }

  &::-moz-focus-inner {
    border: 0;
  }

  &::-moz-focus-inner,
  &:focus,
  &:active {
    outline: 0 !important;
  }
}

.dropdown--active .icon-button {
  color: $ui-highlight-color;
}

.dropdown--active::after {
  content: "";
  display: block;
  position: absolute;
  width: 0;
  height: 0;
  border-style: solid;
  border-width: 0 4.5px 7.8px;
  border-color: transparent transparent $ui-secondary-color;
  bottom: 8px;
  right: 104px;
}

.invisible {
  font-size: 0;
  line-height: 0;
  display: inline-block;
  width: 0;
}

.ellipsis {
  &::after {
    content: "…";
  }
}

.lightbox .icon-button {
  color: $ui-base-color;
}

.compose-form {
  padding: 10px;
}

.compose-form__warning {
  color: darken($ui-secondary-color, 33%);
  margin-bottom: 15px;
  background: $ui-primary-color;
  box-shadow: 0 2px 6px rgba($base-shadow-color, 0.3);
  padding: 8px 10px;
  border-radius: 4px;
  font-size: 13px;
  font-weight: 400;

  strong {
    color: darken($primary-text-color, 33%);
    font-weight: 500;
  }

  a {
    color: darken($ui-primary-color, 33%);
    font-weight: 500;
    text-decoration: underline;

    &:hover,
    &:active,
    &:focus {
      text-decoration: none;
    }
  }
}

.compose-form__modifiers {
  color: $ui-base-color;
  font-family: inherit;
  font-size: 14px;
  background: $simple-background-color;
  border-radius: 0 0 4px;
}

.compose-form__buttons-wrapper {
  display: flex;
  justify-content: space-between;
}

.compose-form__buttons {
  padding: 10px;
  background: darken($simple-background-color, 8%);
  box-shadow: inset 0 5px 5px rgba($base-shadow-color, 0.05);
  border-radius: 0 0 4px 4px;
  display: flex;

  .icon-button {
    box-sizing: content-box;
    padding: 0 3px;
  }
}

.compose-form__upload-button-icon {
  line-height: 27px;
}

.compose-form__upload-wrapper {
  overflow: hidden;
}

.compose-form__uploads-wrapper {
  display: flex;
  padding: 5px;
}

.compose-form__upload {
  flex: 1 1 0;
  margin: 5px;
}

.compose-form__upload-thumbnail {
  border-radius: 4px;
  background-position: center;
  background-size: cover;
  background-repeat: no-repeat;
  height: 100px;
  width: 100%;
}

.compose-form__upload-cancel {
  background-size: cover;
  border-radius: 4px;
  height: 100px;
  width: 100px;
}

.compose-form__label {
  display: block;
  line-height: 24px;
  vertical-align: middle;

  &.with-border {
    border-top: 1px solid $ui-base-color;
    padding-top: 10px;
  }

  .compose-form__label__text {
    display: inline-block;
    vertical-align: middle;
    margin-bottom: 14px;
    margin-left: 8px;
    color: $ui-primary-color;
  }
}

.compose-form__textarea,
.follow-form__input {
  background: $simple-background-color;

  &:disabled {
    background: $ui-secondary-color;
  }
}

.compose-form__autosuggest-wrapper {
  position: relative;

  .dropdown--active::after {
    border-color: transparent transparent $base-border-color;
    bottom: -1px;
    right: 8px;
  }
}

.compose-form__publish {
  display: flex;
  min-width: 0;
}

.compose-form__publish-button-wrapper {
  overflow: hidden;
  padding-top: 10px;
}

.emojione {
  display: inline-block;
  font-size: inherit;
  vertical-align: middle;
  margin: -.2ex .15em .2ex;
  width: 16px;
  height: 16px;

  img {
    width: auto;
  }
}

.reply-indicator {
  border-radius: 4px 4px 0 0;
  position: relative;
  bottom: -2px;
  background: $ui-primary-color;
  padding: 10px;
}

.reply-indicator__header {
  margin-bottom: 5px;
  overflow: hidden;
}

.reply-indicator__cancel {
  float: right;
  line-height: 24px;
}

.reply-indicator__display-name {
  color: $ui-base-color;
  display: block;
  max-width: 100%;
  line-height: 24px;
  overflow: hidden;
  padding-right: 25px;
  text-decoration: none;
}

.reply-indicator__display-avatar {
  float: left;
  margin-right: 5px;
}

.status__content {
  cursor: pointer;
}

.status__content--no-action {
  cursor: default;
}

.status__content,
.reply-indicator__content {
  font-size: 15px;
  line-height: 20px;
  word-wrap: break-word;
  font-weight: 400;
  overflow: hidden;
  white-space: pre-wrap;

  .emojione {
    width: 18px;
    height: 18px;
  }

  p {
    margin-bottom: 20px;

    &:last-child {
      margin-bottom: 0;
    }
  }

  a {
    color: $ui-secondary-color;
    text-decoration: none;

    &:hover {
      text-decoration: underline;

      .fa {
        color: lighten($ui-base-color, 40%);
      }
    }

    &.mention {
      &:hover {
        text-decoration: none;

        span {
          text-decoration: underline;
        }
      }
    }

    .fa {
      color: lighten($ui-base-color, 30%);
    }
  }

  .status__content__spoiler-link {
    background: lighten($ui-base-color, 30%);

    &:hover {
      background: lighten($ui-base-color, 33%);
      text-decoration: none;
    }
  }
}

a.status__content__spoiler-link {
  display: inline-block;
  border-radius: 2px;
  color: lighten($ui-base-color, 8%);
  font-weight: 500;
  font-size: 11px;
  padding: 0 6px;
  text-transform: uppercase;
  line-height: inherit;
}

.status__prepend-icon-wrapper {
  left: -26px;
  position: absolute;
}

.status {
  padding: 8px 10px;
  padding-left: 68px;
  position: relative;
  min-height: 48px;
  border-bottom: 1px solid lighten($ui-base-color, 8%);
  cursor: default;

  &.light {
    .status__relative-time {
      color: $ui-primary-color;
    }

    .status__display-name {
      color: $ui-base-color;
    }

    .display-name {
      strong {
        color: $ui-base-color;
      }

      span {
        color: $ui-primary-color;
      }
    }

    .status__content {
      color: $ui-base-color;

      a {
        color: $ui-highlight-color;
      }

      a.status__content__spoiler-link {
        color: $primary-text-color;
        background: $ui-primary-color;

        &:hover {
          background: lighten($ui-primary-color, 8%);
        }
      }
    }
  }
}

.status__relative-time {
  color: lighten($ui-base-color, 26%);
}

.status__display-name {
  color: lighten($ui-base-color, 26%);
}

.status__info .status__display-name {
  display: block;
  max-width: 100%;
  padding-right: 25px;
}

.status__info {
  font-size: 15px;
}

.status__info-time {
  float: right;
  font-size: 14px;
}

.status-check-box {
  border-bottom: 1px solid lighten($ui-base-color, 8%);
  display: flex;

  .status__content {
    background: lighten($ui-base-color, 4%);
    flex: 1 1 auto;
    padding: 10px;
  }
}

.status-check-box-toggle {
  align-items: center;
  display: flex;
  flex: 0 0 auto;
  justify-content: center;
  padding: 10px;
}

.status__prepend {
  margin-left: 68px;
  color: lighten($ui-base-color, 26%);
  padding: 8px 0;
  padding-bottom: 2px;
  font-size: 14px;
  position: relative;

  .status__display-name strong {
    color: lighten($ui-base-color, 26%);
  }
}

.status__action-bar {
  align-items: center;
  display: flex;
  margin-top: 10px;
}

.status__action-bar-button-wrapper {
  float: left;
  margin-right: 18px;
}

.status__action-bar-dropdown {
  float: left;
  height: 18px;
  width: 18px;
}

.detailed-status {
  background: lighten($ui-base-color, 4%);
  padding: 14px 10px;

  .status__content {
    font-size: 19px;
    line-height: 24px;

    .emojione {
      width: 22px;
      height: 22px;
    }
  }
}

.detailed-status__meta {
  margin-top: 15px;
  color: lighten($ui-base-color, 26%);
  font-size: 14px;
  line-height: 18px;
}

.detailed-status__action-bar {
  background: lighten($ui-base-color, 4%);
  border-top: 1px solid lighten($ui-base-color, 8%);
  border-bottom: 1px solid lighten($ui-base-color, 8%);
  display: flex;
  flex-direction: row;
  padding: 10px 0;
}

.detailed-status__link {
  color: inherit;
  text-decoration: none;
}

.detailed-status__favorites,
.detailed-status__reblogs {
  display: inline-block;
  font-weight: 500;
  font-size: 12px;
  margin-left: 6px;
}

.reply-indicator__content {
  color: $ui-base-color;
  font-size: 14px;

  a {
    color: lighten($ui-base-color, 20%);
  }
}

.account {
  padding: 10px;
  border-bottom: 1px solid lighten($ui-base-color, 8%);

  .account__display-name {
    flex: 1 1 auto;
    display: block;
    color: $ui-primary-color;
    overflow: hidden;
    text-decoration: none;
    font-size: 14px;
  }
}

.account__wrapper {
  display: flex;
}

.account__avatar-wrapper {
  float: left;
  margin-left: 12px;
  margin-right: 12px;
}

.account__avatar {
  @include avatar-radius();
  position: relative;

  &-inline {
    display: inline-block;
    vertical-align: middle;
    margin-right: 5px;
  }
}

.account__avatar-overlay {
  @include avatar-size(48px);

  &-base {
    @include avatar-radius();
    @include avatar-size(36px);
  }

  &-overlay {
    @include avatar-radius();
    @include avatar-size(24px);

    position: absolute;
    bottom: 0;
    right: 0;
    z-index: 1;
  }
}

.account__relationship {
  height: 18px;
  padding: 10px;
}

.account__header {
  flex: 0 0 auto;
  background: lighten($ui-base-color, 4%);
  text-align: center;
  background-size: cover;
  background-position: center;
  position: relative;

  & > div {
    background: rgba(lighten($ui-base-color, 4%), 0.9);
  }

  .account__header__content {
    color: $ui-secondary-color;
  }

  .account__header__display-name {
    color: $primary-text-color;
  }

  .account__header__username {
    color: $ui-highlight-color;
  }
}

.account__header__content {
  color: $ui-primary-color;
  font-size: 14px;
  font-weight: 400;
  overflow: hidden;
  word-break: normal;
  word-wrap: break-word;

  p {
    margin-bottom: 20px;

    &:last-child {
      margin-bottom: 0;
    }
  }

  a {
    color: inherit;
    text-decoration: underline;

    &:hover {
      text-decoration: none;
    }
  }
}

.account__header__display-name {
  .emojione {
    width: 25px;
    height: 25px;
  }
}

.account__action-bar {
  border-top: 1px solid lighten($ui-base-color, 8%);
  border-bottom: 1px solid lighten($ui-base-color, 8%);
  line-height: 36px;
  overflow: hidden;
  flex: 0 0 auto;
  display: flex;
}

.account__action-bar-dropdown {
  flex: 1 1 auto;
  padding: 10px;

  .dropdown--active {
    .dropdown__content.dropdown__right {
      left: 6px;
      right: initial;
    }

    &::after {
      bottom: initial;
      margin-left: 11px;
      margin-top: -7px;
      right: initial;
    }
  }
}

.account__action-bar-links {
  display: flex;
  flex: 1 1 auto;
  line-height: 18px;
}

.account__action-bar__tab {
  text-decoration: none;
  overflow: hidden;
  width: 80px;
  border-left: 1px solid lighten($ui-base-color, 8%);
  padding: 10px 5px;

  & > span {
    display: block;
    text-transform: uppercase;
    font-size: 11px;
    color: $ui-primary-color;
  }

  strong {
    display: block;
    font-size: 15px;
    font-weight: 500;
    color: $primary-text-color;
  }

  abbr {
    color: lighten($ui-base-color, 26%);
  }
}

.account__header__avatar {
  background-size: 90px 90px;
  display: block;
  height: 90px;
  margin: 0 auto 10px;
  overflow: hidden;
  width: 90px;
}

.account-authorize {
  padding: 14px 10px;

  .detailed-status__display-name {
    display: block;
    margin-bottom: 15px;
    overflow: hidden;
  }
}

.account-authorize__avatar {
  float: left;
  margin-right: 10px;
}

.status__display-name,
.status__relative-time,
.detailed-status__display-name,
.detailed-status__datetime,
.detailed-status__application,
.account__display-name {
  text-decoration: none;
}

.status__display-name,
.account__display-name {
  strong {
    color: $primary-text-color;
  }

  &.muted {
    .emojione {
      opacity: 0.5;
    }
  }
}

.status__display-name,
.reply-indicator__display-name,
.detailed-status__display-name,
.account__display-name {
  &:hover strong {
    text-decoration: underline;
  }
}

.account__display-name strong {
  display: block;
}

.detailed-status__application,
.detailed-status__datetime {
  color: inherit;
}

.detailed-status__display-name {
  color: $ui-secondary-color;
  display: block;
  line-height: 24px;
  margin-bottom: 15px;
  overflow: hidden;

  strong,
  span {
    display: block;
  }

  strong {
    font-size: 16px;
    color: $primary-text-color;
  }
}

.detailed-status__display-avatar {
  float: left;
  margin-right: 10px;
}

.status__avatar {
  height: 48px;
  left: 10px;
  position: absolute;
  top: 10px;
  width: 48px;
}

.muted {
  .status__content p,
  .status__content a {
    color: lighten($ui-base-color, 26%);
  }

  .status__display-name strong {
    color: lighten($ui-base-color, 26%);
  }

  .status__avatar {
    opacity: 0.5;
  }

  a.status__content__spoiler-link {
    background: lighten($ui-base-color, 26%);
    color: lighten($ui-base-color, 4%);

    &:hover {
      background: lighten($ui-base-color, 29%);
      text-decoration: none;
    }
  }
}

.notification__message {
  margin-left: 68px;
  padding: 8px 0;
  padding-bottom: 0;
  cursor: default;
  color: $ui-primary-color;
  font-size: 15px;
  position: relative;

  .fa {
    color: $ui-highlight-color;
  }
}

.notification__favourite-icon-wrapper {
  left: -26px;
  position: absolute;

  .star-icon {
    color: $gold-star;
  }
}

.star-icon.active {
  color: $gold-star;
}

.notification__display-name {
  color: inherit;
  font-weight: 500;
  text-decoration: none;

  &:hover {
    color: $primary-text-color;
    text-decoration: underline;
  }
}

.display-name {
  display: block;
  max-width: 100%;
  overflow: hidden;
  text-overflow: ellipsis;
  white-space: nowrap;
}

.display-name__html {
  font-weight: 500;
}

.display-name__account {
  font-size: 14px;
}

.status__relative-time,
.detailed-status__datetime {
  &:hover {
    text-decoration: underline;
  }
}

.transparent-background,
.imageloader {
  background: url('../images/void.png');
}

.imageloader {
  display: block;
}

.navigation-bar {
  padding: 10px;
  display: flex;
  flex-shrink: 0;
  cursor: default;
  color: $ui-primary-color;

  strong {
    color: $primary-text-color;
  }

  .permalink {
    text-decoration: none;
  }
}

.navigation-bar__profile {
  flex: 1 1 auto;
  margin-left: 8px;
}

.navigation-bar__profile-account {
  display: block;
  font-weight: 500;
}

.navigation-bar__profile-edit {
  color: inherit;
  text-decoration: none;
}

.dropdown {
  display: inline-block;
}

.dropdown__content {
  display: none;
  position: absolute;
}

.dropdown__sep {
  border-bottom: 1px solid darken($ui-secondary-color, 8%);
  margin: 5px 7px 6px;
  padding-top: 1px;
}

.dropdown--active .dropdown__content {
  display: block;
  line-height: 18px;
  right: 0;
  text-align: left;
  z-index: 9999;

  & > ul {
    list-style: none;
    background: $ui-secondary-color;
    padding: 4px 0;
    border-radius: 4px;
<<<<<<< HEAD
    box-shadow: 0 0 15px rgba($color8, 0.4);
=======
    box-shadow: 0 0 15px rgba($base-shadow-color, 0.4);
    min-width: 140px;
>>>>>>> 459bbfa4
    position: relative;
  }

  &.dropdown__right {
    right: 0;
  }

  &.dropdown__left {
    & > ul {
      left: -98px;
    }
  }

  & > ul > li > a {
    font-size: 13px;
    line-height: 18px;
    display: block;
    padding: 4px 14px;
    box-sizing: border-box;
    text-decoration: none;
    background: $ui-secondary-color;
    color: $ui-base-color;
    overflow: hidden;
    text-overflow: ellipsis;
    white-space: nowrap;
    width: 25vw;

    @media screen and (max-width: 1024px) {
      width: 50vw;
    }

    @media screen and (max-width: 500px) {
      width: 90vw;
    }

    &:focus {
      outline: 0;
    }

    &:hover {
      background: $ui-highlight-color;
      color: $ui-secondary-color;
    }
  }
}

.dropdown__icon {
  vertical-align: middle;
}

.static-content {
  padding: 10px;
  padding-top: 20px;
  color: lighten($ui-base-color, 26%);

  h1 {
    font-size: 16px;
    font-weight: 500;
    margin-bottom: 40px;
    text-align: center;
  }

  p {
    font-size: 13px;
    margin-bottom: 20px;
  }
}

.columns-area {
  display: flex;
  flex: 1 1 auto;
  flex-direction: row;
  justify-content: flex-start;
  overflow-x: auto;
  position: relative;
}

@media screen and (min-width: 360px) {
  .columns-area {
    padding: 10px;
  }
}

.column {
  position: relative;
  box-sizing: border-box;
  display: flex;
  flex-direction: column;

  > .scrollable {
    background: $ui-base-color;
  }
}

.ui {
  flex: 0 0 auto;
  display: flex;
  flex-direction: column;
  width: 100%;
  height: 100%;
  background: darken($ui-base-color, 7%);
}

.drawer {
  box-sizing: border-box;
  display: flex;
  flex-direction: column;
  overflow-y: hidden;
}

.drawer__tab {
  display: block;
  flex: 1 1 auto;
  padding: 15px;
  padding-bottom: 13px;
  color: $ui-primary-color;
  text-decoration: none;
  text-align: center;
  font-size: 16px;
  border-bottom: 2px solid transparent;
}

.column,
.drawer {
  flex: 1 1 100%;
  overflow: hidden;
}

@media screen and (min-width: 360px) {
  .tabs-bar {
    margin: 10px;
    margin-bottom: 0;
  }

  .search {
    margin-bottom: 10px;
  }
}

@media screen and (max-width: 1024px) {
  .column,
  .drawer {
    width: 100%;
    padding: 0;
  }

  .columns-area {
    flex-direction: column;
  }

  .search__input,
  .autosuggest-textarea__textarea {
    font-size: 16px;
  }
}

@media screen and (min-width: 1025px) {
  .columns-area {
    padding: 0;
  }

  .column,
  .drawer {
    flex: 0 0 auto;
    padding: 10px;
    padding-left: 5px;
    padding-right: 5px;
    height: 100vh;

    &:first-child {
      padding-left: 10px;
    }

    &:last-child {
      padding-right: 10px;
    }
  }

  .columns-area > div {
    .column,
    .drawer {
      padding-left: 5px;
      padding-right: 5px;
    }
  }

  .column {
    width: 27vw;
    max-width: 800px;
  }

  .drawer {
    width: 19vw;
    max-width: 400px;
  }
}

@media screen and (min-width: 1397px) { /* Width of 4 columns with margins */
  .columns-area {
    margin-left: auto;
    margin-right: auto;
  }
}

.drawer__pager {
  box-sizing: border-box;
  padding: 0;
  flex-grow: 1;
  position: relative;
  overflow: hidden;
  display: flex;
}

.drawer__inner {
  position: absolute;
  top: 0;
  left: 0;
  background: lighten($ui-base-color, 13%);
  box-sizing: border-box;
  padding: 0;
  display: flex;
  flex-direction: column;
  overflow: hidden;
  overflow-y: auto;
  width: 100%;
  height: 100%;

  &.darker {
    background: $ui-base-color;
  }
}

.pseudo-drawer {
  background: lighten($ui-base-color, 13%);
  font-size: 13px;
  text-align: left;
}

.drawer__header {
  flex: 0 0 auto;
  font-size: 16px;
  background: lighten($ui-base-color, 8%);
  margin-bottom: 10px;
  display: flex;
  flex-direction: row;

  a {
    transition: background 100ms ease-in;

    &:hover {
      background: lighten($ui-base-color, 3%);
      transition: background 200ms ease-out;
    }
  }
}

.tabs-bar {
  display: flex;
  background: lighten($ui-base-color, 8%);
  flex: 0 0 auto;
  overflow-y: auto;
}

.tabs-bar__link {
  display: block;
  flex: 1 1 auto;
  padding: 15px 10px;
  color: $primary-text-color;
  text-decoration: none;
  text-align: center;
  font-size: 14px;
  font-weight: 500;
  border-bottom: 2px solid lighten($ui-base-color, 8%);
  transition: all 200ms linear;

  .fa {
    font-weight: 400;
    font-size: 16px;
  }

  &.active {
    border-bottom: 2px solid $ui-highlight-color;
    color: $ui-highlight-color;
  }

  &:hover,
  &:focus,
  &:active {
    background: lighten($ui-base-color, 14%);
    transition: all 100ms linear;
  }

  span {
    margin-left: 5px;
    display: none;
  }
}

@media screen and (min-width: 600px) {
  .tabs-bar__link {
    span {
      display: inline;
    }
  }
}

@media screen and (min-width: 1025px) {
  .tabs-bar {
    display: none;
  }
}

.react-autosuggest__container {
  position: relative;
}

.react-autosuggest__suggestions-container {
  position: absolute;
  top: 100%;
  width: 100%;
  z-index: 99;
  box-shadow: 0 0 15px rgba($base-shadow-color, 0.4);
}

.react-autosuggest__section-title {
  background: $ui-primary-color;
  padding: 4px 10px;
  font-weight: 500;
  cursor: default;
  color: $ui-base-color;
  text-transform: uppercase;
  font-size: 11px;
}

.react-autosuggest__suggestions-list {
  background: $ui-secondary-color;
  color: $ui-base-color;
  font-size: 14px;
}

.react-autosuggest__suggestion {
  padding: 10px;
  cursor: pointer;
}

.react-autosuggest__suggestion--focused {
  background: $ui-highlight-color;
  color: $primary-text-color;
}

.scrollable {
  overflow-y: scroll;
  overflow-x: hidden;
  flex: 1 1 auto;
  backface-visibility: hidden;
  -webkit-overflow-scrolling: touch;

  &.optionally-scrollable {
    overflow-y: auto;
  }
}

.column-back-button {
  background: lighten($ui-base-color, 4%);
  color: $ui-highlight-color;
  cursor: pointer;
  flex: 0 0 auto;
  font-size: 16px;
  padding: 15px;
  z-index: 3;

  &:hover {
    text-decoration: underline;
  }
}

.column-back-button__icon {
  display: inline-block;
  margin-right: 5px;
}

.column-back-button--slim {
  position: relative;
}

.column-back-button--slim-button {
  cursor: pointer;
  flex: 0 0 auto;
  font-size: 16px;
  padding: 15px;
  position: absolute;
  right: 0;
  top: -49px;
}

.react-toggle {
  display: inline-block;
  position: relative;
  cursor: pointer;
  background-color: transparent;
  border: 0;
  padding: 0;
  user-select: none;
  -webkit-tap-highlight-color: rgba($base-overlay-background, 0);
  -webkit-tap-highlight-color: transparent;
}

.react-toggle-screenreader-only {
  border: 0;
  clip: rect(0 0 0 0);
  height: 1px;
  margin: -1px;
  overflow: hidden;
  padding: 0;
  position: absolute;
  width: 1px;
}

.react-toggle--disabled {
  cursor: not-allowed;
  opacity: 0.5;
  transition: opacity 0.25s;
}

.react-toggle-track {
  width: 50px;
  height: 24px;
  padding: 0;
  border-radius: 30px;
  background-color: $ui-base-color;
  transition: all 0.2s ease;
}

.react-toggle:hover:not(.react-toggle--disabled) .react-toggle-track {
  background-color: darken($ui-base-color, 10%);
}

.react-toggle--checked .react-toggle-track {
  background-color: $ui-highlight-color;
}

.react-toggle--checked:hover:not(.react-toggle--disabled) .react-toggle-track {
  background-color: lighten($ui-highlight-color, 10%);
}

.react-toggle-track-check {
  position: absolute;
  width: 14px;
  height: 10px;
  top: 0;
  bottom: 0;
  margin-top: auto;
  margin-bottom: auto;
  line-height: 0;
  left: 8px;
  opacity: 0;
  transition: opacity 0.25s ease;
}

.react-toggle--checked .react-toggle-track-check {
  opacity: 1;
  transition: opacity 0.25s ease;
}

.react-toggle-track-x {
  position: absolute;
  width: 10px;
  height: 10px;
  top: 0;
  bottom: 0;
  margin-top: auto;
  margin-bottom: auto;
  line-height: 0;
  right: 10px;
  opacity: 1;
  transition: opacity 0.25s ease;
}

.react-toggle--checked .react-toggle-track-x {
  opacity: 0;
}

.react-toggle-thumb {
  transition: all 0.5s cubic-bezier(0.23, 1, 0.32, 1) 0ms;
  position: absolute;
  top: 1px;
  left: 1px;
  width: 22px;
  height: 22px;
  border: 1px solid $ui-base-color;
  border-radius: 50%;
  background-color: darken($simple-background-color, 2%);
  box-sizing: border-box;
  transition: all 0.25s ease;
}

.react-toggle--checked .react-toggle-thumb {
  left: 27px;
  border-color: $ui-highlight-color;
}

.column-link {
  background: lighten($ui-base-color, 8%);
  color: $primary-text-color;
  display: block;
  font-size: 16px;
  padding: 15px;
  text-decoration: none;

  &:hover {
    background: lighten($ui-base-color, 11%);
  }

  &.hidden-on-mobile {
    @media screen and (max-width: 1024px) {
      display: none;
    }
  }
}

.column-link__icon {
  display: inline-block;
  margin-right: 5px;
}

.column-subheading {
  background: $ui-base-color;
  color: lighten($ui-base-color, 26%);
  padding: 8px 20px;
  font-size: 12px;
  font-weight: 500;
  text-transform: uppercase;
  cursor: default;
}

.autosuggest-textarea,
.spoiler-input {
  position: relative;
}

.autosuggest-textarea__textarea,
.spoiler-input__input {
  display: block;
  box-sizing: border-box;
  width: 100%;
  margin: 0;
  color: $ui-base-color;
  padding: 10px;
  font-family: inherit;
  font-size: 14px;
  resize: vertical;
  border: 0;
  outline: 0;

  &:focus {
    outline: 0;
  }

  @media screen and (max-width: 600px) {
    font-size: 16px;
  }
}

.spoiler-input__input {
  border-radius: 4px;
}

.autosuggest-textarea__textarea {
  min-height: 100px;
  background: $simple-background-color;
  border-radius: 4px 4px 0 0;
  padding-bottom: 0;
  padding-right: 10px + 22px;
  resize: none;

  @media screen and (max-width: 600px) {
    height: 100px !important; // prevent auto-resize textarea
    resize: vertical;
  }
}

.autosuggest-textarea__suggestions {
  position: absolute;
  top: 100%;
  width: 100%;
  z-index: 99;
  box-shadow: 0 0 15px rgba($base-shadow-color, 0.4);
  background: $ui-secondary-color;
  color: $ui-base-color;
  font-size: 14px;
}

.autosuggest-textarea__suggestions__item {
  padding: 10px;
  cursor: pointer;

  &:hover {
    background: darken($ui-secondary-color, 10%);
  }

  &.selected {
    background: $ui-highlight-color;
    color: $base-border-color;
  }
}

.autosuggest-account {
  overflow: hidden;
}

.autosuggest-account-icon {
  float: left;
  margin-right: 5px;
}

.autosuggest-status {
  overflow: hidden;
  white-space: nowrap;
  text-overflow: ellipsis;

  strong {
    font-weight: 500;
  }
}

.character-counter__wrapper {
  line-height: 36px;
  margin-right: 16px;
  padding-top: 10px;
}

.character-counter {
  cursor: default;
  font-size: 16px;
}

.character-counter--over {
  color: $warning-red;
}

.getting-started__wrapper {
  position: relative;
}

.getting-started {
  box-sizing: border-box;
  padding-bottom: 235px;
  background: url('../images/mastodon-getting-started.png') no-repeat 0 100% / contain local;
  flex: 1 0 auto;

  p {
    color: $ui-secondary-color;
  }

  a {
    color: lighten($ui-base-color, 26%);
  }
}

.setting-text {
  color: $ui-primary-color;
  background: transparent;
  border: none;
  border-bottom: 2px solid $ui-primary-color;
  box-sizing: border-box;
  display: block;
  font-family: inherit;
  margin-bottom: 10px;
  padding: 7px 0;
  width: 100%;

  &:focus,
  &:active {
    color: $primary-text-color;
    border-bottom-color: $ui-highlight-color;
  }

  @media screen and (max-width: 600px) {
    font-size: 16px;
  }
}

@import 'boost';

button.icon-button i.fa-retweet {
  background-position: 0 0;
  height: 19px;
  transition: background-position 0.9s steps(10);
  transition-duration: 0s;
  vertical-align: middle;
  width: 22px;

  &::before {
    display: none !important;
  }
}

button.icon-button.active i.fa-retweet {
  transition-duration: 0.9s;
  background-position: 0 100%;
}

.status-card {
  display: flex;
  cursor: pointer;
  font-size: 14px;
  border: 1px solid lighten($ui-base-color, 8%);
  border-radius: 4px;
  color: lighten($ui-base-color, 26%);
  margin-top: 14px;
  text-decoration: none;
  overflow: hidden;

  &:hover {
    background: lighten($ui-base-color, 8%);
  }
}

.status-card-video,
.status-card-rich,
.status-card-photo {
  margin-top: 14px;
  overflow: hidden;

  iframe {
    width: 100%;
    height: auto;
  }
}

.status-card-photo {
  display: block;
  text-decoration: none;

  img {
    display: block;
    width: 100%;
    height: auto;
    margin: 0;
  }
}

.status-card-video {
  position: relative;
  width: 100%;
  height: auto;
  padding-top: 56.25%;

  iframe {
    position: absolute;
    top: 0;
    left: 0;
    bottom: 0;
    right: 0;
    width: 1px;
    min-width: 100%;
    height: 1px;
    min-height: 100%;
    margin: auto;
  }
}

.status-card__title {
  display: block;
  font-weight: 500;
  margin-bottom: 5px;
  color: $ui-primary-color;
  overflow: hidden;
  text-overflow: ellipsis;
  white-space: nowrap;
}

.status-card__content {
  flex: 1 1 auto;
  overflow: hidden;
  padding: 14px 14px 14px 8px;
}

.status-card__description {
  color: $ui-primary-color;
}

.status-card__host {
  display: block;
  margin-top: 5px;
  font-size: 13px;
}

.status-card__image {
  flex: 0 0 100px;
  background: lighten($ui-base-color, 8%);
}

.status-card__image-image {
  border-radius: 4px 0 0 4px;
  display: block;
  height: auto;
  margin: 0;
  width: 100%;
}

.load-more {
  display: block;
  color: lighten($ui-base-color, 26%);
  text-align: center;
  padding: 15px;
  text-decoration: none;

  &:hover {
    background: lighten($ui-base-color, 2%);
  }
}

.missing-indicator {
  text-align: center;
  font-size: 16px;
  font-weight: 500;
  color: lighten($ui-base-color, 16%);
  background: $ui-base-color;
  cursor: default;
  display: flex;
  flex: 1 1 auto;
  align-items: center;
  justify-content: center;

  & > div {
    background: url('../images/mastodon-not-found.png') no-repeat center -50px;
    padding-top: 210px;
    width: 100%;
  }
}

.column-header {
  padding: 15px;
  font-size: 16px;
  background: lighten($ui-base-color, 4%);
  flex: 0 0 auto;
  cursor: pointer;
  position: relative;
  z-index: 2;
  outline: 0;

  &.active {
    box-shadow: 0 1px 0 rgba($ui-highlight-color, 0.3);
  }

  &.active .fa {
    color: $ui-highlight-color;
    text-shadow: 0 0 10px rgba($ui-highlight-color, 0.4);
  }

  &.hidden-on-mobile {
    @media screen and (max-width: 1024px) {
      display: none;
    }
  }

  &:focus,
  &:active {
    outline: 0;
  }
}

.column-header__icon {
  display: inline-block;
  margin-right: 5px;
}

.loading-indicator {
  color: $ui-secondary-color;
  font-size: 16px;
  font-weight: 500;
  padding-top: 120px;
  text-align: center;
}

.collapsable-collapsed {
  color: $ui-primary-color;
  background: lighten($ui-base-color, 4%);
}

.collapsable {
  color: $primary-text-color;
  background: lighten($ui-base-color, 8%);

  &:hover {
    color: $primary-text-color;
    background: lighten($ui-base-color, 8%);
  }
}

.video-error-cover {
  align-items: center;
  background: $base-overlay-background;
  color: $primary-text-color;
  cursor: pointer;
  display: flex;
  flex-direction: column;
  height: 100%;
  justify-content: center;
  margin-top: 8px;
  position: relative;
  text-align: center;
  z-index: 100;
}

.media-spoiler {
  align-items: center;
  background: $base-overlay-background;
  color: $primary-text-color;
  cursor: pointer;
  display: flex;
  flex-direction: column;
  height: 100%;
  justify-content: center;
  position: relative;
  text-align: center;
  z-index: 100;
}

.media-spoiler__warning {
  display: block;
  font-size: 14px;
}

.media-spoiler__trigger {
  display: block;
  font-size: 11px;
  font-weight: 500;
}

.spoiler-button {
  left: 4px;
  position: absolute;
  text-shadow: 0 1px 1px $base-shadow-color, 1px 0 1px $base-shadow-color;
  top: 4px;
  z-index: 100;
}

.modal-container--preloader {
  background: lighten($ui-base-color, 8%);
}

.account--panel {
  background: lighten($ui-base-color, 4%);
  border-top: 1px solid lighten($ui-base-color, 8%);
  border-bottom: 1px solid lighten($ui-base-color, 8%);
  display: flex;
  flex-direction: row;
  padding: 10px 0;
}

.account--panel__button,
.detailed-status__button {
  flex: 1 1 auto;
  text-align: center;
}

.column-settings__outer {
  background: lighten($ui-base-color, 8%);
  padding: 15px;
}

.column-settings__section {
  color: $ui-primary-color;
  cursor: default;
  display: block;
  font-weight: 500;
  margin-bottom: 10px;
}

.modal-container__nav {
  align-items: center;
  background: rgba($base-overlay-background, 0.5);
  box-sizing: border-box;
  color: $primary-text-color;
  cursor: pointer;
  display: flex;
  font-size: 24px;
  height: 100%;
  padding: 30px 15px;
  position: absolute;
  top: 0;
}

.modal-container__nav--left {
  left: -61px;
}

.modal-container__nav--right {
  right: -61px;
}

.account--follows-info {
  color: $primary-text-color;
}

.setting-toggle__label {
  display: block;
  line-height: 24px;
  vertical-align: middle;
}

.setting-toggle {
  color: $ui-primary-color;
  display: inline-block;
  margin-bottom: 14px;
  margin-left: 8px;
  vertical-align: middle;
}

.report.scrollable {
  box-sizing: border-box;
  display: flex;
  flex-direction: column;
  max-height: 100%;
}

.report__target {
  border-bottom: 1px solid lighten($ui-base-color, 4%);
  color: $ui-secondary-color;
  flex: 0 0 auto;
  padding: 10px;

  strong {
    display: block;
    color: $primary-text-color;
    font-weight: 500;
  }
}

.report__statuses {
  flex: 1 1 auto;
}

.report__textarea-wrapper {
  flex: 0 0 100px;
  padding: 10px;
}

.report__textarea {
  background: transparent;
  box-sizing: border-box;
  border: 0;
  border-bottom: 2px solid $ui-primary-color;
  border-radius: 2px 2px 0 0;
  color: $primary-text-color;
  display: block;
  font-family: inherit;
  font-size: 14px;
  margin-bottom: 10px;
  outline: 0;
  padding: 7px 4px;
  resize: vertical;
  width: 100%;

  &:active,
  &:focus {
    border-bottom-color: $ui-highlight-color;
    background: rgba($base-overlay-background, 0.1);
  }
}

.report__submit {
  margin-top: 10px;
  overflow: hidden;
}

.report__submit-button {
  float: right;
}

.empty-column-indicator {
  color: lighten($ui-base-color, 20%);
  background: $ui-base-color;
  text-align: center;
  padding: 20px;
  font-size: 15px;
  font-weight: 400;
  cursor: default;
  display: flex;
  flex: 1 1 auto;
  align-items: center;

  a {
    color: $ui-highlight-color;
    text-decoration: none;

    &:hover {
      text-decoration: underline;
    }
  }
}

.status-list__unread-indicator,
.notifications__unread-indicator {
  position: absolute;
  top: 35px;
  left: 0;
  right: 0;
  margin: 0 auto;
  width: 60%;
  pointer-events: none;
  height: 28px;
  z-index: 1;
  background: radial-gradient(ellipse, rgba($ui-highlight-color, 0.23) 0%, rgba($ui-highlight-color, 0) 60%);
}

@keyframes pulse {
  0% {
    opacity: 1;
  }

  100% {
    opacity: 0.5;
  }
}

.pulse-loading {
  animation: pulse 1s ease-in-out infinite;
  animation-direction: alternate;
}

.emoji-dialog {
  width: 245px;
  height: 270px;
  background: $simple-background-color;
  box-sizing: border-box;
  border-radius: 4px;
  overflow: hidden;
  position: relative;
  box-shadow: 0 0 8px rgba($base-shadow-color, 0.2);

  .emojione {
    margin: 0;
    width: 100%;
    height: auto;
  }

  .emoji-dialog-header {
    padding: 0 10px;

    ul {
      padding: 0;
      margin: 0;
      list-style: none;
    }

    li {
      display: inline-block;
      box-sizing: border-box;
      padding: 10px 5px;
      cursor: pointer;
      border-bottom: 2px solid transparent;

      .emoji {
        width: 18px;
        height: 18px;
      }

      img,
      svg {
        width: 18px;
        height: 18px;
        filter: grayscale(100%);
      }

      &:hover {
        img,
        svg {
          filter: grayscale(0);
        }
      }

      &.active {
        border-bottom-color: $ui-highlight-color;

        img,
        svg {
          filter: grayscale(0);
        }
      }
    }
  }

  .emoji-row {
    box-sizing: border-box;
    overflow-y: hidden;
    padding-left: 10px;

    .emoji {
      display: inline-block;
      padding: 2.5px;
      border-radius: 4px;
    }
  }

  .emoji-category-header {
    box-sizing: border-box;
    overflow-y: hidden;
    padding: 10px 8px 10px 16px;
    display: table;

    > * {
      display: table-cell;
      vertical-align: middle;
    }
  }

  .emoji-category-title {
    font-size: 12px;
    text-transform: uppercase;
    font-weight: 500;
    color: darken($ui-secondary-color, 18%);
    cursor: default;
  }

  .emoji-category-heading-decoration {
    text-align: right;
  }

  .modifiers {
    list-style: none;
    padding: 0;
    margin: 0;
    vertical-align: middle;
    white-space: nowrap;
    margin-top: 4px;

    li {
      display: inline-block;
      padding: 0 2px;

      &:last-of-type {
        padding-right: 0;
      }
    }

    .modifier {
      display: inline-block;
      border-radius: 10px;
      width: 15px;
      height: 15px;
      position: relative;
      cursor: pointer;

      &.active::after {
        content: "";
        display: block;
        position: absolute;
        width: 7px;
        height: 7px;
        border-radius: 10px;
        border: 2px solid $base-border-color;
        top: 2px;
        left: 2px;
      }
    }
  }

  .emoji-search-wrapper {
    padding: 10px;
    border-bottom: 1px solid lighten($ui-secondary-color, 4%);
  }

  .emoji-search {
    font-size: 14px;
    font-weight: 400;
    padding: 7px 9px;
    font-family: inherit;
    display: block;
    width: 100%;
    background: rgba($ui-secondary-color, 0.3);
    color: darken($ui-secondary-color, 18%);
    border: 1px solid $ui-secondary-color;
    border-radius: 4px;
  }

  .emoji-categories-wrapper {
    position: absolute;
    top: 42px;
    bottom: 0;
    left: 0;
    right: 0;
  }

  .emoji-search-wrapper + .emoji-categories-wrapper {
    top: 93px;
  }

  .emoji-row .emoji {
    img,
    svg {
      transition: transform 60ms ease-in-out;
    }

    &:hover {
      background: lighten($ui-secondary-color, 3%);

      img,
      svg {
        transform: translateZ(0) scale(1.2);
      }
    }
  }

  .emoji {
    width: 22px;
    height: 22px;
    cursor: pointer;

    &:focus {
      outline: 0;
    }
  }
}

.upload-area {
  align-items: center;
  background: rgba($base-overlay-background, 0.8);
  display: flex;
  height: 100%;
  justify-content: center;
  left: 0;
  opacity: 0;
  position: absolute;
  top: 0;
  visibility: hidden;
  width: 100%;
  z-index: 2000;

  * {
    pointer-events: none;
  }
}

.upload-area__drop {
  width: 320px;
  height: 160px;
  display: flex;
  box-sizing: border-box;
  position: relative;
  padding: 8px;
}

.upload-area__background {
  position: absolute;
  top: 0;
  right: 0;
  bottom: 0;
  left: 0;
  z-index: -1;
  border-radius: 4px;
  background: $ui-base-color;
  box-shadow: 0 0 5px rgba($base-shadow-color, 0.2);
}

.upload-area__content {
  flex: 1;
  display: flex;
  align-items: center;
  justify-content: center;
  color: $ui-secondary-color;
  font-size: 18px;
  font-weight: 500;
  border: 2px dashed lighten($ui-base-color, 26%);
  border-radius: 4px;
}

.upload-progress {
  padding: 10px;
  color: lighten($ui-base-color, 26%);
  overflow: hidden;
  display: flex;

  .fa {
    font-size: 34px;
    margin-right: 10px;
  }

  span {
    font-size: 12px;
    text-transform: uppercase;
    font-weight: 500;
    display: block;
  }
}

.upload-progess__message {
  flex: 1 1 auto;
}

.upload-progress__backdrop {
  width: 100%;
  height: 6px;
  border-radius: 6px;
  background: lighten($ui-base-color, 26%);
  position: relative;
  margin-top: 5px;
}

.upload-progress__tracker {
  position: absolute;
  left: 0;
  top: 0;
  height: 6px;
  background: $ui-highlight-color;
  border-radius: 6px;
}

.emoji-button {
  outline: 0;

  &:active,
  &:focus {
    outline: 0 !important;
  }

  img {
    filter: grayscale(100%);
    opacity: 0.8;
    display: block;
    margin: 0;
    width: 22px;
    height: 22px;
    margin-top: 2px;
  }

  &:hover,
  &:active,
  &:focus {
    img {
      opacity: 1;
      filter: none;
    }
  }
}

.dropdown--active .emoji-button img {
  opacity: 1;
  filter: none;
}

.privacy-dropdown {
  position: relative;
}

.privacy-dropdown__dropdown {
  display: none;
  position: absolute;
  left: 0;
  top: 27px;
  width: 230px;
  background: $simple-background-color;
  border-radius: 0 4px 4px;
  z-index: 2;
  overflow: hidden;
}

.privacy-dropdown__option {
  color: $ui-base-color;
  padding: 10px;
  cursor: pointer;
  display: flex;

  &:hover,
  &.active {
    background: $ui-highlight-color;
    color: $primary-text-color;

    .privacy-dropdown__option__content {
      color: $primary-text-color;

      strong {
        color: $primary-text-color;
      }
    }
  }

  &.active:hover {
    background: lighten($ui-highlight-color, 4%);
  }
}

.privacy-dropdown__option__icon {
  display: flex;
  align-items: center;
  justify-content: center;
  margin-right: 10px;
}

.privacy-dropdown__option__content {
  flex: 1 1 auto;
  color: darken($ui-primary-color, 24%);

  strong {
    font-weight: 500;
    display: block;
    color: $ui-base-color;
  }
}

.privacy-dropdown.active {
  .privacy-dropdown__value {
    background: $simple-background-color;
    border-radius: 4px 4px 0 0;
    box-shadow: 0 -4px 4px rgba($base-shadow-color, 0.1);
  }

  .privacy-dropdown__dropdown {
    display: block;
    box-shadow: 2px 4px 6px rgba($base-shadow-color, 0.1);
  }
}

.search {
  position: relative;
}

.search__input {
  padding-right: 30px;
  color: $ui-secondary-color;
  outline: 0;
  box-sizing: border-box;
  display: block;
  width: 100%;
  border: none;
  padding: 10px;
  padding-right: 30px;
  font-family: inherit;
  background: $ui-base-color;
  color: $ui-primary-color;
  font-size: 14px;
  margin: 0;

  &::-moz-focus-inner {
    border: 0;
  }

  &::-moz-focus-inner,
  &:focus,
  &:active {
    outline: 0 !important;
  }

  &:focus {
    background: lighten($ui-base-color, 4%);
  }

  @media screen and (max-width: 600px) {
    font-size: 16px;
  }
}

.search__icon {
  .fa {
    position: absolute;
    top: 10px;
    right: 10px;
    z-index: 2;
    display: inline-block;
    opacity: 0;
    transition: all 100ms linear;
    font-size: 18px;
    width: 18px;
    height: 18px;
    color: $ui-secondary-color;
    cursor: default;
    pointer-events: none;

    &.active {
      pointer-events: auto;
      opacity: 0.3;
    }
  }

  .fa-search {
    transform: translateZ(0) rotate(90deg);

    &.active {
      pointer-events: none;
      transform: translateZ(0) rotate(0deg);
    }
  }

  .fa-times-circle {
    top: 11px;
    transform: translateZ(0) rotate(0deg);
    cursor: pointer;

    &.active {
      transform: translateZ(0) rotate(90deg);
    }

    &:hover {
      color: $primary-text-color;
    }
  }
}

.search-results__header {
  color: lighten($ui-base-color, 26%);
  background: lighten($ui-base-color, 2%);
  border-bottom: 1px solid darken($ui-base-color, 4%);
  padding: 15px 10px;
  font-size: 14px;
  font-weight: 500;
}

.search-results__hashtag {
  display: block;
  padding: 10px;
  color: $ui-secondary-color;
  text-decoration: none;

  &:hover,
  &:active,
  &:focus {
    color: lighten($ui-secondary-color, 4%);
    text-decoration: underline;
  }
}

.modal-root__overlay {
  position: absolute;
  top: 0;
  left: 0;
  right: 0;
  bottom: 0;
  z-index: 9999;
  opacity: 0;
  background: rgba($base-overlay-background, 0.7);
  transform: translateZ(0);
}

.modal-root__container {
  position: absolute;
  top: 0;
  left: 0;
  width: 100%;
  height: 100%;
  display: flex;
  flex-direction: column;
  align-items: center;
  justify-content: center;
  align-content: space-around;
  z-index: 9999;
  opacity: 0;
  pointer-events: none;
  user-select: none;
}

.modal-root__modal {
  pointer-events: auto;
  display: flex;
  z-index: 9999;
}

.media-modal {
  max-width: 80vw;
  max-height: 80vh;
  position: relative;

  img,
  video {
    max-width: 80vw;
    max-height: 80vh;
  }
}

.media-modal__close {
  position: absolute;
  right: 4px;
  top: 4px;
  z-index: 100;
}

.onboarding-modal {
  background: $ui-secondary-color;
  color: $ui-base-color;
  border-radius: 8px;
  overflow: hidden;
  display: flex;
  flex-direction: column;
}

.onboarding-modal__pager {
  height: 80vh;
  width: 80vw;
  max-width: 520px;
  max-height: 420px;
  position: relative;

  & > div {
    position: absolute;
    top: 0;
    left: 0;
    width: 100%;
    height: 100%;
    box-sizing: border-box;
    padding: 25px;
    display: none;
    flex-direction: column;
    align-items: center;
    justify-content: center;
    display: flex;
    opacity: 0;
    user-select: text;
  }
}

@media screen and (max-width: 550px) {
  .onboarding-modal {
    width: 100%;
    height: 100%;
    border-radius: 0;
  }

  .onboarding-modal__pager {
    width: 100%;
    height: auto;
    max-width: none;
    max-height: none;
    flex: 1 1 auto;
  }
}

.onboarding-modal__paginator {
  flex: 0 0 auto;
  background: darken($ui-secondary-color, 8%);
  display: flex;
  padding: 25px;

  & > div {
    min-width: 33px;
  }

  a {
    color: darken($ui-secondary-color, 34%);
    text-decoration: none;
    font-size: 14px;
    font-weight: 500;

    &:hover,
    &:focus,
    &:active {
      color: darken($ui-secondary-color, 38%);
    }

    &.onboarding-modal__done,
    &.onboarding-modal__next {
      color: $ui-highlight-color;
    }
  }
}

.onboarding-modal__dots {
  flex: 1 1 auto;
  display: flex;
  align-items: center;
  justify-content: center;
}

.onboarding-modal__dot {
  width: 14px;
  height: 14px;
  border-radius: 14px;
  background: darken($ui-secondary-color, 16%);
  margin: 0 3px;
  cursor: pointer;

  &:hover {
    background: darken($ui-secondary-color, 18%);
  }

  &.active {
    cursor: default;
    background: darken($ui-secondary-color, 24%);
  }
}

.onboarding-modal__page {
  cursor: default;
  line-height: 21px;

  h1 {
    font-size: 18px;
    font-weight: 500;
    color: $ui-base-color;
    margin-bottom: 20px;
  }

  a {
    color: $ui-highlight-color;

    &:hover,
    &:focus,
    &:active {
      color: lighten($ui-highlight-color, 4%);
    }
  }

  p {
    font-size: 16px;
    color: lighten($ui-base-color, 8%);
    margin-top: 10px;
    margin-bottom: 10px;

    &:last-child {
      margin-bottom: 0;
    }

    strong {
      font-weight: 500;
      background: $ui-base-color;
      color: $ui-secondary-color;
      border-radius: 4px;
      font-size: 14px;
      padding: 3px 6px;
    }
  }
}

.onboarding-modal__page-one {
  display: flex;
}

.onboarding-modal__page-one__elephant-friend {
  background: url('../images/elephant-friend.png') no-repeat center center / contain;
  width: 147px;
  height: 160px;
  margin-right: 10px;
}

@media screen and (max-width: 400px) {
  .onboarding-modal__page-one {
    flex-direction: column;
  }

  .onboarding-modal__page-one__elephant-friend {
    width: 100%;
    height: 30vh;
    max-height: 160px;
    margin-bottom: 5vh;
  }
}

.onboarding-modal__page-two,
.onboarding-modal__page-three,
.onboarding-modal__page-four,
.onboarding-modal__page-five {
  p {
    text-align: left;
  }

  .figure {
    background: darken($ui-base-color, 8%);
    color: $ui-secondary-color;
    margin-bottom: 20px;
    border-radius: 4px;
    padding: 10px;
    text-align: center;
    font-size: 14px;
    box-shadow: 1px 2px 6px rgba($base-shadow-color, 0.3);

    .onboarding-modal__image {
      border-radius: 4px;
      margin-bottom: 10px;
    }

    &.non-interactive {
      pointer-events: none;
      text-align: left;
    }
  }
}

.onboarding-modal__page-four__columns {
  .row {
    display: flex;
    margin-bottom: 20px;

    & > div {
      flex: 1 1 0;
      margin: 0 10px;

      &:first-child {
        margin-left: 0;
      }

      &:last-child {
        margin-right: 0;
      }

      p {
        text-align: center;
      }
    }

    &:last-child {
      margin-bottom: 0;
    }
  }

  .column-header {
    color: $primary-text-color;
  }
}

@media screen and (max-width: 320px) and (max-height: 600px) {
  .onboarding-modal__page p {
    font-size: 14px;
    line-height: 20px;
  }

  .onboarding-modal__page-two .figure,
  .onboarding-modal__page-three .figure,
  .onboarding-modal__page-four .figure,
  .onboarding-modal__page-five .figure {
    font-size: 12px;
    margin-bottom: 10px;
  }

  .onboarding-modal__page-four__columns .row {
    margin-bottom: 10px;
  }

  .onboarding-modal__page-four__columns .column-header {
    padding: 5px;
    font-size: 12px;
  }
}

.onboarding-modal__image {
  border-radius: 8px;
  width: 70vw;
  max-width: 450px;
  max-height: auto;
  display: block;
  margin: auto;
  margin-bottom: 20px;
}

.onboard-sliders {
  display: inline-block;
  max-width: 30px;
  max-height: auto;
  margin-left: 10px;
}

.boost-modal,
.confirmation-modal {
  background: lighten($ui-secondary-color, 8%);
  color: $ui-base-color;
  border-radius: 8px;
  overflow: hidden;
  max-width: 90vw;
  width: 480px;
  position: relative;
  flex-direction: column;

  .status__display-name {
    display: block;
    max-width: 100%;
    padding-right: 25px;
  }

  .status__avatar {
    height: 28px;
    left: 10px;
    position: absolute;
    top: 10px;
    width: 48px;
  }
}

.boost-modal__container {
  overflow-x: scroll;
  padding: 10px;

  .status {
    user-select: text;
    border-bottom: 0;
  }
}

.boost-modal__action-bar,
.confirmation-modal__action-bar {
  display: flex;
  background: $ui-secondary-color;
  padding: 10px;
  line-height: 36px;

  & > div {
    flex: 1 1 auto;
    text-align: right;
    color: lighten($ui-base-color, 33%);
    padding-right: 10px;
  }

  .button {
    flex: 0 0 auto;
  }
}

.boost-modal__status-header {
  font-size: 15px;
}

.boost-modal__status-time {
  float: right;
  font-size: 14px;
}

.confirmation-modal {
  max-width: 280px;

  @media screen and (min-width: 480px) {
    max-width: 380px;
  }
}

.confirmation-modal__action-bar {
  & > div {
    text-align: left;
    padding: 0 16px;
  }

  a {
    color: darken($ui-secondary-color, 34%);
    text-decoration: none;
    font-size: 14px;
    font-weight: 500;

    &:hover,
    &:focus,
    &:active {
      color: darken($ui-secondary-color, 38%);
    }
  }
}

.confirmation-modal__container {
  padding: 30px;
  font-size: 16px;
  text-align: center;

  strong {
    font-weight: 500;
  }
}

.loading-bar {
  background-color: $ui-highlight-color;
  height: 3px;
  position: absolute;
  top: 0;
  left: 0;
}

.media-gallery__gifv__label {
  display: block;
  position: absolute;
  color: $primary-text-color;
  background: rgba($base-overlay-background, 0.5);
  bottom: 6px;
  left: 6px;
  padding: 2px 6px;
  border-radius: 2px;
  font-size: 11px;
  font-weight: 600;
  z-index: 1;
  pointer-events: none;
  opacity: 0.9;
  transition: opacity 0.1s ease;
}

.media-gallery__gifv {
  &.autoplay {
    .media-gallery__gifv__label {
      display: none;
    }
  }

  &:hover {
    .media-gallery__gifv__label {
      opacity: 1;
    }
  }
}

.attachment-list {
  display: flex;
  font-size: 14px;
  border: 1px solid lighten($ui-base-color, 8%);
  border-radius: 4px;
  margin-top: 14px;
  overflow: hidden;
}

.attachment-list__icon {
  flex: 0 0 auto;
  color: lighten($ui-base-color, 26%);
  padding: 8px 18px;
  cursor: default;
  border-right: 1px solid lighten($ui-base-color, 8%);
  display: flex;
  flex-direction: column;
  align-items: center;
  justify-content: center;
  font-size: 26px;

  .fa {
    display: block;
  }
}

.attachment-list__list {
  list-style: none;
  padding: 4px 0;
  padding-left: 8px;
  display: flex;
  flex-direction: column;
  justify-content: center;

  li {
    display: block;
    padding: 4px 0;
  }

  a {
    text-decoration: none;
    color: lighten($ui-base-color, 26%);
    font-weight: 500;

    &:hover {
      text-decoration: underline;
    }
  }
}

/* Media Gallery */
.media-gallery {
  box-sizing: border-box;
  margin-top: 8px;
  overflow: hidden;
  position: relative;
  width: 100%;
}

.media-gallery__item {
  border: none;
  box-sizing: border-box;
  display: block;
  float: left;
  position: relative;
}

.media-gallery__item-thumbnail {
  background-position: center;
  background-repeat: no-repeat;
  background-size: cover;
  cursor: zoom-in;
  display: block;
  height: 100%;
  text-decoration: none;
  width: 100%;
}

.media-gallery__gifv {
  height: 100%;
  overflow: hidden;
  position: relative;
  width: 100%;
}

.media-gallery__item-gifv-thumbnail {
  cursor: zoom-in;
  height: 100%;
  object-fit: cover;
  position: relative;
  top: 50%;
  transform: translateY(-50%);
  width: 100%;
  z-index: 1;
}

.media-gallery__item-thumbnail-label {
  clip: rect(1px 1px 1px 1px); /* IE6, IE7 */
  clip: rect(1px, 1px, 1px, 1px);
  overflow: hidden;
  position: absolute;
}
/* End Media Gallery */

/* Status Video Player */
.status__video-player {
  background: $base-overlay-background;
  box-sizing: border-box;
  cursor: default; /* May not be needed */
  margin-top: 8px;
  overflow: hidden;
  position: relative;
}

.status__video-player-video {
  height: 100%;
  object-fit: cover;
  position: relative;
  top: 50%;
  transform: translateY(-35%);
  width: 100%;
  z-index: 1;
}

.status__video-player-expand,
.status__video-player-mute {
  color: $primary-text-color;
  opacity: 0.8;
  position: absolute;
  right: 4px;
  text-shadow: 0 1px 1px $base-shadow-color, 1px 0 1px $base-shadow-color;
}

.status__video-player-spoiler {
  color: $primary-text-color;
  left: 4px;
  position: absolute;
  text-shadow: 0 1px 1px $base-shadow-color, 1px 0 1px $base-shadow-color;
  top: 4px;
  z-index: 100;
}

.status__video-player-expand {
  bottom: 4px;
  z-index: 100;
}

.status__video-player-mute {
  top: 4px;
  z-index: 5;
}

.media-spoiler-video {
  background-size: cover;
  cursor: pointer;
  margin-top: 8px;
  position: relative;
}

.media-spoiler-video-play-icon {
  border-radius: 100px;
  color: rgba($primary-text-color, 0.8);
  font-size: 36px;
  left: 50%;
  padding: 5px;
  position: absolute;
  top: 50%;
  transform: translate(-50%, -50%);
}
/* End Video Player */<|MERGE_RESOLUTION|>--- conflicted
+++ resolved
@@ -1086,12 +1086,7 @@
     background: $ui-secondary-color;
     padding: 4px 0;
     border-radius: 4px;
-<<<<<<< HEAD
-    box-shadow: 0 0 15px rgba($color8, 0.4);
-=======
     box-shadow: 0 0 15px rgba($base-shadow-color, 0.4);
-    min-width: 140px;
->>>>>>> 459bbfa4
     position: relative;
   }
 
