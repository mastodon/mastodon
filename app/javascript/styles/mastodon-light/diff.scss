// Notes!
// Sass color functions, "darken" and "lighten" are automatically replaced.

.simple_form .button.button-tertiary {
  color: $highlight-text-color;
}

.status-card__actions button,
.status-card__actions a {
  color: rgba($white, 0.8);

  &:hover,
  &:active,
  &:focus {
    color: $white;
  }
}

// Change default background colors of columns
.interaction-modal {
  background: $white;
  border: 1px solid var(--background-border-color);
}

.rules-list li::before {
  background: $ui-highlight-color;
}

.directory__card__img {
  background: lighten($ui-base-color, 12%);
}

.account__header {
  background: $white;
}

.column-header__button.active {
  color: $ui-highlight-color;

  &:hover,
  &:active,
  &:focus {
    color: $ui-highlight-color;
  }
}

.icon-button:disabled {
  color: darken($action-button-color, 25%);
}

.getting-started__footer a {
  color: $ui-secondary-color;
  text-decoration: underline;
}

.confirmation-modal__secondary-button,
.confirmation-modal__cancel-button,
.mute-modal__cancel-button,
.block-modal__cancel-button {
  color: lighten($ui-base-color, 26%);

  &:hover,
  &:focus,
  &:active {
    color: $primary-text-color;
  }
}

.getting-started .navigation-bar {
  border-top: 1px solid var(--background-border-color);
  border-bottom: 1px solid var(--background-border-color);

  @media screen and (max-width: $no-gap-breakpoint) {
    border-top: 0;
  }
}

.search__input,
.search__popout,
.setting-text,
.report-dialog-modal__textarea,
.audio-player {
  border: 1px solid var(--background-border-color);
}

.report-dialog-modal .dialog-option .poll__input {
  color: $white;
}

.search__input {
  @media screen and (max-width: $no-gap-breakpoint) {
    border-top: 0;
    border-bottom: 0;
  }
}

.list-editor .search .search__input {
  border-top: 0;
  border-bottom: 0;
}

.upload-progress__backdrop {
  background: $ui-base-color;
}

// Change the background colors of statuses
.focusable:focus {
  background: lighten($white, 4%);
}

// Change the background colors of status__content__spoiler-link
.reply-indicator__content .status__content__spoiler-link,
.status__content .status__content__spoiler-link {
  background: $ui-base-color;

  &:hover,
  &:focus {
    background: lighten($ui-base-color, 4%);
  }
}

.account-gallery__item a {
  background-color: $ui-base-color;
}

// Change the text colors on inverted background
.actions-modal ul li:not(:empty) a.active,
.actions-modal ul li:not(:empty) a.active button,
.actions-modal ul li:not(:empty) a:active,
.actions-modal ul li:not(:empty) a:active button,
.actions-modal ul li:not(:empty) a:focus,
.actions-modal ul li:not(:empty) a:focus button,
.actions-modal ul li:not(:empty) a:hover,
.actions-modal ul li:not(:empty) a:hover button,
.simple_form .block-button,
.simple_form .button,
.simple_form button {
  color: $white;
}

.compare-history-modal .report-modal__target,
.report-dialog-modal .poll__option.dialog-option {
  border-bottom-color: lighten($ui-base-color, 4%);
}

.report-dialog-modal__container {
  border-top-color: lighten($ui-base-color, 4%);
}

.reactions-bar__item:hover,
.reactions-bar__item:focus,
.reactions-bar__item:active {
  background-color: $ui-base-color;
}

.reactions-bar__item.active {
  background-color: mix($white, $ui-highlight-color, 80%);
  border-color: mix(lighten($ui-base-color, 8%), $ui-highlight-color, 80%);
}

.media-modal__overlay .picture-in-picture__footer {
  border: 0;
}

.picture-in-picture__header {
  border-bottom: 0;
}

.announcements,
.picture-in-picture__footer {
  border-top: 0;
}

.icon-with-badge__badge {
  border-color: $white;
  color: $white;
}

.column-settings__hashtags .column-select__option {
  color: $white;
}

.dashboard__quick-access,
.focal-point__preview strong,
.admin-wrapper .content__heading__tabs a.selected {
  color: $white;
}

.flash-message.warning {
  color: lighten($gold-star, 16%);
}

.boost-modal__action-bar,
.confirmation-modal__action-bar,
.mute-modal__action-bar,
.block-modal__action-bar,
.onboarding-modal__paginator,
.error-modal__footer {
  background: darken($ui-base-color, 6%);

  .onboarding-modal__nav,
  .error-modal__nav {
    &:hover,
    &:focus,
    &:active {
      background-color: darken($ui-base-color, 12%);
    }
  }
}

.display-case__case {
  background: $white;
}

.embed-modal .embed-modal__container .embed-modal__html {
  background: $white;
  border: 1px solid var(--background-border-color);

  &:focus {
    border-color: lighten($ui-base-color, 12%);
    background: $white;
  }
}

.react-toggle-track {
  background: $ui-primary-color;
}

.react-toggle:hover:not(.react-toggle--disabled) .react-toggle-track {
  background: lighten($ui-primary-color, 10%);
}

.react-toggle.react-toggle--checked:hover:not(.react-toggle--disabled)
  .react-toggle-track {
  background: lighten($ui-highlight-color, 10%);
}

// Change the default color used for the text in an empty column or on the error column
.empty-column-indicator,
.error-column {
  color: $primary-text-color;
  background: $white;
}

// Change the default colors used on some parts of the profile pages
.activity-stream-tabs {
  background: $account-background-color;
  border-bottom-color: lighten($ui-base-color, 8%);
}

.nothing-here,
.page-header,
.directory__tag > a,
.directory__tag > div {
  background: $white;
  border: 1px solid var(--background-border-color);
}

.picture-in-picture-placeholder {
  background: $white;
  border-color: lighten($ui-base-color, 8%);
  color: lighten($ui-base-color, 8%);
}

.directory__tag > a {
  &:hover,
  &:active,
  &:focus {
    background: $ui-base-color;
  }
}

.batch-table {
  &__toolbar,
  &__row,
  .nothing-here {
    border-color: lighten($ui-base-color, 8%);
  }
}

.activity-stream {
  border: 1px solid var(--background-border-color);

  &--under-tabs {
    border-top: 0;
  }

  .entry {
    background: $account-background-color;

    .detailed-status.light,
    .more.light,
    .status.light {
      border-bottom-color: lighten($ui-base-color, 8%);
    }
  }

  .status.light {
    .status__content {
      color: $primary-text-color;
    }

    .display-name {
      strong {
        color: $primary-text-color;
      }
    }
  }
}

.accounts-grid {
  .account-grid-card {
    .controls {
      .icon-button {
        color: $darker-text-color;
      }
    }

    .name {
      a {
        color: $primary-text-color;
      }
    }

    .username {
      color: $darker-text-color;
    }

    .account__header__content {
      color: $primary-text-color;
    }
  }
}

.simple_form {
  .warning {
    box-shadow: none;
    background: rgba($error-red, 0.5);
    text-shadow: none;
  }

  .recommended {
    border-color: $ui-highlight-color;
    color: $ui-highlight-color;
    background-color: rgba($ui-highlight-color, 0.1);
  }

  input[type='text'],
  input[type='number'],
  input[type='email'],
  input[type='password'],
  input[type='url'],
  input[type='datetime-local'],
  textarea {
    background: darken($ui-base-color, 10%);
  }

  select {
    background: darken($ui-base-color, 10%)
      url("data:image/svg+xml;utf8,<svg xmlns='http://www.w3.org/2000/svg' viewBox='0 0 14.933 18.467' height='19.698' width='15.929'><path d='M3.467 14.967l-3.393-3.5H14.86l-3.392 3.5c-1.866 1.925-3.666 3.5-4 3.5-.335 0-2.135-1.575-4-3.5zm.266-11.234L7.467 0 11.2 3.733l3.733 3.734H0l3.733-3.734z' fill='#{hex-color(lighten($ui-base-color, 12%))}'/></svg>")
      no-repeat right 8px center / auto 14px;
  }
}

.compose-form .compose-form__warning {
  border-color: $ui-highlight-color;
  background-color: rgba($ui-highlight-color, 0.1);

  &,
  a {
    color: $ui-highlight-color;
  }
}

.status__content,
.reply-indicator__content {
  a {
    color: $highlight-text-color;
  }
}

.notification__filter-bar button.active::after,
.account__section-headline a.active::after {
  border-color: transparent transparent $white;
}

.activity-stream,
.nothing-here,
.directory__tag > a,
.directory__tag > div,
.card > a,
.page-header,
.compose-form,
.compose-form__warning {
  box-shadow: none;
}

.card {
  &__img {
    background: darken($ui-base-color, 10%);
  }

  & > a {
    &:hover,
    &:active,
    &:focus {
      .card__bar {
        background: darken($ui-base-color, 10%);
      }
    }
  }
}

.mute-modal select {
  border: 1px solid var(--background-border-color);
  background: $simple-background-color
    url("data:image/svg+xml;utf8,<svg xmlns='http://www.w3.org/2000/svg' viewBox='0 0 14.933 18.467' height='19.698' width='15.929'><path d='M3.467 14.967l-3.393-3.5H14.86l-3.392 3.5c-1.866 1.925-3.666 3.5-4 3.5-.335 0-2.135-1.575-4-3.5zm.266-11.234L7.467 0 11.2 3.733l3.733 3.734H0l3.733-3.734z' fill='#{hex-color(lighten($ui-base-color, 8%))}'/></svg>")
    no-repeat right 8px center / auto 16px;
}

.status__wrapper-direct {
  background-color: rgba($ui-highlight-color, 0.1);

  &:focus {
    background-color: rgba($ui-highlight-color, 0.15);
  }
}

.compose-form__actions .icon-button.active,
.dropdown-button.active,
.privacy-dropdown__option.active,
.privacy-dropdown__option:focus,
.language-dropdown__dropdown__results__item:focus,
.language-dropdown__dropdown__results__item.active,
.privacy-dropdown__option:focus .privacy-dropdown__option__content,
.privacy-dropdown__option:focus .privacy-dropdown__option__content strong,
.privacy-dropdown__option.active .privacy-dropdown__option__content,
.privacy-dropdown__option.active .privacy-dropdown__option__content strong,
.language-dropdown__dropdown__results__item:focus
  .language-dropdown__dropdown__results__item__common-name,
.language-dropdown__dropdown__results__item.active
  .language-dropdown__dropdown__results__item__common-name {
  color: $white;
}

.compose-form .spoiler-input__input {
  color: lighten($ui-highlight-color, 8%);
}

.compose-form .autosuggest-textarea__textarea,
.compose-form__highlightable,
.autosuggest-textarea__suggestions,
.search__input,
.search__popout,
.emoji-mart-search input,
.language-dropdown__dropdown .emoji-mart-search input,
.poll__option input[type='text'] {
  background: darken($ui-base-color, 10%);
}

.inline-follow-suggestions {
  background-color: rgba($ui-highlight-color, 0.1);
  border-bottom-color: rgba($ui-highlight-color, 0.3);
}

.inline-follow-suggestions__body__scrollable__card {
  background: $white;
}

.inline-follow-suggestions__body__scroll-button__icon {
  color: $white;
}

a.sparkline {
  &:hover,
  &:focus,
  &:active {
    background: darken($ui-base-color, 10%);
  }
}

.dashboard__counters {
  & > div {
    & > a {
      &:hover,
      &:focus,
      &:active {
        background: darken($ui-base-color, 10%);
      }
    }
  }
}

.directory {
  &__tag {
    & > a {
      &:hover,
      &:focus,
      &:active {
        background: darken($ui-base-color, 10%);
      }
    }
  }
}

.strike-entry {
  &:hover,
  &:focus,
  &:active {
    background: darken($ui-base-color, 10%);
  }
}

.setting-text {
  background: darken($ui-base-color, 10%);
}

.report-dialog-modal__textarea {
  background: darken($ui-base-color, 10%);
}

.autosuggest-account {
  .display-name__account {
    color: $dark-text-color;
  }
<<<<<<< HEAD
=======
}

@supports not selector(::-webkit-scrollbar) {
  html {
    scrollbar-color: rgba($action-button-color, 0.25)
      var(--background-border-color);
  }
}

::-webkit-scrollbar-thumb {
  opacity: 0.25;
}

.notification-group--annual-report {
  .notification-group__icon,
  .notification-group__main .link-button {
    color: var(--indigo-3);
  }
>>>>>>> f5f6273d
}<|MERGE_RESOLUTION|>--- conflicted
+++ resolved
@@ -523,8 +523,13 @@
   .display-name__account {
     color: $dark-text-color;
   }
-<<<<<<< HEAD
-=======
+}
+
+.notification-group--annual-report {
+  .notification-group__icon,
+  .notification-group__main .link-button {
+    color: var(--indigo-3);
+  }
 }
 
 @supports not selector(::-webkit-scrollbar) {
@@ -536,12 +541,4 @@
 
 ::-webkit-scrollbar-thumb {
   opacity: 0.25;
-}
-
-.notification-group--annual-report {
-  .notification-group__icon,
-  .notification-group__main .link-button {
-    color: var(--indigo-3);
-  }
->>>>>>> f5f6273d
 }