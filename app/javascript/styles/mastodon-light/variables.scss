--- conflicted
+++ resolved
@@ -4,17 +4,10 @@
 $black: #000000;
 $white: #ffffff;
 
-<<<<<<< HEAD
-$classic-base-color: #282c37;
-$classic-primary-color: #9baec8;
-$classic-secondary-color: #d9e1e8;
-$classic-highlight-color: #2b90d9;
-=======
 $classic-base-color: hsl(240deg, 16%, 19%);
 $classic-primary-color: hsl(240deg, 29%, 70%);
 $classic-secondary-color: hsl(255deg, 25%, 88%);
 $classic-highlight-color: hsl(240deg, 100%, 69%);
->>>>>>> 258dce12
 
 $blurple-600: hsl(252deg, 59%, 51%); // Iris
 $blurple-500: hsl(240deg, 100%, 69%); // Brand purple
@@ -56,19 +49,15 @@
 
 // Invert darkened and lightened colors
 @function darken($color, $amount) {
-  @return hsl(
-    hue($color),
+  @return hsl(hue($color),
     color.channel($color, 'saturation', $space: hsl),
-    color.channel($color, 'lightness', $space: hsl) + $amount
-  );
+    color.channel($color, 'lightness', $space: hsl) + $amount );
 }
 
 @function lighten($color, $amount) {
-  @return hsl(
-    hue($color),
+  @return hsl(hue($color),
     color.channel($color, 'saturation', $space: hsl),
-    color.channel($color, 'lightness', $space: hsl) - $amount
-  );
+    color.channel($color, 'lightness', $space: hsl) - $amount );
 }
 
 $emojis-requiring-inversion: 'chains';
