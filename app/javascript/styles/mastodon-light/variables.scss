--- conflicted
+++ resolved
@@ -5,17 +5,13 @@
 $classic-base-color: #282c37;
 $classic-primary-color: #9baec8;
 $classic-secondary-color: #d9e1e8;
-<<<<<<< HEAD
 $classic-highlight-color: #d67d00;
-=======
-$classic-highlight-color: #858afa;
 
 $blurple-600: #563acc; // Iris
 $blurple-500: #6364ff; // Brand purple
 $blurple-300: #858afa; // Faded Blue
 $grey-600: #4e4c5a; // Trout
 $grey-100: #dadaf3; // Topaz
->>>>>>> f4b780ba
 
 // Differences
 $success-green: lighten(#3c754d, 8%);
