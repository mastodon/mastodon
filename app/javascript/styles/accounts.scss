.card {
<<<<<<< HEAD
  display: flex;
  background: $ui-base-color;
=======
  background-color: lighten($ui-base-color, 4%);
>>>>>>> 5d170587
  background-size: cover;
  background-position: center;
  border-radius: 4px 4px 0 0;
  box-shadow: 0 0 15px rgba($base-shadow-color, 0.2);
  overflow: hidden;
<<<<<<< HEAD

  @media screen and (max-width: 740px) {
    border-radius: 0;
    box-shadow: none;
  }

  .details {
    position: relative;
    padding: 60px 0 0;
    text-align: center;
    flex: auto;

    &::after {
      background: linear-gradient(rgba($base-shadow-color, 0.5), rgba($base-shadow-color, 0.8));
      display: block;
      content: "";
      position: absolute;
      left: 0;
      top: 0;
      width: 100%;
      height: 100%;
      z-index: 1;
    }
=======
  position: relative;
  display: flex;

  &::after {
    background: rgba(darken($ui-base-color, 8%), 0.5);
    display: block;
    content: "";
    position: absolute;
    left: 0;
    top: 0;
    width: 100%;
    height: 100%;
    z-index: 1;
>>>>>>> 5d170587
  }

  @media screen and (max-width: 740px) {
    border-radius: 0;
    box-shadow: none;
  }

  .card__illustration {
    padding: 60px 0;
    position: relative;
    flex: 1 1 auto;
    display: flex;
    justify-content: center;
    align-items: center;
  }

  .card__bio {
    max-width: 260px;
    flex: 1 1 auto;
    display: flex;
    flex-direction: column;
    justify-content: space-between;
    background: rgba(darken($ui-base-color, 8%), 0.8);
    position: relative;
    z-index: 2;
  }

  &.compact {
    padding: 30px 0;
    border-radius: 4px;

    .avatar {
      margin-bottom: 0;

      img {
        object-fit: cover;
      }
    }
  }

  .name {
    display: block;
    position: relative;
    font-size: 20px;
    line-height: 18px * 1.5;
    color: $primary-text-color;
    padding: 10px 15px;
    padding-bottom: 0;
    font-weight: 500;
<<<<<<< HEAD
    text-align: center;
    text-shadow: 0 0 2px $base-shadow-color;
    z-index: 2;
=======
    position: relative;
    z-index: 2;
    margin-bottom: 30px;
>>>>>>> 5d170587

    small {
      display: block;
      font-size: 14px;
      color: $ui-highlight-color;
      font-weight: 400;
    }
  }

  .avatar {
    position: relative;
    @include avatar-size(120px);
    margin: 0 auto;
<<<<<<< HEAD
    margin-bottom: 15px;
=======
    position: relative;
>>>>>>> 5d170587
    z-index: 2;

    img {
      @include avatar-radius();
      @include avatar-size(120px);
      display: block;
<<<<<<< HEAD
=======
      border-radius: 120px;
      box-shadow: 0 0 15px rgba($base-shadow-color, 0.2);
>>>>>>> 5d170587
    }
  }

  .controls {
    position: absolute;
    top: 15px;
    left: 15px;
    z-index: 2;

    .icon-button {
      color: rgba($white, 0.8);
      text-decoration: none;
      font-size: 13px;
      line-height: 13px;
      font-weight: 500;

      .fa {
        font-weight: 400;
        margin-right: 5px;
      }

      &:hover,
      &:active,
      &:focus {
        color: $white;
      }
    }
  }

<<<<<<< HEAD
  .details-counters {
    display: inline-flex;
    position: relative;
    flex-direction: row;
    margin: 15px 0;
    z-index: 2;
=======
  .roles {
    margin-bottom: 30px;
    padding: 0 15px;
  }

  .details-counters {
    margin-top: 30px;
    display: flex;
    flex-direction: row;
    width: 100%;
>>>>>>> 5d170587
  }

  .counter {
    width: 33.3%;
    box-sizing: border-box;
    flex: 0 0 auto;
    color: $ui-primary-color;
    padding: 5px 10px 0;
<<<<<<< HEAD
=======
    margin-bottom: 10px;
    border-right: 1px solid lighten($ui-base-color, 4%);
>>>>>>> 5d170587
    cursor: default;
    text-align: center;
    position: relative;

    & + .counter {
      border-left: 1px solid $ui-primary-color;
    }

<<<<<<< HEAD
    & > * {
      opacity: .7;
      transition: opacity .3s ease;
=======
    &:last-child {
      border-right: 0;
    }

    &::after {
      display: block;
      content: "";
      position: absolute;
      bottom: -10px;
      left: 0;
      width: 100%;
      border-bottom: 4px solid $ui-primary-color;
      opacity: 0.5;
      transition: all 400ms ease;
>>>>>>> 5d170587
    }

    &.active > *, &:hover > * {
      opacity: 1;
    }

<<<<<<< HEAD
    a {
      display: block;
=======
    &:hover {
      &::after {
        opacity: 1;
        transition-duration: 100ms;
      }
>>>>>>> 5d170587
    }

    a {
      text-decoration: none;
      color: inherit;
    }

    .counter-label {
      font-size: 12px;
      display: block;
      margin-bottom: 5px;
    }

    .counter-number {
      font-weight: 500;
      font-size: 18px;
      color: $primary-text-color;
      font-family: 'mastodon-font-display', sans-serif;
    }
  }

  .bio {
<<<<<<< HEAD
    position: relative;
    font-size: 14px;
    line-height: 18px;
    margin: 15px 0;
    padding: 5px 10px;
    color: $ui-secondary-color;
    z-index: 2;
  }

  .metadata {
    position: relative;
    min-width: 180px;
    max-width: 40%;
    background: rgba($base-shadow-color, 0.8);
    color: $primary-text-color;
    text-align: left;
    overflow-y: auto;
    white-space: pre-wrap;
    z-index: 3;

    .metadata-item {
      border-bottom: 1px $ui-primary-color solid;
      padding: 15px 10px;
      font-size: 18px;
      line-height: 24px;
      overflow: hidden;
      text-overflow: ellipsis;

      a {
        color: $ui-highlight-color;
        text-decoration: none;

        &:hover {
          text-decoration: underline;
        }
      }

      b {
        display: block;
        font-size: 12px;
        line-height: 16px;
        text-transform: uppercase;
        color: $ui-primary-color;

        a {
          color: $ui-primary-color;
        }
      }
=======
    font-size: 14px;
    line-height: 18px;
    padding: 0 15px;
    color: $ui-secondary-color;
  }

  @media screen and (max-width: 480px) {
    display: block;

    .card__bio {
      max-width: none;
    }

    .name,
    .roles {
      text-align: center;
      margin-bottom: 15px;
>>>>>>> 5d170587
    }
  }
}



@media screen and (max-width: 500px) {

<<<<<<< HEAD
  .card {
    display: block;

    .metadata {
      max-width: none;
      background: $base-shadow-color;
      border-top: 1px $ui-primary-color solid;

      .metadata-item {
        padding: 15px 20px;
      }
=======
    .bio {
      margin-bottom: 15px;
>>>>>>> 5d170587
    }
  }
}

.pagination {
  padding: 30px 0;
  text-align: center;
  overflow: hidden;

  a,
  .current,
  .next,
  .prev,
  .page,
  .gap {
    font-size: 14px;
    color: $primary-text-color;
    font-weight: 500;
    display: inline-block;
    padding: 6px 10px;
    text-decoration: none;
  }

  .current {
    background: $simple-background-color;
    border-radius: 100px;
    color: $ui-base-color;
    cursor: default;
    margin: 0 10px;
  }

  .gap {
    cursor: default;
  }

  .prev,
  .next {
    text-transform: uppercase;
    color: $ui-secondary-color;
  }

  .prev {
    float: left;
    padding-left: 0;

    .fa {
      display: inline-block;
      margin-right: 5px;
    }
  }

  .next {
    float: right;
    padding-right: 0;

    .fa {
      display: inline-block;
      margin-left: 5px;
    }
  }

  .disabled {
    cursor: default;
    color: lighten($ui-base-color, 10%);
  }

  @media screen and (max-width: 360px) {
    padding: 30px 20px;

    a,
    .current,
    .next,
    .prev,
    .gap {
      display: none;
    }

    .next,
    .prev,
    .next a,
    .prev a {
      display: inline-block;
    }
  }
}

.accounts-grid {
  box-shadow: 0 0 15px rgba($base-shadow-color, 0.2);
  background: darken($simple-background-color, 8%);
  border-radius: 0 0 4px 4px;
  padding: 20px 5px;
  padding-bottom: 10px;
  overflow: hidden;
  display: flex;
  flex-wrap: wrap;
  z-index: 2;
  position: relative;

  @media screen and (max-width: 740px) {
    border-radius: 0;
    box-shadow: none;
  }

  .account-grid-card {
    box-sizing: border-box;
    width: 335px;
    background: $simple-background-color;
    border-radius: 4px;
    color: $ui-base-color;
    margin: 0 5px 10px;
    position: relative;

    @media screen and (max-width: 740px) {
      width: calc(100% - 10px);
    }

    .account-grid-card__header {
      overflow: hidden;
      height: 100px;
      border-radius: 4px 4px 0 0;
      background-color: lighten($ui-base-color, 4%);
      background-size: cover;
      background-position: center;
      position: relative;

      &::after {
        background: rgba(darken($ui-base-color, 8%), 0.5);
        display: block;
        content: "";
        position: absolute;
        left: 0;
        top: 0;
        width: 100%;
        height: 100%;
        z-index: 1;
      }
    }

    .account-grid-card__avatar {
      box-sizing: border-box;
      padding: 15px;
      position: absolute;
      z-index: 2;
      top: 100px - (40px + 2px);
      left: -2px;
    }

    .avatar {
<<<<<<< HEAD
      @include avatar-size(60px);
      float: left;
      margin-right: 15px;
=======
      width: 80px;
      height: 80px;
>>>>>>> 5d170587

      img {
        @include avatar-radius();
        @include avatar-size(60px);
        display: block;
<<<<<<< HEAD
=======
        width: 80px;
        height: 80px;
        border-radius: 80px;
        border: 2px solid $simple-background-color;
>>>>>>> 5d170587
      }
    }

    .name {
      padding: 15px;
      padding-top: 10px;
      padding-left: 15px + 80px + 15px;

      a {
        display: block;
        color: $ui-base-color;
        text-decoration: none;
        text-overflow: ellipsis;
        overflow: hidden;
        font-weight: 500;

        &:hover {
          .display_name {
            text-decoration: underline;
          }
        }
      }
    }

    .display_name {
      font-size: 16px;
      display: block;
      text-overflow: ellipsis;
      overflow: hidden;
    }

    .username {
      color: lighten($ui-base-color, 34%);
      font-size: 14px;
      font-weight: 400;
    }

    .note {
      padding: 10px 15px;
      padding-top: 15px;
      box-sizing: border-box;
      color: lighten($ui-base-color, 26%);
      word-wrap: break-word;
      min-height: 80px;
    }
  }
}

.nothing-here {
  width: 100%;
  display: block;
  color: $ui-primary-color;
  font-size: 14px;
  font-weight: 500;
  text-align: center;
  padding: 60px 0;
  padding-top: 55px;
  cursor: default;
}

.account-card {
  padding: 14px 10px;
  background: $simple-background-color;
  border-radius: 4px;
  text-align: left;
  box-shadow: 0 0 15px rgba($base-shadow-color, 0.2);

  .detailed-status__display-name {
    display: block;
    overflow: hidden;
    margin-bottom: 15px;

    &:last-child {
      margin-bottom: 0;
    }

    & > div {
      @include avatar-size(48px);
      float: left;
      margin-right: 10px;
    }

    .avatar {
      @include avatar-radius();
      display: block;
    }

    .display-name {
      display: block;
      max-width: 100%;
      overflow: hidden;
      white-space: nowrap;
      text-overflow: ellipsis;
      cursor: default;

      strong {
        font-weight: 500;
        color: $ui-base-color;
      }

      span {
        font-size: 14px;
        color: $ui-primary-color;
      }
    }

    &:hover {
      .display-name {
        strong {
          text-decoration: none;
        }
      }
    }
  }

  .account__header__content {
    font-size: 14px;
    color: $ui-base-color;
  }
}

.activity-stream-tabs {
  background: $simple-background-color;
  border-bottom: 1px solid $ui-secondary-color;
  position: relative;
  z-index: 2;

  a {
    display: inline-block;
    padding: 15px;
    text-decoration: none;
    color: $ui-highlight-color;
    text-transform: uppercase;
    font-weight: 500;

    &:hover,
    &:active,
    &:focus {
      color: lighten($ui-highlight-color, 8%);
    }

    &.active {
      color: $ui-base-color;
      cursor: default;
    }
  }
}

.account-role {
  display: inline-block;
  padding: 4px 6px;
  cursor: default;
  border-radius: 3px;
  font-size: 12px;
  line-height: 12px;
  font-weight: 500;
  color: $success-green;
  background-color: rgba($success-green, 0.1);
  border: 1px solid rgba($success-green, 0.5);
}<|MERGE_RESOLUTION|>--- conflicted
+++ resolved
@@ -1,40 +1,10 @@
 .card {
-<<<<<<< HEAD
-  display: flex;
-  background: $ui-base-color;
-=======
   background-color: lighten($ui-base-color, 4%);
->>>>>>> 5d170587
   background-size: cover;
   background-position: center;
   border-radius: 4px 4px 0 0;
   box-shadow: 0 0 15px rgba($base-shadow-color, 0.2);
   overflow: hidden;
-<<<<<<< HEAD
-
-  @media screen and (max-width: 740px) {
-    border-radius: 0;
-    box-shadow: none;
-  }
-
-  .details {
-    position: relative;
-    padding: 60px 0 0;
-    text-align: center;
-    flex: auto;
-
-    &::after {
-      background: linear-gradient(rgba($base-shadow-color, 0.5), rgba($base-shadow-color, 0.8));
-      display: block;
-      content: "";
-      position: absolute;
-      left: 0;
-      top: 0;
-      width: 100%;
-      height: 100%;
-      z-index: 1;
-    }
-=======
   position: relative;
   display: flex;
 
@@ -48,7 +18,6 @@
     width: 100%;
     height: 100%;
     z-index: 1;
->>>>>>> 5d170587
   }
 
   @media screen and (max-width: 740px) {
@@ -91,22 +60,15 @@
 
   .name {
     display: block;
-    position: relative;
     font-size: 20px;
     line-height: 18px * 1.5;
     color: $primary-text-color;
     padding: 10px 15px;
     padding-bottom: 0;
     font-weight: 500;
-<<<<<<< HEAD
-    text-align: center;
-    text-shadow: 0 0 2px $base-shadow-color;
-    z-index: 2;
-=======
     position: relative;
     z-index: 2;
     margin-bottom: 30px;
->>>>>>> 5d170587
 
     small {
       display: block;
@@ -117,25 +79,17 @@
   }
 
   .avatar {
+    width: 120px;
+    margin: 0 auto;
     position: relative;
-    @include avatar-size(120px);
-    margin: 0 auto;
-<<<<<<< HEAD
-    margin-bottom: 15px;
-=======
-    position: relative;
->>>>>>> 5d170587
     z-index: 2;
 
     img {
-      @include avatar-radius();
-      @include avatar-size(120px);
-      display: block;
-<<<<<<< HEAD
-=======
+      width: 120px;
+      height: 120px;
+      display: block;
       border-radius: 120px;
       box-shadow: 0 0 15px rgba($base-shadow-color, 0.2);
->>>>>>> 5d170587
     }
   }
 
@@ -165,14 +119,6 @@
     }
   }
 
-<<<<<<< HEAD
-  .details-counters {
-    display: inline-flex;
-    position: relative;
-    flex-direction: row;
-    margin: 15px 0;
-    z-index: 2;
-=======
   .roles {
     margin-bottom: 30px;
     padding: 0 15px;
@@ -183,7 +129,6 @@
     display: flex;
     flex-direction: row;
     width: 100%;
->>>>>>> 5d170587
   }
 
   .counter {
@@ -192,24 +137,16 @@
     flex: 0 0 auto;
     color: $ui-primary-color;
     padding: 5px 10px 0;
-<<<<<<< HEAD
-=======
     margin-bottom: 10px;
     border-right: 1px solid lighten($ui-base-color, 4%);
->>>>>>> 5d170587
     cursor: default;
     text-align: center;
     position: relative;
 
-    & + .counter {
-      border-left: 1px solid $ui-primary-color;
-    }
-
-<<<<<<< HEAD
-    & > * {
-      opacity: .7;
-      transition: opacity .3s ease;
-=======
+    a {
+      display: block;
+    }
+
     &:last-child {
       border-right: 0;
     }
@@ -224,23 +161,20 @@
       border-bottom: 4px solid $ui-primary-color;
       opacity: 0.5;
       transition: all 400ms ease;
->>>>>>> 5d170587
-    }
-
-    &.active > *, &:hover > * {
-      opacity: 1;
-    }
-
-<<<<<<< HEAD
-    a {
-      display: block;
-=======
+    }
+
+    &.active {
+      &::after {
+        border-bottom: 4px solid $ui-highlight-color;
+        opacity: 1;
+      }
+    }
+
     &:hover {
       &::after {
         opacity: 1;
         transition-duration: 100ms;
       }
->>>>>>> 5d170587
     }
 
     a {
@@ -263,56 +197,6 @@
   }
 
   .bio {
-<<<<<<< HEAD
-    position: relative;
-    font-size: 14px;
-    line-height: 18px;
-    margin: 15px 0;
-    padding: 5px 10px;
-    color: $ui-secondary-color;
-    z-index: 2;
-  }
-
-  .metadata {
-    position: relative;
-    min-width: 180px;
-    max-width: 40%;
-    background: rgba($base-shadow-color, 0.8);
-    color: $primary-text-color;
-    text-align: left;
-    overflow-y: auto;
-    white-space: pre-wrap;
-    z-index: 3;
-
-    .metadata-item {
-      border-bottom: 1px $ui-primary-color solid;
-      padding: 15px 10px;
-      font-size: 18px;
-      line-height: 24px;
-      overflow: hidden;
-      text-overflow: ellipsis;
-
-      a {
-        color: $ui-highlight-color;
-        text-decoration: none;
-
-        &:hover {
-          text-decoration: underline;
-        }
-      }
-
-      b {
-        display: block;
-        font-size: 12px;
-        line-height: 16px;
-        text-transform: uppercase;
-        color: $ui-primary-color;
-
-        a {
-          color: $ui-primary-color;
-        }
-      }
-=======
     font-size: 14px;
     line-height: 18px;
     padding: 0 15px;
@@ -330,31 +214,10 @@
     .roles {
       text-align: center;
       margin-bottom: 15px;
->>>>>>> 5d170587
-    }
-  }
-}
-
-
-
-@media screen and (max-width: 500px) {
-
-<<<<<<< HEAD
-  .card {
-    display: block;
-
-    .metadata {
-      max-width: none;
-      background: $base-shadow-color;
-      border-top: 1px $ui-primary-color solid;
-
-      .metadata-item {
-        padding: 15px 20px;
-      }
-=======
+    }
+
     .bio {
       margin-bottom: 15px;
->>>>>>> 5d170587
     }
   }
 }
@@ -503,26 +366,15 @@
     }
 
     .avatar {
-<<<<<<< HEAD
-      @include avatar-size(60px);
-      float: left;
-      margin-right: 15px;
-=======
       width: 80px;
       height: 80px;
->>>>>>> 5d170587
 
       img {
-        @include avatar-radius();
-        @include avatar-size(60px);
         display: block;
-<<<<<<< HEAD
-=======
         width: 80px;
         height: 80px;
         border-radius: 80px;
         border: 2px solid $simple-background-color;
->>>>>>> 5d170587
       }
     }
 
@@ -600,14 +452,15 @@
     }
 
     & > div {
-      @include avatar-size(48px);
       float: left;
       margin-right: 10px;
+      width: 48px;
+      height: 48px;
     }
 
     .avatar {
-      @include avatar-radius();
-      display: block;
+      display: block;
+      border-radius: 4px;
     }
 
     .display-name {
