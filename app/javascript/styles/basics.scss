body {
<<<<<<< HEAD
  font-family: 'Noto Sans Japanese','Roboto', sans-serif;
  background: $color1 url('../images/background-photo.jpg');
=======
  font-family: 'mastodon-font-sans-serif', sans-serif;
  background: $ui-base-color url('../images/background-photo.jpg');
>>>>>>> 7c67cb59
  background-size: cover;
  background-attachment: fixed;
  font-size: 13px;
  line-height: 18px;
  font-weight: 400;
  color: $primary-text-color;
  padding-bottom: 140px;
  text-rendering: optimizelegibility;
  font-feature-settings: "kern";
  text-size-adjust: none;

  &.app-body {
    position: fixed;
    width: 100%;
    height: 100%;
    padding: 0;
    background: $ui-base-color;
  }

  &.embed {
    background: transparent;
    margin: 0;

    .container {
      position: absolute;
      width: 100%;
      height: 100%;
      overflow: hidden;
    }
  }

  &.admin {
    background: darken($ui-base-color, 4%);
    position: fixed;
    width: 100%;
    height: 100%;
    padding: 0;
  }

  @media screen and (max-width: 360px) {
    padding-bottom: 0;
  }
}

button {
  font-family: inherit;
}

button:focus {
  outline: none;
}

.app-holder {
  display: flex;
  width: 100%;
  height: 100%;
  align-items: center;
  justify-content: center;
}<|MERGE_RESOLUTION|>--- conflicted
+++ resolved
@@ -1,11 +1,6 @@
 body {
-<<<<<<< HEAD
-  font-family: 'Noto Sans Japanese','Roboto', sans-serif;
-  background: $color1 url('../images/background-photo.jpg');
-=======
-  font-family: 'mastodon-font-sans-serif', sans-serif;
+  font-family: 'mastodon-font-sans-serif', 'Noto Sans Japanese','Roboto',sans-serif;
   background: $ui-base-color url('../images/background-photo.jpg');
->>>>>>> 7c67cb59
   background-size: cover;
   background-attachment: fixed;
   font-size: 13px;
