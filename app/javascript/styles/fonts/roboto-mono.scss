@font-face {
  font-family: mastodon-font-monospace;
<<<<<<< HEAD
  src: local('Roboto Mono'),
    url('~fonts/roboto-mono/robotomono-regular-webfont.woff2') format('woff2'),
    url('~fonts/roboto-mono/robotomono-regular-webfont.woff') format('woff'),
    url('~fonts/roboto-mono/robotomono-regular-webfont.ttf') format('truetype'),
    url('~fonts/roboto-mono/robotomono-regular-webfont.svg#roboto_monoregular')
=======
  src:
    local('Roboto Mono'),
    url('../fonts/roboto-mono/robotomono-regular-webfont.woff2') format('woff2'),
    url('../fonts/roboto-mono/robotomono-regular-webfont.woff') format('woff'),
    url('../fonts/roboto-mono/robotomono-regular-webfont.ttf')
      format('truetype'),
    url('../fonts/roboto-mono/robotomono-regular-webfont.svg#roboto_monoregular')
>>>>>>> 73b64b89
      format('svg');
  font-weight: 400;
  font-display: swap;
  font-style: normal;
}<|MERGE_RESOLUTION|>--- conflicted
+++ resolved
@@ -1,20 +1,11 @@
 @font-face {
   font-family: mastodon-font-monospace;
-<<<<<<< HEAD
-  src: local('Roboto Mono'),
+  src:
+    local('Roboto Mono'),
     url('~fonts/roboto-mono/robotomono-regular-webfont.woff2') format('woff2'),
     url('~fonts/roboto-mono/robotomono-regular-webfont.woff') format('woff'),
     url('~fonts/roboto-mono/robotomono-regular-webfont.ttf') format('truetype'),
     url('~fonts/roboto-mono/robotomono-regular-webfont.svg#roboto_monoregular')
-=======
-  src:
-    local('Roboto Mono'),
-    url('../fonts/roboto-mono/robotomono-regular-webfont.woff2') format('woff2'),
-    url('../fonts/roboto-mono/robotomono-regular-webfont.woff') format('woff'),
-    url('../fonts/roboto-mono/robotomono-regular-webfont.ttf')
-      format('truetype'),
-    url('../fonts/roboto-mono/robotomono-regular-webfont.svg#roboto_monoregular')
->>>>>>> 73b64b89
       format('svg');
   font-weight: 400;
   font-display: swap;
