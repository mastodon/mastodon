--- conflicted
+++ resolved
@@ -1,20 +1,11 @@
 @font-face {
-<<<<<<< HEAD
-  font-family: 'mastodon-font-monospace';
-  src: local('Roboto Mono'),
+  font-family: mastodon-font-monospace;
+  src:
+    local('Roboto Mono'),
     url('~fonts/roboto-mono/robotomono-regular-webfont.woff2') format('woff2'),
     url('~fonts/roboto-mono/robotomono-regular-webfont.woff') format('woff'),
     url('~fonts/roboto-mono/robotomono-regular-webfont.ttf') format('truetype'),
     url('~fonts/roboto-mono/robotomono-regular-webfont.svg#roboto_monoregular') format('svg');
-=======
-  font-family: mastodon-font-monospace;
-  src:
-    local('Roboto Mono'),
-    url('../fonts/roboto-mono/robotomono-regular-webfont.woff2') format('woff2'),
-    url('../fonts/roboto-mono/robotomono-regular-webfont.woff') format('woff'),
-    url('../fonts/roboto-mono/robotomono-regular-webfont.ttf') format('truetype'),
-    url('../fonts/roboto-mono/robotomono-regular-webfont.svg#roboto_monoregular') format('svg');
->>>>>>> 1485bd9b
   font-weight: 400;
   font-display: swap;
   font-style: normal;
