.card {
  & > a {
    display: block;
    text-decoration: none;
    color: inherit;
    overflow: hidden;
    border-radius: 4px;

    &:hover,
    &:active,
    &:focus {
      .card__bar {
        background: lighten($ui-base-color, 8%);
      }
    }
  }

  &__img {
    height: 130px;
    position: relative;
    background: darken($ui-base-color, 12%);

    img {
      display: block;
      width: 100%;
      height: 100%;
      margin: 0;
      object-fit: cover;
    }

    @media screen and (width <= 600px) {
      height: 200px;
    }
  }

  &__bar {
    position: relative;
    padding: 15px;
    display: flex;
    justify-content: flex-start;
    align-items: center;
    background: lighten($ui-base-color, 4%);

    .avatar {
      flex: 0 0 auto;
      width: 48px;
      height: 48px;
      padding-top: 2px;

      img {
        width: 100%;
        height: 100%;
        display: block;
        margin: 0;
        border-radius: 4px;
        background: darken($ui-base-color, 8%);
        object-fit: cover;
      }
    }

    .display-name {
      margin-inline-start: 15px;
      text-align: start;

      i[data-hidden] {
        display: none;
      }

      strong {
        font-size: 15px;
        color: $primary-text-color;
        font-weight: 500;
        overflow: hidden;
        text-overflow: ellipsis;
      }

      span {
        display: block;
        font-size: 14px;
        color: $darker-text-color;
        font-weight: 400;
        overflow: hidden;
        text-overflow: ellipsis;
      }
    }
  }
}

.pagination {
  padding: 30px 0;
  text-align: center;
  overflow: hidden;

  a,
  .current,
  .newer,
  .older,
  .page,
  .gap {
    font-size: 14px;
    color: $primary-text-color;
    font-weight: 500;
    display: inline-block;
    padding: 6px 10px;
    text-decoration: none;
  }

  .current {
    background: $simple-background-color;
    border-radius: 100px;
    color: $inverted-text-color;
    cursor: default;
    margin: 0 10px;
  }

  .gap {
    cursor: default;
  }

  .older,
  .newer {
    text-transform: uppercase;
    color: $secondary-text-color;
  }

  .older {
    float: left;
    padding-inline-start: 0;

    .fa {
      display: inline-block;
      margin-inline-end: 5px;
    }
  }

  .newer {
    float: right;
    padding-inline-end: 0;

    .fa {
      display: inline-block;
      margin-inline-start: 5px;
    }
  }

  .disabled {
    cursor: default;
    color: lighten($inverted-text-color, 10%);
  }

  @media screen and (width <= 700px) {
    padding: 30px 20px;

    .page {
      display: none;
    }

    .newer,
    .older {
      display: inline-block;
    }
  }
}

.nothing-here {
  background: $ui-base-color;
  box-shadow: 0 0 15px rgba($base-shadow-color, 0.2);
  color: $light-text-color;
  font-size: 14px;
  font-weight: 500;
  text-align: center;
  display: flex;
  justify-content: center;
  align-items: center;
  cursor: default;
  border-radius: 4px;
  padding: 20px;
  min-height: 30vh;

  &--under-tabs {
    border-radius: 0 0 4px 4px;
  }

  &--flexible {
    box-sizing: border-box;
    min-height: 100%;
  }
}

.information-badge,
.simple_form .overridden,
.simple_form .recommended,
.simple_form .not_recommended {
  display: inline-block;
  cursor: default;
<<<<<<< HEAD
  vertical-align: middle;
  line-height: 12px;
  font-weight: 500;

  &>svg{
    width:1.5em;
  }

  & #mcd_rolebadge{
    fill:var(--user-role-accent, rgba($ui-secondary-color, 1));
  }
=======
  border-radius: 4px;
  font-size: 12px;
  line-height: 12px;
  font-weight: 500;
  color: $ui-secondary-color;
  text-overflow: ellipsis;
  white-space: nowrap;
  overflow: hidden;
}
>>>>>>> f4b780ba

.information-badge,
.simple_form .overridden,
.simple_form .recommended,
.simple_form .not_recommended {
  background-color: rgba($ui-secondary-color, 0.1);
  border: 1px solid rgba($ui-secondary-color, 0.5);
}

.account-role {
  display: inline-flex;
  padding: 4px;
  padding-inline-end: 8px;
  border: 1px solid $highlight-text-color;
  color: $highlight-text-color;
  font-weight: 500;
  font-size: 12px;
  letter-spacing: 0.5px;
  line-height: 16px;
  gap: 4px;
  border-radius: 6px;
  align-items: center;

  svg {
    width: auto;
    height: 15px;
    opacity: 0.85;
    fill: currentColor;
  }

  &__domain {
    font-weight: 400;
    opacity: 0.75;
    letter-spacing: 0;
  }
}

.information-badge {
  &.superapp {
    color: $success-green;
    background-color: rgba($success-green, 0.1);
    border-color: rgba($success-green, 0.5);
  }
}

.simple_form .not_recommended {
  color: lighten($error-red, 12%);
  background-color: rgba(lighten($error-red, 12%), 0.1);
  border-color: rgba(lighten($error-red, 12%), 0.5);
}

.account__header__fields {
  max-width: 100vw;
  padding: 0;
  margin: 15px -15px -15px;
  border: 0 none;
  border-top: 1px solid lighten($ui-base-color, 12%);
  border-bottom: 1px solid lighten($ui-base-color, 12%);
  font-size: 14px;
  line-height: 20px;

  dl {
    display: flex;
    border-bottom: 1px solid lighten($ui-base-color, 12%);
  }

  dt,
  dd {
    box-sizing: border-box;
    padding: 14px;
    text-align: center;
    max-height: 48px;
    overflow: hidden;
    white-space: nowrap;
    text-overflow: ellipsis;
  }

  dt {
    font-weight: 500;
    width: 120px;
    flex: 0 0 auto;
    color: $secondary-text-color;
    background: rgba(darken($ui-base-color, 8%), 0.5);
  }

  dd {
    flex: 1 1 auto;
    color: $darker-text-color;
  }

  a {
    color: $highlight-text-color;
    text-decoration: none;

    &:hover,
    &:focus,
    &:active {
      text-decoration: underline;
    }
  }

  .verified {
    border: 1px solid rgba($valid-value-color, 0.5);
    background: rgba($valid-value-color, 0.25);

    a {
      color: $valid-value-color;
      font-weight: 500;
    }

    &__mark {
      color: $valid-value-color;
    }
  }

  dl:last-child {
    border-bottom: 0;
  }
}

.directory__tag .trends__item__current {
  width: auto;
}

.pending-account {
  &__header {
    color: $darker-text-color;

    a {
      color: $ui-secondary-color;
      text-decoration: none;

      &:hover,
      &:active,
      &:focus {
        text-decoration: underline;
      }
    }

    strong {
      color: $primary-text-color;
      font-weight: 700;
    }
  }

  &__body {
    margin-top: 10px;
  }
}

.batch-table__row--muted {
  color: lighten($ui-base-color, 26%);
}

.batch-table__row--muted .pending-account__header,
.batch-table__row--muted .accounts-table,
.batch-table__row--muted .name-tag {
  &,
  a,
  strong {
    color: lighten($ui-base-color, 26%);
  }
}

.batch-table__row--muted .name-tag .avatar {
  opacity: 0.5;
}

.batch-table__row--muted .accounts-table {
  tbody td.accounts-table__extra,
  &__count,
  &__count small {
    color: lighten($ui-base-color, 26%);
  }
}

.batch-table__row--attention {
  color: $gold-star;
}

.batch-table__row--attention .pending-account__header,
.batch-table__row--attention .accounts-table,
.batch-table__row--attention .name-tag {
  &,
  a,
  strong {
    color: $gold-star;
  }
}

.batch-table__row--attention .accounts-table {
  tbody td.accounts-table__extra,
  &__count,
  &__count small {
    color: $gold-star;
  }
}<|MERGE_RESOLUTION|>--- conflicted
+++ resolved
@@ -193,7 +193,6 @@
 .simple_form .not_recommended {
   display: inline-block;
   cursor: default;
-<<<<<<< HEAD
   vertical-align: middle;
   line-height: 12px;
   font-weight: 500;
@@ -205,7 +204,6 @@
   & #mcd_rolebadge{
     fill:var(--user-role-accent, rgba($ui-secondary-color, 1));
   }
-=======
   border-radius: 4px;
   font-size: 12px;
   line-height: 12px;
@@ -215,7 +213,6 @@
   white-space: nowrap;
   overflow: hidden;
 }
->>>>>>> f4b780ba
 
 .information-badge,
 .simple_form .overridden,
