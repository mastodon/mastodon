--- conflicted
+++ resolved
@@ -562,8 +562,6 @@
     background-color: rgba(lighten($error-red, 12%), 0.1);
     border-color: rgba(lighten($error-red, 12%), 0.5);
   }
-<<<<<<< HEAD
-=======
 }
 
 .account__header__fields {
@@ -618,5 +616,4 @@
       }
     }
   }
->>>>>>> a9c44063
 }