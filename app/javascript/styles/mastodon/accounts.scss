--- conflicted
+++ resolved
@@ -331,12 +331,8 @@
 }
 
 .batch-table__row--muted .pending-account__header,
-<<<<<<< HEAD
-.batch-table__row--muted .accounts-table {
-=======
 .batch-table__row--muted .accounts-table,
 .batch-table__row--muted .name-tag {
->>>>>>> 8c7223f4
   &,
   a,
   strong {
@@ -344,13 +340,10 @@
   }
 }
 
-<<<<<<< HEAD
-=======
 .batch-table__row--muted .name-tag .avatar {
   opacity: 0.5;
 }
 
->>>>>>> 8c7223f4
 .batch-table__row--muted .accounts-table {
   tbody td.accounts-table__extra,
   &__count,
@@ -364,12 +357,8 @@
 }
 
 .batch-table__row--attention .pending-account__header,
-<<<<<<< HEAD
-.batch-table__row--attention .accounts-table {
-=======
 .batch-table__row--attention .accounts-table,
 .batch-table__row--attention .name-tag {
->>>>>>> 8c7223f4
   &,
   a,
   strong {
