--- conflicted
+++ resolved
@@ -900,8 +900,6 @@
     margin-top: 20px;
     color: $dark-text-color;
   }
-<<<<<<< HEAD
-=======
 }
 
 .rules-list {
@@ -924,5 +922,4 @@
   &__text {
     color: $primary-text-color;
   }
->>>>>>> 4c7efdba
 }