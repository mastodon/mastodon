--- conflicted
+++ resolved
@@ -16,6 +16,22 @@
 .brand {
   position: relative;
   text-decoration: none;
+  color: $secondary-text-color;
+}
+
+a.brand {
+  color: $primary-text-color;
+}
+
+h1 a.brand {
+  color: $secondary-text-color;
+  font-size: 3.8em;
+}
+
+.originalmascotimg svg {
+  width: 200px;
+  fill: $secondary-text-color;
+  margin-top: -25px;
 }
 
 .rules-list {
@@ -44,339 +60,11 @@
       width: 4ch;
       height: 4ch;
       font-weight: 500;
-<<<<<<< HEAD
-      color: lighten($darker-text-color, 10%);
-    }
-
-    .account {
-      border-bottom: 0;
-      padding: 0;
-
-      &__display-name {
-        align-items: center;
-        display: flex;
-        margin-right: 5px;
-      }
-
-      div.account__display-name {
-        &:hover {
-          .display-name strong {
-            text-decoration: none;
-          }
-        }
-
-        .account__avatar {
-          cursor: default;
-        }
-      }
-
-      &__avatar-wrapper {
-        margin-left: 0;
-        flex: 0 0 auto;
-      }
-
-      .display-name {
-        font-size: 15px;
-
-        &__account {
-          font-size: 14px;
-        }
-      }
-    }
-
-    @media screen and (max-width: $small-breakpoint) {
-      .contact {
-        margin-top: 30px;
-      }
-    }
-
-    @media screen and (max-width: $column-breakpoint) {
-      padding: 25px 20px;
-    }
-  }
-
-  &__information,
-  &__forms,
-  #mastodon-timeline {
-    box-sizing: border-box;
-    background: $ui-base-color;
-    border-radius: 4px;
-    box-shadow: 0 0 6px rgba($black, 0.1);
-  }
-
-  &__mascot {
-    height: 104px;
-    position: relative;
-    left: -40px;
-    bottom: 25px;
-
-    img {
-      height: 155px;
-      width: auto;
-    }
-  }
-
-  &__short-description {
-    .row {
-=======
->>>>>>> fb389bd7
       display: flex;
       justify-content: center;
       align-items: center;
     }
 
-<<<<<<< HEAD
-    .header .container-alt,
-    .features .container-alt {
-      display: block;
-    }
-  }
-
-  .cta {
-    margin: 20px;
-  }
-}
-
-.landing {
-  margin-bottom: 100px;
-
-  @media screen and (max-width: 738px) {
-    margin-bottom: 0;
-  }
-
-  &__brand {
-    display: flex;
-    justify-content: center;
-    align-items: center;
-    padding: 50px;
-    font-family: $font-display, sans-serif;
-    font-weight: bold;
-
-    svg {
-      fill: $primary-text-color;
-      height: 52px;
-    }
-
-    @media screen and (max-width: $no-gap-breakpoint) {
-      padding: 0;
-      margin-bottom: 30px;
-    }
-  }
-
-  .directory {
-    margin-top: 30px;
-    background: transparent;
-    box-shadow: none;
-    border-radius: 0;
-  }
-
-  .hero-widget {
-    margin-top: 30px;
-    margin-bottom: 0;
-
-    h4 {
-      padding: 10px;
-      text-transform: uppercase;
-      font-weight: 700;
-      font-size: 13px;
-      color: $darker-text-color;
-    }
-
-    &__text {
-      border-radius: 0;
-      padding-bottom: 0;
-    }
-
-    &__footer {
-      background: $ui-base-color;
-      padding: 10px;
-      border-radius: 0 0 4px 4px;
-      display: flex;
-
-      &__column {
-        flex: 1 1 50%;
-        overflow-x: hidden;
-      }
-    }
-
-    .account {
-      padding: 10px 0;
-      border-bottom: 0;
-
-      .account__display-name {
-        display: flex;
-        align-items: center;
-      }
-    }
-
-    &__counters__wrapper {
-      display: flex;
-    }
-
-    &__counter {
-      padding: 10px;
-      width: 50%;
-
-      strong {
-        font-family: $font-display, sans-serif;
-        font-size: 15px;
-        font-weight: 700;
-        display: block;
-      }
-
-      span {
-        font-size: 14px;
-        color: $darker-text-color;
-      }
-    }
-  }
-
-  .simple_form .user_agreement .label_input > label {
-    font-weight: 400;
-    color: $darker-text-color;
-  }
-
-  .simple_form p.lead {
-    color: $darker-text-color;
-    font-size: 15px;
-    line-height: 20px;
-    font-weight: 400;
-    margin-bottom: 25px;
-  }
-
-  &__grid {
-    max-width: 960px;
-    margin: 0 auto;
-    display: grid;
-    grid-template-columns: minmax(0, 50%) minmax(0, 50%);
-    grid-gap: 30px;
-
-    @media screen and (max-width: 738px) {
-      grid-template-columns: minmax(0, 100%);
-      grid-gap: 10px;
-
-      &__column-login {
-        grid-row: 1;
-        display: flex;
-        flex-direction: column;
-
-        .box-widget {
-          order: 2;
-          flex: 0 0 auto;
-        }
-
-        .hero-widget {
-          margin-top: 0;
-          margin-bottom: 10px;
-          order: 1;
-          flex: 0 0 auto;
-        }
-      }
-
-      &__column-registration {
-        grid-row: 2;
-      }
-
-      .directory {
-        margin-top: 10px;
-      }
-    }
-
-    @media screen and (max-width: $no-gap-breakpoint) {
-      grid-gap: 0;
-
-      .hero-widget {
-        display: block;
-        margin-bottom: 0;
-        box-shadow: none;
-
-        &__img,
-        &__img img,
-        &__footer {
-          border-radius: 0;
-        }
-      }
-
-      .hero-widget,
-      .box-widget,
-      .directory__tag {
-        border-bottom: 1px solid lighten($ui-base-color, 8%);
-      }
-
-      .directory {
-        margin-top: 0;
-
-        &__tag {
-          margin-bottom: 0;
-
-          & > a,
-          & > div {
-            border-radius: 0;
-            box-shadow: none;
-          }
-
-          &:last-child {
-            border-bottom: 0;
-          }
-        }
-      }
-    }
-  }
-}
-
-.brand {
-  position: relative;
-  text-decoration: none;
-  color: $secondary-text-color;
-}
-
-a.brand {
-  color: $primary-text-color;
-}
-
-h1 a.brand {
-  color: $secondary-text-color;
-  font-size: 3.8em;
-}
-
-.originalmascotimg svg {
-  width: 200px;
-  fill: $secondary-text-color;
-  margin-top: -25px;
-}
-
-.brand__tagline {
-  display: block;
-  position: absolute;
-  bottom: -10px;
-  left: 50px;
-  width: 300px;
-  color: $ui-primary-color;
-  text-decoration: none;
-  font-size: 14px;
-
-  @media screen and (max-width: $no-gap-breakpoint) {
-    position: static;
-    width: auto;
-    margin-top: 20px;
-    color: $dark-text-color;
-  }
-}
-
-.rules-list {
-  background: darken($ui-base-color, 2%);
-  border: 1px solid darken($ui-base-color, 8%);
-  border-radius: 4px;
-  padding: 0.5em 2.5em !important;
-  margin-top: 1.85em !important;
-
-  li {
-    border-bottom: 1px solid lighten($ui-base-color, 4%);
-    color: $dark-text-color;
-    padding: 1em;
-
-=======
->>>>>>> fb389bd7
     &:last-child {
       border-bottom: 0;
     }
