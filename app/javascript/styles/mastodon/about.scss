--- conflicted
+++ resolved
@@ -22,11 +22,7 @@
     display: grid;
     grid-gap: 10px;
     grid-template-columns: 1fr 2fr;
-<<<<<<< HEAD
-    grid-auto-columns: 1fr;
-=======
     grid-auto-columns: 25%;
->>>>>>> 3a6ace48
     grid-auto-rows: max-content;
 
     .column-0 {
@@ -57,11 +53,7 @@
   @media screen and (max-width: $small-breakpoint) {
 
     .grid {
-<<<<<<< HEAD
-      grid-template-columns: 2fr 3fr;
-=======
       grid-template-columns: 40% 60%;
->>>>>>> 3a6ace48
 
       .column-0 {
         display: none;
@@ -638,10 +630,7 @@
     .row__information-board {
       display: flex;
       justify-content: flex-end;
-<<<<<<< HEAD
-=======
       align-items: flex-end;
->>>>>>> 3a6ace48
 
       .information-board__section {
         flex: 1 0 80px;
@@ -651,10 +640,7 @@
 
     .row__mascot {
       flex: 1;
-<<<<<<< HEAD
-=======
       margin: 10px -50px 0 0;
->>>>>>> 3a6ace48
     }
   }
 
