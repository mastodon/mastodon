.modal-layout {
  background: $ui-base-color url('data:image/svg+xml;utf8,<svg xmlns="http://www.w3.org/2000/svg" viewBox="0 0 234.80078 31.757813" width="234.80078" height="31.757812"><path d="M19.599609 0c-1.05 0-2.10039.375-2.90039 1.125L0 16.925781v14.832031h234.80078V17.025391l-16.5-15.900391c-1.6-1.5-4.20078-1.5-5.80078 0l-13.80078 13.099609c-1.6 1.5-4.19883 1.5-5.79883 0L179.09961 1.125c-1.6-1.5-4.19883-1.5-5.79883 0L159.5 14.224609c-1.6 1.5-4.20078 1.5-5.80078 0L139.90039 1.125c-1.6-1.5-4.20078-1.5-5.80078 0l-13.79883 13.099609c-1.6 1.5-4.20078 1.5-5.80078 0L100.69922 1.125c-1.600001-1.5-4.198829-1.5-5.798829 0l-13.59961 13.099609c-1.6 1.5-4.200781 1.5-5.800781 0L61.699219 1.125c-1.6-1.5-4.198828-1.5-5.798828 0L42.099609 14.224609c-1.6 1.5-4.198828 1.5-5.798828 0L22.5 1.125C21.7.375 20.649609 0 19.599609 0z" fill="#{hex-color($ui-base-lighter-color)}"/></svg>') repeat-x bottom fixed;
  display: flex;
  flex-direction: column;
  height: 100vh;
  padding: 0;
}

.modal-layout__mastodon {
  display: flex;
  flex: 1;
  flex-direction: column;
  justify-content: flex-end;

  > div {
    flex: 1;
    max-height: 235px;
<<<<<<< HEAD
    background: url('~images/elephant_ui_plane.svg') no-repeat left bottom / contain;
=======
    position: relative;

    img {
      max-height: 100%;
      max-width: 100%;
      height: 100%;
      position: absolute;
      bottom: 0;
      left: 0;
    }
>>>>>>> 15ced872
  }
}

@media screen and (max-width: 600px) {
  .account-header {
    margin-top: 0;
  }
}<|MERGE_RESOLUTION|>--- conflicted
+++ resolved
@@ -15,9 +15,6 @@
   > div {
     flex: 1;
     max-height: 235px;
-<<<<<<< HEAD
-    background: url('~images/elephant_ui_plane.svg') no-repeat left bottom / contain;
-=======
     position: relative;
 
     img {
@@ -28,7 +25,6 @@
       bottom: 0;
       left: 0;
     }
->>>>>>> 15ced872
   }
 }
 
