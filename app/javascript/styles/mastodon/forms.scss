$no-columns-breakpoint: 600px;

code {
  font-family: $font-monospace, monospace;
  font-weight: 400;
}

.form-container {
  max-width: 450px;
  padding: 20px;
  padding-bottom: 50px;
  margin: 50px auto;
}

.form-section {
  border-radius: 8px;
  background: var(--surface-background-color);
  padding: 24px;
  margin-bottom: 24px;
}

.fade-out-top {
  position: relative;
  overflow: hidden;
  height: 160px;
  max-width: 566px;
  margin-inline: auto;

  &::after {
    content: '';
    display: block;
    background: linear-gradient(
      to bottom,
      var(--surface-background-color),
      transparent
    );
    position: absolute;
    top: 0;
    inset-inline-start: 0;
    width: 100%;
    height: 100px;
    pointer-events: none;
  }

  & > div {
    position: absolute;
    inset-inline-start: 0;
    bottom: 0;
  }
}

.indicator-icon {
  display: flex;
  align-items: center;
  justify-content: center;
  width: 40px;
  height: 40px;
  border-radius: 50%;
  color: $primary-text-color;

  &.success {
    background: $success-green;
  }

  &.failure {
    background: $error-red;
  }
}

.simple_form {
  &.hidden {
    display: none;
  }

  .input {
    margin-bottom: 16px;
    overflow: hidden;

    &:last-child {
      margin-bottom: 0;
    }

    &__toolbar {
      margin-top: 16px;
      display: flex;
      align-items: center;
      gap: 16px;

      .character-counter {
        flex: 0 0 auto;
      }
    }

    &.hidden {
      margin: 0;
    }

    &.radio_buttons {
      .radio {
        margin-bottom: 15px;

        &:last-child {
          margin-bottom: 0;
        }
      }

      .radio > label {
        position: relative;
        padding-inline-start: 28px;

        input {
          position: absolute;
          top: -2px;
          inset-inline-start: 0;
        }
      }
    }

    &.boolean {
      position: relative;
      margin-bottom: 0;

      .label_input > label {
        font-family: inherit;
        font-size: 14px;
        padding-top: 5px;
        color: $primary-text-color;
        display: block;
        width: auto;
      }

      .label_input,
      .hint {
        padding-inline-start: 28px;
      }

      .label_input__wrapper {
        position: static;
      }

      label.checkbox {
        position: absolute;
        top: 2px;
        inset-inline-start: 0;
      }

      label a {
        color: $highlight-text-color;
        text-decoration: underline;

        &:hover,
        &:active,
        &:focus {
          text-decoration: none;
        }
      }

      .overridden,
      .recommended,
      .not_recommended {
        position: absolute;
        margin: 0 4px;
        margin-top: -2px;
      }
    }
  }

  .row {
    display: flex;
    margin: 0 -5px;

    .input {
      box-sizing: border-box;
      flex: 1 1 auto;
      width: 50%;
      padding: 0 5px;
    }
  }

  .title {
    font-size: 28px;
    line-height: 33px;
    font-weight: 700;
    margin-bottom: 15px;
  }

  .lead {
    font-size: 17px;
    line-height: 22px;
    color: $secondary-text-color;
    margin-bottom: 30px;

    &.invited-by {
      margin-bottom: 15px;
    }

    a {
      color: $highlight-text-color;
    }
  }

  .rules-list {
    font-size: 17px;
    line-height: 22px;
    margin-bottom: 30px;
  }

  .hint {
    color: $darker-text-color;

    a {
      color: $highlight-text-color;
    }

    code {
      border-radius: 3px;
      padding: 0.2em 0.4em;
      background: darken($ui-base-color, 12%);
    }

    li {
      list-style: disc;
      margin-inline-start: 18px;
    }
  }

  ul.hint {
    margin-bottom: 15px;
  }

  span.hint {
    display: block;
    font-size: 12px;
    margin-top: 4px;
  }

  p.hint {
    margin-bottom: 15px;
    color: $darker-text-color;

    &.subtle-hint {
      text-align: center;
      font-size: 12px;
      line-height: 18px;
      margin-top: 15px;
      margin-bottom: 0;
    }
  }

  .authentication-hint {
    margin-bottom: 25px;
  }

  .card {
    margin-bottom: 15px;
  }

  strong {
    font-weight: 500;

    @each $lang in $cjk-langs {
      &:lang(#{$lang}) {
        font-weight: 700;
      }
    }
  }

  .input.with_floating_label {
    .label_input {
      display: flex;

      & > label {
        font-family: inherit;
        font-size: 14px;
        color: $primary-text-color;
        font-weight: 500;
        min-width: 150px;
        flex: 0 0 auto;
      }

      input,
      select {
        flex: 1 1 auto;
      }
    }

    &.select .hint {
      margin-top: 6px;
      margin-inline-start: 150px;
    }
  }

  .input.with_label {
    .label_input > label {
      font-family: inherit;
      font-size: 14px;
      color: $primary-text-color;
      display: block;
      margin-bottom: 8px;
      word-wrap: break-word;
      font-weight: 500;
    }

    .hint {
      margin-top: 6px;
    }

    ul {
      flex: 390px;
    }
  }

  .input.with_block_label {
    max-width: none;

    & > label {
      font-family: inherit;
      font-size: 14px;
      color: $primary-text-color;
      display: block;
      font-weight: 600;
      line-height: 20px;
    }

    .hint {
      line-height: 16px;
      margin-bottom: 12px;
    }

    ul {
      columns: 2;

      @media screen and (max-width: $mobile-breakpoint) {
        columns: 1;
      }
    }
  }

  .input.with_block_label.user_role_permissions_as_keys ul {
    columns: unset;
  }

  .input.datetime .label_input select {
    display: inline-block;
    width: auto;
    flex: 0;
  }

  .input.select.select--languages {
    min-width: 32ch;
  }

  .required abbr {
    text-decoration: none;
    color: lighten($error-value-color, 12%);
  }

  .fields-group {
    margin-bottom: 25px;

    .input:last-child {
      margin-bottom: 0;
    }

    &__thumbnail {
      display: block;
      margin: 0;
      margin-bottom: 10px;
      max-width: 100%;
      height: auto;
      border-radius: var(--avatar-border-radius);
      background: url('images/void.png');

      &[src$='missing.png'] {
        visibility: hidden;
      }

      &:last-child {
        margin-bottom: 0;
      }

      &#account_avatar-preview {
        width: 90px;
        height: 90px;
        object-fit: cover;
      }
    }
  }

  .fields-row {
    display: flex;
    margin: 0 -10px;
    padding-top: 5px;
    margin-bottom: 25px;

    .input {
      max-width: none;
    }

    &__column {
      box-sizing: border-box;
      padding: 0 10px;
      flex: 1 1 auto;
      min-height: 1px;

      &-6 {
        max-width: 50%;
      }

      .actions {
        margin-top: 27px;
      }
    }

    .fields-group:last-child,
    .fields-row__column.fields-group {
      margin-bottom: 0;
    }

    @media screen and (max-width: $no-columns-breakpoint) {
      display: block;
      margin-bottom: 0;

      &__column {
        max-width: none;
      }

      .fields-group:last-child,
      .fields-row__column.fields-group,
      .fields-row__column {
        margin-bottom: 25px;
      }
    }

    .fields-group.invited-by {
      margin-bottom: 30px;

      .hint {
        text-align: center;
      }
    }
  }

  .input.radio_buttons .radio label {
    margin-bottom: 5px;
    font-family: inherit;
    font-size: 14px;
    color: $primary-text-color;
    display: block;
    width: auto;
  }

  .check_boxes {
    .checkbox {
      label {
        font-family: inherit;
        font-size: 14px;
        color: $primary-text-color;
        display: inline-block;
        width: auto;
        position: relative;
        padding-top: 5px;
        padding-inline-start: 25px;
        flex: 1 1 auto;
      }

      input[type='checkbox'] {
        position: absolute;
        inset-inline-start: 0;
        top: 5px;
        margin: 0;
      }
    }
  }

  .input.static .label_input__wrapper {
    font-size: 14px;
    padding: 10px;
    border: 1px solid $dark-text-color;
    border-radius: 4px;
  }

  input[type='text'],
  input[type='number'],
  input[type='email'],
  input[type='password'],
  input[type='url'],
  input[type='datetime-local'],
  textarea {
    box-sizing: border-box;
    font-size: 14px;
    line-height: 20px;
    color: $primary-text-color;
    display: block;
    width: 100%;
    outline: 0;
    font-family: inherit;
    resize: vertical;
    background: $ui-base-color;
    border: 1px solid var(--background-border-color);
    border-radius: 4px;
    padding: 10px 16px;

    &:invalid {
      box-shadow: none;
    }

    &:required:valid {
      border-color: $valid-value-color;
    }

    @media screen and (width <= 600px) {
      font-size: 16px;
    }
  }

  input[type='text'],
  input[type='number'],
  input[type='email'],
  input[type='password'],
  input[type='datetime-local'] {
    &:focus:invalid:not(:placeholder-shown),
    &:required:invalid:not(:placeholder-shown) {
      border-color: lighten($error-red, 12%);
    }
  }

  .input.field_with_errors {
    label {
      color: lighten($error-red, 12%);
    }

    input[type='text'],
    input[type='number'],
    input[type='email'],
    input[type='password'],
    input[type='datetime-local'],
    textarea,
    select {
      border-color: lighten($error-red, 12%);
    }

    .error {
      display: block;
      font-weight: 500;
      color: lighten($error-red, 12%);
      margin-top: 4px;
    }
  }

  .input.disabled {
    opacity: 0.5;
  }

  .actions {
    margin-top: 30px;
<<<<<<< HEAD
    display: block;
=======
    display: flex;
    gap: 10px;
>>>>>>> 894b96cf

    &.actions--top {
      margin-top: 0;
      margin-bottom: 30px;
    }
  }

  .stacked-actions {
    display: flex;
    flex-direction: column;
    gap: 10px;
    margin-top: 30px;
    margin-bottom: 15px;
  }

  .btn {
    display: block;
    width: 100%;
    border: 0;
    border-radius: 4px;
    background: $ui-button-background-color;
    color: $ui-button-color;
    font-size: 15px;
    line-height: 22px;
    height: auto;
    padding: 7px 18px;
    text-decoration: none;
    text-align: center;
    box-sizing: border-box;
    cursor: pointer;
    font-weight: 500;
    outline: 0;

    &:last-child {
      margin-inline-end: 0;
    }

    &:active,
    &:focus,
    &:hover {
      background-color: $ui-button-focus-background-color;
    }

    &:disabled,
    &:disabled:hover {
      background-color: $ui-button-disabled-color;
    }

    &.negative {
      background: $ui-button-destructive-background-color;

      &:hover,
      &:active,
      &:focus {
        background-color: $ui-button-destructive-focus-background-color;
      }
    }
  }

  select {
    appearance: none;
    box-sizing: border-box;
    font-size: 14px;
    color: $primary-text-color;
    display: block;
    width: 100%;
    outline: 0;
    font-family: inherit;
    resize: vertical;
    background: $ui-base-color
      url("data:image/svg+xml;utf8,<svg xmlns='http://www.w3.org/2000/svg' viewBox='0 0 14.933 18.467' height='19.698' width='15.929'><path d='M3.467 14.967l-3.393-3.5H14.86l-3.392 3.5c-1.866 1.925-3.666 3.5-4 3.5-.335 0-2.135-1.575-4-3.5zm.266-11.234L7.467 0 11.2 3.733l3.733 3.734H0l3.733-3.734z' fill='#{hex-color(lighten($ui-base-color, 12%))}'/></svg>")
      no-repeat right 8px center / auto 14px;
    border: 1px solid var(--background-border-color);
    border-radius: 4px;
    padding-inline-start: 10px;
    padding-inline-end: 30px;
    height: 41px;

    @media screen and (width <= 600px) {
      font-size: 16px;
    }
  }

  h4 {
    margin-bottom: 15px !important;
  }

  .label_input {
    position: relative;

    &__loading-indicator {
      box-sizing: border-box;
      position: absolute;
      top: 0;
      inset-inline-start: 0;
      border: 1px solid transparent;
      padding: 10px 16px;
      width: 100%;
    }

    &__wrapper {
      position: relative;
    }

    &__append {
      position: absolute;
      inset-inline-end: 3px;
      top: 1px;
      padding: 10px;
      font-size: 14px;
      color: $dark-text-color;
      font-family: inherit;
      pointer-events: none;
      cursor: default;
      max-width: 50%;
      white-space: nowrap;
      overflow: hidden;
      text-overflow: ellipsis;

      &::after {
        content: '';
        display: block;
        position: absolute;
        top: 0;
        inset-inline-end: 0;
        bottom: 1px;
        width: 5px;
      }
    }
  }

  .status-card {
    contain: unset;
  }
}

.block-icon {
  display: block;
  margin: 0 auto;
  margin-bottom: 10px;
  font-size: 24px;
}

.flash-message {
  background: var(--background-color);
  color: $highlight-text-color;
  border: 1px solid $highlight-text-color;
  border-radius: 4px;
  padding: 15px 10px;
  margin-bottom: 30px;
  text-align: center;

  &.notice {
    border: 1px solid rgba($valid-value-color, 0.5);
    background: rgba($valid-value-color, 0.25);
    color: $valid-value-color;
  }

  &.warning {
    border: 1px solid rgba($gold-star, 0.5);
    background: rgba($gold-star, 0.25);
    color: $gold-star;
  }

  &.alert {
    border: 1px solid rgba($error-value-color, 0.5);
    background: rgba($error-value-color, 0.1);
    color: $error-value-color;
  }

  &.hidden {
    display: none;
  }

  a {
    display: inline-block;
    color: $darker-text-color;
    text-decoration: none;

    &:hover {
      color: $primary-text-color;
      text-decoration: underline;
    }
  }

  &.warning a {
    font-weight: 700;
    color: inherit;
    text-decoration: underline;

    &:hover,
    &:focus,
    &:active {
      text-decoration: none;
      color: inherit;
    }
  }

  p {
    margin-bottom: 15px;
  }

  .oauth-code {
    outline: 0;
    box-sizing: border-box;
    display: block;
    width: 100%;
    border: 0;
    padding: 10px;
    font-family: $font-monospace, monospace;
    background: $ui-base-color;
    color: $primary-text-color;
    font-size: 14px;
    margin: 0;

    &::-moz-focus-inner {
      border: 0;
    }

    &::-moz-focus-inner,
    &:focus,
    &:active {
      outline: 0 !important;
    }

    &:focus {
      background: lighten($ui-base-color, 4%);
    }
  }

  strong {
    font-weight: 500;

    @each $lang in $cjk-langs {
      &:lang(#{$lang}) {
        font-weight: 700;
      }
    }
  }

  @media screen and (440px < width <= 740px) {
    margin-top: 40px;
  }

  &.translation-prompt {
    text-align: unset;
    color: unset;

    a {
      text-decoration: underline;
    }
  }
}

.flash-message-stack {
  margin-bottom: 30px;

  .flash-message {
    border-radius: 0;
    margin-bottom: 0;
    border-top-width: 0;

    &:first-child {
      border-radius: 4px 4px 0 0;
      border-top-width: 1px;
    }

    &:last-child {
      border-radius: 0 0 4px 4px;

      &:first-child {
        border-radius: 4px;
      }
    }
  }
}

.form-footer {
  margin-top: 30px;
  text-align: center;

  a {
    color: $darker-text-color;
    text-decoration: none;

    &:hover {
      text-decoration: underline;
    }
  }
}

.quick-nav {
  list-style: none;
  margin-bottom: 25px;
  font-size: 14px;

  li {
    display: inline-block;
    margin-inline-end: 10px;
  }

  a {
    color: $highlight-text-color;
    text-transform: uppercase;
    text-decoration: none;
    font-weight: 700;

    &:hover,
    &:focus,
    &:active {
      color: lighten($highlight-text-color, 8%);
    }
  }
}

.oauth-prompt,
.follow-prompt {
  margin-bottom: 30px;
  color: $darker-text-color;

  h2 {
    font-size: 16px;
    margin-bottom: 30px;
    text-align: center;
  }

  strong {
    color: $secondary-text-color;
    font-weight: 500;

    @each $lang in $cjk-langs {
      &:lang(#{$lang}) {
        font-weight: 700;
      }
    }
  }
}

.oauth-prompt {
  h3 {
    color: $ui-secondary-color;
    font-size: 17px;
    line-height: 22px;
    font-weight: 500;
    margin-bottom: 30px;
  }

  p {
    font-size: 14px;
    line-height: 18px;
    margin-bottom: 30px;
  }

  .permissions-list {
    border: 1px solid $ui-base-color;
    border-radius: 4px;
    background: darken($ui-base-color, 4%);
    margin-bottom: 30px;
  }

  .actions {
    margin: 0 -10px;
    display: flex;

    form {
      box-sizing: border-box;
      padding: 0 10px;
      flex: 1 1 auto;
      min-height: 1px;
      width: 50%;
    }
  }
}

.qr-wrapper {
  display: flex;
  flex-wrap: wrap;
  align-items: flex-start;
}

.qr-code {
  flex: 0 0 auto;
  background: $simple-background-color;
  padding: 4px;
  margin: 0 10px 20px 0;
  box-shadow: 0 0 15px rgba($base-shadow-color, 0.2);
  display: inline-block;

  svg {
    display: block;
    margin: 0;
  }
}

.qr-alternative {
  margin-bottom: 20px;
  color: $secondary-text-color;
  flex: 150px;

  samp {
    display: block;
    font-size: 14px;
  }
}

.simple_form {
  .warning {
    box-sizing: border-box;
    background: rgba($error-value-color, 0.5);
    color: $primary-text-color;
    text-shadow: 1px 1px 0 rgba($base-shadow-color, 0.3);
    box-shadow: 0 2px 6px rgba($base-shadow-color, 0.4);
    border-radius: 4px;
    padding: 10px;
    margin-bottom: 15px;

    a {
      color: $primary-text-color;
      text-decoration: underline;

      &:hover,
      &:focus,
      &:active {
        text-decoration: none;
      }
    }

    strong {
      font-weight: 600;
      display: block;
      margin-bottom: 5px;

      @each $lang in $cjk-langs {
        &:lang(#{$lang}) {
          font-weight: 700;
        }
      }
    }
  }
}

.action-pagination {
  display: flex;
  flex-wrap: wrap;
  align-items: center;

  .actions,
  .pagination {
    flex: 1 1 auto;
  }

  .actions {
    padding: 30px 0;
    padding-inline-end: 20px;
    flex: 0 0 auto;
  }
}

.post-follow-actions {
  text-align: center;
  color: $darker-text-color;

  div {
    margin-bottom: 4px;
  }
}

.alternative-login {
  margin-top: 20px;
  margin-bottom: 20px;

  h4 {
    font-size: 16px;
    color: $primary-text-color;
    text-align: center;
    margin-bottom: 20px;
    border: 0;
    padding: 0;
  }

  .button {
    display: block;
  }
}

.scope-danger {
  color: $warning-red;
}

.form_admin_settings_site_short_description,
.form_admin_settings_site_description,
.form_admin_settings_site_extended_description,
.form_admin_settings_site_terms,
.form_admin_settings_custom_css,
.form_admin_settings_closed_registrations_message {
  textarea {
    font-family: $font-monospace, monospace;
  }
}

.input-copy {
  background: darken($ui-base-color, 10%);
  border: 1px solid darken($ui-base-color, 14%);
  border-radius: 4px;
  display: flex;
  align-items: center;
  padding-inline-end: 4px;
  position: relative;
  top: 1px;
  transition: border-color 300ms linear;

  &__wrapper {
    flex: 1 1 auto;
  }

  input[type='text'] {
    background: transparent;
    border: 0;
    padding: 10px;
    font-size: 14px;
    font-family: $font-monospace, monospace;
  }

  button {
    flex: 0 0 auto;
    margin: 4px;
    text-transform: none;
    font-weight: 400;
    font-size: 14px;
    padding: 7px 18px;
    padding-bottom: 6px;
    width: auto;
    transition: background 300ms linear;
  }

  &.copied {
    border-color: $valid-value-color;
    transition: none;

    button {
      background: $valid-value-color;
      transition: none;
    }
  }
}

.input.user_confirm_password,
.input.user_website {
  &:not(.field_with_errors) {
    display: none;
  }
}

.simple_form .h-captcha {
  display: flex;
  justify-content: center;
  margin-bottom: 30px;
}

.permissions-list {
  &__item {
    padding: 15px;
    color: $ui-secondary-color;
    border-bottom: 1px solid lighten($ui-base-color, 4%);
    display: flex;
    align-items: center;

    &__text {
      flex: 1 1 auto;

      &__title {
        font-weight: 500;
      }

      &__type {
        color: $darker-text-color;
        word-break: break-word;
      }
    }

    &__icon {
      flex: 0 0 auto;
      font-size: 18px;
      width: 30px;
      color: $valid-value-color;
      display: flex;
      align-items: center;
    }

    &:last-child {
      border-bottom: 0;
    }
  }
}

// Only remove padding when listing applications, to prevent styling issues on
// the Authorization page.
.applications-list {
  .permissions-list__item:last-child {
    padding-bottom: 0;
  }
}

.keywords-table {
  thead {
    th {
      white-space: nowrap;
    }

    th:first-child {
      width: 100%;
    }
  }

  tfoot {
    td {
      border: 0;
    }
  }

  .input.string {
    margin-bottom: 0;
  }

  .label_input__wrapper {
    margin-top: 10px;
  }

  .table-action-link {
    margin-top: 10px;
    white-space: nowrap;
  }
}

.progress-tracker {
  display: flex;
  align-items: center;
  padding-bottom: 30px;
  margin-bottom: 30px;
  color: $white;

  li {
    flex: 0 0 auto;
    position: relative;
  }

  .separator {
    height: 2px;
    background: $ui-base-lighter-color;
    flex: 1 1 auto;

    &.completed {
      background: $highlight-text-color;
    }
  }

  .circle {
    box-sizing: border-box;
    position: relative;
    width: 30px;
    height: 30px;
    border-radius: 50%;
    border: 2px solid $ui-base-lighter-color;
    flex: 0 0 auto;
    display: flex;
    align-items: center;
    justify-content: center;

    svg {
      width: 16px;
    }
  }

  .label {
    position: absolute;
    font-size: 14px;
    font-weight: 500;
    color: $secondary-text-color;
    padding-top: 10px;
    text-align: center;
    width: 100px;
    left: 50%;
    transform: translateX(-50%);
  }

  li:first-child .label {
    inset-inline-start: 0;
    inset-inline-end: auto;
    text-align: start;
    transform: none;
  }

  li:last-child .label {
    inset-inline-start: auto;
    inset-inline-end: 0;
    text-align: end;
    transform: none;
  }

  .active .circle {
    border-color: $highlight-text-color;

    &::before {
      content: '';
      width: 10px;
      height: 10px;
      border-radius: 50%;
      background: $highlight-text-color;
      position: absolute;
      left: 50%;
      top: 50%;
      transform: translate(-50%, -50%);
    }
  }

  .completed .circle {
    border-color: $highlight-text-color;
    background: $highlight-text-color;
  }
}

.app-form {
  padding: 16px;

  &__avatar-input,
  &__header-input {
    display: block;
    border-radius: 8px;
    background: var(--surface-variant-background-color);
    position: relative;
    cursor: pointer;

    img {
      position: absolute;
      width: 100%;
      height: 100%;
      object-fit: cover;
      border-radius: 8px;
      z-index: 0;
    }

    .icon {
      position: absolute;
      inset-inline-start: 50%;
      top: 50%;
      transform: translate(-50%, -50%);
      color: $darker-text-color;
      z-index: 3;
    }

    &.selected .icon {
      color: $primary-text-color;
      transform: none;
      inset-inline-start: auto;
      inset-inline-end: 8px;
      top: auto;
      bottom: 8px;
    }

    &.invalid img {
      outline: 1px solid $error-value-color;
      outline-offset: -1px;
    }

    &.invalid::before {
      display: block;
      content: '';
      width: 100%;
      height: 100%;
      position: absolute;
      background: rgba($error-value-color, 0.25);
      z-index: 2;
      border-radius: 8px;
    }

    &:hover {
      background-color: var(--surface-variant-active-background-color);
    }
  }

  &__avatar-input {
    width: 80px;
    height: 80px;
  }

  &__header-input {
    aspect-ratio: 580/193;
  }

  &__toggle {
    display: flex;
    align-items: center;
    gap: 16px;
    color: $darker-text-color;
    font-size: 14px;
    line-height: 20px;

    .icon {
      flex: 0 0 auto;
    }

    .icon {
      width: 24px;
      height: 24px;
    }

    &__label {
      flex: 1 1 auto;

      strong {
        color: $primary-text-color;
        font-weight: 600;
      }

      .hint {
        display: block;
        font-size: 14px;
        color: $darker-text-color;
      }

      .recommended {
        position: absolute;
        margin: 0 4px;
        margin-top: -2px;
      }
    }

    &__toggle {
      flex: 0 0 auto;
      display: flex;
      align-items: center;
    }

    &__toggle > div {
      display: flex;
      border-inline-start: 1px solid var(--background-border-color);
      padding-inline-start: 16px;
    }
  }

  &__link {
    display: flex;
    gap: 16px;
    padding: 8px 0;
    align-items: center;
    text-decoration: none;
    color: $primary-text-color;
    margin-bottom: 16px;

    &__text {
      flex: 1 1 auto;
      font-size: 14px;
      line-height: 20px;
      color: $darker-text-color;

      strong {
        font-weight: 600;
        display: block;
        color: $primary-text-color;
      }
    }
  }
}

.avatar-pile {
  display: flex;
  align-items: center;

  img {
    display: block;
    border-radius: 8px;
    width: 32px;
    height: 32px;
    border: 2px solid var(--background-color);
    background: var(--surface-background-color);
    margin-inline-end: -16px;
    transform: rotate(0);

    &:first-child {
      transform: rotate(-4deg);
    }

    &:nth-child(2) {
      transform: rotate(-2deg);
    }

    &:last-child {
      margin-inline-end: 0;
    }
  }
}<|MERGE_RESOLUTION|>--- conflicted
+++ resolved
@@ -554,12 +554,8 @@
 
   .actions {
     margin-top: 30px;
-<<<<<<< HEAD
     display: block;
-=======
-    display: flex;
     gap: 10px;
->>>>>>> 894b96cf
 
     &.actions--top {
       margin-top: 0;
