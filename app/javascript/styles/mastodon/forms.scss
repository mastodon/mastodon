--- conflicted
+++ resolved
@@ -1035,8 +1035,6 @@
 .input.user_website {
   &:not(.field_with_errors) {
     display: none;
-<<<<<<< HEAD
-=======
   }
 }
 
@@ -1073,6 +1071,5 @@
       border-bottom: 0;
       padding-bottom: 0;
     }
->>>>>>> 8c7223f4
   }
 }