body.rtl {
  direction: rtl;

  .column-header > button {
    text-align: right;
    padding-left: 0;
    padding-right: 15px;
  }

  .radio-button__input {
    margin-right: 0;
    margin-left: 10px;
  }

  .directory__card__bar .display-name {
    margin-left: 0;
    margin-right: 15px;
  }

  .display-name,
  .announcements__item {
    text-align: right;
  }

  .announcements__item__range {
    padding-right: 0;
    padding-left: 18px;
  }

  .reactions-bar {
    margin-left: auto;
    margin-right: -2px;
    direction: rtl;
  }

  .reactions-bar__item__count {
    margin-left: 0;
    margin-right: 6px;
  }

  .announcements__pagination {
    right: auto;
    left: 0;
  }

  .notification__message {
    margin-left: 0;
    margin-right: 68px;
  }

  .announcements__mastodon,
  .drawer__inner__mastodon > img {
    transform: scaleX(-1);
  }

  .notification__favourite-icon-wrapper {
    left: auto;
    right: -26px;
  }

  .landing-page__logo {
    margin-right: 0;
    margin-left: 20px;
  }

  .landing-page .features-list .features-list__row .visual {
    margin-left: 0;
    margin-right: 15px;
  }

  .column-link__icon,
  .column-header__icon {
    margin-right: 0;
    margin-left: 5px;
  }

  .compose-form .compose-form__buttons-wrapper .character-counter__wrapper {
    margin-right: 0;
    margin-left: 4px;
  }

  .navigation-bar__profile {
    margin-left: 0;
    margin-right: 8px;
  }

  .search__input {
    padding-right: 10px;
    padding-left: 30px;
  }

  .search__icon .fa {
    right: auto;
    left: 10px;
  }

  .columns-area {
    direction: rtl;
  }

  .column-header__buttons {
    left: 0;
    right: auto;
    margin-left: 0;
    margin-right: -15px;
  }

  .column-inline-form .icon-button {
    margin-left: 0;
    margin-right: 5px;
  }

  .column-header__links .text-btn {
    margin-left: 10px;
    margin-right: 0;
  }

  .account__avatar-wrapper {
    float: right;
  }

  .column-header__back-button {
    padding-left: 5px;
    padding-right: 0;
  }

  .column-header__setting-arrows {
    float: left;
  }

  .setting-toggle__label {
    margin-left: 0;
    margin-right: 8px;
  }

  .status__avatar {
    left: auto;
    right: 10px;
  }

  .status,
  .activity-stream .status.light {
    padding-left: 10px;
    padding-right: 68px;
  }

  .status__info .status__display-name,
  .activity-stream .status.light .status__display-name {
    padding-left: 25px;
    padding-right: 0;
  }

  .activity-stream .pre-header {
    padding-right: 68px;
    padding-left: 0;
  }

  .status__prepend {
    margin-left: 0;
    margin-right: 68px;
  }

  .status__prepend-icon-wrapper {
    left: auto;
    right: -26px;
  }

  .activity-stream .pre-header .pre-header__icon {
    left: auto;
    right: 42px;
  }

  .account__header__tabs__buttons > .icon-button {
    margin-right: 0;
    margin-left: 8px;
  }

  .account__avatar-overlay-overlay {
    right: auto;
    left: 0;
  }

  .column-back-button--slim-button {
    right: auto;
    left: 0;
  }

  .status__relative-time,
  .status__visibility-icon,
  .activity-stream .status.light .status__header .status__meta {
    float: left;
  }

  .status__action-bar {
    &__counter {
      margin-right: 0;
      margin-left: 11px;

      .status__action-bar-button {
        margin-right: 0;
        margin-left: 4px;
      }
    }
  }

  .status__action-bar-button {
    float: right;
    margin-right: 0;
    margin-left: 18px;
  }

  .status__action-bar-dropdown {
    float: right;
  }

  .privacy-dropdown__dropdown {
    margin-left: 0;
    margin-right: 40px;
  }

  .privacy-dropdown__option__icon {
    margin-left: 10px;
    margin-right: 0;
  }

  .picture-in-picture__header__account .display-name,
  .detailed-status__display-name .display-name {
    text-align: right;
  }

  .detailed-status__display-avatar {
    margin-right: 0;
    margin-left: 10px;
    float: right;
  }

  .picture-in-picture__header__account .account__avatar {
    margin-right: 0;
    margin-left: 10px;
  }

  .icon-button__counter {
    margin-left: 0;
    margin-right: 4px;
  }

  .notifications-permission-banner__close {
    right: auto;
    left: 10px;
  }

  .detailed-status__favorites,
  .detailed-status__reblogs {
    margin-left: 0;
    margin-right: 6px;
  }

  .fa-ul {
    margin-left: 2.14285714em;
  }

  .fa-li {
    left: auto;
    right: -2.14285714em;
  }

  .admin-wrapper {
    direction: rtl;
  }

  .admin-wrapper .sidebar ul a i.fa,
  a.table-action-link i.fa {
    margin-right: 0;
    margin-left: 5px;
  }

  .simple_form .check_boxes .checkbox label {
    padding-left: 0;
    padding-right: 25px;
  }

  .simple_form .input.with_label.boolean label.checkbox {
    padding-left: 25px;
    padding-right: 0;
  }

  .simple_form .check_boxes .checkbox input[type="checkbox"],
  .simple_form .input.boolean input[type="checkbox"] {
    left: auto;
    right: 0;
  }

  .simple_form .input.radio_buttons .radio {
    left: auto;
    right: 0;
  }

  .simple_form .input.radio_buttons .radio > label {
    padding-right: 28px;
    padding-left: 0;
  }

  .simple_form .input-with-append .input input {
    padding-left: 142px;
    padding-right: 0;
  }

  .simple_form .input.boolean label.checkbox {
    left: auto;
    right: 0;
  }

  .simple_form .input.boolean .label_input,
  .simple_form .input.boolean .hint {
    padding-left: 0;
    padding-right: 28px;
  }

  .simple_form .label_input__append {
    right: auto;
    left: 3px;

    &::after {
      right: auto;
      left: 0;
      background-image: linear-gradient(to left, rgba(darken($ui-base-color, 10%), 0), darken($ui-base-color, 10%));
    }
  }

  .simple_form select {
    background: darken($ui-base-color, 10%) url("data:image/svg+xml;utf8,<svg xmlns='http://www.w3.org/2000/svg' viewBox='0 0 14.933 18.467' height='19.698' width='15.929'><path d='M3.467 14.967l-3.393-3.5H14.86l-3.392 3.5c-1.866 1.925-3.666 3.5-4 3.5-.335 0-2.135-1.575-4-3.5zm.266-11.234L7.467 0 11.2 3.733l3.733 3.734H0l3.733-3.734z' fill='#{hex-color(lighten($ui-base-color, 12%))}'/></svg>") no-repeat left 8px center / auto 16px;
  }

  .table th,
  .table td {
    text-align: right;
  }

  .filters .filter-subset {
    margin-right: 0;
    margin-left: 45px;
  }

  .landing-page .header-wrapper .mascot {
    right: 60px;
    left: auto;
  }

  .landing-page__call-to-action .row__information-board {
    direction: rtl;
  }

  .landing-page .header .hero .floats .float-1 {
    left: -120px;
    right: auto;
  }

  .landing-page .header .hero .floats .float-2 {
    left: 210px;
    right: auto;
  }

  .landing-page .header .hero .floats .float-3 {
    left: 110px;
    right: auto;
  }

  .landing-page .header .links .brand img {
    left: 0;
  }

  .landing-page .fa-external-link {
    padding-right: 5px;
    padding-left: 0 !important;
  }

  .landing-page .features #mastodon-timeline {
    margin-right: 0;
    margin-left: 30px;
  }

  @media screen and (min-width: 631px) {
    .column,
    .drawer {
      padding-left: 5px;
      padding-right: 5px;

      &:first-child {
        padding-left: 5px;
        padding-right: 10px;
      }
    }

    .columns-area > div {
      .column,
      .drawer {
        padding-left: 5px;
        padding-right: 5px;
      }
    }
  }

  .columns-area--mobile .column,
  .columns-area--mobile .drawer {
    padding-left: 0;
    padding-right: 0;
  }

  .public-layout {
    .header {
      .nav-button {
        margin-left: 8px;
        margin-right: 0;
      }
    }

    .public-account-header__tabs {
      margin-left: 0;
      margin-right: 20px;
    }
  }

  .landing-page__information {
    .account__display-name {
      margin-right: 0;
      margin-left: 5px;
    }

    .account__avatar-wrapper {
      margin-left: 12px;
      margin-right: 0;
    }
  }

  .card__bar .display-name {
    margin-left: 0;
    margin-right: 15px;
    text-align: right;
  }

  .fa-chevron-left::before {
    content: "\F054";
  }

  .fa-chevron-right::before {
    content: "\F053";
  }

  .column-back-button__icon {
    margin-right: 0;
    margin-left: 5px;
  }

  .column-header__setting-arrows .column-header__setting-btn:last-child {
    padding-left: 0;
    padding-right: 10px;
  }

  .simple_form .input.radio_buttons .radio > label input {
    left: auto;
    right: 0;
  }

<<<<<<< HEAD
  .circle-dropdown .circle-dropdown__menu {
    background-position: left 8px center;
  }

  .circle-dropdown__menu {
    text-align: right;
    padding: 9px 4px 9px 30px;
  }

  .circle-link .circle-edit-button,
  .circle-link .circle-delete-button {
      text-align: right;
=======
  .picture-in-picture {
    right: auto;
    left: 20px;
>>>>>>> 11d60310
  }
}<|MERGE_RESOLUTION|>--- conflicted
+++ resolved
@@ -461,7 +461,11 @@
     right: 0;
   }
 
-<<<<<<< HEAD
+  .picture-in-picture {
+    right: auto;
+    left: 20px;
+  }
+
   .circle-dropdown .circle-dropdown__menu {
     background-position: left 8px center;
   }
@@ -474,10 +478,5 @@
   .circle-link .circle-edit-button,
   .circle-link .circle-delete-button {
       text-align: right;
-=======
-  .picture-in-picture {
-    right: auto;
-    left: 20px;
->>>>>>> 11d60310
   }
 }