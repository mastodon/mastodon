.app-body {
  -webkit-overflow-scrolling: touch;
  -ms-overflow-style: -ms-autohiding-scrollbar;
}

.button {
  background-color: $ui-highlight-color;
  border: 10px none;
  border-radius: 4px;
  box-sizing: border-box;
  color: $primary-text-color;
  cursor: pointer;
  display: inline-block;
  font-family: inherit;
  font-size: 14px;
  font-weight: 500;
  height: 36px;
  letter-spacing: 0;
  line-height: 36px;
  overflow: hidden;
  padding: 0 16px;
  position: relative;
  text-align: center;
  text-transform: uppercase;
  text-decoration: none;
  text-overflow: ellipsis;
  transition: all 100ms ease-in;
  white-space: nowrap;
  width: auto;

  &:active,
  &:focus,
  &:hover {
    background-color: lighten($ui-highlight-color, 10%);
    transition: all 200ms ease-out;
  }

  &--destructive {
    transition: none;

    &:active,
    &:focus,
    &:hover {
      background-color: $error-red;
      transition: none;
    }
  }

  &:disabled,
  &.disabled {
    background-color: $ui-primary-color;
    cursor: default;
  }

  &::-moz-focus-inner {
    border: 0;
  }

  &::-moz-focus-inner,
  &:focus,
  &:active {
    outline: 0 !important;
  }

  &.button-primary,
  &.button-alternative,
  &.button-secondary,
  &.button-alternative-2 {
    font-size: 16px;
    line-height: 36px;
    height: auto;
    text-transform: none;
    padding: 4px 16px;
  }

  &.button-alternative {
    color: $inverted-text-color;
    background: $ui-primary-color;

    &:active,
    &:focus,
    &:hover {
      background-color: lighten($ui-primary-color, 4%);
    }
  }

  &.button-alternative-2 {
    background: $ui-base-lighter-color;

    &:active,
    &:focus,
    &:hover {
      background-color: lighten($ui-base-lighter-color, 4%);
    }
  }

  &.button-secondary {
    color: $darker-text-color;
    background: transparent;
    padding: 3px 15px;
    border: 1px solid $ui-primary-color;

    &:active,
    &:focus,
    &:hover {
      border-color: lighten($ui-primary-color, 4%);
      color: lighten($darker-text-color, 4%);
    }

    &:disabled {
      opacity: 0.5;
    }
  }

  &.button--block {
    display: block;
    width: 100%;
  }
}

.column__wrapper {
  display: flex;
  flex: 1 1 auto;
  position: relative;
}

.icon-button {
  display: inline-block;
  padding: 0;
  color: $action-button-color;
  border: none;
  background: transparent;
  cursor: pointer;
  transition: color 100ms ease-in;

  &:hover,
  &:active,
  &:focus {
    color: lighten($action-button-color, 7%);
    transition: color 200ms ease-out;
  }

  &.disabled {
    color: darken($action-button-color, 13%);
    cursor: default;
  }

  &.active {
    color: $highlight-text-color;
  }

  &::-moz-focus-inner {
    border: 0;
  }

  &::-moz-focus-inner,
  &:focus,
  &:active {
    outline: 0 !important;
  }

  &.inverted {
    color: $lighter-text-color;

    &:hover,
    &:active,
    &:focus {
      color: darken($lighter-text-color, 7%);
    }

    &.disabled {
      color: lighten($lighter-text-color, 7%);
    }

    &.active {
      color: $highlight-text-color;

      &.disabled {
        color: lighten($highlight-text-color, 13%);
      }
    }
  }

  &.overlayed {
    box-sizing: content-box;
    background: rgba($base-overlay-background, 0.6);
    color: rgba($primary-text-color, 0.7);
    border-radius: 4px;
    padding: 2px;

    &:hover {
      background: rgba($base-overlay-background, 0.9);
    }
  }
}

.text-icon-button {
  color: $lighter-text-color;
  border: none;
  background: transparent;
  cursor: pointer;
  font-weight: 600;
  font-size: 11px;
  padding: 0 3px;
  line-height: 27px;
  outline: 0;
  transition: color 100ms ease-in;

  &:hover,
  &:active,
  &:focus {
    color: darken($lighter-text-color, 7%);
    transition: color 200ms ease-out;
  }

  &.disabled {
    color: lighten($lighter-text-color, 20%);
    cursor: default;
  }

  &.active {
    color: $highlight-text-color;
  }

  &::-moz-focus-inner {
    border: 0;
  }

  &::-moz-focus-inner,
  &:focus,
  &:active {
    outline: 0 !important;
  }
}

.dropdown-menu {
  position: absolute;
}

.invisible {
  font-size: 0;
  line-height: 0;
  display: inline-block;
  width: 0;
  height: 0;
  position: absolute;

  img,
  svg {
    margin: 0 !important;
    border: 0 !important;
    padding: 0 !important;
    width: 0 !important;
    height: 0 !important;
  }
}

.ellipsis {
  &::after {
    content: "…";
  }
}

.compose-form {
  padding: 10px;

  &__sensitive-button {
    padding: 10px;
    padding-top: 0;

    font-size: 14px;
    font-weight: 500;

    &.active {
      color: $highlight-text-color;
    }

    input[type=checkbox] {
      display: none;
    }

    .checkbox {
      display: inline-block;
      position: relative;
      border: 1px solid $ui-primary-color;
      box-sizing: border-box;
      width: 18px;
      height: 18px;
      flex: 0 0 auto;
      margin-right: 10px;
      top: -1px;
      border-radius: 4px;
      vertical-align: middle;

      &.active {
        border-color: $highlight-text-color;
        background: $highlight-text-color;
      }
    }
  }

  .compose-form__warning {
    color: $inverted-text-color;
    margin-bottom: 10px;
    background: $ui-primary-color;
    box-shadow: 0 2px 6px rgba($base-shadow-color, 0.3);
    padding: 8px 10px;
    border-radius: 4px;
    font-size: 13px;
    font-weight: 400;

    strong {
      color: $inverted-text-color;
      font-weight: 500;

      @each $lang in $cjk-langs {
        &:lang(#{$lang}) {
          font-weight: 700;
        }
      }
    }

    a {
      color: $lighter-text-color;
      font-weight: 500;
      text-decoration: underline;

      &:hover,
      &:active,
      &:focus {
        text-decoration: none;
      }
    }
  }

  .compose-form__autosuggest-wrapper {
    position: relative;

    .emoji-picker-dropdown {
      position: absolute;
      right: 5px;
      top: 5px;
    }
  }

  .autosuggest-textarea,
  .hashtag-temp,
  .autosuggest-input,
  .spoiler-input {
    position: relative;
  }

  .spoiler-input {
    height: 0;
    transform-origin: bottom;
    opacity: 0.0;

    &.spoiler-input--visible {
      height: 47px;
      opacity: 1.0;
    }
  }

  .autosuggest-textarea__textarea,
  .hastag-temp__input,
  .spoiler-input__input {
    display: block;
    box-sizing: border-box;
    width: 100%;
    margin: 0;
    color: $inverted-text-color;
    background: $simple-background-color;
    padding: 10px;
    font-family: inherit;
    font-size: 14px;
    resize: vertical;
    border: 0;
    outline: 0;

    &:focus {
      outline: 0;
    }

    @media screen and (max-width: 600px) {
      font-size: 16px;
    }
  }

  .spoiler-input__input {
    border-radius: 4px;
  }

  .autosuggest-textarea__textarea {
    min-height: 100px;
    border-radius: 4px 4px 0 0;
    padding-bottom: 0;
    padding-right: 10px + 22px;
    resize: none;
    scrollbar-color: initial;

    &::-webkit-scrollbar {
      all: unset;
    }

    @media screen and (max-width: 600px) {
      height: 100px !important; // prevent auto-resize textarea
      resize: vertical;
    }
  }

  .autosuggest-textarea__suggestions {
    box-sizing: border-box;
    display: none;
    position: absolute;
    top: 100%;
    width: 100%;
    z-index: 99;
    box-shadow: 4px 4px 6px rgba($base-shadow-color, 0.4);
    background: $ui-secondary-color;
    border-radius: 0 0 4px 4px;
    color: $inverted-text-color;
    font-size: 14px;
    padding: 6px;

    &.autosuggest-textarea__suggestions--visible {
      display: block;
    }
  }

  .autosuggest-textarea__suggestions__item {
    padding: 10px;
    cursor: pointer;
    border-radius: 4px;

    &:hover,
    &:focus,
    &:active,
    &.selected {
      background: darken($ui-secondary-color, 10%);
    }
  }

  .autosuggest-account,
  .autosuggest-emoji {
    display: flex;
    flex-direction: row;
    align-items: center;
    justify-content: flex-start;
    line-height: 18px;
    font-size: 14px;
  }

  .autosuggest-account-icon,
  .autosuggest-emoji img {
    display: block;
    margin-right: 8px;
    width: 16px;
    height: 16px;
  }

  .autosuggest-account .display-name__account {
    color: $lighter-text-color;
  }

  .compose-form__modifiers {
    color: $inverted-text-color;
    font-family: inherit;
    font-size: 14px;
    background: $simple-background-color;

    .compose-form__upload-wrapper {
      overflow: hidden;
    }

    .compose-form__uploads-wrapper {
      display: flex;
      flex-direction: row;
      padding: 5px;
      flex-wrap: wrap;
    }

    .compose-form__upload {
      flex: 1 1 0;
      min-width: 40%;
      margin: 5px;

      &__actions {
        background: linear-gradient(180deg, rgba($base-shadow-color, 0.8) 0, rgba($base-shadow-color, 0.35) 80%, transparent);
        display: flex;
        align-items: flex-start;
        justify-content: space-between;
        opacity: 0;
        transition: opacity .1s ease;

        .icon-button {
          flex: 0 1 auto;
          color: $secondary-text-color;
          font-size: 14px;
          font-weight: 500;
          padding: 10px;
          font-family: inherit;

          &:hover,
          &:focus,
          &:active {
            color: lighten($secondary-text-color, 7%);
          }
        }

        &.active {
          opacity: 1;
        }
      }

      &-description {
        position: absolute;
        z-index: 2;
        bottom: 0;
        left: 0;
        right: 0;
        box-sizing: border-box;
        background: linear-gradient(0deg, rgba($base-shadow-color, 0.8) 0, rgba($base-shadow-color, 0.35) 80%, transparent);
        padding: 10px;
        opacity: 0;
        transition: opacity .1s ease;

        textarea {
          background: transparent;
          color: $secondary-text-color;
          border: 0;
          padding: 0;
          margin: 0;
          width: 100%;
          font-family: inherit;
          font-size: 14px;
          font-weight: 500;

          &:focus {
            color: $white;
          }

          &::placeholder {
            opacity: 0.75;
            color: $secondary-text-color;
          }
        }

        &.active {
          opacity: 1;
        }
      }
    }

    .compose-form__upload-thumbnail {
      border-radius: 4px;
      background-position: center;
      background-size: cover;
      background-repeat: no-repeat;
      height: 140px;
      width: 100%;
      overflow: hidden;
    }
  }

  .compose-form__buttons-wrapper {
    padding: 10px;
    background: darken($simple-background-color, 8%);
    border-radius: 0 0 4px 4px;
    display: flex;
    justify-content: space-between;

    .compose-form__buttons {
      display: flex;

      .compose-form__upload-button-icon {
        line-height: 27px;
      }

      .compose-form__sensitive-button {
        display: none;

        &.compose-form__sensitive-button--visible {
          display: block;
        }

        .compose-form__sensitive-button__icon {
          line-height: 27px;
        }
      }
    }

    .icon-button {
      box-sizing: content-box;
      padding: 0 3px;
    }

    .character-counter__wrapper {
      align-self: center;
      margin-right: 4px;

      .character-counter {
        cursor: default;
        font-family: $font-sans-serif, sans-serif;
        font-size: 14px;
        font-weight: 600;
        color: $lighter-text-color;

        &.character-counter--over {
          color: $warning-red;
        }
      }
    }
  }

  .compose-form__publish {
    display: flex;
    justify-content: flex-end;
    min-width: 0;

    .compose-form__publish-button-wrapper {
      overflow: hidden;
      padding-top: 10px;
    }
  }
}

.no-reduce-motion .spoiler-input {
  transition: height 0.4s ease, opacity 0.4s ease;
}

.emojione {
  font-size: inherit;
  vertical-align: middle;
  object-fit: contain;
  margin: -.2ex .15em .2ex;
  width: 16px;
  height: 16px;

  img {
    width: auto;
  }
}

.reply-indicator {
  background: $ui-primary-color;
}

.quote-indicator {
  background: $success-green;
}

.reply-indicator,
.quote-indicator {
  border-radius: 4px;
  margin-bottom: 10px;
  padding: 10px;
}

.reply-indicator__header,
.quote-indicator__header {
  margin-bottom: 5px;
  overflow: hidden;
}

.reply-indicator__cancel,
.quote-indicator__cancel {
  float: right;
  line-height: 24px;
}

.reply-indicator__display-name,
.quote-indicator__display-name {
  color: $inverted-text-color;
  display: block;
  max-width: 100%;
  line-height: 24px;
  overflow: hidden;
  padding-right: 25px;
  text-decoration: none;
}

.reply-indicator__display-avatar,
.quote-indicator__display-avatar {
  float: left;
  margin-right: 5px;
}

.status__content--with-action {
  cursor: pointer;
}

.status__content,
.reply-indicator__content,
.quote-indicator__content {
  position: relative;
  font-size: 15px;
  line-height: 20px;
  word-wrap: break-word;
  font-weight: 400;
  overflow: hidden;
  text-overflow: ellipsis;
  padding-top: 2px;
  color: $primary-text-color;

  &:focus {
    outline: 0;
  }

  &.status__content--with-spoiler {
    white-space: normal;

    .status__content__text {
      white-space: pre-wrap;
    }
  }

  .emojione {
    width: 20px;
    height: 20px;
    margin: -3px 0 0;
  }

  p {
    margin-bottom: 20px;
    white-space: pre-wrap;

    &:last-child {
      margin-bottom: 2px;
    }
  }

  strong,
  b {
    font-weight: 700;
  }

  em,
  i {
    font-style: italic;
  }

  code {
    font-family: $font-monospace, monospace;
    background-color: darken($ui-base-color, 8%);
    border-radius: 3px;
    font-size: 0.85em;
    padding: 0.075em 0.4em;
  }

  del,
  s {
    text-decoration: line-through;
  }

  a {
    color: $secondary-text-color;
    text-decoration: none;

    &:hover {
      text-decoration: underline;

      .fa {
        color: lighten($dark-text-color, 7%);
      }
    }

    &.mention {
      &:hover {
        text-decoration: none;

        span {
          text-decoration: underline;
        }
      }
    }

    .fa {
      color: $dark-text-color;
    }
  }

  .status__content__spoiler-link {
    background: $action-button-color;

    &:hover {
      background: lighten($action-button-color, 7%);
      text-decoration: none;
    }

    &::-moz-focus-inner {
      border: 0;
    }

    &::-moz-focus-inner,
    &:focus,
    &:active {
      outline: 0 !important;
    }
  }

  .status__content__text {
    display: none;

    &.status__content__text--visible {
      display: block;
    }
  }
}

.status__content.status__content--collapsed {
  max-height: 20px * 15; // 15 lines is roughly above 500 characters
}

.status__content__read-more-button {
  display: block;
  font-size: 15px;
  line-height: 20px;
  color: lighten($ui-highlight-color, 8%);
  border: 0;
  background: transparent;
  padding: 0;
  padding-top: 8px;

  &:hover,
  &:active {
    text-decoration: underline;
  }
}

.status__content__spoiler-link {
  display: inline-block;
  border-radius: 2px;
  background: transparent;
  border: 0;
  color: $inverted-text-color;
  font-weight: 700;
  font-size: 11px;
  padding: 0 6px;
  text-transform: uppercase;
  line-height: 20px;
  cursor: pointer;
  vertical-align: middle;
}

.quote-inline {
  display: none;
}

.quote-status {
  border: solid 1px #393f4f;
  border-radius: 4px;
  padding: 5px;
  margin-top: 8px;
  position: relative;

  .status__avatar {
    height: 18px;
    width: 18px;
    position: absolute;
    top: 5px;
    left: 5px;
    cursor: pointer;

    & > div {
      width: 18px;
      height: 18px;
    }
  }

  .display-name__account {
    color: $ui-base-lighter-color;
  }

  .display-name {
    padding-left: 20px;
  }
}

.muted .quote-status .display-name {
  color: $ui-base-lighter-color;
}

.status__wrapper--filtered {
  color: $dark-text-color;
  border: 0;
  font-size: inherit;
  text-align: center;
  line-height: inherit;
  margin: 0;
  padding: 15px;
  box-sizing: border-box;
  width: 100%;
  clear: both;
  border-bottom: 1px solid lighten($ui-base-color, 8%);
}

.quote-inline {
  display: none;
}

.quote-status {
  border: solid 1px $ui-base-lighter-color;
  border-radius: 4px;
  padding: 5px;
  margin-top: 8px;
  position: relative;

  & > .unlisted-quote {
    color: $dark-text-color;
    font-weight: 500;
  }

  .status__avatar {
    height: 18px;
    width: 18px;
    position: absolute;
    top: 5px;
    left: 5px;
    cursor: pointer;

    & > div {
      width: 18px;
      height: 18px;
    }
  }

  .display-name__account {
    color: $ui-base-lighter-color;
  }

  .display-name {
    padding-left: 20px;
  }
}

.muted .quote-status .display-name {
  color: $ui-base-lighter-color;
}

.status__prepend-icon-wrapper {
  left: -26px;
  position: absolute;
}

.focusable {
  &:focus {
    outline: 0;
    background: lighten($ui-base-color, 4%);

    .status.status-direct {
      background: lighten($ui-base-color, 12%);

      &.muted {
        background: transparent;
      }
    }

    .detailed-status,
    .detailed-status__action-bar {
      background: lighten($ui-base-color, 8%);
    }
  }
}

.status {
  padding: 8px 10px;
  padding-left: 68px;
  position: relative;
  min-height: 54px;
  border-bottom: 1px solid lighten($ui-base-color, 8%);
  cursor: default;

  @supports (-ms-overflow-style: -ms-autohiding-scrollbar) {
    // Add margin to avoid Edge auto-hiding scrollbar appearing over content.
    // On Edge 16 this is 16px and Edge <=15 it's 12px, so aim for 16px.
    padding-right: 26px; // 10px + 16px
  }

  @keyframes fade {
    0% { opacity: 0; }
    100% { opacity: 1; }
  }

  opacity: 1;
  animation: fade 150ms linear;

  .video-player {
    margin-top: 8px;
  }

  &.status-direct:not(.read) {
    background: lighten($ui-base-color, 8%);
    border-bottom-color: lighten($ui-base-color, 12%);
  }

  &.light {
    .status__relative-time {
      color: $light-text-color;
    }

    .status__display-name {
      color: $inverted-text-color;
    }

    .display-name {
      strong {
        color: $inverted-text-color;
      }

      span {
        color: $light-text-color;
      }
    }

    .status__content {
      color: $inverted-text-color;

      a {
        color: $highlight-text-color;
      }

      a.status__content__spoiler-link {
        color: $primary-text-color;
        background: $ui-primary-color;

        &:hover {
          background: lighten($ui-primary-color, 8%);
        }
      }
    }
  }
}

.notification-favourite {
  .status.status-direct {
    background: transparent;

    .icon-button.disabled {
      color: lighten($action-button-color, 13%);
    }
  }
}

.status__relative-time,
.notification__relative_time {
  color: $dark-text-color;
  float: right;
  font-size: 14px;
}

.status__display-name {
  color: $dark-text-color;
}

.status__info .status__display-name {
  display: block;
  max-width: 100%;
  padding-right: 25px;
}

.status__info {
  font-size: 15px;
}

.status-check-box {
  border-bottom: 1px solid $ui-secondary-color;
  display: flex;

  .status-check-box__status {
    margin: 10px 0 10px 10px;
    flex: 1;

    .media-gallery {
      max-width: 250px;
    }

    .status__content {
      padding: 0;
      white-space: normal;
    }

    .video-player {
      margin-top: 8px;
      max-width: 250px;
    }

    .media-gallery__item-thumbnail {
      cursor: default;
    }
  }
}

.status-check-box-toggle {
  align-items: center;
  display: flex;
  flex: 0 0 auto;
  justify-content: center;
  padding: 10px;
}

.status__prepend {
  margin-left: 68px;
  color: $dark-text-color;
  padding: 8px 0;
  padding-bottom: 2px;
  font-size: 14px;
  position: relative;

  .status__display-name strong {
    color: $dark-text-color;
  }

  > span {
    display: block;
    overflow: hidden;
    text-overflow: ellipsis;
  }
}

.status__action-bar {
  align-items: center;
  display: flex;
  margin-top: 8px;

  &__counter {
    display: inline-flex;
    margin-right: 11px;
    align-items: center;

    .status__action-bar-button {
      margin-right: 4px;
    }

    &__label {
      display: inline-block;
      width: 14px;
      font-size: 12px;
      font-weight: 500;
      color: $action-button-color;
    }
  }
}

.status__action-bar-button {
  margin-right: 18px;
}

.status__action-bar-dropdown {
  height: 23.15px;
  width: 23.15px;
}

.detailed-status__action-bar-dropdown {
  flex: 1 1 auto;
  display: flex;
  align-items: center;
  justify-content: center;
  position: relative;
}

.detailed-status {
  background: lighten($ui-base-color, 4%);
  padding: 14px 10px;

  &--flex {
    display: flex;
    flex-wrap: wrap;
    justify-content: space-between;
    align-items: flex-start;

    .status__content,
    .detailed-status__meta {
      flex: 100%;
    }
  }

  .status__content {
    font-size: 19px;
    line-height: 24px;

    .emojione {
      width: 24px;
      height: 24px;
      margin: -1px 0 0;
    }

    .status__content__spoiler-link {
      line-height: 24px;
      margin: -1px 0 0;
    }
  }

  .video-player {
    margin-top: 8px;
  }
}

.detailed-status__meta {
  margin-top: 15px;
  color: $dark-text-color;
  font-size: 14px;
  line-height: 18px;
}

.detailed-status__action-bar {
  background: lighten($ui-base-color, 4%);
  border-top: 1px solid lighten($ui-base-color, 8%);
  border-bottom: 1px solid lighten($ui-base-color, 8%);
  display: flex;
  flex-direction: row;
  padding: 10px 0;
}

.detailed-status__link {
  color: inherit;
  text-decoration: none;
}

.detailed-status__favorites,
.detailed-status__reblogs {
  display: inline-block;
  font-weight: 500;
  font-size: 12px;
  margin-left: 6px;
}

.reply-indicator__content,
.quote-indicator__content {
  color: $inverted-text-color;
  font-size: 14px;

  a {
    color: $lighter-text-color;
  }
}

.domain {
  padding: 10px;
  border-bottom: 1px solid lighten($ui-base-color, 8%);

  .domain__domain-name {
    flex: 1 1 auto;
    display: block;
    color: $primary-text-color;
    text-decoration: none;
    font-size: 14px;
    font-weight: 500;
  }
}

.domain__wrapper {
  display: flex;
}

.domain_buttons {
  height: 18px;
  padding: 10px;
  white-space: nowrap;
}

.account {
  padding: 10px;
  border-bottom: 1px solid lighten($ui-base-color, 8%);

  &.compact {
    padding: 0;
    border-bottom: 0;

    .account__avatar-wrapper {
      margin-left: 0;
    }
  }

  .account__display-name {
    flex: 1 1 auto;
    display: block;
    color: $darker-text-color;
    overflow: hidden;
    text-decoration: none;
    font-size: 14px;
  }
}

.account__wrapper {
  display: flex;
}

.account__avatar-wrapper {
  float: left;
  margin-left: 12px;
  margin-right: 12px;
}

.account__avatar {
  @include avatar-radius();
  position: relative;

  &-inline {
    display: inline-block;
    vertical-align: middle;
    margin-right: 5px;
  }

  &-composite {
    @include avatar-radius();
    overflow: hidden;

    & > div {
      @include avatar-radius();
      float: left;
      position: relative;
      box-sizing: border-box;
    }
  }
}

a .account__avatar {
  cursor: pointer;
}

.account__avatar-overlay {
  @include avatar-size(48px);

  &-base {
    @include avatar-radius();
    @include avatar-size(36px);
  }

  &-overlay {
    @include avatar-radius();
    @include avatar-size(24px);

    position: absolute;
    bottom: 0;
    right: 0;
    z-index: 1;
  }
}

.account__relationship {
  height: 18px;
  padding: 10px;
  white-space: nowrap;
}

.account__disclaimer {
  padding: 10px;
  border-top: 1px solid lighten($ui-base-color, 8%);
  color: $dark-text-color;

  strong {
    font-weight: 500;

    @each $lang in $cjk-langs {
      &:lang(#{$lang}) {
        font-weight: 700;
      }
    }
  }

  a {
    font-weight: 500;
    color: inherit;
    text-decoration: underline;

    &:hover,
    &:focus,
    &:active {
      text-decoration: none;
    }
  }
}

.account__action-bar {
  border-top: 1px solid lighten($ui-base-color, 8%);
  border-bottom: 1px solid lighten($ui-base-color, 8%);
  line-height: 36px;
  overflow: hidden;
  flex: 0 0 auto;
  display: flex;
}

.account__action-bar-dropdown {
  padding: 10px;

  .icon-button {
    vertical-align: middle;
  }

  .dropdown--active {
    .dropdown__content.dropdown__right {
      left: 6px;
      right: initial;
    }

    &::after {
      bottom: initial;
      margin-left: 11px;
      margin-top: -7px;
      right: initial;
    }
  }
}

.account__action-bar-links {
  display: flex;
  flex: 1 1 auto;
  line-height: 18px;
  text-align: center;
}

.account__action-bar__tab {
  text-decoration: none;
  overflow: hidden;
  flex: 0 1 100%;
  border-right: 1px solid lighten($ui-base-color, 8%);
  padding: 10px 0;
  border-bottom: 4px solid transparent;

  &.active {
    border-bottom: 4px solid $ui-highlight-color;
  }

  & > span {
    display: block;
    text-transform: uppercase;
    font-size: 11px;
    color: $darker-text-color;
  }

  strong {
    display: block;
    font-size: 15px;
    font-weight: 500;
    color: $primary-text-color;

    @each $lang in $cjk-langs {
      &:lang(#{$lang}) {
        font-weight: 700;
      }
    }
  }
}

.account-authorize {
  padding: 14px 10px;

  .detailed-status__display-name {
    display: block;
    margin-bottom: 15px;
    overflow: hidden;
  }
}

.account-authorize__avatar {
  float: left;
  margin-right: 10px;
}

.status__display-name,
.status__relative-time,
.detailed-status__display-name,
.detailed-status__datetime,
.detailed-status__application,
.account__display-name {
  text-decoration: none;
}

.status__display-name,
.account__display-name {
  strong {
    color: $primary-text-color;
  }
}

.muted {
  .emojione {
    opacity: 0.5;
  }
}

.status__display-name,
.reply-indicator__display-name,
.detailed-status__display-name,
a.account__display-name {
  &:hover strong {
    text-decoration: underline;
  }
}

.account__display-name strong {
  display: block;
  overflow: hidden;
  text-overflow: ellipsis;
}

.detailed-status__application,
.detailed-status__datetime {
  color: inherit;
}

.detailed-status__display-name {
  color: $secondary-text-color;
  display: block;
  line-height: 24px;
  margin-bottom: 15px;
  overflow: hidden;

  strong,
  span {
    display: block;
    text-overflow: ellipsis;
    overflow: hidden;
  }

  strong {
    font-size: 16px;
    color: $primary-text-color;
  }
}

.detailed-status__display-avatar {
  float: left;
  margin-right: 10px;
}

.status__avatar {
  height: 48px;
  left: 10px;
  position: absolute;
  top: 10px;
  width: 48px;
}

.status__expand {
  width: 68px;
  position: absolute;
  left: 0;
  top: 0;
  height: 100%;
  cursor: pointer;
}

.muted {
  .status__content p,
  .status__content a {
    color: $dark-text-color;
  }

  .status__display-name strong {
    color: $dark-text-color;
  }

  .status__avatar {
    opacity: 0.5;
  }

  a.status__content__spoiler-link {
    background: $ui-base-lighter-color;
    color: $inverted-text-color;

    &:hover {
      background: lighten($ui-base-lighter-color, 7%);
      text-decoration: none;
    }
  }
}

.notification__message {
  margin: 0 10px 0 68px;
  padding: 8px 0 0;
  cursor: default;
  color: $darker-text-color;
  font-size: 15px;
  line-height: 22px;
  position: relative;

  .fa {
    color: $highlight-text-color;
  }

  > span {
    display: inline;
    overflow: hidden;
    text-overflow: ellipsis;
  }
}

.notification__favourite-icon-wrapper {
  left: -26px;
  position: absolute;

  .star-icon {
    color: $gold-star;
  }
}

.star-icon.active {
  color: $gold-star;
}

.notification__display-name {
  color: inherit;
  font-weight: 500;
  text-decoration: none;

  &:hover {
    color: $primary-text-color;
    text-decoration: underline;
  }
}

.notification__relative_time {
  float: right;
}

.display-name {
  display: block;
  max-width: 100%;
  overflow: hidden;
  text-overflow: ellipsis;
  white-space: nowrap;
}

.display-name__html {
  font-weight: 500;
}

.display-name__account {
  font-size: 14px;
}

.status__relative-time,
.detailed-status__datetime {
  &:hover {
    text-decoration: underline;
  }
}

.image-loader {
  position: relative;
  width: 100%;
  height: 100%;
  display: flex;
  align-items: center;
  justify-content: center;
  flex-direction: column;

  .image-loader__preview-canvas {
    max-width: $media-modal-media-max-width;
    max-height: $media-modal-media-max-height;
    background: url('../images/void.png') repeat;
    object-fit: contain;
  }

  .loading-bar {
    position: relative;
  }

  &.image-loader--amorphous .image-loader__preview-canvas {
    display: none;
  }
}

.zoomable-image {
  position: relative;
  width: 100%;
  height: 100%;
  display: flex;
  align-items: center;
  justify-content: center;

  img {
    max-width: $media-modal-media-max-width;
    max-height: $media-modal-media-max-height;
    width: auto;
    height: auto;
    object-fit: contain;
  }
}

.navigation-bar {
  padding: 10px;
  display: flex;
  align-items: center;
  flex-shrink: 0;
  cursor: default;
  color: $darker-text-color;

  strong {
    color: $secondary-text-color;
  }

  a {
    color: inherit;
  }

  .permalink {
    text-decoration: none;
  }

  .navigation-bar__actions {
    position: relative;

    .icon-button.close {
      position: absolute;
      pointer-events: none;
      transform: scale(0.0, 1.0) translate(-100%, 0);
      opacity: 0;
    }

    .compose__action-bar .icon-button {
      pointer-events: auto;
      transform: scale(1.0, 1.0) translate(0, 0);
      opacity: 1;
    }
  }
}

.navigation-bar__profile {
  flex: 1 1 auto;
  margin-left: 8px;
  line-height: 20px;
  margin-top: -1px;
  overflow: hidden;
}

.navigation-bar__profile-account {
  display: block;
  font-weight: 500;
  overflow: hidden;
  text-overflow: ellipsis;
}

.navigation-bar__profile-edit {
  color: inherit;
  text-decoration: none;
}

.dropdown {
  display: inline-block;
}

.dropdown__content {
  display: none;
  position: absolute;
}

.dropdown-menu__separator {
  border-bottom: 1px solid darken($ui-secondary-color, 8%);
  margin: 5px 7px 6px;
  height: 0;
}

.dropdown-menu {
  background: $ui-secondary-color;
  padding: 4px 0;
  border-radius: 4px;
  box-shadow: 2px 4px 15px rgba($base-shadow-color, 0.4);
  z-index: 9999;

  ul {
    list-style: none;
  }

  &.left {
    transform-origin: 100% 50%;
  }

  &.top {
    transform-origin: 50% 100%;
  }

  &.bottom {
    transform-origin: 50% 0;
  }

  &.right {
    transform-origin: 0 50%;
  }
}

.dropdown-menu__arrow {
  position: absolute;
  width: 0;
  height: 0;
  border: 0 solid transparent;

  &.left {
    right: -5px;
    margin-top: -5px;
    border-width: 5px 0 5px 5px;
    border-left-color: $ui-secondary-color;
  }

  &.top {
    bottom: -5px;
    margin-left: -7px;
    border-width: 5px 7px 0;
    border-top-color: $ui-secondary-color;
  }

  &.bottom {
    top: -5px;
    margin-left: -7px;
    border-width: 0 7px 5px;
    border-bottom-color: $ui-secondary-color;
  }

  &.right {
    left: -5px;
    margin-top: -5px;
    border-width: 5px 5px 5px 0;
    border-right-color: $ui-secondary-color;
  }
}

.dropdown-menu__item {
  a {
    font-size: 13px;
    line-height: 18px;
    display: block;
    padding: 4px 14px;
    box-sizing: border-box;
    text-decoration: none;
    background: $ui-secondary-color;
    color: $inverted-text-color;
    overflow: hidden;
    text-overflow: ellipsis;
    white-space: nowrap;

    &:focus,
    &:hover,
    &:active {
      background: $ui-highlight-color;
      color: $secondary-text-color;
      outline: 0;
    }
  }
}

.dropdown--active .dropdown__content {
  display: block;
  line-height: 18px;
  max-width: 311px;
  right: 0;
  text-align: left;
  z-index: 9999;

  & > ul {
    list-style: none;
    background: $ui-secondary-color;
    padding: 4px 0;
    border-radius: 4px;
    box-shadow: 0 0 15px rgba($base-shadow-color, 0.4);
    min-width: 140px;
    position: relative;
  }

  &.dropdown__right {
    right: 0;
  }

  &.dropdown__left {
    & > ul {
      left: -98px;
    }
  }

  & > ul > li > a {
    font-size: 13px;
    line-height: 18px;
    display: block;
    padding: 4px 14px;
    box-sizing: border-box;
    text-decoration: none;
    background: $ui-secondary-color;
    color: $inverted-text-color;
    overflow: hidden;
    text-overflow: ellipsis;
    white-space: nowrap;

    &:focus {
      outline: 0;
    }

    &:hover {
      background: $ui-highlight-color;
      color: $secondary-text-color;
    }
  }
}

.dropdown__icon {
  vertical-align: middle;
}

.columns-area {
  display: flex;
  flex: 1 1 auto;
  flex-direction: row;
  justify-content: flex-start;
  overflow-x: auto;
  position: relative;

  &.unscrollable {
    overflow-x: hidden;
  }

  &__panels {
    display: flex;
    justify-content: center;
    width: 100%;
    height: 100%;

    &__pane {
      flex: 1 1 auto;
      height: 100%;
      overflow: hidden;
      pointer-events: none;
      display: flex;
      justify-content: flex-end;

      &--start {
        justify-content: flex-start;
      }

      &__inner {
        width: 285px;
        pointer-events: auto;
        height: 100%;
      }
    }

    &__main {
      box-sizing: border-box;
      width: 100%;
      max-width: 600px;
      display: flex;
      flex-direction: column;

      @media screen and (min-width: 360px) {
        padding: 0 10px;
      }
    }
  }
}

.react-swipeable-view-container {
  &,
  .columns-area,
  .drawer,
  .column {
    height: 100%;
  }
}

.react-swipeable-view-container > * {
  display: flex;
  align-items: center;
  justify-content: center;
  height: 100%;
}

.column {
  width: 350px;
  position: relative;
  box-sizing: border-box;
  display: flex;
  flex-direction: column;

  > .scrollable {
    background: $ui-base-color;
  }
}

.ui {
  flex: 0 0 auto;
  display: flex;
  flex-direction: column;
  width: 100%;
  height: 100%;
  background: darken($ui-base-color, 7%);
}

.drawer {
  width: 300px;
  box-sizing: border-box;
  display: flex;
  flex-direction: column;
  overflow-y: hidden;
}

.drawer__tab {
  display: block;
  flex: 1 1 auto;
  padding: 15px 5px 13px;
  color: $darker-text-color;
  text-decoration: none;
  text-align: center;
  font-size: 16px;
  border-bottom: 2px solid transparent;
}

.column,
.drawer {
  flex: 1 1 100%;
  overflow: hidden;
}

@media screen and (min-width: 631px) {
  .columns-area {
    padding: 0;
  }

  .column,
  .drawer {
    flex: 0 0 auto;
    padding: 10px;
    padding-left: 5px;
    padding-right: 5px;

    &:first-child {
      padding-left: 10px;
    }

    &:last-child {
      padding-right: 10px;
    }
  }

  .columns-area > div {
    .column,
    .drawer {
      padding-left: 5px;
      padding-right: 5px;
    }
  }
}

.tabs-bar {
  box-sizing: border-box;
  display: flex;
  background: lighten($ui-base-color, 8%);
  flex: 0 0 auto;
  overflow-y: auto;
}

.tabs-bar__link {
  display: block;
  flex: 1 1 auto;
  padding: 15px 10px;
  padding-bottom: 13px;
  color: $primary-text-color;
  text-decoration: none;
  text-align: center;
  font-size: 14px;
  font-weight: 500;
  border-bottom: 2px solid lighten($ui-base-color, 8%);
  transition: all 50ms linear;
  transition-property: border-bottom, background, color;

  .fa {
    font-weight: 400;
    font-size: 16px;
  }

  &.active {
    border-bottom: 2px solid $highlight-text-color;
    color: $highlight-text-color;
  }

  &:hover,
  &:focus,
  &:active {
    @media screen and (min-width: 631px) {
      background: lighten($ui-base-color, 14%);
      border-bottom-color: lighten($ui-base-color, 14%);
    }
  }

  span {
    margin-left: 5px;
    display: none;
  }
}

@media screen and (min-width: 600px) {
  .tabs-bar__link {
    span {
      display: inline;
    }
  }
}

.columns-area--mobile {
  flex-direction: column;
  width: 100%;
  margin: 0 auto;

  .column,
  .drawer {
    width: 100%;
    height: 100%;
    padding: 0;
  }

  .autosuggest-textarea__textarea {
    font-size: 16px;
  }

  .search__input {
    line-height: 18px;
    font-size: 16px;
    padding: 15px;
    padding-right: 30px;
  }

  .search__icon .fa {
    top: 15px;
  }

  @media screen and (min-width: 360px) {
    padding: 10px 0;
  }

  @media screen and (min-width: 630px) {
    .detailed-status {
      padding: 15px;

      .media-gallery,
      .video-player {
        margin-top: 15px;
      }
    }

    .account__header__bar {
      padding: 5px 10px;
    }

    .navigation-bar,
    .compose-form {
      padding: 15px;
    }

    .compose-form .compose-form__publish .compose-form__publish-button-wrapper {
      padding-top: 15px;
    }

    .status {
      padding: 15px 15px 15px (48px + 15px * 2);
      min-height: 48px + 2px;

      &__avatar {
        left: 15px;
        top: 17px;
      }

      &__content {
        padding-top: 5px;
      }

      &__prepend {
        margin-left: 48px + 15px * 2;
        padding-top: 15px;
      }

      &__prepend-icon-wrapper {
        left: -32px;
      }

      .media-gallery,
      &__action-bar,
      .video-player {
        margin-top: 10px;
      }
    }

    .account {
      padding: 15px 10px;
    }

    .notification {
      &__message {
        margin-left: 48px + 15px * 2;
        padding-top: 15px;
      }

      &__favourite-icon-wrapper {
        left: -32px;
      }

      .status {
        padding-top: 8px;
      }

      .account {
        padding-top: 8px;
      }

      .account__avatar-wrapper {
        margin-left: 17px;
        margin-right: 15px;
      }
    }
  }
}

.floating-action-button {
  position: fixed;
  display: flex;
  justify-content: center;
  align-items: center;
  width: 3.9375rem;
  height: 3.9375rem;
  bottom: 1.3125rem;
  right: 1.3125rem;
  background: darken($ui-highlight-color, 3%);
  color: $white;
  border-radius: 50%;
  font-size: 21px;
  line-height: 21px;
  text-decoration: none;
  box-shadow: 2px 3px 9px rgba($base-shadow-color, 0.4);

  &:hover,
  &:focus,
  &:active {
    background: lighten($ui-highlight-color, 7%);
  }
}

@media screen and (min-width: 360px) {
  .tabs-bar {
    margin: 10px auto;
    margin-bottom: 0;
    width: 100%;
  }

  .react-swipeable-view-container .columns-area--mobile {
    height: calc(100% - 20px) !important;
  }

  .getting-started__wrapper,
  .getting-started__trends,
  .search {
    margin-bottom: 10px;
  }
}

@media screen and (max-width: 600px + (285px * 1) + (10px * 1)) {
  .columns-area__panels__pane--compositional {
    display: none;
  }
}

@media screen and (min-width: 600px + (285px * 1) + (10px * 1)) {
  .floating-action-button,
  .tabs-bar__link.optional {
    display: none;
  }

  .search-page .search {
    display: none;
  }
}

@media screen and (max-width: 600px + (285px * 2) + (10px * 2)) {
  .columns-area__panels__pane--navigational {
    display: none;
  }
}

@media screen and (min-width: 600px + (285px * 2) + (10px * 2)) {
  .tabs-bar {
    display: none;
  }
}

.icon-with-badge {
  position: relative;

  &__badge {
    position: absolute;
    left: 9px;
    top: -13px;
    background: $ui-highlight-color;
    border: 2px solid lighten($ui-base-color, 8%);
    padding: 1px 6px;
    border-radius: 6px;
    font-size: 10px;
    font-weight: 500;
    line-height: 14px;
    color: $primary-text-color;
  }
}

.column-link--transparent .icon-with-badge__badge {
  border-color: darken($ui-base-color, 8%);
}

.compose-panel {
  width: 285px;
  margin-top: 10px;
  display: flex;
  flex-direction: column;
  height: 100%;

  .search__input {
    line-height: 18px;
    font-size: 16px;
    padding: 15px;
    padding-right: 30px;
  }

  .search__icon .fa {
    top: 15px;
  }

  .navigation-bar {
    padding-top: 20px;
    padding-bottom: 20px;
  }

  .flex-spacer {
    background: transparent;
    flex: 1 1 auto;
  }

  .compose-form {
    flex: 1;
    overflow-y: hidden;
    display: flex;
    flex-direction: column;
  }

  .autosuggest-input {
    padding-bottom: 11px;
  }

  .emoji-picker-dropdown {
    position: relative;
    top: 5px;
    left: 234px;
    z-index: 1;
<<<<<<< HEAD
    width: 0;
    height: 0;
=======
    margin-bottom: -24px;
>>>>>>> 08c27ebd
  }

  .compose-form__autosuggest-wrapper {
    overflow-y: auto;
    background-color: white;
    border-radius: 4px 4px 0 0;
  }

  .compose-form__upload-thumbnail {
    height: 80px;
  }
}

.navigation-panel {
  margin-top: 10px;

  hr {
    border: 0;
    background: transparent;
    border-top: 1px solid lighten($ui-base-color, 4%);
    margin: 10px 0;
  }
}

.drawer__pager {
  box-sizing: border-box;
  padding: 0;
  flex-grow: 1;
  position: relative;
  overflow: hidden;
  display: flex;
}

.drawer__inner {
  position: absolute;
  top: 0;
  left: 0;
  background: lighten($ui-base-color, 13%);
  box-sizing: border-box;
  padding: 0;
  display: flex;
  flex-direction: column;
  overflow: hidden;
  overflow-y: auto;
  width: 100%;
  height: 100%;

  &.darker {
    background: $ui-base-color;
  }
}

.drawer__inner__mastodon {
  background: lighten($ui-base-color, 13%) url('data:image/svg+xml;utf8,<svg xmlns="http://www.w3.org/2000/svg" viewBox="0 0 234.80078 31.757813" width="234.80078" height="31.757812"><path d="M19.599609 0c-1.05 0-2.10039.375-2.90039 1.125L0 16.925781v14.832031h234.80078V17.025391l-16.5-15.900391c-1.6-1.5-4.20078-1.5-5.80078 0l-13.80078 13.099609c-1.6 1.5-4.19883 1.5-5.79883 0L179.09961 1.125c-1.6-1.5-4.19883-1.5-5.79883 0L159.5 14.224609c-1.6 1.5-4.20078 1.5-5.80078 0L139.90039 1.125c-1.6-1.5-4.20078-1.5-5.80078 0l-13.79883 13.099609c-1.6 1.5-4.20078 1.5-5.80078 0L100.69922 1.125c-1.600001-1.5-4.198829-1.5-5.798829 0l-13.59961 13.099609c-1.6 1.5-4.200781 1.5-5.800781 0L61.699219 1.125c-1.6-1.5-4.198828-1.5-5.798828 0L42.099609 14.224609c-1.6 1.5-4.198828 1.5-5.798828 0L22.5 1.125C21.7.375 20.649609 0 19.599609 0z" fill="#{hex-color($ui-base-color)}"/></svg>') no-repeat bottom / 100% auto;
  flex: 1;
  min-height: 47px;
  display: none;

  > img {
    display: block;
    object-fit: contain;
    object-position: bottom left;
    width: 100%;
    height: 100%;
    pointer-events: none;
    user-drag: none;
    user-select: none;
  }

  @media screen and (min-height: 640px) {
    display: block;
  }
}

.pseudo-drawer {
  background: lighten($ui-base-color, 13%);
  font-size: 13px;
  text-align: left;
}

.drawer__header {
  flex: 0 0 auto;
  font-size: 16px;
  background: lighten($ui-base-color, 8%);
  margin-bottom: 10px;
  display: flex;
  flex-direction: row;

  a {
    transition: background 100ms ease-in;

    &:hover {
      background: lighten($ui-base-color, 3%);
      transition: background 200ms ease-out;
    }
  }
}

.scrollable {
  overflow-y: scroll;
  overflow-x: hidden;
  flex: 1 1 auto;
  -webkit-overflow-scrolling: touch;
  will-change: transform; // improves perf in mobile Chrome

  &.optionally-scrollable {
    overflow-y: auto;
  }

  @supports(display: grid) { // hack to fix Chrome <57
    contain: strict;
  }

  &--flex {
    display: flex;
    flex-direction: column;
  }

  &__append {
    flex: 1 1 auto;
    position: relative;
    min-height: 120px;
  }
}

.scrollable.fullscreen {
  @supports(display: grid) { // hack to fix Chrome <57
    contain: none;
  }
}

.column-back-button {
  background: lighten($ui-base-color, 4%);
  color: $highlight-text-color;
  cursor: pointer;
  flex: 0 0 auto;
  font-size: 16px;
  line-height: inherit;
  border: 0;
  text-align: unset;
  padding: 15px;
  margin: 0;
  z-index: 3;
  outline: 0;

  &:hover {
    text-decoration: underline;
  }
}

.column-header__back-button {
  background: lighten($ui-base-color, 4%);
  border: 0;
  font-family: inherit;
  color: $highlight-text-color;
  cursor: pointer;
  white-space: nowrap;
  font-size: 16px;
  padding: 0 5px 0 0;
  z-index: 3;

  &:hover {
    text-decoration: underline;
  }

  &:last-child {
    padding: 0 15px 0 0;
  }
}

.column-back-button__icon {
  display: inline-block;
  margin-right: 5px;
}

.column-back-button--slim {
  position: relative;
}

.column-back-button--slim-button {
  cursor: pointer;
  flex: 0 0 auto;
  font-size: 16px;
  padding: 15px;
  position: absolute;
  right: 0;
  top: -48px;
}

.react-toggle {
  display: inline-block;
  position: relative;
  cursor: pointer;
  background-color: transparent;
  border: 0;
  padding: 0;
  user-select: none;
  -webkit-tap-highlight-color: rgba($base-overlay-background, 0);
  -webkit-tap-highlight-color: transparent;
}

.react-toggle-screenreader-only {
  border: 0;
  clip: rect(0 0 0 0);
  height: 1px;
  margin: -1px;
  overflow: hidden;
  padding: 0;
  position: absolute;
  width: 1px;
}

.react-toggle--disabled {
  cursor: not-allowed;
  opacity: 0.5;
  transition: opacity 0.25s;
}

.react-toggle-track {
  width: 50px;
  height: 24px;
  padding: 0;
  border-radius: 30px;
  background-color: $ui-base-color;
  transition: background-color 0.2s ease;
}

.react-toggle:hover:not(.react-toggle--disabled) .react-toggle-track {
  background-color: darken($ui-base-color, 10%);
}

.react-toggle--checked .react-toggle-track {
  background-color: $ui-highlight-color;
}

.react-toggle--checked:hover:not(.react-toggle--disabled) .react-toggle-track {
  background-color: lighten($ui-highlight-color, 10%);
}

.react-toggle-track-check {
  position: absolute;
  width: 14px;
  height: 10px;
  top: 0;
  bottom: 0;
  margin-top: auto;
  margin-bottom: auto;
  line-height: 0;
  left: 8px;
  opacity: 0;
  transition: opacity 0.25s ease;
}

.react-toggle--checked .react-toggle-track-check {
  opacity: 1;
  transition: opacity 0.25s ease;
}

.react-toggle-track-x {
  position: absolute;
  width: 10px;
  height: 10px;
  top: 0;
  bottom: 0;
  margin-top: auto;
  margin-bottom: auto;
  line-height: 0;
  right: 10px;
  opacity: 1;
  transition: opacity 0.25s ease;
}

.react-toggle--checked .react-toggle-track-x {
  opacity: 0;
}

.react-toggle-thumb {
  position: absolute;
  top: 1px;
  left: 1px;
  width: 22px;
  height: 22px;
  border: 1px solid $ui-base-color;
  border-radius: 50%;
  background-color: darken($simple-background-color, 2%);
  box-sizing: border-box;
  transition: all 0.25s ease;
  transition-property: border-color, left;
}

.react-toggle--checked .react-toggle-thumb {
  left: 27px;
  border-color: $ui-highlight-color;
}

.column-link {
  background: lighten($ui-base-color, 8%);
  color: $primary-text-color;
  display: block;
  font-size: 16px;
  padding: 15px;
  text-decoration: none;

  &:hover,
  &:focus,
  &:active {
    background: lighten($ui-base-color, 11%);
  }

  &:focus {
    outline: 0;
  }

  &--transparent {
    background: transparent;
    color: $ui-secondary-color;

    &:hover,
    &:focus,
    &:active {
      background: transparent;
      color: $primary-text-color;
    }

    &.active {
      color: $ui-highlight-color;
    }
  }
}

.column-link__icon {
  display: inline-block;
  margin-right: 5px;
}

.column-link__badge {
  display: inline-block;
  border-radius: 4px;
  font-size: 12px;
  line-height: 19px;
  font-weight: 500;
  background: $ui-base-color;
  padding: 4px 8px;
  margin: -6px 10px;
}

.column-subheading {
  background: $ui-base-color;
  color: $dark-text-color;
  padding: 8px 20px;
  font-size: 12px;
  font-weight: 500;
  text-transform: uppercase;
  cursor: default;
}

.getting-started__wrapper,
.getting-started,
.flex-spacer {
  background: $ui-base-color;
}

.getting-started__wrapper {
  flex: 0 0 auto;
}

.flex-spacer {
  flex: 1 1 auto;
}

.getting-started {
  color: $dark-text-color;
  overflow: auto;

  &__footer {
    flex: 0 0 auto;
    padding: 10px;
    padding-top: 20px;

    ul {
      margin-bottom: 10px;
    }

    ul li {
      display: inline;
    }

    p {
      color: $dark-text-color;
      font-size: 13px;
      margin-bottom: 20px;

      a {
        color: $dark-text-color;
        text-decoration: underline;
      }
    }

    a {
      text-decoration: none;
      color: $darker-text-color;

      &:hover,
      &:focus,
      &:active {
        text-decoration: underline;
      }
    }
  }

  &__trends {
    background: $ui-base-color;
    flex: 0 1 auto;

    @media screen and (max-height: 810px) {
      .trends__item:nth-child(3) {
        display: none;
      }
    }

    @media screen and (max-height: 720px) {
      .trends__item:nth-child(2) {
        display: none;
      }
    }

    @media screen and (max-height: 670px) {
      display: none;
    }
  }

  &__scrollable {
    max-height: 100%;
    overflow-y: auto;
  }
}

.keyboard-shortcuts {
  padding: 8px 0 0;
  overflow: hidden;

  thead {
    position: absolute;
    left: -9999px;
  }

  td {
    padding: 0 10px 8px;
  }

  kbd {
    display: inline-block;
    padding: 3px 5px;
    background-color: lighten($ui-base-color, 8%);
    border: 1px solid darken($ui-base-color, 4%);
  }
}

.setting-text {
  color: $darker-text-color;
  background: transparent;
  border: none;
  border-bottom: 2px solid $ui-primary-color;
  box-sizing: border-box;
  display: block;
  font-family: inherit;
  margin-bottom: 10px;
  padding: 7px 0;
  width: 100%;

  &:focus,
  &:active {
    color: $primary-text-color;
    border-bottom-color: $highlight-text-color;
  }

  @media screen and (max-width: 600px) {
    font-size: 16px;
  }
}

.no-reduce-motion button.icon-button i.fa-retweet {
  background-position: 0 0;
  height: 19px;
  transition: background-position 0.9s steps(10);
  transition-duration: 0s;
  vertical-align: middle;
  width: 22px;

  &::before {
    display: none !important;
  }

}

.no-reduce-motion button.icon-button.active i.fa-retweet {
  transition-duration: 0.9s;
  background-position: 0 100%;
}

.reduce-motion button.icon-button i.fa-retweet {
  color: $action-button-color;
  transition: color 100ms ease-in;
}

.reduce-motion button.icon-button.active i.fa-retweet {
  color: $highlight-text-color;
}

.status-card {
  display: flex;
  font-size: 14px;
  border: 1px solid lighten($ui-base-color, 8%);
  border-radius: 4px;
  color: $dark-text-color;
  margin-top: 14px;
  text-decoration: none;
  overflow: hidden;

  &__actions {
    bottom: 0;
    left: 0;
    position: absolute;
    right: 0;
    top: 0;
    display: flex;
    justify-content: center;
    align-items: center;

    & > div {
      background: rgba($base-shadow-color, 0.6);
      border-radius: 8px;
      padding: 12px 9px;
      flex: 0 0 auto;
      display: flex;
      justify-content: center;
      align-items: center;
    }

    button,
    a {
      display: inline;
      color: $secondary-text-color;
      background: transparent;
      border: 0;
      padding: 0 8px;
      text-decoration: none;
      font-size: 18px;
      line-height: 18px;

      &:hover,
      &:active,
      &:focus {
        color: $primary-text-color;
      }
    }

    a {
      font-size: 19px;
      position: relative;
      bottom: -1px;
    }
  }
}

a.status-card {
  cursor: pointer;

  &:hover {
    background: lighten($ui-base-color, 8%);
  }
}

.status-card-photo {
  cursor: zoom-in;
  display: block;
  text-decoration: none;
  width: 100%;
  height: auto;
  margin: 0;
}

.status-card-video {
  iframe {
    width: 100%;
    height: 100%;
  }
}

.status-card__title {
  display: block;
  font-weight: 500;
  margin-bottom: 5px;
  color: $darker-text-color;
  overflow: hidden;
  text-overflow: ellipsis;
  white-space: nowrap;
  text-decoration: none;
}

.status-card__content {
  flex: 1 1 auto;
  overflow: hidden;
  padding: 14px 14px 14px 8px;
}

.status-card__description {
  color: $darker-text-color;
}

.status-card__host {
  display: block;
  margin-top: 5px;
  font-size: 13px;
  overflow: hidden;
  text-overflow: ellipsis;
  white-space: nowrap;
}

.status-card__image {
  flex: 0 0 100px;
  background: lighten($ui-base-color, 8%);
  position: relative;

  & > .fa {
    font-size: 21px;
    position: absolute;
    transform-origin: 50% 50%;
    top: 50%;
    left: 50%;
    transform: translate(-50%, -50%);
  }
}

.status-card.horizontal {
  display: block;

  .status-card__image {
    width: 100%;
  }

  .status-card__image-image {
    border-radius: 4px 4px 0 0;
  }

  .status-card__title {
    white-space: inherit;
  }
}

.status-card.compact {
  border-color: lighten($ui-base-color, 4%);

  &.interactive {
    border: 0;
  }

  .status-card__content {
    padding: 8px;
    padding-top: 10px;
  }

  .status-card__title {
    white-space: nowrap;
  }

  .status-card__image {
    flex: 0 0 60px;
  }
}

a.status-card.compact:hover {
  background-color: lighten($ui-base-color, 4%);
}

.status-card__image-image {
  border-radius: 4px 0 0 4px;
  display: block;
  margin: 0;
  width: 100%;
  height: 100%;
  object-fit: cover;
  background-size: cover;
  background-position: center center;
}

.load-more {
  display: block;
  color: $dark-text-color;
  background-color: transparent;
  border: 0;
  font-size: inherit;
  text-align: center;
  line-height: inherit;
  margin: 0;
  padding: 15px;
  box-sizing: border-box;
  width: 100%;
  clear: both;
  text-decoration: none;

  &:hover {
    background: lighten($ui-base-color, 2%);
  }
}

.load-gap {
  border-bottom: 1px solid lighten($ui-base-color, 8%);
}

.regeneration-indicator {
  text-align: center;
  font-size: 16px;
  font-weight: 500;
  color: $dark-text-color;
  background: $ui-base-color;
  cursor: default;
  display: flex;
  flex: 1 1 auto;
  align-items: center;
  justify-content: center;
  padding: 20px;

  & > div {
    width: 100%;
    background: transparent;
    padding-top: 0;
  }

  &__figure {
    background: url('../images/elephant_ui_working.svg') no-repeat center 0;
    width: 100%;
    height: 160px;
    background-size: contain;
    position: absolute;
    top: 50%;
    left: 50%;
    transform: translate(-50%, -50%);
  }

  &.missing-indicator {
    padding-top: 20px + 48px;

    .regeneration-indicator__figure {
      background-image: url('../images/elephant_ui_disappointed.svg');
    }
  }

  &__label {
    margin-top: 200px;

    strong {
      display: block;
      margin-bottom: 10px;
      color: $dark-text-color;
    }

    span {
      font-size: 15px;
      font-weight: 400;
    }
  }
}

.column-header__wrapper {
  position: relative;
  flex: 0 0 auto;

  &.active {
    &::before {
      display: block;
      content: "";
      position: absolute;
      top: 35px;
      left: 0;
      right: 0;
      margin: 0 auto;
      width: 60%;
      pointer-events: none;
      height: 28px;
      z-index: 1;
      background: radial-gradient(ellipse, rgba($ui-highlight-color, 0.23) 0%, rgba($ui-highlight-color, 0) 60%);
    }
  }
}

.column-header {
  display: flex;
  font-size: 16px;
  background: lighten($ui-base-color, 4%);
  flex: 0 0 auto;
  cursor: pointer;
  position: relative;
  z-index: 2;
  outline: 0;
  overflow: hidden;

  & > button {
    margin: 0;
    border: none;
    padding: 15px 0 15px 15px;
    color: inherit;
    background: transparent;
    font: inherit;
    text-align: left;
    text-overflow: ellipsis;
    overflow: hidden;
    white-space: nowrap;
    flex: 1;
  }

  & > .column-header__back-button {
    color: $highlight-text-color;
  }

  &.active {
    box-shadow: 0 1px 0 rgba($highlight-text-color, 0.3);

    .column-header__icon {
      color: $highlight-text-color;
      text-shadow: 0 0 10px rgba($highlight-text-color, 0.4);
    }
  }

  &:focus,
  &:active {
    outline: 0;
  }
}

.column-header__buttons {
  height: 48px;
  display: flex;
}

.column-header__links .text-btn {
  margin-right: 10px;
}

.column-header__button {
  background: lighten($ui-base-color, 4%);
  border: 0;
  color: $darker-text-color;
  cursor: pointer;
  font-size: 16px;
  padding: 0 15px;

  &:hover {
    color: lighten($darker-text-color, 7%);
  }

  &.active {
    color: $primary-text-color;
    background: lighten($ui-base-color, 8%);

    &:hover {
      color: $primary-text-color;
      background: lighten($ui-base-color, 8%);
    }
  }
}

.column-header__collapsible {
  max-height: 70vh;
  overflow: hidden;
  overflow-y: auto;
  color: $darker-text-color;
  transition: max-height 150ms ease-in-out, opacity 300ms linear;
  opacity: 1;

  &.collapsed {
    max-height: 0;
    opacity: 0.5;
  }

  &.animating {
    overflow-y: hidden;
  }

  hr {
    height: 0;
    background: transparent;
    border: 0;
    border-top: 1px solid lighten($ui-base-color, 12%);
    margin: 10px 0;
  }
}

.column-header__collapsible-inner {
  background: lighten($ui-base-color, 8%);
  padding: 15px;
}

.column-header__setting-btn {
  &:hover {
    color: $darker-text-color;
    text-decoration: underline;
  }
}

.column-header__setting-arrows {
  float: right;

  .column-header__setting-btn {
    padding: 0 10px;

    &:last-child {
      padding-right: 0;
    }
  }
}

.text-btn {
  display: inline-block;
  padding: 0;
  font-family: inherit;
  font-size: inherit;
  color: inherit;
  border: 0;
  background: transparent;
  cursor: pointer;
}

.column-header__icon {
  display: inline-block;
  margin-right: 5px;
}

.loading-indicator {
  color: $dark-text-color;
  font-size: 12px;
  font-weight: 400;
  text-transform: uppercase;
  overflow: visible;
  position: absolute;
  top: 50%;
  left: 50%;
  transform: translate(-50%, -50%);

  span {
    display: block;
    float: left;
    margin-left: 50%;
    transform: translateX(-50%);
    margin: 82px 0 0 50%;
    white-space: nowrap;
  }
}

.loading-indicator__figure {
  position: absolute;
  top: 50%;
  left: 50%;
  transform: translate(-50%, -50%);
  width: 42px;
  height: 42px;
  box-sizing: border-box;
  background-color: transparent;
  border: 0 solid lighten($ui-base-color, 26%);
  border-width: 6px;
  border-radius: 50%;
}

.no-reduce-motion .loading-indicator span {
  animation: loader-label 1.15s infinite cubic-bezier(0.215, 0.610, 0.355, 1.000);
}

.no-reduce-motion .loading-indicator__figure {
  animation: loader-figure 1.15s infinite cubic-bezier(0.215, 0.610, 0.355, 1.000);
}

@keyframes loader-figure {
  0% {
    width: 0;
    height: 0;
    background-color: lighten($ui-base-color, 26%);
  }

  29% {
    background-color: lighten($ui-base-color, 26%);
  }

  30% {
    width: 42px;
    height: 42px;
    background-color: transparent;
    border-width: 21px;
    opacity: 1;
  }

  100% {
    width: 42px;
    height: 42px;
    border-width: 0;
    opacity: 0;
    background-color: transparent;
  }
}

@keyframes loader-label {
  0% { opacity: 0.25; }
  30% { opacity: 1; }
  100% { opacity: 0.25; }
}

.video-error-cover {
  align-items: center;
  background: $base-overlay-background;
  color: $primary-text-color;
  cursor: pointer;
  display: flex;
  flex-direction: column;
  height: 100%;
  justify-content: center;
  margin-top: 8px;
  position: relative;
  text-align: center;
  z-index: 100;
}

.media-spoiler {
  background: $base-overlay-background;
  color: $darker-text-color;
  border: 0;
  padding: 0;
  width: 100%;
  height: 100%;
  border-radius: 4px;
  appearance: none;

  &:hover,
  &:active,
  &:focus {
    padding: 0;
    color: lighten($darker-text-color, 8%);
  }
}

.media-spoiler__warning {
  display: block;
  font-size: 14px;
}

.media-spoiler__trigger {
  display: block;
  font-size: 11px;
  font-weight: 700;
}

.spoiler-button {
  top: 0;
  left: 0;
  width: 100%;
  height: 100%;
  position: absolute;
  z-index: 100;

  &--minified {
    display: block;
    left: 4px;
    top: 4px;
    width: auto;
    height: auto;
  }

  &--hidden {
    display: none;
  }

  &__overlay {
    display: block;
    background: transparent;
    width: 100%;
    height: 100%;
    border: 0;

    &__label {
      display: inline-block;
      background: rgba($base-overlay-background, 0.5);
      border-radius: 8px;
      padding: 8px 12px;
      color: $primary-text-color;
      font-weight: 500;
      font-size: 14px;
    }

    &:hover,
    &:focus,
    &:active {
      .spoiler-button__overlay__label {
        background: rgba($base-overlay-background, 0.8);
      }
    }
  }
}

.modal-container--preloader {
  background: lighten($ui-base-color, 8%);
}

.account--panel {
  background: lighten($ui-base-color, 4%);
  border-top: 1px solid lighten($ui-base-color, 8%);
  border-bottom: 1px solid lighten($ui-base-color, 8%);
  display: flex;
  flex-direction: row;
  padding: 10px 0;
}

.account--panel__button,
.detailed-status__button {
  flex: 1 1 auto;
  text-align: center;
}

.column-settings__outer {
  background: lighten($ui-base-color, 8%);
  padding: 15px;
}

.column-settings__section {
  color: $darker-text-color;
  cursor: default;
  display: block;
  font-weight: 500;
  margin-bottom: 10px;
}

.column-settings__hashtags {
  .column-settings__row {
    margin-bottom: 15px;
  }

  .column-select {
    &__control {
      @include search-input();
    }

    &__placeholder {
      color: $dark-text-color;
      padding-left: 2px;
      font-size: 12px;
    }

    &__value-container {
      padding-left: 6px;
    }

    &__multi-value {
      background: lighten($ui-base-color, 8%);

      &__remove {
        cursor: pointer;

        &:hover,
        &:active,
        &:focus {
          background: lighten($ui-base-color, 12%);
          color: lighten($darker-text-color, 4%);
        }
      }
    }

    &__multi-value__label,
    &__input {
      color: $darker-text-color;
    }

    &__clear-indicator,
    &__dropdown-indicator {
      cursor: pointer;
      transition: none;
      color: $dark-text-color;

      &:hover,
      &:active,
      &:focus {
        color: lighten($dark-text-color, 4%);
      }
    }

    &__indicator-separator {
      background-color: lighten($ui-base-color, 8%);
    }

    &__menu {
      @include search-popout();
      padding: 0;
      background: $ui-secondary-color;
    }

    &__menu-list {
      padding: 6px;
    }

    &__option {
      color: $inverted-text-color;
      border-radius: 4px;
      font-size: 14px;

      &--is-focused,
      &--is-selected {
        background: darken($ui-secondary-color, 10%);
      }
    }
  }
}

.column-settings__row {
  .text-btn {
    margin-bottom: 15px;
  }
}

.relationship-tag {
  color: $primary-text-color;
  margin-bottom: 4px;
  display: block;
  vertical-align: top;
  background-color: $base-overlay-background;
  text-transform: uppercase;
  font-size: 11px;
  font-weight: 500;
  padding: 4px;
  border-radius: 4px;
  opacity: 0.7;

  &:hover {
    opacity: 1;
  }
}

.setting-toggle {
  display: block;
  line-height: 24px;
}

.setting-toggle__label {
  color: $darker-text-color;
  display: inline-block;
  margin-bottom: 14px;
  margin-left: 8px;
  vertical-align: middle;
}

.empty-column-indicator,
.error-column {
  color: $dark-text-color;
  background: $ui-base-color;
  text-align: center;
  padding: 20px;
  font-size: 15px;
  font-weight: 400;
  cursor: default;
  display: flex;
  flex: 1 1 auto;
  align-items: center;
  justify-content: center;

  @supports(display: grid) { // hack to fix Chrome <57
    contain: strict;
  }

  & > span {
    max-width: 400px;
  }

  a {
    color: $highlight-text-color;
    text-decoration: none;

    &:hover {
      text-decoration: underline;
    }
  }
}

.error-column {
  flex-direction: column;
}

@keyframes heartbeat {
  from {
    transform: scale(1);
    animation-timing-function: ease-out;
  }

  10% {
    transform: scale(0.91);
    animation-timing-function: ease-in;
  }

  17% {
    transform: scale(0.98);
    animation-timing-function: ease-out;
  }

  33% {
    transform: scale(0.87);
    animation-timing-function: ease-in;
  }

  45% {
    transform: scale(1);
    animation-timing-function: ease-out;
  }
}

.no-reduce-motion .pulse-loading {
  transform-origin: center center;
  animation: heartbeat 1.5s ease-in-out infinite both;
}

@keyframes shake-bottom {
  0%,
  100% {
    transform: rotate(0deg);
    transform-origin: 50% 100%;
  }

  10% {
    transform: rotate(2deg);
  }

  20%,
  40%,
  60% {
    transform: rotate(-4deg);
  }

  30%,
  50%,
  70% {
    transform: rotate(4deg);
  }

  80% {
    transform: rotate(-2deg);
  }

  90% {
    transform: rotate(2deg);
  }
}

.no-reduce-motion .shake-bottom {
  transform-origin: 50% 100%;
  animation: shake-bottom 0.8s cubic-bezier(0.455, 0.030, 0.515, 0.955) 2s 2 both;
}

.emoji-picker-dropdown__menu {
  background: $simple-background-color;
  position: absolute;
  box-shadow: 4px 4px 6px rgba($base-shadow-color, 0.4);
  border-radius: 4px;
  margin-top: 5px;
  z-index: 2;

  .emoji-mart-scroll {
    transition: opacity 200ms ease;
  }

  &.selecting .emoji-mart-scroll {
    opacity: 0.5;
  }
}

.emoji-picker-dropdown__modifiers {
  position: absolute;
  top: 60px;
  right: 11px;
  cursor: pointer;
}

.emoji-picker-dropdown__modifiers__menu {
  position: absolute;
  z-index: 4;
  top: -4px;
  left: -8px;
  background: $simple-background-color;
  border-radius: 4px;
  box-shadow: 1px 2px 6px rgba($base-shadow-color, 0.2);
  overflow: hidden;

  button {
    display: block;
    cursor: pointer;
    border: 0;
    padding: 4px 8px;
    background: transparent;

    &:hover,
    &:focus,
    &:active {
      background: rgba($ui-secondary-color, 0.4);
    }
  }

  .emoji-mart-emoji {
    height: 22px;
  }
}

.emoji-mart-emoji {
  span {
    background-repeat: no-repeat;
  }
}

.upload-area {
  align-items: center;
  background: rgba($base-overlay-background, 0.8);
  display: flex;
  height: 100%;
  justify-content: center;
  left: 0;
  opacity: 0;
  position: absolute;
  top: 0;
  visibility: hidden;
  width: 100%;
  z-index: 2000;

  * {
    pointer-events: none;
  }
}

.upload-area__drop {
  width: 320px;
  height: 160px;
  display: flex;
  box-sizing: border-box;
  position: relative;
  padding: 8px;
}

.upload-area__background {
  position: absolute;
  top: 0;
  right: 0;
  bottom: 0;
  left: 0;
  z-index: -1;
  border-radius: 4px;
  background: $ui-base-color;
  box-shadow: 0 0 5px rgba($base-shadow-color, 0.2);
}

.upload-area__content {
  flex: 1;
  display: flex;
  align-items: center;
  justify-content: center;
  color: $secondary-text-color;
  font-size: 18px;
  font-weight: 500;
  border: 2px dashed $ui-base-lighter-color;
  border-radius: 4px;
}

.upload-progress {
  padding: 10px;
  color: $lighter-text-color;
  overflow: hidden;
  display: flex;

  .fa {
    font-size: 34px;
    margin-right: 10px;
  }

  span {
    font-size: 12px;
    text-transform: uppercase;
    font-weight: 500;
    display: block;
  }
}

.upload-progess__message {
  flex: 1 1 auto;
}

.upload-progress__backdrop {
  width: 100%;
  height: 6px;
  border-radius: 6px;
  background: $ui-base-lighter-color;
  position: relative;
  margin-top: 5px;
}

.upload-progress__tracker {
  position: absolute;
  left: 0;
  top: 0;
  height: 6px;
  background: $ui-highlight-color;
  border-radius: 6px;
}

.emoji-button {
  display: block;
  font-size: 24px;
  line-height: 24px;
  margin-left: 2px;
  width: 24px;
  outline: 0;
  cursor: pointer;

  &:active,
  &:focus {
    outline: 0 !important;
  }

  img {
    filter: grayscale(100%);
    opacity: 0.8;
    display: block;
    margin: 0;
    width: 22px;
    height: 22px;
    margin-top: 2px;
  }

  &:hover,
  &:active,
  &:focus {
    img {
      opacity: 1;
      filter: none;
    }
  }
}

.dropdown--active .emoji-button img {
  opacity: 1;
  filter: none;
}

.privacy-dropdown__dropdown {
  position: absolute;
  background: $simple-background-color;
  box-shadow: 2px 4px 15px rgba($base-shadow-color, 0.4);
  border-radius: 4px;
  margin-left: 40px;
  overflow: hidden;

  &.top {
    transform-origin: 50% 100%;
  }

  &.bottom {
    transform-origin: 50% 0;
  }
}

.privacy-dropdown__option {
  color: $inverted-text-color;
  padding: 10px;
  cursor: pointer;
  display: flex;

  &:hover,
  &.active {
    background: $ui-highlight-color;
    color: $primary-text-color;
    outline: 0;

    .privacy-dropdown__option__content {
      color: $primary-text-color;

      strong {
        color: $primary-text-color;
      }
    }
  }

  &.active:hover {
    background: lighten($ui-highlight-color, 4%);
  }
}

.privacy-dropdown__option__icon {
  display: flex;
  align-items: center;
  justify-content: center;
  margin-right: 10px;
}

.privacy-dropdown__option__content {
  flex: 1 1 auto;
  color: $lighter-text-color;

  strong {
    font-weight: 500;
    display: block;
    color: $inverted-text-color;

    @each $lang in $cjk-langs {
      &:lang(#{$lang}) {
        font-weight: 700;
      }
    }
  }
}

.privacy-dropdown.active {
  .privacy-dropdown__value {
    background: $simple-background-color;
    border-radius: 4px 4px 0 0;
    box-shadow: 0 -4px 4px rgba($base-shadow-color, 0.1);

    .icon-button {
      transition: none;
    }

    &.active {
      background: $ui-highlight-color;

      .icon-button {
        color: $primary-text-color;
      }
    }
  }

  &.top .privacy-dropdown__value {
    border-radius: 0 0 4px 4px;
  }

  .privacy-dropdown__dropdown {
    display: block;
    box-shadow: 2px 4px 6px rgba($base-shadow-color, 0.1);
  }
}

.search {
  position: relative;
}

.search__input {
  display: block;
  padding: 10px;
  padding-right: 30px;
  @include search-input();
}

.search__icon {
  &::-moz-focus-inner {
    border: 0;
  }

  &::-moz-focus-inner,
  &:focus {
    outline: 0 !important;
  }

  .fa {
    position: absolute;
    top: 10px;
    right: 10px;
    z-index: 2;
    display: inline-block;
    opacity: 0;
    transition: all 100ms linear;
    transition-property: transform, opacity;
    font-size: 18px;
    width: 18px;
    height: 18px;
    color: $secondary-text-color;
    cursor: default;
    pointer-events: none;

    &.active {
      pointer-events: auto;
      opacity: 0.3;
    }
  }

  .fa-search {
    transform: rotate(90deg);

    &.active {
      pointer-events: none;
      transform: rotate(0deg);
    }
  }

  .fa-times-circle {
    top: 11px;
    transform: rotate(0deg);
    color: $action-button-color;
    cursor: pointer;

    &.active {
      transform: rotate(90deg);
    }

    &:hover {
      color: lighten($action-button-color, 7%);
    }
  }
}

.search-results__header {
  color: $dark-text-color;
  background: lighten($ui-base-color, 2%);
  padding: 15px;
  font-weight: 500;
  font-size: 16px;
  cursor: default;

  .fa {
    display: inline-block;
    margin-right: 5px;
  }
}

.search-results__section {
  margin-bottom: 5px;

  h5 {
    background: darken($ui-base-color, 4%);
    border-bottom: 1px solid lighten($ui-base-color, 8%);
    cursor: default;
    display: flex;
    padding: 15px;
    font-weight: 500;
    font-size: 16px;
    color: $dark-text-color;

    .fa {
      display: inline-block;
      margin-right: 5px;
    }
  }

  .account:last-child,
  & > div:last-child .status {
    border-bottom: 0;
  }
}

.search-results__hashtag {
  display: block;
  padding: 10px;
  color: $secondary-text-color;
  text-decoration: none;

  &:hover,
  &:active,
  &:focus {
    color: lighten($secondary-text-color, 4%);
    text-decoration: underline;
  }
}

.modal-root {
  position: relative;
  transition: opacity 0.3s linear;
  will-change: opacity;
  z-index: 9999;
}

.modal-root__overlay {
  position: fixed;
  top: 0;
  left: 0;
  right: 0;
  bottom: 0;
  background: rgba($base-overlay-background, 0.7);
}

.modal-root__container {
  position: fixed;
  top: 0;
  left: 0;
  width: 100%;
  height: 100%;
  display: flex;
  flex-direction: column;
  align-items: center;
  justify-content: center;
  align-content: space-around;
  z-index: 9999;
  pointer-events: none;
  user-select: none;
}

.modal-root__modal {
  pointer-events: auto;
  display: flex;
  z-index: 9999;
}

.video-modal {
  max-width: 100vw;
  max-height: 100vh;
  position: relative;
}

.media-modal {
  width: 100%;
  height: 100%;
  position: relative;

  .extended-video-player {
    width: 100%;
    height: 100%;
    display: flex;
    align-items: center;
    justify-content: center;

    video {
      max-width: $media-modal-media-max-width;
      max-height: $media-modal-media-max-height;
    }
  }
}

.media-modal__closer {
  position: absolute;
  top: 0;
  left: 0;
  right: 0;
  bottom: 0;
}

.media-modal__navigation {
  position: absolute;
  top: 0;
  left: 0;
  right: 0;
  bottom: 0;
  pointer-events: none;
  transition: opacity 0.3s linear;
  will-change: opacity;

  * {
    pointer-events: auto;
  }

  &.media-modal__navigation--hidden {
    opacity: 0;

    * {
      pointer-events: none;
    }
  }
}

.media-modal__nav {
  background: rgba($base-overlay-background, 0.5);
  box-sizing: border-box;
  border: 0;
  color: $primary-text-color;
  cursor: pointer;
  display: flex;
  align-items: center;
  font-size: 24px;
  height: 20vmax;
  margin: auto 0;
  padding: 30px 15px;
  position: absolute;
  top: 0;
  bottom: 0;
}

.media-modal__nav--left {
  left: 0;
}

.media-modal__nav--right {
  right: 0;
}

.media-modal__pagination {
  width: 100%;
  text-align: center;
  position: absolute;
  left: 0;
  bottom: 20px;
  pointer-events: none;
}

.media-modal__meta {
  text-align: center;
  position: absolute;
  left: 0;
  bottom: 20px;
  width: 100%;
  pointer-events: none;

  &--shifted {
    bottom: 62px;
  }

  a {
    text-decoration: none;
    font-weight: 500;
    color: $ui-secondary-color;

    &:hover,
    &:focus,
    &:active {
      text-decoration: underline;
    }
  }
}

.media-modal__page-dot {
  display: inline-block;
}

.media-modal__button {
  background-color: $primary-text-color;
  height: 12px;
  width: 12px;
  border-radius: 6px;
  margin: 10px;
  padding: 0;
  border: 0;
  font-size: 0;
}

.media-modal__button--active {
  background-color: $highlight-text-color;
}

.media-modal__close {
  position: absolute;
  right: 8px;
  top: 8px;
  z-index: 100;
}

.onboarding-modal,
.error-modal,
.embed-modal {
  background: $ui-secondary-color;
  color: $inverted-text-color;
  border-radius: 8px;
  overflow: hidden;
  display: flex;
  flex-direction: column;
}

.error-modal__body {
  height: 80vh;
  width: 80vw;
  max-width: 520px;
  max-height: 420px;
  position: relative;

  & > div {
    position: absolute;
    top: 0;
    left: 0;
    width: 100%;
    height: 100%;
    box-sizing: border-box;
    padding: 25px;
    display: none;
    flex-direction: column;
    align-items: center;
    justify-content: center;
    display: flex;
    opacity: 0;
    user-select: text;
  }
}

.error-modal__body {
  display: flex;
  flex-direction: column;
  justify-content: center;
  align-items: center;
  text-align: center;
}

.onboarding-modal__paginator,
.error-modal__footer {
  flex: 0 0 auto;
  background: darken($ui-secondary-color, 8%);
  display: flex;
  padding: 25px;

  & > div {
    min-width: 33px;
  }

  .onboarding-modal__nav,
  .error-modal__nav {
    color: $lighter-text-color;
    border: 0;
    font-size: 14px;
    font-weight: 500;
    padding: 10px 25px;
    line-height: inherit;
    height: auto;
    margin: -10px;
    border-radius: 4px;
    background-color: transparent;

    &:hover,
    &:focus,
    &:active {
      color: darken($lighter-text-color, 4%);
      background-color: darken($ui-secondary-color, 16%);
    }

    &.onboarding-modal__done,
    &.onboarding-modal__next {
      color: $inverted-text-color;

      &:hover,
      &:focus,
      &:active {
        color: lighten($inverted-text-color, 4%);
      }
    }
  }
}

.error-modal__footer {
  justify-content: center;
}

.display-case {
  text-align: center;
  font-size: 15px;
  margin-bottom: 15px;

  &__label {
    font-weight: 500;
    color: $inverted-text-color;
    margin-bottom: 5px;
    text-transform: uppercase;
    font-size: 12px;
  }

  &__case {
    background: $ui-base-color;
    color: $secondary-text-color;
    font-weight: 500;
    padding: 10px;
    border-radius: 4px;
  }
}

.onboard-sliders {
  display: inline-block;
  max-width: 30px;
  max-height: auto;
  margin-left: 10px;
}

.boost-modal,
.confirmation-modal,
.report-modal,
.actions-modal,
.mute-modal {
  background: lighten($ui-secondary-color, 8%);
  color: $inverted-text-color;
  border-radius: 8px;
  overflow: hidden;
  max-width: 90vw;
  width: 480px;
  position: relative;
  flex-direction: column;

  .status__display-name {
    display: block;
    max-width: 100%;
    padding-right: 25px;
  }

  .status__avatar {
    height: 28px;
    left: 10px;
    position: absolute;
    top: 10px;
    width: 48px;
  }

  .status__content__spoiler-link {
    color: lighten($secondary-text-color, 8%);
  }
}

.actions-modal {
  .status {
    background: $white;
    border-bottom-color: $ui-secondary-color;
    padding-top: 10px;
    padding-bottom: 10px;
  }

  .dropdown-menu__separator {
    border-bottom-color: $ui-secondary-color;
  }
}

.boost-modal__container {
  overflow-x: scroll;
  padding: 10px;

  .status {
    user-select: text;
    border-bottom: 0;
  }
}

.boost-modal__action-bar,
.confirmation-modal__action-bar,
.mute-modal__action-bar {
  display: flex;
  justify-content: space-between;
  background: $ui-secondary-color;
  padding: 10px;
  line-height: 36px;

  & > div {
    flex: 1 1 auto;
    text-align: right;
    color: $lighter-text-color;
    padding-right: 10px;
  }

  .button {
    flex: 0 0 auto;
  }
}

.boost-modal__status-header {
  font-size: 15px;
}

.boost-modal__status-time {
  float: right;
  font-size: 14px;
}

.mute-modal {
  line-height: 24px;
}

.mute-modal .react-toggle {
  vertical-align: middle;
}

.report-modal {
  width: 90vw;
  max-width: 700px;
}

.report-modal__container {
  display: flex;
  border-top: 1px solid $ui-secondary-color;

  @media screen and (max-width: 480px) {
    flex-wrap: wrap;
    overflow-y: auto;
  }
}

.report-modal__statuses,
.report-modal__comment {
  box-sizing: border-box;
  width: 50%;

  @media screen and (max-width: 480px) {
    width: 100%;
  }
}

.report-modal__statuses {
  flex: 1 1 auto;
  min-height: 20vh;
  max-height: 80vh;
  overflow-y: auto;
  overflow-x: hidden;

  .status__content a {
    color: $highlight-text-color;
  }

  .status__content,
  .status__content p {
    color: $inverted-text-color;
  }

  @media screen and (max-width: 480px) {
    max-height: 10vh;
  }
}

.report-modal__comment {
  padding: 20px;
  border-right: 1px solid $ui-secondary-color;
  max-width: 320px;

  p {
    font-size: 14px;
    line-height: 20px;
    margin-bottom: 20px;
  }

  .setting-text {
    display: block;
    box-sizing: border-box;
    width: 100%;
    margin: 0;
    color: $inverted-text-color;
    background: $white;
    padding: 10px;
    font-family: inherit;
    font-size: 14px;
    resize: vertical;
    border: 0;
    outline: 0;
    border-radius: 4px;
    border: 1px solid $ui-secondary-color;
    margin-bottom: 20px;

    &:focus {
      border: 1px solid darken($ui-secondary-color, 8%);
    }
  }

  .setting-toggle {
    margin-top: 20px;
    margin-bottom: 24px;

    &__label {
      color: $inverted-text-color;
      font-size: 14px;
    }
  }

  @media screen and (max-width: 480px) {
    padding: 10px;
    max-width: 100%;
    order: 2;

    .setting-toggle {
      margin-bottom: 4px;
    }
  }
}

.actions-modal {
  .status {
    overflow-y: auto;
    max-height: 300px;
  }

  max-height: 80vh;
  max-width: 80vw;

  .actions-modal__item-label {
    font-weight: 500;
  }

  ul {
    overflow-y: auto;
    flex-shrink: 0;
    max-height: 80vh;

    &.with-status {
      max-height: calc(80vh - 75px);
    }

    li:empty {
      margin: 0;
    }

    li:not(:empty) {
      a {
        color: $inverted-text-color;
        display: flex;
        padding: 12px 16px;
        font-size: 15px;
        align-items: center;
        text-decoration: none;

        &,
        button {
          transition: none;
        }

        &.active,
        &:hover,
        &:active,
        &:focus {
          &,
          button {
            background: $ui-highlight-color;
            color: $primary-text-color;
          }
        }

        button:first-child {
          margin-right: 10px;
        }
      }
    }
  }
}

.confirmation-modal__action-bar,
.mute-modal__action-bar {
  .confirmation-modal__secondary-button,
  .confirmation-modal__cancel-button,
  .mute-modal__cancel-button {
    background-color: transparent;
    color: $lighter-text-color;
    font-size: 14px;
    font-weight: 500;

    &:hover,
    &:focus,
    &:active {
      color: darken($lighter-text-color, 4%);
    }
  }

  .confirmation-modal__secondary-button {
    flex-shrink: 1;
  }
}

.confirmation-modal__container,
.mute-modal__container,
.report-modal__target {
  padding: 30px;
  font-size: 16px;
  text-align: center;

  strong {
    font-weight: 500;

    @each $lang in $cjk-langs {
      &:lang(#{$lang}) {
        font-weight: 700;
      }
    }
  }
}

.report-modal__target {
  padding: 20px;

  .media-modal__close {
    top: 19px;
    right: 15px;
  }
}

.loading-bar {
  background-color: $highlight-text-color;
  height: 3px;
  position: absolute;
  top: 0;
  left: 0;
}

.media-gallery__gifv__label {
  display: block;
  position: absolute;
  color: $primary-text-color;
  background: rgba($base-overlay-background, 0.5);
  bottom: 6px;
  left: 6px;
  padding: 2px 6px;
  border-radius: 2px;
  font-size: 11px;
  font-weight: 600;
  z-index: 1;
  pointer-events: none;
  opacity: 0.9;
  transition: opacity 0.1s ease;
  line-height: 18px;
}

.media-gallery__gifv {
  &.autoplay {
    .media-gallery__gifv__label {
      display: none;
    }
  }

  &:hover {
    .media-gallery__gifv__label {
      opacity: 1;
    }
  }
}

.attachment-list {
  display: flex;
  font-size: 14px;
  border: 1px solid lighten($ui-base-color, 8%);
  border-radius: 4px;
  margin-top: 14px;
  overflow: hidden;

  &__icon {
    flex: 0 0 auto;
    color: $dark-text-color;
    padding: 8px 18px;
    cursor: default;
    border-right: 1px solid lighten($ui-base-color, 8%);
    display: flex;
    flex-direction: column;
    align-items: center;
    justify-content: center;
    font-size: 26px;

    .fa {
      display: block;
    }
  }

  &__list {
    list-style: none;
    padding: 4px 0;
    padding-left: 8px;
    display: flex;
    flex-direction: column;
    justify-content: center;

    li {
      display: block;
      padding: 4px 0;
    }

    a {
      text-decoration: none;
      color: $dark-text-color;
      font-weight: 500;

      &:hover {
        text-decoration: underline;
      }
    }
  }

  &.compact {
    border: 0;
    margin-top: 4px;

    .attachment-list__list {
      padding: 0;
      display: block;
    }

    .fa {
      color: $dark-text-color;
    }
  }
}

/* Media Gallery */
.media-gallery {
  box-sizing: border-box;
  margin-top: 8px;
  overflow: hidden;
  border-radius: 4px;
  position: relative;
  width: 100%;
}

.media-gallery__item {
  border: none;
  box-sizing: border-box;
  display: block;
  float: left;
  position: relative;
  border-radius: 4px;
  overflow: hidden;

  &.standalone {
    .media-gallery__item-gifv-thumbnail {
      transform: none;
      top: 0;
    }
  }
}

.media-gallery__item-thumbnail {
  cursor: zoom-in;
  display: block;
  text-decoration: none;
  color: $secondary-text-color;
  line-height: 0;
  position: relative;
  z-index: 1;

  &,
  img {
    height: 100%;
    width: 100%;
  }

  img {
    object-fit: cover;
  }
}

.media-gallery__preview {
  width: 100%;
  height: 100%;
  object-fit: cover;
  position: absolute;
  top: 0;
  left: 0;
  z-index: 0;
  background: $base-overlay-background;

  &--hidden {
    display: none;
  }
}

.media-gallery__gifv {
  height: 100%;
  overflow: hidden;
  position: relative;
  width: 100%;
}

.media-gallery__item-gifv-thumbnail {
  cursor: zoom-in;
  height: 100%;
  object-fit: cover;
  position: relative;
  top: 50%;
  transform: translateY(-50%);
  width: 100%;
  z-index: 1;
}

.media-gallery__item-thumbnail-label {
  clip: rect(1px 1px 1px 1px); /* IE6, IE7 */
  clip: rect(1px, 1px, 1px, 1px);
  overflow: hidden;
  position: absolute;
}
/* End Media Gallery */

/* Status Video Player */
.status__video-player {
  background: $base-overlay-background;
  box-sizing: border-box;
  cursor: default; /* May not be needed */
  margin-top: 8px;
  overflow: hidden;
  position: relative;
}

.status__video-player-video {
  height: 100%;
  object-fit: cover;
  position: relative;
  top: 50%;
  transform: translateY(-50%);
  width: 100%;
  z-index: 1;
}

.status__video-player-expand,
.status__video-player-mute {
  color: $primary-text-color;
  opacity: 0.8;
  position: absolute;
  right: 4px;
  text-shadow: 0 1px 1px $base-shadow-color, 1px 0 1px $base-shadow-color;
}

.status__video-player-spoiler {
  display: none;
  color: $primary-text-color;
  left: 4px;
  position: absolute;
  text-shadow: 0 1px 1px $base-shadow-color, 1px 0 1px $base-shadow-color;
  top: 4px;
  z-index: 100;

  &.status__video-player-spoiler--visible {
    display: block;
  }
}

.status__video-player-expand {
  bottom: 4px;
  z-index: 100;
}

.status__video-player-mute {
  top: 4px;
  z-index: 5;
}

.detailed,
.fullscreen {
  .video-player__volume__current,
  .video-player__volume::before {
    bottom: 27px;
  }

  .video-player__volume__handle {
    bottom: 23px;
  }

}

.video-player {
  overflow: hidden;
  position: relative;
  background: $base-shadow-color;
  max-width: 100%;
  border-radius: 4px;

  &:focus {
    outline: 0;
  }

  video {
    max-width: 100vw;
    max-height: 80vh;
    z-index: 1;
  }

  &.fullscreen {
    width: 100% !important;
    height: 100% !important;
    margin: 0;

    video {
      max-width: 100% !important;
      max-height: 100% !important;
      width: 100% !important;
      height: 100% !important;
    }
  }

  &.inline {
    video {
      object-fit: contain;
      position: relative;
      top: 50%;
      transform: translateY(-50%);
    }
  }

  &__controls {
    position: absolute;
    z-index: 2;
    bottom: 0;
    left: 0;
    right: 0;
    box-sizing: border-box;
    background: linear-gradient(0deg, rgba($base-shadow-color, 0.85) 0, rgba($base-shadow-color, 0.45) 60%, transparent);
    padding: 0 15px;
    opacity: 0;
    transition: opacity .1s ease;

    &.active {
      opacity: 1;
    }
  }

  &.inactive {
    video,
    .video-player__controls {
      visibility: hidden;
    }
  }

  &__spoiler {
    display: none;
    position: absolute;
    top: 0;
    left: 0;
    width: 100%;
    height: 100%;
    z-index: 4;
    border: 0;
    background: $base-overlay-background;
    color: $darker-text-color;
    transition: none;
    pointer-events: none;

    &.active {
      display: block;
      pointer-events: auto;

      &:hover,
      &:active,
      &:focus {
        color: lighten($darker-text-color, 7%);
      }
    }

    &__title {
      display: block;
      font-size: 14px;
    }

    &__subtitle {
      display: block;
      font-size: 11px;
      font-weight: 500;
    }
  }

  &__buttons-bar {
    display: flex;
    justify-content: space-between;
    padding-bottom: 10px;
  }

  &__buttons {
    font-size: 16px;
    white-space: nowrap;
    overflow: hidden;
    text-overflow: ellipsis;

    &.left {
      button {
        padding-left: 0;
      }
    }

    &.right {
      button {
        padding-right: 0;
      }
    }

    button {
      background: transparent;
      padding: 2px 10px;
      font-size: 16px;
      border: 0;
      color: rgba($white, 0.75);

      &:active,
      &:hover,
      &:focus {
        color: $white;
      }
    }
  }

  &__time-sep,
  &__time-total,
  &__time-current {
    font-size: 14px;
    font-weight: 500;
  }

  &__time-current {
    color: $white;
    margin-left: 60px;
  }

  &__time-sep {
    display: inline-block;
    margin: 0 6px;
  }

  &__time-sep,
  &__time-total {
    color: $white;
  }

  &__volume {
    cursor: pointer;
    height: 24px;
    display: inline;

    &::before {
      content: "";
      width: 50px;
      background: rgba($white, 0.35);
      border-radius: 4px;
      display: block;
      position: absolute;
      height: 4px;
      left: 70px;
      bottom: 20px;
    }

    &__current {
      display: block;
      position: absolute;
      height: 4px;
      border-radius: 4px;
      left: 70px;
      bottom: 20px;
      background: lighten($ui-highlight-color, 8%);
    }

    &__handle {
      position: absolute;
      z-index: 3;
      border-radius: 50%;
      width: 12px;
      height: 12px;
      bottom: 16px;
      left: 70px;
      transition: opacity .1s ease;
      background: lighten($ui-highlight-color, 8%);
      box-shadow: 1px 2px 6px rgba($base-shadow-color, 0.2);
      pointer-events: none;
    }
  }

  &__link {
    padding: 2px 10px;

    a {
      text-decoration: none;
      font-size: 14px;
      font-weight: 500;
      color: $white;

      &:hover,
      &:active,
      &:focus {
        text-decoration: underline;
      }
    }
  }

  &__seek {
    cursor: pointer;
    height: 24px;
    position: relative;

    &::before {
      content: "";
      width: 100%;
      background: rgba($white, 0.35);
      border-radius: 4px;
      display: block;
      position: absolute;
      height: 4px;
      top: 10px;
    }

    &__progress,
    &__buffer {
      display: block;
      position: absolute;
      height: 4px;
      border-radius: 4px;
      top: 10px;
      background: lighten($ui-highlight-color, 8%);
    }

    &__buffer {
      background: rgba($white, 0.2);
    }

    &__handle {
      position: absolute;
      z-index: 3;
      opacity: 0;
      border-radius: 50%;
      width: 12px;
      height: 12px;
      top: 6px;
      margin-left: -6px;
      transition: opacity .1s ease;
      background: lighten($ui-highlight-color, 8%);
      box-shadow: 1px 2px 6px rgba($base-shadow-color, 0.2);
      pointer-events: none;

      &.active {
        opacity: 1;
      }
    }

    &:hover {
      .video-player__seek__handle {
        opacity: 1;
      }
    }
  }

  &.detailed,
  &.fullscreen {
    .video-player__buttons {
      button {
        padding-top: 10px;
        padding-bottom: 10px;
      }
    }
  }
}

.media-spoiler-video {
  background-size: cover;
  background-repeat: no-repeat;
  background-position: center;
  cursor: pointer;
  margin-top: 8px;
  position: relative;
  border: 0;
  display: block;
}

.media-spoiler-video-play-icon {
  border-radius: 100px;
  color: rgba($primary-text-color, 0.8);
  font-size: 36px;
  left: 50%;
  padding: 5px;
  position: absolute;
  top: 50%;
  transform: translate(-50%, -50%);
}
/* End Video Player */

.account-gallery__container {
  display: flex;
  flex-wrap: wrap;
  padding: 4px 2px;
}

.account-gallery__item {
  border: none;
  box-sizing: border-box;
  display: block;
  position: relative;
  border-radius: 4px;
  overflow: hidden;
  margin: 2px;

  &__icons {
    position: absolute;
    top: 50%;
    left: 50%;
    transform: translate(-50%, -50%);
    font-size: 24px;
  }
}

.notification__filter-bar,
.account__section-headline {
  background: darken($ui-base-color, 4%);
  border-bottom: 1px solid lighten($ui-base-color, 8%);
  cursor: default;
  display: flex;
  flex-shrink: 0;

  button {
    background: darken($ui-base-color, 4%);
    border: 0;
    margin: 0;
  }

  button,
  a {
    display: block;
    flex: 1 1 auto;
    color: $darker-text-color;
    padding: 15px 0;
    font-size: 14px;
    font-weight: 500;
    text-align: center;
    text-decoration: none;
    position: relative;

    &.active {
      color: $secondary-text-color;

      &::before,
      &::after {
        display: block;
        content: "";
        position: absolute;
        bottom: 0;
        left: 50%;
        width: 0;
        height: 0;
        transform: translateX(-50%);
        border-style: solid;
        border-width: 0 10px 10px;
        border-color: transparent transparent lighten($ui-base-color, 8%);
      }

      &::after {
        bottom: -1px;
        border-color: transparent transparent $ui-base-color;
      }
    }
  }
}

::-webkit-scrollbar-thumb {
  border-radius: 0;
}

.search-popout {
  @include search-popout();
}

noscript {
  text-align: center;

  img {
    width: 200px;
    opacity: 0.5;
    animation: flicker 4s infinite;
  }

  div {
    font-size: 14px;
    margin: 30px auto;
    color: $secondary-text-color;
    max-width: 400px;

    a {
      color: $highlight-text-color;
      text-decoration: underline;

      &:hover {
        text-decoration: none;
      }
    }
  }
}

@keyframes flicker {
  0% { opacity: 1; }
  30% { opacity: 0.75; }
  100% { opacity: 1; }
}

@media screen and (max-width: 630px) and (max-height: 400px) {
  $duration: 400ms;
  $delay: 100ms;

  .tabs-bar,
  .search {
    will-change: margin-top;
    transition: margin-top $duration $delay;
  }

  .navigation-bar {
    will-change: padding-bottom;
    transition: padding-bottom $duration $delay;
  }

  .navigation-bar {
    & > a:first-child {
      will-change: margin-top, margin-left, margin-right, width;
      transition: margin-top $duration $delay, margin-left $duration ($duration + $delay), margin-right $duration ($duration + $delay);
    }

    & > .navigation-bar__profile-edit {
      will-change: margin-top;
      transition: margin-top $duration $delay;
    }

    .navigation-bar__actions {
      & > .icon-button.close {
        will-change: opacity transform;
        transition: opacity $duration * 0.5 $delay,
                    transform $duration $delay;
      }

      & > .compose__action-bar .icon-button {
        will-change: opacity transform;
        transition: opacity $duration * 0.5 $delay + $duration * 0.5,
                    transform $duration $delay;
      }
    }
  }

  .is-composing {
    .tabs-bar,
    .search {
      margin-top: -50px;
    }

    .navigation-bar {
      padding-bottom: 0;

      & > a:first-child {
        margin: -100px 10px 0 -50px;
      }

      .navigation-bar__profile {
        padding-top: 2px;
      }

      .navigation-bar__profile-edit {
        position: absolute;
        margin-top: -60px;
      }

      .navigation-bar__actions {
        .icon-button.close {
          pointer-events: auto;
          opacity: 1;
          transform: scale(1.0, 1.0) translate(0, 0);
          bottom: 5px;
        }

        .compose__action-bar .icon-button {
          pointer-events: none;
          opacity: 0;
          transform: scale(0.0, 1.0) translate(100%, 0);
        }
      }
    }
  }
}

.embed-modal {
  max-width: 80vw;
  max-height: 80vh;

  h4 {
    padding: 30px;
    font-weight: 500;
    font-size: 16px;
    text-align: center;
  }

  .embed-modal__container {
    padding: 10px;

    .hint {
      margin-bottom: 15px;
    }

    .embed-modal__html {
      outline: 0;
      box-sizing: border-box;
      display: block;
      width: 100%;
      border: none;
      padding: 10px;
      font-family: $font-monospace, monospace;
      background: $ui-base-color;
      color: $primary-text-color;
      font-size: 14px;
      margin: 0;
      margin-bottom: 15px;

      &::-moz-focus-inner {
        border: 0;
      }

      &::-moz-focus-inner,
      &:focus,
      &:active {
        outline: 0 !important;
      }

      &:focus {
        background: lighten($ui-base-color, 4%);
      }

      @media screen and (max-width: 600px) {
        font-size: 16px;
      }
    }

    .embed-modal__iframe {
      width: 400px;
      max-width: 100%;
      overflow: hidden;
      border: 0;
    }
  }
}

.account__moved-note {
  padding: 14px 10px;
  padding-bottom: 16px;
  background: lighten($ui-base-color, 4%);
  border-top: 1px solid lighten($ui-base-color, 8%);
  border-bottom: 1px solid lighten($ui-base-color, 8%);

  &__message {
    position: relative;
    margin-left: 58px;
    color: $dark-text-color;
    padding: 8px 0;
    padding-top: 0;
    padding-bottom: 4px;
    font-size: 14px;

    > span {
      display: block;
      overflow: hidden;
      text-overflow: ellipsis;
    }
  }

  &__icon-wrapper {
    left: -26px;
    position: absolute;
  }

  .detailed-status__display-avatar {
    position: relative;
  }

  .detailed-status__display-name {
    margin-bottom: 0;
  }
}

.column-inline-form {
  padding: 7px 15px;
  padding-right: 5px;
  display: flex;
  justify-content: flex-start;
  align-items: center;
  background: lighten($ui-base-color, 4%);

  label {
    flex: 1 1 auto;

    input {
      width: 100%;
      margin-bottom: 6px;

      &:focus {
        outline: 0;
      }
    }
  }

  .icon-button {
    flex: 0 0 auto;
    margin: 0 5px;
  }
}

.drawer__backdrop {
  cursor: pointer;
  position: absolute;
  top: 0;
  left: 0;
  width: 100%;
  height: 100%;
  background: rgba($base-overlay-background, 0.5);
}

.list-editor {
  background: $ui-base-color;
  flex-direction: column;
  border-radius: 8px;
  box-shadow: 2px 4px 15px rgba($base-shadow-color, 0.4);
  width: 380px;
  overflow: hidden;

  @media screen and (max-width: 420px) {
    width: 90%;
  }

  h4 {
    padding: 15px 0;
    background: lighten($ui-base-color, 13%);
    font-weight: 500;
    font-size: 16px;
    text-align: center;
    border-radius: 8px 8px 0 0;
  }

  .drawer__pager {
    height: 50vh;
  }

  .drawer__inner {
    border-radius: 0 0 8px 8px;

    &.backdrop {
      width: calc(100% - 60px);
      box-shadow: 2px 4px 15px rgba($base-shadow-color, 0.4);
      border-radius: 0 0 0 8px;
    }
  }

  &__accounts {
    overflow-y: auto;
  }

  .account__display-name {
    &:hover strong {
      text-decoration: none;
    }
  }

  .account__avatar {
    cursor: default;
  }

  .search {
    margin-bottom: 0;
  }
}

.list-adder {
  background: $ui-base-color;
  flex-direction: column;
  border-radius: 8px;
  box-shadow: 2px 4px 15px rgba($base-shadow-color, 0.4);
  width: 380px;
  overflow: hidden;

  @media screen and (max-width: 420px) {
    width: 90%;
  }

  &__account {
    background: lighten($ui-base-color, 13%);
  }

  &__lists {
    background: lighten($ui-base-color, 13%);
    height: 50vh;
    border-radius: 0 0 8px 8px;
    overflow-y: auto;
  }

  .list {
    padding: 10px;
    border-bottom: 1px solid lighten($ui-base-color, 8%);
  }

  .list__wrapper {
    display: flex;
  }

  .list__display-name {
    flex: 1 1 auto;
    overflow: hidden;
    text-decoration: none;
    font-size: 16px;
    padding: 10px;
  }
}

.focal-point-modal {
  max-width: 80vw;
  max-height: 80vh;
  position: relative;
}

.focal-point {
  position: relative;
  cursor: pointer;
  overflow: hidden;

  &.dragging {
    cursor: move;
  }

  img {
    max-width: 80vw;
    max-height: 80vh;
    width: auto;
    height: auto;
    margin: auto;
  }

  &__reticle {
    position: absolute;
    width: 100px;
    height: 100px;
    transform: translate(-50%, -50%);
    background: url('../images/reticle.png') no-repeat 0 0;
    border-radius: 50%;
    box-shadow: 0 0 0 9999em rgba($base-shadow-color, 0.35);
  }

  &__overlay {
    position: absolute;
    width: 100%;
    height: 100%;
    top: 0;
    left: 0;
  }
}

.account__header__content {
  color: $darker-text-color;
  font-size: 14px;
  font-weight: 400;
  overflow: hidden;
  word-break: normal;
  word-wrap: break-word;

  p {
    margin-bottom: 20px;

    &:last-child {
      margin-bottom: 0;
    }
  }

  a {
    color: inherit;
    text-decoration: underline;

    &:hover {
      text-decoration: none;
    }
  }
}

.account__header {
  overflow: hidden;

  &.inactive {
    opacity: 0.5;

    .account__header__image,
    .account__avatar {
      filter: grayscale(100%);
    }
  }

  &__info {
    position: absolute;
    top: 10px;
    left: 10px;
  }

  &__image {
    overflow: hidden;
    height: 145px;
    position: relative;
    background: darken($ui-base-color, 4%);

    img {
      object-fit: cover;
      display: block;
      width: 100%;
      height: 100%;
      margin: 0;
    }
  }

  &__bar {
    position: relative;
    background: lighten($ui-base-color, 4%);
    padding: 5px;
    border-bottom: 1px solid lighten($ui-base-color, 12%);

    .avatar {
      display: block;
      flex: 0 0 auto;
      width: 94px;
      margin-left: -2px;

      .account__avatar {
        background: darken($ui-base-color, 8%);
        border: 2px solid lighten($ui-base-color, 4%);
      }
    }
  }

  &__tabs {
    display: flex;
    align-items: flex-start;
    padding: 7px 5px;
    margin-top: -55px;

    &__buttons {
      display: flex;
      align-items: center;
      padding-top: 55px;
      overflow: hidden;

      .icon-button {
        border: 1px solid lighten($ui-base-color, 12%);
        border-radius: 4px;
        box-sizing: content-box;
        padding: 2px;
      }

      .button {
        margin: 0 8px;
      }
    }

    &__name {
      padding: 5px;

      .account-role {
        vertical-align: top;
      }

      .emojione {
        width: 22px;
        height: 22px;
      }

      h1 {
        font-size: 16px;
        line-height: 24px;
        color: $primary-text-color;
        font-weight: 500;
        overflow: hidden;
        white-space: nowrap;
        text-overflow: ellipsis;

        small {
          display: block;
          font-size: 14px;
          color: $darker-text-color;
          font-weight: 400;
          overflow: hidden;
          text-overflow: ellipsis;
        }
      }
    }

    .spacer {
      flex: 1 1 auto;
    }
  }

  &__bio {
    overflow: hidden;
    margin: 0 -5px;

    .account__header__content {
      padding: 20px 15px;
      padding-bottom: 5px;
      color: $primary-text-color;
    }

    .account__header__fields {
      margin: 0;
      border-top: 1px solid lighten($ui-base-color, 12%);

      a {
        color: lighten($ui-highlight-color, 8%);
      }

      dl:first-child .verified {
        border-radius: 0 4px 0 0;
      }

      .verified a {
        color: $valid-value-color;
      }
    }
  }

  &__extra {
    margin-top: 4px;

    &__links {
      font-size: 14px;
      color: $darker-text-color;

      a {
        display: inline-block;
        color: $darker-text-color;
        text-decoration: none;
        padding: 10px;
        padding-top: 20px;
        font-weight: 500;

        strong {
          font-weight: 700;
          color: $primary-text-color;
        }
      }
    }
  }
}

.trends {
  &__header {
    color: $dark-text-color;
    background: lighten($ui-base-color, 2%);
    border-bottom: 1px solid darken($ui-base-color, 4%);
    font-weight: 500;
    padding: 15px;
    font-size: 16px;
    cursor: default;

    .fa {
      display: inline-block;
      margin-right: 5px;
    }
  }

  &__item {
    display: flex;
    align-items: center;
    padding: 15px;
    border-bottom: 1px solid lighten($ui-base-color, 8%);

    &:last-child {
      border-bottom: 0;
    }

    &__name {
      flex: 1 1 auto;
      color: $dark-text-color;
      overflow: hidden;
      text-overflow: ellipsis;
      white-space: nowrap;

      strong {
        font-weight: 500;
      }

      a {
        color: $darker-text-color;
        text-decoration: none;
        font-size: 14px;
        font-weight: 500;
        display: block;
        overflow: hidden;
        text-overflow: ellipsis;
        white-space: nowrap;

        &:hover,
        &:focus,
        &:active {
          span {
            text-decoration: underline;
          }
        }
      }
    }

    &__current {
      flex: 0 0 auto;
      width: 100px;
      font-size: 24px;
      line-height: 36px;
      font-weight: 500;
      text-align: center;
      color: $secondary-text-color;
    }

    &__sparkline {
      flex: 0 0 auto;
      width: 50px;

      path {
        stroke: lighten($highlight-text-color, 6%) !important;
      }
    }
  }
}

.hashtag-temp {
  display: flex;
  align-items: center;
  border-top: 1px solid rgba($ui-base-color, 0.1);
  font-size: 12px;

  .hastag-temp__input {
    padding-left: 0;
    font-size: 12px;
    border-radius: 0 0 4px;
  }

  .fa-hashtag {
    color: rgba($ui-base-color, 0.7);
    padding-left: 5px;
  }
}

.layout-toggle {
  display: flex;
  padding: 5px;

  button {
    box-sizing: border-box;
    flex: 0 0 50%;
    background: transparent;
    padding: 5px;
    border: 0;
    position: relative;

    &:hover,
    &:focus,
    &:active {
      svg path:first-child {
        fill: lighten($ui-base-color, 16%);
      }
    }
  }

  svg {
    width: 100%;
    height: auto;

    path:first-child {
      fill: lighten($ui-base-color, 12%);
    }

    path:last-child {
      fill: darken($ui-base-color, 14%);
    }
  }

  &__active {
    color: $ui-highlight-color;
    position: absolute;
    top: 50%;
    left: 50%;
    transform: translate(-50%, -50%);
    background: lighten($ui-base-color, 12%);
    border-radius: 50%;
    padding: 0.35rem;
  }
}<|MERGE_RESOLUTION|>--- conflicted
+++ resolved
@@ -2343,12 +2343,8 @@
     top: 5px;
     left: 234px;
     z-index: 1;
-<<<<<<< HEAD
     width: 0;
     height: 0;
-=======
-    margin-bottom: -24px;
->>>>>>> 08c27ebd
   }
 
   .compose-form__autosuggest-wrapper {
