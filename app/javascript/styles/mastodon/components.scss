--- conflicted
+++ resolved
@@ -3067,21 +3067,12 @@
   font-weight: 500;
   margin-bottom: 10px;
 }
-<<<<<<< HEAD
 
 .column-settings__hashtags {
   .column-settings__row {
     margin-bottom: 15px;
   }
 
-=======
-
-.column-settings__hashtags {
-  .column-settings__row {
-    margin-bottom: 15px;
-  }
-
->>>>>>> 035828f8
   .column-select {
     &__control {
       @include search-input();
