.app-body {
  -webkit-overflow-scrolling: touch;
  -ms-overflow-style: -ms-autohiding-scrollbar;
}

.button {
  background-color: $ui-highlight-color;
  border: 10px none;
  border-radius: 4px;
  box-sizing: border-box;
  color: $primary-text-color;
  cursor: pointer;
  display: inline-block;
  font-family: inherit;
  font-size: 14px;
  font-weight: 500;
  height: 36px;
  letter-spacing: 0;
  line-height: 36px;
  overflow: hidden;
  padding: 0 16px;
  position: relative;
  text-align: center;
  text-transform: uppercase;
  text-decoration: none;
  text-overflow: ellipsis;
  transition: all 100ms ease-in;
  white-space: nowrap;
  width: auto;

  &:active,
  &:focus,
  &:hover {
    background-color: lighten($ui-highlight-color, 10%);
    transition: all 200ms ease-out;
  }

  &:disabled {
    background-color: $ui-primary-color;
    cursor: default;
  }

  &::-moz-focus-inner {
    border: 0;
  }

  &::-moz-focus-inner,
  &:focus,
  &:active {
    outline: 0 !important;
  }

  &.button-primary,
  &.button-alternative,
  &.button-secondary,
  &.button-alternative-2 {
    font-size: 16px;
    line-height: 36px;
    height: auto;
    text-transform: none;
    padding: 4px 16px;
  }

  &.button-alternative {
    color: $inverted-text-color;
    background: $ui-primary-color;

    &:active,
    &:focus,
    &:hover {
      background-color: lighten($ui-primary-color, 4%);
    }
  }

  &.button-alternative-2 {
    background: $ui-base-lighter-color;

    &:active,
    &:focus,
    &:hover {
      background-color: lighten($ui-base-lighter-color, 4%);
    }
  }

  &.button-secondary {
    color: $darker-text-color;
    background: transparent;
    padding: 3px 15px;
    border: 1px solid $ui-primary-color;

    &:active,
    &:focus,
    &:hover {
      border-color: lighten($ui-primary-color, 4%);
      color: lighten($darker-text-color, 4%);
    }
  }

  &.button--block {
    display: block;
    width: 100%;
  }
}

.column__wrapper {
  display: flex;
  flex: 1 1 auto;
  position: relative;
}

.icon-button {
  display: inline-block;
  padding: 0;
  color: $action-button-color;
  border: none;
  background: transparent;
  cursor: pointer;
  transition: color 100ms ease-in;

  &:hover,
  &:active,
  &:focus {
    color: lighten($action-button-color, 7%);
    transition: color 200ms ease-out;
  }

  &.disabled {
    color: darken($action-button-color, 13%);
    cursor: default;
  }

  &.active {
    color: $highlight-text-color;
  }

  &::-moz-focus-inner {
    border: 0;
  }

  &::-moz-focus-inner,
  &:focus,
  &:active {
    outline: 0 !important;
  }

  &.inverted {
    color: $lighter-text-color;

    &:hover,
    &:active,
    &:focus {
      color: darken($lighter-text-color, 7%);
    }

    &.disabled {
      color: lighten($lighter-text-color, 7%);
    }

    &.active {
      color: $highlight-text-color;

      &.disabled {
        color: lighten($highlight-text-color, 13%);
      }
    }
  }

  &.overlayed {
    box-sizing: content-box;
    background: rgba($base-overlay-background, 0.6);
    color: rgba($primary-text-color, 0.7);
    border-radius: 4px;
    padding: 2px;

    &:hover {
      background: rgba($base-overlay-background, 0.9);
    }
  }
}

.text-icon-button {
  color: $lighter-text-color;
  border: none;
  background: transparent;
  cursor: pointer;
  font-weight: 600;
  font-size: 11px;
  padding: 0 3px;
  line-height: 27px;
  outline: 0;
  transition: color 100ms ease-in;

  &:hover,
  &:active,
  &:focus {
    color: darken($lighter-text-color, 7%);
    transition: color 200ms ease-out;
  }

  &.disabled {
    color: lighten($lighter-text-color, 20%);
    cursor: default;
  }

  &.active {
    color: $highlight-text-color;
  }

  &::-moz-focus-inner {
    border: 0;
  }

  &::-moz-focus-inner,
  &:focus,
  &:active {
    outline: 0 !important;
  }
}

.dropdown-menu {
  position: absolute;
  transform-origin: 50% 0;
}

.invisible {
  font-size: 0;
  line-height: 0;
  display: inline-block;
  width: 0;
  height: 0;
  position: absolute;

  img,
  svg {
    margin: 0 !important;
    border: 0 !important;
    padding: 0 !important;
    width: 0 !important;
    height: 0 !important;
  }
}

.ellipsis {
  &::after {
    content: "…";
  }
}

.compose-form {
  padding: 10px;

  .compose-form__warning {
    color: $inverted-text-color;
    margin-bottom: 10px;
    background: $ui-primary-color;
    box-shadow: 0 2px 6px rgba($base-shadow-color, 0.3);
    padding: 8px 10px;
    border-radius: 4px;
    font-size: 13px;
    font-weight: 400;

    strong {
      color: $inverted-text-color;
      font-weight: 500;

      @each $lang in $cjk-langs {
        &:lang(#{$lang}) {
          font-weight: 700;
        }
      }
    }

    a {
      color: $lighter-text-color;
      font-weight: 500;
      text-decoration: underline;

      &:hover,
      &:active,
      &:focus {
        text-decoration: none;
      }
    }
  }

  .compose-form__autosuggest-wrapper {
    position: relative;

    .emoji-picker-dropdown {
      position: absolute;
      right: 5px;
      top: 5px;
    }
  }

  .autosuggest-textarea,
  .spoiler-input {
    position: relative;
  }

  .spoiler-input {
    height: 0;
    transform-origin: bottom;
    opacity: 0.0;

    &.spoiler-input--visible {
      height: 47px;
      opacity: 1.0;
    }
  }

  .autosuggest-textarea__textarea,
  .spoiler-input__input {
    display: block;
    box-sizing: border-box;
    width: 100%;
    margin: 0;
    color: $inverted-text-color;
    background: $simple-background-color;
    padding: 10px;
    font-family: inherit;
    font-size: 14px;
    resize: vertical;
    border: 0;
    outline: 0;

    &:focus {
      outline: 0;
    }

    @media screen and (max-width: 600px) {
      font-size: 16px;
    }
  }

  .spoiler-input__input {
    border-radius: 4px;
  }

  .autosuggest-textarea__textarea {
    min-height: 100px;
    border-radius: 4px 4px 0 0;
    padding-bottom: 0;
    padding-right: 10px + 22px;
    resize: none;

    @media screen and (max-width: 600px) {
      height: 100px !important; // prevent auto-resize textarea
      resize: vertical;
    }
  }

  .autosuggest-textarea__suggestions {
    box-sizing: border-box;
    display: none;
    position: absolute;
    top: 100%;
    width: 100%;
    z-index: 99;
    box-shadow: 4px 4px 6px rgba($base-shadow-color, 0.4);
    background: $ui-secondary-color;
    border-radius: 0 0 4px 4px;
    color: $inverted-text-color;
    font-size: 14px;
    padding: 6px;

    &.autosuggest-textarea__suggestions--visible {
      display: block;
    }
  }

  .autosuggest-textarea__suggestions__item {
    padding: 10px;
    cursor: pointer;
    border-radius: 4px;

    &:hover,
    &:focus,
    &:active,
    &.selected {
      background: darken($ui-secondary-color, 10%);
    }
  }

  .autosuggest-account,
  .autosuggest-emoji {
    display: flex;
    flex-direction: row;
    align-items: center;
    justify-content: flex-start;
    line-height: 18px;
    font-size: 14px;
  }

  .autosuggest-account-icon,
  .autosuggest-emoji img {
    display: block;
    margin-right: 8px;
    width: 16px;
    height: 16px;
  }

  .autosuggest-account .display-name__account {
    color: $lighter-text-color;
  }

  .compose-form__modifiers {
    color: $inverted-text-color;
    font-family: inherit;
    font-size: 14px;
    background: $simple-background-color;

    .compose-form__upload-wrapper {
      overflow: hidden;
    }

    .compose-form__uploads-wrapper {
      display: flex;
      flex-direction: row;
      padding: 5px;
      flex-wrap: wrap;
    }

    .compose-form__upload {
      flex: 1 1 0;
      min-width: 40%;
      margin: 5px;

      &__actions {
        background: linear-gradient(180deg, rgba($base-shadow-color, 0.8) 0, rgba($base-shadow-color, 0.35) 80%, transparent);
        display: flex;
        align-items: flex-start;
        justify-content: space-between;
        opacity: 0;
        transition: opacity .1s ease;

        .icon-button {
          flex: 0 1 auto;
          color: $secondary-text-color;
          font-size: 14px;
          font-weight: 500;
          padding: 10px;
          font-family: inherit;

          &:hover,
          &:focus,
          &:active {
            color: lighten($secondary-text-color, 7%);
          }
        }

        &.active {
          opacity: 1;
        }
      }

      &-description {
        position: absolute;
        z-index: 2;
        bottom: 0;
        left: 0;
        right: 0;
        box-sizing: border-box;
        background: linear-gradient(0deg, rgba($base-shadow-color, 0.8) 0, rgba($base-shadow-color, 0.35) 80%, transparent);
        padding: 10px;
        opacity: 0;
        transition: opacity .1s ease;

        input {
          background: transparent;
          color: $secondary-text-color;
          border: 0;
          padding: 0;
          margin: 0;
          width: 100%;
          font-family: inherit;
          font-size: 14px;
          font-weight: 500;

          &:focus {
            color: $white;
          }

          &::placeholder {
            opacity: 0.75;
            color: $secondary-text-color;
          }
        }

        &.active {
          opacity: 1;
        }
      }
    }

    .compose-form__upload-thumbnail {
      border-radius: 4px;
      background-position: center;
      background-size: cover;
      background-repeat: no-repeat;
      height: 140px;
      width: 100%;
      overflow: hidden;
    }
  }

  .compose-form__buttons-wrapper {
    padding: 10px;
    background: darken($simple-background-color, 8%);
    border-radius: 0 0 4px 4px;
    display: flex;
    justify-content: space-between;

    .compose-form__buttons {
      display: flex;

      .compose-form__upload-button-icon {
        line-height: 27px;
      }

      .compose-form__sensitive-button {
        display: none;

        &.compose-form__sensitive-button--visible {
          display: block;
        }

        .compose-form__sensitive-button__icon {
          line-height: 27px;
        }
      }
    }

    .icon-button {
      box-sizing: content-box;
      padding: 0 3px;
    }

    .character-counter__wrapper {
      align-self: center;
      margin-right: 4px;

      .character-counter {
        cursor: default;
        font-family: 'mastodon-font-sans-serif', sans-serif;
        font-size: 14px;
        font-weight: 600;
        color: $lighter-text-color;

        &.character-counter--over {
          color: $warning-red;
        }
      }
    }
  }

  .compose-form__publish {
    display: flex;
    justify-content: flex-end;
    min-width: 0;

    .compose-form__publish-button-wrapper {
      overflow: hidden;
      padding-top: 10px;
    }
  }
}

.no-reduce-motion .spoiler-input {
  transition: height 0.4s ease, opacity 0.4s ease;
}

.emojione {
  font-size: inherit;
  vertical-align: middle;
  object-fit: contain;
  margin: -.2ex .15em .2ex;
  width: 16px;
  height: 16px;

  img {
    width: auto;
  }
}

.reply-indicator {
  background: $ui-primary-color;
}

.quote-indicator {
  background: $success-green;
}

.reply-indicator,
.quote-indicator {
  border-radius: 4px;
  margin-bottom: 10px;
  padding: 10px;
}

.reply-indicator__header,
.quote-indicator__header {
  margin-bottom: 5px;
  overflow: hidden;
}

.reply-indicator__cancel,
.quote-indicator__cancel {
  float: right;
  line-height: 24px;
}

.reply-indicator__display-name,
.quote-indicator__display-name {
  color: $inverted-text-color;
  display: block;
  max-width: 100%;
  line-height: 24px;
  overflow: hidden;
  padding-right: 25px;
  text-decoration: none;
}

.reply-indicator__display-avatar,
.quote-indicator__display-avatar {
  float: left;
  margin-right: 5px;
}

.status__content--with-action {
  cursor: pointer;
}

.status__content,
.reply-indicator__content,
.quote-indicator__content {
  font-size: 15px;
  line-height: 20px;
  word-wrap: break-word;
  font-weight: 400;
  overflow: hidden;
  white-space: pre-wrap;
  padding-top: 2px;

  &:focus {
    outline: 0;
  }

  &.status__content--with-spoiler {
    white-space: normal;

    .status__content__text {
      white-space: pre-wrap;
    }
  }

  .emojione {
    width: 20px;
    height: 20px;
    margin: -3px 0 0;
  }

  p {
    margin-bottom: 20px;

    &:last-child {
      margin-bottom: 0;
    }
  }

  a {
    color: $secondary-text-color;
    text-decoration: none;

    &:hover {
      text-decoration: underline;

      .fa {
        color: lighten($dark-text-color, 7%);
      }
    }

    &.mention {
      &:hover {
        text-decoration: none;

        span {
          text-decoration: underline;
        }
      }
    }

    .fa {
      color: $dark-text-color;
    }
  }

  .status__content__spoiler-link {
    background: $action-button-color;

    &:hover {
      background: lighten($action-button-color, 7%);
      text-decoration: none;
    }

    &::-moz-focus-inner {
      border: 0;
    }

    &::-moz-focus-inner,
    &:focus,
    &:active {
      outline: 0 !important;
    }
  }

  .status__content__text {
    display: none;

    &.status__content__text--visible {
      display: block;
    }
  }
}

.status__content__spoiler-link {
  display: inline-block;
  border-radius: 2px;
  background: transparent;
  border: 0;
  color: $inverted-text-color;
  font-weight: 700;
  font-size: 11px;
  padding: 0 6px;
  text-transform: uppercase;
  line-height: 20px;
  cursor: pointer;
  vertical-align: middle;
}

<<<<<<< HEAD
.quote-inline {
  display: none;
}

.quote-status {
  border: solid 1px #393f4f;
  border-radius: 4px;
  padding: 5px;
  margin-top: 8px;
  position: relative;

  .status__avatar {
    height: 18px;
    width: 18px;
    position: absolute;
    top: 5px;
    left: 5px;
    cursor: pointer;

    & > div {
      width: 18px;
      height: 18px;
    }
  }

  .display-name__account {
    color: $ui-base-lighter-color;
  }

  .display-name {
    padding-left: 20px;
  }
}

.muted .quote-status .display-name {
  color: $ui-base-lighter-color;
=======
.status__wrapper--filtered {
  color: $dark-text-color;
  border: 0;
  font-size: inherit;
  text-align: center;
  line-height: inherit;
  margin: 0;
  padding: 15px;
  box-sizing: border-box;
  width: 100%;
  clear: both;
  border-bottom: 1px solid lighten($ui-base-color, 8%);
>>>>>>> ac82c938
}

.status__prepend-icon-wrapper {
  left: -26px;
  position: absolute;
}

.focusable {
  &:focus {
    outline: 0;
    background: lighten($ui-base-color, 4%);

    .status.status-direct {
      background: lighten($ui-base-color, 12%);

      &.muted {
        background: transparent;
      }
    }

    .detailed-status,
    .detailed-status__action-bar {
      background: lighten($ui-base-color, 8%);
    }
  }
}

.status {
  padding: 8px 10px;
  padding-left: 68px;
  position: relative;
  min-height: 48px;
  border-bottom: 1px solid lighten($ui-base-color, 8%);
  cursor: default;

  @supports (-ms-overflow-style: -ms-autohiding-scrollbar) {
    // Add margin to avoid Edge auto-hiding scrollbar appearing over content.
    // On Edge 16 this is 16px and Edge <=15 it's 12px, so aim for 16px.
    padding-right: 26px; // 10px + 16px
  }

  @keyframes fade {
    0% { opacity: 0; }
    100% { opacity: 1; }
  }

  opacity: 1;
  animation: fade 150ms linear;

  .video-player {
    margin-top: 8px;
  }

  &.status-direct {
    background: lighten($ui-base-color, 8%);
  }

  &.light {
    .status__relative-time {
      color: $light-text-color;
    }

    .status__display-name {
      color: $inverted-text-color;
    }

    .display-name {
      strong {
        color: $inverted-text-color;
      }

      span {
        color: $light-text-color;
      }
    }

    .status__content {
      color: $inverted-text-color;

      a {
        color: $highlight-text-color;
      }

      a.status__content__spoiler-link {
        color: $primary-text-color;
        background: $ui-primary-color;

        &:hover {
          background: lighten($ui-primary-color, 8%);
        }
      }
    }
  }
}

.notification-favourite {
  .status.status-direct {
    background: transparent;

    .icon-button.disabled {
      color: lighten($action-button-color, 13%);
    }
  }
}

.status__relative-time {
  color: $dark-text-color;
  float: right;
  font-size: 14px;
}

.status__display-name {
  color: $dark-text-color;
}

.status__info .status__display-name {
  display: block;
  max-width: 100%;
  padding-right: 25px;
}

.status__info {
  font-size: 15px;
}

.status-check-box {
  border-bottom: 1px solid $ui-secondary-color;
  display: flex;

  .status-check-box__status {
    margin: 10px 0 10px 10px;
    flex: 1;

    .media-gallery {
      max-width: 250px;
    }

    .status__content {
      padding: 0;
      white-space: normal;
    }

    .video-player {
      margin-top: 8px;
      max-width: 250px;
    }

    .media-gallery__item-thumbnail {
      cursor: default;
    }
  }
}

.status-check-box-toggle {
  align-items: center;
  display: flex;
  flex: 0 0 auto;
  justify-content: center;
  padding: 10px;
}

.status__prepend {
  margin-left: 68px;
  color: $dark-text-color;
  padding: 8px 0;
  padding-bottom: 2px;
  font-size: 14px;
  position: relative;

  .status__display-name strong {
    color: $dark-text-color;
  }

  > span {
    display: block;
    overflow: hidden;
    text-overflow: ellipsis;
  }
}

.status__action-bar {
  align-items: center;
  display: flex;
  margin-top: 8px;
}

.status__action-bar-button {
  float: left;
  margin-right: 18px;
}

.status__action-bar-dropdown {
  float: left;
  height: 23.15px;
  width: 23.15px;
}

.detailed-status__action-bar-dropdown {
  flex: 1 1 auto;
  display: flex;
  align-items: center;
  justify-content: center;
  position: relative;
}

.detailed-status {
  background: lighten($ui-base-color, 4%);
  padding: 14px 10px;

  .status__content {
    font-size: 19px;
    line-height: 24px;

    .emojione {
      width: 24px;
      height: 24px;
      margin: -1px 0 0;
    }

    .status__content__spoiler-link {
      line-height: 24px;
      margin: -1px 0 0;
    }
  }

  .video-player {
    margin-top: 8px;
  }
}

.detailed-status__meta {
  margin-top: 15px;
  color: $dark-text-color;
  font-size: 14px;
  line-height: 18px;
}

.detailed-status__action-bar {
  background: lighten($ui-base-color, 4%);
  border-top: 1px solid lighten($ui-base-color, 8%);
  border-bottom: 1px solid lighten($ui-base-color, 8%);
  display: flex;
  flex-direction: row;
  padding: 10px 0;
}

.detailed-status__link {
  color: inherit;
  text-decoration: none;
}

.detailed-status__favorites,
.detailed-status__reblogs {
  display: inline-block;
  font-weight: 500;
  font-size: 12px;
  margin-left: 6px;
}

.reply-indicator__content,
.quote-indicator__content {
  color: $inverted-text-color;
  font-size: 14px;

  a {
    color: $lighter-text-color;
  }
}

.domain {
  padding: 10px;
  border-bottom: 1px solid lighten($ui-base-color, 8%);

  .domain__domain-name {
    flex: 1 1 auto;
    display: block;
    color: $primary-text-color;
    text-decoration: none;
    font-size: 14px;
    font-weight: 500;
  }
}

.domain__wrapper {
  display: flex;
}

.domain_buttons {
  height: 18px;
  padding: 10px;
  white-space: nowrap;
}

.account {
  padding: 10px;
  border-bottom: 1px solid lighten($ui-base-color, 8%);

  &.compact {
    padding: 0;
    border-bottom: 0;

    .account__avatar-wrapper {
      margin-left: 0;
    }
  }

  .account__display-name {
    flex: 1 1 auto;
    display: block;
    color: $darker-text-color;
    overflow: hidden;
    text-decoration: none;
    font-size: 14px;
  }
}

.account__wrapper {
  display: flex;
}

.account__avatar-wrapper {
  float: left;
  margin-left: 12px;
  margin-right: 12px;
}

.account__avatar {
  @include avatar-radius();
  position: relative;

  &-inline {
    display: inline-block;
    vertical-align: middle;
    margin-right: 5px;
  }
}

a .account__avatar {
  cursor: pointer;
}

.account__avatar-overlay {
  @include avatar-size(48px);

  &-base {
    @include avatar-radius();
    @include avatar-size(36px);
  }

  &-overlay {
    @include avatar-radius();
    @include avatar-size(24px);

    position: absolute;
    bottom: 0;
    right: 0;
    z-index: 1;
  }
}

.account__relationship {
  height: 18px;
  padding: 10px;
  white-space: nowrap;
}

.account__header {
  flex: 0 0 auto;
  background: lighten($ui-base-color, 4%);
  text-align: center;
  background-size: cover;
  background-position: center;
  position: relative;

  &.inactive {
    opacity: 0.5;

    .account__header__avatar {
      filter: grayscale(100%);
    }

    .account__header__username {
      color: $secondary-text-color;
    }
  }

  & > div {
    background: rgba(lighten($ui-base-color, 4%), 0.9);
    padding: 20px 10px;
  }

  .account__header__content {
    color: $secondary-text-color;
  }

  .account__header__display-name {
    color: $primary-text-color;
    display: inline-block;
    width: 100%;
    font-size: 20px;
    line-height: 27px;
    font-weight: 500;
    overflow: hidden;
    text-overflow: ellipsis;
  }

  .account__header__username {
    color: $highlight-text-color;
    font-size: 14px;
    font-weight: 400;
    display: block;
    margin-bottom: 10px;
    overflow: hidden;
    text-overflow: ellipsis;
  }
}

.account__disclaimer {
  padding: 10px;
  border-top: 1px solid lighten($ui-base-color, 8%);
  color: $dark-text-color;

  strong {
    font-weight: 500;

    @each $lang in $cjk-langs {
      &:lang(#{$lang}) {
        font-weight: 700;
      }
    }
  }

  a {
    font-weight: 500;
    color: inherit;
    text-decoration: underline;

    &:hover,
    &:focus,
    &:active {
      text-decoration: none;
    }
  }
}

.account__header__content {
  color: $darker-text-color;
  font-size: 14px;
  font-weight: 400;
  overflow: hidden;
  word-break: normal;
  word-wrap: break-word;

  p {
    margin-bottom: 20px;

    &:last-child {
      margin-bottom: 0;
    }
  }

  a {
    color: inherit;
    text-decoration: underline;

    &:hover {
      text-decoration: none;
    }
  }
}

.account__header__display-name {
  .emojione {
    width: 25px;
    height: 25px;
  }
}

.account__action-bar {
  border-top: 1px solid lighten($ui-base-color, 8%);
  border-bottom: 1px solid lighten($ui-base-color, 8%);
  line-height: 36px;
  overflow: hidden;
  flex: 0 0 auto;
  display: flex;
}

.account__action-bar-dropdown {
  flex: 0 1 calc(50% - 140px);
  padding: 10px;

  .icon-button {
    vertical-align: middle;
  }

  .dropdown--active {
    .dropdown__content.dropdown__right {
      left: 6px;
      right: initial;
    }

    &::after {
      bottom: initial;
      margin-left: 11px;
      margin-top: -7px;
      right: initial;
    }
  }
}

.account__action-bar-links {
  display: flex;
  flex: 1 1 auto;
  line-height: 18px;
  text-align: center;
}

.account__action-bar__tab {
  text-decoration: none;
  overflow: hidden;
  flex: 0 1 80px;
  border-right: 1px solid lighten($ui-base-color, 8%);
  padding: 10px 5px;

  & > span {
    display: block;
    text-transform: uppercase;
    font-size: 11px;
    color: $darker-text-color;
  }

  strong {
    display: block;
    font-size: 15px;
    font-weight: 500;
    color: $primary-text-color;

    @each $lang in $cjk-langs {
      &:lang(#{$lang}) {
        font-weight: 700;
      }
    }
  }
}

.account__header__avatar {
  background-size: 90px 90px;
  display: block;
  height: 90px;
  margin: 0 auto 10px;
  overflow: hidden;
  width: 90px;
}

.account-authorize {
  padding: 14px 10px;

  .detailed-status__display-name {
    display: block;
    margin-bottom: 15px;
    overflow: hidden;
  }
}

.account-authorize__avatar {
  float: left;
  margin-right: 10px;
}

.status__display-name,
.status__relative-time,
.detailed-status__display-name,
.detailed-status__datetime,
.detailed-status__application,
.account__display-name {
  text-decoration: none;
}

.status__display-name,
.account__display-name {
  strong {
    color: $primary-text-color;
  }
}

.muted {
  .emojione {
    opacity: 0.5;
  }
}

.status__display-name,
.reply-indicator__display-name,
.detailed-status__display-name,
a.account__display-name {
  &:hover strong {
    text-decoration: underline;
  }
}

.account__display-name strong {
  display: block;
  overflow: hidden;
  text-overflow: ellipsis;
}

.detailed-status__application,
.detailed-status__datetime {
  color: inherit;
}

.detailed-status__display-name {
  color: $secondary-text-color;
  display: block;
  line-height: 24px;
  margin-bottom: 15px;
  overflow: hidden;

  strong,
  span {
    display: block;
    text-overflow: ellipsis;
    overflow: hidden;
  }

  strong {
    font-size: 16px;
    color: $primary-text-color;
  }
}

.detailed-status__display-avatar {
  float: left;
  margin-right: 10px;
}

.status__avatar {
  height: 48px;
  left: 10px;
  position: absolute;
  top: 10px;
  width: 48px;
}

.muted {
  .status__content p,
  .status__content a {
    color: $dark-text-color;
  }

  .status__display-name strong {
    color: $dark-text-color;
  }

  .status__avatar {
    opacity: 0.5;
  }

  a.status__content__spoiler-link {
    background: $ui-base-lighter-color;
    color: $inverted-text-color;

    &:hover {
      background: lighten($ui-base-lighter-color, 7%);
      text-decoration: none;
    }
  }
}

.notification__message {
  margin: 0 10px 0 68px;
  padding: 8px 0 0;
  cursor: default;
  color: $darker-text-color;
  font-size: 15px;
  position: relative;

  .fa {
    color: $highlight-text-color;
  }

  > span {
    display: block;
    overflow: hidden;
    text-overflow: ellipsis;
  }
}

.notification__favourite-icon-wrapper {
  left: -26px;
  position: absolute;

  .star-icon {
    color: $gold-star;
  }
}

.star-icon.active {
  color: $gold-star;
}

.notification__display-name {
  color: inherit;
  font-weight: 500;
  text-decoration: none;

  &:hover {
    color: $primary-text-color;
    text-decoration: underline;
  }
}

.display-name {
  display: block;
  max-width: 100%;
  overflow: hidden;
  text-overflow: ellipsis;
  white-space: nowrap;
}

.display-name__html {
  font-weight: 500;
}

.display-name__account {
  font-size: 14px;
}

.status__relative-time,
.detailed-status__datetime {
  &:hover {
    text-decoration: underline;
  }
}

.image-loader {
  position: relative;
  width: 100%;
  height: 100%;
  display: flex;
  align-items: center;
  justify-content: center;

  .image-loader__preview-canvas {
    max-width: $media-modal-media-max-width;
    max-height: $media-modal-media-max-height;
    background: url('../images/void.png') repeat;
    object-fit: contain;
  }

  &.image-loader--loading .image-loader__preview-canvas {
    filter: blur(2px);
  }

  &.image-loader--amorphous .image-loader__preview-canvas {
    display: none;
  }
}

.zoomable-image {
  position: relative;
  width: 100%;
  height: 100%;
  display: flex;
  align-items: center;
  justify-content: center;

  img {
    max-width: $media-modal-media-max-width;
    max-height: $media-modal-media-max-height;
    width: auto;
    height: auto;
    object-fit: contain;
  }
}

.navigation-bar {
  padding: 10px;
  display: flex;
  align-items: center;
  flex-shrink: 0;
  cursor: default;
  color: $darker-text-color;

  strong {
    color: $secondary-text-color;
  }

  a {
    color: inherit;
  }

  .permalink {
    text-decoration: none;
  }

  .navigation-bar__actions {
    position: relative;

    .icon-button.close {
      position: absolute;
      pointer-events: none;
      transform: scale(0.0, 1.0) translate(-100%, 0);
      opacity: 0;
    }

    .compose__action-bar .icon-button {
      pointer-events: auto;
      transform: scale(1.0, 1.0) translate(0, 0);
      opacity: 1;
    }
  }
}

.navigation-bar__profile {
  flex: 1 1 auto;
  margin-left: 8px;
  line-height: 20px;
  margin-top: -1px;
  overflow: hidden;
}

.navigation-bar__profile-account {
  display: block;
  font-weight: 500;
  overflow: hidden;
  text-overflow: ellipsis;
}

.navigation-bar__profile-edit {
  color: inherit;
  text-decoration: none;
}

.dropdown {
  display: inline-block;
}

.dropdown__content {
  display: none;
  position: absolute;
}

.dropdown-menu__separator {
  border-bottom: 1px solid darken($ui-secondary-color, 8%);
  margin: 5px 7px 6px;
  height: 0;
}

.dropdown-menu {
  background: $ui-secondary-color;
  padding: 4px 0;
  border-radius: 4px;
  box-shadow: 2px 4px 15px rgba($base-shadow-color, 0.4);

  ul {
    list-style: none;
  }
}

.dropdown-menu__arrow {
  position: absolute;
  width: 0;
  height: 0;
  border: 0 solid transparent;

  &.left {
    right: -5px;
    margin-top: -5px;
    border-width: 5px 0 5px 5px;
    border-left-color: $ui-secondary-color;
  }

  &.top {
    bottom: -5px;
    margin-left: -13px;
    border-width: 5px 7px 0;
    border-top-color: $ui-secondary-color;
  }

  &.bottom {
    top: -5px;
    margin-left: -13px;
    border-width: 0 7px 5px;
    border-bottom-color: $ui-secondary-color;
  }

  &.right {
    left: -5px;
    margin-top: -5px;
    border-width: 5px 5px 5px 0;
    border-right-color: $ui-secondary-color;
  }
}

.dropdown-menu__item {
  a {
    font-size: 13px;
    line-height: 18px;
    display: block;
    padding: 4px 14px;
    box-sizing: border-box;
    text-decoration: none;
    background: $ui-secondary-color;
    color: $inverted-text-color;
    overflow: hidden;
    text-overflow: ellipsis;
    white-space: nowrap;

    &:focus,
    &:hover,
    &:active {
      background: $ui-highlight-color;
      color: $secondary-text-color;
      outline: 0;
    }
  }
}

.dropdown--active .dropdown__content {
  display: block;
  line-height: 18px;
  max-width: 311px;
  right: 0;
  text-align: left;
  z-index: 9999;

  & > ul {
    list-style: none;
    background: $ui-secondary-color;
    padding: 4px 0;
    border-radius: 4px;
    box-shadow: 0 0 15px rgba($base-shadow-color, 0.4);
    min-width: 140px;
    position: relative;
  }

  &.dropdown__right {
    right: 0;
  }

  &.dropdown__left {
    & > ul {
      left: -98px;
    }
  }

  & > ul > li > a {
    font-size: 13px;
    line-height: 18px;
    display: block;
    padding: 4px 14px;
    box-sizing: border-box;
    text-decoration: none;
    background: $ui-secondary-color;
    color: $inverted-text-color;
    overflow: hidden;
    text-overflow: ellipsis;
    white-space: nowrap;

    &:focus {
      outline: 0;
    }

    &:hover {
      background: $ui-highlight-color;
      color: $secondary-text-color;
    }
  }
}

.dropdown__icon {
  vertical-align: middle;
}

.columns-area {
  display: flex;
  flex: 1 1 auto;
  flex-direction: row;
  justify-content: flex-start;
  overflow-x: auto;
  position: relative;

  &.unscrollable {
    overflow-x: hidden;
  }
}

@media screen and (min-width: 360px) {
  .columns-area {
    padding: 10px;
  }

  .react-swipeable-view-container .columns-area {
    height: calc(100% - 20px) !important;
  }
}

.react-swipeable-view-container {
  &,
  .columns-area,
  .drawer,
  .column {
    height: 100%;
  }
}

.react-swipeable-view-container > * {
  display: flex;
  align-items: center;
  justify-content: center;
  height: 100%;
}

.column {
  width: 330px;
  position: relative;
  box-sizing: border-box;
  display: flex;
  flex-direction: column;

  > .scrollable {
    background: $ui-base-color;
  }
}

.ui {
  flex: 0 0 auto;
  display: flex;
  flex-direction: column;
  width: 100%;
  height: 100%;
  background: darken($ui-base-color, 7%);
}

.drawer {
  width: 300px;
  box-sizing: border-box;
  display: flex;
  flex-direction: column;
  overflow-y: hidden;
}

.drawer__tab {
  display: block;
  flex: 1 1 auto;
  padding: 15px 5px 13px;
  color: $darker-text-color;
  text-decoration: none;
  text-align: center;
  font-size: 16px;
  border-bottom: 2px solid transparent;
}

.column,
.drawer {
  flex: 1 1 100%;
  overflow: hidden;
}

@media screen and (min-width: 360px) {
  .tabs-bar {
    margin: 10px;
    margin-bottom: 0;
  }

  .getting-started__wrapper,
  .getting-started__trends,
  .search {
    margin-bottom: 10px;
  }
}

@media screen and (max-width: 630px) {
  .column,
  .drawer {
    width: 100%;
    padding: 0;
  }

  .columns-area {
    flex-direction: column;
  }

  .search__input,
  .autosuggest-textarea__textarea {
    font-size: 16px;
  }
}

@media screen and (min-width: 631px) {
  .columns-area {
    padding: 0;
  }

  .column,
  .drawer {
    flex: 0 0 auto;
    padding: 10px;
    padding-left: 5px;
    padding-right: 5px;

    &:first-child {
      padding-left: 10px;
    }

    &:last-child {
      padding-right: 10px;
    }
  }

  .columns-area > div {
    .column,
    .drawer {
      padding-left: 5px;
      padding-right: 5px;
    }
  }
}

.drawer__pager {
  box-sizing: border-box;
  padding: 0;
  flex-grow: 1;
  position: relative;
  overflow: hidden;
  display: flex;
}

.drawer__inner {
  position: absolute;
  top: 0;
  left: 0;
  background: lighten($ui-base-color, 13%);
  box-sizing: border-box;
  padding: 0;
  display: flex;
  flex-direction: column;
  overflow: hidden;
  overflow-y: auto;
  width: 100%;
  height: 100%;

  &.darker {
    background: $ui-base-color;
  }
}

.drawer__inner__mastodon {
  background: lighten($ui-base-color, 13%) url('data:image/svg+xml;utf8,<svg xmlns="http://www.w3.org/2000/svg" viewBox="0 0 234.80078 31.757813" width="234.80078" height="31.757812"><path d="M19.599609 0c-1.05 0-2.10039.375-2.90039 1.125L0 16.925781v14.832031h234.80078V17.025391l-16.5-15.900391c-1.6-1.5-4.20078-1.5-5.80078 0l-13.80078 13.099609c-1.6 1.5-4.19883 1.5-5.79883 0L179.09961 1.125c-1.6-1.5-4.19883-1.5-5.79883 0L159.5 14.224609c-1.6 1.5-4.20078 1.5-5.80078 0L139.90039 1.125c-1.6-1.5-4.20078-1.5-5.80078 0l-13.79883 13.099609c-1.6 1.5-4.20078 1.5-5.80078 0L100.69922 1.125c-1.600001-1.5-4.198829-1.5-5.798829 0l-13.59961 13.099609c-1.6 1.5-4.200781 1.5-5.800781 0L61.699219 1.125c-1.6-1.5-4.198828-1.5-5.798828 0L42.099609 14.224609c-1.6 1.5-4.198828 1.5-5.798828 0L22.5 1.125C21.7.375 20.649609 0 19.599609 0z" fill="#{hex-color($ui-base-color)}"/></svg>') no-repeat bottom / 100% auto;
  flex: 1;
  min-height: 47px;

  > img {
    display: block;
    object-fit: contain;
    object-position: bottom left;
    width: 100%;
    height: 100%;
    pointer-events: none;
    user-drag: none;
    user-select: none;
  }
}

.pseudo-drawer {
  background: lighten($ui-base-color, 13%);
  font-size: 13px;
  text-align: left;
}

.drawer__header {
  flex: 0 0 auto;
  font-size: 16px;
  background: lighten($ui-base-color, 8%);
  margin-bottom: 10px;
  display: flex;
  flex-direction: row;

  a {
    transition: background 100ms ease-in;

    &:hover {
      background: lighten($ui-base-color, 3%);
      transition: background 200ms ease-out;
    }
  }
}

.tabs-bar {
  display: flex;
  background: lighten($ui-base-color, 8%);
  flex: 0 0 auto;
  overflow-y: auto;
}

.tabs-bar__link {
  display: block;
  flex: 1 1 auto;
  padding: 15px 10px;
  color: $primary-text-color;
  text-decoration: none;
  text-align: center;
  font-size: 14px;
  font-weight: 500;
  border-bottom: 2px solid lighten($ui-base-color, 8%);
  transition: all 50ms linear;

  .fa {
    font-weight: 400;
    font-size: 16px;
  }

  &.active {
    border-bottom: 2px solid $highlight-text-color;
    color: $highlight-text-color;
  }

  &:hover,
  &:focus,
  &:active {
    @media screen and (min-width: 631px) {
      background: lighten($ui-base-color, 14%);
    }
  }

  span {
    margin-left: 5px;
    display: none;
  }
}

@media screen and (min-width: 600px) {
  .tabs-bar__link {
    span {
      display: inline;
    }
  }
}

@media screen and (min-width: 631px) {
  .tabs-bar {
    display: none;
  }
}

.scrollable {
  overflow-y: scroll;
  overflow-x: hidden;
  flex: 1 1 auto;
  -webkit-overflow-scrolling: touch;
  will-change: transform; // improves perf in mobile Chrome

  &.optionally-scrollable {
    overflow-y: auto;
  }

  @supports(display: grid) { // hack to fix Chrome <57
    contain: strict;
  }
}

.scrollable.fullscreen {
  @supports(display: grid) { // hack to fix Chrome <57
    contain: none;
  }
}

.column-back-button {
  background: lighten($ui-base-color, 4%);
  color: $highlight-text-color;
  cursor: pointer;
  flex: 0 0 auto;
  font-size: 16px;
  border: 0;
  text-align: unset;
  padding: 15px;
  margin: 0;
  z-index: 3;
  outline: 0;

  &:hover {
    text-decoration: underline;
  }
}

.column-header__back-button {
  background: lighten($ui-base-color, 4%);
  border: 0;
  font-family: inherit;
  color: $highlight-text-color;
  cursor: pointer;
  white-space: nowrap;
  font-size: 16px;
  padding: 0 5px 0 0;
  z-index: 3;

  &:hover {
    text-decoration: underline;
  }

  &:last-child {
    padding: 0 15px 0 0;
  }
}

.column-back-button__icon {
  display: inline-block;
  margin-right: 5px;
}

.column-back-button--slim {
  position: relative;
}

.column-back-button--slim-button {
  cursor: pointer;
  flex: 0 0 auto;
  font-size: 16px;
  padding: 15px;
  position: absolute;
  right: 0;
  top: -48px;
}

.react-toggle {
  display: inline-block;
  position: relative;
  cursor: pointer;
  background-color: transparent;
  border: 0;
  padding: 0;
  user-select: none;
  -webkit-tap-highlight-color: rgba($base-overlay-background, 0);
  -webkit-tap-highlight-color: transparent;
}

.react-toggle-screenreader-only {
  border: 0;
  clip: rect(0 0 0 0);
  height: 1px;
  margin: -1px;
  overflow: hidden;
  padding: 0;
  position: absolute;
  width: 1px;
}

.react-toggle--disabled {
  cursor: not-allowed;
  opacity: 0.5;
  transition: opacity 0.25s;
}

.react-toggle-track {
  width: 50px;
  height: 24px;
  padding: 0;
  border-radius: 30px;
  background-color: $ui-base-color;
  transition: all 0.2s ease;
}

.react-toggle:hover:not(.react-toggle--disabled) .react-toggle-track {
  background-color: darken($ui-base-color, 10%);
}

.react-toggle--checked .react-toggle-track {
  background-color: $ui-highlight-color;
}

.react-toggle--checked:hover:not(.react-toggle--disabled) .react-toggle-track {
  background-color: lighten($ui-highlight-color, 10%);
}

.react-toggle-track-check {
  position: absolute;
  width: 14px;
  height: 10px;
  top: 0;
  bottom: 0;
  margin-top: auto;
  margin-bottom: auto;
  line-height: 0;
  left: 8px;
  opacity: 0;
  transition: opacity 0.25s ease;
}

.react-toggle--checked .react-toggle-track-check {
  opacity: 1;
  transition: opacity 0.25s ease;
}

.react-toggle-track-x {
  position: absolute;
  width: 10px;
  height: 10px;
  top: 0;
  bottom: 0;
  margin-top: auto;
  margin-bottom: auto;
  line-height: 0;
  right: 10px;
  opacity: 1;
  transition: opacity 0.25s ease;
}

.react-toggle--checked .react-toggle-track-x {
  opacity: 0;
}

.react-toggle-thumb {
  transition: all 0.5s cubic-bezier(0.23, 1, 0.32, 1) 0ms;
  position: absolute;
  top: 1px;
  left: 1px;
  width: 22px;
  height: 22px;
  border: 1px solid $ui-base-color;
  border-radius: 50%;
  background-color: darken($simple-background-color, 2%);
  box-sizing: border-box;
  transition: all 0.25s ease;
}

.react-toggle--checked .react-toggle-thumb {
  left: 27px;
  border-color: $ui-highlight-color;
}

.column-link {
  background: lighten($ui-base-color, 8%);
  color: $primary-text-color;
  display: block;
  font-size: 16px;
  padding: 15px;
  text-decoration: none;

  &:hover {
    background: lighten($ui-base-color, 11%);
  }
}

.column-link__icon {
  display: inline-block;
  margin-right: 5px;
}

.column-link__badge {
  display: inline-block;
  border-radius: 4px;
  font-size: 12px;
  line-height: 19px;
  font-weight: 500;
  background: $ui-base-color;
  padding: 4px 8px;
  margin: -6px 10px;
}

.column-subheading {
  background: $ui-base-color;
  color: $dark-text-color;
  padding: 8px 20px;
  font-size: 12px;
  font-weight: 500;
  text-transform: uppercase;
  cursor: default;
}

.getting-started__wrapper,
.getting-started,
.flex-spacer {
  background: $ui-base-color;
}

.getting-started__wrapper {
  flex: 0 0 auto;
}

.flex-spacer {
  flex: 1 1 auto;
}

.getting-started {
  color: $dark-text-color;

  p {
    color: $dark-text-color;
    font-size: 13px;
    margin-bottom: 20px;

    a {
      color: $dark-text-color;
      text-decoration: underline;
    }
  }

  a {
    text-decoration: none;
    color: $darker-text-color;

    &:hover,
    &:focus,
    &:active {
      text-decoration: underline;
    }
  }

  &__footer {
    flex: 0 0 auto;
    padding: 10px;
    padding-top: 20px;

    ul {
      margin-bottom: 10px;
    }

    ul li {
      display: inline;
    }
  }

  &__trends {
    background: $ui-base-color;
    flex: 0 1 auto;

    @media screen and (max-height: 810px) {
      .trends__item:nth-child(3) {
        display: none;
      }
    }

    @media screen and (max-height: 720px) {
      .trends__item:nth-child(2) {
        display: none;
      }
    }

    @media screen and (max-height: 670px) {
      display: none;
    }
  }

  &__scrollable {
    max-height: 100%;
    overflow-y: auto;
  }
}

.keyboard-shortcuts {
  padding: 8px 0 0;
  overflow: hidden;

  thead {
    position: absolute;
    left: -9999px;
  }

  td {
    padding: 0 10px 8px;
  }

  kbd {
    display: inline-block;
    padding: 3px 5px;
    background-color: lighten($ui-base-color, 8%);
    border: 1px solid darken($ui-base-color, 4%);
  }
}

.setting-text {
  color: $darker-text-color;
  background: transparent;
  border: none;
  border-bottom: 2px solid $ui-primary-color;
  box-sizing: border-box;
  display: block;
  font-family: inherit;
  margin-bottom: 10px;
  padding: 7px 0;
  width: 100%;

  &:focus,
  &:active {
    color: $primary-text-color;
    border-bottom-color: $highlight-text-color;
  }

  @media screen and (max-width: 600px) {
    font-size: 16px;
  }
}

.no-reduce-motion button.icon-button i.fa-retweet {
  background-position: 0 0;
  height: 19px;
  transition: background-position 0.9s steps(10);
  transition-duration: 0s;
  vertical-align: middle;
  width: 22px;

  &::before {
    display: none !important;
  }

}

.no-reduce-motion button.icon-button.active i.fa-retweet {
  transition-duration: 0.9s;
  background-position: 0 100%;
}

.reduce-motion button.icon-button i.fa-retweet {
  color: $action-button-color;
  transition: color 100ms ease-in;
}

.reduce-motion button.icon-button.active i.fa-retweet {
  color: $highlight-text-color;
}

.status-card {
  display: flex;
  font-size: 14px;
  border: 1px solid lighten($ui-base-color, 8%);
  border-radius: 4px;
  color: $dark-text-color;
  margin-top: 14px;
  text-decoration: none;
  overflow: hidden;

  &__actions {
    bottom: 0;
    left: 0;
    position: absolute;
    right: 0;
    top: 0;
    display: flex;
    justify-content: center;
    align-items: center;

    & > div {
      background: rgba($base-shadow-color, 0.6);
      border-radius: 4px;
      padding: 12px 9px;
      flex: 0 0 auto;
      display: flex;
      justify-content: center;
      align-items: center;
    }

    button,
    a {
      display: inline;
      color: $primary-text-color;
      background: transparent;
      border: 0;
      padding: 0 5px;
      text-decoration: none;
      opacity: 0.6;
      font-size: 18px;
      line-height: 18px;

      &:hover,
      &:active,
      &:focus {
        opacity: 1;
      }
    }

    a {
      font-size: 19px;
      position: relative;
      bottom: -1px;
    }
  }
}

a.status-card {
  cursor: pointer;

  &:hover {
    background: lighten($ui-base-color, 8%);
  }
}

.status-card-photo {
  cursor: zoom-in;
  display: block;
  text-decoration: none;
  width: 100%;
  height: auto;
  margin: 0;
}

.status-card-video {
  iframe {
    width: 100%;
    height: 100%;
  }
}

.status-card__title {
  display: block;
  font-weight: 500;
  margin-bottom: 5px;
  color: $darker-text-color;
  overflow: hidden;
  text-overflow: ellipsis;
  white-space: nowrap;
  text-decoration: none;
}

.status-card__content {
  flex: 1 1 auto;
  overflow: hidden;
  padding: 14px 14px 14px 8px;
}

.status-card__description {
  color: $darker-text-color;
}

.status-card__host {
  display: block;
  margin-top: 5px;
  font-size: 13px;
}

.status-card__image {
  flex: 0 0 100px;
  background: lighten($ui-base-color, 8%);
  position: relative;
}

.status-card.horizontal {
  display: block;

  .status-card__image {
    width: 100%;
  }

  .status-card__image-image {
    border-radius: 4px 4px 0 0;
  }

  .status-card__title {
    white-space: inherit;
  }
}

.status-card__image-image {
  border-radius: 4px 0 0 4px;
  display: block;
  margin: 0;
  width: 100%;
  height: 100%;
  object-fit: cover;
  background-size: cover;
  background-position: center center;
}

.load-more {
  display: block;
  color: $dark-text-color;
  background-color: transparent;
  border: 0;
  font-size: inherit;
  text-align: center;
  line-height: inherit;
  margin: 0;
  padding: 15px;
  box-sizing: border-box;
  width: 100%;
  clear: both;
  text-decoration: none;

  &:hover {
    background: lighten($ui-base-color, 2%);
  }
}

.load-gap {
  border-bottom: 1px solid lighten($ui-base-color, 8%);
}

.regeneration-indicator {
  text-align: center;
  font-size: 16px;
  font-weight: 500;
  color: $dark-text-color;
  background: $ui-base-color;
  cursor: default;
  display: flex;
  flex: 1 1 auto;
  align-items: center;
  justify-content: center;
  padding: 20px;

  & > div {
    width: 100%;
    background: transparent;
    padding-top: 0;
  }

  &__figure {
    background: url('../images/elephant_ui_working.svg') no-repeat center 0;
    width: 100%;
    height: 160px;
    background-size: contain;
    position: absolute;
    top: 50%;
    left: 50%;
    transform: translate(-50%, -50%);
  }

  &.missing-indicator {
    padding-top: 20px + 48px;

    .regeneration-indicator__figure {
      background-image: url('../images/elephant_ui_disappointed.svg');
    }
  }

  &__label {
    margin-top: 200px;

    strong {
      display: block;
      margin-bottom: 10px;
      color: $dark-text-color;
    }

    span {
      font-size: 15px;
      font-weight: 400;
    }
  }
}

.column-header__wrapper {
  position: relative;
  flex: 0 0 auto;

  &.active {
    &::before {
      display: block;
      content: "";
      position: absolute;
      top: 35px;
      left: 0;
      right: 0;
      margin: 0 auto;
      width: 60%;
      pointer-events: none;
      height: 28px;
      z-index: 1;
      background: radial-gradient(ellipse, rgba($ui-highlight-color, 0.23) 0%, rgba($ui-highlight-color, 0) 60%);
    }
  }
}

.column-header {
  display: flex;
  font-size: 16px;
  background: lighten($ui-base-color, 4%);
  flex: 0 0 auto;
  cursor: pointer;
  position: relative;
  z-index: 2;
  outline: 0;
  overflow: hidden;

  & > button {
    margin: 0;
    border: none;
    padding: 15px 0 15px 15px;
    color: inherit;
    background: transparent;
    font: inherit;
    text-align: left;
    text-overflow: ellipsis;
    overflow: hidden;
    white-space: nowrap;
    flex: 1;
  }

  & > .column-header__back-button {
    color: $highlight-text-color;
  }

  &.active {
    box-shadow: 0 1px 0 rgba($highlight-text-color, 0.3);

    .column-header__icon {
      color: $highlight-text-color;
      text-shadow: 0 0 10px rgba($highlight-text-color, 0.4);
    }
  }

  &:focus,
  &:active {
    outline: 0;
  }
}

.column-header__buttons {
  height: 48px;
  display: flex;
}

.column-header__links .text-btn {
  margin-right: 10px;
}

.column-header__button {
  background: lighten($ui-base-color, 4%);
  border: 0;
  color: $darker-text-color;
  cursor: pointer;
  font-size: 16px;
  padding: 0 15px;

  &:hover {
    color: lighten($darker-text-color, 7%);
  }

  &.active {
    color: $primary-text-color;
    background: lighten($ui-base-color, 8%);

    &:hover {
      color: $primary-text-color;
      background: lighten($ui-base-color, 8%);
    }
  }
}

.column-header__collapsible {
  max-height: 70vh;
  overflow: hidden;
  overflow-y: auto;
  color: $darker-text-color;
  transition: max-height 150ms ease-in-out, opacity 300ms linear;
  opacity: 1;

  &.collapsed {
    max-height: 0;
    opacity: 0.5;
  }

  &.animating {
    overflow-y: hidden;
  }

  hr {
    height: 0;
    background: transparent;
    border: 0;
    border-top: 1px solid lighten($ui-base-color, 12%);
    margin: 10px 0;
  }
}

.column-header__collapsible-inner {
  background: lighten($ui-base-color, 8%);
  padding: 15px;
}

.column-header__setting-btn {
  &:hover {
    color: $darker-text-color;
    text-decoration: underline;
  }
}

.column-header__setting-arrows {
  float: right;

  .column-header__setting-btn {
    padding: 0 10px;

    &:last-child {
      padding-right: 0;
    }
  }
}

.text-btn {
  display: inline-block;
  padding: 0;
  font-family: inherit;
  font-size: inherit;
  color: inherit;
  border: 0;
  background: transparent;
  cursor: pointer;
}

.column-header__icon {
  display: inline-block;
  margin-right: 5px;
}

.loading-indicator {
  color: $dark-text-color;
  font-size: 12px;
  font-weight: 400;
  text-transform: uppercase;
  overflow: visible;
  position: absolute;
  top: 50%;
  left: 50%;
  transform: translate(-50%, -50%);

  span {
    display: block;
    float: left;
    margin-left: 50%;
    transform: translateX(-50%);
    margin: 82px 0 0 50%;
    white-space: nowrap;
    animation: loader-label 1.15s infinite cubic-bezier(0.215, 0.610, 0.355, 1.000);
  }
}

.loading-indicator__figure {
  position: absolute;
  top: 50%;
  left: 50%;
  transform: translate(-50%, -50%);
  width: 0;
  height: 0;
  box-sizing: border-box;
  border: 0 solid lighten($ui-base-color, 26%);
  border-radius: 50%;
  animation: loader-figure 1.15s infinite cubic-bezier(0.215, 0.610, 0.355, 1.000);
}

@keyframes loader-figure {
  0% {
    width: 0;
    height: 0;
    background-color: lighten($ui-base-color, 26%);
  }

  29% {
    background-color: lighten($ui-base-color, 26%);
  }

  30% {
    width: 42px;
    height: 42px;
    background-color: transparent;
    border-width: 21px;
    opacity: 1;
  }

  100% {
    width: 42px;
    height: 42px;
    border-width: 0;
    opacity: 0;
    background-color: transparent;
  }
}

@keyframes loader-label {
  0% { opacity: 0.25; }
  30% { opacity: 1; }
  100% { opacity: 0.25; }
}

.video-error-cover {
  align-items: center;
  background: $base-overlay-background;
  color: $primary-text-color;
  cursor: pointer;
  display: flex;
  flex-direction: column;
  height: 100%;
  justify-content: center;
  margin-top: 8px;
  position: relative;
  text-align: center;
  z-index: 100;
}

.media-spoiler {
  background: $base-overlay-background;
  color: $darker-text-color;
  border: 0;
  padding: 0;
  width: 100%;
  height: 100%;
  border-radius: 4px;
  appearance: none;

  &:hover,
  &:active,
  &:focus {
    padding: 0;
    color: lighten($darker-text-color, 8%);
  }
}

.media-spoiler__warning {
  display: block;
  font-size: 14px;
}

.media-spoiler__trigger {
  display: block;
  font-size: 11px;
  font-weight: 700;
}

.spoiler-button {
  display: none;
  left: 4px;
  position: absolute;
  text-shadow: 0 1px 1px $base-shadow-color, 1px 0 1px $base-shadow-color;
  top: 4px;
  z-index: 100;

  &.spoiler-button--visible {
    display: block;
  }
}

.modal-container--preloader {
  background: lighten($ui-base-color, 8%);
}

.account--panel {
  background: lighten($ui-base-color, 4%);
  border-top: 1px solid lighten($ui-base-color, 8%);
  border-bottom: 1px solid lighten($ui-base-color, 8%);
  display: flex;
  flex-direction: row;
  padding: 10px 0;
}

.account--panel__button,
.detailed-status__button {
  flex: 1 1 auto;
  text-align: center;
}

.column-settings__outer {
  background: lighten($ui-base-color, 8%);
  padding: 15px;
}

.column-settings__section {
  color: $darker-text-color;
  cursor: default;
  display: block;
  font-weight: 500;
  margin-bottom: 10px;
}

.column-settings__row {
  .text-btn {
    margin-bottom: 15px;
  }
}

.account--follows-info {
  color: $primary-text-color;
  position: absolute;
  top: 10px;
  left: 10px;
  opacity: 0.7;
  display: inline-block;
  vertical-align: top;
  background-color: rgba($base-overlay-background, 0.4);
  text-transform: uppercase;
  font-size: 11px;
  font-weight: 500;
  padding: 4px;
  border-radius: 4px;
}

.account--muting-info {
  color: $primary-text-color;
  position: absolute;
  top: 40px;
  left: 10px;
  opacity: 0.7;
  display: inline-block;
  vertical-align: top;
  background-color: rgba($base-overlay-background, 0.4);
  text-transform: uppercase;
  font-size: 11px;
  font-weight: 500;
  padding: 4px;
  border-radius: 4px;
}

.account--action-button {
  position: absolute;
  top: 10px;
  right: 20px;
}

.setting-toggle {
  display: block;
  line-height: 24px;
}

.setting-toggle__label,
.setting-meta__label {
  color: $darker-text-color;
  display: inline-block;
  margin-bottom: 14px;
  margin-left: 8px;
  vertical-align: middle;
}

.setting-meta__label {
  float: right;
}

.empty-column-indicator,
.error-column {
  color: $dark-text-color;
  background: $ui-base-color;
  text-align: center;
  padding: 20px;
  font-size: 15px;
  font-weight: 400;
  cursor: default;
  display: flex;
  flex: 1 1 auto;
  align-items: center;
  justify-content: center;

  @supports(display: grid) { // hack to fix Chrome <57
    contain: strict;
  }

  a {
    color: $highlight-text-color;
    text-decoration: none;

    &:hover {
      text-decoration: underline;
    }
  }
}

.error-column {
  flex-direction: column;
}

@keyframes heartbeat {
  from {
    transform: scale(1);
    animation-timing-function: ease-out;
  }

  10% {
    transform: scale(0.91);
    animation-timing-function: ease-in;
  }

  17% {
    transform: scale(0.98);
    animation-timing-function: ease-out;
  }

  33% {
    transform: scale(0.87);
    animation-timing-function: ease-in;
  }

  45% {
    transform: scale(1);
    animation-timing-function: ease-out;
  }
}

.no-reduce-motion .pulse-loading {
  transform-origin: center center;
  animation: heartbeat 1.5s ease-in-out infinite both;
}

@keyframes shake-bottom {
  0%,
  100% {
    transform: rotate(0deg);
    transform-origin: 50% 100%;
  }

  10% {
    transform: rotate(2deg);
  }

  20%,
  40%,
  60% {
    transform: rotate(-4deg);
  }

  30%,
  50%,
  70% {
    transform: rotate(4deg);
  }

  80% {
    transform: rotate(-2deg);
  }

  90% {
    transform: rotate(2deg);
  }
}

.no-reduce-motion .shake-bottom {
  transform-origin: 50% 100%;
  animation: shake-bottom 0.8s cubic-bezier(0.455, 0.030, 0.515, 0.955) 2s 2 both;
}

.emoji-picker-dropdown__menu {
  background: $simple-background-color;
  position: absolute;
  box-shadow: 4px 4px 6px rgba($base-shadow-color, 0.4);
  border-radius: 4px;
  margin-top: 5px;

  .emoji-mart-scroll {
    transition: opacity 200ms ease;
  }

  &.selecting .emoji-mart-scroll {
    opacity: 0.5;
  }
}

.emoji-picker-dropdown__modifiers {
  position: absolute;
  top: 60px;
  right: 11px;
  cursor: pointer;
}

.emoji-picker-dropdown__modifiers__menu {
  position: absolute;
  z-index: 4;
  top: -4px;
  left: -8px;
  background: $simple-background-color;
  border-radius: 4px;
  box-shadow: 1px 2px 6px rgba($base-shadow-color, 0.2);
  overflow: hidden;

  button {
    display: block;
    cursor: pointer;
    border: 0;
    padding: 4px 8px;
    background: transparent;

    &:hover,
    &:focus,
    &:active {
      background: rgba($ui-secondary-color, 0.4);
    }
  }

  .emoji-mart-emoji {
    height: 22px;
  }
}

.emoji-mart-emoji {
  span {
    background-repeat: no-repeat;
  }
}

.upload-area {
  align-items: center;
  background: rgba($base-overlay-background, 0.8);
  display: flex;
  height: 100%;
  justify-content: center;
  left: 0;
  opacity: 0;
  position: absolute;
  top: 0;
  visibility: hidden;
  width: 100%;
  z-index: 2000;

  * {
    pointer-events: none;
  }
}

.upload-area__drop {
  width: 320px;
  height: 160px;
  display: flex;
  box-sizing: border-box;
  position: relative;
  padding: 8px;
}

.upload-area__background {
  position: absolute;
  top: 0;
  right: 0;
  bottom: 0;
  left: 0;
  z-index: -1;
  border-radius: 4px;
  background: $ui-base-color;
  box-shadow: 0 0 5px rgba($base-shadow-color, 0.2);
}

.upload-area__content {
  flex: 1;
  display: flex;
  align-items: center;
  justify-content: center;
  color: $secondary-text-color;
  font-size: 18px;
  font-weight: 500;
  border: 2px dashed $ui-base-lighter-color;
  border-radius: 4px;
}

.upload-progress {
  padding: 10px;
  color: $lighter-text-color;
  overflow: hidden;
  display: flex;

  .fa {
    font-size: 34px;
    margin-right: 10px;
  }

  span {
    font-size: 12px;
    text-transform: uppercase;
    font-weight: 500;
    display: block;
  }
}

.upload-progess__message {
  flex: 1 1 auto;
}

.upload-progress__backdrop {
  width: 100%;
  height: 6px;
  border-radius: 6px;
  background: $ui-base-lighter-color;
  position: relative;
  margin-top: 5px;
}

.upload-progress__tracker {
  position: absolute;
  left: 0;
  top: 0;
  height: 6px;
  background: $ui-highlight-color;
  border-radius: 6px;
}

.emoji-button {
  display: block;
  font-size: 24px;
  line-height: 24px;
  margin-left: 2px;
  width: 24px;
  outline: 0;
  cursor: pointer;

  &:active,
  &:focus {
    outline: 0 !important;
  }

  img {
    filter: grayscale(100%);
    opacity: 0.8;
    display: block;
    margin: 0;
    width: 22px;
    height: 22px;
    margin-top: 2px;
  }

  &:hover,
  &:active,
  &:focus {
    img {
      opacity: 1;
      filter: none;
    }
  }
}

.dropdown--active .emoji-button img {
  opacity: 1;
  filter: none;
}

.privacy-dropdown__dropdown {
  position: absolute;
  background: $simple-background-color;
  box-shadow: 2px 4px 15px rgba($base-shadow-color, 0.4);
  border-radius: 4px;
  margin-left: 40px;
  overflow: hidden;
  transform-origin: 50% 0;
}

.privacy-dropdown__option {
  color: $inverted-text-color;
  padding: 10px;
  cursor: pointer;
  display: flex;

  &:hover,
  &.active {
    background: $ui-highlight-color;
    color: $primary-text-color;
    outline: 0;

    .privacy-dropdown__option__content {
      color: $primary-text-color;

      strong {
        color: $primary-text-color;
      }
    }
  }

  &.active:hover {
    background: lighten($ui-highlight-color, 4%);
  }
}

.privacy-dropdown__option__icon {
  display: flex;
  align-items: center;
  justify-content: center;
  margin-right: 10px;
}

.privacy-dropdown__option__content {
  flex: 1 1 auto;
  color: $lighter-text-color;

  strong {
    font-weight: 500;
    display: block;
    color: $inverted-text-color;

    @each $lang in $cjk-langs {
      &:lang(#{$lang}) {
        font-weight: 700;
      }
    }
  }
}

.privacy-dropdown.active {
  .privacy-dropdown__value {
    background: $simple-background-color;
    border-radius: 4px 4px 0 0;
    box-shadow: 0 -4px 4px rgba($base-shadow-color, 0.1);

    .icon-button {
      transition: none;
    }

    &.active {
      background: $ui-highlight-color;

      .icon-button {
        color: $primary-text-color;
      }
    }
  }

  .privacy-dropdown__dropdown {
    display: block;
    box-shadow: 2px 4px 6px rgba($base-shadow-color, 0.1);
  }
}

.search {
  position: relative;
}

.search__input {
  outline: 0;
  box-sizing: border-box;
  display: block;
  width: 100%;
  border: none;
  padding: 10px;
  padding-right: 30px;
  font-family: inherit;
  background: $ui-base-color;
  color: $darker-text-color;
  font-size: 14px;
  margin: 0;

  &::-moz-focus-inner {
    border: 0;
  }

  &::-moz-focus-inner,
  &:focus,
  &:active {
    outline: 0 !important;
  }

  &:focus {
    background: lighten($ui-base-color, 4%);
  }

  @media screen and (max-width: 600px) {
    font-size: 16px;
  }
}

.search__icon {
  &::-moz-focus-inner {
    border: 0;
  }

  &::-moz-focus-inner,
  &:focus {
    outline: 0 !important;
  }

  .fa {
    position: absolute;
    top: 10px;
    right: 10px;
    z-index: 2;
    display: inline-block;
    opacity: 0;
    transition: all 100ms linear;
    font-size: 18px;
    width: 18px;
    height: 18px;
    color: $secondary-text-color;
    cursor: default;
    pointer-events: none;

    &.active {
      pointer-events: auto;
      opacity: 0.3;
    }
  }

  .fa-search {
    transform: rotate(90deg);

    &.active {
      pointer-events: none;
      transform: rotate(0deg);
    }
  }

  .fa-times-circle {
    top: 11px;
    transform: rotate(0deg);
    color: $action-button-color;
    cursor: pointer;

    &.active {
      transform: rotate(90deg);
    }

    &:hover {
      color: lighten($action-button-color, 7%);
    }
  }
}

.search-results__header {
  color: $dark-text-color;
  background: lighten($ui-base-color, 2%);
  padding: 15px;
  font-weight: 500;
  font-size: 16px;
  cursor: default;

  .fa {
    display: inline-block;
    margin-right: 5px;
  }
}

.search-results__section {
  margin-bottom: 5px;

  h5 {
    background: darken($ui-base-color, 4%);
    border-bottom: 1px solid lighten($ui-base-color, 8%);
    cursor: default;
    display: flex;
    padding: 15px;
    font-weight: 500;
    font-size: 16px;
    color: $dark-text-color;

    .fa {
      display: inline-block;
      margin-right: 5px;
    }
  }

  .account:last-child,
  & > div:last-child .status {
    border-bottom: 0;
  }
}

.search-results__hashtag {
  display: block;
  padding: 10px;
  color: $secondary-text-color;
  text-decoration: none;

  &:hover,
  &:active,
  &:focus {
    color: lighten($secondary-text-color, 4%);
    text-decoration: underline;
  }
}

.modal-root {
  position: relative;
  transition: opacity 0.3s linear;
  will-change: opacity;
  z-index: 9999;
}

.modal-root__overlay {
  position: fixed;
  top: 0;
  left: 0;
  right: 0;
  bottom: 0;
  background: rgba($base-overlay-background, 0.7);
}

.modal-root__container {
  position: fixed;
  top: 0;
  left: 0;
  width: 100%;
  height: 100%;
  display: flex;
  flex-direction: column;
  align-items: center;
  justify-content: center;
  align-content: space-around;
  z-index: 9999;
  pointer-events: none;
  user-select: none;
}

.modal-root__modal {
  pointer-events: auto;
  display: flex;
  z-index: 9999;
}

.video-modal {
  max-width: 100vw;
  max-height: 100vh;
  position: relative;
}

.media-modal {
  width: 100%;
  height: 100%;
  position: relative;

  .extended-video-player {
    width: 100%;
    height: 100%;
    display: flex;
    align-items: center;
    justify-content: center;

    video {
      max-width: $media-modal-media-max-width;
      max-height: $media-modal-media-max-height;
    }
  }
}

.media-modal__closer {
  position: absolute;
  top: 0;
  left: 0;
  right: 0;
  bottom: 0;
}

.media-modal__navigation {
  position: absolute;
  top: 0;
  left: 0;
  right: 0;
  bottom: 0;
  pointer-events: none;
  transition: opacity 0.3s linear;
  will-change: opacity;

  * {
    pointer-events: auto;
  }

  &.media-modal__navigation--hidden {
    opacity: 0;

    * {
      pointer-events: none;
    }
  }
}

.media-modal__nav {
  background: rgba($base-overlay-background, 0.5);
  box-sizing: border-box;
  border: 0;
  color: $primary-text-color;
  cursor: pointer;
  display: flex;
  align-items: center;
  font-size: 24px;
  height: 20vmax;
  margin: auto 0;
  padding: 30px 15px;
  position: absolute;
  top: 0;
  bottom: 0;
}

.media-modal__nav--left {
  left: 0;
}

.media-modal__nav--right {
  right: 0;
}

.media-modal__pagination {
  width: 100%;
  text-align: center;
  position: absolute;
  left: 0;
  bottom: 20px;
  pointer-events: none;
}

.media-modal__page-dot {
  display: inline-block;
}

.media-modal__button {
  background-color: $primary-text-color;
  height: 12px;
  width: 12px;
  border-radius: 6px;
  margin: 10px;
  padding: 0;
  border: 0;
  font-size: 0;
}

.media-modal__button--active {
  background-color: $highlight-text-color;
}

.media-modal__close {
  position: absolute;
  right: 8px;
  top: 8px;
  z-index: 100;
}

.onboarding-modal,
.error-modal,
.embed-modal {
  background: $ui-secondary-color;
  color: $inverted-text-color;
  border-radius: 8px;
  overflow: hidden;
  display: flex;
  flex-direction: column;
}

.onboarding-modal__pager {
  height: 80vh;
  width: 80vw;
  max-width: 520px;
  max-height: 470px;

  .react-swipeable-view-container > div {
    width: 100%;
    height: 100%;
    box-sizing: border-box;
    display: none;
    flex-direction: column;
    align-items: center;
    justify-content: center;
    display: flex;
    user-select: text;
  }
}

.error-modal__body {
  height: 80vh;
  width: 80vw;
  max-width: 520px;
  max-height: 420px;
  position: relative;

  & > div {
    position: absolute;
    top: 0;
    left: 0;
    width: 100%;
    height: 100%;
    box-sizing: border-box;
    padding: 25px;
    display: none;
    flex-direction: column;
    align-items: center;
    justify-content: center;
    display: flex;
    opacity: 0;
    user-select: text;
  }
}

.error-modal__body {
  display: flex;
  flex-direction: column;
  justify-content: center;
  align-items: center;
  text-align: center;
}

@media screen and (max-width: 550px) {
  .onboarding-modal {
    width: 100%;
    height: 100%;
    border-radius: 0;
  }

  .onboarding-modal__pager {
    width: 100%;
    height: auto;
    max-width: none;
    max-height: none;
    flex: 1 1 auto;
  }
}

.onboarding-modal__paginator,
.error-modal__footer {
  flex: 0 0 auto;
  background: darken($ui-secondary-color, 8%);
  display: flex;
  padding: 25px;

  & > div {
    min-width: 33px;
  }

  .onboarding-modal__nav,
  .error-modal__nav {
    color: $lighter-text-color;
    border: 0;
    font-size: 14px;
    font-weight: 500;
    padding: 10px 25px;
    line-height: inherit;
    height: auto;
    margin: -10px;
    border-radius: 4px;
    background-color: transparent;

    &:hover,
    &:focus,
    &:active {
      color: darken($lighter-text-color, 4%);
      background-color: darken($ui-secondary-color, 16%);
    }

    &.onboarding-modal__done,
    &.onboarding-modal__next {
      color: $inverted-text-color;

      &:hover,
      &:focus,
      &:active {
        color: lighten($inverted-text-color, 4%);
      }
    }
  }
}

.error-modal__footer {
  justify-content: center;
}

.onboarding-modal__dots {
  flex: 1 1 auto;
  display: flex;
  align-items: center;
  justify-content: center;
}

.onboarding-modal__dot {
  width: 14px;
  height: 14px;
  border-radius: 14px;
  background: darken($ui-secondary-color, 16%);
  margin: 0 3px;
  cursor: pointer;

  &:hover {
    background: darken($ui-secondary-color, 18%);
  }

  &.active {
    cursor: default;
    background: darken($ui-secondary-color, 24%);
  }
}

.onboarding-modal__page__wrapper {
  pointer-events: none;
  padding: 25px;
  padding-bottom: 0;

  &.onboarding-modal__page__wrapper--active {
    pointer-events: auto;
  }
}

.onboarding-modal__page {
  cursor: default;
  line-height: 21px;

  h1 {
    font-size: 18px;
    font-weight: 500;
    color: $inverted-text-color;
    margin-bottom: 20px;
  }

  a {
    color: $highlight-text-color;

    &:hover,
    &:focus,
    &:active {
      color: lighten($highlight-text-color, 4%);
    }
  }

  .navigation-bar a {
    color: inherit;
  }

  p {
    font-size: 16px;
    color: $lighter-text-color;
    margin-top: 10px;
    margin-bottom: 10px;

    &:last-child {
      margin-bottom: 0;
    }

    strong {
      font-weight: 500;
      background: $ui-base-color;
      color: $secondary-text-color;
      border-radius: 4px;
      font-size: 14px;
      padding: 3px 6px;

      @each $lang in $cjk-langs {
        &:lang(#{$lang}) {
          font-weight: 700;
        }
      }
    }
  }
}

.onboarding-modal__page__wrapper-0 {
  background: url('../images/elephant_ui_greeting.svg') no-repeat left bottom / auto 250px;
  height: 100%;
  padding: 0;
}

.onboarding-modal__page-one {
  &__lead {
    padding: 65px;
    padding-top: 45px;
    padding-bottom: 0;
    margin-bottom: 10px;

    h1 {
      font-size: 26px;
      line-height: 36px;
      margin-bottom: 8px;
    }

    p {
      margin-bottom: 0;
    }
  }

  &__extra {
    padding-right: 65px;
    padding-left: 185px;
    text-align: center;
  }
}

.display-case {
  text-align: center;
  font-size: 15px;
  margin-bottom: 15px;

  &__label {
    font-weight: 500;
    color: $inverted-text-color;
    margin-bottom: 5px;
    text-transform: uppercase;
    font-size: 12px;
  }

  &__case {
    background: $ui-base-color;
    color: $secondary-text-color;
    font-weight: 500;
    padding: 10px;
    border-radius: 4px;
  }
}

.onboarding-modal__page-two,
.onboarding-modal__page-three,
.onboarding-modal__page-four,
.onboarding-modal__page-five {
  p {
    text-align: left;
  }

  .figure {
    background: darken($ui-base-color, 8%);
    color: $secondary-text-color;
    margin-bottom: 20px;
    border-radius: 4px;
    padding: 10px;
    text-align: center;
    font-size: 14px;
    box-shadow: 1px 2px 6px rgba($base-shadow-color, 0.3);

    .onboarding-modal__image {
      border-radius: 4px;
      margin-bottom: 10px;
    }

    &.non-interactive {
      pointer-events: none;
      text-align: left;
    }
  }
}

.onboarding-modal__page-four__columns {
  .row {
    display: flex;
    margin-bottom: 20px;

    & > div {
      flex: 1 1 0;
      margin: 0 10px;

      &:first-child {
        margin-left: 0;
      }

      &:last-child {
        margin-right: 0;
      }

      p {
        text-align: center;
      }
    }

    &:last-child {
      margin-bottom: 0;
    }
  }

  .column-header {
    color: $primary-text-color;
  }
}

@media screen and (max-width: 320px) and (max-height: 600px) {
  .onboarding-modal__page p {
    font-size: 14px;
    line-height: 20px;
  }

  .onboarding-modal__page-two .figure,
  .onboarding-modal__page-three .figure,
  .onboarding-modal__page-four .figure,
  .onboarding-modal__page-five .figure {
    font-size: 12px;
    margin-bottom: 10px;
  }

  .onboarding-modal__page-four__columns .row {
    margin-bottom: 10px;
  }

  .onboarding-modal__page-four__columns .column-header {
    padding: 5px;
    font-size: 12px;
  }
}

.onboard-sliders {
  display: inline-block;
  max-width: 30px;
  max-height: auto;
  margin-left: 10px;
}

.boost-modal,
.confirmation-modal,
.report-modal,
.actions-modal,
.mute-modal {
  background: lighten($ui-secondary-color, 8%);
  color: $inverted-text-color;
  border-radius: 8px;
  overflow: hidden;
  max-width: 90vw;
  width: 480px;
  position: relative;
  flex-direction: column;

  .status__display-name {
    display: block;
    max-width: 100%;
    padding-right: 25px;
  }

  .status__avatar {
    height: 28px;
    left: 10px;
    position: absolute;
    top: 10px;
    width: 48px;
  }

  .status__content__spoiler-link {
    color: lighten($secondary-text-color, 8%);
  }
}

.actions-modal {
  .status {
    background: $white;
    border-bottom-color: $ui-secondary-color;
    padding-top: 10px;
    padding-bottom: 10px;
  }

  .dropdown-menu__separator {
    border-bottom-color: $ui-secondary-color;
  }
}

.boost-modal__container {
  overflow-x: scroll;
  padding: 10px;

  .status {
    user-select: text;
    border-bottom: 0;
  }
}

.boost-modal__action-bar,
.confirmation-modal__action-bar,
.mute-modal__action-bar {
  display: flex;
  justify-content: space-between;
  background: $ui-secondary-color;
  padding: 10px;
  line-height: 36px;

  & > div {
    flex: 1 1 auto;
    text-align: right;
    color: $lighter-text-color;
    padding-right: 10px;
  }

  .button {
    flex: 0 0 auto;
  }
}

.boost-modal__status-header {
  font-size: 15px;
}

.boost-modal__status-time {
  float: right;
  font-size: 14px;
}

.confirmation-modal {
  max-width: 85vw;

  @media screen and (min-width: 480px) {
    max-width: 380px;
  }
}

.mute-modal {
  line-height: 24px;
}

.mute-modal .react-toggle {
  vertical-align: middle;
}

.report-modal {
  width: 90vw;
  max-width: 700px;
}

.report-modal__container {
  display: flex;
  border-top: 1px solid $ui-secondary-color;

  @media screen and (max-width: 480px) {
    flex-wrap: wrap;
    overflow-y: auto;
  }
}

.report-modal__statuses,
.report-modal__comment {
  box-sizing: border-box;
  width: 50%;

  @media screen and (max-width: 480px) {
    width: 100%;
  }
}

.report-modal__statuses {
  flex: 1 1 auto;
  min-height: 20vh;
  max-height: 80vh;
  overflow-y: auto;
  overflow-x: hidden;

  .status__content a {
    color: $highlight-text-color;
  }

  @media screen and (max-width: 480px) {
    max-height: 10vh;
  }
}

.report-modal__comment {
  padding: 20px;
  border-right: 1px solid $ui-secondary-color;
  max-width: 320px;

  p {
    font-size: 14px;
    line-height: 20px;
    margin-bottom: 20px;
  }

  .setting-text {
    display: block;
    box-sizing: border-box;
    width: 100%;
    margin: 0;
    color: $inverted-text-color;
    background: $white;
    padding: 10px;
    font-family: inherit;
    font-size: 14px;
    resize: vertical;
    border: 0;
    outline: 0;
    border-radius: 4px;
    border: 1px solid $ui-secondary-color;
    margin-bottom: 20px;

    &:focus {
      border: 1px solid darken($ui-secondary-color, 8%);
    }
  }

  .setting-toggle {
    margin-top: 20px;
    margin-bottom: 24px;

    &__label {
      color: $inverted-text-color;
      font-size: 14px;
    }
  }

  @media screen and (max-width: 480px) {
    padding: 10px;
    max-width: 100%;
    order: 2;

    .setting-toggle {
      margin-bottom: 4px;
    }
  }
}

.actions-modal {
  .status {
    overflow-y: auto;
    max-height: 300px;
  }

  max-height: 80vh;
  max-width: 80vw;

  .actions-modal__item-label {
    font-weight: 500;
  }

  ul {
    overflow-y: auto;
    flex-shrink: 0;

    li:empty {
      margin: 0;
    }

    li:not(:empty) {
      a {
        color: $inverted-text-color;
        display: flex;
        padding: 12px 16px;
        font-size: 15px;
        align-items: center;
        text-decoration: none;

        &,
        button {
          transition: none;
        }

        &.active,
        &:hover,
        &:active,
        &:focus {
          &,
          button {
            background: $ui-highlight-color;
            color: $primary-text-color;
          }
        }

        button:first-child {
          margin-right: 10px;
        }
      }
    }
  }
}

.confirmation-modal__action-bar,
.mute-modal__action-bar {
  .confirmation-modal__cancel-button,
  .mute-modal__cancel-button {
    background-color: transparent;
    color: $lighter-text-color;
    font-size: 14px;
    font-weight: 500;

    &:hover,
    &:focus,
    &:active {
      color: darken($lighter-text-color, 4%);
    }
  }
}

.confirmation-modal__container,
.mute-modal__container,
.report-modal__target {
  padding: 30px;
  font-size: 16px;
  text-align: center;

  strong {
    font-weight: 500;

    @each $lang in $cjk-langs {
      &:lang(#{$lang}) {
        font-weight: 700;
      }
    }
  }
}

.report-modal__target {
  padding: 20px;

  .media-modal__close {
    top: 19px;
    right: 15px;
  }
}

.loading-bar {
  background-color: $highlight-text-color;
  height: 3px;
  position: absolute;
  top: 0;
  left: 0;
}

.media-gallery__gifv__label {
  display: block;
  position: absolute;
  color: $primary-text-color;
  background: rgba($base-overlay-background, 0.5);
  bottom: 6px;
  left: 6px;
  padding: 2px 6px;
  border-radius: 2px;
  font-size: 11px;
  font-weight: 600;
  z-index: 1;
  pointer-events: none;
  opacity: 0.9;
  transition: opacity 0.1s ease;
}

.media-gallery__gifv {
  &.autoplay {
    .media-gallery__gifv__label {
      display: none;
    }
  }

  &:hover {
    .media-gallery__gifv__label {
      opacity: 1;
    }
  }
}

.attachment-list {
  display: flex;
  font-size: 14px;
  border: 1px solid lighten($ui-base-color, 8%);
  border-radius: 4px;
  margin-top: 14px;
  overflow: hidden;

  &__icon {
    flex: 0 0 auto;
    color: $dark-text-color;
    padding: 8px 18px;
    cursor: default;
    border-right: 1px solid lighten($ui-base-color, 8%);
    display: flex;
    flex-direction: column;
    align-items: center;
    justify-content: center;
    font-size: 26px;

    .fa {
      display: block;
    }
  }

  &__list {
    list-style: none;
    padding: 4px 0;
    padding-left: 8px;
    display: flex;
    flex-direction: column;
    justify-content: center;

    li {
      display: block;
      padding: 4px 0;
    }

    a {
      text-decoration: none;
      color: $dark-text-color;
      font-weight: 500;

      &:hover {
        text-decoration: underline;
      }
    }
  }

  &.compact {
    border: 0;
    margin-top: 4px;

    .attachment-list__list {
      padding: 0;
      display: block;
    }

    .fa {
      color: $dark-text-color;
    }
  }
}

/* Media Gallery */
.media-gallery {
  box-sizing: border-box;
  margin-top: 8px;
  overflow: hidden;
  border-radius: 4px;
  position: relative;
  width: 100%;
}

.media-gallery__item {
  border: none;
  box-sizing: border-box;
  display: block;
  float: left;
  position: relative;
  border-radius: 4px;
  overflow: hidden;

  &.standalone {
    .media-gallery__item-gifv-thumbnail {
      transform: none;
      top: 0;
    }
  }
}

.media-gallery__item-thumbnail {
  cursor: zoom-in;
  display: block;
  text-decoration: none;
  color: $secondary-text-color;
  line-height: 0;

  &,
  img {
    height: 100%;
    width: 100%;
  }

  img {
    object-fit: cover;
  }
}

.media-gallery__gifv {
  height: 100%;
  overflow: hidden;
  position: relative;
  width: 100%;
}

.media-gallery__item-gifv-thumbnail {
  cursor: zoom-in;
  height: 100%;
  object-fit: cover;
  position: relative;
  top: 50%;
  transform: translateY(-50%);
  width: 100%;
  z-index: 1;
}

.media-gallery__item-thumbnail-label {
  clip: rect(1px 1px 1px 1px); /* IE6, IE7 */
  clip: rect(1px, 1px, 1px, 1px);
  overflow: hidden;
  position: absolute;
}
/* End Media Gallery */

/* Status Video Player */
.status__video-player {
  background: $base-overlay-background;
  box-sizing: border-box;
  cursor: default; /* May not be needed */
  margin-top: 8px;
  overflow: hidden;
  position: relative;
}

.status__video-player-video {
  height: 100%;
  object-fit: cover;
  position: relative;
  top: 50%;
  transform: translateY(-50%);
  width: 100%;
  z-index: 1;
}

.status__video-player-expand,
.status__video-player-mute {
  color: $primary-text-color;
  opacity: 0.8;
  position: absolute;
  right: 4px;
  text-shadow: 0 1px 1px $base-shadow-color, 1px 0 1px $base-shadow-color;
}

.status__video-player-spoiler {
  display: none;
  color: $primary-text-color;
  left: 4px;
  position: absolute;
  text-shadow: 0 1px 1px $base-shadow-color, 1px 0 1px $base-shadow-color;
  top: 4px;
  z-index: 100;

  &.status__video-player-spoiler--visible {
    display: block;
  }
}

.status__video-player-expand {
  bottom: 4px;
  z-index: 100;
}

.status__video-player-mute {
  top: 4px;
  z-index: 5;
}

.video-player {
  overflow: hidden;
  position: relative;
  background: $base-shadow-color;
  max-width: 100%;
  border-radius: 4px;

  &:focus {
    outline: 0;
  }

  video {
    max-width: 100vw;
    max-height: 80vh;
    z-index: 1;
  }

  &.fullscreen {
    width: 100% !important;
    height: 100% !important;
    margin: 0;

    video {
      max-width: 100% !important;
      max-height: 100% !important;
      width: 100% !important;
      height: 100% !important;
    }
  }

  &.inline {
    video {
      object-fit: contain;
      position: relative;
      top: 50%;
      transform: translateY(-50%);
    }
  }

  &__controls {
    position: absolute;
    z-index: 2;
    bottom: 0;
    left: 0;
    right: 0;
    box-sizing: border-box;
    background: linear-gradient(0deg, rgba($base-shadow-color, 0.85) 0, rgba($base-shadow-color, 0.45) 60%, transparent);
    padding: 0 15px;
    opacity: 0;
    transition: opacity .1s ease;

    &.active {
      opacity: 1;
    }
  }

  &.inactive {
    video,
    .video-player__controls {
      visibility: hidden;
    }
  }

  &__spoiler {
    display: none;
    position: absolute;
    top: 0;
    left: 0;
    width: 100%;
    height: 100%;
    z-index: 4;
    border: 0;
    background: $base-overlay-background;
    color: $darker-text-color;
    transition: none;
    pointer-events: none;

    &.active {
      display: block;
      pointer-events: auto;

      &:hover,
      &:active,
      &:focus {
        color: lighten($darker-text-color, 7%);
      }
    }

    &__title {
      display: block;
      font-size: 14px;
    }

    &__subtitle {
      display: block;
      font-size: 11px;
      font-weight: 500;
    }
  }

  &__buttons-bar {
    display: flex;
    justify-content: space-between;
    padding-bottom: 10px;
  }

  &__buttons {
    font-size: 16px;
    white-space: nowrap;
    overflow: hidden;
    text-overflow: ellipsis;

    &.left {
      button {
        padding-left: 0;
      }
    }

    &.right {
      button {
        padding-right: 0;
      }
    }

    button {
      background: transparent;
      padding: 2px 10px;
      font-size: 16px;
      border: 0;
      color: rgba($white, 0.75);

      &:active,
      &:hover,
      &:focus {
        color: $white;
      }
    }
  }

  &__time-sep,
  &__time-total,
  &__time-current {
    font-size: 14px;
    font-weight: 500;
  }

  &__time-current {
    color: $white;
    margin-left: 10px;
  }

  &__time-sep {
    display: inline-block;
    margin: 0 6px;
  }

  &__time-sep,
  &__time-total {
    color: $white;
  }

  &__seek {
    cursor: pointer;
    height: 24px;
    position: relative;

    &::before {
      content: "";
      width: 100%;
      background: rgba($white, 0.35);
      border-radius: 4px;
      display: block;
      position: absolute;
      height: 4px;
      top: 10px;
    }

    &__progress,
    &__buffer {
      display: block;
      position: absolute;
      height: 4px;
      border-radius: 4px;
      top: 10px;
      background: lighten($ui-highlight-color, 8%);
    }

    &__buffer {
      background: rgba($white, 0.2);
    }

    &__handle {
      position: absolute;
      z-index: 3;
      opacity: 0;
      border-radius: 50%;
      width: 12px;
      height: 12px;
      top: 6px;
      margin-left: -6px;
      transition: opacity .1s ease;
      background: lighten($ui-highlight-color, 8%);
      box-shadow: 1px 2px 6px rgba($base-shadow-color, 0.2);
      pointer-events: none;

      &.active {
        opacity: 1;
      }
    }

    &:hover {
      .video-player__seek__handle {
        opacity: 1;
      }
    }
  }

  &.detailed,
  &.fullscreen {
    .video-player__buttons {
      button {
        padding-top: 10px;
        padding-bottom: 10px;
      }
    }
  }
}

.media-spoiler-video {
  background-size: cover;
  background-repeat: no-repeat;
  background-position: center;
  cursor: pointer;
  margin-top: 8px;
  position: relative;
  border: 0;
  display: block;
}

.media-spoiler-video-play-icon {
  border-radius: 100px;
  color: rgba($primary-text-color, 0.8);
  font-size: 36px;
  left: 50%;
  padding: 5px;
  position: absolute;
  top: 50%;
  transform: translate(-50%, -50%);
}
/* End Video Player */

.account-gallery__container {
  display: flex;
  justify-content: center;
  flex-wrap: wrap;
  padding: 2px;
}

.account-gallery__item {
  flex-grow: 1;
  width: 50%;
  overflow: hidden;
  position: relative;

  &::before {
    content: "";
    display: block;
    padding-top: 100%;
  }

  a {
    display: block;
    width: calc(100% - 4px);
    height: calc(100% - 4px);
    margin: 2px;
    top: 0;
    left: 0;
    background-color: $base-overlay-background;
    background-size: cover;
    background-position: center;
    position: absolute;
    color: $darker-text-color;
    text-decoration: none;
    border-radius: 4px;

    &:hover,
    &:active,
    &:focus {
      outline: 0;
      color: $secondary-text-color;

      &::before {
        content: "";
        display: block;
        width: 100%;
        height: 100%;
        background: rgba($base-overlay-background, 0.3);
        border-radius: 4px;
      }
    }
  }

  &__icons {
    position: absolute;
    top: 50%;
    left: 50%;
    transform: translate(-50%, -50%);
    font-size: 24px;
  }
}

.account__section-headline {
  background: darken($ui-base-color, 4%);
  border-bottom: 1px solid lighten($ui-base-color, 8%);
  cursor: default;
  display: flex;

  a {
    display: block;
    flex: 1 1 auto;
    color: $darker-text-color;
    padding: 15px 0;
    font-size: 14px;
    font-weight: 500;
    text-align: center;
    text-decoration: none;
    position: relative;

    &.active {
      color: $secondary-text-color;

      &::before,
      &::after {
        display: block;
        content: "";
        position: absolute;
        bottom: 0;
        left: 50%;
        width: 0;
        height: 0;
        transform: translateX(-50%);
        border-style: solid;
        border-width: 0 10px 10px;
        border-color: transparent transparent lighten($ui-base-color, 8%);
      }

      &::after {
        bottom: -1px;
        border-color: transparent transparent $ui-base-color;
      }
    }
  }
}

::-webkit-scrollbar-thumb {
  border-radius: 0;
}

.search-popout {
  background: $simple-background-color;
  border-radius: 4px;
  padding: 10px 14px;
  padding-bottom: 14px;
  margin-top: 10px;
  color: $light-text-color;
  box-shadow: 2px 4px 15px rgba($base-shadow-color, 0.4);

  h4 {
    text-transform: uppercase;
    color: $light-text-color;
    font-size: 13px;
    font-weight: 500;
    margin-bottom: 10px;
  }

  li {
    padding: 4px 0;
  }

  ul {
    margin-bottom: 10px;
  }

  em {
    font-weight: 500;
    color: $inverted-text-color;
  }
}

noscript {
  text-align: center;

  img {
    width: 200px;
    opacity: 0.5;
    animation: flicker 4s infinite;
  }

  div {
    font-size: 14px;
    margin: 30px auto;
    color: $secondary-text-color;
    max-width: 400px;

    a {
      color: $highlight-text-color;
      text-decoration: underline;

      &:hover {
        text-decoration: none;
      }
    }
  }
}

@keyframes flicker {
  0% { opacity: 1; }
  30% { opacity: 0.75; }
  100% { opacity: 1; }
}

@media screen and (max-width: 630px) and (max-height: 400px) {
  $duration: 400ms;
  $delay: 100ms;

  .tabs-bar,
  .search {
    will-change: margin-top;
    transition: margin-top $duration $delay;
  }

  .navigation-bar {
    will-change: padding-bottom;
    transition: padding-bottom $duration $delay;
  }

  .navigation-bar {
    & > a:first-child {
      will-change: margin-top, margin-left, margin-right, width;
      transition: margin-top $duration $delay, margin-left $duration ($duration + $delay), margin-right $duration ($duration + $delay);
    }

    & > .navigation-bar__profile-edit {
      will-change: margin-top;
      transition: margin-top $duration $delay;
    }

    .navigation-bar__actions {
      & > .icon-button.close {
        will-change: opacity transform;
        transition: opacity $duration * 0.5 $delay,
                    transform $duration $delay;
      }

      & > .compose__action-bar .icon-button {
        will-change: opacity transform;
        transition: opacity $duration * 0.5 $delay + $duration * 0.5,
                    transform $duration $delay;
      }
    }
  }

  .is-composing {
    .tabs-bar,
    .search {
      margin-top: -50px;
    }

    .navigation-bar {
      padding-bottom: 0;

      & > a:first-child {
        margin: -100px 10px 0 -50px;
      }

      .navigation-bar__profile {
        padding-top: 2px;
      }

      .navigation-bar__profile-edit {
        position: absolute;
        margin-top: -60px;
      }

      .navigation-bar__actions {
        .icon-button.close {
          pointer-events: auto;
          opacity: 1;
          transform: scale(1.0, 1.0) translate(0, 0);
          bottom: 5px;
        }

        .compose__action-bar .icon-button {
          pointer-events: none;
          opacity: 0;
          transform: scale(0.0, 1.0) translate(100%, 0);
        }
      }
    }
  }
}

.embed-modal {
  max-width: 80vw;
  max-height: 80vh;

  h4 {
    padding: 30px;
    font-weight: 500;
    font-size: 16px;
    text-align: center;
  }

  .embed-modal__container {
    padding: 10px;

    .hint {
      margin-bottom: 15px;
    }

    .embed-modal__html {
      outline: 0;
      box-sizing: border-box;
      display: block;
      width: 100%;
      border: none;
      padding: 10px;
      font-family: 'mastodon-font-monospace', monospace;
      background: $ui-base-color;
      color: $primary-text-color;
      font-size: 14px;
      margin: 0;
      margin-bottom: 15px;

      &::-moz-focus-inner {
        border: 0;
      }

      &::-moz-focus-inner,
      &:focus,
      &:active {
        outline: 0 !important;
      }

      &:focus {
        background: lighten($ui-base-color, 4%);
      }

      @media screen and (max-width: 600px) {
        font-size: 16px;
      }
    }

    .embed-modal__iframe {
      width: 400px;
      max-width: 100%;
      overflow: hidden;
      border: 0;
    }
  }
}

.account__moved-note {
  padding: 14px 10px;
  padding-bottom: 16px;
  background: lighten($ui-base-color, 4%);
  border-top: 1px solid lighten($ui-base-color, 8%);
  border-bottom: 1px solid lighten($ui-base-color, 8%);

  &__message {
    position: relative;
    margin-left: 58px;
    color: $dark-text-color;
    padding: 8px 0;
    padding-top: 0;
    padding-bottom: 4px;
    font-size: 14px;

    > span {
      display: block;
      overflow: hidden;
      text-overflow: ellipsis;
    }
  }

  &__icon-wrapper {
    left: -26px;
    position: absolute;
  }

  .detailed-status__display-avatar {
    position: relative;
  }

  .detailed-status__display-name {
    margin-bottom: 0;
  }
}

.column-inline-form {
  padding: 7px 15px;
  padding-right: 5px;
  display: flex;
  justify-content: flex-start;
  align-items: center;
  background: lighten($ui-base-color, 4%);

  label {
    flex: 1 1 auto;

    input {
      width: 100%;
      margin-bottom: 6px;

      &:focus {
        outline: 0;
      }
    }
  }

  .icon-button {
    flex: 0 0 auto;
    margin-left: 5px;
  }
}

.drawer__backdrop {
  cursor: pointer;
  position: absolute;
  top: 0;
  left: 0;
  width: 100%;
  height: 100%;
  background: rgba($base-overlay-background, 0.5);
}

.list-editor {
  background: $ui-base-color;
  flex-direction: column;
  border-radius: 8px;
  box-shadow: 2px 4px 15px rgba($base-shadow-color, 0.4);
  width: 380px;
  overflow: hidden;

  @media screen and (max-width: 420px) {
    width: 90%;
  }

  h4 {
    padding: 15px 0;
    background: lighten($ui-base-color, 13%);
    font-weight: 500;
    font-size: 16px;
    text-align: center;
    border-radius: 8px 8px 0 0;
  }

  .drawer__pager {
    height: 50vh;
  }

  .drawer__inner {
    border-radius: 0 0 8px 8px;

    &.backdrop {
      width: calc(100% - 60px);
      box-shadow: 2px 4px 15px rgba($base-shadow-color, 0.4);
      border-radius: 0 0 0 8px;
    }
  }

  &__accounts {
    overflow-y: auto;
  }

  .account__display-name {
    &:hover strong {
      text-decoration: none;
    }
  }

  .account__avatar {
    cursor: default;
  }

  .search {
    margin-bottom: 0;
  }
}

.focal-point-modal {
  max-width: 80vw;
  max-height: 80vh;
  position: relative;
}

.focal-point {
  position: relative;
  cursor: pointer;
  overflow: hidden;

  &.dragging {
    cursor: move;
  }

  img {
    max-width: 80vw;
    max-height: 80vh;
    width: auto;
    height: auto;
    margin: auto;
  }

  &__reticle {
    position: absolute;
    width: 100px;
    height: 100px;
    transform: translate(-50%, -50%);
    background: url('../images/reticle.png') no-repeat 0 0;
    border-radius: 50%;
    box-shadow: 0 0 0 9999em rgba($base-shadow-color, 0.35);
  }

  &__overlay {
    position: absolute;
    width: 100%;
    height: 100%;
    top: 0;
    left: 0;
  }
}

.floating-action-button {
  position: fixed;
  display: flex;
  justify-content: center;
  align-items: center;
  width: 3.9375rem;
  height: 3.9375rem;
  bottom: 1.3125rem;
  right: 1.3125rem;
  background: darken($ui-highlight-color, 3%);
  color: $white;
  border-radius: 50%;
  font-size: 21px;
  line-height: 21px;
  text-decoration: none;
  box-shadow: 2px 3px 9px rgba($base-shadow-color, 0.4);

  &:hover,
  &:focus,
  &:active {
    background: lighten($ui-highlight-color, 7%);
  }
}

.account__header .roles {
  margin-top: 20px;
  margin-bottom: 20px;
  padding: 0 15px;
}

.account__header .account__header__fields {
  font-size: 14px;
  line-height: 20px;
  overflow: hidden;
  margin: 20px -10px -20px;
  border-bottom: 0;

  dl {
    border-top: 1px solid lighten($ui-base-color, 8%);
    display: flex;
  }

  dt,
  dd {
    box-sizing: border-box;
    padding: 14px 20px;
    text-align: center;
    max-height: 48px;
    overflow: hidden;
    white-space: nowrap;
    text-overflow: ellipsis;
  }

  dt {
    color: $darker-text-color;
    background: darken($ui-base-color, 4%);
    width: 120px;
    flex: 0 0 auto;
    font-weight: 500;
  }

  dd {
    flex: 1 1 auto;
    color: $primary-text-color;
    background: $ui-base-color;
  }
}

.trends {
  &__header {
    color: $dark-text-color;
    background: lighten($ui-base-color, 2%);
    border-bottom: 1px solid darken($ui-base-color, 4%);
    font-weight: 500;
    padding: 15px;
    font-size: 16px;
    cursor: default;

    .fa {
      display: inline-block;
      margin-right: 5px;
    }
  }

  &__item {
    display: flex;
    align-items: center;
    padding: 15px;
    border-bottom: 1px solid lighten($ui-base-color, 8%);

    &:last-child {
      border-bottom: 0;
    }

    &__name {
      flex: 1 1 auto;
      color: $dark-text-color;
      overflow: hidden;
      text-overflow: ellipsis;
      white-space: nowrap;

      strong {
        font-weight: 500;
      }

      a {
        color: $darker-text-color;
        text-decoration: none;
        font-size: 14px;
        font-weight: 500;
        display: block;
        overflow: hidden;
        text-overflow: ellipsis;
        white-space: nowrap;

        &:hover,
        &:focus,
        &:active {
          span {
            text-decoration: underline;
          }
        }
      }
    }

    &__current {
      flex: 0 0 auto;
      width: 100px;
      font-size: 24px;
      line-height: 36px;
      font-weight: 500;
      text-align: center;
      color: $secondary-text-color;
    }

    &__sparkline {
      flex: 0 0 auto;
      width: 50px;

      path {
        stroke: lighten($highlight-text-color, 6%) !important;
      }
    }
  }
}<|MERGE_RESOLUTION|>--- conflicted
+++ resolved
@@ -738,7 +738,6 @@
   vertical-align: middle;
 }
 
-<<<<<<< HEAD
 .quote-inline {
   display: none;
 }
@@ -775,7 +774,8 @@
 
 .muted .quote-status .display-name {
   color: $ui-base-lighter-color;
-=======
+}
+
 .status__wrapper--filtered {
   color: $dark-text-color;
   border: 0;
@@ -788,7 +788,6 @@
   width: 100%;
   clear: both;
   border-bottom: 1px solid lighten($ui-base-color, 8%);
->>>>>>> ac82c938
 }
 
 .status__prepend-icon-wrapper {
