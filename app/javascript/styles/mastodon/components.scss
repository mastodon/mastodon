.app-body {
  -webkit-overflow-scrolling: touch;
  -ms-overflow-style: -ms-autohiding-scrollbar;
}

.animated-number {
  display: inline-flex;
  flex-direction: column;
  align-items: stretch;
  overflow: hidden;
  position: relative;
}

.inline-alert {
  color: $valid-value-color;
  font-weight: 400;

  .no-reduce-motion & {
    transition: opacity 200ms ease;
  }
}

.link-button {
  display: block;
  font-size: 15px;
  line-height: 20px;
  color: $ui-highlight-color;
  border: 0;
  background: transparent;
  padding: 0;
  cursor: pointer;

  &:hover,
  &:active {
    text-decoration: underline;
  }

  &:disabled {
    color: $ui-primary-color;
    cursor: default;
  }
}

.button {
  background-color: $ui-highlight-color;
  border: 10px none;
  border-radius: 4px;
  box-sizing: border-box;
  color: $primary-text-color;
  cursor: pointer;
  display: inline-block;
  font-family: inherit;
  font-size: 15px;
  font-weight: 500;
  letter-spacing: 0;
  line-height: 22px;
  overflow: hidden;
  padding: 7px 18px;
  position: relative;
  text-align: center;
  text-decoration: none;
  text-overflow: ellipsis;
  transition: all 100ms ease-in;
  white-space: nowrap;
  width: auto;

  &:active,
  &:focus,
  &:hover {
    background-color: lighten($ui-highlight-color, 10%);
    transition: all 200ms ease-out;
  }

  &--destructive {
    transition: none;

    &:active,
    &:focus,
    &:hover {
      background-color: $error-red;
      transition: none;
    }
  }

  &:disabled,
  &.disabled {
    background-color: $ui-primary-color;
    cursor: default;
  }

  &::-moz-focus-inner {
    border: 0;
  }

  &::-moz-focus-inner,
  &:focus,
  &:active {
    outline: 0 !important;
  }

  &.button-alternative {
    color: $inverted-text-color;
    background: $ui-primary-color;

    &:active,
    &:focus,
    &:hover {
      background-color: lighten($ui-primary-color, 4%);
    }
  }

  &.button-alternative-2 {
    background: $ui-base-lighter-color;

    &:active,
    &:focus,
    &:hover {
      background-color: lighten($ui-base-lighter-color, 4%);
    }
  }

  &.button-secondary {
    color: $darker-text-color;
    background: transparent;
    padding: 6px 17px;
    border: 1px solid $ui-primary-color;

    &:active,
    &:focus,
    &:hover {
      border-color: lighten($ui-primary-color, 4%);
      color: lighten($darker-text-color, 4%);
    }

    &:disabled {
      opacity: 0.5;
    }
  }

  &.button--block {
    display: block;
    width: 100%;
  }

  .layout-multiple-columns &.button--with-bell {
    font-size: 12px;
    padding: 0 8px;
  }
}

.column__wrapper {
  display: flex;
  flex: 1 1 auto;
  position: relative;
}

.icon-button {
  display: inline-block;
  padding: 0;
  color: $action-button-color;
  border: 0;
  border-radius: 4px;
  background: transparent;
  cursor: pointer;
  transition: all 100ms ease-in;
  transition-property: background-color, color;
  text-decoration: none;

  a {
    color: inherit;
    text-decoration: none;
  }

  &:hover,
  &:active,
  &:focus {
    color: lighten($action-button-color, 7%);
    background-color: rgba($action-button-color, 0.15);
    transition: all 200ms ease-out;
    transition-property: background-color, color;
  }

  &:focus {
    background-color: rgba($action-button-color, 0.3);
  }

  &.disabled {
    color: darken($action-button-color, 13%);
    background-color: transparent;
    cursor: default;
  }

  &.active {
    color: $highlight-text-color;
  }

  &::-moz-focus-inner {
    border: 0;
  }

  &::-moz-focus-inner,
  &:focus,
  &:active {
    outline: 0 !important;
  }

  &.inverted {
    color: $lighter-text-color;

    &:hover,
    &:active,
    &:focus {
      color: darken($lighter-text-color, 7%);
      background-color: rgba($lighter-text-color, 0.15);
    }

    &:focus {
      background-color: rgba($lighter-text-color, 0.3);
    }

    &.disabled {
      color: lighten($lighter-text-color, 7%);
      background-color: transparent;
    }

    &.active {
      color: $highlight-text-color;

      &.disabled {
        color: lighten($highlight-text-color, 13%);
      }
    }
  }

  &.overlayed {
    box-sizing: content-box;
    background: rgba($base-overlay-background, 0.6);
    color: rgba($primary-text-color, 0.7);
    border-radius: 4px;
    padding: 2px;

    &:hover {
      background: rgba($base-overlay-background, 0.9);
    }
  }

  &--with-counter {
    display: inline-flex;
    align-items: center;
    width: auto !important;
  }

  &__counter {
    display: inline-block;
    width: 14px;
    margin-left: 4px;
    font-size: 12px;
    font-weight: 500;
  }
}

.text-icon-button {
  color: $lighter-text-color;
  border: 0;
  border-radius: 4px;
  background: transparent;
  cursor: pointer;
  font-weight: 600;
  font-size: 11px;
  padding: 0 3px;
  line-height: 27px;
  outline: 0;
  transition: all 100ms ease-in;
  transition-property: background-color, color;

  &:hover,
  &:active,
  &:focus {
    color: darken($lighter-text-color, 7%);
    background-color: rgba($lighter-text-color, 0.15);
    transition: all 200ms ease-out;
    transition-property: background-color, color;
  }

  &:focus {
    background-color: rgba($lighter-text-color, 0.3);
  }

  &.disabled {
    color: lighten($lighter-text-color, 20%);
    background-color: transparent;
    cursor: default;
  }

  &.active {
    color: $highlight-text-color;
  }

  &::-moz-focus-inner {
    border: 0;
  }

  &::-moz-focus-inner,
  &:focus,
  &:active {
    outline: 0 !important;
  }
}

.dropdown-menu {
  position: absolute;
}

.invisible {
  font-size: 0;
  line-height: 0;
  display: inline-block;
  width: 0;
  height: 0;
  position: absolute;

  img,
  svg {
    margin: 0 !important;
    border: 0 !important;
    padding: 0 !important;
    width: 0 !important;
    height: 0 !important;
  }
}

.ellipsis {
  &::after {
    content: "…";
  }
}

.compose-form {
  padding: 10px;

  &__sensitive-button {
    padding: 10px;
    padding-top: 0;

    font-size: 14px;
    font-weight: 500;

    &.active {
      color: $highlight-text-color;
    }

    input[type=checkbox] {
      display: none;
    }

    .checkbox {
      display: inline-block;
      position: relative;
      border: 1px solid $ui-primary-color;
      box-sizing: border-box;
      width: 18px;
      height: 18px;
      flex: 0 0 auto;
      margin-right: 10px;
      top: -1px;
      border-radius: 4px;
      vertical-align: middle;

      &.active {
        border-color: $highlight-text-color;
        background: $highlight-text-color;
      }
    }
  }

  .compose-form__warning {
    color: $inverted-text-color;
    margin-bottom: 10px;
    background: $ui-primary-color;
    box-shadow: 0 2px 6px rgba($base-shadow-color, 0.3);
    padding: 8px 10px;
    border-radius: 4px;
    font-size: 13px;
    font-weight: 400;

    strong {
      color: $inverted-text-color;
      font-weight: 500;

      @each $lang in $cjk-langs {
        &:lang(#{$lang}) {
          font-weight: 700;
        }
      }
    }

    a {
      color: $lighter-text-color;
      font-weight: 500;
      text-decoration: underline;
    }
  }

  .emoji-picker-dropdown {
    position: absolute;
    top: 0;
    right: 0;
  }

  .compose-form__autosuggest-wrapper {
    position: relative;
  }

  .autosuggest-textarea,
  .autosuggest-input,
  .spoiler-input {
    position: relative;
    width: 100%;
  }

  .spoiler-input {
    height: 0;
    transform-origin: bottom;
    opacity: 0;

    &.spoiler-input--visible {
      height: 36px;
      margin-bottom: 11px;
      opacity: 1;
    }
  }

  .autosuggest-textarea__textarea,
  .spoiler-input__input {
    display: block;
    box-sizing: border-box;
    width: 100%;
    margin: 0;
    color: $inverted-text-color;
    background: $simple-background-color;
    padding: 10px;
    font-family: inherit;
    font-size: 14px;
    resize: vertical;
    border: 0;
    outline: 0;

    &::placeholder {
      color: $dark-text-color;
    }

    &:focus {
      outline: 0;
    }

    @media screen and (max-width: 600px) {
      font-size: 16px;
    }
  }

  .spoiler-input__input {
    border-radius: 4px;
  }

  .autosuggest-textarea__textarea {
    min-height: 100px;
    border-radius: 4px 4px 0 0;
    padding-bottom: 0;
    padding-right: 10px + 22px;
    resize: none;
    scrollbar-color: initial;

    &::-webkit-scrollbar {
      all: unset;
    }

    @media screen and (max-width: 600px) {
      height: 100px !important; // prevent auto-resize textarea
      resize: vertical;
    }
  }

  .autosuggest-textarea__suggestions-wrapper {
    position: relative;
    height: 0;
  }

  .autosuggest-textarea__suggestions {
    box-sizing: border-box;
    display: none;
    position: absolute;
    top: 100%;
    width: 100%;
    z-index: 99;
    box-shadow: 4px 4px 6px rgba($base-shadow-color, 0.4);
    background: $ui-secondary-color;
    border-radius: 0 0 4px 4px;
    color: $inverted-text-color;
    font-size: 14px;
    padding: 6px;

    &.autosuggest-textarea__suggestions--visible {
      display: block;
    }
  }

  .autosuggest-textarea__suggestions__item {
    padding: 10px;
    cursor: pointer;
    border-radius: 4px;

    &:hover,
    &:focus,
    &:active,
    &.selected {
      background: darken($ui-secondary-color, 10%);
    }
  }

  .autosuggest-account,
  .autosuggest-emoji,
  .autosuggest-hashtag {
    display: flex;
    flex-direction: row;
    align-items: center;
    justify-content: flex-start;
    line-height: 18px;
    font-size: 14px;
  }

  .autosuggest-hashtag {
    justify-content: space-between;

    &__name {
      flex: 1 1 auto;
      overflow: hidden;
      text-overflow: ellipsis;
      white-space: nowrap;
    }

    strong {
      font-weight: 500;
    }

    &__uses {
      flex: 0 0 auto;
      text-align: right;
      overflow: hidden;
      text-overflow: ellipsis;
      white-space: nowrap;
    }
  }

  .autosuggest-account-icon,
  .autosuggest-emoji img {
    display: block;
    margin-right: 8px;
    width: 16px;
    height: 16px;
  }

  .autosuggest-account .display-name__account {
    color: $lighter-text-color;
  }

  .compose-form__modifiers {
    color: $inverted-text-color;
    font-family: inherit;
    font-size: 14px;
    background: $simple-background-color;

    .compose-form__upload-wrapper {
      overflow: hidden;
    }

    .compose-form__uploads-wrapper {
      display: flex;
      flex-direction: row;
      padding: 5px;
      flex-wrap: wrap;
    }

    .compose-form__upload {
      flex: 1 1 0;
      min-width: 40%;
      margin: 5px;

      &__actions {
        background: linear-gradient(180deg, rgba($base-shadow-color, 0.8) 0, rgba($base-shadow-color, 0.35) 80%, transparent);
        display: flex;
        align-items: flex-start;
        justify-content: space-between;
      }

      .icon-button {
        flex: 0 1 auto;
        color: $secondary-text-color;
        font-size: 14px;
        font-weight: 500;
        padding: 10px;
        font-family: inherit;

        &:hover,
        &:focus,
        &:active {
          color: lighten($secondary-text-color, 7%);
        }
      }

      &__warning {
        position: absolute;
        z-index: 2;
        bottom: 0;
        left: 0;
        right: 0;
        box-sizing: border-box;
        background: linear-gradient(0deg, rgba($base-shadow-color, 0.8) 0, rgba($base-shadow-color, 0.35) 80%, transparent);
      }
    }

    .compose-form__upload-thumbnail {
      border-radius: 4px;
      background-color: $base-shadow-color;
      background-position: center;
      background-size: cover;
      background-repeat: no-repeat;
      height: 140px;
      width: 100%;
      overflow: hidden;
    }
  }

  .compose-form__buttons-wrapper {
    padding: 10px;
    background: darken($simple-background-color, 8%);
    border-radius: 0 0 4px 4px;
    display: flex;
    justify-content: space-between;
    flex: 0 0 auto;

    .compose-form__buttons {
      display: flex;

      .compose-form__upload-button-icon {
        line-height: 27px;
      }

      .compose-form__sensitive-button {
        display: none;

        &.compose-form__sensitive-button--visible {
          display: block;
        }

        .compose-form__sensitive-button__icon {
          line-height: 27px;
        }
      }
    }

    .icon-button,
    .text-icon-button {
      box-sizing: content-box;
      padding: 0 3px;
    }

    .character-counter__wrapper {
      align-self: center;
      margin-right: 4px;
    }
  }

  .compose-form__publish {
    display: flex;
    justify-content: flex-end;
    min-width: 0;
    flex: 0 0 auto;

    .compose-form__publish-button-wrapper {
      overflow: hidden;
      padding-top: 10px;
    }
  }
}

.character-counter {
  cursor: default;
  font-family: $font-sans-serif, sans-serif;
  font-size: 14px;
  font-weight: 600;
  color: $lighter-text-color;

  &.character-counter--over {
    color: $warning-red;
  }
}

.no-reduce-motion .spoiler-input {
  transition: height 0.4s ease, opacity 0.4s ease;
}

.emojione {
  font-size: inherit;
  vertical-align: middle;
  object-fit: contain;
  margin: -.2ex .15em .2ex;
  width: 16px;
  height: 16px;

  img {
    width: auto;
  }
}

.reply-indicator {
  border-radius: 4px;
  margin-bottom: 10px;
  background: $ui-primary-color;
  padding: 10px;
  min-height: 23px;
  overflow-y: auto;
  flex: 0 2 auto;
}

.reply-indicator__header {
  margin-bottom: 5px;
  overflow: hidden;
}

.reply-indicator__cancel {
  float: right;
  line-height: 24px;
}

.reply-indicator__display-name {
  color: $inverted-text-color;
  display: block;
  max-width: 100%;
  line-height: 24px;
  overflow: hidden;
  padding-right: 25px;
  text-decoration: none;
}

.reply-indicator__display-avatar {
  float: left;
  margin-right: 5px;
}

.status__content--with-action {
  cursor: pointer;
}

.status__content {
  clear: both;
}

.status__content,
.reply-indicator__content {
  position: relative;
  font-size: 15px;
  line-height: 20px;
  word-wrap: break-word;
  font-weight: 400;
  overflow: hidden;
  text-overflow: ellipsis;
  padding-top: 2px;
  color: $primary-text-color;

  &:focus {
    outline: 0;
  }

  &.status__content--with-spoiler {
    white-space: normal;
  }

  .emojione {
    width: 20px;
    height: 20px;
    margin: -3px 0 0;
  }
  .status__content__text {
    p,
    pre,
    blockquote {
      margin-bottom: 20px;
      white-space: pre-wrap;
      unicode-bidi: plaintext;

      &:last-child {
        margin-bottom: 2px;
      }
    }

    h1,
    h2,
    h3,
    h4,
    h5 {
      margin-top: 20px;
      margin-bottom: 20px;
    }

    h1 {
      font-weight: 700;
      font-size: 22px;
    }

    h2 {
      font-weight: 700;
      font-size: 20px;
    }

    h3,
    h4,
    h5 {
      font-weight: 500;
    }

    blockquote {
      padding-left: 10px;
      border-left: 3px solid $darker-text-color;
      color: $darker-text-color;
      white-space: normal;

      p:last-child {
        margin-bottom: 0;
      }
    }

    b,
    strong {
      font-weight: 700;
    }

    em,
    i {
      font-style: italic;
    }

    ul,
    ol {
      margin-left: 1em;
      margin-bottom: 1em;

      p {
        margin: 0;
      }
    }

    ul {
      list-style-type: disc;
    }

    ol {
      list-style-type: decimal;
    }

    &:last-child {
      margin-bottom: 0;
    }
  }

  a {
    color: $secondary-text-color;
    text-decoration: underline;
    unicode-bidi: isolate;

    &:hover {
      text-decoration: underline;

      .fa {
        color: lighten($dark-text-color, 7%);
      }
    }

    &.mention {
        span {
          text-decoration: underline;
        }
    }

    .fa {
      color: $dark-text-color;
    }
  }

  a.unhandled-link {
    color: lighten($ui-highlight-color, 8%);
  }

  .status__content__spoiler-link {
    background: $action-button-color;

    &:hover,
    &:focus {
      background: lighten($action-button-color, 7%);
      text-decoration: none;
    }

    &::-moz-focus-inner {
      border: 0;
    }

    &::-moz-focus-inner,
    &:focus,
    &:active {
      outline: 0 !important;
    }
  }

  .status__content__text {
    display: none;

    &.status__content__text--visible {
      display: block;
    }
  }

  .article-type img {
    max-width: 95%;
  }
}

.announcements__item__content {
  word-wrap: break-word;
  overflow-y: auto;

  .emojione {
    width: 20px;
    height: 20px;
    margin: -3px 0 0;
  }

  p {
    margin-bottom: 10px;
    white-space: pre-wrap;

    &:last-child {
      margin-bottom: 0;
    }
  }

  a {
    color: $secondary-text-color;
    text-decoration: none;

    &:hover {
      text-decoration: underline;
    }

    &.mention {
      &:hover {
        text-decoration: none;

        span {
          text-decoration: underline;
        }
      }
    }

    &.unhandled-link {
      color: lighten($ui-highlight-color, 8%);
    }
  }
}

.status__content.status__content--collapsed {
  max-height: 20px * 15; // 15 lines is roughly above 500 characters
}

.status__content__read-more-button {
  display: block;
  font-size: 15px;
  line-height: 20px;
  color: lighten($ui-highlight-color, 8%);
  border: 0;
  background: transparent;
  padding: 0;
  padding-top: 8px;
  text-decoration: none;

  &:hover,
  &:active {
    text-decoration: underline;
  }
}

.status__content__edited-label {
  display: block;
  cursor: default;
  font-size: 15px;
  line-height: 20px;
  padding: 0;
  padding-top: 8px;
  color: $dark-text-color;
  font-weight: 500;
}

.status__content__spoiler-link {
  display: inline-block;
  border-radius: 2px;
  background: transparent;
  border: 0;
  color: $inverted-text-color;
  font-weight: 700;
  font-size: 11px;
  padding: 0 6px;
  text-transform: uppercase;
  line-height: 20px;
  cursor: pointer;
  vertical-align: top;
}

.status__wrapper--filtered {
  color: $dark-text-color;
  border: 0;
  font-size: inherit;
  text-align: center;
  line-height: inherit;
  margin: 0;
  padding: 15px;
  box-sizing: border-box;
  width: 100%;
  clear: both;
  border-bottom: 1px solid lighten($ui-base-color, 8%);
}

.status__prepend-icon-wrapper {
  left: -26px;
  position: absolute;
}

.focusable {
  &:focus {
    outline: 0;
    background: lighten($ui-base-color, 4%);

    .detailed-status,
    .detailed-status__action-bar {
      background: lighten($ui-base-color, 8%);
    }
  }
}

.status {
  padding: 8px 10px;
  padding-left: 68px;
  position: relative;
  min-height: 54px;
  border-bottom: 1px solid lighten($ui-base-color, 8%);
  cursor: auto;

  @supports (-ms-overflow-style: -ms-autohiding-scrollbar) {
    // Add margin to avoid Edge auto-hiding scrollbar appearing over content.
    // On Edge 16 this is 16px and Edge <=15 it's 12px, so aim for 16px.
    padding-right: 26px; // 10px + 16px
  }

  @keyframes fade {
    0% { opacity: 0; }
    100% { opacity: 1; }
  }

  opacity: 1;
  animation: fade 150ms linear;

  .video-player,
  .audio-player {
    margin-top: 8px;
  }

  &.light {
    .status__relative-time,
    .status__visibility-icon {
      color: $light-text-color;
    }

    .status__display-name {
      color: $inverted-text-color;
    }

    .display-name {
      color: $light-text-color;

      strong {
        color: $inverted-text-color;
      }
    }

    .status__content {
      color: $inverted-text-color;

      a {
        color: $highlight-text-color;
      }

      a.status__content__spoiler-link {
        color: $primary-text-color;
        background: $ui-primary-color;

        &:hover,
        &:focus {
          background: lighten($ui-primary-color, 8%);
        }
      }
    }
  }
}

.status__relative-time,
.notification__relative_time {
  color: $dark-text-color;
  float: right;
  font-size: 14px;
  padding-bottom: 1px;
}

.status__visibility-icon {
  padding: 0 4px;
}

.status__display-name {
  color: $dark-text-color;
}

.status__info .status__display-name {
  display: block;
  max-width: 100%;
  padding-right: 25px;
}

.status__info {
  font-size: 15px;
}

.status-check-box__status {
  display: block;
  box-sizing: border-box;
  width: 100%;
  padding: 0 10px;

  .detailed-status__display-name {
    color: lighten($inverted-text-color, 16%);

    span {
      display: inline;
    }

    &:hover strong {
      text-decoration: none;
    }
  }

  .media-gallery,
  .audio-player,
  .video-player {
    margin-top: 15px;
    max-width: 250px;
  }

  .status__content {
    padding: 0;
    white-space: normal;
  }

  .media-gallery__item-thumbnail {
    cursor: default;
  }
}

.status__prepend {
  margin-left: 68px;
  color: $dark-text-color;
  padding: 8px 0;
  padding-bottom: 2px;
  font-size: 14px;
  position: relative;

  .status__display-name strong {
    color: $dark-text-color;
  }

  > span {
    display: block;
    overflow: hidden;
    text-overflow: ellipsis;
  }
}

.status__action-bar {
  align-items: center;
  display: flex;
  margin-top: 8px;
}

.status__action-bar-button {
  margin-right: 18px;

  &.icon-button--with-counter {
    margin-right: 14px;
  }
}

.status__action-bar-dropdown {
  height: 23.15px;
  width: 23.15px;
  margin-right: 18px;
}

.detailed-status__action-bar-dropdown {
  flex: 1 1 auto;
  display: flex;
  align-items: center;
  justify-content: center;
  position: relative;
}

.detailed-status {
  background: lighten($ui-base-color, 4%);
  padding: 14px 10px;

  &--flex {
    display: flex;
    flex-wrap: wrap;
    justify-content: space-between;
    align-items: flex-start;

    .status__content,
    .detailed-status__meta {
      flex: 100%;
    }
  }

  .status__content {
    font-size: 19px;
    line-height: 24px;

    .emojione {
      width: 24px;
      height: 24px;
      margin: -1px 0 0;
    }

    .status__content__spoiler-link {
      line-height: 24px;
      margin: -1px 0 0;
    }
  }

  .video-player,
  .audio-player {
    margin-top: 8px;
  }
}

.detailed-status__meta {
  margin-top: 15px;
  color: $dark-text-color;
  font-size: 14px;
  line-height: 18px;
}

.detailed-status__action-bar {
  background: lighten($ui-base-color, 4%);
  border-top: 1px solid lighten($ui-base-color, 8%);
  border-bottom: 1px solid lighten($ui-base-color, 8%);
  display: flex;
  flex-direction: row;
  padding: 10px 0;
}

.detailed-status__link {
  color: inherit;
  text-decoration: none;
}

.detailed-status__favorites,
.detailed-status__reblogs {
  display: inline-block;
  font-weight: 500;
  font-size: 12px;
  margin-left: 6px;
}

.reply-indicator__content {
  color: $inverted-text-color;
  font-size: 14px;

  a {
    color: $lighter-text-color;
  }
}

.domain {
  padding: 10px;
  border-bottom: 1px solid lighten($ui-base-color, 8%);

  .domain__domain-name {
    flex: 1 1 auto;
    display: block;
    color: $primary-text-color;
    text-decoration: none;
    font-size: 14px;
    font-weight: 500;
  }
}

.domain__wrapper {
  display: flex;
}

.domain_buttons {
  height: 18px;
  padding: 10px;
  white-space: nowrap;
}

.account {
  padding: 10px;
  border-bottom: 1px solid lighten($ui-base-color, 8%);

  &.compact {
    padding: 0;
    border-bottom: 0;

    .account__avatar-wrapper {
      margin-left: 0;
    }
  }

  .account__display-name {
    flex: 1 1 auto;
    display: block;
    color: $darker-text-color;
    overflow: hidden;
    text-decoration: none;
    font-size: 14px;

    &--with-note {
      strong {
        display: inline;
      }
    }
  }

  &__note {
    white-space: nowrap;
    overflow: hidden;
    text-overflow: ellipsis;
    color: $ui-secondary-color;
  }
}

.follow-recommendations-account {
  .icon-button {
    color: $ui-primary-color;

    &.active {
      color: $valid-value-color;
    }
  }
}

.account__wrapper {
  display: flex;
}

.account__avatar-wrapper {
  float: left;
  margin-left: 12px;
  margin-right: 12px;
}

.account__avatar {
  @include avatar-radius;
  display: block;
  position: relative;

  width: 36px;
  height: 36px;
  background-size: 36px 36px;

  &-inline {
    display: inline-block;
    vertical-align: middle;
    margin-right: 5px;
  }

  &-composite {
    @include avatar-radius;
    border-radius: 50%;
    overflow: hidden;
    position: relative;

    & > div {
      float: left;
      position: relative;
      box-sizing: border-box;
    }

    &__label {
      display: block;
      position: absolute;
      top: 50%;
      left: 50%;
      transform: translate(-50%, -50%);
      color: $primary-text-color;
      text-shadow: 1px 1px 2px $base-shadow-color;
      font-weight: 700;
      font-size: 15px;
    }
  }
}

a .account__avatar {
  cursor: pointer;
}

.account__avatar-overlay {
  @include avatar-size(48px);

  &-base {
    @include avatar-radius;
    @include avatar-size(36px);

    img {
      @include avatar-radius;
      width: 100%;
      height: 100%;
    }
  }

  &-overlay {
    @include avatar-radius;
    @include avatar-size(24px);

    position: absolute;
    bottom: 0;
    right: 0;
    z-index: 1;

    img {
      @include avatar-radius;
      width: 100%;
      height: 100%;
    }
  }
}

.account__relationship {
  height: 18px;
  padding: 10px;
  white-space: nowrap;
}

.account__disclaimer {
  padding: 10px;
  border-top: 1px solid lighten($ui-base-color, 8%);
  color: $dark-text-color;

  strong {
    font-weight: 500;

    @each $lang in $cjk-langs {
      &:lang(#{$lang}) {
        font-weight: 700;
      }
    }
  }

  a {
    font-weight: 500;
    color: inherit;
    text-decoration: underline;

    &:hover,
    &:focus,
    &:active {
      text-decoration: none;
    }
  }
}

.account__action-bar {
  border-top: 1px solid lighten($ui-base-color, 8%);
  border-bottom: 1px solid lighten($ui-base-color, 8%);
  line-height: 36px;
  overflow: hidden;
  flex: 0 0 auto;
  display: flex;
}

.account__action-bar-dropdown {
  padding: 10px;

  .icon-button {
    vertical-align: middle;
  }

  .dropdown--active {
    .dropdown__content.dropdown__right {
      left: 6px;
      right: initial;
    }

    &::after {
      bottom: initial;
      margin-left: 11px;
      margin-top: -7px;
      right: initial;
    }
  }
}

.account__action-bar-links {
  display: flex;
  flex: 1 1 auto;
  line-height: 18px;
  text-align: center;
}

.account__action-bar__tab {
  text-decoration: none;
  overflow: hidden;
  flex: 0 1 100%;
  border-right: 1px solid lighten($ui-base-color, 8%);
  padding: 10px 0;
  border-bottom: 4px solid transparent;

  &.active {
    border-bottom: 4px solid $ui-highlight-color;
  }

  & > span {
    display: block;
    text-transform: uppercase;
    font-size: 11px;
    color: $darker-text-color;
  }

  strong {
    display: block;
    font-size: 15px;
    font-weight: 500;
    color: $primary-text-color;

    @each $lang in $cjk-langs {
      &:lang(#{$lang}) {
        font-weight: 700;
      }
    }
  }
}

.account-authorize {
  padding: 14px 10px;

  .detailed-status__display-name {
    display: block;
    margin-bottom: 15px;
    overflow: hidden;
  }
}

.account-authorize__avatar {
  float: left;
  margin-right: 10px;
}

.status__display-name,
.status__relative-time,
.detailed-status__display-name,
.detailed-status__datetime,
.detailed-status__application,
.account__display-name {
  text-decoration: none;
}

.status__display-name,
.account__display-name {
  strong {
    color: $primary-text-color;
  }
}

.muted {
  .emojione {
    opacity: 0.5;
  }
}

.status__display-name,
.reply-indicator__display-name,
.detailed-status__display-name,
a.account__display-name {
  &:hover strong {
    text-decoration: underline;
  }
}

.account__display-name strong {
  display: block;
  overflow: hidden;
  text-overflow: ellipsis;
}

.detailed-status__application,
.detailed-status__datetime {
  color: inherit;
}

.detailed-status .button.logo-button {
  margin-bottom: 15px;
}

.detailed-status__display-name {
  color: $secondary-text-color;
  display: block;
  line-height: 24px;
  margin-bottom: 15px;
  overflow: hidden;

  strong,
  span {
    display: block;
    text-overflow: ellipsis;
    overflow: hidden;
  }

  strong {
    font-size: 16px;
    color: $primary-text-color;
  }
}

.detailed-status__display-avatar {
  float: left;
  margin-right: 10px;
}

.status__avatar {
  height: 48px;
  left: 10px;
  position: absolute;
  top: 10px;
  width: 48px;
}

.status__expand {
  width: 68px;
  position: absolute;
  left: 0;
  top: 0;
  height: 100%;
  cursor: pointer;
}

.muted {
  .status__content,
  .status__content p,
  .status__content a {
    color: $dark-text-color;
  }

  .status__display-name strong {
    color: $dark-text-color;
  }

  .status__avatar {
    opacity: 0.5;
  }

  a.status__content__spoiler-link {
    background: $ui-base-lighter-color;
    color: $inverted-text-color;

    &:hover,
    &:focus {
      background: lighten($ui-base-lighter-color, 7%);
      text-decoration: none;
    }
  }
}

.notification__message {
  margin: 0 10px 0 68px;
  padding: 8px 0 0;
  cursor: default;
  color: $darker-text-color;
  font-size: 15px;
  line-height: 22px;
  position: relative;

  .fa {
    color: $highlight-text-color;
  }

  > span {
    display: inline;
    overflow: hidden;
    text-overflow: ellipsis;
  }
}

.notification__favourite-icon-wrapper {
  left: -26px;
  position: absolute;

  .star-icon {
    color: $gold-star;
  }
}

.icon-button.star-icon.active {
  color: $gold-star;
}

.icon-button.bookmark-icon.active {
  color: $red-bookmark;
}

.no-reduce-motion .icon-button.star-icon {
  &.activate {
    & > .fa-star {
      animation: spring-rotate-in 1s linear;
    }
  }

  &.deactivate {
    & > .fa-star {
      animation: spring-rotate-out 1s linear;
    }
  }
}

.notification__display-name {
  color: inherit;
  font-weight: 500;
  text-decoration: none;

  &:hover {
    color: $primary-text-color;
    text-decoration: underline;
  }
}

.notification__relative_time {
  float: right;
}

.display-name {
  display: block;
  max-width: 100%;
  overflow: hidden;
  text-overflow: ellipsis;
  white-space: nowrap;
}

.display-name__html {
  font-weight: 500;
}

.display-name__account {
  font-size: 14px;
}

.status__relative-time,
.detailed-status__datetime {
  &:hover {
    text-decoration: underline;
  }
}

.image-loader {
  position: relative;
  width: 100%;
  height: 100%;
  display: flex;
  align-items: center;
  justify-content: center;
  flex-direction: column;
  scrollbar-width: none; /* Firefox */
  -ms-overflow-style: none;  /* IE 10+ */

  * {
    scrollbar-width: none; /* Firefox */
    -ms-overflow-style: none;  /* IE 10+ */
  }

  &::-webkit-scrollbar,
  *::-webkit-scrollbar {
    width: 0;
    height: 0;
    background: transparent; /* Chrome/Safari/Webkit */
  }

  .image-loader__preview-canvas {
    max-width: $media-modal-media-max-width;
    max-height: $media-modal-media-max-height;
    background: url('../images/void.png') repeat;
    object-fit: contain;
  }

  .loading-bar {
    position: relative;
  }

  &.image-loader--amorphous .image-loader__preview-canvas {
    display: none;
  }
}

.zoomable-image {
  position: relative;
  width: 100%;
  height: 100%;
  display: flex;
  align-items: center;
  justify-content: center;

  img {
    max-width: $media-modal-media-max-width;
    max-height: $media-modal-media-max-height;
    width: auto;
    height: auto;
    object-fit: contain;
  }
}

.navigation-bar {
  padding: 10px;
  display: flex;
  align-items: center;
  flex-shrink: 0;
  cursor: default;
  color: $darker-text-color;

  strong {
    color: $secondary-text-color;
  }

  a {
    color: inherit;
  }

  .permalink {
    text-decoration: none;
  }

  .navigation-bar__actions {
    position: relative;

    .icon-button.close {
      position: absolute;
      pointer-events: none;
      transform: scale(0, 1) translate(-100%, 0);
      opacity: 0;
    }

    .compose__action-bar .icon-button {
      pointer-events: auto;
      transform: scale(1, 1) translate(0, 0);
      opacity: 1;
    }
  }
}

.navigation-bar__profile {
  flex: 1 1 auto;
  margin-left: 8px;
  line-height: 20px;
  margin-top: -1px;
  overflow: hidden;
}

.navigation-bar__profile-account {
  display: block;
  font-weight: 500;
  overflow: hidden;
  text-overflow: ellipsis;
}

.navigation-bar__profile-edit {
  color: inherit;
  text-decoration: none;
}

.dropdown {
  display: inline-block;
}

.dropdown__content {
  display: none;
  position: absolute;
}

.dropdown-menu__separator {
  border-bottom: 1px solid darken($ui-secondary-color, 8%);
  margin: 5px 7px 6px;
  height: 0;
}

.dropdown-menu {
  background: $ui-secondary-color;
  padding: 4px 0;
  border-radius: 4px;
  box-shadow: 2px 4px 15px rgba($base-shadow-color, 0.4);
  z-index: 9999;

  &__text-button {
    display: inline;
    color: inherit;
    background: transparent;
    border: 0;
    margin: 0;
    padding: 0;
    font-family: inherit;
    font-size: inherit;
    line-height: inherit;

    &:focus {
      outline: 1px dotted;
    }
  }

  &__container {
    &__header {
      border-bottom: 1px solid darken($ui-secondary-color, 8%);
      padding: 4px 14px;
      padding-bottom: 8px;
      font-size: 13px;
      line-height: 18px;
      color: $inverted-text-color;
    }

    &__list {
      list-style: none;

      &--scrollable {
        max-height: 300px;
        overflow-y: scroll;
      }
    }

    &--loading {
      display: flex;
      align-items: center;
      justify-content: center;
      padding: 30px 45px;
    }
  }

  &.left {
    transform-origin: 100% 50%;
  }

  &.top {
    transform-origin: 50% 100%;
  }

  &.bottom {
    transform-origin: 50% 0;
  }

  &.right {
    transform-origin: 0 50%;
  }
}

.dropdown-menu__arrow {
  position: absolute;
  width: 0;
  height: 0;
  border: 0 solid transparent;

  &.left {
    right: -5px;
    margin-top: -5px;
    border-width: 5px 0 5px 5px;
    border-left-color: $ui-secondary-color;
  }

  &.top {
    bottom: -5px;
    margin-left: -7px;
    border-width: 5px 7px 0;
    border-top-color: $ui-secondary-color;
  }

  &.bottom {
    top: -5px;
    margin-left: -7px;
    border-width: 0 7px 5px;
    border-bottom-color: $ui-secondary-color;
  }

  &.right {
    left: -5px;
    margin-top: -5px;
    border-width: 5px 5px 5px 0;
    border-right-color: $ui-secondary-color;
  }
}

.dropdown-menu__item {
  font-size: 13px;
  line-height: 18px;
  display: block;
  color: $inverted-text-color;

  a,
  button {
    font-family: inherit;
    font-size: inherit;
    line-height: inherit;
    display: block;
    width: 100%;
    padding: 4px 14px;
    border: 0;
    margin: 0;
    box-sizing: border-box;
    text-decoration: none;
    background: $ui-secondary-color;
    color: inherit;
    overflow: hidden;
    text-overflow: ellipsis;
    white-space: nowrap;
    text-align: inherit;

    &:focus,
    &:hover,
    &:active {
      background: $ui-highlight-color;
      color: $secondary-text-color;
      outline: 0;
    }
  }
}

.dropdown-menu__item--text {
  overflow: hidden;
  text-overflow: ellipsis;
  white-space: nowrap;
  padding: 4px 14px;
}

.dropdown-menu__item.edited-timestamp__history__item {
  border-bottom: 1px solid darken($ui-secondary-color, 8%);

  &:last-child {
    border-bottom: 0;
  }

  &.dropdown-menu__item--text,
  a,
  button {
    padding: 8px 14px;
  }
}

.inline-account {
  display: inline-flex;
  align-items: center;
  vertical-align: top;

  .account__avatar {
    margin-right: 5px;
    border-radius: 50%;
  }

  strong {
    font-weight: 600;
  }
}

.dropdown--active .dropdown__content {
  display: block;
  line-height: 18px;
  max-width: 311px;
  right: 0;
  text-align: left;
  z-index: 9999;

  & > ul {
    list-style: none;
    background: $ui-secondary-color;
    padding: 4px 0;
    border-radius: 4px;
    box-shadow: 0 0 15px rgba($base-shadow-color, 0.4);
    min-width: 140px;
    position: relative;
  }

  &.dropdown__right {
    right: 0;
  }

  &.dropdown__left {
    & > ul {
      left: -98px;
    }
  }

  & > ul > li > a {
    font-size: 13px;
    line-height: 18px;
    display: block;
    padding: 4px 14px;
    box-sizing: border-box;
    text-decoration: none;
    background: $ui-secondary-color;
    color: $inverted-text-color;
    overflow: hidden;
    text-overflow: ellipsis;
    white-space: nowrap;

    &:focus {
      outline: 0;
    }

    &:hover {
      background: $ui-highlight-color;
      color: $secondary-text-color;
    }
  }
}

.dropdown__icon {
  vertical-align: middle;
}

.columns-area {
  display: flex;
  flex: 1 1 auto;
  flex-direction: row;
  justify-content: flex-start;
  overflow-x: auto;
  position: relative;

  &.unscrollable {
    overflow-x: hidden;
  }

  &__panels {
    display: flex;
    justify-content: center;
    width: 100%;
    height: 100%;
    min-height: 100vh;

    &__pane {
      height: 100%;
      overflow: hidden;
      pointer-events: none;
      display: flex;
      justify-content: flex-end;
      min-width: 285px;

      &--start {
        justify-content: flex-start;
      }

      &__inner {
        position: fixed;
        width: 285px;
        pointer-events: auto;
        height: 100%;

        @media screen and (max-width: 1550px) {
          overflow-x: hidden;
          padding-right: 10px;
        }

      }
    }

    &__main {
      box-sizing: border-box;
      width: 100%;
      max-width: 600px;
      flex: 0 0 auto;
      display: flex;
      flex-direction: column;

      @media screen and (min-width: $no-gap-breakpoint) {
        padding: 0 10px;
      }
    }
  }
}

.tabs-bar__wrapper {
  background: darken($ui-base-color, 8%);
  position: sticky;
  top: 0;
  z-index: 2;
  padding-top: 0;

  @media screen and (min-width: $no-gap-breakpoint) {
    padding-top: 10px;
  }

  .tabs-bar {
    margin-bottom: 0;

    @media screen and (min-width: $no-gap-breakpoint) {
      margin-bottom: 10px;
    }
  }
}

.react-swipeable-view-container {
  &,
  .columns-area,
  .drawer,
  .column {
    height: 100%;
  }
}

.react-swipeable-view-container > * {
  display: flex;
  align-items: center;
  justify-content: center;
  height: 100%;
}

.column {
  width: 350px;
  position: relative;
  box-sizing: border-box;
  display: flex;
  flex-direction: column;

  > .scrollable {
    background: $ui-base-color;
  }
}

.ui {
  flex: 0 0 auto;
  display: flex;
  flex-direction: column;
  width: 100%;
  height: 100%;
}

.drawer {
  width: 300px;
  box-sizing: border-box;
  display: flex;
  flex-direction: column;
  overflow-y: hidden;
}

.drawer__tab {
  display: block;
  flex: 1 1 auto;
  padding: 15px 5px 13px;
  color: $darker-text-color;
  text-decoration: none;
  text-align: center;
  font-size: 16px;
  border-bottom: 2px solid transparent;
}

.column,
.drawer {
  flex: 1 1 100%;
  overflow: hidden;
}

@media screen and (min-width: 631px) {
  .columns-area {
    padding: 0;
  }

  .column,
  .drawer {
    flex: 0 0 auto;
    padding: 10px;
    padding-left: 5px;
    padding-right: 5px;

    &:first-child {
      padding-left: 10px;
    }

    &:last-child {
      padding-right: 10px;
    }
  }

  .columns-area > div {
    .column,
    .drawer {
      padding-left: 5px;
      padding-right: 5px;
    }
  }
}

.tabs-bar {
  box-sizing: border-box;
  display: flex;
  background: lighten($ui-base-color, 8%);
  flex: 0 0 auto;
  overflow-y: auto;
}

.tabs-bar__link {
  display: block;
  flex: 1 1 auto;
  padding: 15px 10px;
  padding-bottom: 13px;
  color: $primary-text-color;
  text-decoration: none;
  text-align: center;
  font-size: 14px;
  font-weight: 500;
  border-bottom: 2px solid lighten($ui-base-color, 8%);
  transition: all 50ms linear;
  transition-property: border-bottom, background, color;

  .fa {
    font-weight: 400;
    font-size: 16px;
  }

  &:hover,
  &:focus,
  &:active {
    @media screen and (min-width: 631px) {
      background: lighten($ui-base-color, 14%);
      border-bottom-color: lighten($ui-base-color, 14%);
    }
  }

  &.active {
    border-bottom: 2px solid $highlight-text-color;
    color: $highlight-text-color;
  }

  span {
    margin-left: 5px;
    display: none;
  }
}

@media screen and (min-width: 600px) {
  .tabs-bar__link {
    span {
      display: inline;
    }
  }
}

.columns-area--mobile {
  flex-direction: column;
  width: 100%;
  height: 100%;
  margin: 0 auto;

  .column,
  .drawer {
    width: 100%;
    height: 100%;
    padding: 0;
  }

  .account-card {
    margin-bottom: 0;
  }

  .filter-form {
    display: flex;
  }

  .autosuggest-textarea__textarea {
    font-size: 16px;
  }

  .search__input {
    line-height: 18px;
    font-size: 16px;
    padding: 15px;
    padding-right: 30px;
  }

  .search__icon .fa {
    top: 15px;
  }

  .scrollable {
    overflow: visible;

    @supports(display: grid) {
      contain: content;
    }
  }

  @media screen and (min-width: $no-gap-breakpoint) {
    padding: 10px 0;
    padding-top: 0;
  }

  @media screen and (min-width: 630px) {
    .detailed-status {
      padding: 15px;

      .media-gallery,
      .video-player,
      .audio-player {
        margin-top: 15px;
      }
    }

    .account__header__bar {
      padding: 5px 10px;
    }

    .navigation-bar,
    .compose-form {
      padding: 15px;
    }

    .compose-form .compose-form__publish .compose-form__publish-button-wrapper {
      padding-top: 15px;
    }

    .status {
      padding: 15px 15px 15px (48px + 15px * 2);
      min-height: 48px + 2px;

      &__avatar {
        left: 15px;
        top: 17px;
      }

      &__content {
        padding-top: 5px;
      }

      &__prepend {
        margin-left: 48px + 15px * 2;
        padding-top: 15px;
      }

      &__prepend-icon-wrapper {
        left: -32px;
      }

      .media-gallery,
      &__action-bar,
      .video-player,
      .audio-player {
        margin-top: 10px;
      }
    }

    .account {
      padding: 15px 10px;

      &__header__bio {
        margin: 0 -10px;
      }
    }

    .notification {
      &__message {
        margin-left: 48px + 15px * 2;
        padding-top: 15px;
      }

      &__favourite-icon-wrapper {
        left: -32px;
      }

      .status {
        padding-top: 8px;
      }

      .account {
        padding-top: 8px;
      }

      .account__avatar-wrapper {
        margin-left: 17px;
        margin-right: 15px;
      }
    }
  }
}

.floating-action-button {
  position: fixed;
  display: flex;
  justify-content: center;
  align-items: center;
  width: 3.9375rem;
  height: 3.9375rem;
  bottom: 1.3125rem;
  right: 1.3125rem;
  background: darken($ui-highlight-color, 3%);
  color: $white;
  border-radius: 50%;
  font-size: 21px;
  line-height: 21px;
  text-decoration: none;
  box-shadow: 2px 3px 9px rgba($base-shadow-color, 0.4);

  &:hover,
  &:focus,
  &:active {
    background: lighten($ui-highlight-color, 7%);
  }
}

@media screen and (min-width: $no-gap-breakpoint) {
  .tabs-bar {
    width: 100%;
  }

  .react-swipeable-view-container .columns-area--mobile {
    height: calc(100% - 10px) !important;
  }

  .getting-started__wrapper,
  .search {
    margin-bottom: 10px;
  }
}

@media screen and (max-width: 600px + (285px * 1) + (10px * 1)) {
  .columns-area__panels__pane--compositional {
    display: none;
  }
}

@media screen and (min-width: 600px + (285px * 1) + (10px * 1)) {
  .floating-action-button,
  .tabs-bar__link.optional {
    display: none;
  }

  .search-page .search {
    display: none;
  }
}

@media screen and (max-width: 600px + (285px * 2) + (10px * 2)) {
  .columns-area__panels__pane--navigational {
    display: none;
  }
}

@media screen and (min-width: 600px + (285px * 2) + (10px * 2)) {
  .tabs-bar {
    display: none;
  }
}

.icon-with-badge {
  position: relative;

  &__badge {
    position: absolute;
    left: 9px;
    top: -13px;
    background: $ui-highlight-color;
    border: 2px solid lighten($ui-base-color, 8%);
    padding: 1px 6px;
    border-radius: 6px;
    font-size: 10px;
    font-weight: 500;
    line-height: 14px;
    color: $primary-text-color;
  }

  &__issue-badge {
    position: absolute;
    left: 11px;
    bottom: 1px;
    display: block;
    background: $error-red;
    border-radius: 50%;
    width: 0.625rem;
    height: 0.625rem;
  }
}

.column-link--transparent .icon-with-badge__badge {
  border-color: darken($ui-base-color, 8%);
}

.column-title {
  text-align: center;
  padding: 40px;

  .logo {
    fill: $primary-text-color;
    width: 50px;
    margin: 0 auto;
    margin-bottom: 40px;
  }

  h3 {
    font-size: 24px;
    line-height: 1.5;
    font-weight: 700;
    margin-bottom: 10px;
  }

  p {
    font-size: 16px;
    line-height: 24px;
    font-weight: 400;
    color: $darker-text-color;
  }
}

.follow-recommendations-container {
  display: flex;
  flex-direction: column;
}

.column-actions {
  display: flex;
  align-items: start;
  justify-content: center;
  padding: 40px;
  padding-top: 40px;
  padding-bottom: 200px;
  flex-grow: 1;
  position: relative;

  &__background {
    position: absolute;
    left: 0;
    bottom: 0;
    height: 220px;
    width: auto;
  }
}

.column-list {
  margin: 0 20px;
  border: 1px solid lighten($ui-base-color, 8%);
  background: darken($ui-base-color, 2%);
  border-radius: 4px;

  &__empty-message {
    padding: 40px;
    text-align: center;
    font-size: 16px;
    line-height: 24px;
    font-weight: 400;
    color: $darker-text-color;
  }
}

.compose-panel {
  width: 285px;
  margin-top: 10px;
  display: flex;
  flex-direction: column;
  height: calc(100% - 10px);
  overflow-y: hidden;

  @media screen and (max-width: 1550px) {
    height: auto;
    min-height: calc(100% - 10px);
    overflow-y: visible;
  }

  .navigation-bar {
    padding-top: 20px;
    padding-bottom: 20px;
    flex: 0 1 48px;
    min-height: 20px;
  }

  .flex-spacer {
    background: transparent;
  }

  .compose-form {
    flex: 1;
    overflow-y: hidden;
    display: flex;
    flex-direction: column;
    min-height: 310px;
    padding-bottom: 71px;
    margin-bottom: -71px;
  }

  .compose-form__autosuggest-wrapper {
    overflow-y: auto;
    background-color: $white;
    border-radius: 4px 4px 0 0;
    flex: 0 1 auto;

    @media screen and (max-width: 1550px) {
      overflow-y: visible;
    }

  }

  .autosuggest-textarea__textarea {
    overflow-y: hidden;
  }

  .compose-form__upload-thumbnail {
    height: 80px;
  }
}

.navigation-panel {
  margin-top: 10px;
  margin-bottom: 10px;
  height: calc(100% - 20px);
  overflow-y: auto;
  display: flex;
  flex-direction: column;

  & > a {
    flex: 0 0 auto;
  }

  hr {
    flex: 0 0 auto;
    border: 0;
    background: transparent;
    border-top: 1px solid lighten($ui-base-color, 4%);
    margin: 10px 0;
  }

  .flex-spacer {
    background: transparent;
  }
}

.drawer__pager {
  box-sizing: border-box;
  padding: 0;
  flex-grow: 1;
  position: relative;
  overflow: hidden;
  display: flex;
}

.drawer__inner {
  position: absolute;
  top: 0;
  left: 0;
  background: lighten($ui-base-color, 13%);
  box-sizing: border-box;
  padding: 0;
  display: flex;
  flex-direction: column;
  overflow: hidden;
  overflow-y: auto;
  width: 100%;
  height: 100%;

  &.darker {
    background: $ui-base-color;
  }
}

.drawer__inner__mastodon {
  background: lighten($ui-base-color, 13%);
  flex: 1;
  min-height: 47px;
  display: none;

  > img, svg {
    display: block;
    object-fit: contain;
    object-position: bottom left;
    width: 85%;
    height: 100%;
    pointer-events: none;
    user-drag: none;
    user-select: none;
  }

  @media screen and (min-height: 640px) {
    display: flex;
  }
}

.pseudo-drawer {
  background: lighten($ui-base-color, 13%);
  font-size: 13px;
  text-align: left;
}

.drawer__header {
  flex: 0 0 auto;
  font-size: 16px;
  background: lighten($ui-base-color, 8%);
  margin-bottom: 10px;
  display: flex;
  flex-direction: row;

  a {
    transition: background 100ms ease-in;

    &:hover {
      background: lighten($ui-base-color, 3%);
      transition: background 200ms ease-out;
    }
  }
}

.scrollable {
  overflow-y: scroll;
  overflow-x: hidden;
  flex: 1 1 auto;
  -webkit-overflow-scrolling: touch;

  &.optionally-scrollable {
    overflow-y: auto;
  }

  @supports(display: grid) { // hack to fix Chrome <57
    contain: strict;
  }

  &--flex {
    display: flex;
    flex-direction: column;
  }

  &__append {
    flex: 1 1 auto;
    position: relative;
    min-height: 120px;
  }

  .scrollable {
    flex: 1 1 auto;
  }
}

.scrollable.fullscreen {
  @supports(display: grid) { // hack to fix Chrome <57
    contain: none;
  }
}

.column-back-button {
  box-sizing: border-box;
  width: 100%;
  background: lighten($ui-base-color, 4%);
  color: $highlight-text-color;
  cursor: pointer;
  flex: 0 0 auto;
  font-size: 16px;
  line-height: inherit;
  border: 0;
  text-align: unset;
  padding: 15px;
  margin: 0;
  z-index: 3;
  outline: 0;

  &:hover {
    text-decoration: underline;
  }
}

.column-header__back-button {
  background: lighten($ui-base-color, 4%);
  border: 0;
  font-family: inherit;
  color: $highlight-text-color;
  cursor: pointer;
  white-space: nowrap;
  font-size: 16px;
  padding: 0 5px 0 0;
  z-index: 3;

  &:hover {
    text-decoration: underline;
  }

  &:last-child {
    padding: 0 15px 0 0;
  }
}

.column-back-button__icon {
  display: inline-block;
  margin-right: 5px;
}

.column-back-button--slim {
  position: relative;
}

.column-back-button--slim-button {
  cursor: pointer;
  flex: 0 0 auto;
  font-size: 16px;
  padding: 15px;
  position: absolute;
  right: 0;
  top: -48px;
}

.react-toggle {
  display: inline-block;
  position: relative;
  cursor: pointer;
  background-color: transparent;
  border: 0;
  padding: 0;
  user-select: none;
  -webkit-tap-highlight-color: rgba($base-overlay-background, 0);
  -webkit-tap-highlight-color: transparent;
}

.react-toggle-screenreader-only {
  border: 0;
  clip: rect(0 0 0 0);
  height: 1px;
  margin: -1px;
  overflow: hidden;
  padding: 0;
  position: absolute;
  width: 1px;
}

.react-toggle--disabled {
  cursor: not-allowed;
  opacity: 0.5;
  transition: opacity 0.25s;
}

.react-toggle-track {
  width: 50px;
  height: 24px;
  padding: 0;
  border-radius: 30px;
  background-color: $ui-base-color;
  transition: background-color 0.2s ease;
}

.react-toggle:is(:hover, :focus-within):not(.react-toggle--disabled) .react-toggle-track {
  background-color: darken($ui-base-color, 10%);
}

.react-toggle--checked .react-toggle-track {
  background-color: $ui-highlight-color;
}

.react-toggle--checked:is(:hover, :focus-within):not(.react-toggle--disabled) .react-toggle-track {
  background-color: lighten($ui-highlight-color, 10%);
}

.react-toggle-track-check {
  position: absolute;
  width: 14px;
  height: 10px;
  top: 0;
  bottom: 0;
  margin-top: auto;
  margin-bottom: auto;
  line-height: 0;
  left: 8px;
  opacity: 0;
  transition: opacity 0.25s ease;
}

.react-toggle--checked .react-toggle-track-check {
  opacity: 1;
  transition: opacity 0.25s ease;
}

.react-toggle-track-x {
  position: absolute;
  width: 10px;
  height: 10px;
  top: 0;
  bottom: 0;
  margin-top: auto;
  margin-bottom: auto;
  line-height: 0;
  right: 10px;
  opacity: 1;
  transition: opacity 0.25s ease;
}

.react-toggle--checked .react-toggle-track-x {
  opacity: 0;
}

.react-toggle-thumb {
  position: absolute;
  top: 1px;
  left: 1px;
  width: 22px;
  height: 22px;
  border: 1px solid $ui-base-color;
  border-radius: 50%;
  background-color: darken($simple-background-color, 2%);
  box-sizing: border-box;
  transition: all 0.25s ease;
  transition-property: border-color, left;
}

.react-toggle--checked .react-toggle-thumb {
  left: 27px;
  border-color: $ui-highlight-color;
}

label[for="is-exclusive-checkbox"] {
  margin-left: 20px;
}

.is-exclusive-checkbox {
  transform: scale(0.7);
  transform-origin: bottom;
}

.column-link {
  background: lighten($ui-base-color, 8%);
  color: $primary-text-color;
  display: block;
  font-size: 16px;
  padding: 15px;
  text-decoration: none;

  &:hover,
  &:focus,
  &:active {
    background: lighten($ui-base-color, 11%);
  }

  &:focus {
    outline: 0;
  }

  &--transparent {
    background: transparent;
    color: $ui-secondary-color;

    &:hover,
    &:focus,
    &:active {
      background: transparent;
      color: $primary-text-color;
    }

    &.active {
      color: $ui-highlight-color;
    }
  }
}

.column-link__icon {
  display: inline-block;
  margin-right: 5px;
}

.column-link__badge {
  display: inline-block;
  border-radius: 4px;
  font-size: 12px;
  line-height: 19px;
  font-weight: 500;
  background: $ui-base-color;
  padding: 4px 8px;
  margin: -6px 10px;
}

.column-subheading {
  background: $ui-base-color;
  color: $dark-text-color;
  padding: 8px 20px;
  font-size: 12px;
  font-weight: 500;
  text-transform: uppercase;
  cursor: default;
}

.getting-started__wrapper,
.getting-started,
.flex-spacer {
  background: $ui-base-color;
}

.getting-started__wrapper {
  flex: 0 0 auto;
}

.flex-spacer {
  flex: 1 1 auto;
}

.getting-started {
  color: $dark-text-color;
  overflow: auto;

  &__footer {
    flex: 0 0 auto;
    padding: 10px;
    padding-top: 20px;
    z-index: 1;

    ul {
      margin-bottom: 10px;
    }

    ul li {
      display: inline;
    }

    p {
      color: $dark-text-color;
      font-size: 13px;
      margin-bottom: 20px;

      a {
        color: $dark-text-color;
        text-decoration: underline;
      }
    }

    a {
      text-decoration: none;
      color: $darker-text-color;

      &:hover,
      &:focus,
      &:active {
        text-decoration: underline;
      }
    }
  }

  &__trends {
    flex: 0 1 auto;
    opacity: 1;
    animation: fade 150ms linear;
    margin-top: 10px;

    h4 {
      font-size: 12px;
      text-transform: uppercase;
      color: $darker-text-color;
      padding: 10px;
      font-weight: 500;
      border-bottom: 1px solid lighten($ui-base-color, 8%);
    }

    @media screen and (max-height: 810px) {
      .trends__item:nth-of-type(3) {
        display: none;
      }
    }

    @media screen and (max-height: 720px) {
      .trends__item:nth-of-type(2) {
        display: none;
      }
    }

    @media screen and (max-height: 670px) {
      display: none;
    }

    .trends__item {
      border-bottom: 0;
      padding: 10px;

      &__current {
        color: $darker-text-color;
      }
    }
  }
}

.keyboard-shortcuts {
  padding: 8px 0 0;
  overflow: hidden;

  thead {
    position: absolute;
    left: -9999px;
  }

  td {
    padding: 0 10px 8px;
  }

  kbd {
    display: inline-block;
    padding: 3px 5px;
    background-color: lighten($ui-base-color, 8%);
    border: 1px solid darken($ui-base-color, 4%);
  }
}

.setting-text {
  display: block;
  box-sizing: border-box;
  width: 100%;
  margin: 0;
  color: $darker-text-color;
  background: transparent;
  padding: 7px 0;
  font-family: inherit;
  font-size: 14px;
  resize: vertical;
  border: 0;
  border-bottom: 2px solid $ui-primary-color;
  outline: 0;

  &:focus,
  &:active {
    color: $primary-text-color;
    border-bottom-color: $ui-highlight-color;
    outline: 0;
  }

  @media screen and (max-width: 600px) {
    font-size: 16px;
  }
}

button.icon-button i.fa-retweet {
  background-position: 0 0;
  height: 19px;
  transition: background-position 0.9s steps(10);
  transition-duration: 0s;
  vertical-align: middle;
  width: 22px;

  &::before {
    display: none !important;
  }
}

button.icon-button.active i.fa-retweet {
  transition-duration: 0.9s;
  background-position: 0 100%;
}

.reduce-motion button.icon-button i.fa-retweet,
.reduce-motion button.icon-button.active i.fa-retweet {
  transition: none;
}

.status-card {
  position: relative;
  display: flex;
  font-size: 14px;
  border: 1px solid lighten($ui-base-color, 8%);
  border-radius: 4px;
  color: $dark-text-color;
  margin-top: 14px;
  text-decoration: none;
  overflow: hidden;

  &__actions {
    bottom: 0;
    left: 0;
    position: absolute;
    right: 0;
    top: 0;
    display: flex;
    justify-content: center;
    align-items: center;

    & > div {
      background: rgba($base-shadow-color, 0.6);
      border-radius: 8px;
      padding: 12px 9px;
      flex: 0 0 auto;
      display: flex;
      justify-content: center;
      align-items: center;
    }

    button,
    a {
      display: inline;
      color: $secondary-text-color;
      background: transparent;
      border: 0;
      padding: 0 8px;
      text-decoration: none;
      font-size: 18px;
      line-height: 18px;

      &:hover,
      &:active,
      &:focus {
        color: $primary-text-color;
      }
    }

    a {
      font-size: 19px;
      position: relative;
      bottom: -1px;
    }
  }
}

a.status-card {
  cursor: pointer;

  &:hover {
    background: lighten($ui-base-color, 8%);
  }
}

.status-card-photo {
  cursor: zoom-in;
  display: block;
  text-decoration: none;
  width: 100%;
  height: auto;
  margin: 0;
}

.status-card-video {
  iframe {
    width: 100%;
    height: 100%;
  }
}

.status-card__title {
  display: block;
  font-weight: 500;
  margin-bottom: 5px;
  color: $darker-text-color;
  overflow: hidden;
  text-overflow: ellipsis;
  white-space: nowrap;
  text-decoration: none;
}

.status-card__content {
  flex: 1 1 auto;
  overflow: hidden;
  padding: 14px 14px 14px 8px;
}

.status-card__description {
  color: $darker-text-color;
}

.status-card__host {
  display: block;
  margin-top: 5px;
  font-size: 13px;
  overflow: hidden;
  text-overflow: ellipsis;
  white-space: nowrap;
}

.status-card__image {
  flex: 0 0 100px;
  background: lighten($ui-base-color, 8%);
  position: relative;

  & > .fa {
    font-size: 21px;
    position: absolute;
    transform-origin: 50% 50%;
    top: 50%;
    left: 50%;
    transform: translate(-50%, -50%);
  }
}

.status-card.horizontal {
  display: block;

  .status-card__image {
    width: 100%;
  }

  .status-card__image-image,
  .status-card__image-preview {
    border-radius: 4px 4px 0 0;
  }

  .status-card__title {
    white-space: inherit;
  }
}

.status-card.compact {
  border-color: lighten($ui-base-color, 4%);

  &.interactive {
    border: 0;
  }

  .status-card__content {
    padding: 8px;
    padding-top: 10px;
  }

  .status-card__title {
    white-space: nowrap;
  }

  .status-card__image {
    flex: 0 0 60px;
  }
}

a.status-card.compact:hover {
  background-color: lighten($ui-base-color, 4%);
}

.status-card__image-image {
  border-radius: 4px 0 0 4px;
  display: block;
  margin: 0;
  width: 100%;
  height: 100%;
  object-fit: cover;
  background-size: cover;
  background-position: center center;
}

.status-card__image-preview {
  border-radius: 4px 0 0 4px;
  display: block;
  margin: 0;
  width: 100%;
  height: 100%;
  object-fit: fill;
  position: absolute;
  top: 0;
  left: 0;
  z-index: 0;
  background: $base-overlay-background;

  &--hidden {
    display: none;
  }
}

.load-more {
  display: block;
  color: $dark-text-color;
  background-color: transparent;
  border: 0;
  font-size: inherit;
  text-align: center;
  line-height: inherit;
  margin: 0;
  padding: 15px;
  box-sizing: border-box;
  width: 100%;
  clear: both;
  text-decoration: none;

  &:hover {
    background: lighten($ui-base-color, 2%);
  }
}

.load-gap {
  border-bottom: 1px solid lighten($ui-base-color, 8%);
}

.timeline-hint {
  text-align: center;
  color: $darker-text-color;
  padding: 15px;
  box-sizing: border-box;
  width: 100%;
  cursor: default;

  strong {
    font-weight: 500;
  }

  a {
    color: lighten($ui-highlight-color, 8%);
    text-decoration: none;

    &:hover,
    &:focus,
    &:active {
      text-decoration: underline;
      color: lighten($ui-highlight-color, 12%);
    }
  }
}

.regeneration-indicator {
  text-align: center;
  font-size: 16px;
  font-weight: 500;
  color: $dark-text-color;
  background: $ui-base-color;
  cursor: default;
  display: flex;
  flex: 1 1 auto;
  flex-direction: column;
  align-items: center;
  justify-content: center;
  padding: 20px;

  &__figure {
    &,
    img {
      display: block;
      width: auto;
      height: 160px;
      margin: 0;
    }
  }

  &--without-header {
    padding-top: 20px + 48px;
  }

  &__label {
    margin-top: 0px;

    strong {
      display: block;
      margin-bottom: 10px;
      color: $dark-text-color;
    }

    span {
      font-size: 15px;
      font-weight: 400;
    }
  }
}

.column-header__wrapper {
  position: relative;
  flex: 0 0 auto;
  z-index: 1;

  &.active {
    box-shadow: 0 1px 0 rgba($highlight-text-color, 0.3);

    &::before {
      display: block;
      content: "";
      position: absolute;
      bottom: -13px;
      left: 0;
      right: 0;
      margin: 0 auto;
      width: 60%;
      pointer-events: none;
      height: 28px;
      z-index: 1;
      background: radial-gradient(ellipse, rgba($ui-highlight-color, 0.23) 0%, rgba($ui-highlight-color, 0) 60%);
    }
  }

  .announcements {
    z-index: 1;
    position: relative;
  }
}

.column-header {
  display: flex;
  font-size: 16px;
  background: lighten($ui-base-color, 4%);
  flex: 0 0 auto;
  cursor: pointer;
  position: relative;
  z-index: 2;
  outline: 0;
  overflow: hidden;

  & > button {
    margin: 0;
    border: 0;
    padding: 15px 0 15px 15px;
    color: inherit;
    background: transparent;
    font: inherit;
    text-align: left;
    text-overflow: ellipsis;
    overflow: hidden;
    white-space: nowrap;
    flex: 1;
  }

  & > .column-header__back-button {
    color: $highlight-text-color;
  }

  &.active {
    .column-header__icon {
      color: $highlight-text-color;
      text-shadow: 0 0 10px rgba($highlight-text-color, 0.4);
    }
  }

  &:focus,
  &:active {
    outline: 0;
  }
}

.column-header__buttons {
  height: 48px;
  display: flex;
}

.column-header__links {
  margin-bottom: 14px;
}

.column-header__links .text-btn {
  margin-right: 10px;
}

.column-header__button {
  background: lighten($ui-base-color, 4%);
  border: 0;
  color: $darker-text-color;
  cursor: pointer;
  font-size: 16px;
  padding: 0 15px;

  &:hover {
    color: lighten($darker-text-color, 7%);
  }

  &.active {
    color: $primary-text-color;
    background: lighten($ui-base-color, 8%);

    &:hover {
      color: $primary-text-color;
      background: lighten($ui-base-color, 8%);
    }
  }
}

.column-header__collapsible {
  max-height: 70vh;
  overflow: hidden;
  overflow-y: auto;
  color: $darker-text-color;
  transition: max-height 150ms ease-in-out, opacity 300ms linear;
  opacity: 1;
  z-index: 1;
  position: relative;

  &.collapsed {
    max-height: 0;
    opacity: 0.5;
  }

  &.animating {
    overflow-y: hidden;
  }

  hr {
    height: 0;
    background: transparent;
    border: 0;
    border-top: 1px solid lighten($ui-base-color, 12%);
    margin: 10px 0;
  }
}

.column-header__collapsible-inner {
  background: lighten($ui-base-color, 8%);
  padding: 15px;
}

.column-header__setting-btn {
  &:hover,
  &:focus {
    color: $darker-text-color;
    text-decoration: underline;
  }
}

.column-header__collapsible__extra + .column-header__setting-btn {
  padding-top: 5px;
}

.column-header__permission-btn {
  display: inline;
  font-weight: inherit;
  text-decoration: underline;
}

.column-header__setting-arrows {
  float: right;

  .column-header__setting-btn {
    padding: 5px;

    &:first-child {
      padding-right: 7px;
    }

    &:last-child {
      padding-left: 7px;
      margin-left: 5px;
    }
  }
}

.text-btn {
  display: inline-block;
  padding: 0;
  font-family: inherit;
  font-size: inherit;
  color: inherit;
  border: 0;
  background: transparent;
  cursor: pointer;
}

.column-header__issue-btn {
  color: $warning-red;

  &:hover {
    color: $error-red;
    text-decoration: underline;
  }
}

.column-header__icon {
  display: inline-block;
  margin-right: 5px;
}

.loading-indicator {
  color: $dark-text-color;
  font-size: 12px;
  font-weight: 400;
  text-transform: uppercase;
  overflow: visible;
  position: absolute;
  top: 50%;
  left: 50%;
  transform: translate(-50%, -50%);
  display: flex;
  align-items: center;
  justify-content: center;
}

<<<<<<< HEAD
  span {
    display: block;
    float: left;
    transform: translateX(-50%);
    margin: 82px 0 0 50%;
    white-space: nowrap;
=======
.circular-progress {
  color: lighten($ui-base-color, 26%);
  animation: 1.4s linear 0s infinite normal none running simple-rotate;

  circle {
    stroke: currentColor;
    stroke-dasharray: 80px, 200px;
    stroke-dashoffset: 0;
    animation: circular-progress 1.4s ease-in-out infinite;
>>>>>>> 2c5862ed
  }
}

@keyframes circular-progress {
  0% {
    stroke-dasharray: 1px, 200px;
    stroke-dashoffset: 0;
  }

  50% {
    stroke-dasharray: 100px, 200px;
    stroke-dashoffset: -15px;
  }

  100% {
    stroke-dasharray: 100px, 200px;
    stroke-dashoffset: -125px;
  }
}

@keyframes simple-rotate {
  0% {
    transform: rotate(0deg);
  }

  100% {
    transform: rotate(360deg);
  }
}

@keyframes spring-rotate-in {
  0% {
    transform: rotate(0deg);
  }

  30% {
    transform: rotate(-484.8deg);
  }

  60% {
    transform: rotate(-316.7deg);
  }

  90% {
    transform: rotate(-375deg);
  }

  100% {
    transform: rotate(-360deg);
  }
}

@keyframes spring-rotate-out {
  0% {
    transform: rotate(-360deg);
  }

  30% {
    transform: rotate(124.8deg);
  }

  60% {
    transform: rotate(-43.27deg);
  }

  90% {
    transform: rotate(15deg);
  }

  100% {
    transform: rotate(0deg);
  }
}

.video-error-cover {
  align-items: center;
  background: $base-overlay-background;
  color: $primary-text-color;
  cursor: pointer;
  display: flex;
  flex-direction: column;
  height: 100%;
  justify-content: center;
  margin-top: 8px;
  position: relative;
  text-align: center;
  z-index: 100;
}

.media-spoiler {
  background: $base-overlay-background;
  color: $darker-text-color;
  border: 0;
  padding: 0;
  width: 100%;
  height: 100%;
  border-radius: 4px;
  appearance: none;

  &:hover,
  &:active,
  &:focus {
    padding: 0;
    color: lighten($darker-text-color, 8%);
  }
}

.media-spoiler__warning {
  display: block;
  font-size: 14px;
}

.media-spoiler__trigger {
  display: block;
  font-size: 11px;
  font-weight: 700;
}

.spoiler-button {
  top: 0;
  left: 0;
  width: 100%;
  height: 100%;
  position: absolute;
  z-index: 100;

  &--minified {
    display: block;
    left: 4px;
    top: 4px;
    width: auto;
    height: auto;
  }

  &--click-thru {
    pointer-events: none;
  }

  &--hidden {
    display: none;
  }

  &__overlay {
    display: block;
    background: transparent;
    width: 100%;
    height: 100%;
    border: 0;

    &__label {
      display: inline-block;
      background: rgba($base-overlay-background, 0.5);
      border-radius: 8px;
      padding: 8px 12px;
      color: $primary-text-color;
      font-weight: 500;
      font-size: 14px;
    }

    &:hover,
    &:focus,
    &:active {
      .spoiler-button__overlay__label {
        background: rgba($base-overlay-background, 0.8);
      }
    }

    &:disabled {
      .spoiler-button__overlay__label {
        background: rgba($base-overlay-background, 0.5);
      }
    }
  }
}

.modal-container--preloader {
  background: lighten($ui-base-color, 8%);
}

.account--panel {
  background: lighten($ui-base-color, 4%);
  border-top: 1px solid lighten($ui-base-color, 8%);
  border-bottom: 1px solid lighten($ui-base-color, 8%);
  display: flex;
  flex-direction: row;
  padding: 10px 0;
}

.account--panel__button,
.detailed-status__button {
  flex: 1 1 auto;
  text-align: center;
}

.column-settings__outer {
  background: lighten($ui-base-color, 8%);
  padding: 15px;
}

.column-settings__section {
  color: $darker-text-color;
  cursor: default;
  display: block;
  font-weight: 500;
  margin-bottom: 10px;
}

.column-settings__row--with-margin {
  margin-bottom: 15px;
}

.column-settings__hashtags {
  .column-settings__row {
    margin-bottom: 15px;
  }

  .column-select {
    &__control {
      @include search-input;

      &::placeholder {
        color: lighten($darker-text-color, 4%);
      }

      &::-moz-focus-inner {
        border: 0;
      }

      &::-moz-focus-inner,
      &:focus,
      &:active {
        outline: 0 !important;
      }

      &:focus {
        background: lighten($ui-base-color, 4%);
      }

      @media screen and (max-width: 600px) {
        font-size: 16px;
      }
    }

    &__placeholder {
      color: $dark-text-color;
      padding-left: 2px;
      font-size: 12px;
    }

    &__value-container {
      padding-left: 6px;
    }

    &__multi-value {
      background: lighten($ui-base-color, 8%);

      &__remove {
        cursor: pointer;

        &:hover,
        &:active,
        &:focus {
          background: lighten($ui-base-color, 12%);
          color: lighten($darker-text-color, 4%);
        }
      }
    }

    &__multi-value__label,
    &__input,
    &__input-container {
      color: $darker-text-color;
    }

    &__clear-indicator,
    &__dropdown-indicator {
      cursor: pointer;
      transition: none;
      color: $dark-text-color;

      &:hover,
      &:active,
      &:focus {
        color: lighten($dark-text-color, 4%);
      }
    }

    &__indicator-separator {
      background-color: lighten($ui-base-color, 8%);
    }

    &__menu {
      @include search-popout;
      padding: 0;
      background: $ui-secondary-color;
    }

    &__menu-list {
      padding: 6px;
    }

    &__option {
      color: $inverted-text-color;
      border-radius: 4px;
      font-size: 14px;

      &--is-focused,
      &--is-selected {
        background: darken($ui-secondary-color, 10%);
      }
    }
  }
}

.column-settings__row {
  .text-btn:not(.column-header__permission-btn) {
    margin-bottom: 15px;
  }
}

.relationship-tag {
  color: $primary-text-color;
  margin-bottom: 4px;
  display: block;
  background-color: $base-overlay-background;
  text-transform: uppercase;
  font-size: 11px;
  font-weight: 500;
  padding: 4px;
  border-radius: 4px;
  opacity: 0.7;

  &:hover {
    opacity: 1;
  }
}

.setting-toggle {
  display: block;
  line-height: 24px;
}

.setting-toggle__label {
  color: $darker-text-color;
  display: inline-block;
  margin-bottom: 14px;
  margin-left: 8px;
  vertical-align: middle;
}

.empty-column-indicator,
.error-column,
.follow_requests-unlocked_explanation {
  color: $dark-text-color;
  background: $ui-base-color;
  text-align: center;
  padding: 20px;
  font-size: 15px;
  font-weight: 400;
  cursor: default;
  display: flex;
  flex: 1 1 auto;
  align-items: center;
  justify-content: center;

  @supports(display: grid) { // hack to fix Chrome <57
    contain: strict;
  }

  & > span {
    max-width: 500px;
  }

  a {
    color: $highlight-text-color;
    text-decoration: none;

    &:hover {
      text-decoration: underline;
    }
  }
}

.follow_requests-unlocked_explanation {
  background: darken($ui-base-color, 4%);
  contain: initial;
}

.error-column {
  flex-direction: column;
}

@keyframes heartbeat {
  from {
    transform: scale(1);
    animation-timing-function: ease-out;
  }

  10% {
    transform: scale(0.91);
    animation-timing-function: ease-in;
  }

  17% {
    transform: scale(0.98);
    animation-timing-function: ease-out;
  }

  33% {
    transform: scale(0.87);
    animation-timing-function: ease-in;
  }

  45% {
    transform: scale(1);
    animation-timing-function: ease-out;
  }
}

.no-reduce-motion .pulse-loading {
  transform-origin: center center;
  animation: heartbeat 1.5s ease-in-out infinite both;
}

@keyframes shake-bottom {
  0%,
  100% {
    transform: rotate(0deg);
    transform-origin: 50% 100%;
  }

  10% {
    transform: rotate(2deg);
  }

  20%,
  40%,
  60% {
    transform: rotate(-4deg);
  }

  30%,
  50%,
  70% {
    transform: rotate(4deg);
  }

  80% {
    transform: rotate(-2deg);
  }

  90% {
    transform: rotate(2deg);
  }
}

.no-reduce-motion .shake-bottom {
  transform-origin: 50% 100%;
  animation: shake-bottom 0.8s cubic-bezier(0.455, 0.03, 0.515, 0.955) 2s 2 both;
}

.emoji-picker-dropdown__menu {
  background: $simple-background-color;
  position: absolute;
  box-shadow: 4px 4px 6px rgba($base-shadow-color, 0.4);
  border-radius: 4px;
  margin-top: 5px;
  z-index: 2;

  .emoji-mart-scroll {
    transition: opacity 200ms ease;
  }

  &.selecting .emoji-mart-scroll {
    opacity: 0.5;
  }
}

.emoji-picker-dropdown__modifiers {
  position: absolute;
  top: 60px;
  right: 11px;
  cursor: pointer;
}

.emoji-picker-dropdown__modifiers__menu {
  position: absolute;
  z-index: 4;
  top: -4px;
  left: -8px;
  background: $simple-background-color;
  border-radius: 4px;
  box-shadow: 1px 2px 6px rgba($base-shadow-color, 0.2);
  overflow: hidden;

  button {
    display: block;
    cursor: pointer;
    border: 0;
    padding: 4px 8px;
    background: transparent;

    &:hover,
    &:focus,
    &:active {
      background: rgba($ui-secondary-color, 0.4);
    }
  }

  .emoji-mart-emoji {
    height: 22px;
  }
}

.emoji-mart-emoji {
  span {
    background-repeat: no-repeat;
  }
}

.upload-area {
  align-items: center;
  background: rgba($base-overlay-background, 0.8);
  display: flex;
  height: 100%;
  justify-content: center;
  left: 0;
  opacity: 0;
  position: absolute;
  top: 0;
  visibility: hidden;
  width: 100%;
  z-index: 2000;

  * {
    pointer-events: none;
  }
}

.upload-area__drop {
  width: 320px;
  height: 160px;
  display: flex;
  box-sizing: border-box;
  position: relative;
  padding: 8px;
}

.upload-area__background {
  position: absolute;
  top: 0;
  right: 0;
  bottom: 0;
  left: 0;
  z-index: -1;
  border-radius: 4px;
  background: $ui-base-color;
  box-shadow: 0 0 5px rgba($base-shadow-color, 0.2);
}

.upload-area__content {
  flex: 1;
  display: flex;
  align-items: center;
  justify-content: center;
  color: $secondary-text-color;
  font-size: 18px;
  font-weight: 500;
  border: 2px dashed $ui-base-lighter-color;
  border-radius: 4px;
}

.upload-progress {
  padding: 10px;
  color: $lighter-text-color;
  overflow: hidden;
  display: flex;

  .fa {
    font-size: 34px;
    margin-right: 10px;
  }

  span {
    font-size: 12px;
    text-transform: uppercase;
    font-weight: 500;
    display: block;
  }
}

.upload-progress__message {
  flex: 1 1 auto;
}

.upload-progress__backdrop {
  width: 100%;
  height: 6px;
  border-radius: 6px;
  background: $ui-base-lighter-color;
  position: relative;
  margin-top: 5px;
}

.upload-progress__tracker {
  position: absolute;
  left: 0;
  top: 0;
  height: 6px;
  background: $ui-highlight-color;
  border-radius: 6px;
}

.emoji-button {
  display: block;
  padding: 5px 5px 2px 2px;
  outline: 0;
  cursor: pointer;

  &:active,
  &:focus {
    outline: 0 !important;
  }

  img {
    filter: grayscale(100%);
    opacity: 0.8;
    display: block;
    margin: 0;
    width: 22px;
    height: 22px;
  }

  &:hover,
  &:active,
  &:focus {
    img {
      opacity: 1;
      filter: none;
    }
  }
}

.dropdown--active .emoji-button img {
  opacity: 1;
  filter: none;
}

.privacy-dropdown__dropdown {
  position: absolute;
  background: $simple-background-color;
  box-shadow: 2px 4px 15px rgba($base-shadow-color, 0.4);
  border-radius: 4px;
  margin-left: 40px;
  overflow: hidden;
  z-index: 2;

  &.top {
    transform-origin: 50% 100%;
  }

  &.bottom {
    transform-origin: 50% 0;
  }
}

.modal-root__container .privacy-dropdown {
  flex-grow: 0;
}

.modal-root__container .privacy-dropdown__dropdown {
  pointer-events: auto;
  z-index: 9999;
}

.privacy-dropdown__option {
  color: $inverted-text-color;
  padding: 10px;
  cursor: pointer;
  display: flex;

  &:hover,
  &.active {
    background: $ui-highlight-color;
    color: $primary-text-color;
    outline: 0;

    .privacy-dropdown__option__content {
      color: $primary-text-color;

      strong {
        color: $primary-text-color;
      }
    }
  }

  &.active:hover {
    background: lighten($ui-highlight-color, 4%);
  }
}

.privacy-dropdown__option__icon {
  display: flex;
  align-items: center;
  justify-content: center;
  margin-right: 10px;
}

.privacy-dropdown__option__content {
  flex: 1 1 auto;
  color: $lighter-text-color;

  strong {
    font-weight: 500;
    display: block;
    color: $inverted-text-color;

    @each $lang in $cjk-langs {
      &:lang(#{$lang}) {
        font-weight: 700;
      }
    }
  }
}

.privacy-dropdown.active {
  .privacy-dropdown__value {
    background: $simple-background-color;
    border-radius: 4px 4px 0 0;
    box-shadow: 0 -4px 4px rgba($base-shadow-color, 0.1);

    .icon-button {
      transition: none;
    }

    &.active {
      background: $ui-highlight-color;

      .icon-button {
        color: $primary-text-color;
      }
    }
  }

  &.top .privacy-dropdown__value {
    border-radius: 0 0 4px 4px;
  }

  .privacy-dropdown__dropdown {
    display: block;
    box-shadow: 2px 4px 6px rgba($base-shadow-color, 0.1);
  }
}

.search {
  position: relative;
}

.search__input {
  @include search-input;

  display: block;
  padding: 15px;
  padding-right: 30px;
  line-height: 18px;
  font-size: 16px;

  &::placeholder {
    color: lighten($darker-text-color, 4%);
  }

  &::-moz-focus-inner {
    border: 0;
  }

  &::-moz-focus-inner,
  &:focus,
  &:active {
    outline: 0 !important;
  }

  &:focus {
    background: lighten($ui-base-color, 4%);
  }

  @media screen and (max-width: 600px) {
    font-size: 16px;
  }
}

.search__icon {
  &::-moz-focus-inner {
    border: 0;
  }

  &::-moz-focus-inner,
  &:focus {
    outline: 0 !important;
  }

  .fa {
    position: absolute;
    top: 16px;
    right: 10px;
    z-index: 2;
    display: inline-block;
    opacity: 0;
    transition: all 100ms linear;
    transition-property: transform, opacity;
    font-size: 18px;
    width: 18px;
    height: 18px;
    color: $secondary-text-color;
    cursor: default;
    pointer-events: none;

    &.active {
      pointer-events: auto;
      opacity: 0.3;
    }
  }

  .fa-search {
    transform: rotate(90deg);

    &.active {
      pointer-events: none;
      transform: rotate(0deg);
    }
  }

  .fa-times-circle {
    top: 17px;
    transform: rotate(0deg);
    color: $action-button-color;
    cursor: pointer;

    &.active {
      transform: rotate(90deg);
    }

    &:hover {
      color: lighten($action-button-color, 7%);
    }
  }
}

.search-results__header {
  color: $dark-text-color;
  background: lighten($ui-base-color, 2%);
  padding: 15px;
  font-weight: 500;
  font-size: 16px;
  cursor: default;

  .fa {
    display: inline-block;
    margin-right: 5px;
  }
}

.search-results__section {
  margin-bottom: 5px;

  h5 {
    background: darken($ui-base-color, 4%);
    border-bottom: 1px solid lighten($ui-base-color, 8%);
    cursor: default;
    display: flex;
    padding: 15px;
    font-weight: 500;
    font-size: 16px;
    color: $dark-text-color;

    .fa {
      display: inline-block;
      margin-right: 5px;
    }
  }

  .account:last-child,
  & > div:last-child .status {
    border-bottom: 0;
  }
}

.search-results__hashtag {
  display: block;
  padding: 10px;
  color: $secondary-text-color;
  text-decoration: none;

  &:hover,
  &:active,
  &:focus {
    color: lighten($secondary-text-color, 4%);
    text-decoration: underline;
  }
}

.search-results__info {
  padding: 20px;
  color: $darker-text-color;
  text-align: center;
}

.modal-root {
  position: relative;
  z-index: 9999;
}

.modal-root__overlay {
  position: fixed;
  top: 0;
  left: 0;
  right: 0;
  bottom: 0;
  background: rgba($base-overlay-background, 0.7);
  transition: background 0.5s;
}

.modal-root__container {
  position: fixed;
  top: 0;
  left: 0;
  width: 100%;
  height: 100%;
  display: flex;
  flex-direction: column;
  align-items: center;
  justify-content: center;
  align-content: space-around;
  z-index: 9999;
  pointer-events: none;
  user-select: none;
}

.modal-root__modal {
  pointer-events: auto;
  display: flex;
  z-index: 9999;
}

.video-modal__container {
  max-width: 100vw;
  max-height: 100vh;
}

.audio-modal__container {
  width: 50vw;
}

.media-modal {
  width: 100%;
  height: 100%;
  position: relative;

  &__close,
  &__zoom-button {
    color: rgba($white, 0.7);

    &:hover,
    &:focus,
    &:active {
      color: $white;
      background-color: rgba($white, 0.15);
    }

    &:focus {
      background-color: rgba($white, 0.3);
    }
  }
}

.media-modal__closer {
  position: absolute;
  top: 0;
  left: 0;
  right: 0;
  bottom: 0;
}

.media-modal__navigation {
  position: absolute;
  top: 0;
  left: 0;
  right: 0;
  bottom: 0;
  pointer-events: none;
  transition: opacity 0.3s linear;
  will-change: opacity;

  * {
    pointer-events: auto;
  }

  &.media-modal__navigation--hidden {
    opacity: 0;

    * {
      pointer-events: none;
    }
  }
}

.media-modal__nav {
  background: transparent;
  box-sizing: border-box;
  border: 0;
  color: rgba($primary-text-color, 0.7);
  cursor: pointer;
  display: flex;
  align-items: center;
  font-size: 24px;
  height: 20vmax;
  margin: auto 0;
  padding: 30px 15px;
  position: absolute;
  top: 0;
  bottom: 0;

  &:hover,
  &:focus,
  &:active {
    color: $primary-text-color;
  }
}

.media-modal__nav--left {
  left: 0;
}

.media-modal__nav--right {
  right: 0;
}

.media-modal__overlay {
  max-width: 600px;
  position: absolute;
  left: 0;
  right: 0;
  bottom: 0;
  margin: 0 auto;

  .picture-in-picture__footer {
    border-radius: 0;
    background: transparent;
    padding: 20px 0;

    .icon-button {
      color: $white;

      &:hover,
      &:focus,
      &:active {
        color: $white;
        background-color: rgba($white, 0.15);
      }

      &:focus {
        background-color: rgba($white, 0.3);
      }

      &.active {
        color: $highlight-text-color;

        &:hover,
        &:focus,
        &:active {
          background: rgba($highlight-text-color, 0.15);
        }

        &:focus {
          background: rgba($highlight-text-color, 0.3);
        }
      }

      &.star-icon.active {
        color: $gold-star;

        &:hover,
        &:focus,
        &:active {
          background: rgba($gold-star, 0.15);
        }

        &:focus {
          background: rgba($gold-star, 0.3);
        }
      }

      &.disabled {
        color: $white;
        background-color: transparent;
        cursor: default;
        opacity: 0.4;
      }
    }
  }
}

.media-modal__pagination {
  display: flex;
  justify-content: center;
  margin-bottom: 20px;
}

.media-modal__page-dot {
  flex: 0 0 auto;
  background-color: $white;
  opacity: 0.4;
  height: 6px;
  width: 6px;
  border-radius: 50%;
  margin: 0 4px;
  padding: 0;
  border: 0;
  font-size: 0;
  transition: opacity .2s ease-in-out;

  &.active {
    opacity: 1;
  }
}

.media-modal__close {
  position: absolute;
  right: 8px;
  top: 8px;
  z-index: 100;
}

.media-modal__zoom-button {
  position: absolute;
  right: 64px;
  top: 8px;
  z-index: 100;
  pointer-events: auto;
  transition: opacity 0.3s linear;
  will-change: opacity;
}

.media-modal__zoom-button--hidden {
  pointer-events: none;
  opacity: 0;
}

.onboarding-modal,
.error-modal,
.embed-modal {
  background: $ui-secondary-color;
  color: $inverted-text-color;
  border-radius: 8px;
  overflow: hidden;
  display: flex;
  flex-direction: column;
}

.error-modal__body {
  height: 80vh;
  width: 80vw;
  max-width: 520px;
  max-height: 420px;
  position: relative;

  & > div {
    position: absolute;
    top: 0;
    left: 0;
    width: 100%;
    height: 100%;
    box-sizing: border-box;
    padding: 25px;
    display: none;
    flex-direction: column;
    align-items: center;
    justify-content: center;
    display: flex;
    opacity: 0;
    user-select: text;
  }
}

.error-modal__body {
  display: flex;
  flex-direction: column;
  justify-content: center;
  align-items: center;
  text-align: center;
}

.onboarding-modal__paginator,
.error-modal__footer {
  flex: 0 0 auto;
  background: darken($ui-secondary-color, 8%);
  display: flex;
  padding: 25px;

  & > div {
    min-width: 33px;
  }

  .onboarding-modal__nav,
  .error-modal__nav {
    color: $lighter-text-color;
    border: 0;
    font-size: 14px;
    font-weight: 500;
    padding: 10px 25px;
    line-height: inherit;
    height: auto;
    margin: -10px;
    border-radius: 4px;
    background-color: transparent;

    &:hover,
    &:focus,
    &:active {
      color: darken($lighter-text-color, 4%);
      background-color: darken($ui-secondary-color, 16%);
    }

    &.onboarding-modal__done,
    &.onboarding-modal__next {
      color: $inverted-text-color;

      &:hover,
      &:focus,
      &:active {
        color: lighten($inverted-text-color, 4%);
      }
    }
  }
}

.error-modal__footer {
  justify-content: center;
}

.display-case {
  text-align: center;
  font-size: 15px;
  margin-bottom: 15px;

  &__label {
    font-weight: 500;
    color: $inverted-text-color;
    margin-bottom: 5px;
    text-transform: uppercase;
    font-size: 12px;
  }

  &__case {
    background: $ui-base-color;
    color: $secondary-text-color;
    font-weight: 500;
    padding: 10px;
    border-radius: 4px;
  }
}

.onboard-sliders {
  display: inline-block;
  max-width: 30px;
  max-height: auto;
  margin-left: 10px;
}

.boost-modal,
.confirmation-modal,
.report-modal,
.actions-modal,
.mute-modal,
.block-modal,
.compare-history-modal {
  background: lighten($ui-secondary-color, 8%);
  color: $inverted-text-color;
  border-radius: 8px;
  overflow: hidden;
  max-width: 90vw;
  width: 480px;
  position: relative;
  flex-direction: column;

  .status__display-name {
    display: block;
    max-width: 100%;
    padding-right: 25px;
  }

  .status__avatar {
    height: 28px;
    left: 10px;
    position: absolute;
    top: 10px;
    width: 48px;
  }

  .status__content__spoiler-link {
    color: lighten($secondary-text-color, 8%);
  }
}

.actions-modal {
  .status {
    background: $white;
    border-bottom-color: $ui-secondary-color;
    padding-top: 10px;
    padding-bottom: 10px;
  }

  .dropdown-menu__separator {
    border-bottom-color: $ui-secondary-color;
  }
}

.boost-modal__container {
  overflow-x: scroll;
  padding: 10px;

  .status {
    user-select: text;
    border-bottom: 0;
  }
}

.boost-modal__action-bar,
.confirmation-modal__action-bar,
.mute-modal__action-bar,
.block-modal__action-bar {
  display: flex;
  justify-content: space-between;
  background: $ui-secondary-color;
  padding: 10px;
  line-height: 36px;

  & > div {
    flex: 1 1 auto;
    text-align: right;
    color: $lighter-text-color;
    padding-right: 10px;
  }

  .button {
    flex: 0 0 auto;
  }
}

.boost-modal__status-header {
  font-size: 15px;
}

.boost-modal__status-time {
  float: right;
  font-size: 14px;
}

.mute-modal,
.block-modal {
  line-height: 24px;
}

.mute-modal .react-toggle,
.block-modal .react-toggle {
  vertical-align: middle;
}

.report-modal {
  width: 90vw;
  max-width: 700px;
}

.report-dialog-modal {
  max-width: 90vw;
  width: 480px;
  height: 80vh;
  background: lighten($ui-secondary-color, 8%);
  color: $inverted-text-color;
  border-radius: 8px;
  overflow: hidden;
  position: relative;
  flex-direction: column;
  display: flex;

  &__container {
    box-sizing: border-box;
    border-top: 1px solid $ui-secondary-color;
    padding: 20px;
    flex-grow: 1;
    display: flex;
    flex-direction: column;
    min-height: 0;
    overflow: auto;
  }

  &__title {
    font-size: 28px;
    line-height: 33px;
    font-weight: 700;
    margin-bottom: 15px;

    @media screen and (max-height: 800px) {
      font-size: 22px;
    }
  }

  &__subtitle {
    font-size: 17px;
    font-weight: 600;
    line-height: 22px;
    margin-bottom: 4px;
  }

  &__lead {
    font-size: 17px;
    line-height: 22px;
    color: lighten($inverted-text-color, 16%);
    margin-bottom: 30px;
  }

  &__actions {
    margin-top: 30px;
    display: flex;

    .button {
      flex: 1 1 auto;
    }
  }

  &__statuses {
    flex-grow: 1;
    min-height: 0;
    overflow: auto;
  }

  .status__content a {
    color: $highlight-text-color;
  }

  .status__content,
  .status__content p {
    color: $inverted-text-color;
  }

  .status__content__spoiler-link {
    color: $primary-text-color;
    background: $ui-primary-color;

    &:hover {
      background: lighten($ui-primary-color, 8%);
    }
  }

  .dialog-option .poll__input {
    border-color: $inverted-text-color;
    color: $ui-secondary-color;
    display: inline-flex;
    align-items: center;
    justify-content: center;

    svg {
      width: 8px;
      height: auto;
    }

    &:active,
    &:focus,
    &:hover {
      border-color: lighten($inverted-text-color, 15%);
      border-width: 4px;
    }

    &.active {
      border-color: $inverted-text-color;
      background: $inverted-text-color;
    }
  }

  .poll__option.dialog-option {
    padding: 15px 0;
    flex: 0 0 auto;
    border-bottom: 1px solid $ui-secondary-color;

    &:last-child {
      border-bottom: 0;
    }

    & > .poll__option__text {
      font-size: 13px;
      color: lighten($inverted-text-color, 16%);

      strong {
        font-size: 17px;
        font-weight: 500;
        line-height: 22px;
        color: $inverted-text-color;
        display: block;
        margin-bottom: 4px;

        &:last-child {
          margin-bottom: 0;
        }
      }
    }
  }

  .flex-spacer {
    background: transparent;
  }

  &__textarea {
    display: block;
    box-sizing: border-box;
    width: 100%;
    margin: 0;
    color: $inverted-text-color;
    background: $simple-background-color;
    padding: 10px;
    font-family: inherit;
    font-size: 17px;
    line-height: 22px;
    resize: vertical;
    border: 0;
    outline: 0;
    border-radius: 4px;
    margin: 20px 0;

    &::placeholder {
      color: $dark-text-color;
    }

    &:focus {
      outline: 0;
    }
  }

  &__toggle {
    display: flex;
    align-items: center;

    & > span {
      font-size: 17px;
      font-weight: 500;
      margin-left: 10px;
    }
  }

  .button.button-secondary {
    border-color: $inverted-text-color;
    color: $inverted-text-color;
    flex: 0 0 auto;

    &:hover,
    &:focus,
    &:active {
      border-color: lighten($inverted-text-color, 15%);
      color: lighten($inverted-text-color, 15%);
    }
  }

  hr {
    border: 0;
    background: transparent;
    margin: 15px 0;
  }
}

.report-modal__container {
  display: flex;
  border-top: 1px solid $ui-secondary-color;

  @media screen and (max-width: 480px) {
    flex-wrap: wrap;
    overflow-y: auto;
  }
}

.report-modal__statuses,
.report-modal__comment {
  box-sizing: border-box;
  width: 50%;

  @media screen and (max-width: 480px) {
    width: 100%;
  }
}

.report-modal__statuses,
.focal-point-modal__content {
  flex: 1 1 auto;
  min-height: 20vh;
  max-height: 80vh;
  overflow-y: auto;
  overflow-x: hidden;

  .status__content a {
    color: $highlight-text-color;
  }

  .status__content,
  .status__content p {
    color: $inverted-text-color;
  }

  @media screen and (max-width: 480px) {
    max-height: 10vh;
  }
}

.focal-point-modal__content {
  @media screen and (max-width: 480px) {
    max-height: 40vh;
  }
}

.setting-divider {
  background: transparent;
  border: 0;
  margin: 0;
  width: 100%;
  height: 1px;
  margin-bottom: 29px;
}

.report-modal__comment {
  padding: 20px;
  border-right: 1px solid $ui-secondary-color;
  max-width: 320px;

  p {
    font-size: 14px;
    line-height: 20px;
    margin-bottom: 20px;
  }

  .setting-text {
    display: block;
    box-sizing: border-box;
    width: 100%;
    margin: 0;
    color: $inverted-text-color;
    background: $white;
    padding: 10px;
    font-family: inherit;
    font-size: 14px;
    resize: none;
    border: 0;
    outline: 0;
    border-radius: 4px;
    border: 1px solid $ui-secondary-color;
    min-height: 100px;
    max-height: 50vh;
    margin-bottom: 10px;

    &:focus {
      border: 1px solid darken($ui-secondary-color, 8%);
    }

    &__wrapper {
      background: $white;
      border: 1px solid $ui-secondary-color;
      margin-bottom: 10px;
      border-radius: 4px;

      .setting-text {
        border: 0;
        margin-bottom: 0;
        border-radius: 0;

        &:focus {
          border: 0;
        }
      }

      &__modifiers {
        color: $inverted-text-color;
        font-family: inherit;
        font-size: 14px;
        background: $white;
      }
    }

    &__toolbar {
      display: flex;
      justify-content: space-between;
      margin-bottom: 20px;
    }
  }

  .setting-text-label {
    display: block;
    color: $inverted-text-color;
    font-size: 14px;
    font-weight: 500;
    margin-bottom: 10px;
  }

  .setting-toggle {
    margin-top: 20px;
    margin-bottom: 24px;

    &__label {
      color: $inverted-text-color;
      font-size: 14px;
    }
  }

  @media screen and (max-width: 480px) {
    padding: 10px;
    max-width: 100%;
    order: 2;

    .setting-toggle {
      margin-bottom: 4px;
    }
  }
}

.actions-modal {
  max-height: 80vh;
  max-width: 80vw;

  .status {
    overflow-y: auto;
    max-height: 300px;
  }

  .actions-modal__item-label {
    font-weight: 500;
  }

  ul {
    overflow-y: auto;
    flex-shrink: 0;
    max-height: 80vh;

    &.with-status {
      max-height: calc(80vh - 75px);
    }

    li:empty {
      margin: 0;
    }

    li:not(:empty) {
      a {
        color: $inverted-text-color;
        display: flex;
        padding: 12px 16px;
        font-size: 15px;
        align-items: center;
        text-decoration: none;

        &,
        button {
          transition: none;
        }

        &.active,
        &:hover,
        &:active,
        &:focus {
          &,
          button {
            background: $ui-highlight-color;
            color: $primary-text-color;
          }
        }

        button:first-child {
          margin-right: 10px;
        }
      }
    }
  }
}

.confirmation-modal__action-bar,
.mute-modal__action-bar,
.block-modal__action-bar {
  .confirmation-modal__secondary-button {
    flex-shrink: 1;
  }
}

.confirmation-modal__secondary-button,
.confirmation-modal__cancel-button,
.mute-modal__cancel-button,
.block-modal__cancel-button {
  background-color: transparent;
  color: $lighter-text-color;
  font-size: 14px;
  font-weight: 500;

  &:hover,
  &:focus,
  &:active {
    color: darken($lighter-text-color, 4%);
    background-color: transparent;
  }
}

.confirmation-modal__container,
.mute-modal__container,
.block-modal__container,
.report-modal__target {
  padding: 30px;
  font-size: 16px;

  strong {
    font-weight: 500;

    @each $lang in $cjk-langs {
      &:lang(#{$lang}) {
        font-weight: 700;
      }
    }
  }

  select {
    appearance: none;
    box-sizing: border-box;
    font-size: 14px;
    color: $inverted-text-color;
    display: inline-block;
    width: auto;
    outline: 0;
    font-family: inherit;
    background: $simple-background-color url("data:image/svg+xml;utf8,<svg xmlns='http://www.w3.org/2000/svg' viewBox='0 0 14.933 18.467' height='19.698' width='15.929'><path d='M3.467 14.967l-3.393-3.5H14.86l-3.392 3.5c-1.866 1.925-3.666 3.5-4 3.5-.335 0-2.135-1.575-4-3.5zm.266-11.234L7.467 0 11.2 3.733l3.733 3.734H0l3.733-3.734z' fill='#{hex-color(darken($simple-background-color, 14%))}'/></svg>") no-repeat right 8px center / auto 16px;
    border: 1px solid darken($simple-background-color, 14%);
    border-radius: 4px;
    padding: 6px 10px;
    padding-right: 30px;
  }
}

.confirmation-modal__container,
.report-modal__target {
  text-align: center;
}

.block-modal,
.mute-modal {
  &__explanation {
    margin-top: 20px;
  }

  .setting-toggle {
    margin-top: 20px;
    margin-bottom: 24px;
    display: flex;
    align-items: center;

    &__label {
      color: $inverted-text-color;
      margin: 0;
      margin-left: 8px;
    }
  }
}

.report-modal__target {
  padding: 15px;

  .report-modal__close {
    position: absolute;
    top: 10px;
    right: 10px;
  }
}

.compare-history-modal {
  .report-modal__target {
    border-bottom: 1px solid $ui-secondary-color;
  }

  &__container {
    padding: 30px;
    pointer-events: all;
  }

  .status__content {
    color: $inverted-text-color;
    font-size: 19px;
    line-height: 24px;

    .emojione {
      width: 24px;
      height: 24px;
      margin: -1px 0 0;
    }

    a {
      color: $highlight-text-color;
    }

    hr {
      height: 0.25rem;
      padding: 0;
      background-color: $ui-secondary-color;
      border: 0;
      margin: 20px 0;
    }
  }

  .media-gallery,
  .audio-player,
  .video-player {
    margin-top: 15px;
  }
}

.loading-bar {
  background-color: $highlight-text-color;
  height: 3px;
  position: fixed;
  top: 0;
  left: 0;
  z-index: 9999;
}

.media-gallery__gifv__label {
  display: block;
  position: absolute;
  color: $primary-text-color;
  background: rgba($base-overlay-background, 0.5);
  bottom: 6px;
  left: 6px;
  padding: 2px 6px;
  border-radius: 2px;
  font-size: 11px;
  font-weight: 600;
  z-index: 1;
  pointer-events: none;
  opacity: 0.9;
  transition: opacity 0.1s ease;
  line-height: 18px;
}

.media-gallery__gifv {
  &:hover {
    .media-gallery__gifv__label {
      opacity: 1;
    }
  }
}

.attachment-list {
  display: flex;
  font-size: 14px;
  border: 1px solid lighten($ui-base-color, 8%);
  border-radius: 4px;
  margin-top: 14px;
  overflow: hidden;

  &__icon {
    flex: 0 0 auto;
    color: $dark-text-color;
    padding: 8px 18px;
    cursor: default;
    border-right: 1px solid lighten($ui-base-color, 8%);
    display: flex;
    flex-direction: column;
    align-items: center;
    justify-content: center;
    font-size: 26px;

    .fa {
      display: block;
    }
  }

  &__list {
    list-style: none;
    padding: 4px 0;
    padding-left: 8px;
    display: flex;
    flex-direction: column;
    justify-content: center;

    li {
      display: block;
      padding: 4px 0;
    }

    a {
      text-decoration: none;
      color: $dark-text-color;
      font-weight: 500;

      &:hover {
        text-decoration: underline;
      }
    }
  }

  &.compact {
    border: 0;
    margin-top: 4px;

    .attachment-list__list {
      padding: 0;
      display: block;
    }

    .fa {
      color: $dark-text-color;
    }
  }
}

/* Media Gallery */
.media-gallery {
  box-sizing: border-box;
  margin-top: 8px;
  overflow: hidden;
  border-radius: 4px;
  position: relative;
  width: 100%;
  min-height: 64px;
}

.media-gallery__item {
  border: 0;
  box-sizing: border-box;
  display: block;
  float: left;
  position: relative;
  border-radius: 4px;
  overflow: hidden;

  &.standalone {
    .media-gallery__item-gifv-thumbnail {
      transform: none;
      top: 0;
    }
  }
}

.media-gallery__item-thumbnail {
  cursor: zoom-in;
  display: block;
  text-decoration: none;
  color: $secondary-text-color;
  position: relative;
  z-index: 1;

  &,
  img {
    height: 100%;
    width: 100%;
  }

  img {
    object-fit: cover;
  }
}

.media-gallery__preview {
  width: 100%;
  height: 100%;
  object-fit: cover;
  position: absolute;
  top: 0;
  left: 0;
  z-index: 0;
  background: $base-overlay-background;

  &--hidden {
    display: none;
  }
}

.media-gallery__gifv {
  height: 100%;
  overflow: hidden;
  position: relative;
  width: 100%;
}

.media-gallery__item-gifv-thumbnail {
  cursor: zoom-in;
  height: 100%;
  object-fit: cover;
  position: relative;
  top: 50%;
  transform: translateY(-50%);
  width: 100%;
  z-index: 1;
}

.media-gallery__item-thumbnail-label {
  clip: rect(1px 1px 1px 1px); /* IE6, IE7 */
  clip: rect(1px, 1px, 1px, 1px);
  overflow: hidden;
  position: absolute;
}
/* End Media Gallery */

.detailed,
.fullscreen {
  .video-player__volume__current,
  .video-player__volume::before {
    bottom: 27px;
  }

  .video-player__volume__handle {
    bottom: 23px;
  }

}

.audio-player {
  overflow: hidden;
  box-sizing: border-box;
  position: relative;
  background: darken($ui-base-color, 8%);
  border-radius: 4px;
  padding-bottom: 44px;
  direction: ltr;

  &.editable {
    border-radius: 0;
    height: 100%;
  }

  .video-player__volume::before,
  .video-player__seek::before {
    background: currentColor;
    opacity: 0.15;
  }

  .video-player__seek__buffer {
    background: currentColor;
    opacity: 0.2;
  }

  .video-player__buttons button,
  .video-player__buttons a {
    color: currentColor;
    opacity: 0.75;

    &:active,
    &:hover,
    &:focus {
      color: currentColor;
      opacity: 1;
    }
  }

  .video-player__time-sep,
  .video-player__time-total,
  .video-player__time-current {
    color: currentColor;
  }

  .video-player__seek::before,
  .video-player__seek__buffer,
  .video-player__seek__progress {
    top: 0;
  }

  .video-player__seek__handle {
    top: -4px;
  }

  .video-player__controls {
    padding-top: 10px;
    background: transparent;
  }
}

.video-player {
  overflow: hidden;
  position: relative;
  background: $base-shadow-color;
  max-width: 100%;
  border-radius: 4px;
  box-sizing: border-box;
  direction: ltr;
  color: $white;

  &.editable {
    border-radius: 0;
    height: 100% !important;
  }

  &:focus {
    outline: 0;
  }

  video {
    display: block;
    max-width: 100vw;
    max-height: 80vh;
    z-index: 1;
  }

  &.fullscreen {
    width: 100% !important;
    height: 100% !important;
    margin: 0;

    video {
      max-width: 100% !important;
      max-height: 100% !important;
      width: 100% !important;
      height: 100% !important;
      outline: 0;
    }
  }

  &.inline {
    video {
      object-fit: contain;
      position: relative;
      top: 50%;
      transform: translateY(-50%);
    }
  }

  &__controls {
    position: absolute;
    z-index: 2;
    bottom: 0;
    left: 0;
    right: 0;
    box-sizing: border-box;
    background: linear-gradient(0deg, rgba($base-shadow-color, 0.85) 0, rgba($base-shadow-color, 0.45) 60%, transparent);
    padding: 0 15px;
    opacity: 0;
    transition: opacity .1s ease;

    &.active {
      opacity: 1;
    }
  }

  &.inactive {
    video,
    .video-player__controls {
      visibility: hidden;
    }
  }

  &__spoiler {
    display: none;
    position: absolute;
    top: 0;
    left: 0;
    width: 100%;
    height: 100%;
    z-index: 4;
    border: 0;
    background: $base-overlay-background;
    color: $darker-text-color;
    transition: none;
    pointer-events: none;

    &.active {
      display: block;
      pointer-events: auto;

      &:hover,
      &:active,
      &:focus {
        color: lighten($darker-text-color, 7%);
      }
    }

    &__title {
      display: block;
      font-size: 14px;
    }

    &__subtitle {
      display: block;
      font-size: 11px;
      font-weight: 500;
    }
  }

  &__buttons-bar {
    display: flex;
    justify-content: space-between;
    padding-bottom: 8px;
    margin: 0 -5px;

    .video-player__download__icon {
      color: inherit;
    }
  }

  &__buttons {
    display: flex;
    flex: 0 1 auto;
    min-width: 30px;
    align-items: center;
    font-size: 16px;
    white-space: nowrap;
    overflow: hidden;
    text-overflow: ellipsis;

    .player-button {
      display: inline-block;
      outline: 0;

      flex: 0 0 auto;
      background: transparent;
      padding: 5px;
      font-size: 16px;
      border: 0;
      color: rgba($white, 0.75);

      &:active,
      &:hover,
      &:focus {
        color: $white;
      }
    }
  }

  &__time {
    display: inline;
    flex: 0 1 auto;
    overflow: hidden;
    text-overflow: ellipsis;
    margin: 0 5px;
  }

  &__time-sep,
  &__time-total,
  &__time-current {
    font-size: 14px;
    font-weight: 500;
  }

  &__time-current {
    color: $white;
  }

  &__time-sep {
    display: inline-block;
    margin: 0 6px;
  }

  &__time-sep,
  &__time-total {
    color: $white;
  }

  &__volume {
    flex: 0 0 auto;
    display: inline-flex;
    cursor: pointer;
    height: 24px;
    position: relative;
    overflow: hidden;

    .no-reduce-motion & {
      transition: all 100ms linear;
    }

    &.active {
      overflow: visible;
      width: 50px;
      margin-right: 16px;
    }

    &::before {
      content: "";
      width: 50px;
      background: rgba($white, 0.35);
      border-radius: 4px;
      display: block;
      position: absolute;
      height: 4px;
      left: 0;
      top: 50%;
      transform: translate(0, -50%);
    }

    &__current {
      display: block;
      position: absolute;
      height: 4px;
      border-radius: 4px;
      left: 0;
      top: 50%;
      transform: translate(0, -50%);
      background: lighten($ui-highlight-color, 8%);
    }

    &__handle {
      position: absolute;
      z-index: 3;
      border-radius: 50%;
      width: 12px;
      height: 12px;
      top: 50%;
      left: 0;
      margin-left: -6px;
      transform: translate(0, -50%);
      background: lighten($ui-highlight-color, 8%);
      box-shadow: 1px 2px 6px rgba($base-shadow-color, 0.2);
      opacity: 0;

      .no-reduce-motion & {
        transition: opacity 100ms linear;
      }
    }

    &.active &__handle {
      opacity: 1;
    }
  }

  &__link {
    padding: 2px 10px;

    a {
      text-decoration: none;
      font-size: 14px;
      font-weight: 500;
      color: $white;

      &:hover,
      &:active,
      &:focus {
        text-decoration: underline;
      }
    }
  }

  &__seek {
    cursor: pointer;
    height: 24px;
    position: relative;

    &::before {
      content: "";
      width: 100%;
      background: rgba($white, 0.35);
      border-radius: 4px;
      display: block;
      position: absolute;
      height: 4px;
      top: 14px;
    }

    &__progress,
    &__buffer {
      display: block;
      position: absolute;
      height: 4px;
      border-radius: 4px;
      top: 14px;
      background: lighten($ui-highlight-color, 8%);
    }

    &__buffer {
      background: rgba($white, 0.2);
    }

    &__handle {
      position: absolute;
      z-index: 3;
      opacity: 0;
      border-radius: 50%;
      width: 12px;
      height: 12px;
      top: 10px;
      margin-left: -6px;
      background: lighten($ui-highlight-color, 8%);
      box-shadow: 1px 2px 6px rgba($base-shadow-color, 0.2);

      .no-reduce-motion & {
        transition: opacity .1s ease;
      }

      &.active {
        opacity: 1;
      }
    }

    &:hover {
      .video-player__seek__handle {
        opacity: 1;
      }
    }
  }

  &.detailed,
  &.fullscreen {
    .video-player__buttons {
      .player-button {
        padding-top: 10px;
        padding-bottom: 10px;
      }
    }
  }
}

.gifv {
  video {
    max-width: 100vw;
    max-height: 80vh;
  }
}

.scrollable .account-card {
  margin: 10px;
  background: lighten($ui-base-color, 8%);
}

.scrollable .account-card__title__avatar {
  img,
  .account__avatar {
    border-color: lighten($ui-base-color, 8%);
  }
}

.scrollable .account-card__bio::after {
  background: linear-gradient(to left, lighten($ui-base-color, 8%), transparent);
}

.account-gallery__container {
  display: flex;
  flex-wrap: wrap;
  padding: 4px 2px;
}

.account-gallery__item {
  border: 0;
  box-sizing: border-box;
  display: block;
  position: relative;
  border-radius: 4px;
  overflow: hidden;
  margin: 2px;

  &__icons {
    position: absolute;
    top: 50%;
    left: 50%;
    transform: translate(-50%, -50%);
    font-size: 24px;
  }
}

.notification__filter-bar,
.account__section-headline {
  background: darken($ui-base-color, 4%);
  border-bottom: 1px solid lighten($ui-base-color, 8%);
  cursor: default;
  display: flex;
  flex-shrink: 0;

  button {
    background: darken($ui-base-color, 4%);
    border: 0;
    margin: 0;
  }

  button,
  a {
    display: block;
    flex: 1 1 auto;
    color: $darker-text-color;
    padding: 15px 0;
    font-size: 14px;
    font-weight: 500;
    text-align: center;
    text-decoration: none;
    position: relative;
    width: 100%;
    white-space: nowrap;

    &.active {
      color: $secondary-text-color;

      &::before,
      &::after {
        display: block;
        content: "";
        position: absolute;
        bottom: 0;
        left: 50%;
        width: 0;
        height: 0;
        transform: translateX(-50%);
        border-style: solid;
        border-width: 0 10px 10px;
        border-color: transparent transparent lighten($ui-base-color, 8%);
      }

      &::after {
        bottom: -1px;
        border-color: transparent transparent $ui-base-color;
      }
    }
  }

  &.directory__section-headline {
    background: darken($ui-base-color, 2%);
    border-bottom-color: transparent;

    a,
    button {
      &.active {
        &::before {
          display: none;
        }

        &::after {
          border-color: transparent transparent darken($ui-base-color, 7%);
        }
      }
    }
  }
}

.filter-form {
  background: $ui-base-color;

  &__column {
    padding: 10px 15px;
    padding-bottom: 0;
  }

  .radio-button {
    display: block;
  }
}

.column-settings__row .radio-button {
  display: block;
}

.radio-button {
  font-size: 14px;
  position: relative;
  display: inline-block;
  padding: 6px 0;
  line-height: 18px;
  cursor: default;
  white-space: nowrap;
  overflow: hidden;
  text-overflow: ellipsis;
  cursor: pointer;

  input[type=radio],
  input[type=checkbox] {
    display: none;
  }

  &__input {
    display: inline-block;
    position: relative;
    border: 1px solid $ui-primary-color;
    box-sizing: border-box;
    width: 18px;
    height: 18px;
    flex: 0 0 auto;
    margin-right: 10px;
    top: -1px;
    border-radius: 50%;
    vertical-align: middle;

    &.checked {
      border-color: lighten($ui-highlight-color, 8%);
      background: lighten($ui-highlight-color, 8%);
    }
  }
}

::-webkit-scrollbar-thumb {
  border-radius: 0;
}

.search-popout {
  @include search-popout;
}

noscript {
  text-align: center;

  img {
    width: 200px;
    opacity: 0.5;
    animation: flicker 4s infinite;
  }

  div {
    font-size: 14px;
    margin: 30px auto;
    color: $secondary-text-color;
    max-width: 400px;

    a {
      color: $highlight-text-color;
      text-decoration: underline;

      &:hover {
        text-decoration: none;
      }
    }
  }
}

@keyframes flicker {
  0% { opacity: 1; }
  30% { opacity: 0.75; }
  100% { opacity: 1; }
}

@media screen and (max-width: 630px) and (max-height: 400px) {
  $duration: 400ms;
  $delay: 100ms;

  .tabs-bar,
  .search {
    will-change: margin-top;
    transition: margin-top $duration $delay;
  }

  .navigation-bar {
    will-change: padding-bottom;
    transition: padding-bottom $duration $delay;
  }

  .navigation-bar {
    & > a:first-child {
      will-change: margin-top, margin-left, margin-right, width;
      transition: margin-top $duration $delay, margin-left $duration ($duration + $delay), margin-right $duration ($duration + $delay);
    }

    & > .navigation-bar__profile-edit {
      will-change: margin-top;
      transition: margin-top $duration $delay;
    }

    .navigation-bar__actions {
      & > .icon-button.close {
        will-change: opacity transform;
        transition: opacity $duration * 0.5 $delay,
                    transform $duration $delay;
      }

      & > .compose__action-bar .icon-button {
        will-change: opacity transform;
        transition: opacity $duration * 0.5 $delay + $duration * 0.5,
                    transform $duration $delay;
      }
    }
  }

  .is-composing {
    .tabs-bar,
    .search {
      margin-top: -50px;
    }

    .navigation-bar {
      padding-bottom: 0;

      & > a:first-child {
        margin: -100px 10px 0 -50px;
      }

      .navigation-bar__profile {
        padding-top: 2px;
      }

      .navigation-bar__profile-edit {
        position: absolute;
        margin-top: -60px;
      }

      .navigation-bar__actions {
        .icon-button.close {
          pointer-events: auto;
          opacity: 1;
          transform: scale(1, 1) translate(0, 0);
          bottom: 5px;
        }

        .compose__action-bar .icon-button {
          pointer-events: none;
          opacity: 0;
          transform: scale(0, 1) translate(100%, 0);
        }
      }
    }
  }
}

.embed-modal {
  width: auto;
  max-width: 80vw;
  max-height: 80vh;

  h4 {
    padding: 30px;
    font-weight: 500;
    font-size: 16px;
    text-align: center;
  }

  .embed-modal__container {
    padding: 10px;

    .hint {
      margin-bottom: 15px;
    }

    .embed-modal__html {
      outline: 0;
      box-sizing: border-box;
      display: block;
      width: 100%;
      border: 0;
      padding: 10px;
      font-family: $font-monospace, monospace;
      background: $ui-base-color;
      color: $primary-text-color;
      font-size: 14px;
      margin: 0;
      margin-bottom: 15px;
      border-radius: 4px;

      &::-moz-focus-inner {
        border: 0;
      }

      &::-moz-focus-inner,
      &:focus,
      &:active {
        outline: 0 !important;
      }

      &:focus {
        background: lighten($ui-base-color, 4%);
      }

      @media screen and (max-width: 600px) {
        font-size: 16px;
      }
    }

    .embed-modal__iframe {
      width: 400px;
      max-width: 100%;
      overflow: hidden;
      border: 0;
      border-radius: 4px;
    }
  }
}

.account__moved-note {
  padding: 14px 10px;
  padding-bottom: 16px;
  background: lighten($ui-base-color, 4%);
  border-top: 1px solid lighten($ui-base-color, 8%);
  border-bottom: 1px solid lighten($ui-base-color, 8%);

  &__message {
    position: relative;
    margin-left: 58px;
    color: $dark-text-color;
    padding: 8px 0;
    padding-top: 0;
    padding-bottom: 4px;
    font-size: 14px;

    > span {
      display: block;
      overflow: hidden;
      text-overflow: ellipsis;
    }
  }

  &__icon-wrapper {
    left: -26px;
    position: absolute;
  }

  .detailed-status__display-avatar {
    position: relative;
  }

  .detailed-status__display-name {
    margin-bottom: 0;
  }
}

.column-inline-form {
  padding: 15px;
  padding-right: 0;
  display: flex;
  justify-content: flex-start;
  align-items: center;
  background: lighten($ui-base-color, 4%);

  label {
    flex: 1 1 auto;

    input {
      width: 100%;

      &:focus {
        outline: 0;
      }
    }
  }

  .icon-button {
    flex: 0 0 auto;
    margin: 0 10px;
  }
}

.drawer__backdrop {
  cursor: pointer;
  position: absolute;
  top: 0;
  left: 0;
  width: 100%;
  height: 100%;
  background: rgba($base-overlay-background, 0.5);
}

.list-editor {
  background: $ui-base-color;
  flex-direction: column;
  border-radius: 8px;
  box-shadow: 2px 4px 15px rgba($base-shadow-color, 0.4);
  width: 380px;
  overflow: hidden;

  @media screen and (max-width: 420px) {
    width: 90%;
  }

  h4 {
    padding: 15px 0;
    background: lighten($ui-base-color, 13%);
    font-weight: 500;
    font-size: 16px;
    text-align: center;
    border-radius: 8px 8px 0 0;
  }

  .drawer__pager {
    height: 50vh;
  }

  .drawer__inner {
    border-radius: 0 0 8px 8px;

    &.backdrop {
      width: calc(100% - 60px);
      box-shadow: 2px 4px 15px rgba($base-shadow-color, 0.4);
      border-radius: 0 0 0 8px;
    }
  }

  &__accounts {
    overflow-y: auto;
  }

  .account__display-name {
    &:hover strong {
      text-decoration: none;
    }
  }

  .account__avatar {
    cursor: default;
  }

  .search {
    margin-bottom: 0;
  }
}

.list-adder {
  background: $ui-base-color;
  flex-direction: column;
  border-radius: 8px;
  box-shadow: 2px 4px 15px rgba($base-shadow-color, 0.4);
  width: 380px;
  overflow: hidden;

  @media screen and (max-width: 420px) {
    width: 90%;
  }

  &__account {
    background: lighten($ui-base-color, 13%);
  }

  &__lists {
    background: lighten($ui-base-color, 13%);
    height: 50vh;
    border-radius: 0 0 8px 8px;
    overflow-y: auto;
  }

  .list {
    padding: 10px;
    border-bottom: 1px solid lighten($ui-base-color, 8%);
  }

  .list__wrapper {
    display: flex;
  }

  .list__display-name {
    flex: 1 1 auto;
    overflow: hidden;
    text-decoration: none;
    font-size: 16px;
    padding: 10px;
  }
}

.focal-point {
  position: relative;
  cursor: move;
  overflow: hidden;
  height: 100%;
  display: flex;
  justify-content: center;
  align-items: center;
  background: $base-shadow-color;

  img,
  video,
  canvas {
    display: block;
    max-height: 80vh;
    width: 100%;
    height: auto;
    margin: 0;
    object-fit: contain;
    background: $base-shadow-color;
  }

  &__reticle {
    position: absolute;
    width: 100px;
    height: 100px;
    transform: translate(-50%, -50%);
    background: url('../images/reticle.png') no-repeat 0 0;
    border-radius: 50%;
    box-shadow: 0 0 0 9999em rgba($base-shadow-color, 0.35);
  }

  &__overlay {
    position: absolute;
    width: 100%;
    height: 100%;
    top: 0;
    left: 0;
  }

  &__preview {
    position: absolute;
    bottom: 10px;
    right: 10px;
    z-index: 2;
    cursor: move;
    transition: opacity 0.1s ease;

    &:hover {
      opacity: 0.5;
    }

    strong {
      color: $primary-text-color;
      font-size: 14px;
      font-weight: 500;
      display: block;
      margin-bottom: 5px;
    }

    div {
      border-radius: 4px;
      box-shadow: 0 0 14px rgba($base-shadow-color, 0.2);
    }
  }

  @media screen and (max-width: 480px) {
    img,
    video {
      max-height: 100%;
    }

    &__preview {
      display: none;
    }
  }
}

.account__header__content {
  color: $darker-text-color;
  font-size: 14px;
  font-weight: 400;
  overflow: hidden;
  word-break: normal;
  word-wrap: break-word;

  p {
    margin-bottom: 20px;

    &:last-child {
      margin-bottom: 0;
    }
  }

  a {
    color: inherit;
    text-decoration: underline;

    &:hover {
      text-decoration: none;
    }
  }
}

.account__header {
  overflow: hidden;

  &.inactive {
    opacity: 0.5;

    .account__header__image,
    .account__avatar {
      filter: grayscale(100%);
    }
  }

  &__info {
    position: absolute;
    top: 10px;
    left: 10px;
  }

  &__image {
    overflow: hidden;
    height: 145px;
    position: relative;
    background: darken($ui-base-color, 4%);

    img {
      object-fit: cover;
      display: block;
      width: 100%;
      height: 100%;
      margin: 0;
    }
  }

  &__bar {
    position: relative;
    background: lighten($ui-base-color, 4%);
    padding: 5px;
    border-bottom: 1px solid lighten($ui-base-color, 12%);

    .avatar {
      display: block;
      flex: 0 0 auto;
      width: 94px;
      margin-left: -2px;

      .account__avatar {
        background: darken($ui-base-color, 8%);
        border: 2px solid lighten($ui-base-color, 4%);
      }
    }
  }

  &__tabs {
    display: flex;
    align-items: flex-start;
    padding: 7px 10px;
    margin-top: -55px;

    &__buttons {
      display: flex;
      align-items: center;
      padding-top: 55px;
      overflow: hidden;

      .icon-button {
        border: 1px solid lighten($ui-base-color, 12%);
        border-radius: 4px;
        box-sizing: content-box;
        padding: 2px;
      }

      & > .icon-button {
        margin-right: 8px;
      }

      .button {
        margin: 0 8px;
      }
    }

    &__name {
      padding: 5px 10px;

      .account-role {
        vertical-align: top;
      }

      .emojione {
        width: 22px;
        height: 22px;
      }

      h1 {
        font-size: 16px;
        line-height: 24px;
        color: $primary-text-color;
        font-weight: 500;
        overflow: hidden;
        white-space: nowrap;
        text-overflow: ellipsis;

        small {
          display: block;
          font-size: 14px;
          color: $darker-text-color;
          font-weight: 400;
          overflow: hidden;
          text-overflow: ellipsis;
        }
      }
    }

    .spacer {
      flex: 1 1 auto;
    }
  }

  &__bio {
    overflow: hidden;
    margin: 0 -5px;

    .account__header__content {
      padding: 20px 15px;
      padding-bottom: 5px;
      color: $primary-text-color;

      .columns-area--mobile & {
        padding-left: 20px;
        padding-right: 20px;
      }
    }

    .account__header__joined {
      font-size: 14px;
      padding: 5px 15px;
      color: $darker-text-color;

      .columns-area--mobile & {
        padding-left: 20px;
        padding-right: 20px;
      }
    }

    .account__header__fields {
      margin: 0;
      border-top: 1px solid lighten($ui-base-color, 12%);

      a {
        color: lighten($ui-highlight-color, 8%);
      }

      dl:first-child .verified {
        border-radius: 0 4px 0 0;
      }

      .verified a {
        color: $valid-value-color;
      }
    }
  }

  &__extra {
    margin-top: 4px;

    &__links {
      font-size: 14px;
      color: $darker-text-color;
      padding: 10px 0;

      a {
        display: inline-block;
        color: $darker-text-color;
        text-decoration: none;
        padding: 5px 10px;
        font-weight: 500;

        strong {
          font-weight: 700;
          color: $primary-text-color;
        }
      }
    }
  }

  &__account-note {
    padding: 15px;
    padding-bottom: 10px;
    color: $primary-text-color;
    font-size: 14px;
    font-weight: 400;
    border-bottom: 1px solid lighten($ui-base-color, 12%);

    .columns-area--mobile & {
      padding-left: 20px;
      padding-right: 20px;
    }

    label {
      display: block;
      font-size: 12px;
      font-weight: 500;
      color: $darker-text-color;
      text-transform: uppercase;
      margin-bottom: 5px;
    }

    textarea {
      display: block;
      box-sizing: border-box;
      width: calc(100% + 20px);
      color: $secondary-text-color;
      background: transparent;
      padding: 10px;
      margin: 0 -10px;
      font-family: inherit;
      font-size: 14px;
      resize: none;
      border: 0;
      outline: 0;
      border-radius: 4px;

      &::placeholder {
        color: $dark-text-color;
        opacity: 1;
      }

      &:focus {
        background: $ui-base-color;
      }
    }
  }
}

.trends {
  &__header {
    color: $dark-text-color;
    background: lighten($ui-base-color, 2%);
    border-bottom: 1px solid darken($ui-base-color, 4%);
    font-weight: 500;
    padding: 15px;
    font-size: 16px;
    cursor: default;

    .fa {
      display: inline-block;
      margin-right: 5px;
    }
  }

  &__item {
    display: flex;
    align-items: center;
    padding: 15px;
    border-bottom: 1px solid lighten($ui-base-color, 8%);

    &:last-child {
      border-bottom: 0;
    }

    &__name {
      flex: 1 1 auto;
      color: $dark-text-color;
      overflow: hidden;
      text-overflow: ellipsis;
      white-space: nowrap;

      strong {
        font-weight: 500;
      }

      a {
        color: $darker-text-color;
        text-decoration: none;
        font-size: 14px;
        font-weight: 500;
        display: block;
        overflow: hidden;
        text-overflow: ellipsis;
        white-space: nowrap;

        &:hover,
        &:focus,
        &:active {
          span {
            text-decoration: underline;
          }
        }
      }
    }

    &__current {
      flex: 0 0 auto;
      font-size: 24px;
      font-weight: 500;
      text-align: right;
      padding-right: 15px;
      margin-left: 5px;
      color: $secondary-text-color;
    }

    &__sparkline {
      flex: 0 0 auto;
      width: 50px;

      path:first-child {
        fill: rgba($highlight-text-color, 0.25) !important;
        fill-opacity: 1 !important;
      }

      path:last-child {
        stroke: lighten($highlight-text-color, 6%) !important;
        fill: none !important;
      }
    }

    &--requires-review {
      .trends__item__name {
        color: $gold-star;

        a {
          color: $gold-star;
        }
      }

      .trends__item__current {
        color: $gold-star;
      }

      .trends__item__sparkline {
        path:first-child {
          fill: rgba($gold-star, 0.25) !important;
        }

        path:last-child {
          stroke: lighten($gold-star, 6%) !important;
        }
      }
    }

    &--disabled {
      .trends__item__name {
        color: lighten($ui-base-color, 12%);

        a {
          color: lighten($ui-base-color, 12%);
        }
      }

      .trends__item__current {
        color: lighten($ui-base-color, 12%);
      }

      .trends__item__sparkline {
        path:first-child {
          fill: rgba(lighten($ui-base-color, 12%), 0.25) !important;
        }

        path:last-child {
          stroke: lighten(lighten($ui-base-color, 12%), 6%) !important;
        }
      }
    }
  }

  &--compact &__item {
    padding: 10px;
  }
}

.conversation {
  display: flex;
  border-bottom: 1px solid lighten($ui-base-color, 8%);
  padding: 5px;
  padding-bottom: 0;

  &:focus {
    background: lighten($ui-base-color, 2%);
    outline: 0;
  }

  &__avatar {
    flex: 0 0 auto;
    padding: 10px;
    padding-top: 12px;
    position: relative;
    cursor: pointer;
  }

  &__unread {
    display: inline-block;
    background: $highlight-text-color;
    border-radius: 50%;
    width: 0.625rem;
    height: 0.625rem;
    margin: -.1ex .15em .1ex;
  }

  &__content {
    flex: 1 1 auto;
    padding: 10px 5px;
    padding-right: 15px;
    overflow: hidden;

    &__info {
      overflow: hidden;
      display: flex;
      flex-direction: row-reverse;
      justify-content: space-between;
    }

    &__relative-time {
      font-size: 15px;
      color: $darker-text-color;
      padding-left: 15px;
    }

    &__names {
      color: $darker-text-color;
      font-size: 15px;
      white-space: nowrap;
      overflow: hidden;
      text-overflow: ellipsis;
      margin-bottom: 4px;
      flex-basis: 90px;
      flex-grow: 1;

      a {
        color: $primary-text-color;
        text-decoration: none;

        &:hover,
        &:focus,
        &:active {
          text-decoration: underline;
        }
      }
    }

    a {
      word-break: break-word;
    }
  }

  &--unread {
    background: lighten($ui-base-color, 2%);

    &:focus {
      background: lighten($ui-base-color, 4%);
    }

    .conversation__content__info {
      font-weight: 700;
    }

    .conversation__content__relative-time {
      color: $primary-text-color;
    }
  }
}

.announcements {
  background: lighten($ui-base-color, 8%);
  font-size: 13px;
  display: flex;
  align-items: flex-end;

  &__mastodon {
    width: 124px;
    flex: 0 0 auto;

    @media screen and (max-width: 124px + 300px) {
      display: none;
    }
  }

  &__container {
    width: calc(100% - 124px);
    flex: 0 0 auto;
    position: relative;

    @media screen and (max-width: 124px + 300px) {
      width: 100%;
    }
  }

  &__item {
    box-sizing: border-box;
    width: 100%;
    padding: 15px;
    position: relative;
    font-size: 15px;
    line-height: 20px;
    word-wrap: break-word;
    font-weight: 400;
    max-height: 50vh;
    overflow: hidden;
    display: flex;
    flex-direction: column;

    &__range {
      display: block;
      font-weight: 500;
      margin-bottom: 10px;
      padding-right: 18px;
    }

    &__unread {
      position: absolute;
      top: 19px;
      right: 19px;
      display: block;
      background: $highlight-text-color;
      border-radius: 50%;
      width: 0.625rem;
      height: 0.625rem;
    }
  }

  &__pagination {
    padding: 15px;
    color: $darker-text-color;
    position: absolute;
    bottom: 3px;
    right: 0;
  }
}

.layout-multiple-columns .announcements__mastodon {
  display: none;
}

.layout-multiple-columns .announcements__container {
  width: 100%;
}

.reactions-bar {
  display: flex;
  flex-wrap: wrap;
  align-items: center;
  margin-top: 15px;
  margin-left: -2px;
  width: calc(100% - (90px - 33px));

  &__item {
    flex-shrink: 0;
    background: lighten($ui-base-color, 12%);
    border: 0;
    border-radius: 3px;
    margin: 2px;
    cursor: pointer;
    user-select: none;
    padding: 0 6px;
    display: flex;
    align-items: center;
    transition: all 100ms ease-in;
    transition-property: background-color, color;

    &__emoji {
      display: block;
      margin: 3px 0;
      width: 16px;
      height: 16px;

      img {
        display: block;
        margin: 0;
        width: 100%;
        height: 100%;
        min-width: auto;
        min-height: auto;
        vertical-align: bottom;
        object-fit: contain;
      }
    }

    &__count {
      display: block;
      min-width: 9px;
      font-size: 13px;
      font-weight: 500;
      text-align: center;
      margin-left: 6px;
      color: $darker-text-color;
    }

    &:hover,
    &:focus,
    &:active {
      background: lighten($ui-base-color, 16%);
      transition: all 200ms ease-out;
      transition-property: background-color, color;

      &__count {
        color: lighten($darker-text-color, 4%);
      }
    }

    &.active {
      transition: all 100ms ease-in;
      transition-property: background-color, color;
      background-color: mix(lighten($ui-base-color, 12%), $ui-highlight-color, 80%);

      .reactions-bar__item__count {
        color: lighten($highlight-text-color, 8%);
      }
    }
  }

  .emoji-picker-dropdown {
    margin: 2px;
  }

  &:hover .emoji-button {
    opacity: 0.85;
  }

  .emoji-button {
    color: $darker-text-color;
    margin: 0;
    font-size: 16px;
    width: auto;
    flex-shrink: 0;
    padding: 0 6px;
    height: 22px;
    display: flex;
    align-items: center;
    opacity: 0.5;
    transition: all 100ms ease-in;
    transition-property: background-color, color;

    &:hover,
    &:active,
    &:focus {
      opacity: 1;
      color: lighten($darker-text-color, 4%);
      transition: all 200ms ease-out;
      transition-property: background-color, color;
    }
  }

  &--empty {
    .emoji-button {
      padding: 0;
    }
  }
}

.notification,
.status__wrapper {
  position: relative;

  &.unread {
    &::before {
      content: "";
      position: absolute;
      top: 0;
      left: 0;
      pointer-events: 0;
      width: 100%;
      height: 100%;
      border-left: 2px solid $highlight-text-color;
      pointer-events: none;
    }
  }
}

.picture-in-picture {
  position: fixed;
  bottom: 20px;
  right: 20px;
  width: 300px;

  &__footer {
    border-radius: 0 0 4px 4px;
    background: lighten($ui-base-color, 4%);
    padding: 10px;
    padding-top: 12px;
    display: flex;
    justify-content: space-between;
  }

  &__header {
    border-radius: 4px 4px 0 0;
    background: lighten($ui-base-color, 4%);
    padding: 10px;
    display: flex;
    justify-content: space-between;

    &__account {
      display: flex;
      text-decoration: none;
      overflow: hidden;
    }

    .account__avatar {
      margin-right: 10px;
    }

    .display-name {
      color: $primary-text-color;
      text-decoration: none;

      strong,
      span {
        display: block;
        text-overflow: ellipsis;
        overflow: hidden;
      }

      span {
        color: $darker-text-color;
      }
    }
  }

  .video-player,
  .audio-player {
    border-radius: 0;
  }
}

.picture-in-picture-placeholder {
  box-sizing: border-box;
  border: 2px dashed lighten($ui-base-color, 8%);
  background: $base-shadow-color;
  display: flex;
  flex-direction: column;
  align-items: center;
  justify-content: center;
  margin-top: 10px;
  font-size: 16px;
  font-weight: 500;
  cursor: pointer;
  color: $darker-text-color;

  i {
    display: block;
    font-size: 24px;
    font-weight: 400;
    margin-bottom: 10px;
  }

  &:hover,
  &:focus,
  &:active {
    border-color: lighten($ui-base-color, 12%);
  }
}

.notifications-permission-banner {
  padding: 30px;
  border-bottom: 1px solid lighten($ui-base-color, 8%);
  display: flex;
  flex-direction: column;
  align-items: center;
  justify-content: center;
  position: relative;

  &__close {
    position: absolute;
    top: 10px;
    right: 10px;
  }

  h2 {
    font-size: 16px;
    font-weight: 500;
    margin-bottom: 15px;
    text-align: center;
  }

  p {
    color: $darker-text-color;
    margin-bottom: 15px;
    text-align: center;
  }
}

.drawer__inner__mastodon svg#hometownlogo {
  box-sizing: border-box;
  fill: $secondary-text-color;
  margin: 0 0 10px 10px;
  align-self: flex-end;
}

div.status__content,
div.status__content--with-action,
div.status__content--with-spoiler {
  p {
    span.show_more_button {
      display: block;
      margin: 0.25rem 0 0 0;
    }
  }
}

.explore__search-header {
  background: $ui-base-color;
  display: flex;
  align-items: flex-start;
  justify-content: center;
  padding: 15px;

  .search {
    width: 100%;
    margin-bottom: 0;
  }

  .search__input {
    border-radius: 4px;
    color: $inverted-text-color;
    background: $simple-background-color;
    padding: 10px;

    &::placeholder {
      color: $dark-text-color;
    }
  }

  .search .fa {
    top: 10px;
    right: 10px;
    color: $dark-text-color;
  }

  .search .fa-times-circle {
    top: 12px;
  }
}

.explore__search-results {
  flex: 1 1 auto;
  display: flex;
  flex-direction: column;
}

.story {
  display: flex;
  align-items: center;
  color: $primary-text-color;
  text-decoration: none;
  padding: 15px 0;
  border-bottom: 1px solid lighten($ui-base-color, 8%);

  &:last-child {
    border-bottom: 0;
  }

  &:hover,
  &:active,
  &:focus {
    background-color: lighten($ui-base-color, 4%);
  }

  &__details {
    padding: 0 15px;
    flex: 1 1 auto;

    &__publisher {
      color: $darker-text-color;
      margin-bottom: 4px;
    }

    &__title {
      font-size: 19px;
      line-height: 24px;
      font-weight: 500;
      margin-bottom: 4px;
    }

    &__shared {
      color: $darker-text-color;
    }
  }

  &__thumbnail {
    flex: 0 0 auto;
    margin: 0 15px;
    position: relative;
    width: 120px;
    height: 120px;

    .skeleton {
      width: 100%;
      height: 100%;
    }

    img {
      border-radius: 4px;
      display: block;
      margin: 0;
      width: 100%;
      height: 100%;
      object-fit: cover;
    }

    &__preview {
      border-radius: 4px;
      display: block;
      margin: 0;
      width: 100%;
      height: 100%;
      object-fit: fill;
      position: absolute;
      top: 0;
      left: 0;
      z-index: 0;

      &--hidden {
        display: none;
      }
    }
  }
}<|MERGE_RESOLUTION|>--- conflicted
+++ resolved
@@ -3762,14 +3762,6 @@
   justify-content: center;
 }
 
-<<<<<<< HEAD
-  span {
-    display: block;
-    float: left;
-    transform: translateX(-50%);
-    margin: 82px 0 0 50%;
-    white-space: nowrap;
-=======
 .circular-progress {
   color: lighten($ui-base-color, 26%);
   animation: 1.4s linear 0s infinite normal none running simple-rotate;
@@ -3779,7 +3771,6 @@
     stroke-dasharray: 80px, 200px;
     stroke-dashoffset: 0;
     animation: circular-progress 1.4s ease-in-out infinite;
->>>>>>> 2c5862ed
   }
 }
 
