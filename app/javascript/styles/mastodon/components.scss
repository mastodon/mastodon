.app-body {
  -webkit-overflow-scrolling: touch;
  -ms-overflow-style: -ms-autohiding-scrollbar;
}

.button {
  background-color: $ui-highlight-color;
  border: 10px none;
  border-radius: 4px;
  box-sizing: border-box;
  color: $primary-text-color;
  cursor: pointer;
  display: inline-block;
  font-family: inherit;
  font-size: 14px;
  font-weight: 500;
  height: 36px;
  letter-spacing: 0;
  line-height: 36px;
  overflow: hidden;
  padding: 0 16px;
  position: relative;
  text-align: center;
  text-transform: uppercase;
  text-decoration: none;
  text-overflow: ellipsis;
  transition: all 100ms ease-in;
  white-space: nowrap;
  width: auto;

  &:active,
  &:focus,
  &:hover {
    background-color: lighten($ui-highlight-color, 10%);
    transition: all 200ms ease-out;
  }

  &--destructive {
    transition: none;

    &:active,
    &:focus,
    &:hover {
      background-color: $error-red;
      transition: none;
    }
  }

  &:disabled {
    background-color: $ui-primary-color;
    cursor: default;
  }

  &::-moz-focus-inner {
    border: 0;
  }

  &::-moz-focus-inner,
  &:focus,
  &:active {
    outline: 0 !important;
  }

  &.button-primary,
  &.button-alternative,
  &.button-secondary,
  &.button-alternative-2 {
    font-size: 16px;
    line-height: 36px;
    height: auto;
    text-transform: none;
    padding: 4px 16px;
  }

  &.button-alternative {
    color: $inverted-text-color;
    background: $ui-primary-color;

    &:active,
    &:focus,
    &:hover {
      background-color: lighten($ui-primary-color, 4%);
    }
  }

  &.button-alternative-2 {
    background: $ui-base-lighter-color;

    &:active,
    &:focus,
    &:hover {
      background-color: lighten($ui-base-lighter-color, 4%);
    }
  }

  &.button-secondary {
    color: $darker-text-color;
    background: transparent;
    padding: 3px 15px;
    border: 1px solid $ui-primary-color;

    &:active,
    &:focus,
    &:hover {
      border-color: lighten($ui-primary-color, 4%);
      color: lighten($darker-text-color, 4%);
    }
  }

  &.button--block {
    display: block;
    width: 100%;
  }
}

.column__wrapper {
  display: flex;
  flex: 1 1 auto;
  position: relative;
}

.icon-button {
  display: inline-block;
  padding: 0;
  color: $action-button-color;
  border: none;
  background: transparent;
  cursor: pointer;
  transition: color 100ms ease-in;

  &:hover,
  &:active,
  &:focus {
    color: lighten($action-button-color, 7%);
    transition: color 200ms ease-out;
  }

  &.disabled {
    color: darken($action-button-color, 13%);
    cursor: default;
  }

  &.active {
    color: $highlight-text-color;
  }

  &::-moz-focus-inner {
    border: 0;
  }

  &::-moz-focus-inner,
  &:focus,
  &:active {
    outline: 0 !important;
  }

  &.inverted {
    color: $lighter-text-color;

    &:hover,
    &:active,
    &:focus {
      color: darken($lighter-text-color, 7%);
    }

    &.disabled {
      color: lighten($lighter-text-color, 7%);
    }

    &.active {
      color: $highlight-text-color;

      &.disabled {
        color: lighten($highlight-text-color, 13%);
      }
    }
  }

  &.overlayed {
    box-sizing: content-box;
    background: rgba($base-overlay-background, 0.6);
    color: rgba($primary-text-color, 0.7);
    border-radius: 4px;
    padding: 2px;

    &:hover {
      background: rgba($base-overlay-background, 0.9);
    }
  }
}

.text-icon-button {
  color: $lighter-text-color;
  border: none;
  background: transparent;
  cursor: pointer;
  font-weight: 600;
  font-size: 11px;
  padding: 0 3px;
  line-height: 27px;
  outline: 0;
  transition: color 100ms ease-in;

  &:hover,
  &:active,
  &:focus {
    color: darken($lighter-text-color, 7%);
    transition: color 200ms ease-out;
  }

  &.disabled {
    color: lighten($lighter-text-color, 20%);
    cursor: default;
  }

  &.active {
    color: $highlight-text-color;
  }

  &::-moz-focus-inner {
    border: 0;
  }

  &::-moz-focus-inner,
  &:focus,
  &:active {
    outline: 0 !important;
  }
}

.dropdown-menu {
  position: absolute;
}

.invisible {
  font-size: 0;
  line-height: 0;
  display: inline-block;
  width: 0;
  height: 0;
  position: absolute;

  img,
  svg {
    margin: 0 !important;
    border: 0 !important;
    padding: 0 !important;
    width: 0 !important;
    height: 0 !important;
  }
}

.ellipsis {
  &::after {
    content: "…";
  }
}

.compose-form {
  padding: 10px;

  .compose-form__warning {
    color: $inverted-text-color;
    margin-bottom: 10px;
    background: $ui-primary-color;
    box-shadow: 0 2px 6px rgba($base-shadow-color, 0.3);
    padding: 8px 10px;
    border-radius: 4px;
    font-size: 13px;
    font-weight: 400;

    strong {
      color: $inverted-text-color;
      font-weight: 500;

      @each $lang in $cjk-langs {
        &:lang(#{$lang}) {
          font-weight: 700;
        }
      }
    }

    a {
      color: $lighter-text-color;
      font-weight: 500;
      text-decoration: underline;

      &:hover,
      &:active,
      &:focus {
        text-decoration: none;
      }
    }
  }

  .compose-form__autosuggest-wrapper {
    position: relative;

    .emoji-picker-dropdown {
      position: absolute;
      right: 5px;
      top: 5px;
    }
  }

  .autosuggest-textarea,
  .spoiler-input {
    position: relative;
  }

  .spoiler-input {
    height: 0;
    transform-origin: bottom;
    opacity: 0.0;

    &.spoiler-input--visible {
      height: 47px;
      opacity: 1.0;
    }
  }

  .autosuggest-textarea__textarea,
  .spoiler-input__input {
    display: block;
    box-sizing: border-box;
    width: 100%;
    margin: 0;
    color: $inverted-text-color;
    background: $simple-background-color;
    padding: 10px;
    font-family: inherit;
    font-size: 14px;
    resize: vertical;
    border: 0;
    outline: 0;

    &:focus {
      outline: 0;
    }

    @media screen and (max-width: 600px) {
      font-size: 16px;
    }
  }

  .spoiler-input__input {
    border-radius: 4px;
  }

  .autosuggest-textarea__textarea {
    min-height: 100px;
    border-radius: 4px 4px 0 0;
    padding-bottom: 0;
    padding-right: 10px + 22px;
    resize: none;

    @media screen and (max-width: 600px) {
      height: 100px !important; // prevent auto-resize textarea
      resize: vertical;
    }
  }

  .autosuggest-textarea__suggestions {
    box-sizing: border-box;
    display: none;
    position: absolute;
    top: 100%;
    width: 100%;
    z-index: 99;
    box-shadow: 4px 4px 6px rgba($base-shadow-color, 0.4);
    background: $ui-secondary-color;
    border-radius: 0 0 4px 4px;
    color: $inverted-text-color;
    font-size: 14px;
    padding: 6px;

    &.autosuggest-textarea__suggestions--visible {
      display: block;
    }
  }

  .autosuggest-textarea__suggestions__item {
    padding: 10px;
    cursor: pointer;
    border-radius: 4px;

    &:hover,
    &:focus,
    &:active,
    &.selected {
      background: darken($ui-secondary-color, 10%);
    }
  }

  .autosuggest-account,
  .autosuggest-emoji {
    display: flex;
    flex-direction: row;
    align-items: center;
    justify-content: flex-start;
    line-height: 18px;
    font-size: 14px;
  }

  .autosuggest-account-icon,
  .autosuggest-emoji img {
    display: block;
    margin-right: 8px;
    width: 16px;
    height: 16px;
  }

  .autosuggest-account .display-name__account {
    color: $lighter-text-color;
  }

  .compose-form__modifiers {
    color: $inverted-text-color;
    font-family: inherit;
    font-size: 14px;
    background: $simple-background-color;

    .compose-form__upload-wrapper {
      overflow: hidden;
    }

    .compose-form__uploads-wrapper {
      display: flex;
      flex-direction: row;
      padding: 5px;
      flex-wrap: wrap;
    }

    .compose-form__upload {
      flex: 1 1 0;
      min-width: 40%;
      margin: 5px;

      &__actions {
        background: linear-gradient(180deg, rgba($base-shadow-color, 0.8) 0, rgba($base-shadow-color, 0.35) 80%, transparent);
        display: flex;
        align-items: flex-start;
        justify-content: space-between;
        opacity: 0;
        transition: opacity .1s ease;

        .icon-button {
          flex: 0 1 auto;
          color: $secondary-text-color;
          font-size: 14px;
          font-weight: 500;
          padding: 10px;
          font-family: inherit;

          &:hover,
          &:focus,
          &:active {
            color: lighten($secondary-text-color, 7%);
          }
        }

        &.active {
          opacity: 1;
        }
      }

      &-description {
        position: absolute;
        z-index: 2;
        bottom: 0;
        left: 0;
        right: 0;
        box-sizing: border-box;
        background: linear-gradient(0deg, rgba($base-shadow-color, 0.8) 0, rgba($base-shadow-color, 0.35) 80%, transparent);
        padding: 10px;
        opacity: 0;
        transition: opacity .1s ease;

        input {
          background: transparent;
          color: $secondary-text-color;
          border: 0;
          padding: 0;
          margin: 0;
          width: 100%;
          font-family: inherit;
          font-size: 14px;
          font-weight: 500;

          &:focus {
            color: $white;
          }

          &::placeholder {
            opacity: 0.75;
            color: $secondary-text-color;
          }
        }

        &.active {
          opacity: 1;
        }
      }
    }

    .compose-form__upload-thumbnail {
      border-radius: 4px;
      background-position: center;
      background-size: cover;
      background-repeat: no-repeat;
      height: 140px;
      width: 100%;
      overflow: hidden;
    }
  }

  .compose-form__buttons-wrapper {
    padding: 10px;
    background: darken($simple-background-color, 8%);
    border-radius: 0 0 4px 4px;
    display: flex;
    justify-content: space-between;

    .compose-form__buttons {
      display: flex;

      .compose-form__upload-button-icon {
        line-height: 27px;
      }

      .compose-form__sensitive-button {
        display: none;

        &.compose-form__sensitive-button--visible {
          display: block;
        }

        .compose-form__sensitive-button__icon {
          line-height: 27px;
        }
      }
    }

    .icon-button {
      box-sizing: content-box;
      padding: 0 3px;
    }

    .character-counter__wrapper {
      align-self: center;
      margin-right: 4px;

      .character-counter {
        cursor: default;
        font-family: $font-sans-serif, sans-serif;
        font-size: 14px;
        font-weight: 600;
        color: $lighter-text-color;

        &.character-counter--over {
          color: $warning-red;
        }
      }
    }
  }

  .compose-form__publish {
    display: flex;
    justify-content: flex-end;
    min-width: 0;

    .compose-form__publish-button-wrapper {
      overflow: hidden;
      padding-top: 10px;
    }
  }
}

.compose-form__live-preview {
  margin-top: 10px;
  padding: 10px;
  border-radius: 4px;
  background: $ui-base-color;
}

.no-reduce-motion .spoiler-input {
  transition: height 0.4s ease, opacity 0.4s ease;
}

.emojione {
  font-size: inherit;
  vertical-align: middle;
  object-fit: contain;
  margin: -.2ex .15em .2ex;
  width: 16px;
  height: 16px;

  img {
    width: auto;
  }
}

.reply-indicator {
  border-radius: 4px;
  margin-bottom: 10px;
  background: $ui-primary-color;
  padding: 10px;
}

.reply-indicator__header {
  margin-bottom: 5px;
  overflow: hidden;
}

.reply-indicator__cancel {
  float: right;
  line-height: 24px;
}

.reply-indicator__display-name {
  color: $inverted-text-color;
  display: block;
  max-width: 100%;
  line-height: 24px;
  overflow: hidden;
  padding-right: 25px;
  text-decoration: none;
}

.reply-indicator__display-avatar {
  float: left;
  margin-right: 5px;
}

.status__content--with-action {
  cursor: pointer;
}

.status__content,
.reply-indicator__content {
  position: relative;
  font-size: 15px;
  line-height: 20px;
  word-wrap: break-word;
  font-weight: 400;
  overflow: hidden;
  text-overflow: ellipsis;
  white-space: pre-wrap;
  padding-top: 2px;
  color: $primary-text-color;

  &:focus {
    outline: 0;
  }

  &.status__content--with-spoiler {
    white-space: normal;

    .status__content__text {
      white-space: pre-wrap;
    }
  }

  .emojione {
    width: 20px;
    height: 20px;
    margin: -3px 0 0;
  }

  p {
    margin-bottom: 20px;

    &:last-child {
      margin-bottom: 0;
    }
  }

  a {
    color: $secondary-text-color;
    text-decoration: none;

    &:hover {
      text-decoration: underline;

      .fa {
        color: lighten($dark-text-color, 7%);
      }
    }

    &.mention {
      &:hover {
        text-decoration: none;

        span {
          text-decoration: underline;
        }
      }
    }

    .fa {
      color: $dark-text-color;
    }
  }

  .status__content__spoiler-link {
    background: $action-button-color;

    &:hover {
      background: lighten($action-button-color, 7%);
      text-decoration: none;
    }

    &::-moz-focus-inner {
      border: 0;
    }

    &::-moz-focus-inner,
    &:focus,
    &:active {
      outline: 0 !important;
    }
  }

  .status__content__text {
    display: none;

    &.status__content__text--visible {
      display: block;
    }
  }
}

<<<<<<< HEAD
.MathJax_Display {
    overflow-x: auto;
    overflow-y: hidden;
}

$blackboardcolor: #103212;
$blackboardcolor: #3A5849;
$blackboardcolor: #315653;
.mathjaxified__content {
    background-color: darken($blackboardcolor, 10%);
    border: 4px solid #423325 !important;
    padding: 4px 6px 4px 68px !important;
    &:after {
        content: "";
        position: absolute;
        bottom: 0px;
        right: 10px;
        height: 5px;
        width: 12px;
        background-color: rgb(107, 55, 32);
        border-bottom: 1px solid #14128a;
    }
    &:before {
        content: "";
        position: absolute;
        bottom: 0px;
        right: 29px;
        height: 1px;
        width: 6px;
        background-color: #939393;
    }
}

.mathjaxified__content + .mathjaxified__content {
    border-top: 0px !important;
=======
.status__content.status__content--collapsed {
  max-height: 20px * 15; // 15 lines is roughly above 500 characters
}

.status__content__read-more-button {
  display: block;
  font-size: 15px;
  line-height: 20px;
  color: lighten($ui-highlight-color, 8%);
  border: 0;
  background: transparent;
  padding: 0;
  padding-top: 8px;

  &:hover,
  &:active {
    text-decoration: underline;
  }
>>>>>>> 887f9de6
}

.status__content__spoiler-link {
  display: inline-block;
  border-radius: 2px;
  background: transparent;
  border: 0;
  color: $inverted-text-color;
  font-weight: 700;
  font-size: 11px;
  padding: 0 6px;
  text-transform: uppercase;
  line-height: 20px;
  cursor: pointer;
  vertical-align: middle;
}

.status__wrapper--filtered {
  color: $dark-text-color;
  border: 0;
  font-size: inherit;
  text-align: center;
  line-height: inherit;
  margin: 0;
  padding: 15px;
  box-sizing: border-box;
  width: 100%;
  clear: both;
  border-bottom: 1px solid lighten($ui-base-color, 8%);
}

.status__prepend-icon-wrapper {
  left: -26px;
  position: absolute;
}

.focusable {
  &:focus {
    outline: 0;
    background: lighten($ui-base-color, 4%);

    .status.status-direct {
      background: lighten($ui-base-color, 12%);

      &.muted {
        background: transparent;
      }
    }

    .detailed-status,
    .detailed-status__action-bar {
      background: lighten($ui-base-color, 8%);
    }
  }
}

.status {
  padding: 8px 10px;
  padding-left: 68px;
  position: relative;
  min-height: 54px;
  border-bottom: 1px solid lighten($ui-base-color, 8%);
  cursor: default;

  @supports (-ms-overflow-style: -ms-autohiding-scrollbar) {
    // Add margin to avoid Edge auto-hiding scrollbar appearing over content.
    // On Edge 16 this is 16px and Edge <=15 it's 12px, so aim for 16px.
    padding-right: 26px; // 10px + 16px
  }

  @keyframes fade {
    0% { opacity: 0; }
    100% { opacity: 1; }
  }

  opacity: 1;
  animation: fade 150ms linear;

  .video-player {
    margin-top: 8px;
  }

  &.status-direct:not(.read) {
    background: lighten($ui-base-color, 8%);
    border-bottom-color: lighten($ui-base-color, 12%);
  }

  &.light {
    .status__relative-time {
      color: $light-text-color;
    }

    .status__display-name {
      color: $inverted-text-color;
    }

    .display-name {
      strong {
        color: $inverted-text-color;
      }

      span {
        color: $light-text-color;
      }
    }

    .status__content {
      color: $inverted-text-color;

      a {
        color: $highlight-text-color;
      }

      a.status__content__spoiler-link {
        color: $primary-text-color;
        background: $ui-primary-color;

        &:hover {
          background: lighten($ui-primary-color, 8%);
        }
      }
    }
  }
}

.notification-favourite {
  .status.status-direct {
    background: transparent;

    .icon-button.disabled {
      color: lighten($action-button-color, 13%);
    }
  }
}

.status__relative-time {
  color: $dark-text-color;
  float: right;
  font-size: 14px;
}

.status__display-name {
  color: $dark-text-color;
}

.status__info .status__display-name {
  display: block;
  max-width: 100%;
  padding-right: 25px;
}

.status__info {
  font-size: 15px;
}

.status-check-box {
  border-bottom: 1px solid $ui-secondary-color;
  display: flex;

  .status-check-box__status {
    margin: 10px 0 10px 10px;
    flex: 1;

    .media-gallery {
      max-width: 250px;
    }

    .status__content {
      padding: 0;
      white-space: normal;
    }

    .video-player {
      margin-top: 8px;
      max-width: 250px;
    }

    .media-gallery__item-thumbnail {
      cursor: default;
    }
  }
}

.status-check-box-toggle {
  align-items: center;
  display: flex;
  flex: 0 0 auto;
  justify-content: center;
  padding: 10px;
}

.status__prepend {
  margin-left: 68px;
  color: $dark-text-color;
  padding: 8px 0;
  padding-bottom: 2px;
  font-size: 14px;
  position: relative;

  .status__display-name strong {
    color: $dark-text-color;
  }

  > span {
    display: block;
    overflow: hidden;
    text-overflow: ellipsis;
  }
}

.status__action-bar {
  align-items: center;
  display: flex;
  margin-top: 8px;

  &__counter {
    display: inline-flex;
    margin-right: 11px;
    align-items: center;

    .status__action-bar-button {
      margin-right: 4px;
    }

    &__label {
      display: inline-block;
      width: 14px;
      font-size: 12px;
      font-weight: 500;
      color: $action-button-color;
    }
  }
}

.status__action-bar-button {
  margin-right: 18px;
}

.status__action-bar-dropdown {
  height: 23.15px;
  width: 23.15px;
}

.detailed-status__action-bar-dropdown {
  flex: 1 1 auto;
  display: flex;
  align-items: center;
  justify-content: center;
  position: relative;
}

.detailed-status {
  background: lighten($ui-base-color, 4%);
  padding: 14px 10px;

  &--flex {
    display: flex;
    flex-wrap: wrap;
    justify-content: space-between;
    align-items: flex-start;

    .status__content,
    .detailed-status__meta {
      flex: 100%;
    }
  }

  .status__content {
    font-size: 19px;
    line-height: 24px;

    .emojione {
      width: 24px;
      height: 24px;
      margin: -1px 0 0;
    }

    .status__content__spoiler-link {
      line-height: 24px;
      margin: -1px 0 0;
    }
  }

  .video-player {
    margin-top: 8px;
  }
}

.detailed-status__meta {
  margin-top: 15px;
  color: $dark-text-color;
  font-size: 14px;
  line-height: 18px;
}

.detailed-status__action-bar {
  background: lighten($ui-base-color, 4%);
  border-top: 1px solid lighten($ui-base-color, 8%);
  border-bottom: 1px solid lighten($ui-base-color, 8%);
  display: flex;
  flex-direction: row;
  padding: 10px 0;
}

.detailed-status__link {
  color: inherit;
  text-decoration: none;
}

.detailed-status__favorites,
.detailed-status__reblogs {
  display: inline-block;
  font-weight: 500;
  font-size: 12px;
  margin-left: 6px;
}

.reply-indicator__content {
  color: $inverted-text-color;
  font-size: 14px;

  a {
    color: $lighter-text-color;
  }
}

.domain {
  padding: 10px;
  border-bottom: 1px solid lighten($ui-base-color, 8%);

  .domain__domain-name {
    flex: 1 1 auto;
    display: block;
    color: $primary-text-color;
    text-decoration: none;
    font-size: 14px;
    font-weight: 500;
  }
}

.domain__wrapper {
  display: flex;
}

.domain_buttons {
  height: 18px;
  padding: 10px;
  white-space: nowrap;
}

.account {
  padding: 10px;
  border-bottom: 1px solid lighten($ui-base-color, 8%);

  &.compact {
    padding: 0;
    border-bottom: 0;

    .account__avatar-wrapper {
      margin-left: 0;
    }
  }

  .account__display-name {
    flex: 1 1 auto;
    display: block;
    color: $darker-text-color;
    overflow: hidden;
    text-decoration: none;
    font-size: 14px;
  }
}

.account__wrapper {
  display: flex;
}

.account__avatar-wrapper {
  float: left;
  margin-left: 12px;
  margin-right: 12px;
}

.account__avatar {
  @include avatar-radius();
  position: relative;

  &-inline {
    display: inline-block;
    vertical-align: middle;
    margin-right: 5px;
  }

  &-composite {
    @include avatar-radius();
    overflow: hidden;

    & > div {
      @include avatar-radius();
      float: left;
      position: relative;
      box-sizing: border-box;
    }
  }
}

a .account__avatar {
  cursor: pointer;
}

.account__avatar-overlay {
  @include avatar-size(48px);

  &-base {
    @include avatar-radius();
    @include avatar-size(36px);
  }

  &-overlay {
    @include avatar-radius();
    @include avatar-size(24px);

    position: absolute;
    bottom: 0;
    right: 0;
    z-index: 1;
  }
}

.account__relationship {
  height: 18px;
  padding: 10px;
  white-space: nowrap;
}

.account__header {
  flex: 0 0 auto;
  background: lighten($ui-base-color, 4%);
  text-align: center;
  background-size: cover;
  background-position: center;
  position: relative;

  &.inactive {
    opacity: 0.5;

    .account__header__avatar {
      filter: grayscale(100%);
    }

    .account__header__username {
      color: $secondary-text-color;
    }
  }

  & > div {
    background: rgba(lighten($ui-base-color, 4%), 0.9);
    padding: 20px 10px;
  }

  .account__header__content {
    color: $secondary-text-color;
  }

  .account__header__display-name {
    color: $primary-text-color;
    display: inline-block;
    width: 100%;
    font-size: 20px;
    line-height: 27px;
    font-weight: 500;
    overflow: hidden;
    text-overflow: ellipsis;
  }

  .account__header__username {
    color: $highlight-text-color;
    font-size: 14px;
    font-weight: 400;
    display: block;
    margin-bottom: 10px;
    overflow: hidden;
    text-overflow: ellipsis;
  }
}

.account__disclaimer {
  padding: 10px;
  border-top: 1px solid lighten($ui-base-color, 8%);
  color: $dark-text-color;

  strong {
    font-weight: 500;

    @each $lang in $cjk-langs {
      &:lang(#{$lang}) {
        font-weight: 700;
      }
    }
  }

  a {
    font-weight: 500;
    color: inherit;
    text-decoration: underline;

    &:hover,
    &:focus,
    &:active {
      text-decoration: none;
    }
  }
}

.account__header__content {
  color: $darker-text-color;
  font-size: 14px;
  font-weight: 400;
  overflow: hidden;
  word-break: normal;
  word-wrap: break-word;

  p {
    margin-bottom: 20px;

    &:last-child {
      margin-bottom: 0;
    }
  }

  a {
    color: inherit;
    text-decoration: underline;

    &:hover {
      text-decoration: none;
    }
  }
}

.account__header__display-name {
  .emojione {
    width: 25px;
    height: 25px;
  }
}

.account__action-bar {
  border-top: 1px solid lighten($ui-base-color, 8%);
  border-bottom: 1px solid lighten($ui-base-color, 8%);
  line-height: 36px;
  overflow: hidden;
  flex: 0 0 auto;
  display: flex;
}

.account__action-bar-dropdown {
  padding: 10px;

  .icon-button {
    vertical-align: middle;
  }

  .dropdown--active {
    .dropdown__content.dropdown__right {
      left: 6px;
      right: initial;
    }

    &::after {
      bottom: initial;
      margin-left: 11px;
      margin-top: -7px;
      right: initial;
    }
  }
}

.account__action-bar-links {
  display: flex;
  flex: 1 1 auto;
  line-height: 18px;
  text-align: center;
}

.account__action-bar__tab {
  text-decoration: none;
  overflow: hidden;
  flex: 0 1 100%;
  border-right: 1px solid lighten($ui-base-color, 8%);
  padding: 10px 0;
  border-bottom: 4px solid transparent;

  &.active {
    border-bottom: 4px solid $ui-highlight-color;
  }

  & > span {
    display: block;
    text-transform: uppercase;
    font-size: 11px;
    color: $darker-text-color;
  }

  strong {
    display: block;
    font-size: 15px;
    font-weight: 500;
    color: $primary-text-color;

    @each $lang in $cjk-langs {
      &:lang(#{$lang}) {
        font-weight: 700;
      }
    }
  }
}

.account__header__avatar {
  background-size: 90px 90px;
  display: block;
  height: 90px;
  margin: 0 auto 10px;
  overflow: hidden;
  width: 90px;
}

.account-authorize {
  padding: 14px 10px;

  .detailed-status__display-name {
    display: block;
    margin-bottom: 15px;
    overflow: hidden;
  }
}

.account-authorize__avatar {
  float: left;
  margin-right: 10px;
}

.status__display-name,
.status__relative-time,
.detailed-status__display-name,
.detailed-status__datetime,
.detailed-status__application,
.account__display-name {
  text-decoration: none;
}

.status__display-name,
.account__display-name {
  strong {
    color: $primary-text-color;
  }
}

.muted {
  .emojione {
    opacity: 0.5;
  }
}

.status__display-name,
.reply-indicator__display-name,
.detailed-status__display-name,
a.account__display-name {
  &:hover strong {
    text-decoration: underline;
  }
}

.account__display-name strong {
  display: block;
  overflow: hidden;
  text-overflow: ellipsis;
}

.detailed-status__application,
.detailed-status__datetime {
  color: inherit;
}

.detailed-status__display-name {
  color: $secondary-text-color;
  display: block;
  line-height: 24px;
  margin-bottom: 15px;
  overflow: hidden;

  strong,
  span {
    display: block;
    text-overflow: ellipsis;
    overflow: hidden;
  }

  strong {
    font-size: 16px;
    color: $primary-text-color;
  }
}

.detailed-status__display-avatar {
  float: left;
  margin-right: 10px;
}

.status__avatar {
  height: 48px;
  left: 10px;
  position: absolute;
  top: 10px;
  width: 48px;
}

.muted {
  .status__content p,
  .status__content a {
    color: $dark-text-color;
  }

  .status__display-name strong {
    color: $dark-text-color;
  }

  .status__avatar {
    opacity: 0.5;
  }

  a.status__content__spoiler-link {
    background: $ui-base-lighter-color;
    color: $inverted-text-color;

    &:hover {
      background: lighten($ui-base-lighter-color, 7%);
      text-decoration: none;
    }
  }
}

.notification__message {
  margin: 0 10px 0 68px;
  padding: 8px 0 0;
  cursor: default;
  color: $darker-text-color;
  font-size: 15px;
  position: relative;

  .fa {
    color: $highlight-text-color;
  }

  > span {
    display: block;
    overflow: hidden;
    text-overflow: ellipsis;
  }
}

.notification__favourite-icon-wrapper {
  left: -26px;
  position: absolute;

  .star-icon {
    color: $gold-star;
  }
}

.star-icon.active {
  color: $gold-star;
}

.notification__display-name {
  color: inherit;
  font-weight: 500;
  text-decoration: none;

  &:hover {
    color: $primary-text-color;
    text-decoration: underline;
  }
}

.display-name {
  display: block;
  max-width: 100%;
  overflow: hidden;
  text-overflow: ellipsis;
  white-space: nowrap;
}

.display-name__html {
  font-weight: 500;
}

.display-name__account {
  font-size: 14px;
}

.status__relative-time,
.detailed-status__datetime {
  &:hover {
    text-decoration: underline;
  }
}

.image-loader {
  position: relative;
  width: 100%;
  height: 100%;
  display: flex;
  align-items: center;
  justify-content: center;
  flex-direction: column;

  .image-loader__preview-canvas {
    max-width: $media-modal-media-max-width;
    max-height: $media-modal-media-max-height;
    background: url('../images/void.png') repeat;
    object-fit: contain;
  }

  .loading-bar {
    position: relative;
  }

  &.image-loader--amorphous .image-loader__preview-canvas {
    display: none;
  }
}

.zoomable-image {
  position: relative;
  width: 100%;
  height: 100%;
  display: flex;
  align-items: center;
  justify-content: center;

  img {
    max-width: $media-modal-media-max-width;
    max-height: $media-modal-media-max-height;
    width: auto;
    height: auto;
    object-fit: contain;
  }
}

.navigation-bar {
  padding: 10px;
  display: flex;
  align-items: center;
  flex-shrink: 0;
  cursor: default;
  color: $darker-text-color;

  strong {
    color: $secondary-text-color;
  }

  a {
    color: inherit;
  }

  .permalink {
    text-decoration: none;
  }

  .navigation-bar__actions {
    position: relative;

    .icon-button.close {
      position: absolute;
      pointer-events: none;
      transform: scale(0.0, 1.0) translate(-100%, 0);
      opacity: 0;
    }

    .compose__action-bar .icon-button {
      pointer-events: auto;
      transform: scale(1.0, 1.0) translate(0, 0);
      opacity: 1;
    }
  }
}

.navigation-bar__profile {
  flex: 1 1 auto;
  margin-left: 8px;
  line-height: 20px;
  margin-top: -1px;
  overflow: hidden;
}

.navigation-bar__profile-account {
  display: block;
  font-weight: 500;
  overflow: hidden;
  text-overflow: ellipsis;
}

.navigation-bar__profile-edit {
  color: inherit;
  text-decoration: none;
}

.dropdown {
  display: inline-block;
}

.dropdown__content {
  display: none;
  position: absolute;
}

.dropdown-menu__separator {
  border-bottom: 1px solid darken($ui-secondary-color, 8%);
  margin: 5px 7px 6px;
  height: 0;
}

.dropdown-menu {
  background: $ui-secondary-color;
  padding: 4px 0;
  border-radius: 4px;
  box-shadow: 2px 4px 15px rgba($base-shadow-color, 0.4);
  z-index: 9999;

  ul {
    list-style: none;
  }

  &.left {
    transform-origin: 100% 50%;
  }

  &.top {
    transform-origin: 50% 100%;
  }

  &.bottom {
    transform-origin: 50% 0;
  }

  &.right {
    transform-origin: 0 50%;
  }
}

.dropdown-menu__arrow {
  position: absolute;
  width: 0;
  height: 0;
  border: 0 solid transparent;

  &.left {
    right: -5px;
    margin-top: -5px;
    border-width: 5px 0 5px 5px;
    border-left-color: $ui-secondary-color;
  }

  &.top {
    bottom: -5px;
    margin-left: -7px;
    border-width: 5px 7px 0;
    border-top-color: $ui-secondary-color;
  }

  &.bottom {
    top: -5px;
    margin-left: -7px;
    border-width: 0 7px 5px;
    border-bottom-color: $ui-secondary-color;
  }

  &.right {
    left: -5px;
    margin-top: -5px;
    border-width: 5px 5px 5px 0;
    border-right-color: $ui-secondary-color;
  }
}

.dropdown-menu__item {
  a {
    font-size: 13px;
    line-height: 18px;
    display: block;
    padding: 4px 14px;
    box-sizing: border-box;
    text-decoration: none;
    background: $ui-secondary-color;
    color: $inverted-text-color;
    overflow: hidden;
    text-overflow: ellipsis;
    white-space: nowrap;

    &:focus,
    &:hover,
    &:active {
      background: $ui-highlight-color;
      color: $secondary-text-color;
      outline: 0;
    }
  }
}

.dropdown--active .dropdown__content {
  display: block;
  line-height: 18px;
  max-width: 311px;
  right: 0;
  text-align: left;
  z-index: 9999;

  & > ul {
    list-style: none;
    background: $ui-secondary-color;
    padding: 4px 0;
    border-radius: 4px;
    box-shadow: 0 0 15px rgba($base-shadow-color, 0.4);
    min-width: 140px;
    position: relative;
  }

  &.dropdown__right {
    right: 0;
  }

  &.dropdown__left {
    & > ul {
      left: -98px;
    }
  }

  & > ul > li > a {
    font-size: 13px;
    line-height: 18px;
    display: block;
    padding: 4px 14px;
    box-sizing: border-box;
    text-decoration: none;
    background: $ui-secondary-color;
    color: $inverted-text-color;
    overflow: hidden;
    text-overflow: ellipsis;
    white-space: nowrap;

    &:focus {
      outline: 0;
    }

    &:hover {
      background: $ui-highlight-color;
      color: $secondary-text-color;
    }
  }
}

.dropdown__icon {
  vertical-align: middle;
}

.columns-area {
  display: flex;
  flex: 1 1 auto;
  flex-direction: row;
  justify-content: flex-start;
  overflow-x: auto;
  position: relative;

  &.unscrollable {
    overflow-x: hidden;
  }
}

@media screen and (min-width: 360px) {
  .columns-area {
    padding: 10px;
  }

  .react-swipeable-view-container .columns-area {
    height: calc(100% - 20px) !important;
  }
}

.react-swipeable-view-container {
  &,
  .columns-area,
  .drawer,
  .column {
    height: 100%;
  }
}

.react-swipeable-view-container > * {
  display: flex;
  align-items: center;
  justify-content: center;
  height: 100%;
}

.column {
  width: 350px;
  position: relative;
  box-sizing: border-box;
  display: flex;
  flex-direction: column;

  > .scrollable {
    background: $ui-base-color;
  }
}

.ui {
  flex: 0 0 auto;
  display: flex;
  flex-direction: column;
  width: 100%;
  height: 100%;
  background: darken($ui-base-color, 7%);
}

.drawer {
  width: 300px;
  box-sizing: border-box;
  display: flex;
  flex-direction: column;
  overflow-y: hidden;
}

.drawer__tab {
  display: block;
  flex: 1 1 auto;
  padding: 15px 5px 13px;
  color: $darker-text-color;
  text-decoration: none;
  text-align: center;
  font-size: 16px;
  border-bottom: 2px solid transparent;
}

.column,
.drawer {
  flex: 1 1 100%;
  overflow: hidden;
}

@media screen and (min-width: 360px) {
  .tabs-bar {
    margin: 10px;
    margin-bottom: 0;
  }

  .getting-started__wrapper,
  .getting-started__trends,
  .search {
    margin-bottom: 10px;
  }
}

@media screen and (max-width: 630px) {
  .column,
  .drawer {
    width: 100%;
    padding: 0;
  }

  .columns-area {
    flex-direction: column;
  }

  .search__input,
  .autosuggest-textarea__textarea {
    font-size: 16px;
  }
}

@media screen and (min-width: 631px) {
  .columns-area {
    padding: 0;
  }

  .column,
  .drawer {
    flex: 0 0 auto;
    padding: 10px;
    padding-left: 5px;
    padding-right: 5px;

    &:first-child {
      padding-left: 10px;
    }

    &:last-child {
      padding-right: 10px;
    }
  }

  .columns-area > div {
    .column,
    .drawer {
      padding-left: 5px;
      padding-right: 5px;
    }
  }
}

.drawer__pager {
  box-sizing: border-box;
  padding: 0;
  flex-grow: 1;
  position: relative;
  overflow: hidden;
  display: flex;
}

.drawer__inner {
  position: absolute;
  top: 0;
  left: 0;
  background: lighten($ui-base-color, 13%);
  box-sizing: border-box;
  padding: 0;
  display: flex;
  flex-direction: column;
  overflow: hidden;
  overflow-y: auto;
  width: 100%;
  height: 100%;

  &.darker {
    background: $ui-base-color;
  }
}

.drawer__inner__mastodon {
  background: lighten($ui-base-color, 13%) url('data:image/svg+xml;utf8,<svg xmlns="http://www.w3.org/2000/svg" viewBox="0 0 234.80078 31.757813" width="234.80078" height="31.757812"><path d="M19.599609 0c-1.05 0-2.10039.375-2.90039 1.125L0 16.925781v14.832031h234.80078V17.025391l-16.5-15.900391c-1.6-1.5-4.20078-1.5-5.80078 0l-13.80078 13.099609c-1.6 1.5-4.19883 1.5-5.79883 0L179.09961 1.125c-1.6-1.5-4.19883-1.5-5.79883 0L159.5 14.224609c-1.6 1.5-4.20078 1.5-5.80078 0L139.90039 1.125c-1.6-1.5-4.20078-1.5-5.80078 0l-13.79883 13.099609c-1.6 1.5-4.20078 1.5-5.80078 0L100.69922 1.125c-1.600001-1.5-4.198829-1.5-5.798829 0l-13.59961 13.099609c-1.6 1.5-4.200781 1.5-5.800781 0L61.699219 1.125c-1.6-1.5-4.198828-1.5-5.798828 0L42.099609 14.224609c-1.6 1.5-4.198828 1.5-5.798828 0L22.5 1.125C21.7.375 20.649609 0 19.599609 0z" fill="#{hex-color($ui-base-color)}"/></svg>') no-repeat bottom / 100% auto;
  flex: 1;
  min-height: 47px;

  > img {
    display: block;
    object-fit: contain;
    object-position: bottom left;
    width: 100%;
    height: 100%;
    pointer-events: none;
    user-drag: none;
    user-select: none;
  }
}

.pseudo-drawer {
  background: lighten($ui-base-color, 13%);
  font-size: 13px;
  text-align: left;
}

.drawer__header {
  flex: 0 0 auto;
  font-size: 16px;
  background: lighten($ui-base-color, 8%);
  margin-bottom: 10px;
  display: flex;
  flex-direction: row;

  a {
    transition: background 100ms ease-in;

    &:hover {
      background: lighten($ui-base-color, 3%);
      transition: background 200ms ease-out;
    }
  }
}

.tabs-bar {
  display: flex;
  background: lighten($ui-base-color, 8%);
  flex: 0 0 auto;
  overflow-y: auto;
}

.tabs-bar__link {
  display: block;
  flex: 1 1 auto;
  padding: 15px 10px;
  color: $primary-text-color;
  text-decoration: none;
  text-align: center;
  font-size: 14px;
  font-weight: 500;
  border-bottom: 2px solid lighten($ui-base-color, 8%);
  transition: all 50ms linear;

  .fa {
    font-weight: 400;
    font-size: 16px;
  }

  &.active {
    border-bottom: 2px solid $highlight-text-color;
    color: $highlight-text-color;
  }

  &:hover,
  &:focus,
  &:active {
    @media screen and (min-width: 631px) {
      background: lighten($ui-base-color, 14%);
    }
  }

  span {
    margin-left: 5px;
    display: none;
  }
}

@media screen and (min-width: 600px) {
  .tabs-bar__link {
    span {
      display: inline;
    }
  }
}

@media screen and (min-width: 631px) {
  .tabs-bar {
    display: none;
  }
}

.scrollable {
  overflow-y: scroll;
  overflow-x: hidden;
  flex: 1 1 auto;
  -webkit-overflow-scrolling: touch;
  will-change: transform; // improves perf in mobile Chrome

  &.optionally-scrollable {
    overflow-y: auto;
  }

  @supports(display: grid) { // hack to fix Chrome <57
    contain: strict;
  }
}

.scrollable.fullscreen {
  @supports(display: grid) { // hack to fix Chrome <57
    contain: none;
  }
}

.column-back-button {
  background: lighten($ui-base-color, 4%);
  color: $highlight-text-color;
  cursor: pointer;
  flex: 0 0 auto;
  font-size: 16px;
  line-height: inherit;
  border: 0;
  text-align: unset;
  padding: 15px;
  margin: 0;
  z-index: 3;
  outline: 0;

  &:hover {
    text-decoration: underline;
  }
}

.column-header__back-button {
  background: lighten($ui-base-color, 4%);
  border: 0;
  font-family: inherit;
  color: $highlight-text-color;
  cursor: pointer;
  white-space: nowrap;
  font-size: 16px;
  padding: 0 5px 0 0;
  z-index: 3;

  &:hover {
    text-decoration: underline;
  }

  &:last-child {
    padding: 0 15px 0 0;
  }
}

.column-back-button__icon {
  display: inline-block;
  margin-right: 5px;
}

.column-back-button--slim {
  position: relative;
}

.column-back-button--slim-button {
  cursor: pointer;
  flex: 0 0 auto;
  font-size: 16px;
  padding: 15px;
  position: absolute;
  right: 0;
  top: -48px;
}

.react-toggle {
  display: inline-block;
  position: relative;
  cursor: pointer;
  background-color: transparent;
  border: 0;
  padding: 0;
  user-select: none;
  -webkit-tap-highlight-color: rgba($base-overlay-background, 0);
  -webkit-tap-highlight-color: transparent;
}

.react-toggle-screenreader-only {
  border: 0;
  clip: rect(0 0 0 0);
  height: 1px;
  margin: -1px;
  overflow: hidden;
  padding: 0;
  position: absolute;
  width: 1px;
}

.react-toggle--disabled {
  cursor: not-allowed;
  opacity: 0.5;
  transition: opacity 0.25s;
}

.react-toggle-track {
  width: 50px;
  height: 24px;
  padding: 0;
  border-radius: 30px;
  background-color: $ui-base-color;
  transition: all 0.2s ease;
}

.react-toggle:hover:not(.react-toggle--disabled) .react-toggle-track {
  background-color: darken($ui-base-color, 10%);
}

.react-toggle--checked .react-toggle-track {
  background-color: $ui-highlight-color;
}

.react-toggle--checked:hover:not(.react-toggle--disabled) .react-toggle-track {
  background-color: lighten($ui-highlight-color, 10%);
}

.react-toggle-track-check {
  position: absolute;
  width: 14px;
  height: 10px;
  top: 0;
  bottom: 0;
  margin-top: auto;
  margin-bottom: auto;
  line-height: 0;
  left: 8px;
  opacity: 0;
  transition: opacity 0.25s ease;
}

.react-toggle--checked .react-toggle-track-check {
  opacity: 1;
  transition: opacity 0.25s ease;
}

.react-toggle-track-x {
  position: absolute;
  width: 10px;
  height: 10px;
  top: 0;
  bottom: 0;
  margin-top: auto;
  margin-bottom: auto;
  line-height: 0;
  right: 10px;
  opacity: 1;
  transition: opacity 0.25s ease;
}

.react-toggle--checked .react-toggle-track-x {
  opacity: 0;
}

.react-toggle-thumb {
  transition: all 0.5s cubic-bezier(0.23, 1, 0.32, 1) 0ms;
  position: absolute;
  top: 1px;
  left: 1px;
  width: 22px;
  height: 22px;
  border: 1px solid $ui-base-color;
  border-radius: 50%;
  background-color: darken($simple-background-color, 2%);
  box-sizing: border-box;
  transition: all 0.25s ease;
}

.react-toggle--checked .react-toggle-thumb {
  left: 27px;
  border-color: $ui-highlight-color;
}

.column-link {
  background: lighten($ui-base-color, 8%);
  color: $primary-text-color;
  display: block;
  font-size: 16px;
  padding: 15px;
  text-decoration: none;

  &:hover {
    background: lighten($ui-base-color, 11%);
  }
}

.column-link__icon {
  display: inline-block;
  margin-right: 5px;
}

.column-link__badge {
  display: inline-block;
  border-radius: 4px;
  font-size: 12px;
  line-height: 19px;
  font-weight: 500;
  background: $ui-base-color;
  padding: 4px 8px;
  margin: -6px 10px;
}

.column-subheading {
  background: $ui-base-color;
  color: $dark-text-color;
  padding: 8px 20px;
  font-size: 12px;
  font-weight: 500;
  text-transform: uppercase;
  cursor: default;
}

.getting-started__wrapper,
.getting-started,
.flex-spacer {
  background: $ui-base-color;
}

.getting-started__wrapper {
  flex: 0 0 auto;
}

.flex-spacer {
  flex: 1 1 auto;
}

.getting-started {
  color: $dark-text-color;

  &__footer {
    flex: 0 0 auto;
    padding: 10px;
    padding-top: 20px;

    ul {
      margin-bottom: 10px;
    }

    ul li {
      display: inline;
    }

    p {
      color: $dark-text-color;
      font-size: 13px;
      margin-bottom: 20px;

      a {
        color: $dark-text-color;
        text-decoration: underline;
      }
    }

    a {
      text-decoration: none;
      color: $darker-text-color;

      &:hover,
      &:focus,
      &:active {
        text-decoration: underline;
      }
    }
  }

  &__trends {
    background: $ui-base-color;
    flex: 0 1 auto;

    @media screen and (max-height: 810px) {
      .trends__item:nth-child(3) {
        display: none;
      }
    }

    @media screen and (max-height: 720px) {
      .trends__item:nth-child(2) {
        display: none;
      }
    }

    @media screen and (max-height: 670px) {
      display: none;
    }
  }

  &__scrollable {
    max-height: 100%;
    overflow-y: auto;
  }
}

.keyboard-shortcuts {
  padding: 8px 0 0;
  overflow: hidden;

  thead {
    position: absolute;
    left: -9999px;
  }

  td {
    padding: 0 10px 8px;
  }

  kbd {
    display: inline-block;
    padding: 3px 5px;
    background-color: lighten($ui-base-color, 8%);
    border: 1px solid darken($ui-base-color, 4%);
  }
}

.setting-text {
  color: $darker-text-color;
  background: transparent;
  border: none;
  border-bottom: 2px solid $ui-primary-color;
  box-sizing: border-box;
  display: block;
  font-family: inherit;
  margin-bottom: 10px;
  padding: 7px 0;
  width: 100%;

  &:focus,
  &:active {
    color: $primary-text-color;
    border-bottom-color: $highlight-text-color;
  }

  @media screen and (max-width: 600px) {
    font-size: 16px;
  }
}

.no-reduce-motion button.icon-button i.fa-retweet {
  background-position: 0 0;
  height: 19px;
  transition: background-position 0.9s steps(10);
  transition-duration: 0s;
  vertical-align: middle;
  width: 22px;

  &::before {
    display: none !important;
  }

}

.no-reduce-motion button.icon-button.active i.fa-retweet {
  transition-duration: 0.9s;
  background-position: 0 100%;
}

.reduce-motion button.icon-button i.fa-retweet {
  color: $action-button-color;
  transition: color 100ms ease-in;
}

.reduce-motion button.icon-button.active i.fa-retweet {
  color: $highlight-text-color;
}

.status-card {
  display: flex;
  font-size: 14px;
  border: 1px solid lighten($ui-base-color, 8%);
  border-radius: 4px;
  color: $dark-text-color;
  margin-top: 14px;
  text-decoration: none;
  overflow: hidden;

  &__actions {
    bottom: 0;
    left: 0;
    position: absolute;
    right: 0;
    top: 0;
    display: flex;
    justify-content: center;
    align-items: center;

    & > div {
      background: rgba($base-shadow-color, 0.6);
      border-radius: 4px;
      padding: 12px 9px;
      flex: 0 0 auto;
      display: flex;
      justify-content: center;
      align-items: center;
    }

    button,
    a {
      display: inline;
      color: $primary-text-color;
      background: transparent;
      border: 0;
      padding: 0 5px;
      text-decoration: none;
      opacity: 0.6;
      font-size: 18px;
      line-height: 18px;

      &:hover,
      &:active,
      &:focus {
        opacity: 1;
      }
    }

    a {
      font-size: 19px;
      position: relative;
      bottom: -1px;
    }
  }
}

a.status-card {
  cursor: pointer;

  &:hover {
    background: lighten($ui-base-color, 8%);
  }
}

.status-card-photo {
  cursor: zoom-in;
  display: block;
  text-decoration: none;
  width: 100%;
  height: auto;
  margin: 0;
}

.status-card-video {
  iframe {
    width: 100%;
    height: 100%;
  }
}

.status-card__title {
  display: block;
  font-weight: 500;
  margin-bottom: 5px;
  color: $darker-text-color;
  overflow: hidden;
  text-overflow: ellipsis;
  white-space: nowrap;
  text-decoration: none;
}

.status-card__content {
  flex: 1 1 auto;
  overflow: hidden;
  padding: 14px 14px 14px 8px;
}

.status-card__description {
  color: $darker-text-color;
}

.status-card__host {
  display: block;
  margin-top: 5px;
  font-size: 13px;
  overflow: hidden;
  text-overflow: ellipsis;
  white-space: nowrap;
}

.status-card__image {
  flex: 0 0 100px;
  background: lighten($ui-base-color, 8%);
  position: relative;
}

.status-card.horizontal {
  display: block;

  .status-card__image {
    width: 100%;
  }

  .status-card__image-image {
    border-radius: 4px 4px 0 0;
  }

  .status-card__title {
    white-space: inherit;
  }
}

.status-card.compact {
  border-color: lighten($ui-base-color, 4%);

  &.interactive {
    border: 0;
  }

  .status-card__content {
    padding: 8px;
    padding-top: 10px;
  }

  .status-card__title {
    white-space: nowrap;
  }

  .status-card__image {
    flex: 0 0 60px;
  }
}

a.status-card.compact:hover {
  background-color: lighten($ui-base-color, 4%);
}

.status-card__image-image {
  border-radius: 4px 0 0 4px;
  display: block;
  margin: 0;
  width: 100%;
  height: 100%;
  object-fit: cover;
  background-size: cover;
  background-position: center center;
}

.load-more {
  display: block;
  color: $dark-text-color;
  background-color: transparent;
  border: 0;
  font-size: inherit;
  text-align: center;
  line-height: inherit;
  margin: 0;
  padding: 15px;
  box-sizing: border-box;
  width: 100%;
  clear: both;
  text-decoration: none;

  &:hover {
    background: lighten($ui-base-color, 2%);
  }
}

.load-gap {
  border-bottom: 1px solid lighten($ui-base-color, 8%);
}

.regeneration-indicator {
  text-align: center;
  font-size: 16px;
  font-weight: 500;
  color: $dark-text-color;
  background: $ui-base-color;
  cursor: default;
  display: flex;
  flex: 1 1 auto;
  align-items: center;
  justify-content: center;
  padding: 20px;

  & > div {
    width: 100%;
    background: transparent;
    padding-top: 0;
  }

  &__figure {
    background: url('../images/elephant_ui_working.svg') no-repeat center 0;
    width: 100%;
    height: 160px;
    background-size: contain;
    position: absolute;
    top: 50%;
    left: 50%;
    transform: translate(-50%, -50%);
  }

  &.missing-indicator {
    padding-top: 20px + 48px;

    .regeneration-indicator__figure {
      background-image: url('../images/elephant_ui_disappointed.svg');
    }
  }

  &__label {
    margin-top: 200px;

    strong {
      display: block;
      margin-bottom: 10px;
      color: $dark-text-color;
    }

    span {
      font-size: 15px;
      font-weight: 400;
    }
  }
}

.column-header__wrapper {
  position: relative;
  flex: 0 0 auto;

  &.active {
    &::before {
      display: block;
      content: "";
      position: absolute;
      top: 35px;
      left: 0;
      right: 0;
      margin: 0 auto;
      width: 60%;
      pointer-events: none;
      height: 28px;
      z-index: 1;
      background: radial-gradient(ellipse, rgba($ui-highlight-color, 0.23) 0%, rgba($ui-highlight-color, 0) 60%);
    }
  }
}

.column-header {
  display: flex;
  font-size: 16px;
  background: lighten($ui-base-color, 4%);
  flex: 0 0 auto;
  cursor: pointer;
  position: relative;
  z-index: 2;
  outline: 0;
  overflow: hidden;

  & > button {
    margin: 0;
    border: none;
    padding: 15px 0 15px 15px;
    color: inherit;
    background: transparent;
    font: inherit;
    text-align: left;
    text-overflow: ellipsis;
    overflow: hidden;
    white-space: nowrap;
    flex: 1;
  }

  & > .column-header__back-button {
    color: $highlight-text-color;
  }

  &.active {
    box-shadow: 0 1px 0 rgba($highlight-text-color, 0.3);

    .column-header__icon {
      color: $highlight-text-color;
      text-shadow: 0 0 10px rgba($highlight-text-color, 0.4);
    }
  }

  &:focus,
  &:active {
    outline: 0;
  }
}

.column-header__buttons {
  height: 48px;
  display: flex;
}

.column-header__links .text-btn {
  margin-right: 10px;
}

.column-header__button {
  background: lighten($ui-base-color, 4%);
  border: 0;
  color: $darker-text-color;
  cursor: pointer;
  font-size: 16px;
  padding: 0 15px;

  &:hover {
    color: lighten($darker-text-color, 7%);
  }

  &.active {
    color: $primary-text-color;
    background: lighten($ui-base-color, 8%);

    &:hover {
      color: $primary-text-color;
      background: lighten($ui-base-color, 8%);
    }
  }
}

.column-header__collapsible {
  max-height: 70vh;
  overflow: hidden;
  overflow-y: auto;
  color: $darker-text-color;
  transition: max-height 150ms ease-in-out, opacity 300ms linear;
  opacity: 1;

  &.collapsed {
    max-height: 0;
    opacity: 0.5;
  }

  &.animating {
    overflow-y: hidden;
  }

  hr {
    height: 0;
    background: transparent;
    border: 0;
    border-top: 1px solid lighten($ui-base-color, 12%);
    margin: 10px 0;
  }
}

.column-header__collapsible-inner {
  background: lighten($ui-base-color, 8%);
  padding: 15px;
}

.column-header__setting-btn {
  &:hover {
    color: $darker-text-color;
    text-decoration: underline;
  }
}

.column-header__setting-arrows {
  float: right;

  .column-header__setting-btn {
    padding: 0 10px;

    &:last-child {
      padding-right: 0;
    }
  }
}

.text-btn {
  display: inline-block;
  padding: 0;
  font-family: inherit;
  font-size: inherit;
  color: inherit;
  border: 0;
  background: transparent;
  cursor: pointer;
}

.column-header__icon {
  display: inline-block;
  margin-right: 5px;
}

.loading-indicator {
  color: $dark-text-color;
  font-size: 12px;
  font-weight: 400;
  text-transform: uppercase;
  overflow: visible;
  position: absolute;
  top: 50%;
  left: 50%;
  transform: translate(-50%, -50%);

  span {
    display: block;
    float: left;
    margin-left: 50%;
    transform: translateX(-50%);
    margin: 82px 0 0 50%;
    white-space: nowrap;
    animation: loader-label 1.15s infinite cubic-bezier(0.215, 0.610, 0.355, 1.000);
  }
}

.loading-indicator__figure {
  position: absolute;
  top: 50%;
  left: 50%;
  transform: translate(-50%, -50%);
  width: 0;
  height: 0;
  box-sizing: border-box;
  border: 0 solid lighten($ui-base-color, 26%);
  border-radius: 50%;
  animation: loader-figure 1.15s infinite cubic-bezier(0.215, 0.610, 0.355, 1.000);
}

@keyframes loader-figure {
  0% {
    width: 0;
    height: 0;
    background-color: lighten($ui-base-color, 26%);
  }

  29% {
    background-color: lighten($ui-base-color, 26%);
  }

  30% {
    width: 42px;
    height: 42px;
    background-color: transparent;
    border-width: 21px;
    opacity: 1;
  }

  100% {
    width: 42px;
    height: 42px;
    border-width: 0;
    opacity: 0;
    background-color: transparent;
  }
}

@keyframes loader-label {
  0% { opacity: 0.25; }
  30% { opacity: 1; }
  100% { opacity: 0.25; }
}

.video-error-cover {
  align-items: center;
  background: $base-overlay-background;
  color: $primary-text-color;
  cursor: pointer;
  display: flex;
  flex-direction: column;
  height: 100%;
  justify-content: center;
  margin-top: 8px;
  position: relative;
  text-align: center;
  z-index: 100;
}

.media-spoiler {
  background: $base-overlay-background;
  color: $darker-text-color;
  border: 0;
  padding: 0;
  width: 100%;
  height: 100%;
  border-radius: 4px;
  appearance: none;

  &:hover,
  &:active,
  &:focus {
    padding: 0;
    color: lighten($darker-text-color, 8%);
  }
}

.media-spoiler__warning {
  display: block;
  font-size: 14px;
}

.media-spoiler__trigger {
  display: block;
  font-size: 11px;
  font-weight: 700;
}

.spoiler-button {
  display: none;
  left: 4px;
  position: absolute;
  text-shadow: 0 1px 1px $base-shadow-color, 1px 0 1px $base-shadow-color;
  top: 4px;
  z-index: 100;

  &.spoiler-button--visible {
    display: block;
  }
}

.modal-container--preloader {
  background: lighten($ui-base-color, 8%);
}

.account--panel {
  background: lighten($ui-base-color, 4%);
  border-top: 1px solid lighten($ui-base-color, 8%);
  border-bottom: 1px solid lighten($ui-base-color, 8%);
  display: flex;
  flex-direction: row;
  padding: 10px 0;
}

.account--panel__button,
.detailed-status__button {
  flex: 1 1 auto;
  text-align: center;
}

.column-settings__outer {
  background: lighten($ui-base-color, 8%);
  padding: 15px;
}

.column-settings__section {
  color: $darker-text-color;
  cursor: default;
  display: block;
  font-weight: 500;
  margin-bottom: 10px;
}

.column-settings__row {
  .text-btn {
    margin-bottom: 15px;
  }
}

.account--follows-info {
  color: $primary-text-color;
  position: absolute;
  top: 10px;
  left: 10px;
  opacity: 0.7;
  display: inline-block;
  vertical-align: top;
  background-color: rgba($base-overlay-background, 0.4);
  text-transform: uppercase;
  font-size: 11px;
  font-weight: 500;
  padding: 4px;
  border-radius: 4px;
}

.account--muting-info {
  color: $primary-text-color;
  position: absolute;
  top: 40px;
  left: 10px;
  opacity: 0.7;
  display: inline-block;
  vertical-align: top;
  background-color: rgba($base-overlay-background, 0.4);
  text-transform: uppercase;
  font-size: 11px;
  font-weight: 500;
  padding: 4px;
  border-radius: 4px;
}

.account--action-button {
  position: absolute;
  top: 10px;
  right: 20px;
}

.setting-toggle {
  display: block;
  line-height: 24px;
}

.setting-toggle__label {
  color: $darker-text-color;
  display: inline-block;
  margin-bottom: 14px;
  margin-left: 8px;
  vertical-align: middle;
}

.empty-column-indicator,
.error-column {
  color: $dark-text-color;
  background: $ui-base-color;
  text-align: center;
  padding: 20px;
  font-size: 15px;
  font-weight: 400;
  cursor: default;
  display: flex;
  flex: 1 1 auto;
  align-items: center;
  justify-content: center;

  @supports(display: grid) { // hack to fix Chrome <57
    contain: strict;
  }

  a {
    color: $highlight-text-color;
    text-decoration: none;

    &:hover {
      text-decoration: underline;
    }
  }
}

.error-column {
  flex-direction: column;
}

@keyframes heartbeat {
  from {
    transform: scale(1);
    animation-timing-function: ease-out;
  }

  10% {
    transform: scale(0.91);
    animation-timing-function: ease-in;
  }

  17% {
    transform: scale(0.98);
    animation-timing-function: ease-out;
  }

  33% {
    transform: scale(0.87);
    animation-timing-function: ease-in;
  }

  45% {
    transform: scale(1);
    animation-timing-function: ease-out;
  }
}

.no-reduce-motion .pulse-loading {
  transform-origin: center center;
  animation: heartbeat 1.5s ease-in-out infinite both;
}

@keyframes shake-bottom {
  0%,
  100% {
    transform: rotate(0deg);
    transform-origin: 50% 100%;
  }

  10% {
    transform: rotate(2deg);
  }

  20%,
  40%,
  60% {
    transform: rotate(-4deg);
  }

  30%,
  50%,
  70% {
    transform: rotate(4deg);
  }

  80% {
    transform: rotate(-2deg);
  }

  90% {
    transform: rotate(2deg);
  }
}

.no-reduce-motion .shake-bottom {
  transform-origin: 50% 100%;
  animation: shake-bottom 0.8s cubic-bezier(0.455, 0.030, 0.515, 0.955) 2s 2 both;
}

.emoji-picker-dropdown__menu {
  background: $simple-background-color;
  position: absolute;
  box-shadow: 4px 4px 6px rgba($base-shadow-color, 0.4);
  border-radius: 4px;
  margin-top: 5px;

  .emoji-mart-scroll {
    transition: opacity 200ms ease;
  }

  &.selecting .emoji-mart-scroll {
    opacity: 0.5;
  }
}

.emoji-picker-dropdown__modifiers {
  position: absolute;
  top: 60px;
  right: 11px;
  cursor: pointer;
}

.emoji-picker-dropdown__modifiers__menu {
  position: absolute;
  z-index: 4;
  top: -4px;
  left: -8px;
  background: $simple-background-color;
  border-radius: 4px;
  box-shadow: 1px 2px 6px rgba($base-shadow-color, 0.2);
  overflow: hidden;

  button {
    display: block;
    cursor: pointer;
    border: 0;
    padding: 4px 8px;
    background: transparent;

    &:hover,
    &:focus,
    &:active {
      background: rgba($ui-secondary-color, 0.4);
    }
  }

  .emoji-mart-emoji {
    height: 22px;
  }
}

.emoji-mart-emoji {
  span {
    background-repeat: no-repeat;
  }
}

.upload-area {
  align-items: center;
  background: rgba($base-overlay-background, 0.8);
  display: flex;
  height: 100%;
  justify-content: center;
  left: 0;
  opacity: 0;
  position: absolute;
  top: 0;
  visibility: hidden;
  width: 100%;
  z-index: 2000;

  * {
    pointer-events: none;
  }
}

.upload-area__drop {
  width: 320px;
  height: 160px;
  display: flex;
  box-sizing: border-box;
  position: relative;
  padding: 8px;
}

.upload-area__background {
  position: absolute;
  top: 0;
  right: 0;
  bottom: 0;
  left: 0;
  z-index: -1;
  border-radius: 4px;
  background: $ui-base-color;
  box-shadow: 0 0 5px rgba($base-shadow-color, 0.2);
}

.upload-area__content {
  flex: 1;
  display: flex;
  align-items: center;
  justify-content: center;
  color: $secondary-text-color;
  font-size: 18px;
  font-weight: 500;
  border: 2px dashed $ui-base-lighter-color;
  border-radius: 4px;
}

.upload-progress {
  padding: 10px;
  color: $lighter-text-color;
  overflow: hidden;
  display: flex;

  .fa {
    font-size: 34px;
    margin-right: 10px;
  }

  span {
    font-size: 12px;
    text-transform: uppercase;
    font-weight: 500;
    display: block;
  }
}

.upload-progess__message {
  flex: 1 1 auto;
}

.upload-progress__backdrop {
  width: 100%;
  height: 6px;
  border-radius: 6px;
  background: $ui-base-lighter-color;
  position: relative;
  margin-top: 5px;
}

.upload-progress__tracker {
  position: absolute;
  left: 0;
  top: 0;
  height: 6px;
  background: $ui-highlight-color;
  border-radius: 6px;
}

.emoji-button {
  display: block;
  font-size: 24px;
  line-height: 24px;
  margin-left: 2px;
  width: 24px;
  outline: 0;
  cursor: pointer;

  &:active,
  &:focus {
    outline: 0 !important;
  }

  img {
    filter: grayscale(100%);
    opacity: 0.8;
    display: block;
    margin: 0;
    width: 22px;
    height: 22px;
    margin-top: 2px;
  }

  &:hover,
  &:active,
  &:focus {
    img {
      opacity: 1;
      filter: none;
    }
  }
}

.dropdown--active .emoji-button img {
  opacity: 1;
  filter: none;
}

.privacy-dropdown__dropdown {
  position: absolute;
  background: $simple-background-color;
  box-shadow: 2px 4px 15px rgba($base-shadow-color, 0.4);
  border-radius: 4px;
  margin-left: 40px;
  overflow: hidden;

  &.top {
    transform-origin: 50% 100%;
  }

  &.bottom {
    transform-origin: 50% 0;
  }
}

.privacy-dropdown__option {
  color: $inverted-text-color;
  padding: 10px;
  cursor: pointer;
  display: flex;

  &:hover,
  &.active {
    background: $ui-highlight-color;
    color: $primary-text-color;
    outline: 0;

    .privacy-dropdown__option__content {
      color: $primary-text-color;

      strong {
        color: $primary-text-color;
      }
    }
  }

  &.active:hover {
    background: lighten($ui-highlight-color, 4%);
  }
}

.privacy-dropdown__option__icon {
  display: flex;
  align-items: center;
  justify-content: center;
  margin-right: 10px;
}

.privacy-dropdown__option__content {
  flex: 1 1 auto;
  color: $lighter-text-color;

  strong {
    font-weight: 500;
    display: block;
    color: $inverted-text-color;

    @each $lang in $cjk-langs {
      &:lang(#{$lang}) {
        font-weight: 700;
      }
    }
  }
}

.privacy-dropdown.active {
  .privacy-dropdown__value {
    background: $simple-background-color;
    border-radius: 4px 4px 0 0;
    box-shadow: 0 -4px 4px rgba($base-shadow-color, 0.1);

    .icon-button {
      transition: none;
    }

    &.active {
      background: $ui-highlight-color;

      .icon-button {
        color: $primary-text-color;
      }
    }
  }

  &.top .privacy-dropdown__value {
    border-radius: 0 0 4px 4px;
  }

  .privacy-dropdown__dropdown {
    display: block;
    box-shadow: 2px 4px 6px rgba($base-shadow-color, 0.1);
  }
}

.search {
  position: relative;
}

.search__input {
  outline: 0;
  box-sizing: border-box;
  display: block;
  width: 100%;
  border: none;
  padding: 10px;
  padding-right: 30px;
  font-family: inherit;
  background: $ui-base-color;
  color: $darker-text-color;
  font-size: 14px;
  margin: 0;

  &::-moz-focus-inner {
    border: 0;
  }

  &::-moz-focus-inner,
  &:focus,
  &:active {
    outline: 0 !important;
  }

  &:focus {
    background: lighten($ui-base-color, 4%);
  }

  @media screen and (max-width: 600px) {
    font-size: 16px;
  }
}

.search__icon {
  &::-moz-focus-inner {
    border: 0;
  }

  &::-moz-focus-inner,
  &:focus {
    outline: 0 !important;
  }

  .fa {
    position: absolute;
    top: 10px;
    right: 10px;
    z-index: 2;
    display: inline-block;
    opacity: 0;
    transition: all 100ms linear;
    font-size: 18px;
    width: 18px;
    height: 18px;
    color: $secondary-text-color;
    cursor: default;
    pointer-events: none;

    &.active {
      pointer-events: auto;
      opacity: 0.3;
    }
  }

  .fa-search {
    transform: rotate(90deg);

    &.active {
      pointer-events: none;
      transform: rotate(0deg);
    }
  }

  .fa-times-circle {
    top: 11px;
    transform: rotate(0deg);
    color: $action-button-color;
    cursor: pointer;

    &.active {
      transform: rotate(90deg);
    }

    &:hover {
      color: lighten($action-button-color, 7%);
    }
  }
}

.search-results__header {
  color: $dark-text-color;
  background: lighten($ui-base-color, 2%);
  padding: 15px;
  font-weight: 500;
  font-size: 16px;
  cursor: default;

  .fa {
    display: inline-block;
    margin-right: 5px;
  }
}

.search-results__section {
  margin-bottom: 5px;

  h5 {
    background: darken($ui-base-color, 4%);
    border-bottom: 1px solid lighten($ui-base-color, 8%);
    cursor: default;
    display: flex;
    padding: 15px;
    font-weight: 500;
    font-size: 16px;
    color: $dark-text-color;

    .fa {
      display: inline-block;
      margin-right: 5px;
    }
  }

  .account:last-child,
  & > div:last-child .status {
    border-bottom: 0;
  }
}

.search-results__hashtag {
  display: block;
  padding: 10px;
  color: $secondary-text-color;
  text-decoration: none;

  &:hover,
  &:active,
  &:focus {
    color: lighten($secondary-text-color, 4%);
    text-decoration: underline;
  }
}

.modal-root {
  position: relative;
  transition: opacity 0.3s linear;
  will-change: opacity;
  z-index: 9999;
}

.modal-root__overlay {
  position: fixed;
  top: 0;
  left: 0;
  right: 0;
  bottom: 0;
  background: rgba($base-overlay-background, 0.7);
}

.modal-root__container {
  position: fixed;
  top: 0;
  left: 0;
  width: 100%;
  height: 100%;
  display: flex;
  flex-direction: column;
  align-items: center;
  justify-content: center;
  align-content: space-around;
  z-index: 9999;
  pointer-events: none;
  user-select: none;
}

.modal-root__modal {
  pointer-events: auto;
  display: flex;
  z-index: 9999;
}

.video-modal {
  max-width: 100vw;
  max-height: 100vh;
  position: relative;
}

.media-modal {
  width: 100%;
  height: 100%;
  position: relative;

  .extended-video-player {
    width: 100%;
    height: 100%;
    display: flex;
    align-items: center;
    justify-content: center;

    video {
      max-width: $media-modal-media-max-width;
      max-height: $media-modal-media-max-height;
    }
  }
}

.media-modal__closer {
  position: absolute;
  top: 0;
  left: 0;
  right: 0;
  bottom: 0;
}

.media-modal__navigation {
  position: absolute;
  top: 0;
  left: 0;
  right: 0;
  bottom: 0;
  pointer-events: none;
  transition: opacity 0.3s linear;
  will-change: opacity;

  * {
    pointer-events: auto;
  }

  &.media-modal__navigation--hidden {
    opacity: 0;

    * {
      pointer-events: none;
    }
  }
}

.media-modal__nav {
  background: rgba($base-overlay-background, 0.5);
  box-sizing: border-box;
  border: 0;
  color: $primary-text-color;
  cursor: pointer;
  display: flex;
  align-items: center;
  font-size: 24px;
  height: 20vmax;
  margin: auto 0;
  padding: 30px 15px;
  position: absolute;
  top: 0;
  bottom: 0;
}

.media-modal__nav--left {
  left: 0;
}

.media-modal__nav--right {
  right: 0;
}

.media-modal__pagination {
  width: 100%;
  text-align: center;
  position: absolute;
  left: 0;
  bottom: 20px;
  pointer-events: none;
}

.media-modal__page-dot {
  display: inline-block;
}

.media-modal__button {
  background-color: $primary-text-color;
  height: 12px;
  width: 12px;
  border-radius: 6px;
  margin: 10px;
  padding: 0;
  border: 0;
  font-size: 0;
}

.media-modal__button--active {
  background-color: $highlight-text-color;
}

.media-modal__close {
  position: absolute;
  right: 8px;
  top: 8px;
  z-index: 100;
}

.onboarding-modal,
.error-modal,
.embed-modal {
  background: $ui-secondary-color;
  color: $inverted-text-color;
  border-radius: 8px;
  overflow: hidden;
  display: flex;
  flex-direction: column;
}

.onboarding-modal__pager {
  height: 80vh;
  width: 80vw;
  max-width: 520px;
  max-height: 470px;

  .react-swipeable-view-container > div {
    width: 100%;
    height: 100%;
    box-sizing: border-box;
    display: none;
    flex-direction: column;
    align-items: center;
    justify-content: center;
    display: flex;
    user-select: text;
  }
}

.error-modal__body {
  height: 80vh;
  width: 80vw;
  max-width: 520px;
  max-height: 420px;
  position: relative;

  & > div {
    position: absolute;
    top: 0;
    left: 0;
    width: 100%;
    height: 100%;
    box-sizing: border-box;
    padding: 25px;
    display: none;
    flex-direction: column;
    align-items: center;
    justify-content: center;
    display: flex;
    opacity: 0;
    user-select: text;
  }
}

.error-modal__body {
  display: flex;
  flex-direction: column;
  justify-content: center;
  align-items: center;
  text-align: center;
}

@media screen and (max-width: 550px) {
  .onboarding-modal {
    width: 100%;
    height: 100%;
    border-radius: 0;
  }

  .onboarding-modal__pager {
    width: 100%;
    height: auto;
    max-width: none;
    max-height: none;
    flex: 1 1 auto;
  }
}

.onboarding-modal__paginator,
.error-modal__footer {
  flex: 0 0 auto;
  background: darken($ui-secondary-color, 8%);
  display: flex;
  padding: 25px;

  & > div {
    min-width: 33px;
  }

  .onboarding-modal__nav,
  .error-modal__nav {
    color: $lighter-text-color;
    border: 0;
    font-size: 14px;
    font-weight: 500;
    padding: 10px 25px;
    line-height: inherit;
    height: auto;
    margin: -10px;
    border-radius: 4px;
    background-color: transparent;

    &:hover,
    &:focus,
    &:active {
      color: darken($lighter-text-color, 4%);
      background-color: darken($ui-secondary-color, 16%);
    }

    &.onboarding-modal__done,
    &.onboarding-modal__next {
      color: $inverted-text-color;

      &:hover,
      &:focus,
      &:active {
        color: lighten($inverted-text-color, 4%);
      }
    }
  }
}

.error-modal__footer {
  justify-content: center;
}

.onboarding-modal__dots {
  flex: 1 1 auto;
  display: flex;
  align-items: center;
  justify-content: center;
}

.onboarding-modal__dot {
  width: 14px;
  height: 14px;
  border-radius: 14px;
  background: darken($ui-secondary-color, 16%);
  margin: 0 3px;
  cursor: pointer;

  &:hover {
    background: darken($ui-secondary-color, 18%);
  }

  &.active {
    cursor: default;
    background: darken($ui-secondary-color, 24%);
  }
}

.onboarding-modal__page__wrapper {
  pointer-events: none;
  padding: 25px;
  padding-bottom: 0;

  &.onboarding-modal__page__wrapper--active {
    pointer-events: auto;
  }
}

.onboarding-modal__page {
  cursor: default;
  line-height: 21px;

  h1 {
    font-size: 18px;
    font-weight: 500;
    color: $inverted-text-color;
    margin-bottom: 20px;
  }

  a {
    color: $highlight-text-color;

    &:hover,
    &:focus,
    &:active {
      color: lighten($highlight-text-color, 4%);
    }
  }

  .navigation-bar a {
    color: inherit;
  }

  p {
    font-size: 16px;
    color: $lighter-text-color;
    margin-top: 10px;
    margin-bottom: 10px;

    &:last-child {
      margin-bottom: 0;
    }

    strong {
      font-weight: 500;
      background: $ui-base-color;
      color: $secondary-text-color;
      border-radius: 4px;
      font-size: 14px;
      padding: 3px 6px;

      @each $lang in $cjk-langs {
        &:lang(#{$lang}) {
          font-weight: 700;
        }
      }
    }
  }
}

.onboarding-modal__page__wrapper-0 {
  background: url('../images/elephant_ui_greeting.svg') no-repeat left bottom / auto 250px;
  height: 100%;
  padding: 0;
}

.onboarding-modal__page-one {
  &__lead {
    padding: 65px;
    padding-top: 45px;
    padding-bottom: 0;
    margin-bottom: 10px;

    h1 {
      font-size: 26px;
      line-height: 36px;
      margin-bottom: 8px;
    }

    p {
      margin-bottom: 0;
    }
  }

  &__extra {
    padding-right: 65px;
    padding-left: 185px;
    text-align: center;
  }
}

.display-case {
  text-align: center;
  font-size: 15px;
  margin-bottom: 15px;

  &__label {
    font-weight: 500;
    color: $inverted-text-color;
    margin-bottom: 5px;
    text-transform: uppercase;
    font-size: 12px;
  }

  &__case {
    background: $ui-base-color;
    color: $secondary-text-color;
    font-weight: 500;
    padding: 10px;
    border-radius: 4px;
  }
}

.onboarding-modal__page-two,
.onboarding-modal__page-three,
.onboarding-modal__page-four,
.onboarding-modal__page-five {
  p {
    text-align: left;
  }

  .figure {
    background: darken($ui-base-color, 8%);
    color: $secondary-text-color;
    margin-bottom: 20px;
    border-radius: 4px;
    padding: 10px;
    text-align: center;
    font-size: 14px;
    box-shadow: 1px 2px 6px rgba($base-shadow-color, 0.3);

    .onboarding-modal__image {
      border-radius: 4px;
      margin-bottom: 10px;
    }

    &.non-interactive {
      pointer-events: none;
      text-align: left;
    }
  }
}

.onboarding-modal__page-four__columns {
  .row {
    display: flex;
    margin-bottom: 20px;

    & > div {
      flex: 1 1 0;
      margin: 0 10px;

      &:first-child {
        margin-left: 0;
      }

      &:last-child {
        margin-right: 0;
      }

      p {
        text-align: center;
      }
    }

    &:last-child {
      margin-bottom: 0;
    }
  }

  .column-header {
    color: $primary-text-color;
  }
}

@media screen and (max-width: 320px) and (max-height: 600px) {
  .onboarding-modal__page p {
    font-size: 14px;
    line-height: 20px;
  }

  .onboarding-modal__page-two .figure,
  .onboarding-modal__page-three .figure,
  .onboarding-modal__page-four .figure,
  .onboarding-modal__page-five .figure {
    font-size: 12px;
    margin-bottom: 10px;
  }

  .onboarding-modal__page-four__columns .row {
    margin-bottom: 10px;
  }

  .onboarding-modal__page-four__columns .column-header {
    padding: 5px;
    font-size: 12px;
  }
}

.onboard-sliders {
  display: inline-block;
  max-width: 30px;
  max-height: auto;
  margin-left: 10px;
}

.boost-modal,
.confirmation-modal,
.report-modal,
.actions-modal,
.mute-modal {
  background: lighten($ui-secondary-color, 8%);
  color: $inverted-text-color;
  border-radius: 8px;
  overflow: hidden;
  max-width: 90vw;
  width: 480px;
  position: relative;
  flex-direction: column;

  .status__display-name {
    display: block;
    max-width: 100%;
    padding-right: 25px;
  }

  .status__avatar {
    height: 28px;
    left: 10px;
    position: absolute;
    top: 10px;
    width: 48px;
  }

  .status__content__spoiler-link {
    color: lighten($secondary-text-color, 8%);
  }
}

.actions-modal {
  .status {
    background: $white;
    border-bottom-color: $ui-secondary-color;
    padding-top: 10px;
    padding-bottom: 10px;
  }

  .dropdown-menu__separator {
    border-bottom-color: $ui-secondary-color;
  }
}

.boost-modal__container {
  overflow-x: scroll;
  padding: 10px;

  .status {
    user-select: text;
    border-bottom: 0;
  }
}

.boost-modal__action-bar,
.confirmation-modal__action-bar,
.mute-modal__action-bar {
  display: flex;
  justify-content: space-between;
  background: $ui-secondary-color;
  padding: 10px;
  line-height: 36px;

  & > div {
    flex: 1 1 auto;
    text-align: right;
    color: $lighter-text-color;
    padding-right: 10px;
  }

  .button {
    flex: 0 0 auto;
  }
}

.boost-modal__status-header {
  font-size: 15px;
}

.boost-modal__status-time {
  float: right;
  font-size: 14px;
}

.confirmation-modal {
  max-width: 85vw;

  @media screen and (min-width: 480px) {
    max-width: 380px;
  }
}

.mute-modal {
  line-height: 24px;
}

.mute-modal .react-toggle {
  vertical-align: middle;
}

.report-modal {
  width: 90vw;
  max-width: 700px;
}

.report-modal__container {
  display: flex;
  border-top: 1px solid $ui-secondary-color;

  @media screen and (max-width: 480px) {
    flex-wrap: wrap;
    overflow-y: auto;
  }
}

.report-modal__statuses,
.report-modal__comment {
  box-sizing: border-box;
  width: 50%;

  @media screen and (max-width: 480px) {
    width: 100%;
  }
}

.report-modal__statuses {
  flex: 1 1 auto;
  min-height: 20vh;
  max-height: 80vh;
  overflow-y: auto;
  overflow-x: hidden;

  .status__content a {
    color: $highlight-text-color;
  }

  .status__content p {
    color: $inverted-text-color;
  }

  @media screen and (max-width: 480px) {
    max-height: 10vh;
  }
}

.report-modal__comment {
  padding: 20px;
  border-right: 1px solid $ui-secondary-color;
  max-width: 320px;

  p {
    font-size: 14px;
    line-height: 20px;
    margin-bottom: 20px;
  }

  .setting-text {
    display: block;
    box-sizing: border-box;
    width: 100%;
    margin: 0;
    color: $inverted-text-color;
    background: $white;
    padding: 10px;
    font-family: inherit;
    font-size: 14px;
    resize: vertical;
    border: 0;
    outline: 0;
    border-radius: 4px;
    border: 1px solid $ui-secondary-color;
    margin-bottom: 20px;

    &:focus {
      border: 1px solid darken($ui-secondary-color, 8%);
    }
  }

  .setting-toggle {
    margin-top: 20px;
    margin-bottom: 24px;

    &__label {
      color: $inverted-text-color;
      font-size: 14px;
    }
  }

  @media screen and (max-width: 480px) {
    padding: 10px;
    max-width: 100%;
    order: 2;

    .setting-toggle {
      margin-bottom: 4px;
    }
  }
}

.actions-modal {
  .status {
    overflow-y: auto;
    max-height: 300px;
  }

  max-height: 80vh;
  max-width: 80vw;

  .actions-modal__item-label {
    font-weight: 500;
  }

  ul {
    overflow-y: auto;
    flex-shrink: 0;

    li:empty {
      margin: 0;
    }

    li:not(:empty) {
      a {
        color: $inverted-text-color;
        display: flex;
        padding: 12px 16px;
        font-size: 15px;
        align-items: center;
        text-decoration: none;

        &,
        button {
          transition: none;
        }

        &.active,
        &:hover,
        &:active,
        &:focus {
          &,
          button {
            background: $ui-highlight-color;
            color: $primary-text-color;
          }
        }

        button:first-child {
          margin-right: 10px;
        }
      }
    }
  }
}

.confirmation-modal__action-bar,
.mute-modal__action-bar {
  .confirmation-modal__cancel-button,
  .mute-modal__cancel-button {
    background-color: transparent;
    color: $lighter-text-color;
    font-size: 14px;
    font-weight: 500;

    &:hover,
    &:focus,
    &:active {
      color: darken($lighter-text-color, 4%);
    }
  }
}

.confirmation-modal__container,
.mute-modal__container,
.report-modal__target {
  padding: 30px;
  font-size: 16px;
  text-align: center;

  strong {
    font-weight: 500;

    @each $lang in $cjk-langs {
      &:lang(#{$lang}) {
        font-weight: 700;
      }
    }
  }
}

.report-modal__target {
  padding: 20px;

  .media-modal__close {
    top: 19px;
    right: 15px;
  }
}

.loading-bar {
  background-color: $highlight-text-color;
  height: 3px;
  position: absolute;
  top: 0;
  left: 0;
}

.media-gallery__gifv__label {
  display: block;
  position: absolute;
  color: $primary-text-color;
  background: rgba($base-overlay-background, 0.5);
  bottom: 6px;
  left: 6px;
  padding: 2px 6px;
  border-radius: 2px;
  font-size: 11px;
  font-weight: 600;
  z-index: 1;
  pointer-events: none;
  opacity: 0.9;
  transition: opacity 0.1s ease;
}

.media-gallery__gifv {
  &.autoplay {
    .media-gallery__gifv__label {
      display: none;
    }
  }

  &:hover {
    .media-gallery__gifv__label {
      opacity: 1;
    }
  }
}

.attachment-list {
  display: flex;
  font-size: 14px;
  border: 1px solid lighten($ui-base-color, 8%);
  border-radius: 4px;
  margin-top: 14px;
  overflow: hidden;

  &__icon {
    flex: 0 0 auto;
    color: $dark-text-color;
    padding: 8px 18px;
    cursor: default;
    border-right: 1px solid lighten($ui-base-color, 8%);
    display: flex;
    flex-direction: column;
    align-items: center;
    justify-content: center;
    font-size: 26px;

    .fa {
      display: block;
    }
  }

  &__list {
    list-style: none;
    padding: 4px 0;
    padding-left: 8px;
    display: flex;
    flex-direction: column;
    justify-content: center;

    li {
      display: block;
      padding: 4px 0;
    }

    a {
      text-decoration: none;
      color: $dark-text-color;
      font-weight: 500;

      &:hover {
        text-decoration: underline;
      }
    }
  }

  &.compact {
    border: 0;
    margin-top: 4px;

    .attachment-list__list {
      padding: 0;
      display: block;
    }

    .fa {
      color: $dark-text-color;
    }
  }
}

/* Media Gallery */
.media-gallery {
  box-sizing: border-box;
  margin-top: 8px;
  overflow: hidden;
  border-radius: 4px;
  position: relative;
  width: 100%;
}

.media-gallery__item {
  border: none;
  box-sizing: border-box;
  display: block;
  float: left;
  position: relative;
  border-radius: 4px;
  overflow: hidden;

  &.standalone {
    .media-gallery__item-gifv-thumbnail {
      transform: none;
      top: 0;
    }
  }
}

.media-gallery__item-thumbnail {
  cursor: zoom-in;
  display: block;
  text-decoration: none;
  color: $secondary-text-color;
  line-height: 0;

  &,
  img {
    height: 100%;
    width: 100%;
  }

  img {
    object-fit: cover;
  }
}

.media-gallery__gifv {
  height: 100%;
  overflow: hidden;
  position: relative;
  width: 100%;
}

.media-gallery__item-gifv-thumbnail {
  cursor: zoom-in;
  height: 100%;
  object-fit: cover;
  position: relative;
  top: 50%;
  transform: translateY(-50%);
  width: 100%;
  z-index: 1;
}

.media-gallery__item-thumbnail-label {
  clip: rect(1px 1px 1px 1px); /* IE6, IE7 */
  clip: rect(1px, 1px, 1px, 1px);
  overflow: hidden;
  position: absolute;
}
/* End Media Gallery */

/* Status Video Player */
.status__video-player {
  background: $base-overlay-background;
  box-sizing: border-box;
  cursor: default; /* May not be needed */
  margin-top: 8px;
  overflow: hidden;
  position: relative;
}

.status__video-player-video {
  height: 100%;
  object-fit: cover;
  position: relative;
  top: 50%;
  transform: translateY(-50%);
  width: 100%;
  z-index: 1;
}

.status__video-player-expand,
.status__video-player-mute {
  color: $primary-text-color;
  opacity: 0.8;
  position: absolute;
  right: 4px;
  text-shadow: 0 1px 1px $base-shadow-color, 1px 0 1px $base-shadow-color;
}

.status__video-player-spoiler {
  display: none;
  color: $primary-text-color;
  left: 4px;
  position: absolute;
  text-shadow: 0 1px 1px $base-shadow-color, 1px 0 1px $base-shadow-color;
  top: 4px;
  z-index: 100;

  &.status__video-player-spoiler--visible {
    display: block;
  }
}

.status__video-player-expand {
  bottom: 4px;
  z-index: 100;
}

.status__video-player-mute {
  top: 4px;
  z-index: 5;
}

.video-player {
  overflow: hidden;
  position: relative;
  background: $base-shadow-color;
  max-width: 100%;
  border-radius: 4px;

  &:focus {
    outline: 0;
  }

  video {
    max-width: 100vw;
    max-height: 80vh;
    z-index: 1;
  }

  &.fullscreen {
    width: 100% !important;
    height: 100% !important;
    margin: 0;

    video {
      max-width: 100% !important;
      max-height: 100% !important;
      width: 100% !important;
      height: 100% !important;
    }
  }

  &.inline {
    video {
      object-fit: contain;
      position: relative;
      top: 50%;
      transform: translateY(-50%);
    }
  }

  &__controls {
    position: absolute;
    z-index: 2;
    bottom: 0;
    left: 0;
    right: 0;
    box-sizing: border-box;
    background: linear-gradient(0deg, rgba($base-shadow-color, 0.85) 0, rgba($base-shadow-color, 0.45) 60%, transparent);
    padding: 0 15px;
    opacity: 0;
    transition: opacity .1s ease;

    &.active {
      opacity: 1;
    }
  }

  &.inactive {
    video,
    .video-player__controls {
      visibility: hidden;
    }
  }

  &__spoiler {
    display: none;
    position: absolute;
    top: 0;
    left: 0;
    width: 100%;
    height: 100%;
    z-index: 4;
    border: 0;
    background: $base-overlay-background;
    color: $darker-text-color;
    transition: none;
    pointer-events: none;

    &.active {
      display: block;
      pointer-events: auto;

      &:hover,
      &:active,
      &:focus {
        color: lighten($darker-text-color, 7%);
      }
    }

    &__title {
      display: block;
      font-size: 14px;
    }

    &__subtitle {
      display: block;
      font-size: 11px;
      font-weight: 500;
    }
  }

  &__buttons-bar {
    display: flex;
    justify-content: space-between;
    padding-bottom: 10px;
  }

  &__buttons {
    font-size: 16px;
    white-space: nowrap;
    overflow: hidden;
    text-overflow: ellipsis;

    &.left {
      button {
        padding-left: 0;
      }
    }

    &.right {
      button {
        padding-right: 0;
      }
    }

    button {
      background: transparent;
      padding: 2px 10px;
      font-size: 16px;
      border: 0;
      color: rgba($white, 0.75);

      &:active,
      &:hover,
      &:focus {
        color: $white;
      }
    }
  }

  &__time-sep,
  &__time-total,
  &__time-current {
    font-size: 14px;
    font-weight: 500;
  }

  &__time-current {
    color: $white;
    margin-left: 10px;
  }

  &__time-sep {
    display: inline-block;
    margin: 0 6px;
  }

  &__time-sep,
  &__time-total {
    color: $white;
  }

  &__seek {
    cursor: pointer;
    height: 24px;
    position: relative;

    &::before {
      content: "";
      width: 100%;
      background: rgba($white, 0.35);
      border-radius: 4px;
      display: block;
      position: absolute;
      height: 4px;
      top: 10px;
    }

    &__progress,
    &__buffer {
      display: block;
      position: absolute;
      height: 4px;
      border-radius: 4px;
      top: 10px;
      background: lighten($ui-highlight-color, 8%);
    }

    &__buffer {
      background: rgba($white, 0.2);
    }

    &__handle {
      position: absolute;
      z-index: 3;
      opacity: 0;
      border-radius: 50%;
      width: 12px;
      height: 12px;
      top: 6px;
      margin-left: -6px;
      transition: opacity .1s ease;
      background: lighten($ui-highlight-color, 8%);
      box-shadow: 1px 2px 6px rgba($base-shadow-color, 0.2);
      pointer-events: none;

      &.active {
        opacity: 1;
      }
    }

    &:hover {
      .video-player__seek__handle {
        opacity: 1;
      }
    }
  }

  &.detailed,
  &.fullscreen {
    .video-player__buttons {
      button {
        padding-top: 10px;
        padding-bottom: 10px;
      }
    }
  }
}

.media-spoiler-video {
  background-size: cover;
  background-repeat: no-repeat;
  background-position: center;
  cursor: pointer;
  margin-top: 8px;
  position: relative;
  border: 0;
  display: block;
}

.media-spoiler-video-play-icon {
  border-radius: 100px;
  color: rgba($primary-text-color, 0.8);
  font-size: 36px;
  left: 50%;
  padding: 5px;
  position: absolute;
  top: 50%;
  transform: translate(-50%, -50%);
}
/* End Video Player */

.account-gallery__container {
  display: flex;
  justify-content: center;
  flex-wrap: wrap;
  padding: 2px;
}

.account-gallery__item {
  flex-grow: 1;
  width: 50%;
  overflow: hidden;
  position: relative;

  &::before {
    content: "";
    display: block;
    padding-top: 100%;
  }

  a {
    display: block;
    width: calc(100% - 4px);
    height: calc(100% - 4px);
    margin: 2px;
    top: 0;
    left: 0;
    background-color: $base-overlay-background;
    background-size: cover;
    background-position: center;
    position: absolute;
    color: $darker-text-color;
    text-decoration: none;
    border-radius: 4px;

    &:hover,
    &:active,
    &:focus {
      outline: 0;
      color: $secondary-text-color;

      &::before {
        content: "";
        display: block;
        width: 100%;
        height: 100%;
        background: rgba($base-overlay-background, 0.3);
        border-radius: 4px;
      }
    }
  }

  &__icons {
    position: absolute;
    top: 50%;
    left: 50%;
    transform: translate(-50%, -50%);
    font-size: 24px;
  }
}

.account__section-headline {
  background: darken($ui-base-color, 4%);
  border-bottom: 1px solid lighten($ui-base-color, 8%);
  cursor: default;
  display: flex;

  a {
    display: block;
    flex: 1 1 auto;
    color: $darker-text-color;
    padding: 15px 0;
    font-size: 14px;
    font-weight: 500;
    text-align: center;
    text-decoration: none;
    position: relative;

    &.active {
      color: $secondary-text-color;

      &::before,
      &::after {
        display: block;
        content: "";
        position: absolute;
        bottom: 0;
        left: 50%;
        width: 0;
        height: 0;
        transform: translateX(-50%);
        border-style: solid;
        border-width: 0 10px 10px;
        border-color: transparent transparent lighten($ui-base-color, 8%);
      }

      &::after {
        bottom: -1px;
        border-color: transparent transparent $ui-base-color;
      }
    }
  }
}

::-webkit-scrollbar-thumb {
  border-radius: 0;
}

.search-popout {
  background: $simple-background-color;
  border-radius: 4px;
  padding: 10px 14px;
  padding-bottom: 14px;
  margin-top: 10px;
  color: $light-text-color;
  box-shadow: 2px 4px 15px rgba($base-shadow-color, 0.4);

  h4 {
    text-transform: uppercase;
    color: $light-text-color;
    font-size: 13px;
    font-weight: 500;
    margin-bottom: 10px;
  }

  li {
    padding: 4px 0;
  }

  ul {
    margin-bottom: 10px;
  }

  em {
    font-weight: 500;
    color: $inverted-text-color;
  }
}

noscript {
  text-align: center;

  img {
    width: 200px;
    opacity: 0.5;
    animation: flicker 4s infinite;
  }

  div {
    font-size: 14px;
    margin: 30px auto;
    color: $secondary-text-color;
    max-width: 400px;

    a {
      color: $highlight-text-color;
      text-decoration: underline;

      &:hover {
        text-decoration: none;
      }
    }
  }
}

@keyframes flicker {
  0% { opacity: 1; }
  30% { opacity: 0.75; }
  100% { opacity: 1; }
}

@media screen and (max-width: 630px) and (max-height: 400px) {
  $duration: 400ms;
  $delay: 100ms;

  .tabs-bar,
  .search {
    will-change: margin-top;
    transition: margin-top $duration $delay;
  }

  .navigation-bar {
    will-change: padding-bottom;
    transition: padding-bottom $duration $delay;
  }

  .navigation-bar {
    & > a:first-child {
      will-change: margin-top, margin-left, margin-right, width;
      transition: margin-top $duration $delay, margin-left $duration ($duration + $delay), margin-right $duration ($duration + $delay);
    }

    & > .navigation-bar__profile-edit {
      will-change: margin-top;
      transition: margin-top $duration $delay;
    }

    .navigation-bar__actions {
      & > .icon-button.close {
        will-change: opacity transform;
        transition: opacity $duration * 0.5 $delay,
                    transform $duration $delay;
      }

      & > .compose__action-bar .icon-button {
        will-change: opacity transform;
        transition: opacity $duration * 0.5 $delay + $duration * 0.5,
                    transform $duration $delay;
      }
    }
  }

  .is-composing {
    .tabs-bar,
    .search {
      margin-top: -50px;
    }

    .navigation-bar {
      padding-bottom: 0;

      & > a:first-child {
        margin: -100px 10px 0 -50px;
      }

      .navigation-bar__profile {
        padding-top: 2px;
      }

      .navigation-bar__profile-edit {
        position: absolute;
        margin-top: -60px;
      }

      .navigation-bar__actions {
        .icon-button.close {
          pointer-events: auto;
          opacity: 1;
          transform: scale(1.0, 1.0) translate(0, 0);
          bottom: 5px;
        }

        .compose__action-bar .icon-button {
          pointer-events: none;
          opacity: 0;
          transform: scale(0.0, 1.0) translate(100%, 0);
        }
      }
    }
  }
}

.embed-modal {
  max-width: 80vw;
  max-height: 80vh;

  h4 {
    padding: 30px;
    font-weight: 500;
    font-size: 16px;
    text-align: center;
  }

  .embed-modal__container {
    padding: 10px;

    .hint {
      margin-bottom: 15px;
    }

    .embed-modal__html {
      outline: 0;
      box-sizing: border-box;
      display: block;
      width: 100%;
      border: none;
      padding: 10px;
      font-family: $font-monospace, monospace;
      background: $ui-base-color;
      color: $primary-text-color;
      font-size: 14px;
      margin: 0;
      margin-bottom: 15px;

      &::-moz-focus-inner {
        border: 0;
      }

      &::-moz-focus-inner,
      &:focus,
      &:active {
        outline: 0 !important;
      }

      &:focus {
        background: lighten($ui-base-color, 4%);
      }

      @media screen and (max-width: 600px) {
        font-size: 16px;
      }
    }

    .embed-modal__iframe {
      width: 400px;
      max-width: 100%;
      overflow: hidden;
      border: 0;
    }
  }
}

.account__moved-note {
  padding: 14px 10px;
  padding-bottom: 16px;
  background: lighten($ui-base-color, 4%);
  border-top: 1px solid lighten($ui-base-color, 8%);
  border-bottom: 1px solid lighten($ui-base-color, 8%);

  &__message {
    position: relative;
    margin-left: 58px;
    color: $dark-text-color;
    padding: 8px 0;
    padding-top: 0;
    padding-bottom: 4px;
    font-size: 14px;

    > span {
      display: block;
      overflow: hidden;
      text-overflow: ellipsis;
    }
  }

  &__icon-wrapper {
    left: -26px;
    position: absolute;
  }

  .detailed-status__display-avatar {
    position: relative;
  }

  .detailed-status__display-name {
    margin-bottom: 0;
  }
}

.column-inline-form {
  padding: 7px 15px;
  padding-right: 5px;
  display: flex;
  justify-content: flex-start;
  align-items: center;
  background: lighten($ui-base-color, 4%);

  label {
    flex: 1 1 auto;

    input {
      width: 100%;
      margin-bottom: 6px;

      &:focus {
        outline: 0;
      }
    }
  }

  .icon-button {
    flex: 0 0 auto;
    margin-left: 5px;
  }
}

.drawer__backdrop {
  cursor: pointer;
  position: absolute;
  top: 0;
  left: 0;
  width: 100%;
  height: 100%;
  background: rgba($base-overlay-background, 0.5);
}

.list-editor {
  background: $ui-base-color;
  flex-direction: column;
  border-radius: 8px;
  box-shadow: 2px 4px 15px rgba($base-shadow-color, 0.4);
  width: 380px;
  overflow: hidden;

  @media screen and (max-width: 420px) {
    width: 90%;
  }

  h4 {
    padding: 15px 0;
    background: lighten($ui-base-color, 13%);
    font-weight: 500;
    font-size: 16px;
    text-align: center;
    border-radius: 8px 8px 0 0;
  }

  .drawer__pager {
    height: 50vh;
  }

  .drawer__inner {
    border-radius: 0 0 8px 8px;

    &.backdrop {
      width: calc(100% - 60px);
      box-shadow: 2px 4px 15px rgba($base-shadow-color, 0.4);
      border-radius: 0 0 0 8px;
    }
  }

  &__accounts {
    overflow-y: auto;
  }

  .account__display-name {
    &:hover strong {
      text-decoration: none;
    }
  }

  .account__avatar {
    cursor: default;
  }

  .search {
    margin-bottom: 0;
  }
}

.focal-point-modal {
  max-width: 80vw;
  max-height: 80vh;
  position: relative;
}

.focal-point {
  position: relative;
  cursor: pointer;
  overflow: hidden;

  &.dragging {
    cursor: move;
  }

  img {
    max-width: 80vw;
    max-height: 80vh;
    width: auto;
    height: auto;
    margin: auto;
  }

  &__reticle {
    position: absolute;
    width: 100px;
    height: 100px;
    transform: translate(-50%, -50%);
    background: url('../images/reticle.png') no-repeat 0 0;
    border-radius: 50%;
    box-shadow: 0 0 0 9999em rgba($base-shadow-color, 0.35);
  }

  &__overlay {
    position: absolute;
    width: 100%;
    height: 100%;
    top: 0;
    left: 0;
  }
}

.floating-action-button {
  position: fixed;
  display: flex;
  justify-content: center;
  align-items: center;
  width: 3.9375rem;
  height: 3.9375rem;
  bottom: 1.3125rem;
  right: 1.3125rem;
  background: darken($ui-highlight-color, 3%);
  color: $white;
  border-radius: 50%;
  font-size: 21px;
  line-height: 21px;
  text-decoration: none;
  box-shadow: 2px 3px 9px rgba($base-shadow-color, 0.4);

  &:hover,
  &:focus,
  &:active {
    background: lighten($ui-highlight-color, 7%);
  }
}

.account__header .roles {
  margin-top: 20px;
  margin-bottom: 20px;
  padding: 0 15px;
}

.account__header .account__header__fields {
  font-size: 14px;
  line-height: 20px;
  overflow: hidden;
  margin: 20px -10px -20px;
  border-bottom: 0;
  border-top: 0;

  dl {
    border-top: 1px solid lighten($ui-base-color, 4%);
    border-bottom: 0;
    display: flex;
  }

  dt,
  dd {
    box-sizing: border-box;
    padding: 14px 5px;
    text-align: center;
    max-height: 48px;
    overflow: hidden;
    white-space: nowrap;
    text-overflow: ellipsis;
  }

  dt {
    color: $darker-text-color;
    background: darken($ui-base-color, 4%);
    width: 120px;
    flex: 0 0 auto;
    font-weight: 500;
  }

  dd {
    flex: 1 1 auto;
    color: $primary-text-color;
    background: $ui-base-color;

    &.verified {
      border: 1px solid rgba($valid-value-color, 0.5);
      background: rgba($valid-value-color, 0.25);
    }
  }
}

.trends {
  &__header {
    color: $dark-text-color;
    background: lighten($ui-base-color, 2%);
    border-bottom: 1px solid darken($ui-base-color, 4%);
    font-weight: 500;
    padding: 15px;
    font-size: 16px;
    cursor: default;

    .fa {
      display: inline-block;
      margin-right: 5px;
    }
  }

  &__item {
    display: flex;
    align-items: center;
    padding: 15px;
    border-bottom: 1px solid lighten($ui-base-color, 8%);

    &:last-child {
      border-bottom: 0;
    }

    &__name {
      flex: 1 1 auto;
      color: $dark-text-color;
      overflow: hidden;
      text-overflow: ellipsis;
      white-space: nowrap;

      strong {
        font-weight: 500;
      }

      a {
        color: $darker-text-color;
        text-decoration: none;
        font-size: 14px;
        font-weight: 500;
        display: block;
        overflow: hidden;
        text-overflow: ellipsis;
        white-space: nowrap;

        &:hover,
        &:focus,
        &:active {
          span {
            text-decoration: underline;
          }
        }
      }
    }

    &__current {
      flex: 0 0 auto;
      width: 100px;
      font-size: 24px;
      line-height: 36px;
      font-weight: 500;
      text-align: center;
      color: $secondary-text-color;
    }

    &__sparkline {
      flex: 0 0 auto;
      width: 50px;

      path {
        stroke: lighten($highlight-text-color, 6%) !important;
      }
    }
  }
}<|MERGE_RESOLUTION|>--- conflicted
+++ resolved
@@ -730,7 +730,6 @@
   }
 }
 
-<<<<<<< HEAD
 .MathJax_Display {
     overflow-x: auto;
     overflow-y: hidden;
@@ -766,7 +765,8 @@
 
 .mathjaxified__content + .mathjaxified__content {
     border-top: 0px !important;
-=======
+}
+
 .status__content.status__content--collapsed {
   max-height: 20px * 15; // 15 lines is roughly above 500 characters
 }
@@ -785,7 +785,6 @@
   &:active {
     text-decoration: underline;
   }
->>>>>>> 887f9de6
 }
 
 .status__content__spoiler-link {
