.app-body {
  -webkit-overflow-scrolling: touch;
  -ms-overflow-style: -ms-autohiding-scrollbar;
}

.button {
  background-color: $ui-highlight-color;
  border: 10px none;
  border-radius: 4px;
  box-sizing: border-box;
  color: $primary-text-color;
  cursor: pointer;
  display: inline-block;
  font-family: inherit;
  font-size: 14px;
  font-weight: 500;
  height: 36px;
  letter-spacing: 0;
  line-height: 36px;
  overflow: hidden;
  padding: 0 16px;
  position: relative;
  text-align: center;
  text-transform: uppercase;
  text-decoration: none;
  text-overflow: ellipsis;
  transition: all 100ms ease-in;
  white-space: nowrap;
  width: auto;

  &:active,
  &:focus,
  &:hover {
    background-color: lighten($ui-highlight-color, 10%);
    transition: all 200ms ease-out;
  }

  &--destructive {
    transition: none;

    &:active,
    &:focus,
    &:hover {
      background-color: $error-red;
      transition: none;
    }
  }

  &:disabled,
  &.disabled {
    background-color: $ui-primary-color;
    cursor: default;
  }

  &::-moz-focus-inner {
    border: 0;
  }

  &::-moz-focus-inner,
  &:focus,
  &:active {
    outline: 0 !important;
  }

  &.button-primary,
  &.button-alternative,
  &.button-secondary,
  &.button-alternative-2 {
    font-size: 16px;
    line-height: 36px;
    height: auto;
    text-transform: none;
    padding: 4px 16px;
  }

  &.button-alternative {
    color: $inverted-text-color;
    background: $ui-primary-color;

    &:active,
    &:focus,
    &:hover {
      background-color: lighten($ui-primary-color, 4%);
    }
  }

  &.button-alternative-2 {
    background: $ui-base-lighter-color;

    &:active,
    &:focus,
    &:hover {
      background-color: lighten($ui-base-lighter-color, 4%);
    }
  }

  &.button-secondary {
    color: $darker-text-color;
    background: transparent;
    padding: 3px 15px;
    border: 1px solid $ui-primary-color;

    &:active,
    &:focus,
    &:hover {
      border-color: lighten($ui-primary-color, 4%);
      color: lighten($darker-text-color, 4%);
    }

    &:disabled {
      opacity: 0.5;
    }
  }

  &.button--block {
    display: block;
    width: 100%;
  }
}

.column__wrapper {
  display: flex;
  flex: 1 1 auto;
  position: relative;
}

.icon-button {
  display: inline-block;
  padding: 0;
  color: $action-button-color;
  border: none;
  background: transparent;
  cursor: pointer;
  transition: color 100ms ease-in;

  &:hover,
  &:active,
  &:focus {
    color: lighten($action-button-color, 7%);
    transition: color 200ms ease-out;
  }

  &.disabled {
    color: darken($action-button-color, 13%);
    cursor: default;
  }

  &.active {
    color: $highlight-text-color;
  }

  &::-moz-focus-inner {
    border: 0;
  }

  &::-moz-focus-inner,
  &:focus,
  &:active {
    outline: 0 !important;
  }

  &.inverted {
    color: $lighter-text-color;

    &:hover,
    &:active,
    &:focus {
      color: darken($lighter-text-color, 7%);
    }

    &.disabled {
      color: lighten($lighter-text-color, 7%);
    }

    &.active {
      color: $highlight-text-color;

      &.disabled {
        color: lighten($highlight-text-color, 13%);
      }
    }
  }

  &.overlayed {
    box-sizing: content-box;
    background: rgba($base-overlay-background, 0.6);
    color: rgba($primary-text-color, 0.7);
    border-radius: 4px;
    padding: 2px;

    &:hover {
      background: rgba($base-overlay-background, 0.9);
    }
  }
}

.text-icon-button {
  color: $lighter-text-color;
  border: none;
  background: transparent;
  cursor: pointer;
  font-weight: 600;
  font-size: 11px;
  padding: 0 3px;
  line-height: 27px;
  outline: 0;
  transition: color 100ms ease-in;

  &:hover,
  &:active,
  &:focus {
    color: darken($lighter-text-color, 7%);
    transition: color 200ms ease-out;
  }

  &.disabled {
    color: lighten($lighter-text-color, 20%);
    cursor: default;
  }

  &.active {
    color: $highlight-text-color;
  }

  &::-moz-focus-inner {
    border: 0;
  }

  &::-moz-focus-inner,
  &:focus,
  &:active {
    outline: 0 !important;
  }
}

.dropdown-menu {
  position: absolute;
}

.invisible {
  font-size: 0;
  line-height: 0;
  display: inline-block;
  width: 0;
  height: 0;
  position: absolute;

  img,
  svg {
    margin: 0 !important;
    border: 0 !important;
    padding: 0 !important;
    width: 0 !important;
    height: 0 !important;
  }
}

.ellipsis {
  &::after {
    content: "…";
  }
}

.compose-form {
  padding: 10px;

  &__sensitive-button {
    padding: 10px;
    padding-top: 0;

    font-size: 14px;
    font-weight: 500;

    &.active {
      color: $highlight-text-color;
    }

    input[type=checkbox] {
      display: none;
    }

    .checkbox {
      display: inline-block;
      position: relative;
      border: 1px solid $ui-primary-color;
      box-sizing: border-box;
      width: 18px;
      height: 18px;
      flex: 0 0 auto;
      margin-right: 10px;
      top: -1px;
      border-radius: 4px;
      vertical-align: middle;

      &.active {
        border-color: $highlight-text-color;
        background: $highlight-text-color;
      }
    }
  }

  .compose-form__warning {
    color: $inverted-text-color;
    margin-bottom: 10px;
    background: $ui-primary-color;
    box-shadow: 0 2px 6px rgba($base-shadow-color, 0.3);
    padding: 8px 10px;
    border-radius: 4px;
    font-size: 13px;
    font-weight: 400;

    strong {
      color: $inverted-text-color;
      font-weight: 500;

      @each $lang in $cjk-langs {
        &:lang(#{$lang}) {
          font-weight: 700;
        }
      }
    }

    a {
      color: $lighter-text-color;
      font-weight: 500;
      text-decoration: underline;

      &:hover,
      &:active,
      &:focus {
        text-decoration: none;
      }
    }
  }

  .compose-form__autosuggest-wrapper {
    position: relative;

    .emoji-picker-dropdown {
      position: absolute;
      right: 5px;
      top: 5px;
    }
  }

  .autosuggest-textarea,
<<<<<<< HEAD
  .hashtag-temp,
=======
  .autosuggest-input,
>>>>>>> f4f22391
  .spoiler-input {
    position: relative;
  }

  .spoiler-input {
    height: 0;
    transform-origin: bottom;
    opacity: 0.0;

    &.spoiler-input--visible {
      height: 47px;
      opacity: 1.0;
    }
  }

  .autosuggest-textarea__textarea,
  .hastag-temp__input,
  .spoiler-input__input {
    display: block;
    box-sizing: border-box;
    width: 100%;
    margin: 0;
    color: $inverted-text-color;
    background: $simple-background-color;
    padding: 10px;
    font-family: inherit;
    font-size: 14px;
    resize: vertical;
    border: 0;
    outline: 0;

    &:focus {
      outline: 0;
    }

    @media screen and (max-width: 600px) {
      font-size: 16px;
    }
  }

  .spoiler-input__input {
    border-radius: 4px;
  }

  .autosuggest-textarea__textarea {
    min-height: 100px;
    border-radius: 4px 4px 0 0;
    padding-bottom: 0;
    padding-right: 10px + 22px;
    resize: none;
    scrollbar-color: initial;

    &::-webkit-scrollbar {
      all: unset;
    }

    @media screen and (max-width: 600px) {
      height: 100px !important; // prevent auto-resize textarea
      resize: vertical;
    }
  }

  .autosuggest-textarea__suggestions {
    box-sizing: border-box;
    display: none;
    position: absolute;
    top: 100%;
    width: 100%;
    z-index: 99;
    box-shadow: 4px 4px 6px rgba($base-shadow-color, 0.4);
    background: $ui-secondary-color;
    border-radius: 0 0 4px 4px;
    color: $inverted-text-color;
    font-size: 14px;
    padding: 6px;

    &.autosuggest-textarea__suggestions--visible {
      display: block;
    }
  }

  .autosuggest-textarea__suggestions__item {
    padding: 10px;
    cursor: pointer;
    border-radius: 4px;

    &:hover,
    &:focus,
    &:active,
    &.selected {
      background: darken($ui-secondary-color, 10%);
    }
  }

  .autosuggest-account,
  .autosuggest-emoji {
    display: flex;
    flex-direction: row;
    align-items: center;
    justify-content: flex-start;
    line-height: 18px;
    font-size: 14px;
  }

  .autosuggest-account-icon,
  .autosuggest-emoji img {
    display: block;
    margin-right: 8px;
    width: 16px;
    height: 16px;
  }

  .autosuggest-account .display-name__account {
    color: $lighter-text-color;
  }

  .compose-form__modifiers {
    color: $inverted-text-color;
    font-family: inherit;
    font-size: 14px;
    background: $simple-background-color;

    .compose-form__upload-wrapper {
      overflow: hidden;
    }

    .compose-form__uploads-wrapper {
      display: flex;
      flex-direction: row;
      padding: 5px;
      flex-wrap: wrap;
    }

    .compose-form__upload {
      flex: 1 1 0;
      min-width: 40%;
      margin: 5px;

      &__actions {
        background: linear-gradient(180deg, rgba($base-shadow-color, 0.8) 0, rgba($base-shadow-color, 0.35) 80%, transparent);
        display: flex;
        align-items: flex-start;
        justify-content: space-between;
        opacity: 0;
        transition: opacity .1s ease;

        .icon-button {
          flex: 0 1 auto;
          color: $secondary-text-color;
          font-size: 14px;
          font-weight: 500;
          padding: 10px;
          font-family: inherit;

          &:hover,
          &:focus,
          &:active {
            color: lighten($secondary-text-color, 7%);
          }
        }

        &.active {
          opacity: 1;
        }
      }

      &-description {
        position: absolute;
        z-index: 2;
        bottom: 0;
        left: 0;
        right: 0;
        box-sizing: border-box;
        background: linear-gradient(0deg, rgba($base-shadow-color, 0.8) 0, rgba($base-shadow-color, 0.35) 80%, transparent);
        padding: 10px;
        opacity: 0;
        transition: opacity .1s ease;

        textarea {
          background: transparent;
          color: $secondary-text-color;
          border: 0;
          padding: 0;
          margin: 0;
          width: 100%;
          font-family: inherit;
          font-size: 14px;
          font-weight: 500;

          &:focus {
            color: $white;
          }

          &::placeholder {
            opacity: 0.75;
            color: $secondary-text-color;
          }
        }

        &.active {
          opacity: 1;
        }
      }
    }

    .compose-form__upload-thumbnail {
      border-radius: 4px;
      background-position: center;
      background-size: cover;
      background-repeat: no-repeat;
      height: 140px;
      width: 100%;
      overflow: hidden;
    }
  }

  .compose-form__buttons-wrapper {
    padding: 10px;
    background: darken($simple-background-color, 8%);
    border-radius: 0 0 4px 4px;
    display: flex;
    justify-content: space-between;

    .compose-form__buttons {
      display: flex;

      .compose-form__upload-button-icon {
        line-height: 27px;
      }

      .compose-form__sensitive-button {
        display: none;

        &.compose-form__sensitive-button--visible {
          display: block;
        }

        .compose-form__sensitive-button__icon {
          line-height: 27px;
        }
      }
    }

    .icon-button {
      box-sizing: content-box;
      padding: 0 3px;
    }

    .character-counter__wrapper {
      align-self: center;
      margin-right: 4px;

      .character-counter {
        cursor: default;
        font-family: $font-sans-serif, sans-serif;
        font-size: 14px;
        font-weight: 600;
        color: $lighter-text-color;

        &.character-counter--over {
          color: $warning-red;
        }
      }
    }
  }

  .compose-form__publish {
    display: flex;
    justify-content: flex-end;
    min-width: 0;

    .compose-form__publish-button-wrapper {
      overflow: hidden;
      padding-top: 10px;
    }
  }
}

.no-reduce-motion .spoiler-input {
  transition: height 0.4s ease, opacity 0.4s ease;
}

.emojione {
  font-size: inherit;
  vertical-align: middle;
  object-fit: contain;
  margin: -.2ex .15em .2ex;
  width: 16px;
  height: 16px;

  img {
    width: auto;
  }
}

.reply-indicator {
  background: $ui-primary-color;
}

.quote-indicator {
  background: $success-green;
}

.reply-indicator,
.quote-indicator {
  border-radius: 4px;
  margin-bottom: 10px;
  padding: 10px;
}

.reply-indicator__header,
.quote-indicator__header {
  margin-bottom: 5px;
  overflow: hidden;
}

.reply-indicator__cancel,
.quote-indicator__cancel {
  float: right;
  line-height: 24px;
}

.reply-indicator__display-name,
.quote-indicator__display-name {
  color: $inverted-text-color;
  display: block;
  max-width: 100%;
  line-height: 24px;
  overflow: hidden;
  padding-right: 25px;
  text-decoration: none;
}

.reply-indicator__display-avatar,
.quote-indicator__display-avatar {
  float: left;
  margin-right: 5px;
}

.status__content--with-action {
  cursor: pointer;
}

.status__content,
.reply-indicator__content,
.quote-indicator__content {
  position: relative;
  font-size: 15px;
  line-height: 20px;
  word-wrap: break-word;
  font-weight: 400;
  overflow: hidden;
  text-overflow: ellipsis;
  padding-top: 2px;
  color: $primary-text-color;

  &:focus {
    outline: 0;
  }

  &.status__content--with-spoiler {
    white-space: normal;

    .status__content__text {
      white-space: pre-wrap;
    }
  }

  .emojione {
    width: 20px;
    height: 20px;
    margin: -3px 0 0;
  }

  p {
    margin-bottom: 20px;
    white-space: pre-wrap;

    &:last-child {
      margin-bottom: 0;
    }
  }

  a {
    color: $secondary-text-color;
    text-decoration: none;

    &:hover {
      text-decoration: underline;

      .fa {
        color: lighten($dark-text-color, 7%);
      }
    }

    &.mention {
      &:hover {
        text-decoration: none;

        span {
          text-decoration: underline;
        }
      }
    }

    .fa {
      color: $dark-text-color;
    }
  }

  .status__content__spoiler-link {
    background: $action-button-color;

    &:hover {
      background: lighten($action-button-color, 7%);
      text-decoration: none;
    }

    &::-moz-focus-inner {
      border: 0;
    }

    &::-moz-focus-inner,
    &:focus,
    &:active {
      outline: 0 !important;
    }
  }

  .status__content__text {
    display: none;

    &.status__content__text--visible {
      display: block;
    }
  }
}

.status__content.status__content--collapsed {
  max-height: 20px * 15; // 15 lines is roughly above 500 characters
}

.status__content__read-more-button {
  display: block;
  font-size: 15px;
  line-height: 20px;
  color: lighten($ui-highlight-color, 8%);
  border: 0;
  background: transparent;
  padding: 0;
  padding-top: 8px;

  &:hover,
  &:active {
    text-decoration: underline;
  }
}

.status__content__spoiler-link {
  display: inline-block;
  border-radius: 2px;
  background: transparent;
  border: 0;
  color: $inverted-text-color;
  font-weight: 700;
  font-size: 11px;
  padding: 0 6px;
  text-transform: uppercase;
  line-height: 20px;
  cursor: pointer;
  vertical-align: middle;
}

.quote-inline {
  display: none;
}

.quote-status {
  border: solid 1px #393f4f;
  border-radius: 4px;
  padding: 5px;
  margin-top: 8px;
  position: relative;

  .status__avatar {
    height: 18px;
    width: 18px;
    position: absolute;
    top: 5px;
    left: 5px;
    cursor: pointer;

    & > div {
      width: 18px;
      height: 18px;
    }
  }

  .display-name__account {
    color: $ui-base-lighter-color;
  }

  .display-name {
    padding-left: 20px;
  }
}

.muted .quote-status .display-name {
  color: $ui-base-lighter-color;
}

.status__wrapper--filtered {
  color: $dark-text-color;
  border: 0;
  font-size: inherit;
  text-align: center;
  line-height: inherit;
  margin: 0;
  padding: 15px;
  box-sizing: border-box;
  width: 100%;
  clear: both;
  border-bottom: 1px solid lighten($ui-base-color, 8%);
}

.quote-inline {
  display: none;
}

.quote-status {
  border: solid 1px $ui-base-lighter-color;
  border-radius: 4px;
  padding: 5px;
  margin-top: 8px;
  position: relative;

  & > .unlisted-quote {
    color: $dark-text-color;
    font-weight: 500;
  }

  .status__avatar {
    height: 18px;
    width: 18px;
    position: absolute;
    top: 5px;
    left: 5px;
    cursor: pointer;

    & > div {
      width: 18px;
      height: 18px;
    }
  }

  .display-name__account {
    color: $ui-base-lighter-color;
  }

  .display-name {
    padding-left: 20px;
  }
}

.muted .quote-status .display-name {
  color: $ui-base-lighter-color;
}

.status__prepend-icon-wrapper {
  left: -26px;
  position: absolute;
}

.focusable {
  &:focus {
    outline: 0;
    background: lighten($ui-base-color, 4%);

    .status.status-direct {
      background: lighten($ui-base-color, 12%);

      &.muted {
        background: transparent;
      }
    }

    .detailed-status,
    .detailed-status__action-bar {
      background: lighten($ui-base-color, 8%);
    }
  }
}

.status {
  padding: 8px 10px;
  padding-left: 68px;
  position: relative;
  min-height: 54px;
  border-bottom: 1px solid lighten($ui-base-color, 8%);
  cursor: default;

  @supports (-ms-overflow-style: -ms-autohiding-scrollbar) {
    // Add margin to avoid Edge auto-hiding scrollbar appearing over content.
    // On Edge 16 this is 16px and Edge <=15 it's 12px, so aim for 16px.
    padding-right: 26px; // 10px + 16px
  }

  @keyframes fade {
    0% { opacity: 0; }
    100% { opacity: 1; }
  }

  opacity: 1;
  animation: fade 150ms linear;

  .video-player {
    margin-top: 8px;
  }

  &.status-direct:not(.read) {
    background: lighten($ui-base-color, 8%);
    border-bottom-color: lighten($ui-base-color, 12%);
  }

  &.light {
    .status__relative-time {
      color: $light-text-color;
    }

    .status__display-name {
      color: $inverted-text-color;
    }

    .display-name {
      strong {
        color: $inverted-text-color;
      }

      span {
        color: $light-text-color;
      }
    }

    .status__content {
      color: $inverted-text-color;

      a {
        color: $highlight-text-color;
      }

      a.status__content__spoiler-link {
        color: $primary-text-color;
        background: $ui-primary-color;

        &:hover {
          background: lighten($ui-primary-color, 8%);
        }
      }
    }
  }
}

.notification-favourite {
  .status.status-direct {
    background: transparent;

    .icon-button.disabled {
      color: lighten($action-button-color, 13%);
    }
  }
}

.status__relative-time,
.notification__relative_time {
  color: $dark-text-color;
  float: right;
  font-size: 14px;
}

.status__display-name {
  color: $dark-text-color;
}

.status__info .status__display-name {
  display: block;
  max-width: 100%;
  padding-right: 25px;
}

.status__info {
  font-size: 15px;
}

.status-check-box {
  border-bottom: 1px solid $ui-secondary-color;
  display: flex;

  .status-check-box__status {
    margin: 10px 0 10px 10px;
    flex: 1;

    .media-gallery {
      max-width: 250px;
    }

    .status__content {
      padding: 0;
      white-space: normal;
    }

    .video-player {
      margin-top: 8px;
      max-width: 250px;
    }

    .media-gallery__item-thumbnail {
      cursor: default;
    }
  }
}

.status-check-box-toggle {
  align-items: center;
  display: flex;
  flex: 0 0 auto;
  justify-content: center;
  padding: 10px;
}

.status__prepend {
  margin-left: 68px;
  color: $dark-text-color;
  padding: 8px 0;
  padding-bottom: 2px;
  font-size: 14px;
  position: relative;

  .status__display-name strong {
    color: $dark-text-color;
  }

  > span {
    display: block;
    overflow: hidden;
    text-overflow: ellipsis;
  }
}

.status__action-bar {
  align-items: center;
  display: flex;
  margin-top: 8px;

  &__counter {
    display: inline-flex;
    margin-right: 11px;
    align-items: center;

    .status__action-bar-button {
      margin-right: 4px;
    }

    &__label {
      display: inline-block;
      width: 14px;
      font-size: 12px;
      font-weight: 500;
      color: $action-button-color;
    }
  }
}

.status__action-bar-button {
  margin-right: 18px;
}

.status__action-bar-dropdown {
  height: 23.15px;
  width: 23.15px;
}

.detailed-status__action-bar-dropdown {
  flex: 1 1 auto;
  display: flex;
  align-items: center;
  justify-content: center;
  position: relative;
}

.detailed-status {
  background: lighten($ui-base-color, 4%);
  padding: 14px 10px;

  &--flex {
    display: flex;
    flex-wrap: wrap;
    justify-content: space-between;
    align-items: flex-start;

    .status__content,
    .detailed-status__meta {
      flex: 100%;
    }
  }

  .status__content {
    font-size: 19px;
    line-height: 24px;

    .emojione {
      width: 24px;
      height: 24px;
      margin: -1px 0 0;
    }

    .status__content__spoiler-link {
      line-height: 24px;
      margin: -1px 0 0;
    }
  }

  .video-player {
    margin-top: 8px;
  }
}

.detailed-status__meta {
  margin-top: 15px;
  color: $dark-text-color;
  font-size: 14px;
  line-height: 18px;
}

.detailed-status__action-bar {
  background: lighten($ui-base-color, 4%);
  border-top: 1px solid lighten($ui-base-color, 8%);
  border-bottom: 1px solid lighten($ui-base-color, 8%);
  display: flex;
  flex-direction: row;
  padding: 10px 0;
}

.detailed-status__link {
  color: inherit;
  text-decoration: none;
}

.detailed-status__favorites,
.detailed-status__reblogs {
  display: inline-block;
  font-weight: 500;
  font-size: 12px;
  margin-left: 6px;
}

.reply-indicator__content,
.quote-indicator__content {
  color: $inverted-text-color;
  font-size: 14px;

  a {
    color: $lighter-text-color;
  }
}

.domain {
  padding: 10px;
  border-bottom: 1px solid lighten($ui-base-color, 8%);

  .domain__domain-name {
    flex: 1 1 auto;
    display: block;
    color: $primary-text-color;
    text-decoration: none;
    font-size: 14px;
    font-weight: 500;
  }
}

.domain__wrapper {
  display: flex;
}

.domain_buttons {
  height: 18px;
  padding: 10px;
  white-space: nowrap;
}

.account {
  padding: 10px;
  border-bottom: 1px solid lighten($ui-base-color, 8%);

  &.compact {
    padding: 0;
    border-bottom: 0;

    .account__avatar-wrapper {
      margin-left: 0;
    }
  }

  .account__display-name {
    flex: 1 1 auto;
    display: block;
    color: $darker-text-color;
    overflow: hidden;
    text-decoration: none;
    font-size: 14px;
  }
}

.account__wrapper {
  display: flex;
}

.account__avatar-wrapper {
  float: left;
  margin-left: 12px;
  margin-right: 12px;
}

.account__avatar {
  @include avatar-radius();
  position: relative;

  &-inline {
    display: inline-block;
    vertical-align: middle;
    margin-right: 5px;
  }

  &-composite {
    @include avatar-radius();
    overflow: hidden;

    & > div {
      @include avatar-radius();
      float: left;
      position: relative;
      box-sizing: border-box;
    }
  }
}

a .account__avatar {
  cursor: pointer;
}

.account__avatar-overlay {
  @include avatar-size(48px);

  &-base {
    @include avatar-radius();
    @include avatar-size(36px);
  }

  &-overlay {
    @include avatar-radius();
    @include avatar-size(24px);

    position: absolute;
    bottom: 0;
    right: 0;
    z-index: 1;
  }
}

.account__relationship {
  height: 18px;
  padding: 10px;
  white-space: nowrap;
}

.account__disclaimer {
  padding: 10px;
  border-top: 1px solid lighten($ui-base-color, 8%);
  color: $dark-text-color;

  strong {
    font-weight: 500;

    @each $lang in $cjk-langs {
      &:lang(#{$lang}) {
        font-weight: 700;
      }
    }
  }

  a {
    font-weight: 500;
    color: inherit;
    text-decoration: underline;

    &:hover,
    &:focus,
    &:active {
      text-decoration: none;
    }
  }
}

.account__action-bar {
  border-top: 1px solid lighten($ui-base-color, 8%);
  border-bottom: 1px solid lighten($ui-base-color, 8%);
  line-height: 36px;
  overflow: hidden;
  flex: 0 0 auto;
  display: flex;
}

.account__action-bar-dropdown {
  padding: 10px;

  .icon-button {
    vertical-align: middle;
  }

  .dropdown--active {
    .dropdown__content.dropdown__right {
      left: 6px;
      right: initial;
    }

    &::after {
      bottom: initial;
      margin-left: 11px;
      margin-top: -7px;
      right: initial;
    }
  }
}

.account__action-bar-links {
  display: flex;
  flex: 1 1 auto;
  line-height: 18px;
  text-align: center;
}

.account__action-bar__tab {
  text-decoration: none;
  overflow: hidden;
  flex: 0 1 100%;
  border-right: 1px solid lighten($ui-base-color, 8%);
  padding: 10px 0;
  border-bottom: 4px solid transparent;

  &.active {
    border-bottom: 4px solid $ui-highlight-color;
  }

  & > span {
    display: block;
    text-transform: uppercase;
    font-size: 11px;
    color: $darker-text-color;
  }

  strong {
    display: block;
    font-size: 15px;
    font-weight: 500;
    color: $primary-text-color;

    @each $lang in $cjk-langs {
      &:lang(#{$lang}) {
        font-weight: 700;
      }
    }
  }
}

.account-authorize {
  padding: 14px 10px;

  .detailed-status__display-name {
    display: block;
    margin-bottom: 15px;
    overflow: hidden;
  }
}

.account-authorize__avatar {
  float: left;
  margin-right: 10px;
}

.status__display-name,
.status__relative-time,
.detailed-status__display-name,
.detailed-status__datetime,
.detailed-status__application,
.account__display-name {
  text-decoration: none;
}

.status__display-name,
.account__display-name {
  strong {
    color: $primary-text-color;
  }
}

.muted {
  .emojione {
    opacity: 0.5;
  }
}

.status__display-name,
.reply-indicator__display-name,
.detailed-status__display-name,
a.account__display-name {
  &:hover strong {
    text-decoration: underline;
  }
}

.account__display-name strong {
  display: block;
  overflow: hidden;
  text-overflow: ellipsis;
}

.detailed-status__application,
.detailed-status__datetime {
  color: inherit;
}

.detailed-status__display-name {
  color: $secondary-text-color;
  display: block;
  line-height: 24px;
  margin-bottom: 15px;
  overflow: hidden;

  strong,
  span {
    display: block;
    text-overflow: ellipsis;
    overflow: hidden;
  }

  strong {
    font-size: 16px;
    color: $primary-text-color;
  }
}

.detailed-status__display-avatar {
  float: left;
  margin-right: 10px;
}

.status__avatar {
  height: 48px;
  left: 10px;
  position: absolute;
  top: 10px;
  width: 48px;
}

.status__expand {
  width: 68px;
  position: absolute;
  left: 0;
  top: 0;
  height: 100%;
  cursor: pointer;
}

.muted {
  .status__content p,
  .status__content a {
    color: $dark-text-color;
  }

  .status__display-name strong {
    color: $dark-text-color;
  }

  .status__avatar {
    opacity: 0.5;
  }

  a.status__content__spoiler-link {
    background: $ui-base-lighter-color;
    color: $inverted-text-color;

    &:hover {
      background: lighten($ui-base-lighter-color, 7%);
      text-decoration: none;
    }
  }
}

.notification__message {
  margin: 0 10px 0 68px;
  padding: 8px 0 0;
  cursor: default;
  color: $darker-text-color;
  font-size: 15px;
  line-height: 22px;
  position: relative;

  .fa {
    color: $highlight-text-color;
  }

  > span {
    display: inline;
    overflow: hidden;
    text-overflow: ellipsis;
  }
}

.notification__favourite-icon-wrapper {
  left: -26px;
  position: absolute;

  .star-icon {
    color: $gold-star;
  }
}

.star-icon.active {
  color: $gold-star;
}

.notification__display-name {
  color: inherit;
  font-weight: 500;
  text-decoration: none;

  &:hover {
    color: $primary-text-color;
    text-decoration: underline;
  }
}

.notification__relative_time {
  float: right;
}

.display-name {
  display: block;
  max-width: 100%;
  overflow: hidden;
  text-overflow: ellipsis;
  white-space: nowrap;
}

.display-name__html {
  font-weight: 500;
}

.display-name__account {
  font-size: 14px;
}

.status__relative-time,
.detailed-status__datetime {
  &:hover {
    text-decoration: underline;
  }
}

.image-loader {
  position: relative;
  width: 100%;
  height: 100%;
  display: flex;
  align-items: center;
  justify-content: center;
  flex-direction: column;

  .image-loader__preview-canvas {
    max-width: $media-modal-media-max-width;
    max-height: $media-modal-media-max-height;
    background: url('../images/void.png') repeat;
    object-fit: contain;
  }

  .loading-bar {
    position: relative;
  }

  &.image-loader--amorphous .image-loader__preview-canvas {
    display: none;
  }
}

.zoomable-image {
  position: relative;
  width: 100%;
  height: 100%;
  display: flex;
  align-items: center;
  justify-content: center;

  img {
    max-width: $media-modal-media-max-width;
    max-height: $media-modal-media-max-height;
    width: auto;
    height: auto;
    object-fit: contain;
  }
}

.navigation-bar {
  padding: 10px;
  display: flex;
  align-items: center;
  flex-shrink: 0;
  cursor: default;
  color: $darker-text-color;

  strong {
    color: $secondary-text-color;
  }

  a {
    color: inherit;
  }

  .permalink {
    text-decoration: none;
  }

  .navigation-bar__actions {
    position: relative;

    .icon-button.close {
      position: absolute;
      pointer-events: none;
      transform: scale(0.0, 1.0) translate(-100%, 0);
      opacity: 0;
    }

    .compose__action-bar .icon-button {
      pointer-events: auto;
      transform: scale(1.0, 1.0) translate(0, 0);
      opacity: 1;
    }
  }
}

.navigation-bar__profile {
  flex: 1 1 auto;
  margin-left: 8px;
  line-height: 20px;
  margin-top: -1px;
  overflow: hidden;
}

.navigation-bar__profile-account {
  display: block;
  font-weight: 500;
  overflow: hidden;
  text-overflow: ellipsis;
}

.navigation-bar__profile-edit {
  color: inherit;
  text-decoration: none;
}

.dropdown {
  display: inline-block;
}

.dropdown__content {
  display: none;
  position: absolute;
}

.dropdown-menu__separator {
  border-bottom: 1px solid darken($ui-secondary-color, 8%);
  margin: 5px 7px 6px;
  height: 0;
}

.dropdown-menu {
  background: $ui-secondary-color;
  padding: 4px 0;
  border-radius: 4px;
  box-shadow: 2px 4px 15px rgba($base-shadow-color, 0.4);
  z-index: 9999;

  ul {
    list-style: none;
  }

  &.left {
    transform-origin: 100% 50%;
  }

  &.top {
    transform-origin: 50% 100%;
  }

  &.bottom {
    transform-origin: 50% 0;
  }

  &.right {
    transform-origin: 0 50%;
  }
}

.dropdown-menu__arrow {
  position: absolute;
  width: 0;
  height: 0;
  border: 0 solid transparent;

  &.left {
    right: -5px;
    margin-top: -5px;
    border-width: 5px 0 5px 5px;
    border-left-color: $ui-secondary-color;
  }

  &.top {
    bottom: -5px;
    margin-left: -7px;
    border-width: 5px 7px 0;
    border-top-color: $ui-secondary-color;
  }

  &.bottom {
    top: -5px;
    margin-left: -7px;
    border-width: 0 7px 5px;
    border-bottom-color: $ui-secondary-color;
  }

  &.right {
    left: -5px;
    margin-top: -5px;
    border-width: 5px 5px 5px 0;
    border-right-color: $ui-secondary-color;
  }
}

.dropdown-menu__item {
  a {
    font-size: 13px;
    line-height: 18px;
    display: block;
    padding: 4px 14px;
    box-sizing: border-box;
    text-decoration: none;
    background: $ui-secondary-color;
    color: $inverted-text-color;
    overflow: hidden;
    text-overflow: ellipsis;
    white-space: nowrap;

    &:focus,
    &:hover,
    &:active {
      background: $ui-highlight-color;
      color: $secondary-text-color;
      outline: 0;
    }
  }
}

.dropdown--active .dropdown__content {
  display: block;
  line-height: 18px;
  max-width: 311px;
  right: 0;
  text-align: left;
  z-index: 9999;

  & > ul {
    list-style: none;
    background: $ui-secondary-color;
    padding: 4px 0;
    border-radius: 4px;
    box-shadow: 0 0 15px rgba($base-shadow-color, 0.4);
    min-width: 140px;
    position: relative;
  }

  &.dropdown__right {
    right: 0;
  }

  &.dropdown__left {
    & > ul {
      left: -98px;
    }
  }

  & > ul > li > a {
    font-size: 13px;
    line-height: 18px;
    display: block;
    padding: 4px 14px;
    box-sizing: border-box;
    text-decoration: none;
    background: $ui-secondary-color;
    color: $inverted-text-color;
    overflow: hidden;
    text-overflow: ellipsis;
    white-space: nowrap;

    &:focus {
      outline: 0;
    }

    &:hover {
      background: $ui-highlight-color;
      color: $secondary-text-color;
    }
  }
}

.dropdown__icon {
  vertical-align: middle;
}

.columns-area {
  display: flex;
  flex: 1 1 auto;
  flex-direction: row;
  justify-content: flex-start;
  overflow-x: auto;
  position: relative;

  &.unscrollable {
    overflow-x: hidden;
  }
}

@media screen and (min-width: 360px) {
  .columns-area {
    padding: 10px;
  }

  .react-swipeable-view-container .columns-area {
    height: calc(100% - 20px) !important;
  }
}

.react-swipeable-view-container {
  &,
  .columns-area,
  .drawer,
  .column {
    height: 100%;
  }
}

.react-swipeable-view-container > * {
  display: flex;
  align-items: center;
  justify-content: center;
  height: 100%;
}

.column {
  width: 350px;
  position: relative;
  box-sizing: border-box;
  display: flex;
  flex-direction: column;

  > .scrollable {
    background: $ui-base-color;
  }
}

.ui {
  flex: 0 0 auto;
  display: flex;
  flex-direction: column;
  width: 100%;
  height: 100%;
  background: darken($ui-base-color, 7%);
}

.drawer {
  width: 300px;
  box-sizing: border-box;
  display: flex;
  flex-direction: column;
  overflow-y: hidden;
}

.drawer__tab {
  display: block;
  flex: 1 1 auto;
  padding: 15px 5px 13px;
  color: $darker-text-color;
  text-decoration: none;
  text-align: center;
  font-size: 16px;
  border-bottom: 2px solid transparent;
}

.column,
.drawer {
  flex: 1 1 100%;
  overflow: hidden;
}

@media screen and (min-width: 360px) {
  .tabs-bar {
    margin: 10px;
    margin-bottom: 0;
  }

  .getting-started__wrapper,
  .getting-started__trends,
  .search {
    margin-bottom: 10px;
  }
}

@media screen and (max-width: 630px) {
  .column,
  .drawer {
    width: 100%;
    padding: 0;
  }

  .columns-area {
    flex-direction: column;
  }

  .search__input,
  .autosuggest-textarea__textarea {
    font-size: 16px;
  }
}

@media screen and (min-width: 631px) {
  .columns-area {
    padding: 0;
  }

  .column,
  .drawer {
    flex: 0 0 auto;
    padding: 10px;
    padding-left: 5px;
    padding-right: 5px;

    &:first-child {
      padding-left: 10px;
    }

    &:last-child {
      padding-right: 10px;
    }
  }

  .columns-area > div {
    .column,
    .drawer {
      padding-left: 5px;
      padding-right: 5px;
    }
  }
}

.drawer__pager {
  box-sizing: border-box;
  padding: 0;
  flex-grow: 1;
  position: relative;
  overflow: hidden;
  display: flex;
}

.drawer__inner {
  position: absolute;
  top: 0;
  left: 0;
  background: lighten($ui-base-color, 13%);
  box-sizing: border-box;
  padding: 0;
  display: flex;
  flex-direction: column;
  overflow: hidden;
  overflow-y: auto;
  width: 100%;
  height: 100%;

  &.darker {
    background: $ui-base-color;
  }
}

.drawer__inner__mastodon {
  background: lighten($ui-base-color, 13%) url('data:image/svg+xml;utf8,<svg xmlns="http://www.w3.org/2000/svg" viewBox="0 0 234.80078 31.757813" width="234.80078" height="31.757812"><path d="M19.599609 0c-1.05 0-2.10039.375-2.90039 1.125L0 16.925781v14.832031h234.80078V17.025391l-16.5-15.900391c-1.6-1.5-4.20078-1.5-5.80078 0l-13.80078 13.099609c-1.6 1.5-4.19883 1.5-5.79883 0L179.09961 1.125c-1.6-1.5-4.19883-1.5-5.79883 0L159.5 14.224609c-1.6 1.5-4.20078 1.5-5.80078 0L139.90039 1.125c-1.6-1.5-4.20078-1.5-5.80078 0l-13.79883 13.099609c-1.6 1.5-4.20078 1.5-5.80078 0L100.69922 1.125c-1.600001-1.5-4.198829-1.5-5.798829 0l-13.59961 13.099609c-1.6 1.5-4.200781 1.5-5.800781 0L61.699219 1.125c-1.6-1.5-4.198828-1.5-5.798828 0L42.099609 14.224609c-1.6 1.5-4.198828 1.5-5.798828 0L22.5 1.125C21.7.375 20.649609 0 19.599609 0z" fill="#{hex-color($ui-base-color)}"/></svg>') no-repeat bottom / 100% auto;
  flex: 1;
  min-height: 47px;

  > img {
    display: block;
    object-fit: contain;
    object-position: bottom left;
    width: 100%;
    height: 100%;
    pointer-events: none;
    user-drag: none;
    user-select: none;
  }
}

.pseudo-drawer {
  background: lighten($ui-base-color, 13%);
  font-size: 13px;
  text-align: left;
}

.drawer__header {
  flex: 0 0 auto;
  font-size: 16px;
  background: lighten($ui-base-color, 8%);
  margin-bottom: 10px;
  display: flex;
  flex-direction: row;

  a {
    transition: background 100ms ease-in;

    &:hover {
      background: lighten($ui-base-color, 3%);
      transition: background 200ms ease-out;
    }
  }
}

.tabs-bar {
  display: flex;
  background: lighten($ui-base-color, 8%);
  flex: 0 0 auto;
  overflow-y: auto;
}

.tabs-bar__link {
  display: block;
  flex: 1 1 auto;
  padding: 15px 10px;
  color: $primary-text-color;
  text-decoration: none;
  text-align: center;
  font-size: 14px;
  font-weight: 500;
  border-bottom: 2px solid lighten($ui-base-color, 8%);
  transition: all 50ms linear;
  transition-property: border-bottom, background, color;

  .fa {
    font-weight: 400;
    font-size: 16px;
  }

  &.active {
    border-bottom: 2px solid $highlight-text-color;
    color: $highlight-text-color;
  }

  &:hover,
  &:focus,
  &:active {
    @media screen and (min-width: 631px) {
      background: lighten($ui-base-color, 14%);
    }
  }

  span {
    margin-left: 5px;
    display: none;
  }
}

@media screen and (min-width: 600px) {
  .tabs-bar__link {
    span {
      display: inline;
    }
  }
}

@media screen and (min-width: 631px) {
  .tabs-bar {
    display: none;
  }
}

.scrollable {
  overflow-y: scroll;
  overflow-x: hidden;
  flex: 1 1 auto;
  -webkit-overflow-scrolling: touch;
  will-change: transform; // improves perf in mobile Chrome

  &.optionally-scrollable {
    overflow-y: auto;
  }

  @supports(display: grid) { // hack to fix Chrome <57
    contain: strict;
  }

  &--flex {
    display: flex;
    flex-direction: column;
  }

  &__append {
    flex: 1 1 auto;
    position: relative;
    min-height: 120px;
  }
}

.scrollable.fullscreen {
  @supports(display: grid) { // hack to fix Chrome <57
    contain: none;
  }
}

.column-back-button {
  background: lighten($ui-base-color, 4%);
  color: $highlight-text-color;
  cursor: pointer;
  flex: 0 0 auto;
  font-size: 16px;
  line-height: inherit;
  border: 0;
  text-align: unset;
  padding: 15px;
  margin: 0;
  z-index: 3;
  outline: 0;

  &:hover {
    text-decoration: underline;
  }
}

.column-header__back-button {
  background: lighten($ui-base-color, 4%);
  border: 0;
  font-family: inherit;
  color: $highlight-text-color;
  cursor: pointer;
  white-space: nowrap;
  font-size: 16px;
  padding: 0 5px 0 0;
  z-index: 3;

  &:hover {
    text-decoration: underline;
  }

  &:last-child {
    padding: 0 15px 0 0;
  }
}

.column-back-button__icon {
  display: inline-block;
  margin-right: 5px;
}

.column-back-button--slim {
  position: relative;
}

.column-back-button--slim-button {
  cursor: pointer;
  flex: 0 0 auto;
  font-size: 16px;
  padding: 15px;
  position: absolute;
  right: 0;
  top: -48px;
}

.react-toggle {
  display: inline-block;
  position: relative;
  cursor: pointer;
  background-color: transparent;
  border: 0;
  padding: 0;
  user-select: none;
  -webkit-tap-highlight-color: rgba($base-overlay-background, 0);
  -webkit-tap-highlight-color: transparent;
}

.react-toggle-screenreader-only {
  border: 0;
  clip: rect(0 0 0 0);
  height: 1px;
  margin: -1px;
  overflow: hidden;
  padding: 0;
  position: absolute;
  width: 1px;
}

.react-toggle--disabled {
  cursor: not-allowed;
  opacity: 0.5;
  transition: opacity 0.25s;
}

.react-toggle-track {
  width: 50px;
  height: 24px;
  padding: 0;
  border-radius: 30px;
  background-color: $ui-base-color;
  transition: background-color 0.2s ease;
}

.react-toggle:hover:not(.react-toggle--disabled) .react-toggle-track {
  background-color: darken($ui-base-color, 10%);
}

.react-toggle--checked .react-toggle-track {
  background-color: $ui-highlight-color;
}

.react-toggle--checked:hover:not(.react-toggle--disabled) .react-toggle-track {
  background-color: lighten($ui-highlight-color, 10%);
}

.react-toggle-track-check {
  position: absolute;
  width: 14px;
  height: 10px;
  top: 0;
  bottom: 0;
  margin-top: auto;
  margin-bottom: auto;
  line-height: 0;
  left: 8px;
  opacity: 0;
  transition: opacity 0.25s ease;
}

.react-toggle--checked .react-toggle-track-check {
  opacity: 1;
  transition: opacity 0.25s ease;
}

.react-toggle-track-x {
  position: absolute;
  width: 10px;
  height: 10px;
  top: 0;
  bottom: 0;
  margin-top: auto;
  margin-bottom: auto;
  line-height: 0;
  right: 10px;
  opacity: 1;
  transition: opacity 0.25s ease;
}

.react-toggle--checked .react-toggle-track-x {
  opacity: 0;
}

.react-toggle-thumb {
  position: absolute;
  top: 1px;
  left: 1px;
  width: 22px;
  height: 22px;
  border: 1px solid $ui-base-color;
  border-radius: 50%;
  background-color: darken($simple-background-color, 2%);
  box-sizing: border-box;
  transition: all 0.25s ease;
  transition-property: border-color, left;
}

.react-toggle--checked .react-toggle-thumb {
  left: 27px;
  border-color: $ui-highlight-color;
}

.column-link {
  background: lighten($ui-base-color, 8%);
  color: $primary-text-color;
  display: block;
  font-size: 16px;
  padding: 15px;
  text-decoration: none;

  &:hover {
    background: lighten($ui-base-color, 11%);
  }
}

.column-link__icon {
  display: inline-block;
  margin-right: 5px;
}

.column-link__badge {
  display: inline-block;
  border-radius: 4px;
  font-size: 12px;
  line-height: 19px;
  font-weight: 500;
  background: $ui-base-color;
  padding: 4px 8px;
  margin: -6px 10px;
}

.column-subheading {
  background: $ui-base-color;
  color: $dark-text-color;
  padding: 8px 20px;
  font-size: 12px;
  font-weight: 500;
  text-transform: uppercase;
  cursor: default;
}

.getting-started__wrapper,
.getting-started,
.flex-spacer {
  background: $ui-base-color;
}

.getting-started__wrapper {
  flex: 0 0 auto;
}

.flex-spacer {
  flex: 1 1 auto;
}

.getting-started {
  color: $dark-text-color;
  overflow: auto;

  &__footer {
    flex: 0 0 auto;
    padding: 10px;
    padding-top: 20px;

    ul {
      margin-bottom: 10px;
    }

    ul li {
      display: inline;
    }

    p {
      color: $dark-text-color;
      font-size: 13px;
      margin-bottom: 20px;

      a {
        color: $dark-text-color;
        text-decoration: underline;
      }
    }

    a {
      text-decoration: none;
      color: $darker-text-color;

      &:hover,
      &:focus,
      &:active {
        text-decoration: underline;
      }
    }
  }

  &__trends {
    background: $ui-base-color;
    flex: 0 1 auto;

    @media screen and (max-height: 810px) {
      .trends__item:nth-child(3) {
        display: none;
      }
    }

    @media screen and (max-height: 720px) {
      .trends__item:nth-child(2) {
        display: none;
      }
    }

    @media screen and (max-height: 670px) {
      display: none;
    }
  }

  &__scrollable {
    max-height: 100%;
    overflow-y: auto;
  }
}

.keyboard-shortcuts {
  padding: 8px 0 0;
  overflow: hidden;

  thead {
    position: absolute;
    left: -9999px;
  }

  td {
    padding: 0 10px 8px;
  }

  kbd {
    display: inline-block;
    padding: 3px 5px;
    background-color: lighten($ui-base-color, 8%);
    border: 1px solid darken($ui-base-color, 4%);
  }
}

.setting-text {
  color: $darker-text-color;
  background: transparent;
  border: none;
  border-bottom: 2px solid $ui-primary-color;
  box-sizing: border-box;
  display: block;
  font-family: inherit;
  margin-bottom: 10px;
  padding: 7px 0;
  width: 100%;

  &:focus,
  &:active {
    color: $primary-text-color;
    border-bottom-color: $highlight-text-color;
  }

  @media screen and (max-width: 600px) {
    font-size: 16px;
  }
}

.no-reduce-motion button.icon-button i.fa-retweet {
  background-position: 0 0;
  height: 19px;
  transition: background-position 0.9s steps(10);
  transition-duration: 0s;
  vertical-align: middle;
  width: 22px;

  &::before {
    display: none !important;
  }

}

.no-reduce-motion button.icon-button.active i.fa-retweet {
  transition-duration: 0.9s;
  background-position: 0 100%;
}

.reduce-motion button.icon-button i.fa-retweet {
  color: $action-button-color;
  transition: color 100ms ease-in;
}

.reduce-motion button.icon-button.active i.fa-retweet {
  color: $highlight-text-color;
}

.status-card {
  display: flex;
  font-size: 14px;
  border: 1px solid lighten($ui-base-color, 8%);
  border-radius: 4px;
  color: $dark-text-color;
  margin-top: 14px;
  text-decoration: none;
  overflow: hidden;

  &__actions {
    bottom: 0;
    left: 0;
    position: absolute;
    right: 0;
    top: 0;
    display: flex;
    justify-content: center;
    align-items: center;

    & > div {
      background: rgba($base-shadow-color, 0.6);
      border-radius: 8px;
      padding: 12px 9px;
      flex: 0 0 auto;
      display: flex;
      justify-content: center;
      align-items: center;
    }

    button,
    a {
      display: inline;
      color: $secondary-text-color;
      background: transparent;
      border: 0;
      padding: 0 8px;
      text-decoration: none;
      font-size: 18px;
      line-height: 18px;

      &:hover,
      &:active,
      &:focus {
        color: $primary-text-color;
      }
    }

    a {
      font-size: 19px;
      position: relative;
      bottom: -1px;
    }
  }
}

a.status-card {
  cursor: pointer;

  &:hover {
    background: lighten($ui-base-color, 8%);
  }
}

.status-card-photo {
  cursor: zoom-in;
  display: block;
  text-decoration: none;
  width: 100%;
  height: auto;
  margin: 0;
}

.status-card-video {
  iframe {
    width: 100%;
    height: 100%;
  }
}

.status-card__title {
  display: block;
  font-weight: 500;
  margin-bottom: 5px;
  color: $darker-text-color;
  overflow: hidden;
  text-overflow: ellipsis;
  white-space: nowrap;
  text-decoration: none;
}

.status-card__content {
  flex: 1 1 auto;
  overflow: hidden;
  padding: 14px 14px 14px 8px;
}

.status-card__description {
  color: $darker-text-color;
}

.status-card__host {
  display: block;
  margin-top: 5px;
  font-size: 13px;
  overflow: hidden;
  text-overflow: ellipsis;
  white-space: nowrap;
}

.status-card__image {
  flex: 0 0 100px;
  background: lighten($ui-base-color, 8%);
  position: relative;

  & > .fa {
    font-size: 21px;
    position: absolute;
    transform-origin: 50% 50%;
    top: 50%;
    left: 50%;
    transform: translate(-50%, -50%);
  }
}

.status-card.horizontal {
  display: block;

  .status-card__image {
    width: 100%;
  }

  .status-card__image-image {
    border-radius: 4px 4px 0 0;
  }

  .status-card__title {
    white-space: inherit;
  }
}

.status-card.compact {
  border-color: lighten($ui-base-color, 4%);

  &.interactive {
    border: 0;
  }

  .status-card__content {
    padding: 8px;
    padding-top: 10px;
  }

  .status-card__title {
    white-space: nowrap;
  }

  .status-card__image {
    flex: 0 0 60px;
  }
}

a.status-card.compact:hover {
  background-color: lighten($ui-base-color, 4%);
}

.status-card__image-image {
  border-radius: 4px 0 0 4px;
  display: block;
  margin: 0;
  width: 100%;
  height: 100%;
  object-fit: cover;
  background-size: cover;
  background-position: center center;
}

.load-more {
  display: block;
  color: $dark-text-color;
  background-color: transparent;
  border: 0;
  font-size: inherit;
  text-align: center;
  line-height: inherit;
  margin: 0;
  padding: 15px;
  box-sizing: border-box;
  width: 100%;
  clear: both;
  text-decoration: none;

  &:hover {
    background: lighten($ui-base-color, 2%);
  }
}

.load-gap {
  border-bottom: 1px solid lighten($ui-base-color, 8%);
}

.regeneration-indicator {
  text-align: center;
  font-size: 16px;
  font-weight: 500;
  color: $dark-text-color;
  background: $ui-base-color;
  cursor: default;
  display: flex;
  flex: 1 1 auto;
  align-items: center;
  justify-content: center;
  padding: 20px;

  & > div {
    width: 100%;
    background: transparent;
    padding-top: 0;
  }

  &__figure {
    background: url('../images/elephant_ui_working.svg') no-repeat center 0;
    width: 100%;
    height: 160px;
    background-size: contain;
    position: absolute;
    top: 50%;
    left: 50%;
    transform: translate(-50%, -50%);
  }

  &.missing-indicator {
    padding-top: 20px + 48px;

    .regeneration-indicator__figure {
      background-image: url('../images/elephant_ui_disappointed.svg');
    }
  }

  &__label {
    margin-top: 200px;

    strong {
      display: block;
      margin-bottom: 10px;
      color: $dark-text-color;
    }

    span {
      font-size: 15px;
      font-weight: 400;
    }
  }
}

.column-header__wrapper {
  position: relative;
  flex: 0 0 auto;

  &.active {
    &::before {
      display: block;
      content: "";
      position: absolute;
      top: 35px;
      left: 0;
      right: 0;
      margin: 0 auto;
      width: 60%;
      pointer-events: none;
      height: 28px;
      z-index: 1;
      background: radial-gradient(ellipse, rgba($ui-highlight-color, 0.23) 0%, rgba($ui-highlight-color, 0) 60%);
    }
  }
}

.column-header {
  display: flex;
  font-size: 16px;
  background: lighten($ui-base-color, 4%);
  flex: 0 0 auto;
  cursor: pointer;
  position: relative;
  z-index: 2;
  outline: 0;
  overflow: hidden;

  & > button {
    margin: 0;
    border: none;
    padding: 15px 0 15px 15px;
    color: inherit;
    background: transparent;
    font: inherit;
    text-align: left;
    text-overflow: ellipsis;
    overflow: hidden;
    white-space: nowrap;
    flex: 1;
  }

  & > .column-header__back-button {
    color: $highlight-text-color;
  }

  &.active {
    box-shadow: 0 1px 0 rgba($highlight-text-color, 0.3);

    .column-header__icon {
      color: $highlight-text-color;
      text-shadow: 0 0 10px rgba($highlight-text-color, 0.4);
    }
  }

  &:focus,
  &:active {
    outline: 0;
  }
}

.column-header__buttons {
  height: 48px;
  display: flex;
}

.column-header__links .text-btn {
  margin-right: 10px;
}

.column-header__button {
  background: lighten($ui-base-color, 4%);
  border: 0;
  color: $darker-text-color;
  cursor: pointer;
  font-size: 16px;
  padding: 0 15px;

  &:hover {
    color: lighten($darker-text-color, 7%);
  }

  &.active {
    color: $primary-text-color;
    background: lighten($ui-base-color, 8%);

    &:hover {
      color: $primary-text-color;
      background: lighten($ui-base-color, 8%);
    }
  }
}

.column-header__collapsible {
  max-height: 70vh;
  overflow: hidden;
  overflow-y: auto;
  color: $darker-text-color;
  transition: max-height 150ms ease-in-out, opacity 300ms linear;
  opacity: 1;

  &.collapsed {
    max-height: 0;
    opacity: 0.5;
  }

  &.animating {
    overflow-y: hidden;
  }

  hr {
    height: 0;
    background: transparent;
    border: 0;
    border-top: 1px solid lighten($ui-base-color, 12%);
    margin: 10px 0;
  }
}

.column-header__collapsible-inner {
  background: lighten($ui-base-color, 8%);
  padding: 15px;
}

.column-header__setting-btn {
  &:hover {
    color: $darker-text-color;
    text-decoration: underline;
  }
}

.column-header__setting-arrows {
  float: right;

  .column-header__setting-btn {
    padding: 0 10px;

    &:last-child {
      padding-right: 0;
    }
  }
}

.text-btn {
  display: inline-block;
  padding: 0;
  font-family: inherit;
  font-size: inherit;
  color: inherit;
  border: 0;
  background: transparent;
  cursor: pointer;
}

.column-header__icon {
  display: inline-block;
  margin-right: 5px;
}

.loading-indicator {
  color: $dark-text-color;
  font-size: 12px;
  font-weight: 400;
  text-transform: uppercase;
  overflow: visible;
  position: absolute;
  top: 50%;
  left: 50%;
  transform: translate(-50%, -50%);

  span {
    display: block;
    float: left;
    margin-left: 50%;
    transform: translateX(-50%);
    margin: 82px 0 0 50%;
    white-space: nowrap;
  }
}

.loading-indicator__figure {
  position: absolute;
  top: 50%;
  left: 50%;
  transform: translate(-50%, -50%);
  width: 42px;
  height: 42px;
  box-sizing: border-box;
  background-color: transparent;
  border: 0 solid lighten($ui-base-color, 26%);
  border-width: 6px;
  border-radius: 50%;
}

.no-reduce-motion .loading-indicator span {
  animation: loader-label 1.15s infinite cubic-bezier(0.215, 0.610, 0.355, 1.000);
}

.no-reduce-motion .loading-indicator__figure {
  animation: loader-figure 1.15s infinite cubic-bezier(0.215, 0.610, 0.355, 1.000);
}

@keyframes loader-figure {
  0% {
    width: 0;
    height: 0;
    background-color: lighten($ui-base-color, 26%);
  }

  29% {
    background-color: lighten($ui-base-color, 26%);
  }

  30% {
    width: 42px;
    height: 42px;
    background-color: transparent;
    border-width: 21px;
    opacity: 1;
  }

  100% {
    width: 42px;
    height: 42px;
    border-width: 0;
    opacity: 0;
    background-color: transparent;
  }
}

@keyframes loader-label {
  0% { opacity: 0.25; }
  30% { opacity: 1; }
  100% { opacity: 0.25; }
}

.video-error-cover {
  align-items: center;
  background: $base-overlay-background;
  color: $primary-text-color;
  cursor: pointer;
  display: flex;
  flex-direction: column;
  height: 100%;
  justify-content: center;
  margin-top: 8px;
  position: relative;
  text-align: center;
  z-index: 100;
}

.media-spoiler {
  background: $base-overlay-background;
  color: $darker-text-color;
  border: 0;
  padding: 0;
  width: 100%;
  height: 100%;
  border-radius: 4px;
  appearance: none;

  &:hover,
  &:active,
  &:focus {
    padding: 0;
    color: lighten($darker-text-color, 8%);
  }
}

.media-spoiler__warning {
  display: block;
  font-size: 14px;
}

.media-spoiler__trigger {
  display: block;
  font-size: 11px;
  font-weight: 700;
}

.spoiler-button {
  top: 0;
  left: 0;
  width: 100%;
  height: 100%;
  position: absolute;
  z-index: 100;

  &--minified {
    display: block;
    left: 4px;
    top: 4px;
    width: auto;
    height: auto;
  }

  &--hidden {
    display: none;
  }

  &__overlay {
    display: block;
    background: transparent;
    width: 100%;
    height: 100%;
    border: 0;

    &__label {
      display: inline-block;
      background: rgba($base-overlay-background, 0.5);
      border-radius: 8px;
      padding: 8px 12px;
      color: $primary-text-color;
      font-weight: 500;
      font-size: 14px;
    }

    &:hover,
    &:focus,
    &:active {
      .spoiler-button__overlay__label {
        background: rgba($base-overlay-background, 0.8);
      }
    }
  }
}

.modal-container--preloader {
  background: lighten($ui-base-color, 8%);
}

.account--panel {
  background: lighten($ui-base-color, 4%);
  border-top: 1px solid lighten($ui-base-color, 8%);
  border-bottom: 1px solid lighten($ui-base-color, 8%);
  display: flex;
  flex-direction: row;
  padding: 10px 0;
}

.account--panel__button,
.detailed-status__button {
  flex: 1 1 auto;
  text-align: center;
}

.column-settings__outer {
  background: lighten($ui-base-color, 8%);
  padding: 15px;
}

.column-settings__section {
  color: $darker-text-color;
  cursor: default;
  display: block;
  font-weight: 500;
  margin-bottom: 10px;
}

.column-settings__hashtags {
  .column-settings__row {
    margin-bottom: 15px;
  }

  .column-select {
    &__control {
      @include search-input();
    }

    &__placeholder {
      color: $dark-text-color;
      padding-left: 2px;
      font-size: 12px;
    }

    &__value-container {
      padding-left: 6px;
    }

    &__multi-value {
      background: lighten($ui-base-color, 8%);

      &__remove {
        cursor: pointer;

        &:hover,
        &:active,
        &:focus {
          background: lighten($ui-base-color, 12%);
          color: lighten($darker-text-color, 4%);
        }
      }
    }

    &__multi-value__label,
    &__input {
      color: $darker-text-color;
    }

    &__clear-indicator,
    &__dropdown-indicator {
      cursor: pointer;
      transition: none;
      color: $dark-text-color;

      &:hover,
      &:active,
      &:focus {
        color: lighten($dark-text-color, 4%);
      }
    }

    &__indicator-separator {
      background-color: lighten($ui-base-color, 8%);
    }

    &__menu {
      @include search-popout();
      padding: 0;
      background: $ui-secondary-color;
    }

    &__menu-list {
      padding: 6px;
    }

    &__option {
      color: $inverted-text-color;
      border-radius: 4px;
      font-size: 14px;

      &--is-focused,
      &--is-selected {
        background: darken($ui-secondary-color, 10%);
      }
    }
  }
}

.column-settings__row {
  .text-btn {
    margin-bottom: 15px;
  }
}

.relationship-tag {
  color: $primary-text-color;
  margin-bottom: 4px;
  display: block;
  vertical-align: top;
  background-color: $base-overlay-background;
  text-transform: uppercase;
  font-size: 11px;
  font-weight: 500;
  padding: 4px;
  border-radius: 4px;
  opacity: 0.7;

  &:hover {
    opacity: 1;
  }
}

.setting-toggle {
  display: block;
  line-height: 24px;
}

.setting-toggle__label {
  color: $darker-text-color;
  display: inline-block;
  margin-bottom: 14px;
  margin-left: 8px;
  vertical-align: middle;
}

.empty-column-indicator,
.error-column {
  color: $dark-text-color;
  background: $ui-base-color;
  text-align: center;
  padding: 20px;
  font-size: 15px;
  font-weight: 400;
  cursor: default;
  display: flex;
  flex: 1 1 auto;
  align-items: center;
  justify-content: center;

  @supports(display: grid) { // hack to fix Chrome <57
    contain: strict;
  }

  a {
    color: $highlight-text-color;
    text-decoration: none;

    &:hover {
      text-decoration: underline;
    }
  }
}

.error-column {
  flex-direction: column;
}

@keyframes heartbeat {
  from {
    transform: scale(1);
    animation-timing-function: ease-out;
  }

  10% {
    transform: scale(0.91);
    animation-timing-function: ease-in;
  }

  17% {
    transform: scale(0.98);
    animation-timing-function: ease-out;
  }

  33% {
    transform: scale(0.87);
    animation-timing-function: ease-in;
  }

  45% {
    transform: scale(1);
    animation-timing-function: ease-out;
  }
}

.no-reduce-motion .pulse-loading {
  transform-origin: center center;
  animation: heartbeat 1.5s ease-in-out infinite both;
}

@keyframes shake-bottom {
  0%,
  100% {
    transform: rotate(0deg);
    transform-origin: 50% 100%;
  }

  10% {
    transform: rotate(2deg);
  }

  20%,
  40%,
  60% {
    transform: rotate(-4deg);
  }

  30%,
  50%,
  70% {
    transform: rotate(4deg);
  }

  80% {
    transform: rotate(-2deg);
  }

  90% {
    transform: rotate(2deg);
  }
}

.no-reduce-motion .shake-bottom {
  transform-origin: 50% 100%;
  animation: shake-bottom 0.8s cubic-bezier(0.455, 0.030, 0.515, 0.955) 2s 2 both;
}

.emoji-picker-dropdown__menu {
  background: $simple-background-color;
  position: absolute;
  box-shadow: 4px 4px 6px rgba($base-shadow-color, 0.4);
  border-radius: 4px;
  margin-top: 5px;

  .emoji-mart-scroll {
    transition: opacity 200ms ease;
  }

  &.selecting .emoji-mart-scroll {
    opacity: 0.5;
  }
}

.emoji-picker-dropdown__modifiers {
  position: absolute;
  top: 60px;
  right: 11px;
  cursor: pointer;
}

.emoji-picker-dropdown__modifiers__menu {
  position: absolute;
  z-index: 4;
  top: -4px;
  left: -8px;
  background: $simple-background-color;
  border-radius: 4px;
  box-shadow: 1px 2px 6px rgba($base-shadow-color, 0.2);
  overflow: hidden;

  button {
    display: block;
    cursor: pointer;
    border: 0;
    padding: 4px 8px;
    background: transparent;

    &:hover,
    &:focus,
    &:active {
      background: rgba($ui-secondary-color, 0.4);
    }
  }

  .emoji-mart-emoji {
    height: 22px;
  }
}

.emoji-mart-emoji {
  span {
    background-repeat: no-repeat;
  }
}

.upload-area {
  align-items: center;
  background: rgba($base-overlay-background, 0.8);
  display: flex;
  height: 100%;
  justify-content: center;
  left: 0;
  opacity: 0;
  position: absolute;
  top: 0;
  visibility: hidden;
  width: 100%;
  z-index: 2000;

  * {
    pointer-events: none;
  }
}

.upload-area__drop {
  width: 320px;
  height: 160px;
  display: flex;
  box-sizing: border-box;
  position: relative;
  padding: 8px;
}

.upload-area__background {
  position: absolute;
  top: 0;
  right: 0;
  bottom: 0;
  left: 0;
  z-index: -1;
  border-radius: 4px;
  background: $ui-base-color;
  box-shadow: 0 0 5px rgba($base-shadow-color, 0.2);
}

.upload-area__content {
  flex: 1;
  display: flex;
  align-items: center;
  justify-content: center;
  color: $secondary-text-color;
  font-size: 18px;
  font-weight: 500;
  border: 2px dashed $ui-base-lighter-color;
  border-radius: 4px;
}

.upload-progress {
  padding: 10px;
  color: $lighter-text-color;
  overflow: hidden;
  display: flex;

  .fa {
    font-size: 34px;
    margin-right: 10px;
  }

  span {
    font-size: 12px;
    text-transform: uppercase;
    font-weight: 500;
    display: block;
  }
}

.upload-progess__message {
  flex: 1 1 auto;
}

.upload-progress__backdrop {
  width: 100%;
  height: 6px;
  border-radius: 6px;
  background: $ui-base-lighter-color;
  position: relative;
  margin-top: 5px;
}

.upload-progress__tracker {
  position: absolute;
  left: 0;
  top: 0;
  height: 6px;
  background: $ui-highlight-color;
  border-radius: 6px;
}

.emoji-button {
  display: block;
  font-size: 24px;
  line-height: 24px;
  margin-left: 2px;
  width: 24px;
  outline: 0;
  cursor: pointer;

  &:active,
  &:focus {
    outline: 0 !important;
  }

  img {
    filter: grayscale(100%);
    opacity: 0.8;
    display: block;
    margin: 0;
    width: 22px;
    height: 22px;
    margin-top: 2px;
  }

  &:hover,
  &:active,
  &:focus {
    img {
      opacity: 1;
      filter: none;
    }
  }
}

.dropdown--active .emoji-button img {
  opacity: 1;
  filter: none;
}

.privacy-dropdown__dropdown {
  position: absolute;
  background: $simple-background-color;
  box-shadow: 2px 4px 15px rgba($base-shadow-color, 0.4);
  border-radius: 4px;
  margin-left: 40px;
  overflow: hidden;

  &.top {
    transform-origin: 50% 100%;
  }

  &.bottom {
    transform-origin: 50% 0;
  }
}

.privacy-dropdown__option {
  color: $inverted-text-color;
  padding: 10px;
  cursor: pointer;
  display: flex;

  &:hover,
  &.active {
    background: $ui-highlight-color;
    color: $primary-text-color;
    outline: 0;

    .privacy-dropdown__option__content {
      color: $primary-text-color;

      strong {
        color: $primary-text-color;
      }
    }
  }

  &.active:hover {
    background: lighten($ui-highlight-color, 4%);
  }
}

.privacy-dropdown__option__icon {
  display: flex;
  align-items: center;
  justify-content: center;
  margin-right: 10px;
}

.privacy-dropdown__option__content {
  flex: 1 1 auto;
  color: $lighter-text-color;

  strong {
    font-weight: 500;
    display: block;
    color: $inverted-text-color;

    @each $lang in $cjk-langs {
      &:lang(#{$lang}) {
        font-weight: 700;
      }
    }
  }
}

.privacy-dropdown.active {
  .privacy-dropdown__value {
    background: $simple-background-color;
    border-radius: 4px 4px 0 0;
    box-shadow: 0 -4px 4px rgba($base-shadow-color, 0.1);

    .icon-button {
      transition: none;
    }

    &.active {
      background: $ui-highlight-color;

      .icon-button {
        color: $primary-text-color;
      }
    }
  }

  &.top .privacy-dropdown__value {
    border-radius: 0 0 4px 4px;
  }

  .privacy-dropdown__dropdown {
    display: block;
    box-shadow: 2px 4px 6px rgba($base-shadow-color, 0.1);
  }
}

.search {
  position: relative;
}

.search__input {
  display: block;
  padding: 10px;
  padding-right: 30px;
  @include search-input();
}

.search__icon {
  &::-moz-focus-inner {
    border: 0;
  }

  &::-moz-focus-inner,
  &:focus {
    outline: 0 !important;
  }

  .fa {
    position: absolute;
    top: 10px;
    right: 10px;
    z-index: 2;
    display: inline-block;
    opacity: 0;
    transition: all 100ms linear;
    transition-property: transform, opacity;
    font-size: 18px;
    width: 18px;
    height: 18px;
    color: $secondary-text-color;
    cursor: default;
    pointer-events: none;

    &.active {
      pointer-events: auto;
      opacity: 0.3;
    }
  }

  .fa-search {
    transform: rotate(90deg);

    &.active {
      pointer-events: none;
      transform: rotate(0deg);
    }
  }

  .fa-times-circle {
    top: 11px;
    transform: rotate(0deg);
    color: $action-button-color;
    cursor: pointer;

    &.active {
      transform: rotate(90deg);
    }

    &:hover {
      color: lighten($action-button-color, 7%);
    }
  }
}

.search-results__header {
  color: $dark-text-color;
  background: lighten($ui-base-color, 2%);
  padding: 15px;
  font-weight: 500;
  font-size: 16px;
  cursor: default;

  .fa {
    display: inline-block;
    margin-right: 5px;
  }
}

.search-results__section {
  margin-bottom: 5px;

  h5 {
    background: darken($ui-base-color, 4%);
    border-bottom: 1px solid lighten($ui-base-color, 8%);
    cursor: default;
    display: flex;
    padding: 15px;
    font-weight: 500;
    font-size: 16px;
    color: $dark-text-color;

    .fa {
      display: inline-block;
      margin-right: 5px;
    }
  }

  .account:last-child,
  & > div:last-child .status {
    border-bottom: 0;
  }
}

.search-results__hashtag {
  display: block;
  padding: 10px;
  color: $secondary-text-color;
  text-decoration: none;

  &:hover,
  &:active,
  &:focus {
    color: lighten($secondary-text-color, 4%);
    text-decoration: underline;
  }
}

.modal-root {
  position: relative;
  transition: opacity 0.3s linear;
  will-change: opacity;
  z-index: 9999;
}

.modal-root__overlay {
  position: fixed;
  top: 0;
  left: 0;
  right: 0;
  bottom: 0;
  background: rgba($base-overlay-background, 0.7);
}

.modal-root__container {
  position: fixed;
  top: 0;
  left: 0;
  width: 100%;
  height: 100%;
  display: flex;
  flex-direction: column;
  align-items: center;
  justify-content: center;
  align-content: space-around;
  z-index: 9999;
  pointer-events: none;
  user-select: none;
}

.modal-root__modal {
  pointer-events: auto;
  display: flex;
  z-index: 9999;
}

.video-modal {
  max-width: 100vw;
  max-height: 100vh;
  position: relative;
}

.media-modal {
  width: 100%;
  height: 100%;
  position: relative;

  .extended-video-player {
    width: 100%;
    height: 100%;
    display: flex;
    align-items: center;
    justify-content: center;

    video {
      max-width: $media-modal-media-max-width;
      max-height: $media-modal-media-max-height;
    }
  }
}

.media-modal__closer {
  position: absolute;
  top: 0;
  left: 0;
  right: 0;
  bottom: 0;
}

.media-modal__navigation {
  position: absolute;
  top: 0;
  left: 0;
  right: 0;
  bottom: 0;
  pointer-events: none;
  transition: opacity 0.3s linear;
  will-change: opacity;

  * {
    pointer-events: auto;
  }

  &.media-modal__navigation--hidden {
    opacity: 0;

    * {
      pointer-events: none;
    }
  }
}

.media-modal__nav {
  background: rgba($base-overlay-background, 0.5);
  box-sizing: border-box;
  border: 0;
  color: $primary-text-color;
  cursor: pointer;
  display: flex;
  align-items: center;
  font-size: 24px;
  height: 20vmax;
  margin: auto 0;
  padding: 30px 15px;
  position: absolute;
  top: 0;
  bottom: 0;
}

.media-modal__nav--left {
  left: 0;
}

.media-modal__nav--right {
  right: 0;
}

.media-modal__pagination {
  width: 100%;
  text-align: center;
  position: absolute;
  left: 0;
  bottom: 20px;
  pointer-events: none;
}

.media-modal__meta {
  text-align: center;
  position: absolute;
  left: 0;
  bottom: 20px;
  width: 100%;
  pointer-events: none;

  &--shifted {
    bottom: 62px;
  }

  a {
    text-decoration: none;
    font-weight: 500;
    color: $ui-secondary-color;

    &:hover,
    &:focus,
    &:active {
      text-decoration: underline;
    }
  }
}

.media-modal__page-dot {
  display: inline-block;
}

.media-modal__button {
  background-color: $primary-text-color;
  height: 12px;
  width: 12px;
  border-radius: 6px;
  margin: 10px;
  padding: 0;
  border: 0;
  font-size: 0;
}

.media-modal__button--active {
  background-color: $highlight-text-color;
}

.media-modal__close {
  position: absolute;
  right: 8px;
  top: 8px;
  z-index: 100;
}

.onboarding-modal,
.error-modal,
.embed-modal {
  background: $ui-secondary-color;
  color: $inverted-text-color;
  border-radius: 8px;
  overflow: hidden;
  display: flex;
  flex-direction: column;
}

.error-modal__body {
  height: 80vh;
  width: 80vw;
  max-width: 520px;
  max-height: 420px;
  position: relative;

  & > div {
    position: absolute;
    top: 0;
    left: 0;
    width: 100%;
    height: 100%;
    box-sizing: border-box;
    padding: 25px;
    display: none;
    flex-direction: column;
    align-items: center;
    justify-content: center;
    display: flex;
    opacity: 0;
    user-select: text;
  }
}

.error-modal__body {
  display: flex;
  flex-direction: column;
  justify-content: center;
  align-items: center;
  text-align: center;
}

.onboarding-modal__paginator,
.error-modal__footer {
  flex: 0 0 auto;
  background: darken($ui-secondary-color, 8%);
  display: flex;
  padding: 25px;

  & > div {
    min-width: 33px;
  }

  .onboarding-modal__nav,
  .error-modal__nav {
    color: $lighter-text-color;
    border: 0;
    font-size: 14px;
    font-weight: 500;
    padding: 10px 25px;
    line-height: inherit;
    height: auto;
    margin: -10px;
    border-radius: 4px;
    background-color: transparent;

    &:hover,
    &:focus,
    &:active {
      color: darken($lighter-text-color, 4%);
      background-color: darken($ui-secondary-color, 16%);
    }

    &.onboarding-modal__done,
    &.onboarding-modal__next {
      color: $inverted-text-color;

      &:hover,
      &:focus,
      &:active {
        color: lighten($inverted-text-color, 4%);
      }
    }
  }
}

.error-modal__footer {
  justify-content: center;
}

.display-case {
  text-align: center;
  font-size: 15px;
  margin-bottom: 15px;

  &__label {
    font-weight: 500;
    color: $inverted-text-color;
    margin-bottom: 5px;
    text-transform: uppercase;
    font-size: 12px;
  }

  &__case {
    background: $ui-base-color;
    color: $secondary-text-color;
    font-weight: 500;
    padding: 10px;
    border-radius: 4px;
  }
}

.onboard-sliders {
  display: inline-block;
  max-width: 30px;
  max-height: auto;
  margin-left: 10px;
}

.boost-modal,
.confirmation-modal,
.report-modal,
.actions-modal,
.mute-modal {
  background: lighten($ui-secondary-color, 8%);
  color: $inverted-text-color;
  border-radius: 8px;
  overflow: hidden;
  max-width: 90vw;
  width: 480px;
  position: relative;
  flex-direction: column;

  .status__display-name {
    display: block;
    max-width: 100%;
    padding-right: 25px;
  }

  .status__avatar {
    height: 28px;
    left: 10px;
    position: absolute;
    top: 10px;
    width: 48px;
  }

  .status__content__spoiler-link {
    color: lighten($secondary-text-color, 8%);
  }
}

.actions-modal {
  .status {
    background: $white;
    border-bottom-color: $ui-secondary-color;
    padding-top: 10px;
    padding-bottom: 10px;
  }

  .dropdown-menu__separator {
    border-bottom-color: $ui-secondary-color;
  }
}

.boost-modal__container {
  overflow-x: scroll;
  padding: 10px;

  .status {
    user-select: text;
    border-bottom: 0;
  }
}

.boost-modal__action-bar,
.confirmation-modal__action-bar,
.mute-modal__action-bar {
  display: flex;
  justify-content: space-between;
  background: $ui-secondary-color;
  padding: 10px;
  line-height: 36px;

  & > div {
    flex: 1 1 auto;
    text-align: right;
    color: $lighter-text-color;
    padding-right: 10px;
  }

  .button {
    flex: 0 0 auto;
  }
}

.boost-modal__status-header {
  font-size: 15px;
}

.boost-modal__status-time {
  float: right;
  font-size: 14px;
}

.mute-modal {
  line-height: 24px;
}

.mute-modal .react-toggle {
  vertical-align: middle;
}

.report-modal {
  width: 90vw;
  max-width: 700px;
}

.report-modal__container {
  display: flex;
  border-top: 1px solid $ui-secondary-color;

  @media screen and (max-width: 480px) {
    flex-wrap: wrap;
    overflow-y: auto;
  }
}

.report-modal__statuses,
.report-modal__comment {
  box-sizing: border-box;
  width: 50%;

  @media screen and (max-width: 480px) {
    width: 100%;
  }
}

.report-modal__statuses {
  flex: 1 1 auto;
  min-height: 20vh;
  max-height: 80vh;
  overflow-y: auto;
  overflow-x: hidden;

  .status__content a {
    color: $highlight-text-color;
  }

  .status__content,
  .status__content p {
    color: $inverted-text-color;
  }

  @media screen and (max-width: 480px) {
    max-height: 10vh;
  }
}

.report-modal__comment {
  padding: 20px;
  border-right: 1px solid $ui-secondary-color;
  max-width: 320px;

  p {
    font-size: 14px;
    line-height: 20px;
    margin-bottom: 20px;
  }

  .setting-text {
    display: block;
    box-sizing: border-box;
    width: 100%;
    margin: 0;
    color: $inverted-text-color;
    background: $white;
    padding: 10px;
    font-family: inherit;
    font-size: 14px;
    resize: vertical;
    border: 0;
    outline: 0;
    border-radius: 4px;
    border: 1px solid $ui-secondary-color;
    margin-bottom: 20px;

    &:focus {
      border: 1px solid darken($ui-secondary-color, 8%);
    }
  }

  .setting-toggle {
    margin-top: 20px;
    margin-bottom: 24px;

    &__label {
      color: $inverted-text-color;
      font-size: 14px;
    }
  }

  @media screen and (max-width: 480px) {
    padding: 10px;
    max-width: 100%;
    order: 2;

    .setting-toggle {
      margin-bottom: 4px;
    }
  }
}

.actions-modal {
  .status {
    overflow-y: auto;
    max-height: 300px;
  }

  max-height: 80vh;
  max-width: 80vw;

  .actions-modal__item-label {
    font-weight: 500;
  }

  ul {
    overflow-y: auto;
    flex-shrink: 0;
    max-height: 80vh;

    &.with-status {
      max-height: calc(80vh - 75px);
    }

    li:empty {
      margin: 0;
    }

    li:not(:empty) {
      a {
        color: $inverted-text-color;
        display: flex;
        padding: 12px 16px;
        font-size: 15px;
        align-items: center;
        text-decoration: none;

        &,
        button {
          transition: none;
        }

        &.active,
        &:hover,
        &:active,
        &:focus {
          &,
          button {
            background: $ui-highlight-color;
            color: $primary-text-color;
          }
        }

        button:first-child {
          margin-right: 10px;
        }
      }
    }
  }
}

.confirmation-modal__action-bar,
.mute-modal__action-bar {
  .confirmation-modal__secondary-button,
  .confirmation-modal__cancel-button,
  .mute-modal__cancel-button {
    background-color: transparent;
    color: $lighter-text-color;
    font-size: 14px;
    font-weight: 500;

    &:hover,
    &:focus,
    &:active {
      color: darken($lighter-text-color, 4%);
    }
  }

  .confirmation-modal__secondary-button {
    flex-shrink: 1;
  }
}

.confirmation-modal__container,
.mute-modal__container,
.report-modal__target {
  padding: 30px;
  font-size: 16px;
  text-align: center;

  strong {
    font-weight: 500;

    @each $lang in $cjk-langs {
      &:lang(#{$lang}) {
        font-weight: 700;
      }
    }
  }
}

.report-modal__target {
  padding: 20px;

  .media-modal__close {
    top: 19px;
    right: 15px;
  }
}

.loading-bar {
  background-color: $highlight-text-color;
  height: 3px;
  position: absolute;
  top: 0;
  left: 0;
}

.media-gallery__gifv__label {
  display: block;
  position: absolute;
  color: $primary-text-color;
  background: rgba($base-overlay-background, 0.5);
  bottom: 6px;
  left: 6px;
  padding: 2px 6px;
  border-radius: 2px;
  font-size: 11px;
  font-weight: 600;
  z-index: 1;
  pointer-events: none;
  opacity: 0.9;
  transition: opacity 0.1s ease;
  line-height: 18px;
}

.media-gallery__gifv {
  &.autoplay {
    .media-gallery__gifv__label {
      display: none;
    }
  }

  &:hover {
    .media-gallery__gifv__label {
      opacity: 1;
    }
  }
}

.attachment-list {
  display: flex;
  font-size: 14px;
  border: 1px solid lighten($ui-base-color, 8%);
  border-radius: 4px;
  margin-top: 14px;
  overflow: hidden;

  &__icon {
    flex: 0 0 auto;
    color: $dark-text-color;
    padding: 8px 18px;
    cursor: default;
    border-right: 1px solid lighten($ui-base-color, 8%);
    display: flex;
    flex-direction: column;
    align-items: center;
    justify-content: center;
    font-size: 26px;

    .fa {
      display: block;
    }
  }

  &__list {
    list-style: none;
    padding: 4px 0;
    padding-left: 8px;
    display: flex;
    flex-direction: column;
    justify-content: center;

    li {
      display: block;
      padding: 4px 0;
    }

    a {
      text-decoration: none;
      color: $dark-text-color;
      font-weight: 500;

      &:hover {
        text-decoration: underline;
      }
    }
  }

  &.compact {
    border: 0;
    margin-top: 4px;

    .attachment-list__list {
      padding: 0;
      display: block;
    }

    .fa {
      color: $dark-text-color;
    }
  }
}

/* Media Gallery */
.media-gallery {
  box-sizing: border-box;
  margin-top: 8px;
  overflow: hidden;
  border-radius: 4px;
  position: relative;
  width: 100%;
}

.media-gallery__item {
  border: none;
  box-sizing: border-box;
  display: block;
  float: left;
  position: relative;
  border-radius: 4px;
  overflow: hidden;

  &.standalone {
    .media-gallery__item-gifv-thumbnail {
      transform: none;
      top: 0;
    }
  }
}

.media-gallery__item-thumbnail {
  cursor: zoom-in;
  display: block;
  text-decoration: none;
  color: $secondary-text-color;
  line-height: 0;
  position: relative;
  z-index: 1;

  &,
  img {
    height: 100%;
    width: 100%;
  }

  img {
    object-fit: cover;
  }
}

.media-gallery__preview {
  width: 100%;
  height: 100%;
  object-fit: cover;
  position: absolute;
  top: 0;
  left: 0;
  z-index: 0;
  background: $base-overlay-background;

  &--hidden {
    display: none;
  }
}

.media-gallery__gifv {
  height: 100%;
  overflow: hidden;
  position: relative;
  width: 100%;
}

.media-gallery__item-gifv-thumbnail {
  cursor: zoom-in;
  height: 100%;
  object-fit: cover;
  position: relative;
  top: 50%;
  transform: translateY(-50%);
  width: 100%;
  z-index: 1;
}

.media-gallery__item-thumbnail-label {
  clip: rect(1px 1px 1px 1px); /* IE6, IE7 */
  clip: rect(1px, 1px, 1px, 1px);
  overflow: hidden;
  position: absolute;
}
/* End Media Gallery */

/* Status Video Player */
.status__video-player {
  background: $base-overlay-background;
  box-sizing: border-box;
  cursor: default; /* May not be needed */
  margin-top: 8px;
  overflow: hidden;
  position: relative;
}

.status__video-player-video {
  height: 100%;
  object-fit: cover;
  position: relative;
  top: 50%;
  transform: translateY(-50%);
  width: 100%;
  z-index: 1;
}

.status__video-player-expand,
.status__video-player-mute {
  color: $primary-text-color;
  opacity: 0.8;
  position: absolute;
  right: 4px;
  text-shadow: 0 1px 1px $base-shadow-color, 1px 0 1px $base-shadow-color;
}

.status__video-player-spoiler {
  display: none;
  color: $primary-text-color;
  left: 4px;
  position: absolute;
  text-shadow: 0 1px 1px $base-shadow-color, 1px 0 1px $base-shadow-color;
  top: 4px;
  z-index: 100;

  &.status__video-player-spoiler--visible {
    display: block;
  }
}

.status__video-player-expand {
  bottom: 4px;
  z-index: 100;
}

.status__video-player-mute {
  top: 4px;
  z-index: 5;
}

.detailed,
.fullscreen {
  .video-player__volume__current,
  .video-player__volume::before {
    bottom: 27px;
  }

  .video-player__volume__handle {
    bottom: 23px;
  }

}

.video-player {
  overflow: hidden;
  position: relative;
  background: $base-shadow-color;
  max-width: 100%;
  border-radius: 4px;

  &:focus {
    outline: 0;
  }

  video {
    max-width: 100vw;
    max-height: 80vh;
    z-index: 1;
  }

  &.fullscreen {
    width: 100% !important;
    height: 100% !important;
    margin: 0;

    video {
      max-width: 100% !important;
      max-height: 100% !important;
      width: 100% !important;
      height: 100% !important;
    }
  }

  &.inline {
    video {
      object-fit: contain;
      position: relative;
      top: 50%;
      transform: translateY(-50%);
    }
  }

  &__controls {
    position: absolute;
    z-index: 2;
    bottom: 0;
    left: 0;
    right: 0;
    box-sizing: border-box;
    background: linear-gradient(0deg, rgba($base-shadow-color, 0.85) 0, rgba($base-shadow-color, 0.45) 60%, transparent);
    padding: 0 15px;
    opacity: 0;
    transition: opacity .1s ease;

    &.active {
      opacity: 1;
    }
  }

  &.inactive {
    video,
    .video-player__controls {
      visibility: hidden;
    }
  }

  &__spoiler {
    display: none;
    position: absolute;
    top: 0;
    left: 0;
    width: 100%;
    height: 100%;
    z-index: 4;
    border: 0;
    background: $base-overlay-background;
    color: $darker-text-color;
    transition: none;
    pointer-events: none;

    &.active {
      display: block;
      pointer-events: auto;

      &:hover,
      &:active,
      &:focus {
        color: lighten($darker-text-color, 7%);
      }
    }

    &__title {
      display: block;
      font-size: 14px;
    }

    &__subtitle {
      display: block;
      font-size: 11px;
      font-weight: 500;
    }
  }

  &__buttons-bar {
    display: flex;
    justify-content: space-between;
    padding-bottom: 10px;
  }

  &__buttons {
    font-size: 16px;
    white-space: nowrap;
    overflow: hidden;
    text-overflow: ellipsis;

    &.left {
      button {
        padding-left: 0;
      }
    }

    &.right {
      button {
        padding-right: 0;
      }
    }

    button {
      background: transparent;
      padding: 2px 10px;
      font-size: 16px;
      border: 0;
      color: rgba($white, 0.75);

      &:active,
      &:hover,
      &:focus {
        color: $white;
      }
    }
  }

  &__time-sep,
  &__time-total,
  &__time-current {
    font-size: 14px;
    font-weight: 500;
  }

  &__time-current {
    color: $white;
    margin-left: 60px;
  }

  &__time-sep {
    display: inline-block;
    margin: 0 6px;
  }

  &__time-sep,
  &__time-total {
    color: $white;
  }

  &__volume {
    cursor: pointer;
    height: 24px;
    display: inline;

    &::before {
      content: "";
      width: 50px;
      background: rgba($white, 0.35);
      border-radius: 4px;
      display: block;
      position: absolute;
      height: 4px;
      left: 70px;
      bottom: 20px;
    }

    &__current {
      display: block;
      position: absolute;
      height: 4px;
      border-radius: 4px;
      left: 70px;
      bottom: 20px;
      background: lighten($ui-highlight-color, 8%);
    }

    &__handle {
      position: absolute;
      z-index: 3;
      border-radius: 50%;
      width: 12px;
      height: 12px;
      bottom: 16px;
      left: 70px;
      transition: opacity .1s ease;
      background: lighten($ui-highlight-color, 8%);
      box-shadow: 1px 2px 6px rgba($base-shadow-color, 0.2);
      pointer-events: none;
    }
  }

  &__link {
    padding: 2px 10px;

    a {
      text-decoration: none;
      font-size: 14px;
      font-weight: 500;
      color: $white;

      &:hover,
      &:active,
      &:focus {
        text-decoration: underline;
      }
    }
  }

  &__seek {
    cursor: pointer;
    height: 24px;
    position: relative;

    &::before {
      content: "";
      width: 100%;
      background: rgba($white, 0.35);
      border-radius: 4px;
      display: block;
      position: absolute;
      height: 4px;
      top: 10px;
    }

    &__progress,
    &__buffer {
      display: block;
      position: absolute;
      height: 4px;
      border-radius: 4px;
      top: 10px;
      background: lighten($ui-highlight-color, 8%);
    }

    &__buffer {
      background: rgba($white, 0.2);
    }

    &__handle {
      position: absolute;
      z-index: 3;
      opacity: 0;
      border-radius: 50%;
      width: 12px;
      height: 12px;
      top: 6px;
      margin-left: -6px;
      transition: opacity .1s ease;
      background: lighten($ui-highlight-color, 8%);
      box-shadow: 1px 2px 6px rgba($base-shadow-color, 0.2);
      pointer-events: none;

      &.active {
        opacity: 1;
      }
    }

    &:hover {
      .video-player__seek__handle {
        opacity: 1;
      }
    }
  }

  &.detailed,
  &.fullscreen {
    .video-player__buttons {
      button {
        padding-top: 10px;
        padding-bottom: 10px;
      }
    }
  }
}

.media-spoiler-video {
  background-size: cover;
  background-repeat: no-repeat;
  background-position: center;
  cursor: pointer;
  margin-top: 8px;
  position: relative;
  border: 0;
  display: block;
}

.media-spoiler-video-play-icon {
  border-radius: 100px;
  color: rgba($primary-text-color, 0.8);
  font-size: 36px;
  left: 50%;
  padding: 5px;
  position: absolute;
  top: 50%;
  transform: translate(-50%, -50%);
}
/* End Video Player */

.account-gallery__container {
  display: flex;
  flex-wrap: wrap;
  padding: 4px 2px;
}

.account-gallery__item {
  border: none;
  box-sizing: border-box;
  display: block;
  position: relative;
  border-radius: 4px;
  overflow: hidden;
  margin: 2px;

  &__icons {
    position: absolute;
    top: 50%;
    left: 50%;
    transform: translate(-50%, -50%);
    font-size: 24px;
  }
}

.notification__filter-bar,
.account__section-headline {
  background: darken($ui-base-color, 4%);
  border-bottom: 1px solid lighten($ui-base-color, 8%);
  cursor: default;
  display: flex;
  flex-shrink: 0;

  button {
    background: darken($ui-base-color, 4%);
    border: 0;
    margin: 0;
  }

  button,
  a {
    display: block;
    flex: 1 1 auto;
    color: $darker-text-color;
    padding: 15px 0;
    font-size: 14px;
    font-weight: 500;
    text-align: center;
    text-decoration: none;
    position: relative;

    &.active {
      color: $secondary-text-color;

      &::before,
      &::after {
        display: block;
        content: "";
        position: absolute;
        bottom: 0;
        left: 50%;
        width: 0;
        height: 0;
        transform: translateX(-50%);
        border-style: solid;
        border-width: 0 10px 10px;
        border-color: transparent transparent lighten($ui-base-color, 8%);
      }

      &::after {
        bottom: -1px;
        border-color: transparent transparent $ui-base-color;
      }
    }
  }
}

::-webkit-scrollbar-thumb {
  border-radius: 0;
}

.search-popout {
  @include search-popout();
}

noscript {
  text-align: center;

  img {
    width: 200px;
    opacity: 0.5;
    animation: flicker 4s infinite;
  }

  div {
    font-size: 14px;
    margin: 30px auto;
    color: $secondary-text-color;
    max-width: 400px;

    a {
      color: $highlight-text-color;
      text-decoration: underline;

      &:hover {
        text-decoration: none;
      }
    }
  }
}

@keyframes flicker {
  0% { opacity: 1; }
  30% { opacity: 0.75; }
  100% { opacity: 1; }
}

@media screen and (max-width: 630px) and (max-height: 400px) {
  $duration: 400ms;
  $delay: 100ms;

  .tabs-bar,
  .search {
    will-change: margin-top;
    transition: margin-top $duration $delay;
  }

  .navigation-bar {
    will-change: padding-bottom;
    transition: padding-bottom $duration $delay;
  }

  .navigation-bar {
    & > a:first-child {
      will-change: margin-top, margin-left, margin-right, width;
      transition: margin-top $duration $delay, margin-left $duration ($duration + $delay), margin-right $duration ($duration + $delay);
    }

    & > .navigation-bar__profile-edit {
      will-change: margin-top;
      transition: margin-top $duration $delay;
    }

    .navigation-bar__actions {
      & > .icon-button.close {
        will-change: opacity transform;
        transition: opacity $duration * 0.5 $delay,
                    transform $duration $delay;
      }

      & > .compose__action-bar .icon-button {
        will-change: opacity transform;
        transition: opacity $duration * 0.5 $delay + $duration * 0.5,
                    transform $duration $delay;
      }
    }
  }

  .is-composing {
    .tabs-bar,
    .search {
      margin-top: -50px;
    }

    .navigation-bar {
      padding-bottom: 0;

      & > a:first-child {
        margin: -100px 10px 0 -50px;
      }

      .navigation-bar__profile {
        padding-top: 2px;
      }

      .navigation-bar__profile-edit {
        position: absolute;
        margin-top: -60px;
      }

      .navigation-bar__actions {
        .icon-button.close {
          pointer-events: auto;
          opacity: 1;
          transform: scale(1.0, 1.0) translate(0, 0);
          bottom: 5px;
        }

        .compose__action-bar .icon-button {
          pointer-events: none;
          opacity: 0;
          transform: scale(0.0, 1.0) translate(100%, 0);
        }
      }
    }
  }
}

.embed-modal {
  max-width: 80vw;
  max-height: 80vh;

  h4 {
    padding: 30px;
    font-weight: 500;
    font-size: 16px;
    text-align: center;
  }

  .embed-modal__container {
    padding: 10px;

    .hint {
      margin-bottom: 15px;
    }

    .embed-modal__html {
      outline: 0;
      box-sizing: border-box;
      display: block;
      width: 100%;
      border: none;
      padding: 10px;
      font-family: $font-monospace, monospace;
      background: $ui-base-color;
      color: $primary-text-color;
      font-size: 14px;
      margin: 0;
      margin-bottom: 15px;

      &::-moz-focus-inner {
        border: 0;
      }

      &::-moz-focus-inner,
      &:focus,
      &:active {
        outline: 0 !important;
      }

      &:focus {
        background: lighten($ui-base-color, 4%);
      }

      @media screen and (max-width: 600px) {
        font-size: 16px;
      }
    }

    .embed-modal__iframe {
      width: 400px;
      max-width: 100%;
      overflow: hidden;
      border: 0;
    }
  }
}

.account__moved-note {
  padding: 14px 10px;
  padding-bottom: 16px;
  background: lighten($ui-base-color, 4%);
  border-top: 1px solid lighten($ui-base-color, 8%);
  border-bottom: 1px solid lighten($ui-base-color, 8%);

  &__message {
    position: relative;
    margin-left: 58px;
    color: $dark-text-color;
    padding: 8px 0;
    padding-top: 0;
    padding-bottom: 4px;
    font-size: 14px;

    > span {
      display: block;
      overflow: hidden;
      text-overflow: ellipsis;
    }
  }

  &__icon-wrapper {
    left: -26px;
    position: absolute;
  }

  .detailed-status__display-avatar {
    position: relative;
  }

  .detailed-status__display-name {
    margin-bottom: 0;
  }
}

.column-inline-form {
  padding: 7px 15px;
  padding-right: 5px;
  display: flex;
  justify-content: flex-start;
  align-items: center;
  background: lighten($ui-base-color, 4%);

  label {
    flex: 1 1 auto;

    input {
      width: 100%;
      margin-bottom: 6px;

      &:focus {
        outline: 0;
      }
    }
  }

  .icon-button {
    flex: 0 0 auto;
    margin: 0 5px;
  }
}

.drawer__backdrop {
  cursor: pointer;
  position: absolute;
  top: 0;
  left: 0;
  width: 100%;
  height: 100%;
  background: rgba($base-overlay-background, 0.5);
}

.list-editor {
  background: $ui-base-color;
  flex-direction: column;
  border-radius: 8px;
  box-shadow: 2px 4px 15px rgba($base-shadow-color, 0.4);
  width: 380px;
  overflow: hidden;

  @media screen and (max-width: 420px) {
    width: 90%;
  }

  h4 {
    padding: 15px 0;
    background: lighten($ui-base-color, 13%);
    font-weight: 500;
    font-size: 16px;
    text-align: center;
    border-radius: 8px 8px 0 0;
  }

  .drawer__pager {
    height: 50vh;
  }

  .drawer__inner {
    border-radius: 0 0 8px 8px;

    &.backdrop {
      width: calc(100% - 60px);
      box-shadow: 2px 4px 15px rgba($base-shadow-color, 0.4);
      border-radius: 0 0 0 8px;
    }
  }

  &__accounts {
    overflow-y: auto;
  }

  .account__display-name {
    &:hover strong {
      text-decoration: none;
    }
  }

  .account__avatar {
    cursor: default;
  }

  .search {
    margin-bottom: 0;
  }
}

.list-adder {
  background: $ui-base-color;
  flex-direction: column;
  border-radius: 8px;
  box-shadow: 2px 4px 15px rgba($base-shadow-color, 0.4);
  width: 380px;
  overflow: hidden;

  @media screen and (max-width: 420px) {
    width: 90%;
  }

  &__account {
    background: lighten($ui-base-color, 13%);
  }

  &__lists {
    background: lighten($ui-base-color, 13%);
    height: 50vh;
    border-radius: 0 0 8px 8px;
    overflow-y: auto;
  }

  .list {
    padding: 10px;
    border-bottom: 1px solid lighten($ui-base-color, 8%);
  }

  .list__wrapper {
    display: flex;
  }

  .list__display-name {
    flex: 1 1 auto;
    overflow: hidden;
    text-decoration: none;
    font-size: 16px;
    padding: 10px;
  }
}

.focal-point-modal {
  max-width: 80vw;
  max-height: 80vh;
  position: relative;
}

.focal-point {
  position: relative;
  cursor: pointer;
  overflow: hidden;

  &.dragging {
    cursor: move;
  }

  img {
    max-width: 80vw;
    max-height: 80vh;
    width: auto;
    height: auto;
    margin: auto;
  }

  &__reticle {
    position: absolute;
    width: 100px;
    height: 100px;
    transform: translate(-50%, -50%);
    background: url('../images/reticle.png') no-repeat 0 0;
    border-radius: 50%;
    box-shadow: 0 0 0 9999em rgba($base-shadow-color, 0.35);
  }

  &__overlay {
    position: absolute;
    width: 100%;
    height: 100%;
    top: 0;
    left: 0;
  }
}

.floating-action-button {
  position: fixed;
  display: flex;
  justify-content: center;
  align-items: center;
  width: 3.9375rem;
  height: 3.9375rem;
  bottom: 1.3125rem;
  right: 1.3125rem;
  background: darken($ui-highlight-color, 3%);
  color: $white;
  border-radius: 50%;
  font-size: 21px;
  line-height: 21px;
  text-decoration: none;
  box-shadow: 2px 3px 9px rgba($base-shadow-color, 0.4);

  &:hover,
  &:focus,
  &:active {
    background: lighten($ui-highlight-color, 7%);
  }
}

.account__header__content {
  color: $darker-text-color;
  font-size: 14px;
  font-weight: 400;
  overflow: hidden;
  word-break: normal;
  word-wrap: break-word;

  p {
    margin-bottom: 20px;

    &:last-child {
      margin-bottom: 0;
    }
  }

  a {
    color: inherit;
    text-decoration: underline;

    &:hover {
      text-decoration: none;
    }
  }
}

.account__header {
  overflow: hidden;

  &.inactive {
    opacity: 0.5;

    .account__header__image,
    .account__avatar {
      filter: grayscale(100%);
    }
  }

  &__info {
    position: absolute;
    top: 10px;
    left: 10px;
  }

  &__image {
    overflow: hidden;
    height: 145px;
    position: relative;
    background: darken($ui-base-color, 4%);

    img {
      object-fit: cover;
      display: block;
      width: 100%;
      height: 100%;
      margin: 0;
    }
  }

  &__bar {
    position: relative;
    background: lighten($ui-base-color, 4%);
    padding: 5px;
    border-bottom: 1px solid lighten($ui-base-color, 12%);

    .avatar {
      display: block;
      flex: 0 0 auto;
      width: 94px;
      margin-left: -2px;

      .account__avatar {
        background: darken($ui-base-color, 8%);
        border: 2px solid lighten($ui-base-color, 4%);
      }
    }
  }

  &__tabs {
    display: flex;
    align-items: flex-start;
    padding: 7px 5px;
    margin-top: -55px;

    &__buttons {
      display: flex;
      align-items: center;
      padding-top: 55px;
      overflow: hidden;

      .icon-button {
        border: 1px solid lighten($ui-base-color, 12%);
        border-radius: 4px;
        box-sizing: content-box;
        padding: 2px;
      }

      .button {
        margin: 0 8px;
      }
    }

    &__name {
      padding: 5px;

      .account-role {
        vertical-align: top;
      }

      .emojione {
        width: 22px;
        height: 22px;
      }

      h1 {
        font-size: 16px;
        line-height: 24px;
        color: $primary-text-color;
        font-weight: 500;
        overflow: hidden;
        white-space: nowrap;
        text-overflow: ellipsis;

        small {
          display: block;
          font-size: 14px;
          color: $darker-text-color;
          font-weight: 400;
          overflow: hidden;
          text-overflow: ellipsis;
        }
      }
    }

    .spacer {
      flex: 1 1 auto;
    }
  }

  &__bio {
    overflow: hidden;
    margin: 0 -5px;

    .account__header__content {
      padding: 20px 15px;
      padding-bottom: 5px;
      color: $primary-text-color;
    }

    .account__header__fields {
      margin: 0;
      border-top: 1px solid lighten($ui-base-color, 12%);

      a {
        color: lighten($ui-highlight-color, 8%);
      }

      dl:first-child .verified {
        border-radius: 0 4px 0 0;
      }

      .verified a {
        color: $valid-value-color;
      }
    }
  }

  &__extra {
    margin-top: 4px;

    &__links {
      font-size: 14px;
      color: $darker-text-color;

      a {
        display: inline-block;
        color: $darker-text-color;
        text-decoration: none;
        padding: 10px;
        padding-top: 20px;
        font-weight: 500;

        strong {
          font-weight: 700;
          color: $primary-text-color;
        }
      }
    }
  }
}

.trends {
  &__header {
    color: $dark-text-color;
    background: lighten($ui-base-color, 2%);
    border-bottom: 1px solid darken($ui-base-color, 4%);
    font-weight: 500;
    padding: 15px;
    font-size: 16px;
    cursor: default;

    .fa {
      display: inline-block;
      margin-right: 5px;
    }
  }

  &__item {
    display: flex;
    align-items: center;
    padding: 15px;
    border-bottom: 1px solid lighten($ui-base-color, 8%);

    &:last-child {
      border-bottom: 0;
    }

    &__name {
      flex: 1 1 auto;
      color: $dark-text-color;
      overflow: hidden;
      text-overflow: ellipsis;
      white-space: nowrap;

      strong {
        font-weight: 500;
      }

      a {
        color: $darker-text-color;
        text-decoration: none;
        font-size: 14px;
        font-weight: 500;
        display: block;
        overflow: hidden;
        text-overflow: ellipsis;
        white-space: nowrap;

        &:hover,
        &:focus,
        &:active {
          span {
            text-decoration: underline;
          }
        }
      }
    }

    &__current {
      flex: 0 0 auto;
      width: 100px;
      font-size: 24px;
      line-height: 36px;
      font-weight: 500;
      text-align: center;
      color: $secondary-text-color;
    }

    &__sparkline {
      flex: 0 0 auto;
      width: 50px;

      path {
        stroke: lighten($highlight-text-color, 6%) !important;
      }
    }
  }
}

.hashtag-temp {
  display: flex;
  align-items: center;
  border-top: 1px solid rgba($ui-base-color, 0.1);
  font-size: 12px;

  .hastag-temp__input {
    padding-left: 0;
    font-size: 12px;
    border-radius: 0 0 4px;
  }

  .fa-hashtag {
    color: rgba($ui-base-color, 0.7);
    padding-left: 5px;
  }
}<|MERGE_RESOLUTION|>--- conflicted
+++ resolved
@@ -344,11 +344,8 @@
   }
 
   .autosuggest-textarea,
-<<<<<<< HEAD
   .hashtag-temp,
-=======
   .autosuggest-input,
->>>>>>> f4f22391
   .spoiler-input {
     position: relative;
   }
