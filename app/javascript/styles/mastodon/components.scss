.app-body {
  -webkit-overflow-scrolling: touch;
  -ms-overflow-style: -ms-autohiding-scrollbar;
}

.button {
  background-color: $ui-highlight-color;
  border: 10px none;
  border-radius: 4px;
  box-sizing: border-box;
  color: $primary-text-color;
  cursor: pointer;
  display: inline-block;
  font-family: inherit;
  font-size: 14px;
  font-weight: 500;
  height: 36px;
  letter-spacing: 0;
  line-height: 36px;
  overflow: hidden;
  padding: 0 16px;
  position: relative;
  text-align: center;
  text-transform: uppercase;
  text-decoration: none;
  text-overflow: ellipsis;
  transition: all 100ms ease-in;
  white-space: nowrap;
  width: auto;

  &:active,
  &:focus,
  &:hover {
    background-color: lighten($ui-highlight-color, 10%);
    transition: all 200ms ease-out;
  }

  &--destructive {
    transition: none;

    &:active,
    &:focus,
    &:hover {
      background-color: $error-red;
      transition: none;
    }
  }

  &:disabled {
    background-color: $ui-primary-color;
    cursor: default;
  }

  &::-moz-focus-inner {
    border: 0;
  }

  &::-moz-focus-inner,
  &:focus,
  &:active {
    outline: 0 !important;
  }

  &.button-primary,
  &.button-alternative,
  &.button-secondary,
  &.button-alternative-2 {
    font-size: 16px;
    line-height: 36px;
    height: auto;
    text-transform: none;
    padding: 4px 16px;
  }

  &.button-alternative {
    color: $inverted-text-color;
    background: $ui-primary-color;

    &:active,
    &:focus,
    &:hover {
      background-color: lighten($ui-primary-color, 4%);
    }
  }

  &.button-alternative-2 {
    background: $ui-base-lighter-color;

    &:active,
    &:focus,
    &:hover {
      background-color: lighten($ui-base-lighter-color, 4%);
    }
  }

  &.button-secondary {
    color: $darker-text-color;
    background: transparent;
    padding: 3px 15px;
    border: 1px solid $ui-primary-color;

    &:active,
    &:focus,
    &:hover {
      border-color: lighten($ui-primary-color, 4%);
      color: lighten($darker-text-color, 4%);
    }

    &:disabled {
      opacity: 0.5;
    }
  }

  &.button--block {
    display: block;
    width: 100%;
  }
}

.column__wrapper {
  display: flex;
  flex: 1 1 auto;
  position: relative;
}

.icon-button {
  display: inline-block;
  padding: 0;
  color: $action-button-color;
  border: none;
  background: transparent;
  cursor: pointer;
  transition: color 100ms ease-in;

  &:hover,
  &:active,
  &:focus {
    color: lighten($action-button-color, 7%);
    transition: color 200ms ease-out;
  }

  &.disabled {
    color: darken($action-button-color, 13%);
    cursor: default;
  }

  &.active {
    color: $highlight-text-color;
  }

  &::-moz-focus-inner {
    border: 0;
  }

  &::-moz-focus-inner,
  &:focus,
  &:active {
    outline: 0 !important;
  }

  &.inverted {
    color: $lighter-text-color;

    &:hover,
    &:active,
    &:focus {
      color: darken($lighter-text-color, 7%);
    }

    &.disabled {
      color: lighten($lighter-text-color, 7%);
    }

    &.active {
      color: $highlight-text-color;

      &.disabled {
        color: lighten($highlight-text-color, 13%);
      }
    }
  }

  &.overlayed {
    box-sizing: content-box;
    background: rgba($base-overlay-background, 0.6);
    color: rgba($primary-text-color, 0.7);
    border-radius: 4px;
    padding: 2px;

    &:hover {
      background: rgba($base-overlay-background, 0.9);
    }
  }
}

.text-icon-button {
  color: $lighter-text-color;
  border: none;
  background: transparent;
  cursor: pointer;
  font-weight: 600;
  font-size: 11px;
  padding: 0 3px;
  line-height: 27px;
  outline: 0;
  transition: color 100ms ease-in;

  &:hover,
  &:active,
  &:focus {
    color: darken($lighter-text-color, 7%);
    transition: color 200ms ease-out;
  }

  &.disabled {
    color: lighten($lighter-text-color, 20%);
    cursor: default;
  }

  &.active {
    color: $highlight-text-color;
  }

  &::-moz-focus-inner {
    border: 0;
  }

  &::-moz-focus-inner,
  &:focus,
  &:active {
    outline: 0 !important;
  }
}

.dropdown-menu {
  position: absolute;
}

.invisible {
  font-size: 0;
  line-height: 0;
  display: inline-block;
  width: 0;
  height: 0;
  position: absolute;

  img,
  svg {
    margin: 0 !important;
    border: 0 !important;
    padding: 0 !important;
    width: 0 !important;
    height: 0 !important;
  }
}

.ellipsis {
  &::after {
    content: "…";
  }
}

.compose-form {
  padding: 10px;

  .compose-form__warning {
    color: $inverted-text-color;
    margin-bottom: 10px;
    background: $ui-primary-color;
    box-shadow: 0 2px 6px rgba($base-shadow-color, 0.3);
    padding: 8px 10px;
    border-radius: 4px;
    font-size: 13px;
    font-weight: 400;

    strong {
      color: $inverted-text-color;
      font-weight: 500;

      @each $lang in $cjk-langs {
        &:lang(#{$lang}) {
          font-weight: 700;
        }
      }
    }

    a {
      color: $lighter-text-color;
      font-weight: 500;
      text-decoration: underline;

      &:hover,
      &:active,
      &:focus {
        text-decoration: none;
      }
    }
  }

  .compose-form__autosuggest-wrapper {
    position: relative;

    .emoji-picker-dropdown {
      position: absolute;
      right: 5px;
      top: 5px;
    }
  }

  .autosuggest-textarea,
  .spoiler-input {
    position: relative;
  }

  .spoiler-input {
    height: 0;
    transform-origin: bottom;
    opacity: 0.0;

    &.spoiler-input--visible {
      height: 47px;
      opacity: 1.0;
    }
  }

  .autosuggest-textarea__textarea,
  .spoiler-input__input {
    display: block;
    box-sizing: border-box;
    width: 100%;
    margin: 0;
    color: $inverted-text-color;
    background: $simple-background-color;
    padding: 10px;
    font-family: inherit;
    font-size: 14px;
    resize: vertical;
    border: 0;
    outline: 0;

    &:focus {
      outline: 0;
    }

    @media screen and (max-width: 600px) {
      font-size: 16px;
    }
  }

  .spoiler-input__input {
    border-radius: 4px;
  }

  .autosuggest-textarea__textarea {
    min-height: 100px;
    border-radius: 4px 4px 0 0;
    padding-bottom: 0;
    padding-right: 10px + 22px;
    resize: none;
    scrollbar-color: initial;

    &::-webkit-scrollbar {
      all: unset;
    }

    @media screen and (max-width: 600px) {
      height: 100px !important; // prevent auto-resize textarea
      resize: vertical;
    }
  }

  .autosuggest-textarea__suggestions {
    box-sizing: border-box;
    display: none;
    position: absolute;
    top: 100%;
    width: 100%;
    z-index: 99;
    box-shadow: 4px 4px 6px rgba($base-shadow-color, 0.4);
    background: $ui-secondary-color;
    border-radius: 0 0 4px 4px;
    color: $inverted-text-color;
    font-size: 14px;
    padding: 6px;

    &.autosuggest-textarea__suggestions--visible {
      display: block;
    }
  }

  .autosuggest-textarea__suggestions__item {
    padding: 10px;
    cursor: pointer;
    border-radius: 4px;

    &:hover,
    &:focus,
    &:active,
    &.selected {
      background: darken($ui-secondary-color, 10%);
    }
  }

  .autosuggest-account,
  .autosuggest-emoji {
    display: flex;
    flex-direction: row;
    align-items: center;
    justify-content: flex-start;
    line-height: 18px;
    font-size: 14px;
  }

  .autosuggest-account-icon,
  .autosuggest-emoji img {
    display: block;
    margin-right: 8px;
    width: 16px;
    height: 16px;
  }

  .autosuggest-account .display-name__account {
    color: $lighter-text-color;
  }

  .compose-form__modifiers {
    color: $inverted-text-color;
    font-family: inherit;
    font-size: 14px;
    background: $simple-background-color;

    .compose-form__upload-wrapper {
      overflow: hidden;
    }

    .compose-form__uploads-wrapper {
      display: flex;
      flex-direction: row;
      padding: 5px;
      flex-wrap: wrap;
    }

    .compose-form__upload {
      flex: 1 1 0;
      min-width: 40%;
      margin: 5px;

      &__actions {
        background: linear-gradient(180deg, rgba($base-shadow-color, 0.8) 0, rgba($base-shadow-color, 0.35) 80%, transparent);
        display: flex;
        align-items: flex-start;
        justify-content: space-between;
        opacity: 0;
        transition: opacity .1s ease;

        .icon-button {
          flex: 0 1 auto;
          color: $secondary-text-color;
          font-size: 14px;
          font-weight: 500;
          padding: 10px;
          font-family: inherit;

          &:hover,
          &:focus,
          &:active {
            color: lighten($secondary-text-color, 7%);
          }
        }

        &.active {
          opacity: 1;
        }
      }

      &-description {
        position: absolute;
        z-index: 2;
        bottom: 0;
        left: 0;
        right: 0;
        box-sizing: border-box;
        background: linear-gradient(0deg, rgba($base-shadow-color, 0.8) 0, rgba($base-shadow-color, 0.35) 80%, transparent);
        padding: 10px;
        opacity: 0;
        transition: opacity .1s ease;

        textarea {
          background: transparent;
          color: $secondary-text-color;
          border: 0;
          padding: 0;
          margin: 0;
          width: 100%;
          font-family: inherit;
          font-size: 14px;
          font-weight: 500;

          &:focus {
            color: $white;
          }

          &::placeholder {
            opacity: 0.75;
            color: $secondary-text-color;
          }
        }

        &.active {
          opacity: 1;
        }
      }
    }

    .compose-form__upload-thumbnail {
      border-radius: 4px;
      background-position: center;
      background-size: cover;
      background-repeat: no-repeat;
      height: 140px;
      width: 100%;
      overflow: hidden;
    }
  }

  .compose-form__buttons-wrapper {
    padding: 10px;
    background: darken($simple-background-color, 8%);
    border-radius: 0 0 4px 4px;
    display: flex;
    justify-content: space-between;

    .compose-form__buttons {
      display: flex;

      .compose-form__upload-button-icon {
        line-height: 27px;
      }

      .compose-form__sensitive-button {
        display: none;

        &.compose-form__sensitive-button--visible {
          display: block;
        }

        .compose-form__sensitive-button__icon {
          line-height: 27px;
        }
      }
    }

    .icon-button {
      box-sizing: content-box;
      padding: 0 3px;
    }

    .character-counter__wrapper {
      align-self: center;
      margin-right: 4px;

      .character-counter {
        cursor: default;
        font-family: $font-sans-serif, sans-serif;
        font-size: 14px;
        font-weight: 600;
        color: $lighter-text-color;

        &.character-counter--over {
          color: $warning-red;
        }
      }
    }
  }

  .compose-form__publish {
    display: flex;
    justify-content: flex-end;
    min-width: 0;

    .compose-form__publish-button-wrapper {
      overflow: hidden;
      padding-top: 10px;
    }
  }
}

.no-reduce-motion .spoiler-input {
  transition: height 0.4s ease, opacity 0.4s ease;
}

.emojione {
  font-size: inherit;
  vertical-align: middle;
  object-fit: contain;
  margin: -.2ex .15em .2ex;
  width: 16px;
  height: 16px;

  img {
    width: auto;
  }
}

.reply-indicator {
  border-radius: 4px;
  margin-bottom: 10px;
  background: $ui-primary-color;
  padding: 10px;
}

.reply-indicator__header {
  margin-bottom: 5px;
  overflow: hidden;
}

.reply-indicator__cancel {
  float: right;
  line-height: 24px;
}

.reply-indicator__display-name {
  color: $inverted-text-color;
  display: block;
  max-width: 100%;
  line-height: 24px;
  overflow: hidden;
  padding-right: 25px;
  text-decoration: none;
}

.reply-indicator__display-avatar {
  float: left;
  margin-right: 5px;
}

.status__content--with-action {
  cursor: pointer;
}

.status__content,
.reply-indicator__content {
  position: relative;
  font-size: 15px;
  line-height: 20px;
  word-wrap: break-word;
  font-weight: 400;
  overflow: hidden;
  text-overflow: ellipsis;
  padding-top: 2px;
  color: $primary-text-color;

  &:focus {
    outline: 0;
  }

  &.status__content--with-spoiler {
    white-space: normal;

    .status__content__text {
      white-space: pre-wrap;
    }
  }

  .emojione {
    width: 20px;
    height: 20px;
    margin: -3px 0 0;
  }

  p {
    margin-bottom: 20px;
    white-space: pre-wrap;

    &:last-child {
      margin-bottom: 0;
    }
  }

  a {
    color: $secondary-text-color;
    text-decoration: none;

    &:hover {
      text-decoration: underline;

      .fa {
        color: lighten($dark-text-color, 7%);
      }
    }

    &.mention {
      &:hover {
        text-decoration: none;

        span {
          text-decoration: underline;
        }
      }
    }

    .fa {
      color: $dark-text-color;
    }
  }

  .status__content__spoiler-link {
    background: $action-button-color;

    &:hover {
      background: lighten($action-button-color, 7%);
      text-decoration: none;
    }

    &::-moz-focus-inner {
      border: 0;
    }

    &::-moz-focus-inner,
    &:focus,
    &:active {
      outline: 0 !important;
    }
  }

  .status__content__text {
    display: none;

    &.status__content__text--visible {
      display: block;
    }
  }
}

.status__content.status__content--collapsed {
  max-height: 20px * 15; // 15 lines is roughly above 500 characters
}

.status__content__read-more-button {
  display: block;
  font-size: 15px;
  line-height: 20px;
  color: lighten($ui-highlight-color, 8%);
  border: 0;
  background: transparent;
  padding: 0;
  padding-top: 8px;

  &:hover,
  &:active {
    text-decoration: underline;
  }
}

.status__content__spoiler-link {
  display: inline-block;
  border-radius: 2px;
  background: transparent;
  border: 0;
  color: $inverted-text-color;
  font-weight: 700;
  font-size: 11px;
  padding: 0 6px;
  text-transform: uppercase;
  line-height: 20px;
  cursor: pointer;
  vertical-align: middle;
}

.status__wrapper--filtered {
  color: $dark-text-color;
  border: 0;
  font-size: inherit;
  text-align: center;
  line-height: inherit;
  margin: 0;
  padding: 15px;
  box-sizing: border-box;
  width: 100%;
  clear: both;
  border-bottom: 1px solid lighten($ui-base-color, 8%);
}

.status__prepend-icon-wrapper {
  left: -26px;
  position: absolute;
}

.focusable {
  &:focus {
    outline: 0;
    background: lighten($ui-base-color, 4%);

    .status.status-direct {
      background: lighten($ui-base-color, 12%);

      &.muted {
        background: transparent;
      }
    }

    .detailed-status,
    .detailed-status__action-bar {
      background: lighten($ui-base-color, 8%);
    }
  }
}

.status {
  padding: 8px 10px;
  padding-left: 68px;
  position: relative;
  min-height: 54px;
  border-bottom: 1px solid lighten($ui-base-color, 8%);
  cursor: default;

  @supports (-ms-overflow-style: -ms-autohiding-scrollbar) {
    // Add margin to avoid Edge auto-hiding scrollbar appearing over content.
    // On Edge 16 this is 16px and Edge <=15 it's 12px, so aim for 16px.
    padding-right: 26px; // 10px + 16px
  }

  @keyframes fade {
    0% { opacity: 0; }
    100% { opacity: 1; }
  }

  opacity: 1;
  animation: fade 150ms linear;

  .video-player {
    margin-top: 8px;
  }

  &.status-direct:not(.read) {
    background: lighten($ui-base-color, 8%);
    border-bottom-color: lighten($ui-base-color, 12%);
  }

  &.light {
    .status__relative-time {
      color: $light-text-color;
    }

    .status__display-name {
      color: $inverted-text-color;
    }

    .display-name {
      strong {
        color: $inverted-text-color;
      }

      span {
        color: $light-text-color;
      }
    }

    .status__content {
      color: $inverted-text-color;

      a {
        color: $highlight-text-color;
      }

      a.status__content__spoiler-link {
        color: $primary-text-color;
        background: $ui-primary-color;

        &:hover {
          background: lighten($ui-primary-color, 8%);
        }
      }
    }
  }
}

.notification-favourite {
  .status.status-direct {
    background: transparent;

    .icon-button.disabled {
      color: lighten($action-button-color, 13%);
    }
  }
}

.status__relative-time,
.notification__relative_time {
  color: $dark-text-color;
  float: right;
  font-size: 14px;
}

.status__display-name {
  color: $dark-text-color;
}

.status__info .status__display-name {
  display: block;
  max-width: 100%;
  padding-right: 25px;
}

.status__info {
  font-size: 15px;
}

.status-check-box {
  border-bottom: 1px solid $ui-secondary-color;
  display: flex;

  .status-check-box__status {
    margin: 10px 0 10px 10px;
    flex: 1;

    .media-gallery {
      max-width: 250px;
    }

    .status__content {
      padding: 0;
      white-space: normal;
    }

    .video-player {
      margin-top: 8px;
      max-width: 250px;
    }

    .media-gallery__item-thumbnail {
      cursor: default;
    }
  }
}

.status-check-box-toggle {
  align-items: center;
  display: flex;
  flex: 0 0 auto;
  justify-content: center;
  padding: 10px;
}

.status__prepend {
  margin-left: 68px;
  color: $dark-text-color;
  padding: 8px 0;
  padding-bottom: 2px;
  font-size: 14px;
  position: relative;

  .status__display-name strong {
    color: $dark-text-color;
  }

  > span {
    display: block;
    overflow: hidden;
    text-overflow: ellipsis;
  }
}

.status__action-bar {
  align-items: center;
  display: flex;
  margin-top: 8px;

  &__counter {
    display: inline-flex;
    margin-right: 11px;
    align-items: center;

    .status__action-bar-button {
      margin-right: 4px;
    }

    &__label {
      display: inline-block;
      width: 14px;
      font-size: 12px;
      font-weight: 500;
      color: $action-button-color;
    }
  }
}

.status__action-bar-button {
  margin-right: 18px;
}

.status__action-bar-dropdown {
  height: 23.15px;
  width: 23.15px;
}

.detailed-status__action-bar-dropdown {
  flex: 1 1 auto;
  display: flex;
  align-items: center;
  justify-content: center;
  position: relative;
}

.detailed-status {
  background: lighten($ui-base-color, 4%);
  padding: 14px 10px;

  &--flex {
    display: flex;
    flex-wrap: wrap;
    justify-content: space-between;
    align-items: flex-start;

    .status__content,
    .detailed-status__meta {
      flex: 100%;
    }
  }

  .status__content {
    font-size: 19px;
    line-height: 24px;

    .emojione {
      width: 24px;
      height: 24px;
      margin: -1px 0 0;
    }

    .status__content__spoiler-link {
      line-height: 24px;
      margin: -1px 0 0;
    }
  }

  .video-player {
    margin-top: 8px;
  }
}

.detailed-status__meta {
  margin-top: 15px;
  color: $dark-text-color;
  font-size: 14px;
  line-height: 18px;
}

.detailed-status__action-bar {
  background: lighten($ui-base-color, 4%);
  border-top: 1px solid lighten($ui-base-color, 8%);
  border-bottom: 1px solid lighten($ui-base-color, 8%);
  display: flex;
  flex-direction: row;
  padding: 10px 0;
}

.detailed-status__link {
  color: inherit;
  text-decoration: none;
}

.detailed-status__favorites,
.detailed-status__reblogs {
  display: inline-block;
  font-weight: 500;
  font-size: 12px;
  margin-left: 6px;
}

.reply-indicator__content {
  color: $inverted-text-color;
  font-size: 14px;

  a {
    color: $lighter-text-color;
  }
}

.domain {
  padding: 10px;
  border-bottom: 1px solid lighten($ui-base-color, 8%);

  .domain__domain-name {
    flex: 1 1 auto;
    display: block;
    color: $primary-text-color;
    text-decoration: none;
    font-size: 14px;
    font-weight: 500;
  }
}

.domain__wrapper {
  display: flex;
}

.domain_buttons {
  height: 18px;
  padding: 10px;
  white-space: nowrap;
}

.account {
  padding: 10px;
  border-bottom: 1px solid lighten($ui-base-color, 8%);

  &.compact {
    padding: 0;
    border-bottom: 0;

    .account__avatar-wrapper {
      margin-left: 0;
    }
  }

  .account__display-name {
    flex: 1 1 auto;
    display: block;
    color: $darker-text-color;
    overflow: hidden;
    text-decoration: none;
    font-size: 14px;
  }
}

.account__wrapper {
  display: flex;
}

.account__avatar-wrapper {
  float: left;
  margin-left: 12px;
  margin-right: 12px;
}

.account__avatar {
  @include avatar-radius();
  position: relative;

  &-inline {
    display: inline-block;
    vertical-align: middle;
    margin-right: 5px;
  }

  &-composite {
    @include avatar-radius();
    overflow: hidden;

    & > div {
      @include avatar-radius();
      float: left;
      position: relative;
      box-sizing: border-box;
    }
  }
}

a .account__avatar {
  cursor: pointer;
}

.account__avatar-overlay {
  @include avatar-size(48px);

  &-base {
    @include avatar-radius();
    @include avatar-size(36px);
  }

  &-overlay {
    @include avatar-radius();
    @include avatar-size(24px);

    position: absolute;
    bottom: 0;
    right: 0;
    z-index: 1;
  }
}

.account__relationship {
  height: 18px;
  padding: 10px;
  white-space: nowrap;
}

<<<<<<< HEAD
.account__header {
  flex: 0 0 auto;
  background: lighten($ui-base-color, 4%);
  text-align: center;
  background-size: cover;
  background-position: center;
  position: relative;

  &.inactive {
    opacity: 0.5;

    .account__header__avatar {
      filter: grayscale(100%);
    }

    .account__header__username {
      color: $secondary-text-color;
    }
  }

  & > div {
    background: rgba(lighten($ui-base-color, 4%), 0.7);
    padding: 20px 10px;
  }

  .account__header__content {
    color: $secondary-text-color;
  }

  .account__header__display-name {
    color: $primary-text-color;
    display: inline-block;
    width: 100%;
    font-size: 20px;
    line-height: 27px;
    font-weight: 500;
    overflow: hidden;
    text-overflow: ellipsis;
  }

  .account__header__username {
    color: $highlight-text-color;
    font-size: 14px;
    font-weight: 400;
    display: block;
    margin-bottom: 10px;
    overflow: hidden;
    text-overflow: ellipsis;
  }
}

=======
>>>>>>> b7379da6
.account__disclaimer {
  padding: 10px;
  border-top: 1px solid lighten($ui-base-color, 8%);
  color: $dark-text-color;

  strong {
    font-weight: 500;

    @each $lang in $cjk-langs {
      &:lang(#{$lang}) {
        font-weight: 700;
      }
    }
  }

  a {
    font-weight: 500;
    color: inherit;
    text-decoration: underline;

    &:hover,
    &:focus,
    &:active {
      text-decoration: none;
    }
  }
}

.account__action-bar {
  border-top: 1px solid lighten($ui-base-color, 8%);
  border-bottom: 1px solid lighten($ui-base-color, 8%);
  line-height: 36px;
  overflow: hidden;
  flex: 0 0 auto;
  display: flex;
}

.account__action-bar-dropdown {
  padding: 10px;

  .icon-button {
    vertical-align: middle;
  }

  .dropdown--active {
    .dropdown__content.dropdown__right {
      left: 6px;
      right: initial;
    }

    &::after {
      bottom: initial;
      margin-left: 11px;
      margin-top: -7px;
      right: initial;
    }
  }
}

.account__action-bar-links {
  display: flex;
  flex: 1 1 auto;
  line-height: 18px;
  text-align: center;
}

.account__action-bar__tab {
  text-decoration: none;
  overflow: hidden;
  flex: 0 1 100%;
  border-right: 1px solid lighten($ui-base-color, 8%);
  padding: 10px 0;
  border-bottom: 4px solid transparent;

  &.active {
    border-bottom: 4px solid $ui-highlight-color;
  }

  & > span {
    display: block;
    text-transform: uppercase;
    font-size: 11px;
    color: $darker-text-color;
  }

  strong {
    display: block;
    font-size: 15px;
    font-weight: 500;
    color: $primary-text-color;

    @each $lang in $cjk-langs {
      &:lang(#{$lang}) {
        font-weight: 700;
      }
    }
  }
}

.account-authorize {
  padding: 14px 10px;

  .detailed-status__display-name {
    display: block;
    margin-bottom: 15px;
    overflow: hidden;
  }
}

.account-authorize__avatar {
  float: left;
  margin-right: 10px;
}

.status__display-name,
.status__relative-time,
.detailed-status__display-name,
.detailed-status__datetime,
.detailed-status__application,
.account__display-name {
  text-decoration: none;
}

.status__display-name,
.account__display-name {
  strong {
    color: $primary-text-color;
  }
}

.muted {
  .emojione {
    opacity: 0.5;
  }
}

.status__display-name,
.reply-indicator__display-name,
.detailed-status__display-name,
a.account__display-name {
  &:hover strong {
    text-decoration: underline;
  }
}

.account__display-name strong {
  display: block;
  overflow: hidden;
  text-overflow: ellipsis;
}

.detailed-status__application,
.detailed-status__datetime {
  color: inherit;
}

.detailed-status__display-name {
  color: $secondary-text-color;
  display: block;
  line-height: 24px;
  margin-bottom: 15px;
  overflow: hidden;

  strong,
  span {
    display: block;
    text-overflow: ellipsis;
    overflow: hidden;
  }

  strong {
    font-size: 16px;
    color: $primary-text-color;
  }
}

.detailed-status__display-avatar {
  float: left;
  margin-right: 10px;
}

.status__avatar {
  height: 48px;
  left: 10px;
  position: absolute;
  top: 10px;
  width: 48px;
}

.muted {
  .status__content p,
  .status__content a {
    color: $dark-text-color;
  }

  .status__display-name strong {
    color: $dark-text-color;
  }

  .status__avatar {
    opacity: 0.5;
  }

  a.status__content__spoiler-link {
    background: $ui-base-lighter-color;
    color: $inverted-text-color;

    &:hover {
      background: lighten($ui-base-lighter-color, 7%);
      text-decoration: none;
    }
  }
}

.notification__message {
  margin: 0 10px 0 68px;
  padding: 8px 0 0;
  cursor: default;
  color: $darker-text-color;
  font-size: 15px;
  line-height: 22px;
  position: relative;

  .fa {
    color: $highlight-text-color;
  }

  > span {
    display: inline;
    overflow: hidden;
    text-overflow: ellipsis;
  }
}

.notification__favourite-icon-wrapper {
  left: -26px;
  position: absolute;

  .star-icon {
    color: $gold-star;
  }
}

.star-icon.active {
  color: $gold-star;
}

.notification__display-name {
  color: inherit;
  font-weight: 500;
  text-decoration: none;

  &:hover {
    color: $primary-text-color;
    text-decoration: underline;
  }
}

.notification__relative_time {
  float: right;
}

.display-name {
  display: block;
  max-width: 100%;
  overflow: hidden;
  text-overflow: ellipsis;
  white-space: nowrap;
}

.display-name__html {
  font-weight: 500;
}

.display-name__account {
  font-size: 14px;
}

.status__relative-time,
.detailed-status__datetime {
  &:hover {
    text-decoration: underline;
  }
}

.image-loader {
  position: relative;
  width: 100%;
  height: 100%;
  display: flex;
  align-items: center;
  justify-content: center;
  flex-direction: column;

  .image-loader__preview-canvas {
    max-width: $media-modal-media-max-width;
    max-height: $media-modal-media-max-height;
    background: url('../images/void.png') repeat;
    object-fit: contain;
  }

  .loading-bar {
    position: relative;
  }

  &.image-loader--amorphous .image-loader__preview-canvas {
    display: none;
  }
}

.zoomable-image {
  position: relative;
  width: 100%;
  height: 100%;
  display: flex;
  align-items: center;
  justify-content: center;

  img {
    max-width: $media-modal-media-max-width;
    max-height: $media-modal-media-max-height;
    width: auto;
    height: auto;
    object-fit: contain;
  }
}

.navigation-bar {
  padding: 10px;
  display: flex;
  align-items: center;
  flex-shrink: 0;
  cursor: default;
  color: $darker-text-color;

  strong {
    color: $secondary-text-color;
  }

  a {
    color: inherit;
  }

  .permalink {
    text-decoration: none;
  }

  .navigation-bar__actions {
    position: relative;

    .icon-button.close {
      position: absolute;
      pointer-events: none;
      transform: scale(0.0, 1.0) translate(-100%, 0);
      opacity: 0;
    }

    .compose__action-bar .icon-button {
      pointer-events: auto;
      transform: scale(1.0, 1.0) translate(0, 0);
      opacity: 1;
    }
  }
}

.navigation-bar__profile {
  flex: 1 1 auto;
  margin-left: 8px;
  line-height: 20px;
  margin-top: -1px;
  overflow: hidden;
}

.navigation-bar__profile-account {
  display: block;
  font-weight: 500;
  overflow: hidden;
  text-overflow: ellipsis;
}

.navigation-bar__profile-edit {
  color: inherit;
  text-decoration: none;
}

.dropdown {
  display: inline-block;
}

.dropdown__content {
  display: none;
  position: absolute;
}

.dropdown-menu__separator {
  border-bottom: 1px solid darken($ui-secondary-color, 8%);
  margin: 5px 7px 6px;
  height: 0;
}

.dropdown-menu {
  background: $ui-secondary-color;
  padding: 4px 0;
  border-radius: 4px;
  box-shadow: 2px 4px 15px rgba($base-shadow-color, 0.4);
  z-index: 9999;

  ul {
    list-style: none;
  }

  &.left {
    transform-origin: 100% 50%;
  }

  &.top {
    transform-origin: 50% 100%;
  }

  &.bottom {
    transform-origin: 50% 0;
  }

  &.right {
    transform-origin: 0 50%;
  }
}

.dropdown-menu__arrow {
  position: absolute;
  width: 0;
  height: 0;
  border: 0 solid transparent;

  &.left {
    right: -5px;
    margin-top: -5px;
    border-width: 5px 0 5px 5px;
    border-left-color: $ui-secondary-color;
  }

  &.top {
    bottom: -5px;
    margin-left: -7px;
    border-width: 5px 7px 0;
    border-top-color: $ui-secondary-color;
  }

  &.bottom {
    top: -5px;
    margin-left: -7px;
    border-width: 0 7px 5px;
    border-bottom-color: $ui-secondary-color;
  }

  &.right {
    left: -5px;
    margin-top: -5px;
    border-width: 5px 5px 5px 0;
    border-right-color: $ui-secondary-color;
  }
}

.dropdown-menu__item {
  a {
    font-size: 13px;
    line-height: 18px;
    display: block;
    padding: 4px 14px;
    box-sizing: border-box;
    text-decoration: none;
    background: $ui-secondary-color;
    color: $inverted-text-color;
    overflow: hidden;
    text-overflow: ellipsis;
    white-space: nowrap;

    &:focus,
    &:hover,
    &:active {
      background: $ui-highlight-color;
      color: $secondary-text-color;
      outline: 0;
    }
  }
}

.dropdown--active .dropdown__content {
  display: block;
  line-height: 18px;
  max-width: 311px;
  right: 0;
  text-align: left;
  z-index: 9999;

  & > ul {
    list-style: none;
    background: $ui-secondary-color;
    padding: 4px 0;
    border-radius: 4px;
    box-shadow: 0 0 15px rgba($base-shadow-color, 0.4);
    min-width: 140px;
    position: relative;
  }

  &.dropdown__right {
    right: 0;
  }

  &.dropdown__left {
    & > ul {
      left: -98px;
    }
  }

  & > ul > li > a {
    font-size: 13px;
    line-height: 18px;
    display: block;
    padding: 4px 14px;
    box-sizing: border-box;
    text-decoration: none;
    background: $ui-secondary-color;
    color: $inverted-text-color;
    overflow: hidden;
    text-overflow: ellipsis;
    white-space: nowrap;

    &:focus {
      outline: 0;
    }

    &:hover {
      background: $ui-highlight-color;
      color: $secondary-text-color;
    }
  }
}

.dropdown__icon {
  vertical-align: middle;
}

.columns-area {
  display: flex;
  flex: 1 1 auto;
  flex-direction: row;
  justify-content: flex-start;
  overflow-x: auto;
  position: relative;

  &.unscrollable {
    overflow-x: hidden;
  }
}

@media screen and (min-width: 360px) {
  .columns-area {
    padding: 10px;
  }

  .react-swipeable-view-container .columns-area {
    height: calc(100% - 20px) !important;
  }
}

.react-swipeable-view-container {
  &,
  .columns-area,
  .drawer,
  .column {
    height: 100%;
  }
}

.react-swipeable-view-container > * {
  display: flex;
  align-items: center;
  justify-content: center;
  height: 100%;
}

.column {
  width: 350px;
  position: relative;
  box-sizing: border-box;
  display: flex;
  flex-direction: column;

  > .scrollable {
    background: $ui-base-color;
  }
}

.ui {
  flex: 0 0 auto;
  display: flex;
  flex-direction: column;
  width: 100%;
  height: 100%;
  background: darken($ui-base-color, 7%);
}

.drawer {
  width: 300px;
  box-sizing: border-box;
  display: flex;
  flex-direction: column;
  overflow-y: hidden;
}

.drawer__tab {
  display: block;
  flex: 1 1 auto;
  padding: 15px 5px 13px;
  color: $darker-text-color;
  text-decoration: none;
  text-align: center;
  font-size: 16px;
  border-bottom: 2px solid transparent;
}

.column,
.drawer {
  flex: 1 1 100%;
  overflow: hidden;
}

@media screen and (min-width: 360px) {
  .tabs-bar {
    margin: 10px;
    margin-bottom: 0;
  }

  .getting-started__wrapper,
  .getting-started__trends,
  .search {
    margin-bottom: 10px;
  }
}

@media screen and (max-width: 630px) {
  .column,
  .drawer {
    width: 100%;
    padding: 0;
  }

  .columns-area {
    flex-direction: column;
  }

  .search__input,
  .autosuggest-textarea__textarea {
    font-size: 16px;
  }
}

@media screen and (min-width: 631px) {
  .columns-area {
    padding: 0;
  }

  .column,
  .drawer {
    flex: 0 0 auto;
    padding: 10px;
    padding-left: 5px;
    padding-right: 5px;

    &:first-child {
      padding-left: 10px;
    }

    &:last-child {
      padding-right: 10px;
    }
  }

  .columns-area > div {
    .column,
    .drawer {
      padding-left: 5px;
      padding-right: 5px;
    }
  }
}

.drawer__pager {
  box-sizing: border-box;
  padding: 0;
  flex-grow: 1;
  position: relative;
  overflow: hidden;
  display: flex;
}

.drawer__inner {
  position: absolute;
  top: 0;
  left: 0;
  background: lighten($ui-base-color, 13%);
  box-sizing: border-box;
  padding: 0;
  display: flex;
  flex-direction: column;
  overflow: hidden;
  overflow-y: auto;
  width: 100%;
  height: 100%;

  &.darker {
    background: $ui-base-color;
  }
}

.drawer__inner__mastodon {
  background: lighten($ui-base-color, 13%) url('data:image/svg+xml;utf8,<svg xmlns="http://www.w3.org/2000/svg" viewBox="0 0 234.80078 31.757813" width="234.80078" height="31.757812"><path d="M19.599609 0c-1.05 0-2.10039.375-2.90039 1.125L0 16.925781v14.832031h234.80078V17.025391l-16.5-15.900391c-1.6-1.5-4.20078-1.5-5.80078 0l-13.80078 13.099609c-1.6 1.5-4.19883 1.5-5.79883 0L179.09961 1.125c-1.6-1.5-4.19883-1.5-5.79883 0L159.5 14.224609c-1.6 1.5-4.20078 1.5-5.80078 0L139.90039 1.125c-1.6-1.5-4.20078-1.5-5.80078 0l-13.79883 13.099609c-1.6 1.5-4.20078 1.5-5.80078 0L100.69922 1.125c-1.600001-1.5-4.198829-1.5-5.798829 0l-13.59961 13.099609c-1.6 1.5-4.200781 1.5-5.800781 0L61.699219 1.125c-1.6-1.5-4.198828-1.5-5.798828 0L42.099609 14.224609c-1.6 1.5-4.198828 1.5-5.798828 0L22.5 1.125C21.7.375 20.649609 0 19.599609 0z" fill="#{hex-color($ui-base-color)}"/></svg>') no-repeat bottom / 100% auto;
  flex: 1;
  min-height: 47px;

  > img {
    display: block;
    object-fit: contain;
    object-position: bottom left;
    width: 100%;
    height: 100%;
    pointer-events: none;
    user-drag: none;
    user-select: none;
  }
}

.pseudo-drawer {
  background: lighten($ui-base-color, 13%);
  font-size: 13px;
  text-align: left;
}

.drawer__header {
  flex: 0 0 auto;
  font-size: 16px;
  background: lighten($ui-base-color, 8%);
  margin-bottom: 10px;
  display: flex;
  flex-direction: row;

  a {
    transition: background 100ms ease-in;

    &:hover {
      background: lighten($ui-base-color, 3%);
      transition: background 200ms ease-out;
    }
  }
}

.tabs-bar {
  display: flex;
  background: lighten($ui-base-color, 8%);
  flex: 0 0 auto;
  overflow-y: auto;
}

.tabs-bar__link {
  display: block;
  flex: 1 1 auto;
  padding: 15px 10px;
  color: $primary-text-color;
  text-decoration: none;
  text-align: center;
  font-size: 14px;
  font-weight: 500;
  border-bottom: 2px solid lighten($ui-base-color, 8%);
  transition: all 50ms linear;

  .fa {
    font-weight: 400;
    font-size: 16px;
  }

  &.active {
    border-bottom: 2px solid $highlight-text-color;
    color: $highlight-text-color;
  }

  &:hover,
  &:focus,
  &:active {
    @media screen and (min-width: 631px) {
      background: lighten($ui-base-color, 14%);
    }
  }

  span {
    margin-left: 5px;
    display: none;
  }
}

@media screen and (min-width: 600px) {
  .tabs-bar__link {
    span {
      display: inline;
    }
  }
}

@media screen and (min-width: 631px) {
  .tabs-bar {
    display: none;
  }
}

.scrollable {
  overflow-y: scroll;
  overflow-x: hidden;
  flex: 1 1 auto;
  -webkit-overflow-scrolling: touch;
  will-change: transform; // improves perf in mobile Chrome

  &.optionally-scrollable {
    overflow-y: auto;
  }

  @supports(display: grid) { // hack to fix Chrome <57
    contain: strict;
  }

  &--flex {
    display: flex;
    flex-direction: column;
  }

  &__append {
    flex: 1 1 auto;
    position: relative;
    min-height: 120px;
  }
}

.scrollable.fullscreen {
  @supports(display: grid) { // hack to fix Chrome <57
    contain: none;
  }
}

.column-back-button {
  background: lighten($ui-base-color, 4%);
  color: $highlight-text-color;
  cursor: pointer;
  flex: 0 0 auto;
  font-size: 16px;
  line-height: inherit;
  border: 0;
  text-align: unset;
  padding: 15px;
  margin: 0;
  z-index: 3;
  outline: 0;

  &:hover {
    text-decoration: underline;
  }
}

.column-header__back-button {
  background: lighten($ui-base-color, 4%);
  border: 0;
  font-family: inherit;
  color: $highlight-text-color;
  cursor: pointer;
  white-space: nowrap;
  font-size: 16px;
  padding: 0 5px 0 0;
  z-index: 3;

  &:hover {
    text-decoration: underline;
  }

  &:last-child {
    padding: 0 15px 0 0;
  }
}

.column-back-button__icon {
  display: inline-block;
  margin-right: 5px;
}

.column-back-button--slim {
  position: relative;
}

.column-back-button--slim-button {
  cursor: pointer;
  flex: 0 0 auto;
  font-size: 16px;
  padding: 15px;
  position: absolute;
  right: 0;
  top: -48px;
}

.react-toggle {
  display: inline-block;
  position: relative;
  cursor: pointer;
  background-color: transparent;
  border: 0;
  padding: 0;
  user-select: none;
  -webkit-tap-highlight-color: rgba($base-overlay-background, 0);
  -webkit-tap-highlight-color: transparent;
}

.react-toggle-screenreader-only {
  border: 0;
  clip: rect(0 0 0 0);
  height: 1px;
  margin: -1px;
  overflow: hidden;
  padding: 0;
  position: absolute;
  width: 1px;
}

.react-toggle--disabled {
  cursor: not-allowed;
  opacity: 0.5;
  transition: opacity 0.25s;
}

.react-toggle-track {
  width: 50px;
  height: 24px;
  padding: 0;
  border-radius: 30px;
  background-color: $ui-base-color;
  transition: all 0.2s ease;
}

.react-toggle:hover:not(.react-toggle--disabled) .react-toggle-track {
  background-color: darken($ui-base-color, 10%);
}

.react-toggle--checked .react-toggle-track {
  background-color: $ui-highlight-color;
}

.react-toggle--checked:hover:not(.react-toggle--disabled) .react-toggle-track {
  background-color: lighten($ui-highlight-color, 10%);
}

.react-toggle-track-check {
  position: absolute;
  width: 14px;
  height: 10px;
  top: 0;
  bottom: 0;
  margin-top: auto;
  margin-bottom: auto;
  line-height: 0;
  left: 8px;
  opacity: 0;
  transition: opacity 0.25s ease;
}

.react-toggle--checked .react-toggle-track-check {
  opacity: 1;
  transition: opacity 0.25s ease;
}

.react-toggle-track-x {
  position: absolute;
  width: 10px;
  height: 10px;
  top: 0;
  bottom: 0;
  margin-top: auto;
  margin-bottom: auto;
  line-height: 0;
  right: 10px;
  opacity: 1;
  transition: opacity 0.25s ease;
}

.react-toggle--checked .react-toggle-track-x {
  opacity: 0;
}

.react-toggle-thumb {
  transition: all 0.5s cubic-bezier(0.23, 1, 0.32, 1) 0ms;
  position: absolute;
  top: 1px;
  left: 1px;
  width: 22px;
  height: 22px;
  border: 1px solid $ui-base-color;
  border-radius: 50%;
  background-color: darken($simple-background-color, 2%);
  box-sizing: border-box;
  transition: all 0.25s ease;
}

.react-toggle--checked .react-toggle-thumb {
  left: 27px;
  border-color: $ui-highlight-color;
}

.column-link {
  background: lighten($ui-base-color, 8%);
  color: $primary-text-color;
  display: block;
  font-size: 16px;
  padding: 15px;
  text-decoration: none;

  &:hover {
    background: lighten($ui-base-color, 11%);
  }
}

.column-link__icon {
  display: inline-block;
  margin-right: 5px;
}

.column-link__badge {
  display: inline-block;
  border-radius: 4px;
  font-size: 12px;
  line-height: 19px;
  font-weight: 500;
  background: $ui-base-color;
  padding: 4px 8px;
  margin: -6px 10px;
}

.column-subheading {
  background: $ui-base-color;
  color: $dark-text-color;
  padding: 8px 20px;
  font-size: 12px;
  font-weight: 500;
  text-transform: uppercase;
  cursor: default;
}

.getting-started__wrapper,
.getting-started,
.flex-spacer {
  background: $ui-base-color;
}

.getting-started__wrapper {
  flex: 0 0 auto;
}

.flex-spacer {
  flex: 1 1 auto;
}

.getting-started {
  color: $dark-text-color;
  overflow: auto;

  &__footer {
    flex: 0 0 auto;
    padding: 10px;
    padding-top: 20px;

    ul {
      margin-bottom: 10px;
    }

    ul li {
      display: inline;
    }

    p {
      color: $dark-text-color;
      font-size: 13px;
      margin-bottom: 20px;

      a {
        color: $dark-text-color;
        text-decoration: underline;
      }
    }

    a {
      text-decoration: none;
      color: $darker-text-color;

      &:hover,
      &:focus,
      &:active {
        text-decoration: underline;
      }
    }
  }

  &__trends {
    background: $ui-base-color;
    flex: 0 1 auto;

    @media screen and (max-height: 810px) {
      .trends__item:nth-child(3) {
        display: none;
      }
    }

    @media screen and (max-height: 720px) {
      .trends__item:nth-child(2) {
        display: none;
      }
    }

    @media screen and (max-height: 670px) {
      display: none;
    }
  }

  &__scrollable {
    max-height: 100%;
    overflow-y: auto;
  }
}

.keyboard-shortcuts {
  padding: 8px 0 0;
  overflow: hidden;

  thead {
    position: absolute;
    left: -9999px;
  }

  td {
    padding: 0 10px 8px;
  }

  kbd {
    display: inline-block;
    padding: 3px 5px;
    background-color: lighten($ui-base-color, 8%);
    border: 1px solid darken($ui-base-color, 4%);
  }
}

.setting-text {
  color: $darker-text-color;
  background: transparent;
  border: none;
  border-bottom: 2px solid $ui-primary-color;
  box-sizing: border-box;
  display: block;
  font-family: inherit;
  margin-bottom: 10px;
  padding: 7px 0;
  width: 100%;

  &:focus,
  &:active {
    color: $primary-text-color;
    border-bottom-color: $highlight-text-color;
  }

  @media screen and (max-width: 600px) {
    font-size: 16px;
  }
}

.no-reduce-motion button.icon-button i.fa-retweet {
  background-position: 0 0;
  height: 19px;
  transition: background-position 0.9s steps(10);
  transition-duration: 0s;
  vertical-align: middle;
  width: 22px;

  &::before {
    display: none !important;
  }

}

.no-reduce-motion button.icon-button.active i.fa-retweet {
  transition-duration: 0.9s;
  background-position: 0 100%;
}

.reduce-motion button.icon-button i.fa-retweet {
  color: $action-button-color;
  transition: color 100ms ease-in;
}

.reduce-motion button.icon-button.active i.fa-retweet {
  color: $highlight-text-color;
}

.status-card {
  display: flex;
  font-size: 14px;
  border: 1px solid lighten($ui-base-color, 8%);
  border-radius: 4px;
  color: $dark-text-color;
  margin-top: 14px;
  text-decoration: none;
  overflow: hidden;

  &__actions {
    bottom: 0;
    left: 0;
    position: absolute;
    right: 0;
    top: 0;
    display: flex;
    justify-content: center;
    align-items: center;

    & > div {
      background: rgba($base-shadow-color, 0.6);
      border-radius: 4px;
      padding: 12px 9px;
      flex: 0 0 auto;
      display: flex;
      justify-content: center;
      align-items: center;
    }

    button,
    a {
      display: inline;
      color: $primary-text-color;
      background: transparent;
      border: 0;
      padding: 0 5px;
      text-decoration: none;
      opacity: 0.6;
      font-size: 18px;
      line-height: 18px;

      &:hover,
      &:active,
      &:focus {
        opacity: 1;
      }
    }

    a {
      font-size: 19px;
      position: relative;
      bottom: -1px;
    }
  }
}

a.status-card {
  cursor: pointer;

  &:hover {
    background: lighten($ui-base-color, 8%);
  }
}

.status-card-photo {
  cursor: zoom-in;
  display: block;
  text-decoration: none;
  width: 100%;
  height: auto;
  margin: 0;
}

.status-card-video {
  iframe {
    width: 100%;
    height: 100%;
  }
}

.status-card__title {
  display: block;
  font-weight: 500;
  margin-bottom: 5px;
  color: $darker-text-color;
  overflow: hidden;
  text-overflow: ellipsis;
  white-space: nowrap;
  text-decoration: none;
}

.status-card__content {
  flex: 1 1 auto;
  overflow: hidden;
  padding: 14px 14px 14px 8px;
}

.status-card__description {
  color: $darker-text-color;
}

.status-card__host {
  display: block;
  margin-top: 5px;
  font-size: 13px;
  overflow: hidden;
  text-overflow: ellipsis;
  white-space: nowrap;
}

.status-card__image {
  flex: 0 0 100px;
  background: lighten($ui-base-color, 8%);
  position: relative;

  & > .fa {
    font-size: 21px;
    position: absolute;
    transform-origin: 50% 50%;
    top: 50%;
    left: 50%;
    transform: translate(-50%, -50%);
  }
}

.status-card.horizontal {
  display: block;

  .status-card__image {
    width: 100%;
  }

  .status-card__image-image {
    border-radius: 4px 4px 0 0;
  }

  .status-card__title {
    white-space: inherit;
  }
}

.status-card.compact {
  border-color: lighten($ui-base-color, 4%);

  &.interactive {
    border: 0;
  }

  .status-card__content {
    padding: 8px;
    padding-top: 10px;
  }

  .status-card__title {
    white-space: nowrap;
  }

  .status-card__image {
    flex: 0 0 60px;
  }
}

a.status-card.compact:hover {
  background-color: lighten($ui-base-color, 4%);
}

.status-card__image-image {
  border-radius: 4px 0 0 4px;
  display: block;
  margin: 0;
  width: 100%;
  height: 100%;
  object-fit: cover;
  background-size: cover;
  background-position: center center;
}

.load-more {
  display: block;
  color: $dark-text-color;
  background-color: transparent;
  border: 0;
  font-size: inherit;
  text-align: center;
  line-height: inherit;
  margin: 0;
  padding: 15px;
  box-sizing: border-box;
  width: 100%;
  clear: both;
  text-decoration: none;

  &:hover {
    background: lighten($ui-base-color, 2%);
  }
}

.load-gap {
  border-bottom: 1px solid lighten($ui-base-color, 8%);
}

.regeneration-indicator {
  text-align: center;
  font-size: 16px;
  font-weight: 500;
  color: $dark-text-color;
  background: $ui-base-color;
  cursor: default;
  display: flex;
  flex: 1 1 auto;
  align-items: center;
  justify-content: center;
  padding: 20px;

  & > div {
    width: 100%;
    background: transparent;
    padding-top: 0;
  }

  &__figure {
    background: url('../images/ui_thinking.png') no-repeat center 0;
    width: 100%;
    height: 160px;
    background-size: contain;
    position: absolute;
    top: 50%;
    left: 50%;
    transform: translate(-50%, -50%);
  }

  &.missing-indicator {
    padding-top: 20px + 48px;

    .regeneration-indicator__figure {
      background-image: url('../images/ui_disappointed.png');
    }
  }

  &__label {
    margin-top: 200px;

    strong {
      display: block;
      margin-bottom: 10px;
      color: $dark-text-color;
    }

    span {
      font-size: 15px;
      font-weight: 400;
    }
  }
}

.column-header__wrapper {
  position: relative;
  flex: 0 0 auto;

  &.active {
    &::before {
      display: block;
      content: "";
      position: absolute;
      top: 35px;
      left: 0;
      right: 0;
      margin: 0 auto;
      width: 60%;
      pointer-events: none;
      height: 28px;
      z-index: 1;
      background: radial-gradient(ellipse, rgba($ui-highlight-color, 0.23) 0%, rgba($ui-highlight-color, 0) 60%);
    }
  }
}

.column-header {
  display: flex;
  font-size: 16px;
  background: lighten($ui-base-color, 4%);
  flex: 0 0 auto;
  cursor: pointer;
  position: relative;
  z-index: 2;
  outline: 0;
  overflow: hidden;

  & > button {
    margin: 0;
    border: none;
    padding: 15px 0 15px 15px;
    color: inherit;
    background: transparent;
    font: inherit;
    text-align: left;
    text-overflow: ellipsis;
    overflow: hidden;
    white-space: nowrap;
    flex: 1;
  }

  & > .column-header__back-button {
    color: $highlight-text-color;
  }

  &.active {
    box-shadow: 0 1px 0 rgba($highlight-text-color, 0.3);

    .column-header__icon {
      color: $highlight-text-color;
      text-shadow: 0 0 10px rgba($highlight-text-color, 0.4);
    }
  }

  &:focus,
  &:active {
    outline: 0;
  }
}

.column-header__buttons {
  height: 48px;
  display: flex;
}

.column-header__links .text-btn {
  margin-right: 10px;
}

.column-header__button {
  background: lighten($ui-base-color, 4%);
  border: 0;
  color: $darker-text-color;
  cursor: pointer;
  font-size: 16px;
  padding: 0 15px;

  &:hover {
    color: lighten($darker-text-color, 7%);
  }

  &.active {
    color: $primary-text-color;
    background: lighten($ui-base-color, 8%);

    &:hover {
      color: $primary-text-color;
      background: lighten($ui-base-color, 8%);
    }
  }
}

.column-header__collapsible {
  max-height: 70vh;
  overflow: hidden;
  overflow-y: auto;
  color: $darker-text-color;
  transition: max-height 150ms ease-in-out, opacity 300ms linear;
  opacity: 1;

  &.collapsed {
    max-height: 0;
    opacity: 0.5;
  }

  &.animating {
    overflow-y: hidden;
  }

  hr {
    height: 0;
    background: transparent;
    border: 0;
    border-top: 1px solid lighten($ui-base-color, 12%);
    margin: 10px 0;
  }
}

.column-header__collapsible-inner {
  background: lighten($ui-base-color, 8%);
  padding: 15px;
}

.column-header__setting-btn {
  &:hover {
    color: $darker-text-color;
    text-decoration: underline;
  }
}

.column-header__setting-arrows {
  float: right;

  .column-header__setting-btn {
    padding: 0 10px;

    &:last-child {
      padding-right: 0;
    }
  }
}

.text-btn {
  display: inline-block;
  padding: 0;
  font-family: inherit;
  font-size: inherit;
  color: inherit;
  border: 0;
  background: transparent;
  cursor: pointer;
}

.column-header__icon {
  display: inline-block;
  margin-right: 5px;
}

.loading-indicator {
  color: $dark-text-color;
  font-size: 12px;
  font-weight: 400;
  text-transform: uppercase;
  overflow: visible;
  position: absolute;
  top: 50%;
  left: 50%;
  transform: translate(-50%, -50%);

  span {
    display: block;
    float: left;
    margin-left: 50%;
    transform: translateX(-50%);
    margin: 82px 0 0 50%;
    white-space: nowrap;
  }
}

.loading-indicator__figure {
  position: absolute;
  top: 50%;
  left: 50%;
  transform: translate(-50%, -50%);
  width: 42px;
  height: 42px;
  box-sizing: border-box;
  background-color: transparent;
  border: 0 solid lighten($ui-base-color, 26%);
  border-width: 6px;
  border-radius: 50%;
}

.no-reduce-motion .loading-indicator span {
  animation: loader-label 1.15s infinite cubic-bezier(0.215, 0.610, 0.355, 1.000);
}

.no-reduce-motion .loading-indicator__figure {
  animation: loader-figure 1.15s infinite cubic-bezier(0.215, 0.610, 0.355, 1.000);
}

@keyframes loader-figure {
  0% {
    width: 0;
    height: 0;
    background-color: lighten($ui-base-color, 26%);
  }

  29% {
    background-color: lighten($ui-base-color, 26%);
  }

  30% {
    width: 42px;
    height: 42px;
    background-color: transparent;
    border-width: 21px;
    opacity: 1;
  }

  100% {
    width: 42px;
    height: 42px;
    border-width: 0;
    opacity: 0;
    background-color: transparent;
  }
}

@keyframes loader-label {
  0% { opacity: 0.25; }
  30% { opacity: 1; }
  100% { opacity: 0.25; }
}

.video-error-cover {
  align-items: center;
  background: $base-overlay-background;
  color: $primary-text-color;
  cursor: pointer;
  display: flex;
  flex-direction: column;
  height: 100%;
  justify-content: center;
  margin-top: 8px;
  position: relative;
  text-align: center;
  z-index: 100;
}

.media-spoiler {
  background: $base-overlay-background;
  color: $darker-text-color;
  border: 0;
  padding: 0;
  width: 100%;
  height: 100%;
  border-radius: 4px;
  appearance: none;

  &:hover,
  &:active,
  &:focus {
    padding: 0;
    color: lighten($darker-text-color, 8%);
  }
}

.media-spoiler__warning {
  display: block;
  font-size: 14px;
}

.media-spoiler__trigger {
  display: block;
  font-size: 11px;
  font-weight: 700;
}

.spoiler-button {
  display: none;
  left: 4px;
  position: absolute;
  text-shadow: 0 1px 1px $base-shadow-color, 1px 0 1px $base-shadow-color;
  top: 4px;
  z-index: 100;

  &.spoiler-button--visible {
    display: block;
  }
}

.modal-container--preloader {
  background: lighten($ui-base-color, 8%);
}

.account--panel {
  background: lighten($ui-base-color, 4%);
  border-top: 1px solid lighten($ui-base-color, 8%);
  border-bottom: 1px solid lighten($ui-base-color, 8%);
  display: flex;
  flex-direction: row;
  padding: 10px 0;
}

.account--panel__button,
.detailed-status__button {
  flex: 1 1 auto;
  text-align: center;
}

.column-settings__outer {
  background: lighten($ui-base-color, 8%);
  padding: 15px;
}

.column-settings__section {
  color: $darker-text-color;
  cursor: default;
  display: block;
  font-weight: 500;
  margin-bottom: 10px;
}

.column-settings__hashtags {
  .column-settings__row {
    margin-bottom: 15px;
  }

  .column-select {
    &__control {
      @include search-input();
    }

    &__placeholder {
      color: $dark-text-color;
      padding-left: 2px;
      font-size: 12px;
    }

    &__value-container {
      padding-left: 6px;
    }

    &__multi-value {
      background: lighten($ui-base-color, 8%);

      &__remove {
        cursor: pointer;

        &:hover,
        &:active,
        &:focus {
          background: lighten($ui-base-color, 12%);
          color: lighten($darker-text-color, 4%);
        }
      }
    }

    &__multi-value__label,
    &__input {
      color: $darker-text-color;
    }

    &__clear-indicator,
    &__dropdown-indicator {
      cursor: pointer;
      transition: none;
      color: $dark-text-color;

      &:hover,
      &:active,
      &:focus {
        color: lighten($dark-text-color, 4%);
      }
    }

    &__indicator-separator {
      background-color: lighten($ui-base-color, 8%);
    }

    &__menu {
      @include search-popout();
      padding: 0;
      background: $ui-secondary-color;
    }

    &__menu-list {
      padding: 6px;
    }

    &__option {
      color: $inverted-text-color;
      border-radius: 4px;
      font-size: 14px;

      &--is-focused,
      &--is-selected {
        background: darken($ui-secondary-color, 10%);
      }
    }
  }
}

.column-settings__row {
  .text-btn {
    margin-bottom: 15px;
  }
}

.relationship-tag {
  color: $primary-text-color;
  margin-bottom: 4px;
  display: block;
  vertical-align: top;
  background-color: $base-overlay-background;
  text-transform: uppercase;
  font-size: 11px;
  font-weight: 500;
  padding: 4px;
  border-radius: 4px;
  opacity: 0.7;

  &:hover {
    opacity: 1;
  }
}

.setting-toggle {
  display: block;
  line-height: 24px;
}

.setting-toggle__label {
  color: $darker-text-color;
  display: inline-block;
  margin-bottom: 14px;
  margin-left: 8px;
  vertical-align: middle;
}

.empty-column-indicator,
.error-column {
  color: $dark-text-color;
  background: $ui-base-color;
  text-align: center;
  padding: 20px;
  font-size: 15px;
  font-weight: 400;
  cursor: default;
  display: flex;
  flex: 1 1 auto;
  align-items: center;
  justify-content: center;

  @supports(display: grid) { // hack to fix Chrome <57
    contain: strict;
  }

  a {
    color: $highlight-text-color;
    text-decoration: none;

    &:hover {
      text-decoration: underline;
    }
  }
}

.error-column {
  flex-direction: column;
}

@keyframes heartbeat {
  from {
    transform: scale(1);
    animation-timing-function: ease-out;
  }

  10% {
    transform: scale(0.91);
    animation-timing-function: ease-in;
  }

  17% {
    transform: scale(0.98);
    animation-timing-function: ease-out;
  }

  33% {
    transform: scale(0.87);
    animation-timing-function: ease-in;
  }

  45% {
    transform: scale(1);
    animation-timing-function: ease-out;
  }
}

.no-reduce-motion .pulse-loading {
  transform-origin: center center;
  animation: heartbeat 1.5s ease-in-out infinite both;
}

@keyframes shake-bottom {
  0%,
  100% {
    transform: rotate(0deg);
    transform-origin: 50% 100%;
  }

  10% {
    transform: rotate(2deg);
  }

  20%,
  40%,
  60% {
    transform: rotate(-4deg);
  }

  30%,
  50%,
  70% {
    transform: rotate(4deg);
  }

  80% {
    transform: rotate(-2deg);
  }

  90% {
    transform: rotate(2deg);
  }
}

.no-reduce-motion .shake-bottom {
  transform-origin: 50% 100%;
  animation: shake-bottom 0.8s cubic-bezier(0.455, 0.030, 0.515, 0.955) 2s 2 both;
}

.emoji-picker-dropdown__menu {
  background: $simple-background-color;
  position: absolute;
  box-shadow: 4px 4px 6px rgba($base-shadow-color, 0.4);
  border-radius: 4px;
  margin-top: 5px;

  .emoji-mart-scroll {
    transition: opacity 200ms ease;
  }

  &.selecting .emoji-mart-scroll {
    opacity: 0.5;
  }
}

.emoji-picker-dropdown__modifiers {
  position: absolute;
  top: 60px;
  right: 11px;
  cursor: pointer;
}

.emoji-picker-dropdown__modifiers__menu {
  position: absolute;
  z-index: 4;
  top: -4px;
  left: -8px;
  background: $simple-background-color;
  border-radius: 4px;
  box-shadow: 1px 2px 6px rgba($base-shadow-color, 0.2);
  overflow: hidden;

  button {
    display: block;
    cursor: pointer;
    border: 0;
    padding: 4px 8px;
    background: transparent;

    &:hover,
    &:focus,
    &:active {
      background: rgba($ui-secondary-color, 0.4);
    }
  }

  .emoji-mart-emoji {
    height: 22px;
  }
}

.emoji-mart-emoji {
  span {
    background-repeat: no-repeat;
  }
}

.upload-area {
  align-items: center;
  background: rgba($base-overlay-background, 0.8);
  display: flex;
  height: 100%;
  justify-content: center;
  left: 0;
  opacity: 0;
  position: absolute;
  top: 0;
  visibility: hidden;
  width: 100%;
  z-index: 2000;

  * {
    pointer-events: none;
  }
}

.upload-area__drop {
  width: 320px;
  height: 160px;
  display: flex;
  box-sizing: border-box;
  position: relative;
  padding: 8px;
}

.upload-area__background {
  position: absolute;
  top: 0;
  right: 0;
  bottom: 0;
  left: 0;
  z-index: -1;
  border-radius: 4px;
  background: $ui-base-color;
  box-shadow: 0 0 5px rgba($base-shadow-color, 0.2);
}

.upload-area__content {
  flex: 1;
  display: flex;
  align-items: center;
  justify-content: center;
  color: $secondary-text-color;
  font-size: 18px;
  font-weight: 500;
  border: 2px dashed $ui-base-lighter-color;
  border-radius: 4px;
}

.upload-progress {
  padding: 10px;
  color: $lighter-text-color;
  overflow: hidden;
  display: flex;

  .fa {
    font-size: 34px;
    margin-right: 10px;
  }

  span {
    font-size: 12px;
    text-transform: uppercase;
    font-weight: 500;
    display: block;
  }
}

.upload-progess__message {
  flex: 1 1 auto;
}

.upload-progress__backdrop {
  width: 100%;
  height: 6px;
  border-radius: 6px;
  background: $ui-base-lighter-color;
  position: relative;
  margin-top: 5px;
}

.upload-progress__tracker {
  position: absolute;
  left: 0;
  top: 0;
  height: 6px;
  background: $ui-highlight-color;
  border-radius: 6px;
}

.emoji-button {
  display: block;
  font-size: 24px;
  line-height: 24px;
  margin-left: 2px;
  width: 24px;
  outline: 0;
  cursor: pointer;

  &:active,
  &:focus {
    outline: 0 !important;
  }

  img {
    filter: grayscale(100%);
    opacity: 0.8;
    display: block;
    margin: 0;
    width: 22px;
    height: 22px;
    margin-top: 2px;
  }

  &:hover,
  &:active,
  &:focus {
    img {
      opacity: 1;
      filter: none;
    }
  }
}

.dropdown--active .emoji-button img {
  opacity: 1;
  filter: none;
}

.privacy-dropdown__dropdown {
  position: absolute;
  background: $simple-background-color;
  box-shadow: 2px 4px 15px rgba($base-shadow-color, 0.4);
  border-radius: 4px;
  margin-left: 40px;
  overflow: hidden;

  &.top {
    transform-origin: 50% 100%;
  }

  &.bottom {
    transform-origin: 50% 0;
  }
}

.privacy-dropdown__option {
  color: $inverted-text-color;
  padding: 10px;
  cursor: pointer;
  display: flex;

  &:hover,
  &.active {
    background: $ui-highlight-color;
    color: $primary-text-color;
    outline: 0;

    .privacy-dropdown__option__content {
      color: $primary-text-color;

      strong {
        color: $primary-text-color;
      }
    }
  }

  &.active:hover {
    background: lighten($ui-highlight-color, 4%);
  }
}

.privacy-dropdown__option__icon {
  display: flex;
  align-items: center;
  justify-content: center;
  margin-right: 10px;
}

.privacy-dropdown__option__content {
  flex: 1 1 auto;
  color: $lighter-text-color;

  strong {
    font-weight: 500;
    display: block;
    color: $inverted-text-color;

    @each $lang in $cjk-langs {
      &:lang(#{$lang}) {
        font-weight: 700;
      }
    }
  }
}

.privacy-dropdown.active {
  .privacy-dropdown__value {
    background: $simple-background-color;
    border-radius: 4px 4px 0 0;
    box-shadow: 0 -4px 4px rgba($base-shadow-color, 0.1);

    .icon-button {
      transition: none;
    }

    &.active {
      background: $ui-highlight-color;

      .icon-button {
        color: $primary-text-color;
      }
    }
  }

  &.top .privacy-dropdown__value {
    border-radius: 0 0 4px 4px;
  }

  .privacy-dropdown__dropdown {
    display: block;
    box-shadow: 2px 4px 6px rgba($base-shadow-color, 0.1);
  }
}

.search {
  position: relative;
}

.search__input {
  display: block;
  padding: 10px;
  padding-right: 30px;
  @include search-input();
}

.search__icon {
  &::-moz-focus-inner {
    border: 0;
  }

  &::-moz-focus-inner,
  &:focus {
    outline: 0 !important;
  }

  .fa {
    position: absolute;
    top: 10px;
    right: 10px;
    z-index: 2;
    display: inline-block;
    opacity: 0;
    transition: all 100ms linear;
    font-size: 18px;
    width: 18px;
    height: 18px;
    color: $secondary-text-color;
    cursor: default;
    pointer-events: none;

    &.active {
      pointer-events: auto;
      opacity: 0.3;
    }
  }

  .fa-search {
    transform: rotate(90deg);

    &.active {
      pointer-events: none;
      transform: rotate(0deg);
    }
  }

  .fa-times-circle {
    top: 11px;
    transform: rotate(0deg);
    color: $action-button-color;
    cursor: pointer;

    &.active {
      transform: rotate(90deg);
    }

    &:hover {
      color: lighten($action-button-color, 7%);
    }
  }
}

.search-results__header {
  color: $dark-text-color;
  background: lighten($ui-base-color, 2%);
  padding: 15px;
  font-weight: 500;
  font-size: 16px;
  cursor: default;

  .fa {
    display: inline-block;
    margin-right: 5px;
  }
}

.search-results__section {
  margin-bottom: 5px;

  h5 {
    background: darken($ui-base-color, 4%);
    border-bottom: 1px solid lighten($ui-base-color, 8%);
    cursor: default;
    display: flex;
    padding: 15px;
    font-weight: 500;
    font-size: 16px;
    color: $dark-text-color;

    .fa {
      display: inline-block;
      margin-right: 5px;
    }
  }

  .account:last-child,
  & > div:last-child .status {
    border-bottom: 0;
  }
}

.search-results__hashtag {
  display: block;
  padding: 10px;
  color: $secondary-text-color;
  text-decoration: none;

  &:hover,
  &:active,
  &:focus {
    color: lighten($secondary-text-color, 4%);
    text-decoration: underline;
  }
}

.modal-root {
  position: relative;
  transition: opacity 0.3s linear;
  will-change: opacity;
  z-index: 9999;
}

.modal-root__overlay {
  position: fixed;
  top: 0;
  left: 0;
  right: 0;
  bottom: 0;
  background: rgba($base-overlay-background, 0.7);
}

.modal-root__container {
  position: fixed;
  top: 0;
  left: 0;
  width: 100%;
  height: 100%;
  display: flex;
  flex-direction: column;
  align-items: center;
  justify-content: center;
  align-content: space-around;
  z-index: 9999;
  pointer-events: none;
  user-select: none;
}

.modal-root__modal {
  pointer-events: auto;
  display: flex;
  z-index: 9999;
}

.video-modal {
  max-width: 100vw;
  max-height: 100vh;
  position: relative;
}

.media-modal {
  width: 100%;
  height: 100%;
  position: relative;

  .extended-video-player {
    width: 100%;
    height: 100%;
    display: flex;
    align-items: center;
    justify-content: center;

    video {
      max-width: $media-modal-media-max-width;
      max-height: $media-modal-media-max-height;
    }
  }
}

.media-modal__closer {
  position: absolute;
  top: 0;
  left: 0;
  right: 0;
  bottom: 0;
}

.media-modal__navigation {
  position: absolute;
  top: 0;
  left: 0;
  right: 0;
  bottom: 0;
  pointer-events: none;
  transition: opacity 0.3s linear;
  will-change: opacity;

  * {
    pointer-events: auto;
  }

  &.media-modal__navigation--hidden {
    opacity: 0;

    * {
      pointer-events: none;
    }
  }
}

.media-modal__nav {
  background: rgba($base-overlay-background, 0.5);
  box-sizing: border-box;
  border: 0;
  color: $primary-text-color;
  cursor: pointer;
  display: flex;
  align-items: center;
  font-size: 24px;
  height: 20vmax;
  margin: auto 0;
  padding: 30px 15px;
  position: absolute;
  top: 0;
  bottom: 0;
}

.media-modal__nav--left {
  left: 0;
}

.media-modal__nav--right {
  right: 0;
}

.media-modal__pagination {
  width: 100%;
  text-align: center;
  position: absolute;
  left: 0;
  bottom: 20px;
  pointer-events: none;
}

.media-modal__page-dot {
  display: inline-block;
}

.media-modal__button {
  background-color: $primary-text-color;
  height: 12px;
  width: 12px;
  border-radius: 6px;
  margin: 10px;
  padding: 0;
  border: 0;
  font-size: 0;
}

.media-modal__button--active {
  background-color: $highlight-text-color;
}

.media-modal__close {
  position: absolute;
  right: 8px;
  top: 8px;
  z-index: 100;
}

.onboarding-modal,
.error-modal,
.embed-modal {
  background: $ui-secondary-color;
  color: $inverted-text-color;
  border-radius: 8px;
  overflow: hidden;
  display: flex;
  flex-direction: column;
}

.error-modal__body {
  height: 80vh;
  width: 80vw;
  max-width: 520px;
  max-height: 420px;
  position: relative;

  & > div {
    position: absolute;
    top: 0;
    left: 0;
    width: 100%;
    height: 100%;
    box-sizing: border-box;
    padding: 25px;
    display: none;
    flex-direction: column;
    align-items: center;
    justify-content: center;
    display: flex;
    opacity: 0;
    user-select: text;
  }
}

.error-modal__body {
  display: flex;
  flex-direction: column;
  justify-content: center;
  align-items: center;
  text-align: center;
}

.onboarding-modal__paginator,
.error-modal__footer {
  flex: 0 0 auto;
  background: darken($ui-secondary-color, 8%);
  display: flex;
  padding: 25px;

  & > div {
    min-width: 33px;
  }

  .onboarding-modal__nav,
  .error-modal__nav {
    color: $lighter-text-color;
    border: 0;
    font-size: 14px;
    font-weight: 500;
    padding: 10px 25px;
    line-height: inherit;
    height: auto;
    margin: -10px;
    border-radius: 4px;
    background-color: transparent;

    &:hover,
    &:focus,
    &:active {
      color: darken($lighter-text-color, 4%);
      background-color: darken($ui-secondary-color, 16%);
    }

    &.onboarding-modal__done,
    &.onboarding-modal__next {
      color: $inverted-text-color;

      &:hover,
      &:focus,
      &:active {
        color: lighten($inverted-text-color, 4%);
      }
    }
  }
}

.error-modal__footer {
  justify-content: center;
}

.display-case {
  text-align: center;
  font-size: 15px;
  margin-bottom: 15px;

  &__label {
    font-weight: 500;
    color: $inverted-text-color;
    margin-bottom: 5px;
    text-transform: uppercase;
    font-size: 12px;
  }

  &__case {
    background: $ui-base-color;
    color: $secondary-text-color;
    font-weight: 500;
    padding: 10px;
    border-radius: 4px;
  }
}

.onboard-sliders {
  display: inline-block;
  max-width: 30px;
  max-height: auto;
  margin-left: 10px;
}

.boost-modal,
.confirmation-modal,
.report-modal,
.actions-modal,
.mute-modal {
  background: lighten($ui-secondary-color, 8%);
  color: $inverted-text-color;
  border-radius: 8px;
  overflow: hidden;
  max-width: 90vw;
  width: 480px;
  position: relative;
  flex-direction: column;

  .status__display-name {
    display: block;
    max-width: 100%;
    padding-right: 25px;
  }

  .status__avatar {
    height: 28px;
    left: 10px;
    position: absolute;
    top: 10px;
    width: 48px;
  }

  .status__content__spoiler-link {
    color: lighten($secondary-text-color, 8%);
  }
}

.actions-modal {
  .status {
    background: $white;
    border-bottom-color: $ui-secondary-color;
    padding-top: 10px;
    padding-bottom: 10px;
  }

  .dropdown-menu__separator {
    border-bottom-color: $ui-secondary-color;
  }
}

.boost-modal__container {
  overflow-x: scroll;
  padding: 10px;

  .status {
    user-select: text;
    border-bottom: 0;
  }
}

.boost-modal__action-bar,
.confirmation-modal__action-bar,
.mute-modal__action-bar {
  display: flex;
  justify-content: space-between;
  background: $ui-secondary-color;
  padding: 10px;
  line-height: 36px;

  & > div {
    flex: 1 1 auto;
    text-align: right;
    color: $lighter-text-color;
    padding-right: 10px;
  }

  .button {
    flex: 0 0 auto;
  }
}

.boost-modal__status-header {
  font-size: 15px;
}

.boost-modal__status-time {
  float: right;
  font-size: 14px;
}

.confirmation-modal {
  max-width: 85vw;

  @media screen and (min-width: 480px) {
    max-width: 380px;
  }
}

.mute-modal {
  line-height: 24px;
}

.mute-modal .react-toggle {
  vertical-align: middle;
}

.report-modal {
  width: 90vw;
  max-width: 700px;
}

.report-modal__container {
  display: flex;
  border-top: 1px solid $ui-secondary-color;

  @media screen and (max-width: 480px) {
    flex-wrap: wrap;
    overflow-y: auto;
  }
}

.report-modal__statuses,
.report-modal__comment {
  box-sizing: border-box;
  width: 50%;

  @media screen and (max-width: 480px) {
    width: 100%;
  }
}

.report-modal__statuses {
  flex: 1 1 auto;
  min-height: 20vh;
  max-height: 80vh;
  overflow-y: auto;
  overflow-x: hidden;

  .status__content a {
    color: $highlight-text-color;
  }

  .status__content,
  .status__content p {
    color: $inverted-text-color;
  }

  @media screen and (max-width: 480px) {
    max-height: 10vh;
  }
}

.report-modal__comment {
  padding: 20px;
  border-right: 1px solid $ui-secondary-color;
  max-width: 320px;

  p {
    font-size: 14px;
    line-height: 20px;
    margin-bottom: 20px;
  }

  .setting-text {
    display: block;
    box-sizing: border-box;
    width: 100%;
    margin: 0;
    color: $inverted-text-color;
    background: $white;
    padding: 10px;
    font-family: inherit;
    font-size: 14px;
    resize: vertical;
    border: 0;
    outline: 0;
    border-radius: 4px;
    border: 1px solid $ui-secondary-color;
    margin-bottom: 20px;

    &:focus {
      border: 1px solid darken($ui-secondary-color, 8%);
    }
  }

  .setting-toggle {
    margin-top: 20px;
    margin-bottom: 24px;

    &__label {
      color: $inverted-text-color;
      font-size: 14px;
    }
  }

  @media screen and (max-width: 480px) {
    padding: 10px;
    max-width: 100%;
    order: 2;

    .setting-toggle {
      margin-bottom: 4px;
    }
  }
}

.actions-modal {
  .status {
    overflow-y: auto;
    max-height: 300px;
  }

  max-height: 80vh;
  max-width: 80vw;

  .actions-modal__item-label {
    font-weight: 500;
  }

  ul {
    overflow-y: auto;
    flex-shrink: 0;

    li:empty {
      margin: 0;
    }

    li:not(:empty) {
      a {
        color: $inverted-text-color;
        display: flex;
        padding: 12px 16px;
        font-size: 15px;
        align-items: center;
        text-decoration: none;

        &,
        button {
          transition: none;
        }

        &.active,
        &:hover,
        &:active,
        &:focus {
          &,
          button {
            background: $ui-highlight-color;
            color: $primary-text-color;
          }
        }

        button:first-child {
          margin-right: 10px;
        }
      }
    }
  }
}

.confirmation-modal__action-bar,
.mute-modal__action-bar {
  .confirmation-modal__secondary-button,
  .confirmation-modal__cancel-button,
  .mute-modal__cancel-button {
    background-color: transparent;
    color: $lighter-text-color;
    font-size: 14px;
    font-weight: 500;

    &:hover,
    &:focus,
    &:active {
      color: darken($lighter-text-color, 4%);
    }
  }
}

.confirmation-modal__container,
.mute-modal__container,
.report-modal__target {
  padding: 30px;
  font-size: 16px;
  text-align: center;

  strong {
    font-weight: 500;

    @each $lang in $cjk-langs {
      &:lang(#{$lang}) {
        font-weight: 700;
      }
    }
  }
}

.report-modal__target {
  padding: 20px;

  .media-modal__close {
    top: 19px;
    right: 15px;
  }
}

.loading-bar {
  background-color: $highlight-text-color;
  height: 3px;
  position: absolute;
  top: 0;
  left: 0;
}

.media-gallery__gifv__label {
  display: block;
  position: absolute;
  color: $primary-text-color;
  background: rgba($base-overlay-background, 0.5);
  bottom: 6px;
  left: 6px;
  padding: 2px 6px;
  border-radius: 2px;
  font-size: 11px;
  font-weight: 600;
  z-index: 1;
  pointer-events: none;
  opacity: 0.9;
  transition: opacity 0.1s ease;
}

.media-gallery__gifv {
  &.autoplay {
    .media-gallery__gifv__label {
      display: none;
    }
  }

  &:hover {
    .media-gallery__gifv__label {
      opacity: 1;
    }
  }
}

.attachment-list {
  display: flex;
  font-size: 14px;
  border: 1px solid lighten($ui-base-color, 8%);
  border-radius: 4px;
  margin-top: 14px;
  overflow: hidden;

  &__icon {
    flex: 0 0 auto;
    color: $dark-text-color;
    padding: 8px 18px;
    cursor: default;
    border-right: 1px solid lighten($ui-base-color, 8%);
    display: flex;
    flex-direction: column;
    align-items: center;
    justify-content: center;
    font-size: 26px;

    .fa {
      display: block;
    }
  }

  &__list {
    list-style: none;
    padding: 4px 0;
    padding-left: 8px;
    display: flex;
    flex-direction: column;
    justify-content: center;

    li {
      display: block;
      padding: 4px 0;
    }

    a {
      text-decoration: none;
      color: $dark-text-color;
      font-weight: 500;

      &:hover {
        text-decoration: underline;
      }
    }
  }

  &.compact {
    border: 0;
    margin-top: 4px;

    .attachment-list__list {
      padding: 0;
      display: block;
    }

    .fa {
      color: $dark-text-color;
    }
  }
}

/* Media Gallery */
.media-gallery {
  box-sizing: border-box;
  margin-top: 8px;
  overflow: hidden;
  border-radius: 4px;
  position: relative;
  width: 100%;
}

.media-gallery__item {
  border: none;
  box-sizing: border-box;
  display: block;
  float: left;
  position: relative;
  border-radius: 4px;
  overflow: hidden;

  &.standalone {
    .media-gallery__item-gifv-thumbnail {
      transform: none;
      top: 0;
    }
  }
}

.media-gallery__item-thumbnail {
  cursor: zoom-in;
  display: block;
  text-decoration: none;
  color: $secondary-text-color;
  line-height: 0;

  &,
  img {
    height: 100%;
    width: 100%;
  }

  img {
    object-fit: cover;
  }
}

.media-gallery__gifv {
  height: 100%;
  overflow: hidden;
  position: relative;
  width: 100%;
}

.media-gallery__item-gifv-thumbnail {
  cursor: zoom-in;
  height: 100%;
  object-fit: cover;
  position: relative;
  top: 50%;
  transform: translateY(-50%);
  width: 100%;
  z-index: 1;
}

.media-gallery__item-thumbnail-label {
  clip: rect(1px 1px 1px 1px); /* IE6, IE7 */
  clip: rect(1px, 1px, 1px, 1px);
  overflow: hidden;
  position: absolute;
}
/* End Media Gallery */

/* Status Video Player */
.status__video-player {
  background: $base-overlay-background;
  box-sizing: border-box;
  cursor: default; /* May not be needed */
  margin-top: 8px;
  overflow: hidden;
  position: relative;
}

.status__video-player-video {
  height: 100%;
  object-fit: cover;
  position: relative;
  top: 50%;
  transform: translateY(-50%);
  width: 100%;
  z-index: 1;
}

.status__video-player-expand,
.status__video-player-mute {
  color: $primary-text-color;
  opacity: 0.8;
  position: absolute;
  right: 4px;
  text-shadow: 0 1px 1px $base-shadow-color, 1px 0 1px $base-shadow-color;
}

.status__video-player-spoiler {
  display: none;
  color: $primary-text-color;
  left: 4px;
  position: absolute;
  text-shadow: 0 1px 1px $base-shadow-color, 1px 0 1px $base-shadow-color;
  top: 4px;
  z-index: 100;

  &.status__video-player-spoiler--visible {
    display: block;
  }
}

.status__video-player-expand {
  bottom: 4px;
  z-index: 100;
}

.status__video-player-mute {
  top: 4px;
  z-index: 5;
}

.detailed,
.fullscreen {
  .video-player__volume__current,
  .video-player__volume::before {
    bottom: 27px;
  }

  .video-player__volume__handle {
    bottom: 23px;
  }

}

.video-player {
  overflow: hidden;
  position: relative;
  background: $base-shadow-color;
  max-width: 100%;
  border-radius: 4px;

  &:focus {
    outline: 0;
  }

  video {
    max-width: 100vw;
    max-height: 80vh;
    z-index: 1;
  }

  &.fullscreen {
    width: 100% !important;
    height: 100% !important;
    margin: 0;

    video {
      max-width: 100% !important;
      max-height: 100% !important;
      width: 100% !important;
      height: 100% !important;
    }
  }

  &.inline {
    video {
      object-fit: contain;
      position: relative;
      top: 50%;
      transform: translateY(-50%);
    }
  }

  &__controls {
    position: absolute;
    z-index: 2;
    bottom: 0;
    left: 0;
    right: 0;
    box-sizing: border-box;
    background: linear-gradient(0deg, rgba($base-shadow-color, 0.85) 0, rgba($base-shadow-color, 0.45) 60%, transparent);
    padding: 0 15px;
    opacity: 0;
    transition: opacity .1s ease;

    &.active {
      opacity: 1;
    }
  }

  &.inactive {
    video,
    .video-player__controls {
      visibility: hidden;
    }
  }

  &__spoiler {
    display: none;
    position: absolute;
    top: 0;
    left: 0;
    width: 100%;
    height: 100%;
    z-index: 4;
    border: 0;
    background: $base-overlay-background;
    color: $darker-text-color;
    transition: none;
    pointer-events: none;

    &.active {
      display: block;
      pointer-events: auto;

      &:hover,
      &:active,
      &:focus {
        color: lighten($darker-text-color, 7%);
      }
    }

    &__title {
      display: block;
      font-size: 14px;
    }

    &__subtitle {
      display: block;
      font-size: 11px;
      font-weight: 500;
    }
  }

  &__buttons-bar {
    display: flex;
    justify-content: space-between;
    padding-bottom: 10px;
  }

  &__buttons {
    font-size: 16px;
    white-space: nowrap;
    overflow: hidden;
    text-overflow: ellipsis;

    &.left {
      button {
        padding-left: 0;
      }
    }

    &.right {
      button {
        padding-right: 0;
      }
    }

    button {
      background: transparent;
      padding: 2px 10px;
      font-size: 16px;
      border: 0;
      color: rgba($white, 0.75);

      &:active,
      &:hover,
      &:focus {
        color: $white;
      }
    }
  }

  &__time-sep,
  &__time-total,
  &__time-current {
    font-size: 14px;
    font-weight: 500;
  }

  &__time-current {
    color: $white;
    margin-left: 60px;
  }

  &__time-sep {
    display: inline-block;
    margin: 0 6px;
  }

  &__time-sep,
  &__time-total {
    color: $white;
  }

  &__volume {
    cursor: pointer;
    height: 24px;
    display: inline;

    &::before {
      content: "";
      width: 50px;
      background: rgba($white, 0.35);
      border-radius: 4px;
      display: block;
      position: absolute;
      height: 4px;
      left: 70px;
      bottom: 20px;
    }

    &__current {
      display: block;
      position: absolute;
      height: 4px;
      border-radius: 4px;
      left: 70px;
      bottom: 20px;
      background: lighten($ui-highlight-color, 8%);
    }

    &__handle {
      position: absolute;
      z-index: 3;
      border-radius: 50%;
      width: 12px;
      height: 12px;
      bottom: 16px;
      left: 70px;
      transition: opacity .1s ease;
      background: lighten($ui-highlight-color, 8%);
      box-shadow: 1px 2px 6px rgba($base-shadow-color, 0.2);
      pointer-events: none;
    }
  }

  &__seek {
    cursor: pointer;
    height: 24px;
    position: relative;

    &::before {
      content: "";
      width: 100%;
      background: rgba($white, 0.35);
      border-radius: 4px;
      display: block;
      position: absolute;
      height: 4px;
      top: 10px;
    }

    &__progress,
    &__buffer {
      display: block;
      position: absolute;
      height: 4px;
      border-radius: 4px;
      top: 10px;
      background: lighten($ui-highlight-color, 8%);
    }

    &__buffer {
      background: rgba($white, 0.2);
    }

    &__handle {
      position: absolute;
      z-index: 3;
      opacity: 0;
      border-radius: 50%;
      width: 12px;
      height: 12px;
      top: 6px;
      margin-left: -6px;
      transition: opacity .1s ease;
      background: lighten($ui-highlight-color, 8%);
      box-shadow: 1px 2px 6px rgba($base-shadow-color, 0.2);
      pointer-events: none;

      &.active {
        opacity: 1;
      }
    }

    &:hover {
      .video-player__seek__handle {
        opacity: 1;
      }
    }
  }

  &.detailed,
  &.fullscreen {
    .video-player__buttons {
      button {
        padding-top: 10px;
        padding-bottom: 10px;
      }
    }
  }
}

.media-spoiler-video {
  background-size: cover;
  background-repeat: no-repeat;
  background-position: center;
  cursor: pointer;
  margin-top: 8px;
  position: relative;
  border: 0;
  display: block;
}

.media-spoiler-video-play-icon {
  border-radius: 100px;
  color: rgba($primary-text-color, 0.8);
  font-size: 36px;
  left: 50%;
  padding: 5px;
  position: absolute;
  top: 50%;
  transform: translate(-50%, -50%);
}
/* End Video Player */

.account-gallery__container {
  display: flex;
  justify-content: center;
  flex-wrap: wrap;
  padding: 2px;
}

.account-gallery__item {
  flex-grow: 1;
  width: 50%;
  overflow: hidden;
  position: relative;

  &::before {
    content: "";
    display: block;
    padding-top: 100%;
  }

  a {
    display: block;
    width: calc(100% - 4px);
    height: calc(100% - 4px);
    margin: 2px;
    top: 0;
    left: 0;
    background-color: $base-overlay-background;
    background-size: cover;
    background-position: center;
    position: absolute;
    color: $darker-text-color;
    text-decoration: none;
    border-radius: 4px;

    &:hover,
    &:active,
    &:focus {
      outline: 0;
      color: $secondary-text-color;

      &::before {
        content: "";
        display: block;
        width: 100%;
        height: 100%;
        background: rgba($base-overlay-background, 0.3);
        border-radius: 4px;
      }
    }
  }

  &__icons {
    position: absolute;
    top: 50%;
    left: 50%;
    transform: translate(-50%, -50%);
    font-size: 24px;
  }
}

.notification__filter-bar,
.account__section-headline {
  background: darken($ui-base-color, 4%);
  border-bottom: 1px solid lighten($ui-base-color, 8%);
  cursor: default;
  display: flex;
  flex-shrink: 0;

  button {
    background: darken($ui-base-color, 4%);
    border: 0;
    margin: 0;
  }

  button,
  a {
    display: block;
    flex: 1 1 auto;
    color: $darker-text-color;
    padding: 15px 0;
    font-size: 14px;
    font-weight: 500;
    text-align: center;
    text-decoration: none;
    position: relative;

    &.active {
      color: $secondary-text-color;

      &::before,
      &::after {
        display: block;
        content: "";
        position: absolute;
        bottom: 0;
        left: 50%;
        width: 0;
        height: 0;
        transform: translateX(-50%);
        border-style: solid;
        border-width: 0 10px 10px;
        border-color: transparent transparent lighten($ui-base-color, 8%);
      }

      &::after {
        bottom: -1px;
        border-color: transparent transparent $ui-base-color;
      }
    }
  }
}

::-webkit-scrollbar-thumb {
  border-radius: 0;
}

.search-popout {
  @include search-popout();
}

noscript {
  text-align: center;

  img {
    width: 200px;
    opacity: 0.5;
    animation: flicker 4s infinite;
  }

  div {
    font-size: 14px;
    margin: 30px auto;
    color: $secondary-text-color;
    max-width: 400px;

    a {
      color: $highlight-text-color;
      text-decoration: underline;

      &:hover {
        text-decoration: none;
      }
    }
  }
}

@keyframes flicker {
  0% { opacity: 1; }
  30% { opacity: 0.75; }
  100% { opacity: 1; }
}

@media screen and (max-width: 630px) and (max-height: 400px) {
  $duration: 400ms;
  $delay: 100ms;

  .tabs-bar,
  .search {
    will-change: margin-top;
    transition: margin-top $duration $delay;
  }

  .navigation-bar {
    will-change: padding-bottom;
    transition: padding-bottom $duration $delay;
  }

  .navigation-bar {
    & > a:first-child {
      will-change: margin-top, margin-left, margin-right, width;
      transition: margin-top $duration $delay, margin-left $duration ($duration + $delay), margin-right $duration ($duration + $delay);
    }

    & > .navigation-bar__profile-edit {
      will-change: margin-top;
      transition: margin-top $duration $delay;
    }

    .navigation-bar__actions {
      & > .icon-button.close {
        will-change: opacity transform;
        transition: opacity $duration * 0.5 $delay,
                    transform $duration $delay;
      }

      & > .compose__action-bar .icon-button {
        will-change: opacity transform;
        transition: opacity $duration * 0.5 $delay + $duration * 0.5,
                    transform $duration $delay;
      }
    }
  }

  .is-composing {
    .tabs-bar,
    .search {
      margin-top: -50px;
    }

    .navigation-bar {
      padding-bottom: 0;

      & > a:first-child {
        margin: -100px 10px 0 -50px;
      }

      .navigation-bar__profile {
        padding-top: 2px;
      }

      .navigation-bar__profile-edit {
        position: absolute;
        margin-top: -60px;
      }

      .navigation-bar__actions {
        .icon-button.close {
          pointer-events: auto;
          opacity: 1;
          transform: scale(1.0, 1.0) translate(0, 0);
          bottom: 5px;
        }

        .compose__action-bar .icon-button {
          pointer-events: none;
          opacity: 0;
          transform: scale(0.0, 1.0) translate(100%, 0);
        }
      }
    }
  }
}

.embed-modal {
  max-width: 80vw;
  max-height: 80vh;

  h4 {
    padding: 30px;
    font-weight: 500;
    font-size: 16px;
    text-align: center;
  }

  .embed-modal__container {
    padding: 10px;

    .hint {
      margin-bottom: 15px;
    }

    .embed-modal__html {
      outline: 0;
      box-sizing: border-box;
      display: block;
      width: 100%;
      border: none;
      padding: 10px;
      font-family: $font-monospace, monospace;
      background: $ui-base-color;
      color: $primary-text-color;
      font-size: 14px;
      margin: 0;
      margin-bottom: 15px;

      &::-moz-focus-inner {
        border: 0;
      }

      &::-moz-focus-inner,
      &:focus,
      &:active {
        outline: 0 !important;
      }

      &:focus {
        background: lighten($ui-base-color, 4%);
      }

      @media screen and (max-width: 600px) {
        font-size: 16px;
      }
    }

    .embed-modal__iframe {
      width: 400px;
      max-width: 100%;
      overflow: hidden;
      border: 0;
    }
  }
}

.account__moved-note {
  padding: 14px 10px;
  padding-bottom: 16px;
  background: lighten($ui-base-color, 4%);
  border-top: 1px solid lighten($ui-base-color, 8%);
  border-bottom: 1px solid lighten($ui-base-color, 8%);

  &__message {
    position: relative;
    margin-left: 58px;
    color: $dark-text-color;
    padding: 8px 0;
    padding-top: 0;
    padding-bottom: 4px;
    font-size: 14px;

    > span {
      display: block;
      overflow: hidden;
      text-overflow: ellipsis;
    }
  }

  &__icon-wrapper {
    left: -26px;
    position: absolute;
  }

  .detailed-status__display-avatar {
    position: relative;
  }

  .detailed-status__display-name {
    margin-bottom: 0;
  }
}

.column-inline-form {
  padding: 7px 15px;
  padding-right: 5px;
  display: flex;
  justify-content: flex-start;
  align-items: center;
  background: lighten($ui-base-color, 4%);

  label {
    flex: 1 1 auto;

    input {
      width: 100%;
      margin-bottom: 6px;

      &:focus {
        outline: 0;
      }
    }
  }

  .icon-button {
    flex: 0 0 auto;
    margin: 0 5px;
  }
}

.drawer__backdrop {
  cursor: pointer;
  position: absolute;
  top: 0;
  left: 0;
  width: 100%;
  height: 100%;
  background: rgba($base-overlay-background, 0.5);
}

.list-editor {
  background: $ui-base-color;
  flex-direction: column;
  border-radius: 8px;
  box-shadow: 2px 4px 15px rgba($base-shadow-color, 0.4);
  width: 380px;
  overflow: hidden;

  @media screen and (max-width: 420px) {
    width: 90%;
  }

  h4 {
    padding: 15px 0;
    background: lighten($ui-base-color, 13%);
    font-weight: 500;
    font-size: 16px;
    text-align: center;
    border-radius: 8px 8px 0 0;
  }

  .drawer__pager {
    height: 50vh;
  }

  .drawer__inner {
    border-radius: 0 0 8px 8px;

    &.backdrop {
      width: calc(100% - 60px);
      box-shadow: 2px 4px 15px rgba($base-shadow-color, 0.4);
      border-radius: 0 0 0 8px;
    }
  }

  &__accounts {
    overflow-y: auto;
  }

  .account__display-name {
    &:hover strong {
      text-decoration: none;
    }
  }

  .account__avatar {
    cursor: default;
  }

  .search {
    margin-bottom: 0;
  }
}

.list-adder {
  background: $ui-base-color;
  flex-direction: column;
  border-radius: 8px;
  box-shadow: 2px 4px 15px rgba($base-shadow-color, 0.4);
  width: 380px;
  overflow: hidden;

  @media screen and (max-width: 420px) {
    width: 90%;
  }

  &__account {
    background: lighten($ui-base-color, 13%);
  }

  &__lists {
    background: lighten($ui-base-color, 13%);
    height: 50vh;
    border-radius: 0 0 8px 8px;
    overflow-y: auto;
  }

  .list {
    padding: 10px;
    border-bottom: 1px solid lighten($ui-base-color, 8%);
  }

  .list__wrapper {
    display: flex;
  }

  .list__display-name {
    flex: 1 1 auto;
    overflow: hidden;
    text-decoration: none;
    font-size: 16px;
    padding: 10px;
  }
}

.focal-point-modal {
  max-width: 80vw;
  max-height: 80vh;
  position: relative;
}

.focal-point {
  position: relative;
  cursor: pointer;
  overflow: hidden;

  &.dragging {
    cursor: move;
  }

  img {
    max-width: 80vw;
    max-height: 80vh;
    width: auto;
    height: auto;
    margin: auto;
  }

  &__reticle {
    position: absolute;
    width: 100px;
    height: 100px;
    transform: translate(-50%, -50%);
    background: url('../images/reticle.png') no-repeat 0 0;
    border-radius: 50%;
    box-shadow: 0 0 0 9999em rgba($base-shadow-color, 0.35);
  }

  &__overlay {
    position: absolute;
    width: 100%;
    height: 100%;
    top: 0;
    left: 0;
  }
}

.floating-action-button {
  position: fixed;
  display: flex;
  justify-content: center;
  align-items: center;
  width: 3.9375rem;
  height: 3.9375rem;
  bottom: 1.3125rem;
  right: 1.3125rem;
  background: darken($ui-highlight-color, 3%);
  color: $white;
  border-radius: 50%;
  font-size: 21px;
  line-height: 21px;
  text-decoration: none;
  box-shadow: 2px 3px 9px rgba($base-shadow-color, 0.4);

  &:hover,
  &:focus,
  &:active {
    background: lighten($ui-highlight-color, 7%);
  }
}

.account__header__content {
  color: $darker-text-color;
  font-size: 14px;
  font-weight: 400;
  overflow: hidden;
  word-break: normal;
  word-wrap: break-word;

  p {
    margin-bottom: 20px;

    &:last-child {
      margin-bottom: 0;
    }
  }

  a {
    color: inherit;
    text-decoration: underline;

    &:hover {
      text-decoration: none;
    }
  }
}

.account__header {
  overflow: hidden;

  &.inactive {
    opacity: 0.5;

    .account__header__image,
    .account__avatar {
      filter: grayscale(100%);
    }
  }

  &__info {
    position: absolute;
    top: 10px;
    left: 10px;
  }

  &__image {
    overflow: hidden;
    height: 145px;
    position: relative;
    background: darken($ui-base-color, 4%);

    img {
      object-fit: cover;
      display: block;
      width: 100%;
      height: 100%;
      margin: 0;
    }
  }

  &__bar {
    position: relative;
    background: lighten($ui-base-color, 4%);
    padding: 5px;
    border-bottom: 1px solid lighten($ui-base-color, 12%);

    .avatar {
      display: block;
      flex: 0 0 auto;
      width: 94px;
      margin-left: -2px;

      .account__avatar {
        background: darken($ui-base-color, 8%);
        border: 2px solid lighten($ui-base-color, 4%);
      }
    }
  }

  &__tabs {
    display: flex;
    align-items: flex-start;
    padding: 7px 5px;
    margin-top: -55px;

    &__buttons {
      display: flex;
      align-items: center;
      padding-top: 55px;
      overflow: hidden;

      .icon-button {
        border: 1px solid lighten($ui-base-color, 12%);
        border-radius: 4px;
        box-sizing: content-box;
        padding: 2px;
      }

      .button {
        margin: 0 8px;
      }
    }

    &__name {
      padding: 5px;

      .account-role {
        vertical-align: top;
      }

      .emojione {
        width: 22px;
        height: 22px;
      }

      h1 {
        font-size: 16px;
        line-height: 24px;
        color: $primary-text-color;
        font-weight: 500;
        overflow: hidden;
        white-space: nowrap;
        text-overflow: ellipsis;

        small {
          display: block;
          font-size: 14px;
          color: $darker-text-color;
          font-weight: 400;
          overflow: hidden;
          text-overflow: ellipsis;
        }
      }
    }

    .spacer {
      flex: 1 1 auto;
    }
  }

  &__bio {
    overflow: hidden;
    margin: 0 -5px;

    .account__header__content {
      padding: 20px 15px;
      padding-bottom: 5px;
      color: $primary-text-color;
    }

    .account__header__fields {
      margin: 0;
      border-top: 1px solid lighten($ui-base-color, 12%);

      a {
        color: lighten($ui-highlight-color, 8%);
      }

      dl:first-child .verified {
        border-radius: 0 4px 0 0;
      }

      .verified a {
        color: $valid-value-color;
      }
    }
  }

  &__extra {
    margin-top: 4px;

    &__links {
      font-size: 14px;
      color: $darker-text-color;

      a {
        display: inline-block;
        color: $darker-text-color;
        text-decoration: none;
        padding: 10px;
        padding-top: 20px;
        font-weight: 500;

        strong {
          font-weight: 700;
          color: $primary-text-color;
        }
      }
    }
  }
}

.trends {
  &__header {
    color: $dark-text-color;
    background: lighten($ui-base-color, 2%);
    border-bottom: 1px solid darken($ui-base-color, 4%);
    font-weight: 500;
    padding: 15px;
    font-size: 16px;
    cursor: default;

    .fa {
      display: inline-block;
      margin-right: 5px;
    }
  }

  &__item {
    display: flex;
    align-items: center;
    padding: 15px;
    border-bottom: 1px solid lighten($ui-base-color, 8%);

    &:last-child {
      border-bottom: 0;
    }

    &__name {
      flex: 1 1 auto;
      color: $dark-text-color;
      overflow: hidden;
      text-overflow: ellipsis;
      white-space: nowrap;

      strong {
        font-weight: 500;
      }

      a {
        color: $darker-text-color;
        text-decoration: none;
        font-size: 14px;
        font-weight: 500;
        display: block;
        overflow: hidden;
        text-overflow: ellipsis;
        white-space: nowrap;

        &:hover,
        &:focus,
        &:active {
          span {
            text-decoration: underline;
          }
        }
      }
    }

    &__current {
      flex: 0 0 auto;
      width: 100px;
      font-size: 24px;
      line-height: 36px;
      font-weight: 500;
      text-align: center;
      color: $secondary-text-color;
    }

    &__sparkline {
      flex: 0 0 auto;
      width: 50px;

      path {
        stroke: lighten($highlight-text-color, 6%) !important;
      }
    }
  }
}<|MERGE_RESOLUTION|>--- conflicted
+++ resolved
@@ -1186,60 +1186,6 @@
   white-space: nowrap;
 }
 
-<<<<<<< HEAD
-.account__header {
-  flex: 0 0 auto;
-  background: lighten($ui-base-color, 4%);
-  text-align: center;
-  background-size: cover;
-  background-position: center;
-  position: relative;
-
-  &.inactive {
-    opacity: 0.5;
-
-    .account__header__avatar {
-      filter: grayscale(100%);
-    }
-
-    .account__header__username {
-      color: $secondary-text-color;
-    }
-  }
-
-  & > div {
-    background: rgba(lighten($ui-base-color, 4%), 0.7);
-    padding: 20px 10px;
-  }
-
-  .account__header__content {
-    color: $secondary-text-color;
-  }
-
-  .account__header__display-name {
-    color: $primary-text-color;
-    display: inline-block;
-    width: 100%;
-    font-size: 20px;
-    line-height: 27px;
-    font-weight: 500;
-    overflow: hidden;
-    text-overflow: ellipsis;
-  }
-
-  .account__header__username {
-    color: $highlight-text-color;
-    font-size: 14px;
-    font-weight: 400;
-    display: block;
-    margin-bottom: 10px;
-    overflow: hidden;
-    text-overflow: ellipsis;
-  }
-}
-
-=======
->>>>>>> b7379da6
 .account__disclaimer {
   padding: 10px;
   border-top: 1px solid lighten($ui-base-color, 8%);
