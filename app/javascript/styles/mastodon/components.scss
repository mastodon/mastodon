.app-body {
  -webkit-overflow-scrolling: touch;
  -ms-overflow-style: -ms-autohiding-scrollbar;
}

.button {
  background-color: $ui-highlight-color;
  border: 10px none;
  border-radius: 4px;
  box-sizing: border-box;
  color: $primary-text-color;
  cursor: pointer;
  display: inline-block;
  font-family: inherit;
  font-size: 14px;
  font-weight: 500;
  height: 36px;
  letter-spacing: 0;
  line-height: 36px;
  overflow: hidden;
  padding: 0 16px;
  position: relative;
  text-align: center;
  text-transform: uppercase;
  text-decoration: none;
  text-overflow: ellipsis;
  transition: all 100ms ease-in;
  white-space: nowrap;
  width: auto;

  &:active,
  &:focus,
  &:hover {
    background-color: lighten($ui-highlight-color, 10%);
    transition: all 200ms ease-out;
  }

  &:disabled {
    background-color: $ui-primary-color;
    cursor: default;
  }

  &::-moz-focus-inner {
    border: 0;
  }

  &::-moz-focus-inner,
  &:focus,
  &:active {
    outline: 0 !important;
  }

  &.button-primary,
  &.button-alternative,
  &.button-secondary,
  &.button-alternative-2 {
    font-size: 16px;
    line-height: 36px;
    height: auto;
    text-transform: none;
    padding: 4px 16px;
  }

  &.button-alternative {
    color: $inverted-text-color;
    background: $ui-primary-color;

    &:active,
    &:focus,
    &:hover {
      background-color: lighten($ui-primary-color, 4%);
    }
  }

  &.button-alternative-2 {
    background: $ui-base-lighter-color;

    &:active,
    &:focus,
    &:hover {
      background-color: lighten($ui-base-lighter-color, 4%);
    }
  }

  &.button-secondary {
    color: $darker-text-color;
    background: transparent;
    padding: 3px 15px;
    border: 1px solid $ui-primary-color;

    &:active,
    &:focus,
    &:hover {
      border-color: lighten($ui-primary-color, 4%);
      color: lighten($darker-text-color, 4%);
    }
  }

  &.button--block {
    display: block;
    width: 100%;
  }
}

.column__wrapper {
  display: flex;
  flex: 1 1 auto;
  position: relative;
}

.icon-button {
  display: inline-block;
  padding: 0;
  color: $action-button-color;
  border: none;
  background: transparent;
  cursor: pointer;
  transition: color 100ms ease-in;

  &:hover,
  &:active,
  &:focus {
    color: lighten($action-button-color, 7%);
    transition: color 200ms ease-out;
  }

  &.disabled {
    color: darken($action-button-color, 13%);
    cursor: default;
  }

  &.active {
    color: $highlight-text-color;
  }

  &::-moz-focus-inner {
    border: 0;
  }

  &::-moz-focus-inner,
  &:focus,
  &:active {
    outline: 0 !important;
  }

  &.inverted {
    color: $lighter-text-color;

    &:hover,
    &:active,
    &:focus {
      color: darken($lighter-text-color, 7%);
    }

    &.disabled {
      color: lighten($lighter-text-color, 7%);
    }

    &.active {
      color: $highlight-text-color;

      &.disabled {
        color: lighten($highlight-text-color, 13%);
      }
    }
  }

  &.overlayed {
    box-sizing: content-box;
    background: rgba($base-overlay-background, 0.6);
    color: rgba($primary-text-color, 0.7);
    border-radius: 4px;
    padding: 2px;

    &:hover {
      background: rgba($base-overlay-background, 0.9);
    }
  }
}

.text-icon-button {
  color: $lighter-text-color;
  border: none;
  background: transparent;
  cursor: pointer;
  font-weight: 600;
  font-size: 11px;
  padding: 0 3px;
  line-height: 27px;
  outline: 0;
  transition: color 100ms ease-in;

  &:hover,
  &:active,
  &:focus {
    color: darken($lighter-text-color, 7%);
    transition: color 200ms ease-out;
  }

  &.disabled {
    color: lighten($lighter-text-color, 20%);
    cursor: default;
  }

  &.active {
    color: $highlight-text-color;
  }

  &::-moz-focus-inner {
    border: 0;
  }

  &::-moz-focus-inner,
  &:focus,
  &:active {
    outline: 0 !important;
  }
}

.dropdown-menu {
  position: absolute;
  transform-origin: 50% 0;
}

.invisible {
  font-size: 0;
  line-height: 0;
  display: inline-block;
  width: 0;
  height: 0;
  position: absolute;

  img,
  svg {
    margin: 0 !important;
    border: 0 !important;
    padding: 0 !important;
    width: 0 !important;
    height: 0 !important;
  }
}

.ellipsis {
  &::after {
    content: "…";
  }
}

.compose-form {
  padding: 10px;

  .compose-form__warning {
    color: $inverted-text-color;
    margin-bottom: 10px;
    background: $ui-primary-color;
    box-shadow: 0 2px 6px rgba($base-shadow-color, 0.3);
    padding: 8px 10px;
    border-radius: 4px;
    font-size: 13px;
    font-weight: 400;

    strong {
      color: $inverted-text-color;
      font-weight: 500;

      @each $lang in $cjk-langs {
        &:lang(#{$lang}) {
          font-weight: 700;
        }
      }
    }

    a {
      color: $lighter-text-color;
      font-weight: 500;
      text-decoration: underline;

      &:hover,
      &:active,
      &:focus {
        text-decoration: none;
      }
    }
  }

  .compose-form__autosuggest-wrapper {
    position: relative;

    .emoji-picker-dropdown {
      position: absolute;
      right: 5px;
      top: 5px;
    }
  }

  .autosuggest-textarea,
  .spoiler-input {
    position: relative;
  }

  .spoiler-input {
    height: 0;
    transform-origin: bottom;
    opacity: 0.0;
    transition: all 0.4s ease;

    &.spoiler-input--visible {
      height: 47px;
      opacity: 1.0;
      transition: all 0.4s ease;
    }
  }

  .autosuggest-textarea__textarea,
  .spoiler-input__input {
    display: block;
    box-sizing: border-box;
    width: 100%;
    margin: 0;
    color: $inverted-text-color;
    background: $simple-background-color;
    padding: 10px;
    font-family: inherit;
    font-size: 14px;
    resize: vertical;
    border: 0;
    outline: 0;

    &:focus {
      outline: 0;
    }

    @media screen and (max-width: 600px) {
      font-size: 16px;
    }
  }

  .spoiler-input__input {
    border-radius: 4px;
  }

  .autosuggest-textarea__textarea {
    min-height: 100px;
    border-radius: 4px 4px 0 0;
    padding-bottom: 0;
    padding-right: 10px + 22px;
    resize: none;

    @media screen and (max-width: 600px) {
      height: 100px !important; // prevent auto-resize textarea
      resize: vertical;
    }
  }

  .autosuggest-textarea__suggestions {
    box-sizing: border-box;
    display: none;
    position: absolute;
    top: 100%;
    width: 100%;
    z-index: 99;
    box-shadow: 4px 4px 6px rgba($base-shadow-color, 0.4);
    background: $ui-secondary-color;
    border-radius: 0 0 4px 4px;
    color: $inverted-text-color;
    font-size: 14px;
    padding: 6px;

    &.autosuggest-textarea__suggestions--visible {
      display: block;
    }
  }

  .autosuggest-textarea__suggestions__item {
    padding: 10px;
    cursor: pointer;
    border-radius: 4px;

    &:hover,
    &:focus,
    &:active,
    &.selected {
      background: darken($ui-secondary-color, 10%);
    }
  }

  .autosuggest-account,
  .autosuggest-emoji {
    display: flex;
    flex-direction: row;
    align-items: center;
    justify-content: flex-start;
    line-height: 18px;
    font-size: 14px;
  }

  .autosuggest-account-icon,
  .autosuggest-emoji img {
    display: block;
    margin-right: 8px;
    width: 16px;
    height: 16px;
  }

  .autosuggest-account .display-name__account {
    color: $lighter-text-color;
  }

  .compose-form__modifiers {
    color: $inverted-text-color;
    font-family: inherit;
    font-size: 14px;
    background: $simple-background-color;

    .compose-form__upload-wrapper {
      overflow: hidden;
    }

    .compose-form__uploads-wrapper {
      display: flex;
      flex-direction: row;
      padding: 5px;
      flex-wrap: wrap;
    }

    .compose-form__upload {
      flex: 1 1 0;
      min-width: 40%;
      margin: 5px;

      &__actions {
        background: linear-gradient(180deg, rgba($base-shadow-color, 0.8) 0, rgba($base-shadow-color, 0.35) 80%, transparent);
        display: flex;
        align-items: flex-start;
        justify-content: space-between;
        opacity: 0;
        transition: opacity .1s ease;

        .icon-button {
          flex: 0 1 auto;
          color: $secondary-text-color;
          font-size: 14px;
          font-weight: 500;
          padding: 10px;
          font-family: inherit;

          &:hover,
          &:focus,
          &:active {
            color: lighten($secondary-text-color, 7%);
          }
        }

        &.active {
          opacity: 1;
        }
      }

      &-description {
        position: absolute;
        z-index: 2;
        bottom: 0;
        left: 0;
        right: 0;
        box-sizing: border-box;
        background: linear-gradient(0deg, rgba($base-shadow-color, 0.8) 0, rgba($base-shadow-color, 0.35) 80%, transparent);
        padding: 10px;
        opacity: 0;
        transition: opacity .1s ease;

        input {
          background: transparent;
          color: $secondary-text-color;
          border: 0;
          padding: 0;
          margin: 0;
          width: 100%;
          font-family: inherit;
          font-size: 14px;
          font-weight: 500;

          &:focus {
            color: $white;
          }

          &::placeholder {
            opacity: 0.75;
            color: $secondary-text-color;
          }
        }

        &.active {
          opacity: 1;
        }
      }
    }

    .compose-form__upload-thumbnail {
      border-radius: 4px;
      background-position: center;
      background-size: cover;
      background-repeat: no-repeat;
      height: 140px;
      width: 100%;
      overflow: hidden;
    }
  }

  .compose-form__buttons-wrapper {
    padding: 10px;
    background: darken($simple-background-color, 8%);
    border-radius: 0 0 4px 4px;
    display: flex;
    justify-content: space-between;

    .compose-form__buttons {
      display: flex;

      .compose-form__upload-button-icon {
        line-height: 27px;
      }

      .compose-form__sensitive-button {
        display: none;

        &.compose-form__sensitive-button--visible {
          display: block;
        }

        .compose-form__sensitive-button__icon {
          line-height: 27px;
        }
      }
    }

    .icon-button {
      box-sizing: content-box;
      padding: 0 3px;
    }

    .character-counter__wrapper {
      align-self: center;
      margin-right: 4px;

      .character-counter {
        cursor: default;
        font-family: 'mastodon-font-sans-serif', sans-serif;
        font-size: 14px;
        font-weight: 600;
        color: $lighter-text-color;

        &.character-counter--over {
          color: $warning-red;
        }
      }
    }
  }

  .compose-form__publish {
    display: flex;
    justify-content: flex-end;
    min-width: 0;

    .compose-form__publish-button-wrapper {
      overflow: hidden;
      padding-top: 10px;
    }
  }
}

.emojione {
  font-size: inherit;
  vertical-align: middle;
  object-fit: contain;
  margin: -.2ex .15em .2ex;
  width: 16px;
  height: 16px;

  img {
    width: auto;
  }
}

.reply-indicator {
  background: $ui-primary-color;
}

.quote-indicator {
  background: $success-green;
}

.reply-indicator,
.quote-indicator {
  border-radius: 4px;
  margin-bottom: 10px;
  padding: 10px;
}

.reply-indicator__header,
.quote-indicator__header {
  margin-bottom: 5px;
  overflow: hidden;
}

.reply-indicator__cancel,
.quote-indicator__cancel {
  float: right;
  line-height: 24px;
}

.reply-indicator__display-name,
.quote-indicator__display-name {
  color: $inverted-text-color;
  display: block;
  max-width: 100%;
  line-height: 24px;
  overflow: hidden;
  padding-right: 25px;
  text-decoration: none;
}

.reply-indicator__display-avatar,
.quote-indicator__display-avatar {
  float: left;
  margin-right: 5px;
}

.status__content--with-action {
  cursor: pointer;
}

.status__content,
.reply-indicator__content,
.quote-indicator__content {
  font-size: 15px;
  line-height: 20px;
  word-wrap: break-word;
  font-weight: 400;
  overflow: hidden;
  white-space: pre-wrap;
  padding-top: 2px;

  &:focus {
    outline: 0;
  }

  &.status__content--with-spoiler {
    white-space: normal;

    .status__content__text {
      white-space: pre-wrap;
    }
  }

  .emojione {
    width: 20px;
    height: 20px;
    margin: -3px 0 0;
  }

  p {
    margin-bottom: 20px;

    &:last-child {
      margin-bottom: 0;
    }
  }

  a {
    color: $secondary-text-color;
    text-decoration: none;

    &:hover {
      text-decoration: underline;

      .fa {
        color: lighten($dark-text-color, 7%);
      }
    }

    &.mention {
      &:hover {
        text-decoration: none;

        span {
          text-decoration: underline;
        }
      }
    }

    .fa {
      color: $dark-text-color;
    }
  }

  .status__content__spoiler-link {
    background: $action-button-color;

    &:hover {
      background: lighten($action-button-color, 7%);
      text-decoration: none;
    }

    &::-moz-focus-inner {
      border: 0;
    }

    &::-moz-focus-inner,
    &:focus,
    &:active {
      outline: 0 !important;
    }
  }

  .status__content__text {
    display: none;

    &.status__content__text--visible {
      display: block;
    }
  }
}

.status__content__spoiler-link {
  display: inline-block;
  border-radius: 2px;
  background: transparent;
  border: 0;
  color: $inverted-text-color;
  font-weight: 700;
  font-size: 11px;
  padding: 0 6px;
  text-transform: uppercase;
  line-height: 20px;
  cursor: pointer;
  vertical-align: middle;
}

.quote-inline {
  display: none;
}

.quote-status {
  border: solid 1px #393f4f;
  border-radius: 4px;
  padding: 5px;
  margin-top: 8px;
  position: relative;

  .status__avatar {
    height: 18px;
    width: 18px;
    position: absolute;
    top: 5px;
    left: 5px;
<<<<<<< HEAD
    cursor: default;
=======
    cursor: pointer;

    & > div {
      width: 18px;
      height: 18px;
    }
>>>>>>> 1aa049b4
  }

  .display-name__account {
    color: $ui-base-lighter-color;
  }

  .display-name {
    padding-left: 20px;
  }
}

.muted .quote-status .display-name {
  color: $ui-base-lighter-color;
}

.status__prepend-icon-wrapper {
  left: -26px;
  position: absolute;
}

.focusable {
  &:focus {
    outline: 0;
    background: lighten($ui-base-color, 4%);

    .status.status-direct {
      background: lighten($ui-base-color, 12%);

      &.muted {
        background: transparent;
      }
    }

    .detailed-status,
    .detailed-status__action-bar {
      background: lighten($ui-base-color, 8%);
    }
  }
}

.status {
  padding: 8px 10px;
  padding-left: 68px;
  position: relative;
  min-height: 48px;
  border-bottom: 1px solid lighten($ui-base-color, 8%);
  cursor: default;

  @supports (-ms-overflow-style: -ms-autohiding-scrollbar) {
    // Add margin to avoid Edge auto-hiding scrollbar appearing over content.
    // On Edge 16 this is 16px and Edge <=15 it's 12px, so aim for 16px.
    padding-right: 26px; // 10px + 16px
  }

  @keyframes fade {
    0% { opacity: 0; }
    100% { opacity: 1; }
  }

  opacity: 1;
  animation: fade 150ms linear;

  .video-player {
    margin-top: 8px;
  }

  &.status-direct {
    background: lighten($ui-base-color, 8%);
  }

  &.light {
    .status__relative-time {
      color: $light-text-color;
    }

    .status__display-name {
      color: $inverted-text-color;
    }

    .display-name {
      strong {
        color: $inverted-text-color;
      }

      span {
        color: $light-text-color;
      }
    }

    .status__content {
      color: $inverted-text-color;

      a {
        color: $highlight-text-color;
      }

      a.status__content__spoiler-link {
        color: $primary-text-color;
        background: $ui-primary-color;

        &:hover {
          background: lighten($ui-primary-color, 8%);
        }
      }
    }
  }
}

.notification-favourite {
  .status.status-direct {
    background: transparent;

    .icon-button.disabled {
      color: lighten($action-button-color, 13%);
    }
  }
}

.status__relative-time {
  color: $dark-text-color;
  float: right;
  font-size: 14px;
}

.status__display-name {
  color: $dark-text-color;
}

.status__info .status__display-name {
  display: block;
  max-width: 100%;
  padding-right: 25px;
}

.status__info {
  font-size: 15px;
}

.status-check-box {
  border-bottom: 1px solid $ui-secondary-color;
  display: flex;

  .status-check-box__status {
    margin: 10px 0 10px 10px;
    flex: 1;

    .media-gallery {
      max-width: 250px;
    }

    .status__content {
      padding: 0;
      white-space: normal;
    }

    .video-player {
      margin-top: 8px;
      max-width: 250px;
    }

    .media-gallery__item-thumbnail {
      cursor: default;
    }
  }
}

.status-check-box-toggle {
  align-items: center;
  display: flex;
  flex: 0 0 auto;
  justify-content: center;
  padding: 10px;
}

.status__prepend {
  margin-left: 68px;
  color: $dark-text-color;
  padding: 8px 0;
  padding-bottom: 2px;
  font-size: 14px;
  position: relative;

  .status__display-name strong {
    color: $dark-text-color;
  }

  > span {
    display: block;
    overflow: hidden;
    text-overflow: ellipsis;
  }
}

.status__action-bar {
  align-items: center;
  display: flex;
  margin-top: 8px;
}

.status__action-bar-button {
  float: left;
  margin-right: 18px;
}

.status__action-bar-dropdown {
  float: left;
  height: 23.15px;
  width: 23.15px;
}

.detailed-status__action-bar-dropdown {
  flex: 1 1 auto;
  display: flex;
  align-items: center;
  justify-content: center;
  position: relative;
}

.detailed-status {
  background: lighten($ui-base-color, 4%);
  padding: 14px 10px;

  .status__content {
    font-size: 19px;
    line-height: 24px;

    .emojione {
      width: 24px;
      height: 24px;
      margin: -1px 0 0;
    }

    .status__content__spoiler-link {
      line-height: 24px;
      margin: -1px 0 0;
    }
  }

  .video-player {
    margin-top: 8px;
  }
}

.detailed-status__meta {
  margin-top: 15px;
  color: $dark-text-color;
  font-size: 14px;
  line-height: 18px;
}

.detailed-status__action-bar {
  background: lighten($ui-base-color, 4%);
  border-top: 1px solid lighten($ui-base-color, 8%);
  border-bottom: 1px solid lighten($ui-base-color, 8%);
  display: flex;
  flex-direction: row;
  padding: 10px 0;
}

.detailed-status__link {
  color: inherit;
  text-decoration: none;
}

.detailed-status__favorites,
.detailed-status__reblogs {
  display: inline-block;
  font-weight: 500;
  font-size: 12px;
  margin-left: 6px;
}

.reply-indicator__content,
.quote-indicator__content {
  color: $inverted-text-color;
  font-size: 14px;

  a {
    color: $lighter-text-color;
  }
}

.domain {
  padding: 10px;
  border-bottom: 1px solid lighten($ui-base-color, 8%);

  .domain__domain-name {
    flex: 1 1 auto;
    display: block;
    color: $primary-text-color;
    text-decoration: none;
    font-size: 14px;
    font-weight: 500;
  }
}

.domain__wrapper {
  display: flex;
}

.domain_buttons {
  height: 18px;
  padding: 10px;
  white-space: nowrap;
}

.account {
  padding: 10px;
  border-bottom: 1px solid lighten($ui-base-color, 8%);

  &.compact {
    padding: 0;
    border-bottom: 0;

    .account__avatar-wrapper {
      margin-left: 0;
    }
  }

  .account__display-name {
    flex: 1 1 auto;
    display: block;
    color: $darker-text-color;
    overflow: hidden;
    text-decoration: none;
    font-size: 14px;
  }
}

.account__wrapper {
  display: flex;
}

.account__avatar-wrapper {
  float: left;
  margin-left: 12px;
  margin-right: 12px;
}

.account__avatar {
  @include avatar-radius();
  position: relative;

  &-inline {
    display: inline-block;
    vertical-align: middle;
    margin-right: 5px;
  }
}

a .account__avatar {
  cursor: pointer;
}

.account__avatar-overlay {
  @include avatar-size(48px);

  &-base {
    @include avatar-radius();
    @include avatar-size(36px);
  }

  &-overlay {
    @include avatar-radius();
    @include avatar-size(24px);

    position: absolute;
    bottom: 0;
    right: 0;
    z-index: 1;
  }
}

.account__relationship {
  height: 18px;
  padding: 10px;
  white-space: nowrap;
}

.account__header {
  flex: 0 0 auto;
  background: lighten($ui-base-color, 4%);
  text-align: center;
  background-size: cover;
  background-position: center;
  position: relative;

  &.inactive {
    opacity: 0.5;

    .account__header__avatar {
      filter: grayscale(100%);
    }

    .account__header__username {
      color: $secondary-text-color;
    }
  }

  & > div {
    background: rgba(lighten($ui-base-color, 4%), 0.9);
    padding: 20px 10px;
  }

  .account__header__content {
    color: $secondary-text-color;
  }

  .account__header__display-name {
    color: $primary-text-color;
    display: inline-block;
    width: 100%;
    font-size: 20px;
    line-height: 27px;
    font-weight: 500;
    overflow: hidden;
    text-overflow: ellipsis;
  }

  .account__header__username {
    color: $highlight-text-color;
    font-size: 14px;
    font-weight: 400;
    display: block;
    margin-bottom: 10px;
    overflow: hidden;
    text-overflow: ellipsis;
  }
}

.account__disclaimer {
  padding: 10px;
  border-top: 1px solid lighten($ui-base-color, 8%);
  color: $dark-text-color;

  strong {
    font-weight: 500;

    @each $lang in $cjk-langs {
      &:lang(#{$lang}) {
        font-weight: 700;
      }
    }
  }

  a {
    font-weight: 500;
    color: inherit;
    text-decoration: underline;

    &:hover,
    &:focus,
    &:active {
      text-decoration: none;
    }
  }
}

.account__header__content {
  color: $darker-text-color;
  font-size: 14px;
  font-weight: 400;
  overflow: hidden;
  word-break: normal;
  word-wrap: break-word;

  p {
    margin-bottom: 20px;

    &:last-child {
      margin-bottom: 0;
    }
  }

  a {
    color: inherit;
    text-decoration: underline;

    &:hover {
      text-decoration: none;
    }
  }
}

.account__header__display-name {
  .emojione {
    width: 25px;
    height: 25px;
  }
}

.account__action-bar {
  border-top: 1px solid lighten($ui-base-color, 8%);
  border-bottom: 1px solid lighten($ui-base-color, 8%);
  line-height: 36px;
  overflow: hidden;
  flex: 0 0 auto;
  display: flex;
}

.account__action-bar-dropdown {
  flex: 0 1 calc(50% - 140px);
  padding: 10px;

  .dropdown--active {
    .dropdown__content.dropdown__right {
      left: 6px;
      right: initial;
    }

    &::after {
      bottom: initial;
      margin-left: 11px;
      margin-top: -7px;
      right: initial;
    }
  }
}

.account__action-bar-links {
  display: flex;
  flex: 1 1 auto;
  line-height: 18px;
}

.account__action-bar__tab {
  text-decoration: none;
  overflow: hidden;
  flex: 0 1 80px;
  border-left: 1px solid lighten($ui-base-color, 8%);
  padding: 10px 5px;

  & > span {
    display: block;
    text-transform: uppercase;
    font-size: 11px;
    color: $darker-text-color;
  }

  strong {
    display: block;
    font-size: 15px;
    font-weight: 500;
    color: $primary-text-color;

    @each $lang in $cjk-langs {
      &:lang(#{$lang}) {
        font-weight: 700;
      }
    }
  }
}

.account__header__avatar {
  background-size: 90px 90px;
  display: block;
  height: 90px;
  margin: 0 auto 10px;
  overflow: hidden;
  width: 90px;
}

.account-authorize {
  padding: 14px 10px;

  .detailed-status__display-name {
    display: block;
    margin-bottom: 15px;
    overflow: hidden;
  }
}

.account-authorize__avatar {
  float: left;
  margin-right: 10px;
}

.status__display-name,
.status__relative-time,
.detailed-status__display-name,
.detailed-status__datetime,
.detailed-status__application,
.account__display-name {
  text-decoration: none;
}

.status__display-name,
.account__display-name {
  strong {
    color: $primary-text-color;
  }
}

.muted {
  .emojione {
    opacity: 0.5;
  }
}

.status__display-name,
.reply-indicator__display-name,
.detailed-status__display-name,
a.account__display-name {
  &:hover strong {
    text-decoration: underline;
  }
}

.account__display-name strong {
  display: block;
  overflow: hidden;
  text-overflow: ellipsis;
}

.detailed-status__application,
.detailed-status__datetime {
  color: inherit;
}

.detailed-status__display-name {
  color: $secondary-text-color;
  display: block;
  line-height: 24px;
  margin-bottom: 15px;
  overflow: hidden;

  strong,
  span {
    display: block;
    text-overflow: ellipsis;
    overflow: hidden;
  }

  strong {
    font-size: 16px;
    color: $primary-text-color;
  }
}

.detailed-status__display-avatar {
  float: left;
  margin-right: 10px;
}

.status__avatar {
  height: 48px;
  left: 10px;
  position: absolute;
  top: 10px;
  width: 48px;
}

.muted {
  .status__content p,
  .status__content a {
    color: $dark-text-color;
  }

  .status__display-name strong {
    color: $dark-text-color;
  }

  .status__avatar {
    opacity: 0.5;
  }

  a.status__content__spoiler-link {
    background: $ui-base-lighter-color;
    color: $inverted-text-color;

    &:hover {
      background: lighten($ui-base-lighter-color, 7%);
      text-decoration: none;
    }
  }
}

.notification__message {
  margin: 0 10px 0 68px;
  padding: 8px 0 0;
  cursor: default;
  color: $darker-text-color;
  font-size: 15px;
  position: relative;

  .fa {
    color: $highlight-text-color;
  }

  > span {
    display: block;
    overflow: hidden;
    text-overflow: ellipsis;
  }
}

.notification__favourite-icon-wrapper {
  left: -26px;
  position: absolute;

  .star-icon {
    color: $gold-star;
  }
}

.star-icon.active {
  color: $gold-star;
}

.notification__display-name {
  color: inherit;
  font-weight: 500;
  text-decoration: none;

  &:hover {
    color: $primary-text-color;
    text-decoration: underline;
  }
}

.display-name {
  display: block;
  max-width: 100%;
  overflow: hidden;
  text-overflow: ellipsis;
  white-space: nowrap;
}

.display-name__html {
  font-weight: 500;
}

.display-name__account {
  font-size: 14px;
}

.status__relative-time,
.detailed-status__datetime {
  &:hover {
    text-decoration: underline;
  }
}

.image-loader {
  position: relative;
  width: 100%;
  height: 100%;
  display: flex;
  align-items: center;
  justify-content: center;

  .image-loader__preview-canvas {
    max-width: $media-modal-media-max-width;
    max-height: $media-modal-media-max-height;
    background: url('../images/void.png') repeat;
    object-fit: contain;
  }

  &.image-loader--loading .image-loader__preview-canvas {
    filter: blur(2px);
  }

  &.image-loader--amorphous .image-loader__preview-canvas {
    display: none;
  }
}

.zoomable-image {
  position: relative;
  width: 100%;
  height: 100%;
  display: flex;
  align-items: center;
  justify-content: center;

  img {
    max-width: $media-modal-media-max-width;
    max-height: $media-modal-media-max-height;
    width: auto;
    height: auto;
    object-fit: contain;
  }
}

.navigation-bar {
  padding: 10px;
  display: flex;
  flex-shrink: 0;
  cursor: default;
  color: $darker-text-color;

  strong {
    color: $secondary-text-color;
  }

  a {
    color: inherit;
  }

  .permalink {
    text-decoration: none;
  }

  .icon-button {
    pointer-events: none;
    opacity: 0;
  }
}

.navigation-bar__profile {
  flex: 1 1 auto;
  margin-left: 8px;
  overflow: hidden;
}

.navigation-bar__profile-account {
  display: block;
  font-weight: 500;
  overflow: hidden;
  text-overflow: ellipsis;
}

.navigation-bar__profile-edit {
  color: inherit;
  text-decoration: none;
}

.dropdown {
  display: inline-block;
}

.dropdown__content {
  display: none;
  position: absolute;
}

.dropdown-menu__separator {
  border-bottom: 1px solid darken($ui-secondary-color, 8%);
  margin: 5px 7px 6px;
  height: 0;
}

.dropdown-menu {
  background: $ui-secondary-color;
  padding: 4px 0;
  border-radius: 4px;
  box-shadow: 2px 4px 15px rgba($base-shadow-color, 0.4);

  ul {
    list-style: none;
  }
}

.dropdown-menu__arrow {
  position: absolute;
  width: 0;
  height: 0;
  border: 0 solid transparent;

  &.left {
    right: -5px;
    margin-top: -5px;
    border-width: 5px 0 5px 5px;
    border-left-color: $ui-secondary-color;
  }

  &.top {
    bottom: -5px;
    margin-left: -13px;
    border-width: 5px 7px 0;
    border-top-color: $ui-secondary-color;
  }

  &.bottom {
    top: -5px;
    margin-left: -13px;
    border-width: 0 7px 5px;
    border-bottom-color: $ui-secondary-color;
  }

  &.right {
    left: -5px;
    margin-top: -5px;
    border-width: 5px 5px 5px 0;
    border-right-color: $ui-secondary-color;
  }
}

.dropdown-menu__item {
  a {
    font-size: 13px;
    line-height: 18px;
    display: block;
    padding: 4px 14px;
    box-sizing: border-box;
    text-decoration: none;
    background: $ui-secondary-color;
    color: $inverted-text-color;
    overflow: hidden;
    text-overflow: ellipsis;
    white-space: nowrap;

    &:focus,
    &:hover,
    &:active {
      background: $ui-highlight-color;
      color: $secondary-text-color;
      outline: 0;
    }
  }
}

.dropdown--active .dropdown__content {
  display: block;
  line-height: 18px;
  max-width: 311px;
  right: 0;
  text-align: left;
  z-index: 9999;

  & > ul {
    list-style: none;
    background: $ui-secondary-color;
    padding: 4px 0;
    border-radius: 4px;
    box-shadow: 0 0 15px rgba($base-shadow-color, 0.4);
    min-width: 140px;
    position: relative;
  }

  &.dropdown__right {
    right: 0;
  }

  &.dropdown__left {
    & > ul {
      left: -98px;
    }
  }

  & > ul > li > a {
    font-size: 13px;
    line-height: 18px;
    display: block;
    padding: 4px 14px;
    box-sizing: border-box;
    text-decoration: none;
    background: $ui-secondary-color;
    color: $inverted-text-color;
    overflow: hidden;
    text-overflow: ellipsis;
    white-space: nowrap;

    &:focus {
      outline: 0;
    }

    &:hover {
      background: $ui-highlight-color;
      color: $secondary-text-color;
    }
  }
}

.dropdown__icon {
  vertical-align: middle;
}

.columns-area {
  display: flex;
  flex: 1 1 auto;
  flex-direction: row;
  justify-content: flex-start;
  overflow-x: auto;
  position: relative;

  &.unscrollable {
    overflow-x: hidden;
  }
}

@media screen and (min-width: 360px) {
  .columns-area {
    padding: 10px;
  }

  .react-swipeable-view-container .columns-area {
    height: calc(100% - 20px) !important;
  }
}

.react-swipeable-view-container {
  &,
  .columns-area,
  .drawer,
  .column {
    height: 100%;
  }
}

.react-swipeable-view-container > * {
  display: flex;
  align-items: center;
  justify-content: center;
  height: 100%;
}

.column {
  width: 330px;
  position: relative;
  box-sizing: border-box;
  display: flex;
  flex-direction: column;

  > .scrollable {
    background: $ui-base-color;
  }
}

.ui {
  flex: 0 0 auto;
  display: flex;
  flex-direction: column;
  width: 100%;
  height: 100%;
  background: darken($ui-base-color, 7%);
}

.drawer {
  width: 300px;
  box-sizing: border-box;
  display: flex;
  flex-direction: column;
  overflow-y: hidden;
}

.drawer__tab {
  display: block;
  flex: 1 1 auto;
  padding: 15px 5px 13px;
  color: $darker-text-color;
  text-decoration: none;
  text-align: center;
  font-size: 16px;
  border-bottom: 2px solid transparent;
}

.column,
.drawer {
  flex: 1 1 100%;
  overflow: hidden;
}

@media screen and (min-width: 360px) {
  .tabs-bar {
    margin: 10px;
    margin-bottom: 0;
  }

  .getting-started__wrapper,
  .getting-started__trends,
  .search {
    margin-bottom: 10px;
  }
}

@media screen and (max-width: 630px) {
  .column,
  .drawer {
    width: 100%;
    padding: 0;
  }

  .columns-area {
    flex-direction: column;
  }

  .search__input,
  .autosuggest-textarea__textarea {
    font-size: 16px;
  }
}

@media screen and (min-width: 631px) {
  .columns-area {
    padding: 0;
  }

  .column,
  .drawer {
    flex: 0 0 auto;
    padding: 10px;
    padding-left: 5px;
    padding-right: 5px;

    &:first-child {
      padding-left: 10px;
    }

    &:last-child {
      padding-right: 10px;
    }
  }

  .columns-area > div {
    .column,
    .drawer {
      padding-left: 5px;
      padding-right: 5px;
    }
  }
}

.drawer__pager {
  box-sizing: border-box;
  padding: 0;
  flex-grow: 1;
  position: relative;
  overflow: hidden;
  display: flex;
}

.drawer__inner {
  position: absolute;
  top: 0;
  left: 0;
  background: lighten($ui-base-color, 13%);
  box-sizing: border-box;
  padding: 0;
  display: flex;
  flex-direction: column;
  overflow: hidden;
  overflow-y: auto;
  width: 100%;
  height: 100%;

  &.darker {
    background: $ui-base-color;
  }
}

.drawer__inner__mastodon {
  background: lighten($ui-base-color, 13%) url('data:image/svg+xml;utf8,<svg xmlns="http://www.w3.org/2000/svg" viewBox="0 0 234.80078 31.757813" width="234.80078" height="31.757812"><path d="M19.599609 0c-1.05 0-2.10039.375-2.90039 1.125L0 16.925781v14.832031h234.80078V17.025391l-16.5-15.900391c-1.6-1.5-4.20078-1.5-5.80078 0l-13.80078 13.099609c-1.6 1.5-4.19883 1.5-5.79883 0L179.09961 1.125c-1.6-1.5-4.19883-1.5-5.79883 0L159.5 14.224609c-1.6 1.5-4.20078 1.5-5.80078 0L139.90039 1.125c-1.6-1.5-4.20078-1.5-5.80078 0l-13.79883 13.099609c-1.6 1.5-4.20078 1.5-5.80078 0L100.69922 1.125c-1.600001-1.5-4.198829-1.5-5.798829 0l-13.59961 13.099609c-1.6 1.5-4.200781 1.5-5.800781 0L61.699219 1.125c-1.6-1.5-4.198828-1.5-5.798828 0L42.099609 14.224609c-1.6 1.5-4.198828 1.5-5.798828 0L22.5 1.125C21.7.375 20.649609 0 19.599609 0z" fill="#{hex-color($ui-base-color)}"/></svg>') no-repeat bottom / 100% auto;
  flex: 1;
  min-height: 47px;

  > img {
    display: block;
    object-fit: contain;
    object-position: bottom left;
    width: 100%;
    height: 100%;
    pointer-events: none;
    user-drag: none;
    user-select: none;
  }
}

.pseudo-drawer {
  background: lighten($ui-base-color, 13%);
  font-size: 13px;
  text-align: left;
}

.drawer__header {
  flex: 0 0 auto;
  font-size: 16px;
  background: lighten($ui-base-color, 8%);
  margin-bottom: 10px;
  display: flex;
  flex-direction: row;

  a {
    transition: background 100ms ease-in;

    &:hover {
      background: lighten($ui-base-color, 3%);
      transition: background 200ms ease-out;
    }
  }
}

.tabs-bar {
  display: flex;
  background: lighten($ui-base-color, 8%);
  flex: 0 0 auto;
  overflow-y: auto;
}

.tabs-bar__link {
  display: block;
  flex: 1 1 auto;
  padding: 15px 10px;
  color: $primary-text-color;
  text-decoration: none;
  text-align: center;
  font-size: 14px;
  font-weight: 500;
  border-bottom: 2px solid lighten($ui-base-color, 8%);
  transition: all 50ms linear;

  .fa {
    font-weight: 400;
    font-size: 16px;
  }

  &.active {
    border-bottom: 2px solid $highlight-text-color;
    color: $highlight-text-color;
  }

  &:hover,
  &:focus,
  &:active {
    @media screen and (min-width: 631px) {
      background: lighten($ui-base-color, 14%);
    }
  }

  span {
    margin-left: 5px;
    display: none;
  }
}

@media screen and (min-width: 600px) {
  .tabs-bar__link {
    span {
      display: inline;
    }
  }
}

@media screen and (min-width: 631px) {
  .tabs-bar {
    display: none;
  }
}

.scrollable {
  overflow-y: scroll;
  overflow-x: hidden;
  flex: 1 1 auto;
  -webkit-overflow-scrolling: touch;
  will-change: transform; // improves perf in mobile Chrome

  &.optionally-scrollable {
    overflow-y: auto;
  }

  @supports(display: grid) { // hack to fix Chrome <57
    contain: strict;
  }
}

.scrollable.fullscreen {
  @supports(display: grid) { // hack to fix Chrome <57
    contain: none;
  }
}

.column-back-button {
  background: lighten($ui-base-color, 4%);
  color: $highlight-text-color;
  cursor: pointer;
  flex: 0 0 auto;
  font-size: 16px;
  border: 0;
  text-align: unset;
  padding: 15px;
  margin: 0;
  z-index: 3;
  outline: 0;

  &:hover {
    text-decoration: underline;
  }
}

.column-header__back-button {
  background: lighten($ui-base-color, 4%);
  border: 0;
  font-family: inherit;
  color: $highlight-text-color;
  cursor: pointer;
  white-space: nowrap;
  font-size: 16px;
  padding: 0 5px 0 0;
  z-index: 3;

  &:hover {
    text-decoration: underline;
  }

  &:last-child {
    padding: 0 15px 0 0;
  }
}

.column-back-button__icon {
  display: inline-block;
  margin-right: 5px;
}

.column-back-button--slim {
  position: relative;
}

.column-back-button--slim-button {
  cursor: pointer;
  flex: 0 0 auto;
  font-size: 16px;
  padding: 15px;
  position: absolute;
  right: 0;
  top: -48px;
}

.react-toggle {
  display: inline-block;
  position: relative;
  cursor: pointer;
  background-color: transparent;
  border: 0;
  padding: 0;
  user-select: none;
  -webkit-tap-highlight-color: rgba($base-overlay-background, 0);
  -webkit-tap-highlight-color: transparent;
}

.react-toggle-screenreader-only {
  border: 0;
  clip: rect(0 0 0 0);
  height: 1px;
  margin: -1px;
  overflow: hidden;
  padding: 0;
  position: absolute;
  width: 1px;
}

.react-toggle--disabled {
  cursor: not-allowed;
  opacity: 0.5;
  transition: opacity 0.25s;
}

.react-toggle-track {
  width: 50px;
  height: 24px;
  padding: 0;
  border-radius: 30px;
  background-color: $ui-base-color;
  transition: all 0.2s ease;
}

.react-toggle:hover:not(.react-toggle--disabled) .react-toggle-track {
  background-color: darken($ui-base-color, 10%);
}

.react-toggle--checked .react-toggle-track {
  background-color: $ui-highlight-color;
}

.react-toggle--checked:hover:not(.react-toggle--disabled) .react-toggle-track {
  background-color: lighten($ui-highlight-color, 10%);
}

.react-toggle-track-check {
  position: absolute;
  width: 14px;
  height: 10px;
  top: 0;
  bottom: 0;
  margin-top: auto;
  margin-bottom: auto;
  line-height: 0;
  left: 8px;
  opacity: 0;
  transition: opacity 0.25s ease;
}

.react-toggle--checked .react-toggle-track-check {
  opacity: 1;
  transition: opacity 0.25s ease;
}

.react-toggle-track-x {
  position: absolute;
  width: 10px;
  height: 10px;
  top: 0;
  bottom: 0;
  margin-top: auto;
  margin-bottom: auto;
  line-height: 0;
  right: 10px;
  opacity: 1;
  transition: opacity 0.25s ease;
}

.react-toggle--checked .react-toggle-track-x {
  opacity: 0;
}

.react-toggle-thumb {
  transition: all 0.5s cubic-bezier(0.23, 1, 0.32, 1) 0ms;
  position: absolute;
  top: 1px;
  left: 1px;
  width: 22px;
  height: 22px;
  border: 1px solid $ui-base-color;
  border-radius: 50%;
  background-color: darken($simple-background-color, 2%);
  box-sizing: border-box;
  transition: all 0.25s ease;
}

.react-toggle--checked .react-toggle-thumb {
  left: 27px;
  border-color: $ui-highlight-color;
}

.column-link {
  background: lighten($ui-base-color, 8%);
  color: $primary-text-color;
  display: block;
  font-size: 16px;
  padding: 15px;
  text-decoration: none;

  &:hover {
    background: lighten($ui-base-color, 11%);
  }
}

.column-link__icon {
  display: inline-block;
  margin-right: 5px;
}

.column-link__badge {
  display: inline-block;
  border-radius: 4px;
  font-size: 12px;
  line-height: 19px;
  font-weight: 500;
  background: $ui-base-color;
  padding: 4px 8px;
  margin: -6px 10px;
}

.column-subheading {
  background: $ui-base-color;
  color: $dark-text-color;
  padding: 8px 20px;
  font-size: 12px;
  font-weight: 500;
  text-transform: uppercase;
  cursor: default;
}

.getting-started__wrapper,
.getting-started,
.flex-spacer {
  background: $ui-base-color;
}

.getting-started__wrapper {
  flex: 0 0 auto;
}

.flex-spacer {
  flex: 1 1 auto;
}

.getting-started {
  color: $dark-text-color;

  p {
    color: $dark-text-color;
    font-size: 13px;
    margin-bottom: 20px;

    a {
      color: $dark-text-color;
      text-decoration: underline;
    }
  }

  a {
    text-decoration: none;
    color: $darker-text-color;

    &:hover,
    &:focus,
    &:active {
      text-decoration: underline;
    }
  }

  &__footer {
    flex: 0 0 auto;
    padding: 10px;
    padding-top: 20px;

    ul {
      margin-bottom: 10px;
    }

    ul li {
      display: inline;
    }
  }

  &__trends {
    background: $ui-base-color;
    flex: 0 1 auto;

    @media screen and (max-height: 810px) {
      .trends__item:nth-child(3) {
        display: none;
      }
    }

    @media screen and (max-height: 720px) {
      .trends__item:nth-child(2) {
        display: none;
      }
    }

    @media screen and (max-height: 670px) {
      display: none;
    }
  }

  &__scrollable {
    max-height: 100%;
    overflow-y: auto;
  }
}

.keyboard-shortcuts {
  padding: 8px 0 0;
  overflow: hidden;

  thead {
    position: absolute;
    left: -9999px;
  }

  td {
    padding: 0 10px 8px;
  }

  kbd {
    display: inline-block;
    padding: 3px 5px;
    background-color: lighten($ui-base-color, 8%);
    border: 1px solid darken($ui-base-color, 4%);
  }
}

.setting-text {
  color: $darker-text-color;
  background: transparent;
  border: none;
  border-bottom: 2px solid $ui-primary-color;
  box-sizing: border-box;
  display: block;
  font-family: inherit;
  margin-bottom: 10px;
  padding: 7px 0;
  width: 100%;

  &:focus,
  &:active {
    color: $primary-text-color;
    border-bottom-color: $highlight-text-color;
  }

  @media screen and (max-width: 600px) {
    font-size: 16px;
  }
}

.no-reduce-motion button.icon-button i.fa-retweet {
  background-position: 0 0;
  height: 19px;
  transition: background-position 0.9s steps(10);
  transition-duration: 0s;
  vertical-align: middle;
  width: 22px;

  &::before {
    display: none !important;
  }

}

.no-reduce-motion button.icon-button.active i.fa-retweet {
  transition-duration: 0.9s;
  background-position: 0 100%;
}

.reduce-motion button.icon-button i.fa-retweet {
  color: $action-button-color;
  transition: color 100ms ease-in;
}

.reduce-motion button.icon-button.active i.fa-retweet {
  color: $highlight-text-color;
}

.status-card {
  display: flex;
  font-size: 14px;
  border: 1px solid lighten($ui-base-color, 8%);
  border-radius: 4px;
  color: $dark-text-color;
  margin-top: 14px;
  text-decoration: none;
  overflow: hidden;

  &__actions {
    bottom: 0;
    left: 0;
    position: absolute;
    right: 0;
    top: 0;
    display: flex;
    justify-content: center;
    align-items: center;

    & > div {
      background: rgba($base-shadow-color, 0.6);
      border-radius: 4px;
      padding: 12px 9px;
      flex: 0 0 auto;
      display: flex;
      justify-content: center;
      align-items: center;
    }

    button,
    a {
      display: inline;
      color: $primary-text-color;
      background: transparent;
      border: 0;
      padding: 0 5px;
      text-decoration: none;
      opacity: 0.6;
      font-size: 18px;
      line-height: 18px;

      &:hover,
      &:active,
      &:focus {
        opacity: 1;
      }
    }

    a {
      font-size: 19px;
      position: relative;
      bottom: -1px;
    }
  }
}

a.status-card {
  cursor: pointer;

  &:hover {
    background: lighten($ui-base-color, 8%);
  }
}

.status-card-photo {
  cursor: zoom-in;
  display: block;
  text-decoration: none;
  width: 100%;
  height: auto;
  margin: 0;
}

.status-card-video {
  iframe {
    width: 100%;
    height: 100%;
  }
}

.status-card__title {
  display: block;
  font-weight: 500;
  margin-bottom: 5px;
  color: $darker-text-color;
  overflow: hidden;
  text-overflow: ellipsis;
  white-space: nowrap;
  text-decoration: none;
}

.status-card__content {
  flex: 1 1 auto;
  overflow: hidden;
  padding: 14px 14px 14px 8px;
}

.status-card__description {
  color: $darker-text-color;
}

.status-card__host {
  display: block;
  margin-top: 5px;
  font-size: 13px;
}

.status-card__image {
  flex: 0 0 100px;
  background: lighten($ui-base-color, 8%);
  position: relative;
}

.status-card.horizontal {
  display: block;

  .status-card__image {
    width: 100%;
  }

  .status-card__image-image {
    border-radius: 4px 4px 0 0;
  }

  .status-card__title {
    white-space: inherit;
  }
}

.status-card__image-image {
  border-radius: 4px 0 0 4px;
  display: block;
  margin: 0;
  width: 100%;
  height: 100%;
  object-fit: cover;
  background-size: cover;
  background-position: center center;
}

.load-more {
  display: block;
  color: $dark-text-color;
  background-color: transparent;
  border: 0;
  font-size: inherit;
  text-align: center;
  line-height: inherit;
  margin: 0;
  padding: 15px;
  box-sizing: border-box;
  width: 100%;
  clear: both;
  text-decoration: none;

  &:hover {
    background: lighten($ui-base-color, 2%);
  }
}

.load-gap {
  border-bottom: 1px solid lighten($ui-base-color, 8%);
}

.regeneration-indicator {
  text-align: center;
  font-size: 16px;
  font-weight: 500;
  color: $dark-text-color;
  background: $ui-base-color;
  cursor: default;
  display: flex;
  flex: 1 1 auto;
  align-items: center;
  justify-content: center;
  padding: 20px;

  & > div {
    width: 100%;
    background: transparent;
    padding-top: 0;
  }

  &__figure {
    background: url('../images/elephant_ui_working.svg') no-repeat center 0;
    width: 100%;
    height: 160px;
    background-size: contain;
    position: absolute;
    top: 50%;
    left: 50%;
    transform: translate(-50%, -50%);
  }

  &.missing-indicator {
    padding-top: 20px + 48px;

    .regeneration-indicator__figure {
      background-image: url('../images/elephant_ui_disappointed.svg');
    }
  }

  &__label {
    margin-top: 200px;

    strong {
      display: block;
      margin-bottom: 10px;
      color: $dark-text-color;
    }

    span {
      font-size: 15px;
      font-weight: 400;
    }
  }
}

.column-header__wrapper {
  position: relative;
  flex: 0 0 auto;

  &.active {
    &::before {
      display: block;
      content: "";
      position: absolute;
      top: 35px;
      left: 0;
      right: 0;
      margin: 0 auto;
      width: 60%;
      pointer-events: none;
      height: 28px;
      z-index: 1;
      background: radial-gradient(ellipse, rgba($ui-highlight-color, 0.23) 0%, rgba($ui-highlight-color, 0) 60%);
    }
  }
}

.column-header {
  display: flex;
  font-size: 16px;
  background: lighten($ui-base-color, 4%);
  flex: 0 0 auto;
  cursor: pointer;
  position: relative;
  z-index: 2;
  outline: 0;
  overflow: hidden;

  & > button {
    margin: 0;
    border: none;
    padding: 15px 0 15px 15px;
    color: inherit;
    background: transparent;
    font: inherit;
    text-align: left;
    text-overflow: ellipsis;
    overflow: hidden;
    white-space: nowrap;
    flex: 1;
  }

  & > .column-header__back-button {
    color: $highlight-text-color;
  }

  &.active {
    box-shadow: 0 1px 0 rgba($highlight-text-color, 0.3);

    .column-header__icon {
      color: $highlight-text-color;
      text-shadow: 0 0 10px rgba($highlight-text-color, 0.4);
    }
  }

  &:focus,
  &:active {
    outline: 0;
  }
}

.column-header__buttons {
  height: 48px;
  display: flex;
}

.column-header__links .text-btn {
  margin-right: 10px;
}

.column-header__button {
  background: lighten($ui-base-color, 4%);
  border: 0;
  color: $darker-text-color;
  cursor: pointer;
  font-size: 16px;
  padding: 0 15px;

  &:hover {
    color: lighten($darker-text-color, 7%);
  }

  &.active {
    color: $primary-text-color;
    background: lighten($ui-base-color, 8%);

    &:hover {
      color: $primary-text-color;
      background: lighten($ui-base-color, 8%);
    }
  }
}

.column-header__collapsible {
  max-height: 70vh;
  overflow: hidden;
  overflow-y: auto;
  color: $darker-text-color;
  transition: max-height 150ms ease-in-out, opacity 300ms linear;
  opacity: 1;

  &.collapsed {
    max-height: 0;
    opacity: 0.5;
  }

  &.animating {
    overflow-y: hidden;
  }

  hr {
    height: 0;
    background: transparent;
    border: 0;
    border-top: 1px solid lighten($ui-base-color, 12%);
    margin: 10px 0;
  }
}

.column-header__collapsible-inner {
  background: lighten($ui-base-color, 8%);
  padding: 15px;
}

.column-header__setting-btn {
  &:hover {
    color: $darker-text-color;
    text-decoration: underline;
  }
}

.column-header__setting-arrows {
  float: right;

  .column-header__setting-btn {
    padding: 0 10px;

    &:last-child {
      padding-right: 0;
    }
  }
}

.text-btn {
  display: inline-block;
  padding: 0;
  font-family: inherit;
  font-size: inherit;
  color: inherit;
  border: 0;
  background: transparent;
  cursor: pointer;
}

.column-header__icon {
  display: inline-block;
  margin-right: 5px;
}

.loading-indicator {
  color: $dark-text-color;
  font-size: 12px;
  font-weight: 400;
  text-transform: uppercase;
  overflow: visible;
  position: absolute;
  top: 50%;
  left: 50%;
  transform: translate(-50%, -50%);

  span {
    display: block;
    float: left;
    margin-left: 50%;
    transform: translateX(-50%);
    margin: 82px 0 0 50%;
    white-space: nowrap;
    animation: loader-label 1.15s infinite cubic-bezier(0.215, 0.610, 0.355, 1.000);
  }
}

.loading-indicator__figure {
  position: absolute;
  top: 50%;
  left: 50%;
  transform: translate(-50%, -50%);
  width: 0;
  height: 0;
  box-sizing: border-box;
  border: 0 solid lighten($ui-base-color, 26%);
  border-radius: 50%;
  animation: loader-figure 1.15s infinite cubic-bezier(0.215, 0.610, 0.355, 1.000);
}

@keyframes loader-figure {
  0% {
    width: 0;
    height: 0;
    background-color: lighten($ui-base-color, 26%);
  }

  29% {
    background-color: lighten($ui-base-color, 26%);
  }

  30% {
    width: 42px;
    height: 42px;
    background-color: transparent;
    border-width: 21px;
    opacity: 1;
  }

  100% {
    width: 42px;
    height: 42px;
    border-width: 0;
    opacity: 0;
    background-color: transparent;
  }
}

@keyframes loader-label {
  0% { opacity: 0.25; }
  30% { opacity: 1; }
  100% { opacity: 0.25; }
}

.video-error-cover {
  align-items: center;
  background: $base-overlay-background;
  color: $primary-text-color;
  cursor: pointer;
  display: flex;
  flex-direction: column;
  height: 100%;
  justify-content: center;
  margin-top: 8px;
  position: relative;
  text-align: center;
  z-index: 100;
}

.media-spoiler {
  background: $base-overlay-background;
  color: $darker-text-color;
  border: 0;
  padding: 0;
  width: 100%;
  height: 100%;
  border-radius: 4px;
  appearance: none;

  &:hover,
  &:active,
  &:focus {
    padding: 0;
    color: lighten($darker-text-color, 8%);
  }
}

.media-spoiler__warning {
  display: block;
  font-size: 14px;
}

.media-spoiler__trigger {
  display: block;
  font-size: 11px;
  font-weight: 700;
}

.spoiler-button {
  display: none;
  left: 4px;
  position: absolute;
  text-shadow: 0 1px 1px $base-shadow-color, 1px 0 1px $base-shadow-color;
  top: 4px;
  z-index: 100;

  &.spoiler-button--visible {
    display: block;
  }
}

.modal-container--preloader {
  background: lighten($ui-base-color, 8%);
}

.account--panel {
  background: lighten($ui-base-color, 4%);
  border-top: 1px solid lighten($ui-base-color, 8%);
  border-bottom: 1px solid lighten($ui-base-color, 8%);
  display: flex;
  flex-direction: row;
  padding: 10px 0;
}

.account--panel__button,
.detailed-status__button {
  flex: 1 1 auto;
  text-align: center;
}

.column-settings__outer {
  background: lighten($ui-base-color, 8%);
  padding: 15px;
}

.column-settings__section {
  color: $darker-text-color;
  cursor: default;
  display: block;
  font-weight: 500;
  margin-bottom: 10px;
}

.column-settings__row {
  .text-btn {
    margin-bottom: 15px;
  }
}

.account--follows-info {
  color: $primary-text-color;
  position: absolute;
  top: 10px;
  left: 10px;
  opacity: 0.7;
  display: inline-block;
  vertical-align: top;
  background-color: rgba($base-overlay-background, 0.4);
  text-transform: uppercase;
  font-size: 11px;
  font-weight: 500;
  padding: 4px;
  border-radius: 4px;
}

.account--muting-info {
  color: $primary-text-color;
  position: absolute;
  top: 40px;
  left: 10px;
  opacity: 0.7;
  display: inline-block;
  vertical-align: top;
  background-color: rgba($base-overlay-background, 0.4);
  text-transform: uppercase;
  font-size: 11px;
  font-weight: 500;
  padding: 4px;
  border-radius: 4px;
}

.account--action-button {
  position: absolute;
  top: 10px;
  right: 20px;
}

.setting-toggle {
  display: block;
  line-height: 24px;
}

.setting-toggle__label,
.setting-meta__label {
  color: $darker-text-color;
  display: inline-block;
  margin-bottom: 14px;
  margin-left: 8px;
  vertical-align: middle;
}

.setting-meta__label {
  float: right;
}

.empty-column-indicator,
.error-column {
  color: $dark-text-color;
  background: $ui-base-color;
  text-align: center;
  padding: 20px;
  font-size: 15px;
  font-weight: 400;
  cursor: default;
  display: flex;
  flex: 1 1 auto;
  align-items: center;
  justify-content: center;

  @supports(display: grid) { // hack to fix Chrome <57
    contain: strict;
  }

  a {
    color: $highlight-text-color;
    text-decoration: none;

    &:hover {
      text-decoration: underline;
    }
  }
}

.error-column {
  flex-direction: column;
}

@keyframes heartbeat {
  from {
    transform: scale(1);
    animation-timing-function: ease-out;
  }

  10% {
    transform: scale(0.91);
    animation-timing-function: ease-in;
  }

  17% {
    transform: scale(0.98);
    animation-timing-function: ease-out;
  }

  33% {
    transform: scale(0.87);
    animation-timing-function: ease-in;
  }

  45% {
    transform: scale(1);
    animation-timing-function: ease-out;
  }
}

.no-reduce-motion .pulse-loading {
  transform-origin: center center;
  animation: heartbeat 1.5s ease-in-out infinite both;
}

@keyframes shake-bottom {
  0%,
  100% {
    transform: rotate(0deg);
    transform-origin: 50% 100%;
  }

  10% {
    transform: rotate(2deg);
  }

  20%,
  40%,
  60% {
    transform: rotate(-4deg);
  }

  30%,
  50%,
  70% {
    transform: rotate(4deg);
  }

  80% {
    transform: rotate(-2deg);
  }

  90% {
    transform: rotate(2deg);
  }
}

.no-reduce-motion .shake-bottom {
  transform-origin: 50% 100%;
  animation: shake-bottom 0.8s cubic-bezier(0.455, 0.030, 0.515, 0.955) 2s 2 both;
}

.emoji-picker-dropdown__menu {
  background: $simple-background-color;
  position: absolute;
  box-shadow: 4px 4px 6px rgba($base-shadow-color, 0.4);
  border-radius: 4px;
  margin-top: 5px;

  .emoji-mart-scroll {
    transition: opacity 200ms ease;
  }

  &.selecting .emoji-mart-scroll {
    opacity: 0.5;
  }
}

.emoji-picker-dropdown__modifiers {
  position: absolute;
  top: 60px;
  right: 11px;
  cursor: pointer;
}

.emoji-picker-dropdown__modifiers__menu {
  position: absolute;
  z-index: 4;
  top: -4px;
  left: -8px;
  background: $simple-background-color;
  border-radius: 4px;
  box-shadow: 1px 2px 6px rgba($base-shadow-color, 0.2);
  overflow: hidden;

  button {
    display: block;
    cursor: pointer;
    border: 0;
    padding: 4px 8px;
    background: transparent;

    &:hover,
    &:focus,
    &:active {
      background: rgba($ui-secondary-color, 0.4);
    }
  }

  .emoji-mart-emoji {
    height: 22px;
  }
}

.emoji-mart-emoji {
  span {
    background-repeat: no-repeat;
  }
}

.upload-area {
  align-items: center;
  background: rgba($base-overlay-background, 0.8);
  display: flex;
  height: 100%;
  justify-content: center;
  left: 0;
  opacity: 0;
  position: absolute;
  top: 0;
  visibility: hidden;
  width: 100%;
  z-index: 2000;

  * {
    pointer-events: none;
  }
}

.upload-area__drop {
  width: 320px;
  height: 160px;
  display: flex;
  box-sizing: border-box;
  position: relative;
  padding: 8px;
}

.upload-area__background {
  position: absolute;
  top: 0;
  right: 0;
  bottom: 0;
  left: 0;
  z-index: -1;
  border-radius: 4px;
  background: $ui-base-color;
  box-shadow: 0 0 5px rgba($base-shadow-color, 0.2);
}

.upload-area__content {
  flex: 1;
  display: flex;
  align-items: center;
  justify-content: center;
  color: $secondary-text-color;
  font-size: 18px;
  font-weight: 500;
  border: 2px dashed $ui-base-lighter-color;
  border-radius: 4px;
}

.upload-progress {
  padding: 10px;
  color: $lighter-text-color;
  overflow: hidden;
  display: flex;

  .fa {
    font-size: 34px;
    margin-right: 10px;
  }

  span {
    font-size: 12px;
    text-transform: uppercase;
    font-weight: 500;
    display: block;
  }
}

.upload-progess__message {
  flex: 1 1 auto;
}

.upload-progress__backdrop {
  width: 100%;
  height: 6px;
  border-radius: 6px;
  background: $ui-base-lighter-color;
  position: relative;
  margin-top: 5px;
}

.upload-progress__tracker {
  position: absolute;
  left: 0;
  top: 0;
  height: 6px;
  background: $ui-highlight-color;
  border-radius: 6px;
}

.emoji-button {
  display: block;
  font-size: 24px;
  line-height: 24px;
  margin-left: 2px;
  width: 24px;
  outline: 0;
  cursor: pointer;

  &:active,
  &:focus {
    outline: 0 !important;
  }

  img {
    filter: grayscale(100%);
    opacity: 0.8;
    display: block;
    margin: 0;
    width: 22px;
    height: 22px;
    margin-top: 2px;
  }

  &:hover,
  &:active,
  &:focus {
    img {
      opacity: 1;
      filter: none;
    }
  }
}

.dropdown--active .emoji-button img {
  opacity: 1;
  filter: none;
}

.privacy-dropdown__dropdown {
  position: absolute;
  background: $simple-background-color;
  box-shadow: 2px 4px 15px rgba($base-shadow-color, 0.4);
  border-radius: 4px;
  margin-left: 40px;
  overflow: hidden;
  transform-origin: 50% 0;
}

.privacy-dropdown__option {
  color: $inverted-text-color;
  padding: 10px;
  cursor: pointer;
  display: flex;

  &:hover,
  &.active {
    background: $ui-highlight-color;
    color: $primary-text-color;
    outline: 0;

    .privacy-dropdown__option__content {
      color: $primary-text-color;

      strong {
        color: $primary-text-color;
      }
    }
  }

  &.active:hover {
    background: lighten($ui-highlight-color, 4%);
  }
}

.privacy-dropdown__option__icon {
  display: flex;
  align-items: center;
  justify-content: center;
  margin-right: 10px;
}

.privacy-dropdown__option__content {
  flex: 1 1 auto;
  color: $lighter-text-color;

  strong {
    font-weight: 500;
    display: block;
    color: $inverted-text-color;

    @each $lang in $cjk-langs {
      &:lang(#{$lang}) {
        font-weight: 700;
      }
    }
  }
}

.privacy-dropdown.active {
  .privacy-dropdown__value {
    background: $simple-background-color;
    border-radius: 4px 4px 0 0;
    box-shadow: 0 -4px 4px rgba($base-shadow-color, 0.1);

    .icon-button {
      transition: none;
    }

    &.active {
      background: $ui-highlight-color;

      .icon-button {
        color: $primary-text-color;
      }
    }
  }

  .privacy-dropdown__dropdown {
    display: block;
    box-shadow: 2px 4px 6px rgba($base-shadow-color, 0.1);
  }
}

.search {
  position: relative;
}

.search__input {
  outline: 0;
  box-sizing: border-box;
  display: block;
  width: 100%;
  border: none;
  padding: 10px;
  padding-right: 30px;
  font-family: inherit;
  background: $ui-base-color;
  color: $darker-text-color;
  font-size: 14px;
  margin: 0;

  &::-moz-focus-inner {
    border: 0;
  }

  &::-moz-focus-inner,
  &:focus,
  &:active {
    outline: 0 !important;
  }

  &:focus {
    background: lighten($ui-base-color, 4%);
  }

  @media screen and (max-width: 600px) {
    font-size: 16px;
  }
}

.search__icon {
  &::-moz-focus-inner {
    border: 0;
  }

  &::-moz-focus-inner,
  &:focus {
    outline: 0 !important;
  }

  .fa {
    position: absolute;
    top: 10px;
    right: 10px;
    z-index: 2;
    display: inline-block;
    opacity: 0;
    transition: all 100ms linear;
    font-size: 18px;
    width: 18px;
    height: 18px;
    color: $secondary-text-color;
    cursor: default;
    pointer-events: none;

    &.active {
      pointer-events: auto;
      opacity: 0.3;
    }
  }

  .fa-search {
    transform: rotate(90deg);

    &.active {
      pointer-events: none;
      transform: rotate(0deg);
    }
  }

  .fa-times-circle {
    top: 11px;
    transform: rotate(0deg);
    color: $action-button-color;
    cursor: pointer;

    &.active {
      transform: rotate(90deg);
    }

    &:hover {
      color: lighten($action-button-color, 7%);
    }
  }
}

.search-results__header {
  color: $dark-text-color;
  background: lighten($ui-base-color, 2%);
  padding: 15px;
  font-weight: 500;
  font-size: 16px;
  cursor: default;

  .fa {
    display: inline-block;
    margin-right: 5px;
  }
}

.search-results__section {
  margin-bottom: 5px;

  h5 {
    background: darken($ui-base-color, 4%);
    border-bottom: 1px solid lighten($ui-base-color, 8%);
    cursor: default;
    display: flex;
    padding: 15px;
    font-weight: 500;
    font-size: 16px;
    color: $dark-text-color;

    .fa {
      display: inline-block;
      margin-right: 5px;
    }
  }

  .account:last-child,
  & > div:last-child .status {
    border-bottom: 0;
  }
}

.search-results__hashtag {
  display: block;
  padding: 10px;
  color: $secondary-text-color;
  text-decoration: none;

  &:hover,
  &:active,
  &:focus {
    color: lighten($secondary-text-color, 4%);
    text-decoration: underline;
  }
}

.modal-root {
  position: relative;
  transition: opacity 0.3s linear;
  will-change: opacity;
  z-index: 9999;
}

.modal-root__overlay {
  position: fixed;
  top: 0;
  left: 0;
  right: 0;
  bottom: 0;
  background: rgba($base-overlay-background, 0.7);
}

.modal-root__container {
  position: fixed;
  top: 0;
  left: 0;
  width: 100%;
  height: 100%;
  display: flex;
  flex-direction: column;
  align-items: center;
  justify-content: center;
  align-content: space-around;
  z-index: 9999;
  pointer-events: none;
  user-select: none;
}

.modal-root__modal {
  pointer-events: auto;
  display: flex;
  z-index: 9999;
}

.video-modal {
  max-width: 100vw;
  max-height: 100vh;
  position: relative;
}

.media-modal {
  width: 100%;
  height: 100%;
  position: relative;

  .extended-video-player {
    width: 100%;
    height: 100%;
    display: flex;
    align-items: center;
    justify-content: center;

    video {
      max-width: $media-modal-media-max-width;
      max-height: $media-modal-media-max-height;
    }
  }
}

.media-modal__closer {
  position: absolute;
  top: 0;
  left: 0;
  right: 0;
  bottom: 0;
}

.media-modal__navigation {
  position: absolute;
  top: 0;
  left: 0;
  right: 0;
  bottom: 0;
  pointer-events: none;
  transition: opacity 0.3s linear;
  will-change: opacity;

  * {
    pointer-events: auto;
  }

  &.media-modal__navigation--hidden {
    opacity: 0;

    * {
      pointer-events: none;
    }
  }
}

.media-modal__nav {
  background: rgba($base-overlay-background, 0.5);
  box-sizing: border-box;
  border: 0;
  color: $primary-text-color;
  cursor: pointer;
  display: flex;
  align-items: center;
  font-size: 24px;
  height: 20vmax;
  margin: auto 0;
  padding: 30px 15px;
  position: absolute;
  top: 0;
  bottom: 0;
}

.media-modal__nav--left {
  left: 0;
}

.media-modal__nav--right {
  right: 0;
}

.media-modal__pagination {
  width: 100%;
  text-align: center;
  position: absolute;
  left: 0;
  bottom: 20px;
  pointer-events: none;
}

.media-modal__page-dot {
  display: inline-block;
}

.media-modal__button {
  background-color: $primary-text-color;
  height: 12px;
  width: 12px;
  border-radius: 6px;
  margin: 10px;
  padding: 0;
  border: 0;
  font-size: 0;
}

.media-modal__button--active {
  background-color: $highlight-text-color;
}

.media-modal__close {
  position: absolute;
  right: 8px;
  top: 8px;
  z-index: 100;
}

.onboarding-modal,
.error-modal,
.embed-modal {
  background: $ui-secondary-color;
  color: $inverted-text-color;
  border-radius: 8px;
  overflow: hidden;
  display: flex;
  flex-direction: column;
}

.onboarding-modal__pager {
  height: 80vh;
  width: 80vw;
  max-width: 520px;
  max-height: 470px;

  .react-swipeable-view-container > div {
    width: 100%;
    height: 100%;
    box-sizing: border-box;
    display: none;
    flex-direction: column;
    align-items: center;
    justify-content: center;
    display: flex;
    user-select: text;
  }
}

.error-modal__body {
  height: 80vh;
  width: 80vw;
  max-width: 520px;
  max-height: 420px;
  position: relative;

  & > div {
    position: absolute;
    top: 0;
    left: 0;
    width: 100%;
    height: 100%;
    box-sizing: border-box;
    padding: 25px;
    display: none;
    flex-direction: column;
    align-items: center;
    justify-content: center;
    display: flex;
    opacity: 0;
    user-select: text;
  }
}

.error-modal__body {
  display: flex;
  flex-direction: column;
  justify-content: center;
  align-items: center;
  text-align: center;
}

@media screen and (max-width: 550px) {
  .onboarding-modal {
    width: 100%;
    height: 100%;
    border-radius: 0;
  }

  .onboarding-modal__pager {
    width: 100%;
    height: auto;
    max-width: none;
    max-height: none;
    flex: 1 1 auto;
  }
}

.onboarding-modal__paginator,
.error-modal__footer {
  flex: 0 0 auto;
  background: darken($ui-secondary-color, 8%);
  display: flex;
  padding: 25px;

  & > div {
    min-width: 33px;
  }

  .onboarding-modal__nav,
  .error-modal__nav {
    color: $lighter-text-color;
    border: 0;
    font-size: 14px;
    font-weight: 500;
    padding: 10px 25px;
    line-height: inherit;
    height: auto;
    margin: -10px;
    border-radius: 4px;
    background-color: transparent;

    &:hover,
    &:focus,
    &:active {
      color: darken($lighter-text-color, 4%);
      background-color: darken($ui-secondary-color, 16%);
    }

    &.onboarding-modal__done,
    &.onboarding-modal__next {
      color: $inverted-text-color;

      &:hover,
      &:focus,
      &:active {
        color: lighten($inverted-text-color, 4%);
      }
    }
  }
}

.error-modal__footer {
  justify-content: center;
}

.onboarding-modal__dots {
  flex: 1 1 auto;
  display: flex;
  align-items: center;
  justify-content: center;
}

.onboarding-modal__dot {
  width: 14px;
  height: 14px;
  border-radius: 14px;
  background: darken($ui-secondary-color, 16%);
  margin: 0 3px;
  cursor: pointer;

  &:hover {
    background: darken($ui-secondary-color, 18%);
  }

  &.active {
    cursor: default;
    background: darken($ui-secondary-color, 24%);
  }
}

.onboarding-modal__page__wrapper {
  pointer-events: none;
  padding: 25px;
  padding-bottom: 0;

  &.onboarding-modal__page__wrapper--active {
    pointer-events: auto;
  }
}

.onboarding-modal__page {
  cursor: default;
  line-height: 21px;

  h1 {
    font-size: 18px;
    font-weight: 500;
    color: $inverted-text-color;
    margin-bottom: 20px;
  }

  a {
    color: $highlight-text-color;

    &:hover,
    &:focus,
    &:active {
      color: lighten($highlight-text-color, 4%);
    }
  }

  .navigation-bar a {
    color: inherit;
  }

  p {
    font-size: 16px;
    color: $lighter-text-color;
    margin-top: 10px;
    margin-bottom: 10px;

    &:last-child {
      margin-bottom: 0;
    }

    strong {
      font-weight: 500;
      background: $ui-base-color;
      color: $secondary-text-color;
      border-radius: 4px;
      font-size: 14px;
      padding: 3px 6px;

      @each $lang in $cjk-langs {
        &:lang(#{$lang}) {
          font-weight: 700;
        }
      }
    }
  }
}

.onboarding-modal__page__wrapper-0 {
  background: url('../images/elephant_ui_greeting.svg') no-repeat left bottom / auto 250px;
  height: 100%;
  padding: 0;
}

.onboarding-modal__page-one {
  &__lead {
    padding: 65px;
    padding-top: 45px;
    padding-bottom: 0;
    margin-bottom: 10px;

    h1 {
      font-size: 26px;
      line-height: 36px;
      margin-bottom: 8px;
    }

    p {
      margin-bottom: 0;
    }
  }

  &__extra {
    padding-right: 65px;
    padding-left: 185px;
    text-align: center;
  }
}

.display-case {
  text-align: center;
  font-size: 15px;
  margin-bottom: 15px;

  &__label {
    font-weight: 500;
    color: $inverted-text-color;
    margin-bottom: 5px;
    text-transform: uppercase;
    font-size: 12px;
  }

  &__case {
    background: $ui-base-color;
    color: $secondary-text-color;
    font-weight: 500;
    padding: 10px;
    border-radius: 4px;
  }
}

.onboarding-modal__page-two,
.onboarding-modal__page-three,
.onboarding-modal__page-four,
.onboarding-modal__page-five {
  p {
    text-align: left;
  }

  .figure {
    background: darken($ui-base-color, 8%);
    color: $secondary-text-color;
    margin-bottom: 20px;
    border-radius: 4px;
    padding: 10px;
    text-align: center;
    font-size: 14px;
    box-shadow: 1px 2px 6px rgba($base-shadow-color, 0.3);

    .onboarding-modal__image {
      border-radius: 4px;
      margin-bottom: 10px;
    }

    &.non-interactive {
      pointer-events: none;
      text-align: left;
    }
  }
}

.onboarding-modal__page-four__columns {
  .row {
    display: flex;
    margin-bottom: 20px;

    & > div {
      flex: 1 1 0;
      margin: 0 10px;

      &:first-child {
        margin-left: 0;
      }

      &:last-child {
        margin-right: 0;
      }

      p {
        text-align: center;
      }
    }

    &:last-child {
      margin-bottom: 0;
    }
  }

  .column-header {
    color: $primary-text-color;
  }
}

@media screen and (max-width: 320px) and (max-height: 600px) {
  .onboarding-modal__page p {
    font-size: 14px;
    line-height: 20px;
  }

  .onboarding-modal__page-two .figure,
  .onboarding-modal__page-three .figure,
  .onboarding-modal__page-four .figure,
  .onboarding-modal__page-five .figure {
    font-size: 12px;
    margin-bottom: 10px;
  }

  .onboarding-modal__page-four__columns .row {
    margin-bottom: 10px;
  }

  .onboarding-modal__page-four__columns .column-header {
    padding: 5px;
    font-size: 12px;
  }
}

.onboard-sliders {
  display: inline-block;
  max-width: 30px;
  max-height: auto;
  margin-left: 10px;
}

.boost-modal,
.confirmation-modal,
.report-modal,
.actions-modal,
.mute-modal {
  background: lighten($ui-secondary-color, 8%);
  color: $inverted-text-color;
  border-radius: 8px;
  overflow: hidden;
  max-width: 90vw;
  width: 480px;
  position: relative;
  flex-direction: column;

  .status__display-name {
    display: block;
    max-width: 100%;
    padding-right: 25px;
  }

  .status__avatar {
    height: 28px;
    left: 10px;
    position: absolute;
    top: 10px;
    width: 48px;
  }

  .status__content__spoiler-link {
    color: lighten($secondary-text-color, 8%);
  }
}

.actions-modal {
  .status {
    background: $white;
    border-bottom-color: $ui-secondary-color;
    padding-top: 10px;
    padding-bottom: 10px;
  }

  .dropdown-menu__separator {
    border-bottom-color: $ui-secondary-color;
  }
}

.boost-modal__container {
  overflow-x: scroll;
  padding: 10px;

  .status {
    user-select: text;
    border-bottom: 0;
  }
}

.boost-modal__action-bar,
.confirmation-modal__action-bar,
.mute-modal__action-bar {
  display: flex;
  justify-content: space-between;
  background: $ui-secondary-color;
  padding: 10px;
  line-height: 36px;

  & > div {
    flex: 1 1 auto;
    text-align: right;
    color: $lighter-text-color;
    padding-right: 10px;
  }

  .button {
    flex: 0 0 auto;
  }
}

.boost-modal__status-header {
  font-size: 15px;
}

.boost-modal__status-time {
  float: right;
  font-size: 14px;
}

.confirmation-modal {
  max-width: 85vw;

  @media screen and (min-width: 480px) {
    max-width: 380px;
  }
}

.mute-modal {
  line-height: 24px;
}

.mute-modal .react-toggle {
  vertical-align: middle;
}

.report-modal {
  width: 90vw;
  max-width: 700px;
}

.report-modal__container {
  display: flex;
  border-top: 1px solid $ui-secondary-color;

  @media screen and (max-width: 480px) {
    flex-wrap: wrap;
    overflow-y: auto;
  }
}

.report-modal__statuses,
.report-modal__comment {
  box-sizing: border-box;
  width: 50%;

  @media screen and (max-width: 480px) {
    width: 100%;
  }
}

.report-modal__statuses {
  flex: 1 1 auto;
  min-height: 20vh;
  max-height: 80vh;
  overflow-y: auto;
  overflow-x: hidden;

  .status__content a {
    color: $highlight-text-color;
  }

  @media screen and (max-width: 480px) {
    max-height: 10vh;
  }
}

.report-modal__comment {
  padding: 20px;
  border-right: 1px solid $ui-secondary-color;
  max-width: 320px;

  p {
    font-size: 14px;
    line-height: 20px;
    margin-bottom: 20px;
  }

  .setting-text {
    display: block;
    box-sizing: border-box;
    width: 100%;
    margin: 0;
    color: $inverted-text-color;
    background: $white;
    padding: 10px;
    font-family: inherit;
    font-size: 14px;
    resize: vertical;
    border: 0;
    outline: 0;
    border-radius: 4px;
    border: 1px solid $ui-secondary-color;
    margin-bottom: 20px;

    &:focus {
      border: 1px solid darken($ui-secondary-color, 8%);
    }
  }

  .setting-toggle {
    margin-top: 20px;
    margin-bottom: 24px;

    &__label {
      color: $inverted-text-color;
      font-size: 14px;
    }
  }

  @media screen and (max-width: 480px) {
    padding: 10px;
    max-width: 100%;
    order: 2;

    .setting-toggle {
      margin-bottom: 4px;
    }
  }
}

.actions-modal {
  .status {
    overflow-y: auto;
    max-height: 300px;
  }

  max-height: 80vh;
  max-width: 80vw;

  .actions-modal__item-label {
    font-weight: 500;
  }

  ul {
    overflow-y: auto;
    flex-shrink: 0;

    li:empty {
      margin: 0;
    }

    li:not(:empty) {
      a {
        color: $inverted-text-color;
        display: flex;
        padding: 12px 16px;
        font-size: 15px;
        align-items: center;
        text-decoration: none;

        &,
        button {
          transition: none;
        }

        &.active,
        &:hover,
        &:active,
        &:focus {
          &,
          button {
            background: $ui-highlight-color;
            color: $primary-text-color;
          }
        }

        button:first-child {
          margin-right: 10px;
        }
      }
    }
  }
}

.confirmation-modal__action-bar,
.mute-modal__action-bar {
  .confirmation-modal__cancel-button,
  .mute-modal__cancel-button {
    background-color: transparent;
    color: $lighter-text-color;
    font-size: 14px;
    font-weight: 500;

    &:hover,
    &:focus,
    &:active {
      color: darken($lighter-text-color, 4%);
    }
  }
}

.confirmation-modal__container,
.mute-modal__container,
.report-modal__target {
  padding: 30px;
  font-size: 16px;
  text-align: center;

  strong {
    font-weight: 500;

    @each $lang in $cjk-langs {
      &:lang(#{$lang}) {
        font-weight: 700;
      }
    }
  }
}

.report-modal__target {
  padding: 20px;

  .media-modal__close {
    top: 19px;
    right: 15px;
  }
}

.loading-bar {
  background-color: $highlight-text-color;
  height: 3px;
  position: absolute;
  top: 0;
  left: 0;
}

.media-gallery__gifv__label {
  display: block;
  position: absolute;
  color: $primary-text-color;
  background: rgba($base-overlay-background, 0.5);
  bottom: 6px;
  left: 6px;
  padding: 2px 6px;
  border-radius: 2px;
  font-size: 11px;
  font-weight: 600;
  z-index: 1;
  pointer-events: none;
  opacity: 0.9;
  transition: opacity 0.1s ease;
}

.media-gallery__gifv {
  &.autoplay {
    .media-gallery__gifv__label {
      display: none;
    }
  }

  &:hover {
    .media-gallery__gifv__label {
      opacity: 1;
    }
  }
}

.attachment-list {
  display: flex;
  font-size: 14px;
  border: 1px solid lighten($ui-base-color, 8%);
  border-radius: 4px;
  margin-top: 14px;
  overflow: hidden;

  &__icon {
    flex: 0 0 auto;
    color: $dark-text-color;
    padding: 8px 18px;
    cursor: default;
    border-right: 1px solid lighten($ui-base-color, 8%);
    display: flex;
    flex-direction: column;
    align-items: center;
    justify-content: center;
    font-size: 26px;

    .fa {
      display: block;
    }
  }

  &__list {
    list-style: none;
    padding: 4px 0;
    padding-left: 8px;
    display: flex;
    flex-direction: column;
    justify-content: center;

    li {
      display: block;
      padding: 4px 0;
    }

    a {
      text-decoration: none;
      color: $dark-text-color;
      font-weight: 500;

      &:hover {
        text-decoration: underline;
      }
    }
  }

  &.compact {
    border: 0;
    margin-top: 4px;

    .attachment-list__list {
      padding: 0;
      display: block;
    }

    .fa {
      color: $dark-text-color;
    }
  }
}

/* Media Gallery */
.media-gallery {
  box-sizing: border-box;
  margin-top: 8px;
  overflow: hidden;
  border-radius: 4px;
  position: relative;
  width: 100%;
}

.media-gallery__item {
  border: none;
  box-sizing: border-box;
  display: block;
  float: left;
  position: relative;
  border-radius: 4px;
  overflow: hidden;

  &.standalone {
    .media-gallery__item-gifv-thumbnail {
      transform: none;
      top: 0;
    }
  }
}

.media-gallery__item-thumbnail {
  cursor: zoom-in;
  display: block;
  text-decoration: none;
  color: $secondary-text-color;
  line-height: 0;

  &,
  img {
    height: 100%;
    width: 100%;
  }

  img {
    object-fit: cover;
  }
}

.media-gallery__gifv {
  height: 100%;
  overflow: hidden;
  position: relative;
  width: 100%;
}

.media-gallery__item-gifv-thumbnail {
  cursor: zoom-in;
  height: 100%;
  object-fit: cover;
  position: relative;
  top: 50%;
  transform: translateY(-50%);
  width: 100%;
  z-index: 1;
}

.media-gallery__item-thumbnail-label {
  clip: rect(1px 1px 1px 1px); /* IE6, IE7 */
  clip: rect(1px, 1px, 1px, 1px);
  overflow: hidden;
  position: absolute;
}
/* End Media Gallery */

/* Status Video Player */
.status__video-player {
  background: $base-overlay-background;
  box-sizing: border-box;
  cursor: default; /* May not be needed */
  margin-top: 8px;
  overflow: hidden;
  position: relative;
}

.status__video-player-video {
  height: 100%;
  object-fit: cover;
  position: relative;
  top: 50%;
  transform: translateY(-50%);
  width: 100%;
  z-index: 1;
}

.status__video-player-expand,
.status__video-player-mute {
  color: $primary-text-color;
  opacity: 0.8;
  position: absolute;
  right: 4px;
  text-shadow: 0 1px 1px $base-shadow-color, 1px 0 1px $base-shadow-color;
}

.status__video-player-spoiler {
  display: none;
  color: $primary-text-color;
  left: 4px;
  position: absolute;
  text-shadow: 0 1px 1px $base-shadow-color, 1px 0 1px $base-shadow-color;
  top: 4px;
  z-index: 100;

  &.status__video-player-spoiler--visible {
    display: block;
  }
}

.status__video-player-expand {
  bottom: 4px;
  z-index: 100;
}

.status__video-player-mute {
  top: 4px;
  z-index: 5;
}

.video-player {
  overflow: hidden;
  position: relative;
  background: $base-shadow-color;
  max-width: 100%;
  border-radius: 4px;

  &:focus {
    outline: 0;
  }

  video {
    max-width: 100vw;
    max-height: 80vh;
    z-index: 1;
  }

  &.fullscreen {
    width: 100% !important;
    height: 100% !important;
    margin: 0;

    video {
      max-width: 100% !important;
      max-height: 100% !important;
      width: 100% !important;
      height: 100% !important;
    }
  }

  &.inline {
    video {
      object-fit: contain;
      position: relative;
      top: 50%;
      transform: translateY(-50%);
    }
  }

  &__controls {
    position: absolute;
    z-index: 2;
    bottom: 0;
    left: 0;
    right: 0;
    box-sizing: border-box;
    background: linear-gradient(0deg, rgba($base-shadow-color, 0.85) 0, rgba($base-shadow-color, 0.45) 60%, transparent);
    padding: 0 15px;
    opacity: 0;
    transition: opacity .1s ease;

    &.active {
      opacity: 1;
    }
  }

  &.inactive {
    video,
    .video-player__controls {
      visibility: hidden;
    }
  }

  &__spoiler {
    display: none;
    position: absolute;
    top: 0;
    left: 0;
    width: 100%;
    height: 100%;
    z-index: 4;
    border: 0;
    background: $base-overlay-background;
    color: $darker-text-color;
    transition: none;
    pointer-events: none;

    &.active {
      display: block;
      pointer-events: auto;

      &:hover,
      &:active,
      &:focus {
        color: lighten($darker-text-color, 7%);
      }
    }

    &__title {
      display: block;
      font-size: 14px;
    }

    &__subtitle {
      display: block;
      font-size: 11px;
      font-weight: 500;
    }
  }

  &__buttons-bar {
    display: flex;
    justify-content: space-between;
    padding-bottom: 10px;
  }

  &__buttons {
    font-size: 16px;
    white-space: nowrap;
    overflow: hidden;
    text-overflow: ellipsis;

    &.left {
      button {
        padding-left: 0;
      }
    }

    &.right {
      button {
        padding-right: 0;
      }
    }

    button {
      background: transparent;
      padding: 2px 10px;
      font-size: 16px;
      border: 0;
      color: rgba($white, 0.75);

      &:active,
      &:hover,
      &:focus {
        color: $white;
      }
    }
  }

  &__time-sep,
  &__time-total,
  &__time-current {
    font-size: 14px;
    font-weight: 500;
  }

  &__time-current {
    color: $white;
    margin-left: 10px;
  }

  &__time-sep {
    display: inline-block;
    margin: 0 6px;
  }

  &__time-sep,
  &__time-total {
    color: $white;
  }

  &__seek {
    cursor: pointer;
    height: 24px;
    position: relative;

    &::before {
      content: "";
      width: 100%;
      background: rgba($white, 0.35);
      border-radius: 4px;
      display: block;
      position: absolute;
      height: 4px;
      top: 10px;
    }

    &__progress,
    &__buffer {
      display: block;
      position: absolute;
      height: 4px;
      border-radius: 4px;
      top: 10px;
      background: lighten($ui-highlight-color, 8%);
    }

    &__buffer {
      background: rgba($white, 0.2);
    }

    &__handle {
      position: absolute;
      z-index: 3;
      opacity: 0;
      border-radius: 50%;
      width: 12px;
      height: 12px;
      top: 6px;
      margin-left: -6px;
      transition: opacity .1s ease;
      background: lighten($ui-highlight-color, 8%);
      box-shadow: 1px 2px 6px rgba($base-shadow-color, 0.2);
      pointer-events: none;

      &.active {
        opacity: 1;
      }
    }

    &:hover {
      .video-player__seek__handle {
        opacity: 1;
      }
    }
  }

  &.detailed,
  &.fullscreen {
    .video-player__buttons {
      button {
        padding-top: 10px;
        padding-bottom: 10px;
      }
    }
  }
}

.media-spoiler-video {
  background-size: cover;
  background-repeat: no-repeat;
  background-position: center;
  cursor: pointer;
  margin-top: 8px;
  position: relative;
  border: 0;
  display: block;
}

.media-spoiler-video-play-icon {
  border-radius: 100px;
  color: rgba($primary-text-color, 0.8);
  font-size: 36px;
  left: 50%;
  padding: 5px;
  position: absolute;
  top: 50%;
  transform: translate(-50%, -50%);
}
/* End Video Player */

.account-gallery__container {
  display: flex;
  justify-content: center;
  flex-wrap: wrap;
  padding: 2px;
}

.account-gallery__item {
  flex-grow: 1;
  width: 50%;
  overflow: hidden;
  position: relative;

  &::before {
    content: "";
    display: block;
    padding-top: 100%;
  }

  a {
    display: block;
    width: calc(100% - 4px);
    height: calc(100% - 4px);
    margin: 2px;
    top: 0;
    left: 0;
    background-color: $base-overlay-background;
    background-size: cover;
    background-position: center;
    position: absolute;
    color: $darker-text-color;
    text-decoration: none;
    border-radius: 4px;

    &:hover,
    &:active,
    &:focus {
      outline: 0;
      color: $secondary-text-color;

      &::before {
        content: "";
        display: block;
        width: 100%;
        height: 100%;
        background: rgba($base-overlay-background, 0.3);
        border-radius: 4px;
      }
    }
  }

  &__icons {
    position: absolute;
    top: 50%;
    left: 50%;
    transform: translate(-50%, -50%);
    font-size: 24px;
  }
}

.community-timeline__section-headline,
.public-timeline__section-headline,
.account__section-headline {
  background: darken($ui-base-color, 4%);
  border-bottom: 1px solid lighten($ui-base-color, 8%);
  cursor: default;
  display: flex;

  a {
    display: block;
    flex: 1 1 auto;
    color: $darker-text-color;
    padding: 15px 0;
    font-size: 14px;
    font-weight: 500;
    text-align: center;
    text-decoration: none;
    position: relative;

    &.active {
      color: $secondary-text-color;

      &::before,
      &::after {
        display: block;
        content: "";
        position: absolute;
        bottom: 0;
        left: 50%;
        width: 0;
        height: 0;
        transform: translateX(-50%);
        border-style: solid;
        border-width: 0 10px 10px;
        border-color: transparent transparent lighten($ui-base-color, 8%);
      }

      &::after {
        bottom: -1px;
        border-color: transparent transparent $ui-base-color;
      }
    }
  }
}

::-webkit-scrollbar-thumb {
  border-radius: 0;
}

.search-popout {
  background: $simple-background-color;
  border-radius: 4px;
  padding: 10px 14px;
  padding-bottom: 14px;
  margin-top: 10px;
  color: $light-text-color;
  box-shadow: 2px 4px 15px rgba($base-shadow-color, 0.4);

  h4 {
    text-transform: uppercase;
    color: $light-text-color;
    font-size: 13px;
    font-weight: 500;
    margin-bottom: 10px;
  }

  li {
    padding: 4px 0;
  }

  ul {
    margin-bottom: 10px;
  }

  em {
    font-weight: 500;
    color: $inverted-text-color;
  }
}

noscript {
  text-align: center;

  img {
    width: 200px;
    opacity: 0.5;
    animation: flicker 4s infinite;
  }

  div {
    font-size: 14px;
    margin: 30px auto;
    color: $secondary-text-color;
    max-width: 400px;

    a {
      color: $highlight-text-color;
      text-decoration: underline;

      &:hover {
        text-decoration: none;
      }
    }
  }
}

@keyframes flicker {
  0% { opacity: 1; }
  30% { opacity: 0.75; }
  100% { opacity: 1; }
}

@media screen and (max-width: 630px) and (max-height: 400px) {
  $duration: 400ms;
  $delay: 100ms;

  .tabs-bar,
  .search {
    will-change: margin-top;
    transition: margin-top $duration $delay;
  }

  .navigation-bar {
    will-change: padding-bottom;
    transition: padding-bottom $duration $delay;
  }

  .navigation-bar {
    & > a:first-child {
      will-change: margin-top, margin-left, width;
      transition: margin-top $duration $delay, margin-left $duration ($duration + $delay);
    }

    & > .navigation-bar__profile-edit {
      will-change: margin-top;
      transition: margin-top $duration $delay;
    }

    & > .icon-button {
      will-change: opacity;
      transition: opacity $duration $delay;
    }
  }

  .is-composing {
    .tabs-bar,
    .search {
      margin-top: -50px;
    }

    .navigation-bar {
      padding-bottom: 0;

      & > a:first-child {
        margin-top: -50px;
        margin-left: -40px;
      }

      .navigation-bar__profile {
        padding-top: 2px;
      }

      .navigation-bar__profile-edit {
        position: absolute;
        margin-top: -50px;
      }

      .icon-button {
        pointer-events: auto;
        opacity: 1;
      }
    }
  }
}

.embed-modal {
  max-width: 80vw;
  max-height: 80vh;

  h4 {
    padding: 30px;
    font-weight: 500;
    font-size: 16px;
    text-align: center;
  }

  .embed-modal__container {
    padding: 10px;

    .hint {
      margin-bottom: 15px;
    }

    .embed-modal__html {
      outline: 0;
      box-sizing: border-box;
      display: block;
      width: 100%;
      border: none;
      padding: 10px;
      font-family: 'mastodon-font-monospace', monospace;
      background: $ui-base-color;
      color: $primary-text-color;
      font-size: 14px;
      margin: 0;
      margin-bottom: 15px;

      &::-moz-focus-inner {
        border: 0;
      }

      &::-moz-focus-inner,
      &:focus,
      &:active {
        outline: 0 !important;
      }

      &:focus {
        background: lighten($ui-base-color, 4%);
      }

      @media screen and (max-width: 600px) {
        font-size: 16px;
      }
    }

    .embed-modal__iframe {
      width: 400px;
      max-width: 100%;
      overflow: hidden;
      border: 0;
    }
  }
}

.account__moved-note {
  padding: 14px 10px;
  padding-bottom: 16px;
  background: lighten($ui-base-color, 4%);
  border-top: 1px solid lighten($ui-base-color, 8%);
  border-bottom: 1px solid lighten($ui-base-color, 8%);

  &__message {
    position: relative;
    margin-left: 58px;
    color: $dark-text-color;
    padding: 8px 0;
    padding-top: 0;
    padding-bottom: 4px;
    font-size: 14px;

    > span {
      display: block;
      overflow: hidden;
      text-overflow: ellipsis;
    }
  }

  &__icon-wrapper {
    left: -26px;
    position: absolute;
  }

  .detailed-status__display-avatar {
    position: relative;
  }

  .detailed-status__display-name {
    margin-bottom: 0;
  }
}

.column-inline-form {
  padding: 7px 15px;
  padding-right: 5px;
  display: flex;
  justify-content: flex-start;
  align-items: center;
  background: lighten($ui-base-color, 4%);

  label {
    flex: 1 1 auto;

    input {
      width: 100%;
      margin-bottom: 6px;

      &:focus {
        outline: 0;
      }
    }
  }

  .icon-button {
    flex: 0 0 auto;
    margin-left: 5px;
  }
}

.drawer__backdrop {
  cursor: pointer;
  position: absolute;
  top: 0;
  left: 0;
  width: 100%;
  height: 100%;
  background: rgba($base-overlay-background, 0.5);
}

.list-editor {
  background: $ui-base-color;
  flex-direction: column;
  border-radius: 8px;
  box-shadow: 2px 4px 15px rgba($base-shadow-color, 0.4);
  width: 380px;
  overflow: hidden;

  @media screen and (max-width: 420px) {
    width: 90%;
  }

  h4 {
    padding: 15px 0;
    background: lighten($ui-base-color, 13%);
    font-weight: 500;
    font-size: 16px;
    text-align: center;
    border-radius: 8px 8px 0 0;
  }

  .drawer__pager {
    height: 50vh;
  }

  .drawer__inner {
    border-radius: 0 0 8px 8px;

    &.backdrop {
      width: calc(100% - 60px);
      box-shadow: 2px 4px 15px rgba($base-shadow-color, 0.4);
      border-radius: 0 0 0 8px;
    }
  }

  &__accounts {
    overflow-y: auto;
  }

  .account__display-name {
    &:hover strong {
      text-decoration: none;
    }
  }

  .account__avatar {
    cursor: default;
  }

  .search {
    margin-bottom: 0;
  }
}

.focal-point-modal {
  max-width: 80vw;
  max-height: 80vh;
  position: relative;
}

.focal-point {
  position: relative;
  cursor: pointer;
  overflow: hidden;

  &.dragging {
    cursor: move;
  }

  img {
    max-width: 80vw;
    max-height: 80vh;
    width: auto;
    height: auto;
    margin: auto;
  }

  &__reticle {
    position: absolute;
    width: 100px;
    height: 100px;
    transform: translate(-50%, -50%);
    background: url('../images/reticle.png') no-repeat 0 0;
    border-radius: 50%;
    box-shadow: 0 0 0 9999em rgba($base-shadow-color, 0.35);
  }

  &__overlay {
    position: absolute;
    width: 100%;
    height: 100%;
    top: 0;
    left: 0;
  }
}

.floating-action-button {
  position: fixed;
  display: flex;
  justify-content: center;
  align-items: center;
  width: 3.9375rem;
  height: 3.9375rem;
  bottom: 1.3125rem;
  right: 1.3125rem;
  background: darken($ui-highlight-color, 3%);
  color: $white;
  border-radius: 50%;
  font-size: 21px;
  line-height: 21px;
  text-decoration: none;
  box-shadow: 2px 3px 9px rgba($base-shadow-color, 0.4);

  &:hover,
  &:focus,
  &:active {
    background: lighten($ui-highlight-color, 7%);
  }
}

.account__header .roles {
  margin-top: 20px;
  margin-bottom: 20px;
  padding: 0 15px;
}

.account__header .account__header__fields {
  font-size: 14px;
  line-height: 20px;
  overflow: hidden;
  margin: 20px -10px -20px;
  border-bottom: 0;

  dl {
    border-top: 1px solid lighten($ui-base-color, 8%);
    display: flex;
  }

  dt,
  dd {
    box-sizing: border-box;
    padding: 14px 20px;
    text-align: center;
    max-height: 48px;
    overflow: hidden;
    white-space: nowrap;
    text-overflow: ellipsis;
  }

  dt {
    color: $darker-text-color;
    background: darken($ui-base-color, 4%);
    width: 120px;
    flex: 0 0 auto;
    font-weight: 500;
  }

  dd {
    flex: 1 1 auto;
    color: $primary-text-color;
    background: $ui-base-color;
  }
}

.trends {
  &__header {
    color: $dark-text-color;
    background: lighten($ui-base-color, 2%);
    border-bottom: 1px solid darken($ui-base-color, 4%);
    font-weight: 500;
    padding: 15px;
    font-size: 16px;
    cursor: default;

    .fa {
      display: inline-block;
      margin-right: 5px;
    }
  }

  &__item {
    display: flex;
    align-items: center;
    padding: 15px;
    border-bottom: 1px solid lighten($ui-base-color, 8%);

    &:last-child {
      border-bottom: 0;
    }

    &__name {
      flex: 1 1 auto;
      color: $dark-text-color;
      overflow: hidden;
      text-overflow: ellipsis;
      white-space: nowrap;

      strong {
        font-weight: 500;
      }

      a {
        color: $darker-text-color;
        text-decoration: none;
        font-size: 14px;
        font-weight: 500;
        display: block;
        overflow: hidden;
        text-overflow: ellipsis;
        white-space: nowrap;

        &:hover,
        &:focus,
        &:active {
          span {
            text-decoration: underline;
          }
        }
      }
    }

    &__current {
      flex: 0 0 auto;
      width: 100px;
      font-size: 24px;
      line-height: 36px;
      font-weight: 500;
      text-align: center;
      color: $secondary-text-color;
    }

    &__sparkline {
      flex: 0 0 auto;
      width: 50px;

      path {
        stroke: lighten($highlight-text-color, 6%) !important;
      }
    }
  }
}<|MERGE_RESOLUTION|>--- conflicted
+++ resolved
@@ -753,16 +753,12 @@
     position: absolute;
     top: 5px;
     left: 5px;
-<<<<<<< HEAD
-    cursor: default;
-=======
     cursor: pointer;
 
     & > div {
       width: 18px;
       height: 18px;
     }
->>>>>>> 1aa049b4
   }
 
   .display-name__account {
