.app-body {
  -webkit-overflow-scrolling: touch;
  -ms-overflow-style: -ms-autohiding-scrollbar;
}

.animated-number {
  display: inline-flex;
  flex-direction: column;
  align-items: stretch;
  overflow: hidden;
  position: relative;
}

.inline-alert {
  color: $valid-value-color;
  font-weight: 400;

  .no-reduce-motion & {
    transition: opacity 200ms ease;
  }
}

.link-button {
  display: block;
  font-size: 15px;
  line-height: 20px;
  color: $highlight-text-color;
  border: 0;
  background: transparent;
  padding: 0;
  cursor: pointer;
  text-decoration: none;

  &--destructive {
    color: $error-value-color;
  }

  &:hover,
  &:active {
    text-decoration: underline;
  }

  &:disabled {
    color: $ui-primary-color;
    cursor: default;
  }
}

.button {
  background-color: $ui-button-background-color;
  border: 10px none;
  border-radius: 4px;
  box-sizing: border-box;
  color: $ui-button-color;
  cursor: pointer;
  display: inline-flex;
  align-items: center;
  justify-content: center;
  gap: 6px;
  font-family: inherit;
  font-size: 15px;
  font-weight: 500;
  letter-spacing: 0;
  line-height: 22px;
  overflow: hidden;
  padding: 7px 18px;
  position: relative;
  text-align: center;
  text-decoration: none;
  text-overflow: ellipsis;
  white-space: nowrap;
  width: auto;

  &:active,
  &:focus,
  &:hover {
    background-color: $ui-button-focus-background-color;
  }

  &:focus-visible {
    outline: $ui-button-icon-focus-outline;
  }

  &--dangerous {
    background-color: var(--error-background-color);
    color: var(--on-error-color);

    &:active,
    &:focus,
    &:hover {
      background-color: var(--error-active-background-color);
      transition: none;
    }
  }

  &--destructive {
    &:active,
    &:focus,
    &:hover {
      background-color: $ui-button-destructive-focus-background-color;
      transition: none;
    }
  }

  &:disabled,
  &.disabled {
    background-color: $ui-primary-color;
    cursor: not-allowed;
  }

  &.copyable {
    transition: background 300ms linear;
  }

  &.copied {
    background: $valid-value-color;
    transition: none;
  }

  &.button-secondary {
    color: $highlight-text-color;
    background: transparent;
    padding: 6px 17px;
    border: 1px solid $highlight-text-color;

    &:active,
    &:focus,
    &:hover {
      border-color: lighten($highlight-text-color, 4%);
      color: lighten($highlight-text-color, 4%);
      background-color: transparent;
      text-decoration: none;
    }

    &.button--destructive {
      &:active,
      &:focus,
      &:hover {
        border-color: $ui-button-destructive-focus-background-color;
        color: $ui-button-destructive-focus-background-color;
      }
    }

    &:disabled,
    &.disabled {
      opacity: 0.7;
      border-color: $ui-primary-color;
      color: $ui-primary-color;

      &:active,
      &:focus,
      &:hover {
        border-color: $ui-primary-color;
        color: $ui-primary-color;
      }
    }
  }

  &.button-tertiary {
    background: transparent;
    padding: 6px 17px;
    color: $ui-button-tertiary-color;
    border: 1px solid $ui-button-tertiary-border-color;

    &:active,
    &:focus,
    &:hover {
      background-color: $ui-button-tertiary-focus-background-color;
      color: $ui-button-tertiary-focus-color;
      border: 0;
      padding: 7px 18px;
    }

    &:disabled {
      opacity: 0.5;
    }

    &.button--confirmation {
      color: $valid-value-color;
      border-color: $valid-value-color;

      &:active,
      &:focus,
      &:hover {
        background: $valid-value-color;
        color: $primary-text-color;
      }
    }

    &.button--destructive {
      color: $error-value-color;
      border-color: $error-value-color;

      &:active,
      &:focus,
      &:hover {
        background: $error-value-color;
        color: $primary-text-color;
      }
    }
  }

  &.button--block {
    width: 100%;
  }

  .icon {
    width: 18px;
    height: 18px;
  }
}

.column__wrapper {
  display: flex;
  flex: 1 1 auto;
  position: relative;
}

.icon {
  flex: 0 0 auto;
  width: 24px;
  height: 24px;
  aspect-ratio: 1;

  path {
    fill: currentColor;
  }
}

.icon-button {
  display: inline-flex;
  color: $action-button-color;
  border: 0;
  padding: 0;
  border-radius: 4px;
  background: transparent;
  cursor: pointer;
  align-items: center;
  justify-content: center;
  text-decoration: none;
  gap: 4px;
  flex: 0 0 auto;

  a {
    display: flex;
    color: inherit;
    text-decoration: none;
  }

  &:hover,
  &:active,
  &:focus {
    color: lighten($action-button-color, 7%);
    background-color: rgba($action-button-color, 0.15);
  }

  &:focus-visible {
    outline: $ui-button-icon-focus-outline;
  }

  &.disabled {
    color: darken($action-button-color, 13%);
    background-color: transparent;
    cursor: default;
  }

  &.inverted {
    color: $lighter-text-color;

    &:hover,
    &:active,
    &:focus {
      color: darken($lighter-text-color, 7%);
      background-color: rgba($lighter-text-color, 0.15);
    }

    &:focus-visible {
      outline: $ui-button-icon-focus-outline;
    }

    &.disabled {
      color: lighten($lighter-text-color, 7%);
      background-color: transparent;
    }
  }

  &.active {
    color: $highlight-text-color;

    &:hover,
    &:active,
    &:focus {
      color: $highlight-text-color;
      background-color: transparent;
    }

    &.disabled {
      color: lighten($highlight-text-color, 13%);
    }
  }

  &.overlayed {
    box-sizing: content-box;
    background: rgba($black, 0.65);
    backdrop-filter: blur(10px) saturate(180%) contrast(75%) brightness(70%);
    color: rgba($white, 0.7);
    border-radius: 4px;
    padding: 2px;

    &:hover {
      background: rgba($black, 0.9);
    }
  }

  &--with-counter {
    padding-inline-end: 4px;
  }

  &__counter {
    display: block;
    width: auto;
    font-size: 12px;
    font-weight: 500;
  }

  &.copyable {
    transition: all 300ms linear;
  }

  &.copied {
    border-color: $valid-value-color;
    color: $valid-value-color;
    transition: none;
    background-color: rgba($valid-value-color, 0.15);
  }
}

.text-icon-button {
  color: $lighter-text-color;
  border: 0;
  border-radius: 4px;
  background: transparent;
  cursor: pointer;
  font-weight: 600;
  font-size: 11px;
  padding: 0 3px;
  line-height: 27px;
  white-space: nowrap;

  &:hover,
  &:active,
  &:focus {
    color: darken($lighter-text-color, 7%);
    background-color: rgba($lighter-text-color, 0.15);
  }

  &:focus-visible {
    outline: $ui-button-icon-focus-outline;
  }

  &.disabled {
    color: lighten($lighter-text-color, 20%);
    background-color: transparent;
    cursor: default;
  }

  &.active {
    color: $highlight-text-color;

    &:hover,
    &:active,
    &:focus {
      color: $highlight-text-color;
      background-color: transparent;
    }
  }
}

body > [data-popper-placement] {
  z-index: 3;
}

.invisible {
  font-size: 0;
  line-height: 0;
  display: inline-block;
  width: 0;
  height: 0;
  position: absolute;

  img,
  svg {
    margin: 0 !important;
    border: 0 !important;
    padding: 0 !important;
    width: 0 !important;
    height: 0 !important;
  }
}

.ellipsis {
  &::after {
    content: '…';
  }
}

.autosuggest-textarea {
  &__textarea {
    background: transparent;
    min-height: 100px;
    padding-bottom: 0;
    resize: none;
    scrollbar-color: initial;

    &::-webkit-scrollbar {
      all: unset;
    }
  }

  &__suggestions {
    box-shadow: var(--dropdown-shadow);
    background: $ui-base-color;
    border: 1px solid var(--background-border-color);
    border-radius: 0 0 4px 4px;
    color: $secondary-text-color;
    font-size: 14px;
    padding: 0;

    &__item {
      box-sizing: border-box;
      display: flex;
      align-items: center;
      height: 48px;
      cursor: pointer;
      font-size: 14px;
      line-height: 20px;
      letter-spacing: 0.25px;
      color: $secondary-text-color;

      &:last-child {
        border-radius: 0 0 4px 4px;
      }

      &:hover,
      &:focus,
      &:active {
        background: var(--dropdown-border-color);

        .autosuggest-account .display-name__account {
          color: inherit;
        }
      }

      &.selected {
        background: $ui-highlight-color;
        color: $ui-button-color;

        .autosuggest-account .display-name__account {
          color: inherit;
        }
      }
    }
  }
}

.autosuggest-account,
.autosuggest-emoji,
.autosuggest-hashtag {
  flex: 1 0 0;
  display: flex;
  flex-direction: row;
  align-items: center;
  justify-content: flex-start;
  gap: 12px;
  padding: 8px 12px;
  overflow: hidden;
  text-overflow: ellipsis;
}

.autosuggest-account {
  .display-name {
    font-weight: 400;
    display: flex;
    flex-direction: column;
    flex: 1 0 0;
  }

  .display-name__account {
    display: block;
    line-height: 16px;
    font-size: 12px;
    color: $ui-primary-color;
  }
}

.autosuggest-hashtag {
  justify-content: space-between;

  &__name {
    flex: 1 1 auto;
    overflow: hidden;
    text-overflow: ellipsis;
    white-space: nowrap;
  }

  &__uses {
    flex: 0 0 auto;
    text-align: end;
    overflow: hidden;
    text-overflow: ellipsis;
    white-space: nowrap;
  }
}

.autosuggest-emoji {
  &__name {
    flex: 1 0 0;
    overflow: hidden;
    text-overflow: ellipsis;
    white-space: nowrap;
  }
}

.autosuggest-account .account__avatar,
.autosuggest-emoji img {
  display: block;
  width: 24px;
  height: 24px;
  flex: 0 0 auto;
}

.compose-form {
  display: flex;
  flex-direction: column;
  gap: 32px;

  .layout-multiple-columns &,
  .column & {
    padding: 15px;
  }

  &__highlightable {
    display: flex;
    flex-direction: column;
    gap: 16px;
    flex: 0 1 auto;
    border-radius: 4px;
    border: 1px solid var(--background-border-color);
    transition: border-color 300ms linear;
    min-height: 0;
    position: relative;
    background: $ui-base-color;
    overflow-y: auto;

    &.active {
      transition: none;
      border-color: $ui-highlight-color;
    }
  }

  &__warning {
    color: $inverted-text-color;
    background: $ui-primary-color;
    box-shadow: 0 2px 6px rgba($base-shadow-color, 0.3);
    padding: 8px 10px;
    border-radius: 4px;
    font-size: 13px;
    font-weight: 400;

    strong {
      color: $inverted-text-color;
      font-weight: 500;

      @each $lang in $cjk-langs {
        &:lang(#{$lang}) {
          font-weight: 700;
        }
      }
    }

    a {
      color: $lighter-text-color;
      font-weight: 500;
      text-decoration: underline;

      &:hover,
      &:active,
      &:focus {
        text-decoration: none;
      }
    }
  }

  .spoiler-input {
    display: flex;
    align-items: stretch;

    &__border {
      background: url('../images/warning-stripes.svg') repeat-y;
      width: 5px;
      flex: 0 0 auto;

      &:first-child {
        border-start-start-radius: 4px;
      }

      &:last-child {
        border-start-end-radius: 4px;
      }
    }

    .autosuggest-input {
      flex: 1 1 auto;
      border-bottom: 1px solid var(--background-border-color);
    }
  }

  .autosuggest-textarea__textarea,
  .spoiler-input__input {
    display: block;
    box-sizing: border-box;
    width: 100%;
    margin: 0;
    color: $secondary-text-color;
    background: $ui-base-color;
    font-family: inherit;
    font-size: 14px;
    padding: 12px;
    line-height: normal;
    border: 0;
    outline: 0;

    &:focus {
      outline: 0;
    }
  }

  .spoiler-input__input {
    padding: 12px 12px - 5px;
    background: rgba($ui-highlight-color, 0.05);
    color: $highlight-text-color;
  }

  &__dropdowns {
    display: flex;
    align-items: center;
    gap: 8px;

    & > div {
      overflow: hidden;
      display: flex;
    }
  }

  &__uploads {
    padding: 0 12px;
    aspect-ratio: 3/2;
  }

  .media-gallery {
    gap: 8px;
  }

  &__upload {
    position: relative;
    cursor: grab;

    &.dragging {
      opacity: 0;
    }

    &.overlay {
      height: 100%;
      border-radius: 8px;
      pointer-events: none;
    }

    &__drag-handle {
      position: absolute;
      top: 50%;
      inset-inline-start: 0;
      transform: translateY(-50%);
      color: $white;
      background: transparent;
      border: 0;
      padding: 8px 3px;
      cursor: grab;
    }

    &__actions {
      display: flex;
      align-items: flex-start;
      justify-content: space-between;
      padding: 8px;
    }

    &__preview {
      position: absolute;
      width: 100%;
      height: 100%;
      border-radius: 6px;
      z-index: -1;
      top: 0;
      inset-inline-start: 0;
    }

    &__thumbnail {
      width: 100%;
      height: 100%;
      background-position: center;
      background-size: cover;
      background-repeat: no-repeat;
      overflow: hidden;
    }

    .icon-button {
      flex: 0 0 auto;
      color: $white;
      background: rgba(0, 0, 0, 75%);
      border-radius: 6px;
      font-size: 12px;
      line-height: 16px;
      font-weight: 500;
      padding: 4px 8px;
      font-family: inherit;

      .icon {
        width: 15px;
        height: 15px;
      }
    }

    .icon-button.compose-form__upload__delete {
      padding: 2px;
      border-radius: 50%;

      .icon {
        width: 20px;
        height: 20px;
      }
    }

    &__warning {
      position: absolute;
      z-index: 2;
      bottom: 0;
      inset-inline-start: 0;
      inset-inline-end: 0;
      padding: 8px;

      .icon-button.active {
        color: #ffbe2e;
        background: rgba(0, 0, 0, 75%);
      }
    }
  }

  &__footer {
    display: flex;
    flex-direction: column;
    gap: 12px;
    padding: 12px;
    padding-top: 0;
  }

  &__submit {
    display: flex;
    align-items: center;
    flex: 1 1 auto;
    max-width: 100%;
    overflow: hidden;
  }

  &__buttons {
    display: flex;
    gap: 8px;
    align-items: center;
    flex: 1 1 auto;

    & > div {
      display: flex;
    }

    .icon-button {
      padding: 2px;
    }

    .icon-button .icon {
      width: 20px;
      height: 20px;
    }
  }

  &__actions {
    display: flex;
    align-items: center;
    flex: 0 0 auto;
    gap: 12px;
    flex-wrap: wrap;

    .icon-button {
      box-sizing: content-box;
      color: $highlight-text-color;

      &:hover,
      &:focus,
      &:active {
        color: $highlight-text-color;
      }

      &.disabled {
        color: $highlight-text-color;
        opacity: 0.5;
      }

      &.active {
        background: $ui-highlight-color;
        color: $primary-text-color;
      }
    }
  }

  &__poll {
    display: flex;
    flex-direction: column;
    align-self: stretch;
    gap: 8px;

    .poll__option {
      padding: 0 12px;
      gap: 8px;

      &.empty:not(:focus-within) {
        opacity: 0.5;
      }
    }

    .poll__input {
      width: 17px;
      height: 17px;
      border-color: $darker-text-color;
    }

    &__footer {
      display: flex;
      align-items: center;
      gap: 16px;
      padding-inline-start: 37px;
      padding-inline-end: 40px;

      &__sep {
        width: 1px;
        height: 22px;
        background: lighten($ui-base-color, 8%);
        flex: 0 0 auto;
      }
    }

    &__select {
      display: flex;
      flex-direction: column;
      gap: 2px;
      flex: 1 1 auto;
      min-width: 0;

      &__label {
        flex: 0 0 auto;
        font-size: 11px;
        font-weight: 500;
        line-height: 16px;
        letter-spacing: 0.5px;
        color: $darker-text-color;
        white-space: nowrap;
        text-overflow: ellipsis;
        overflow: hidden;
      }

      &__value {
        flex: 0 0 auto;
        appearance: none;
        background: transparent;
        border: none;
        padding: 0;
        font-size: 14px;
        font-weight: 500;
        line-height: 20px;
        letter-spacing: 0.1px;
        color: $highlight-text-color;
        white-space: nowrap;
        text-overflow: ellipsis;
        overflow: hidden;
      }
    }
  }
}

.dropdown-button {
  display: flex;
  align-items: center;
  gap: 4px;
  background: transparent;
  color: $highlight-text-color;
  border-radius: 6px;
  border: 1px solid $highlight-text-color;
  padding: 4px 8px;
  font-size: 13px;
  line-height: normal;
  font-weight: 400;
  overflow: hidden;
  text-overflow: ellipsis;
  white-space: nowrap;

  &[disabled] {
    cursor: default;
    color: $highlight-text-color;
    border-color: $highlight-text-color;
    opacity: 0.5;
  }

  .icon {
    width: 15px;
    height: 15px;
    flex: 0 0 auto;
  }

  &__label {
    overflow: hidden;
    text-overflow: ellipsis;
    white-space: nowrap;
    flex: 1 1 auto;
  }

  &.active {
    background: $ui-highlight-color;
    border-color: $ui-highlight-color;
    color: $primary-text-color;
  }
}

.character-counter {
  cursor: default;
  font-family: $font-sans-serif, sans-serif;
  font-size: 14px;
  font-weight: 400;
  line-height: normal;
  color: $darker-text-color;
  flex: 1 0 auto;
  text-align: end;

  &.character-counter--over {
    color: $error-red;
  }
}

.no-reduce-motion .spoiler-input {
  transition:
    height 0.4s ease,
    opacity 0.4s ease;
}

.sign-in-banner {
  padding: 10px;

  p {
    font-size: 15px;
    line-height: 22px;
    color: $darker-text-color;
    margin-bottom: 20px;

    strong {
      font-weight: 700;
    }

    a {
      color: $secondary-text-color;
      text-decoration: none;
      unicode-bidi: isolate;

      &:hover {
        text-decoration: underline;
      }
    }
  }

  .button {
    margin-bottom: 10px;
  }
}

.emojione {
  font-size: inherit;
  vertical-align: middle;
  object-fit: contain;
  margin: -0.2ex 0.15em 0.2ex;
  width: 16px;
  height: 16px;

  img {
    width: auto;
  }
}

.status__content--with-action {
  cursor: pointer;
}

.status__content {
  clear: both;
}

.status__content,
.edit-indicator__content,
.reply-indicator__content {
  position: relative;
  word-wrap: break-word;
  font-weight: 400;
  overflow: hidden;
  text-overflow: ellipsis;
  font-size: 15px;
  line-height: 22px;
  padding-top: 2px;
  padding-left: 10px;
  padding-right: 10px;
  color: $primary-text-color;

  &:focus {
    outline: 0;
  }

  &.status__content--with-spoiler {
    white-space: normal;

    .status__content__text {
      white-space: pre-wrap;
    }
  }

  .emojione {
    width: 20px;
    height: 20px;
    margin: -3px 0 0;
  }

  p {
    margin-bottom: 22px;
    white-space: pre-wrap;
    unicode-bidi: plaintext;

    &:last-child {
      margin-bottom: 0;
    }
  }

  a {
    color: $secondary-text-color;
    text-decoration: none;
    unicode-bidi: isolate;

    &:hover {
      text-decoration: underline;
    }

    &.mention {
      &:hover {
        text-decoration: none;

        span {
          text-decoration: underline;
        }
      }
    }
  }

  a.unhandled-link {
    color: $highlight-text-color;
  }

  .status__content__spoiler-link {
    background: $action-button-color;

    &:hover,
    &:focus {
      background: lighten($action-button-color, 7%);
      text-decoration: none;
    }

    &::-moz-focus-inner {
      border: 0;
    }

    &::-moz-focus-inner,
    &:focus,
    &:active {
      outline: 0 !important;
    }
  }

  .status__content__text {
    display: none;

    &.status__content__text--visible {
      display: block;
    }
  }
}

.reply-indicator {
  display: grid;
  grid-template-columns: 46px minmax(0, 1fr);
  grid-template-rows: 46px max-content;
  gap: 0 10px;

  .detailed-status__display-name {
    margin-bottom: 4px;
  }

  .detailed-status__display-avatar {
    grid-column-start: 1;
    grid-row-start: 1;
    grid-row-end: span 1;
  }

  &__main {
    grid-column-start: 2;
    grid-row-start: 1;
    grid-row-end: span 2;
  }

  .display-name {
    font-size: 14px;
    line-height: 16px;

    &__account {
      display: none;
    }
  }

  &__line {
    grid-column-start: 1;
    grid-row-start: 2;
    grid-row-end: span 1;
    position: relative;

    &::before {
      display: block;
      content: '';
      position: absolute;
      inset-inline-start: 50%;
      top: 4px;
      transform: translateX(-50%);
      background: lighten($ui-base-color, 8%);
      width: 2px;
      height: calc(100% + 32px - 8px); // Account for gap to next element
    }
  }

  &__content {
    font-size: 14px;
    line-height: 20px;
    letter-spacing: 0.25px;
    display: -webkit-box;
    -webkit-line-clamp: 4;
    -webkit-box-orient: vertical;
    padding: 0;
    max-height: 4 * 20px;
    overflow: hidden;
    color: $darker-text-color;
  }

  &__attachments {
    margin-top: 4px;
    color: $darker-text-color;
    font-size: 12px;
    line-height: 16px;
    display: flex;
    align-items: center;
    gap: 4px;

    .icon {
      width: 18px;
      height: 18px;
    }
  }
}

.edit-indicator {
  border-radius: 4px 4px 0 0;
  background: lighten($ui-base-color, 4%);
  padding: 12px;
  overflow-y: auto;
  flex: 0 0 auto;
  border-bottom: 0.5px solid lighten($ui-base-color, 8%);
  display: flex;
  flex-direction: column;
  gap: 4px;

  &__header {
    display: flex;
    justify-content: space-between;
    align-items: center;
    color: $darker-text-color;
    font-size: 12px;
    line-height: 16px;
    overflow: hidden;
    text-overflow: ellipsis;
  }

  &__cancel {
    display: flex;

    .icon {
      width: 18px;
      height: 18px;
    }
  }

  &__display-name {
    display: flex;
    gap: 4px;

    a {
      color: inherit;
      text-decoration: none;

      &:hover,
      &:focus,
      &:active {
        text-decoration: underline;
      }
    }
  }

  &__content {
    color: $secondary-text-color;
    font-size: 14px;
    line-height: 20px;
    letter-spacing: 0.25px;
    padding-top: 0 !important;
    display: -webkit-box;
    -webkit-line-clamp: 4;
    -webkit-box-orient: vertical;
    max-height: 4 * 20px;
    overflow: hidden;

    a {
      color: $highlight-text-color;
    }
  }

  &__attachments {
    color: $darker-text-color;
    font-size: 12px;
    line-height: 16px;
    opacity: 0.75;
    display: flex;
    align-items: center;
    gap: 4px;

    .icon {
      width: 18px;
      height: 18px;
    }
  }
}

.edit-indicator__content,
.reply-indicator__content {
  .emojione {
    width: 18px;
    height: 18px;
    margin: -3px 0 0;
  }
}

.announcements__item__content {
  word-wrap: break-word;
  overflow-y: auto;

  .emojione {
    width: 20px;
    height: 20px;
    margin: -3px 0 0;
  }

  p {
    margin-bottom: 10px;
    white-space: pre-wrap;

    &:last-child {
      margin-bottom: 0;
    }
  }

  a {
    color: $secondary-text-color;
    text-decoration: none;

    &:hover {
      text-decoration: underline;
    }

    &.mention {
      &:hover {
        text-decoration: none;

        span {
          text-decoration: underline;
        }
      }
    }

    &.unhandled-link {
      color: $highlight-text-color;
    }
  }
}

.status__content.status__content--collapsed {
  max-height: 22px * 15; // 15 lines is roughly above 500 characters
}

.status__content__read-more-button,
.status__content__translate-button {
  display: flex;
  align-items: center;
  font-size: 15px;
  line-height: 22px;
  color: $highlight-text-color;
  border: 0;
  background: transparent;
  padding: 0;
  padding-top: 16px;
  text-decoration: none;

  &:hover,
  &:active {
    text-decoration: underline;
  }

  .icon {
    width: 15px;
    height: 15px;
  }
}

.translate-button {
  margin-top: 16px;
  font-size: 15px;
  line-height: 22px;
  display: flex;
  justify-content: space-between;
  color: $dark-text-color;
}

.status__content__spoiler-link {
  display: inline-block;
  border-radius: 2px;
  background: transparent;
  border: 0;
  color: $inverted-text-color;
  font-weight: 700;
  font-size: 11px;
  padding: 0 6px;
  text-transform: uppercase;
  line-height: 20px;
  cursor: pointer;
  vertical-align: top;
}

.status__wrapper--filtered {
  color: $dark-text-color;
  border: 0;
  font-size: inherit;
  text-align: center;
  line-height: inherit;
  margin: 0;
  padding: 15px;
  box-sizing: border-box;
  width: 100%;
  clear: both;
  border-bottom: 1px solid var(--background-border-color);

  &__button {
    display: inline;
    color: lighten($ui-highlight-color, 8%);
    border: 0;
    background: transparent;
    padding: 0;
    font-size: inherit;
    line-height: inherit;

    &:hover,
    &:active {
      text-decoration: underline;
    }
  }
}

.focusable {
  &:focus {
    outline: 0;
    background: rgba($ui-highlight-color, 0.05);
  }
}

.status {
  padding-top: 16px;
  padding-bottom: 16px;
  min-height: 54px;
  border-bottom: 1px solid var(--background-border-color);
  cursor: auto;
  opacity: 1;
  animation: fade 150ms linear;

  @keyframes fade {
    0% {
      opacity: 0;
    }

    100% {
      opacity: 1;
    }
  }

  .content-warning {
    margin-bottom: 10px;

    &:last-child {
      margin-bottom: 0;
    }
  }

  .media-gallery,
  .video-player,
  .audio-player,
  .attachment-list {
    margin-top: 16px;
    margin-bottom: 12px;
  }

  &.light {
    .status__relative-time,
    .status__visibility-icon {
      color: $light-text-color;
    }

    .status__display-name {
      color: $inverted-text-color;
    }

    .display-name {
      color: $light-text-color;

      strong {
        color: $inverted-text-color;
      }
    }

    .status__content {
      color: $inverted-text-color;

      a {
        color: $highlight-text-color;
      }

      &__spoiler-link {
        color: $primary-text-color;
        background: $ui-primary-color;

        &:hover,
        &:focus {
          background: lighten($ui-primary-color, 8%);
        }
      }
    }
  }

  &--in-thread {
    $thread-margin: 46px + 10px;

    border-bottom: 0;

    .status__content,
    .status__action-bar,
    .media-gallery,
    .video-player,
    .audio-player,
    .attachment-list,
    .picture-in-picture-placeholder,
    .more-from-author,
    .status-card,
    .hashtag-bar,
    .content-warning,
    .filter-warning {
      margin-inline-start: $thread-margin;
      width: calc(100% - $thread-margin);
    }

    .more-from-author {
      width: calc(100% - $thread-margin + 2px);
    }

    .status__content__read-more-button {
      margin-inline-start: $thread-margin;
    }
  }

  &__action-bar__button-wrapper {
    flex-basis: 0;
    flex-grow: 1;

    &:last-child {
      flex-grow: 0;
    }
  }

  &--first-in-thread {
    border-top: 1px solid var(--background-border-color);
  }

  &__line {
    height: 16px - 4px;
    border-inline-start: 2px solid lighten($ui-base-color, 8%);
    width: 0;
    position: absolute;
    top: 0;
    inset-inline-start: 16px + ((46px - 2px) * 0.5);

    &--full {
      top: 0;
      height: 100%;

      &::before {
        content: '';
        display: block;
        position: absolute;
        top: 16px - 4px;
        height: 46px + 4px + 4px;
        width: 2px;
        background: $ui-base-color;
        inset-inline-start: -2px;
      }
    }

    &--first {
      top: 16px + 46px + 4px;
      height: calc(100% - (16px + 46px + 4px));

      &::before {
        display: none;
      }
    }
  }
}

.status__relative-time {
  display: block;
  font-size: 15px;
  line-height: 22px;
  height: 40px;
  order: 2;
  flex: 0 0 auto;
  color: $dark-text-color;
}

.notification__relative_time {
  color: $dark-text-color;
  float: right;
  font-size: 14px;
  padding-bottom: 1px;
}

.status__link {
  color: inherit;
  text-decoration: none;
}

.status__visibility-icon {
  padding: 0 4px;

  .icon {
    width: 1em;
    height: 1em;
    margin-bottom: -2px;
  }
}

.status__display-name {
  color: $dark-text-color;
}

.status__info .status__display-name {
  max-width: 100%;
  display: flex;
  font-size: 15px;
  line-height: 22px;
  align-items: center;
  gap: 10px;
  overflow: hidden;

  .display-name {
    bdi {
      overflow: hidden;
      text-overflow: ellipsis;
    }

    &__account {
      white-space: nowrap;
      display: block;
      overflow: hidden;
      text-overflow: ellipsis;
    }
  }
}

.status__info {
  padding-left: 16px;
  padding-right: 16px;
  font-size: 15px;
  padding-bottom: 10px;
  display: flex;
  align-items: center;
  justify-content: space-between;
  gap: 10px;
  cursor: pointer;
}

.status-check-box__status {
  display: block;
  box-sizing: border-box;
  width: 100%;
  padding: 0 10px;

  .detailed-status__display-name {
    color: lighten($inverted-text-color, 16%);

    span {
      display: inline;
    }

    &:hover strong {
      text-decoration: none;
    }
  }

  .media-gallery,
  .audio-player,
  .video-player {
    margin-top: 15px;
    margin-bottom: 12px;
    max-width: 250px;
  }

  .status__content {
    padding: 0;
    padding-left: 10px;
    padding-right: 10px;
    white-space: normal;
  }

  .media-gallery__item-thumbnail {
    cursor: default;
  }
}

.status__prepend {
  padding: 16px;
  padding-bottom: 0;
  display: flex;
  align-items: center;
  gap: 8px;
  font-size: 15px;
  line-height: 22px;
  font-weight: 500;
  color: $dark-text-color;

  &__icon {
    display: flex;
    align-items: center;
    justify-content: center;
    flex: 0 0 auto;

    .icon {
      width: 16px;
      height: 16px;
    }
  }

  a {
    color: inherit;
    text-decoration: none;
  }

  > span {
    display: block;
    overflow: hidden;
    text-overflow: ellipsis;
  }
}

.status__wrapper-direct,
.notification-ungrouped--direct,
.notification-group--direct {
  background: rgba($ui-highlight-color, 0.05);

  &:focus {
    background: rgba($ui-highlight-color, 0.1);
  }
}

.status__wrapper-direct,
.notification-ungrouped--direct {
  .status__prepend,
  .notification-ungrouped__header {
    color: $highlight-text-color;
  }
}

.status__action-bar {
  display: flex;
  justify-content: space-between;
  align-items: center;
  gap: 18px;
  margin-top: 16px;
  padding-left: 16px;
  padding-right: 16px;
}

.detailed-status__action-bar-dropdown {
  flex: 1 1 auto;
  display: flex;
  align-items: center;
  justify-content: center;
  position: relative;
}

.detailed-status {
<<<<<<< HEAD
  background: lighten($ui-base-color, 4%);
  padding-top: 16px;
  padding-bottom: 16px;
  border-top: 1px solid lighten($ui-base-color, 8%);

  &--flex {
    display: flex;
    flex-wrap: wrap;
    justify-content: space-between;
    align-items: flex-start;

    .status__content,
    .detailed-status__meta {
      flex: 100%;
    }
  }
=======
  padding: 16px;
  border-top: 1px solid var(--background-border-color);
>>>>>>> ab36c152

  .status__content {
    font-size: 19px;
    line-height: 24px;

    .emojione {
      width: 24px;
      height: 24px;
      margin: -1px 0 0;
    }

    .status__content__spoiler-link {
      line-height: 24px;
      margin: -1px 0 0;
    }
  }

  .media-gallery,
  .video-player,
  .audio-player {
    margin-top: 16px;
    margin-bottom: 12px;
  }

  .status__prepend {
    padding: 0;
    margin-bottom: 16px;
  }

  .content-warning {
    margin-bottom: 16px;

    &:last-child {
      margin-bottom: 0;
    }
  }

  .logo {
    width: 40px;
    height: 40px;
    color: $dark-text-color;
  }
}

.embed {
  position: relative;

  &__overlay {
    display: block;
    position: absolute;
    top: 0;
    left: 0;
    width: 100%;
    height: 100%;
  }

  .detailed-status {
    border-top: 0;
  }
}

.scrollable > div:first-child .detailed-status {
  border-top: 0;
}

.detailed-status__meta {
<<<<<<< HEAD
  margin-top: 16px;
  padding-left: 16px;
  padding-right: 16px;
=======
  margin-top: 24px;
>>>>>>> ab36c152
  color: $dark-text-color;
  font-size: 14px;
  line-height: 18px;

  &__line {
    border-bottom: 1px solid var(--background-border-color);
    padding: 8px 0;
    display: flex;
    align-items: center;
    gap: 8px;

    &:first-child {
      padding-top: 0;
    }

    &:last-child {
      padding-bottom: 0;
      border-bottom: 0;
    }
  }

  .icon {
    width: 18px;
    height: 18px;
  }

  .animated-number {
    color: $secondary-text-color;
    font-weight: 500;
  }
}

.detailed-status__action-bar {
  border-top: 1px solid var(--background-border-color);
  border-bottom: 1px solid var(--background-border-color);
  display: flex;
  flex-direction: row;
  padding: 10px 0;
}

.detailed-status__wrapper-direct {
  .detailed-status,
  .detailed-status__action-bar {
    background: mix($ui-base-color, $ui-highlight-color, 95%);
  }

  &:focus {
    .detailed-status,
    .detailed-status__action-bar {
      background: mix(lighten($ui-base-color, 4%), $ui-highlight-color, 95%);
    }
  }

  .detailed-status__action-bar {
    border-top-color: mix(
      lighten($ui-base-color, 8%),
      $ui-highlight-color,
      95%
    );
  }

  .status__prepend {
    color: $highlight-text-color;
  }
}

.detailed-status__link {
  display: inline-flex;
  align-items: center;
  color: inherit;
  text-decoration: none;
  gap: 6px;
}

.domain {
  padding: 10px;
  border-bottom: 1px solid var(--background-border-color);

  .domain__domain-name {
    flex: 1 1 auto;
    display: block;
    color: $primary-text-color;
    text-decoration: none;
    font-size: 14px;
    font-weight: 500;
  }
}

.domain__wrapper {
  display: flex;
}

.domain_buttons {
  height: 18px;
  padding: 10px;
  white-space: nowrap;
}

.account {
  padding: 16px;
  border-bottom: 1px solid var(--background-border-color);

  .account__display-name {
    flex: 1 1 auto;
    display: flex;
    align-items: center;
    gap: 10px;
    color: $darker-text-color;
    overflow: hidden;
    text-decoration: none;
    font-size: 14px;

    .display-name {
      margin-bottom: 4px;
    }

    .display-name strong {
      display: inline;
    }
  }

  &--minimal {
    .account__display-name {
      .display-name {
        margin-bottom: 0;
      }

      .display-name strong {
        display: block;
      }
    }
  }

  &__domain-pill {
    display: inline-flex;
    background: rgba($highlight-text-color, 0.2);
    border-radius: 4px;
    border: 0;
    color: $highlight-text-color;
    font-weight: 500;
    font-size: 12px;
    line-height: 16px;
    padding: 4px 8px;

    &.active {
      color: $white;
      background: $ui-highlight-color;
    }

    &__popout {
      background: var(--dropdown-background-color);
      backdrop-filter: var(--background-filter);
      border: 1px solid var(--dropdown-border-color);
      box-shadow: var(--dropdown-shadow);
      max-width: 320px;
      padding: 16px;
      border-radius: 8px;
      display: flex;
      flex-direction: column;
      gap: 24px;
      font-size: 14px;
      line-height: 20px;
      color: $darker-text-color;

      .link-button {
        display: inline;
        font-size: inherit;
        line-height: inherit;
      }

      &__header {
        display: flex;
        align-items: center;
        gap: 12px;

        &__icon {
          width: 40px;
          height: 40px;
          background: $ui-highlight-color;
          color: $white;
          display: flex;
          align-items: center;
          justify-content: center;
          border-radius: 50%;
          flex-shrink: 0;
        }

        h3 {
          font-size: 17px;
          line-height: 22px;
          color: $primary-text-color;
        }
      }

      &__handle {
        border: 2px dashed $highlight-text-color;
        background: rgba($highlight-text-color, 0.1);
        padding: 12px 8px;
        color: $highlight-text-color;
        border-radius: 4px;

        &__label {
          font-size: 11px;
          line-height: 16px;
          font-weight: 500;
        }

        &__handle {
          user-select: all;
        }
      }

      &__parts {
        display: flex;
        flex-direction: column;
        gap: 8px;
        font-size: 12px;
        line-height: 16px;

        & > div {
          display: flex;
          align-items: flex-start;
          gap: 12px;
        }

        &__icon {
          width: 40px;
          height: 40px;
          display: flex;
          align-items: center;
          justify-content: center;
          flex-shrink: 0;
          color: $highlight-text-color;
        }

        h6 {
          font-size: 14px;
          line-height: 20px;
          font-weight: 500;
          color: $primary-text-color;
        }
      }
    }
  }

  &__note {
    font-size: 14px;
    font-weight: 400;
    overflow: hidden;
    text-overflow: ellipsis;
    display: -webkit-box;
    -webkit-line-clamp: 1;
    -webkit-box-orient: vertical;
    margin-top: 10px;
    color: $darker-text-color;

    &--missing {
      color: $dark-text-color;
    }

    p {
      margin-bottom: 10px;

      &:last-child {
        margin-bottom: 0;
      }
    }

    a {
      color: inherit;

      &:hover,
      &:focus,
      &:active {
        text-decoration: none;
      }
    }
  }
}

.account__wrapper {
  display: flex;
  gap: 10px;
  align-items: center;
}

.account__avatar {
  display: block;
  position: relative;
  border-radius: var(--avatar-border-radius);

  img {
    width: 100%;
    height: 100%;
    object-fit: cover;
    border-radius: var(--avatar-border-radius);
    display: inline-block; // to not show broken images
  }

  &--loading {
    background-color: var(--surface-background-color);
  }

  &--inline {
    display: inline-block;
    vertical-align: middle;
    margin-inline-end: 5px;
  }

  &-composite {
    border-radius: 50%;
    overflow: hidden;
    position: relative;

    & > div {
      float: left;
      position: relative;
      box-sizing: border-box;
    }

    .account__avatar {
      width: 100% !important;
      height: 100% !important;
    }

    &__label {
      display: block;
      position: absolute;
      top: 50%;
      inset-inline-start: 50%;
      transform: translate(-50%, -50%);
      color: $primary-text-color;
      text-shadow: 1px 1px 2px $base-shadow-color;
      font-weight: 700;
      font-size: 15px;
    }
  }

  &__counter {
    $height: 16px;
    $h-padding: 5px;

    position: absolute;
    bottom: -3px;
    inset-inline-end: -3px;
    padding-left: $h-padding;
    padding-right: $h-padding;
    height: $height;
    border-radius: $height;
    min-width: $height - 2 * $h-padding; // to ensure that it is never narrower than a circle
    line-height: $height + 1px; // to visually center the numbers
    background-color: $ui-button-background-color;
    color: $white;
    border-width: 1px;
    border-style: solid;
    border-color: var(--background-color);
    font-size: 11px;
    font-weight: 500;
    text-align: center;
  }
}

a .account__avatar {
  cursor: pointer;
}

.account__avatar-overlay {
  position: relative;

  &-overlay {
    position: absolute;
    bottom: 0;
    inset-inline-end: 0;
    z-index: 1;
  }
}

.account__relationship {
  white-space: nowrap;
  display: flex;
  align-items: center;
  gap: 8px;
}

.account__relationship,
.explore__suggestions__card {
  .icon-button {
    border: 1px solid var(--background-border-color);
    border-radius: 4px;
    box-sizing: content-box;
    padding: 5px;

    .icon {
      width: 24px;
      height: 24px;
    }
  }
}

.account-authorize {
  padding: 14px 10px;

  .detailed-status__display-name {
    display: block;
    margin-bottom: 15px;
    overflow: hidden;
  }
}

.account-authorize__avatar {
  float: left;
  margin-inline-end: 10px;
}

.status__display-name,
.status__relative-time,
.detailed-status__display-name,
.detailed-status__datetime,
.detailed-status__application,
.account__display-name {
  text-decoration: none;
}

.status__display-name,
.account__display-name {
  .display-name strong {
    color: $primary-text-color;
  }
}

.muted {
  .emojione {
    opacity: 0.5;
  }
}

.status__display-name,
.detailed-status__display-name,
a.account__display-name {
  &:hover .display-name strong {
    text-decoration: underline;
  }
}

.account__display-name .display-name strong {
  display: block;
  overflow: hidden;
  text-overflow: ellipsis;
}

.detailed-status__application,
.detailed-status__datetime {
  color: inherit;
}

.detailed-status__display-name {
  color: $darker-text-color;
  display: flex;
  align-items: center;
  gap: 10px;
  font-size: 15px;
  line-height: 22px;
  margin-bottom: 16px;
  padding-left: 16px;
  padding-right: 16px;
  overflow: hidden;

  strong,
  span {
    display: block;
    text-overflow: ellipsis;
    overflow: hidden;
  }

  strong {
    color: $primary-text-color;
  }
}

.status__avatar {
  width: 46px;
  height: 46px;
}

.muted {
  .status__content,
  .status__content p,
  .status__content a {
    color: $dark-text-color;
  }

  .status__display-name strong {
    color: $dark-text-color;
  }

  .status__avatar {
    opacity: 0.5;
  }

  a.status__content__spoiler-link {
    background: $ui-base-lighter-color;
    color: $inverted-text-color;

    &:hover,
    &:focus {
      background: lighten($ui-base-lighter-color, 7%);
      text-decoration: none;
    }
  }
}

.notification__report {
  padding: 16px;
  border-bottom: 1px solid var(--background-border-color);
  display: flex;
  gap: 10px;

  &__avatar {
    flex: 0 0 auto;
  }

  &__details {
    flex: 1 1 auto;
    display: flex;
    justify-content: space-between;
    align-items: center;
    color: $darker-text-color;
    gap: 10px;
    font-size: 15px;
    line-height: 22px;
    white-space: nowrap;
    overflow: hidden;

    & > div {
      overflow: hidden;
      text-overflow: ellipsis;
    }

    strong {
      font-weight: 500;
    }
  }

  &__actions {
    flex: 0 0 auto;
  }
}

.notification-group--link {
  color: $secondary-text-color;
  text-decoration: none;

  .notification-group__main {
    display: flex;
    flex-direction: column;
    align-items: flex-start;
    gap: 8px;
    flex-grow: 1;
    font-size: 15px;
    line-height: 22px;

    strong,
    bdi {
      font-weight: 700;
    }

    .link-button {
      font-size: inherit;
      line-height: inherit;
      font-weight: inherit;
    }
  }
}

.notification__message {
  padding: 16px;
  padding-bottom: 0;
  cursor: default;
  color: $darker-text-color;
  font-size: 15px;
  line-height: 22px;
  font-weight: 500;
  display: flex;
  align-items: center;
  gap: 10px;

  .icon {
    color: $highlight-text-color;
    width: 18px;
    height: 18px;
  }

  .icon-star {
    color: $gold-star;
  }

  > span {
    display: inline;
    overflow: hidden;
    text-overflow: ellipsis;
  }
}

.icon-button.star-icon.active {
  color: $gold-star;
}

.icon-button.bookmark-icon.active {
  color: $red-bookmark;
}

.no-reduce-motion .icon-button.star-icon {
  &.activate {
    & > .icon {
      animation: spring-rotate-in 1s linear;
      transform-origin: 50% 52%;
    }
  }

  &.deactivate {
    & > .icon {
      animation: spring-rotate-out 1s linear;
      transform-origin: 50% 52%;
    }
  }
}

.notification__display-name {
  color: inherit;
  font-weight: 500;
  text-decoration: none;

  &:hover {
    text-decoration: underline;
  }
}

.display-name {
  display: block;
  max-width: 100%;
  overflow: hidden;
  text-overflow: ellipsis;
  white-space: nowrap;

  &__account {
    text-overflow: ellipsis;
    overflow: hidden;
  }
}

.display-name__html {
  font-weight: 500;
}

.status__relative-time,
.detailed-status__datetime {
  &:hover {
    text-decoration: underline;
  }
}

.image-loader {
  position: relative;
  width: 100%;
  height: 100%;
  display: flex;
  align-items: center;
  justify-content: center;
  flex-direction: column;
  scrollbar-width: none; /* Firefox */
  -ms-overflow-style: none; /* IE 10+ */

  * {
    scrollbar-width: none; /* Firefox */
    -ms-overflow-style: none; /* IE 10+ */
  }

  &::-webkit-scrollbar,
  *::-webkit-scrollbar {
    width: 0;
    height: 0;
    background: transparent; /* Chrome/Safari/Webkit */
  }

  .image-loader__preview-canvas {
    max-width: $media-modal-media-max-width;
    max-height: $media-modal-media-max-height;
    background: url('../images/void.png') repeat;
    object-fit: contain;
  }

  .loading-bar__container {
    position: relative;
  }

  .loading-bar {
    position: absolute;
  }

  &.image-loader--amorphous .image-loader__preview-canvas {
    display: none;
  }
}

.zoomable-image {
  position: relative;
  width: 100%;
  height: 100%;
  display: flex;
  align-items: center;
  justify-content: center;

  img {
    max-width: $media-modal-media-max-width;
    max-height: $media-modal-media-max-height;
    width: auto;
    height: auto;
    object-fit: contain;
  }
}

.navigation-bar {
  display: flex;
  align-items: center;
  flex-shrink: 0;
  cursor: default;
  gap: 10px;

  .column > & {
    padding: 15px;
  }

  .account {
    border-bottom: 0;
    padding: 0;
    flex: 1 1 auto;
    min-width: 0;

    &__display-name {
      font-size: 16px;
      line-height: 24px;
      letter-spacing: 0.15px;
      font-weight: 500;

      .display-name__account {
        font-size: 14px;
        line-height: 20px;
        letter-spacing: 0.1px;
      }
    }
  }

  .icon-button {
    padding: 8px;
    color: $secondary-text-color;
  }

  .icon-button .icon {
    width: 24px;
    height: 24px;
  }
}

.dropdown-animation {
  animation: dropdown 250ms cubic-bezier(0.1, 0.7, 0.1, 1);

  @keyframes dropdown {
    from {
      opacity: 0;
    }

    to {
      opacity: 1;
    }
  }

  .reduce-motion & {
    animation: none;
  }
}

.dropdown {
  display: inline-block;
}

.dropdown__content {
  display: none;
  position: absolute;
}

.dropdown-menu__separator {
  border-bottom: 1px solid var(--dropdown-border-color);
  margin: 5px 0;
  height: 0;
}

.dropdown-menu {
  background: var(--dropdown-background-color);
  backdrop-filter: var(--background-filter);
  border: 1px solid var(--dropdown-border-color);
  padding: 4px;
  border-radius: 4px;
  box-shadow: var(--dropdown-shadow);
  z-index: 9999;

  &__text-button {
    display: inline-flex;
    align-items: center;
    color: inherit;
    background: transparent;
    border: 0;
    margin: 0;
    padding: 0;
    font-family: inherit;
    font-size: inherit;
    line-height: inherit;

    &:focus-visible {
      outline: 1px dotted;
    }

    &:hover {
      text-decoration: underline;
    }

    .icon {
      width: 15px;
      height: 15px;
    }
  }

  &__container {
    &__header {
      border-bottom: 1px solid var(--dropdown-border-color);
      padding: 10px 14px;
      padding-bottom: 14px;
      margin-bottom: 4px;
      font-size: 13px;
      line-height: 18px;
      color: $darker-text-color;
    }

    &__list {
      list-style: none;

      &--scrollable {
        max-height: 300px;
        overflow-y: scroll;
      }
    }

    &--loading {
      display: flex;
      align-items: center;
      justify-content: center;
      padding: 30px 45px;
    }
  }

  &.left {
    transform-origin: 100% 50%;
  }

  &.top {
    transform-origin: 50% 100%;
  }

  &.bottom {
    transform-origin: 50% 0;
  }

  &.right {
    transform-origin: 0 50%;
  }
}

.dropdown-menu__item {
  font-size: 13px;
  line-height: 18px;
  font-weight: 500;
  display: block;

  &--dangerous {
    color: $error-value-color;
  }

  a,
  button {
    font: inherit;
    display: block;
    width: 100%;
    padding: 10px 14px;
    border: 0;
    margin: 0;
    background: transparent;
    box-sizing: border-box;
    text-decoration: none;
    color: inherit;
    overflow: hidden;
    text-overflow: ellipsis;
    white-space: nowrap;
    text-align: inherit;
    border-radius: 4px;

    &:focus,
    &:hover,
    &:active {
      background: var(--dropdown-border-color);
      outline: 0;
    }
  }
}

.inline-account {
  display: inline-flex;
  align-items: center;
  vertical-align: top;

  .account__avatar {
    margin-inline-end: 5px;
    border-radius: 50%;
  }

  strong {
    font-weight: 600;
  }
}

.columns-area {
  display: flex;
  flex: 1 1 auto;
  flex-direction: row;
  justify-content: flex-start;
  overflow-x: auto;
  position: relative;

  &.unscrollable {
    overflow-x: hidden;
  }

  &__panels {
    display: flex;
    justify-content: center;
    gap: 16px;
    width: 100%;
    height: 100%;
    min-height: 100vh;

    &__pane {
      height: 100%;
      overflow: hidden;
      pointer-events: none;
      display: flex;
      justify-content: flex-end;
      min-width: 285px;

      &--start {
        justify-content: flex-start;
      }

      &__inner {
        position: fixed;
        width: 285px;
        pointer-events: auto;
        height: 100%;
      }
    }

    &__main {
      box-sizing: border-box;
      width: 100%;
      flex: 0 1 auto;
      display: flex;
      flex-direction: column;

      @media screen and (min-width: $no-gap-breakpoint) {
        max-width: 600px;
      }
    }
  }
}

$ui-header-height: 55px;
$ui-header-logo-wordmark-width: 99px;

.ui__header {
  display: none;
  box-sizing: border-box;
  height: $ui-header-height;
  position: sticky;
  top: 0;
  z-index: 3;
  justify-content: space-between;
  align-items: center;
  backdrop-filter: var(--background-filter);

  &__logo {
    display: inline-flex;
    padding: 15px;
    flex-grow: 1;
    flex-shrink: 1;
    overflow: hidden;
    container: header-logo / inline-size;

    .logo {
      height: $ui-header-height - 30px;
      width: auto;
    }

    .logo--wordmark {
      display: none;
    }

    @container header-logo (min-width: #{$ui-header-logo-wordmark-width}) {
      .logo--wordmark {
        display: block;
      }

      .logo--icon {
        display: none;
      }
    }
  }

  &__links {
    display: flex;
    align-items: center;
    gap: 10px;
    padding: 0 10px;
    overflow: hidden;
    flex-shrink: 0;

    .button {
      flex: 0 0 auto;
    }

    .button-tertiary {
      flex-shrink: 1;
    }

    .icon {
      width: 22px;
      height: 22px;
    }
  }
}

.tabs-bar__wrapper {
  background: var(--background-color);
  backdrop-filter: var(--background-filter);
  position: sticky;
  top: $ui-header-height;
  z-index: 2;
  padding-top: 0;

  @media screen and (min-width: $no-gap-breakpoint) {
    padding-top: 10px;
    top: 0;
  }
}

.react-swipeable-view-container {
  &,
  .columns-area,
  .drawer,
  .column {
    height: 100%;
  }
}

.react-swipeable-view-container > * {
  display: flex;
  align-items: center;
  justify-content: center;
  height: 100%;
}

.column {
  width: 400px;
  position: relative;
  box-sizing: border-box;
  display: flex;
  flex-direction: column;

  > .scrollable {
<<<<<<< HEAD
    background: $ui-base-color;
    border-radius: 0 0 4px 4px;
=======
    border: 1px solid var(--background-border-color);
    border-top: 0;
    border-radius: 0 0 4px 4px;

    &.about,
    &.privacy-policy {
      border-top: 1px solid var(--background-border-color);
      border-radius: 4px;

      @media screen and (max-width: $no-gap-breakpoint) {
        border-top: 0;
        border-bottom: 0;
      }
    }
>>>>>>> ab36c152
  }
}

.ui {
  flex: 0 0 auto;
  display: flex;
  flex-direction: column;
  width: 100%;
  height: 100%;
}

.drawer {
  width: 350px;
  box-sizing: border-box;
  display: flex;
  flex-direction: column;
  overflow-y: hidden;
}

.drawer__tab {
  display: flex;
  flex: 1 1 auto;
  padding: 13px 3px 11px;
  color: $darker-text-color;
  text-decoration: none;
  text-align: center;
  font-size: 16px;
  align-items: center;
  justify-content: center;
}

.column,
.drawer {
  flex: 1 1 100%;
  overflow: hidden;
}

@media screen and (width > $mobile-breakpoint) {
  .columns-area {
    padding: 0;
  }

  .column,
  .drawer {
    flex: 0 0 auto;
    padding: 10px;
    padding-inline-start: 5px;
    padding-inline-end: 5px;

    &:first-child {
      padding-inline-start: 10px;
    }

    &:last-child {
      padding-inline-end: 10px;
    }
  }

  .columns-area > div {
    .column,
    .drawer {
      padding-inline-start: 5px;
      padding-inline-end: 5px;
    }
  }
}

.columns-area--mobile {
  flex-direction: column;
  width: 100%;
  height: 100%;
  margin: 0 auto;

  .column,
  .drawer {
    width: 100%;
    height: 100%;
    padding: 0;
  }

  .account-card {
    margin-bottom: 0;
  }

  .filter-form {
    display: flex;
    flex-wrap: wrap;
  }

  .autosuggest-textarea__textarea {
    font-size: 16px;
  }

  .search__input {
    line-height: 18px;
    font-size: 16px;
    padding: 15px;
    padding-inline-end: 30px;
  }

  .scrollable {
    overflow: visible;

    @supports (display: grid) {
      contain: content;
    }
  }

  @media screen and (min-width: $no-gap-breakpoint) {
    padding: 10px 0;
    padding-top: 0;
  }
}

@media screen and (min-width: $no-gap-breakpoint) {
  .react-swipeable-view-container .columns-area--mobile {
    height: calc(100% - 10px) !important;
  }

  .getting-started__wrapper {
    margin-bottom: 10px;
  }

  .search-page .search {
    display: none;
  }

  .navigation-panel__legal {
    display: none;
  }
}

@media screen and (max-width: $no-gap-breakpoint - 1px) {
  $sidebar-width: 285px;

  .columns-area__panels__main {
    width: calc(100% - $sidebar-width);
  }

  .columns-area__panels {
    min-height: calc(100vh - $ui-header-height);
    gap: 0;
  }

  .columns-area__panels__pane--navigational {
    min-width: $sidebar-width;

    .columns-area__panels__pane__inner {
      width: $sidebar-width;
    }

    .navigation-panel {
      margin: 0;
      border-inline-start: 1px solid var(--background-border-color);
      height: 100vh;
    }

    .navigation-panel__sign-in-banner,
    .navigation-panel__logo,
    .navigation-panel__banner,
    .getting-started__trends {
      display: none;
    }

    .column-link__icon {
      font-size: 18px;
    }
  }

  .layout-single-column {
    .ui__header {
      display: flex;
      background: var(--background-color);
      border-bottom: 1px solid var(--background-border-color);
    }

    .column > .scrollable,
    .tabs-bar__wrapper .column-header,
    .tabs-bar__wrapper .column-back-button {
      border-left: 0;
      border-right: 0;
    }

    .column-header,
    .column-back-button,
    .scrollable,
    .error-column {
      border-radius: 0 !important;
    }

    .column-header,
    .column-back-button {
      border-top: 0;
    }
  }
}

@media screen and (max-width: $no-gap-breakpoint - 285px - 1px) {
  $sidebar-width: 55px;

  .columns-area__panels__main {
    width: calc(100% - $sidebar-width);
  }

  .columns-area__panels__pane--navigational {
    min-width: $sidebar-width;

    .columns-area__panels__pane__inner {
      width: $sidebar-width;
    }

    .column-link span {
      display: none;
    }

    .list-panel {
      display: none;
    }
  }
}

.explore__search-header {
  display: none;
}

.explore__suggestions__card {
  padding: 12px 16px;
  gap: 8px;
  display: flex;
  flex-direction: column;
  border-bottom: 1px solid var(--background-border-color);

  &:last-child {
    border-bottom: 0;
  }

  &__source {
    padding-inline-start: 60px;
    font-size: 13px;
    line-height: 16px;
    color: $dark-text-color;
    text-overflow: ellipsis;
    overflow: hidden;
    white-space: nowrap;
  }

  &__body {
    display: flex;
    gap: 12px;
    align-items: center;

    &__main {
      flex: 1 1 auto;
      display: flex;
      flex-direction: column;
      gap: 8px;
      min-width: 0;

      &__name-button {
        display: flex;
        align-items: center;
        gap: 8px;

        &__name {
          display: block;
          color: inherit;
          text-decoration: none;
          flex: 1 1 auto;
          min-width: 0;
        }

        .button {
          min-width: 80px;
        }

        .display-name {
          font-size: 15px;
          line-height: 20px;
          color: $secondary-text-color;

          strong {
            font-weight: 700;
          }

          &__account {
            color: $darker-text-color;
            display: block;
          }
        }
      }
    }
  }
}

@media screen and (max-width: $no-gap-breakpoint - 1px) {
  .columns-area__panels__pane--compositional {
    display: none;
  }

  .explore__search-header {
    display: flex;
  }
}

.icon-with-badge {
  display: inline-flex;
  position: relative;

  &__badge {
    position: absolute;
    inset-inline-start: 9px;
    top: -13px;
    background: $ui-highlight-color;
    border: 2px solid var(--background-color);
    padding: 1px 6px;
    border-radius: 6px;
    font-size: 10px;
    font-weight: 500;
    line-height: 14px;
    color: $primary-text-color;
  }

  &__issue-badge {
    position: absolute;
    inset-inline-start: 11px;
    bottom: 1px;
    display: block;
    background: $error-red;
    border-radius: 50%;
    width: 0.625rem;
    height: 0.625rem;
  }
}

.column-link--transparent .icon-with-badge__badge {
  border-color: var(--background-color);
}

.column-title {
  text-align: center;
  padding-bottom: 32px;

  h3 {
    font-size: 24px;
    line-height: 1.5;
    font-weight: 700;
    margin-bottom: 10px;
  }

  p {
    font-size: 16px;
    line-height: 24px;
    font-weight: 400;
    color: $darker-text-color;
  }

  @media screen and (width >= 600px) {
    padding: 40px;
  }
}

.onboarding__footer {
  margin-top: 30px;
  color: $dark-text-color;
  text-align: center;
  font-size: 14px;

  .link-button {
    display: inline-block;
    color: inherit;
    font-size: inherit;
  }
}

.onboarding__link {
  display: flex;
  align-items: center;
  justify-content: space-between;
  gap: 10px;
  color: $highlight-text-color;
  background: lighten($ui-base-color, 4%);
  border-radius: 8px;
  padding: 10px 15px;
  box-sizing: border-box;
  font-size: 14px;
  font-weight: 500;
  height: 56px;
  text-decoration: none;

  svg {
    height: 1.5em;
  }

  &:hover,
  &:focus,
  &:active {
    background: lighten($ui-base-color, 8%);
  }
}

.onboarding__illustration {
  display: block;
  margin: 0 auto;
  margin-bottom: 10px;
  max-height: 200px;
  width: auto;
}

.onboarding__lead {
  font-size: 16px;
  line-height: 24px;
  font-weight: 400;
  color: $darker-text-color;
  text-align: center;
  margin-bottom: 30px;

  strong {
    font-weight: 700;
    color: $secondary-text-color;
  }
}

.onboarding__links {
  margin-bottom: 30px;

  & > * {
    margin-bottom: 2px;

    &:last-child {
      margin-bottom: 0;
    }
  }
}

.onboarding__steps {
  margin-bottom: 30px;

  &__item {
    background: lighten($ui-base-color, 4%);
    border: 0;
    border-radius: 8px;
    display: flex;
    width: 100%;
    box-sizing: border-box;
    align-items: center;
    gap: 10px;
    padding: 10px;
    padding-inline-end: 15px;
    margin-bottom: 2px;
    text-decoration: none;
    text-align: start;

    &:hover,
    &:focus,
    &:active {
      background: lighten($ui-base-color, 8%);
    }

    &__icon {
      flex: 0 0 auto;
      border-radius: 50%;
      display: none;
      align-items: center;
      justify-content: center;
      width: 36px;
      height: 36px;
      color: $highlight-text-color;
      font-size: 1.2rem;

      @media screen and (width >= 600px) {
        display: flex;
      }
    }

    &__progress {
      flex: 0 0 auto;
      background: $valid-value-color;
      border-radius: 50%;
      display: flex;
      align-items: center;
      justify-content: center;
      width: 21px;
      height: 21px;
      color: $primary-text-color;

      svg {
        height: 14px;
        width: auto;
      }
    }

    &__go {
      flex: 0 0 auto;
      display: flex;
      align-items: center;
      justify-content: center;
      width: 21px;
      height: 21px;
      color: $highlight-text-color;
      font-size: 17px;

      svg {
        height: 1.5em;
        width: auto;
      }
    }

    &__description {
      flex: 1 1 auto;
      line-height: 20px;

      h6 {
        color: $highlight-text-color;
        font-weight: 500;
        font-size: 14px;
      }

      p {
        color: $darker-text-color;
        overflow: hidden;
      }
    }
  }
}

.follow-recommendations {
  background: darken($ui-base-color, 4%);
  border-radius: 8px;
  margin-bottom: 30px;

  .account:last-child {
    border-bottom: 0;
  }

  &__empty {
    text-align: center;
    color: $darker-text-color;
    font-weight: 500;
    padding: 40px;
  }
}

.tip-carousel {
  border: 1px solid transparent;
  border-radius: 8px;
  padding: 16px;
  margin-bottom: 30px;

  &:focus {
    outline: 0;
    border-color: $highlight-text-color;
  }

  .media-modal__pagination {
    margin-bottom: 0;
  }
}

.copy-paste-text {
  background: lighten($ui-base-color, 4%);
  border-radius: 8px;
  border: 1px solid var(--background-border-color);
  padding: 16px;
  color: $primary-text-color;
  font-size: 15px;
  line-height: 22px;
  display: flex;
  flex-direction: column;
  align-items: flex-end;
  transition: border-color 300ms linear;
  margin-bottom: 30px;

  &:focus,
  &.focused {
    transition: none;
    outline: 0;
    border-color: $highlight-text-color;
  }

  &.copied {
    border-color: $valid-value-color;
    transition: none;
  }

  textarea {
    width: 100%;
    height: auto;
    background: transparent;
    color: inherit;
    font: inherit;
    border: 0;
    padding: 0;
    margin-bottom: 30px;
    resize: none;

    &:focus {
      outline: 0;
    }
  }
}

.onboarding__profile {
  position: relative;
  margin-bottom: 40px + 20px;

  .app-form__avatar-input {
    border: 2px solid $ui-base-color;
    position: absolute;
    inset-inline-start: -2px;
    bottom: -40px;
    z-index: 2;
  }

  .app-form__header-input {
    margin: 0 -20px;
    border-radius: 0;

    img {
      border-radius: 0;
    }
  }
}

.compose-panel {
  width: 285px;
  margin-top: 10px;
  display: flex;
  flex-direction: column;
  height: calc(100% - 10px);
  overflow-y: hidden;

  .compose-form {
    flex: 1 1 auto;
    min-height: 0;
  }
}

.navigation-panel {
  margin-top: 10px;
  margin-bottom: 10px;
  height: calc(100% - 20px);
  overflow: hidden;
  display: flex;
  flex-direction: column;

  &__menu {
    flex: 1 1 auto;
    min-height: 0;
    overflow-y: auto;
  }

  .logo {
    height: 48px;
    width: auto;
  }

  &__logo {
    margin-bottom: 12px;
  }

  @media screen and (height <= 710px) {
    &__portal {
      display: none;
    }
  }

  @media screen and (height <= 765px) {
    &__portal .trends__item:nth-child(n + 3) {
      display: none;
    }
  }

  @media screen and (height <= 820px) {
    &__portal .trends__item:nth-child(n + 4) {
      display: none;
    }
  }

  @media screen and (height <= 920px) {
    .column-link.column-link--optional {
      display: none;
    }
  }

  @media screen and (height <= 1040px) {
    .list-panel {
      display: none;
    }
  }
}

.navigation-panel,
.compose-panel {
  hr {
    flex: 0 0 auto;
    border: 0;
    background: transparent;
    border-top: 1px solid var(--background-border-color);
    margin: 10px 0;
  }

  .flex-spacer {
    background: transparent;
  }
}

.drawer__pager {
  box-sizing: border-box;
  padding: 0;
  flex-grow: 1;
  position: relative;
  overflow: hidden;
  display: flex;
  border-radius: 4px;
  border: 1px solid var(--background-border-color);
}

.drawer__inner {
  position: absolute;
  top: 0;
  inset-inline-start: 0;
  background: var(--background-color);
  box-sizing: border-box;
  padding: 0;
  display: flex;
  flex-direction: column;
  overflow: hidden;
  overflow-y: auto;
  width: 100%;
  height: 100%;
  z-index: 0;
}

.drawer__inner__mastodon {
  background: var(--background-color)
    url('data:image/svg+xml;utf8,<svg xmlns="http://www.w3.org/2000/svg" viewBox="0 0 234.80078 31.757813" width="234.80078" height="31.757812"><path d="M19.599609 0c-1.05 0-2.10039.375-2.90039 1.125L0 16.925781v14.832031h234.80078V17.025391l-16.5-15.900391c-1.6-1.5-4.20078-1.5-5.80078 0l-13.80078 13.099609c-1.6 1.5-4.19883 1.5-5.79883 0L179.09961 1.125c-1.6-1.5-4.19883-1.5-5.79883 0L159.5 14.224609c-1.6 1.5-4.20078 1.5-5.80078 0L139.90039 1.125c-1.6-1.5-4.20078-1.5-5.80078 0l-13.79883 13.099609c-1.6 1.5-4.20078 1.5-5.80078 0L100.69922 1.125c-1.600001-1.5-4.198829-1.5-5.798829 0l-13.59961 13.099609c-1.6 1.5-4.200781 1.5-5.800781 0L61.699219 1.125c-1.6-1.5-4.198828-1.5-5.798828 0L42.099609 14.224609c-1.6 1.5-4.198828 1.5-5.798828 0L22.5 1.125C21.7.375 20.649609 0 19.599609 0z" fill="#{hex-color(darken($ui-base-color, 4%))}"/></svg>')
    no-repeat bottom / 100% auto;
  flex: 1;
  min-height: 47px;
  display: none;

  > img {
    display: block;
    object-fit: contain;
    object-position: bottom left;
    width: 85%;
    height: 100%;
    pointer-events: none;
    user-select: none;
  }

  @media screen and (height >= 640px) {
    display: block;
  }
}

.drawer__header {
  flex: 0 0 auto;
  font-size: 16px;
  border: 1px solid var(--background-border-color);
  margin-bottom: 10px;
  display: flex;
  flex-direction: row;
  border-radius: 4px;
  overflow: hidden;

  a:hover,
  a:focus,
  a:active {
    color: $primary-text-color;
  }
}

.scrollable {
  overflow-y: scroll;
  overflow-x: hidden;
  flex: 1 1 auto;
  -webkit-overflow-scrolling: touch;

  &.optionally-scrollable {
    overflow-y: auto;
  }

  @supports (display: grid) {
    // hack to fix Chrome <57
    contain: strict;
  }

  &--flex {
    display: flex;
    flex-direction: column;
  }

  &__append {
    flex: 1 1 auto;
    position: relative;
    min-height: 120px;
  }

  .scrollable {
    flex: 1 1 auto;
  }
}

.scrollable.fullscreen {
  @supports (display: grid) {
    // hack to fix Chrome <57
    contain: none;
  }
}

.column-back-button {
  box-sizing: border-box;
  width: 100%;
  background: transparent;
  border: 1px solid var(--background-border-color);
  border-radius: 4px 4px 0 0;
  color: $highlight-text-color;
  cursor: pointer;
  flex: 0 0 auto;
  font-size: 16px;
  line-height: inherit;
  text-align: unset;
  padding: 13px;
  margin: 0;
  z-index: 3;
  outline: 0;
  display: flex;
  align-items: center;
  gap: 5px;

  &:hover {
    text-decoration: underline;
  }
}

.column-header__back-button {
  display: flex;
  align-items: center;
  gap: 5px;
  background: transparent;
  border: 0;
  font-family: inherit;
  color: $highlight-text-color;
  cursor: pointer;
  white-space: nowrap;
  font-size: 16px;
  padding: 13px;
  z-index: 3;

  &:hover {
    text-decoration: underline;
  }

  &.compact {
    padding-inline-end: 5px;
    flex: 0 0 auto;
  }
}

.react-toggle {
  display: inline-block;
  position: relative;
  cursor: pointer;
  background-color: transparent;
  border: 0;
  border-radius: 10px;
  padding: 0;
  user-select: none;
  -webkit-tap-highlight-color: rgba($base-overlay-background, 0);
  -webkit-tap-highlight-color: transparent;
}

.react-toggle-screenreader-only {
  border: 0;
  clip: rect(0 0 0 0);
  height: 1px;
  margin: -1px;
  overflow: hidden;
  padding: 0;
  position: absolute;
  width: 1px;
}

.react-toggle--disabled {
  cursor: not-allowed;
  opacity: 0.5;
  transition: opacity 0.25s;
}

.react-toggle-track {
  width: 32px;
  height: 20px;
  padding: 0;
  border-radius: 10px;
  background-color: $ui-primary-color;
}

.react-toggle--focus {
  outline: $ui-button-focus-outline;
}

.react-toggle--checked .react-toggle-track {
  background-color: $ui-highlight-color;
}

.react-toggle-track-check,
.react-toggle-track-x {
  display: none;
}

.react-toggle-thumb {
  position: absolute;
  top: 2px;
  inset-inline-start: 2px;
  width: 16px;
  height: 16px;
  border-radius: 50%;
  background-color: $ui-button-color;
  box-sizing: border-box;
  transition: all 0.25s ease;
  transition-property: border-color, left;
}

.react-toggle--checked .react-toggle-thumb {
  inset-inline-start: 32px - 16px - 2px;
  border-color: $ui-highlight-color;
}

.react-toggle:hover:not(.react-toggle--disabled) .react-toggle-track {
  background: darken($ui-primary-color, 5%);
}

.react-toggle.react-toggle--checked:hover:not(.react-toggle--disabled)
  .react-toggle-track {
  background: lighten($ui-highlight-color, 5%);
}

.switch-to-advanced {
  color: $light-text-color;
  background-color: $ui-base-color;
  padding: 15px;
  border-radius: 4px;
  margin-top: 4px;
  margin-bottom: 12px;
  font-size: 13px;
  line-height: 18px;

  .switch-to-advanced__toggle {
    color: $ui-button-tertiary-color;
    font-weight: bold;
  }
}

.column-link {
  display: flex;
  align-items: center;
  gap: 5px;
  font-size: 16px;
  padding: 13px;
  text-decoration: none;
  overflow: hidden;
  white-space: nowrap;
  border: 0;
  background: transparent;
  color: $secondary-text-color;
  border-left: 4px solid transparent;

  &:hover,
  &:focus,
  &:active {
    color: $primary-text-color;
  }

  &.active {
    color: $highlight-text-color;
  }

  &:focus {
    outline: 0;
  }

  &:focus-visible {
    border-color: $ui-button-focus-outline-color;
    border-radius: 0;
  }

  &--logo {
    background: transparent;
    padding: 10px;

    &:hover,
    &:focus,
    &:active {
      background: transparent;
    }
  }
}

.column-link__badge {
  display: inline-block;
  border-radius: 4px;
  font-size: 12px;
  line-height: 19px;
  font-weight: 500;
  background: $ui-base-color;
  padding: 4px 8px;
  margin: -6px 10px;
}

.column-subheading {
  background: var(--surface-background-color);
  color: $darker-text-color;
  padding: 8px 20px;
  font-size: 12px;
  font-weight: 500;
  text-transform: uppercase;
  cursor: default;
}

.getting-started__wrapper {
  flex: 0 0 auto;
}

.flex-spacer {
  flex: 1 1 auto;
}

.getting-started {
  color: $dark-text-color;
  overflow: auto;
  border: 1px solid var(--background-border-color);
  border-top: 0;

  &__trends {
    flex: 0 1 auto;
    opacity: 1;
    animation: fade 150ms linear;
    margin-top: 10px;

    h4 {
      border-bottom: 1px solid var(--background-border-color);
      padding: 10px;
      font-size: 12px;
      text-transform: uppercase;
      font-weight: 500;

      a {
        color: $darker-text-color;
        text-decoration: none;
      }
    }

    .trends__item {
      border-bottom: 0;
      padding: 10px;

      &__current {
        color: $darker-text-color;
      }
    }
  }
}

.keyboard-shortcuts {
  padding: 8px 0 0;
  overflow: hidden;

  thead {
    position: absolute;
    inset-inline-start: -9999px;
  }

  td {
    padding: 0 10px 8px;
  }

  kbd {
    display: inline-block;
    padding: 3px 5px;
    background-color: lighten($ui-base-color, 8%);
    border: 1px solid darken($ui-base-color, 4%);
  }
}

.setting-text {
  display: block;
  box-sizing: border-box;
  margin: 0;
  color: $primary-text-color;
  background: $ui-base-color;
  padding: 7px 10px;
  font-family: inherit;
  font-size: 14px;
  line-height: 22px;
  border-radius: 4px;
  border: 1px solid var(--background-border-color);

  &:focus {
    outline: 0;
  }

  &__wrapper {
    background: $ui-base-color;
    border: 1px solid var(--background-border-color);
    margin-bottom: 10px;
    border-radius: 4px;

    .setting-text {
      border: 0;
      margin-bottom: 0;
      border-radius: 0;

      &:focus {
        border: 0;
      }
    }

    &__modifiers {
      color: $inverted-text-color;
      font-family: inherit;
      font-size: 14px;
      background: $white;
    }
  }

  &__toolbar {
    display: flex;
    justify-content: space-between;
    margin-bottom: 20px;
  }

  @media screen and (width <= 600px) {
    font-size: 16px;
  }
}

.status-card {
  display: flex;
  align-items: center;
  position: relative;
  font-size: 14px;
  color: $darker-text-color;
  margin-top: 14px;
  margin-bottom: 14px;
  text-decoration: none;
  overflow: hidden;
  border: 1px solid var(--background-border-color);
  border-radius: 8px;

  &.bottomless {
    border-radius: 8px 8px 0 0;
  }

  &__actions {
    bottom: 0;
    inset-inline-start: 0;
    position: absolute;
    inset-inline-end: 0;
    top: 0;
    display: flex;
    justify-content: center;
    align-items: center;
    cursor: pointer;

    & > div {
      background: rgba($base-shadow-color, 0.6);
      border-radius: 8px;
      padding: 12px 9px;
      backdrop-filter: blur(10px) saturate(180%) contrast(75%) brightness(70%);
      flex: 0 0 auto;
      display: flex;
      justify-content: center;
      align-items: center;
    }

    button,
    a {
      display: inline;
      color: $secondary-text-color;
      background: transparent;
      border: 0;
      padding: 0 8px;
      text-decoration: none;
      font-size: 18px;
      line-height: 18px;

      &:hover,
      &:active,
      &:focus {
        color: $primary-text-color;
      }
    }

    a {
      font-size: 19px;
      position: relative;
      bottom: -1px;
    }
  }
}

a.status-card {
  cursor: pointer;

  &:hover,
  &:focus,
  &:active {
    .status-card__title,
    .status-card__host,
    .status-card__author,
    .status-card__description {
      color: $highlight-text-color;
    }
  }
}

.status-card a {
  color: inherit;
  text-decoration: none;

  &:hover,
  &:focus,
  &:active {
    .status-card__title,
    .status-card__host,
    .status-card__author,
    .status-card__description {
      color: $highlight-text-color;
    }
  }
}

.status-card-photo {
  cursor: zoom-in;
  display: block;
  text-decoration: none;
  width: 100%;
  height: auto;
  margin: 0;
}

.status-card-video {
  // Firefox has a bug where frameborder=0 iframes add some extra blank space
  // see https://bugzilla.mozilla.org/show_bug.cgi?id=155174
  overflow: hidden;

  iframe {
    width: 100%;
    height: 100%;
  }
}

.status-card__title {
  display: block;
  font-weight: 700;
  font-size: 19px;
  line-height: 24px;
  color: $primary-text-color;
  overflow: hidden;
  white-space: nowrap;
  text-overflow: ellipsis;
}

.status-card.expanded .status-card__title {
  white-space: normal;
  display: -webkit-box;
  -webkit-line-clamp: 2;
  -webkit-box-orient: vertical;
}

.status-card__content {
  flex: 1 1 auto;
  overflow: hidden;
  padding: 15px;
  box-sizing: border-box;
  max-width: 100%;
}

.status-card__host {
  display: block;
  font-size: 14px;
  margin-bottom: 8px;
  white-space: nowrap;
  overflow: hidden;
  text-overflow: ellipsis;
}

.status-card__author {
  display: block;
  margin-top: 8px;
  font-size: 14px;
  color: $primary-text-color;
  white-space: nowrap;
  overflow: hidden;
  text-overflow: ellipsis;

  strong {
    font-weight: 500;
  }
}

.status-card__description {
  display: block;
  margin-top: 8px;
  font-size: 14px;
  white-space: nowrap;
  overflow: hidden;
  text-overflow: ellipsis;
}

.status-card__image {
  flex: 0 0 auto;
  width: 120px;
  aspect-ratio: 1;
  background: lighten($ui-base-color, 8%);
  position: relative;

  & > .icon {
    width: 18px;
    height: 18px;
    position: absolute;
    transform-origin: 50% 50%;
    top: 50%;
    inset-inline-start: 50%;
    transform: translate(-50%, -50%);
  }
}

.status-card__image-image {
  display: block;
  margin: 0;
  width: 100%;
  height: 100%;
  object-fit: cover;
  background-size: cover;
  background-position: center center;
}

.status-card__image-preview {
  display: block;
  margin: 0;
  width: 100%;
  height: 100%;
  object-fit: fill;
  position: absolute;
  top: 0;
  inset-inline-start: 0;
  z-index: 0;
  background: $base-overlay-background;

  &--hidden {
    display: none;
  }
}

.status-card.expanded {
  flex-direction: column;
  align-items: flex-start;
}

.status-card.expanded .status-card__image {
  width: 100%;
  aspect-ratio: auto;
}

.status-card__image,
.status-card__image-image,
.status-card__image-preview {
  border-start-start-radius: 8px;
  border-start-end-radius: 0;
  border-end-end-radius: 0;
  border-end-start-radius: 8px;
}

.status-card.expanded .status-card__image,
.status-card.expanded .status-card__image-image,
.status-card.expanded .status-card__image-preview {
  border-start-end-radius: 8px;
  border-end-end-radius: 0;
  border-end-start-radius: 0;
}

.status-card.bottomless .status-card__image,
.status-card.bottomless .status-card__image-image,
.status-card.bottomless .status-card__image-preview {
  border-end-end-radius: 0;
  border-end-start-radius: 0;
}

.status-card.expanded > a {
  width: 100%;
}

.load-more {
  display: block;
  color: $dark-text-color;
  background-color: transparent;
  border: 0;
  font-size: inherit;
  text-align: center;
  line-height: inherit;
  margin: 0;
  padding: 15px;
  box-sizing: border-box;
  width: 100%;
  clear: both;
  text-decoration: none;

  &:hover {
    background: var(--on-surface-color);
  }
}

.load-gap {
  border-bottom: 1px solid var(--background-border-color);
}

.timeline-hint {
  text-align: center;
  color: $dark-text-color;
  padding: 16px;
  box-sizing: border-box;
  width: 100%;
  font-size: 14px;
  line-height: 21px;

  strong {
    font-weight: 500;
  }

  a {
    color: $highlight-text-color;
    text-decoration: none;

    &:hover,
    &:focus,
    &:active {
      text-decoration: underline;
      color: lighten($highlight-text-color, 4%);
    }
  }

  &--with-descendants {
    border-top: 1px solid var(--background-border-color);
  }
}

.regeneration-indicator {
  text-align: center;
  font-size: 16px;
  font-weight: 500;
  color: $dark-text-color;
  border: 1px solid var(--background-border-color);
  border-top: 0;
  cursor: default;
  display: flex;
  flex: 1 1 auto;
  flex-direction: column;
  align-items: center;
  justify-content: center;
  padding: 20px;

  &__figure {
    &,
    img {
      display: block;
      width: auto;
      height: 160px;
      margin: 0;
    }
  }

  &--without-header {
    padding-top: 20px + 48px;
  }

  &__label {
    margin-top: 30px;

    strong {
      display: block;
      margin-bottom: 10px;
      color: $dark-text-color;
    }

    span {
      font-size: 15px;
      font-weight: 400;
    }
  }
}

.column-header__wrapper {
  position: relative;
  flex: 0 0 auto;
  z-index: 1;

  &.active {
    box-shadow: 0 1px 0 rgba($highlight-text-color, 0.3);

    &::before {
      display: block;
      content: '';
      position: absolute;
      bottom: -13px;
      inset-inline-start: 0;
      inset-inline-end: 0;
      margin: 0 auto;
      width: 60%;
      pointer-events: none;
      height: 28px;
      z-index: 1;
      background: radial-gradient(
        ellipse,
        rgba($ui-highlight-color, 0.23) 0%,
        rgba($ui-highlight-color, 0) 60%
      );
    }
  }

  .announcements {
    z-index: 1;
    position: relative;
  }
}

.column-header__select-row {
  border-width: 0 1px 1px;
  border-style: solid;
  border-color: var(--background-border-color);
  padding: 15px;
  display: flex;
  align-items: center;
  gap: 8px;

  &__checkbox .check-box {
    display: flex;
  }

  &__select-menu:disabled {
    visibility: hidden;
  }

  &__mode-button {
    margin-left: auto;
    color: $highlight-text-color;
    font-weight: bold;
    font-size: 14px;

    &:hover {
      color: lighten($highlight-text-color, 6%);
    }
  }
}

.column-header {
  display: flex;
  font-size: 16px;
  border: 1px solid var(--background-border-color);
  border-radius: 4px 4px 0 0;
  flex: 0 0 auto;
  cursor: pointer;
  position: relative;
  z-index: 2;
  outline: 0;

  &__title {
    display: flex;
    align-items: center;
    gap: 5px;
    margin: 0;
    border: 0;
    padding: 13px;
    padding-inline-end: 0;
    color: inherit;
    background: transparent;
    font: inherit;
    text-align: start;
    text-overflow: ellipsis;
    overflow: hidden;
    white-space: nowrap;
    flex: 1;

    &:focus-visible {
      outline: $ui-button-icon-focus-outline;
    }
  }

  .column-header__back-button + &__title {
    padding-inline-start: 0;
  }

  .column-header__back-button {
    flex: 1;
    color: $highlight-text-color;

    &.compact {
      flex: 0 0 auto;
      color: $primary-text-color;
    }
  }

  &.active {
    .column-header__icon {
      color: $highlight-text-color;
      text-shadow: 0 0 10px rgba($highlight-text-color, 0.4);
    }
  }

  &:focus,
  &:active {
    outline: 0;
  }

  &__advanced-buttons {
    display: flex;
    justify-content: space-between;
    align-items: center;
    padding: 16px;
    padding-top: 0;

    &:first-child {
      padding-top: 16px;
    }
  }
}

.column-header__buttons {
  height: 48px;
  display: flex;
}

.column-header__links {
  margin-bottom: 14px;
}

.column-header__links .text-btn {
  margin-inline-end: 10px;
}

.column-header__button {
  display: flex;
  justify-content: center;
  align-items: center;
  border: 0;
  color: $darker-text-color;
  background: transparent;
  cursor: pointer;
  font-size: 16px;
  padding: 0 15px;

  &:last-child {
    border-start-end-radius: 4px;
  }

  &:hover {
    color: lighten($darker-text-color, 4%);
  }

  &:focus-visible {
    outline: $ui-button-focus-outline;
  }

  &.active {
    color: $primary-text-color;

    &:hover {
      color: $primary-text-color;
    }

    .icon-sliders {
      transform: rotate(60deg);
    }
  }

  &:disabled {
    color: $dark-text-color;
    cursor: default;
  }
}

.no-reduce-motion .column-header__button .icon-sliders {
  transition: transform 150ms ease-in-out;
}

.column-header__collapsible {
  max-height: 70vh;
  overflow: hidden;
  overflow-y: auto;
  color: $darker-text-color;
  transition:
    max-height 150ms ease-in-out,
    opacity 300ms linear;
  opacity: 1;
  z-index: 1;
  position: relative;
  border-left: 1px solid var(--background-border-color);
  border-right: 1px solid var(--background-border-color);
  border-bottom: 1px solid var(--background-border-color);

  @media screen and (max-width: $no-gap-breakpoint) {
    border-left: 0;
    border-right: 0;
  }

  &.collapsed {
    max-height: 0;
    opacity: 0.5;
    border-bottom: 0;
  }

  &.animating {
    overflow-y: hidden;
  }

  hr {
    height: 0;
    background: transparent;
    border: 0;
    border-top: 1px solid var(--background-border-color);
    margin: 10px 0;
  }
}

.column-header__collapsible-inner {
  border-top: 0;
}

.column-header__setting-btn {
  &:hover,
  &:focus {
    color: $darker-text-color;
    text-decoration: underline;
  }
}

.column-header__collapsible__extra + .column-header__setting-btn {
  padding-top: 5px;
}

.column-header__permission-btn {
  display: inline;
  font-weight: inherit;
  text-decoration: underline;
}

.column-header__setting-arrows {
  display: flex;
  align-items: center;
}

.text-btn {
  display: inline-flex;
  align-items: center;
  gap: 4px;
  padding: 0;
  font-family: inherit;
  font-size: inherit;
  font-weight: inherit;
  color: inherit;
  border: 0;
  background: transparent;
  cursor: pointer;

  .icon {
    width: 13px;
    height: 13px;
  }
}

.column-header__issue-btn {
  color: $warning-red;

  &:hover {
    color: $error-red;
    text-decoration: underline;
  }
}

.loading-indicator {
  color: $dark-text-color;
  font-size: 12px;
  font-weight: 400;
  text-transform: uppercase;
  overflow: visible;
  position: absolute;
  top: 50%;
  inset-inline-start: 50%;
  transform: translate(-50%, -50%);
  display: flex;
  align-items: center;
  justify-content: center;
}

.button .loading-indicator {
  position: static;
  transform: none;

  .circular-progress {
    color: $primary-text-color;
    width: 22px;
    height: 22px;
  }
}

.circular-progress {
  color: lighten($ui-base-color, 26%);
  animation: 1.4s linear 0s infinite normal none running simple-rotate;

  circle {
    stroke: currentColor;
    stroke-dasharray: 80px, 200px;
    stroke-dashoffset: 0;
    animation: circular-progress 1.4s ease-in-out infinite;
  }
}

@keyframes circular-progress {
  0% {
    stroke-dasharray: 1px, 200px;
    stroke-dashoffset: 0;
  }

  50% {
    stroke-dasharray: 100px, 200px;
    stroke-dashoffset: -15px;
  }

  100% {
    stroke-dasharray: 100px, 200px;
    stroke-dashoffset: -125px;
  }
}

@keyframes simple-rotate {
  0% {
    transform: rotate(0deg);
  }

  100% {
    transform: rotate(360deg);
  }
}

@keyframes spring-rotate-in {
  0% {
    transform: rotate(0deg);
  }

  30% {
    transform: rotate(-484.8deg);
  }

  60% {
    transform: rotate(-316.7deg);
  }

  90% {
    transform: rotate(-375deg);
  }

  100% {
    transform: rotate(-360deg);
  }
}

@keyframes spring-rotate-out {
  0% {
    transform: rotate(-360deg);
  }

  30% {
    transform: rotate(124.8deg);
  }

  60% {
    transform: rotate(-43.27deg);
  }

  90% {
    transform: rotate(15deg);
  }

  100% {
    transform: rotate(0deg);
  }
}

.video-error-cover {
  align-items: center;
  background: $base-overlay-background;
  color: $primary-text-color;
  cursor: pointer;
  display: flex;
  flex-direction: column;
  height: 100%;
  justify-content: center;
  margin-top: 8px;
  position: relative;
  text-align: center;
  z-index: 100;
}

.spoiler-button {
  top: 0;
  inset-inline-start: 0;
  width: 100%;
  height: 100%;
  position: absolute;
  z-index: 100;

  &--hidden {
    display: none;
  }

  &--click-thru {
    pointer-events: none;
  }

  &__overlay {
    display: flex;
    align-items: center;
    justify-content: center;
    background: transparent;
    width: 100%;
    height: 100%;
    padding: 0;
    margin: 0;
    border: 0;
    color: $white;
    line-height: 20px;
    font-size: 14px;

    &__label {
      background-color: rgba($black, 0.45);
      backdrop-filter: blur(10px) saturate(180%) contrast(75%) brightness(70%);
      border-radius: 8px;
      padding: 12px 16px;
      display: flex;
      align-items: center;
      justify-content: center;
      gap: 4px;
      flex-direction: column;
      font-weight: 600;
    }

    &__action {
      font-weight: 400;
      font-size: 13px;
    }

    &:hover,
    &:focus {
      .spoiler-button__overlay__label {
        background-color: rgba($black, 0.9);
      }
    }
  }
}

.modal-container--preloader {
  background: lighten($ui-base-color, 8%);
}

.account--panel {
  border-top: 1px solid var(--background-border-color);
  border-bottom: 1px solid var(--background-border-color);
  display: flex;
  flex-direction: row;
  padding: 10px 0;
}

.account--panel__button,
.detailed-status__button {
  flex: 1 1 auto;
  text-align: center;
}

.column-settings {
  display: flex;
  flex-direction: column;

  &__section {
    // FIXME: Legacy
    color: $darker-text-color;
    cursor: default;
    display: block;
    font-weight: 500;
  }

  .column-header__links {
    margin: 0;
  }

  section {
    padding: 16px;
    border-bottom: 1px solid var(--background-border-color);

    &:last-child {
      border-bottom: 0;
    }
  }

  h3 {
    font-size: 16px;
    line-height: 24px;
    letter-spacing: 0.5px;
    font-weight: 500;
    color: $primary-text-color;
    margin-bottom: 16px;
  }

  &__row {
    display: flex;
    flex-direction: column;
    gap: 12px;
  }

  .app-form__toggle {
    &__toggle > div {
      border: 0;
    }
  }
}

.column-settings__hashtags {
  margin-top: 15px;

  .column-settings__row {
    margin-bottom: 15px;
  }

  .column-select {
    &__control {
      @include search-input;

      &::placeholder {
        color: lighten($darker-text-color, 4%);
      }

      &::-moz-focus-inner {
        border: 0;
      }

      &::-moz-focus-inner,
      &:focus,
      &:active {
        outline: 0 !important;
      }

      &:focus {
        background: lighten($ui-base-color, 4%);
      }

      @media screen and (width <= 600px) {
        font-size: 16px;
      }
    }

    &__placeholder {
      color: $dark-text-color;
      padding-inline-start: 2px;
      font-size: 12px;
    }

    &__value-container {
      padding-inline-start: 6px;
    }

    &__multi-value {
      background: lighten($ui-base-color, 8%);

      &__remove {
        cursor: pointer;

        &:hover,
        &:active,
        &:focus {
          background: lighten($ui-base-color, 12%);
          color: lighten($darker-text-color, 4%);
        }
      }
    }

    &__multi-value__label,
    &__input,
    &__input-container {
      color: $darker-text-color;
    }

    &__clear-indicator,
    &__dropdown-indicator {
      cursor: pointer;
      transition: none;
      color: $dark-text-color;

      &:hover,
      &:active,
      &:focus {
        color: lighten($dark-text-color, 4%);
      }
    }

    &__indicator-separator {
      background-color: lighten($ui-base-color, 8%);
    }

    &__menu {
      @include search-popout;

      & {
        padding: 0;
        background: $ui-secondary-color;
      }
    }

    &__menu-list {
      padding: 6px;
    }

    &__option {
      color: $inverted-text-color;
      border-radius: 4px;
      font-size: 14px;

      &--is-focused,
      &--is-selected {
        background: darken($ui-secondary-color, 10%);
      }
    }
  }
}

.column-settings__row {
  .text-btn:not(.column-header__permission-btn) {
    margin-bottom: 15px;
  }
}

.relationship-tag {
  color: $white;
  margin-bottom: 4px;
  display: block;
  background-color: rgba($black, 0.45);
  backdrop-filter: blur(10px) saturate(180%) contrast(75%) brightness(70%);
  font-size: 11px;
  text-transform: uppercase;
  font-weight: 700;
  padding: 2px 6px;
  border-radius: 4px;
}

.setting-toggle {
  display: flex;
  align-items: center;
  gap: 8px;
}

.setting-toggle__label {
  color: $darker-text-color;
}

.limited-account-hint {
  p {
    color: $secondary-text-color;
    font-size: 15px;
    font-weight: 500;
    margin-bottom: 20px;
  }
}

.empty-column-indicator,
.follow_requests-unlocked_explanation {
  color: $dark-text-color;
  text-align: center;
  padding: 20px;
  font-size: 15px;
  font-weight: 400;
  cursor: default;
  display: flex;
  flex: 1 1 auto;
  align-items: center;
  justify-content: center;

  & > span {
    max-width: 500px;
  }

  a {
    color: $highlight-text-color;
    text-decoration: none;

    &:hover {
      text-decoration: underline;
    }
  }
}

.follow_requests-unlocked_explanation {
  background: var(--surface-background-color);
  border-bottom: 1px solid var(--background-border-color);
  contain: initial;
  flex-grow: 0;
}

.error-column {
  padding: 20px;
  border: 1px solid var(--background-border-color);
  border-radius: 4px;
  display: flex;
  flex: 1 1 auto;
  align-items: center;
  justify-content: center;
  flex-direction: column;
  cursor: default;

  &__image {
    width: 70%;
    max-width: 350px;
    margin-top: -50px;
  }

  &__message {
    text-align: center;
    color: $darker-text-color;
    font-size: 15px;
    line-height: 22px;

    h1 {
      font-size: 28px;
      line-height: 33px;
      font-weight: 700;
      margin-bottom: 15px;
      color: $primary-text-color;
    }

    p {
      max-width: 48ch;
    }

    &__actions {
      margin-top: 30px;
      display: flex;
      gap: 10px;
      align-items: center;
      justify-content: center;
    }
  }
}

@keyframes heartbeat {
  0% {
    transform: scale(1);
    animation-timing-function: ease-out;
  }

  10% {
    transform: scale(0.91);
    animation-timing-function: ease-in;
  }

  17% {
    transform: scale(0.98);
    animation-timing-function: ease-out;
  }

  33% {
    transform: scale(0.87);
    animation-timing-function: ease-in;
  }

  45% {
    transform: scale(1);
    animation-timing-function: ease-out;
  }
}

.no-reduce-motion .pulse-loading {
  transform-origin: center center;
  animation: heartbeat 1.5s ease-in-out infinite both;
}

.emoji-picker-dropdown__menu {
  position: relative;
  margin-top: 5px;
  z-index: 2;
  background: var(--dropdown-background-color);
  backdrop-filter: var(--background-filter);
  border: 1px solid var(--dropdown-border-color);
  box-shadow: var(--dropdown-shadow);
  border-radius: 5px;

  .emoji-mart-scroll {
    transition: opacity 200ms ease;
  }

  &.selecting .emoji-mart-scroll {
    opacity: 0.5;
  }
}

.emoji-picker-dropdown__modifiers {
  position: absolute;
  top: 60px;
  inset-inline-end: 11px;
  cursor: pointer;
}

.emoji-picker-dropdown__modifiers__menu {
  position: absolute;
  z-index: 4;
  top: -5px;
  inset-inline-start: -9px;
  background: var(--dropdown-background-color);
  border: 1px solid var(--dropdown-border-color);
  border-radius: 4px;
  box-shadow: var(--dropdown-shadow);
  overflow: hidden;

  button {
    display: block;
    cursor: pointer;
    border: 0;
    padding: 4px 8px;
    background: transparent;

    &:hover,
    &:focus,
    &:active {
      background: var(--dropdown-border-color);
    }
  }

  .emoji-mart-emoji {
    height: 22px;
  }
}

.emoji-mart-emoji {
  span {
    background-repeat: no-repeat;
  }
}

.upload-area {
  align-items: center;
  background: rgba($base-overlay-background, 0.8);
  display: flex;
  height: 100vh;
  justify-content: center;
  inset-inline-start: 0;
  opacity: 0;
  position: fixed;
  top: 0;
  visibility: hidden;
  width: 100vw;
  z-index: 2000;

  * {
    pointer-events: none;
  }
}

.upload-area__drop {
  width: 320px;
  height: 160px;
  display: flex;
  box-sizing: border-box;
  position: relative;
  padding: 8px;
}

.upload-area__background {
  position: absolute;
  top: 0;
  inset-inline-end: 0;
  bottom: 0;
  inset-inline-start: 0;
  z-index: -1;
  border-radius: 4px;
  background: $ui-base-color;
  box-shadow: 0 0 5px rgba($base-shadow-color, 0.2);
}

.upload-area__content {
  flex: 1;
  display: flex;
  align-items: center;
  justify-content: center;
  text-align: center;
  color: $secondary-text-color;
  font-size: 18px;
  font-weight: 500;
  border: 2px dashed $ui-base-lighter-color;
  border-radius: 4px;
}

.upload-progress {
  color: $darker-text-color;
  overflow: hidden;
  display: flex;
  gap: 8px;
  align-items: center;
  padding: 0 12px;

  .icon {
    width: 24px;
    height: 24px;
    color: $ui-highlight-color;
  }

  span {
    font-size: 12px;
    text-transform: uppercase;
    font-weight: 500;
    display: block;
  }
}

.upload-progress__message {
  flex: 1 1 auto;
}

.upload-progress__backdrop {
  width: 100%;
  height: 6px;
  border-radius: 6px;
  background: var(--background-color);
  position: relative;
  margin-top: 5px;
}

.upload-progress__tracker {
  position: absolute;
  inset-inline-start: 0;
  top: 0;
  height: 6px;
  background: $ui-highlight-color;
  border-radius: 6px;
}

.emoji-button {
  display: block;
  padding-top: 5px;
  padding-bottom: 2px;
  padding-inline-start: 2px;
  padding-inline-end: 5px;
  outline: 0;
  cursor: pointer;

  img {
    filter: grayscale(100%);
    opacity: 0.8;
    display: block;
    margin: 0;
    width: 22px;
    height: 22px;
  }

  &:hover,
  &:active,
  &:focus {
    img {
      opacity: 1;
      filter: none;
      border-radius: 100%;
    }
  }

  &:focus-visible {
    img {
      outline: $ui-button-icon-focus-outline;
    }
  }
}

.dropdown--active .emoji-button img {
  opacity: 1;
  filter: none;
}

.privacy-dropdown__dropdown,
.language-dropdown__dropdown {
  box-shadow: var(--dropdown-shadow);
  background: var(--dropdown-background-color);
  backdrop-filter: var(--background-filter);
  border: 1px solid var(--dropdown-border-color);
  padding: 4px;
  border-radius: 4px;
  overflow: hidden;
  z-index: 2;
  width: 300px;

  &.top {
    transform-origin: 50% 100%;
  }

  &.bottom {
    transform-origin: 50% 0;
  }
}

.modal-root__container .privacy-dropdown {
  flex-grow: 0;
}

.modal-root__container .privacy-dropdown__dropdown {
  pointer-events: auto;
  z-index: 9999;
}

.privacy-dropdown__option {
  font-size: 14px;
  line-height: 20px;
  letter-spacing: 0.25px;
  padding: 8px 12px;
  cursor: pointer;
  display: flex;
  align-items: center;
  gap: 12px;
  border-radius: 4px;
  color: $primary-text-color;

  &:hover,
  &:active {
    background: var(--dropdown-border-color);
  }

  &:focus,
  &.active {
    background: $ui-highlight-color;
    color: $primary-text-color;
    outline: 0;

    .privacy-dropdown__option__content,
    .privacy-dropdown__option__content strong,
    .privacy-dropdown__option__additional {
      color: $primary-text-color;
    }
  }

  &__additional {
    display: flex;
    align-items: center;
    justify-content: center;
    color: $darker-text-color;
    cursor: help;
  }
}

.privacy-dropdown__option__icon {
  display: flex;
  align-items: center;
  justify-content: center;
}

.privacy-dropdown__option__content {
  flex: 1 1 auto;
  color: $darker-text-color;

  strong {
    color: $primary-text-color;
    font-weight: 500;
    display: block;

    @each $lang in $cjk-langs {
      &:lang(#{$lang}) {
        font-weight: 700;
      }
    }
  }
}

.language-dropdown {
  &__dropdown {
    padding: 0;

    .emoji-mart-search {
      padding: 10px;
      background: var(--dropdown-background-color);

      input {
        padding: 8px 12px;
        background: $ui-base-color;
        border: 1px solid var(--background-border-color);
        color: $darker-text-color;

        @media screen and (width <= 600px) {
          font-size: 16px;
          line-height: 24px;
          letter-spacing: 0.5px;
        }
      }
    }

    .emoji-mart-search-icon {
      inset-inline-end: 15px;
      opacity: 1;
      color: $darker-text-color;

      .icon {
        width: 18px;
        height: 18px;
      }

      &:disabled {
        opacity: 0.38;
      }
    }

    .emoji-mart-scroll {
      padding: 0 10px 10px;
      background: var(--dropdown-background-color);
    }

    &__results {
      &__item {
        cursor: pointer;
        color: $primary-text-color;
        font-size: 14px;
        line-height: 20px;
        letter-spacing: 0.25px;
        font-weight: 500;
        padding: 8px 12px;
        border-radius: 4px;
        overflow: hidden;
        white-space: nowrap;
        text-overflow: ellipsis;

        &__common-name {
          color: $darker-text-color;
          font-weight: 400;
        }

        &:active,
        &:hover {
          background: var(--dropdown-border-color);
        }

        &:focus,
        &.active {
          background: $ui-highlight-color;
          color: $primary-text-color;
          outline: 0;

          .language-dropdown__dropdown__results__item__common-name {
            color: $primary-text-color;
          }
        }
      }
    }
  }
}

.search {
  margin-bottom: 32px;
  position: relative;

  .layout-multiple-columns & {
    margin-bottom: 10px;
  }

  &__popout {
    box-sizing: border-box;
    display: none;
    position: absolute;
    inset-inline-start: 0;
    margin-top: -2px;
    width: 100%;
    background: $ui-base-color;
    border: 1px solid var(--background-border-color);
    border-radius: 0 0 4px 4px;
    box-shadow: var(--dropdown-shadow);
    z-index: 99;
    font-size: 13px;
    padding: 15px 5px;

    h4 {
      text-transform: uppercase;
      color: $darker-text-color;
      font-weight: 500;
      padding: 0 10px;
      margin-bottom: 10px;
    }

    .icon-button {
      padding: 0;
      color: $darker-text-color;
    }

    .icon {
      width: 18px;
      height: 18px;
    }

    &__menu {
      margin-bottom: 20px;

      &:last-child {
        margin-bottom: 0;
      }

      &__message {
        color: $darker-text-color;
        padding: 0 10px;
      }

      &__item {
        display: block;
        box-sizing: border-box;
        width: 100%;
        border: 0;
        font: inherit;
        background: transparent;
        color: $darker-text-color;
        padding: 10px;
        cursor: pointer;
        border-radius: 4px;
        text-align: start;
        text-overflow: ellipsis;
        overflow: hidden;
        white-space: nowrap;

        &--flex {
          display: flex;
          justify-content: space-between;
        }

        .icon-button {
          transition: none;
        }

        &:hover,
        &:focus,
        &:active,
        &.selected {
          background: $ui-highlight-color;
          color: $primary-text-color;

          .icon-button {
            color: $primary-text-color;
          }
        }

        mark {
          background: transparent;
          font-weight: 700;
          color: $primary-text-color;
        }

        span {
          overflow: inherit;
          text-overflow: inherit;
        }
      }
    }
  }

  &.active {
    .search__input {
      border-radius: 4px 4px 0 0;
    }

    .search__popout {
      display: block;
    }
  }
}

.search__input {
  @include search-input;

  display: block;
  padding: 12px 16px;
  padding-inline-start: 16px + 15px + 8px;
  line-height: normal;

  &::-moz-focus-inner {
    border: 0;
  }

  &::-moz-focus-inner,
  &:focus,
  &:active {
    outline: 0 !important;
  }
}

.search__icon {
  &::-moz-focus-inner {
    border: 0;
  }

  &::-moz-focus-inner,
  &:focus {
    outline: 0 !important;
  }

  .icon {
    position: absolute;
    top: 12px + 2px;
    display: inline-block;
    opacity: 0;
    transition: all 100ms linear;
    transition-property: transform, opacity;
    width: 20px;
    height: 20px;
    color: $darker-text-color;
    cursor: default;
    pointer-events: none;
    margin-inline-start: 16px - 2px;

    &.active {
      pointer-events: auto;
      opacity: 1;
    }
  }

  .icon-search {
    transform: rotate(90deg);

    &.active {
      pointer-events: none;
      transform: rotate(0deg);
    }
  }

  .icon-times-circle {
    transform: rotate(0deg);
    cursor: pointer;

    &.active {
      transform: rotate(90deg);
    }
  }
}

.search-results__section {
  border-bottom: 1px solid var(--background-border-color);

  &:last-child {
    border-bottom: 0;
  }

  &__header {
    border-bottom: 1px solid var(--background-border-color);
    background: var(--surface-background-color);
    padding: 15px;
    font-weight: 500;
    font-size: 14px;
    color: $darker-text-color;
    display: flex;
    justify-content: space-between;

    h3 {
      display: flex;
      align-items: center;
      gap: 5px;
    }

    button {
      color: $highlight-text-color;
      padding: 0;
      border: 0;
      background: 0;
      font: inherit;

      &:hover,
      &:active,
      &:focus {
        text-decoration: underline;
      }
    }
  }

  .account:last-child,
  & > div:last-child .status {
    border-bottom: 0;
  }
}

.search-results__info {
  padding: 20px;
  color: $darker-text-color;
  text-align: center;
}

.modal-root {
  position: relative;
  z-index: 9999;
}

.modal-root__overlay {
  position: fixed;
  top: 0;
  inset-inline-start: 0;
  inset-inline-end: 0;
  bottom: 0;
  background: rgba($base-overlay-background, 0.7);
  transition: background 0.5s;
}

.modal-root__container {
  position: fixed;
  top: 0;
  inset-inline-start: 0;
  width: 100%;
  height: 100%;
  max-width: 100vw;
  max-height: 100vh;
  box-sizing: border-box;
  display: flex;
  flex-direction: column;
  align-items: center;
  justify-content: center;
  align-content: space-around;
  z-index: 9999;
  pointer-events: none;
  user-select: none;
}

.modal-root__modal {
  pointer-events: auto;
  user-select: text;
  display: flex;

  @media screen and (width <= $mobile-breakpoint) {
    margin-top: auto;
  }
}

.video-modal .video-player {
  max-height: 80vh;
  max-width: 100vw;
}

.audio-modal__container {
  width: 50vw;
}

.media-modal {
  width: 100%;
  height: 100%;
  position: relative;

  &__buttons {
    position: absolute;
    inset-inline-end: 8px;
    top: 8px;
    z-index: 100;
    display: flex;
    gap: 8px;
    align-items: center;

    .icon-button {
      color: rgba($white, 0.7);
      padding: 8px;

      .icon {
        width: 24px;
        height: 24px;
        filter: var(--overlay-icon-shadow);
      }

      &:hover,
      &:focus,
      &:active {
        color: $white;
        background-color: rgba($white, 0.15);
      }

      &:focus {
        background-color: rgba($white, 0.3);
      }
    }
  }
}

.media-modal__closer {
  position: absolute;
  top: 0;
  inset-inline-start: 0;
  inset-inline-end: 0;
  bottom: 0;
}

.media-modal__navigation {
  position: absolute;
  top: 0;
  inset-inline-start: 0;
  inset-inline-end: 0;
  bottom: 0;
  pointer-events: none;
  transition: opacity 0.3s linear;
  will-change: opacity;

  * {
    pointer-events: auto;
  }

  &.media-modal__navigation--hidden {
    opacity: 0;

    * {
      pointer-events: none;
    }
  }
}

.media-modal__nav {
  background: transparent;
  box-sizing: border-box;
  border: 0;
  color: rgba($white, 0.7);
  cursor: pointer;
  display: flex;
  align-items: center;
  font-size: 24px;
  height: 20vmax;
  margin: auto 0;
  padding: 30px 15px;
  position: absolute;
  top: 0;
  bottom: 0;

  &:hover,
  &:focus,
  &:active {
    color: $white;
  }
}

.media-modal__nav--left {
  inset-inline-start: 0;
}

.media-modal__nav--right {
  inset-inline-end: 0;
}

.media-modal__overlay {
  max-width: 600px;
  position: absolute;
  inset-inline-start: 0;
  inset-inline-end: 0;
  bottom: 0;
  margin: 0 auto;

  .picture-in-picture__footer {
    border-radius: 0;
    background: transparent;
    padding: 20px 0;

    .icon-button {
      color: $white;

      .icon {
        filter: var(--overlay-icon-shadow);
      }

      &:hover,
      &:focus,
      &:active {
        color: $white;
        background-color: rgba($white, 0.15);
      }

      &:focus {
        background-color: rgba($white, 0.3);
      }

      &.active {
        color: $highlight-text-color;

        &:hover,
        &:focus,
        &:active {
          background: rgba($highlight-text-color, 0.15);
        }

        &:focus {
          background: rgba($highlight-text-color, 0.3);
        }
      }

      &.star-icon.active {
        color: $gold-star;

        &:hover,
        &:focus,
        &:active {
          background: rgba($gold-star, 0.15);
        }

        &:focus {
          background: rgba($gold-star, 0.3);
        }
      }

      &.disabled {
        color: $white;
        background-color: transparent;
        cursor: default;
        opacity: 0.4;
      }
    }
  }
}

.media-modal__pagination {
  display: flex;
  justify-content: center;
  margin-bottom: 20px;
}

.media-modal__page-dot {
  flex: 0 0 auto;
  background-color: $white;
  filter: var(--overlay-icon-shadow);
  opacity: 0.4;
  height: 6px;
  width: 6px;
  border-radius: 50%;
  margin: 0 4px;
  padding: 0;
  border: 0;
  font-size: 0;
  transition: opacity 0.2s ease-in-out;

  &.active {
    opacity: 1;
  }

  &:focus {
    outline: 0;
    background-color: $highlight-text-color;
  }
}

.onboarding-modal,
.error-modal,
.embed-modal {
  background: $ui-secondary-color;
  color: $inverted-text-color;
  border-radius: 8px;
  overflow: hidden;
  display: flex;
  flex-direction: column;
}

.error-modal__body {
  height: 80vh;
  width: 80vw;
  max-width: 520px;
  max-height: 420px;
  position: relative;

  & > div {
    position: absolute;
    top: 0;
    inset-inline-start: 0;
    width: 100%;
    height: 100%;
    box-sizing: border-box;
    padding: 25px;
    flex-direction: column;
    align-items: center;
    justify-content: center;
    display: flex;
    opacity: 0;
    user-select: text;
  }
}

.error-modal__body {
  display: flex;
  flex-direction: column;
  justify-content: center;
  align-items: center;
  text-align: center;
}

.onboarding-modal__paginator,
.error-modal__footer {
  flex: 0 0 auto;
  background: darken($ui-secondary-color, 8%);
  display: flex;
  padding: 25px;

  & > div {
    min-width: 33px;
  }

  .onboarding-modal__nav,
  .error-modal__nav {
    color: $lighter-text-color;
    border: 0;
    font-size: 14px;
    font-weight: 500;
    padding: 10px 25px;
    line-height: inherit;
    height: auto;
    margin: -10px;
    border-radius: 4px;
    background-color: transparent;

    &:hover,
    &:focus,
    &:active {
      color: darken($lighter-text-color, 4%);
      background-color: darken($ui-secondary-color, 16%);
    }

    &.onboarding-modal__done,
    &.onboarding-modal__next {
      color: $inverted-text-color;

      &:hover,
      &:focus,
      &:active {
        color: lighten($inverted-text-color, 4%);
      }
    }
  }
}

.error-modal__footer {
  justify-content: center;
}

.display-case {
  text-align: center;
  font-size: 15px;
  margin-bottom: 15px;

  &__label {
    font-weight: 500;
    color: $inverted-text-color;
    margin-bottom: 5px;
    text-transform: uppercase;
    font-size: 12px;
  }

  &__case {
    background: $ui-base-color;
    color: $secondary-text-color;
    font-weight: 500;
    padding: 10px;
    border-radius: 4px;
  }
}

.onboard-sliders {
  display: inline-block;
  max-width: 30px;
  max-height: auto;
  margin-inline-start: 10px;
}

.safety-action-modal {
  width: 600px;
  flex-direction: column;

  &__top,
  &__bottom {
    display: flex;
    gap: 8px;
    padding: 24px;
    flex-direction: column;
    background: var(--modal-background-color);
    backdrop-filter: var(--background-filter);
    border: 1px solid var(--modal-border-color);
  }

  &__top {
    border-radius: 16px 16px 0 0;
    border-bottom: 0;
    gap: 16px;
  }

  &__bottom {
    border-radius: 0 0 16px 16px;
    border-top: 0;

    @media screen and (max-width: $mobile-breakpoint) {
      border-radius: 0;
      border-bottom: 0;
      padding-bottom: 32px;
    }
  }

  &__header {
    display: flex;
    gap: 16px;
    align-items: center;
    font-size: 14px;
    line-height: 20px;
    color: $darker-text-color;

    &__icon {
      border-radius: 64px;
      background: $ui-highlight-color;
      color: $white;
      display: flex;
      align-items: center;
      justify-content: center;
      width: 40px;
      height: 40px;
      flex-shrink: 0;

      .icon {
        width: 24px;
        height: 24px;
      }
    }

    h1 {
      font-size: 22px;
      line-height: 28px;
      color: $primary-text-color;
    }
  }

  &__confirmation {
    font-size: 14px;
    line-height: 20px;
    color: $darker-text-color;

    h1 {
      font-size: 16px;
      line-height: 24px;
      color: $primary-text-color;
      font-weight: 500;
      margin-bottom: 8px;
    }

    strong {
      font-weight: 700;
      color: $primary-text-color;
    }
  }

  &__status {
    border: 1px solid var(--modal-border-color);
    border-radius: 8px;
    padding: 8px;
    cursor: pointer;

    &__account {
      display: flex;
      align-items: center;
      gap: 4px;
      margin-bottom: 8px;
      color: $dark-text-color;

      bdi {
        color: inherit;
      }
    }

    &__content {
      display: -webkit-box;
      font-size: 15px;
      line-height: 22px;
      color: $dark-text-color;
      -webkit-line-clamp: 4;
      -webkit-box-orient: vertical;
      max-height: 4 * 22px;
      overflow: hidden;

      p,
      a {
        color: inherit;
      }
    }

    .reply-indicator__attachments {
      margin-top: 0;
      font-size: 15px;
      line-height: 22px;
      color: $dark-text-color;
    }
  }

  &__bullet-points {
    display: flex;
    flex-direction: column;
    gap: 8px;
    font-size: 16px;
    line-height: 24px;

    & > div {
      display: flex;
      gap: 16px;
      align-items: center;

      strong {
        font-weight: 700;
      }
    }

    &--deemphasized {
      color: $secondary-text-color;
    }

    &__icon {
      width: 40px;
      height: 40px;
      display: flex;
      align-items: center;
      justify-content: center;
      flex-shrink: 0;

      .icon {
        width: 24px;
        height: 24px;
      }
    }
  }

  &__field-group {
    display: flex;
    flex-direction: column;

    label {
      display: flex;
      gap: 16px;
      align-items: center;
      font-size: 16px;
      line-height: 24px;
      height: 32px;
      padding: 0 12px;
    }
  }

  &__caveats {
    font-size: 14px;
    padding: 0 12px;

    strong {
      font-weight: 500;
    }
  }

  &__bottom {
    padding-top: 0;

    &__collapsible {
      display: none;
      flex-direction: column;
      gap: 16px;
    }

    &.active {
      background: var(--modal-background-variant-color);
      padding-top: 24px;

      .safety-action-modal__bottom__collapsible {
        display: flex;
      }
    }
  }

  &__actions {
    display: flex;
    align-items: center;
    gap: 8px;
    justify-content: flex-end;

    &__hint {
      font-size: 14px;
      line-height: 20px;
      color: $dark-text-color;
    }

    .link-button {
      padding: 10px 12px;
      font-weight: 600;
    }
  }
}

.dialog-modal {
  width: 588px;
  max-height: 80vh;
  flex-direction: column;
  background: var(--modal-background-color);
  backdrop-filter: var(--background-filter);
  border: 1px solid var(--modal-border-color);
  border-radius: 16px;

  &__header {
    border-bottom: 1px solid var(--modal-border-color);
    display: flex;
    align-items: center;
    justify-content: space-between;
    flex-direction: row-reverse;
    padding: 12px 24px;

    &__title {
      font-size: 16px;
      line-height: 24px;
      font-weight: 500;
      letter-spacing: 0.15px;
    }
  }

  &__content {
    font-size: 14px;
    line-height: 20px;
    letter-spacing: 0.25px;
    overflow-y: auto;

    &__form {
      display: flex;
      flex-direction: column;
      gap: 16px;
      padding: 24px;
    }
  }

  .copy-paste-text {
    margin-bottom: 0;
  }
}

.hotkey-combination {
  display: inline-flex;
  align-items: center;
  gap: 4px;

  kbd {
    padding: 3px 5px;
    border: 1px solid var(--background-border-color);
    border-radius: 4px;
  }
}

.boost-modal,
.report-modal,
.actions-modal,
.compare-history-modal {
  background: var(--background-color);
  color: $primary-text-color;
  border-radius: 4px;
  border: 1px solid var(--background-border-color);
  overflow: hidden;
  max-width: 90vw;
  width: 480px;
  position: relative;
  flex-direction: column;

  @media screen and (max-width: $no-columns-breakpoint) {
    border-bottom: 0;
    border-radius: 4px 4px 0 0;
  }
}

.boost-modal__container {
  overflow-y: auto;
  padding: 10px;

  .status {
    user-select: text;
    border-bottom: 0;
  }
}

.boost-modal__action-bar {
  display: flex;
  justify-content: space-between;
  align-items: center;
  background: $ui-secondary-color;
  padding: 15px;

  & > div {
    flex: 1 1 auto;
    text-align: end;
    color: $lighter-text-color;
    padding-inline-end: 10px;
  }

  .icon {
    vertical-align: middle;
  }

  .button {
    flex: 0 0 auto;
  }
}

.report-modal {
  width: 90vw;
  max-width: 700px;
  border: 1px solid var(--background-border-color);
}

.report-dialog-modal {
  max-width: 90vw;
  width: 480px;
  height: 80vh;
  background: var(--background-color);
  color: $primary-text-color;
  border-radius: 4px;
  border: 1px solid var(--background-border-color);
  overflow: hidden;
  position: relative;
  flex-direction: column;
  display: flex;

  &__container {
    box-sizing: border-box;
    border-top: 1px solid var(--background-border-color);
    padding: 20px;
    flex-grow: 1;
    display: flex;
    flex-direction: column;
    min-height: 0;
    overflow: auto;
  }

  &__title {
    font-size: 28px;
    line-height: 33px;
    font-weight: 700;
    margin-bottom: 15px;

    @media screen and (height <= 800px) {
      font-size: 22px;
    }
  }

  &__subtitle {
    font-size: 17px;
    font-weight: 600;
    line-height: 22px;
    margin-bottom: 4px;
  }

  &__lead {
    font-size: 17px;
    line-height: 22px;
    color: $secondary-text-color;
    margin-bottom: 30px;

    a {
      text-decoration: none;
      color: $inverted-text-color;
      font-weight: 500;

      &:hover {
        text-decoration: underline;
      }
    }
  }

  &__actions {
    margin-top: 30px;
    display: flex;

    .button {
      flex: 1 1 auto;
    }
  }

  &__statuses {
    flex-grow: 1;
    min-height: 0;
    overflow: auto;
  }

  .status__content a {
    color: $highlight-text-color;
  }

  .status__content,
  .status__content p {
    color: $primary-text-color;
  }

  .status__content__spoiler-link {
    color: $primary-text-color;
    background: $ui-primary-color;

    &:hover {
      background: lighten($ui-primary-color, 8%);
    }
  }

  .dialog-option {
    align-items: center;
    gap: 12px;
  }

  .dialog-option .poll__input {
    border-color: $darker-text-color;
    color: $ui-secondary-color;
    display: inline-flex;
    align-items: center;
    justify-content: center;

    svg {
      width: 15px;
      height: 15px;
    }

    &:active,
    &:focus,
    &:hover {
      border-color: $valid-value-color;
      border-width: 4px;
    }

    &.active {
      border-color: $valid-value-color;
      background: $valid-value-color;
    }
  }

  .poll__option.dialog-option {
    padding: 15px 0;
    flex: 0 0 auto;
    border-bottom: 1px solid var(--background-border-color);

    &:last-child {
      border-bottom: 0;
    }

    & > .poll__option__text {
      font-size: 13px;
      color: $secondary-text-color;

      strong {
        font-size: 17px;
        font-weight: 500;
        line-height: 22px;
        color: $primary-text-color;
        display: block;
        margin-bottom: 4px;

        &:last-child {
          margin-bottom: 0;
        }
      }
    }
  }

  .flex-spacer {
    background: transparent;
  }

  &__textarea {
    display: block;
    box-sizing: border-box;
    width: 100%;
    color: $primary-text-color;
    background: $ui-base-color;
    padding: 10px;
    font-family: inherit;
    font-size: 17px;
    line-height: 22px;
    resize: vertical;
    border: 0;
    border: 1px solid var(--background-border-color);
    outline: 0;
    border-radius: 4px;
    margin: 20px 0;

    &:focus {
      outline: 0;
    }
  }

  &__toggle {
    display: flex;
    align-items: center;
    margin-bottom: 16px;
    gap: 8px;

    & > span {
      display: block;
      font-size: 14px;
      font-weight: 500;
      line-height: 20px;
    }
  }

  .button.button-secondary {
    border-color: $ui-button-destructive-background-color;
    color: $ui-button-destructive-background-color;
    flex: 0 0 auto;

    &:hover,
    &:focus,
    &:active {
      background: $ui-button-destructive-background-color;
      border-color: $ui-button-destructive-background-color;
      color: $white;
    }
  }

  hr {
    border: 0;
    background: transparent;
    margin: 15px 0;
  }

  .emoji-mart-search {
    padding-inline-end: 10px;
  }

  .emoji-mart-search-icon {
    inset-inline-end: 10px + 5px;
  }
}

.report-modal__container {
  display: flex;
  border-top: 1px solid var(--background-border-color);

  @media screen and (width <= 480px) {
    flex-wrap: wrap;
    overflow-y: auto;
  }
}

.report-modal__statuses,
.report-modal__comment {
  box-sizing: border-box;
  width: 50%;
  min-width: 50%;

  @media screen and (width <= 480px) {
    width: 100%;
  }
}

.report-modal__statuses,
.focal-point-modal__content {
  flex: 1 1 auto;
  min-height: 20vh;
  max-height: 80vh;
  overflow-y: auto;
  overflow-x: hidden;

  .status__content a {
    color: $highlight-text-color;
  }

  .status__content,
  .status__content p {
    color: $inverted-text-color;
  }

  @media screen and (width <= 480px) {
    max-height: 10vh;
  }
}

.focal-point-modal__content {
  @media screen and (width <= 480px) {
    max-height: 40vh;
  }
}

.setting-divider {
  background: transparent;
  border: 0;
  margin: 0;
  width: 100%;
  height: 1px;
  margin-bottom: 29px;
}

.report-modal__comment {
  padding: 20px;
  border-inline-end: 1px solid var(--background-border-color);
  max-width: 320px;

  p {
    font-size: 14px;
    line-height: 20px;
    margin-bottom: 20px;
  }

  .setting-text-label {
    display: block;
    color: $secondary-text-color;
    font-size: 14px;
    font-weight: 500;
    margin-bottom: 10px;
  }

  .setting-text {
    width: 100%;
    resize: none;
    min-height: 100px;
    max-height: 50vh;
    border: 0;

    @media screen and (height <= 600px) {
      max-height: 20vh;
    }

    @media screen and (max-width: $no-columns-breakpoint) {
      max-height: 20vh;
    }
  }

  .setting-toggle {
    margin-top: 20px;
    margin-bottom: 24px;

    &__label {
      color: $inverted-text-color;
      font-size: 14px;
    }
  }

  @media screen and (width <= 480px) {
    padding: 10px;
    max-width: 100%;
    order: 2;

    .setting-toggle {
      margin-bottom: 4px;
    }
  }
}

.actions-modal {
  max-height: 80vh;
  max-width: 80vw;

  .actions-modal__item-label {
    font-weight: 500;
  }

  ul {
    overflow-y: auto;
    flex-shrink: 0;
    max-height: 80vh;

    &.with-status {
      max-height: calc(80vh - 75px);
    }

    li:empty {
      margin: 0;
    }

    li:not(:empty) {
      a {
        color: $primary-text-color;
        display: flex;
        padding: 12px 16px;
        font-size: 15px;
        align-items: center;
        text-decoration: none;

        &,
        button {
          transition: none;
        }

        &.active,
        &:hover,
        &:active,
        &:focus {
          &,
          button {
            background: $ui-highlight-color;
            color: $primary-text-color;
          }
        }

        button:first-child {
          margin-inline-end: 10px;
        }
      }
    }
  }
}

.report-modal__target {
  padding: 30px;
  font-size: 16px;

  strong {
    font-weight: 500;

    @each $lang in $cjk-langs {
      &:lang(#{$lang}) {
        font-weight: 700;
      }
    }
  }

  select {
    appearance: none;
    box-sizing: border-box;
    font-size: 14px;
    color: $inverted-text-color;
    display: inline-block;
    width: auto;
    outline: 0;
    font-family: inherit;
    background: $simple-background-color
      url("data:image/svg+xml;utf8,<svg xmlns='http://www.w3.org/2000/svg' viewBox='0 0 14.933 18.467' height='19.698' width='15.929'><path d='M3.467 14.967l-3.393-3.5H14.86l-3.392 3.5c-1.866 1.925-3.666 3.5-4 3.5-.335 0-2.135-1.575-4-3.5zm.266-11.234L7.467 0 11.2 3.733l3.733 3.734H0l3.733-3.734z' fill='#{hex-color(darken($simple-background-color, 14%))}'/></svg>")
      no-repeat right 8px center / auto 16px;
    border: 1px solid darken($simple-background-color, 14%);
    border-radius: 4px;
    padding: 6px 10px;
    padding-inline-end: 30px;
  }
}

.report-modal__target {
  text-align: center;
}

.report-modal__target {
  padding: 15px;

  .report-modal__close {
    position: absolute;
    top: 10px;
    inset-inline-end: 10px;
  }
}

.compare-history-modal {
  .report-modal__target {
    border-bottom: 1px solid var(--background-border-color);
  }

  &__container {
    padding: 30px;
    pointer-events: all;
    overflow-y: auto;
  }

  .status__content {
    color: $secondary-text-color;
    font-size: 19px;
    line-height: 24px;

    .emojione {
      width: 24px;
      height: 24px;
      margin: -1px 0 0;
    }

    a {
      color: $highlight-text-color;
    }

    hr {
      height: 0.25rem;
      padding: 0;
      background-color: $ui-secondary-color;
      border: 0;
      margin: 20px 0;
    }
  }

  .media-gallery,
  .audio-player,
  .video-player {
    margin-top: 15px;
  }
}

.loading-bar {
  background-color: $highlight-text-color;
  height: 3px;
  position: fixed;
  top: 0;
  inset-inline-start: 0;
  z-index: 9999;
}

.media-gallery__actions {
  position: absolute;
  top: 6px;
  inset-inline-end: 6px;
  display: flex;
  gap: 2px;
  z-index: 2;

  &__pill {
    display: block;
    color: $white;
    border: 0;
    background: rgba($black, 0.65);
    backdrop-filter: blur(10px) saturate(180%) contrast(75%) brightness(70%);
    padding: 3px 12px;
    border-radius: 99px;
    font-size: 14px;
    font-weight: 700;
    line-height: 20px;
  }
}

.media-gallery__item__badges {
  position: absolute;
  bottom: 8px;
  inset-inline-end: 8px;
  display: flex;
  gap: 2px;
  pointer-events: none;
}

.media-gallery__alt__label {
  display: block;
  text-align: center;
  color: $white;
  border: 0;
  background: rgba($black, 0.65);
  backdrop-filter: blur(10px) saturate(180%) contrast(75%) brightness(70%);
  padding: 3px 8px;
  border-radius: 4px;
  font-size: 12px;
  font-weight: 700;
  z-index: 1;
  line-height: 20px;
  cursor: pointer;
  pointer-events: auto;

  &--non-interactive {
    pointer-events: none;
  }
}

.media-gallery__alt__popover {
  background: rgba($black, 0.65);
  backdrop-filter: blur(10px) saturate(180%) contrast(75%) brightness(70%);
  border-radius: 4px;
  box-shadow: var(--dropdown-shadow);
  padding: 16px;
  min-width: 16em;
  min-height: 2em;
  max-width: 22em;
  max-height: 30em;
  overflow-y: auto;

  h4 {
    font-size: 15px;
    line-height: 20px;
    font-weight: 500;
    color: $white;
    margin-bottom: 8px;
  }

  p {
    font-size: 15px;
    line-height: 20px;
    color: rgba($white, 0.85);
    white-space: pre-line;
  }
}

.attachment-list {
  display: flex;
  font-size: 14px;
  border: 1px solid var(--background-border-color);
  border-radius: 4px;
  margin-top: 16px;
  overflow: hidden;

  &__icon {
    flex: 0 0 auto;
    color: $dark-text-color;
    padding: 8px 18px;
    cursor: default;
    border-inline-end: 1px solid var(--background-border-color);
    display: flex;
    flex-direction: column;
    align-items: center;
    justify-content: center;
    font-size: 26px;
  }

  &__list {
    list-style: none;
    padding: 4px 0;
    padding-inline-start: 8px;
    display: flex;
    flex-direction: column;
    justify-content: center;

    li {
      display: block;
      padding: 4px 0;
    }

    a {
      text-decoration: none;
      color: $dark-text-color;
      font-weight: 500;

      &:hover {
        text-decoration: underline;
      }
    }
  }

  &.compact {
    border: 0;

    .attachment-list__list {
      padding: 0;
      display: block;
    }

    .icon {
      color: $dark-text-color;
      vertical-align: middle;
    }
  }
}

/* Media Gallery */
.media-gallery {
  box-sizing: border-box;
  margin-top: 8px;
  overflow: hidden;
  position: relative;
  width: 100%;
  min-height: 64px;
  display: grid;
  grid-template-columns: 1fr 1fr;
  grid-template-rows: 1fr 1fr;
  gap: 2px;

  &--layout-2 {
    & > .media-gallery__item:nth-child(1) {
      border-end-end-radius: 0;
      border-start-end-radius: 0;
    }

    & > .media-gallery__item:nth-child(2) {
      border-start-start-radius: 0;
      border-end-start-radius: 0;
    }
  }

  &--layout-3 {
    & > .media-gallery__item:nth-child(1) {
      border-end-end-radius: 0;
      border-start-end-radius: 0;
    }

    & > .media-gallery__item:nth-child(2) {
      border-start-start-radius: 0;
      border-end-start-radius: 0;
      border-end-end-radius: 0;
    }

    & > .media-gallery__item:nth-child(3) {
      border-start-start-radius: 0;
      border-end-start-radius: 0;
      border-start-end-radius: 0;
    }
  }

  &--layout-4 {
    & > .media-gallery__item:nth-child(1) {
      border-end-end-radius: 0;
      border-start-end-radius: 0;
      border-end-start-radius: 0;
    }

    & > .media-gallery__item:nth-child(2) {
      border-start-start-radius: 0;
      border-end-start-radius: 0;
      border-end-end-radius: 0;
    }

    & > .media-gallery__item:nth-child(3) {
      border-start-start-radius: 0;
      border-start-end-radius: 0;
      border-end-start-radius: 0;
      border-end-end-radius: 0;
    }

    & > .media-gallery__item:nth-child(4) {
      border-start-start-radius: 0;
      border-end-start-radius: 0;
      border-start-end-radius: 0;
    }
  }
}

.media-gallery__item {
  border: 0;
  box-sizing: border-box;
  display: block;
  position: relative;
  overflow: hidden;
  outline: 1px solid var(--media-outline-color);
  outline-offset: -1px;
  z-index: 1;

  &--tall {
    grid-row: span 2;
  }

  &--wide {
    grid-column: span 2;
  }

  &--square {
    aspect-ratio: 1;
  }

  &__overlay {
    position: absolute;
    top: 0;
    inset-inline-start: 0;
    display: flex;
    align-items: center;
    justify-content: center;
    box-sizing: border-box;
    width: 100%;
    height: 100%;
    pointer-events: none;
    padding: 8px;
    z-index: 1;

    &--corner {
      align-items: flex-start;
      justify-content: flex-end;
    }

    .icon {
      color: $white;
      filter: var(--overlay-icon-shadow);
    }
  }
}

.media-gallery__item-thumbnail {
  cursor: pointer;
  display: block;
  text-decoration: none;
  color: $secondary-text-color;
  position: relative;
  z-index: -1;

  &,
  img {
    height: 100%;
    width: 100%;
  }

  img {
    object-fit: cover;
  }
}

.media-gallery__preview {
  width: 100%;
  height: 100%;
  object-fit: cover;
  position: absolute;
  top: 0;
  inset-inline-start: 0;
  z-index: -2;
  background: $base-overlay-background;

  &--hidden {
    display: none;
  }
}

.media-gallery__gifv {
  height: 100%;
  overflow: hidden;
  position: relative;
  width: 100%;
  z-index: -1;
}

.media-gallery__item-gifv-thumbnail {
  cursor: pointer;
  height: 100%;
  object-fit: cover;
  width: 100%;
}

/* End Media Gallery */

.detailed,
.fullscreen {
  .video-player__volume__current,
  .video-player__volume::before {
    bottom: 27px;
  }

  .video-player__volume__handle {
    bottom: 23px;
  }
}

.audio-player {
  overflow: hidden;
  box-sizing: border-box;
  position: relative;
  background: var(--background-color);
  border-radius: 8px;
  padding-bottom: 44px;
  width: 100%;
  outline: 1px solid var(--media-outline-color);
  outline-offset: -1px;

  &.editable {
    border-radius: 0;
    height: 100%;
  }

  &.inactive {
    audio,
    .video-player__controls {
      visibility: hidden;
    }
  }

  .video-player__volume::before,
  .video-player__seek::before {
    background: currentColor;
    opacity: 0.15;
  }

  .video-player__seek__buffer {
    background: currentColor;
    opacity: 0.2;
  }

  .video-player__buttons button,
  .video-player__buttons a {
    color: currentColor;
    opacity: 0.75;

    &:active,
    &:hover,
    &:focus {
      color: currentColor;
      opacity: 1;
    }
  }

  .video-player__time-sep,
  .video-player__time-total,
  .video-player__time-current {
    color: currentColor;
  }

  .video-player__seek::before,
  .video-player__seek__buffer,
  .video-player__seek__progress {
    top: 0;
  }

  .video-player__seek__handle {
    top: -4px;
  }

  .video-player__controls {
    padding-top: 10px;
    background: transparent;
    z-index: 1;
  }
}

.video-player {
  overflow: hidden;
  position: relative;
  background: $base-shadow-color;
  max-width: 100%;
  border-radius: 8px;
  box-sizing: border-box;
  color: $white;
  display: flex;
  align-items: center;
  outline: 1px solid var(--media-outline-color);
  outline-offset: -1px;
  z-index: 2;

  &.editable {
    border-radius: 0;
    height: 100% !important;
  }

  video {
    display: block;
    z-index: -2;
  }

  &.fullscreen {
    width: 100% !important;
    height: 100% !important;
    margin: 0;
    aspect-ratio: auto !important;

    video {
      width: 100% !important;
      height: 100% !important;
      outline: 0;
    }
  }

  &__controls {
    position: absolute;
    direction: ltr;
    z-index: -1;
    bottom: 0;
    inset-inline-start: 0;
    inset-inline-end: 0;
    box-sizing: border-box;
    background: linear-gradient(
      0deg,
      rgba($base-shadow-color, 0.85) 0,
      rgba($base-shadow-color, 0.45) 60%,
      transparent
    );
    padding: 0 15px;
    opacity: 0;
    transition: opacity 0.1s ease;

    &.active {
      opacity: 1;
    }
  }

  &.inactive {
    video,
    .video-player__controls {
      visibility: hidden;
    }
  }

  &__spoiler {
    display: none;
    position: absolute;
    top: 0;
    inset-inline-start: 0;
    width: 100%;
    height: 100%;
    z-index: 4;
    border: 0;
    background: $base-overlay-background;
    color: $darker-text-color;
    transition: none;
    pointer-events: none;

    &.active {
      display: block;
      pointer-events: auto;

      &:hover,
      &:active,
      &:focus {
        color: lighten($darker-text-color, 7%);
      }
    }

    &__title {
      display: block;
      font-size: 14px;
    }

    &__subtitle {
      display: block;
      font-size: 11px;
      font-weight: 500;
    }
  }

  &__buttons-bar {
    display: flex;
    justify-content: space-between;
    padding-bottom: 8px;
    margin: 0 -5px;

    .video-player__download__icon {
      color: inherit;
    }
  }

  &__buttons {
    display: flex;
    flex: 0 1 auto;
    min-width: 30px;
    align-items: center;
    white-space: nowrap;
    overflow: hidden;
    text-overflow: ellipsis;
    gap: 5px;

    .player-button {
      display: inline-block;
      outline: 0;
      padding: 5px;
      flex: 0 0 auto;
      background: transparent;
      border: 0;
      color: rgba($white, 0.75);

      &:active,
      &:hover,
      &:focus {
        color: $white;
      }
    }
  }

  &__time {
    display: inline;
    flex: 0 1 auto;
    overflow: hidden;
    text-overflow: ellipsis;
    margin: 0 5px;
  }

  &__time-sep,
  &__time-total,
  &__time-current {
    font-size: 14px;
    font-weight: 500;
  }

  &__time-current {
    color: $white;
  }

  &__time-sep {
    display: inline-block;
    margin: 0 6px;
  }

  &__time-sep,
  &__time-total {
    color: $white;
  }

  &__volume {
    flex: 0 0 auto;
    display: inline-flex;
    cursor: pointer;
    height: 24px;
    position: relative;
    overflow: hidden;

    .no-reduce-motion & {
      transition: all 100ms linear;
    }

    &.active {
      overflow: visible;
      width: 50px;
      margin-inline-end: 16px;
    }

    &::before {
      content: '';
      width: 50px;
      background: rgba($white, 0.35);
      border-radius: 4px;
      display: block;
      position: absolute;
      height: 4px;
      inset-inline-start: 0;
      top: 50%;
      transform: translate(0, -50%);
    }

    &__current {
      display: block;
      position: absolute;
      height: 4px;
      border-radius: 4px;
      inset-inline-start: 0;
      top: 50%;
      transform: translate(0, -50%);
      background: lighten($ui-highlight-color, 8%);
    }

    &__handle {
      position: absolute;
      z-index: 3;
      border-radius: 50%;
      width: 12px;
      height: 12px;
      top: 50%;
      inset-inline-start: 0;
      margin-inline-start: -6px;
      transform: translate(0, -50%);
      background: lighten($ui-highlight-color, 8%);
      box-shadow: 1px 2px 6px rgba($base-shadow-color, 0.2);
      opacity: 0;

      .no-reduce-motion & {
        transition: opacity 100ms linear;
      }
    }

    &.active &__handle {
      opacity: 1;
    }
  }

  &__link {
    padding: 2px 10px;

    a {
      text-decoration: none;
      font-size: 14px;
      font-weight: 500;
      color: $white;

      &:hover,
      &:active,
      &:focus {
        text-decoration: underline;
      }
    }
  }

  &__seek {
    cursor: pointer;
    height: 24px;
    position: relative;

    &::before {
      content: '';
      width: 100%;
      background: rgba($white, 0.35);
      border-radius: 4px;
      display: block;
      position: absolute;
      height: 4px;
      top: 14px;
    }

    &__progress,
    &__buffer {
      display: block;
      position: absolute;
      height: 4px;
      border-radius: 4px;
      top: 14px;
      background: lighten($ui-highlight-color, 8%);
    }

    &__buffer {
      background: rgba($white, 0.2);
    }

    &__handle {
      position: absolute;
      z-index: 3;
      opacity: 0;
      border-radius: 50%;
      width: 12px;
      height: 12px;
      top: 10px;
      margin-inline-start: -6px;
      background: lighten($ui-highlight-color, 8%);
      box-shadow: 1px 2px 6px rgba($base-shadow-color, 0.2);

      .no-reduce-motion & {
        transition: opacity 0.1s ease;
      }

      &.active {
        opacity: 1;
      }
    }

    &:hover {
      .video-player__seek__handle {
        opacity: 1;
      }
    }
  }

  &.detailed,
  &.fullscreen {
    .video-player__buttons {
      .player-button {
        padding-top: 10px;
        padding-bottom: 10px;
      }
    }
  }
}

.gifv {
  video {
    max-width: 100vw;
    max-height: 80vh;
  }
}

.scrollable .account-card {
  margin: 10px;
}

.scrollable .account-card__title__avatar {
  img {
    border: 2px solid var(--background-color);
  }

  .account__avatar {
    border: none;
  }
}

.scrollable .account-card__header {
  img {
    border-radius: 4px;
  }
}

.scrollable .account-card__bio::after {
  background: linear-gradient(to left, var(--background-color), transparent);
}

.account-gallery__container {
  display: grid;
  grid-template-columns: 1fr 1fr 1fr;
  gap: 2px;

  .media-gallery__item {
    border-radius: 0;
  }

  .load-more {
    grid-column: span 3;
  }
}

.notification__filter-bar,
.account__section-headline {
  border: 1px solid var(--background-border-color);
  border-top: 0;
  cursor: default;
  display: flex;
  flex-shrink: 0;

  @media screen and (max-width: $no-gap-breakpoint - 1px) {
    border-right: 0;
    border-left: 0;
  }

  button {
    background: transparent;
    border: 0;
    margin: 0;
  }

  button,
  a {
    display: block;
    flex: 1 1 auto;
    color: $darker-text-color;
    padding: 15px 0;
    font-size: 14px;
    font-weight: 500;
    text-align: center;
    text-decoration: none;
    position: relative;
    width: 100%;
    white-space: nowrap;

    &.active {
      color: $primary-text-color;

      &::before {
        display: block;
        content: '';
        position: absolute;
        bottom: -1px;
        left: 50%;
        transform: translateX(-50%);
        width: 40px;
        height: 3px;
        border-radius: 4px 4px 0 0;
        background: $highlight-text-color;
      }
    }
  }

  .scrollable & {
    border-left: 0;
    border-right: 0;
  }
}

.filter-form {
  border-bottom: 1px solid var(--background-border-color);

  &__column {
    display: flex;
    flex-direction: column;
    gap: 15px;
    padding: 15px;
  }

  .radio-button {
    display: flex;
  }
}

.column-settings__row .radio-button {
  display: flex;
}

.radio-button,
.check-box {
  font-size: 14px;
  position: relative;
  display: inline-flex;
  align-items: center;
  line-height: 18px;
  white-space: nowrap;
  overflow: hidden;
  text-overflow: ellipsis;
  cursor: pointer;
  gap: 10px;
  color: $secondary-text-color;

  input[type='radio'],
  input[type='checkbox'] {
    display: none;
  }

  &__input {
    display: flex;
    align-items: center;
    justify-content: center;
    position: relative;
    border: 2px solid $secondary-text-color;
    box-sizing: border-box;
    width: 20px;
    height: 20px;
    flex: 0 0 auto;
    border-radius: 50%;

    &.checked,
    &.indeterminate {
      border-color: $ui-highlight-color;
    }

    .icon {
      width: 18px;
      height: 18px;
    }
  }
}

.radio-button__input.checked::before {
  position: absolute;
  left: 2px;
  top: 2px;
  content: '';
  display: block;
  border-radius: 50%;
  width: 12px;
  height: 12px;
  background: $ui-highlight-color;
}

.check-box {
  &__input {
    width: 18px;
    height: 18px;
    border-radius: 2px;

    &.checked,
    &.indeterminate {
      background: $ui-highlight-color;
      color: $white;
    }
  }
}

noscript {
  text-align: center;

  img {
    width: 200px;
    opacity: 0.5;
    animation: flicker 4s infinite;
  }

  div {
    font-size: 14px;
    margin: 30px auto;
    color: $secondary-text-color;
    max-width: 400px;

    a {
      color: $highlight-text-color;
      text-decoration: underline;

      &:hover {
        text-decoration: none;
      }
    }
  }
}

@keyframes flicker {
  0% {
    opacity: 1;
  }

  30% {
    opacity: 0.75;
  }

  100% {
    opacity: 1;
  }
}

.moved-account-banner,
.follow-request-banner,
.account-memorial-banner {
  padding: 20px;
  background: var(--surface-background-color);
  display: flex;
  align-items: center;
  flex-direction: column;

  &__message {
    color: $darker-text-color;
    padding: 8px 0;
    padding-top: 0;
    padding-bottom: 4px;
    font-size: 14px;
    font-weight: 500;
    text-align: center;
    margin-bottom: 16px;
  }

  &__action {
    display: flex;
    justify-content: space-between;
    align-items: center;
    gap: 15px;
    width: 100%;
  }

  .detailed-status__display-name {
    margin-bottom: 0;
  }
}

.follow-request-banner .button {
  width: 100%;
}

.account-memorial-banner__message {
  margin-bottom: 0;
}

.column-inline-form {
  padding: 15px;
  display: flex;
  justify-content: flex-start;
  gap: 15px;
  align-items: center;
  border: 1px solid var(--background-border-color);
  border-top: 0;

  label {
    flex: 1 1 auto;

    input {
      width: 100%;
    }
  }

  @media screen and (max-width: $no-gap-breakpoint) {
    border-left: 0;
    border-right: 0;
  }
}

.drawer__backdrop {
  cursor: pointer;
  position: absolute;
  top: 0;
  inset-inline-start: 0;
  width: 100%;
  height: 100%;
  background: rgba($base-overlay-background, 0.5);
}

.list-editor {
  background: $ui-base-color;
  flex-direction: column;
  border-radius: 8px;
  box-shadow: 2px 4px 15px rgba($base-shadow-color, 0.4);
  width: 380px;
  overflow: hidden;

  @media screen and (width <= 420px) {
    width: 90%;
  }

  h4 {
    padding: 15px 0;
    background: lighten($ui-base-color, 13%);
    font-weight: 500;
    font-size: 16px;
    text-align: center;
    border-radius: 8px 8px 0 0;
  }

  .drawer__pager {
    height: 50vh;
    border-radius: 4px;
  }

  .drawer__inner {
    border-radius: 0 0 8px 8px;

    &.backdrop {
      width: calc(100% - 60px);
      box-shadow: 2px 4px 15px rgba($base-shadow-color, 0.4);
      border-radius: 0 0 0 8px;
    }
  }

  &__accounts {
    overflow-y: auto;
  }

  .account__display-name {
    &:hover strong {
      text-decoration: none;
    }
  }

  .account__avatar {
    cursor: default;
  }

  .search {
    margin-bottom: 0;
  }
}

.list-adder {
  background: $ui-base-color;
  flex-direction: column;
  border-radius: 8px;
  box-shadow: 2px 4px 15px rgba($base-shadow-color, 0.4);
  width: 380px;
  overflow: hidden;

  @media screen and (width <= 420px) {
    width: 90%;
  }

  &__account {
    background: lighten($ui-base-color, 13%);
  }

  &__lists {
    background: lighten($ui-base-color, 13%);
    height: 50vh;
    border-radius: 0 0 8px 8px;
    overflow-y: auto;
  }

  .list {
    padding: 10px;
    border-bottom: 1px solid var(--background-border-color);
  }

  .list__wrapper {
    display: flex;
  }

  .list__display-name {
    flex: 1 1 auto;
    overflow: hidden;
    text-decoration: none;
    font-size: 16px;
    padding: 10px;
  }
}

.circle-link {
  display: flex;

  .circle-edit-button {
    flex: 1 1 auto;
  }

  .circle-delete-button {
    flex: 0 0 auto;
  }

  .circle-edit-button,
  .circle-delete-button {
    background: lighten($ui-base-color, 8%);
    color: $primary-text-color;
    padding: 15px;
    margin: 0;
    font-size: 16px;
    text-align: left;
    text-decoration: none;
    cursor: pointer;
    border: 0;

    &:hover,
    &:focus,
    &:active {
      background: lighten($ui-base-color, 11%);
    }

    &:focus {
      outline: 0;
    }
  }
}

.circle-editor {
  background: $ui-base-color;
  flex-direction: column;
  border-radius: 8px;
  box-shadow: 2px 4px 15px rgba($base-shadow-color, 0.4);
  width: 380px;
  overflow: hidden;

  @media screen and (width <= 420px) {
    width: 90%;
  }

  h4 {
    padding: 15px 0;
    background: lighten($ui-base-color, 13%);
    font-weight: 500;
    font-size: 16px;
    text-align: center;
    border-radius: 8px 8px 0 0;
  }

  .drawer__pager {
    height: 50vh;
  }

  .drawer__inner {
    border-radius: 0 0 8px 8px;

    &.backdrop {
      width: calc(100% - 60px);
      box-shadow: 2px 4px 15px rgba($base-shadow-color, 0.4);
      border-radius: 0 0 0 8px;
    }
  }

  &__accounts {
    overflow-y: auto;
  }

  .account__display-name {
    &:hover strong {
      text-decoration: none;
    }
  }

  .account__avatar {
    cursor: default;
  }

  .search {
    margin-bottom: 0;
  }
}

.circle-adder {
  background: $ui-base-color;
  flex-direction: column;
  border-radius: 8px;
  box-shadow: 2px 4px 15px rgba($base-shadow-color, 0.4);
  width: 380px;
  overflow: hidden;

  @media screen and (width <= 420px) {
    width: 90%;
  }

  &__account {
    background: lighten($ui-base-color, 13%);
  }

  &__lists {
    background: lighten($ui-base-color, 13%);
    height: 50vh;
    border-radius: 0 0 8px 8px;
    overflow-y: auto;
  }

  .circle {
    padding: 10px;
    border-bottom: 1px solid lighten($ui-base-color, 8%);
  }

  .circle__wrapper {
    display: flex;
  }

  .circle__display-name {
    flex: 1 1 auto;
    overflow: hidden;
    text-decoration: none;
    font-size: 16px;
    padding: 10px;
  }
}

.focal-point {
  position: relative;
  cursor: move;
  overflow: hidden;
  height: 100%;
  display: flex;
  justify-content: center;
  align-items: center;
  background: $base-shadow-color;

  img,
  video,
  canvas {
    display: block;
    max-height: 80vh;
    width: 100%;
    height: auto;
    margin: 0;
    object-fit: contain;
    background: $base-shadow-color;
  }

  &__reticle {
    position: absolute;
    width: 100px;
    height: 100px;
    transform: translate(-50%, -50%);
    background: url('../images/reticle.png') no-repeat 0 0;
    border-radius: 50%;
    box-shadow: 0 0 0 9999em rgba($base-shadow-color, 0.35);
  }

  &__overlay {
    position: absolute;
    width: 100%;
    height: 100%;
    top: 0;
    inset-inline-start: 0;
  }

  &__preview {
    position: absolute;
    bottom: 10px;
    inset-inline-end: 10px;
    z-index: 2;
    cursor: move;
    transition: opacity 0.1s ease;

    &:hover {
      opacity: 0.5;
    }

    strong {
      color: $primary-text-color;
      font-size: 14px;
      font-weight: 500;
      display: block;
      margin-bottom: 5px;
    }

    div {
      border-radius: 4px;
      box-shadow: 0 0 14px rgba($base-shadow-color, 0.2);
    }
  }

  @media screen and (width <= 480px) {
    img,
    video {
      max-height: 100%;
    }

    &__preview {
      display: none;
    }
  }
}

.account__header__content {
  color: $darker-text-color;
  font-size: 14px;
  font-weight: 400;
  overflow: hidden;
  word-break: normal;
  word-wrap: break-word;

  p {
    margin-bottom: 20px;

    &:last-child {
      margin-bottom: 0;
    }
  }

  a {
    color: inherit;
    text-decoration: underline;

    &:hover {
      text-decoration: none;
    }
  }
}

.account__header {
  overflow: hidden;
  container: account-header / inline-size;

  &.inactive {
    opacity: 0.5;

    .account__header__image,
    .account__avatar {
      filter: grayscale(100%);
    }
  }

  &__info {
    position: absolute;
    top: 10px;
    inset-inline-start: 10px;
  }

  &__image {
    overflow: hidden;
    height: 145px;
    position: relative;
    background: darken($ui-base-color, 4%);
    border-bottom: 1px solid var(--background-border-color);

    img {
      object-fit: cover;
      display: block;
      width: 100%;
      height: 100%;
      margin: 0;
    }
  }

  &__bar {
    position: relative;
    padding: 0 20px;
    border-bottom: 1px solid var(--background-border-color);

    .avatar {
      display: block;
      flex: 0 0 auto;
      width: 94px;

      .account__avatar {
        background: var(--background-color);
        border: 1px solid var(--background-border-color);
        border-radius: var(--avatar-border-radius);
      }
    }
  }

  &__badges {
    display: flex;
    flex-wrap: wrap;
    gap: 8px;

    .account-role {
      line-height: unset;
    }
  }

  &__tabs {
    display: flex;
    align-items: flex-start;
    justify-content: space-between;
    margin-top: -55px;
    padding-top: 10px;
    gap: 8px;
    overflow: hidden;
    margin-inline-start: -2px; // aligns the pfp with content below

    &__buttons {
      display: flex;
      align-items: center;
      gap: 8px;
      padding-top: 55px;
      overflow: hidden;

      .button {
        flex-shrink: 1;
        white-space: nowrap;
        min-width: 80px;
      }

      .icon-button {
        border: 1px solid lighten($ui-base-color, 12%);
        border-radius: 4px;
        box-sizing: content-box;
        padding: 5px;

        .icon {
          width: 24px;
          height: 24px;
        }

        &.copied {
          border-color: $valid-value-color;
        }
      }

      .optional {
        @container account-header (max-width: 372px) {
          display: none;
        }

        // Fallback for older browsers with no container queries support
        @media screen and (max-width: 372px + 55px) {
          display: none;
        }
      }
    }

    &__name {
      margin-top: 16px;
      margin-bottom: 16px;

      .emojione {
        width: 22px;
        height: 22px;
      }

      h1 {
        font-size: 17px;
        line-height: 22px;
        color: $primary-text-color;
        font-weight: 600;
        overflow: hidden;
        white-space: nowrap;
        text-overflow: ellipsis;

        small {
          display: flex;
          align-items: center;
          gap: 4px;
          font-size: 14px;
          line-height: 20px;
          color: $darker-text-color;
          font-weight: 400;
          overflow: hidden;
          text-overflow: ellipsis;

          span {
            user-select: all;
          }

          .icon-lock {
            height: 18px;
            width: 18px;
          }
        }
      }
    }

    .spacer {
      flex: 1 1 auto;
    }
  }

  &__bio {
    .account__header__content {
      color: $primary-text-color;
    }

    .account__header__fields {
      margin: 0;
      margin-top: 16px;
      border-radius: 4px;
      border: 1px solid var(--background-border-color);

      dl {
        display: block;
        padding: 11px 16px;
        border-bottom-color: var(--background-border-color);
      }

      dd,
      dt {
        font-size: 13px;
        line-height: 18px;
        padding: 0;
        text-align: initial;
      }

      dt {
        width: auto;
        background: transparent;
        text-transform: uppercase;
        color: $dark-text-color;
      }

      dd {
        color: $darker-text-color;
      }

      a {
        color: lighten($ui-highlight-color, 8%);
      }

      .icon {
        width: 18px;
        height: 18px;
      }

      .verified {
        border: 1px solid rgba($valid-value-color, 0.5);
        margin-top: -1px;
        margin-inline: -1px;

        &:first-child {
          border-top-left-radius: 4px;
          border-top-right-radius: 4px;
        }

        &:last-child {
          border-bottom-left-radius: 4px;
          border-bottom-right-radius: 4px;
          margin-bottom: -1px;
        }

        dt,
        dd {
          color: $valid-value-color;
        }

        dd {
          display: flex;
          align-items: center;
          gap: 4px;

          span {
            display: flex;
          }
        }

        a {
          color: $valid-value-color;
        }
      }
    }
  }

  &__extra {
    margin-top: 16px;

    &__links {
      font-size: 14px;
      color: $darker-text-color;
      margin: 0 -10px;
      padding-top: 16px;
      padding-bottom: 10px;

      a {
        display: inline-block;
        color: $darker-text-color;
        text-decoration: none;
        padding: 5px 10px;
        font-weight: 500;

        strong {
          font-weight: 700;
          color: $primary-text-color;
        }
      }
    }
  }

  &__account-note {
    color: $primary-text-color;
    font-size: 14px;
    font-weight: 400;
    margin-bottom: 10px;

    label {
      display: block;
      font-size: 12px;
      font-weight: 500;
      color: $darker-text-color;
      text-transform: uppercase;
      margin-bottom: 5px;
    }

    textarea {
      display: block;
      box-sizing: border-box;
      width: calc(100% + 20px);
      color: $secondary-text-color;
      background: transparent;
      padding: 10px;
      margin: 0 -10px;
      font-family: inherit;
      font-size: 14px;
      resize: none;
      border: 0;
      outline: 0;
      border-radius: 4px;

      &::placeholder {
        color: $dark-text-color;
        opacity: 1;
      }

      &:focus {
        background: $ui-base-color;
      }
    }
  }
}

.account__contents {
  overflow: hidden;
}

.account__details {
  display: flex;
  flex-wrap: wrap;
  column-gap: 1em;
}

.verified-badge {
  display: inline-flex;
  align-items: center;
  color: $valid-value-color;
  gap: 4px;
  overflow: hidden;
  white-space: nowrap;

  > span {
    overflow: hidden;
    text-overflow: ellipsis;
  }

  a {
    color: inherit;
    font-weight: 500;
    text-decoration: none;
  }

  .icon {
    width: 16px;
    height: 16px;
  }
}

.trends {
  &__item {
    display: flex;
    align-items: center;
    padding: 15px;
    border-bottom: 1px solid var(--background-border-color);
    gap: 15px;

    &:last-child {
      border-bottom: 0;
    }

    &__name {
      flex: 1 1 auto;
      color: $dark-text-color;
      overflow: hidden;
      text-overflow: ellipsis;
      white-space: nowrap;

      strong {
        font-weight: 500;
      }

      a {
        color: $darker-text-color;
        text-decoration: none;
        font-size: 14px;
        font-weight: 500;
        display: block;
        overflow: hidden;
        text-overflow: ellipsis;
        white-space: nowrap;

        &:hover,
        &:focus,
        &:active {
          span {
            text-decoration: underline;
          }
        }
      }
    }

    &__current {
      flex: 0 0 auto;
      font-size: 24px;
      font-weight: 500;
      text-align: end;
      color: $secondary-text-color;
      text-decoration: none;
    }

    &__sparkline {
      flex: 0 0 auto;
      width: 50px;

      path:first-child {
        fill: rgba($highlight-text-color, 0.25) !important;
        fill-opacity: 1 !important;
      }

      path:last-child {
        stroke: lighten($highlight-text-color, 6%) !important;
        fill: none !important;
      }
    }

    &--requires-review {
      .trends__item__name {
        color: $gold-star;

        a {
          color: $gold-star;
        }
      }

      .trends__item__current {
        color: $gold-star;
      }

      .trends__item__sparkline {
        path:first-child {
          fill: rgba($gold-star, 0.25) !important;
        }

        path:last-child {
          stroke: lighten($gold-star, 6%) !important;
        }
      }
    }

    &--disabled {
      .trends__item__name {
        color: lighten($ui-base-color, 12%);

        a {
          color: lighten($ui-base-color, 12%);
        }
      }

      .trends__item__current {
        color: lighten($ui-base-color, 12%);
      }

      .trends__item__sparkline {
        path:first-child {
          fill: rgba(lighten($ui-base-color, 12%), 0.25) !important;
        }

        path:last-child {
          stroke: lighten(lighten($ui-base-color, 12%), 6%) !important;
        }
      }
    }
  }

  &--compact &__item {
    padding: 10px;
  }
}

.conversation {
  display: flex;
  border-bottom: 1px solid var(--background-border-color);
  padding: 5px;
  padding-bottom: 0;

  &:focus {
    background: lighten($ui-base-color, 2%);
    outline: 0;
  }

  &__avatar {
    flex: 0 0 auto;
    padding: 10px;
    padding-top: 12px;
    position: relative;
    cursor: pointer;
  }

  &__unread {
    display: inline-block;
    background: $highlight-text-color;
    border-radius: 50%;
    width: 0.625rem;
    height: 0.625rem;
    margin: -0.1ex 0.15em 0.1ex;
  }

  &__content {
    flex: 1 1 auto;
    padding: 10px 5px;
    padding-inline-end: 15px;
    overflow: hidden;

    &__info {
      overflow: hidden;
      display: flex;
      flex-direction: row-reverse;
      justify-content: space-between;
    }

    &__relative-time {
      font-size: 15px;
      color: $darker-text-color;
      padding-inline-start: 15px;
    }

    &__names {
      color: $darker-text-color;
      font-size: 15px;
      white-space: nowrap;
      overflow: hidden;
      text-overflow: ellipsis;
      margin-bottom: 4px;
      flex-basis: 90px;
      flex-grow: 1;

      a {
        color: $primary-text-color;
        text-decoration: none;

        &:hover,
        &:focus,
        &:active {
          text-decoration: underline;
        }
      }
    }

    a {
      word-break: break-word;
    }
  }
}

.announcements {
  background: lighten($ui-base-color, 8%);
  font-size: 13px;
  display: flex;
  align-items: flex-end;

  &__mastodon {
    width: 124px;
    flex: 0 0 auto;

    @media screen and (max-width: 124px + 300px) {
      display: none;
    }
  }

  &__container {
    width: calc(100% - 124px);
    flex: 0 0 auto;
    position: relative;

    @media screen and (max-width: 124px + 300px) {
      width: 100%;
    }
  }

  &__item {
    box-sizing: border-box;
    width: 100%;
    padding: 15px;
    position: relative;
    font-size: 15px;
    line-height: 20px;
    word-wrap: break-word;
    font-weight: 400;
    max-height: 50vh;
    overflow: hidden;
    display: flex;
    flex-direction: column;

    &__range {
      display: block;
      font-weight: 500;
      margin-bottom: 10px;
      padding-inline-end: 18px;
    }

    &__unread {
      position: absolute;
      top: 19px;
      inset-inline-end: 19px;
      display: block;
      background: $highlight-text-color;
      border-radius: 50%;
      width: 0.625rem;
      height: 0.625rem;
    }
  }

  &__pagination {
    padding: 15px;
    color: $darker-text-color;
    position: absolute;
    bottom: 3px;
    inset-inline-end: 0;
  }
}

.layout-multiple-columns .announcements__mastodon {
  display: none;
}

.layout-multiple-columns .announcements__container {
  width: 100%;
}

.reactions-bar {
  display: flex;
  flex-wrap: wrap;
  align-items: center;
  margin-top: 15px;
  margin-inline-start: -2px;
  width: calc(100% - (90px - 33px));

  &__item {
    flex-shrink: 0;
    background: lighten($ui-base-color, 12%);
    border: 0;
    border-radius: 3px;
    margin: 2px;
    cursor: pointer;
    user-select: none;
    padding: 0 6px;
    display: flex;
    align-items: center;
    transition: all 100ms ease-in;
    transition-property: background-color, color;

    &__emoji {
      display: block;
      margin: 3px 0;
      width: 16px;
      height: 16px;

      img {
        display: block;
        margin: 0;
        width: 100%;
        height: 100%;
        min-width: auto;
        min-height: auto;
        vertical-align: bottom;
        object-fit: contain;
      }
    }

    &__count {
      display: block;
      min-width: 9px;
      font-size: 13px;
      font-weight: 500;
      text-align: center;
      margin-inline-start: 6px;
      color: $darker-text-color;
    }

    &:hover,
    &:focus,
    &:active {
      background: lighten($ui-base-color, 16%);
      transition: all 200ms ease-out;
      transition-property: background-color, color;

      &__count {
        color: lighten($darker-text-color, 4%);
      }
    }

    &.active {
      transition: all 100ms ease-in;
      transition-property: background-color, color;
      background-color: mix(
        lighten($ui-base-color, 12%),
        $ui-highlight-color,
        80%
      );

      .reactions-bar__item__count {
        color: lighten($highlight-text-color, 8%);
      }
    }
  }

  .emoji-picker-dropdown {
    margin: 2px;
  }

  &:hover .emoji-button {
    opacity: 0.85;
  }

  .emoji-button {
    color: $darker-text-color;
    margin: 0;
    font-size: 16px;
    width: auto;
    flex-shrink: 0;
    padding: 0 6px;
    height: 22px;
    display: flex;
    align-items: center;
    opacity: 0.5;
    transition: all 100ms ease-in;
    transition-property: background-color, color;

    &:hover,
    &:active,
    &:focus {
      opacity: 1;
      color: lighten($darker-text-color, 4%);
      transition: all 200ms ease-out;
      transition-property: background-color, color;
    }
  }

  &--empty {
    .emoji-button {
      padding: 0;
    }
  }
}

.notification,
.status__wrapper,
.conversation {
  position: relative;

  &.unread {
    &::before {
      content: '';
      position: absolute;
      top: 0;
      inset-inline-start: 0;
      width: 100%;
      height: 100%;
      border-inline-start: 4px solid $highlight-text-color;
      pointer-events: none;
    }
  }
}

.picture-in-picture {
  position: fixed;
  bottom: 20px;
  inset-inline-end: 20px;
  width: 300px;

  &__footer {
    border-radius: 0 0 4px 4px;
    background: lighten($ui-base-color, 4%);
    padding: 10px;
    padding-top: 12px;
    display: flex;
    justify-content: space-between;
  }

  &__header {
    border-radius: 4px 4px 0 0;
    background: lighten($ui-base-color, 4%);
    padding: 10px;
    display: flex;
    justify-content: space-between;

    &__account {
      display: flex;
      text-decoration: none;
      overflow: hidden;
    }

    .account__avatar {
      margin-inline-end: 10px;
    }

    .display-name {
      color: $primary-text-color;
      text-decoration: none;

      strong,
      span {
        display: block;
        text-overflow: ellipsis;
        overflow: hidden;
      }

      span {
        color: $darker-text-color;
      }
    }
  }

  .video-player,
  .audio-player {
    border-radius: 0;
  }
}

.picture-in-picture-placeholder {
  box-sizing: border-box;
  border: 2px dashed var(--background-border-color);
  background: $base-shadow-color;
  display: flex;
  flex-direction: column;
  align-items: center;
  justify-content: center;
  margin-top: 10px;
  font-size: 16px;
  font-weight: 500;
  cursor: pointer;
  color: $darker-text-color;
  aspect-ratio: 16 / 9;

  .icon {
    width: 24px;
    height: 24px;
    margin-bottom: 10px;
  }

  &:hover,
  &:focus,
  &:active {
    border-color: lighten($ui-base-color, 12%);
  }
}

.notifications-permission-banner {
  padding: 30px;
  border-bottom: 1px solid var(--background-border-color);
  display: flex;
  flex-direction: column;
  align-items: center;
  justify-content: center;
  position: relative;

  &__close {
    position: absolute;
    top: 10px;
    inset-inline-end: 10px;
  }

  h2 {
    font-size: 16px;
    font-weight: 500;
    margin-bottom: 15px;
    text-align: center;
  }

  p {
    color: $darker-text-color;
    margin-bottom: 15px;
    text-align: center;

    .icon {
      width: 20px;
      height: 20px;
      vertical-align: middle;
    }
  }
}

.circle-dropdown {
  margin-top: 10px;
  position: relative;
  display: none;
  background-color: $simple-background-color;
  border: 1px solid darken($simple-background-color, 14%);
  border-radius: 4px;

  &.circle-dropdown--visible {
    display: flex;
  }

  &__icon {
    padding: 6px 4px;
    flex: 0 0 auto;
    font-size: 18px;
    color: $inverted-text-color;
  }

  &__menu {
    flex: 1 1 auto;
    appearance: none;
    box-sizing: border-box;
    font-size: 14px;
    line-height: 14px;
    text-align: left;
    color: $inverted-text-color;
    display: inline-block;
    width: 100%;
    outline: 0;
    font-family: inherit;
    background: $simple-background-color
      url("data:image/svg+xml;utf8,<svg xmlns='http://www.w3.org/2000/svg' viewBox='0 0 14.933 18.467' height='19.698' width='15.929'><path d='M3.467 14.967l-3.393-3.5H14.86l-3.392 3.5c-1.866 1.925-3.666 3.5-4 3.5-.335 0-2.135-1.575-4-3.5zm.266-11.234L7.467 0 11.2 3.733l3.733 3.734H0l3.733-3.734z' fill='#{hex-color(darken($simple-background-color, 14%))}'/></svg>")
      no-repeat right 8px center / auto 16px;
    border: 0;
    padding: 9px 30px 9px 4px;
    cursor: pointer;
    transition: all 100ms ease-in;
    transition-property: background-color, color;

    &:hover,
    &:active,
    &:focus {
      background-color: rgba($action-button-color, 0.15);
      transition: all 200ms ease-out;
      transition-property: background-color, color;
    }

    &:focus {
      background-color: rgba($action-button-color, 0.3);
    }
  }
}

.explore__search-header {
  background: darken($ui-base-color, 4%);
  justify-content: center;
  align-items: center;
  padding: 15px;

  .search {
    width: 100%;
    margin-bottom: 0;
  }

  .search__input {
    border: 1px solid var(--background-border-color);
    padding: 10px;
    padding-inline-end: 30px;
  }

  .search__popout {
    border: 1px solid var(--background-border-color);
  }

  .search .icon {
    top: 9px;
    inset-inline-end: 10px;
    color: $dark-text-color;
  }
}

.explore__search-results {
  flex: 1 1 auto;
  display: flex;
  flex-direction: column;
<<<<<<< HEAD
  background: $ui-base-color;
  border-bottom-left-radius: 4px;
  border-bottom-right-radius: 4px;
=======

  @media screen and (min-width: $no-gap-breakpoint) {
    border: 1px solid var(--background-border-color);
    border-top: 0;
    border-bottom-left-radius: 4px;
    border-bottom-right-radius: 4px;
  }
>>>>>>> ab36c152
}

.story {
  display: flex;
  align-items: center;
  color: $primary-text-color;
  padding: 16px;
  border-bottom: 1px solid var(--background-border-color);
  gap: 16px;

  &:last-child {
    border-bottom: 0;
  }

  &__details {
    flex: 1 1 auto;

    &__publisher {
      color: $darker-text-color;
      margin-bottom: 8px;
      font-size: 14px;
      line-height: 20px;
    }

    &__title {
      display: block;
      font-size: 19px;
      line-height: 24px;
      font-weight: 500;
      margin-bottom: 8px;
      text-decoration: none;
      color: $primary-text-color;

      &:hover,
      &:active,
      &:focus {
        color: $highlight-text-color;
      }
    }

    &__shared {
      display: flex;
      align-items: center;
      color: $darker-text-color;
      gap: 8px;
      justify-content: space-between;
      font-size: 14px;
      line-height: 20px;

      & > span {
        display: flex;
        align-items: center;
        gap: 4px;
      }

      &__pill {
        background: var(--surface-variant-background-color);
        border-radius: 4px;
        color: inherit;
        text-decoration: none;
        padding: 4px 12px;
        font-size: 12px;
        font-weight: 500;
        line-height: 16px;
      }

      &__author-link {
        display: inline-flex;
        align-items: center;
        gap: 4px;
        color: $primary-text-color;
        font-weight: 500;
        text-decoration: none;

        &:hover,
        &:active,
        &:focus {
          color: $highlight-text-color;
        }
      }
    }

    strong {
      font-weight: 500;
    }
  }

  &__thumbnail {
    flex: 0 0 auto;
    position: relative;
    width: 120px;
    aspect-ratio: 1;

    .skeleton {
      width: 100%;
      height: 100%;
    }

    img {
      border-radius: 8px;
      display: block;
      margin: 0;
      width: 100%;
      height: 100%;
      object-fit: cover;
    }

    &__preview {
      border-radius: 8px;
      display: block;
      margin: 0;
      width: 100%;
      height: 100%;
      object-fit: fill;
      position: absolute;
      top: 0;
      inset-inline-start: 0;
      z-index: 0;

      &--hidden {
        display: none;
      }
    }
  }

  &.expanded {
    flex-direction: column;

    .story__thumbnail {
      order: 1;
      width: 100%;
      height: auto;
      aspect-ratio: 1.91 / 1;
    }

    .story__details {
      order: 2;
      width: 100%;
      flex: 0 0 auto;
    }
  }
}

.server-banner {
  &__introduction {
    font-size: 15px;
    line-height: 22px;
    color: $darker-text-color;
    margin-bottom: 20px;

    strong {
      font-weight: 700;
    }

    a {
      color: inherit;
      text-decoration: underline;

      &:hover,
      &:active,
      &:focus {
        text-decoration: none;
      }
    }
  }

  &__hero {
    display: block;
    border-radius: 4px;
    width: 100%;
    height: auto;
    margin-bottom: 20px;
    aspect-ratio: 1.9;
    border: 0;
    background: $ui-base-color;
    object-fit: cover;
  }

  &__description {
    font-size: 15px;
    line-height: 22px;
    color: $darker-text-color;
    margin-bottom: 20px;
  }

  &__meta {
    display: flex;
    gap: 10px;
    max-width: 100%;

    &__column {
      flex: 0 0 auto;
      width: calc(50% - 5px);
      overflow: hidden;
    }
  }

  &__number {
    font-weight: 600;
    color: $primary-text-color;
    font-size: 14px;
  }

  &__number-label {
    color: $darker-text-color;
    font-weight: 500;
    font-size: 14px;
  }

  h4 {
    text-transform: uppercase;
    color: $darker-text-color;
    margin-bottom: 10px;
    font-weight: 600;
  }

  .account {
    padding: 0;
    border: 0;
  }

  .account__avatar-wrapper {
    margin-inline-start: 0;
  }

  .spacer {
    margin: 10px 0;
  }
}

.safety-action-modal,
.interaction-modal {
  max-width: 100vw;
  width: 600px;
  overflow-y: auto;
}

.interaction-modal {
  overflow: visible;
  position: relative;
  display: block;
  border-radius: 16px;
  background: var(--modal-background-color);
  backdrop-filter: var(--background-filter);
  border: 1px solid var(--modal-border-color);
  padding: 24px;
  box-sizing: border-box;

  @media screen and (max-width: $mobile-breakpoint) {
    border-radius: 16px 16px 0 0;
    border-bottom: 0;
    padding-bottom: 32px;
  }

  h3 {
    font-size: 22px;
    line-height: 33px;
    font-weight: 700;
    display: flex;
    align-items: center;
    justify-content: center;
    gap: 8px;
  }

  p {
    font-size: 17px;
    line-height: 22px;
    color: $darker-text-color;

    strong {
      color: $primary-text-color;
      font-weight: 700;
    }
  }

  p.hint {
    margin-bottom: 14px;
    font-size: 14px;
  }

  &__icon {
    color: $highlight-text-color;
    display: flex;
    align-items: center;
    justify-content: center;
  }

  &__lead {
    margin-bottom: 20px;

    h3 {
      margin-bottom: 15px;
    }
  }

  &__login {
    position: relative;
    margin-bottom: 20px;

    &__input {
      @include search-input;

      border: 1px solid var(--background-border-color);
      padding: 4px 6px;
      color: $primary-text-color;
      font-size: 16px;
      line-height: 18px;
      display: flex;
      align-items: center;

      input {
        background: transparent;
        color: inherit;
        font: inherit;
        border: 0;
        padding: 15px - 4px 15px - 6px;
        flex: 1 1 auto;
        min-width: 0;

        &::placeholder {
          color: lighten($darker-text-color, 4%);
        }

        &:focus {
          outline: 0;
        }
      }

      .button {
        flex: 0 0 auto;
      }
    }

    .search__popout {
      margin-top: -1px;
      padding-top: 5px;
      padding-bottom: 5px;
      border: 1px solid var(--background-border-color);
    }

    &.focused &__input {
      border-color: $highlight-text-color;
      background: lighten($ui-base-color, 4%);
    }

    &.invalid &__input {
      border-color: $error-red;
    }

    &.expanded .search__popout {
      display: block;
    }

    &.expanded &__input {
      border-radius: 4px 4px 0 0;
    }
  }

  &__choices {
    display: flex;
    gap: 40px;

    &__choice {
      flex: 1;
      box-sizing: border-box;

      h3 {
        margin-bottom: 20px;
      }

      p {
        color: $darker-text-color;
        margin-bottom: 20px;
        font-size: 15px;
      }

      .button {
        margin-bottom: 10px;

        &:last-child {
          margin-bottom: 0;
        }
      }
    }
  }

  @media screen and (max-width: $no-gap-breakpoint - 1px) {
    &__choices {
      flex-direction: column;

      &__choice {
        margin-top: 40px;
      }
    }
  }

  .link-button {
    font-size: inherit;
    display: inline;
  }
}

.copypaste {
  display: flex;
  align-items: center;
  gap: 10px;

  input {
    display: block;
    font-family: inherit;
    background: darken($ui-base-color, 8%);
    border: 1px solid $highlight-text-color;
    color: $darker-text-color;
    border-radius: 4px;
    padding: 6px 9px;
    line-height: 22px;
    font-size: 14px;
    transition: border-color 300ms linear;
    flex: 1 1 auto;
    overflow: hidden;

    &:focus {
      outline: 0;
      background: darken($ui-base-color, 4%);
    }
  }

  .button {
    flex: 0 0 auto;
    transition: background 300ms linear;
  }

  &.copied {
    input {
      border: 1px solid $valid-value-color;
      transition: none;
    }

    .button {
      background: $valid-value-color;
      transition: none;
    }
  }
}

.privacy-policy {
  padding: 20px;

  @media screen and (min-width: $no-gap-breakpoint) {
    border-radius: 4px;
  }

  &__body {
    margin-top: 20px;
  }
}

.prose {
  color: $secondary-text-color;
  font-size: 15px;
  line-height: 22px;

  p,
  ul,
  ol {
    margin-top: 1.25em;
    margin-bottom: 1.25em;
  }

  img {
    margin-top: 2em;
    margin-bottom: 2em;
    max-width: 100%;
  }

  video {
    margin-top: 2em;
    margin-bottom: 2em;
    max-width: 100%;
  }

  figure {
    margin-top: 2em;
    margin-bottom: 2em;

    figcaption {
      font-size: 0.875em;
      line-height: 1.4285714;
      margin-top: 0.8571429em;
    }
  }

  figure > * {
    margin-top: 0;
    margin-bottom: 0;
  }

  h1 {
    font-size: 1.5em;
    margin-top: 0;
    margin-bottom: 1em;
    line-height: 1.33;
  }

  h2 {
    font-size: 1.25em;
    margin-top: 1.6em;
    margin-bottom: 0.6em;
    line-height: 1.6;
  }

  h3,
  h4,
  h5,
  h6 {
    margin-top: 1.5em;
    margin-bottom: 0.5em;
    line-height: 1.5;
  }

  ol {
    counter-reset: list-counter;
  }

  li {
    margin-top: 0.5em;
    margin-bottom: 0.5em;
  }

  ol > li {
    counter-increment: list-counter;

    &::before {
      content: counter(list-counter) '.';
      position: absolute;
      inset-inline-start: 0;
    }
  }

  ul > li::before {
    content: '';
    position: absolute;
    background-color: $darker-text-color;
    border-radius: 50%;
    width: 0.375em;
    height: 0.375em;
    top: 0.5em;
    inset-inline-start: 0.25em;
  }

  ul > li,
  ol > li {
    position: relative;
    padding-inline-start: 1.75em;
  }

  & > ul > li p {
    margin-top: 0.75em;
    margin-bottom: 0.75em;
  }

  & > ul > li > *:first-child {
    margin-top: 1.25em;
  }

  & > ul > li > *:last-child {
    margin-bottom: 1.25em;
  }

  & > ol > li > *:first-child {
    margin-top: 1.25em;
  }

  & > ol > li > *:last-child {
    margin-bottom: 1.25em;
  }

  ul ul,
  ul ol,
  ol ul,
  ol ol {
    margin-top: 0.75em;
    margin-bottom: 0.75em;
  }

  h1,
  h2,
  h3,
  h4,
  h5,
  h6,
  strong,
  b {
    color: $primary-text-color;
    font-weight: 700;
  }

  em,
  i {
    font-style: italic;
  }

  a {
    color: $highlight-text-color;
    text-decoration: underline;

    &:focus,
    &:hover,
    &:active {
      text-decoration: none;
    }
  }

  code {
    font-size: 0.875em;
    background: darken($ui-base-color, 8%);
    border-radius: 4px;
    padding: 0.2em 0.3em;
  }

  hr {
    border: 0;
    border-top: 1px solid lighten($ui-base-color, 4%);
    margin-top: 3em;
    margin-bottom: 3em;
  }

  hr + * {
    margin-top: 0;
  }

  h2 + * {
    margin-top: 0;
  }

  h3 + * {
    margin-top: 0;
  }

  h4 + *,
  h5 + *,
  h6 + * {
    margin-top: 0;
  }

  & > :first-child {
    margin-top: 0;
  }

  & > :last-child {
    margin-bottom: 0;
  }
}

.dismissable-banner,
.warning-banner {
  position: relative;
  margin: 10px;
  margin-bottom: 5px;
  border-radius: 8px;
  border: 1px solid $highlight-text-color;
  background: rgba($highlight-text-color, 0.15);
  overflow: hidden;

  &__background-image {
    width: 125%;
    position: absolute;
    bottom: -25%;
    inset-inline-end: -25%;
    z-index: -1;
    opacity: 0.15;
    mix-blend-mode: luminosity;
  }

  &__message {
    flex: 1 1 auto;
    padding: 15px;
    font-size: 15px;
    line-height: 22px;
    font-weight: 500;
    color: $primary-text-color;

    p {
      margin-bottom: 15px;

      &:last-child {
        margin-bottom: 0;
      }
    }

    h1 {
      color: $highlight-text-color;
      font-size: 22px;
      line-height: 33px;
      font-weight: 700;
      margin-bottom: 15px;
    }

    &__actions {
      display: flex;
      flex-wrap: wrap;
      gap: 4px;

      &__wrapper {
        display: flex;
        margin-top: 30px;
      }

      .button {
        display: block;
        flex-grow: 1;
      }
    }

    .button-tertiary {
      background: rgba($ui-base-color, 0.15);
      backdrop-filter: blur(8px);
    }
  }

  &__action {
    float: right;
    padding: 15px 10px;

    .icon-button {
      color: $highlight-text-color;
    }
  }
}

.warning-banner {
  border: 1px solid $warning-red;
  background: rgba($warning-red, 0.15);

  &__message {
    h1 {
      color: $warning-red;
    }

    a {
      color: $primary-text-color;
    }
  }
}

.image {
  position: relative;
  overflow: hidden;

  &__preview {
    position: absolute;
    top: 0;
    inset-inline-start: 0;
    width: 100%;
    height: 100%;
    object-fit: cover;
  }

  &.loaded &__preview {
    display: none;
  }

  img {
    display: block;
    width: 100%;
    height: 100%;
    object-fit: cover;
    border: 0;
    background: transparent;
    opacity: 0;
  }

  &.loaded img {
    opacity: 1;
  }
}

.link-footer {
  flex: 0 0 auto;
  padding-top: 20px;
  z-index: 1;
  font-size: 13px;

  .column & {
    padding: 15px;
  }

  p {
    color: $dark-text-color;
    margin-bottom: 20px;

    .version {
      white-space: nowrap;
    }

    strong {
      font-weight: 500;
    }

    a {
      color: $dark-text-color;
      text-decoration: underline;

      &:hover,
      &:focus,
      &:active {
        text-decoration: none;
      }
    }
  }
}

.about {
  padding: 20px;
  border-top: 1px solid var(--background-border-color);

  @media screen and (min-width: $no-gap-breakpoint) {
    border-radius: 4px;
  }

  &__footer {
    color: $dark-text-color;
    text-align: center;
    font-size: 15px;
    line-height: 22px;
    margin-top: 20px;
  }

  &__header {
    margin-bottom: 30px;

    &__hero {
      width: 100%;
      height: auto;
      aspect-ratio: 1.9;
      background: lighten($ui-base-color, 4%);
      border-radius: 8px;
      margin-bottom: 30px;
    }

    h1,
    p {
      text-align: center;
    }

    h1 {
      font-size: 24px;
      line-height: 1.5;
      font-weight: 700;
      margin-bottom: 10px;
    }

    p {
      font-size: 16px;
      line-height: 24px;
      font-weight: 400;
      color: $darker-text-color;
    }
  }

  &__meta {
    border: 1px solid var(--background-border-color);
    border-radius: 4px;
    display: flex;
    margin-bottom: 30px;
    font-size: 15px;

    &__column {
      box-sizing: border-box;
      width: 50%;
      padding: 20px;
    }

    &__divider {
      width: 0;
      border: 0;
      border-style: solid;
      border-color: var(--background-border-color);
      border-left-width: 1px;
      min-height: calc(100% - 60px);
      flex: 0 0 auto;
    }

    h4 {
      font-size: 15px;
      text-transform: uppercase;
      color: $darker-text-color;
      font-weight: 500;
      margin-bottom: 20px;
    }

    @media screen and (width <= 600px) {
      display: block;

      h4 {
        text-align: center;
      }

      &__column {
        width: 100%;
        display: flex;
        flex-direction: column;
        align-items: center;
      }

      &__divider {
        min-height: 0;
        width: 100%;
        border-left-width: 0;
        border-top-width: 1px;
      }
    }

    .layout-multiple-columns & {
      display: block;

      h4 {
        text-align: center;
      }

      &__column {
        width: 100%;
        display: flex;
        flex-direction: column;
        align-items: center;
      }

      &__divider {
        min-height: 0;
        width: 100%;
        border-left-width: 0;
        border-top-width: 1px;
      }
    }
  }

  &__mail {
    color: $primary-text-color;
    text-decoration: none;
    font-weight: 500;

    &:hover,
    &:focus,
    &:active {
      text-decoration: underline;
    }
  }

  .link-footer {
    padding: 0;
    margin-top: 60px;
    text-align: center;
    font-size: 15px;
    line-height: 22px;

    @media screen and (min-width: $no-gap-breakpoint) {
      display: none;
    }
  }

  .account {
    padding: 0;
    border: 0;
  }

  .account__avatar-wrapper {
    margin-inline-start: 0;
  }

  .account__relationship {
    display: none;
  }

  &__section {
    margin-bottom: 10px;

    &__title {
      display: flex;
      align-items: center;
      gap: 6px;
      font-size: 17px;
      font-weight: 600;
      line-height: 22px;
      padding: 20px;
      border-radius: 4px;
      border: 1px solid var(--background-border-color);
      color: $highlight-text-color;
      cursor: pointer;
    }

    &.active &__title {
      border-radius: 4px 4px 0 0;
    }

    &__body {
      border: 1px solid var(--background-border-color);
      border-top: 0;
      padding: 20px;
      font-size: 15px;
      line-height: 22px;
    }
  }

  &__domain-blocks {
    margin-top: 30px;
    border: 1px solid var(--background-border-color);
    border-radius: 4px;

    &__domain {
      border-bottom: 1px solid var(--background-border-color);
      padding: 10px;
      font-size: 15px;
      color: $darker-text-color;

      &:nth-child(2n) {
        background: darken($ui-base-color, 4%);
      }

      &:last-child {
        border-bottom: 0;
      }

      &__header {
        display: flex;
        gap: 10px;
        justify-content: space-between;
        font-weight: 500;
        margin-bottom: 4px;
      }

      h6 {
        color: $secondary-text-color;
        font-size: inherit;
        white-space: nowrap;
        overflow: hidden;
        text-overflow: ellipsis;
      }

      p {
        white-space: nowrap;
        overflow: hidden;
        text-overflow: ellipsis;
      }
    }
  }
}

.notification-list {
  position: fixed;
  bottom: 2rem;
  inset-inline-start: 0;
  z-index: 999;
  display: flex;
  flex-direction: column;
  gap: 4px;
}

.notification-bar {
  flex: 0 0 auto;
  position: relative;
  inset-inline-start: -100%;
  width: auto;
  padding: 15px;
  margin: 0;
  color: $white;
  background: rgba($black, 0.85);
  backdrop-filter: blur(8px);
  border: 1px solid rgba(lighten($classic-base-color, 4%), 0.85);
  border-radius: 8px;
  box-shadow:
    0 10px 15px -3px rgba($base-shadow-color, 0.25),
    0 4px 6px -4px rgba($base-shadow-color, 0.25);
  cursor: default;
  font-size: 15px;
  line-height: 21px;

  &.notification-bar-active {
    inset-inline-start: 1rem;
  }

  .no-reduce-motion & {
    transition: 0.5s cubic-bezier(0.89, 0.01, 0.5, 1.1);
    transform: translateZ(0);
  }
}

.notification-bar-title {
  margin-inline-end: 5px;
}

.notification-bar-title,
.notification-bar-action {
  font-weight: 700;
}

.notification-bar-action {
  text-transform: uppercase;
  margin-inline-start: 10px;
  cursor: pointer;
  color: $blurple-300;
  border-radius: 4px;
  padding: 0 4px;

  &:hover,
  &:focus,
  &:active {
    background: rgba($ui-base-color, 0.85);
  }
}

.hashtag-header {
  border-bottom: 1px solid var(--background-border-color);
  padding: 15px;
  font-size: 17px;
  line-height: 22px;
  color: $darker-text-color;

  strong {
    font-weight: 700;
  }

  &__header {
    display: flex;
    justify-content: space-between;
    align-items: center;
    margin-bottom: 15px;
    gap: 15px;

    h1 {
      color: $primary-text-color;
      white-space: nowrap;
      text-overflow: ellipsis;
      overflow: hidden;
      font-size: 22px;
      line-height: 33px;
      font-weight: 700;
    }
  }
}

.hashtag-bar {
  margin-top: 16px;
  display: flex;
  flex-wrap: wrap;
  font-size: 12px;
  line-height: 16px;
  gap: 6px;
  color: $darker-text-color;

  a {
    display: inline-flex;
    color: inherit;
    text-decoration: none;
    padding: 4px 12px;
    background: var(--surface-variant-background-color);
    border-radius: 4px;
    font-weight: 500;

    &:hover,
    &:focus,
    &:active {
      background: var(--surface-variant-active-background-color);
    }
  }

  .link-button {
    color: inherit;
    font-size: inherit;
    line-height: inherit;
    padding: 0;
  }
}

.inline-follow-suggestions {
  display: flex;
  flex-direction: column;
  gap: 12px;
  padding: 16px 0;
  padding-bottom: 0;
  border-bottom: 1px solid var(--background-border-color);
  background: rgba($ui-highlight-color, 0.05);

  &__header {
    display: flex;
    align-items: center;
    justify-content: space-between;
    padding: 0 16px;

    h3 {
      font-size: 15px;
      line-height: 22px;
      font-weight: 500;
    }

    &__actions {
      display: flex;
      align-items: center;
      gap: 24px;
    }

    .link-button {
      font-size: 13px;
      font-weight: 500;
    }
  }

  &__body {
    position: relative;

    &__scroll-button {
      position: absolute;
      height: 100%;
      background: transparent;
      border: none;
      cursor: pointer;
      top: 0;
      color: $primary-text-color;
      opacity: 0.5;

      &.left {
        left: 0;
      }

      &.right {
        right: 0;
      }

      &__icon {
        border-radius: 50%;
        background: $ui-highlight-color;
        display: flex;
        align-items: center;
        justify-content: center;
        aspect-ratio: 1;
        padding: 8px;

        .icon {
          width: 24px;
          height: 24px;
        }
      }

      &:hover,
      &:focus,
      &:active {
        opacity: 1;

        .inline-follow-suggestions__body__scroll-button__icon {
          background: lighten($ui-highlight-color, 4%);
        }
      }
    }

    &__scrollable {
      display: flex;
      flex-wrap: nowrap;
      gap: 16px;
      padding: 16px;
      scroll-snap-type: x mandatory;
      scroll-padding: 16px;
      scroll-behavior: smooth;
      overflow-x: scroll;
      scrollbar-width: none;

      &__card {
        background: var(--background-color);
        border: 1px solid var(--background-border-color);
        border-radius: 4px;
        display: flex;
        flex-direction: column;
        gap: 12px;
        align-items: center;
        padding: 12px;
        scroll-snap-align: start;
        flex: 0 0 auto;
        width: 200px;
        box-sizing: border-box;
        position: relative;

        a {
          text-decoration: none;
        }

        & > .icon-button {
          position: absolute;
          inset-inline-end: 8px;
          top: 8px;
          opacity: 0.75;
        }

        &__avatar {
          height: 48px;
          display: flex;

          a {
            display: flex;
            text-decoration: none;
          }
        }

        .account__avatar {
          flex-shrink: 0;
          align-self: flex-end;
          border: 1px solid var(--background-border-color);
          background-color: $ui-base-color;
        }

        &__text-stack {
          display: flex;
          flex-direction: column;
          gap: 4px;
          align-items: center;
          max-width: 100%;

          a {
            max-width: 100%;
          }

          &__source {
            display: inline-flex;
            align-items: center;
            color: $dark-text-color;
            gap: 4px;
            overflow: hidden;
            white-space: nowrap;
            cursor: help;

            > span {
              overflow: hidden;
              text-overflow: ellipsis;
            }

            .icon {
              width: 16px;
              height: 16px;
            }
          }
        }

        .display-name {
          display: flex;
          flex-direction: column;
          gap: 4px;
          align-items: center;

          & > * {
            max-width: 100%;
          }

          &__html {
            font-size: 15px;
            font-weight: 500;
            color: $secondary-text-color;
          }

          &__account {
            font-size: 14px;
            color: $darker-text-color;
          }
        }

        .verified-badge {
          font-size: 14px;
          max-width: 100%;
        }

        .button {
          display: block;
          width: 100%;
        }
      }
    }
  }
}

.filtered-notifications-banner {
  display: flex;
  align-items: center;
  border-bottom: 1px solid var(--background-border-color);
  padding: 16px 24px;
  gap: 8px;
  color: $darker-text-color;
  text-decoration: none;

  &:hover,
  &:active,
  &:focus {
    color: $secondary-text-color;
  }

  .notification-group__icon {
    color: inherit;
  }

  &__text {
    flex: 1 1 auto;
    font-style: 14px;
    line-height: 20px;

    strong {
      font-size: 16px;
      line-height: 24px;
      display: block;
    }
  }

  &__badge {
    background: $ui-button-background-color;
    color: $white;
    border-radius: 100px;
    padding: 2px 8px;
  }
}

.notification-request {
  $padding: 15px;

  display: flex;
  padding: $padding;
  gap: 8px;
  position: relative;
  border-bottom: 1px solid var(--background-border-color);

  &__checkbox {
    position: absolute;
    inset-inline-start: $padding;
    top: 50%;
    transform: translateY(-50%);
    width: 0;
    overflow: hidden;
    opacity: 0;

    .check-box {
      display: flex;
    }
  }

  &__link {
    display: flex;
    align-items: center;
    gap: 12px;
    flex: 1 1 auto;
    text-decoration: none;
    color: inherit;
    overflow: hidden;

    .account__avatar {
      flex-shrink: 0;
    }
  }

  &__name {
    flex: 1 1 auto;
    color: $darker-text-color;
    font-style: 14px;
    line-height: 20px;
    overflow: hidden;
    text-overflow: ellipsis;

    &__display-name {
      display: flex;
      align-items: center;
      gap: 6px;
      font-size: 16px;
      letter-spacing: 0.5px;
      line-height: 24px;
      color: $secondary-text-color;

      bdi {
        overflow: hidden;
        white-space: nowrap;
        text-overflow: ellipsis;
      }
    }

    .filtered-notifications-banner__badge {
      background: $ui-button-background-color;
      border-radius: 4px;
      padding: 1px 6px;
      color: $white;
    }
  }

  &__actions {
    display: flex;
    align-items: center;
    gap: 8px;

    .icon-button {
      border-radius: 4px;
      border: 1px solid var(--background-border-color);
      padding: 5px;
    }
  }

  .notification-request__link {
    transition: padding-inline-start 0.1s ease-in-out;
  }

  &--forced-checkbox {
    cursor: pointer;

    &:hover {
      background: var(--on-surface-color);
    }

    .notification-request__checkbox {
      opacity: 1;
      width: 30px;
    }

    .notification-request__link {
      padding-inline-start: 30px;
    }

    .notification-request__actions {
      display: none;
    }
  }
}

.more-from-author {
  box-sizing: border-box;
  font-size: 14px;
  color: $darker-text-color;
  background: var(--surface-background-color);
  border: 1px solid var(--background-border-color);
  border-top: 0;
  border-radius: 0 0 8px 8px;
  padding: 15px;
  display: flex;
  align-items: center;
  gap: 8px;

  .logo {
    width: 16px;
    height: 16px;
    color: $darker-text-color;
  }

  & > span {
    display: flex;
    align-items: center;
    gap: 8px;
  }

  a {
    display: inline-flex;
    align-items: center;
    gap: 4px;
    font-weight: 500;
    color: $primary-text-color;
    text-decoration: none;

    &:hover,
    &:focus,
    &:active {
      color: $highlight-text-color;
    }
  }
}

.notification-group {
  display: flex;
  align-items: flex-start;
  gap: 8px;
  padding: 16px 24px;
  border-bottom: 1px solid var(--background-border-color);

  &__icon {
    width: 40px;
    display: flex;
    align-items: center;
    justify-content: center;
    flex: 0 0 auto;
    color: $dark-text-color;

    .icon {
      width: 28px;
      height: 28px;
    }
  }

  &--follow &__icon,
  &--follow-request &__icon {
    color: $highlight-text-color;
  }

  &--favourite &__icon {
    color: $gold-star;
  }

  &--reblog &__icon {
    color: $valid-value-color;
  }

  &--relationships-severance-event &__icon,
  &--admin-report &__icon,
  &--admin-sign-up &__icon {
    color: $dark-text-color;
  }

  &--moderation-warning &__icon {
    color: $red-bookmark;
  }

  &--follow-request &__actions {
    align-items: center;
    display: flex;
    gap: 8px;

    .icon-button {
      border: 1px solid var(--background-border-color);
      border-radius: 50%;
      padding: 1px;
    }
  }

  &__main {
    display: flex;
    flex-direction: column;
    gap: 8px;
    flex: 1 1 auto;
    overflow: hidden;
    container-type: inline-size;

    @container (width < 350px) {
      &__header time {
        display: none;
      }
    }

    &__header {
      display: flex;
      flex-direction: column;
      gap: 8px;

      &__wrapper {
        display: flex;
        justify-content: space-between;
      }

      &__label {
        display: flex;
        gap: 8px;
        font-size: 15px;
        line-height: 22px;
        color: $darker-text-color;

        a {
          color: inherit;
          text-decoration: none;
        }

        bdi {
          font-weight: 700;
          color: $primary-text-color;
        }

        time {
          color: $dark-text-color;
        }
      }
    }

    &__status {
      border: 1px solid var(--background-border-color);
      border-radius: 8px;
      padding: 8px;
    }

    &__additional-content {
      color: $dark-text-color;
      margin-top: -8px; // to offset the parent's `gap` property
      font-size: 15px;
      line-height: 22px;
    }
  }

  &__avatar-group {
    display: flex;
    gap: 8px;
    height: 28px;
    overflow-y: hidden;
    flex-wrap: wrap;
  }

  .status {
    padding: 0;
    border: 0;
  }

  &__embedded-status {
    display: flex;
    flex-direction: column;
    gap: 8px;
    cursor: pointer;

    &__account {
      display: flex;
      align-items: center;
      gap: 4px;
      color: $dark-text-color;
      font-size: 15px;
      line-height: 22px;

      bdi {
        color: $darker-text-color;
      }
    }

    &__content {
      display: -webkit-box;
      font-size: 15px;
      line-height: 22px;
      color: $darker-text-color;
      -webkit-line-clamp: 4;
      -webkit-box-orient: vertical;
      max-height: 4 * 22px;
      overflow: hidden;

      p {
        display: none;

        &:first-child {
          display: initial;
        }
      }

      p,
      a {
        color: inherit;
      }
    }

    .reply-indicator__attachments {
      margin-top: 0;
      font-size: 15px;
      line-height: 22px;
      color: $dark-text-color;
    }
  }
}

.notification-group__actions,
.compose-form__actions {
  .button {
    display: block; // Otherwise text-ellipsis doesn't work
    font-size: 14px;
    line-height: normal;
    font-weight: 700;
    flex: 1 1 auto;
    padding: 5px 12px;
    border-radius: 4px;
  }
}

.notification-ungrouped {
  padding: 16px 24px;
  border-bottom: 1px solid var(--background-border-color);

  &__header {
    display: flex;
    align-items: center;
    gap: 8px;
    color: $dark-text-color;
    font-size: 15px;
    line-height: 22px;
    font-weight: 500;
    padding-inline-start: 24px;
    margin-bottom: 16px;

    &__icon {
      display: flex;
      align-items: center;
      justify-content: center;
      flex: 0 0 auto;

      .icon {
        width: 16px;
        height: 16px;
      }
    }

    a {
      color: inherit;
      text-decoration: none;
    }
  }

  .status {
    border: 0;
    padding: 0;

    &__avatar {
      width: 40px;
      height: 40px;
    }
  }

  .status__wrapper-direct {
    background: transparent;
  }

  $icon-margin: 48px; // 40px avatar + 8px gap

  .status__content,
  .status__action-bar,
  .media-gallery,
  .video-player,
  .audio-player,
  .attachment-list,
  .picture-in-picture-placeholder,
  .more-from-author,
  .status-card,
  .hashtag-bar,
  .content-warning,
  .filter-warning {
    margin-inline-start: $icon-margin;
    width: calc(100% - $icon-margin);
  }

  .more-from-author {
    width: calc(100% - $icon-margin + 2px);
  }

  .status__content__read-more-button {
    margin-inline-start: $icon-margin;
  }

  .notification__report {
    border: 0;
    padding: 0;
  }
}

.notification-group--unread,
.notification-ungrouped--unread {
  position: relative;

  &::before {
    content: '';
    position: absolute;
    top: 0;
    inset-inline-start: 0;
    width: 100%;
    height: 100%;
    border-inline-start: 4px solid $highlight-text-color;
    pointer-events: none;
  }
}

.hover-card-controller[data-popper-reference-hidden='true'] {
  opacity: 0;
  pointer-events: none;
}

.hover-card {
  box-shadow: var(--dropdown-shadow);
  background: var(--modal-background-color);
  backdrop-filter: var(--background-filter);
  border: 1px solid var(--modal-border-color);
  border-radius: 8px;
  padding: 16px;
  width: 270px;
  display: flex;
  flex-direction: column;
  gap: 12px;

  &--loading {
    position: relative;
    min-height: 100px;
  }

  &__name {
    display: flex;
    gap: 12px;
    text-decoration: none;
    color: inherit;
  }

  &__number {
    font-size: 15px;
    line-height: 22px;
    color: $secondary-text-color;

    strong {
      font-weight: 700;
    }
  }

  &__text-row {
    display: flex;
    flex-direction: column;
    gap: 8px;
  }

  &__bio {
    color: $secondary-text-color;
    font-size: 14px;
    line-height: 20px;
    display: -webkit-box;
    -webkit-line-clamp: 2;
    -webkit-box-orient: vertical;
    max-height: 2 * 20px;
    overflow: hidden;

    p {
      margin-bottom: 0;
    }

    a {
      color: inherit;
      text-decoration: underline;

      &:hover,
      &:focus,
      &:active {
        text-decoration: none;
      }
    }
  }

  &__note {
    &-label {
      color: $dark-text-color;
      font-size: 12px;
      font-weight: 500;
      text-transform: uppercase;
    }

    dd {
      white-space: pre-line;
      color: $secondary-text-color;
      overflow: hidden;
      line-clamp: 3; // Not yet supported in browers
      display: -webkit-box; // The next 3 properties are needed
      -webkit-line-clamp: 3;
      -webkit-box-orient: vertical;
    }
  }

  .display-name {
    font-size: 15px;
    line-height: 22px;

    bdi {
      font-weight: 500;
      color: $primary-text-color;
    }

    &__account {
      display: block;
      color: $dark-text-color;
    }
  }

  .account-fields {
    color: $secondary-text-color;
    font-size: 14px;
    line-height: 20px;

    a {
      color: inherit;
      text-decoration: none;

      &:focus,
      &:hover,
      &:active {
        text-decoration: underline;
      }
    }

    dl {
      display: flex;
      align-items: center;
      gap: 4px;

      dt {
        flex: 0 1 auto;
        color: $dark-text-color;
        min-width: 0;
        overflow: hidden;
        white-space: nowrap;
        text-overflow: ellipsis;
      }

      dd {
        flex: 1 1 auto;
        font-weight: 500;
        min-width: 0;
        overflow: hidden;
        white-space: nowrap;
        text-overflow: ellipsis;
        text-align: end;
      }

      &.verified {
        dd {
          display: flex;
          align-items: center;
          justify-content: flex-end;
          gap: 4px;
          overflow: hidden;
          white-space: nowrap;
          color: $valid-value-color;

          & > span {
            overflow: hidden;
            text-overflow: ellipsis;
          }

          a {
            font-weight: 500;
          }

          .icon {
            width: 16px;
            height: 16px;
          }
        }
      }
    }
  }
}

.content-warning {
  box-sizing: border-box;
  background: rgba($ui-highlight-color, 0.05);
  color: $secondary-text-color;
  border-top: 1px solid;
  border-bottom: 1px solid;
  border-color: rgba($ui-highlight-color, 0.15);
  padding: 8px (5px + 8px);
  position: relative;
  font-size: 15px;
  line-height: 22px;

  p {
    margin-bottom: 8px;
  }

  .link-button {
    font-size: inherit;
    line-height: inherit;
    font-weight: 500;
  }

  &::before,
  &::after {
    content: '';
    display: block;
    position: absolute;
    height: 100%;
    background: url('../images/warning-stripes.svg') repeat-y;
    width: 5px;
    top: 0;
  }

  &::before {
    border-start-start-radius: 4px;
    border-end-start-radius: 4px;
    inset-inline-start: 0;
  }

  &::after {
    border-start-end-radius: 4px;
    border-end-end-radius: 4px;
    inset-inline-end: 0;
  }

  &--filter::before,
  &--filter::after {
    background-image: url('../images/filter-stripes.svg');
  }
}<|MERGE_RESOLUTION|>--- conflicted
+++ resolved
@@ -1735,27 +1735,9 @@
 }
 
 .detailed-status {
-<<<<<<< HEAD
-  background: lighten($ui-base-color, 4%);
   padding-top: 16px;
   padding-bottom: 16px;
-  border-top: 1px solid lighten($ui-base-color, 8%);
-
-  &--flex {
-    display: flex;
-    flex-wrap: wrap;
-    justify-content: space-between;
-    align-items: flex-start;
-
-    .status__content,
-    .detailed-status__meta {
-      flex: 100%;
-    }
-  }
-=======
-  padding: 16px;
   border-top: 1px solid var(--background-border-color);
->>>>>>> ab36c152
 
   .status__content {
     font-size: 19px;
@@ -1822,13 +1804,9 @@
 }
 
 .detailed-status__meta {
-<<<<<<< HEAD
-  margin-top: 16px;
+  margin-top: 24px;
   padding-left: 16px;
   padding-right: 16px;
-=======
-  margin-top: 24px;
->>>>>>> ab36c152
   color: $dark-text-color;
   font-size: 14px;
   line-height: 18px;
@@ -2914,10 +2892,6 @@
   flex-direction: column;
 
   > .scrollable {
-<<<<<<< HEAD
-    background: $ui-base-color;
-    border-radius: 0 0 4px 4px;
-=======
     border: 1px solid var(--background-border-color);
     border-top: 0;
     border-radius: 0 0 4px 4px;
@@ -2932,7 +2906,6 @@
         border-bottom: 0;
       }
     }
->>>>>>> ab36c152
   }
 }
 
@@ -3585,7 +3558,7 @@
   }
 
   .logo {
-    height: 48px;
+    height: 30px;
     width: auto;
   }
 
@@ -9289,6 +9262,60 @@
   }
 }
 
+.circle-dropdown {
+  margin-top: 10px;
+  position: relative;
+  display: none;
+  background-color: $simple-background-color;
+  border: 1px solid darken($simple-background-color, 14%);
+  border-radius: 4px;
+
+  &.circle-dropdown--visible {
+    display: flex;
+  }
+
+  &__icon {
+    padding: 6px 4px;
+    flex: 0 0 auto;
+    font-size: 18px;
+    color: $inverted-text-color;
+  }
+
+  &__menu {
+    flex: 1 1 auto;
+    appearance: none;
+    box-sizing: border-box;
+    font-size: 14px;
+    line-height: 14px;
+    text-align: left;
+    color: $inverted-text-color;
+    display: inline-block;
+    width: 100%;
+    outline: 0;
+    font-family: inherit;
+    background: $simple-background-color
+      url("data:image/svg+xml;utf8,<svg xmlns='http://www.w3.org/2000/svg' viewBox='0 0 14.933 18.467' height='19.698' width='15.929'><path d='M3.467 14.967l-3.393-3.5H14.86l-3.392 3.5c-1.866 1.925-3.666 3.5-4 3.5-.335 0-2.135-1.575-4-3.5zm.266-11.234L7.467 0 11.2 3.733l3.733 3.734H0l3.733-3.734z' fill='#{hex-color(darken($simple-background-color, 14%))}'/></svg>")
+      no-repeat right 8px center / auto 16px;
+    border: 0;
+    padding: 9px 30px 9px 4px;
+    cursor: pointer;
+    transition: all 100ms ease-in;
+    transition-property: background-color, color;
+
+    &:hover,
+    &:active,
+    &:focus {
+      background-color: rgba($action-button-color, 0.15);
+      transition: all 200ms ease-out;
+      transition-property: background-color, color;
+    }
+
+    &:focus {
+      background-color: rgba($action-button-color, 0.3);
+    }
+  }
+}
+
 .explore__search-header {
   background: darken($ui-base-color, 4%);
   justify-content: center;
@@ -9321,11 +9348,6 @@
   flex: 1 1 auto;
   display: flex;
   flex-direction: column;
-<<<<<<< HEAD
-  background: $ui-base-color;
-  border-bottom-left-radius: 4px;
-  border-bottom-right-radius: 4px;
-=======
 
   @media screen and (min-width: $no-gap-breakpoint) {
     border: 1px solid var(--background-border-color);
@@ -9333,7 +9355,6 @@
     border-bottom-left-radius: 4px;
     border-bottom-right-radius: 4px;
   }
->>>>>>> ab36c152
 }
 
 .story {
