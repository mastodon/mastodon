.app-body {
  -webkit-overflow-scrolling: touch;
  -ms-overflow-style: -ms-autohiding-scrollbar;
}

.animated-number {
  display: inline-flex;
  flex-direction: column;
  align-items: stretch;
  overflow: hidden;
  position: relative;
}

.inline-alert {
  color: $valid-value-color;
  font-weight: 400;

  .no-reduce-motion & {
    transition: opacity 200ms ease;
  }
}

.link-button {
  display: block;
  font-size: 15px;
  line-height: 20px;
  color: $ui-highlight-color;
  border: 0;
  background: transparent;
  padding: 0;
  cursor: pointer;

  &:hover,
  &:active {
    text-decoration: underline;
  }

  &:disabled {
    color: $ui-primary-color;
    cursor: default;
  }
}

.button {
  background-color: $ui-highlight-color;
  border: 10px none;
  border-radius: 4px;
  box-sizing: border-box;
  color: $primary-text-color;
  cursor: pointer;
  display: inline-block;
  font-family: inherit;
  font-size: 14px;
  font-weight: 500;
  height: 36px;
  letter-spacing: 0;
  line-height: 36px;
  overflow: hidden;
  padding: 0 16px;
  position: relative;
  text-align: center;
  text-transform: uppercase;
  text-decoration: none;
  text-overflow: ellipsis;
  transition: all 100ms ease-in;
  white-space: nowrap;
  width: auto;

  &:active,
  &:focus,
  &:hover {
    background-color: lighten($ui-highlight-color, 10%);
    transition: all 200ms ease-out;
  }

  &--destructive {
    transition: none;

    &:active,
    &:focus,
    &:hover {
      background-color: $error-red;
      transition: none;
    }
  }

  &:disabled,
  &.disabled {
    background-color: $ui-primary-color;
    cursor: default;
  }

  &::-moz-focus-inner {
    border: 0;
  }

  &::-moz-focus-inner,
  &:focus,
  &:active {
    outline: 0 !important;
  }

  &.button-primary,
  &.button-alternative,
  &.button-secondary,
  &.button-alternative-2 {
    font-size: 16px;
    line-height: 36px;
    height: auto;
    text-transform: none;
    padding: 4px 16px;
  }

  &.button-alternative {
    color: $inverted-text-color;
    background: $ui-primary-color;

    &:active,
    &:focus,
    &:hover {
      background-color: lighten($ui-primary-color, 4%);
    }
  }

  &.button-alternative-2 {
    background: $ui-base-lighter-color;

    &:active,
    &:focus,
    &:hover {
      background-color: lighten($ui-base-lighter-color, 4%);
    }
  }

  &.button-secondary {
    color: $darker-text-color;
    background: transparent;
    padding: 3px 15px;
    border: 1px solid $ui-primary-color;

    &:active,
    &:focus,
    &:hover {
      border-color: lighten($ui-primary-color, 4%);
      color: lighten($darker-text-color, 4%);
    }

    &:disabled {
      opacity: 0.5;
    }
  }

  &.button--block {
    display: block;
    width: 100%;
  }

  .layout-multiple-columns &.button--with-bell {
    font-size: 12px;
    padding: 0 8px;
  }
}

.column__wrapper {
  display: flex;
  flex: 1 1 auto;
  position: relative;
}

.icon-button {
  display: inline-block;
  padding: 0;
  color: $action-button-color;
  border: 0;
  border-radius: 4px;
  background: transparent;
  cursor: pointer;
  transition: all 100ms ease-in;
  transition-property: background-color, color;
  text-decoration: none;

  &:hover,
  &:active,
  &:focus {
    color: lighten($action-button-color, 7%);
    background-color: rgba($action-button-color, 0.15);
    transition: all 200ms ease-out;
    transition-property: background-color, color;
  }

  &:focus {
    background-color: rgba($action-button-color, 0.3);
  }

  &.disabled {
    color: darken($action-button-color, 13%);
    background-color: transparent;
    cursor: default;
  }

  &.active {
    color: $highlight-text-color;
  }

  &::-moz-focus-inner {
    border: 0;
  }

  &::-moz-focus-inner,
  &:focus,
  &:active {
    outline: 0 !important;
  }

  &.inverted {
    color: $lighter-text-color;

    &:hover,
    &:active,
    &:focus {
      color: darken($lighter-text-color, 7%);
      background-color: rgba($lighter-text-color, 0.15);
    }

    &:focus {
      background-color: rgba($lighter-text-color, 0.3);
    }

    &.disabled {
      color: lighten($lighter-text-color, 7%);
      background-color: transparent;
    }

    &.active {
      color: $highlight-text-color;

      &.disabled {
        color: lighten($highlight-text-color, 13%);
      }
    }
  }

  &.overlayed {
    box-sizing: content-box;
    background: rgba($base-overlay-background, 0.6);
    color: rgba($primary-text-color, 0.7);
    border-radius: 4px;
    padding: 2px;

    &:hover {
      background: rgba($base-overlay-background, 0.9);
    }
  }

  &--with-counter {
    display: inline-flex;
    align-items: center;
    width: auto !important;
  }

  &__counter {
    display: inline-block;
    width: 14px;
    margin-left: 4px;
    font-size: 12px;
    font-weight: 500;
  }
}

.text-icon-button {
  color: $lighter-text-color;
  border: 0;
  border-radius: 4px;
  background: transparent;
  cursor: pointer;
  font-weight: 600;
  font-size: 11px;
  padding: 0 3px;
  line-height: 27px;
  outline: 0;
  transition: all 100ms ease-in;
  transition-property: background-color, color;

  &:hover,
  &:active,
  &:focus {
    color: darken($lighter-text-color, 7%);
    background-color: rgba($lighter-text-color, 0.15);
    transition: all 200ms ease-out;
    transition-property: background-color, color;
  }

  &:focus {
    background-color: rgba($lighter-text-color, 0.3);
  }

  &.disabled {
    color: lighten($lighter-text-color, 20%);
    background-color: transparent;
    cursor: default;
  }

  &.active {
    color: $highlight-text-color;
  }

  &::-moz-focus-inner {
    border: 0;
  }

  &::-moz-focus-inner,
  &:focus,
  &:active {
    outline: 0 !important;
  }
}

.dropdown-menu {
  position: absolute;
}

.invisible {
  font-size: 0;
  line-height: 0;
  display: inline-block;
  width: 0;
  height: 0;
  position: absolute;

  img,
  svg {
    margin: 0 !important;
    border: 0 !important;
    padding: 0 !important;
    width: 0 !important;
    height: 0 !important;
  }
}

.ellipsis {
  &::after {
    content: "…";
  }
}

.compose-form {
  padding: 10px;

  &__sensitive-button {
    padding: 10px;
    padding-top: 0;

    font-size: 14px;
    font-weight: 500;

    &.active {
      color: $highlight-text-color;
    }

    input[type=checkbox] {
      display: none;
    }

    .checkbox {
      display: inline-block;
      position: relative;
      border: 1px solid $ui-primary-color;
      box-sizing: border-box;
      width: 18px;
      height: 18px;
      flex: 0 0 auto;
      margin-right: 10px;
      top: -1px;
      border-radius: 4px;
      vertical-align: middle;

      &.active {
        border-color: $highlight-text-color;
        background: $highlight-text-color;
      }
    }
  }

  .compose-form__warning {
    color: $inverted-text-color;
    margin-bottom: 10px;
    background: $ui-primary-color;
    box-shadow: 0 2px 6px rgba($base-shadow-color, 0.3);
    padding: 8px 10px;
    border-radius: 4px;
    font-size: 13px;
    font-weight: 400;

    strong {
      color: $inverted-text-color;
      font-weight: 500;

      @each $lang in $cjk-langs {
        &:lang(#{$lang}) {
          font-weight: 700;
        }
      }
    }

    a {
      color: $lighter-text-color;
      font-weight: 500;
      text-decoration: underline;

      &:hover,
      &:active,
      &:focus {
        text-decoration: none;
      }
    }
  }

  .emoji-picker-dropdown {
    position: absolute;
    top: 0;
    right: 0;
  }

  .compose-form__autosuggest-wrapper {
    position: relative;
  }

  .autosuggest-textarea,
  .autosuggest-input,
  .spoiler-input {
    position: relative;
    width: 100%;
  }

  .spoiler-input {
    height: 0;
    transform-origin: bottom;
    opacity: 0;

    &.spoiler-input--visible {
      height: 36px;
      margin-bottom: 11px;
      opacity: 1;
    }
  }

  .autosuggest-textarea__textarea,
  .spoiler-input__input {
    display: block;
    box-sizing: border-box;
    width: 100%;
    margin: 0;
    color: $inverted-text-color;
    background: $simple-background-color;
    padding: 10px;
    font-family: inherit;
    font-size: 14px;
    resize: vertical;
    border: 0;
    outline: 0;

    &::placeholder {
      color: $dark-text-color;
    }

    &:focus {
      outline: 0;
    }

    @media screen and (max-width: 600px) {
      font-size: 16px;
    }
  }

  .spoiler-input__input {
    border-radius: 4px;
  }

  .autosuggest-textarea__textarea {
    min-height: 100px;
    border-radius: 4px 4px 0 0;
    padding-bottom: 0;
    padding-right: 10px + 22px;
    resize: none;
    scrollbar-color: initial;

    &::-webkit-scrollbar {
      all: unset;
    }

    @media screen and (max-width: 600px) {
      height: 100px !important; // prevent auto-resize textarea
      resize: vertical;
    }
  }

  .autosuggest-textarea__suggestions-wrapper {
    position: relative;
    height: 0;
  }

  .autosuggest-textarea__suggestions {
    box-sizing: border-box;
    display: none;
    position: absolute;
    top: 100%;
    width: 100%;
    z-index: 99;
    box-shadow: 4px 4px 6px rgba($base-shadow-color, 0.4);
    background: $ui-secondary-color;
    border-radius: 0 0 4px 4px;
    color: $inverted-text-color;
    font-size: 14px;
    padding: 6px;

    &.autosuggest-textarea__suggestions--visible {
      display: block;
    }
  }

  .autosuggest-textarea__suggestions__item {
    padding: 10px;
    cursor: pointer;
    border-radius: 4px;

    &:hover,
    &:focus,
    &:active,
    &.selected {
      background: darken($ui-secondary-color, 10%);
    }
  }

  .autosuggest-account,
  .autosuggest-emoji,
  .autosuggest-hashtag {
    display: flex;
    flex-direction: row;
    align-items: center;
    justify-content: flex-start;
    line-height: 18px;
    font-size: 14px;
  }

  .autosuggest-hashtag {
    justify-content: space-between;

    &__name {
      flex: 1 1 auto;
      overflow: hidden;
      text-overflow: ellipsis;
      white-space: nowrap;
    }

    strong {
      font-weight: 500;
    }

    &__uses {
      flex: 0 0 auto;
      text-align: right;
      overflow: hidden;
      text-overflow: ellipsis;
      white-space: nowrap;
    }
  }

  .autosuggest-account-icon,
  .autosuggest-emoji img {
    display: block;
    margin-right: 8px;
    width: 16px;
    height: 16px;
  }

  .autosuggest-account .display-name__account {
    color: $lighter-text-color;
  }

  .compose-form__modifiers {
    color: $inverted-text-color;
    font-family: inherit;
    font-size: 14px;
    background: $simple-background-color;

    .compose-form__upload-wrapper {
      overflow: hidden;
    }

    .compose-form__uploads-wrapper {
      display: flex;
      flex-direction: row;
      padding: 5px;
      flex-wrap: wrap;
    }

    .compose-form__upload {
      flex: 1 1 0;
      min-width: 40%;
      margin: 5px;

      &__actions {
        background: linear-gradient(180deg, rgba($base-shadow-color, 0.8) 0, rgba($base-shadow-color, 0.35) 80%, transparent);
        display: flex;
        align-items: flex-start;
        justify-content: space-between;
        opacity: 0;
        transition: opacity .1s ease;

        .icon-button {
          flex: 0 1 auto;
          color: $secondary-text-color;
          font-size: 14px;
          font-weight: 500;
          padding: 10px;
          font-family: inherit;

          &:hover,
          &:focus,
          &:active {
            color: lighten($secondary-text-color, 7%);
          }
        }

        &.active {
          opacity: 1;
        }
      }

      &-description {
        position: absolute;
        z-index: 2;
        bottom: 0;
        left: 0;
        right: 0;
        box-sizing: border-box;
        background: linear-gradient(0deg, rgba($base-shadow-color, 0.8) 0, rgba($base-shadow-color, 0.35) 80%, transparent);
        padding: 10px;
        opacity: 0;
        transition: opacity .1s ease;

        textarea {
          background: transparent;
          color: $secondary-text-color;
          border: 0;
          padding: 0;
          margin: 0;
          width: 100%;
          font-family: inherit;
          font-size: 14px;
          font-weight: 500;

          &:focus {
            color: $white;
          }

          &::placeholder {
            opacity: 0.75;
            color: $secondary-text-color;
          }
        }

        &.active {
          opacity: 1;
        }
      }
    }

    .compose-form__upload-thumbnail {
      border-radius: 4px;
      background-color: $base-shadow-color;
      background-position: center;
      background-size: cover;
      background-repeat: no-repeat;
      height: 140px;
      width: 100%;
      overflow: hidden;
    }
  }

  .compose-form__buttons-wrapper {
    padding: 10px;
    background: darken($simple-background-color, 8%);
    border-radius: 0 0 4px 4px;
    display: flex;
    justify-content: space-between;
    flex: 0 0 auto;

    .compose-form__buttons {
      display: flex;

      .compose-form__upload-button-icon {
        line-height: 27px;
      }

      .compose-form__sensitive-button {
        display: none;

        &.compose-form__sensitive-button--visible {
          display: block;
        }

        .compose-form__sensitive-button__icon {
          line-height: 27px;
        }
      }
    }

    .icon-button,
    .text-icon-button {
      box-sizing: content-box;
      padding: 0 3px;
    }

    .character-counter__wrapper {
      align-self: center;
      margin-right: 4px;
    }
  }

  .compose-form__publish {
    display: flex;
    justify-content: flex-end;
    min-width: 0;
    flex: 0 0 auto;

    .compose-form__publish-button-wrapper {
      overflow: hidden;
      padding-top: 10px;
    }
  }
}

.character-counter {
  cursor: default;
  font-family: $font-sans-serif, sans-serif;
  font-size: 14px;
  font-weight: 600;
  color: $lighter-text-color;

  &.character-counter--over {
    color: $warning-red;
  }
}

.no-reduce-motion .spoiler-input {
  transition: height 0.4s ease, opacity 0.4s ease;
}

.emojione {
  font-size: inherit;
  vertical-align: middle;
  object-fit: contain;
  margin: -.2ex .15em .2ex;
  width: 16px;
  height: 16px;

  img {
    width: auto;
  }
}

.reply-indicator {
  border-radius: 4px;
  margin-bottom: 10px;
  background: $ui-primary-color;
  padding: 10px;
  min-height: 23px;
  overflow-y: auto;
  flex: 0 2 auto;
}

.reply-indicator__header {
  margin-bottom: 5px;
  overflow: hidden;
}

.reply-indicator__cancel {
  float: right;
  line-height: 24px;
}

.reply-indicator__display-name {
  color: $inverted-text-color;
  display: block;
  max-width: 100%;
  line-height: 24px;
  overflow: hidden;
  padding-right: 25px;
  text-decoration: none;
}

.reply-indicator__display-avatar {
  float: left;
  margin-right: 5px;
}

.status__content--with-action {
  cursor: pointer;
}

.status__content {
  clear: both;
}

.status__content,
.reply-indicator__content {
  position: relative;
  font-size: 15px;
  line-height: 20px;
  word-wrap: break-word;
  font-weight: 400;
  overflow: hidden;
  text-overflow: ellipsis;
  padding-top: 2px;
  color: $primary-text-color;

  &:focus {
    outline: 0;
  }

  &.status__content--with-spoiler {
    white-space: normal;

    .status__content__text {
      white-space: pre-wrap;
    }
  }

  .emojione {
    width: 20px;
    height: 20px;
    margin: -3px 0 0;
  }

  p {
    margin-bottom: 20px;
    white-space: pre-wrap;
    unicode-bidi: plaintext;

    &:last-child {
      margin-bottom: 0;
    }
  }

  a {
    color: $secondary-text-color;
    text-decoration: none;
    unicode-bidi: isolate;

    &:hover {
      text-decoration: underline;

      .fa {
        color: lighten($dark-text-color, 7%);
      }
    }

    &.mention {
      &:hover {
        text-decoration: none;

        span {
          text-decoration: underline;
        }
      }
    }

    .fa {
      color: $dark-text-color;
    }
  }

  a.unhandled-link {
    color: lighten($ui-highlight-color, 8%);
  }

  .status__content__spoiler-link {
    background: $action-button-color;

    &:hover {
      background: lighten($action-button-color, 7%);
      text-decoration: none;
    }

    &::-moz-focus-inner {
      border: 0;
    }

    &::-moz-focus-inner,
    &:focus,
    &:active {
      outline: 0 !important;
    }
  }

  .status__content__text {
    display: none;

    &.status__content__text--visible {
      display: block;
    }
  }
}

.announcements__item__content {
  word-wrap: break-word;
  overflow-y: auto;

  .emojione {
    width: 20px;
    height: 20px;
    margin: -3px 0 0;
  }

  p {
    margin-bottom: 10px;
    white-space: pre-wrap;

    &:last-child {
      margin-bottom: 0;
    }
  }

  a {
    color: $secondary-text-color;
    text-decoration: none;

    &:hover {
      text-decoration: underline;
    }

    &.mention {
      &:hover {
        text-decoration: none;

        span {
          text-decoration: underline;
        }
      }
    }

    &.unhandled-link {
      color: lighten($ui-highlight-color, 8%);
    }
  }
}

.status__content.status__content--collapsed {
  max-height: 20px * 15; // 15 lines is roughly above 500 characters
}

.status__content__read-more-button {
  display: block;
  font-size: 15px;
  line-height: 20px;
  color: lighten($ui-highlight-color, 8%);
  border: 0;
  background: transparent;
  padding: 0;
  padding-top: 8px;
  text-decoration: none;

  &:hover,
  &:active {
    text-decoration: underline;
  }
}

.status__content__spoiler-link {
  display: inline-block;
  border-radius: 2px;
  background: transparent;
  border: 0;
  color: $inverted-text-color;
  font-weight: 700;
  font-size: 11px;
  padding: 0 6px;
  text-transform: uppercase;
  line-height: 20px;
  cursor: pointer;
  vertical-align: middle;
}

.status__wrapper--filtered {
  color: $dark-text-color;
  border: 0;
  font-size: inherit;
  text-align: center;
  line-height: inherit;
  margin: 0;
  padding: 15px;
  box-sizing: border-box;
  width: 100%;
  clear: both;
  border-bottom: 1px solid lighten($ui-base-color, 8%);
}

.status__prepend-icon-wrapper {
  left: -26px;
  position: absolute;
}

.focusable {
  &:focus {
    outline: 0;
    background: lighten($ui-base-color, 4%);

    .detailed-status,
    .detailed-status__action-bar {
      background: lighten($ui-base-color, 8%);
    }
  }
}

.status {
  padding: 8px 10px;
  padding-left: 68px;
  position: relative;
  min-height: 54px;
  border-bottom: 1px solid lighten($ui-base-color, 8%);
  cursor: auto;

  @supports (-ms-overflow-style: -ms-autohiding-scrollbar) {
    // Add margin to avoid Edge auto-hiding scrollbar appearing over content.
    // On Edge 16 this is 16px and Edge <=15 it's 12px, so aim for 16px.
    padding-right: 26px; // 10px + 16px
  }

  @keyframes fade {
    0% { opacity: 0; }
    100% { opacity: 1; }
  }

  opacity: 1;
  animation: fade 150ms linear;

  .video-player,
  .audio-player {
    margin-top: 8px;
  }

  &.light {
    .status__relative-time,
    .status__visibility-icon {
      color: $light-text-color;
    }

    .status__display-name {
      color: $inverted-text-color;
    }

    .display-name {
      color: $light-text-color;

      strong {
        color: $inverted-text-color;
      }
    }

    .status__content {
      color: $inverted-text-color;

      a {
        color: $highlight-text-color;
      }

      a.status__content__spoiler-link {
        color: $primary-text-color;
        background: $ui-primary-color;

        &:hover {
          background: lighten($ui-primary-color, 8%);
        }
      }
    }
  }
}

.status__relative-time,
.notification__relative_time {
  color: $dark-text-color;
  float: right;
  font-size: 14px;
  padding-bottom: 1px;
}

.status__visibility-icon {
  padding: 0 4px;
}

.status__display-name {
  color: $dark-text-color;
}

.status__info .status__display-name {
  display: block;
  max-width: 100%;
  padding-right: 25px;
}

.status__info {
  font-size: 15px;
}

.status-check-box {
  border-bottom: 1px solid $ui-secondary-color;
  display: flex;

  .status-check-box__status {
    margin: 10px 0 10px 10px;
    flex: 1;
    overflow: hidden;

    .media-gallery {
      max-width: 250px;
    }

    .status__content {
      padding: 0;
      white-space: normal;
    }

    .video-player,
    .audio-player {
      margin-top: 8px;
      max-width: 250px;
    }

    .media-gallery__item-thumbnail {
      cursor: default;
    }
  }
}

.status-check-box-toggle {
  align-items: center;
  display: flex;
  flex: 0 0 auto;
  justify-content: center;
  padding: 10px;
}

.status__prepend {
  margin-left: 68px;
  color: $dark-text-color;
  padding: 8px 0;
  padding-bottom: 2px;
  font-size: 14px;
  position: relative;

  .status__display-name strong {
    color: $dark-text-color;
  }

  > span {
    display: block;
    overflow: hidden;
    text-overflow: ellipsis;
  }
}

.status__action-bar {
  align-items: center;
  display: flex;
  margin-top: 8px;
}

.status__action-bar-button {
  margin-right: 18px;

  &.icon-button--with-counter {
    margin-right: 14px;
  }
}

.status__action-bar-dropdown {
  height: 23.15px;
  width: 23.15px;
}

.detailed-status__action-bar-dropdown {
  flex: 1 1 auto;
  display: flex;
  align-items: center;
  justify-content: center;
  position: relative;
}

.detailed-status {
  background: lighten($ui-base-color, 4%);
  padding: 14px 10px;

  &--flex {
    display: flex;
    flex-wrap: wrap;
    justify-content: space-between;
    align-items: flex-start;

    .status__content,
    .detailed-status__meta {
      flex: 100%;
    }
  }

  .status__content {
    font-size: 19px;
    line-height: 24px;

    .emojione {
      width: 24px;
      height: 24px;
      margin: -1px 0 0;
    }

    .status__content__spoiler-link {
      line-height: 24px;
      margin: -1px 0 0;
    }
  }

  .video-player,
  .audio-player {
    margin-top: 8px;
  }
}

.detailed-status__meta {
  margin-top: 15px;
  color: $dark-text-color;
  font-size: 14px;
  line-height: 18px;
}

.detailed-status__action-bar {
  background: lighten($ui-base-color, 4%);
  border-top: 1px solid lighten($ui-base-color, 8%);
  border-bottom: 1px solid lighten($ui-base-color, 8%);
  display: flex;
  flex-direction: row;
  padding: 10px 0;
}

.detailed-status__link {
  color: inherit;
  text-decoration: none;
}

.detailed-status__favorites,
.detailed-status__reblogs {
  display: inline-block;
  font-weight: 500;
  font-size: 12px;
  margin-left: 6px;
}

.reply-indicator__content {
  color: $inverted-text-color;
  font-size: 14px;

  a {
    color: $lighter-text-color;
  }
}

.domain {
  padding: 10px;
  border-bottom: 1px solid lighten($ui-base-color, 8%);

  .domain__domain-name {
    flex: 1 1 auto;
    display: block;
    color: $primary-text-color;
    text-decoration: none;
    font-size: 14px;
    font-weight: 500;
  }
}

.domain__wrapper {
  display: flex;
}

.domain_buttons {
  height: 18px;
  padding: 10px;
  white-space: nowrap;
}

.account {
  padding: 10px;
  border-bottom: 1px solid lighten($ui-base-color, 8%);

  &.compact {
    padding: 0;
    border-bottom: 0;

    .account__avatar-wrapper {
      margin-left: 0;
    }
  }

  .account__display-name {
    flex: 1 1 auto;
    display: block;
    color: $darker-text-color;
    overflow: hidden;
    text-decoration: none;
    font-size: 14px;
  }
}

.account__wrapper {
  display: flex;
}

.account__avatar-wrapper {
  float: left;
  margin-left: 12px;
  margin-right: 12px;
}

.account__avatar {
  @include avatar-radius;
  display: block;
  position: relative;

  width: 36px;
  height: 36px;
  background-size: 36px 36px;

  &-inline {
    display: inline-block;
    vertical-align: middle;
    margin-right: 5px;
  }

  &-composite {
    @include avatar-radius;
    border-radius: 50%;
    overflow: hidden;
    position: relative;

    & > div {
      float: left;
      position: relative;
      box-sizing: border-box;
    }

    &__label {
      display: block;
      position: absolute;
      top: 50%;
      left: 50%;
      transform: translate(-50%, -50%);
      color: $primary-text-color;
      text-shadow: 1px 1px 2px $base-shadow-color;
      font-weight: 700;
      font-size: 15px;
    }
  }
}

a .account__avatar {
  cursor: pointer;
}

.account__avatar-overlay {
  @include avatar-size(48px);

  &-base {
    @include avatar-radius;
    @include avatar-size(36px);

    img {
      @include avatar-radius;
      width: 100%;
      height: 100%;
    }
  }

  &-overlay {
    @include avatar-radius;
    @include avatar-size(24px);

    position: absolute;
    bottom: 0;
    right: 0;
    z-index: 1;

    img {
      @include avatar-radius;
      width: 100%;
      height: 100%;
    }
  }
}

.account__relationship {
  height: 18px;
  padding: 10px;
  white-space: nowrap;
}

.account__disclaimer {
  padding: 10px;
  border-top: 1px solid lighten($ui-base-color, 8%);
  color: $dark-text-color;

  strong {
    font-weight: 500;

    @each $lang in $cjk-langs {
      &:lang(#{$lang}) {
        font-weight: 700;
      }
    }
  }

  a {
    font-weight: 500;
    color: inherit;
    text-decoration: underline;

    &:hover,
    &:focus,
    &:active {
      text-decoration: none;
    }
  }
}

.account__action-bar {
  border-top: 1px solid lighten($ui-base-color, 8%);
  border-bottom: 1px solid lighten($ui-base-color, 8%);
  line-height: 36px;
  overflow: hidden;
  flex: 0 0 auto;
  display: flex;
}

.account__action-bar-dropdown {
  padding: 10px;

  .icon-button {
    vertical-align: middle;
  }

  .dropdown--active {
    .dropdown__content.dropdown__right {
      left: 6px;
      right: initial;
    }

    &::after {
      bottom: initial;
      margin-left: 11px;
      margin-top: -7px;
      right: initial;
    }
  }
}

.account__action-bar-links {
  display: flex;
  flex: 1 1 auto;
  line-height: 18px;
  text-align: center;
}

.account__action-bar__tab {
  text-decoration: none;
  overflow: hidden;
  flex: 0 1 100%;
  border-right: 1px solid lighten($ui-base-color, 8%);
  padding: 10px 0;
  border-bottom: 4px solid transparent;

  &.active {
    border-bottom: 4px solid $ui-highlight-color;
  }

  & > span {
    display: block;
    text-transform: uppercase;
    font-size: 11px;
    color: $darker-text-color;
  }

  strong {
    display: block;
    font-size: 15px;
    font-weight: 500;
    color: $primary-text-color;

    @each $lang in $cjk-langs {
      &:lang(#{$lang}) {
        font-weight: 700;
      }
    }
  }
}

.account-authorize {
  padding: 14px 10px;

  .detailed-status__display-name {
    display: block;
    margin-bottom: 15px;
    overflow: hidden;
  }
}

.account-authorize__avatar {
  float: left;
  margin-right: 10px;
}

.status__display-name,
.status__relative-time,
.detailed-status__display-name,
.detailed-status__datetime,
.detailed-status__application,
.account__display-name {
  text-decoration: none;
}

.status__display-name,
.account__display-name {
  strong {
    color: $primary-text-color;
  }
}

.muted {
  .emojione {
    opacity: 0.5;
  }
}

.status__display-name,
.reply-indicator__display-name,
.detailed-status__display-name,
a.account__display-name {
  &:hover strong {
    text-decoration: underline;
  }
}

.account__display-name strong {
  display: block;
  overflow: hidden;
  text-overflow: ellipsis;
}

.detailed-status__application,
.detailed-status__datetime {
  color: inherit;
}

.detailed-status .button.logo-button {
  margin-bottom: 15px;
}

.detailed-status__display-name {
  color: $secondary-text-color;
  display: block;
  line-height: 24px;
  margin-bottom: 15px;
  overflow: hidden;

  strong,
  span {
    display: block;
    text-overflow: ellipsis;
    overflow: hidden;
  }

  strong {
    font-size: 16px;
    color: $primary-text-color;
  }
}

.detailed-status__display-avatar {
  float: left;
  margin-right: 10px;
}

.status__avatar {
  height: 48px;
  left: 10px;
  position: absolute;
  top: 10px;
  width: 48px;
}

.status__expand {
  width: 68px;
  position: absolute;
  left: 0;
  top: 0;
  height: 100%;
  cursor: pointer;
}

.muted {
  .status__content,
  .status__content p,
  .status__content a {
    color: $dark-text-color;
  }

  .status__display-name strong {
    color: $dark-text-color;
  }

  .status__avatar {
    opacity: 0.5;
  }

  a.status__content__spoiler-link {
    background: $ui-base-lighter-color;
    color: $inverted-text-color;

    &:hover {
      background: lighten($ui-base-lighter-color, 7%);
      text-decoration: none;
    }
  }
}

.notification__message {
  margin: 0 10px 0 68px;
  padding: 8px 0 0;
  cursor: default;
  color: $darker-text-color;
  font-size: 15px;
  line-height: 22px;
  position: relative;

  .fa {
    color: $highlight-text-color;
  }

  > span {
    display: inline;
    overflow: hidden;
    text-overflow: ellipsis;
  }
}

.notification__favourite-icon-wrapper {
  left: -26px;
  position: absolute;

  .star-icon {
    color: $gold-star;
  }
}

.icon-button.star-icon.active {
  color: $gold-star;
}

.icon-button.bookmark-icon.active {
  color: $red-bookmark;
}

.no-reduce-motion .icon-button.star-icon {
  &.activate {
    & > .fa-star {
      animation: spring-rotate-in 1s linear;
    }
  }

  &.deactivate {
    & > .fa-star {
      animation: spring-rotate-out 1s linear;
    }
  }
}

.notification__display-name {
  color: inherit;
  font-weight: 500;
  text-decoration: none;

  &:hover {
    color: $primary-text-color;
    text-decoration: underline;
  }
}

.notification__relative_time {
  float: right;
}

.display-name {
  display: block;
  max-width: 100%;
  overflow: hidden;
  text-overflow: ellipsis;
  white-space: nowrap;
}

.display-name__html {
  font-weight: 500;
}

.display-name__account {
  font-size: 14px;
}

.status__relative-time,
.detailed-status__datetime {
  &:hover {
    text-decoration: underline;
  }
}

.image-loader {
  position: relative;
  width: 100%;
  height: 100%;
  display: flex;
  align-items: center;
  justify-content: center;
  flex-direction: column;
  scrollbar-width: none; /* Firefox */
  -ms-overflow-style: none;  /* IE 10+ */

  * {
    scrollbar-width: none; /* Firefox */
    -ms-overflow-style: none;  /* IE 10+ */
  }

  &::-webkit-scrollbar,
  *::-webkit-scrollbar {
    width: 0;
    height: 0;
    background: transparent; /* Chrome/Safari/Webkit */
  }

  .image-loader__preview-canvas {
    max-width: $media-modal-media-max-width;
    max-height: $media-modal-media-max-height;
    background: url('../images/void.png') repeat;
    object-fit: contain;
  }

  .loading-bar {
    position: relative;
  }

  &.image-loader--amorphous .image-loader__preview-canvas {
    display: none;
  }
}

.zoomable-image {
  position: relative;
  width: 100%;
  height: 100%;
  display: flex;
  align-items: center;
  justify-content: center;

  img {
    max-width: $media-modal-media-max-width;
    max-height: $media-modal-media-max-height;
    width: auto;
    height: auto;
    object-fit: contain;
  }
}

.navigation-bar {
  padding: 10px;
  display: flex;
  align-items: center;
  flex-shrink: 0;
  cursor: default;
  color: $darker-text-color;

  strong {
    color: $secondary-text-color;
  }

  a {
    color: inherit;
  }

  .permalink {
    text-decoration: none;
  }

  .navigation-bar__actions {
    position: relative;

    .icon-button.close {
      position: absolute;
      pointer-events: none;
      transform: scale(0, 1) translate(-100%, 0);
      opacity: 0;
    }

    .compose__action-bar .icon-button {
      pointer-events: auto;
      transform: scale(1, 1) translate(0, 0);
      opacity: 1;
    }
  }
}

.navigation-bar__profile {
  flex: 1 1 auto;
  margin-left: 8px;
  line-height: 20px;
  margin-top: -1px;
  overflow: hidden;
}

.navigation-bar__profile-account {
  display: block;
  font-weight: 500;
  overflow: hidden;
  text-overflow: ellipsis;
}

.navigation-bar__profile-edit {
  color: inherit;
  text-decoration: none;
}

.dropdown {
  display: inline-block;
}

.dropdown__content {
  display: none;
  position: absolute;
}

.dropdown-menu__separator {
  border-bottom: 1px solid darken($ui-secondary-color, 8%);
  margin: 5px 7px 6px;
  height: 0;
}

.dropdown-menu {
  background: $ui-secondary-color;
  padding: 4px 0;
  border-radius: 4px;
  box-shadow: 2px 4px 15px rgba($base-shadow-color, 0.4);
  z-index: 9999;

  ul {
    list-style: none;
  }

  &.left {
    transform-origin: 100% 50%;
  }

  &.top {
    transform-origin: 50% 100%;
  }

  &.bottom {
    transform-origin: 50% 0;
  }

  &.right {
    transform-origin: 0 50%;
  }
}

.dropdown-menu__arrow {
  position: absolute;
  width: 0;
  height: 0;
  border: 0 solid transparent;

  &.left {
    right: -5px;
    margin-top: -5px;
    border-width: 5px 0 5px 5px;
    border-left-color: $ui-secondary-color;
  }

  &.top {
    bottom: -5px;
    margin-left: -7px;
    border-width: 5px 7px 0;
    border-top-color: $ui-secondary-color;
  }

  &.bottom {
    top: -5px;
    margin-left: -7px;
    border-width: 0 7px 5px;
    border-bottom-color: $ui-secondary-color;
  }

  &.right {
    left: -5px;
    margin-top: -5px;
    border-width: 5px 5px 5px 0;
    border-right-color: $ui-secondary-color;
  }
}

.dropdown-menu__item {
  a {
    font-size: 13px;
    line-height: 18px;
    display: block;
    padding: 4px 14px;
    box-sizing: border-box;
    text-decoration: none;
    background: $ui-secondary-color;
    color: $inverted-text-color;
    overflow: hidden;
    text-overflow: ellipsis;
    white-space: nowrap;

    &:focus,
    &:hover,
    &:active {
      background: $ui-highlight-color;
      color: $secondary-text-color;
      outline: 0;
    }
  }
}

.dropdown--active .dropdown__content {
  display: block;
  line-height: 18px;
  max-width: 311px;
  right: 0;
  text-align: left;
  z-index: 9999;

  & > ul {
    list-style: none;
    background: $ui-secondary-color;
    padding: 4px 0;
    border-radius: 4px;
    box-shadow: 0 0 15px rgba($base-shadow-color, 0.4);
    min-width: 140px;
    position: relative;
  }

  &.dropdown__right {
    right: 0;
  }

  &.dropdown__left {
    & > ul {
      left: -98px;
    }
  }

  & > ul > li > a {
    font-size: 13px;
    line-height: 18px;
    display: block;
    padding: 4px 14px;
    box-sizing: border-box;
    text-decoration: none;
    background: $ui-secondary-color;
    color: $inverted-text-color;
    overflow: hidden;
    text-overflow: ellipsis;
    white-space: nowrap;

    &:focus {
      outline: 0;
    }

    &:hover {
      background: $ui-highlight-color;
      color: $secondary-text-color;
    }
  }
}

.dropdown__icon {
  vertical-align: middle;
}

.columns-area {
  display: flex;
  flex: 1 1 auto;
  flex-direction: row;
  justify-content: flex-start;
  overflow-x: auto;
  position: relative;

  &.unscrollable {
    overflow-x: hidden;
  }

  &__panels {
    display: flex;
    justify-content: center;
    width: 100%;
    height: 100%;
    min-height: 100vh;

    &__pane {
      height: 100%;
      overflow: hidden;
      pointer-events: none;
      display: flex;
      justify-content: flex-end;
      min-width: 285px;

      &--start {
        justify-content: flex-start;
      }

      &__inner {
        position: fixed;
        width: 285px;
        pointer-events: auto;
        height: 100%;
      }
    }

    &__main {
      box-sizing: border-box;
      width: 100%;
      max-width: 600px;
      flex: 0 0 auto;
      display: flex;
      flex-direction: column;

      @media screen and (min-width: $no-gap-breakpoint) {
        padding: 0 10px;
      }
    }
  }
}

.tabs-bar__wrapper {
  background: darken($ui-base-color, 8%);
  position: sticky;
  top: 0;
  z-index: 2;
  padding-top: 0;

  @media screen and (min-width: $no-gap-breakpoint) {
    padding-top: 10px;
  }

  .tabs-bar {
    margin-bottom: 0;

    @media screen and (min-width: $no-gap-breakpoint) {
      margin-bottom: 10px;
    }
  }
}

.react-swipeable-view-container {
  &,
  .columns-area,
  .drawer,
  .column {
    height: 100%;
  }
}

.react-swipeable-view-container > * {
  display: flex;
  align-items: center;
  justify-content: center;
  height: 100%;
}

.column {
  width: 350px;
  position: relative;
  box-sizing: border-box;
  display: flex;
  flex-direction: column;

  > .scrollable {
    background: $ui-base-color;
  }
}

.ui {
  flex: 0 0 auto;
  display: flex;
  flex-direction: column;
  width: 100%;
  height: 100%;
}

.drawer {
  width: 300px;
  box-sizing: border-box;
  display: flex;
  flex-direction: column;
  overflow-y: hidden;
}

.drawer__tab {
  display: block;
  flex: 1 1 auto;
  padding: 15px 5px 13px;
  color: $darker-text-color;
  text-decoration: none;
  text-align: center;
  font-size: 16px;
  border-bottom: 2px solid transparent;
}

.column,
.drawer {
  flex: 1 1 100%;
  overflow: hidden;
}

@media screen and (min-width: 631px) {
  .columns-area {
    padding: 0;
  }

  .column,
  .drawer {
    flex: 0 0 auto;
    padding: 10px;
    padding-left: 5px;
    padding-right: 5px;

    &:first-child {
      padding-left: 10px;
    }

    &:last-child {
      padding-right: 10px;
    }
  }

  .columns-area > div {
    .column,
    .drawer {
      padding-left: 5px;
      padding-right: 5px;
    }
  }
}

.tabs-bar {
  box-sizing: border-box;
  display: flex;
  background: lighten($ui-base-color, 8%);
  flex: 0 0 auto;
  overflow-y: auto;
}

.tabs-bar__link {
  display: block;
  flex: 1 1 auto;
  padding: 15px 10px;
  padding-bottom: 13px;
  color: $primary-text-color;
  text-decoration: none;
  text-align: center;
  font-size: 14px;
  font-weight: 500;
  border-bottom: 2px solid lighten($ui-base-color, 8%);
  transition: all 50ms linear;
  transition-property: border-bottom, background, color;

  .fa {
    font-weight: 400;
    font-size: 16px;
  }

  &:hover,
  &:focus,
  &:active {
    @media screen and (min-width: 631px) {
      background: lighten($ui-base-color, 14%);
      border-bottom-color: lighten($ui-base-color, 14%);
    }
  }

  &.active {
    border-bottom: 2px solid $highlight-text-color;
    color: $highlight-text-color;
  }

  span {
    margin-left: 5px;
    display: none;
  }
}

@media screen and (min-width: 600px) {
  .tabs-bar__link {
    span {
      display: inline;
    }
  }
}

.columns-area--mobile {
  flex-direction: column;
  width: 100%;
  height: 100%;
  margin: 0 auto;

  .column,
  .drawer {
    width: 100%;
    height: 100%;
    padding: 0;
  }

  .directory__list {
    display: grid;
    grid-gap: 10px;
    grid-template-columns: minmax(0, 50%) minmax(0, 50%);

    @media screen and (max-width: $no-gap-breakpoint) {
      display: block;
    }
  }

  .directory__card {
    margin-bottom: 0;
  }

  .filter-form {
    display: flex;
  }

  .autosuggest-textarea__textarea {
    font-size: 16px;
  }

  .search__input {
    line-height: 18px;
    font-size: 16px;
    padding: 15px;
    padding-right: 30px;
  }

  .search__icon .fa {
    top: 15px;
  }

  .scrollable {
    overflow: visible;

    @supports(display: grid) {
      contain: content;
    }
  }

  @media screen and (min-width: $no-gap-breakpoint) {
    padding: 10px 0;
    padding-top: 0;
  }

  @media screen and (min-width: 630px) {
    .detailed-status {
      padding: 15px;

      .media-gallery,
      .video-player,
      .audio-player {
        margin-top: 15px;
      }
    }

    .account__header__bar {
      padding: 5px 10px;
    }

    .navigation-bar,
    .compose-form {
      padding: 15px;
    }

    .compose-form .compose-form__publish .compose-form__publish-button-wrapper {
      padding-top: 15px;
    }

    .status {
      padding: 15px 15px 15px (48px + 15px * 2);
      min-height: 48px + 2px;

      &__avatar {
        left: 15px;
        top: 17px;
      }

      &__content {
        padding-top: 5px;
      }

      &__prepend {
        margin-left: 48px + 15px * 2;
        padding-top: 15px;
      }

      &__prepend-icon-wrapper {
        left: -32px;
      }

      .media-gallery,
      &__action-bar,
      .video-player,
      .audio-player {
        margin-top: 10px;
      }
    }

    .account {
      padding: 15px 10px;

      &__header__bio {
        margin: 0 -10px;
      }
    }

    .notification {
      &__message {
        margin-left: 48px + 15px * 2;
        padding-top: 15px;
      }

      &__favourite-icon-wrapper {
        left: -32px;
      }

      .status {
        padding-top: 8px;
      }

      .account {
        padding-top: 8px;
      }

      .account__avatar-wrapper {
        margin-left: 17px;
        margin-right: 15px;
      }
    }
  }
}

.floating-action-button {
  position: fixed;
  display: flex;
  justify-content: center;
  align-items: center;
  width: 3.9375rem;
  height: 3.9375rem;
  bottom: 1.3125rem;
  right: 1.3125rem;
  background: darken($ui-highlight-color, 3%);
  color: $white;
  border-radius: 50%;
  font-size: 21px;
  line-height: 21px;
  text-decoration: none;
  box-shadow: 2px 3px 9px rgba($base-shadow-color, 0.4);

  &:hover,
  &:focus,
  &:active {
    background: lighten($ui-highlight-color, 7%);
  }
}

@media screen and (min-width: $no-gap-breakpoint) {
  .tabs-bar {
    width: 100%;
  }

  .react-swipeable-view-container .columns-area--mobile {
    height: calc(100% - 10px) !important;
  }

  .getting-started__wrapper,
  .search {
    margin-bottom: 10px;
  }
}

@media screen and (max-width: 600px + (285px * 1) + (10px * 1)) {
  .columns-area__panels__pane--compositional {
    display: none;
  }
}

@media screen and (min-width: 600px + (285px * 1) + (10px * 1)) {
  .floating-action-button,
  .tabs-bar__link.optional {
    display: none;
  }

  .search-page .search {
    display: none;
  }
}

@media screen and (max-width: 600px + (285px * 2) + (10px * 2)) {
  .columns-area__panels__pane--navigational {
    display: none;
  }
}

@media screen and (min-width: 600px + (285px * 2) + (10px * 2)) {
  .tabs-bar {
    display: none;
  }
}

.icon-with-badge {
  position: relative;

  &__badge {
    position: absolute;
    left: 9px;
    top: -13px;
    background: $ui-highlight-color;
    border: 2px solid lighten($ui-base-color, 8%);
    padding: 1px 6px;
    border-radius: 6px;
    font-size: 10px;
    font-weight: 500;
    line-height: 14px;
    color: $primary-text-color;
  }

  &__issue-badge {
    position: absolute;
    left: 11px;
    bottom: 1px;
    display: block;
    background: $error-red;
    border-radius: 50%;
    width: 0.625rem;
    height: 0.625rem;
  }
}

.column-link--transparent .icon-with-badge__badge {
  border-color: darken($ui-base-color, 8%);
}

.compose-panel {
  width: 285px;
  margin-top: 10px;
  display: flex;
  flex-direction: column;
  height: calc(100% - 10px);
  overflow-y: hidden;

  .navigation-bar {
    padding-top: 20px;
    padding-bottom: 20px;
    flex: 0 1 48px;
    min-height: 20px;
  }

  .flex-spacer {
    background: transparent;
  }

  .compose-form {
    flex: 1;
    overflow-y: hidden;
    display: flex;
    flex-direction: column;
    min-height: 310px;
    padding-bottom: 71px;
    margin-bottom: -71px;
  }

  .compose-form__autosuggest-wrapper {
    overflow-y: auto;
    background-color: $white;
    border-radius: 4px 4px 0 0;
    flex: 0 1 auto;
  }

  .autosuggest-textarea__textarea {
    overflow-y: hidden;
  }

  .compose-form__upload-thumbnail {
    height: 80px;
  }
}

.navigation-panel {
  margin-top: 10px;
  margin-bottom: 10px;
  height: calc(100% - 20px);
  overflow-y: auto;
  display: flex;
  flex-direction: column;

  & > a {
    flex: 0 0 auto;
  }

  hr {
    flex: 0 0 auto;
    border: 0;
    background: transparent;
    border-top: 1px solid lighten($ui-base-color, 4%);
    margin: 10px 0;
  }

  .flex-spacer {
    background: transparent;
  }
}

.drawer__pager {
  box-sizing: border-box;
  padding: 0;
  flex-grow: 1;
  position: relative;
  overflow: hidden;
  display: flex;
}

.drawer__inner {
  position: absolute;
  top: 0;
  left: 0;
  background: lighten($ui-base-color, 13%);
  box-sizing: border-box;
  padding: 0;
  display: flex;
  flex-direction: column;
  overflow: hidden;
  overflow-y: auto;
  width: 100%;
  height: 100%;

  &.darker {
    background: $ui-base-color;
  }
}

.drawer__inner__mastodon {
  background: lighten($ui-base-color, 13%) url('data:image/svg+xml;utf8,<svg xmlns="http://www.w3.org/2000/svg" viewBox="0 0 234.80078 31.757813" width="234.80078" height="31.757812"><path d="M19.599609 0c-1.05 0-2.10039.375-2.90039 1.125L0 16.925781v14.832031h234.80078V17.025391l-16.5-15.900391c-1.6-1.5-4.20078-1.5-5.80078 0l-13.80078 13.099609c-1.6 1.5-4.19883 1.5-5.79883 0L179.09961 1.125c-1.6-1.5-4.19883-1.5-5.79883 0L159.5 14.224609c-1.6 1.5-4.20078 1.5-5.80078 0L139.90039 1.125c-1.6-1.5-4.20078-1.5-5.80078 0l-13.79883 13.099609c-1.6 1.5-4.20078 1.5-5.80078 0L100.69922 1.125c-1.600001-1.5-4.198829-1.5-5.798829 0l-13.59961 13.099609c-1.6 1.5-4.200781 1.5-5.800781 0L61.699219 1.125c-1.6-1.5-4.198828-1.5-5.798828 0L42.099609 14.224609c-1.6 1.5-4.198828 1.5-5.798828 0L22.5 1.125C21.7.375 20.649609 0 19.599609 0z" fill="#{hex-color($ui-base-color)}"/></svg>') no-repeat bottom / 100% auto;
  flex: 1;
  min-height: 47px;
  display: none;

  > img {
    display: block;
    object-fit: contain;
    object-position: bottom left;
    width: 85%;
    height: 100%;
    pointer-events: none;
    user-drag: none;
    user-select: none;
  }

  @media screen and (min-height: 640px) {
    display: block;
  }
}

.pseudo-drawer {
  background: lighten($ui-base-color, 13%);
  font-size: 13px;
  text-align: left;
}

.drawer__header {
  flex: 0 0 auto;
  font-size: 16px;
  background: lighten($ui-base-color, 8%);
  margin-bottom: 10px;
  display: flex;
  flex-direction: row;

  a {
    transition: background 100ms ease-in;

    &:hover {
      background: lighten($ui-base-color, 3%);
      transition: background 200ms ease-out;
    }
  }
}

.scrollable {
  overflow-y: scroll;
  overflow-x: hidden;
  flex: 1 1 auto;
  -webkit-overflow-scrolling: touch;

  &.optionally-scrollable {
    overflow-y: auto;
  }

  @supports(display: grid) { // hack to fix Chrome <57
    contain: strict;
  }

  &--flex {
    display: flex;
    flex-direction: column;
  }

  &__append {
    flex: 1 1 auto;
    position: relative;
    min-height: 120px;
  }
}

.scrollable.fullscreen {
  @supports(display: grid) { // hack to fix Chrome <57
    contain: none;
  }
}

.column-back-button {
  box-sizing: border-box;
  width: 100%;
  background: lighten($ui-base-color, 4%);
  color: $highlight-text-color;
  cursor: pointer;
  flex: 0 0 auto;
  font-size: 16px;
  line-height: inherit;
  border: 0;
  text-align: unset;
  padding: 15px;
  margin: 0;
  z-index: 3;
  outline: 0;

  &:hover {
    text-decoration: underline;
  }
}

.column-header__back-button {
  background: lighten($ui-base-color, 4%);
  border: 0;
  font-family: inherit;
  color: $highlight-text-color;
  cursor: pointer;
  white-space: nowrap;
  font-size: 16px;
  padding: 0 5px 0 0;
  z-index: 3;

  &:hover {
    text-decoration: underline;
  }

  &:last-child {
    padding: 0 15px 0 0;
  }
}

.column-back-button__icon {
  display: inline-block;
  margin-right: 5px;
}

.column-back-button--slim {
  position: relative;
}

.column-back-button--slim-button {
  cursor: pointer;
  flex: 0 0 auto;
  font-size: 16px;
  padding: 15px;
  position: absolute;
  right: 0;
  top: -48px;
}

.react-toggle {
  display: inline-block;
  position: relative;
  cursor: pointer;
  background-color: transparent;
  border: 0;
  padding: 0;
  user-select: none;
  -webkit-tap-highlight-color: rgba($base-overlay-background, 0);
  -webkit-tap-highlight-color: transparent;
}

.react-toggle-screenreader-only {
  border: 0;
  clip: rect(0 0 0 0);
  height: 1px;
  margin: -1px;
  overflow: hidden;
  padding: 0;
  position: absolute;
  width: 1px;
}

.react-toggle--disabled {
  cursor: not-allowed;
  opacity: 0.5;
  transition: opacity 0.25s;
}

.react-toggle-track {
  width: 50px;
  height: 24px;
  padding: 0;
  border-radius: 30px;
  background-color: $ui-base-color;
  transition: background-color 0.2s ease;
}

.react-toggle:hover:not(.react-toggle--disabled) .react-toggle-track {
  background-color: darken($ui-base-color, 10%);
}

.react-toggle--checked .react-toggle-track {
  background-color: $ui-highlight-color;
}

.react-toggle--checked:hover:not(.react-toggle--disabled) .react-toggle-track {
  background-color: lighten($ui-highlight-color, 10%);
}

.react-toggle-track-check {
  position: absolute;
  width: 14px;
  height: 10px;
  top: 0;
  bottom: 0;
  margin-top: auto;
  margin-bottom: auto;
  line-height: 0;
  left: 8px;
  opacity: 0;
  transition: opacity 0.25s ease;
}

.react-toggle--checked .react-toggle-track-check {
  opacity: 1;
  transition: opacity 0.25s ease;
}

.react-toggle-track-x {
  position: absolute;
  width: 10px;
  height: 10px;
  top: 0;
  bottom: 0;
  margin-top: auto;
  margin-bottom: auto;
  line-height: 0;
  right: 10px;
  opacity: 1;
  transition: opacity 0.25s ease;
}

.react-toggle--checked .react-toggle-track-x {
  opacity: 0;
}

.react-toggle-thumb {
  position: absolute;
  top: 1px;
  left: 1px;
  width: 22px;
  height: 22px;
  border: 1px solid $ui-base-color;
  border-radius: 50%;
  background-color: darken($simple-background-color, 2%);
  box-sizing: border-box;
  transition: all 0.25s ease;
  transition-property: border-color, left;
}

.react-toggle--checked .react-toggle-thumb {
  left: 27px;
  border-color: $ui-highlight-color;
}

.column-link {
  background: lighten($ui-base-color, 8%);
  color: $primary-text-color;
  display: block;
  font-size: 16px;
  padding: 15px;
  text-decoration: none;

  &:hover,
  &:focus,
  &:active {
    background: lighten($ui-base-color, 11%);
  }

  &:focus {
    outline: 0;
  }

  &--transparent {
    background: transparent;
    color: $ui-secondary-color;

    &:hover,
    &:focus,
    &:active {
      background: transparent;
      color: $primary-text-color;
    }

    &.active {
      color: $ui-highlight-color;
    }
  }
}

.column-link__icon {
  display: inline-block;
  margin-right: 5px;
}

.column-link__badge {
  display: inline-block;
  border-radius: 4px;
  font-size: 12px;
  line-height: 19px;
  font-weight: 500;
  background: $ui-base-color;
  padding: 4px 8px;
  margin: -6px 10px;
}

.column-subheading {
  background: $ui-base-color;
  color: $dark-text-color;
  padding: 8px 20px;
  font-size: 12px;
  font-weight: 500;
  text-transform: uppercase;
  cursor: default;
}

.getting-started__wrapper,
.getting-started,
.flex-spacer {
  background: $ui-base-color;
}

.getting-started__wrapper {
  flex: 0 0 auto;
}

.flex-spacer {
  flex: 1 1 auto;
}

.getting-started {
  color: $dark-text-color;
  overflow: auto;

  &__footer {
    flex: 0 0 auto;
    padding: 10px;
    padding-top: 20px;
    z-index: 1;

    ul {
      margin-bottom: 10px;
    }

    ul li {
      display: inline;
    }

    p {
      color: $dark-text-color;
      font-size: 13px;
      margin-bottom: 20px;

      a {
        color: $dark-text-color;
        text-decoration: underline;
      }
    }

    a {
      text-decoration: none;
      color: $darker-text-color;

      &:hover,
      &:focus,
      &:active {
        text-decoration: underline;
      }
    }
  }

  &__trends {
    flex: 0 1 auto;
    opacity: 1;
    animation: fade 150ms linear;
    margin-top: 10px;

    h4 {
      font-size: 12px;
      text-transform: uppercase;
      color: $darker-text-color;
      padding: 10px;
      font-weight: 500;
      border-bottom: 1px solid lighten($ui-base-color, 8%);
    }

    @media screen and (max-height: 810px) {
      .trends__item:nth-child(3) {
        display: none;
      }
    }

    @media screen and (max-height: 720px) {
      .trends__item:nth-child(2) {
        display: none;
      }
    }

    @media screen and (max-height: 670px) {
      display: none;
    }

    .trends__item {
      border-bottom: 0;
      padding: 10px;

      &__current {
        color: $darker-text-color;
      }
    }
  }
}

.keyboard-shortcuts {
  padding: 8px 0 0;
  overflow: hidden;

  thead {
    position: absolute;
    left: -9999px;
  }

  td {
    padding: 0 10px 8px;
  }

  kbd {
    display: inline-block;
    padding: 3px 5px;
    background-color: lighten($ui-base-color, 8%);
    border: 1px solid darken($ui-base-color, 4%);
  }
}

.setting-text {
  display: block;
  box-sizing: border-box;
  width: 100%;
  margin: 0;
  color: $inverted-text-color;
  background: $simple-background-color;
  padding: 10px;
  font-family: inherit;
  font-size: 14px;
  resize: vertical;
  border: 0;
  outline: 0;
  border-radius: 4px;

  &:focus {
    outline: 0;
  }

  @media screen and (max-width: 600px) {
    font-size: 16px;
  }
}

button.icon-button i.fa-retweet {
  background-position: 0 0;
  height: 19px;
  transition: background-position 0.9s steps(10);
  transition-duration: 0s;
  vertical-align: middle;
  width: 22px;

  &::before {
    display: none !important;
  }
}

button.icon-button.active i.fa-retweet {
  transition-duration: 0.9s;
  background-position: 0 100%;
}

.reduce-motion button.icon-button i.fa-retweet,
.reduce-motion button.icon-button.active i.fa-retweet {
  transition: none;
}

.status-card {
  position: relative;
  display: flex;
  font-size: 14px;
  border: 1px solid lighten($ui-base-color, 8%);
  border-radius: 4px;
  color: $dark-text-color;
  margin-top: 14px;
  text-decoration: none;
  overflow: hidden;

  &__actions {
    bottom: 0;
    left: 0;
    position: absolute;
    right: 0;
    top: 0;
    display: flex;
    justify-content: center;
    align-items: center;

    & > div {
      background: rgba($base-shadow-color, 0.6);
      border-radius: 8px;
      padding: 12px 9px;
      flex: 0 0 auto;
      display: flex;
      justify-content: center;
      align-items: center;
    }

    button,
    a {
      display: inline;
      color: $secondary-text-color;
      background: transparent;
      border: 0;
      padding: 0 8px;
      text-decoration: none;
      font-size: 18px;
      line-height: 18px;

      &:hover,
      &:active,
      &:focus {
        color: $primary-text-color;
      }
    }

    a {
      font-size: 19px;
      position: relative;
      bottom: -1px;
    }
  }
}

a.status-card {
  cursor: pointer;

  &:hover {
    background: lighten($ui-base-color, 8%);
  }
}

.status-card-photo {
  cursor: zoom-in;
  display: block;
  text-decoration: none;
  width: 100%;
  height: auto;
  margin: 0;
}

.status-card-video {
  iframe {
    width: 100%;
    height: 100%;
  }
}

.status-card__title {
  display: block;
  font-weight: 500;
  margin-bottom: 5px;
  color: $darker-text-color;
  overflow: hidden;
  text-overflow: ellipsis;
  white-space: nowrap;
  text-decoration: none;
}

.status-card__content {
  flex: 1 1 auto;
  overflow: hidden;
  padding: 14px 14px 14px 8px;
}

.status-card__description {
  color: $darker-text-color;
}

.status-card__host {
  display: block;
  margin-top: 5px;
  font-size: 13px;
  overflow: hidden;
  text-overflow: ellipsis;
  white-space: nowrap;
}

.status-card__image {
  flex: 0 0 100px;
  background: lighten($ui-base-color, 8%);
  position: relative;

  & > .fa {
    font-size: 21px;
    position: absolute;
    transform-origin: 50% 50%;
    top: 50%;
    left: 50%;
    transform: translate(-50%, -50%);
  }
}

.status-card.horizontal {
  display: block;

  .status-card__image {
    width: 100%;
  }

  .status-card__image-image,
  .status-card__image-preview {
    border-radius: 4px 4px 0 0;
  }

  .status-card__title {
    white-space: inherit;
  }
}

.status-card.compact {
  border-color: lighten($ui-base-color, 4%);

  &.interactive {
    border: 0;
  }

  .status-card__content {
    padding: 8px;
    padding-top: 10px;
  }

  .status-card__title {
    white-space: nowrap;
  }

  .status-card__image {
    flex: 0 0 60px;
  }
}

a.status-card.compact:hover {
  background-color: lighten($ui-base-color, 4%);
}

.status-card__image-image {
  border-radius: 4px 0 0 4px;
  display: block;
  margin: 0;
  width: 100%;
  height: 100%;
  object-fit: cover;
  background-size: cover;
  background-position: center center;
}

.status-card__image-preview {
  border-radius: 4px 0 0 4px;
  display: block;
  margin: 0;
  width: 100%;
  height: 100%;
  object-fit: fill;
  position: absolute;
  top: 0;
  left: 0;
  z-index: 0;
  background: $base-overlay-background;

  &--hidden {
    display: none;
  }
}

.load-more {
  display: block;
  color: $dark-text-color;
  background-color: transparent;
  border: 0;
  font-size: inherit;
  text-align: center;
  line-height: inherit;
  margin: 0;
  padding: 15px;
  box-sizing: border-box;
  width: 100%;
  clear: both;
  text-decoration: none;

  &:hover {
    background: lighten($ui-base-color, 2%);
  }
}

.load-gap {
  border-bottom: 1px solid lighten($ui-base-color, 8%);
}

.timeline-hint {
  text-align: center;
  color: $darker-text-color;
  padding: 15px;
  box-sizing: border-box;
  width: 100%;
  cursor: default;

  strong {
    font-weight: 500;
  }

  a {
    color: lighten($ui-highlight-color, 8%);
    text-decoration: none;

    &:hover,
    &:focus,
    &:active {
      text-decoration: underline;
      color: lighten($ui-highlight-color, 12%);
    }
  }
}

.regeneration-indicator {
  text-align: center;
  font-size: 16px;
  font-weight: 500;
  color: $dark-text-color;
  background: $ui-base-color;
  cursor: default;
  display: flex;
  flex: 1 1 auto;
  flex-direction: column;
  align-items: center;
  justify-content: center;
  padding: 20px;

  &__figure {
    &,
    img {
      display: block;
      width: auto;
      height: 160px;
      margin: 0;
    }
  }

  &--without-header {
    padding-top: 20px + 48px;
  }

  &__label {
    margin-top: 30px;

    strong {
      display: block;
      margin-bottom: 10px;
      color: $dark-text-color;
    }

    span {
      font-size: 15px;
      font-weight: 400;
    }
  }
}

.column-header__wrapper {
  position: relative;
  flex: 0 0 auto;
  z-index: 1;

  &.active {
    box-shadow: 0 1px 0 rgba($highlight-text-color, 0.3);

    &::before {
      display: block;
      content: "";
      position: absolute;
      bottom: -13px;
      left: 0;
      right: 0;
      margin: 0 auto;
      width: 60%;
      pointer-events: none;
      height: 28px;
      z-index: 1;
      background: radial-gradient(ellipse, rgba($ui-highlight-color, 0.23) 0%, rgba($ui-highlight-color, 0) 60%);
    }
  }

  .announcements {
    z-index: 1;
    position: relative;
  }
}

.column-header {
  display: flex;
  font-size: 16px;
  background: lighten($ui-base-color, 4%);
  flex: 0 0 auto;
  cursor: pointer;
  position: relative;
  z-index: 2;
  outline: 0;
  overflow: hidden;

  & > button {
    margin: 0;
    border: 0;
    padding: 15px 0 15px 15px;
    color: inherit;
    background: transparent;
    font: inherit;
    text-align: left;
    text-overflow: ellipsis;
    overflow: hidden;
    white-space: nowrap;
    flex: 1;
  }

  & > .column-header__back-button {
    color: $highlight-text-color;
  }

  &.active {
    .column-header__icon {
      color: $highlight-text-color;
      text-shadow: 0 0 10px rgba($highlight-text-color, 0.4);
    }
  }

  &:focus,
  &:active {
    outline: 0;
  }
}

.column-header__buttons {
  height: 48px;
  display: flex;
}

.column-header__links {
  margin-bottom: 14px;
}

.column-header__links .text-btn {
  margin-right: 10px;
}

.column-header__button {
  background: lighten($ui-base-color, 4%);
  border: 0;
  color: $darker-text-color;
  cursor: pointer;
  font-size: 16px;
  padding: 0 15px;

  &:hover {
    color: lighten($darker-text-color, 7%);
  }

  &.active {
    color: $primary-text-color;
    background: lighten($ui-base-color, 8%);

    &:hover {
      color: $primary-text-color;
      background: lighten($ui-base-color, 8%);
    }
  }
}

.column-header__collapsible {
  max-height: 70vh;
  overflow: hidden;
  overflow-y: auto;
  color: $darker-text-color;
  transition: max-height 150ms ease-in-out, opacity 300ms linear;
  opacity: 1;
  z-index: 1;
  position: relative;

  &.collapsed {
    max-height: 0;
    opacity: 0.5;
  }

  &.animating {
    overflow-y: hidden;
  }

  hr {
    height: 0;
    background: transparent;
    border: 0;
    border-top: 1px solid lighten($ui-base-color, 12%);
    margin: 10px 0;
  }
}

.column-header__collapsible-inner {
  background: lighten($ui-base-color, 8%);
  padding: 15px;
}

.column-header__setting-btn {
  &:hover {
    color: $darker-text-color;
    text-decoration: underline;
  }
}

.column-header__permission-btn {
  display: inline;
  font-weight: inherit;
  text-decoration: underline;
}

.column-header__setting-arrows {
  float: right;

  .column-header__setting-btn {
    padding: 0 10px;

    &:last-child {
      padding-right: 0;
    }
  }
}

.text-btn {
  display: inline-block;
  padding: 0;
  font-family: inherit;
  font-size: inherit;
  color: inherit;
  border: 0;
  background: transparent;
  cursor: pointer;
}

.column-header__issue-btn {
  color: $warning-red;

  &:hover {
    color: $error-red;
    text-decoration: underline;
  }
}

.column-header__icon {
  display: inline-block;
  margin-right: 5px;
}

.loading-indicator {
  color: $dark-text-color;
  font-size: 12px;
  font-weight: 400;
  text-transform: uppercase;
  overflow: visible;
  position: absolute;
  top: 50%;
  left: 50%;
  transform: translate(-50%, -50%);

  span {
    display: block;
    float: left;
    margin-left: 50%;
    transform: translateX(-50%);
    margin: 82px 0 0 50%;
    white-space: nowrap;
  }
}

.loading-indicator__figure {
  position: absolute;
  top: 50%;
  left: 50%;
  transform: translate(-50%, -50%);
  width: 42px;
  height: 42px;
  box-sizing: border-box;
  background-color: transparent;
  border: 0 solid lighten($ui-base-color, 26%);
  border-width: 6px;
  border-radius: 50%;
}

.no-reduce-motion .loading-indicator span {
  animation: loader-label 1.15s infinite cubic-bezier(0.215, 0.61, 0.355, 1);
}

.no-reduce-motion .loading-indicator__figure {
  animation: loader-figure 1.15s infinite cubic-bezier(0.215, 0.61, 0.355, 1);
}

@keyframes spring-rotate-in {
  0% {
    transform: rotate(0deg);
  }

  30% {
    transform: rotate(-484.8deg);
  }

  60% {
    transform: rotate(-316.7deg);
  }

  90% {
    transform: rotate(-375deg);
  }

  100% {
    transform: rotate(-360deg);
  }
}

@keyframes spring-rotate-out {
  0% {
    transform: rotate(-360deg);
  }

  30% {
    transform: rotate(124.8deg);
  }

  60% {
    transform: rotate(-43.27deg);
  }

  90% {
    transform: rotate(15deg);
  }

  100% {
    transform: rotate(0deg);
  }
}

@keyframes loader-figure {
  0% {
    width: 0;
    height: 0;
    background-color: lighten($ui-base-color, 26%);
  }

  29% {
    background-color: lighten($ui-base-color, 26%);
  }

  30% {
    width: 42px;
    height: 42px;
    background-color: transparent;
    border-width: 21px;
    opacity: 1;
  }

  100% {
    width: 42px;
    height: 42px;
    border-width: 0;
    opacity: 0;
    background-color: transparent;
  }
}

@keyframes loader-label {
  0% { opacity: 0.25; }
  30% { opacity: 1; }
  100% { opacity: 0.25; }
}

.video-error-cover {
  align-items: center;
  background: $base-overlay-background;
  color: $primary-text-color;
  cursor: pointer;
  display: flex;
  flex-direction: column;
  height: 100%;
  justify-content: center;
  margin-top: 8px;
  position: relative;
  text-align: center;
  z-index: 100;
}

.media-spoiler {
  background: $base-overlay-background;
  color: $darker-text-color;
  border: 0;
  padding: 0;
  width: 100%;
  height: 100%;
  border-radius: 4px;
  appearance: none;

  &:hover,
  &:active,
  &:focus {
    padding: 0;
    color: lighten($darker-text-color, 8%);
  }
}

.media-spoiler__warning {
  display: block;
  font-size: 14px;
}

.media-spoiler__trigger {
  display: block;
  font-size: 11px;
  font-weight: 700;
}

.spoiler-button {
  top: 0;
  left: 0;
  width: 100%;
  height: 100%;
  position: absolute;
  z-index: 100;

  &--minified {
    display: block;
    left: 4px;
    top: 4px;
    width: auto;
    height: auto;
  }

  &--click-thru {
    pointer-events: none;
  }

  &--hidden {
    display: none;
  }

  &__overlay {
    display: block;
    background: transparent;
    width: 100%;
    height: 100%;
    border: 0;

    &__label {
      display: inline-block;
      background: rgba($base-overlay-background, 0.5);
      border-radius: 8px;
      padding: 8px 12px;
      color: $primary-text-color;
      font-weight: 500;
      font-size: 14px;
    }

    &:hover,
    &:focus,
    &:active {
      .spoiler-button__overlay__label {
        background: rgba($base-overlay-background, 0.8);
      }
    }

    &:disabled {
      .spoiler-button__overlay__label {
        background: rgba($base-overlay-background, 0.5);
      }
    }
  }
}

.modal-container--preloader {
  background: lighten($ui-base-color, 8%);
}

.account--panel {
  background: lighten($ui-base-color, 4%);
  border-top: 1px solid lighten($ui-base-color, 8%);
  border-bottom: 1px solid lighten($ui-base-color, 8%);
  display: flex;
  flex-direction: row;
  padding: 10px 0;
}

.account--panel__button,
.detailed-status__button {
  flex: 1 1 auto;
  text-align: center;
}

.column-settings__outer {
  background: lighten($ui-base-color, 8%);
  padding: 15px;
}

.column-settings__section {
  color: $darker-text-color;
  cursor: default;
  display: block;
  font-weight: 500;
  margin-bottom: 10px;
}

.column-settings__row--with-margin {
  margin-bottom: 15px;
}

.column-settings__hashtags {
  .column-settings__row {
    margin-bottom: 15px;
  }

  .column-select {
    &__control {
      @include search-input;

      &::placeholder {
        color: lighten($darker-text-color, 4%);
      }

      &::-moz-focus-inner {
        border: 0;
      }

      &::-moz-focus-inner,
      &:focus,
      &:active {
        outline: 0 !important;
      }

      &:focus {
        background: lighten($ui-base-color, 4%);
      }

      @media screen and (max-width: 600px) {
        font-size: 16px;
      }
    }

    &__placeholder {
      color: $dark-text-color;
      padding-left: 2px;
      font-size: 12px;
    }

    &__value-container {
      padding-left: 6px;
    }

    &__multi-value {
      background: lighten($ui-base-color, 8%);

      &__remove {
        cursor: pointer;

        &:hover,
        &:active,
        &:focus {
          background: lighten($ui-base-color, 12%);
          color: lighten($darker-text-color, 4%);
        }
      }
    }

    &__multi-value__label,
    &__input {
      color: $darker-text-color;
    }

    &__clear-indicator,
    &__dropdown-indicator {
      cursor: pointer;
      transition: none;
      color: $dark-text-color;

      &:hover,
      &:active,
      &:focus {
        color: lighten($dark-text-color, 4%);
      }
    }

    &__indicator-separator {
      background-color: lighten($ui-base-color, 8%);
    }

    &__menu {
      @include search-popout;
      padding: 0;
      background: $ui-secondary-color;
    }

    &__menu-list {
      padding: 6px;
    }

    &__option {
      color: $inverted-text-color;
      border-radius: 4px;
      font-size: 14px;

      &--is-focused,
      &--is-selected {
        background: darken($ui-secondary-color, 10%);
      }
    }
  }
}

.column-settings__row {
  .text-btn:not(.column-header__permission-btn) {
    margin-bottom: 15px;
  }
}

.relationship-tag {
  color: $primary-text-color;
  margin-bottom: 4px;
  display: block;
  background-color: $base-overlay-background;
  text-transform: uppercase;
  font-size: 11px;
  font-weight: 500;
  padding: 4px;
  border-radius: 4px;
  opacity: 0.7;

  &:hover {
    opacity: 1;
  }
}

.setting-toggle {
  display: block;
  line-height: 24px;
}

.setting-toggle__label {
  color: $darker-text-color;
  display: inline-block;
  margin-bottom: 14px;
  margin-left: 8px;
  vertical-align: middle;
}

.empty-column-indicator,
.error-column,
.follow_requests-unlocked_explanation {
  color: $dark-text-color;
  background: $ui-base-color;
  text-align: center;
  padding: 20px;
  font-size: 15px;
  font-weight: 400;
  cursor: default;
  display: flex;
  flex: 1 1 auto;
  align-items: center;
  justify-content: center;

  @supports(display: grid) { // hack to fix Chrome <57
    contain: strict;
  }

  & > span {
    max-width: 400px;
  }

  a {
    color: $highlight-text-color;
    text-decoration: none;

    &:hover {
      text-decoration: underline;
    }
  }
}

.follow_requests-unlocked_explanation {
  background: darken($ui-base-color, 4%);
  contain: initial;
}

.error-column {
  flex-direction: column;
}

@keyframes heartbeat {
  from {
    transform: scale(1);
    animation-timing-function: ease-out;
  }

  10% {
    transform: scale(0.91);
    animation-timing-function: ease-in;
  }

  17% {
    transform: scale(0.98);
    animation-timing-function: ease-out;
  }

  33% {
    transform: scale(0.87);
    animation-timing-function: ease-in;
  }

  45% {
    transform: scale(1);
    animation-timing-function: ease-out;
  }
}

.no-reduce-motion .pulse-loading {
  transform-origin: center center;
  animation: heartbeat 1.5s ease-in-out infinite both;
}

@keyframes shake-bottom {
  0%,
  100% {
    transform: rotate(0deg);
    transform-origin: 50% 100%;
  }

  10% {
    transform: rotate(2deg);
  }

  20%,
  40%,
  60% {
    transform: rotate(-4deg);
  }

  30%,
  50%,
  70% {
    transform: rotate(4deg);
  }

  80% {
    transform: rotate(-2deg);
  }

  90% {
    transform: rotate(2deg);
  }
}

.no-reduce-motion .shake-bottom {
  transform-origin: 50% 100%;
  animation: shake-bottom 0.8s cubic-bezier(0.455, 0.03, 0.515, 0.955) 2s 2 both;
}

.emoji-picker-dropdown__menu {
  background: $simple-background-color;
  position: absolute;
  box-shadow: 4px 4px 6px rgba($base-shadow-color, 0.4);
  border-radius: 4px;
  margin-top: 5px;
  z-index: 2;

  .emoji-mart-scroll {
    transition: opacity 200ms ease;
  }

  &.selecting .emoji-mart-scroll {
    opacity: 0.5;
  }
}

.emoji-picker-dropdown__modifiers {
  position: absolute;
  top: 60px;
  right: 11px;
  cursor: pointer;
}

.emoji-picker-dropdown__modifiers__menu {
  position: absolute;
  z-index: 4;
  top: -4px;
  left: -8px;
  background: $simple-background-color;
  border-radius: 4px;
  box-shadow: 1px 2px 6px rgba($base-shadow-color, 0.2);
  overflow: hidden;

  button {
    display: block;
    cursor: pointer;
    border: 0;
    padding: 4px 8px;
    background: transparent;

    &:hover,
    &:focus,
    &:active {
      background: rgba($ui-secondary-color, 0.4);
    }
  }

  .emoji-mart-emoji {
    height: 22px;
  }
}

.emoji-mart-emoji {
  span {
    background-repeat: no-repeat;
  }
}

.upload-area {
  align-items: center;
  background: rgba($base-overlay-background, 0.8);
  display: flex;
  height: 100%;
  justify-content: center;
  left: 0;
  opacity: 0;
  position: absolute;
  top: 0;
  visibility: hidden;
  width: 100%;
  z-index: 2000;

  * {
    pointer-events: none;
  }
}

.upload-area__drop {
  width: 320px;
  height: 160px;
  display: flex;
  box-sizing: border-box;
  position: relative;
  padding: 8px;
}

.upload-area__background {
  position: absolute;
  top: 0;
  right: 0;
  bottom: 0;
  left: 0;
  z-index: -1;
  border-radius: 4px;
  background: $ui-base-color;
  box-shadow: 0 0 5px rgba($base-shadow-color, 0.2);
}

.upload-area__content {
  flex: 1;
  display: flex;
  align-items: center;
  justify-content: center;
  color: $secondary-text-color;
  font-size: 18px;
  font-weight: 500;
  border: 2px dashed $ui-base-lighter-color;
  border-radius: 4px;
}

.upload-progress {
  padding: 10px;
  color: $lighter-text-color;
  overflow: hidden;
  display: flex;

  .fa {
    font-size: 34px;
    margin-right: 10px;
  }

  span {
    font-size: 12px;
    text-transform: uppercase;
    font-weight: 500;
    display: block;
  }
}

.upload-progess__message {
  flex: 1 1 auto;
}

.upload-progress__backdrop {
  width: 100%;
  height: 6px;
  border-radius: 6px;
  background: $ui-base-lighter-color;
  position: relative;
  margin-top: 5px;
}

.upload-progress__tracker {
  position: absolute;
  left: 0;
  top: 0;
  height: 6px;
  background: $ui-highlight-color;
  border-radius: 6px;
}

.emoji-button {
  display: block;
  padding: 5px 5px 2px 2px;
  outline: 0;
  cursor: pointer;

  &:active,
  &:focus {
    outline: 0 !important;
  }

  img {
    filter: grayscale(100%);
    opacity: 0.8;
    display: block;
    margin: 0;
    width: 22px;
    height: 22px;
  }

  &:hover,
  &:active,
  &:focus {
    img {
      opacity: 1;
      filter: none;
    }
  }
}

.dropdown--active .emoji-button img {
  opacity: 1;
  filter: none;
}

.privacy-dropdown__dropdown {
  position: absolute;
  background: $simple-background-color;
  box-shadow: 2px 4px 15px rgba($base-shadow-color, 0.4);
  border-radius: 4px;
  margin-left: 40px;
  overflow: hidden;

  &.top {
    transform-origin: 50% 100%;
  }

  &.bottom {
    transform-origin: 50% 0;
  }
}

.privacy-dropdown__option {
  color: $inverted-text-color;
  padding: 10px;
  cursor: pointer;
  display: flex;

  &:hover,
  &.active {
    background: $ui-highlight-color;
    color: $primary-text-color;
    outline: 0;

    .privacy-dropdown__option__content {
      color: $primary-text-color;

      strong {
        color: $primary-text-color;
      }
    }
  }

  &.active:hover {
    background: lighten($ui-highlight-color, 4%);
  }
}

.privacy-dropdown__option__icon {
  display: flex;
  align-items: center;
  justify-content: center;
  margin-right: 10px;
}

.privacy-dropdown__option__content {
  flex: 1 1 auto;
  color: $lighter-text-color;

  strong {
    font-weight: 500;
    display: block;
    color: $inverted-text-color;

    @each $lang in $cjk-langs {
      &:lang(#{$lang}) {
        font-weight: 700;
      }
    }
  }
}

.privacy-dropdown.active {
  .privacy-dropdown__value {
    background: $simple-background-color;
    border-radius: 4px 4px 0 0;
    box-shadow: 0 -4px 4px rgba($base-shadow-color, 0.1);

    .icon-button {
      transition: none;
    }

    &.active {
      background: $ui-highlight-color;

      .icon-button {
        color: $primary-text-color;
      }
    }
  }

  &.top .privacy-dropdown__value {
    border-radius: 0 0 4px 4px;
  }

  .privacy-dropdown__dropdown {
    display: block;
    box-shadow: 2px 4px 6px rgba($base-shadow-color, 0.1);
  }
}

.search {
  position: relative;
}

.search__input {
  @include search-input;

  display: block;
  padding: 15px;
  padding-right: 30px;
  line-height: 18px;
  font-size: 16px;

  &::placeholder {
    color: lighten($darker-text-color, 4%);
  }

  &::-moz-focus-inner {
    border: 0;
  }

  &::-moz-focus-inner,
  &:focus,
  &:active {
    outline: 0 !important;
  }

  &:focus {
    background: lighten($ui-base-color, 4%);
  }

  @media screen and (max-width: 600px) {
    font-size: 16px;
  }
}

.search__icon {
  &::-moz-focus-inner {
    border: 0;
  }

  &::-moz-focus-inner,
  &:focus {
    outline: 0 !important;
  }

  .fa {
    position: absolute;
    top: 16px;
    right: 10px;
    z-index: 2;
    display: inline-block;
    opacity: 0;
    transition: all 100ms linear;
    transition-property: transform, opacity;
    font-size: 18px;
    width: 18px;
    height: 18px;
    color: $secondary-text-color;
    cursor: default;
    pointer-events: none;

    &.active {
      pointer-events: auto;
      opacity: 0.3;
    }
  }

  .fa-search {
    transform: rotate(90deg);

    &.active {
      pointer-events: none;
      transform: rotate(0deg);
    }
  }

  .fa-times-circle {
    top: 17px;
    transform: rotate(0deg);
    color: $action-button-color;
    cursor: pointer;

    &.active {
      transform: rotate(90deg);
    }

    &:hover {
      color: lighten($action-button-color, 7%);
    }
  }
}

.search-results__header {
  color: $dark-text-color;
  background: lighten($ui-base-color, 2%);
  padding: 15px;
  font-weight: 500;
  font-size: 16px;
  cursor: default;

  .fa {
    display: inline-block;
    margin-right: 5px;
  }
}

.search-results__section {
  margin-bottom: 5px;

  h5 {
    background: darken($ui-base-color, 4%);
    border-bottom: 1px solid lighten($ui-base-color, 8%);
    cursor: default;
    display: flex;
    padding: 15px;
    font-weight: 500;
    font-size: 16px;
    color: $dark-text-color;

    .fa {
      display: inline-block;
      margin-right: 5px;
    }
  }

  .account:last-child,
  & > div:last-child .status {
    border-bottom: 0;
  }
}

.search-results__hashtag {
  display: block;
  padding: 10px;
  color: $secondary-text-color;
  text-decoration: none;

  &:hover,
  &:active,
  &:focus {
    color: lighten($secondary-text-color, 4%);
    text-decoration: underline;
  }
}

.search-results__info {
  padding: 20px;
  color: $darker-text-color;
  text-align: center;
}

.modal-root {
  position: relative;
  z-index: 9999;
}

.modal-root__overlay {
  position: fixed;
  top: 0;
  left: 0;
  right: 0;
  bottom: 0;
  background: rgba($base-overlay-background, 0.7);
}

.modal-root__container {
  position: fixed;
  top: 0;
  left: 0;
  width: 100%;
  height: 100%;
  display: flex;
  flex-direction: column;
  align-items: center;
  justify-content: center;
  align-content: space-around;
  z-index: 9999;
  pointer-events: none;
  user-select: none;
}

.modal-root__modal {
  pointer-events: auto;
  display: flex;
  z-index: 9999;
}

.video-modal__container {
  max-width: 100vw;
  max-height: 100vh;
}

.audio-modal__container {
  width: 50vw;
}

.media-modal {
  width: 100%;
  height: 100%;
  position: relative;

  &__close,
  &__zoom-button {
    color: rgba($white, 0.7);

    &:hover,
    &:focus,
    &:active {
      color: $white;
      background-color: rgba($white, 0.15);
    }

    &:focus {
      background-color: rgba($white, 0.3);
    }
  }
}

.media-modal__closer {
  position: absolute;
  top: 0;
  left: 0;
  right: 0;
  bottom: 0;
}

.media-modal__navigation {
  position: absolute;
  top: 0;
  left: 0;
  right: 0;
  bottom: 0;
  pointer-events: none;
  transition: opacity 0.3s linear;
  will-change: opacity;

  * {
    pointer-events: auto;
  }

  &.media-modal__navigation--hidden {
    opacity: 0;

    * {
      pointer-events: none;
    }
  }
}

.media-modal__nav {
  background: transparent;
  box-sizing: border-box;
  border: 0;
  color: rgba($primary-text-color, 0.7);
  cursor: pointer;
  display: flex;
  align-items: center;
  font-size: 24px;
  height: 20vmax;
  margin: auto 0;
  padding: 30px 15px;
  position: absolute;
  top: 0;
  bottom: 0;

  &:hover,
  &:focus,
  &:active {
    color: $primary-text-color;
  }
}

.media-modal__nav--left {
  left: 0;
}

.media-modal__nav--right {
  right: 0;
}

.media-modal__overlay {
  max-width: 600px;
  position: absolute;
  left: 0;
  right: 0;
  bottom: 0;
  margin: 0 auto;

  .picture-in-picture__footer {
    border-radius: 0;
    background: transparent;
    padding: 20px 0;

    .icon-button {
      color: $white;

      &:hover,
      &:focus,
      &:active {
        color: $white;
        background-color: rgba($white, 0.15);
      }

      &:focus {
        background-color: rgba($white, 0.3);
      }

      &.active {
        color: $highlight-text-color;

        &:hover,
        &:focus,
        &:active {
          background: rgba($highlight-text-color, 0.15);
        }

        &:focus {
          background: rgba($highlight-text-color, 0.3);
        }
      }

      &.star-icon.active {
        color: $gold-star;

        &:hover,
        &:focus,
        &:active {
          background: rgba($gold-star, 0.15);
        }

        &:focus {
          background: rgba($gold-star, 0.3);
        }
      }
    }
  }
}

.media-modal__pagination {
  display: flex;
  justify-content: center;
  margin-bottom: 20px;
}

.media-modal__page-dot {
  flex: 0 0 auto;
  background-color: $white;
  opacity: 0.4;
  height: 6px;
  width: 6px;
  border-radius: 50%;
  margin: 0 4px;
  padding: 0;
  border: 0;
  font-size: 0;
  transition: opacity .2s ease-in-out;

  &.active {
    opacity: 1;
  }
}

.media-modal__close {
  position: absolute;
  right: 8px;
  top: 8px;
  z-index: 100;
}

.media-modal__zoom-button {
  position: absolute;
  right: 64px;
  top: 8px;
  z-index: 100;
  pointer-events: auto;
  transition: opacity 0.3s linear;
  will-change: opacity;
}

.media-modal__zoom-button--hidden {
  pointer-events: none;
  opacity: 0;
}

.onboarding-modal,
.error-modal,
.embed-modal {
  background: $ui-secondary-color;
  color: $inverted-text-color;
  border-radius: 8px;
  overflow: hidden;
  display: flex;
  flex-direction: column;
}

.error-modal__body {
  height: 80vh;
  width: 80vw;
  max-width: 520px;
  max-height: 420px;
  position: relative;

  & > div {
    position: absolute;
    top: 0;
    left: 0;
    width: 100%;
    height: 100%;
    box-sizing: border-box;
    padding: 25px;
    display: none;
    flex-direction: column;
    align-items: center;
    justify-content: center;
    display: flex;
    opacity: 0;
    user-select: text;
  }
}

.error-modal__body {
  display: flex;
  flex-direction: column;
  justify-content: center;
  align-items: center;
  text-align: center;
}

.onboarding-modal__paginator,
.error-modal__footer {
  flex: 0 0 auto;
  background: darken($ui-secondary-color, 8%);
  display: flex;
  padding: 25px;

  & > div {
    min-width: 33px;
  }

  .onboarding-modal__nav,
  .error-modal__nav {
    color: $lighter-text-color;
    border: 0;
    font-size: 14px;
    font-weight: 500;
    padding: 10px 25px;
    line-height: inherit;
    height: auto;
    margin: -10px;
    border-radius: 4px;
    background-color: transparent;

    &:hover,
    &:focus,
    &:active {
      color: darken($lighter-text-color, 4%);
      background-color: darken($ui-secondary-color, 16%);
    }

    &.onboarding-modal__done,
    &.onboarding-modal__next {
      color: $inverted-text-color;

      &:hover,
      &:focus,
      &:active {
        color: lighten($inverted-text-color, 4%);
      }
    }
  }
}

.error-modal__footer {
  justify-content: center;
}

.display-case {
  text-align: center;
  font-size: 15px;
  margin-bottom: 15px;

  &__label {
    font-weight: 500;
    color: $inverted-text-color;
    margin-bottom: 5px;
    text-transform: uppercase;
    font-size: 12px;
  }

  &__case {
    background: $ui-base-color;
    color: $secondary-text-color;
    font-weight: 500;
    padding: 10px;
    border-radius: 4px;
  }
}

.onboard-sliders {
  display: inline-block;
  max-width: 30px;
  max-height: auto;
  margin-left: 10px;
}

.boost-modal,
.confirmation-modal,
.report-modal,
.actions-modal,
.mute-modal,
.block-modal {
  background: lighten($ui-secondary-color, 8%);
  color: $inverted-text-color;
  border-radius: 8px;
  overflow: hidden;
  max-width: 90vw;
  width: 480px;
  position: relative;
  flex-direction: column;

  .status__display-name {
    display: block;
    max-width: 100%;
    padding-right: 25px;
  }

  .status__avatar {
    height: 28px;
    left: 10px;
    position: absolute;
    top: 10px;
    width: 48px;
  }

  .status__content__spoiler-link {
    color: lighten($secondary-text-color, 8%);
  }
}

.actions-modal {
  .status {
    background: $white;
    border-bottom-color: $ui-secondary-color;
    padding-top: 10px;
    padding-bottom: 10px;
  }

  .dropdown-menu__separator {
    border-bottom-color: $ui-secondary-color;
  }
}

.boost-modal__container {
  overflow-x: scroll;
  padding: 10px;

  .status {
    user-select: text;
    border-bottom: 0;
  }
}

.boost-modal__action-bar,
.confirmation-modal__action-bar,
.mute-modal__action-bar,
.block-modal__action-bar {
  display: flex;
  justify-content: space-between;
  background: $ui-secondary-color;
  padding: 10px;
  line-height: 36px;

  & > div {
    flex: 1 1 auto;
    text-align: right;
    color: $lighter-text-color;
    padding-right: 10px;
  }

  .button {
    flex: 0 0 auto;
  }
}

.boost-modal__status-header {
  font-size: 15px;
}

.boost-modal__status-time {
  float: right;
  font-size: 14px;
}

.mute-modal,
.block-modal {
  line-height: 24px;
}

.mute-modal .react-toggle,
.block-modal .react-toggle {
  vertical-align: middle;
}

.report-modal {
  width: 90vw;
  max-width: 700px;
}

.report-modal__container {
  display: flex;
  border-top: 1px solid $ui-secondary-color;

  @media screen and (max-width: 480px) {
    flex-wrap: wrap;
    overflow-y: auto;
  }
}

.report-modal__statuses,
.report-modal__comment {
  box-sizing: border-box;
  width: 50%;

  @media screen and (max-width: 480px) {
    width: 100%;
  }
}

.report-modal__statuses,
.focal-point-modal__content {
  flex: 1 1 auto;
  min-height: 20vh;
  max-height: 80vh;
  overflow-y: auto;
  overflow-x: hidden;

  .status__content a {
    color: $highlight-text-color;
  }

  .status__content,
  .status__content p {
    color: $inverted-text-color;
  }

  @media screen and (max-width: 480px) {
    max-height: 10vh;
  }
}

.focal-point-modal__content {
  @media screen and (max-width: 480px) {
    max-height: 40vh;
  }
}

.setting-divider {
  background: transparent;
  border: 0;
  margin: 0;
  width: 100%;
  height: 1px;
  margin-bottom: 29px;
}

.report-modal__comment {
  padding: 20px;
  border-right: 1px solid $ui-secondary-color;
  max-width: 320px;

  p {
    font-size: 14px;
    line-height: 20px;
    margin-bottom: 20px;
  }

  .setting-text {
    display: block;
    box-sizing: border-box;
    width: 100%;
    margin: 0;
    color: $inverted-text-color;
    background: $white;
    padding: 10px;
    font-family: inherit;
    font-size: 14px;
    resize: none;
    border: 0;
    outline: 0;
    border-radius: 4px;
    border: 1px solid $ui-secondary-color;
    min-height: 100px;
    max-height: 50vh;
    margin-bottom: 10px;

    &:focus {
      border: 1px solid darken($ui-secondary-color, 8%);
    }

    &__wrapper {
      background: $white;
      border: 1px solid $ui-secondary-color;
      margin-bottom: 10px;
      border-radius: 4px;

      .setting-text {
        border: 0;
        margin-bottom: 0;
        border-radius: 0;

        &:focus {
          border: 0;
        }
      }

      &__modifiers {
        color: $inverted-text-color;
        font-family: inherit;
        font-size: 14px;
        background: $white;
      }
    }

    &__toolbar {
      display: flex;
      justify-content: space-between;
      margin-bottom: 20px;
    }
  }

  .setting-text-label {
    display: block;
    color: $inverted-text-color;
    font-size: 14px;
    font-weight: 500;
    margin-bottom: 10px;
  }

  .setting-toggle {
    margin-top: 20px;
    margin-bottom: 24px;

    &__label {
      color: $inverted-text-color;
      font-size: 14px;
    }
  }

  @media screen and (max-width: 480px) {
    padding: 10px;
    max-width: 100%;
    order: 2;

    .setting-toggle {
      margin-bottom: 4px;
    }
  }
}

.actions-modal {
  max-height: 80vh;
  max-width: 80vw;

  .status {
    overflow-y: auto;
    max-height: 300px;
  }

  .actions-modal__item-label {
    font-weight: 500;
  }

  ul {
    overflow-y: auto;
    flex-shrink: 0;
    max-height: 80vh;

    &.with-status {
      max-height: calc(80vh - 75px);
    }

    li:empty {
      margin: 0;
    }

    li:not(:empty) {
      a {
        color: $inverted-text-color;
        display: flex;
        padding: 12px 16px;
        font-size: 15px;
        align-items: center;
        text-decoration: none;

        &,
        button {
          transition: none;
        }

        &.active,
        &:hover,
        &:active,
        &:focus {
          &,
          button {
            background: $ui-highlight-color;
            color: $primary-text-color;
          }
        }

        button:first-child {
          margin-right: 10px;
        }
      }
    }
  }
}

.confirmation-modal__action-bar,
.mute-modal__action-bar,
.block-modal__action-bar {
  .confirmation-modal__secondary-button {
    flex-shrink: 1;
  }
}

.confirmation-modal__secondary-button,
.confirmation-modal__cancel-button,
.mute-modal__cancel-button,
.block-modal__cancel-button {
  background-color: transparent;
  color: $lighter-text-color;
  font-size: 14px;
  font-weight: 500;

  &:hover,
  &:focus,
  &:active {
    color: darken($lighter-text-color, 4%);
    background-color: transparent;
  }
}

.confirmation-modal__container,
.mute-modal__container,
.block-modal__container,
.report-modal__target {
  padding: 30px;
  font-size: 16px;

  strong {
    font-weight: 500;

    @each $lang in $cjk-langs {
      &:lang(#{$lang}) {
        font-weight: 700;
      }
    }
  }

  select {
    appearance: none;
    box-sizing: border-box;
    font-size: 14px;
    color: $inverted-text-color;
    display: inline-block;
    width: auto;
    outline: 0;
    font-family: inherit;
    background: $simple-background-color url("data:image/svg+xml;utf8,<svg xmlns='http://www.w3.org/2000/svg' viewBox='0 0 14.933 18.467' height='19.698' width='15.929'><path d='M3.467 14.967l-3.393-3.5H14.86l-3.392 3.5c-1.866 1.925-3.666 3.5-4 3.5-.335 0-2.135-1.575-4-3.5zm.266-11.234L7.467 0 11.2 3.733l3.733 3.734H0l3.733-3.734z' fill='#{hex-color(darken($simple-background-color, 14%))}'/></svg>") no-repeat right 8px center / auto 16px;
    border: 1px solid darken($simple-background-color, 14%);
    border-radius: 4px;
    padding: 6px 10px;
    padding-right: 30px;
  }
}

.confirmation-modal__container,
.report-modal__target {
  text-align: center;
}

.block-modal,
.mute-modal {
  &__explanation {
    margin-top: 20px;
  }

  .setting-toggle {
    margin-top: 20px;
    margin-bottom: 24px;
    display: flex;
    align-items: center;

    &__label {
      color: $inverted-text-color;
      margin: 0;
      margin-left: 8px;
    }
  }
}

.report-modal__target {
  padding: 15px;

  .media-modal__close {
    top: 14px;
    right: 15px;
  }
}

.loading-bar {
  background-color: $highlight-text-color;
  height: 3px;
  position: absolute;
  top: 0;
  left: 0;
  z-index: 9999;
}

.media-gallery__gifv__label {
  display: block;
  position: absolute;
  color: $primary-text-color;
  background: rgba($base-overlay-background, 0.5);
  bottom: 6px;
  left: 6px;
  padding: 2px 6px;
  border-radius: 2px;
  font-size: 11px;
  font-weight: 600;
  z-index: 1;
  pointer-events: none;
  opacity: 0.9;
  transition: opacity 0.1s ease;
  line-height: 18px;
}

.media-gallery__gifv {
  &:hover {
    .media-gallery__gifv__label {
      opacity: 1;
    }
  }
}

.attachment-list {
  display: flex;
  font-size: 14px;
  border: 1px solid lighten($ui-base-color, 8%);
  border-radius: 4px;
  margin-top: 14px;
  overflow: hidden;

  &__icon {
    flex: 0 0 auto;
    color: $dark-text-color;
    padding: 8px 18px;
    cursor: default;
    border-right: 1px solid lighten($ui-base-color, 8%);
    display: flex;
    flex-direction: column;
    align-items: center;
    justify-content: center;
    font-size: 26px;

    .fa {
      display: block;
    }
  }

  &__list {
    list-style: none;
    padding: 4px 0;
    padding-left: 8px;
    display: flex;
    flex-direction: column;
    justify-content: center;

    li {
      display: block;
      padding: 4px 0;
    }

    a {
      text-decoration: none;
      color: $dark-text-color;
      font-weight: 500;

      &:hover {
        text-decoration: underline;
      }
    }
  }

  &.compact {
    border: 0;
    margin-top: 4px;

    .attachment-list__list {
      padding: 0;
      display: block;
    }

    .fa {
      color: $dark-text-color;
    }
  }
}

/* Media Gallery */
.media-gallery {
  box-sizing: border-box;
  margin-top: 8px;
  overflow: hidden;
  border-radius: 4px;
  position: relative;
  width: 100%;
  min-height: 64px;
}

.media-gallery__item {
  border: 0;
  box-sizing: border-box;
  display: block;
  float: left;
  position: relative;
  border-radius: 4px;
  overflow: hidden;

  &.standalone {
    .media-gallery__item-gifv-thumbnail {
      transform: none;
      top: 0;
    }
  }
}

.media-gallery__item-thumbnail {
  cursor: zoom-in;
  display: block;
  text-decoration: none;
  color: $secondary-text-color;
  position: relative;
  z-index: 1;

  &,
  img {
    height: 100%;
    width: 100%;
  }

  img {
    object-fit: cover;
  }
}

.media-gallery__preview {
  width: 100%;
  height: 100%;
  object-fit: cover;
  position: absolute;
  top: 0;
  left: 0;
  z-index: 0;
  background: $base-overlay-background;

  &--hidden {
    display: none;
  }
}

.media-gallery__gifv {
  height: 100%;
  overflow: hidden;
  position: relative;
  width: 100%;
}

.media-gallery__item-gifv-thumbnail {
  cursor: zoom-in;
  height: 100%;
  object-fit: cover;
  position: relative;
  top: 50%;
  transform: translateY(-50%);
  width: 100%;
  z-index: 1;
}

.media-gallery__item-thumbnail-label {
  clip: rect(1px 1px 1px 1px); /* IE6, IE7 */
  clip: rect(1px, 1px, 1px, 1px);
  overflow: hidden;
  position: absolute;
}
/* End Media Gallery */

.detailed,
.fullscreen {
  .video-player__volume__current,
  .video-player__volume::before {
    bottom: 27px;
  }

  .video-player__volume__handle {
    bottom: 23px;
  }

}

.audio-player {
  overflow: hidden;
  box-sizing: border-box;
  position: relative;
  background: darken($ui-base-color, 8%);
  border-radius: 4px;
  padding-bottom: 44px;
  direction: ltr;

  &.editable {
    border-radius: 0;
    height: 100%;
  }

  .video-player__volume::before,
  .video-player__seek::before {
    background: currentColor;
    opacity: 0.15;
  }

  .video-player__seek__buffer {
    background: currentColor;
    opacity: 0.2;
  }

  .video-player__buttons button {
    color: currentColor;
    opacity: 0.75;

    &:active,
    &:hover,
    &:focus {
      color: currentColor;
      opacity: 1;
    }
  }

  .video-player__time-sep,
  .video-player__time-total,
  .video-player__time-current {
    color: currentColor;
  }

  .video-player__seek::before,
  .video-player__seek__buffer,
  .video-player__seek__progress {
    top: 0;
  }

  .video-player__seek__handle {
    top: -4px;
  }

  .video-player__controls {
    padding-top: 10px;
    background: transparent;
  }
}

.video-player {
  overflow: hidden;
  position: relative;
  background: $base-shadow-color;
  max-width: 100%;
  border-radius: 4px;
  box-sizing: border-box;
  direction: ltr;
  color: $white;

  &.editable {
    border-radius: 0;
    height: 100% !important;
  }

  &:focus {
    outline: 0;
  }

  video {
    display: block;
    max-width: 100vw;
    max-height: 80vh;
    z-index: 1;
  }

  &.fullscreen {
    width: 100% !important;
    height: 100% !important;
    margin: 0;

    video {
      max-width: 100% !important;
      max-height: 100% !important;
      width: 100% !important;
      height: 100% !important;
      outline: 0;
    }
  }

  &.inline {
    video {
      object-fit: contain;
      position: relative;
      top: 50%;
      transform: translateY(-50%);
    }
  }

  &__controls {
    position: absolute;
    z-index: 2;
    bottom: 0;
    left: 0;
    right: 0;
    box-sizing: border-box;
    background: linear-gradient(0deg, rgba($base-shadow-color, 0.85) 0, rgba($base-shadow-color, 0.45) 60%, transparent);
    padding: 0 15px;
    opacity: 0;
    transition: opacity .1s ease;

    &.active {
      opacity: 1;
    }
  }

  &.inactive {
    video,
    .video-player__controls {
      visibility: hidden;
    }
  }

  &__spoiler {
    display: none;
    position: absolute;
    top: 0;
    left: 0;
    width: 100%;
    height: 100%;
    z-index: 4;
    border: 0;
    background: $base-overlay-background;
    color: $darker-text-color;
    transition: none;
    pointer-events: none;

    &.active {
      display: block;
      pointer-events: auto;

      &:hover,
      &:active,
      &:focus {
        color: lighten($darker-text-color, 7%);
      }
    }

    &__title {
      display: block;
      font-size: 14px;
    }

    &__subtitle {
      display: block;
      font-size: 11px;
      font-weight: 500;
    }
  }

  &__buttons-bar {
    display: flex;
    justify-content: space-between;
    padding-bottom: 8px;
    margin: 0 -5px;

    .video-player__download__icon {
      color: inherit;
    }
  }

  &__buttons {
    display: flex;
    flex: 0 1 auto;
    min-width: 30px;
    align-items: center;
    font-size: 16px;
    white-space: nowrap;
    overflow: hidden;
    text-overflow: ellipsis;

    .player-button {
      display: inline-block;
      outline: 0;

      flex: 0 0 auto;
      background: transparent;
      padding: 5px;
      font-size: 16px;
      border: 0;
      color: rgba($white, 0.75);

      &:active,
      &:hover,
      &:focus {
        color: $white;
      }
    }
  }

  &__time {
    display: inline;
    flex: 0 1 auto;
    overflow: hidden;
    text-overflow: ellipsis;
    margin: 0 5px;
  }

  &__time-sep,
  &__time-total,
  &__time-current {
    font-size: 14px;
    font-weight: 500;
  }

  &__time-current {
    color: $white;
  }

  &__time-sep {
    display: inline-block;
    margin: 0 6px;
  }

  &__time-sep,
  &__time-total {
    color: $white;
  }

  &__volume {
    flex: 0 0 auto;
    display: inline-flex;
    cursor: pointer;
    height: 24px;
    position: relative;
    overflow: hidden;

    .no-reduce-motion & {
      transition: all 100ms linear;
    }

    &.active {
      overflow: visible;
      width: 50px;
      margin-right: 16px;
    }

    &::before {
      content: "";
      width: 50px;
      background: rgba($white, 0.35);
      border-radius: 4px;
      display: block;
      position: absolute;
      height: 4px;
      left: 0;
      top: 50%;
      transform: translate(0, -50%);
    }

    &__current {
      display: block;
      position: absolute;
      height: 4px;
      border-radius: 4px;
      left: 0;
      top: 50%;
      transform: translate(0, -50%);
      background: lighten($ui-highlight-color, 8%);
    }

    &__handle {
      position: absolute;
      z-index: 3;
      border-radius: 50%;
      width: 12px;
      height: 12px;
      top: 50%;
      left: 0;
      margin-left: -6px;
      transform: translate(0, -50%);
      background: lighten($ui-highlight-color, 8%);
      box-shadow: 1px 2px 6px rgba($base-shadow-color, 0.2);
      opacity: 0;

      .no-reduce-motion & {
        transition: opacity 100ms linear;
      }
    }

    &.active &__handle {
      opacity: 1;
    }
  }

  &__link {
    padding: 2px 10px;

    a {
      text-decoration: none;
      font-size: 14px;
      font-weight: 500;
      color: $white;

      &:hover,
      &:active,
      &:focus {
        text-decoration: underline;
      }
    }
  }

  &__seek {
    cursor: pointer;
    height: 24px;
    position: relative;

    &::before {
      content: "";
      width: 100%;
      background: rgba($white, 0.35);
      border-radius: 4px;
      display: block;
      position: absolute;
      height: 4px;
      top: 14px;
    }

    &__progress,
    &__buffer {
      display: block;
      position: absolute;
      height: 4px;
      border-radius: 4px;
      top: 14px;
      background: lighten($ui-highlight-color, 8%);
    }

    &__buffer {
      background: rgba($white, 0.2);
    }

    &__handle {
      position: absolute;
      z-index: 3;
      opacity: 0;
      border-radius: 50%;
      width: 12px;
      height: 12px;
      top: 10px;
      margin-left: -6px;
      background: lighten($ui-highlight-color, 8%);
      box-shadow: 1px 2px 6px rgba($base-shadow-color, 0.2);

      .no-reduce-motion & {
        transition: opacity .1s ease;
      }

      &.active {
        opacity: 1;
      }
    }

    &:hover {
      .video-player__seek__handle {
        opacity: 1;
      }
    }
  }

  &.detailed,
  &.fullscreen {
    .video-player__buttons {
      .player-button {
        padding-top: 10px;
        padding-bottom: 10px;
      }
    }
  }
}

.gifv {
  video {
    max-width: 100vw;
    max-height: 80vh;
  }
}

.directory {
  &__list {
    width: 100%;
    margin: 10px 0;
    transition: opacity 100ms ease-in;

    &.loading {
      opacity: 0.7;
    }

    @media screen and (max-width: $no-gap-breakpoint) {
      margin: 0;
    }
  }

  &__card {
    box-sizing: border-box;
    margin-bottom: 10px;

    &__img {
      height: 125px;
      position: relative;
      background: darken($ui-base-color, 12%);
      overflow: hidden;

      img {
        display: block;
        width: 100%;
        height: 100%;
        margin: 0;
        object-fit: cover;
      }
    }

    &__bar {
      display: flex;
      align-items: center;
      background: lighten($ui-base-color, 4%);
      padding: 10px;

      &__name {
        flex: 1 1 auto;
        display: flex;
        align-items: center;
        text-decoration: none;
        overflow: hidden;
      }

      &__relationship {
        width: 23px;
        min-height: 1px;
        flex: 0 0 auto;
      }

      .avatar {
        flex: 0 0 auto;
        width: 48px;
        height: 48px;
        padding-top: 2px;

        img {
          width: 100%;
          height: 100%;
          display: block;
          margin: 0;
          border-radius: 4px;
          background: darken($ui-base-color, 8%);
          object-fit: cover;
        }
      }

      .display-name {
        margin-left: 15px;
        text-align: left;

        strong {
          font-size: 15px;
          color: $primary-text-color;
          font-weight: 500;
          overflow: hidden;
          text-overflow: ellipsis;
        }

        span {
          display: block;
          font-size: 14px;
          color: $darker-text-color;
          font-weight: 400;
          overflow: hidden;
          text-overflow: ellipsis;
        }
      }
    }

    &__extra {
      background: $ui-base-color;
      display: flex;
      align-items: center;
      justify-content: center;

      .accounts-table__count {
        width: 33.33%;
        flex: 0 0 auto;
        padding: 15px 0;
      }

      .account__header__content {
        box-sizing: border-box;
        padding: 15px 10px;
        border-bottom: 1px solid lighten($ui-base-color, 8%);
        width: 100%;
        min-height: 18px + 30px;
        white-space: nowrap;
        overflow: hidden;
        text-overflow: ellipsis;

        p {
          display: none;

          &:first-child {
            display: inline;
          }
        }

        br {
          display: none;
        }
      }
    }
  }
}

.account-gallery__container {
  display: flex;
  flex-wrap: wrap;
  padding: 4px 2px;
}

.account-gallery__item {
  border: 0;
  box-sizing: border-box;
  display: block;
  position: relative;
  border-radius: 4px;
  overflow: hidden;
  margin: 2px;

  &__icons {
    position: absolute;
    top: 50%;
    left: 50%;
    transform: translate(-50%, -50%);
    font-size: 24px;
  }
}

.notification__filter-bar,
.account__section-headline {
  background: darken($ui-base-color, 4%);
  border-bottom: 1px solid lighten($ui-base-color, 8%);
  cursor: default;
  display: flex;
  flex-shrink: 0;

  button {
    background: darken($ui-base-color, 4%);
    border: 0;
    margin: 0;
  }

  button,
  a {
    display: block;
    flex: 1 1 auto;
    color: $darker-text-color;
    padding: 15px 0;
    font-size: 14px;
    font-weight: 500;
    text-align: center;
    text-decoration: none;
    position: relative;
    width: 100%;
    white-space: nowrap;

    &.active {
      color: $secondary-text-color;

      &::before,
      &::after {
        display: block;
        content: "";
        position: absolute;
        bottom: 0;
        left: 50%;
        width: 0;
        height: 0;
        transform: translateX(-50%);
        border-style: solid;
        border-width: 0 10px 10px;
        border-color: transparent transparent lighten($ui-base-color, 8%);
      }

      &::after {
        bottom: -1px;
        border-color: transparent transparent $ui-base-color;
      }
    }
  }

  &.directory__section-headline {
    background: darken($ui-base-color, 2%);
    border-bottom-color: transparent;

    a,
    button {
      &.active {
        &::before {
          display: none;
        }

        &::after {
          border-color: transparent transparent darken($ui-base-color, 7%);
        }
      }
    }
  }
}

.filter-form {
  background: $ui-base-color;

  &__column {
    padding: 10px 15px;
  }

  .radio-button {
    display: block;
  }
}

.column-settings__row .radio-button {
  display: block;
}

.radio-button {
  font-size: 14px;
  position: relative;
  display: inline-block;
  padding: 6px 0;
  line-height: 18px;
  cursor: default;
  white-space: nowrap;
  overflow: hidden;
  text-overflow: ellipsis;
  cursor: pointer;

  input[type=radio],
  input[type=checkbox] {
    display: none;
  }

  &__input {
    display: inline-block;
    position: relative;
    border: 1px solid $ui-primary-color;
    box-sizing: border-box;
    width: 18px;
    height: 18px;
    flex: 0 0 auto;
    margin-right: 10px;
    top: -1px;
    border-radius: 50%;
    vertical-align: middle;

    &.checked {
      border-color: lighten($ui-highlight-color, 8%);
      background: lighten($ui-highlight-color, 8%);
    }
  }
}

::-webkit-scrollbar-thumb {
  border-radius: 0;
}

.search-popout {
  @include search-popout;
}

noscript {
  text-align: center;

  img {
    width: 200px;
    opacity: 0.5;
    animation: flicker 4s infinite;
  }

  div {
    font-size: 14px;
    margin: 30px auto;
    color: $secondary-text-color;
    max-width: 400px;

    a {
      color: $highlight-text-color;
      text-decoration: underline;

      &:hover {
        text-decoration: none;
      }
    }
  }
}

@keyframes flicker {
  0% { opacity: 1; }
  30% { opacity: 0.75; }
  100% { opacity: 1; }
}

@media screen and (max-width: 630px) and (max-height: 400px) {
  $duration: 400ms;
  $delay: 100ms;

  .tabs-bar,
  .search {
    will-change: margin-top;
    transition: margin-top $duration $delay;
  }

  .navigation-bar {
    will-change: padding-bottom;
    transition: padding-bottom $duration $delay;
  }

  .navigation-bar {
    & > a:first-child {
      will-change: margin-top, margin-left, margin-right, width;
      transition: margin-top $duration $delay, margin-left $duration ($duration + $delay), margin-right $duration ($duration + $delay);
    }

    & > .navigation-bar__profile-edit {
      will-change: margin-top;
      transition: margin-top $duration $delay;
    }

    .navigation-bar__actions {
      & > .icon-button.close {
        will-change: opacity transform;
        transition: opacity $duration * 0.5 $delay,
                    transform $duration $delay;
      }

      & > .compose__action-bar .icon-button {
        will-change: opacity transform;
        transition: opacity $duration * 0.5 $delay + $duration * 0.5,
                    transform $duration $delay;
      }
    }
  }

  .is-composing {
    .tabs-bar,
    .search {
      margin-top: -50px;
    }

    .navigation-bar {
      padding-bottom: 0;

      & > a:first-child {
        margin: -100px 10px 0 -50px;
      }

      .navigation-bar__profile {
        padding-top: 2px;
      }

      .navigation-bar__profile-edit {
        position: absolute;
        margin-top: -60px;
      }

      .navigation-bar__actions {
        .icon-button.close {
          pointer-events: auto;
          opacity: 1;
          transform: scale(1, 1) translate(0, 0);
          bottom: 5px;
        }

        .compose__action-bar .icon-button {
          pointer-events: none;
          opacity: 0;
          transform: scale(0, 1) translate(100%, 0);
        }
      }
    }
  }
}

.embed-modal {
  width: auto;
  max-width: 80vw;
  max-height: 80vh;

  h4 {
    padding: 30px;
    font-weight: 500;
    font-size: 16px;
    text-align: center;
  }

  .embed-modal__container {
    padding: 10px;

    .hint {
      margin-bottom: 15px;
    }

    .embed-modal__html {
      outline: 0;
      box-sizing: border-box;
      display: block;
      width: 100%;
      border: 0;
      padding: 10px;
      font-family: $font-monospace, monospace;
      background: $ui-base-color;
      color: $primary-text-color;
      font-size: 14px;
      margin: 0;
      margin-bottom: 15px;
      border-radius: 4px;

      &::-moz-focus-inner {
        border: 0;
      }

      &::-moz-focus-inner,
      &:focus,
      &:active {
        outline: 0 !important;
      }

      &:focus {
        background: lighten($ui-base-color, 4%);
      }

      @media screen and (max-width: 600px) {
        font-size: 16px;
      }
    }

    .embed-modal__iframe {
      width: 400px;
      max-width: 100%;
      overflow: hidden;
      border: 0;
      border-radius: 4px;
    }
  }
}

.account__moved-note {
  padding: 14px 10px;
  padding-bottom: 16px;
  background: lighten($ui-base-color, 4%);
  border-top: 1px solid lighten($ui-base-color, 8%);
  border-bottom: 1px solid lighten($ui-base-color, 8%);

  &__message {
    position: relative;
    margin-left: 58px;
    color: $dark-text-color;
    padding: 8px 0;
    padding-top: 0;
    padding-bottom: 4px;
    font-size: 14px;

    > span {
      display: block;
      overflow: hidden;
      text-overflow: ellipsis;
    }
  }

  &__icon-wrapper {
    left: -26px;
    position: absolute;
  }

  .detailed-status__display-avatar {
    position: relative;
  }

  .detailed-status__display-name {
    margin-bottom: 0;
  }
}

.column-inline-form {
  padding: 15px;
  padding-right: 0;
  display: flex;
  justify-content: flex-start;
  align-items: center;
  background: lighten($ui-base-color, 4%);

  label {
    flex: 1 1 auto;

    input {
      width: 100%;

      &:focus {
        outline: 0;
      }
    }
  }

  .icon-button {
    flex: 0 0 auto;
    margin: 0 10px;
  }
}

.drawer__backdrop {
  cursor: pointer;
  position: absolute;
  top: 0;
  left: 0;
  width: 100%;
  height: 100%;
  background: rgba($base-overlay-background, 0.5);
}

.list-editor {
  background: $ui-base-color;
  flex-direction: column;
  border-radius: 8px;
  box-shadow: 2px 4px 15px rgba($base-shadow-color, 0.4);
  width: 380px;
  overflow: hidden;

  @media screen and (max-width: 420px) {
    width: 90%;
  }

  h4 {
    padding: 15px 0;
    background: lighten($ui-base-color, 13%);
    font-weight: 500;
    font-size: 16px;
    text-align: center;
    border-radius: 8px 8px 0 0;
  }

  .drawer__pager {
    height: 50vh;
  }

  .drawer__inner {
    border-radius: 0 0 8px 8px;

    &.backdrop {
      width: calc(100% - 60px);
      box-shadow: 2px 4px 15px rgba($base-shadow-color, 0.4);
      border-radius: 0 0 0 8px;
    }
  }

  &__accounts {
    overflow-y: auto;
  }

  .account__display-name {
    &:hover strong {
      text-decoration: none;
    }
  }

  .account__avatar {
    cursor: default;
  }

  .search {
    margin-bottom: 0;
  }
}

.list-adder {
  background: $ui-base-color;
  flex-direction: column;
  border-radius: 8px;
  box-shadow: 2px 4px 15px rgba($base-shadow-color, 0.4);
  width: 380px;
  overflow: hidden;

  @media screen and (max-width: 420px) {
    width: 90%;
  }

  &__account {
    background: lighten($ui-base-color, 13%);
  }

  &__lists {
    background: lighten($ui-base-color, 13%);
    height: 50vh;
    border-radius: 0 0 8px 8px;
    overflow-y: auto;
  }

  .list {
    padding: 10px;
    border-bottom: 1px solid lighten($ui-base-color, 8%);
  }

  .list__wrapper {
    display: flex;
  }

  .list__display-name {
    flex: 1 1 auto;
    overflow: hidden;
    text-decoration: none;
    font-size: 16px;
    padding: 10px;
  }
}

.focal-point {
  position: relative;
  cursor: move;
  overflow: hidden;
  height: 100%;
  display: flex;
  justify-content: center;
  align-items: center;
  background: $base-shadow-color;

  img,
  video,
  canvas {
    display: block;
    max-height: 80vh;
    width: 100%;
    height: auto;
    margin: 0;
    object-fit: contain;
    background: $base-shadow-color;
  }

  &__reticle {
    position: absolute;
    width: 100px;
    height: 100px;
    transform: translate(-50%, -50%);
    background: url('../images/reticle.png') no-repeat 0 0;
    border-radius: 50%;
    box-shadow: 0 0 0 9999em rgba($base-shadow-color, 0.35);
  }

  &__overlay {
    position: absolute;
    width: 100%;
    height: 100%;
    top: 0;
    left: 0;
  }

  &__preview {
    position: absolute;
    bottom: 10px;
    right: 10px;
    z-index: 2;
    cursor: move;
    transition: opacity 0.1s ease;

    &:hover {
      opacity: 0.5;
    }

    strong {
      color: $primary-text-color;
      font-size: 14px;
      font-weight: 500;
      display: block;
      margin-bottom: 5px;
    }

    div {
      border-radius: 4px;
      box-shadow: 0 0 14px rgba($base-shadow-color, 0.2);
    }
  }

  @media screen and (max-width: 480px) {
    img,
    video {
      max-height: 100%;
    }

    &__preview {
      display: none;
    }
  }
}

.account__header__content {
  color: $darker-text-color;
  font-size: 14px;
  font-weight: 400;
  overflow: hidden;
  word-break: normal;
  word-wrap: break-word;

  p {
    margin-bottom: 20px;

    &:last-child {
      margin-bottom: 0;
    }
  }

  a {
    color: inherit;
    text-decoration: underline;

    &:hover {
      text-decoration: none;
    }
  }
}

.account__header {
  overflow: hidden;

  &.inactive {
    opacity: 0.5;

    .account__header__image,
    .account__avatar {
      filter: grayscale(100%);
    }
  }

  &__info {
    position: absolute;
    top: 10px;
    left: 10px;
  }

  &__image {
    overflow: hidden;
    height: 145px;
    position: relative;
    background: darken($ui-base-color, 4%);

    img {
      object-fit: cover;
      display: block;
      width: 100%;
      height: 100%;
      margin: 0;
    }
  }

  &__bar {
    position: relative;
    background: lighten($ui-base-color, 4%);
    padding: 5px;
    border-bottom: 1px solid lighten($ui-base-color, 12%);

    .avatar {
      display: block;
      flex: 0 0 auto;
      width: 94px;
      margin-left: -2px;

      .account__avatar {
        background: darken($ui-base-color, 8%);
        border: 2px solid lighten($ui-base-color, 4%);
      }
    }
  }

  &__tabs {
    display: flex;
    align-items: flex-start;
    padding: 7px 10px;
    margin-top: -55px;

    &__buttons {
      display: flex;
      align-items: center;
      padding-top: 55px;
      overflow: hidden;

      .icon-button {
        border: 1px solid lighten($ui-base-color, 12%);
        border-radius: 4px;
        box-sizing: content-box;
        padding: 2px;
      }

      & > .icon-button {
        margin-right: 8px;
      }

      .button {
        margin: 0 8px;
      }
    }

    &__name {
      padding: 5px 10px;

      .account-role {
        vertical-align: top;
      }

      .emojione {
        width: 22px;
        height: 22px;
      }

      h1 {
        font-size: 16px;
        line-height: 24px;
        color: $primary-text-color;
        font-weight: 500;
        overflow: hidden;
        white-space: nowrap;
        text-overflow: ellipsis;

        small {
          display: block;
          font-size: 14px;
          color: $darker-text-color;
          font-weight: 400;
          overflow: hidden;
          text-overflow: ellipsis;
        }
      }
    }

    .spacer {
      flex: 1 1 auto;
    }
  }

  &__bio {
    overflow: hidden;
    margin: 0 -5px;

    .account__header__content {
      padding: 20px 15px;
      padding-bottom: 5px;
      color: $primary-text-color;

      .columns-area--mobile & {
        padding-left: 20px;
        padding-right: 20px;
      }
    }

    .account__header__fields {
      margin: 0;
      border-top: 1px solid lighten($ui-base-color, 12%);

      a {
        color: lighten($ui-highlight-color, 8%);
      }

      dl:first-child .verified {
        border-radius: 0 4px 0 0;
      }

      .verified a {
        color: $valid-value-color;
      }
    }
  }

  &__extra {
    margin-top: 4px;

    &__links {
      font-size: 14px;
      color: $darker-text-color;
      padding: 10px 0;

      a {
        display: inline-block;
        color: $darker-text-color;
        text-decoration: none;
        padding: 5px 10px;
        font-weight: 500;

        strong {
          font-weight: 700;
          color: $primary-text-color;
        }
      }
    }
  }

  &__account-note {
    padding: 15px;
    padding-bottom: 10px;
    color: $primary-text-color;
    font-size: 14px;
    font-weight: 400;
    border-bottom: 1px solid lighten($ui-base-color, 12%);

    .columns-area--mobile & {
      padding-left: 20px;
      padding-right: 20px;
    }

    label {
      display: block;
      font-size: 12px;
      font-weight: 500;
      color: $darker-text-color;
      text-transform: uppercase;
      margin-bottom: 5px;
    }

    textarea {
      display: block;
      box-sizing: border-box;
      width: calc(100% + 20px);
      color: $secondary-text-color;
      background: transparent;
      padding: 10px;
      margin: 0 -10px;
      font-family: inherit;
      font-size: 14px;
      resize: none;
      border: 0;
      outline: 0;
      border-radius: 4px;

      &::placeholder {
        color: $dark-text-color;
        opacity: 1;
      }

      &:focus {
        background: $ui-base-color;
      }
    }
  }
}

.trends {
  &__header {
    color: $dark-text-color;
    background: lighten($ui-base-color, 2%);
    border-bottom: 1px solid darken($ui-base-color, 4%);
    font-weight: 500;
    padding: 15px;
    font-size: 16px;
    cursor: default;

    .fa {
      display: inline-block;
      margin-right: 5px;
    }
  }

  &__item {
    display: flex;
    align-items: center;
    padding: 15px;
    border-bottom: 1px solid lighten($ui-base-color, 8%);

    &:last-child {
      border-bottom: 0;
    }

    &__name {
      flex: 1 1 auto;
      color: $dark-text-color;
      overflow: hidden;
      text-overflow: ellipsis;
      white-space: nowrap;

      strong {
        font-weight: 500;
      }

      a {
        color: $darker-text-color;
        text-decoration: none;
        font-size: 14px;
        font-weight: 500;
        display: block;
        overflow: hidden;
        text-overflow: ellipsis;
        white-space: nowrap;

        &:hover,
        &:focus,
        &:active {
          span {
            text-decoration: underline;
          }
        }
      }
    }

    &__current {
      flex: 0 0 auto;
      font-size: 24px;
      line-height: 36px;
      font-weight: 500;
      text-align: right;
      padding-right: 15px;
      margin-left: 5px;
      color: $secondary-text-color;
    }

    &__sparkline {
      flex: 0 0 auto;
      width: 50px;

      path:first-child {
        fill: rgba($highlight-text-color, 0.25) !important;
        fill-opacity: 1 !important;
      }

      path:last-child {
        stroke: lighten($highlight-text-color, 6%) !important;
        fill: none !important;
      }
    }
  }
}

.conversation {
  display: flex;
  border-bottom: 1px solid lighten($ui-base-color, 8%);
  padding: 5px;
  padding-bottom: 0;

  &:focus {
    background: lighten($ui-base-color, 2%);
    outline: 0;
  }

  &__avatar {
    flex: 0 0 auto;
    padding: 10px;
    padding-top: 12px;
    position: relative;
    cursor: pointer;
  }

  &__unread {
    display: inline-block;
    background: $highlight-text-color;
    border-radius: 50%;
    width: 0.625rem;
    height: 0.625rem;
    margin: -.1ex .15em .1ex;
  }

  &__content {
    flex: 1 1 auto;
    padding: 10px 5px;
    padding-right: 15px;
    overflow: hidden;

    &__info {
      overflow: hidden;
      display: flex;
      flex-direction: row-reverse;
      justify-content: space-between;
    }

    &__relative-time {
      font-size: 15px;
      color: $darker-text-color;
      padding-left: 15px;
    }

    &__names {
      color: $darker-text-color;
      font-size: 15px;
      white-space: nowrap;
      overflow: hidden;
      text-overflow: ellipsis;
      margin-bottom: 4px;
      flex-basis: 90px;
      flex-grow: 1;

      a {
        color: $primary-text-color;
        text-decoration: none;

        &:hover,
        &:focus,
        &:active {
          text-decoration: underline;
        }
      }
    }

    a {
      word-break: break-word;
    }
  }

  &--unread {
    background: lighten($ui-base-color, 2%);

    &:focus {
      background: lighten($ui-base-color, 4%);
    }

    .conversation__content__info {
      font-weight: 700;
    }

    .conversation__content__relative-time {
      color: $primary-text-color;
    }
  }
}

.announcements {
  background: lighten($ui-base-color, 8%);
  font-size: 13px;
  display: flex;
  align-items: flex-end;

  &__mastodon {
    width: 124px;
    flex: 0 0 auto;

    @media screen and (max-width: 124px + 300px) {
      display: none;
    }
  }

  &__container {
    width: calc(100% - 124px);
    flex: 0 0 auto;
    position: relative;

    @media screen and (max-width: 124px + 300px) {
      width: 100%;
    }
  }

  &__item {
    box-sizing: border-box;
    width: 100%;
    padding: 15px;
    position: relative;
    font-size: 15px;
    line-height: 20px;
    word-wrap: break-word;
    font-weight: 400;
    max-height: 50vh;
    overflow: hidden;
    display: flex;
    flex-direction: column;

    &__range {
      display: block;
      font-weight: 500;
      margin-bottom: 10px;
      padding-right: 18px;
    }

    &__unread {
      position: absolute;
      top: 19px;
      right: 19px;
      display: block;
      background: $highlight-text-color;
      border-radius: 50%;
      width: 0.625rem;
      height: 0.625rem;
    }
  }

  &__pagination {
    padding: 15px;
    color: $darker-text-color;
    position: absolute;
    bottom: 3px;
    right: 0;
  }
}

.layout-multiple-columns .announcements__mastodon {
  display: none;
}

.layout-multiple-columns .announcements__container {
  width: 100%;
}

.reactions-bar {
  display: flex;
  flex-wrap: wrap;
  align-items: center;
  margin-top: 15px;
  margin-left: -2px;
  width: calc(100% - (90px - 33px));

  &__item {
    flex-shrink: 0;
    background: lighten($ui-base-color, 12%);
    border: 0;
    border-radius: 3px;
    margin: 2px;
    cursor: pointer;
    user-select: none;
    padding: 0 6px;
    display: flex;
    align-items: center;
    transition: all 100ms ease-in;
    transition-property: background-color, color;

    &__emoji {
      display: block;
      margin: 3px 0;
      width: 16px;
      height: 16px;

      img {
        display: block;
        margin: 0;
        width: 100%;
        height: 100%;
        min-width: auto;
        min-height: auto;
        vertical-align: bottom;
        object-fit: contain;
      }
    }

    &__count {
      display: block;
      min-width: 9px;
      font-size: 13px;
      font-weight: 500;
      text-align: center;
      margin-left: 6px;
      color: $darker-text-color;
    }

    &:hover,
    &:focus,
    &:active {
      background: lighten($ui-base-color, 16%);
      transition: all 200ms ease-out;
      transition-property: background-color, color;

      &__count {
        color: lighten($darker-text-color, 4%);
      }
    }

    &.active {
      transition: all 100ms ease-in;
      transition-property: background-color, color;
      background-color: mix(lighten($ui-base-color, 12%), $ui-highlight-color, 80%);

      .reactions-bar__item__count {
        color: lighten($highlight-text-color, 8%);
      }
    }
  }

  .emoji-picker-dropdown {
    margin: 2px;
  }

  &:hover .emoji-button {
    opacity: 0.85;
  }

  .emoji-button {
    color: $darker-text-color;
    margin: 0;
    font-size: 16px;
    width: auto;
    flex-shrink: 0;
    padding: 0 6px;
    height: 22px;
    display: flex;
    align-items: center;
    opacity: 0.5;
    transition: all 100ms ease-in;
    transition-property: background-color, color;

    &:hover,
    &:active,
    &:focus {
      opacity: 1;
      color: lighten($darker-text-color, 4%);
      transition: all 200ms ease-out;
      transition-property: background-color, color;
    }
  }

  &--empty {
    .emoji-button {
      padding: 0;
    }
  }
}

<<<<<<< HEAD
.circle-dropdown {
  margin-top: 10px;
  position: relative;
  display: none;
  background-color: $simple-background-color;
  border: 1px solid darken($simple-background-color, 14%);
  border-radius: 4px;

  &.circle-dropdown--visible {
    display: flex;
  }

  &__icon {
    padding: 6px 4px;
    flex: 0 0 auto;
    font-size: 18px;
    color: $inverted-text-color;
  }

  &__menu {
    flex: 1 1 auto;
    appearance: none;
    box-sizing: border-box;
    font-size: 14px;
    line-height: 14px;
    text-align: left;
    color: $inverted-text-color;
    display: inline-block;
    width: 100%;
    outline: 0;
    font-family: inherit;
    background: $simple-background-color url("data:image/svg+xml;utf8,<svg xmlns='http://www.w3.org/2000/svg' viewBox='0 0 14.933 18.467' height='19.698' width='15.929'><path d='M3.467 14.967l-3.393-3.5H14.86l-3.392 3.5c-1.866 1.925-3.666 3.5-4 3.5-.335 0-2.135-1.575-4-3.5zm.266-11.234L7.467 0 11.2 3.733l3.733 3.734H0l3.733-3.734z' fill='#{hex-color(darken($simple-background-color, 14%))}'/></svg>") no-repeat right 8px center / auto 16px;
    border: 0;
    padding: 9px 30px 9px 4px;

    cursor: pointer;
    transition: all 100ms ease-in;
    transition-property: background-color, color;

    &:hover,
    &:active,
    &:focus {
      background-color: rgba($action-button-color, 0.15);
      transition: all 200ms ease-out;
      transition-property: background-color, color;
    }

    &:focus {
      background-color: rgba($action-button-color, 0.3);
    }

=======
.notification,
.status__wrapper {
  position: relative;

  &.unread {
    &::before {
      content: "";
      position: absolute;
      top: 0;
      left: 0;
      pointer-events: 0;
      width: 100%;
      height: 100%;
      border-left: 2px solid $highlight-text-color;
      pointer-events: none;
    }
  }
}

.picture-in-picture {
  position: fixed;
  bottom: 20px;
  right: 20px;
  width: 300px;

  &__footer {
    border-radius: 0 0 4px 4px;
    background: lighten($ui-base-color, 4%);
    padding: 10px;
    padding-top: 12px;
    display: flex;
    justify-content: space-between;
  }

  &__header {
    border-radius: 4px 4px 0 0;
    background: lighten($ui-base-color, 4%);
    padding: 10px;
    display: flex;
    justify-content: space-between;

    &__account {
      display: flex;
      text-decoration: none;
    }

    .account__avatar {
      margin-right: 10px;
    }

    .display-name {
      color: $primary-text-color;
      text-decoration: none;

      strong,
      span {
        display: block;
        text-overflow: ellipsis;
        overflow: hidden;
      }

      span {
        color: $darker-text-color;
      }
    }
  }

  .video-player,
  .audio-player {
    border-radius: 0;
  }
}

.picture-in-picture-placeholder {
  box-sizing: border-box;
  border: 2px dashed lighten($ui-base-color, 8%);
  background: $base-shadow-color;
  display: flex;
  flex-direction: column;
  align-items: center;
  justify-content: center;
  margin-top: 10px;
  font-size: 16px;
  font-weight: 500;
  cursor: pointer;
  color: $darker-text-color;

  i {
    display: block;
    font-size: 24px;
    font-weight: 400;
    margin-bottom: 10px;
  }

  &:hover,
  &:focus,
  &:active {
    border-color: lighten($ui-base-color, 12%);
  }
}

.notifications-permission-banner {
  padding: 30px;
  border-bottom: 1px solid lighten($ui-base-color, 8%);
  display: flex;
  flex-direction: column;
  align-items: center;
  justify-content: center;
  position: relative;

  &__close {
    position: absolute;
    top: 10px;
    right: 10px;
  }

  h2 {
    font-size: 16px;
    font-weight: 500;
    margin-bottom: 15px;
    text-align: center;
  }

  p {
    color: $darker-text-color;
    margin-bottom: 15px;
    text-align: center;
>>>>>>> 11d60310
  }
}<|MERGE_RESOLUTION|>--- conflicted
+++ resolved
@@ -7129,7 +7129,136 @@
   }
 }
 
-<<<<<<< HEAD
+.notification,
+.status__wrapper {
+  position: relative;
+
+  &.unread {
+    &::before {
+      content: "";
+      position: absolute;
+      top: 0;
+      left: 0;
+      pointer-events: 0;
+      width: 100%;
+      height: 100%;
+      border-left: 2px solid $highlight-text-color;
+      pointer-events: none;
+    }
+  }
+}
+
+.picture-in-picture {
+  position: fixed;
+  bottom: 20px;
+  right: 20px;
+  width: 300px;
+
+  &__footer {
+    border-radius: 0 0 4px 4px;
+    background: lighten($ui-base-color, 4%);
+    padding: 10px;
+    padding-top: 12px;
+    display: flex;
+    justify-content: space-between;
+  }
+
+  &__header {
+    border-radius: 4px 4px 0 0;
+    background: lighten($ui-base-color, 4%);
+    padding: 10px;
+    display: flex;
+    justify-content: space-between;
+
+    &__account {
+      display: flex;
+      text-decoration: none;
+    }
+
+    .account__avatar {
+      margin-right: 10px;
+    }
+
+    .display-name {
+      color: $primary-text-color;
+      text-decoration: none;
+
+      strong,
+      span {
+        display: block;
+        text-overflow: ellipsis;
+        overflow: hidden;
+      }
+
+      span {
+        color: $darker-text-color;
+      }
+    }
+  }
+
+  .video-player,
+  .audio-player {
+    border-radius: 0;
+  }
+}
+
+.picture-in-picture-placeholder {
+  box-sizing: border-box;
+  border: 2px dashed lighten($ui-base-color, 8%);
+  background: $base-shadow-color;
+  display: flex;
+  flex-direction: column;
+  align-items: center;
+  justify-content: center;
+  margin-top: 10px;
+  font-size: 16px;
+  font-weight: 500;
+  cursor: pointer;
+  color: $darker-text-color;
+
+  i {
+    display: block;
+    font-size: 24px;
+    font-weight: 400;
+    margin-bottom: 10px;
+  }
+
+  &:hover,
+  &:focus,
+  &:active {
+    border-color: lighten($ui-base-color, 12%);
+  }
+}
+
+.notifications-permission-banner {
+  padding: 30px;
+  border-bottom: 1px solid lighten($ui-base-color, 8%);
+  display: flex;
+  flex-direction: column;
+  align-items: center;
+  justify-content: center;
+  position: relative;
+
+  &__close {
+    position: absolute;
+    top: 10px;
+    right: 10px;
+  }
+
+  h2 {
+    font-size: 16px;
+    font-weight: 500;
+    margin-bottom: 15px;
+    text-align: center;
+  }
+
+  p {
+    color: $darker-text-color;
+    margin-bottom: 15px;
+    text-align: center;
+  }
+}
+
 .circle-dropdown {
   margin-top: 10px;
   position: relative;
@@ -7180,135 +7309,5 @@
     &:focus {
       background-color: rgba($action-button-color, 0.3);
     }
-
-=======
-.notification,
-.status__wrapper {
-  position: relative;
-
-  &.unread {
-    &::before {
-      content: "";
-      position: absolute;
-      top: 0;
-      left: 0;
-      pointer-events: 0;
-      width: 100%;
-      height: 100%;
-      border-left: 2px solid $highlight-text-color;
-      pointer-events: none;
-    }
-  }
-}
-
-.picture-in-picture {
-  position: fixed;
-  bottom: 20px;
-  right: 20px;
-  width: 300px;
-
-  &__footer {
-    border-radius: 0 0 4px 4px;
-    background: lighten($ui-base-color, 4%);
-    padding: 10px;
-    padding-top: 12px;
-    display: flex;
-    justify-content: space-between;
-  }
-
-  &__header {
-    border-radius: 4px 4px 0 0;
-    background: lighten($ui-base-color, 4%);
-    padding: 10px;
-    display: flex;
-    justify-content: space-between;
-
-    &__account {
-      display: flex;
-      text-decoration: none;
-    }
-
-    .account__avatar {
-      margin-right: 10px;
-    }
-
-    .display-name {
-      color: $primary-text-color;
-      text-decoration: none;
-
-      strong,
-      span {
-        display: block;
-        text-overflow: ellipsis;
-        overflow: hidden;
-      }
-
-      span {
-        color: $darker-text-color;
-      }
-    }
-  }
-
-  .video-player,
-  .audio-player {
-    border-radius: 0;
-  }
-}
-
-.picture-in-picture-placeholder {
-  box-sizing: border-box;
-  border: 2px dashed lighten($ui-base-color, 8%);
-  background: $base-shadow-color;
-  display: flex;
-  flex-direction: column;
-  align-items: center;
-  justify-content: center;
-  margin-top: 10px;
-  font-size: 16px;
-  font-weight: 500;
-  cursor: pointer;
-  color: $darker-text-color;
-
-  i {
-    display: block;
-    font-size: 24px;
-    font-weight: 400;
-    margin-bottom: 10px;
-  }
-
-  &:hover,
-  &:focus,
-  &:active {
-    border-color: lighten($ui-base-color, 12%);
-  }
-}
-
-.notifications-permission-banner {
-  padding: 30px;
-  border-bottom: 1px solid lighten($ui-base-color, 8%);
-  display: flex;
-  flex-direction: column;
-  align-items: center;
-  justify-content: center;
-  position: relative;
-
-  &__close {
-    position: absolute;
-    top: 10px;
-    right: 10px;
-  }
-
-  h2 {
-    font-size: 16px;
-    font-weight: 500;
-    margin-bottom: 15px;
-    text-align: center;
-  }
-
-  p {
-    color: $darker-text-color;
-    margin-bottom: 15px;
-    text-align: center;
->>>>>>> 11d60310
   }
 }