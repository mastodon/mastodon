--- conflicted
+++ resolved
@@ -566,16 +566,15 @@
   }
 }
 
-<<<<<<< HEAD
 .compose-form__live-preview {
   margin-top: 10px;
   padding: 10px;
   border-radius: 4px;
   background: $ui-base-color;
-=======
+}
+
 .no-reduce-motion .spoiler-input {
   transition: height 0.4s ease, opacity 0.4s ease;
->>>>>>> add3b63a
 }
 
 .emojione {
