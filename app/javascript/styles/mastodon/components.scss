.app-body {
  -webkit-overflow-scrolling: touch;
  -ms-overflow-style: -ms-autohiding-scrollbar;
}

.button {
  background-color: $ui-highlight-color;
  border: 10px none;
  border-radius: 4px;
  box-sizing: border-box;
  color: $primary-text-color;
  cursor: pointer;
  display: inline-block;
  font-family: inherit;
  font-size: 14px;
  font-weight: 500;
  height: 36px;
  letter-spacing: 0;
  line-height: 36px;
  overflow: hidden;
  padding: 0 16px;
  position: relative;
  text-align: center;
  text-transform: uppercase;
  text-decoration: none;
  text-overflow: ellipsis;
  transition: all 100ms ease-in;
  white-space: nowrap;
  width: auto;

  &:active,
  &:focus,
  &:hover {
    background-color: lighten($ui-highlight-color, 10%);
    transition: all 200ms ease-out;
  }

  &--destructive {
    transition: none;

    &:active,
    &:focus,
    &:hover {
      background-color: $error-red;
      transition: none;
    }
  }

  &:disabled {
    background-color: $ui-primary-color;
    cursor: default;
  }

  &::-moz-focus-inner {
    border: 0;
  }

  &::-moz-focus-inner,
  &:focus,
  &:active {
    outline: 0 !important;
  }

  &.button-primary,
  &.button-alternative,
  &.button-secondary,
  &.button-alternative-2 {
    font-size: 16px;
    line-height: 36px;
    height: auto;
    text-transform: none;
    padding: 4px 16px;
  }

  &.button-alternative {
    color: $inverted-text-color;
    background: $ui-primary-color;

    &:active,
    &:focus,
    &:hover {
      background-color: lighten($ui-primary-color, 4%);
    }
  }

  &.button-alternative-2 {
    background: $ui-base-lighter-color;

    &:active,
    &:focus,
    &:hover {
      background-color: lighten($ui-base-lighter-color, 4%);
    }
  }

  &.button-secondary {
    color: $darker-text-color;
    background: transparent;
    padding: 3px 15px;
    border: 1px solid $ui-primary-color;

    &:active,
    &:focus,
    &:hover {
      border-color: lighten($ui-primary-color, 4%);
      color: lighten($darker-text-color, 4%);
    }
  }

  &.button--block {
    display: block;
    width: 100%;
  }
}

.column__wrapper {
  display: flex;
  flex: 1 1 auto;
  position: relative;
}

.icon-button {
  display: inline-block;
  padding: 0;
  color: $action-button-color;
  border: none;
  background: transparent;
  cursor: pointer;
  transition: color 100ms ease-in;

  &:hover,
  &:active,
  &:focus {
    color: lighten($action-button-color, 7%);
    transition: color 200ms ease-out;
  }

  &.disabled {
    color: darken($action-button-color, 13%);
    cursor: default;
  }

  &.active {
    color: $highlight-text-color;
  }

  &::-moz-focus-inner {
    border: 0;
  }

  &::-moz-focus-inner,
  &:focus,
  &:active {
    outline: 0 !important;
  }

  &.inverted {
    color: $lighter-text-color;

    &:hover,
    &:active,
    &:focus {
      color: darken($lighter-text-color, 7%);
    }

    &.disabled {
      color: lighten($lighter-text-color, 7%);
    }

    &.active {
      color: $highlight-text-color;

      &.disabled {
        color: lighten($highlight-text-color, 13%);
      }
    }
  }

  &.overlayed {
    box-sizing: content-box;
    background: rgba($base-overlay-background, 0.6);
    color: rgba($primary-text-color, 0.7);
    border-radius: 4px;
    padding: 2px;

    &:hover {
      background: rgba($base-overlay-background, 0.9);
    }
  }
}

.text-icon-button {
  color: $lighter-text-color;
  border: none;
  background: transparent;
  cursor: pointer;
  font-weight: 600;
  font-size: 11px;
  padding: 0 3px;
  line-height: 27px;
  outline: 0;
  transition: color 100ms ease-in;

  &:hover,
  &:active,
  &:focus {
    color: darken($lighter-text-color, 7%);
    transition: color 200ms ease-out;
  }

  &.disabled {
    color: lighten($lighter-text-color, 20%);
    cursor: default;
  }

  &.active {
    color: $highlight-text-color;
  }

  &::-moz-focus-inner {
    border: 0;
  }

  &::-moz-focus-inner,
  &:focus,
  &:active {
    outline: 0 !important;
  }
}

.dropdown-menu {
  position: absolute;
}

.invisible {
  font-size: 0;
  line-height: 0;
  display: inline-block;
  width: 0;
  height: 0;
  position: absolute;

  img,
  svg {
    margin: 0 !important;
    border: 0 !important;
    padding: 0 !important;
    width: 0 !important;
    height: 0 !important;
  }
}

.ellipsis {
  &::after {
    content: "…";
  }
}

.compose-form {
  padding: 10px;

  .compose-form__warning {
    color: $inverted-text-color;
    margin-bottom: 10px;
    background: $ui-primary-color;
    box-shadow: 0 2px 6px rgba($base-shadow-color, 0.3);
    padding: 8px 10px;
    border-radius: 4px;
    font-size: 13px;
    font-weight: 400;

    strong {
      color: $inverted-text-color;
      font-weight: 500;

      @each $lang in $cjk-langs {
        &:lang(#{$lang}) {
          font-weight: 700;
        }
      }
    }

    a {
      color: $lighter-text-color;
      font-weight: 500;
      text-decoration: underline;

      &:hover,
      &:active,
      &:focus {
        text-decoration: none;
      }
    }
  }

  .compose-form__autosuggest-wrapper {
    position: relative;

    .emoji-picker-dropdown {
      position: absolute;
      right: 5px;
      top: 5px;
    }
  }

  .autosuggest-textarea,
  .spoiler-input {
    position: relative;
  }

  .spoiler-input {
    height: 0;
    transform-origin: bottom;
    opacity: 0.0;

    &.spoiler-input--visible {
      height: 47px;
      opacity: 1.0;
    }
  }

  .autosuggest-textarea__textarea,
  .spoiler-input__input {
    display: block;
    box-sizing: border-box;
    width: 100%;
    margin: 0;
    color: $inverted-text-color;
    background: $simple-background-color;
    padding: 10px;
    font-family: inherit;
    font-size: 14px;
    resize: vertical;
    border: 0;
    outline: 0;

    &:focus {
      outline: 0;
    }

    @media screen and (max-width: 600px) {
      font-size: 16px;
    }
  }

  .spoiler-input__input {
    border-radius: 4px;
  }

  .autosuggest-textarea__textarea {
    min-height: 100px;
    border-radius: 4px 4px 0 0;
    padding-bottom: 0;
    padding-right: 10px + 22px;
    resize: none;

    @media screen and (max-width: 600px) {
      height: 100px !important; // prevent auto-resize textarea
      resize: vertical;
    }
  }

  .autosuggest-textarea__suggestions {
    box-sizing: border-box;
    display: none;
    position: absolute;
    top: 100%;
    width: 100%;
    z-index: 99;
    box-shadow: 4px 4px 6px rgba($base-shadow-color, 0.4);
    background: $ui-secondary-color;
    border-radius: 0 0 4px 4px;
    color: $inverted-text-color;
    font-size: 14px;
    padding: 6px;

    &.autosuggest-textarea__suggestions--visible {
      display: block;
    }
  }

  .autosuggest-textarea__suggestions__item {
    padding: 10px;
    cursor: pointer;
    border-radius: 4px;

    &:hover,
    &:focus,
    &:active,
    &.selected {
      background: darken($ui-secondary-color, 10%);
    }
  }

  .autosuggest-account,
  .autosuggest-emoji {
    display: flex;
    flex-direction: row;
    align-items: center;
    justify-content: flex-start;
    line-height: 18px;
    font-size: 14px;
  }

  .autosuggest-account-icon,
  .autosuggest-emoji img {
    display: block;
    margin-right: 8px;
    width: 16px;
    height: 16px;
  }

  .autosuggest-account .display-name__account {
    color: $lighter-text-color;
  }

  .compose-form__modifiers {
    color: $inverted-text-color;
    font-family: inherit;
    font-size: 14px;
    background: $simple-background-color;

    .compose-form__upload-wrapper {
      overflow: hidden;
    }

    .compose-form__uploads-wrapper {
      display: flex;
      flex-direction: row;
      padding: 5px;
      flex-wrap: wrap;
    }

    .compose-form__upload {
      flex: 1 1 0;
      min-width: 40%;
      margin: 5px;

      &__actions {
        background: linear-gradient(180deg, rgba($base-shadow-color, 0.8) 0, rgba($base-shadow-color, 0.35) 80%, transparent);
        display: flex;
        align-items: flex-start;
        justify-content: space-between;
        opacity: 0;
        transition: opacity .1s ease;

        .icon-button {
          flex: 0 1 auto;
          color: $secondary-text-color;
          font-size: 14px;
          font-weight: 500;
          padding: 10px;
          font-family: inherit;

          &:hover,
          &:focus,
          &:active {
            color: lighten($secondary-text-color, 7%);
          }
        }

        &.active {
          opacity: 1;
        }
      }

      &-description {
        position: absolute;
        z-index: 2;
        bottom: 0;
        left: 0;
        right: 0;
        box-sizing: border-box;
        background: linear-gradient(0deg, rgba($base-shadow-color, 0.8) 0, rgba($base-shadow-color, 0.35) 80%, transparent);
        padding: 10px;
        opacity: 0;
        transition: opacity .1s ease;

        input {
          background: transparent;
          color: $secondary-text-color;
          border: 0;
          padding: 0;
          margin: 0;
          width: 100%;
          font-family: inherit;
          font-size: 14px;
          font-weight: 500;

          &:focus {
            color: $white;
          }

          &::placeholder {
            opacity: 0.75;
            color: $secondary-text-color;
          }
        }

        &.active {
          opacity: 1;
        }
      }
    }

    .compose-form__upload-thumbnail {
      border-radius: 4px;
      background-position: center;
      background-size: cover;
      background-repeat: no-repeat;
      height: 140px;
      width: 100%;
      overflow: hidden;
    }
  }

  .compose-form__buttons-wrapper {
    padding: 10px;
    background: darken($simple-background-color, 8%);
    border-radius: 0 0 4px 4px;
    display: flex;
    justify-content: space-between;

    .compose-form__buttons {
      display: flex;

      .compose-form__upload-button-icon {
        line-height: 27px;
      }

      .compose-form__sensitive-button {
        display: none;

        &.compose-form__sensitive-button--visible {
          display: block;
        }

        .compose-form__sensitive-button__icon {
          line-height: 27px;
        }
      }
    }

    .icon-button {
      box-sizing: content-box;
      padding: 0 3px;
    }

    .character-counter__wrapper {
      align-self: center;
      margin-right: 4px;

      .character-counter {
        cursor: default;
        font-family: $font-sans-serif, sans-serif;
        font-size: 14px;
        font-weight: 600;
        color: $lighter-text-color;

        &.character-counter--over {
          color: $warning-red;
        }
      }
    }
  }

  .compose-form__publish {
    display: flex;
    justify-content: flex-end;
    min-width: 0;

    .compose-form__publish-button-wrapper {
      overflow: hidden;
      padding-top: 10px;
    }
  }
}

.no-reduce-motion .spoiler-input {
  transition: height 0.4s ease, opacity 0.4s ease;
}

.emojione {
  font-size: inherit;
  vertical-align: middle;
  object-fit: contain;
  margin: -.2ex .15em .2ex;
  width: 16px;
  height: 16px;

  img {
    width: auto;
  }
}

.reply-indicator {
  background: $ui-primary-color;
}

.quote-indicator {
  background: $success-green;
}

.reply-indicator,
.quote-indicator {
  border-radius: 4px;
  margin-bottom: 10px;
  padding: 10px;
}

.reply-indicator__header,
.quote-indicator__header {
  margin-bottom: 5px;
  overflow: hidden;
}

.reply-indicator__cancel,
.quote-indicator__cancel {
  float: right;
  line-height: 24px;
}

.reply-indicator__display-name,
.quote-indicator__display-name {
  color: $inverted-text-color;
  display: block;
  max-width: 100%;
  line-height: 24px;
  overflow: hidden;
  padding-right: 25px;
  text-decoration: none;
}

.reply-indicator__display-avatar,
.quote-indicator__display-avatar {
  float: left;
  margin-right: 5px;
}

.status__content--with-action {
  cursor: pointer;
}

.status__content,
<<<<<<< HEAD
.reply-indicator__content,
.quote-indicator__content {
=======
.reply-indicator__content {
  position: relative;
>>>>>>> 3b6ab82d
  font-size: 15px;
  line-height: 20px;
  word-wrap: break-word;
  font-weight: 400;
  overflow: hidden;
  text-overflow: ellipsis;
  white-space: pre-wrap;
  padding-top: 2px;
  color: $primary-text-color;

  &:focus {
    outline: 0;
  }

  &.status__content--with-spoiler {
    white-space: normal;

    .status__content__text {
      white-space: pre-wrap;
    }
  }

  .emojione {
    width: 20px;
    height: 20px;
    margin: -3px 0 0;
  }

  p {
    margin-bottom: 20px;

    &:last-child {
      margin-bottom: 0;
    }
  }

  a {
    color: $secondary-text-color;
    text-decoration: none;

    &:hover {
      text-decoration: underline;

      .fa {
        color: lighten($dark-text-color, 7%);
      }
    }

    &.mention {
      &:hover {
        text-decoration: none;

        span {
          text-decoration: underline;
        }
      }
    }

    .fa {
      color: $dark-text-color;
    }
  }

  .status__content__spoiler-link {
    background: $action-button-color;

    &:hover {
      background: lighten($action-button-color, 7%);
      text-decoration: none;
    }

    &::-moz-focus-inner {
      border: 0;
    }

    &::-moz-focus-inner,
    &:focus,
    &:active {
      outline: 0 !important;
    }
  }

  .status__content__text {
    display: none;

    &.status__content__text--visible {
      display: block;
    }
  }
}

.status__content.status__content--collapsed {
  max-height: 20px * 15; // 15 lines is roughly above 500 characters
}

.status__content__read-more-button {
  display: block;
  font-size: 15px;
  line-height: 20px;
  color: lighten($ui-highlight-color, 8%);
  border: 0;
  background: transparent;
  padding: 0;
  padding-top: 8px;

  &:hover,
  &:active {
    text-decoration: underline;
  }
}

.status__content__spoiler-link {
  display: inline-block;
  border-radius: 2px;
  background: transparent;
  border: 0;
  color: $inverted-text-color;
  font-weight: 700;
  font-size: 11px;
  padding: 0 6px;
  text-transform: uppercase;
  line-height: 20px;
  cursor: pointer;
  vertical-align: middle;
}

.quote-inline {
  display: none;
}

.quote-status {
  border: solid 1px #393f4f;
  border-radius: 4px;
  padding: 5px;
  margin-top: 8px;
  position: relative;

  .status__avatar {
    height: 18px;
    width: 18px;
    position: absolute;
    top: 5px;
    left: 5px;
    cursor: pointer;

    & > div {
      width: 18px;
      height: 18px;
    }
  }

  .display-name__account {
    color: $ui-base-lighter-color;
  }

  .display-name {
    padding-left: 20px;
  }
}

.muted .quote-status .display-name {
  color: $ui-base-lighter-color;
}

.status__wrapper--filtered {
  color: $dark-text-color;
  border: 0;
  font-size: inherit;
  text-align: center;
  line-height: inherit;
  margin: 0;
  padding: 15px;
  box-sizing: border-box;
  width: 100%;
  clear: both;
  border-bottom: 1px solid lighten($ui-base-color, 8%);
}

.quote-inline {
  display: none;
}

.quote-status {
  border: solid 1px #393f4f;
  border-radius: 4px;
  padding: 5px;
  margin-top: 8px;
  position: relative;

  .status__avatar {
    height: 18px;
    width: 18px;
    position: absolute;
    top: 5px;
    left: 5px;
    cursor: pointer;

    & > div {
      width: 18px;
      height: 18px;
    }
  }

  .display-name__account {
    color: $ui-base-lighter-color;
  }

  .display-name {
    padding-left: 20px;
  }
}

.muted .quote-status .display-name {
  color: $ui-base-lighter-color;
}

.status__prepend-icon-wrapper {
  left: -26px;
  position: absolute;
}

.focusable {
  &:focus {
    outline: 0;
    background: lighten($ui-base-color, 4%);

    .status.status-direct {
      background: lighten($ui-base-color, 12%);

      &.muted {
        background: transparent;
      }
    }

    .detailed-status,
    .detailed-status__action-bar {
      background: lighten($ui-base-color, 8%);
    }
  }
}

.status {
  padding: 8px 10px;
  padding-left: 68px;
  position: relative;
  min-height: 48px;
  border-bottom: 1px solid lighten($ui-base-color, 8%);
  cursor: default;

  @supports (-ms-overflow-style: -ms-autohiding-scrollbar) {
    // Add margin to avoid Edge auto-hiding scrollbar appearing over content.
    // On Edge 16 this is 16px and Edge <=15 it's 12px, so aim for 16px.
    padding-right: 26px; // 10px + 16px
  }

  @keyframes fade {
    0% { opacity: 0; }
    100% { opacity: 1; }
  }

  opacity: 1;
  animation: fade 150ms linear;

  .video-player {
    margin-top: 8px;
  }

  &.status-direct {
    background: lighten($ui-base-color, 8%);
  }

  &.light {
    .status__relative-time {
      color: $light-text-color;
    }

    .status__display-name {
      color: $inverted-text-color;
    }

    .display-name {
      strong {
        color: $inverted-text-color;
      }

      span {
        color: $light-text-color;
      }
    }

    .status__content {
      color: $inverted-text-color;

      a {
        color: $highlight-text-color;
      }

      a.status__content__spoiler-link {
        color: $primary-text-color;
        background: $ui-primary-color;

        &:hover {
          background: lighten($ui-primary-color, 8%);
        }
      }
    }
  }
}

.notification-favourite {
  .status.status-direct {
    background: transparent;

    .icon-button.disabled {
      color: lighten($action-button-color, 13%);
    }
  }
}

.status__relative-time {
  color: $dark-text-color;
  float: right;
  font-size: 14px;
}

.status__display-name {
  color: $dark-text-color;
}

.status__info .status__display-name {
  display: block;
  max-width: 100%;
  padding-right: 25px;
}

.status__info {
  font-size: 15px;
}

.status-check-box {
  border-bottom: 1px solid $ui-secondary-color;
  display: flex;

  .status-check-box__status {
    margin: 10px 0 10px 10px;
    flex: 1;

    .media-gallery {
      max-width: 250px;
    }

    .status__content {
      padding: 0;
      white-space: normal;
    }

    .video-player {
      margin-top: 8px;
      max-width: 250px;
    }

    .media-gallery__item-thumbnail {
      cursor: default;
    }
  }
}

.status-check-box-toggle {
  align-items: center;
  display: flex;
  flex: 0 0 auto;
  justify-content: center;
  padding: 10px;
}

.status__prepend {
  margin-left: 68px;
  color: $dark-text-color;
  padding: 8px 0;
  padding-bottom: 2px;
  font-size: 14px;
  position: relative;

  .status__display-name strong {
    color: $dark-text-color;
  }

  > span {
    display: block;
    overflow: hidden;
    text-overflow: ellipsis;
  }
}

.status__action-bar {
  align-items: center;
  display: flex;
  margin-top: 8px;

  &__counter {
    display: inline-flex;
    margin-right: 11px;
    align-items: center;

    .status__action-bar-button {
      margin-right: 4px;
    }

    &__label {
      display: inline-block;
      width: 14px;
      font-size: 12px;
      font-weight: 500;
      color: $action-button-color;
    }
  }
}

.status__action-bar-button {
  margin-right: 18px;
}

.status__action-bar-dropdown {
  height: 23.15px;
  width: 23.15px;
}

.detailed-status__action-bar-dropdown {
  flex: 1 1 auto;
  display: flex;
  align-items: center;
  justify-content: center;
  position: relative;
}

.detailed-status {
  background: lighten($ui-base-color, 4%);
  padding: 14px 10px;

  &--flex {
    display: flex;
    flex-wrap: wrap;
    justify-content: space-between;
    align-items: flex-start;

    .status__content,
    .detailed-status__meta {
      flex: 100%;
    }
  }

  .status__content {
    font-size: 19px;
    line-height: 24px;

    .emojione {
      width: 24px;
      height: 24px;
      margin: -1px 0 0;
    }

    .status__content__spoiler-link {
      line-height: 24px;
      margin: -1px 0 0;
    }
  }

  .video-player {
    margin-top: 8px;
  }
}

.detailed-status__meta {
  margin-top: 15px;
  color: $dark-text-color;
  font-size: 14px;
  line-height: 18px;
}

.detailed-status__action-bar {
  background: lighten($ui-base-color, 4%);
  border-top: 1px solid lighten($ui-base-color, 8%);
  border-bottom: 1px solid lighten($ui-base-color, 8%);
  display: flex;
  flex-direction: row;
  padding: 10px 0;
}

.detailed-status__link {
  color: inherit;
  text-decoration: none;
}

.detailed-status__favorites,
.detailed-status__reblogs {
  display: inline-block;
  font-weight: 500;
  font-size: 12px;
  margin-left: 6px;
}

.reply-indicator__content,
.quote-indicator__content {
  color: $inverted-text-color;
  font-size: 14px;

  a {
    color: $lighter-text-color;
  }
}

.domain {
  padding: 10px;
  border-bottom: 1px solid lighten($ui-base-color, 8%);

  .domain__domain-name {
    flex: 1 1 auto;
    display: block;
    color: $primary-text-color;
    text-decoration: none;
    font-size: 14px;
    font-weight: 500;
  }
}

.domain__wrapper {
  display: flex;
}

.domain_buttons {
  height: 18px;
  padding: 10px;
  white-space: nowrap;
}

.account {
  padding: 10px;
  border-bottom: 1px solid lighten($ui-base-color, 8%);

  &.compact {
    padding: 0;
    border-bottom: 0;

    .account__avatar-wrapper {
      margin-left: 0;
    }
  }

  .account__display-name {
    flex: 1 1 auto;
    display: block;
    color: $darker-text-color;
    overflow: hidden;
    text-decoration: none;
    font-size: 14px;
  }
}

.account__wrapper {
  display: flex;
}

.account__avatar-wrapper {
  float: left;
  margin-left: 12px;
  margin-right: 12px;
}

.account__avatar {
  @include avatar-radius();
  position: relative;

  &-inline {
    display: inline-block;
    vertical-align: middle;
    margin-right: 5px;
  }
}

a .account__avatar {
  cursor: pointer;
}

.account__avatar-overlay {
  @include avatar-size(48px);

  &-base {
    @include avatar-radius();
    @include avatar-size(36px);
  }

  &-overlay {
    @include avatar-radius();
    @include avatar-size(24px);

    position: absolute;
    bottom: 0;
    right: 0;
    z-index: 1;
  }
}

.account__relationship {
  height: 18px;
  padding: 10px;
  white-space: nowrap;
}

.account__header {
  flex: 0 0 auto;
  background: lighten($ui-base-color, 4%);
  text-align: center;
  background-size: cover;
  background-position: center;
  position: relative;

  &.inactive {
    opacity: 0.5;

    .account__header__avatar {
      filter: grayscale(100%);
    }

    .account__header__username {
      color: $secondary-text-color;
    }
  }

  & > div {
    background: rgba(lighten($ui-base-color, 4%), 0.9);
    padding: 20px 10px;
  }

  .account__header__content {
    color: $secondary-text-color;
  }

  .account__header__display-name {
    color: $primary-text-color;
    display: inline-block;
    width: 100%;
    font-size: 20px;
    line-height: 27px;
    font-weight: 500;
    overflow: hidden;
    text-overflow: ellipsis;
  }

  .account__header__username {
    color: $highlight-text-color;
    font-size: 14px;
    font-weight: 400;
    display: block;
    margin-bottom: 10px;
    overflow: hidden;
    text-overflow: ellipsis;
  }
}

.account__disclaimer {
  padding: 10px;
  border-top: 1px solid lighten($ui-base-color, 8%);
  color: $dark-text-color;

  strong {
    font-weight: 500;

    @each $lang in $cjk-langs {
      &:lang(#{$lang}) {
        font-weight: 700;
      }
    }
  }

  a {
    font-weight: 500;
    color: inherit;
    text-decoration: underline;

    &:hover,
    &:focus,
    &:active {
      text-decoration: none;
    }
  }
}

.account__header__content {
  color: $darker-text-color;
  font-size: 14px;
  font-weight: 400;
  overflow: hidden;
  word-break: normal;
  word-wrap: break-word;

  p {
    margin-bottom: 20px;

    &:last-child {
      margin-bottom: 0;
    }
  }

  a {
    color: inherit;
    text-decoration: underline;

    &:hover {
      text-decoration: none;
    }
  }
}

.account__header__display-name {
  .emojione {
    width: 25px;
    height: 25px;
  }
}

.account__action-bar {
  border-top: 1px solid lighten($ui-base-color, 8%);
  border-bottom: 1px solid lighten($ui-base-color, 8%);
  line-height: 36px;
  overflow: hidden;
  flex: 0 0 auto;
  display: flex;
}

.account__action-bar-dropdown {
  padding: 10px;

  .icon-button {
    vertical-align: middle;
  }

  .dropdown--active {
    .dropdown__content.dropdown__right {
      left: 6px;
      right: initial;
    }

    &::after {
      bottom: initial;
      margin-left: 11px;
      margin-top: -7px;
      right: initial;
    }
  }
}

.account__action-bar-links {
  display: flex;
  flex: 1 1 auto;
  line-height: 18px;
  text-align: center;
}

.account__action-bar__tab {
  text-decoration: none;
  overflow: hidden;
  flex: 0 1 100%;
  border-right: 1px solid lighten($ui-base-color, 8%);
  padding: 10px 0;
  border-bottom: 4px solid transparent;

  &.active {
    border-bottom: 4px solid $ui-highlight-color;
  }

  & > span {
    display: block;
    text-transform: uppercase;
    font-size: 11px;
    color: $darker-text-color;
  }

  strong {
    display: block;
    font-size: 15px;
    font-weight: 500;
    color: $primary-text-color;

    @each $lang in $cjk-langs {
      &:lang(#{$lang}) {
        font-weight: 700;
      }
    }
  }
}

.account__header__avatar {
  background-size: 90px 90px;
  display: block;
  height: 90px;
  margin: 0 auto 10px;
  overflow: hidden;
  width: 90px;
}

.account-authorize {
  padding: 14px 10px;

  .detailed-status__display-name {
    display: block;
    margin-bottom: 15px;
    overflow: hidden;
  }
}

.account-authorize__avatar {
  float: left;
  margin-right: 10px;
}

.status__display-name,
.status__relative-time,
.detailed-status__display-name,
.detailed-status__datetime,
.detailed-status__application,
.account__display-name {
  text-decoration: none;
}

.status__display-name,
.account__display-name {
  strong {
    color: $primary-text-color;
  }
}

.muted {
  .emojione {
    opacity: 0.5;
  }
}

.status__display-name,
.reply-indicator__display-name,
.detailed-status__display-name,
a.account__display-name {
  &:hover strong {
    text-decoration: underline;
  }
}

.account__display-name strong {
  display: block;
  overflow: hidden;
  text-overflow: ellipsis;
}

.detailed-status__application,
.detailed-status__datetime {
  color: inherit;
}

.detailed-status__display-name {
  color: $secondary-text-color;
  display: block;
  line-height: 24px;
  margin-bottom: 15px;
  overflow: hidden;

  strong,
  span {
    display: block;
    text-overflow: ellipsis;
    overflow: hidden;
  }

  strong {
    font-size: 16px;
    color: $primary-text-color;
  }
}

.detailed-status__display-avatar {
  float: left;
  margin-right: 10px;
}

.status__avatar {
  height: 48px;
  left: 10px;
  position: absolute;
  top: 10px;
  width: 48px;
}

.muted {
  .status__content p,
  .status__content a {
    color: $dark-text-color;
  }

  .status__display-name strong {
    color: $dark-text-color;
  }

  .status__avatar {
    opacity: 0.5;
  }

  a.status__content__spoiler-link {
    background: $ui-base-lighter-color;
    color: $inverted-text-color;

    &:hover {
      background: lighten($ui-base-lighter-color, 7%);
      text-decoration: none;
    }
  }
}

.notification__message {
  margin: 0 10px 0 68px;
  padding: 8px 0 0;
  cursor: default;
  color: $darker-text-color;
  font-size: 15px;
  position: relative;

  .fa {
    color: $highlight-text-color;
  }

  > span {
    display: block;
    overflow: hidden;
    text-overflow: ellipsis;
  }
}

.notification__favourite-icon-wrapper {
  left: -26px;
  position: absolute;

  .star-icon {
    color: $gold-star;
  }
}

.star-icon.active {
  color: $gold-star;
}

.notification__display-name {
  color: inherit;
  font-weight: 500;
  text-decoration: none;

  &:hover {
    color: $primary-text-color;
    text-decoration: underline;
  }
}

.display-name {
  display: block;
  max-width: 100%;
  overflow: hidden;
  text-overflow: ellipsis;
  white-space: nowrap;
}

.display-name__html {
  font-weight: 500;
}

.display-name__account {
  font-size: 14px;
}

.status__relative-time,
.detailed-status__datetime {
  &:hover {
    text-decoration: underline;
  }
}

.image-loader {
  position: relative;
  width: 100%;
  height: 100%;
  display: flex;
  align-items: center;
  justify-content: center;
  flex-direction: column;

  .image-loader__preview-canvas {
    max-width: $media-modal-media-max-width;
    max-height: $media-modal-media-max-height;
    background: url('../images/void.png') repeat;
    object-fit: contain;
  }

  .loading-bar {
    position: relative;
  }

  &.image-loader--amorphous .image-loader__preview-canvas {
    display: none;
  }
}

.zoomable-image {
  position: relative;
  width: 100%;
  height: 100%;
  display: flex;
  align-items: center;
  justify-content: center;

  img {
    max-width: $media-modal-media-max-width;
    max-height: $media-modal-media-max-height;
    width: auto;
    height: auto;
    object-fit: contain;
  }
}

.navigation-bar {
  padding: 10px;
  display: flex;
  align-items: center;
  flex-shrink: 0;
  cursor: default;
  color: $darker-text-color;

  strong {
    color: $secondary-text-color;
  }

  a {
    color: inherit;
  }

  .permalink {
    text-decoration: none;
  }

  .navigation-bar__actions {
    position: relative;

    .icon-button.close {
      position: absolute;
      pointer-events: none;
      transform: scale(0.0, 1.0) translate(-100%, 0);
      opacity: 0;
    }

    .compose__action-bar .icon-button {
      pointer-events: auto;
      transform: scale(1.0, 1.0) translate(0, 0);
      opacity: 1;
    }
  }
}

.navigation-bar__profile {
  flex: 1 1 auto;
  margin-left: 8px;
  line-height: 20px;
  margin-top: -1px;
  overflow: hidden;
}

.navigation-bar__profile-account {
  display: block;
  font-weight: 500;
  overflow: hidden;
  text-overflow: ellipsis;
}

.navigation-bar__profile-edit {
  color: inherit;
  text-decoration: none;
}

.dropdown {
  display: inline-block;
}

.dropdown__content {
  display: none;
  position: absolute;
}

.dropdown-menu__separator {
  border-bottom: 1px solid darken($ui-secondary-color, 8%);
  margin: 5px 7px 6px;
  height: 0;
}

.dropdown-menu {
  background: $ui-secondary-color;
  padding: 4px 0;
  border-radius: 4px;
  box-shadow: 2px 4px 15px rgba($base-shadow-color, 0.4);

  ul {
    list-style: none;
  }

  &.left {
    transform-origin: 100% 50%;
  }

  &.top {
    transform-origin: 50% 100%;
  }

  &.bottom {
    transform-origin: 50% 0;
  }

  &.right {
    transform-origin: 0 50%;
  }
}

.dropdown-menu__arrow {
  position: absolute;
  width: 0;
  height: 0;
  border: 0 solid transparent;

  &.left {
    right: -5px;
    margin-top: -5px;
    border-width: 5px 0 5px 5px;
    border-left-color: $ui-secondary-color;
  }

  &.top {
    bottom: -5px;
    margin-left: -7px;
    border-width: 5px 7px 0;
    border-top-color: $ui-secondary-color;
  }

  &.bottom {
    top: -5px;
    margin-left: -7px;
    border-width: 0 7px 5px;
    border-bottom-color: $ui-secondary-color;
  }

  &.right {
    left: -5px;
    margin-top: -5px;
    border-width: 5px 5px 5px 0;
    border-right-color: $ui-secondary-color;
  }
}

.dropdown-menu__item {
  a {
    font-size: 13px;
    line-height: 18px;
    display: block;
    padding: 4px 14px;
    box-sizing: border-box;
    text-decoration: none;
    background: $ui-secondary-color;
    color: $inverted-text-color;
    overflow: hidden;
    text-overflow: ellipsis;
    white-space: nowrap;

    &:focus,
    &:hover,
    &:active {
      background: $ui-highlight-color;
      color: $secondary-text-color;
      outline: 0;
    }
  }
}

.dropdown--active .dropdown__content {
  display: block;
  line-height: 18px;
  max-width: 311px;
  right: 0;
  text-align: left;
  z-index: 9999;

  & > ul {
    list-style: none;
    background: $ui-secondary-color;
    padding: 4px 0;
    border-radius: 4px;
    box-shadow: 0 0 15px rgba($base-shadow-color, 0.4);
    min-width: 140px;
    position: relative;
  }

  &.dropdown__right {
    right: 0;
  }

  &.dropdown__left {
    & > ul {
      left: -98px;
    }
  }

  & > ul > li > a {
    font-size: 13px;
    line-height: 18px;
    display: block;
    padding: 4px 14px;
    box-sizing: border-box;
    text-decoration: none;
    background: $ui-secondary-color;
    color: $inverted-text-color;
    overflow: hidden;
    text-overflow: ellipsis;
    white-space: nowrap;

    &:focus {
      outline: 0;
    }

    &:hover {
      background: $ui-highlight-color;
      color: $secondary-text-color;
    }
  }
}

.dropdown__icon {
  vertical-align: middle;
}

.columns-area {
  display: flex;
  flex: 1 1 auto;
  flex-direction: row;
  justify-content: flex-start;
  overflow-x: auto;
  position: relative;

  &.unscrollable {
    overflow-x: hidden;
  }
}

@media screen and (min-width: 360px) {
  .columns-area {
    padding: 10px;
  }

  .react-swipeable-view-container .columns-area {
    height: calc(100% - 20px) !important;
  }
}

.react-swipeable-view-container {
  &,
  .columns-area,
  .drawer,
  .column {
    height: 100%;
  }
}

.react-swipeable-view-container > * {
  display: flex;
  align-items: center;
  justify-content: center;
  height: 100%;
}

.column {
  width: 330px;
  position: relative;
  box-sizing: border-box;
  display: flex;
  flex-direction: column;

  > .scrollable {
    background: $ui-base-color;
  }
}

.ui {
  flex: 0 0 auto;
  display: flex;
  flex-direction: column;
  width: 100%;
  height: 100%;
  background: darken($ui-base-color, 7%);
}

.drawer {
  width: 300px;
  box-sizing: border-box;
  display: flex;
  flex-direction: column;
  overflow-y: hidden;
}

.drawer__tab {
  display: block;
  flex: 1 1 auto;
  padding: 15px 5px 13px;
  color: $darker-text-color;
  text-decoration: none;
  text-align: center;
  font-size: 16px;
  border-bottom: 2px solid transparent;
}

.column,
.drawer {
  flex: 1 1 100%;
  overflow: hidden;
}

@media screen and (min-width: 360px) {
  .tabs-bar {
    margin: 10px;
    margin-bottom: 0;
  }

  .getting-started__wrapper,
  .getting-started__trends,
  .search {
    margin-bottom: 10px;
  }
}

@media screen and (max-width: 630px) {
  .column,
  .drawer {
    width: 100%;
    padding: 0;
  }

  .columns-area {
    flex-direction: column;
  }

  .search__input,
  .autosuggest-textarea__textarea {
    font-size: 16px;
  }
}

@media screen and (min-width: 631px) {
  .columns-area {
    padding: 0;
  }

  .column,
  .drawer {
    flex: 0 0 auto;
    padding: 10px;
    padding-left: 5px;
    padding-right: 5px;

    &:first-child {
      padding-left: 10px;
    }

    &:last-child {
      padding-right: 10px;
    }
  }

  .columns-area > div {
    .column,
    .drawer {
      padding-left: 5px;
      padding-right: 5px;
    }
  }
}

.drawer__pager {
  box-sizing: border-box;
  padding: 0;
  flex-grow: 1;
  position: relative;
  overflow: hidden;
  display: flex;
}

.drawer__inner {
  position: absolute;
  top: 0;
  left: 0;
  background: lighten($ui-base-color, 13%);
  box-sizing: border-box;
  padding: 0;
  display: flex;
  flex-direction: column;
  overflow: hidden;
  overflow-y: auto;
  width: 100%;
  height: 100%;

  &.darker {
    background: $ui-base-color;
  }
}

.drawer__inner__mastodon {
  background: lighten($ui-base-color, 13%) url('data:image/svg+xml;utf8,<svg xmlns="http://www.w3.org/2000/svg" viewBox="0 0 234.80078 31.757813" width="234.80078" height="31.757812"><path d="M19.599609 0c-1.05 0-2.10039.375-2.90039 1.125L0 16.925781v14.832031h234.80078V17.025391l-16.5-15.900391c-1.6-1.5-4.20078-1.5-5.80078 0l-13.80078 13.099609c-1.6 1.5-4.19883 1.5-5.79883 0L179.09961 1.125c-1.6-1.5-4.19883-1.5-5.79883 0L159.5 14.224609c-1.6 1.5-4.20078 1.5-5.80078 0L139.90039 1.125c-1.6-1.5-4.20078-1.5-5.80078 0l-13.79883 13.099609c-1.6 1.5-4.20078 1.5-5.80078 0L100.69922 1.125c-1.600001-1.5-4.198829-1.5-5.798829 0l-13.59961 13.099609c-1.6 1.5-4.200781 1.5-5.800781 0L61.699219 1.125c-1.6-1.5-4.198828-1.5-5.798828 0L42.099609 14.224609c-1.6 1.5-4.198828 1.5-5.798828 0L22.5 1.125C21.7.375 20.649609 0 19.599609 0z" fill="#{hex-color($ui-base-color)}"/></svg>') no-repeat bottom / 100% auto;
  flex: 1;
  min-height: 47px;

  > img {
    display: block;
    object-fit: contain;
    object-position: bottom left;
    width: 100%;
    height: 100%;
    pointer-events: none;
    user-drag: none;
    user-select: none;
  }
}

.pseudo-drawer {
  background: lighten($ui-base-color, 13%);
  font-size: 13px;
  text-align: left;
}

.drawer__header {
  flex: 0 0 auto;
  font-size: 16px;
  background: lighten($ui-base-color, 8%);
  margin-bottom: 10px;
  display: flex;
  flex-direction: row;

  a {
    transition: background 100ms ease-in;

    &:hover {
      background: lighten($ui-base-color, 3%);
      transition: background 200ms ease-out;
    }
  }
}

.tabs-bar {
  display: flex;
  background: lighten($ui-base-color, 8%);
  flex: 0 0 auto;
  overflow-y: auto;
}

.tabs-bar__link {
  display: block;
  flex: 1 1 auto;
  padding: 15px 10px;
  color: $primary-text-color;
  text-decoration: none;
  text-align: center;
  font-size: 14px;
  font-weight: 500;
  border-bottom: 2px solid lighten($ui-base-color, 8%);
  transition: all 50ms linear;

  .fa {
    font-weight: 400;
    font-size: 16px;
  }

  &.active {
    border-bottom: 2px solid $highlight-text-color;
    color: $highlight-text-color;
  }

  &:hover,
  &:focus,
  &:active {
    @media screen and (min-width: 631px) {
      background: lighten($ui-base-color, 14%);
    }
  }

  span {
    margin-left: 5px;
    display: none;
  }
}

@media screen and (min-width: 600px) {
  .tabs-bar__link {
    span {
      display: inline;
    }
  }
}

@media screen and (min-width: 631px) {
  .tabs-bar {
    display: none;
  }
}

.scrollable {
  overflow-y: scroll;
  overflow-x: hidden;
  flex: 1 1 auto;
  -webkit-overflow-scrolling: touch;
  will-change: transform; // improves perf in mobile Chrome

  &.optionally-scrollable {
    overflow-y: auto;
  }

  @supports(display: grid) { // hack to fix Chrome <57
    contain: strict;
  }
}

.scrollable.fullscreen {
  @supports(display: grid) { // hack to fix Chrome <57
    contain: none;
  }
}

.column-back-button {
  background: lighten($ui-base-color, 4%);
  color: $highlight-text-color;
  cursor: pointer;
  flex: 0 0 auto;
  font-size: 16px;
  line-height: inherit;
  border: 0;
  text-align: unset;
  padding: 15px;
  margin: 0;
  z-index: 3;
  outline: 0;

  &:hover {
    text-decoration: underline;
  }
}

.column-header__back-button {
  background: lighten($ui-base-color, 4%);
  border: 0;
  font-family: inherit;
  color: $highlight-text-color;
  cursor: pointer;
  white-space: nowrap;
  font-size: 16px;
  padding: 0 5px 0 0;
  z-index: 3;

  &:hover {
    text-decoration: underline;
  }

  &:last-child {
    padding: 0 15px 0 0;
  }
}

.column-back-button__icon {
  display: inline-block;
  margin-right: 5px;
}

.column-back-button--slim {
  position: relative;
}

.column-back-button--slim-button {
  cursor: pointer;
  flex: 0 0 auto;
  font-size: 16px;
  padding: 15px;
  position: absolute;
  right: 0;
  top: -48px;
}

.react-toggle {
  display: inline-block;
  position: relative;
  cursor: pointer;
  background-color: transparent;
  border: 0;
  padding: 0;
  user-select: none;
  -webkit-tap-highlight-color: rgba($base-overlay-background, 0);
  -webkit-tap-highlight-color: transparent;
}

.react-toggle-screenreader-only {
  border: 0;
  clip: rect(0 0 0 0);
  height: 1px;
  margin: -1px;
  overflow: hidden;
  padding: 0;
  position: absolute;
  width: 1px;
}

.react-toggle--disabled {
  cursor: not-allowed;
  opacity: 0.5;
  transition: opacity 0.25s;
}

.react-toggle-track {
  width: 50px;
  height: 24px;
  padding: 0;
  border-radius: 30px;
  background-color: $ui-base-color;
  transition: all 0.2s ease;
}

.react-toggle:hover:not(.react-toggle--disabled) .react-toggle-track {
  background-color: darken($ui-base-color, 10%);
}

.react-toggle--checked .react-toggle-track {
  background-color: $ui-highlight-color;
}

.react-toggle--checked:hover:not(.react-toggle--disabled) .react-toggle-track {
  background-color: lighten($ui-highlight-color, 10%);
}

.react-toggle-track-check {
  position: absolute;
  width: 14px;
  height: 10px;
  top: 0;
  bottom: 0;
  margin-top: auto;
  margin-bottom: auto;
  line-height: 0;
  left: 8px;
  opacity: 0;
  transition: opacity 0.25s ease;
}

.react-toggle--checked .react-toggle-track-check {
  opacity: 1;
  transition: opacity 0.25s ease;
}

.react-toggle-track-x {
  position: absolute;
  width: 10px;
  height: 10px;
  top: 0;
  bottom: 0;
  margin-top: auto;
  margin-bottom: auto;
  line-height: 0;
  right: 10px;
  opacity: 1;
  transition: opacity 0.25s ease;
}

.react-toggle--checked .react-toggle-track-x {
  opacity: 0;
}

.react-toggle-thumb {
  transition: all 0.5s cubic-bezier(0.23, 1, 0.32, 1) 0ms;
  position: absolute;
  top: 1px;
  left: 1px;
  width: 22px;
  height: 22px;
  border: 1px solid $ui-base-color;
  border-radius: 50%;
  background-color: darken($simple-background-color, 2%);
  box-sizing: border-box;
  transition: all 0.25s ease;
}

.react-toggle--checked .react-toggle-thumb {
  left: 27px;
  border-color: $ui-highlight-color;
}

.column-link {
  background: lighten($ui-base-color, 8%);
  color: $primary-text-color;
  display: block;
  font-size: 16px;
  padding: 15px;
  text-decoration: none;

  &:hover {
    background: lighten($ui-base-color, 11%);
  }
}

.column-link__icon {
  display: inline-block;
  margin-right: 5px;
}

.column-link__badge {
  display: inline-block;
  border-radius: 4px;
  font-size: 12px;
  line-height: 19px;
  font-weight: 500;
  background: $ui-base-color;
  padding: 4px 8px;
  margin: -6px 10px;
}

.column-subheading {
  background: $ui-base-color;
  color: $dark-text-color;
  padding: 8px 20px;
  font-size: 12px;
  font-weight: 500;
  text-transform: uppercase;
  cursor: default;
}

.getting-started__wrapper,
.getting-started,
.flex-spacer {
  background: $ui-base-color;
}

.getting-started__wrapper {
  flex: 0 0 auto;
}

.flex-spacer {
  flex: 1 1 auto;
}

.getting-started {
  color: $dark-text-color;

  &__footer {
    flex: 0 0 auto;
    padding: 10px;
    padding-top: 20px;

    ul {
      margin-bottom: 10px;
    }

    ul li {
      display: inline;
    }

    p {
      color: $dark-text-color;
      font-size: 13px;
      margin-bottom: 20px;

      a {
        color: $dark-text-color;
        text-decoration: underline;
      }
    }

    a {
      text-decoration: none;
      color: $darker-text-color;

      &:hover,
      &:focus,
      &:active {
        text-decoration: underline;
      }
    }
  }

  &__trends {
    background: $ui-base-color;
    flex: 0 1 auto;

    @media screen and (max-height: 810px) {
      .trends__item:nth-child(3) {
        display: none;
      }
    }

    @media screen and (max-height: 720px) {
      .trends__item:nth-child(2) {
        display: none;
      }
    }

    @media screen and (max-height: 670px) {
      display: none;
    }
  }

  &__scrollable {
    max-height: 100%;
    overflow-y: auto;
  }
}

.keyboard-shortcuts {
  padding: 8px 0 0;
  overflow: hidden;

  thead {
    position: absolute;
    left: -9999px;
  }

  td {
    padding: 0 10px 8px;
  }

  kbd {
    display: inline-block;
    padding: 3px 5px;
    background-color: lighten($ui-base-color, 8%);
    border: 1px solid darken($ui-base-color, 4%);
  }
}

.setting-text {
  color: $darker-text-color;
  background: transparent;
  border: none;
  border-bottom: 2px solid $ui-primary-color;
  box-sizing: border-box;
  display: block;
  font-family: inherit;
  margin-bottom: 10px;
  padding: 7px 0;
  width: 100%;

  &:focus,
  &:active {
    color: $primary-text-color;
    border-bottom-color: $highlight-text-color;
  }

  @media screen and (max-width: 600px) {
    font-size: 16px;
  }
}

.no-reduce-motion button.icon-button i.fa-retweet {
  background-position: 0 0;
  height: 19px;
  transition: background-position 0.9s steps(10);
  transition-duration: 0s;
  vertical-align: middle;
  width: 22px;

  &::before {
    display: none !important;
  }

}

.no-reduce-motion button.icon-button.active i.fa-retweet {
  transition-duration: 0.9s;
  background-position: 0 100%;
}

.reduce-motion button.icon-button i.fa-retweet {
  color: $action-button-color;
  transition: color 100ms ease-in;
}

.reduce-motion button.icon-button.active i.fa-retweet {
  color: $highlight-text-color;
}

.status-card {
  display: flex;
  font-size: 14px;
  border: 1px solid lighten($ui-base-color, 8%);
  border-radius: 4px;
  color: $dark-text-color;
  margin-top: 14px;
  text-decoration: none;
  overflow: hidden;

  &__actions {
    bottom: 0;
    left: 0;
    position: absolute;
    right: 0;
    top: 0;
    display: flex;
    justify-content: center;
    align-items: center;

    & > div {
      background: rgba($base-shadow-color, 0.6);
      border-radius: 4px;
      padding: 12px 9px;
      flex: 0 0 auto;
      display: flex;
      justify-content: center;
      align-items: center;
    }

    button,
    a {
      display: inline;
      color: $primary-text-color;
      background: transparent;
      border: 0;
      padding: 0 5px;
      text-decoration: none;
      opacity: 0.6;
      font-size: 18px;
      line-height: 18px;

      &:hover,
      &:active,
      &:focus {
        opacity: 1;
      }
    }

    a {
      font-size: 19px;
      position: relative;
      bottom: -1px;
    }
  }
}

a.status-card {
  cursor: pointer;

  &:hover {
    background: lighten($ui-base-color, 8%);
  }
}

.status-card-photo {
  cursor: zoom-in;
  display: block;
  text-decoration: none;
  width: 100%;
  height: auto;
  margin: 0;
}

.status-card-video {
  iframe {
    width: 100%;
    height: 100%;
  }
}

.status-card__title {
  display: block;
  font-weight: 500;
  margin-bottom: 5px;
  color: $darker-text-color;
  overflow: hidden;
  text-overflow: ellipsis;
  white-space: nowrap;
  text-decoration: none;
}

.status-card__content {
  flex: 1 1 auto;
  overflow: hidden;
  padding: 14px 14px 14px 8px;
}

.status-card__description {
  color: $darker-text-color;
}

.status-card__host {
  display: block;
  margin-top: 5px;
  font-size: 13px;
}

.status-card__image {
  flex: 0 0 100px;
  background: lighten($ui-base-color, 8%);
  position: relative;
}

.status-card.horizontal {
  display: block;

  .status-card__image {
    width: 100%;
  }

  .status-card__image-image {
    border-radius: 4px 4px 0 0;
  }

  .status-card__title {
    white-space: inherit;
  }
}

.status-card__image-image {
  border-radius: 4px 0 0 4px;
  display: block;
  margin: 0;
  width: 100%;
  height: 100%;
  object-fit: cover;
  background-size: cover;
  background-position: center center;
}

.load-more {
  display: block;
  color: $dark-text-color;
  background-color: transparent;
  border: 0;
  font-size: inherit;
  text-align: center;
  line-height: inherit;
  margin: 0;
  padding: 15px;
  box-sizing: border-box;
  width: 100%;
  clear: both;
  text-decoration: none;

  &:hover {
    background: lighten($ui-base-color, 2%);
  }
}

.load-gap {
  border-bottom: 1px solid lighten($ui-base-color, 8%);
}

.regeneration-indicator {
  text-align: center;
  font-size: 16px;
  font-weight: 500;
  color: $dark-text-color;
  background: $ui-base-color;
  cursor: default;
  display: flex;
  flex: 1 1 auto;
  align-items: center;
  justify-content: center;
  padding: 20px;

  & > div {
    width: 100%;
    background: transparent;
    padding-top: 0;
  }

  &__figure {
    background: url('../images/elephant_ui_working.svg') no-repeat center 0;
    width: 100%;
    height: 160px;
    background-size: contain;
    position: absolute;
    top: 50%;
    left: 50%;
    transform: translate(-50%, -50%);
  }

  &.missing-indicator {
    padding-top: 20px + 48px;

    .regeneration-indicator__figure {
      background-image: url('../images/elephant_ui_disappointed.svg');
    }
  }

  &__label {
    margin-top: 200px;

    strong {
      display: block;
      margin-bottom: 10px;
      color: $dark-text-color;
    }

    span {
      font-size: 15px;
      font-weight: 400;
    }
  }
}

.column-header__wrapper {
  position: relative;
  flex: 0 0 auto;

  &.active {
    &::before {
      display: block;
      content: "";
      position: absolute;
      top: 35px;
      left: 0;
      right: 0;
      margin: 0 auto;
      width: 60%;
      pointer-events: none;
      height: 28px;
      z-index: 1;
      background: radial-gradient(ellipse, rgba($ui-highlight-color, 0.23) 0%, rgba($ui-highlight-color, 0) 60%);
    }
  }
}

.column-header {
  display: flex;
  font-size: 16px;
  background: lighten($ui-base-color, 4%);
  flex: 0 0 auto;
  cursor: pointer;
  position: relative;
  z-index: 2;
  outline: 0;
  overflow: hidden;

  & > button {
    margin: 0;
    border: none;
    padding: 15px 0 15px 15px;
    color: inherit;
    background: transparent;
    font: inherit;
    text-align: left;
    text-overflow: ellipsis;
    overflow: hidden;
    white-space: nowrap;
    flex: 1;
  }

  & > .column-header__back-button {
    color: $highlight-text-color;
  }

  &.active {
    box-shadow: 0 1px 0 rgba($highlight-text-color, 0.3);

    .column-header__icon {
      color: $highlight-text-color;
      text-shadow: 0 0 10px rgba($highlight-text-color, 0.4);
    }
  }

  &:focus,
  &:active {
    outline: 0;
  }
}

.column-header__buttons {
  height: 48px;
  display: flex;
}

.column-header__links .text-btn {
  margin-right: 10px;
}

.column-header__button {
  background: lighten($ui-base-color, 4%);
  border: 0;
  color: $darker-text-color;
  cursor: pointer;
  font-size: 16px;
  padding: 0 15px;

  &:hover {
    color: lighten($darker-text-color, 7%);
  }

  &.active {
    color: $primary-text-color;
    background: lighten($ui-base-color, 8%);

    &:hover {
      color: $primary-text-color;
      background: lighten($ui-base-color, 8%);
    }
  }
}

.column-header__collapsible {
  max-height: 70vh;
  overflow: hidden;
  overflow-y: auto;
  color: $darker-text-color;
  transition: max-height 150ms ease-in-out, opacity 300ms linear;
  opacity: 1;

  &.collapsed {
    max-height: 0;
    opacity: 0.5;
  }

  &.animating {
    overflow-y: hidden;
  }

  hr {
    height: 0;
    background: transparent;
    border: 0;
    border-top: 1px solid lighten($ui-base-color, 12%);
    margin: 10px 0;
  }
}

.column-header__collapsible-inner {
  background: lighten($ui-base-color, 8%);
  padding: 15px;
}

.column-header__setting-btn {
  &:hover {
    color: $darker-text-color;
    text-decoration: underline;
  }
}

.column-header__setting-arrows {
  float: right;

  .column-header__setting-btn {
    padding: 0 10px;

    &:last-child {
      padding-right: 0;
    }
  }
}

.text-btn {
  display: inline-block;
  padding: 0;
  font-family: inherit;
  font-size: inherit;
  color: inherit;
  border: 0;
  background: transparent;
  cursor: pointer;
}

.column-header__icon {
  display: inline-block;
  margin-right: 5px;
}

.loading-indicator {
  color: $dark-text-color;
  font-size: 12px;
  font-weight: 400;
  text-transform: uppercase;
  overflow: visible;
  position: absolute;
  top: 50%;
  left: 50%;
  transform: translate(-50%, -50%);

  span {
    display: block;
    float: left;
    margin-left: 50%;
    transform: translateX(-50%);
    margin: 82px 0 0 50%;
    white-space: nowrap;
    animation: loader-label 1.15s infinite cubic-bezier(0.215, 0.610, 0.355, 1.000);
  }
}

.loading-indicator__figure {
  position: absolute;
  top: 50%;
  left: 50%;
  transform: translate(-50%, -50%);
  width: 0;
  height: 0;
  box-sizing: border-box;
  border: 0 solid lighten($ui-base-color, 26%);
  border-radius: 50%;
  animation: loader-figure 1.15s infinite cubic-bezier(0.215, 0.610, 0.355, 1.000);
}

@keyframes loader-figure {
  0% {
    width: 0;
    height: 0;
    background-color: lighten($ui-base-color, 26%);
  }

  29% {
    background-color: lighten($ui-base-color, 26%);
  }

  30% {
    width: 42px;
    height: 42px;
    background-color: transparent;
    border-width: 21px;
    opacity: 1;
  }

  100% {
    width: 42px;
    height: 42px;
    border-width: 0;
    opacity: 0;
    background-color: transparent;
  }
}

@keyframes loader-label {
  0% { opacity: 0.25; }
  30% { opacity: 1; }
  100% { opacity: 0.25; }
}

.video-error-cover {
  align-items: center;
  background: $base-overlay-background;
  color: $primary-text-color;
  cursor: pointer;
  display: flex;
  flex-direction: column;
  height: 100%;
  justify-content: center;
  margin-top: 8px;
  position: relative;
  text-align: center;
  z-index: 100;
}

.media-spoiler {
  background: $base-overlay-background;
  color: $darker-text-color;
  border: 0;
  padding: 0;
  width: 100%;
  height: 100%;
  border-radius: 4px;
  appearance: none;

  &:hover,
  &:active,
  &:focus {
    padding: 0;
    color: lighten($darker-text-color, 8%);
  }
}

.media-spoiler__warning {
  display: block;
  font-size: 14px;
}

.media-spoiler__trigger {
  display: block;
  font-size: 11px;
  font-weight: 700;
}

.spoiler-button {
  display: none;
  left: 4px;
  position: absolute;
  text-shadow: 0 1px 1px $base-shadow-color, 1px 0 1px $base-shadow-color;
  top: 4px;
  z-index: 100;

  &.spoiler-button--visible {
    display: block;
  }
}

.modal-container--preloader {
  background: lighten($ui-base-color, 8%);
}

.account--panel {
  background: lighten($ui-base-color, 4%);
  border-top: 1px solid lighten($ui-base-color, 8%);
  border-bottom: 1px solid lighten($ui-base-color, 8%);
  display: flex;
  flex-direction: row;
  padding: 10px 0;
}

.account--panel__button,
.detailed-status__button {
  flex: 1 1 auto;
  text-align: center;
}

.column-settings__outer {
  background: lighten($ui-base-color, 8%);
  padding: 15px;
}

.column-settings__section {
  color: $darker-text-color;
  cursor: default;
  display: block;
  font-weight: 500;
  margin-bottom: 10px;
}

.column-settings__row {
  .text-btn {
    margin-bottom: 15px;
  }
}

.account--follows-info {
  color: $primary-text-color;
  position: absolute;
  top: 10px;
  left: 10px;
  opacity: 0.7;
  display: inline-block;
  vertical-align: top;
  background-color: rgba($base-overlay-background, 0.4);
  text-transform: uppercase;
  font-size: 11px;
  font-weight: 500;
  padding: 4px;
  border-radius: 4px;
}

.account--muting-info {
  color: $primary-text-color;
  position: absolute;
  top: 40px;
  left: 10px;
  opacity: 0.7;
  display: inline-block;
  vertical-align: top;
  background-color: rgba($base-overlay-background, 0.4);
  text-transform: uppercase;
  font-size: 11px;
  font-weight: 500;
  padding: 4px;
  border-radius: 4px;
}

.account--action-button {
  position: absolute;
  top: 10px;
  right: 20px;
}

.setting-toggle {
  display: block;
  line-height: 24px;
}

.setting-toggle__label {
  color: $darker-text-color;
  display: inline-block;
  margin-bottom: 14px;
  margin-left: 8px;
  vertical-align: middle;
}

.empty-column-indicator,
.error-column {
  color: $dark-text-color;
  background: $ui-base-color;
  text-align: center;
  padding: 20px;
  font-size: 15px;
  font-weight: 400;
  cursor: default;
  display: flex;
  flex: 1 1 auto;
  align-items: center;
  justify-content: center;

  @supports(display: grid) { // hack to fix Chrome <57
    contain: strict;
  }

  a {
    color: $highlight-text-color;
    text-decoration: none;

    &:hover {
      text-decoration: underline;
    }
  }
}

.error-column {
  flex-direction: column;
}

@keyframes heartbeat {
  from {
    transform: scale(1);
    animation-timing-function: ease-out;
  }

  10% {
    transform: scale(0.91);
    animation-timing-function: ease-in;
  }

  17% {
    transform: scale(0.98);
    animation-timing-function: ease-out;
  }

  33% {
    transform: scale(0.87);
    animation-timing-function: ease-in;
  }

  45% {
    transform: scale(1);
    animation-timing-function: ease-out;
  }
}

.no-reduce-motion .pulse-loading {
  transform-origin: center center;
  animation: heartbeat 1.5s ease-in-out infinite both;
}

@keyframes shake-bottom {
  0%,
  100% {
    transform: rotate(0deg);
    transform-origin: 50% 100%;
  }

  10% {
    transform: rotate(2deg);
  }

  20%,
  40%,
  60% {
    transform: rotate(-4deg);
  }

  30%,
  50%,
  70% {
    transform: rotate(4deg);
  }

  80% {
    transform: rotate(-2deg);
  }

  90% {
    transform: rotate(2deg);
  }
}

.no-reduce-motion .shake-bottom {
  transform-origin: 50% 100%;
  animation: shake-bottom 0.8s cubic-bezier(0.455, 0.030, 0.515, 0.955) 2s 2 both;
}

.emoji-picker-dropdown__menu {
  background: $simple-background-color;
  position: absolute;
  box-shadow: 4px 4px 6px rgba($base-shadow-color, 0.4);
  border-radius: 4px;
  margin-top: 5px;

  .emoji-mart-scroll {
    transition: opacity 200ms ease;
  }

  &.selecting .emoji-mart-scroll {
    opacity: 0.5;
  }
}

.emoji-picker-dropdown__modifiers {
  position: absolute;
  top: 60px;
  right: 11px;
  cursor: pointer;
}

.emoji-picker-dropdown__modifiers__menu {
  position: absolute;
  z-index: 4;
  top: -4px;
  left: -8px;
  background: $simple-background-color;
  border-radius: 4px;
  box-shadow: 1px 2px 6px rgba($base-shadow-color, 0.2);
  overflow: hidden;

  button {
    display: block;
    cursor: pointer;
    border: 0;
    padding: 4px 8px;
    background: transparent;

    &:hover,
    &:focus,
    &:active {
      background: rgba($ui-secondary-color, 0.4);
    }
  }

  .emoji-mart-emoji {
    height: 22px;
  }
}

.emoji-mart-emoji {
  span {
    background-repeat: no-repeat;
  }
}

.upload-area {
  align-items: center;
  background: rgba($base-overlay-background, 0.8);
  display: flex;
  height: 100%;
  justify-content: center;
  left: 0;
  opacity: 0;
  position: absolute;
  top: 0;
  visibility: hidden;
  width: 100%;
  z-index: 2000;

  * {
    pointer-events: none;
  }
}

.upload-area__drop {
  width: 320px;
  height: 160px;
  display: flex;
  box-sizing: border-box;
  position: relative;
  padding: 8px;
}

.upload-area__background {
  position: absolute;
  top: 0;
  right: 0;
  bottom: 0;
  left: 0;
  z-index: -1;
  border-radius: 4px;
  background: $ui-base-color;
  box-shadow: 0 0 5px rgba($base-shadow-color, 0.2);
}

.upload-area__content {
  flex: 1;
  display: flex;
  align-items: center;
  justify-content: center;
  color: $secondary-text-color;
  font-size: 18px;
  font-weight: 500;
  border: 2px dashed $ui-base-lighter-color;
  border-radius: 4px;
}

.upload-progress {
  padding: 10px;
  color: $lighter-text-color;
  overflow: hidden;
  display: flex;

  .fa {
    font-size: 34px;
    margin-right: 10px;
  }

  span {
    font-size: 12px;
    text-transform: uppercase;
    font-weight: 500;
    display: block;
  }
}

.upload-progess__message {
  flex: 1 1 auto;
}

.upload-progress__backdrop {
  width: 100%;
  height: 6px;
  border-radius: 6px;
  background: $ui-base-lighter-color;
  position: relative;
  margin-top: 5px;
}

.upload-progress__tracker {
  position: absolute;
  left: 0;
  top: 0;
  height: 6px;
  background: $ui-highlight-color;
  border-radius: 6px;
}

.emoji-button {
  display: block;
  font-size: 24px;
  line-height: 24px;
  margin-left: 2px;
  width: 24px;
  outline: 0;
  cursor: pointer;

  &:active,
  &:focus {
    outline: 0 !important;
  }

  img {
    filter: grayscale(100%);
    opacity: 0.8;
    display: block;
    margin: 0;
    width: 22px;
    height: 22px;
    margin-top: 2px;
  }

  &:hover,
  &:active,
  &:focus {
    img {
      opacity: 1;
      filter: none;
    }
  }
}

.dropdown--active .emoji-button img {
  opacity: 1;
  filter: none;
}

.privacy-dropdown__dropdown {
  position: absolute;
  background: $simple-background-color;
  box-shadow: 2px 4px 15px rgba($base-shadow-color, 0.4);
  border-radius: 4px;
  margin-left: 40px;
  overflow: hidden;

  &.top {
    transform-origin: 50% 100%;
  }

  &.bottom {
    transform-origin: 50% 0;
  }
}

.privacy-dropdown__option {
  color: $inverted-text-color;
  padding: 10px;
  cursor: pointer;
  display: flex;

  &:hover,
  &.active {
    background: $ui-highlight-color;
    color: $primary-text-color;
    outline: 0;

    .privacy-dropdown__option__content {
      color: $primary-text-color;

      strong {
        color: $primary-text-color;
      }
    }
  }

  &.active:hover {
    background: lighten($ui-highlight-color, 4%);
  }
}

.privacy-dropdown__option__icon {
  display: flex;
  align-items: center;
  justify-content: center;
  margin-right: 10px;
}

.privacy-dropdown__option__content {
  flex: 1 1 auto;
  color: $lighter-text-color;

  strong {
    font-weight: 500;
    display: block;
    color: $inverted-text-color;

    @each $lang in $cjk-langs {
      &:lang(#{$lang}) {
        font-weight: 700;
      }
    }
  }
}

.privacy-dropdown.active {
  .privacy-dropdown__value {
    background: $simple-background-color;
    border-radius: 4px 4px 0 0;
    box-shadow: 0 -4px 4px rgba($base-shadow-color, 0.1);

    .icon-button {
      transition: none;
    }

    &.active {
      background: $ui-highlight-color;

      .icon-button {
        color: $primary-text-color;
      }
    }
  }

  &.top .privacy-dropdown__value {
    border-radius: 0 0 4px 4px;
  }

  .privacy-dropdown__dropdown {
    display: block;
    box-shadow: 2px 4px 6px rgba($base-shadow-color, 0.1);
  }
}

.search {
  position: relative;
}

.search__input {
  outline: 0;
  box-sizing: border-box;
  display: block;
  width: 100%;
  border: none;
  padding: 10px;
  padding-right: 30px;
  font-family: inherit;
  background: $ui-base-color;
  color: $darker-text-color;
  font-size: 14px;
  margin: 0;

  &::-moz-focus-inner {
    border: 0;
  }

  &::-moz-focus-inner,
  &:focus,
  &:active {
    outline: 0 !important;
  }

  &:focus {
    background: lighten($ui-base-color, 4%);
  }

  @media screen and (max-width: 600px) {
    font-size: 16px;
  }
}

.search__icon {
  &::-moz-focus-inner {
    border: 0;
  }

  &::-moz-focus-inner,
  &:focus {
    outline: 0 !important;
  }

  .fa {
    position: absolute;
    top: 10px;
    right: 10px;
    z-index: 2;
    display: inline-block;
    opacity: 0;
    transition: all 100ms linear;
    font-size: 18px;
    width: 18px;
    height: 18px;
    color: $secondary-text-color;
    cursor: default;
    pointer-events: none;

    &.active {
      pointer-events: auto;
      opacity: 0.3;
    }
  }

  .fa-search {
    transform: rotate(90deg);

    &.active {
      pointer-events: none;
      transform: rotate(0deg);
    }
  }

  .fa-times-circle {
    top: 11px;
    transform: rotate(0deg);
    color: $action-button-color;
    cursor: pointer;

    &.active {
      transform: rotate(90deg);
    }

    &:hover {
      color: lighten($action-button-color, 7%);
    }
  }
}

.search-results__header {
  color: $dark-text-color;
  background: lighten($ui-base-color, 2%);
  padding: 15px;
  font-weight: 500;
  font-size: 16px;
  cursor: default;

  .fa {
    display: inline-block;
    margin-right: 5px;
  }
}

.search-results__section {
  margin-bottom: 5px;

  h5 {
    background: darken($ui-base-color, 4%);
    border-bottom: 1px solid lighten($ui-base-color, 8%);
    cursor: default;
    display: flex;
    padding: 15px;
    font-weight: 500;
    font-size: 16px;
    color: $dark-text-color;

    .fa {
      display: inline-block;
      margin-right: 5px;
    }
  }

  .account:last-child,
  & > div:last-child .status {
    border-bottom: 0;
  }
}

.search-results__hashtag {
  display: block;
  padding: 10px;
  color: $secondary-text-color;
  text-decoration: none;

  &:hover,
  &:active,
  &:focus {
    color: lighten($secondary-text-color, 4%);
    text-decoration: underline;
  }
}

.modal-root {
  position: relative;
  transition: opacity 0.3s linear;
  will-change: opacity;
  z-index: 9999;
}

.modal-root__overlay {
  position: fixed;
  top: 0;
  left: 0;
  right: 0;
  bottom: 0;
  background: rgba($base-overlay-background, 0.7);
}

.modal-root__container {
  position: fixed;
  top: 0;
  left: 0;
  width: 100%;
  height: 100%;
  display: flex;
  flex-direction: column;
  align-items: center;
  justify-content: center;
  align-content: space-around;
  z-index: 9999;
  pointer-events: none;
  user-select: none;
}

.modal-root__modal {
  pointer-events: auto;
  display: flex;
  z-index: 9999;
}

.video-modal {
  max-width: 100vw;
  max-height: 100vh;
  position: relative;
}

.media-modal {
  width: 100%;
  height: 100%;
  position: relative;

  .extended-video-player {
    width: 100%;
    height: 100%;
    display: flex;
    align-items: center;
    justify-content: center;

    video {
      max-width: $media-modal-media-max-width;
      max-height: $media-modal-media-max-height;
    }
  }
}

.media-modal__closer {
  position: absolute;
  top: 0;
  left: 0;
  right: 0;
  bottom: 0;
}

.media-modal__navigation {
  position: absolute;
  top: 0;
  left: 0;
  right: 0;
  bottom: 0;
  pointer-events: none;
  transition: opacity 0.3s linear;
  will-change: opacity;

  * {
    pointer-events: auto;
  }

  &.media-modal__navigation--hidden {
    opacity: 0;

    * {
      pointer-events: none;
    }
  }
}

.media-modal__nav {
  background: rgba($base-overlay-background, 0.5);
  box-sizing: border-box;
  border: 0;
  color: $primary-text-color;
  cursor: pointer;
  display: flex;
  align-items: center;
  font-size: 24px;
  height: 20vmax;
  margin: auto 0;
  padding: 30px 15px;
  position: absolute;
  top: 0;
  bottom: 0;
}

.media-modal__nav--left {
  left: 0;
}

.media-modal__nav--right {
  right: 0;
}

.media-modal__pagination {
  width: 100%;
  text-align: center;
  position: absolute;
  left: 0;
  bottom: 20px;
  pointer-events: none;
}

.media-modal__page-dot {
  display: inline-block;
}

.media-modal__button {
  background-color: $primary-text-color;
  height: 12px;
  width: 12px;
  border-radius: 6px;
  margin: 10px;
  padding: 0;
  border: 0;
  font-size: 0;
}

.media-modal__button--active {
  background-color: $highlight-text-color;
}

.media-modal__close {
  position: absolute;
  right: 8px;
  top: 8px;
  z-index: 100;
}

.onboarding-modal,
.error-modal,
.embed-modal {
  background: $ui-secondary-color;
  color: $inverted-text-color;
  border-radius: 8px;
  overflow: hidden;
  display: flex;
  flex-direction: column;
}

.onboarding-modal__pager {
  height: 80vh;
  width: 80vw;
  max-width: 520px;
  max-height: 470px;

  .react-swipeable-view-container > div {
    width: 100%;
    height: 100%;
    box-sizing: border-box;
    display: none;
    flex-direction: column;
    align-items: center;
    justify-content: center;
    display: flex;
    user-select: text;
  }
}

.error-modal__body {
  height: 80vh;
  width: 80vw;
  max-width: 520px;
  max-height: 420px;
  position: relative;

  & > div {
    position: absolute;
    top: 0;
    left: 0;
    width: 100%;
    height: 100%;
    box-sizing: border-box;
    padding: 25px;
    display: none;
    flex-direction: column;
    align-items: center;
    justify-content: center;
    display: flex;
    opacity: 0;
    user-select: text;
  }
}

.error-modal__body {
  display: flex;
  flex-direction: column;
  justify-content: center;
  align-items: center;
  text-align: center;
}

@media screen and (max-width: 550px) {
  .onboarding-modal {
    width: 100%;
    height: 100%;
    border-radius: 0;
  }

  .onboarding-modal__pager {
    width: 100%;
    height: auto;
    max-width: none;
    max-height: none;
    flex: 1 1 auto;
  }
}

.onboarding-modal__paginator,
.error-modal__footer {
  flex: 0 0 auto;
  background: darken($ui-secondary-color, 8%);
  display: flex;
  padding: 25px;

  & > div {
    min-width: 33px;
  }

  .onboarding-modal__nav,
  .error-modal__nav {
    color: $lighter-text-color;
    border: 0;
    font-size: 14px;
    font-weight: 500;
    padding: 10px 25px;
    line-height: inherit;
    height: auto;
    margin: -10px;
    border-radius: 4px;
    background-color: transparent;

    &:hover,
    &:focus,
    &:active {
      color: darken($lighter-text-color, 4%);
      background-color: darken($ui-secondary-color, 16%);
    }

    &.onboarding-modal__done,
    &.onboarding-modal__next {
      color: $inverted-text-color;

      &:hover,
      &:focus,
      &:active {
        color: lighten($inverted-text-color, 4%);
      }
    }
  }
}

.error-modal__footer {
  justify-content: center;
}

.onboarding-modal__dots {
  flex: 1 1 auto;
  display: flex;
  align-items: center;
  justify-content: center;
}

.onboarding-modal__dot {
  width: 14px;
  height: 14px;
  border-radius: 14px;
  background: darken($ui-secondary-color, 16%);
  margin: 0 3px;
  cursor: pointer;

  &:hover {
    background: darken($ui-secondary-color, 18%);
  }

  &.active {
    cursor: default;
    background: darken($ui-secondary-color, 24%);
  }
}

.onboarding-modal__page__wrapper {
  pointer-events: none;
  padding: 25px;
  padding-bottom: 0;

  &.onboarding-modal__page__wrapper--active {
    pointer-events: auto;
  }
}

.onboarding-modal__page {
  cursor: default;
  line-height: 21px;

  h1 {
    font-size: 18px;
    font-weight: 500;
    color: $inverted-text-color;
    margin-bottom: 20px;
  }

  a {
    color: $highlight-text-color;

    &:hover,
    &:focus,
    &:active {
      color: lighten($highlight-text-color, 4%);
    }
  }

  .navigation-bar a {
    color: inherit;
  }

  p {
    font-size: 16px;
    color: $lighter-text-color;
    margin-top: 10px;
    margin-bottom: 10px;

    &:last-child {
      margin-bottom: 0;
    }

    strong {
      font-weight: 500;
      background: $ui-base-color;
      color: $secondary-text-color;
      border-radius: 4px;
      font-size: 14px;
      padding: 3px 6px;

      @each $lang in $cjk-langs {
        &:lang(#{$lang}) {
          font-weight: 700;
        }
      }
    }
  }
}

.onboarding-modal__page__wrapper-0 {
  background: url('../images/elephant_ui_greeting.svg') no-repeat left bottom / auto 250px;
  height: 100%;
  padding: 0;
}

.onboarding-modal__page-one {
  &__lead {
    padding: 65px;
    padding-top: 45px;
    padding-bottom: 0;
    margin-bottom: 10px;

    h1 {
      font-size: 26px;
      line-height: 36px;
      margin-bottom: 8px;
    }

    p {
      margin-bottom: 0;
    }
  }

  &__extra {
    padding-right: 65px;
    padding-left: 185px;
    text-align: center;
  }
}

.display-case {
  text-align: center;
  font-size: 15px;
  margin-bottom: 15px;

  &__label {
    font-weight: 500;
    color: $inverted-text-color;
    margin-bottom: 5px;
    text-transform: uppercase;
    font-size: 12px;
  }

  &__case {
    background: $ui-base-color;
    color: $secondary-text-color;
    font-weight: 500;
    padding: 10px;
    border-radius: 4px;
  }
}

.onboarding-modal__page-two,
.onboarding-modal__page-three,
.onboarding-modal__page-four,
.onboarding-modal__page-five {
  p {
    text-align: left;
  }

  .figure {
    background: darken($ui-base-color, 8%);
    color: $secondary-text-color;
    margin-bottom: 20px;
    border-radius: 4px;
    padding: 10px;
    text-align: center;
    font-size: 14px;
    box-shadow: 1px 2px 6px rgba($base-shadow-color, 0.3);

    .onboarding-modal__image {
      border-radius: 4px;
      margin-bottom: 10px;
    }

    &.non-interactive {
      pointer-events: none;
      text-align: left;
    }
  }
}

.onboarding-modal__page-four__columns {
  .row {
    display: flex;
    margin-bottom: 20px;

    & > div {
      flex: 1 1 0;
      margin: 0 10px;

      &:first-child {
        margin-left: 0;
      }

      &:last-child {
        margin-right: 0;
      }

      p {
        text-align: center;
      }
    }

    &:last-child {
      margin-bottom: 0;
    }
  }

  .column-header {
    color: $primary-text-color;
  }
}

@media screen and (max-width: 320px) and (max-height: 600px) {
  .onboarding-modal__page p {
    font-size: 14px;
    line-height: 20px;
  }

  .onboarding-modal__page-two .figure,
  .onboarding-modal__page-three .figure,
  .onboarding-modal__page-four .figure,
  .onboarding-modal__page-five .figure {
    font-size: 12px;
    margin-bottom: 10px;
  }

  .onboarding-modal__page-four__columns .row {
    margin-bottom: 10px;
  }

  .onboarding-modal__page-four__columns .column-header {
    padding: 5px;
    font-size: 12px;
  }
}

.onboard-sliders {
  display: inline-block;
  max-width: 30px;
  max-height: auto;
  margin-left: 10px;
}

.boost-modal,
.confirmation-modal,
.report-modal,
.actions-modal,
.mute-modal {
  background: lighten($ui-secondary-color, 8%);
  color: $inverted-text-color;
  border-radius: 8px;
  overflow: hidden;
  max-width: 90vw;
  width: 480px;
  position: relative;
  flex-direction: column;

  .status__display-name {
    display: block;
    max-width: 100%;
    padding-right: 25px;
  }

  .status__avatar {
    height: 28px;
    left: 10px;
    position: absolute;
    top: 10px;
    width: 48px;
  }

  .status__content__spoiler-link {
    color: lighten($secondary-text-color, 8%);
  }
}

.actions-modal {
  .status {
    background: $white;
    border-bottom-color: $ui-secondary-color;
    padding-top: 10px;
    padding-bottom: 10px;
  }

  .dropdown-menu__separator {
    border-bottom-color: $ui-secondary-color;
  }
}

.boost-modal__container {
  overflow-x: scroll;
  padding: 10px;

  .status {
    user-select: text;
    border-bottom: 0;
  }
}

.boost-modal__action-bar,
.confirmation-modal__action-bar,
.mute-modal__action-bar {
  display: flex;
  justify-content: space-between;
  background: $ui-secondary-color;
  padding: 10px;
  line-height: 36px;

  & > div {
    flex: 1 1 auto;
    text-align: right;
    color: $lighter-text-color;
    padding-right: 10px;
  }

  .button {
    flex: 0 0 auto;
  }
}

.boost-modal__status-header {
  font-size: 15px;
}

.boost-modal__status-time {
  float: right;
  font-size: 14px;
}

.confirmation-modal {
  max-width: 85vw;

  @media screen and (min-width: 480px) {
    max-width: 380px;
  }
}

.mute-modal {
  line-height: 24px;
}

.mute-modal .react-toggle {
  vertical-align: middle;
}

.report-modal {
  width: 90vw;
  max-width: 700px;
}

.report-modal__container {
  display: flex;
  border-top: 1px solid $ui-secondary-color;

  @media screen and (max-width: 480px) {
    flex-wrap: wrap;
    overflow-y: auto;
  }
}

.report-modal__statuses,
.report-modal__comment {
  box-sizing: border-box;
  width: 50%;

  @media screen and (max-width: 480px) {
    width: 100%;
  }
}

.report-modal__statuses {
  flex: 1 1 auto;
  min-height: 20vh;
  max-height: 80vh;
  overflow-y: auto;
  overflow-x: hidden;

  .status__content a {
    color: $highlight-text-color;
  }

  .status__content p {
    color: $inverted-text-color;
  }

  @media screen and (max-width: 480px) {
    max-height: 10vh;
  }
}

.report-modal__comment {
  padding: 20px;
  border-right: 1px solid $ui-secondary-color;
  max-width: 320px;

  p {
    font-size: 14px;
    line-height: 20px;
    margin-bottom: 20px;
  }

  .setting-text {
    display: block;
    box-sizing: border-box;
    width: 100%;
    margin: 0;
    color: $inverted-text-color;
    background: $white;
    padding: 10px;
    font-family: inherit;
    font-size: 14px;
    resize: vertical;
    border: 0;
    outline: 0;
    border-radius: 4px;
    border: 1px solid $ui-secondary-color;
    margin-bottom: 20px;

    &:focus {
      border: 1px solid darken($ui-secondary-color, 8%);
    }
  }

  .setting-toggle {
    margin-top: 20px;
    margin-bottom: 24px;

    &__label {
      color: $inverted-text-color;
      font-size: 14px;
    }
  }

  @media screen and (max-width: 480px) {
    padding: 10px;
    max-width: 100%;
    order: 2;

    .setting-toggle {
      margin-bottom: 4px;
    }
  }
}

.actions-modal {
  .status {
    overflow-y: auto;
    max-height: 300px;
  }

  max-height: 80vh;
  max-width: 80vw;

  .actions-modal__item-label {
    font-weight: 500;
  }

  ul {
    overflow-y: auto;
    flex-shrink: 0;

    li:empty {
      margin: 0;
    }

    li:not(:empty) {
      a {
        color: $inverted-text-color;
        display: flex;
        padding: 12px 16px;
        font-size: 15px;
        align-items: center;
        text-decoration: none;

        &,
        button {
          transition: none;
        }

        &.active,
        &:hover,
        &:active,
        &:focus {
          &,
          button {
            background: $ui-highlight-color;
            color: $primary-text-color;
          }
        }

        button:first-child {
          margin-right: 10px;
        }
      }
    }
  }
}

.confirmation-modal__action-bar,
.mute-modal__action-bar {
  .confirmation-modal__cancel-button,
  .mute-modal__cancel-button {
    background-color: transparent;
    color: $lighter-text-color;
    font-size: 14px;
    font-weight: 500;

    &:hover,
    &:focus,
    &:active {
      color: darken($lighter-text-color, 4%);
    }
  }
}

.confirmation-modal__container,
.mute-modal__container,
.report-modal__target {
  padding: 30px;
  font-size: 16px;
  text-align: center;

  strong {
    font-weight: 500;

    @each $lang in $cjk-langs {
      &:lang(#{$lang}) {
        font-weight: 700;
      }
    }
  }
}

.report-modal__target {
  padding: 20px;

  .media-modal__close {
    top: 19px;
    right: 15px;
  }
}

.loading-bar {
  background-color: $highlight-text-color;
  height: 3px;
  position: absolute;
  top: 0;
  left: 0;
}

.media-gallery__gifv__label {
  display: block;
  position: absolute;
  color: $primary-text-color;
  background: rgba($base-overlay-background, 0.5);
  bottom: 6px;
  left: 6px;
  padding: 2px 6px;
  border-radius: 2px;
  font-size: 11px;
  font-weight: 600;
  z-index: 1;
  pointer-events: none;
  opacity: 0.9;
  transition: opacity 0.1s ease;
}

.media-gallery__gifv {
  &.autoplay {
    .media-gallery__gifv__label {
      display: none;
    }
  }

  &:hover {
    .media-gallery__gifv__label {
      opacity: 1;
    }
  }
}

.attachment-list {
  display: flex;
  font-size: 14px;
  border: 1px solid lighten($ui-base-color, 8%);
  border-radius: 4px;
  margin-top: 14px;
  overflow: hidden;

  &__icon {
    flex: 0 0 auto;
    color: $dark-text-color;
    padding: 8px 18px;
    cursor: default;
    border-right: 1px solid lighten($ui-base-color, 8%);
    display: flex;
    flex-direction: column;
    align-items: center;
    justify-content: center;
    font-size: 26px;

    .fa {
      display: block;
    }
  }

  &__list {
    list-style: none;
    padding: 4px 0;
    padding-left: 8px;
    display: flex;
    flex-direction: column;
    justify-content: center;

    li {
      display: block;
      padding: 4px 0;
    }

    a {
      text-decoration: none;
      color: $dark-text-color;
      font-weight: 500;

      &:hover {
        text-decoration: underline;
      }
    }
  }

  &.compact {
    border: 0;
    margin-top: 4px;

    .attachment-list__list {
      padding: 0;
      display: block;
    }

    .fa {
      color: $dark-text-color;
    }
  }
}

/* Media Gallery */
.media-gallery {
  box-sizing: border-box;
  margin-top: 8px;
  overflow: hidden;
  border-radius: 4px;
  position: relative;
  width: 100%;
}

.media-gallery__item {
  border: none;
  box-sizing: border-box;
  display: block;
  float: left;
  position: relative;
  border-radius: 4px;
  overflow: hidden;

  &.standalone {
    .media-gallery__item-gifv-thumbnail {
      transform: none;
      top: 0;
    }
  }
}

.media-gallery__item-thumbnail {
  cursor: zoom-in;
  display: block;
  text-decoration: none;
  color: $secondary-text-color;
  line-height: 0;

  &,
  img {
    height: 100%;
    width: 100%;
  }

  img {
    object-fit: cover;
  }
}

.media-gallery__gifv {
  height: 100%;
  overflow: hidden;
  position: relative;
  width: 100%;
}

.media-gallery__item-gifv-thumbnail {
  cursor: zoom-in;
  height: 100%;
  object-fit: cover;
  position: relative;
  top: 50%;
  transform: translateY(-50%);
  width: 100%;
  z-index: 1;
}

.media-gallery__item-thumbnail-label {
  clip: rect(1px 1px 1px 1px); /* IE6, IE7 */
  clip: rect(1px, 1px, 1px, 1px);
  overflow: hidden;
  position: absolute;
}
/* End Media Gallery */

/* Status Video Player */
.status__video-player {
  background: $base-overlay-background;
  box-sizing: border-box;
  cursor: default; /* May not be needed */
  margin-top: 8px;
  overflow: hidden;
  position: relative;
}

.status__video-player-video {
  height: 100%;
  object-fit: cover;
  position: relative;
  top: 50%;
  transform: translateY(-50%);
  width: 100%;
  z-index: 1;
}

.status__video-player-expand,
.status__video-player-mute {
  color: $primary-text-color;
  opacity: 0.8;
  position: absolute;
  right: 4px;
  text-shadow: 0 1px 1px $base-shadow-color, 1px 0 1px $base-shadow-color;
}

.status__video-player-spoiler {
  display: none;
  color: $primary-text-color;
  left: 4px;
  position: absolute;
  text-shadow: 0 1px 1px $base-shadow-color, 1px 0 1px $base-shadow-color;
  top: 4px;
  z-index: 100;

  &.status__video-player-spoiler--visible {
    display: block;
  }
}

.status__video-player-expand {
  bottom: 4px;
  z-index: 100;
}

.status__video-player-mute {
  top: 4px;
  z-index: 5;
}

.video-player {
  overflow: hidden;
  position: relative;
  background: $base-shadow-color;
  max-width: 100%;
  border-radius: 4px;

  &:focus {
    outline: 0;
  }

  video {
    max-width: 100vw;
    max-height: 80vh;
    z-index: 1;
  }

  &.fullscreen {
    width: 100% !important;
    height: 100% !important;
    margin: 0;

    video {
      max-width: 100% !important;
      max-height: 100% !important;
      width: 100% !important;
      height: 100% !important;
    }
  }

  &.inline {
    video {
      object-fit: contain;
      position: relative;
      top: 50%;
      transform: translateY(-50%);
    }
  }

  &__controls {
    position: absolute;
    z-index: 2;
    bottom: 0;
    left: 0;
    right: 0;
    box-sizing: border-box;
    background: linear-gradient(0deg, rgba($base-shadow-color, 0.85) 0, rgba($base-shadow-color, 0.45) 60%, transparent);
    padding: 0 15px;
    opacity: 0;
    transition: opacity .1s ease;

    &.active {
      opacity: 1;
    }
  }

  &.inactive {
    video,
    .video-player__controls {
      visibility: hidden;
    }
  }

  &__spoiler {
    display: none;
    position: absolute;
    top: 0;
    left: 0;
    width: 100%;
    height: 100%;
    z-index: 4;
    border: 0;
    background: $base-overlay-background;
    color: $darker-text-color;
    transition: none;
    pointer-events: none;

    &.active {
      display: block;
      pointer-events: auto;

      &:hover,
      &:active,
      &:focus {
        color: lighten($darker-text-color, 7%);
      }
    }

    &__title {
      display: block;
      font-size: 14px;
    }

    &__subtitle {
      display: block;
      font-size: 11px;
      font-weight: 500;
    }
  }

  &__buttons-bar {
    display: flex;
    justify-content: space-between;
    padding-bottom: 10px;
  }

  &__buttons {
    font-size: 16px;
    white-space: nowrap;
    overflow: hidden;
    text-overflow: ellipsis;

    &.left {
      button {
        padding-left: 0;
      }
    }

    &.right {
      button {
        padding-right: 0;
      }
    }

    button {
      background: transparent;
      padding: 2px 10px;
      font-size: 16px;
      border: 0;
      color: rgba($white, 0.75);

      &:active,
      &:hover,
      &:focus {
        color: $white;
      }
    }
  }

  &__time-sep,
  &__time-total,
  &__time-current {
    font-size: 14px;
    font-weight: 500;
  }

  &__time-current {
    color: $white;
    margin-left: 10px;
  }

  &__time-sep {
    display: inline-block;
    margin: 0 6px;
  }

  &__time-sep,
  &__time-total {
    color: $white;
  }

  &__seek {
    cursor: pointer;
    height: 24px;
    position: relative;

    &::before {
      content: "";
      width: 100%;
      background: rgba($white, 0.35);
      border-radius: 4px;
      display: block;
      position: absolute;
      height: 4px;
      top: 10px;
    }

    &__progress,
    &__buffer {
      display: block;
      position: absolute;
      height: 4px;
      border-radius: 4px;
      top: 10px;
      background: lighten($ui-highlight-color, 8%);
    }

    &__buffer {
      background: rgba($white, 0.2);
    }

    &__handle {
      position: absolute;
      z-index: 3;
      opacity: 0;
      border-radius: 50%;
      width: 12px;
      height: 12px;
      top: 6px;
      margin-left: -6px;
      transition: opacity .1s ease;
      background: lighten($ui-highlight-color, 8%);
      box-shadow: 1px 2px 6px rgba($base-shadow-color, 0.2);
      pointer-events: none;

      &.active {
        opacity: 1;
      }
    }

    &:hover {
      .video-player__seek__handle {
        opacity: 1;
      }
    }
  }

  &.detailed,
  &.fullscreen {
    .video-player__buttons {
      button {
        padding-top: 10px;
        padding-bottom: 10px;
      }
    }
  }
}

.media-spoiler-video {
  background-size: cover;
  background-repeat: no-repeat;
  background-position: center;
  cursor: pointer;
  margin-top: 8px;
  position: relative;
  border: 0;
  display: block;
}

.media-spoiler-video-play-icon {
  border-radius: 100px;
  color: rgba($primary-text-color, 0.8);
  font-size: 36px;
  left: 50%;
  padding: 5px;
  position: absolute;
  top: 50%;
  transform: translate(-50%, -50%);
}
/* End Video Player */

.account-gallery__container {
  display: flex;
  justify-content: center;
  flex-wrap: wrap;
  padding: 2px;
}

.account-gallery__item {
  flex-grow: 1;
  width: 50%;
  overflow: hidden;
  position: relative;

  &::before {
    content: "";
    display: block;
    padding-top: 100%;
  }

  a {
    display: block;
    width: calc(100% - 4px);
    height: calc(100% - 4px);
    margin: 2px;
    top: 0;
    left: 0;
    background-color: $base-overlay-background;
    background-size: cover;
    background-position: center;
    position: absolute;
    color: $darker-text-color;
    text-decoration: none;
    border-radius: 4px;

    &:hover,
    &:active,
    &:focus {
      outline: 0;
      color: $secondary-text-color;

      &::before {
        content: "";
        display: block;
        width: 100%;
        height: 100%;
        background: rgba($base-overlay-background, 0.3);
        border-radius: 4px;
      }
    }
  }

  &__icons {
    position: absolute;
    top: 50%;
    left: 50%;
    transform: translate(-50%, -50%);
    font-size: 24px;
  }
}

.account__section-headline {
  background: darken($ui-base-color, 4%);
  border-bottom: 1px solid lighten($ui-base-color, 8%);
  cursor: default;
  display: flex;

  a {
    display: block;
    flex: 1 1 auto;
    color: $darker-text-color;
    padding: 15px 0;
    font-size: 14px;
    font-weight: 500;
    text-align: center;
    text-decoration: none;
    position: relative;

    &.active {
      color: $secondary-text-color;

      &::before,
      &::after {
        display: block;
        content: "";
        position: absolute;
        bottom: 0;
        left: 50%;
        width: 0;
        height: 0;
        transform: translateX(-50%);
        border-style: solid;
        border-width: 0 10px 10px;
        border-color: transparent transparent lighten($ui-base-color, 8%);
      }

      &::after {
        bottom: -1px;
        border-color: transparent transparent $ui-base-color;
      }
    }
  }
}

::-webkit-scrollbar-thumb {
  border-radius: 0;
}

.search-popout {
  background: $simple-background-color;
  border-radius: 4px;
  padding: 10px 14px;
  padding-bottom: 14px;
  margin-top: 10px;
  color: $light-text-color;
  box-shadow: 2px 4px 15px rgba($base-shadow-color, 0.4);

  h4 {
    text-transform: uppercase;
    color: $light-text-color;
    font-size: 13px;
    font-weight: 500;
    margin-bottom: 10px;
  }

  li {
    padding: 4px 0;
  }

  ul {
    margin-bottom: 10px;
  }

  em {
    font-weight: 500;
    color: $inverted-text-color;
  }
}

noscript {
  text-align: center;

  img {
    width: 200px;
    opacity: 0.5;
    animation: flicker 4s infinite;
  }

  div {
    font-size: 14px;
    margin: 30px auto;
    color: $secondary-text-color;
    max-width: 400px;

    a {
      color: $highlight-text-color;
      text-decoration: underline;

      &:hover {
        text-decoration: none;
      }
    }
  }
}

@keyframes flicker {
  0% { opacity: 1; }
  30% { opacity: 0.75; }
  100% { opacity: 1; }
}

@media screen and (max-width: 630px) and (max-height: 400px) {
  $duration: 400ms;
  $delay: 100ms;

  .tabs-bar,
  .search {
    will-change: margin-top;
    transition: margin-top $duration $delay;
  }

  .navigation-bar {
    will-change: padding-bottom;
    transition: padding-bottom $duration $delay;
  }

  .navigation-bar {
    & > a:first-child {
      will-change: margin-top, margin-left, margin-right, width;
      transition: margin-top $duration $delay, margin-left $duration ($duration + $delay), margin-right $duration ($duration + $delay);
    }

    & > .navigation-bar__profile-edit {
      will-change: margin-top;
      transition: margin-top $duration $delay;
    }

    .navigation-bar__actions {
      & > .icon-button.close {
        will-change: opacity transform;
        transition: opacity $duration * 0.5 $delay,
                    transform $duration $delay;
      }

      & > .compose__action-bar .icon-button {
        will-change: opacity transform;
        transition: opacity $duration * 0.5 $delay + $duration * 0.5,
                    transform $duration $delay;
      }
    }
  }

  .is-composing {
    .tabs-bar,
    .search {
      margin-top: -50px;
    }

    .navigation-bar {
      padding-bottom: 0;

      & > a:first-child {
        margin: -100px 10px 0 -50px;
      }

      .navigation-bar__profile {
        padding-top: 2px;
      }

      .navigation-bar__profile-edit {
        position: absolute;
        margin-top: -60px;
      }

      .navigation-bar__actions {
        .icon-button.close {
          pointer-events: auto;
          opacity: 1;
          transform: scale(1.0, 1.0) translate(0, 0);
          bottom: 5px;
        }

        .compose__action-bar .icon-button {
          pointer-events: none;
          opacity: 0;
          transform: scale(0.0, 1.0) translate(100%, 0);
        }
      }
    }
  }
}

.embed-modal {
  max-width: 80vw;
  max-height: 80vh;

  h4 {
    padding: 30px;
    font-weight: 500;
    font-size: 16px;
    text-align: center;
  }

  .embed-modal__container {
    padding: 10px;

    .hint {
      margin-bottom: 15px;
    }

    .embed-modal__html {
      outline: 0;
      box-sizing: border-box;
      display: block;
      width: 100%;
      border: none;
      padding: 10px;
      font-family: $font-monospace, monospace;
      background: $ui-base-color;
      color: $primary-text-color;
      font-size: 14px;
      margin: 0;
      margin-bottom: 15px;

      &::-moz-focus-inner {
        border: 0;
      }

      &::-moz-focus-inner,
      &:focus,
      &:active {
        outline: 0 !important;
      }

      &:focus {
        background: lighten($ui-base-color, 4%);
      }

      @media screen and (max-width: 600px) {
        font-size: 16px;
      }
    }

    .embed-modal__iframe {
      width: 400px;
      max-width: 100%;
      overflow: hidden;
      border: 0;
    }
  }
}

.account__moved-note {
  padding: 14px 10px;
  padding-bottom: 16px;
  background: lighten($ui-base-color, 4%);
  border-top: 1px solid lighten($ui-base-color, 8%);
  border-bottom: 1px solid lighten($ui-base-color, 8%);

  &__message {
    position: relative;
    margin-left: 58px;
    color: $dark-text-color;
    padding: 8px 0;
    padding-top: 0;
    padding-bottom: 4px;
    font-size: 14px;

    > span {
      display: block;
      overflow: hidden;
      text-overflow: ellipsis;
    }
  }

  &__icon-wrapper {
    left: -26px;
    position: absolute;
  }

  .detailed-status__display-avatar {
    position: relative;
  }

  .detailed-status__display-name {
    margin-bottom: 0;
  }
}

.column-inline-form {
  padding: 7px 15px;
  padding-right: 5px;
  display: flex;
  justify-content: flex-start;
  align-items: center;
  background: lighten($ui-base-color, 4%);

  label {
    flex: 1 1 auto;

    input {
      width: 100%;
      margin-bottom: 6px;

      &:focus {
        outline: 0;
      }
    }
  }

  .icon-button {
    flex: 0 0 auto;
    margin-left: 5px;
  }
}

.drawer__backdrop {
  cursor: pointer;
  position: absolute;
  top: 0;
  left: 0;
  width: 100%;
  height: 100%;
  background: rgba($base-overlay-background, 0.5);
}

.list-editor {
  background: $ui-base-color;
  flex-direction: column;
  border-radius: 8px;
  box-shadow: 2px 4px 15px rgba($base-shadow-color, 0.4);
  width: 380px;
  overflow: hidden;

  @media screen and (max-width: 420px) {
    width: 90%;
  }

  h4 {
    padding: 15px 0;
    background: lighten($ui-base-color, 13%);
    font-weight: 500;
    font-size: 16px;
    text-align: center;
    border-radius: 8px 8px 0 0;
  }

  .drawer__pager {
    height: 50vh;
  }

  .drawer__inner {
    border-radius: 0 0 8px 8px;

    &.backdrop {
      width: calc(100% - 60px);
      box-shadow: 2px 4px 15px rgba($base-shadow-color, 0.4);
      border-radius: 0 0 0 8px;
    }
  }

  &__accounts {
    overflow-y: auto;
  }

  .account__display-name {
    &:hover strong {
      text-decoration: none;
    }
  }

  .account__avatar {
    cursor: default;
  }

  .search {
    margin-bottom: 0;
  }
}

.focal-point-modal {
  max-width: 80vw;
  max-height: 80vh;
  position: relative;
}

.focal-point {
  position: relative;
  cursor: pointer;
  overflow: hidden;

  &.dragging {
    cursor: move;
  }

  img {
    max-width: 80vw;
    max-height: 80vh;
    width: auto;
    height: auto;
    margin: auto;
  }

  &__reticle {
    position: absolute;
    width: 100px;
    height: 100px;
    transform: translate(-50%, -50%);
    background: url('../images/reticle.png') no-repeat 0 0;
    border-radius: 50%;
    box-shadow: 0 0 0 9999em rgba($base-shadow-color, 0.35);
  }

  &__overlay {
    position: absolute;
    width: 100%;
    height: 100%;
    top: 0;
    left: 0;
  }
}

.floating-action-button {
  position: fixed;
  display: flex;
  justify-content: center;
  align-items: center;
  width: 3.9375rem;
  height: 3.9375rem;
  bottom: 1.3125rem;
  right: 1.3125rem;
  background: darken($ui-highlight-color, 3%);
  color: $white;
  border-radius: 50%;
  font-size: 21px;
  line-height: 21px;
  text-decoration: none;
  box-shadow: 2px 3px 9px rgba($base-shadow-color, 0.4);

  &:hover,
  &:focus,
  &:active {
    background: lighten($ui-highlight-color, 7%);
  }
}

.account__header .roles {
  margin-top: 20px;
  margin-bottom: 20px;
  padding: 0 15px;
}

.account__header .account__header__fields {
  font-size: 14px;
  line-height: 20px;
  overflow: hidden;
  margin: 20px -10px -20px;
  border-bottom: 0;
  border-top: 0;

  dl {
    border-top: 1px solid lighten($ui-base-color, 4%);
    border-bottom: 0;
    display: flex;
  }

  dt,
  dd {
    box-sizing: border-box;
    padding: 14px 5px;
    text-align: center;
    max-height: 48px;
    overflow: hidden;
    white-space: nowrap;
    text-overflow: ellipsis;
  }

  dt {
    color: $darker-text-color;
    background: darken($ui-base-color, 4%);
    width: 120px;
    flex: 0 0 auto;
    font-weight: 500;
  }

  dd {
    flex: 1 1 auto;
    color: $primary-text-color;
    background: $ui-base-color;

    &.verified {
      border: 1px solid rgba($valid-value-color, 0.5);
      background: rgba($valid-value-color, 0.25);
    }
  }
}

.trends {
  &__header {
    color: $dark-text-color;
    background: lighten($ui-base-color, 2%);
    border-bottom: 1px solid darken($ui-base-color, 4%);
    font-weight: 500;
    padding: 15px;
    font-size: 16px;
    cursor: default;

    .fa {
      display: inline-block;
      margin-right: 5px;
    }
  }

  &__item {
    display: flex;
    align-items: center;
    padding: 15px;
    border-bottom: 1px solid lighten($ui-base-color, 8%);

    &:last-child {
      border-bottom: 0;
    }

    &__name {
      flex: 1 1 auto;
      color: $dark-text-color;
      overflow: hidden;
      text-overflow: ellipsis;
      white-space: nowrap;

      strong {
        font-weight: 500;
      }

      a {
        color: $darker-text-color;
        text-decoration: none;
        font-size: 14px;
        font-weight: 500;
        display: block;
        overflow: hidden;
        text-overflow: ellipsis;
        white-space: nowrap;

        &:hover,
        &:focus,
        &:active {
          span {
            text-decoration: underline;
          }
        }
      }
    }

    &__current {
      flex: 0 0 auto;
      width: 100px;
      font-size: 24px;
      line-height: 36px;
      font-weight: 500;
      text-align: center;
      color: $secondary-text-color;
    }

    &__sparkline {
      flex: 0 0 auto;
      width: 50px;

      path {
        stroke: lighten($highlight-text-color, 6%) !important;
      }
    }
  }
}<|MERGE_RESOLUTION|>--- conflicted
+++ resolved
@@ -642,13 +642,8 @@
 }
 
 .status__content,
-<<<<<<< HEAD
-.reply-indicator__content,
-.quote-indicator__content {
-=======
 .reply-indicator__content {
   position: relative;
->>>>>>> 3b6ab82d
   font-size: 15px;
   line-height: 20px;
   word-wrap: break-word;
