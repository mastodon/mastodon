--- conflicted
+++ resolved
@@ -2317,11 +2317,6 @@
   padding: 20px;
 
   & > div {
-<<<<<<< HEAD
-    background: url('~images/mastodon-not-found.png') no-repeat center -50px;
-    padding-top: 210px;
-=======
->>>>>>> 7badad77
     width: 100%;
     background: transparent;
     padding-top: 0;
