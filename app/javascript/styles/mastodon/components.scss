.app-body {
  -webkit-overflow-scrolling: touch;
  -ms-overflow-style: -ms-autohiding-scrollbar;
}

.button {
  background-color: $ui-highlight-color;
  border: 10px none;
  border-radius: 4px;
  box-sizing: border-box;
  color: $primary-text-color;
  cursor: pointer;
  display: inline-block;
  font-family: inherit;
  font-size: 14px;
  font-weight: 500;
  height: 36px;
  letter-spacing: 0;
  line-height: 36px;
  overflow: hidden;
  padding: 0 16px;
  position: relative;
  text-align: center;
  text-transform: uppercase;
  text-decoration: none;
  text-overflow: ellipsis;
  transition: all 100ms ease-in;
  white-space: nowrap;
  width: auto;

  &:active,
  &:focus,
  &:hover {
    background-color: lighten($ui-highlight-color, 10%);
    transition: all 200ms ease-out;
  }

  &--destructive {
    transition: none;

    &:active,
    &:focus,
    &:hover {
      background-color: $error-red;
      transition: none;
    }
  }

  &:disabled,
  &.disabled {
    background-color: $ui-primary-color;
    cursor: default;
  }

  &::-moz-focus-inner {
    border: 0;
  }

  &::-moz-focus-inner,
  &:focus,
  &:active {
    outline: 0 !important;
  }

  &.button-primary,
  &.button-alternative,
  &.button-secondary,
  &.button-alternative-2 {
    font-size: 16px;
    line-height: 36px;
    height: auto;
    text-transform: none;
    padding: 4px 16px;
  }

  &.button-alternative {
    color: $inverted-text-color;
    background: $ui-primary-color;

    &:active,
    &:focus,
    &:hover {
      background-color: lighten($ui-primary-color, 4%);
    }
  }

  &.button-alternative-2 {
    background: $ui-base-lighter-color;

    &:active,
    &:focus,
    &:hover {
      background-color: lighten($ui-base-lighter-color, 4%);
    }
  }

  &.button-secondary {
    color: $darker-text-color;
    background: transparent;
    padding: 3px 15px;
    border: 1px solid $ui-primary-color;

    &:active,
    &:focus,
    &:hover {
      border-color: lighten($ui-primary-color, 4%);
      color: lighten($darker-text-color, 4%);
    }

    &:disabled {
      opacity: 0.5;
    }
  }

  &.button--block {
    display: block;
    width: 100%;
  }
}

.column__wrapper {
  display: flex;
  flex: 1 1 auto;
  position: relative;
}

.icon-button {
  display: inline-block;
  padding: 0;
  color: $action-button-color;
  border: 0;
  background: transparent;
  cursor: pointer;
  transition: color 100ms ease-in;

  &:hover,
  &:active,
  &:focus {
    color: lighten($action-button-color, 7%);
    transition: color 200ms ease-out;
  }

  &.disabled {
    color: darken($action-button-color, 13%);
    cursor: default;
  }

  &.active {
    color: $highlight-text-color;
  }

  &::-moz-focus-inner {
    border: 0;
  }

  &::-moz-focus-inner,
  &:focus,
  &:active {
    outline: 0 !important;
  }

  &.inverted {
    color: $lighter-text-color;

    &:hover,
    &:active,
    &:focus {
      color: darken($lighter-text-color, 7%);
    }

    &.disabled {
      color: lighten($lighter-text-color, 7%);
    }

    &.active {
      color: $highlight-text-color;

      &.disabled {
        color: lighten($highlight-text-color, 13%);
      }
    }
  }

  &.overlayed {
    box-sizing: content-box;
    background: rgba($base-overlay-background, 0.6);
    color: rgba($primary-text-color, 0.7);
    border-radius: 4px;
    padding: 2px;

    &:hover {
      background: rgba($base-overlay-background, 0.9);
    }
  }
}

.text-icon-button {
  color: $lighter-text-color;
  border: 0;
  background: transparent;
  cursor: pointer;
  font-weight: 600;
  font-size: 11px;
  padding: 0 3px;
  line-height: 27px;
  outline: 0;
  transition: color 100ms ease-in;

  &:hover,
  &:active,
  &:focus {
    color: darken($lighter-text-color, 7%);
    transition: color 200ms ease-out;
  }

  &.disabled {
    color: lighten($lighter-text-color, 20%);
    cursor: default;
  }

  &.active {
    color: $highlight-text-color;
  }

  &::-moz-focus-inner {
    border: 0;
  }

  &::-moz-focus-inner,
  &:focus,
  &:active {
    outline: 0 !important;
  }
}

.dropdown-menu {
  position: absolute;
}

.invisible {
  font-size: 0;
  line-height: 0;
  display: inline-block;
  width: 0;
  height: 0;
  position: absolute;

  img,
  svg {
    margin: 0 !important;
    border: 0 !important;
    padding: 0 !important;
    width: 0 !important;
    height: 0 !important;
  }
}

.ellipsis {
  &::after {
    content: "…";
  }
}

.compose-form {
  padding: 10px;

  &__sensitive-button {
    padding: 10px;
    padding-top: 0;

    font-size: 14px;
    font-weight: 500;

    &.active {
      color: $highlight-text-color;
    }

    input[type=checkbox] {
      display: none;
    }

    .checkbox {
      display: inline-block;
      position: relative;
      border: 1px solid $ui-primary-color;
      box-sizing: border-box;
      width: 18px;
      height: 18px;
      flex: 0 0 auto;
      margin-right: 10px;
      top: -1px;
      border-radius: 4px;
      vertical-align: middle;

      &.active {
        border-color: $highlight-text-color;
        background: $highlight-text-color;
      }
    }
  }

  .compose-form__warning {
    color: $inverted-text-color;
    margin-bottom: 10px;
    background: $ui-primary-color;
    box-shadow: 0 2px 6px rgba($base-shadow-color, 0.3);
    padding: 8px 10px;
    border-radius: 4px;
    font-size: 13px;
    font-weight: 400;

    strong {
      color: $inverted-text-color;
      font-weight: 500;

      @each $lang in $cjk-langs {
        &:lang(#{$lang}) {
          font-weight: 700;
        }
      }
    }

    a {
      color: $lighter-text-color;
      font-weight: 500;
      text-decoration: underline;

      &:hover,
      &:active,
      &:focus {
        text-decoration: none;
      }
    }
  }

  .emoji-picker-dropdown {
    position: absolute;
    top: 5px;
    right: 5px;
  }

  .template-picker-dropdown {
    position: absolute;
    right: 5px;
    top: 32px;
    z-index: 1;
  }

  .compose-form__autosuggest-wrapper {
    position: relative;
  }

  .autosuggest-textarea,
  .autosuggest-input,
  .spoiler-input {
    position: relative;
  }

  .spoiler-input {
    height: 0;
    transform-origin: bottom;
    opacity: 0;

    &.spoiler-input--visible {
      height: 36px;
      margin-bottom: 11px;
      opacity: 1;
    }
  }

  .autosuggest-textarea__textarea,
  .spoiler-input__input {
    display: block;
    box-sizing: border-box;
    width: 100%;
    margin: 0;
    color: $inverted-text-color;
    background: $simple-background-color;
    padding: 10px;
    font-family: inherit;
    font-size: 14px;
    resize: vertical;
    border: 0;
    outline: 0;

    &:focus {
      outline: 0;
    }

    @media screen and (max-width: 600px) {
      font-size: 16px;
    }
  }

  .spoiler-input__input {
    border-radius: 4px;
  }

  .autosuggest-textarea__textarea {
    min-height: 100px;
    border-radius: 4px 4px 0 0;
    padding-bottom: 0;
    padding-right: 10px + 22px;
    resize: none;
    scrollbar-color: initial;

    &::-webkit-scrollbar {
      all: unset;
    }

    @media screen and (max-width: 600px) {
      height: 100px !important; // prevent auto-resize textarea
      resize: vertical;
    }
  }

  .autosuggest-textarea__suggestions-wrapper {
    position: relative;
    height: 0;
  }

<<<<<<< HEAD
  .emoji-picker-wrapper {
    position: relative;
    height: 0;

    &.emoji-picker-wrapper--hidden {
      display: none;
    }
  }

  .template-picker-wrapper {
    position: relative;
    height: 0;

    &.template-picker-wrapper--hidden {
      display: none;
    }
  }

=======
>>>>>>> c9eeb2e8
  .autosuggest-textarea__suggestions {
    box-sizing: border-box;
    display: none;
    position: absolute;
    top: 100%;
    width: 100%;
    z-index: 99;
    box-shadow: 4px 4px 6px rgba($base-shadow-color, 0.4);
    background: $ui-secondary-color;
    border-radius: 0 0 4px 4px;
    color: $inverted-text-color;
    font-size: 14px;
    padding: 6px;

    &.autosuggest-textarea__suggestions--visible {
      display: block;
    }
  }

  .autosuggest-textarea__suggestions__item {
    padding: 10px;
    cursor: pointer;
    border-radius: 4px;

    &:hover,
    &:focus,
    &:active,
    &.selected {
      background: darken($ui-secondary-color, 10%);
    }
  }

  .autosuggest-account,
  .autosuggest-emoji {
    display: flex;
    flex-direction: row;
    align-items: center;
    justify-content: flex-start;
    line-height: 18px;
    font-size: 14px;
  }

  .autosuggest-account-icon,
  .autosuggest-emoji img {
    display: block;
    margin-right: 8px;
    width: 16px;
    height: 16px;
  }

  .autosuggest-account .display-name__account {
    color: $lighter-text-color;
  }

  .compose-form__modifiers {
    color: $inverted-text-color;
    font-family: inherit;
    font-size: 14px;
    background: $simple-background-color;

    .compose-form__upload-wrapper {
      overflow: hidden;
    }

    .compose-form__uploads-wrapper {
      display: flex;
      flex-direction: row;
      padding: 5px;
      flex-wrap: wrap;
    }

    .compose-form__upload {
      flex: 1 1 0;
      min-width: 40%;
      margin: 5px;

      &__actions {
        background: linear-gradient(180deg, rgba($base-shadow-color, 0.8) 0, rgba($base-shadow-color, 0.35) 80%, transparent);
        display: flex;
        align-items: flex-start;
        justify-content: space-between;
        opacity: 0;
        transition: opacity .1s ease;

        .icon-button {
          flex: 0 1 auto;
          color: $secondary-text-color;
          font-size: 14px;
          font-weight: 500;
          padding: 10px;
          font-family: inherit;

          &:hover,
          &:focus,
          &:active {
            color: lighten($secondary-text-color, 7%);
          }
        }

        &.active {
          opacity: 1;
        }
      }

      &-description {
        position: absolute;
        z-index: 2;
        bottom: 0;
        left: 0;
        right: 0;
        box-sizing: border-box;
        background: linear-gradient(0deg, rgba($base-shadow-color, 0.8) 0, rgba($base-shadow-color, 0.35) 80%, transparent);
        padding: 10px;
        opacity: 0;
        transition: opacity .1s ease;

        textarea {
          background: transparent;
          color: $secondary-text-color;
          border: 0;
          padding: 0;
          margin: 0;
          width: 100%;
          font-family: inherit;
          font-size: 14px;
          font-weight: 500;

          &:focus {
            color: $white;
          }

          &::placeholder {
            opacity: 0.75;
            color: $secondary-text-color;
          }
        }

        &.active {
          opacity: 1;
        }
      }
    }

    .compose-form__upload-thumbnail {
      border-radius: 4px;
      background-position: center;
      background-size: cover;
      background-repeat: no-repeat;
      height: 140px;
      width: 100%;
      overflow: hidden;
    }
  }

  .compose-form__buttons-wrapper {
    padding: 10px;
    background: darken($simple-background-color, 8%);
    border-radius: 0 0 4px 4px;
    display: flex;
    justify-content: space-between;
    flex: 0 0 auto;

    .compose-form__buttons {
      display: flex;

      .compose-form__upload-button-icon {
        line-height: 27px;
      }

      .compose-form__sensitive-button {
        display: none;

        &.compose-form__sensitive-button--visible {
          display: block;
        }

        .compose-form__sensitive-button__icon {
          line-height: 27px;
        }
      }
    }

    .icon-button {
      box-sizing: content-box;
      padding: 0 3px;
    }

    .character-counter__wrapper {
      align-self: center;
      margin-right: 4px;

      .character-counter {
        cursor: default;
        font-family: $font-sans-serif, sans-serif;
        font-size: 14px;
        font-weight: 600;
        color: $lighter-text-color;

        &.character-counter--over {
          color: $warning-red;
        }
      }
    }
  }

  .compose-form__publish {
    display: flex;
    justify-content: flex-end;
    min-width: 0;
    flex: 0 0 auto;

    .compose-form__publish-button-wrapper {
      overflow: hidden;
      padding-top: 10px;
    }
  }
}

.no-reduce-motion .spoiler-input {
  transition: height 0.4s ease, opacity 0.4s ease;
}

.emojione {
  font-size: inherit;
  vertical-align: middle;
  object-fit: contain;
  margin: -.2ex .15em .2ex;
  width: 16px;
  height: 16px;

  img {
    width: auto;
  }
}

.reply-indicator {
  border-radius: 4px;
  margin-bottom: 10px;
  background: $ui-primary-color;
  padding: 10px;
  min-height: 23px;
  overflow-y: auto;
  flex: 0 2 auto;
}

.reply-indicator__header {
  margin-bottom: 5px;
  overflow: hidden;
}

.reply-indicator__cancel {
  float: right;
  line-height: 24px;
}

.reply-indicator__display-name {
  color: $inverted-text-color;
  display: block;
  max-width: 100%;
  line-height: 24px;
  overflow: hidden;
  padding-right: 25px;
  text-decoration: none;
}

.reply-indicator__display-avatar {
  float: left;
  margin-right: 5px;
}

.status__content--with-action {
  cursor: pointer;
}

.status__content,
.reply-indicator__content {
  position: relative;
  font-size: 15px;
  line-height: 20px;
  word-wrap: break-word;
  font-weight: 400;
  overflow: hidden;
  text-overflow: ellipsis;
  padding-top: 2px;
  color: $primary-text-color;

  &:focus {
    outline: 0;
  }

  &.status__content--with-spoiler {
    white-space: normal;

    .status__content__text {
      white-space: pre-wrap;
    }
  }

  .emojione {
    width: 20px;
    height: 20px;
    margin: -3px 0 0;
  }

  p {
    margin-bottom: 20px;
    white-space: pre-wrap;

    &:last-child {
      margin-bottom: 2px;
    }
  }

  a {
    color: $secondary-text-color;
    text-decoration: none;

    &:hover {
      text-decoration: underline;

      .fa {
        color: lighten($dark-text-color, 7%);
      }
    }

    &.mention {
      &:hover {
        text-decoration: none;

        span {
          text-decoration: underline;
        }
      }
    }

    .fa {
      color: $dark-text-color;
    }
  }

  .status__content__spoiler-link {
    background: $action-button-color;

    &:hover {
      background: lighten($action-button-color, 7%);
      text-decoration: none;
    }

    &::-moz-focus-inner {
      border: 0;
    }

    &::-moz-focus-inner,
    &:focus,
    &:active {
      outline: 0 !important;
    }
  }

  .status__content__text {
    display: none;

    &.status__content__text--visible {
      display: block;
    }
  }
}

.status__content.status__content--collapsed {
  max-height: 20px * 15; // 15 lines is roughly above 500 characters
}

.status__content__read-more-button {
  display: block;
  font-size: 15px;
  line-height: 20px;
  color: lighten($ui-highlight-color, 8%);
  border: 0;
  background: transparent;
  padding: 0;
  padding-top: 8px;

  &:hover,
  &:active {
    text-decoration: underline;
  }
}

.status__content__spoiler-link {
  display: inline-block;
  border-radius: 2px;
  background: transparent;
  border: 0;
  color: $inverted-text-color;
  font-weight: 700;
  font-size: 11px;
  padding: 0 6px;
  text-transform: uppercase;
  line-height: 20px;
  cursor: pointer;
  vertical-align: middle;
}

.status__wrapper--filtered {
  color: $dark-text-color;
  border: 0;
  font-size: inherit;
  text-align: center;
  line-height: inherit;
  margin: 0;
  padding: 15px;
  box-sizing: border-box;
  width: 100%;
  clear: both;
  border-bottom: 1px solid lighten($ui-base-color, 8%);
}

.status__prepend-icon-wrapper {
  left: -26px;
  position: absolute;
}

.focusable {
  &:focus {
    outline: 0;
    background: lighten($ui-base-color, 4%);

    .status.status-direct {
      background: lighten($ui-base-color, 12%);

      &.muted {
        background: transparent;
      }
    }

    .detailed-status,
    .detailed-status__action-bar {
      background: lighten($ui-base-color, 8%);
    }
  }
}

.status {
  padding: 8px 10px;
  padding-left: 68px;
  position: relative;
  min-height: 54px;
  border-bottom: 1px solid lighten($ui-base-color, 8%);
  cursor: default;

  @supports (-ms-overflow-style: -ms-autohiding-scrollbar) {
    // Add margin to avoid Edge auto-hiding scrollbar appearing over content.
    // On Edge 16 this is 16px and Edge <=15 it's 12px, so aim for 16px.
    padding-right: 26px; // 10px + 16px
  }

  @keyframes fade {
    0% { opacity: 0; }
    100% { opacity: 1; }
  }

  opacity: 1;
  animation: fade 150ms linear;

  .video-player {
    margin-top: 8px;
  }

  &.status-direct:not(.read) {
    background: lighten($ui-base-color, 8%);
    border-bottom-color: lighten($ui-base-color, 12%);
  }

  &.light {
    .status__relative-time {
      color: $light-text-color;
    }

    .status__display-name {
      color: $inverted-text-color;
    }

    .display-name {
      strong {
        color: $inverted-text-color;
      }

      span {
        color: $light-text-color;
      }
    }

    .status__content {
      color: $inverted-text-color;

      a {
        color: $highlight-text-color;
      }

      a.status__content__spoiler-link {
        color: $primary-text-color;
        background: $ui-primary-color;

        &:hover {
          background: lighten($ui-primary-color, 8%);
        }
      }
    }
  }
}

.notification-favourite {
  .status.status-direct {
    background: transparent;

    .icon-button.disabled {
      color: lighten($action-button-color, 13%);
    }
  }
}

.status__relative-time,
.notification__relative_time {
  color: $dark-text-color;
  float: right;
  font-size: 14px;
}

.status__display-name {
  color: $dark-text-color;
}

.status__info .status__display-name {
  display: block;
  max-width: 100%;
  padding-right: 25px;
}

.status__info {
  font-size: 15px;
}

.status-check-box {
  border-bottom: 1px solid $ui-secondary-color;
  display: flex;

  .status-check-box__status {
    margin: 10px 0 10px 10px;
    flex: 1;

    .media-gallery {
      max-width: 250px;
    }

    .status__content {
      padding: 0;
      white-space: normal;
    }

    .video-player {
      margin-top: 8px;
      max-width: 250px;
    }

    .media-gallery__item-thumbnail {
      cursor: default;
    }
  }
}

.status-check-box-toggle {
  align-items: center;
  display: flex;
  flex: 0 0 auto;
  justify-content: center;
  padding: 10px;
}

.status__prepend {
  margin-left: 68px;
  color: $dark-text-color;
  padding: 8px 0;
  padding-bottom: 2px;
  font-size: 14px;
  position: relative;

  .status__display-name strong {
    color: $dark-text-color;
  }

  > span {
    display: block;
    overflow: hidden;
    text-overflow: ellipsis;
  }
}

.status__action-bar {
  align-items: center;
  display: flex;
  margin-top: 8px;

  &__counter {
    display: inline-flex;
    margin-right: 11px;
    align-items: center;

    .status__action-bar-button {
      margin-right: 4px;
    }

    &__label {
      display: inline-block;
      width: 14px;
      font-size: 12px;
      font-weight: 500;
      color: $action-button-color;
    }
  }
}

.status__action-bar-button {
  margin-right: 18px;
}

.status__action-bar-dropdown {
  height: 23.15px;
  width: 23.15px;
}

.detailed-status__action-bar-dropdown {
  flex: 1 1 auto;
  display: flex;
  align-items: center;
  justify-content: center;
  position: relative;
}

.detailed-status {
  background: lighten($ui-base-color, 4%);
  padding: 14px 10px;

  &--flex {
    display: flex;
    flex-wrap: wrap;
    justify-content: space-between;
    align-items: flex-start;

    .status__content,
    .detailed-status__meta {
      flex: 100%;
    }
  }

  .status__content {
    font-size: 19px;
    line-height: 24px;

    .emojione {
      width: 24px;
      height: 24px;
      margin: -1px 0 0;
    }

    .status__content__spoiler-link {
      line-height: 24px;
      margin: -1px 0 0;
    }
  }

  .video-player {
    margin-top: 8px;
  }
}

.detailed-status__meta {
  margin-top: 15px;
  color: $dark-text-color;
  font-size: 14px;
  line-height: 18px;
}

.detailed-status__action-bar {
  background: lighten($ui-base-color, 4%);
  border-top: 1px solid lighten($ui-base-color, 8%);
  border-bottom: 1px solid lighten($ui-base-color, 8%);
  display: flex;
  flex-direction: row;
  padding: 10px 0;
}

.detailed-status__link {
  color: inherit;
  text-decoration: none;
}

.detailed-status__favorites,
.detailed-status__reblogs {
  display: inline-block;
  font-weight: 500;
  font-size: 12px;
  margin-left: 6px;
}

.reply-indicator__content {
  color: $inverted-text-color;
  font-size: 14px;

  a {
    color: $lighter-text-color;
  }
}

.domain {
  padding: 10px;
  border-bottom: 1px solid lighten($ui-base-color, 8%);

  .domain__domain-name {
    flex: 1 1 auto;
    display: block;
    color: $primary-text-color;
    text-decoration: none;
    font-size: 14px;
    font-weight: 500;
  }
}

.domain__wrapper {
  display: flex;
}

.domain_buttons {
  height: 18px;
  padding: 10px;
  white-space: nowrap;
}

.account {
  padding: 10px;
  border-bottom: 1px solid lighten($ui-base-color, 8%);

  &.compact {
    padding: 0;
    border-bottom: 0;

    .account__avatar-wrapper {
      margin-left: 0;
    }
  }

  .account__display-name {
    flex: 1 1 auto;
    display: block;
    color: $darker-text-color;
    overflow: hidden;
    text-decoration: none;
    font-size: 14px;
  }
}

.account__wrapper {
  display: flex;
}

.account__avatar-wrapper {
  float: left;
  margin-left: 12px;
  margin-right: 12px;
}

.account__avatar {
  @include avatar-radius;
  position: relative;

  &-inline {
    display: inline-block;
    vertical-align: middle;
    margin-right: 5px;
  }

  &-composite {
    @include avatar-radius;
    overflow: hidden;

    & > div {
      @include avatar-radius;
      float: left;
      position: relative;
      box-sizing: border-box;
    }
  }
}

a .account__avatar {
  cursor: pointer;
}

.account__avatar-overlay {
  @include avatar-size(48px);

  &-base {
    @include avatar-radius;
    @include avatar-size(36px);
  }

  &-overlay {
    @include avatar-radius;
    @include avatar-size(24px);

    position: absolute;
    bottom: 0;
    right: 0;
    z-index: 1;
  }
}

.account__relationship {
  height: 18px;
  padding: 10px;
  white-space: nowrap;
}

.account__disclaimer {
  padding: 10px;
  border-top: 1px solid lighten($ui-base-color, 8%);
  color: $dark-text-color;

  strong {
    font-weight: 500;

    @each $lang in $cjk-langs {
      &:lang(#{$lang}) {
        font-weight: 700;
      }
    }
  }

  a {
    font-weight: 500;
    color: inherit;
    text-decoration: underline;

    &:hover,
    &:focus,
    &:active {
      text-decoration: none;
    }
  }
}

.account__action-bar {
  border-top: 1px solid lighten($ui-base-color, 8%);
  border-bottom: 1px solid lighten($ui-base-color, 8%);
  line-height: 36px;
  overflow: hidden;
  flex: 0 0 auto;
  display: flex;
}

.account__action-bar-dropdown {
  padding: 10px;

  .icon-button {
    vertical-align: middle;
  }

  .dropdown--active {
    .dropdown__content.dropdown__right {
      left: 6px;
      right: initial;
    }

    &::after {
      bottom: initial;
      margin-left: 11px;
      margin-top: -7px;
      right: initial;
    }
  }
}

.account__action-bar-links {
  display: flex;
  flex: 1 1 auto;
  line-height: 18px;
  text-align: center;
}

.account__action-bar__tab {
  text-decoration: none;
  overflow: hidden;
  flex: 0 1 100%;
  border-right: 1px solid lighten($ui-base-color, 8%);
  padding: 10px 0;
  border-bottom: 4px solid transparent;

  &.active {
    border-bottom: 4px solid $ui-highlight-color;
  }

  & > span {
    display: block;
    text-transform: uppercase;
    font-size: 11px;
    color: $darker-text-color;
  }

  strong {
    display: block;
    font-size: 15px;
    font-weight: 500;
    color: $primary-text-color;

    @each $lang in $cjk-langs {
      &:lang(#{$lang}) {
        font-weight: 700;
      }
    }
  }
}

.account-authorize {
  padding: 14px 10px;

  .detailed-status__display-name {
    display: block;
    margin-bottom: 15px;
    overflow: hidden;
  }
}

.account-authorize__avatar {
  float: left;
  margin-right: 10px;
}

.status__display-name,
.status__relative-time,
.detailed-status__display-name,
.detailed-status__datetime,
.detailed-status__application,
.account__display-name {
  text-decoration: none;
}

.status__display-name,
.account__display-name {
  strong {
    color: $primary-text-color;
  }
}

.muted {
  .emojione {
    opacity: 0.5;
  }
}

.status__display-name,
.reply-indicator__display-name,
.detailed-status__display-name,
a.account__display-name {
  &:hover strong {
    text-decoration: underline;
  }
}

.account__display-name strong {
  display: block;
  overflow: hidden;
  text-overflow: ellipsis;
}

.detailed-status__application,
.detailed-status__datetime {
  color: inherit;
}

.detailed-status__display-name {
  color: $secondary-text-color;
  display: block;
  line-height: 24px;
  margin-bottom: 15px;
  overflow: hidden;

  strong,
  span {
    display: block;
    text-overflow: ellipsis;
    overflow: hidden;
  }

  strong {
    font-size: 16px;
    color: $primary-text-color;
  }
}

.detailed-status__display-avatar {
  float: left;
  margin-right: 10px;
}

.status__avatar {
  height: 48px;
  left: 10px;
  position: absolute;
  top: 10px;
  width: 48px;
}

.status__expand {
  width: 68px;
  position: absolute;
  left: 0;
  top: 0;
  height: 100%;
  cursor: pointer;
}

.muted {
  .status__content p,
  .status__content a {
    color: $dark-text-color;
  }

  .status__display-name strong {
    color: $dark-text-color;
  }

  .status__avatar {
    opacity: 0.5;
  }

  a.status__content__spoiler-link {
    background: $ui-base-lighter-color;
    color: $inverted-text-color;

    &:hover {
      background: lighten($ui-base-lighter-color, 7%);
      text-decoration: none;
    }
  }
}

.notification__message {
  margin: 0 10px 0 68px;
  padding: 8px 0 0;
  cursor: default;
  color: $darker-text-color;
  font-size: 15px;
  line-height: 22px;
  position: relative;

  .fa {
    color: $highlight-text-color;
  }

  > span {
    display: inline;
    overflow: hidden;
    text-overflow: ellipsis;
  }
}

.notification__favourite-icon-wrapper {
  left: -26px;
  position: absolute;

  .star-icon {
    color: $gold-star;
  }
}

.star-icon.active {
  color: $gold-star;
}

.bookmark-icon.active {
  color: $red-bookmark;
}

.notification__display-name {
  color: inherit;
  font-weight: 500;
  text-decoration: none;

  &:hover {
    color: $primary-text-color;
    text-decoration: underline;
  }
}

.notification__relative_time {
  float: right;
}

.display-name {
  display: block;
  max-width: 100%;
  overflow: hidden;
  text-overflow: ellipsis;
  white-space: nowrap;
}

.display-name__html {
  font-weight: 500;
}

.display-name__account {
  font-size: 14px;
}

.status__relative-time,
.detailed-status__datetime {
  &:hover {
    text-decoration: underline;
  }
}

.image-loader {
  position: relative;
  width: 100%;
  height: 100%;
  display: flex;
  align-items: center;
  justify-content: center;
  flex-direction: column;

  .image-loader__preview-canvas {
    max-width: $media-modal-media-max-width;
    max-height: $media-modal-media-max-height;
    background: url('../images/void.png') repeat;
    object-fit: contain;
  }

  .loading-bar {
    position: relative;
  }

  &.image-loader--amorphous .image-loader__preview-canvas {
    display: none;
  }
}

.zoomable-image {
  position: relative;
  width: 100%;
  height: 100%;
  display: flex;
  align-items: center;
  justify-content: center;

  img {
    max-width: $media-modal-media-max-width;
    max-height: $media-modal-media-max-height;
    width: auto;
    height: auto;
    object-fit: contain;
  }
}

.navigation-bar {
  padding: 10px;
  display: flex;
  align-items: center;
  flex-shrink: 0;
  cursor: default;
  color: $darker-text-color;

  strong {
    color: $secondary-text-color;
  }

  a {
    color: inherit;
  }

  .permalink {
    text-decoration: none;
  }

  .navigation-bar__actions {
    position: relative;

    .icon-button.close {
      position: absolute;
      pointer-events: none;
      transform: scale(0, 1) translate(-100%, 0);
      opacity: 0;
    }

    .compose__action-bar .icon-button {
      pointer-events: auto;
      transform: scale(1, 1) translate(0, 0);
      opacity: 1;
    }
  }
}

.navigation-bar__profile {
  flex: 1 1 auto;
  margin-left: 8px;
  line-height: 20px;
  margin-top: -1px;
  overflow: hidden;
}

.navigation-bar__profile-account {
  display: block;
  font-weight: 500;
  overflow: hidden;
  text-overflow: ellipsis;
}

.navigation-bar__profile-edit {
  color: inherit;
  text-decoration: none;
}

.dropdown {
  display: inline-block;
}

.dropdown__content {
  display: none;
  position: absolute;
}

.dropdown-menu__separator {
  border-bottom: 1px solid darken($ui-secondary-color, 8%);
  margin: 5px 7px 6px;
  height: 0;
}

.dropdown-menu {
  background: $ui-secondary-color;
  padding: 4px 0;
  border-radius: 4px;
  box-shadow: 2px 4px 15px rgba($base-shadow-color, 0.4);
  z-index: 9999;

  ul {
    list-style: none;
  }

  &.left {
    transform-origin: 100% 50%;
  }

  &.top {
    transform-origin: 50% 100%;
  }

  &.bottom {
    transform-origin: 50% 0;
  }

  &.right {
    transform-origin: 0 50%;
  }
}

.dropdown-menu__arrow {
  position: absolute;
  width: 0;
  height: 0;
  border: 0 solid transparent;

  &.left {
    right: -5px;
    margin-top: -5px;
    border-width: 5px 0 5px 5px;
    border-left-color: $ui-secondary-color;
  }

  &.top {
    bottom: -5px;
    margin-left: -7px;
    border-width: 5px 7px 0;
    border-top-color: $ui-secondary-color;
  }

  &.bottom {
    top: -5px;
    margin-left: -7px;
    border-width: 0 7px 5px;
    border-bottom-color: $ui-secondary-color;
  }

  &.right {
    left: -5px;
    margin-top: -5px;
    border-width: 5px 5px 5px 0;
    border-right-color: $ui-secondary-color;
  }
}

.dropdown-menu__item {
  a {
    font-size: 13px;
    line-height: 18px;
    display: block;
    padding: 4px 14px;
    box-sizing: border-box;
    text-decoration: none;
    background: $ui-secondary-color;
    color: $inverted-text-color;
    overflow: hidden;
    text-overflow: ellipsis;
    white-space: nowrap;

    &:focus,
    &:hover,
    &:active {
      background: $ui-highlight-color;
      color: $secondary-text-color;
      outline: 0;
    }
  }
}

.dropdown--active .dropdown__content {
  display: block;
  line-height: 18px;
  max-width: 311px;
  right: 0;
  text-align: left;
  z-index: 9999;

  & > ul {
    list-style: none;
    background: $ui-secondary-color;
    padding: 4px 0;
    border-radius: 4px;
    box-shadow: 0 0 15px rgba($base-shadow-color, 0.4);
    min-width: 140px;
    position: relative;
  }

  &.dropdown__right {
    right: 0;
  }

  &.dropdown__left {
    & > ul {
      left: -98px;
    }
  }

  & > ul > li > a {
    font-size: 13px;
    line-height: 18px;
    display: block;
    padding: 4px 14px;
    box-sizing: border-box;
    text-decoration: none;
    background: $ui-secondary-color;
    color: $inverted-text-color;
    overflow: hidden;
    text-overflow: ellipsis;
    white-space: nowrap;

    &:focus {
      outline: 0;
    }

    &:hover {
      background: $ui-highlight-color;
      color: $secondary-text-color;
    }
  }
}

.dropdown__icon {
  vertical-align: middle;
}

.columns-area {
  display: flex;
  flex: 1 1 auto;
  flex-direction: row;
  justify-content: flex-start;
  overflow-x: auto;
  position: relative;

  &.unscrollable {
    overflow-x: hidden;
  }

  &__panels {
    display: flex;
    justify-content: center;
    width: 100%;
    height: 100%;

    &__pane {
      height: 100%;
      overflow: hidden;
      pointer-events: none;
      display: flex;
      justify-content: flex-end;

      &--start {
        justify-content: flex-start;
      }

      &__inner {
        width: 285px;
        pointer-events: auto;
        height: 100%;
      }
    }

    &__main {
      box-sizing: border-box;
      width: 100%;
      max-width: 600px;
      display: flex;
      flex-direction: column;

      @media screen and (min-width: $no-gap-breakpoint) {
        padding: 0 10px;
      }
    }
  }
}

.react-swipeable-view-container {
  &,
  .columns-area,
  .drawer,
  .column {
    height: 100%;
  }
}

.react-swipeable-view-container > * {
  display: flex;
  align-items: center;
  justify-content: center;
  height: 100%;
}

.column {
  width: 350px;
  position: relative;
  box-sizing: border-box;
  display: flex;
  flex-direction: column;

  > .scrollable {
    background: $ui-base-color;
  }
}

.ui {
  flex: 0 0 auto;
  display: flex;
  flex-direction: column;
  width: 100%;
  height: 100%;
  background: darken($ui-base-color, 7%);
}

.drawer {
  width: 300px;
  box-sizing: border-box;
  display: flex;
  flex-direction: column;
  overflow-y: hidden;
}

.drawer__tab {
  display: block;
  flex: 1 1 auto;
  padding: 15px 5px 13px;
  color: $darker-text-color;
  text-decoration: none;
  text-align: center;
  font-size: 16px;
  border-bottom: 2px solid transparent;
}

.column,
.drawer {
  flex: 1 1 100%;
  overflow: hidden;
}

@media screen and (min-width: 631px) {
  .columns-area {
    padding: 0;
  }

  .column,
  .drawer {
    flex: 0 0 auto;
    padding: 10px;
    padding-left: 5px;
    padding-right: 5px;

    &:first-child {
      padding-left: 10px;
    }

    &:last-child {
      padding-right: 10px;
    }
  }

  .columns-area > div {
    .column,
    .drawer {
      padding-left: 5px;
      padding-right: 5px;
    }
  }
}

.tabs-bar {
  box-sizing: border-box;
  display: flex;
  background: lighten($ui-base-color, 8%);
  flex: 0 0 auto;
  overflow-y: auto;
}

.tabs-bar__link {
  display: block;
  flex: 1 1 auto;
  padding: 15px 10px;
  padding-bottom: 13px;
  color: $primary-text-color;
  text-decoration: none;
  text-align: center;
  font-size: 14px;
  font-weight: 500;
  border-bottom: 2px solid lighten($ui-base-color, 8%);
  transition: all 50ms linear;
  transition-property: border-bottom, background, color;

  .fa {
    font-weight: 400;
    font-size: 16px;
  }

  &:hover,
  &:focus,
  &:active {
    @media screen and (min-width: 631px) {
      background: lighten($ui-base-color, 14%);
      border-bottom-color: lighten($ui-base-color, 14%);
    }
  }

  &.active {
    border-bottom: 2px solid $highlight-text-color;
    color: $highlight-text-color;
  }

  span {
    margin-left: 5px;
    display: none;
  }
}

@media screen and (min-width: 600px) {
  .tabs-bar__link {
    span {
      display: inline;
    }
  }
}

.columns-area--mobile {
  flex-direction: column;
  width: 100%;
  height: 100%;
  margin: 0 auto;

  .column,
  .drawer {
    width: 100%;
    height: 100%;
    padding: 0;
  }

  .autosuggest-textarea__textarea {
    font-size: 16px;
  }

  .search__input {
    line-height: 18px;
    font-size: 16px;
    padding: 15px;
    padding-right: 30px;
  }

  .search__icon .fa {
    top: 15px;
  }

  @media screen and (min-width: $no-gap-breakpoint) {
    padding: 10px 0;
  }

  @media screen and (min-width: 630px) {
    .detailed-status {
      padding: 15px;

      .media-gallery,
      .video-player {
        margin-top: 15px;
      }
    }

    .account__header__bar {
      padding: 5px 10px;
    }

    .navigation-bar,
    .compose-form {
      padding: 15px;
    }

    .compose-form .compose-form__publish .compose-form__publish-button-wrapper {
      padding-top: 15px;
    }

    .status {
      padding: 15px 15px 15px (48px + 15px * 2);
      min-height: 48px + 2px;

      &__avatar {
        left: 15px;
        top: 17px;
      }

      &__content {
        padding-top: 5px;
      }

      &__prepend {
        margin-left: 48px + 15px * 2;
        padding-top: 15px;
      }

      &__prepend-icon-wrapper {
        left: -32px;
      }

      .media-gallery,
      &__action-bar,
      .video-player {
        margin-top: 10px;
      }
    }

    .account {
      padding: 15px 10px;

      &__header__bio {
        margin: 0 -10px;
      }
    }

    .notification {
      &__message {
        margin-left: 48px + 15px * 2;
        padding-top: 15px;
      }

      &__favourite-icon-wrapper {
        left: -32px;
      }

      .status {
        padding-top: 8px;
      }

      .account {
        padding-top: 8px;
      }

      .account__avatar-wrapper {
        margin-left: 17px;
        margin-right: 15px;
      }
    }
  }
}

.floating-action-button {
  position: fixed;
  display: flex;
  justify-content: center;
  align-items: center;
  width: 3.9375rem;
  height: 3.9375rem;
  bottom: 1.3125rem;
  right: 1.3125rem;
  background: darken($ui-highlight-color, 3%);
  color: $white;
  border-radius: 50%;
  font-size: 21px;
  line-height: 21px;
  text-decoration: none;
  box-shadow: 2px 3px 9px rgba($base-shadow-color, 0.4);

  &:hover,
  &:focus,
  &:active {
    background: lighten($ui-highlight-color, 7%);
  }
}

@media screen and (min-width: $no-gap-breakpoint) {
  .tabs-bar {
    margin: 10px auto;
    margin-bottom: 0;
    width: 100%;
  }

  .react-swipeable-view-container .columns-area--mobile {
    height: calc(100% - 20px) !important;
  }

  .getting-started__wrapper,
  .getting-started__trends,
  .search {
    margin-bottom: 10px;
  }
}

@media screen and (max-width: 600px + (285px * 1) + (10px * 1)) {
  .columns-area__panels__pane--compositional {
    display: none;
  }
}

@media screen and (min-width: 600px + (285px * 1) + (10px * 1)) {
  .floating-action-button,
  .tabs-bar__link.optional {
    display: none;
  }

  .search-page .search {
    display: none;
  }
}

@media screen and (max-width: 600px + (285px * 2) + (10px * 2)) {
  .columns-area__panels__pane--navigational {
    display: none;
  }
}

@media screen and (min-width: 600px + (285px * 2) + (10px * 2)) {
  .tabs-bar {
    display: none;
  }
}

.icon-with-badge {
  position: relative;

  &__badge {
    position: absolute;
    left: 9px;
    top: -13px;
    background: $ui-highlight-color;
    border: 2px solid lighten($ui-base-color, 8%);
    padding: 1px 6px;
    border-radius: 6px;
    font-size: 10px;
    font-weight: 500;
    line-height: 14px;
    color: $primary-text-color;
  }
}

.column-link--transparent .icon-with-badge__badge {
  border-color: darken($ui-base-color, 8%);
}

.compose-panel {
  width: 285px;
  margin-top: 10px;
  display: flex;
  flex-direction: column;
  height: calc(100% - 10px);
  overflow-y: hidden;

  .navigation-bar {
    padding-top: 20px;
    padding-bottom: 20px;
    flex: 0 1 48px;
    min-height: 20px;
  }

  .flex-spacer {
    background: transparent;
  }

  .compose-form {
    flex: 1;
    overflow-y: hidden;
    display: flex;
    flex-direction: column;
    min-height: 310px;
    padding-bottom: 71px;
    margin-bottom: -71px;
  }

  .compose-form__autosuggest-wrapper {
    overflow-y: auto;
    background-color: $white;
    border-radius: 4px 4px 0 0;
    flex: 0 1 auto;
  }

  .autosuggest-textarea__textarea {
    overflow-y: hidden;
  }

  .compose-form__upload-thumbnail {
    height: 80px;
  }
}

.navigation-panel {
  margin-top: 10px;
  margin-bottom: 10px;
  height: calc(100% - 20px);
  overflow-y: auto;

  hr {
    border: 0;
    background: transparent;
    border-top: 1px solid lighten($ui-base-color, 4%);
    margin: 10px 0;
  }
}

.drawer__pager {
  box-sizing: border-box;
  padding: 0;
  flex-grow: 1;
  position: relative;
  overflow: hidden;
  display: flex;
}

.drawer__inner {
  position: absolute;
  top: 0;
  left: 0;
  background: lighten($ui-base-color, 13%);
  box-sizing: border-box;
  padding: 0;
  display: flex;
  flex-direction: column;
  overflow: hidden;
  overflow-y: auto;
  width: 100%;
  height: 100%;

  &.darker {
    background: $ui-base-color;
  }
}

.drawer__inner__mastodon {
  background: lighten($ui-base-color, 13%) url('data:image/svg+xml;utf8,<svg xmlns="http://www.w3.org/2000/svg" viewBox="0 0 234.80078 31.757813" width="234.80078" height="31.757812"><path d="M19.599609 0c-1.05 0-2.10039.375-2.90039 1.125L0 16.925781v14.832031h234.80078V17.025391l-16.5-15.900391c-1.6-1.5-4.20078-1.5-5.80078 0l-13.80078 13.099609c-1.6 1.5-4.19883 1.5-5.79883 0L179.09961 1.125c-1.6-1.5-4.19883-1.5-5.79883 0L159.5 14.224609c-1.6 1.5-4.20078 1.5-5.80078 0L139.90039 1.125c-1.6-1.5-4.20078-1.5-5.80078 0l-13.79883 13.099609c-1.6 1.5-4.20078 1.5-5.80078 0L100.69922 1.125c-1.600001-1.5-4.198829-1.5-5.798829 0l-13.59961 13.099609c-1.6 1.5-4.200781 1.5-5.800781 0L61.699219 1.125c-1.6-1.5-4.198828-1.5-5.798828 0L42.099609 14.224609c-1.6 1.5-4.198828 1.5-5.798828 0L22.5 1.125C21.7.375 20.649609 0 19.599609 0z" fill="#{hex-color($ui-base-color)}"/></svg>') no-repeat bottom / 100% auto;
  flex: 1;
  min-height: 47px;
  display: none;

  > img {
    display: block;
    object-fit: contain;
    object-position: bottom left;
    width: 100%;
    height: 100%;
    pointer-events: none;
    user-drag: none;
    user-select: none;
  }

  @media screen and (min-height: 640px) {
    display: block;
  }
}

.pseudo-drawer {
  background: lighten($ui-base-color, 13%);
  font-size: 13px;
  text-align: left;
}

.drawer__header {
  flex: 0 0 auto;
  font-size: 16px;
  background: lighten($ui-base-color, 8%);
  margin-bottom: 10px;
  display: flex;
  flex-direction: row;

  a {
    transition: background 100ms ease-in;

    &:hover {
      background: lighten($ui-base-color, 3%);
      transition: background 200ms ease-out;
    }
  }
}

.scrollable {
  overflow-y: scroll;
  overflow-x: hidden;
  flex: 1 1 auto;
  -webkit-overflow-scrolling: touch;
  will-change: transform; // improves perf in mobile Chrome

  &.optionally-scrollable {
    overflow-y: auto;
  }

  @supports(display: grid) { // hack to fix Chrome <57
    contain: strict;
  }

  &--flex {
    display: flex;
    flex-direction: column;
  }

  &__append {
    flex: 1 1 auto;
    position: relative;
    min-height: 120px;
  }
}

.scrollable.fullscreen {
  @supports(display: grid) { // hack to fix Chrome <57
    contain: none;
  }
}

.column-back-button {
  background: lighten($ui-base-color, 4%);
  color: $highlight-text-color;
  cursor: pointer;
  flex: 0 0 auto;
  font-size: 16px;
  line-height: inherit;
  border: 0;
  text-align: unset;
  padding: 15px;
  margin: 0;
  z-index: 3;
  outline: 0;

  &:hover {
    text-decoration: underline;
  }
}

.column-header__back-button {
  background: lighten($ui-base-color, 4%);
  border: 0;
  font-family: inherit;
  color: $highlight-text-color;
  cursor: pointer;
  white-space: nowrap;
  font-size: 16px;
  padding: 0 5px 0 0;
  z-index: 3;

  &:hover {
    text-decoration: underline;
  }

  &:last-child {
    padding: 0 15px 0 0;
  }
}

.column-back-button__icon {
  display: inline-block;
  margin-right: 5px;
}

.column-back-button--slim {
  position: relative;
}

.column-back-button--slim-button {
  cursor: pointer;
  flex: 0 0 auto;
  font-size: 16px;
  padding: 15px;
  position: absolute;
  right: 0;
  top: -48px;
}

.react-toggle {
  display: inline-block;
  position: relative;
  cursor: pointer;
  background-color: transparent;
  border: 0;
  padding: 0;
  user-select: none;
  -webkit-tap-highlight-color: rgba($base-overlay-background, 0);
  -webkit-tap-highlight-color: transparent;
}

.react-toggle-screenreader-only {
  border: 0;
  clip: rect(0 0 0 0);
  height: 1px;
  margin: -1px;
  overflow: hidden;
  padding: 0;
  position: absolute;
  width: 1px;
}

.react-toggle--disabled {
  cursor: not-allowed;
  opacity: 0.5;
  transition: opacity 0.25s;
}

.react-toggle-track {
  width: 50px;
  height: 24px;
  padding: 0;
  border-radius: 30px;
  background-color: $ui-base-color;
  transition: background-color 0.2s ease;
}

.react-toggle:hover:not(.react-toggle--disabled) .react-toggle-track {
  background-color: darken($ui-base-color, 10%);
}

.react-toggle--checked .react-toggle-track {
  background-color: $ui-highlight-color;
}

.react-toggle--checked:hover:not(.react-toggle--disabled) .react-toggle-track {
  background-color: lighten($ui-highlight-color, 10%);
}

.react-toggle-track-check {
  position: absolute;
  width: 14px;
  height: 10px;
  top: 0;
  bottom: 0;
  margin-top: auto;
  margin-bottom: auto;
  line-height: 0;
  left: 8px;
  opacity: 0;
  transition: opacity 0.25s ease;
}

.react-toggle--checked .react-toggle-track-check {
  opacity: 1;
  transition: opacity 0.25s ease;
}

.react-toggle-track-x {
  position: absolute;
  width: 10px;
  height: 10px;
  top: 0;
  bottom: 0;
  margin-top: auto;
  margin-bottom: auto;
  line-height: 0;
  right: 10px;
  opacity: 1;
  transition: opacity 0.25s ease;
}

.react-toggle--checked .react-toggle-track-x {
  opacity: 0;
}

.react-toggle-thumb {
  position: absolute;
  top: 1px;
  left: 1px;
  width: 22px;
  height: 22px;
  border: 1px solid $ui-base-color;
  border-radius: 50%;
  background-color: darken($simple-background-color, 2%);
  box-sizing: border-box;
  transition: all 0.25s ease;
  transition-property: border-color, left;
}

.react-toggle--checked .react-toggle-thumb {
  left: 27px;
  border-color: $ui-highlight-color;
}

.column-link {
  background: lighten($ui-base-color, 8%);
  color: $primary-text-color;
  display: block;
  font-size: 16px;
  padding: 15px;
  text-decoration: none;

  &:hover,
  &:focus,
  &:active {
    background: lighten($ui-base-color, 11%);
  }

  &:focus {
    outline: 0;
  }

  &--transparent {
    background: transparent;
    color: $ui-secondary-color;

    &:hover,
    &:focus,
    &:active {
      background: transparent;
      color: $primary-text-color;
    }

    &.active {
      color: $ui-highlight-color;
    }
  }
}

.column-link__icon {
  display: inline-block;
  margin-right: 5px;
}

.column-link__badge {
  display: inline-block;
  border-radius: 4px;
  font-size: 12px;
  line-height: 19px;
  font-weight: 500;
  background: $ui-base-color;
  padding: 4px 8px;
  margin: -6px 10px;
}

.column-subheading {
  background: $ui-base-color;
  color: $dark-text-color;
  padding: 8px 20px;
  font-size: 12px;
  font-weight: 500;
  text-transform: uppercase;
  cursor: default;
}

.getting-started__wrapper,
.getting-started,
.flex-spacer {
  background: $ui-base-color;
}

.getting-started__wrapper {
  flex: 0 0 auto;
}

.flex-spacer {
  flex: 1 1 auto;
}

.getting-started {
  color: $dark-text-color;
  overflow: auto;

  &__footer {
    flex: 0 0 auto;
    padding: 10px;
    padding-top: 20px;

    ul {
      margin-bottom: 10px;
    }

    ul li {
      display: inline;
    }

    p {
      color: $dark-text-color;
      font-size: 13px;
      margin-bottom: 20px;

      a {
        color: $dark-text-color;
        text-decoration: underline;
      }
    }

    a {
      text-decoration: none;
      color: $darker-text-color;

      &:hover,
      &:focus,
      &:active {
        text-decoration: underline;
      }
    }
  }

  &__trends {
    background: $ui-base-color;
    flex: 0 1 auto;

    @media screen and (max-height: 810px) {
      .trends__item:nth-child(3) {
        display: none;
      }
    }

    @media screen and (max-height: 720px) {
      .trends__item:nth-child(2) {
        display: none;
      }
    }

    @media screen and (max-height: 670px) {
      display: none;
    }
  }

  &__scrollable {
    max-height: 100%;
    overflow-y: auto;
  }
}

.keyboard-shortcuts {
  padding: 8px 0 0;
  overflow: hidden;

  thead {
    position: absolute;
    left: -9999px;
  }

  td {
    padding: 0 10px 8px;
  }

  kbd {
    display: inline-block;
    padding: 3px 5px;
    background-color: lighten($ui-base-color, 8%);
    border: 1px solid darken($ui-base-color, 4%);
  }
}

.setting-text {
  display: block;
  box-sizing: border-box;
  width: 100%;
  margin: 0;
  color: $inverted-text-color;
  background: $simple-background-color;
  padding: 10px;
  font-family: inherit;
  font-size: 14px;
  resize: vertical;
  border: 0;
  outline: 0;
  border-radius: 4px;

  &:focus {
    outline: 0;
  }

  @media screen and (max-width: 600px) {
    font-size: 16px;
  }
}

.no-reduce-motion button.icon-button i.fa-retweet {
  background-position: 0 0;
  height: 19px;
  transition: background-position 0.9s steps(10);
  transition-duration: 0s;
  vertical-align: middle;
  width: 22px;

  &::before {
    display: none !important;
  }

}

.no-reduce-motion button.icon-button.active i.fa-retweet {
  transition-duration: 0.9s;
  background-position: 0 100%;
}

.reduce-motion button.icon-button i.fa-retweet {
  color: $action-button-color;
  transition: color 100ms ease-in;
}

.reduce-motion button.icon-button.active i.fa-retweet {
  color: $highlight-text-color;
}

.status-card {
  display: flex;
  font-size: 14px;
  border: 1px solid lighten($ui-base-color, 8%);
  border-radius: 4px;
  color: $dark-text-color;
  margin-top: 14px;
  text-decoration: none;
  overflow: hidden;

  &__actions {
    bottom: 0;
    left: 0;
    position: absolute;
    right: 0;
    top: 0;
    display: flex;
    justify-content: center;
    align-items: center;

    & > div {
      background: rgba($base-shadow-color, 0.6);
      border-radius: 8px;
      padding: 12px 9px;
      flex: 0 0 auto;
      display: flex;
      justify-content: center;
      align-items: center;
    }

    button,
    a {
      display: inline;
      color: $secondary-text-color;
      background: transparent;
      border: 0;
      padding: 0 8px;
      text-decoration: none;
      font-size: 18px;
      line-height: 18px;

      &:hover,
      &:active,
      &:focus {
        color: $primary-text-color;
      }
    }

    a {
      font-size: 19px;
      position: relative;
      bottom: -1px;
    }
  }
}

a.status-card {
  cursor: pointer;

  &:hover {
    background: lighten($ui-base-color, 8%);
  }
}

.status-card-photo {
  cursor: zoom-in;
  display: block;
  text-decoration: none;
  width: 100%;
  height: auto;
  margin: 0;
}

.status-card-video {
  iframe {
    width: 100%;
    height: 100%;
  }
}

.status-card__title {
  display: block;
  font-weight: 500;
  margin-bottom: 5px;
  color: $darker-text-color;
  overflow: hidden;
  text-overflow: ellipsis;
  white-space: nowrap;
  text-decoration: none;
}

.status-card__content {
  flex: 1 1 auto;
  overflow: hidden;
  padding: 14px 14px 14px 8px;
}

.status-card__description {
  color: $darker-text-color;
}

.status-card__host {
  display: block;
  margin-top: 5px;
  font-size: 13px;
  overflow: hidden;
  text-overflow: ellipsis;
  white-space: nowrap;
}

.status-card__image {
  flex: 0 0 100px;
  background: lighten($ui-base-color, 8%);
  position: relative;

  & > .fa {
    font-size: 21px;
    position: absolute;
    transform-origin: 50% 50%;
    top: 50%;
    left: 50%;
    transform: translate(-50%, -50%);
  }
}

.status-card.horizontal {
  display: block;

  .status-card__image {
    width: 100%;
  }

  .status-card__image-image {
    border-radius: 4px 4px 0 0;
  }

  .status-card__title {
    white-space: inherit;
  }
}

.status-card.compact {
  border-color: lighten($ui-base-color, 4%);

  &.interactive {
    border: 0;
  }

  .status-card__content {
    padding: 8px;
    padding-top: 10px;
  }

  .status-card__title {
    white-space: nowrap;
  }

  .status-card__image {
    flex: 0 0 60px;
  }
}

a.status-card.compact:hover {
  background-color: lighten($ui-base-color, 4%);
}

.status-card__image-image {
  border-radius: 4px 0 0 4px;
  display: block;
  margin: 0;
  width: 100%;
  height: 100%;
  object-fit: cover;
  background-size: cover;
  background-position: center center;
}

.load-more {
  display: block;
  color: $dark-text-color;
  background-color: transparent;
  border: 0;
  font-size: inherit;
  text-align: center;
  line-height: inherit;
  margin: 0;
  padding: 15px;
  box-sizing: border-box;
  width: 100%;
  clear: both;
  text-decoration: none;

  &:hover {
    background: lighten($ui-base-color, 2%);
  }
}

.load-gap {
  border-bottom: 1px solid lighten($ui-base-color, 8%);
}

.regeneration-indicator {
  text-align: center;
  font-size: 16px;
  font-weight: 500;
  color: $dark-text-color;
  background: $ui-base-color;
  cursor: default;
  display: flex;
  flex: 1 1 auto;
  align-items: center;
  justify-content: center;
  padding: 20px;

  & > div {
    width: 100%;
    background: transparent;
    padding-top: 0;
  }

  &__figure {
    background: url('../images/elephant_ui_working.svg') no-repeat center 0;
    width: 100%;
    height: 160px;
    background-size: contain;
    position: absolute;
    top: 50%;
    left: 50%;
    transform: translate(-50%, -50%);
  }

  &.missing-indicator {
    padding-top: 20px + 48px;

    .regeneration-indicator__figure {
      background-image: url('../images/elephant_ui_disappointed.svg');
    }
  }

  &__label {
    margin-top: 200px;

    strong {
      display: block;
      margin-bottom: 10px;
      color: $dark-text-color;
    }

    span {
      font-size: 15px;
      font-weight: 400;
    }
  }
}

.column-header__wrapper {
  position: relative;
  flex: 0 0 auto;

  &.active {
    &::before {
      display: block;
      content: "";
      position: absolute;
      top: 35px;
      left: 0;
      right: 0;
      margin: 0 auto;
      width: 60%;
      pointer-events: none;
      height: 28px;
      z-index: 1;
      background: radial-gradient(ellipse, rgba($ui-highlight-color, 0.23) 0%, rgba($ui-highlight-color, 0) 60%);
    }
  }
}

.column-header {
  display: flex;
  font-size: 16px;
  background: lighten($ui-base-color, 4%);
  flex: 0 0 auto;
  cursor: pointer;
  position: relative;
  z-index: 2;
  outline: 0;
  overflow: hidden;

  & > button {
    margin: 0;
    border: 0;
    padding: 15px 0 15px 15px;
    color: inherit;
    background: transparent;
    font: inherit;
    text-align: left;
    text-overflow: ellipsis;
    overflow: hidden;
    white-space: nowrap;
    flex: 1;
  }

  & > .column-header__back-button {
    color: $highlight-text-color;
  }

  &.active {
    box-shadow: 0 1px 0 rgba($highlight-text-color, 0.3);

    .column-header__icon {
      color: $highlight-text-color;
      text-shadow: 0 0 10px rgba($highlight-text-color, 0.4);
    }
  }

  &:focus,
  &:active {
    outline: 0;
  }
}

.column-header__buttons {
  height: 48px;
  display: flex;
}

.column-header__links {
  margin-bottom: 14px;
}

.column-header__links .text-btn {
  margin-right: 10px;
}

.column-header__button {
  background: lighten($ui-base-color, 4%);
  border: 0;
  color: $darker-text-color;
  cursor: pointer;
  font-size: 16px;
  padding: 0 15px;

  &:hover {
    color: lighten($darker-text-color, 7%);
  }

  &.active {
    color: $primary-text-color;
    background: lighten($ui-base-color, 8%);

    &:hover {
      color: $primary-text-color;
      background: lighten($ui-base-color, 8%);
    }
  }
}

.column-header__collapsible {
  max-height: 70vh;
  overflow: hidden;
  overflow-y: auto;
  color: $darker-text-color;
  transition: max-height 150ms ease-in-out, opacity 300ms linear;
  opacity: 1;

  &.collapsed {
    max-height: 0;
    opacity: 0.5;
  }

  &.animating {
    overflow-y: hidden;
  }

  hr {
    height: 0;
    background: transparent;
    border: 0;
    border-top: 1px solid lighten($ui-base-color, 12%);
    margin: 10px 0;
  }
}

.column-header__collapsible-inner {
  background: lighten($ui-base-color, 8%);
  padding: 15px;
}

.column-header__setting-btn {
  &:hover {
    color: $darker-text-color;
    text-decoration: underline;
  }
}

.column-header__setting-arrows {
  float: right;

  .column-header__setting-btn {
    padding: 0 10px;

    &:last-child {
      padding-right: 0;
    }
  }
}

.text-btn {
  display: inline-block;
  padding: 0;
  font-family: inherit;
  font-size: inherit;
  color: inherit;
  border: 0;
  background: transparent;
  cursor: pointer;
}

.column-header__icon {
  display: inline-block;
  margin-right: 5px;
}

.loading-indicator {
  color: $dark-text-color;
  font-size: 12px;
  font-weight: 400;
  text-transform: uppercase;
  overflow: visible;
  position: absolute;
  top: 50%;
  left: 50%;
  transform: translate(-50%, -50%);

  span {
    display: block;
    float: left;
    margin-left: 50%;
    transform: translateX(-50%);
    margin: 82px 0 0 50%;
    white-space: nowrap;
  }
}

.loading-indicator__figure {
  position: absolute;
  top: 50%;
  left: 50%;
  transform: translate(-50%, -50%);
  width: 42px;
  height: 42px;
  box-sizing: border-box;
  background-color: transparent;
  border: 0 solid lighten($ui-base-color, 26%);
  border-width: 6px;
  border-radius: 50%;
}

.no-reduce-motion .loading-indicator span {
  animation: loader-label 1.15s infinite cubic-bezier(0.215, 0.61, 0.355, 1);
}

.no-reduce-motion .loading-indicator__figure {
  animation: loader-figure 1.15s infinite cubic-bezier(0.215, 0.61, 0.355, 1);
}

@keyframes loader-figure {
  0% {
    width: 0;
    height: 0;
    background-color: lighten($ui-base-color, 26%);
  }

  29% {
    background-color: lighten($ui-base-color, 26%);
  }

  30% {
    width: 42px;
    height: 42px;
    background-color: transparent;
    border-width: 21px;
    opacity: 1;
  }

  100% {
    width: 42px;
    height: 42px;
    border-width: 0;
    opacity: 0;
    background-color: transparent;
  }
}

@keyframes loader-label {
  0% { opacity: 0.25; }
  30% { opacity: 1; }
  100% { opacity: 0.25; }
}

.video-error-cover {
  align-items: center;
  background: $base-overlay-background;
  color: $primary-text-color;
  cursor: pointer;
  display: flex;
  flex-direction: column;
  height: 100%;
  justify-content: center;
  margin-top: 8px;
  position: relative;
  text-align: center;
  z-index: 100;
}

.media-spoiler {
  background: $base-overlay-background;
  color: $darker-text-color;
  border: 0;
  padding: 0;
  width: 100%;
  height: 100%;
  border-radius: 4px;
  appearance: none;

  &:hover,
  &:active,
  &:focus {
    padding: 0;
    color: lighten($darker-text-color, 8%);
  }
}

.media-spoiler__warning {
  display: block;
  font-size: 14px;
}

.media-spoiler__trigger {
  display: block;
  font-size: 11px;
  font-weight: 700;
}

.spoiler-button {
  top: 0;
  left: 0;
  width: 100%;
  height: 100%;
  position: absolute;
  z-index: 100;

  &--minified {
    display: block;
    left: 4px;
    top: 4px;
    width: auto;
    height: auto;
  }

  &--hidden {
    display: none;
  }

  &__overlay {
    display: block;
    background: transparent;
    width: 100%;
    height: 100%;
    border: 0;

    &__label {
      display: inline-block;
      background: rgba($base-overlay-background, 0.5);
      border-radius: 8px;
      padding: 8px 12px;
      color: $primary-text-color;
      font-weight: 500;
      font-size: 14px;
    }

    &:hover,
    &:focus,
    &:active {
      .spoiler-button__overlay__label {
        background: rgba($base-overlay-background, 0.8);
      }
    }
  }
}

.modal-container--preloader {
  background: lighten($ui-base-color, 8%);
}

.account--panel {
  background: lighten($ui-base-color, 4%);
  border-top: 1px solid lighten($ui-base-color, 8%);
  border-bottom: 1px solid lighten($ui-base-color, 8%);
  display: flex;
  flex-direction: row;
  padding: 10px 0;
}

.account--panel__button,
.detailed-status__button {
  flex: 1 1 auto;
  text-align: center;
}

.column-settings__outer {
  background: lighten($ui-base-color, 8%);
  padding: 15px;
}

.column-settings__section {
  color: $darker-text-color;
  cursor: default;
  display: block;
  font-weight: 500;
  margin-bottom: 10px;
}

.column-settings__hashtags {
  .column-settings__row {
    margin-bottom: 15px;
  }

  .column-select {
    &__control {
      @include search-input;
    }

    &__placeholder {
      color: $dark-text-color;
      padding-left: 2px;
      font-size: 12px;
    }

    &__value-container {
      padding-left: 6px;
    }

    &__multi-value {
      background: lighten($ui-base-color, 8%);

      &__remove {
        cursor: pointer;

        &:hover,
        &:active,
        &:focus {
          background: lighten($ui-base-color, 12%);
          color: lighten($darker-text-color, 4%);
        }
      }
    }

    &__multi-value__label,
    &__input {
      color: $darker-text-color;
    }

    &__clear-indicator,
    &__dropdown-indicator {
      cursor: pointer;
      transition: none;
      color: $dark-text-color;

      &:hover,
      &:active,
      &:focus {
        color: lighten($dark-text-color, 4%);
      }
    }

    &__indicator-separator {
      background-color: lighten($ui-base-color, 8%);
    }

    &__menu {
      @include search-popout;
      padding: 0;
      background: $ui-secondary-color;
    }

    &__menu-list {
      padding: 6px;
    }

    &__option {
      color: $inverted-text-color;
      border-radius: 4px;
      font-size: 14px;

      &--is-focused,
      &--is-selected {
        background: darken($ui-secondary-color, 10%);
      }
    }
  }
}

.column-settings__row {
  .text-btn {
    margin-bottom: 15px;
  }
}

.relationship-tag {
  color: $primary-text-color;
  margin-bottom: 4px;
  display: block;
  vertical-align: top;
  background-color: $base-overlay-background;
  text-transform: uppercase;
  font-size: 11px;
  font-weight: 500;
  padding: 4px;
  border-radius: 4px;
  opacity: 0.7;

  &:hover {
    opacity: 1;
  }
}

.setting-toggle {
  display: block;
  line-height: 24px;
}

.setting-toggle__label {
  color: $darker-text-color;
  display: inline-block;
  margin-bottom: 14px;
  margin-left: 8px;
  vertical-align: middle;
}

.empty-column-indicator,
.error-column {
  color: $dark-text-color;
  background: $ui-base-color;
  text-align: center;
  padding: 20px;
  font-size: 15px;
  font-weight: 400;
  cursor: default;
  display: flex;
  flex: 1 1 auto;
  align-items: center;
  justify-content: center;

  @supports(display: grid) { // hack to fix Chrome <57
    contain: strict;
  }

  & > span {
    max-width: 400px;
  }

  a {
    color: $highlight-text-color;
    text-decoration: none;

    &:hover {
      text-decoration: underline;
    }
  }
}

.error-column {
  flex-direction: column;
}

@keyframes heartbeat {
  from {
    transform: scale(1);
    animation-timing-function: ease-out;
  }

  10% {
    transform: scale(0.91);
    animation-timing-function: ease-in;
  }

  17% {
    transform: scale(0.98);
    animation-timing-function: ease-out;
  }

  33% {
    transform: scale(0.87);
    animation-timing-function: ease-in;
  }

  45% {
    transform: scale(1);
    animation-timing-function: ease-out;
  }
}

.no-reduce-motion .pulse-loading {
  transform-origin: center center;
  animation: heartbeat 1.5s ease-in-out infinite both;
}

@keyframes shake-bottom {
  0%,
  100% {
    transform: rotate(0deg);
    transform-origin: 50% 100%;
  }

  10% {
    transform: rotate(2deg);
  }

  20%,
  40%,
  60% {
    transform: rotate(-4deg);
  }

  30%,
  50%,
  70% {
    transform: rotate(4deg);
  }

  80% {
    transform: rotate(-2deg);
  }

  90% {
    transform: rotate(2deg);
  }
}

.no-reduce-motion .shake-bottom {
  transform-origin: 50% 100%;
  animation: shake-bottom 0.8s cubic-bezier(0.455, 0.03, 0.515, 0.955) 2s 2 both;
}

.template-picker-dropdown__menu,
.emoji-picker-dropdown__menu {
  background: $simple-background-color;
  position: absolute;
  box-shadow: 4px 4px 6px rgba($base-shadow-color, 0.4);
  border-radius: 4px;
  margin-top: 5px;
  z-index: 2;

  .emoji-mart-scroll {
    transition: opacity 200ms ease;
  }

  &.selecting .emoji-mart-scroll {
    opacity: 0.5;
  }
}

.emoji-picker-dropdown__modifiers {
  position: absolute;
  top: 60px;
  right: 11px;
  cursor: pointer;
}

.emoji-picker-dropdown__modifiers__menu {
  position: absolute;
  z-index: 4;
  top: -4px;
  left: -8px;
  background: $simple-background-color;
  border-radius: 4px;
  box-shadow: 1px 2px 6px rgba($base-shadow-color, 0.2);
  overflow: hidden;

  button {
    display: block;
    cursor: pointer;
    border: 0;
    padding: 4px 8px;
    background: transparent;

    &:hover,
    &:focus,
    &:active {
      background: rgba($ui-secondary-color, 0.4);
    }
  }

  .emoji-mart-emoji {
    height: 22px;
  }
}

.emoji-mart-emoji {
  span {
    background-repeat: no-repeat;
  }
}

.upload-area {
  align-items: center;
  background: rgba($base-overlay-background, 0.8);
  display: flex;
  height: 100%;
  justify-content: center;
  left: 0;
  opacity: 0;
  position: absolute;
  top: 0;
  visibility: hidden;
  width: 100%;
  z-index: 2000;

  * {
    pointer-events: none;
  }
}

.upload-area__drop {
  width: 320px;
  height: 160px;
  display: flex;
  box-sizing: border-box;
  position: relative;
  padding: 8px;
}

.upload-area__background {
  position: absolute;
  top: 0;
  right: 0;
  bottom: 0;
  left: 0;
  z-index: -1;
  border-radius: 4px;
  background: $ui-base-color;
  box-shadow: 0 0 5px rgba($base-shadow-color, 0.2);
}

.upload-area__content {
  flex: 1;
  display: flex;
  align-items: center;
  justify-content: center;
  color: $secondary-text-color;
  font-size: 18px;
  font-weight: 500;
  border: 2px dashed $ui-base-lighter-color;
  border-radius: 4px;
}

.upload-progress {
  padding: 10px;
  color: $lighter-text-color;
  overflow: hidden;
  display: flex;

  .fa {
    font-size: 34px;
    margin-right: 10px;
  }

  span {
    font-size: 12px;
    text-transform: uppercase;
    font-weight: 500;
    display: block;
  }
}

.upload-progess__message {
  flex: 1 1 auto;
}

.upload-progress__backdrop {
  width: 100%;
  height: 6px;
  border-radius: 6px;
  background: $ui-base-lighter-color;
  position: relative;
  margin-top: 5px;
}

.upload-progress__tracker {
  position: absolute;
  left: 0;
  top: 0;
  height: 6px;
  background: $ui-highlight-color;
  border-radius: 6px;
}

.emoji-button {
  display: block;
  font-size: 24px;
  line-height: 24px;
  margin-left: 2px;
  width: 24px;
  outline: 0;
  cursor: pointer;

  &:active,
  &:focus {
    outline: 0 !important;
  }

  img {
    filter: grayscale(100%);
    opacity: 0.8;
    display: block;
    margin: 0;
    width: 22px;
    height: 22px;
    margin-top: 2px;
  }

  &:hover,
  &:active,
  &:focus {
    img {
      opacity: 1;
      filter: none;
    }
  }
}

.dropdown--active .emoji-button img {
  opacity: 1;
  filter: none;
}

.privacy-dropdown__dropdown {
  position: absolute;
  background: $simple-background-color;
  box-shadow: 2px 4px 15px rgba($base-shadow-color, 0.4);
  border-radius: 4px;
  margin-left: 40px;
  overflow: hidden;

  &.top {
    transform-origin: 50% 100%;
  }

  &.bottom {
    transform-origin: 50% 0;
  }
}

.privacy-dropdown__option {
  color: $inverted-text-color;
  padding: 10px;
  cursor: pointer;
  display: flex;

  &:hover,
  &.active {
    background: $ui-highlight-color;
    color: $primary-text-color;
    outline: 0;

    .privacy-dropdown__option__content {
      color: $primary-text-color;

      strong {
        color: $primary-text-color;
      }
    }
  }

  &.active:hover {
    background: lighten($ui-highlight-color, 4%);
  }
}

.privacy-dropdown__option__icon {
  display: flex;
  align-items: center;
  justify-content: center;
  margin-right: 10px;
}

.privacy-dropdown__option__content {
  flex: 1 1 auto;
  color: $lighter-text-color;

  strong {
    font-weight: 500;
    display: block;
    color: $inverted-text-color;

    @each $lang in $cjk-langs {
      &:lang(#{$lang}) {
        font-weight: 700;
      }
    }
  }
}

.privacy-dropdown.active {
  .privacy-dropdown__value {
    background: $simple-background-color;
    border-radius: 4px 4px 0 0;
    box-shadow: 0 -4px 4px rgba($base-shadow-color, 0.1);

    .icon-button {
      transition: none;
    }

    &.active {
      background: $ui-highlight-color;

      .icon-button {
        color: $primary-text-color;
      }
    }
  }

  &.top .privacy-dropdown__value {
    border-radius: 0 0 4px 4px;
  }

  .privacy-dropdown__dropdown {
    display: block;
    box-shadow: 2px 4px 6px rgba($base-shadow-color, 0.1);
  }
}

.template-picker {
  width: 350px;
  background: #ffffff;
  color: #282c37;
  border-radius: 4px;

  .template-picker-title {
    padding: 6px 12px;
  }

  .template-picker-scroll {
    overflow-y: scroll;
    height: 300px;
    padding: 0 6px;
    margin-bottom: 5px;

    .template-picker-area {
      display: flex;
      flex-wrap: wrap;

      .template-picker-template {
        padding: 6px;
        position: relative;
        cursor: pointer;
        width: calc(100% / 2 - 12px);

        &:hover {
          background-color: rgba(217, 225, 232, .7);
          border-radius: 4px;
        }

        .emojione {
          margin: 0;
          width: 24px;
          height: 24px;
        }
      }
    }
  }
}

.search {
  position: relative;
}

.search__input {
  @include search-input;

  display: block;
  padding: 15px;
  padding-right: 30px;
  line-height: 18px;
  font-size: 16px;
}

.search__icon {
  &::-moz-focus-inner {
    border: 0;
  }

  &::-moz-focus-inner,
  &:focus {
    outline: 0 !important;
  }

  .fa {
    position: absolute;
    top: 16px;
    right: 10px;
    z-index: 2;
    display: inline-block;
    opacity: 0;
    transition: all 100ms linear;
    transition-property: transform, opacity;
    font-size: 18px;
    width: 18px;
    height: 18px;
    color: $secondary-text-color;
    cursor: default;
    pointer-events: none;

    &.active {
      pointer-events: auto;
      opacity: 0.3;
    }
  }

  .fa-search {
    transform: rotate(90deg);

    &.active {
      pointer-events: none;
      transform: rotate(0deg);
    }
  }

  .fa-times-circle {
    top: 17px;
    transform: rotate(0deg);
    color: $action-button-color;
    cursor: pointer;

    &.active {
      transform: rotate(90deg);
    }

    &:hover {
      color: lighten($action-button-color, 7%);
    }
  }
}

.search-results__header {
  color: $dark-text-color;
  background: lighten($ui-base-color, 2%);
  padding: 15px;
  font-weight: 500;
  font-size: 16px;
  cursor: default;

  .fa {
    display: inline-block;
    margin-right: 5px;
  }
}

.search-results__section {
  margin-bottom: 5px;

  h5 {
    background: darken($ui-base-color, 4%);
    border-bottom: 1px solid lighten($ui-base-color, 8%);
    cursor: default;
    display: flex;
    padding: 15px;
    font-weight: 500;
    font-size: 16px;
    color: $dark-text-color;

    .fa {
      display: inline-block;
      margin-right: 5px;
    }
  }

  .account:last-child,
  & > div:last-child .status {
    border-bottom: 0;
  }
}

.search-results__hashtag {
  display: block;
  padding: 10px;
  color: $secondary-text-color;
  text-decoration: none;

  &:hover,
  &:active,
  &:focus {
    color: lighten($secondary-text-color, 4%);
    text-decoration: underline;
  }
}

.modal-root {
  position: relative;
  transition: opacity 0.3s linear;
  will-change: opacity;
  z-index: 9999;
}

.modal-root__overlay {
  position: fixed;
  top: 0;
  left: 0;
  right: 0;
  bottom: 0;
  background: rgba($base-overlay-background, 0.7);
}

.modal-root__container {
  position: fixed;
  top: 0;
  left: 0;
  width: 100%;
  height: 100%;
  display: flex;
  flex-direction: column;
  align-items: center;
  justify-content: center;
  align-content: space-around;
  z-index: 9999;
  pointer-events: none;
  user-select: none;
}

.modal-root__modal {
  pointer-events: auto;
  display: flex;
  z-index: 9999;
}

.video-modal {
  max-width: 100vw;
  max-height: 100vh;
  position: relative;
}

.media-modal {
  width: 100%;
  height: 100%;
  position: relative;

  .extended-video-player {
    width: 100%;
    height: 100%;
    display: flex;
    align-items: center;
    justify-content: center;

    video {
      max-width: $media-modal-media-max-width;
      max-height: $media-modal-media-max-height;
    }
  }
}

.media-modal__closer {
  position: absolute;
  top: 0;
  left: 0;
  right: 0;
  bottom: 0;
}

.media-modal__navigation {
  position: absolute;
  top: 0;
  left: 0;
  right: 0;
  bottom: 0;
  pointer-events: none;
  transition: opacity 0.3s linear;
  will-change: opacity;

  * {
    pointer-events: auto;
  }

  &.media-modal__navigation--hidden {
    opacity: 0;

    * {
      pointer-events: none;
    }
  }
}

.media-modal__nav {
  background: rgba($base-overlay-background, 0.5);
  box-sizing: border-box;
  border: 0;
  color: $primary-text-color;
  cursor: pointer;
  display: flex;
  align-items: center;
  font-size: 24px;
  height: 20vmax;
  margin: auto 0;
  padding: 30px 15px;
  position: absolute;
  top: 0;
  bottom: 0;
}

.media-modal__nav--left {
  left: 0;
}

.media-modal__nav--right {
  right: 0;
}

.media-modal__pagination {
  width: 100%;
  text-align: center;
  position: absolute;
  left: 0;
  bottom: 20px;
  pointer-events: none;
}

.media-modal__meta {
  text-align: center;
  position: absolute;
  left: 0;
  bottom: 20px;
  width: 100%;
  pointer-events: none;

  &--shifted {
    bottom: 62px;
  }

  a {
    text-decoration: none;
    font-weight: 500;
    color: $ui-secondary-color;

    &:hover,
    &:focus,
    &:active {
      text-decoration: underline;
    }
  }
}

.media-modal__page-dot {
  display: inline-block;
}

.media-modal__button {
  background-color: $primary-text-color;
  height: 12px;
  width: 12px;
  border-radius: 6px;
  margin: 10px;
  padding: 0;
  border: 0;
  font-size: 0;
}

.media-modal__button--active {
  background-color: $highlight-text-color;
}

.media-modal__close {
  position: absolute;
  right: 8px;
  top: 8px;
  z-index: 100;
}

.onboarding-modal,
.error-modal,
.embed-modal {
  background: $ui-secondary-color;
  color: $inverted-text-color;
  border-radius: 8px;
  overflow: hidden;
  display: flex;
  flex-direction: column;
}

.error-modal__body {
  height: 80vh;
  width: 80vw;
  max-width: 520px;
  max-height: 420px;
  position: relative;

  & > div {
    position: absolute;
    top: 0;
    left: 0;
    width: 100%;
    height: 100%;
    box-sizing: border-box;
    padding: 25px;
    display: none;
    flex-direction: column;
    align-items: center;
    justify-content: center;
    display: flex;
    opacity: 0;
    user-select: text;
  }
}

.error-modal__body {
  display: flex;
  flex-direction: column;
  justify-content: center;
  align-items: center;
  text-align: center;
}

.onboarding-modal__paginator,
.error-modal__footer {
  flex: 0 0 auto;
  background: darken($ui-secondary-color, 8%);
  display: flex;
  padding: 25px;

  & > div {
    min-width: 33px;
  }

  .onboarding-modal__nav,
  .error-modal__nav {
    color: $lighter-text-color;
    border: 0;
    font-size: 14px;
    font-weight: 500;
    padding: 10px 25px;
    line-height: inherit;
    height: auto;
    margin: -10px;
    border-radius: 4px;
    background-color: transparent;

    &:hover,
    &:focus,
    &:active {
      color: darken($lighter-text-color, 4%);
      background-color: darken($ui-secondary-color, 16%);
    }

    &.onboarding-modal__done,
    &.onboarding-modal__next {
      color: $inverted-text-color;

      &:hover,
      &:focus,
      &:active {
        color: lighten($inverted-text-color, 4%);
      }
    }
  }
}

.error-modal__footer {
  justify-content: center;
}

.display-case {
  text-align: center;
  font-size: 15px;
  margin-bottom: 15px;

  &__label {
    font-weight: 500;
    color: $inverted-text-color;
    margin-bottom: 5px;
    text-transform: uppercase;
    font-size: 12px;
  }

  &__case {
    background: $ui-base-color;
    color: $secondary-text-color;
    font-weight: 500;
    padding: 10px;
    border-radius: 4px;
  }
}

.onboard-sliders {
  display: inline-block;
  max-width: 30px;
  max-height: auto;
  margin-left: 10px;
}

.boost-modal,
.confirmation-modal,
.report-modal,
.actions-modal,
.mute-modal {
  background: lighten($ui-secondary-color, 8%);
  color: $inverted-text-color;
  border-radius: 8px;
  overflow: hidden;
  max-width: 90vw;
  width: 480px;
  position: relative;
  flex-direction: column;

  .status__display-name {
    display: block;
    max-width: 100%;
    padding-right: 25px;
  }

  .status__avatar {
    height: 28px;
    left: 10px;
    position: absolute;
    top: 10px;
    width: 48px;
  }

  .status__content__spoiler-link {
    color: lighten($secondary-text-color, 8%);
  }
}

.actions-modal {
  .status {
    background: $white;
    border-bottom-color: $ui-secondary-color;
    padding-top: 10px;
    padding-bottom: 10px;
  }

  .dropdown-menu__separator {
    border-bottom-color: $ui-secondary-color;
  }
}

.boost-modal__container {
  overflow-x: scroll;
  padding: 10px;

  .status {
    user-select: text;
    border-bottom: 0;
  }
}

.boost-modal__action-bar,
.confirmation-modal__action-bar,
.mute-modal__action-bar {
  display: flex;
  justify-content: space-between;
  background: $ui-secondary-color;
  padding: 10px;
  line-height: 36px;

  & > div {
    flex: 1 1 auto;
    text-align: right;
    color: $lighter-text-color;
    padding-right: 10px;
  }

  .button {
    flex: 0 0 auto;
  }
}

.boost-modal__status-header {
  font-size: 15px;
}

.boost-modal__status-time {
  float: right;
  font-size: 14px;
}

.mute-modal {
  line-height: 24px;
}

.mute-modal .react-toggle {
  vertical-align: middle;
}

.report-modal {
  width: 90vw;
  max-width: 700px;
}

.report-modal__container {
  display: flex;
  border-top: 1px solid $ui-secondary-color;

  @media screen and (max-width: 480px) {
    flex-wrap: wrap;
    overflow-y: auto;
  }
}

.report-modal__statuses,
.report-modal__comment {
  box-sizing: border-box;
  width: 50%;

  @media screen and (max-width: 480px) {
    width: 100%;
  }
}

.report-modal__statuses {
  flex: 1 1 auto;
  min-height: 20vh;
  max-height: 80vh;
  overflow-y: auto;
  overflow-x: hidden;

  .status__content a {
    color: $highlight-text-color;
  }

  .status__content,
  .status__content p {
    color: $inverted-text-color;
  }

  @media screen and (max-width: 480px) {
    max-height: 10vh;
  }
}

.report-modal__comment {
  padding: 20px;
  border-right: 1px solid $ui-secondary-color;
  max-width: 320px;

  p {
    font-size: 14px;
    line-height: 20px;
    margin-bottom: 20px;
  }

  .setting-text {
    display: block;
    box-sizing: border-box;
    width: 100%;
    margin: 0;
    color: $inverted-text-color;
    background: $white;
    padding: 10px;
    font-family: inherit;
    font-size: 14px;
    resize: vertical;
    border: 0;
    outline: 0;
    border-radius: 4px;
    border: 1px solid $ui-secondary-color;
    margin-bottom: 20px;

    &:focus {
      border: 1px solid darken($ui-secondary-color, 8%);
    }
  }

  .setting-toggle {
    margin-top: 20px;
    margin-bottom: 24px;

    &__label {
      color: $inverted-text-color;
      font-size: 14px;
    }
  }

  @media screen and (max-width: 480px) {
    padding: 10px;
    max-width: 100%;
    order: 2;

    .setting-toggle {
      margin-bottom: 4px;
    }
  }
}

.actions-modal {
  max-height: 80vh;
  max-width: 80vw;

  .status {
    overflow-y: auto;
    max-height: 300px;
  }

  .actions-modal__item-label {
    font-weight: 500;
  }

  ul {
    overflow-y: auto;
    flex-shrink: 0;
    max-height: 80vh;

    &.with-status {
      max-height: calc(80vh - 75px);
    }

    li:empty {
      margin: 0;
    }

    li:not(:empty) {
      a {
        color: $inverted-text-color;
        display: flex;
        padding: 12px 16px;
        font-size: 15px;
        align-items: center;
        text-decoration: none;

        &,
        button {
          transition: none;
        }

        &.active,
        &:hover,
        &:active,
        &:focus {
          &,
          button {
            background: $ui-highlight-color;
            color: $primary-text-color;
          }
        }

        button:first-child {
          margin-right: 10px;
        }
      }
    }
  }
}

.confirmation-modal__action-bar,
.mute-modal__action-bar {
  .confirmation-modal__secondary-button,
  .confirmation-modal__cancel-button,
  .mute-modal__cancel-button {
    background-color: transparent;
    color: $lighter-text-color;
    font-size: 14px;
    font-weight: 500;

    &:hover,
    &:focus,
    &:active {
      color: darken($lighter-text-color, 4%);
    }
  }

  .confirmation-modal__secondary-button {
    flex-shrink: 1;
  }
}

.confirmation-modal__container,
.mute-modal__container,
.report-modal__target {
  padding: 30px;
  font-size: 16px;
  text-align: center;

  strong {
    font-weight: 500;

    @each $lang in $cjk-langs {
      &:lang(#{$lang}) {
        font-weight: 700;
      }
    }
  }
}

.report-modal__target {
  padding: 20px;

  .media-modal__close {
    top: 19px;
    right: 15px;
  }
}

.loading-bar {
  background-color: $highlight-text-color;
  height: 3px;
  position: absolute;
  top: 0;
  left: 0;
}

.media-gallery__gifv__label {
  display: block;
  position: absolute;
  color: $primary-text-color;
  background: rgba($base-overlay-background, 0.5);
  bottom: 6px;
  left: 6px;
  padding: 2px 6px;
  border-radius: 2px;
  font-size: 11px;
  font-weight: 600;
  z-index: 1;
  pointer-events: none;
  opacity: 0.9;
  transition: opacity 0.1s ease;
  line-height: 18px;
}

.media-gallery__gifv {
  &.autoplay {
    .media-gallery__gifv__label {
      display: none;
    }
  }

  &:hover {
    .media-gallery__gifv__label {
      opacity: 1;
    }
  }
}

.attachment-list {
  display: flex;
  font-size: 14px;
  border: 1px solid lighten($ui-base-color, 8%);
  border-radius: 4px;
  margin-top: 14px;
  overflow: hidden;

  &__icon {
    flex: 0 0 auto;
    color: $dark-text-color;
    padding: 8px 18px;
    cursor: default;
    border-right: 1px solid lighten($ui-base-color, 8%);
    display: flex;
    flex-direction: column;
    align-items: center;
    justify-content: center;
    font-size: 26px;

    .fa {
      display: block;
    }
  }

  &__list {
    list-style: none;
    padding: 4px 0;
    padding-left: 8px;
    display: flex;
    flex-direction: column;
    justify-content: center;

    li {
      display: block;
      padding: 4px 0;
    }

    a {
      text-decoration: none;
      color: $dark-text-color;
      font-weight: 500;

      &:hover {
        text-decoration: underline;
      }
    }
  }

  &.compact {
    border: 0;
    margin-top: 4px;

    .attachment-list__list {
      padding: 0;
      display: block;
    }

    .fa {
      color: $dark-text-color;
    }
  }
}

/* Media Gallery */
.media-gallery {
  box-sizing: border-box;
  margin-top: 8px;
  overflow: hidden;
  border-radius: 4px;
  position: relative;
  width: 100%;
}

.media-gallery__item {
  border: 0;
  box-sizing: border-box;
  display: block;
  float: left;
  position: relative;
  border-radius: 4px;
  overflow: hidden;

  &.standalone {
    .media-gallery__item-gifv-thumbnail {
      transform: none;
      top: 0;
    }
  }
}

.media-gallery__item-thumbnail {
  cursor: zoom-in;
  display: block;
  text-decoration: none;
  color: $secondary-text-color;
  position: relative;
  z-index: 1;

  &,
  img {
    height: 100%;
    width: 100%;
  }

  img {
    object-fit: cover;
  }
}

.media-gallery__preview {
  width: 100%;
  height: 100%;
  object-fit: cover;
  position: absolute;
  top: 0;
  left: 0;
  z-index: 0;
  background: $base-overlay-background;

  &--hidden {
    display: none;
  }
}

.media-gallery__gifv {
  height: 100%;
  overflow: hidden;
  position: relative;
  width: 100%;
}

.media-gallery__item-gifv-thumbnail {
  cursor: zoom-in;
  height: 100%;
  object-fit: cover;
  position: relative;
  top: 50%;
  transform: translateY(-50%);
  width: 100%;
  z-index: 1;
}

.media-gallery__item-thumbnail-label {
  clip: rect(1px 1px 1px 1px); /* IE6, IE7 */
  clip: rect(1px, 1px, 1px, 1px);
  overflow: hidden;
  position: absolute;
}
/* End Media Gallery */

/* Status Video Player */
.status__video-player {
  background: $base-overlay-background;
  box-sizing: border-box;
  cursor: default; /* May not be needed */
  margin-top: 8px;
  overflow: hidden;
  position: relative;
}

.status__video-player-video {
  height: 100%;
  object-fit: cover;
  position: relative;
  top: 50%;
  transform: translateY(-50%);
  width: 100%;
  z-index: 1;
}

.status__video-player-expand,
.status__video-player-mute {
  color: $primary-text-color;
  opacity: 0.8;
  position: absolute;
  right: 4px;
  text-shadow: 0 1px 1px $base-shadow-color, 1px 0 1px $base-shadow-color;
}

.status__video-player-spoiler {
  display: none;
  color: $primary-text-color;
  left: 4px;
  position: absolute;
  text-shadow: 0 1px 1px $base-shadow-color, 1px 0 1px $base-shadow-color;
  top: 4px;
  z-index: 100;

  &.status__video-player-spoiler--visible {
    display: block;
  }
}

.status__video-player-expand {
  bottom: 4px;
  z-index: 100;
}

.status__video-player-mute {
  top: 4px;
  z-index: 5;
}

.detailed,
.fullscreen {
  .video-player__volume__current,
  .video-player__volume::before {
    bottom: 27px;
  }

  .video-player__volume__handle {
    bottom: 23px;
  }

}

.video-player {
  overflow: hidden;
  position: relative;
  background: $base-shadow-color;
  max-width: 100%;
  border-radius: 4px;

  &:focus {
    outline: 0;
  }

  video {
    max-width: 100vw;
    max-height: 80vh;
    z-index: 1;
  }

  &.fullscreen {
    width: 100% !important;
    height: 100% !important;
    margin: 0;

    video {
      max-width: 100% !important;
      max-height: 100% !important;
      width: 100% !important;
      height: 100% !important;
    }
  }

  &.inline {
    video {
      object-fit: contain;
      position: relative;
      top: 50%;
      transform: translateY(-50%);
    }
  }

  &__controls {
    position: absolute;
    z-index: 2;
    bottom: 0;
    left: 0;
    right: 0;
    box-sizing: border-box;
    background: linear-gradient(0deg, rgba($base-shadow-color, 0.85) 0, rgba($base-shadow-color, 0.45) 60%, transparent);
    padding: 0 15px;
    opacity: 0;
    transition: opacity .1s ease;

    &.active {
      opacity: 1;
    }
  }

  &.inactive {
    video,
    .video-player__controls {
      visibility: hidden;
    }
  }

  &__spoiler {
    display: none;
    position: absolute;
    top: 0;
    left: 0;
    width: 100%;
    height: 100%;
    z-index: 4;
    border: 0;
    background: $base-overlay-background;
    color: $darker-text-color;
    transition: none;
    pointer-events: none;

    &.active {
      display: block;
      pointer-events: auto;

      &:hover,
      &:active,
      &:focus {
        color: lighten($darker-text-color, 7%);
      }
    }

    &__title {
      display: block;
      font-size: 14px;
    }

    &__subtitle {
      display: block;
      font-size: 11px;
      font-weight: 500;
    }
  }

  &__buttons-bar {
    display: flex;
    justify-content: space-between;
    padding-bottom: 10px;
  }

  &__buttons {
    font-size: 16px;
    white-space: nowrap;
    overflow: hidden;
    text-overflow: ellipsis;

    &.left {
      button {
        padding-left: 0;
      }
    }

    &.right {
      button {
        padding-right: 0;
      }
    }

    button {
      background: transparent;
      padding: 2px 10px;
      font-size: 16px;
      border: 0;
      color: rgba($white, 0.75);

      &:active,
      &:hover,
      &:focus {
        color: $white;
      }
    }
  }

  &__time-sep,
  &__time-total,
  &__time-current {
    font-size: 14px;
    font-weight: 500;
  }

  &__time-current {
    color: $white;
    margin-left: 60px;
  }

  &__time-sep {
    display: inline-block;
    margin: 0 6px;
  }

  &__time-sep,
  &__time-total {
    color: $white;
  }

  &__volume {
    cursor: pointer;
    height: 24px;
    display: inline;

    &::before {
      content: "";
      width: 50px;
      background: rgba($white, 0.35);
      border-radius: 4px;
      display: block;
      position: absolute;
      height: 4px;
      left: 70px;
      bottom: 20px;
    }

    &__current {
      display: block;
      position: absolute;
      height: 4px;
      border-radius: 4px;
      left: 70px;
      bottom: 20px;
      background: lighten($ui-highlight-color, 8%);
    }

    &__handle {
      position: absolute;
      z-index: 3;
      border-radius: 50%;
      width: 12px;
      height: 12px;
      bottom: 16px;
      left: 70px;
      transition: opacity .1s ease;
      background: lighten($ui-highlight-color, 8%);
      box-shadow: 1px 2px 6px rgba($base-shadow-color, 0.2);
      pointer-events: none;
    }
  }

  &__link {
    padding: 2px 10px;

    a {
      text-decoration: none;
      font-size: 14px;
      font-weight: 500;
      color: $white;

      &:hover,
      &:active,
      &:focus {
        text-decoration: underline;
      }
    }
  }

  &__seek {
    cursor: pointer;
    height: 24px;
    position: relative;

    &::before {
      content: "";
      width: 100%;
      background: rgba($white, 0.35);
      border-radius: 4px;
      display: block;
      position: absolute;
      height: 4px;
      top: 10px;
    }

    &__progress,
    &__buffer {
      display: block;
      position: absolute;
      height: 4px;
      border-radius: 4px;
      top: 10px;
      background: lighten($ui-highlight-color, 8%);
    }

    &__buffer {
      background: rgba($white, 0.2);
    }

    &__handle {
      position: absolute;
      z-index: 3;
      opacity: 0;
      border-radius: 50%;
      width: 12px;
      height: 12px;
      top: 6px;
      margin-left: -6px;
      transition: opacity .1s ease;
      background: lighten($ui-highlight-color, 8%);
      box-shadow: 1px 2px 6px rgba($base-shadow-color, 0.2);
      pointer-events: none;

      &.active {
        opacity: 1;
      }
    }

    &:hover {
      .video-player__seek__handle {
        opacity: 1;
      }
    }
  }

  &.detailed,
  &.fullscreen {
    .video-player__buttons {
      button {
        padding-top: 10px;
        padding-bottom: 10px;
      }
    }
  }
}

.media-spoiler-video {
  background-size: cover;
  background-repeat: no-repeat;
  background-position: center;
  cursor: pointer;
  margin-top: 8px;
  position: relative;
  border: 0;
  display: block;
}

.media-spoiler-video-play-icon {
  border-radius: 100px;
  color: rgba($primary-text-color, 0.8);
  font-size: 36px;
  left: 50%;
  padding: 5px;
  position: absolute;
  top: 50%;
  transform: translate(-50%, -50%);
}
/* End Video Player */

.account-gallery__container {
  display: flex;
  flex-wrap: wrap;
  padding: 4px 2px;
}

.account-gallery__item {
  border: 0;
  box-sizing: border-box;
  display: block;
  position: relative;
  border-radius: 4px;
  overflow: hidden;
  margin: 2px;

  &__icons {
    position: absolute;
    top: 50%;
    left: 50%;
    transform: translate(-50%, -50%);
    font-size: 24px;
  }
}

.notification__filter-bar,
.account__section-headline {
  background: darken($ui-base-color, 4%);
  border-bottom: 1px solid lighten($ui-base-color, 8%);
  cursor: default;
  display: flex;
  flex-shrink: 0;

  button {
    background: darken($ui-base-color, 4%);
    border: 0;
    margin: 0;
  }

  button,
  a {
    display: block;
    flex: 1 1 auto;
    color: $darker-text-color;
    padding: 15px 0;
    font-size: 14px;
    font-weight: 500;
    text-align: center;
    text-decoration: none;
    position: relative;

    &.active {
      color: $secondary-text-color;

      &::before,
      &::after {
        display: block;
        content: "";
        position: absolute;
        bottom: 0;
        left: 50%;
        width: 0;
        height: 0;
        transform: translateX(-50%);
        border-style: solid;
        border-width: 0 10px 10px;
        border-color: transparent transparent lighten($ui-base-color, 8%);
      }

      &::after {
        bottom: -1px;
        border-color: transparent transparent $ui-base-color;
      }
    }
  }
}

::-webkit-scrollbar-thumb {
  border-radius: 0;
}

.search-popout {
  @include search-popout;
}

noscript {
  text-align: center;

  img {
    width: 200px;
    opacity: 0.5;
    animation: flicker 4s infinite;
  }

  div {
    font-size: 14px;
    margin: 30px auto;
    color: $secondary-text-color;
    max-width: 400px;

    a {
      color: $highlight-text-color;
      text-decoration: underline;

      &:hover {
        text-decoration: none;
      }
    }
  }
}

@keyframes flicker {
  0% { opacity: 1; }
  30% { opacity: 0.75; }
  100% { opacity: 1; }
}

@media screen and (max-width: 630px) and (max-height: 400px) {
  $duration: 400ms;
  $delay: 100ms;

  .tabs-bar,
  .search {
    will-change: margin-top;
    transition: margin-top $duration $delay;
  }

  .navigation-bar {
    will-change: padding-bottom;
    transition: padding-bottom $duration $delay;
  }

  .navigation-bar {
    & > a:first-child {
      will-change: margin-top, margin-left, margin-right, width;
      transition: margin-top $duration $delay, margin-left $duration ($duration + $delay), margin-right $duration ($duration + $delay);
    }

    & > .navigation-bar__profile-edit {
      will-change: margin-top;
      transition: margin-top $duration $delay;
    }

    .navigation-bar__actions {
      & > .icon-button.close {
        will-change: opacity transform;
        transition: opacity $duration * 0.5 $delay,
                    transform $duration $delay;
      }

      & > .compose__action-bar .icon-button {
        will-change: opacity transform;
        transition: opacity $duration * 0.5 $delay + $duration * 0.5,
                    transform $duration $delay;
      }
    }
  }

  .is-composing {
    .tabs-bar,
    .search {
      margin-top: -50px;
    }

    .navigation-bar {
      padding-bottom: 0;

      & > a:first-child {
        margin: -100px 10px 0 -50px;
      }

      .navigation-bar__profile {
        padding-top: 2px;
      }

      .navigation-bar__profile-edit {
        position: absolute;
        margin-top: -60px;
      }

      .navigation-bar__actions {
        .icon-button.close {
          pointer-events: auto;
          opacity: 1;
          transform: scale(1, 1) translate(0, 0);
          bottom: 5px;
        }

        .compose__action-bar .icon-button {
          pointer-events: none;
          opacity: 0;
          transform: scale(0, 1) translate(100%, 0);
        }
      }
    }
  }
}

.embed-modal {
  max-width: 80vw;
  max-height: 80vh;

  h4 {
    padding: 30px;
    font-weight: 500;
    font-size: 16px;
    text-align: center;
  }

  .embed-modal__container {
    padding: 10px;

    .hint {
      margin-bottom: 15px;
    }

    .embed-modal__html {
      outline: 0;
      box-sizing: border-box;
      display: block;
      width: 100%;
      border: 0;
      padding: 10px;
      font-family: $font-monospace, monospace;
      background: $ui-base-color;
      color: $primary-text-color;
      font-size: 14px;
      margin: 0;
      margin-bottom: 15px;

      &::-moz-focus-inner {
        border: 0;
      }

      &::-moz-focus-inner,
      &:focus,
      &:active {
        outline: 0 !important;
      }

      &:focus {
        background: lighten($ui-base-color, 4%);
      }

      @media screen and (max-width: 600px) {
        font-size: 16px;
      }
    }

    .embed-modal__iframe {
      width: 400px;
      max-width: 100%;
      overflow: hidden;
      border: 0;
    }
  }
}

.account__moved-note {
  padding: 14px 10px;
  padding-bottom: 16px;
  background: lighten($ui-base-color, 4%);
  border-top: 1px solid lighten($ui-base-color, 8%);
  border-bottom: 1px solid lighten($ui-base-color, 8%);

  &__message {
    position: relative;
    margin-left: 58px;
    color: $dark-text-color;
    padding: 8px 0;
    padding-top: 0;
    padding-bottom: 4px;
    font-size: 14px;

    > span {
      display: block;
      overflow: hidden;
      text-overflow: ellipsis;
    }
  }

  &__icon-wrapper {
    left: -26px;
    position: absolute;
  }

  .detailed-status__display-avatar {
    position: relative;
  }

  .detailed-status__display-name {
    margin-bottom: 0;
  }
}

.column-inline-form {
  padding: 15px;
  padding-right: 0;
  display: flex;
  justify-content: flex-start;
  align-items: center;
  background: lighten($ui-base-color, 4%);

  label {
    flex: 1 1 auto;

    input {
      width: 100%;

      &:focus {
        outline: 0;
      }
    }
  }

  .icon-button {
    flex: 0 0 auto;
    margin: 0 10px;
  }
}

.drawer__backdrop {
  cursor: pointer;
  position: absolute;
  top: 0;
  left: 0;
  width: 100%;
  height: 100%;
  background: rgba($base-overlay-background, 0.5);
}

.list-editor {
  background: $ui-base-color;
  flex-direction: column;
  border-radius: 8px;
  box-shadow: 2px 4px 15px rgba($base-shadow-color, 0.4);
  width: 380px;
  overflow: hidden;

  @media screen and (max-width: 420px) {
    width: 90%;
  }

  h4 {
    padding: 15px 0;
    background: lighten($ui-base-color, 13%);
    font-weight: 500;
    font-size: 16px;
    text-align: center;
    border-radius: 8px 8px 0 0;
  }

  .drawer__pager {
    height: 50vh;
  }

  .drawer__inner {
    border-radius: 0 0 8px 8px;

    &.backdrop {
      width: calc(100% - 60px);
      box-shadow: 2px 4px 15px rgba($base-shadow-color, 0.4);
      border-radius: 0 0 0 8px;
    }
  }

  &__accounts {
    overflow-y: auto;
  }

  .account__display-name {
    &:hover strong {
      text-decoration: none;
    }
  }

  .account__avatar {
    cursor: default;
  }

  .search {
    margin-bottom: 0;
  }
}

.list-adder {
  background: $ui-base-color;
  flex-direction: column;
  border-radius: 8px;
  box-shadow: 2px 4px 15px rgba($base-shadow-color, 0.4);
  width: 380px;
  overflow: hidden;

  @media screen and (max-width: 420px) {
    width: 90%;
  }

  &__account {
    background: lighten($ui-base-color, 13%);
  }

  &__lists {
    background: lighten($ui-base-color, 13%);
    height: 50vh;
    border-radius: 0 0 8px 8px;
    overflow-y: auto;
  }

  .list {
    padding: 10px;
    border-bottom: 1px solid lighten($ui-base-color, 8%);
  }

  .list__wrapper {
    display: flex;
  }

  .list__display-name {
    flex: 1 1 auto;
    overflow: hidden;
    text-decoration: none;
    font-size: 16px;
    padding: 10px;
  }
}

.focal-point-modal {
  max-width: 80vw;
  max-height: 80vh;
  position: relative;
}

.focal-point {
  position: relative;
  cursor: pointer;
  overflow: hidden;

  &.dragging {
    cursor: move;
  }

  img {
    max-width: 80vw;
    max-height: 80vh;
    width: auto;
    height: auto;
    margin: auto;
  }

  &__reticle {
    position: absolute;
    width: 100px;
    height: 100px;
    transform: translate(-50%, -50%);
    background: url('../images/reticle.png') no-repeat 0 0;
    border-radius: 50%;
    box-shadow: 0 0 0 9999em rgba($base-shadow-color, 0.35);
  }

  &__overlay {
    position: absolute;
    width: 100%;
    height: 100%;
    top: 0;
    left: 0;
  }
}

.account__header__content {
  color: $darker-text-color;
  font-size: 14px;
  font-weight: 400;
  overflow: hidden;
  word-break: normal;
  word-wrap: break-word;

  p {
    margin-bottom: 20px;

    &:last-child {
      margin-bottom: 0;
    }
  }

  a {
    color: inherit;
    text-decoration: underline;

    &:hover {
      text-decoration: none;
    }
  }
}

.account__header {
  overflow: hidden;

  &.inactive {
    opacity: 0.5;

    .account__header__image,
    .account__avatar {
      filter: grayscale(100%);
    }
  }

  &__info {
    position: absolute;
    top: 10px;
    left: 10px;
  }

  &__image {
    overflow: hidden;
    height: 145px;
    position: relative;
    background: darken($ui-base-color, 4%);

    img {
      object-fit: cover;
      display: block;
      width: 100%;
      height: 100%;
      margin: 0;
    }
  }

  &__bar {
    position: relative;
    background: lighten($ui-base-color, 4%);
    padding: 5px;
    border-bottom: 1px solid lighten($ui-base-color, 12%);

    .avatar {
      display: block;
      flex: 0 0 auto;
      width: 94px;
      margin-left: -2px;

      .account__avatar {
        background: darken($ui-base-color, 8%);
        border: 2px solid lighten($ui-base-color, 4%);
      }
    }
  }

  &__tabs {
    display: flex;
    align-items: flex-start;
    padding: 7px 5px;
    margin-top: -55px;

    &__buttons {
      display: flex;
      align-items: center;
      padding-top: 55px;
      overflow: hidden;

      .icon-button {
        border: 1px solid lighten($ui-base-color, 12%);
        border-radius: 4px;
        box-sizing: content-box;
        padding: 2px;
      }

      .button {
        margin: 0 8px;
      }
    }

    &__name {
      padding: 5px;

      .account-role {
        vertical-align: top;
      }

      .emojione {
        width: 22px;
        height: 22px;
      }

      h1 {
        font-size: 16px;
        line-height: 24px;
        color: $primary-text-color;
        font-weight: 500;
        overflow: hidden;
        white-space: nowrap;
        text-overflow: ellipsis;

        small {
          display: block;
          font-size: 14px;
          color: $darker-text-color;
          font-weight: 400;
          overflow: hidden;
          text-overflow: ellipsis;
        }
      }
    }

    .spacer {
      flex: 1 1 auto;
    }
  }

  &__bio {
    overflow: hidden;
    margin: 0 -5px;

    .account__header__content {
      padding: 20px 15px;
      padding-bottom: 5px;
      color: $primary-text-color;
    }

    .account__header__fields {
      margin: 0;
      border-top: 1px solid lighten($ui-base-color, 12%);

      a {
        color: lighten($ui-highlight-color, 8%);
      }

      dl:first-child .verified {
        border-radius: 0 4px 0 0;
      }

      .verified a {
        color: $valid-value-color;
      }
    }
  }

  &__extra {
    margin-top: 4px;

    &__links {
      font-size: 14px;
      color: $darker-text-color;

      a {
        display: inline-block;
        color: $darker-text-color;
        text-decoration: none;
        padding: 10px;
        padding-top: 20px;
        font-weight: 500;

        strong {
          font-weight: 700;
          color: $primary-text-color;
        }
      }
    }
  }
}

.trends {
  &__header {
    color: $dark-text-color;
    background: lighten($ui-base-color, 2%);
    border-bottom: 1px solid darken($ui-base-color, 4%);
    font-weight: 500;
    padding: 15px;
    font-size: 16px;
    cursor: default;

    .fa {
      display: inline-block;
      margin-right: 5px;
    }
  }

  &__item {
    display: flex;
    align-items: center;
    padding: 15px;
    border-bottom: 1px solid lighten($ui-base-color, 8%);

    &:last-child {
      border-bottom: 0;
    }

    &__name {
      flex: 1 1 auto;
      color: $dark-text-color;
      overflow: hidden;
      text-overflow: ellipsis;
      white-space: nowrap;

      strong {
        font-weight: 500;
      }

      a {
        color: $darker-text-color;
        text-decoration: none;
        font-size: 14px;
        font-weight: 500;
        display: block;
        overflow: hidden;
        text-overflow: ellipsis;
        white-space: nowrap;

        &:hover,
        &:focus,
        &:active {
          span {
            text-decoration: underline;
          }
        }
      }
    }

    &__current {
      flex: 0 0 auto;
      width: 100px;
      font-size: 24px;
      line-height: 36px;
      font-weight: 500;
      text-align: center;
      color: $secondary-text-color;
    }

    &__sparkline {
      flex: 0 0 auto;
      width: 50px;

      path {
        stroke: lighten($highlight-text-color, 6%) !important;
      }
    }
  }
}

.layout-toggle {
  display: flex;
  padding: 5px;

  button {
    box-sizing: border-box;
    flex: 0 0 50%;
    background: transparent;
    padding: 5px;
    border: 0;
    position: relative;

    &:hover,
    &:focus,
    &:active {
      svg path:first-child {
        fill: lighten($ui-base-color, 16%);
      }
    }
  }

  svg {
    width: 100%;
    height: auto;

    path:first-child {
      fill: lighten($ui-base-color, 12%);
    }

    path:last-child {
      fill: darken($ui-base-color, 14%);
    }
  }

  &__active {
    color: $ui-highlight-color;
    position: absolute;
    top: 50%;
    left: 50%;
    transform: translate(-50%, -50%);
    background: lighten($ui-base-color, 12%);
    border-radius: 50%;
    padding: 0.35rem;
  }
}<|MERGE_RESOLUTION|>--- conflicted
+++ resolved
@@ -343,7 +343,6 @@
     position: absolute;
     right: 5px;
     top: 32px;
-    z-index: 1;
   }
 
   .compose-form__autosuggest-wrapper {
@@ -419,27 +418,6 @@
     height: 0;
   }
 
-<<<<<<< HEAD
-  .emoji-picker-wrapper {
-    position: relative;
-    height: 0;
-
-    &.emoji-picker-wrapper--hidden {
-      display: none;
-    }
-  }
-
-  .template-picker-wrapper {
-    position: relative;
-    height: 0;
-
-    &.template-picker-wrapper--hidden {
-      display: none;
-    }
-  }
-
-=======
->>>>>>> c9eeb2e8
   .autosuggest-textarea__suggestions {
     box-sizing: border-box;
     display: none;
