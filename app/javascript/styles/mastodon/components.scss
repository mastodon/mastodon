.app-body {
  -webkit-overflow-scrolling: touch;
  -ms-overflow-style: -ms-autohiding-scrollbar;
}

.animated-number {
  display: inline-flex;
  flex-direction: column;
  align-items: stretch;
  overflow: hidden;
  position: relative;
}

.inline-alert {
  color: $valid-value-color;
  font-weight: 400;

  .no-reduce-motion & {
    transition: opacity 200ms ease;
  }
}

.link-button {
  display: block;
  font-size: 15px;
  line-height: 20px;
  color: $highlight-text-color;
  border: 0;
  background: transparent;
  padding: 0;
  cursor: pointer;
  text-decoration: none;

  &--destructive {
    color: $error-value-color;
  }

  &:hover,
  &:active {
    text-decoration: underline;
  }

  &:disabled {
    color: $ui-primary-color;
    cursor: default;
  }
}

.button {
  background-color: darken($ui-highlight-color, 2%);
  border: 10px none;
  border-radius: 4px;
  box-sizing: border-box;
  color: $primary-text-color;
  cursor: pointer;
  display: inline-block;
  font-family: inherit;
  font-size: 15px;
  font-weight: 500;
  letter-spacing: 0;
  line-height: 22px;
  overflow: hidden;
  padding: 7px 18px;
  position: relative;
  text-align: center;
  text-decoration: none;
  text-overflow: ellipsis;
  white-space: nowrap;
  width: auto;

  &:active,
  &:focus,
  &:hover {
    background-color: $ui-highlight-color;
  }

  &--destructive {
    &:active,
    &:focus,
    &:hover {
      background-color: $error-red;
      transition: none;
    }
  }

  &:disabled,
  &.disabled {
    background-color: $ui-primary-color;
    cursor: default;
  }

  &.copyable {
    transition: background 300ms linear;
  }

  &.copied {
    background: $valid-value-color;
    transition: none;
  }

  &::-moz-focus-inner {
    border: 0;
  }

  &::-moz-focus-inner,
  &:focus,
  &:active {
    outline: 0 !important;
  }

  &.button-alternative {
    color: $inverted-text-color;
    background: $ui-primary-color;

    &:active,
    &:focus,
    &:hover {
      background-color: lighten($ui-primary-color, 4%);
    }
  }

  &.button-alternative-2 {
    background: $ui-base-lighter-color;

    &:active,
    &:focus,
    &:hover {
      background-color: lighten($ui-base-lighter-color, 4%);
    }
  }

  &.button-secondary {
    color: $darker-text-color;
    background: transparent;
    padding: 6px 17px;
    border: 1px solid $ui-primary-color;

    &:active,
    &:focus,
    &:hover {
      border-color: lighten($ui-primary-color, 4%);
      color: lighten($darker-text-color, 4%);
      text-decoration: none;
    }

    &:disabled {
      opacity: 0.5;
    }
  }

  &.button-tertiary {
    background: transparent;
    padding: 6px 17px;
    color: $highlight-text-color;
    border: 1px solid $highlight-text-color;

    &:active,
    &:focus,
    &:hover {
      background: $ui-highlight-color;
      color: $primary-text-color;
      border: 0;
      padding: 7px 18px;
    }

    &:disabled {
      opacity: 0.5;
    }
  }

  &.button--block {
    display: block;
    width: 100%;
  }

  .layout-multiple-columns &.button--with-bell {
    font-size: 12px;
    padding: 0 8px;
  }
}

.column__wrapper {
  display: flex;
  flex: 1 1 auto;
  position: relative;
}

.icon-button {
  display: inline-block;
  padding: 0;
  color: $action-button-color;
  border: 0;
  border-radius: 4px;
  background: transparent;
  cursor: pointer;
  transition: all 100ms ease-in;
  transition-property: background-color, color;
  text-decoration: none;

  a {
    color: inherit;
    text-decoration: none;
  }

  &:hover,
  &:active,
  &:focus {
    color: lighten($action-button-color, 7%);
    background-color: rgba($action-button-color, 0.15);
    transition: all 200ms ease-out;
    transition-property: background-color, color;
  }

  &:focus {
    background-color: rgba($action-button-color, 0.3);
  }

  &.disabled {
    color: darken($action-button-color, 13%);
    background-color: transparent;
    cursor: default;
  }

  &.active {
    color: $highlight-text-color;
  }

  &::-moz-focus-inner {
    border: 0;
  }

  &::-moz-focus-inner,
  &:focus,
  &:active {
    outline: 0 !important;
  }

  &.inverted {
    color: $lighter-text-color;

    &:hover,
    &:active,
    &:focus {
      color: darken($lighter-text-color, 7%);
      background-color: rgba($lighter-text-color, 0.15);
    }

    &:focus {
      background-color: rgba($lighter-text-color, 0.3);
    }

    &.disabled {
      color: lighten($lighter-text-color, 7%);
      background-color: transparent;
    }

    &.active {
      color: $highlight-text-color;

      &.disabled {
        color: lighten($highlight-text-color, 13%);
      }
    }
  }

  &.overlayed {
    box-sizing: content-box;
    background: rgba($base-overlay-background, 0.6);
    color: rgba($primary-text-color, 0.7);
    border-radius: 4px;
    padding: 2px;

    &:hover {
      background: rgba($base-overlay-background, 0.9);
    }
  }

  &--with-counter {
    display: inline-flex;
    align-items: center;
    width: auto !important;
    padding: 0 4px 0 2px;
  }

  &__counter {
    display: inline-block;
    width: auto;
    margin-left: 4px;
    font-size: 12px;
    font-weight: 500;
  }
}

.text-icon-button {
  color: $lighter-text-color;
  border: 0;
  border-radius: 4px;
  background: transparent;
  cursor: pointer;
  font-weight: 600;
  font-size: 11px;
  padding: 0 3px;
  line-height: 27px;
  outline: 0;
  transition: all 100ms ease-in;
  transition-property: background-color, color;

  &:hover,
  &:active,
  &:focus {
    color: darken($lighter-text-color, 7%);
    background-color: rgba($lighter-text-color, 0.15);
    transition: all 200ms ease-out;
    transition-property: background-color, color;
  }

  &:focus {
    background-color: rgba($lighter-text-color, 0.3);
  }

  &.disabled {
    color: lighten($lighter-text-color, 20%);
    background-color: transparent;
    cursor: default;
  }

  &.active {
    color: $highlight-text-color;
  }

  &::-moz-focus-inner {
    border: 0;
  }

  &::-moz-focus-inner,
  &:focus,
  &:active {
    outline: 0 !important;
  }
}

.dropdown-menu {
  position: absolute;
}

.invisible {
  font-size: 0;
  line-height: 0;
  display: inline-block;
  width: 0;
  height: 0;
  position: absolute;

  img,
  svg {
    margin: 0 !important;
    border: 0 !important;
    padding: 0 !important;
    width: 0 !important;
    height: 0 !important;
  }
}

.ellipsis {
  &::after {
    content: "…";
  }
}

.compose-form {
  padding: 15px;

  &__sensitive-button {
    padding: 10px;
    padding-top: 0;
    font-size: 14px;
    font-weight: 500;

    &.active {
      color: $highlight-text-color;
    }

    input[type="checkbox"] {
      display: none;
    }

    .checkbox {
      display: inline-block;
      position: relative;
      border: 1px solid $ui-primary-color;
      box-sizing: border-box;
      width: 18px;
      height: 18px;
      flex: 0 0 auto;
      margin-right: 10px;
      top: -1px;
      border-radius: 4px;
      vertical-align: middle;

      &.active {
        border-color: $highlight-text-color;
        background: $highlight-text-color;
      }
    }
  }

  .compose-form__warning {
    color: $inverted-text-color;
    margin-bottom: 10px;
    background: $ui-primary-color;
    box-shadow: 0 2px 6px rgba($base-shadow-color, 0.3);
    padding: 8px 10px;
    border-radius: 4px;
    font-size: 13px;
    font-weight: 400;

    strong {
      color: $inverted-text-color;
      font-weight: 500;

      @each $lang in $cjk-langs {
        &:lang(#{$lang}) {
          font-weight: 700;
        }
      }
    }

    a {
      color: $lighter-text-color;
      font-weight: 500;
      text-decoration: underline;
    }
  }

  .emoji-picker-dropdown {
    position: absolute;
    top: 0;
    right: 0;
  }

  .compose-form__autosuggest-wrapper {
    position: relative;
  }

  .autosuggest-textarea,
  .autosuggest-input,
  .spoiler-input {
    position: relative;
    width: 100%;
  }

  .spoiler-input {
    height: 0;
    transform-origin: bottom;
    opacity: 0;

    &.spoiler-input--visible {
      height: 36px;
      margin-bottom: 11px;
      opacity: 1;
    }
  }

  .autosuggest-textarea__textarea,
  .spoiler-input__input {
    display: block;
    box-sizing: border-box;
    width: 100%;
    margin: 0;
    color: $inverted-text-color;
    background: $simple-background-color;
    padding: 10px;
    font-family: inherit;
    font-size: 14px;
    resize: vertical;
    border: 0;
    outline: 0;

    &::placeholder {
      color: $dark-text-color;
    }

    &:focus {
      outline: 0;
    }

    @media screen and (max-width: 600px) {
      font-size: 16px;
    }
  }

  .spoiler-input__input {
    border-radius: 4px;
  }

  .autosuggest-textarea__textarea {
    min-height: 100px;
    border-radius: 4px 4px 0 0;
    padding-bottom: 0;
    padding-right: 10px + 22px;
    resize: none;
    scrollbar-color: initial;

    &::-webkit-scrollbar {
      all: unset;
    }

    @media screen and (max-width: 600px) {
      height: 100px !important; // prevent auto-resize textarea
      resize: vertical;
    }
  }

  .autosuggest-textarea__suggestions-wrapper {
    position: relative;
    height: 0;
  }

  .autosuggest-textarea__suggestions {
    box-sizing: border-box;
    display: none;
    position: absolute;
    top: 100%;
    width: 100%;
    z-index: 99;
    box-shadow: 4px 4px 6px rgba($base-shadow-color, 0.4);
    background: $ui-secondary-color;
    border-radius: 0 0 4px 4px;
    color: $inverted-text-color;
    font-size: 14px;
    padding: 6px;

    &.autosuggest-textarea__suggestions--visible {
      display: block;
    }
  }

  .autosuggest-textarea__suggestions__item {
    padding: 10px;
    cursor: pointer;
    border-radius: 4px;

    &:hover,
    &:focus,
    &:active,
    &.selected {
      background: darken($ui-secondary-color, 10%);
    }
  }

  .autosuggest-account,
  .autosuggest-emoji,
  .autosuggest-hashtag {
    display: flex;
    flex-direction: row;
    align-items: center;
    justify-content: flex-start;
    line-height: 18px;
    font-size: 14px;
  }

  .autosuggest-hashtag {
    justify-content: space-between;

    &__name {
      flex: 1 1 auto;
      overflow: hidden;
      text-overflow: ellipsis;
      white-space: nowrap;
    }

    strong {
      font-weight: 500;
    }

    &__uses {
      flex: 0 0 auto;
      text-align: right;
      overflow: hidden;
      text-overflow: ellipsis;
      white-space: nowrap;
    }
  }

  .autosuggest-account-icon,
  .autosuggest-emoji img {
    display: block;
    margin-right: 8px;
    width: 16px;
    height: 16px;
  }

  .autosuggest-account .display-name__account {
    color: $lighter-text-color;
  }

  .compose-form__modifiers {
    color: $inverted-text-color;
    font-family: inherit;
    font-size: 14px;
    background: $simple-background-color;

    .compose-form__upload-wrapper {
      overflow: hidden;
    }

    .compose-form__uploads-wrapper {
      display: flex;
      flex-direction: row;
      padding: 5px;
      flex-wrap: wrap;
    }

    .compose-form__upload {
      flex: 1 1 0;
      min-width: 40%;
      margin: 5px;

      &__actions {
        background: linear-gradient(180deg, rgba($base-shadow-color, 0.8) 0, rgba($base-shadow-color, 0.35) 80%, transparent);
        display: flex;
        align-items: flex-start;
        justify-content: space-between;
      }

      .icon-button {
        flex: 0 1 auto;
        color: $secondary-text-color;
        font-size: 14px;
        font-weight: 500;
        padding: 10px;
        font-family: inherit;

        &:hover,
        &:focus,
        &:active {
          color: lighten($secondary-text-color, 7%);
        }
      }

      &__warning {
        position: absolute;
        z-index: 2;
        bottom: 0;
        left: 0;
        right: 0;
        box-sizing: border-box;
        background: linear-gradient(0deg, rgba($base-shadow-color, 0.8) 0, rgba($base-shadow-color, 0.35) 80%, transparent);
      }
    }

    .compose-form__upload-thumbnail {
      border-radius: 4px;
      background-color: $base-shadow-color;
      background-position: center;
      background-size: cover;
      background-repeat: no-repeat;
      height: 140px;
      width: 100%;
      overflow: hidden;
    }
  }

  .compose-form__buttons-wrapper {
    padding: 10px;
    background: darken($simple-background-color, 8%);
    border-radius: 0 0 4px 4px;
    display: flex;
    justify-content: space-between;
    flex: 0 0 auto;

    .compose-form__buttons {
      display: flex;

      .compose-form__upload-button-icon {
        line-height: 27px;
      }

      .compose-form__sensitive-button {
        display: none;

        &.compose-form__sensitive-button--visible {
          display: block;
        }

        .compose-form__sensitive-button__icon {
          line-height: 27px;
        }
      }
    }

    .icon-button,
    .text-icon-button {
      box-sizing: content-box;
      padding: 0 3px;
    }

    .character-counter__wrapper {
      align-self: center;
      margin-right: 4px;
    }
  }

  .compose-form__publish {
    display: flex;
    justify-content: flex-end;
    min-width: 0;
    flex: 0 0 auto;

    .compose-form__publish-button-wrapper {
      overflow: hidden;
      padding-top: 15px;
    }
  }
}

.character-counter {
  cursor: default;
  font-family: $font-sans-serif, sans-serif;
  font-size: 14px;
  font-weight: 600;
  color: $lighter-text-color;

  &.character-counter--over {
    color: $warning-red;
  }
}

.no-reduce-motion .spoiler-input {
  transition: height 0.4s ease, opacity 0.4s ease;
}

.sign-in-banner {
  padding: 10px;

  p {
    color: $darker-text-color;
    margin-bottom: 20px;

    a {
      color: $secondary-text-color;
      text-decoration: none;
      unicode-bidi: isolate;

      &:hover {
        text-decoration: underline;

        .fa {
          color: lighten($dark-text-color, 7%);
        }
      }
    }
  }

  .button {
    margin-bottom: 10px;
  }
}

.emojione {
  font-size: inherit;
  vertical-align: middle;
  object-fit: contain;
  margin: -0.2ex 0.15em 0.2ex;
  width: 16px;
  height: 16px;

  img {
    width: auto;
  }
}

.reply-indicator {
  border-radius: 4px;
  margin-bottom: 10px;
  background: $ui-primary-color;
  padding: 10px;
  min-height: 23px;
  overflow-y: auto;
  flex: 0 2 auto;
}

.reply-indicator__header {
  margin-bottom: 5px;
  overflow: hidden;
}

.reply-indicator__cancel {
  float: right;
  line-height: 24px;
}

.reply-indicator__display-name {
  color: $inverted-text-color;
  display: block;
  max-width: 100%;
  line-height: 24px;
  overflow: hidden;
  padding-right: 25px;
  text-decoration: none;
}

.reply-indicator__display-avatar {
  float: left;
  margin-right: 5px;
}

.status__content--with-action {
  cursor: pointer;
}

.status__content {
  clear: both;
}

.status__content,
.reply-indicator__content {
  position: relative;
  font-size: 15px;
  line-height: 22px;
  word-wrap: break-word;
  font-weight: 400;
  overflow: hidden;
  text-overflow: ellipsis;
  padding-top: 2px;
  color: $primary-text-color;

  &:focus {
    outline: 0;
  }

  &.status__content--with-spoiler {
    white-space: normal;
  }

  .emojione {
    width: 20px;
    height: 20px;
    margin: -3px 0 0;
  }
  .status__content__text {
    img {
      max-height: 300px;
    }

    p,
    pre,
    blockquote {
      margin-bottom: 20px;
      white-space: pre-wrap;
      unicode-bidi: plaintext;

      &:last-child {
        margin-bottom: 2px;
      }
    }

    h1,
    h2,
    h3,
    h4,
    h5 {
      margin-top: 20px;
      margin-bottom: 20px;
    }

    h1 {
      font-weight: 700;
      font-size: 22px;
    }

    h2 {
      font-weight: 700;
      font-size: 20px;
    }

    h3,
    h4,
    h5 {
      font-weight: 500;
    }

    blockquote {
      padding-left: 10px;
      border-left: 3px solid $darker-text-color;
      color: $darker-text-color;
      white-space: normal;

      p:last-child {
        margin-bottom: 0;
      }
    }

    b,
    strong {
      font-weight: 700;
    }

    em,
    i {
      font-style: italic;
    }

    ul,
    ol {
      margin-left: 1em;
      margin-bottom: 1em;

      p {
        margin: 0;
      }
    }

    ul {
      list-style-type: disc;
    }

    ol {
      list-style-type: decimal;
    }

    &:last-child {
      margin-bottom: 0;
    }
  }

  a {
    color: $secondary-text-color;
    text-decoration: underline;
    unicode-bidi: isolate;

    &:hover {
      text-decoration: underline;

      .fa {
        color: lighten($dark-text-color, 7%);
      }
    }

    &.mention {
        span {
          text-decoration: underline;
        }
    }

    .fa {
      color: $dark-text-color;
    }
  }

  a.unhandled-link {
    color: $highlight-text-color;
  }

  .status__content__spoiler-link {
    background: $action-button-color;

    &:hover,
    &:focus {
      background: lighten($action-button-color, 7%);
      text-decoration: none;
    }

    &::-moz-focus-inner {
      border: 0;
    }

    &::-moz-focus-inner,
    &:focus,
    &:active {
      outline: 0 !important;
    }
  }

  .status__content__text {
    display: none;

    &.status__content__text--visible {
      display: block;
    }
  }

  .article-type img {
    max-width: 95%;
  }
}

.announcements__item__content {
  word-wrap: break-word;
  overflow-y: auto;

  .emojione {
    width: 20px;
    height: 20px;
    margin: -3px 0 0;
  }

  p {
    margin-bottom: 10px;
    white-space: pre-wrap;

    &:last-child {
      margin-bottom: 0;
    }
  }

  a {
    color: $secondary-text-color;
    text-decoration: none;

    &:hover {
      text-decoration: underline;
    }

    &.mention {
      &:hover {
        text-decoration: none;

        span {
          text-decoration: underline;
        }
      }
    }

    &.unhandled-link {
      color: $highlight-text-color;
    }
  }
}

.status__content.status__content--collapsed {
  max-height: 22px * 15; // 15 lines is roughly above 500 characters
}

.status__content__read-more-button {
  display: block;
  font-size: 15px;
  line-height: 22px;
  color: $highlight-text-color;
  border: 0;
  background: transparent;
  padding: 0;
  padding-top: 16px;
  text-decoration: none;

  &:hover,
  &:active {
    text-decoration: underline;
  }
}

.translate-button {
  margin-top: 16px;
  font-size: 15px;
  line-height: 22px;
  display: flex;
  justify-content: space-between;
  color: $dark-text-color;
}

.status__content__spoiler-link {
  display: inline-block;
  border-radius: 2px;
  background: transparent;
  border: 0;
  color: $inverted-text-color;
  font-weight: 700;
  font-size: 11px;
  padding: 0 6px;
  text-transform: uppercase;
  line-height: 20px;
  cursor: pointer;
  vertical-align: top;
}

.status__wrapper--filtered {
  color: $dark-text-color;
  border: 0;
  font-size: inherit;
  text-align: center;
  line-height: inherit;
  margin: 0;
  padding: 15px;
  box-sizing: border-box;
  width: 100%;
  clear: both;
  border-bottom: 1px solid lighten($ui-base-color, 8%);

  &__button {
    display: inline;
    color: lighten($ui-highlight-color, 8%);
    border: 0;
    background: transparent;
    padding: 0;
    font-size: inherit;
    line-height: inherit;

    &:hover,
    &:active {
      text-decoration: underline;
    }
  }
}

.focusable {
  &:focus {
    outline: 0;
    background: lighten($ui-base-color, 4%);

    .detailed-status,
    .detailed-status__action-bar {
      background: lighten($ui-base-color, 8%);
    }
  }
}

.status {
  padding: 16px;
  min-height: 54px;
  border-bottom: 1px solid lighten($ui-base-color, 8%);
  cursor: auto;

  @keyframes fade {
    0% { opacity: 0; }
    100% { opacity: 1; }
  }

  opacity: 1;
  animation: fade 150ms linear;

  .media-gallery,
  .video-player,
  .audio-player,
  .attachment-list {
    margin-top: 16px;
  }

  &.light {
    .status__relative-time,
    .status__visibility-icon {
      color: $light-text-color;
    }

    .status__display-name {
      color: $inverted-text-color;
    }

    .display-name {
      color: $light-text-color;

      strong {
        color: $inverted-text-color;
      }
    }

    .status__content {
      color: $inverted-text-color;

      a {
        color: $highlight-text-color;
      }

      &__spoiler-link {
        color: $primary-text-color;
        background: $ui-primary-color;

        &:hover,
        &:focus {
          background: lighten($ui-primary-color, 8%);
        }
      }
    }
  }
}

.status__relative-time {
  display: block;
  font-size: 15px;
  line-height: 22px;
  height: 40px;
  order: 2;
  flex: 0 0 auto;
  color: $dark-text-color;
}

.notification__relative_time {
  color: $dark-text-color;
  float: right;
  font-size: 14px;
  padding-bottom: 1px;
}

.status__visibility-icon {
  padding: 0 4px;
}

.status__display-name {
  color: $dark-text-color;
}

.status__info .status__display-name {
  max-width: 100%;
  display: flex;
  font-size: 15px;
  line-height: 22px;
  align-items: center;
  gap: 10px;
  overflow: hidden;

  .display-name {
    bdi {
      overflow: hidden;
      text-overflow: ellipsis;
    }

    &__account {
      white-space: nowrap;
      display: block;
      overflow: hidden;
      text-overflow: ellipsis;
    }
  }
}

.status__info {
  font-size: 15px;
  margin-bottom: 10px;
  display: flex;
  align-items: center;
  justify-content: space-between;
  gap: 10px;
}

.status-check-box__status {
  display: block;
  box-sizing: border-box;
  width: 100%;
  padding: 0 10px;

  .detailed-status__display-name {
    color: lighten($inverted-text-color, 16%);

    span {
      display: inline;
    }

    &:hover strong {
      text-decoration: none;
    }
  }

  .media-gallery,
  .audio-player,
  .video-player {
    margin-top: 15px;
    max-width: 250px;
  }

  .status__content {
    padding: 0;
    white-space: normal;
  }

  .media-gallery__item-thumbnail {
    cursor: default;
  }
}

.status__prepend {
  padding: 16px;
  padding-bottom: 0;
  display: flex;
  gap: 10px;
  font-size: 15px;
  line-height: 22px;
  font-weight: 500;
  color: $dark-text-color;

  .status__display-name strong {
    color: $dark-text-color;
  }

  > span {
    display: block;
    overflow: hidden;
    text-overflow: ellipsis;
  }
}

.status__action-bar {
  display: flex;
<<<<<<< HEAD
  margin-top: 8px;
}

.status__action-bar-button {
  margin-right: 18px;

  &.icon-button--with-counter {
    margin-right: 14px;
  }
}

.status__action-bar-dropdown {
  height: 23.15px;
  width: 23.15px;
  margin-right: 18px;
=======
  justify-content: space-between;
  align-items: center;
  gap: 18px;
  margin-top: 16px;
>>>>>>> fb389bd7
}

.detailed-status__action-bar-dropdown {
  flex: 1 1 auto;
  display: flex;
  align-items: center;
  justify-content: center;
  position: relative;
}

.detailed-status {
  background: lighten($ui-base-color, 4%);
  padding: 16px;

  &--flex {
    display: flex;
    flex-wrap: wrap;
    justify-content: space-between;
    align-items: flex-start;

    .status__content,
    .detailed-status__meta {
      flex: 100%;
    }
  }

  .status__content {
    font-size: 19px;
    line-height: 24px;

    .emojione {
      width: 24px;
      height: 24px;
      margin: -1px 0 0;
    }

    .status__content__spoiler-link {
      line-height: 24px;
      margin: -1px 0 0;
    }
  }

  .media-gallery,
  .video-player,
  .audio-player {
    margin-top: 16px;
  }
}

.detailed-status__meta {
  margin-top: 16px;
  color: $dark-text-color;
  font-size: 14px;
  line-height: 18px;
}

.detailed-status__action-bar {
  background: lighten($ui-base-color, 4%);
  border-top: 1px solid lighten($ui-base-color, 8%);
  border-bottom: 1px solid lighten($ui-base-color, 8%);
  display: flex;
  flex-direction: row;
  padding: 10px 0;
}

.detailed-status__link {
  color: inherit;
  text-decoration: none;
}

.detailed-status__favorites,
.detailed-status__reblogs {
  display: inline-block;
  font-weight: 500;
  font-size: 12px;
  line-height: 17px;
  margin-left: 6px;
}

.reply-indicator__content {
  color: $inverted-text-color;
  font-size: 14px;

  a {
    color: $lighter-text-color;
  }
}

.domain {
  padding: 10px;
  border-bottom: 1px solid lighten($ui-base-color, 8%);

  .domain__domain-name {
    flex: 1 1 auto;
    display: block;
    color: $primary-text-color;
    text-decoration: none;
    font-size: 14px;
    font-weight: 500;
  }
}

.domain__wrapper {
  display: flex;
}

.domain_buttons {
  height: 18px;
  padding: 10px;
  white-space: nowrap;
}

.account {
  padding: 16px;
  border-bottom: 1px solid lighten($ui-base-color, 8%);

  &.compact {
    padding: 0;
    border-bottom: 0;

    .account__avatar-wrapper {
      margin-left: 0;
    }
  }

  .account__display-name {
    flex: 1 1 auto;
    display: flex;
    align-items: center;
    gap: 10px;
    color: $darker-text-color;
    overflow: hidden;
    text-decoration: none;
    font-size: 14px;

    &--with-note {
      strong {
        display: inline;
      }
    }
  }

  &__note {
    white-space: nowrap;
    overflow: hidden;
    text-overflow: ellipsis;
    color: $ui-secondary-color;
  }
}

.follow-recommendations-account {
  .icon-button {
    color: $ui-primary-color;

    &.active {
      color: $valid-value-color;
    }
  }
}

.account__wrapper {
  display: flex;
  gap: 10px;
}

.account__avatar {
  @include avatar-radius;

  display: block;
  position: relative;
  overflow: hidden;

  img {
    display: block;
    width: 100%;
    height: 100%;
    object-fit: cover;
  }

  &-inline {
    display: inline-block;
    vertical-align: middle;
    margin-right: 5px;
  }

  &-composite {
    border-radius: 50%;
    overflow: hidden;
    position: relative;

    & > div {
      float: left;
      position: relative;
      box-sizing: border-box;
    }

    .account__avatar {
      width: 100% !important;
      height: 100% !important;
    }

    &__label {
      display: block;
      position: absolute;
      top: 50%;
      left: 50%;
      transform: translate(-50%, -50%);
      color: $primary-text-color;
      text-shadow: 1px 1px 2px $base-shadow-color;
      font-weight: 700;
      font-size: 15px;
    }
  }
}

a .account__avatar {
  cursor: pointer;
}

.account__avatar-overlay {
  position: relative;

  &-overlay {
    position: absolute;
    bottom: 0;
    right: 0;
    z-index: 1;
  }
}

.account__relationship {
  height: 18px;
  padding: 10px;
  white-space: nowrap;
}

.account__disclaimer {
  padding: 10px;
  border-top: 1px solid lighten($ui-base-color, 8%);
  color: $dark-text-color;

  strong {
    font-weight: 500;

    @each $lang in $cjk-langs {
      &:lang(#{$lang}) {
        font-weight: 700;
      }
    }
  }

  a {
    font-weight: 500;
    color: inherit;
    text-decoration: underline;

    &:hover,
    &:focus,
    &:active {
      text-decoration: none;
    }
  }
}

.account__action-bar {
  border-top: 1px solid lighten($ui-base-color, 8%);
  border-bottom: 1px solid lighten($ui-base-color, 8%);
  line-height: 36px;
  overflow: hidden;
  flex: 0 0 auto;
  display: flex;
}

.account__action-bar-dropdown {
  padding: 10px;

  .icon-button {
    vertical-align: middle;
  }

  .dropdown--active {
    .dropdown__content.dropdown__right {
      left: 6px;
      right: initial;
    }

    &::after {
      bottom: initial;
      margin-left: 11px;
      margin-top: -7px;
      right: initial;
    }
  }
}

.account__action-bar-links {
  display: flex;
  flex: 1 1 auto;
  line-height: 18px;
  text-align: center;
}

.account__action-bar__tab {
  text-decoration: none;
  overflow: hidden;
  flex: 0 1 100%;
  border-right: 1px solid lighten($ui-base-color, 8%);
  padding: 10px 0;
  border-bottom: 4px solid transparent;

  &.active {
    border-bottom: 4px solid $ui-highlight-color;
  }

  & > span {
    display: block;
    text-transform: uppercase;
    font-size: 11px;
    color: $darker-text-color;
  }

  strong {
    display: block;
    font-size: 15px;
    font-weight: 500;
    color: $primary-text-color;

    @each $lang in $cjk-langs {
      &:lang(#{$lang}) {
        font-weight: 700;
      }
    }
  }
}

.account-authorize {
  padding: 14px 10px;

  .detailed-status__display-name {
    display: block;
    margin-bottom: 15px;
    overflow: hidden;
  }
}

.account-authorize__avatar {
  float: left;
  margin-right: 10px;
}

.status__display-name,
.status__relative-time,
.detailed-status__display-name,
.detailed-status__datetime,
.detailed-status__application,
.account__display-name {
  text-decoration: none;
}

.status__display-name,
.account__display-name {
  strong {
    color: $primary-text-color;
  }
}

.muted {
  .emojione {
    opacity: 0.5;
  }
}

.status__display-name,
.reply-indicator__display-name,
.detailed-status__display-name,
a.account__display-name {
  &:hover strong {
    text-decoration: underline;
  }
}

.account__display-name strong {
  display: block;
  overflow: hidden;
  text-overflow: ellipsis;
}

.detailed-status__application,
.detailed-status__datetime {
  color: inherit;
}

.detailed-status .button.logo-button {
  margin-bottom: 15px;
}

.detailed-status__display-name {
  color: $darker-text-color;
  display: flex;
  align-items: center;
  gap: 10px;
  font-size: 15px;
  line-height: 22px;
  margin-bottom: 16px;
  overflow: hidden;

  strong,
  span {
    display: block;
    text-overflow: ellipsis;
    overflow: hidden;
  }

  strong {
    color: $primary-text-color;
  }
}

.status__avatar {
  width: 46px;
  height: 46px;
}

.muted {
  .status__content,
  .status__content p,
  .status__content a {
    color: $dark-text-color;
  }

  .status__display-name strong {
    color: $dark-text-color;
  }

  .status__avatar {
    opacity: 0.5;
  }

  a.status__content__spoiler-link {
    background: $ui-base-lighter-color;
    color: $inverted-text-color;

    &:hover,
    &:focus {
      background: lighten($ui-base-lighter-color, 7%);
      text-decoration: none;
    }
  }
}

.notification__report {
  padding: 16px;
  border-bottom: 1px solid lighten($ui-base-color, 8%);
  display: flex;
  gap: 10px;

  &__avatar {
    flex: 0 0 auto;
  }

  &__details {
    flex: 1 1 auto;
    display: flex;
    justify-content: space-between;
    align-items: center;
    color: $darker-text-color;
    gap: 10px;
    font-size: 15px;
    line-height: 22px;
    white-space: nowrap;
    overflow: hidden;

    & > div {
      overflow: hidden;
      text-overflow: ellipsis;
    }

    strong {
      font-weight: 500;
    }
  }

  &__actions {
    flex: 0 0 auto;
  }
}

.notification__message {
  padding: 16px;
  padding-bottom: 0;
  cursor: default;
  color: $darker-text-color;
  font-size: 15px;
  line-height: 22px;
  font-weight: 500;
  display: flex;
  gap: 10px;

  .fa {
    color: $highlight-text-color;
  }

  > span {
    display: inline;
    overflow: hidden;
    text-overflow: ellipsis;
  }
}

.notification__favourite-icon-wrapper {
  .star-icon {
    color: $gold-star;
  }
}

.icon-button.star-icon.active {
  color: $gold-star;
}

.icon-button.bookmark-icon.active {
  color: $red-bookmark;
}

.no-reduce-motion .icon-button.star-icon {
  &.activate {
    & > .fa-star {
      animation: spring-rotate-in 1s linear;
    }
  }

  &.deactivate {
    & > .fa-star {
      animation: spring-rotate-out 1s linear;
    }
  }
}

.notification__display-name {
  color: inherit;
  font-weight: 500;
  text-decoration: none;

  &:hover {
    text-decoration: underline;
  }
}

.display-name {
  display: block;
  max-width: 100%;
  overflow: hidden;
  text-overflow: ellipsis;
  white-space: nowrap;
}

.display-name__html {
  font-weight: 500;
}

.status__relative-time,
.detailed-status__datetime {
  &:hover {
    text-decoration: underline;
  }
}

.image-loader {
  position: relative;
  width: 100%;
  height: 100%;
  display: flex;
  align-items: center;
  justify-content: center;
  flex-direction: column;
  scrollbar-width: none; /* Firefox */
  -ms-overflow-style: none;  /* IE 10+ */

  * {
    scrollbar-width: none; /* Firefox */
    -ms-overflow-style: none;  /* IE 10+ */
  }

  &::-webkit-scrollbar,
  *::-webkit-scrollbar {
    width: 0;
    height: 0;
    background: transparent; /* Chrome/Safari/Webkit */
  }

  .image-loader__preview-canvas {
    max-width: $media-modal-media-max-width;
    max-height: $media-modal-media-max-height;
    background: url('../images/void.png') repeat;
    object-fit: contain;
  }

  .loading-bar__container {
    position: relative;
  }

  .loading-bar {
    position: absolute;
  }

  &.image-loader--amorphous .image-loader__preview-canvas {
    display: none;
  }
}

.zoomable-image {
  position: relative;
  width: 100%;
  height: 100%;
  display: flex;
  align-items: center;
  justify-content: center;

  img {
    max-width: $media-modal-media-max-width;
    max-height: $media-modal-media-max-height;
    width: auto;
    height: auto;
    object-fit: contain;
  }
}

.navigation-bar {
  padding: 15px;
  display: flex;
  align-items: center;
  flex-shrink: 0;
  cursor: default;
  gap: 10px;
  color: $darker-text-color;

  strong {
    color: $secondary-text-color;
  }

  a {
    color: inherit;
    text-decoration: none;
  }

  .navigation-bar__actions {
    position: relative;

    .icon-button.close {
      position: absolute;
      pointer-events: none;
      transform: scale(0, 1) translate(-100%, 0);
      opacity: 0;
    }

    .compose__action-bar .icon-button {
      pointer-events: auto;
      transform: scale(1, 1) translate(0, 0);
      opacity: 1;
    }
  }
}

.navigation-bar__profile {
  flex: 1 1 auto;
  line-height: 20px;
  overflow: hidden;
}

.navigation-bar__profile-account {
  display: block;
  font-weight: 500;
  overflow: hidden;
  text-overflow: ellipsis;
}

.navigation-bar__profile-edit {
  color: inherit;
  text-decoration: none;
}

.dropdown {
  display: inline-block;
}

.dropdown__content {
  display: none;
  position: absolute;
}

.dropdown-menu__separator {
  border-bottom: 1px solid darken($ui-secondary-color, 8%);
  margin: 5px 7px 6px;
  height: 0;
}

.dropdown-menu {
  background: $ui-secondary-color;
  padding: 4px 0;
  border-radius: 4px;
  box-shadow: 2px 4px 15px rgba($base-shadow-color, 0.4);
  z-index: 9999;

  &__text-button {
    display: inline;
    color: inherit;
    background: transparent;
    border: 0;
    margin: 0;
    padding: 0;
    font-family: inherit;
    font-size: inherit;
    line-height: inherit;

    &:focus {
      outline: 1px dotted;
    }
  }

  &__container {
    &__header {
      border-bottom: 1px solid darken($ui-secondary-color, 8%);
      padding: 4px 14px;
      padding-bottom: 8px;
      font-size: 13px;
      line-height: 18px;
      color: $inverted-text-color;
    }

    &__list {
      list-style: none;

      &--scrollable {
        max-height: 300px;
        overflow-y: scroll;
      }
    }

    &--loading {
      display: flex;
      align-items: center;
      justify-content: center;
      padding: 30px 45px;
    }
  }

  &.left {
    transform-origin: 100% 50%;
  }

  &.top {
    transform-origin: 50% 100%;
  }

  &.bottom {
    transform-origin: 50% 0;
  }

  &.right {
    transform-origin: 0 50%;
  }
}

.dropdown-menu__arrow {
  position: absolute;
  width: 0;
  height: 0;
  border: 0 solid transparent;

  &.left {
    right: -5px;
    margin-top: -5px;
    border-width: 5px 0 5px 5px;
    border-left-color: $ui-secondary-color;
  }

  &.top {
    bottom: -5px;
    margin-left: -7px;
    border-width: 5px 7px 0;
    border-top-color: $ui-secondary-color;
  }

  &.bottom {
    top: -5px;
    margin-left: -7px;
    border-width: 0 7px 5px;
    border-bottom-color: $ui-secondary-color;
  }

  &.right {
    left: -5px;
    margin-top: -5px;
    border-width: 5px 5px 5px 0;
    border-right-color: $ui-secondary-color;
  }
}

.dropdown-menu__item {
  font-size: 13px;
  line-height: 18px;
  display: block;
  color: $inverted-text-color;

  a,
  button {
    font-family: inherit;
    font-size: inherit;
    line-height: inherit;
    display: block;
    width: 100%;
    padding: 4px 14px;
    border: 0;
    margin: 0;
    box-sizing: border-box;
    text-decoration: none;
    background: $ui-secondary-color;
    color: inherit;
    overflow: hidden;
    text-overflow: ellipsis;
    white-space: nowrap;
    text-align: inherit;

    &:focus,
    &:hover,
    &:active {
      background: $ui-highlight-color;
      color: $secondary-text-color;
      outline: 0;
    }
  }
}

.dropdown-menu__item--text {
  overflow: hidden;
  text-overflow: ellipsis;
  white-space: nowrap;
  padding: 4px 14px;
}

.dropdown-menu__item.edited-timestamp__history__item {
  border-bottom: 1px solid darken($ui-secondary-color, 8%);

  &:last-child {
    border-bottom: 0;
  }

  &.dropdown-menu__item--text,
  a,
  button {
    padding: 8px 14px;
  }
}

.inline-account {
  display: inline-flex;
  align-items: center;
  vertical-align: top;

  .account__avatar {
    margin-right: 5px;
    border-radius: 50%;
  }

  strong {
    font-weight: 600;
  }
}

.dropdown--active .dropdown__content {
  display: block;
  line-height: 18px;
  max-width: 311px;
  right: 0;
  text-align: left;
  z-index: 9999;

  & > ul {
    list-style: none;
    background: $ui-secondary-color;
    padding: 4px 0;
    border-radius: 4px;
    box-shadow: 0 0 15px rgba($base-shadow-color, 0.4);
    min-width: 140px;
    position: relative;
  }

  &.dropdown__right {
    right: 0;
  }

  &.dropdown__left {
    & > ul {
      left: -98px;
    }
  }

  & > ul > li > a {
    font-size: 13px;
    line-height: 18px;
    display: block;
    padding: 4px 14px;
    box-sizing: border-box;
    text-decoration: none;
    background: $ui-secondary-color;
    color: $inverted-text-color;
    overflow: hidden;
    text-overflow: ellipsis;
    white-space: nowrap;

    &:focus {
      outline: 0;
    }

    &:hover {
      background: $ui-highlight-color;
      color: $secondary-text-color;
    }
  }
}

.dropdown__icon {
  vertical-align: middle;
}

.columns-area {
  display: flex;
  flex: 1 1 auto;
  flex-direction: row;
  justify-content: flex-start;
  overflow-x: auto;
  position: relative;

  &.unscrollable {
    overflow-x: hidden;
  }

  &__panels {
    display: flex;
    justify-content: center;
    width: 100%;
    height: 100%;
    min-height: 100vh;

    &__pane {
      height: 100%;
      overflow: hidden;
      pointer-events: none;
      display: flex;
      justify-content: flex-end;
      min-width: 285px;

      &--start {
        justify-content: flex-start;
      }

      &__inner {
        position: fixed;
        width: 285px;
        pointer-events: auto;
        height: 100%;

        @media screen and (max-width: 1550px) {
          overflow-x: hidden;
          padding-right: 10px;
        }

      }
    }

    &__main {
      box-sizing: border-box;
      width: 100%;
      flex: 0 0 auto;
      display: flex;
      flex-direction: column;

      @media screen and (min-width: $no-gap-breakpoint) {
        padding: 0 10px;
        max-width: 600px;
      }
    }
  }
}

$ui-header-height: 55px;

.ui__header {
  display: none;
  box-sizing: border-box;
  height: $ui-header-height;
  position: sticky;
  top: 0;
  z-index: 2;
  justify-content: space-between;
  align-items: center;

  &__logo {
    display: inline-flex;
    padding: 15px;

    .logo {
      height: $ui-header-height - 30px;
      width: auto;
    }
  }

  &__links {
    display: flex;
    align-items: center;
    gap: 10px;
    padding: 0 10px;

    .button {
      flex: 0 0 auto;
    }
  }
}

.tabs-bar__wrapper {
  background: darken($ui-base-color, 8%);
  position: sticky;
  top: $ui-header-height;
  z-index: 2;
  padding-top: 0;

  @media screen and (min-width: $no-gap-breakpoint) {
    padding-top: 10px;
    top: 0;
  }

  .tabs-bar {
    margin-bottom: 0;

    @media screen and (min-width: $no-gap-breakpoint) {
      margin-bottom: 10px;
    }
  }
}

.react-swipeable-view-container {
  &,
  .columns-area,
  .drawer,
  .column {
    height: 100%;
  }
}

.react-swipeable-view-container > * {
  display: flex;
  align-items: center;
  justify-content: center;
  height: 100%;
}

.column {
  width: 350px;
  position: relative;
  box-sizing: border-box;
  display: flex;
  flex-direction: column;

  > .scrollable {
    background: $ui-base-color;
    border-bottom-left-radius: 4px;
    border-bottom-right-radius: 4px;
  }
}

.ui {
  flex: 0 0 auto;
  display: flex;
  flex-direction: column;
  width: 100%;
  height: 100%;
}

.drawer {
  width: 300px;
  box-sizing: border-box;
  display: flex;
  flex-direction: column;
  overflow-y: hidden;
}

.drawer__tab {
  display: block;
  flex: 1 1 auto;
  padding: 15px 5px 13px;
  color: $darker-text-color;
  text-decoration: none;
  text-align: center;
  font-size: 16px;
  border-bottom: 2px solid transparent;
}

.column,
.drawer {
  flex: 1 1 100%;
  overflow: hidden;
}

@media screen and (min-width: 631px) {
  .columns-area {
    padding: 0;
  }

  .column,
  .drawer {
    flex: 0 0 auto;
    padding: 10px;
    padding-left: 5px;
    padding-right: 5px;

    &:first-child {
      padding-left: 10px;
    }

    &:last-child {
      padding-right: 10px;
    }
  }

  .columns-area > div {
    .column,
    .drawer {
      padding-left: 5px;
      padding-right: 5px;
    }
  }
}

.tabs-bar {
  box-sizing: border-box;
  display: flex;
  background: lighten($ui-base-color, 8%);
  flex: 0 0 auto;
  overflow-y: auto;
}

.tabs-bar__link {
  display: block;
  flex: 1 1 auto;
  padding: 15px 10px;
  padding-bottom: 13px;
  color: $primary-text-color;
  text-decoration: none;
  text-align: center;
  font-size: 14px;
  font-weight: 500;
  border-bottom: 2px solid lighten($ui-base-color, 8%);
  transition: all 50ms linear;
  transition-property: border-bottom, background, color;

  .fa {
    font-weight: 400;
    font-size: 16px;
  }

  &:hover,
  &:focus,
  &:active {
    @media screen and (min-width: 631px) {
      background: lighten($ui-base-color, 14%);
      border-bottom-color: lighten($ui-base-color, 14%);
    }
  }

  &.active {
    border-bottom: 2px solid $highlight-text-color;
    color: $highlight-text-color;
  }

  span {
    margin-left: 5px;
    display: none;
  }
}

@media screen and (min-width: 600px) {
  .tabs-bar__link {
    span {
      display: inline;
    }
  }
}

.columns-area--mobile {
  flex-direction: column;
  width: 100%;
  height: 100%;
  margin: 0 auto;

  .column,
  .drawer {
    width: 100%;
    height: 100%;
    padding: 0;
  }

  .account-card {
    margin-bottom: 0;
  }

  .filter-form {
    display: flex;
  }

  .autosuggest-textarea__textarea {
    font-size: 16px;
  }

  .search__input {
    line-height: 18px;
    font-size: 16px;
    padding: 15px;
    padding-right: 30px;
  }

  .search__icon .fa {
    top: 15px;
  }

  .scrollable {
    overflow: visible;

    @supports (display: grid) {
      contain: content;
    }
  }

  @media screen and (min-width: $no-gap-breakpoint) {
    padding: 10px 0;
    padding-top: 0;
  }
}

@media screen and (min-width: $no-gap-breakpoint) {
  .tabs-bar {
    width: 100%;
  }

  .react-swipeable-view-container .columns-area--mobile {
    height: calc(100% - 10px) !important;
  }

  .getting-started__wrapper,
  .search {
    margin-bottom: 10px;
  }

  .tabs-bar__link.optional {
    display: none;
  }

  .search-page .search {
    display: none;
  }

  .navigation-panel__legal {
    display: none;
  }
}

@media screen and (max-width: $no-gap-breakpoint - 1px) {
  $sidebar-width: 285px;

  .columns-area__panels__main {
    width: calc(100% - $sidebar-width);
  }

  .columns-area__panels {
    min-height: calc(100vh - $ui-header-height);
  }

  .columns-area__panels__pane--navigational {
    min-width: $sidebar-width;

    .columns-area__panels__pane__inner {
      width: $sidebar-width;
    }

    .navigation-panel {
      margin: 0;
      background: $ui-base-color;
      border-left: 1px solid lighten($ui-base-color, 8%);
      height: 100vh;
    }

    .navigation-panel__sign-in-banner,
    .navigation-panel__logo,
    .getting-started__trends {
      display: none;
    }

    .column-link__icon {
      font-size: 18px;
    }
  }

  .ui__header {
    display: flex;
    background: $ui-base-color;
    border-bottom: 1px solid lighten($ui-base-color, 8%);
  }

  .column-header,
  .column-back-button,
  .scrollable,
  .error-column {
    border-radius: 0 !important;
  }
}

@media screen and (max-width: $no-gap-breakpoint - 285px - 1px) {
  $sidebar-width: 55px;

  .columns-area__panels__main {
    width: calc(100% - $sidebar-width);
  }

  .columns-area__panels__pane--navigational {
    min-width: $sidebar-width;

    .columns-area__panels__pane__inner {
      width: $sidebar-width;
    }

    .column-link span {
      display: none;
    }

    .list-panel {
      display: none;
    }
  }
}

.explore__search-header {
  display: none;
}

@media screen and (max-width: $no-gap-breakpoint - 1px) {
  .columns-area__panels__pane--compositional {
    display: none;
  }

  .explore__search-header {
    display: flex;
  }
}

.icon-with-badge {
  position: relative;

  &__badge {
    position: absolute;
    left: 9px;
    top: -13px;
    background: $ui-highlight-color;
    border: 2px solid lighten($ui-base-color, 8%);
    padding: 1px 6px;
    border-radius: 6px;
    font-size: 10px;
    font-weight: 500;
    line-height: 14px;
    color: $primary-text-color;
  }

  &__issue-badge {
    position: absolute;
    left: 11px;
    bottom: 1px;
    display: block;
    background: $error-red;
    border-radius: 50%;
    width: 0.625rem;
    height: 0.625rem;
  }
}

.column-link--transparent .icon-with-badge__badge {
  border-color: darken($ui-base-color, 8%);
}

.column-title {
  text-align: center;
  padding: 40px;

  .logo {
    width: 50px;
    margin: 0 auto;
    margin-bottom: 40px;
  }

  h3 {
    font-size: 24px;
    line-height: 1.5;
    font-weight: 700;
    margin-bottom: 10px;
  }

  p {
    font-size: 16px;
    line-height: 24px;
    font-weight: 400;
    color: $darker-text-color;
  }
}

.follow-recommendations-container {
  display: flex;
  flex-direction: column;
}

.column-actions {
  display: flex;
  align-items: flex-start;
  justify-content: center;
  padding: 40px;
  padding-top: 40px;
  padding-bottom: 200px;
  flex-grow: 1;
  position: relative;

  &__background {
    position: absolute;
    left: 0;
    bottom: 0;
    height: 220px;
    width: auto;
  }
}

.column-list {
  margin: 0 20px;
  border: 1px solid lighten($ui-base-color, 8%);
  background: darken($ui-base-color, 2%);
  border-radius: 4px;

  &__empty-message {
    padding: 40px;
    text-align: center;
    font-size: 16px;
    line-height: 24px;
    font-weight: 400;
    color: $darker-text-color;
  }
}

.compose-panel {
  width: 285px;
  margin-top: 10px;
  display: flex;
  flex-direction: column;
  height: calc(100% - 10px);
  overflow-y: hidden;

<<<<<<< HEAD
  @media screen and (max-width: 1550px) {
    height: auto;
    min-height: calc(100% - 10px);
    overflow-y: visible;
  }

  .navigation-bar {
    padding-top: 20px;
    padding-bottom: 20px;
    flex: 0 1 48px;
    min-height: 20px;
=======
  .hero-widget {
    box-shadow: none;

    &__text,
    &__img,
    &__img img {
      border-radius: 0;
    }

    &__text {
      padding: 15px;
      color: $secondary-text-color;

      strong {
        font-weight: 700;
        color: $primary-text-color;
      }
    }
>>>>>>> fb389bd7
  }

  .navigation-bar {
    flex: 0 1 48px;
  }

  .compose-form {
    flex: 1;
    overflow-y: hidden;
    display: flex;
    flex-direction: column;
    min-height: 310px;
    padding-bottom: 71px;
    margin-bottom: -71px;
  }

  .compose-form__autosuggest-wrapper {
    overflow-y: auto;
    background-color: $white;
    border-radius: 4px 4px 0 0;
    flex: 0 1 auto;

    @media screen and (max-width: 1550px) {
      overflow-y: visible;
    }

  }

  .autosuggest-textarea__textarea {
    overflow-y: hidden;
  }

  .compose-form__upload-thumbnail {
    height: 80px;
  }
}

.navigation-panel {
  margin-top: 10px;
  margin-bottom: 10px;
  height: calc(100% - 20px);
  overflow-y: auto;
  display: flex;
  flex-direction: column;

  & > a {
    flex: 0 0 auto;
  }

  .logo {
    height: 30px;
    width: auto;
  }
}

.navigation-panel,
.compose-panel {
  hr {
    flex: 0 0 auto;
    border: 0;
    background: transparent;
    border-top: 1px solid lighten($ui-base-color, 4%);
    margin: 10px 0;
  }

  .flex-spacer {
    background: transparent;
  }
}

.drawer__pager {
  box-sizing: border-box;
  padding: 0;
  flex-grow: 1;
  position: relative;
  overflow: hidden;
  display: flex;
}

.drawer__inner {
  position: absolute;
  top: 0;
  left: 0;
  background: lighten($ui-base-color, 13%);
  box-sizing: border-box;
  padding: 0;
  display: flex;
  flex-direction: column;
  overflow: hidden;
  overflow-y: auto;
  width: 100%;
  height: 100%;

  &.darker {
    background: $ui-base-color;
  }
}

.drawer__inner__mastodon {
  background: lighten($ui-base-color, 13%);
  flex: 1;
  min-height: 47px;
  display: none;

  > img, svg {
    display: block;
    object-fit: contain;
    object-position: bottom left;
    width: 85%;
    height: 100%;
    pointer-events: none;
    user-drag: none;
    user-select: none;
  }

  @media screen and (min-height: 640px) {
    display: flex;
  }
}

.pseudo-drawer {
  background: lighten($ui-base-color, 13%);
  font-size: 13px;
  text-align: left;
}

.drawer__header {
  flex: 0 0 auto;
  font-size: 16px;
  background: lighten($ui-base-color, 8%);
  margin-bottom: 10px;
  display: flex;
  flex-direction: row;

  a {
    transition: background 100ms ease-in;

    &:hover {
      background: lighten($ui-base-color, 3%);
      transition: background 200ms ease-out;
    }
  }
}

.scrollable {
  overflow-y: scroll;
  overflow-x: hidden;
  flex: 1 1 auto;
  -webkit-overflow-scrolling: touch;

  &.optionally-scrollable {
    overflow-y: auto;
  }

  @supports (display: grid) { // hack to fix Chrome <57
    contain: strict;
  }

  &--flex {
    display: flex;
    flex-direction: column;
  }

  &__append {
    flex: 1 1 auto;
    position: relative;
    min-height: 120px;
  }

  .scrollable {
    flex: 1 1 auto;
  }
}

.scrollable.fullscreen {
  @supports (display: grid) { // hack to fix Chrome <57
    contain: none;
  }
}

.column-back-button {
  box-sizing: border-box;
  width: 100%;
  background: lighten($ui-base-color, 4%);
  border-radius: 4px 4px 0 0;
  color: $highlight-text-color;
  cursor: pointer;
  flex: 0 0 auto;
  font-size: 16px;
  line-height: inherit;
  border: 0;
  text-align: unset;
  padding: 15px;
  margin: 0;
  z-index: 3;
  outline: 0;

  &:hover {
    text-decoration: underline;
  }
}

.column-header__back-button {
  background: lighten($ui-base-color, 4%);
  border: 0;
  font-family: inherit;
  color: $highlight-text-color;
  cursor: pointer;
  white-space: nowrap;
  font-size: 16px;
  padding: 0 5px 0 0;
  z-index: 3;

  &:hover {
    text-decoration: underline;
  }

  &:last-child {
    padding: 0 15px 0 0;
  }
}

.column-back-button__icon {
  display: inline-block;
  margin-right: 5px;
}

.column-back-button--slim {
  position: relative;
}

.column-back-button--slim-button {
  cursor: pointer;
  flex: 0 0 auto;
  font-size: 16px;
  padding: 15px;
  position: absolute;
  right: 0;
  top: -48px;
}

.react-toggle {
  display: inline-block;
  position: relative;
  cursor: pointer;
  background-color: transparent;
  border: 0;
  padding: 0;
  user-select: none;
  -webkit-tap-highlight-color: rgba($base-overlay-background, 0);
  -webkit-tap-highlight-color: transparent;
}

.react-toggle-screenreader-only {
  border: 0;
  clip: rect(0 0 0 0);
  height: 1px;
  margin: -1px;
  overflow: hidden;
  padding: 0;
  position: absolute;
  width: 1px;
}

.react-toggle--disabled {
  cursor: not-allowed;
  opacity: 0.5;
  transition: opacity 0.25s;
}

.react-toggle-track {
  width: 50px;
  height: 24px;
  padding: 0;
  border-radius: 30px;
  background-color: $ui-base-color;
  transition: background-color 0.2s ease;
}

.react-toggle:is(:hover, :focus-within):not(.react-toggle--disabled) .react-toggle-track {
  background-color: darken($ui-base-color, 10%);
}

.react-toggle--checked .react-toggle-track {
  background-color: darken($ui-highlight-color, 2%);
}

.react-toggle--checked:is(:hover, :focus-within):not(.react-toggle--disabled) .react-toggle-track {
  background-color: $ui-highlight-color;
}

.react-toggle-track-check {
  position: absolute;
  width: 14px;
  height: 10px;
  top: 0;
  bottom: 0;
  margin-top: auto;
  margin-bottom: auto;
  line-height: 0;
  left: 8px;
  opacity: 0;
  transition: opacity 0.25s ease;
}

.react-toggle--checked .react-toggle-track-check {
  opacity: 1;
  transition: opacity 0.25s ease;
}

.react-toggle-track-x {
  position: absolute;
  width: 10px;
  height: 10px;
  top: 0;
  bottom: 0;
  margin-top: auto;
  margin-bottom: auto;
  line-height: 0;
  right: 10px;
  opacity: 1;
  transition: opacity 0.25s ease;
}

.react-toggle--checked .react-toggle-track-x {
  opacity: 0;
}

.react-toggle-thumb {
  position: absolute;
  top: 1px;
  left: 1px;
  width: 22px;
  height: 22px;
  border: 1px solid $ui-base-color;
  border-radius: 50%;
  background-color: darken($simple-background-color, 2%);
  box-sizing: border-box;
  transition: all 0.25s ease;
  transition-property: border-color, left;
}

.react-toggle--checked .react-toggle-thumb {
  left: 27px;
  border-color: $ui-highlight-color;
}

label[for="is-exclusive-checkbox"] {
  margin-left: 20px;
}

.is-exclusive-checkbox {
  transform: scale(0.7);
  transform-origin: bottom;
}

.column-link {
  background: lighten($ui-base-color, 8%);
  color: $primary-text-color;
  display: block;
  font-size: 16px;
  padding: 15px;
  text-decoration: none;
  overflow: hidden;
  white-space: nowrap;

  &:hover,
  &:focus,
  &:active {
    background: lighten($ui-base-color, 11%);
  }

  &:focus {
    outline: 0;
  }

  &--transparent {
    background: transparent;
    color: $ui-secondary-color;

    &:hover,
    &:focus,
    &:active {
      background: transparent;
      color: $primary-text-color;
    }

    &.active {
      color: $highlight-text-color;
    }
  }

  &--logo {
    background: transparent;
    padding: 10px;

    &:hover,
    &:focus,
    &:active {
      background: transparent;
    }
  }
}

.column-link__icon {
  display: inline-block;
  margin-right: 5px;
}

.column-link__badge {
  display: inline-block;
  border-radius: 4px;
  font-size: 12px;
  line-height: 19px;
  font-weight: 500;
  background: $ui-base-color;
  padding: 4px 8px;
  margin: -6px 10px;
}

.column-subheading {
  background: $ui-base-color;
  color: $dark-text-color;
  padding: 8px 20px;
  font-size: 12px;
  font-weight: 500;
  text-transform: uppercase;
  cursor: default;
}

.getting-started__wrapper,
.getting-started,
.flex-spacer {
  background: $ui-base-color;
}

.getting-started__wrapper {
  flex: 0 0 auto;
}

.flex-spacer {
  flex: 1 1 auto;
}

.getting-started {
  color: $dark-text-color;
  overflow: auto;

  &__trends {
    flex: 0 1 auto;
    opacity: 1;
    animation: fade 150ms linear;
    margin-top: 10px;

    h4 {
      font-size: 12px;
      text-transform: uppercase;
      color: $darker-text-color;
      padding: 10px;
      font-weight: 500;
      border-bottom: 1px solid lighten($ui-base-color, 8%);
    }

    @media screen and (max-height: 810px) {
      .trends__item:nth-of-type(3) {
        display: none;
      }
    }

    @media screen and (max-height: 720px) {
      .trends__item:nth-of-type(2) {
        display: none;
      }
    }

    @media screen and (max-height: 670px) {
      display: none;
    }

    .trends__item {
      border-bottom: 0;
      padding: 10px;

      &__current {
        color: $darker-text-color;
      }
    }
  }
}

.keyboard-shortcuts {
  padding: 8px 0 0;
  overflow: hidden;

  thead {
    position: absolute;
    left: -9999px;
  }

  td {
    padding: 0 10px 8px;
  }

  kbd {
    display: inline-block;
    padding: 3px 5px;
    background-color: lighten($ui-base-color, 8%);
    border: 1px solid darken($ui-base-color, 4%);
  }
}

.setting-text {
  display: block;
  box-sizing: border-box;
  margin: 0;
  color: $inverted-text-color;
  background: $white;
  padding: 7px 10px;
  font-family: inherit;
  font-size: 14px;
  line-height: 22px;
  border-radius: 4px;
  border: 1px solid $white;

  &:focus {
    outline: 0;
    border-color: lighten($ui-highlight-color, 12%);
  }

  &__wrapper {
    background: $white;
    border: 1px solid $ui-secondary-color;
    margin-bottom: 10px;
    border-radius: 4px;

    .setting-text {
      border: 0;
      margin-bottom: 0;
      border-radius: 0;

      &:focus {
        border: 0;
      }
    }

    &__modifiers {
      color: $inverted-text-color;
      font-family: inherit;
      font-size: 14px;
      background: $white;
    }
  }

  &__toolbar {
    display: flex;
    justify-content: space-between;
    margin-bottom: 20px;
  }

  @media screen and (max-width: 600px) {
    font-size: 16px;
  }
}

button.icon-button i.fa-retweet {
  background-position: 0 0;
  height: 19px;
  transition: background-position 0.9s steps(10);
  transition-duration: 0s;
  vertical-align: middle;
  width: 22px;

  &::before {
    display: none !important;
  }
}

button.icon-button.active i.fa-retweet {
  transition-duration: 0.9s;
  background-position: 0 100%;
}

.reduce-motion button.icon-button i.fa-retweet,
.reduce-motion button.icon-button.active i.fa-retweet {
  transition: none;
}

.status-card {
  position: relative;
  display: flex;
  font-size: 14px;
  border: 1px solid lighten($ui-base-color, 8%);
  border-radius: 4px;
  color: $dark-text-color;
  margin-top: 14px;
  text-decoration: none;
  overflow: hidden;

  &__actions {
    bottom: 0;
    left: 0;
    position: absolute;
    right: 0;
    top: 0;
    display: flex;
    justify-content: center;
    align-items: center;

    & > div {
      background: rgba($base-shadow-color, 0.6);
      border-radius: 8px;
      padding: 12px 9px;
      flex: 0 0 auto;
      display: flex;
      justify-content: center;
      align-items: center;
    }

    button,
    a {
      display: inline;
      color: $secondary-text-color;
      background: transparent;
      border: 0;
      padding: 0 8px;
      text-decoration: none;
      font-size: 18px;
      line-height: 18px;

      &:hover,
      &:active,
      &:focus {
        color: $primary-text-color;
      }
    }

    a {
      font-size: 19px;
      position: relative;
      bottom: -1px;
    }
  }
}

a.status-card {
  cursor: pointer;

  &:hover {
    background: lighten($ui-base-color, 8%);
  }
}

.status-card-photo {
  cursor: zoom-in;
  display: block;
  text-decoration: none;
  width: 100%;
  height: auto;
  margin: 0;
}

.status-card-video {
  iframe {
    width: 100%;
    height: 100%;
  }
}

.status-card__title {
  display: block;
  font-weight: 500;
  margin-bottom: 5px;
  color: $darker-text-color;
  overflow: hidden;
  text-overflow: ellipsis;
  white-space: nowrap;
  text-decoration: none;
}

.status-card__content {
  flex: 1 1 auto;
  overflow: hidden;
  padding: 14px 14px 14px 8px;
}

.status-card__description {
  color: $darker-text-color;
}

.status-card__host {
  display: block;
  margin-top: 5px;
  font-size: 13px;
  overflow: hidden;
  text-overflow: ellipsis;
  white-space: nowrap;
}

.status-card__image {
  flex: 0 0 100px;
  background: lighten($ui-base-color, 8%);
  position: relative;

  & > .fa {
    font-size: 21px;
    position: absolute;
    transform-origin: 50% 50%;
    top: 50%;
    left: 50%;
    transform: translate(-50%, -50%);
  }
}

.status-card.horizontal {
  display: block;

  .status-card__image {
    width: 100%;
  }

  .status-card__image-image,
  .status-card__image-preview {
    border-radius: 4px 4px 0 0;
  }

  .status-card__title {
    white-space: inherit;
  }
}

.status-card.compact {
  border-color: lighten($ui-base-color, 4%);

  &.interactive {
    border: 0;
  }

  .status-card__content {
    padding: 8px;
    padding-top: 10px;
  }

  .status-card__title {
    white-space: nowrap;
  }

  .status-card__image {
    flex: 0 0 60px;
  }
}

a.status-card.compact:hover {
  background-color: lighten($ui-base-color, 4%);
}

.status-card__image-image {
  border-radius: 4px 0 0 4px;
  display: block;
  margin: 0;
  width: 100%;
  height: 100%;
  object-fit: cover;
  background-size: cover;
  background-position: center center;
}

.status-card__image-preview {
  border-radius: 4px 0 0 4px;
  display: block;
  margin: 0;
  width: 100%;
  height: 100%;
  object-fit: fill;
  position: absolute;
  top: 0;
  left: 0;
  z-index: 0;
  background: $base-overlay-background;

  &--hidden {
    display: none;
  }
}

.load-more {
  display: block;
  color: $dark-text-color;
  background-color: transparent;
  border: 0;
  font-size: inherit;
  text-align: center;
  line-height: inherit;
  margin: 0;
  padding: 15px;
  box-sizing: border-box;
  width: 100%;
  clear: both;
  text-decoration: none;

  &:hover {
    background: lighten($ui-base-color, 2%);
  }
}

.load-gap {
  border-bottom: 1px solid lighten($ui-base-color, 8%);
}

.timeline-hint {
  text-align: center;
  color: $darker-text-color;
  padding: 15px;
  box-sizing: border-box;
  width: 100%;
  cursor: default;

  strong {
    font-weight: 500;
  }

  a {
    color: $highlight-text-color;
    text-decoration: none;

    &:hover,
    &:focus,
    &:active {
      text-decoration: underline;
      color: lighten($highlight-text-color, 4%);
    }
  }
}

.regeneration-indicator {
  text-align: center;
  font-size: 16px;
  font-weight: 500;
  color: $dark-text-color;
  background: $ui-base-color;
  cursor: default;
  display: flex;
  flex: 1 1 auto;
  flex-direction: column;
  align-items: center;
  justify-content: center;
  padding: 20px;

  &__figure {
    &,
    img {
      display: block;
      width: auto;
      height: 160px;
      margin: 0;
    }
  }

  &--without-header {
    padding-top: 20px + 48px;
  }

  &__label {
    margin-top: 0px;

    strong {
      display: block;
      margin-bottom: 10px;
      color: $dark-text-color;
    }

    span {
      font-size: 15px;
      font-weight: 400;
    }
  }
}

.column-header__wrapper {
  position: relative;
  flex: 0 0 auto;
  z-index: 1;

  &.active {
    box-shadow: 0 1px 0 rgba($highlight-text-color, 0.3);

    &::before {
      display: block;
      content: "";
      position: absolute;
      bottom: -13px;
      left: 0;
      right: 0;
      margin: 0 auto;
      width: 60%;
      pointer-events: none;
      height: 28px;
      z-index: 1;
      background: radial-gradient(ellipse, rgba($ui-highlight-color, 0.23) 0%, rgba($ui-highlight-color, 0) 60%);
    }
  }

  .announcements {
    z-index: 1;
    position: relative;
  }
}

.column-header {
  display: flex;
  font-size: 16px;
  background: lighten($ui-base-color, 4%);
  border-radius: 4px 4px 0 0;
  flex: 0 0 auto;
  cursor: pointer;
  position: relative;
  z-index: 2;
  outline: 0;
  overflow: hidden;

  & > button {
    margin: 0;
    border: 0;
    padding: 15px 0 15px 15px;
    color: inherit;
    background: transparent;
    font: inherit;
    text-align: left;
    text-overflow: ellipsis;
    overflow: hidden;
    white-space: nowrap;
    flex: 1;
  }

  & > .column-header__back-button {
    color: $highlight-text-color;
  }

  &.active {
    .column-header__icon {
      color: $highlight-text-color;
      text-shadow: 0 0 10px rgba($highlight-text-color, 0.4);
    }
  }

  &:focus,
  &:active {
    outline: 0;
  }
}

.column-header__buttons {
  height: 48px;
  display: flex;
}

.column-header__links {
  margin-bottom: 14px;
}

.column-header__links .text-btn {
  margin-right: 10px;
}

.column-header__button {
  background: lighten($ui-base-color, 4%);
  border: 0;
  color: $darker-text-color;
  cursor: pointer;
  font-size: 16px;
  padding: 0 15px;

  &:hover {
    color: lighten($darker-text-color, 7%);
  }

  &.active {
    color: $primary-text-color;
    background: lighten($ui-base-color, 8%);

    &:hover {
      color: $primary-text-color;
      background: lighten($ui-base-color, 8%);
    }
  }

  &:disabled {
    color: $dark-text-color;
    cursor: default;
  }
}

.column-header__collapsible {
  max-height: 70vh;
  overflow: hidden;
  overflow-y: auto;
  color: $darker-text-color;
  transition: max-height 150ms ease-in-out, opacity 300ms linear;
  opacity: 1;
  z-index: 1;
  position: relative;

  &.collapsed {
    max-height: 0;
    opacity: 0.5;
  }

  &.animating {
    overflow-y: hidden;
  }

  hr {
    height: 0;
    background: transparent;
    border: 0;
    border-top: 1px solid lighten($ui-base-color, 12%);
    margin: 10px 0;
  }
}

.column-header__collapsible-inner {
  background: lighten($ui-base-color, 8%);
  padding: 15px;
}

.column-header__setting-btn {
  &:hover,
  &:focus {
    color: $darker-text-color;
    text-decoration: underline;
  }
}

.column-header__collapsible__extra + .column-header__setting-btn {
  padding-top: 5px;
}

.column-header__permission-btn {
  display: inline;
  font-weight: inherit;
  text-decoration: underline;
}

.column-header__setting-arrows {
  float: right;

  .column-header__setting-btn {
    padding: 5px;

    &:first-child {
      padding-right: 7px;
    }

    &:last-child {
      padding-left: 7px;
      margin-left: 5px;
    }
  }
}

.text-btn {
  display: inline-block;
  padding: 0;
  font-family: inherit;
  font-size: inherit;
  color: inherit;
  border: 0;
  background: transparent;
  cursor: pointer;
}

.column-header__issue-btn {
  color: $warning-red;

  &:hover {
    color: $error-red;
    text-decoration: underline;
  }
}

.column-header__icon {
  display: inline-block;
  margin-right: 5px;
}

.loading-indicator {
  color: $dark-text-color;
  font-size: 12px;
  font-weight: 400;
  text-transform: uppercase;
  overflow: visible;
  position: absolute;
  top: 50%;
  left: 50%;
  transform: translate(-50%, -50%);
  display: flex;
  align-items: center;
  justify-content: center;
}

.circular-progress {
  color: lighten($ui-base-color, 26%);
  animation: 1.4s linear 0s infinite normal none running simple-rotate;

  circle {
    stroke: currentColor;
    stroke-dasharray: 80px, 200px;
    stroke-dashoffset: 0;
    animation: circular-progress 1.4s ease-in-out infinite;
  }
}

@keyframes circular-progress {
  0% {
    stroke-dasharray: 1px, 200px;
    stroke-dashoffset: 0;
  }

  50% {
    stroke-dasharray: 100px, 200px;
    stroke-dashoffset: -15px;
  }

  100% {
    stroke-dasharray: 100px, 200px;
    stroke-dashoffset: -125px;
  }
}

@keyframes simple-rotate {
  0% {
    transform: rotate(0deg);
  }

  100% {
    transform: rotate(360deg);
  }
}

@keyframes spring-rotate-in {
  0% {
    transform: rotate(0deg);
  }

  30% {
    transform: rotate(-484.8deg);
  }

  60% {
    transform: rotate(-316.7deg);
  }

  90% {
    transform: rotate(-375deg);
  }

  100% {
    transform: rotate(-360deg);
  }
}

@keyframes spring-rotate-out {
  0% {
    transform: rotate(-360deg);
  }

  30% {
    transform: rotate(124.8deg);
  }

  60% {
    transform: rotate(-43.27deg);
  }

  90% {
    transform: rotate(15deg);
  }

  100% {
    transform: rotate(0deg);
  }
}

.video-error-cover {
  align-items: center;
  background: $base-overlay-background;
  color: $primary-text-color;
  cursor: pointer;
  display: flex;
  flex-direction: column;
  height: 100%;
  justify-content: center;
  margin-top: 8px;
  position: relative;
  text-align: center;
  z-index: 100;
}

.media-spoiler {
  background: $base-overlay-background;
  color: $darker-text-color;
  border: 0;
  padding: 0;
  width: 100%;
  height: 100%;
  border-radius: 4px;
  appearance: none;

  &:hover,
  &:active,
  &:focus {
    padding: 0;
    color: lighten($darker-text-color, 8%);
  }
}

.media-spoiler__warning {
  display: block;
  font-size: 14px;
}

.media-spoiler__trigger {
  display: block;
  font-size: 11px;
  font-weight: 700;
}

.spoiler-button {
  top: 0;
  left: 0;
  width: 100%;
  height: 100%;
  position: absolute;
  z-index: 100;

  &--minified {
    display: block;
    left: 4px;
    top: 4px;
    width: auto;
    height: auto;
  }

  &--click-thru {
    pointer-events: none;
  }

  &--hidden {
    display: none;
  }

  &__overlay {
    display: block;
    background: transparent;
    width: 100%;
    height: 100%;
    border: 0;

    &__label {
      display: inline-block;
      background: rgba($base-overlay-background, 0.5);
      border-radius: 8px;
      padding: 8px 12px;
      color: $primary-text-color;
      font-weight: 500;
      font-size: 14px;
    }

    &:hover,
    &:focus,
    &:active {
      .spoiler-button__overlay__label {
        background: rgba($base-overlay-background, 0.8);
      }
    }

    &:disabled {
      .spoiler-button__overlay__label {
        background: rgba($base-overlay-background, 0.5);
      }
    }
  }
}

.modal-container--preloader {
  background: lighten($ui-base-color, 8%);
}

.account--panel {
  background: lighten($ui-base-color, 4%);
  border-top: 1px solid lighten($ui-base-color, 8%);
  border-bottom: 1px solid lighten($ui-base-color, 8%);
  display: flex;
  flex-direction: row;
  padding: 10px 0;
}

.account--panel__button,
.detailed-status__button {
  flex: 1 1 auto;
  text-align: center;
}

.column-settings__outer {
  background: lighten($ui-base-color, 8%);
  padding: 15px;
}

.column-settings__section {
  color: $darker-text-color;
  cursor: default;
  display: block;
  font-weight: 500;
  margin-bottom: 10px;
}

.column-settings__row--with-margin {
  margin-bottom: 15px;
}

.column-settings__hashtags {
  .column-settings__row {
    margin-bottom: 15px;
  }

  .column-select {
    &__control {
      @include search-input;

      &::placeholder {
        color: lighten($darker-text-color, 4%);
      }

      &::-moz-focus-inner {
        border: 0;
      }

      &::-moz-focus-inner,
      &:focus,
      &:active {
        outline: 0 !important;
      }

      &:focus {
        background: lighten($ui-base-color, 4%);
      }

      @media screen and (max-width: 600px) {
        font-size: 16px;
      }
    }

    &__placeholder {
      color: $dark-text-color;
      padding-left: 2px;
      font-size: 12px;
    }

    &__value-container {
      padding-left: 6px;
    }

    &__multi-value {
      background: lighten($ui-base-color, 8%);

      &__remove {
        cursor: pointer;

        &:hover,
        &:active,
        &:focus {
          background: lighten($ui-base-color, 12%);
          color: lighten($darker-text-color, 4%);
        }
      }
    }

    &__multi-value__label,
    &__input,
    &__input-container {
      color: $darker-text-color;
    }

    &__clear-indicator,
    &__dropdown-indicator {
      cursor: pointer;
      transition: none;
      color: $dark-text-color;

      &:hover,
      &:active,
      &:focus {
        color: lighten($dark-text-color, 4%);
      }
    }

    &__indicator-separator {
      background-color: lighten($ui-base-color, 8%);
    }

    &__menu {
      @include search-popout;

      padding: 0;
      background: $ui-secondary-color;
    }

    &__menu-list {
      padding: 6px;
    }

    &__option {
      color: $inverted-text-color;
      border-radius: 4px;
      font-size: 14px;

      &--is-focused,
      &--is-selected {
        background: darken($ui-secondary-color, 10%);
      }
    }
  }
}

.column-settings__row {
  .text-btn:not(.column-header__permission-btn) {
    margin-bottom: 15px;
  }
}

.relationship-tag {
  color: $primary-text-color;
  margin-bottom: 4px;
  display: block;
  background-color: $base-overlay-background;
  text-transform: uppercase;
  font-size: 11px;
  font-weight: 500;
  padding: 4px;
  border-radius: 4px;
  opacity: 0.7;

  &:hover {
    opacity: 1;
  }
}

.setting-toggle {
  display: block;
  line-height: 24px;
}

.setting-toggle__label {
  color: $darker-text-color;
  display: inline-block;
  margin-bottom: 14px;
  margin-left: 8px;
  vertical-align: middle;
}

.limited-account-hint {
  p {
    color: $secondary-text-color;
    font-size: 15px;
    font-weight: 500;
    margin-bottom: 20px;
  }
}

.empty-column-indicator,
.follow_requests-unlocked_explanation {
  color: $dark-text-color;
  background: $ui-base-color;
  text-align: center;
  padding: 20px;
  font-size: 15px;
  font-weight: 400;
  cursor: default;
  display: flex;
  flex: 1 1 auto;
  align-items: center;
  justify-content: center;

  @supports (display: grid) { // hack to fix Chrome <57
    contain: strict;
  }

  & > span {
    max-width: 500px;
  }

  a {
    color: $highlight-text-color;
    text-decoration: none;

    &:hover {
      text-decoration: underline;
    }
  }
}

.follow_requests-unlocked_explanation {
  background: darken($ui-base-color, 4%);
  contain: initial;
}

.error-column {
  padding: 20px;
  background: $ui-base-color;
  border-radius: 4px;
  display: flex;
  flex: 1 1 auto;
  align-items: center;
  justify-content: center;
  flex-direction: column;
  cursor: default;

  &__image {
    width: 70%;
    max-width: 350px;
    margin-top: -50px;
  }

  &__message {
    text-align: center;
    color: $darker-text-color;
    font-size: 15px;
    line-height: 22px;

    h1 {
      font-size: 28px;
      line-height: 33px;
      font-weight: 700;
      margin-bottom: 15px;
      color: $primary-text-color;
    }

    p {
      max-width: 48ch;
    }

    &__actions {
      margin-top: 30px;
      display: flex;
      gap: 10px;
      align-items: center;
      justify-content: center;
    }
  }
}

@keyframes heartbeat {
  from {
    transform: scale(1);
    animation-timing-function: ease-out;
  }

  10% {
    transform: scale(0.91);
    animation-timing-function: ease-in;
  }

  17% {
    transform: scale(0.98);
    animation-timing-function: ease-out;
  }

  33% {
    transform: scale(0.87);
    animation-timing-function: ease-in;
  }

  45% {
    transform: scale(1);
    animation-timing-function: ease-out;
  }
}

.no-reduce-motion .pulse-loading {
  transform-origin: center center;
  animation: heartbeat 1.5s ease-in-out infinite both;
}

@keyframes shake-bottom {
  0%,
  100% {
    transform: rotate(0deg);
    transform-origin: 50% 100%;
  }

  10% {
    transform: rotate(2deg);
  }

  20%,
  40%,
  60% {
    transform: rotate(-4deg);
  }

  30%,
  50%,
  70% {
    transform: rotate(4deg);
  }

  80% {
    transform: rotate(-2deg);
  }

  90% {
    transform: rotate(2deg);
  }
}

.no-reduce-motion .shake-bottom {
  transform-origin: 50% 100%;
  animation: shake-bottom 0.8s cubic-bezier(0.455, 0.03, 0.515, 0.955) 2s 2 both;
}

.emoji-picker-dropdown__menu {
  background: $simple-background-color;
  position: absolute;
  box-shadow: 4px 4px 6px rgba($base-shadow-color, 0.4);
  border-radius: 4px;
  margin-top: 5px;
  z-index: 2;

  .emoji-mart-scroll {
    transition: opacity 200ms ease;
  }

  &.selecting .emoji-mart-scroll {
    opacity: 0.5;
  }
}

.emoji-picker-dropdown__modifiers {
  position: absolute;
  top: 60px;
  right: 11px;
  cursor: pointer;
}

.emoji-picker-dropdown__modifiers__menu {
  position: absolute;
  z-index: 4;
  top: -4px;
  left: -8px;
  background: $simple-background-color;
  border-radius: 4px;
  box-shadow: 1px 2px 6px rgba($base-shadow-color, 0.2);
  overflow: hidden;

  button {
    display: block;
    cursor: pointer;
    border: 0;
    padding: 4px 8px;
    background: transparent;

    &:hover,
    &:focus,
    &:active {
      background: rgba($ui-secondary-color, 0.4);
    }
  }

  .emoji-mart-emoji {
    height: 22px;
  }
}

.emoji-mart-emoji {
  span {
    background-repeat: no-repeat;
  }
}

.upload-area {
  align-items: center;
  background: rgba($base-overlay-background, 0.8);
  display: flex;
  height: 100%;
  justify-content: center;
  left: 0;
  opacity: 0;
  position: absolute;
  top: 0;
  visibility: hidden;
  width: 100%;
  z-index: 2000;

  * {
    pointer-events: none;
  }
}

.upload-area__drop {
  width: 320px;
  height: 160px;
  display: flex;
  box-sizing: border-box;
  position: relative;
  padding: 8px;
}

.upload-area__background {
  position: absolute;
  top: 0;
  right: 0;
  bottom: 0;
  left: 0;
  z-index: -1;
  border-radius: 4px;
  background: $ui-base-color;
  box-shadow: 0 0 5px rgba($base-shadow-color, 0.2);
}

.upload-area__content {
  flex: 1;
  display: flex;
  align-items: center;
  justify-content: center;
  color: $secondary-text-color;
  font-size: 18px;
  font-weight: 500;
  border: 2px dashed $ui-base-lighter-color;
  border-radius: 4px;
}

.upload-progress {
  padding: 10px;
  color: $lighter-text-color;
  overflow: hidden;
  display: flex;

  .fa {
    font-size: 34px;
    margin-right: 10px;
  }

  span {
    font-size: 12px;
    text-transform: uppercase;
    font-weight: 500;
    display: block;
  }
}

.upload-progress__message {
  flex: 1 1 auto;
}

.upload-progress__backdrop {
  width: 100%;
  height: 6px;
  border-radius: 6px;
  background: $ui-base-lighter-color;
  position: relative;
  margin-top: 5px;
}

.upload-progress__tracker {
  position: absolute;
  left: 0;
  top: 0;
  height: 6px;
  background: $ui-highlight-color;
  border-radius: 6px;
}

.emoji-button {
  display: block;
  padding: 5px 5px 2px 2px;
  outline: 0;
  cursor: pointer;

  &:active,
  &:focus {
    outline: 0 !important;
  }

  img {
    filter: grayscale(100%);
    opacity: 0.8;
    display: block;
    margin: 0;
    width: 22px;
    height: 22px;
  }

  &:hover,
  &:active,
  &:focus {
    img {
      opacity: 1;
      filter: none;
    }
  }
}

.dropdown--active .emoji-button img {
  opacity: 1;
  filter: none;
}

.privacy-dropdown__dropdown {
  position: absolute;
  background: $simple-background-color;
  box-shadow: 2px 4px 15px rgba($base-shadow-color, 0.4);
  border-radius: 4px;
  overflow: hidden;
  z-index: 2;

  &.top {
    transform-origin: 50% 100%;
  }

  &.bottom {
    transform-origin: 50% 0;
  }
}

.modal-root__container .privacy-dropdown {
  flex-grow: 0;
}

.modal-root__container .privacy-dropdown__dropdown {
  pointer-events: auto;
  z-index: 9999;
}

.privacy-dropdown__option {
  color: $inverted-text-color;
  padding: 10px;
  cursor: pointer;
  display: flex;

  &:hover,
  &.active {
    background: $ui-highlight-color;
    color: $primary-text-color;
    outline: 0;

    .privacy-dropdown__option__content {
      color: $primary-text-color;

      strong {
        color: $primary-text-color;
      }
    }
  }

  &.active:hover {
    background: lighten($ui-highlight-color, 4%);
  }
}

.privacy-dropdown__option__icon {
  display: flex;
  align-items: center;
  justify-content: center;
  margin-right: 10px;
}

.privacy-dropdown__option__content {
  flex: 1 1 auto;
  color: $lighter-text-color;

  strong {
    font-weight: 500;
    display: block;
    color: $inverted-text-color;

    @each $lang in $cjk-langs {
      &:lang(#{$lang}) {
        font-weight: 700;
      }
    }
  }
}

.privacy-dropdown.active {
  .privacy-dropdown__value {
    background: $simple-background-color;
    border-radius: 4px 4px 0 0;
    box-shadow: 0 -4px 4px rgba($base-shadow-color, 0.1);

    .icon-button {
      transition: none;
    }

    &.active {
      background: $ui-highlight-color;

      .icon-button {
        color: $primary-text-color;
      }
    }
  }

  &.top .privacy-dropdown__value {
    border-radius: 0 0 4px 4px;
  }

  .privacy-dropdown__dropdown {
    display: block;
    box-shadow: 2px 4px 6px rgba($base-shadow-color, 0.1);
  }
}

.language-dropdown {
  &__dropdown {
    position: absolute;
    background: $simple-background-color;
    box-shadow: 2px 4px 15px rgba($base-shadow-color, 0.4);
    border-radius: 4px;
    overflow: hidden;
    z-index: 2;

    &.top {
      transform-origin: 50% 100%;
    }

    &.bottom {
      transform-origin: 50% 0;
    }

    .emoji-mart-search {
      padding-right: 10px;
    }

    .emoji-mart-search-icon {
      right: 10px + 5px;
    }

    .emoji-mart-scroll {
      padding: 0 10px 10px;
    }

    &__results {
      &__item {
        cursor: pointer;
        color: $inverted-text-color;
        font-weight: 500;
        padding: 10px;
        border-radius: 4px;

        &:focus,
        &:active,
        &:hover {
          background: $ui-secondary-color;
        }

        &__common-name {
          color: $darker-text-color;
        }

        &.active {
          background: $ui-highlight-color;
          color: $primary-text-color;
          outline: 0;

          .language-dropdown__dropdown__results__item__common-name {
            color: $secondary-text-color;
          }

          &:hover {
            background: lighten($ui-highlight-color, 4%);
          }
        }
      }
    }
  }
}

.search {
  position: relative;
}

.search__input {
  @include search-input;

  display: block;
  padding: 15px;
  padding-right: 30px;
  line-height: 18px;
  font-size: 16px;

  &::placeholder {
    color: lighten($darker-text-color, 4%);
  }

  &::-moz-focus-inner {
    border: 0;
  }

  &::-moz-focus-inner,
  &:focus,
  &:active {
    outline: 0 !important;
  }

  &:focus {
    background: lighten($ui-base-color, 4%);
  }
}

.search__icon {
  &::-moz-focus-inner {
    border: 0;
  }

  &::-moz-focus-inner,
  &:focus {
    outline: 0 !important;
  }

  .fa {
    position: absolute;
    top: 16px;
    right: 10px;
    z-index: 2;
    display: inline-block;
    opacity: 0;
    transition: all 100ms linear;
    transition-property: transform, opacity;
    font-size: 18px;
    width: 18px;
    height: 18px;
    color: $secondary-text-color;
    cursor: default;
    pointer-events: none;

    &.active {
      pointer-events: auto;
      opacity: 0.3;
    }
  }

  .fa-search {
    transform: rotate(90deg);

    &.active {
      pointer-events: none;
      transform: rotate(0deg);
    }
  }

  .fa-times-circle {
    top: 17px;
    transform: rotate(0deg);
    color: $action-button-color;
    cursor: pointer;

    &.active {
      transform: rotate(90deg);
    }

    &:hover {
      color: lighten($action-button-color, 7%);
    }
  }
}

.search-results__header {
  color: $dark-text-color;
  background: lighten($ui-base-color, 2%);
  padding: 15px;
  font-weight: 500;
  font-size: 16px;
  cursor: default;

  .fa {
    display: inline-block;
    margin-right: 5px;
  }
}

.search-results__section {
  margin-bottom: 5px;

  h5 {
    background: darken($ui-base-color, 4%);
    border-bottom: 1px solid lighten($ui-base-color, 8%);
    cursor: default;
    display: flex;
    padding: 15px;
    font-weight: 500;
    font-size: 16px;
    color: $dark-text-color;

    .fa {
      display: inline-block;
      margin-right: 5px;
    }
  }

  .account:last-child,
  & > div:last-child .status {
    border-bottom: 0;
  }
}

.search-results__hashtag {
  display: block;
  padding: 10px;
  color: $secondary-text-color;
  text-decoration: none;

  &:hover,
  &:active,
  &:focus {
    color: lighten($secondary-text-color, 4%);
    text-decoration: underline;
  }
}

.search-results__info {
  padding: 20px;
  color: $darker-text-color;
  text-align: center;
}

.modal-root {
  position: relative;
  z-index: 9999;
}

.modal-root__overlay {
  position: fixed;
  top: 0;
  left: 0;
  right: 0;
  bottom: 0;
  background: rgba($base-overlay-background, 0.7);
  transition: background 0.5s;
}

.modal-root__container {
  position: fixed;
  top: 0;
  left: 0;
  width: 100%;
  height: 100%;
  box-sizing: border-box;
  display: flex;
  flex-direction: column;
  align-items: center;
  justify-content: center;
  align-content: space-around;
  z-index: 9999;
  pointer-events: none;
  user-select: none;
}

.modal-root__modal {
  pointer-events: auto;
  display: flex;
  z-index: 9999;
}

.video-modal__container {
  max-width: 100vw;
  max-height: 100vh;
}

.audio-modal__container {
  width: 50vw;
}

.media-modal {
  width: 100%;
  height: 100%;
  position: relative;

  &__close,
  &__zoom-button {
    color: rgba($white, 0.7);

    &:hover,
    &:focus,
    &:active {
      color: $white;
      background-color: rgba($white, 0.15);
    }

    &:focus {
      background-color: rgba($white, 0.3);
    }
  }
}

.media-modal__closer {
  position: absolute;
  top: 0;
  left: 0;
  right: 0;
  bottom: 0;
}

.media-modal__navigation {
  position: absolute;
  top: 0;
  left: 0;
  right: 0;
  bottom: 0;
  pointer-events: none;
  transition: opacity 0.3s linear;
  will-change: opacity;

  * {
    pointer-events: auto;
  }

  &.media-modal__navigation--hidden {
    opacity: 0;

    * {
      pointer-events: none;
    }
  }
}

.media-modal__nav {
  background: transparent;
  box-sizing: border-box;
  border: 0;
  color: rgba($primary-text-color, 0.7);
  cursor: pointer;
  display: flex;
  align-items: center;
  font-size: 24px;
  height: 20vmax;
  margin: auto 0;
  padding: 30px 15px;
  position: absolute;
  top: 0;
  bottom: 0;

  &:hover,
  &:focus,
  &:active {
    color: $primary-text-color;
  }
}

.media-modal__nav--left {
  left: 0;
}

.media-modal__nav--right {
  right: 0;
}

.media-modal__overlay {
  max-width: 600px;
  position: absolute;
  left: 0;
  right: 0;
  bottom: 0;
  margin: 0 auto;

  .picture-in-picture__footer {
    border-radius: 0;
    background: transparent;
    padding: 20px 0;

    .icon-button {
      color: $white;

      &:hover,
      &:focus,
      &:active {
        color: $white;
        background-color: rgba($white, 0.15);
      }

      &:focus {
        background-color: rgba($white, 0.3);
      }

      &.active {
        color: $highlight-text-color;

        &:hover,
        &:focus,
        &:active {
          background: rgba($highlight-text-color, 0.15);
        }

        &:focus {
          background: rgba($highlight-text-color, 0.3);
        }
      }

      &.star-icon.active {
        color: $gold-star;

        &:hover,
        &:focus,
        &:active {
          background: rgba($gold-star, 0.15);
        }

        &:focus {
          background: rgba($gold-star, 0.3);
        }
      }

      &.disabled {
        color: $white;
        background-color: transparent;
        cursor: default;
        opacity: 0.4;
      }
    }
  }
}

.media-modal__pagination {
  display: flex;
  justify-content: center;
  margin-bottom: 20px;
}

.media-modal__page-dot {
  flex: 0 0 auto;
  background-color: $white;
  opacity: 0.4;
  height: 6px;
  width: 6px;
  border-radius: 50%;
  margin: 0 4px;
  padding: 0;
  border: 0;
  font-size: 0;
  transition: opacity 0.2s ease-in-out;

  &.active {
    opacity: 1;
  }
}

.media-modal__close {
  position: absolute;
  right: 8px;
  top: 8px;
  z-index: 100;
}

.media-modal__zoom-button {
  position: absolute;
  right: 64px;
  top: 8px;
  z-index: 100;
  pointer-events: auto;
  transition: opacity 0.3s linear;
  will-change: opacity;
}

.media-modal__zoom-button--hidden {
  pointer-events: none;
  opacity: 0;
}

.onboarding-modal,
.error-modal,
.embed-modal {
  background: $ui-secondary-color;
  color: $inverted-text-color;
  border-radius: 8px;
  overflow: hidden;
  display: flex;
  flex-direction: column;
}

.error-modal__body {
  height: 80vh;
  width: 80vw;
  max-width: 520px;
  max-height: 420px;
  position: relative;

  & > div {
    position: absolute;
    top: 0;
    left: 0;
    width: 100%;
    height: 100%;
    box-sizing: border-box;
    padding: 25px;
    flex-direction: column;
    align-items: center;
    justify-content: center;
    display: flex;
    opacity: 0;
    user-select: text;
  }
}

.error-modal__body {
  display: flex;
  flex-direction: column;
  justify-content: center;
  align-items: center;
  text-align: center;
}

.onboarding-modal__paginator,
.error-modal__footer {
  flex: 0 0 auto;
  background: darken($ui-secondary-color, 8%);
  display: flex;
  padding: 25px;

  & > div {
    min-width: 33px;
  }

  .onboarding-modal__nav,
  .error-modal__nav {
    color: $lighter-text-color;
    border: 0;
    font-size: 14px;
    font-weight: 500;
    padding: 10px 25px;
    line-height: inherit;
    height: auto;
    margin: -10px;
    border-radius: 4px;
    background-color: transparent;

    &:hover,
    &:focus,
    &:active {
      color: darken($lighter-text-color, 4%);
      background-color: darken($ui-secondary-color, 16%);
    }

    &.onboarding-modal__done,
    &.onboarding-modal__next {
      color: $inverted-text-color;

      &:hover,
      &:focus,
      &:active {
        color: lighten($inverted-text-color, 4%);
      }
    }
  }
}

.error-modal__footer {
  justify-content: center;
}

.display-case {
  text-align: center;
  font-size: 15px;
  margin-bottom: 15px;

  &__label {
    font-weight: 500;
    color: $inverted-text-color;
    margin-bottom: 5px;
    text-transform: uppercase;
    font-size: 12px;
  }

  &__case {
    background: $ui-base-color;
    color: $secondary-text-color;
    font-weight: 500;
    padding: 10px;
    border-radius: 4px;
  }
}

.onboard-sliders {
  display: inline-block;
  max-width: 30px;
  max-height: auto;
  margin-left: 10px;
}

.boost-modal,
.confirmation-modal,
.report-modal,
.actions-modal,
.mute-modal,
.block-modal,
.compare-history-modal {
  background: lighten($ui-secondary-color, 8%);
  color: $inverted-text-color;
  border-radius: 8px;
  overflow: hidden;
  max-width: 90vw;
  width: 480px;
  position: relative;
  flex-direction: column;
}

.actions-modal {
  .status {
    background: $white;
    border-bottom-color: $ui-secondary-color;
    padding-top: 10px;
    padding-bottom: 10px;
  }

  .dropdown-menu__separator {
    border-bottom-color: $ui-secondary-color;
  }
}

.boost-modal__container {
  overflow-x: scroll;
  padding: 10px;

  .status {
    user-select: text;
    border-bottom: 0;
  }
}

.boost-modal__action-bar,
.confirmation-modal__action-bar,
.mute-modal__action-bar,
.block-modal__action-bar {
  display: flex;
  justify-content: space-between;
  align-items: center;
  background: $ui-secondary-color;
  padding: 15px;

  & > div {
    flex: 1 1 auto;
    text-align: right;
    color: $lighter-text-color;
    padding-right: 10px;
  }

  .button {
    flex: 0 0 auto;
  }
}

.mute-modal,
.block-modal {
  line-height: 24px;
}

.mute-modal .react-toggle,
.block-modal .react-toggle {
  vertical-align: middle;
}

.report-modal {
  width: 90vw;
  max-width: 700px;
}

.report-dialog-modal {
  max-width: 90vw;
  width: 480px;
  height: 80vh;
  background: lighten($ui-secondary-color, 8%);
  color: $inverted-text-color;
  border-radius: 8px;
  overflow: hidden;
  position: relative;
  flex-direction: column;
  display: flex;

  &__container {
    box-sizing: border-box;
    border-top: 1px solid $ui-secondary-color;
    padding: 20px;
    flex-grow: 1;
    display: flex;
    flex-direction: column;
    min-height: 0;
    overflow: auto;
  }

  &__title {
    font-size: 28px;
    line-height: 33px;
    font-weight: 700;
    margin-bottom: 15px;

    @media screen and (max-height: 800px) {
      font-size: 22px;
    }
  }

  &__subtitle {
    font-size: 17px;
    font-weight: 600;
    line-height: 22px;
    margin-bottom: 4px;
  }

  &__lead {
    font-size: 17px;
    line-height: 22px;
    color: lighten($inverted-text-color, 16%);
    margin-bottom: 30px;

    a {
      text-decoration: none;
      color: $inverted-text-color;
      font-weight: 500;

      &:hover {
        text-decoration: underline;
      }
    }
  }

  &__actions {
    margin-top: 30px;
    display: flex;

    .button {
      flex: 1 1 auto;
    }
  }

  &__statuses {
    flex-grow: 1;
    min-height: 0;
    overflow: auto;
  }

  .status__content a {
    color: $highlight-text-color;
  }

  .status__content,
  .status__content p {
    color: $inverted-text-color;
  }

  .status__content__spoiler-link {
    color: $primary-text-color;
    background: $ui-primary-color;

    &:hover {
      background: lighten($ui-primary-color, 8%);
    }
  }

  .dialog-option .poll__input {
    border-color: $inverted-text-color;
    color: $ui-secondary-color;
    display: inline-flex;
    align-items: center;
    justify-content: center;

    svg {
      width: 8px;
      height: auto;
    }

    &:active,
    &:focus,
    &:hover {
      border-color: lighten($inverted-text-color, 15%);
      border-width: 4px;
    }

    &.active {
      border-color: $inverted-text-color;
      background: $inverted-text-color;
    }
  }

  .poll__option.dialog-option {
    padding: 15px 0;
    flex: 0 0 auto;
    border-bottom: 1px solid $ui-secondary-color;

    &:last-child {
      border-bottom: 0;
    }

    & > .poll__option__text {
      font-size: 13px;
      color: lighten($inverted-text-color, 16%);

      strong {
        font-size: 17px;
        font-weight: 500;
        line-height: 22px;
        color: $inverted-text-color;
        display: block;
        margin-bottom: 4px;

        &:last-child {
          margin-bottom: 0;
        }
      }
    }
  }

  .flex-spacer {
    background: transparent;
  }

  &__textarea {
    display: block;
    box-sizing: border-box;
    width: 100%;
    color: $inverted-text-color;
    background: $simple-background-color;
    padding: 10px;
    font-family: inherit;
    font-size: 17px;
    line-height: 22px;
    resize: vertical;
    border: 0;
    outline: 0;
    border-radius: 4px;
    margin: 20px 0;

    &::placeholder {
      color: $dark-text-color;
    }

    &:focus {
      outline: 0;
    }
  }

  &__toggle {
    display: flex;
    align-items: center;

    & > span {
      font-size: 17px;
      font-weight: 500;
      margin-left: 10px;
    }
  }

  .button.button-secondary {
    border-color: $inverted-text-color;
    color: $inverted-text-color;
    flex: 0 0 auto;

    &:hover,
    &:focus,
    &:active {
      border-color: lighten($inverted-text-color, 15%);
      color: lighten($inverted-text-color, 15%);
    }
  }

  hr {
    border: 0;
    background: transparent;
    margin: 15px 0;
  }

  .emoji-mart-search {
    padding-right: 10px;
  }

  .emoji-mart-search-icon {
    right: 10px + 5px;
  }
}

.report-modal__container {
  display: flex;
  border-top: 1px solid $ui-secondary-color;

  @media screen and (max-width: 480px) {
    flex-wrap: wrap;
    overflow-y: auto;
  }
}

.report-modal__statuses,
.report-modal__comment {
  box-sizing: border-box;
  width: 50%;

  @media screen and (max-width: 480px) {
    width: 100%;
  }
}

.report-modal__statuses,
.focal-point-modal__content {
  flex: 1 1 auto;
  min-height: 20vh;
  max-height: 80vh;
  overflow-y: auto;
  overflow-x: hidden;

  .status__content a {
    color: $highlight-text-color;
  }

  .status__content,
  .status__content p {
    color: $inverted-text-color;
  }

  @media screen and (max-width: 480px) {
    max-height: 10vh;
  }
}

.focal-point-modal__content {
  @media screen and (max-width: 480px) {
    max-height: 40vh;
  }
}

.setting-divider {
  background: transparent;
  border: 0;
  margin: 0;
  width: 100%;
  height: 1px;
  margin-bottom: 29px;
}

.report-modal__comment {
  padding: 20px;
  border-right: 1px solid $ui-secondary-color;
  max-width: 320px;

  p {
    font-size: 14px;
    line-height: 20px;
    margin-bottom: 20px;
  }

  .setting-text-label {
    display: block;
    color: $inverted-text-color;
    font-size: 14px;
    font-weight: 500;
    margin-bottom: 10px;
  }

  .setting-text {
    width: 100%;
    resize: none;
    min-height: 100px;
    max-height: 50vh;
    border: 0;
  }

  .setting-toggle {
    margin-top: 20px;
    margin-bottom: 24px;

    &__label {
      color: $inverted-text-color;
      font-size: 14px;
    }
  }

  @media screen and (max-width: 480px) {
    padding: 10px;
    max-width: 100%;
    order: 2;

    .setting-toggle {
      margin-bottom: 4px;
    }
  }
}

.actions-modal {
  max-height: 80vh;
  max-width: 80vw;

  .status {
    overflow-y: auto;
    max-height: 300px;
  }

  .actions-modal__item-label {
    font-weight: 500;
  }

  ul {
    overflow-y: auto;
    flex-shrink: 0;
    max-height: 80vh;

    &.with-status {
      max-height: calc(80vh - 75px);
    }

    li:empty {
      margin: 0;
    }

    li:not(:empty) {
      a {
        color: $inverted-text-color;
        display: flex;
        padding: 12px 16px;
        font-size: 15px;
        align-items: center;
        text-decoration: none;

        &,
        button {
          transition: none;
        }

        &.active,
        &:hover,
        &:active,
        &:focus {
          &,
          button {
            background: $ui-highlight-color;
            color: $primary-text-color;
          }
        }

        button:first-child {
          margin-right: 10px;
        }
      }
    }
  }
}

.confirmation-modal__action-bar,
.mute-modal__action-bar,
.block-modal__action-bar {
  .confirmation-modal__secondary-button {
    flex-shrink: 1;
  }
}

.confirmation-modal__secondary-button,
.confirmation-modal__cancel-button,
.mute-modal__cancel-button,
.block-modal__cancel-button {
  background-color: transparent;
  color: $lighter-text-color;
  font-size: 14px;
  font-weight: 500;

  &:hover,
  &:focus,
  &:active {
    color: darken($lighter-text-color, 4%);
    background-color: transparent;
  }
}

.confirmation-modal__container,
.mute-modal__container,
.block-modal__container,
.report-modal__target {
  padding: 30px;
  font-size: 16px;

  strong {
    font-weight: 500;

    @each $lang in $cjk-langs {
      &:lang(#{$lang}) {
        font-weight: 700;
      }
    }
  }

  select {
    appearance: none;
    box-sizing: border-box;
    font-size: 14px;
    color: $inverted-text-color;
    display: inline-block;
    width: auto;
    outline: 0;
    font-family: inherit;
    background: $simple-background-color url("data:image/svg+xml;utf8,<svg xmlns='http://www.w3.org/2000/svg' viewBox='0 0 14.933 18.467' height='19.698' width='15.929'><path d='M3.467 14.967l-3.393-3.5H14.86l-3.392 3.5c-1.866 1.925-3.666 3.5-4 3.5-.335 0-2.135-1.575-4-3.5zm.266-11.234L7.467 0 11.2 3.733l3.733 3.734H0l3.733-3.734z' fill='#{hex-color(darken($simple-background-color, 14%))}'/></svg>") no-repeat right 8px center / auto 16px;
    border: 1px solid darken($simple-background-color, 14%);
    border-radius: 4px;
    padding: 6px 10px;
    padding-right: 30px;
  }
}

.confirmation-modal__container,
.report-modal__target {
  text-align: center;
}

.block-modal,
.mute-modal {
  &__explanation {
    margin-top: 20px;
  }

  .setting-toggle {
    margin-top: 20px;
    margin-bottom: 24px;
    display: flex;
    align-items: center;

    &__label {
      color: $inverted-text-color;
      margin: 0;
      margin-left: 8px;
    }
  }
}

.report-modal__target {
  padding: 15px;

  .report-modal__close {
    position: absolute;
    top: 10px;
    right: 10px;
  }
}

.compare-history-modal {
  .report-modal__target {
    border-bottom: 1px solid $ui-secondary-color;
  }

  &__container {
    padding: 30px;
    pointer-events: all;
  }

  .status__content {
    color: $inverted-text-color;
    font-size: 19px;
    line-height: 24px;

    .emojione {
      width: 24px;
      height: 24px;
      margin: -1px 0 0;
    }

    a {
      color: $highlight-text-color;
    }

    hr {
      height: 0.25rem;
      padding: 0;
      background-color: $ui-secondary-color;
      border: 0;
      margin: 20px 0;
    }
  }

  .media-gallery,
  .audio-player,
  .video-player {
    margin-top: 15px;
  }
}

.loading-bar {
  background-color: $highlight-text-color;
  height: 3px;
  position: fixed;
  top: 0;
  left: 0;
  z-index: 9999;
}

.media-gallery__gifv__label {
  display: block;
  position: absolute;
  color: $primary-text-color;
  background: rgba($base-overlay-background, 0.5);
  bottom: 6px;
  left: 6px;
  padding: 2px 6px;
  border-radius: 2px;
  font-size: 11px;
  font-weight: 600;
  z-index: 1;
  pointer-events: none;
  opacity: 0.9;
  transition: opacity 0.1s ease;
  line-height: 18px;
}

.media-gallery__gifv {
  &:hover {
    .media-gallery__gifv__label {
      opacity: 1;
    }
  }
}

.attachment-list {
  display: flex;
  font-size: 14px;
  border: 1px solid lighten($ui-base-color, 8%);
  border-radius: 4px;
  margin-top: 16px;
  overflow: hidden;

  &__icon {
    flex: 0 0 auto;
    color: $dark-text-color;
    padding: 8px 18px;
    cursor: default;
    border-right: 1px solid lighten($ui-base-color, 8%);
    display: flex;
    flex-direction: column;
    align-items: center;
    justify-content: center;
    font-size: 26px;

    .fa {
      display: block;
    }
  }

  &__list {
    list-style: none;
    padding: 4px 0;
    padding-left: 8px;
    display: flex;
    flex-direction: column;
    justify-content: center;

    li {
      display: block;
      padding: 4px 0;
    }

    a {
      text-decoration: none;
      color: $dark-text-color;
      font-weight: 500;

      &:hover {
        text-decoration: underline;
      }
    }
  }

  &.compact {
    border: 0;

    .attachment-list__list {
      padding: 0;
      display: block;
    }

    .fa {
      color: $dark-text-color;
    }
  }
}

/* Media Gallery */
.media-gallery {
  box-sizing: border-box;
  margin-top: 8px;
  overflow: hidden;
  border-radius: 4px;
  position: relative;
  width: 100%;
  min-height: 64px;
}

.media-gallery__item {
  border: 0;
  box-sizing: border-box;
  display: block;
  float: left;
  position: relative;
  border-radius: 4px;
  overflow: hidden;

  &.standalone {
    .media-gallery__item-gifv-thumbnail {
      transform: none;
      top: 0;
    }
  }
}

.media-gallery__item-thumbnail {
  cursor: zoom-in;
  display: block;
  text-decoration: none;
  color: $secondary-text-color;
  position: relative;
  z-index: 1;

  &,
  img {
    height: 100%;
    width: 100%;
  }

  img {
    object-fit: cover;
  }
}

.media-gallery__preview {
  width: 100%;
  height: 100%;
  object-fit: cover;
  position: absolute;
  top: 0;
  left: 0;
  z-index: 0;
  background: $base-overlay-background;

  &--hidden {
    display: none;
  }
}

.media-gallery__gifv {
  height: 100%;
  overflow: hidden;
  position: relative;
  width: 100%;
}

.media-gallery__item-gifv-thumbnail {
  cursor: zoom-in;
  height: 100%;
  object-fit: cover;
  position: relative;
  top: 50%;
  transform: translateY(-50%);
  width: 100%;
  z-index: 1;
}

.media-gallery__item-thumbnail-label {
  clip: rect(1px 1px 1px 1px); /* IE6, IE7 */
  clip: rect(1px, 1px, 1px, 1px);
  overflow: hidden;
  position: absolute;
}

/* End Media Gallery */

.detailed,
.fullscreen {
  .video-player__volume__current,
  .video-player__volume::before {
    bottom: 27px;
  }

  .video-player__volume__handle {
    bottom: 23px;
  }
}

.audio-player {
  overflow: hidden;
  box-sizing: border-box;
  position: relative;
  background: darken($ui-base-color, 8%);
  border-radius: 4px;
  padding-bottom: 44px;
  direction: ltr;

  &.editable {
    border-radius: 0;
    height: 100%;
  }

  &.inactive {
    audio,
    .video-player__controls {
      visibility: hidden;
    }
  }

  .video-player__volume::before,
  .video-player__seek::before {
    background: currentColor;
    opacity: 0.15;
  }

  .video-player__seek__buffer {
    background: currentColor;
    opacity: 0.2;
  }

  .video-player__buttons button,
  .video-player__buttons a {
    color: currentColor;
    opacity: 0.75;

    &:active,
    &:hover,
    &:focus {
      color: currentColor;
      opacity: 1;
    }
  }

  .video-player__time-sep,
  .video-player__time-total,
  .video-player__time-current {
    color: currentColor;
  }

  .video-player__seek::before,
  .video-player__seek__buffer,
  .video-player__seek__progress {
    top: 0;
  }

  .video-player__seek__handle {
    top: -4px;
  }

  .video-player__controls {
    padding-top: 10px;
    background: transparent;
  }
}

.video-player {
  overflow: hidden;
  position: relative;
  background: $base-shadow-color;
  max-width: 100%;
  border-radius: 4px;
  box-sizing: border-box;
  direction: ltr;
  color: $white;

  &.editable {
    border-radius: 0;
    height: 100% !important;
  }

  &:focus {
    outline: 0;
  }

  video {
    display: block;
    max-width: 100vw;
    max-height: 80vh;
    z-index: 1;
  }

  &.fullscreen {
    width: 100% !important;
    height: 100% !important;
    margin: 0;

    video {
      max-width: 100% !important;
      max-height: 100% !important;
      width: 100% !important;
      height: 100% !important;
      outline: 0;
    }
  }

  &.inline {
    video {
      object-fit: contain;
      position: relative;
      top: 50%;
      transform: translateY(-50%);
    }
  }

  &__controls {
    position: absolute;
    z-index: 2;
    bottom: 0;
    left: 0;
    right: 0;
    box-sizing: border-box;
    background: linear-gradient(0deg, rgba($base-shadow-color, 0.85) 0, rgba($base-shadow-color, 0.45) 60%, transparent);
    padding: 0 15px;
    opacity: 0;
    transition: opacity 0.1s ease;

    &.active {
      opacity: 1;
    }
  }

  &.inactive {
    video,
    .video-player__controls {
      visibility: hidden;
    }
  }

  &__spoiler {
    display: none;
    position: absolute;
    top: 0;
    left: 0;
    width: 100%;
    height: 100%;
    z-index: 4;
    border: 0;
    background: $base-overlay-background;
    color: $darker-text-color;
    transition: none;
    pointer-events: none;

    &.active {
      display: block;
      pointer-events: auto;

      &:hover,
      &:active,
      &:focus {
        color: lighten($darker-text-color, 7%);
      }
    }

    &__title {
      display: block;
      font-size: 14px;
    }

    &__subtitle {
      display: block;
      font-size: 11px;
      font-weight: 500;
    }
  }

  &__buttons-bar {
    display: flex;
    justify-content: space-between;
    padding-bottom: 8px;
    margin: 0 -5px;

    .video-player__download__icon {
      color: inherit;
    }
  }

  &__buttons {
    display: flex;
    flex: 0 1 auto;
    min-width: 30px;
    align-items: center;
    font-size: 16px;
    white-space: nowrap;
    overflow: hidden;
    text-overflow: ellipsis;

    .player-button {
      display: inline-block;
      outline: 0;
      flex: 0 0 auto;
      background: transparent;
      padding: 5px;
      font-size: 16px;
      border: 0;
      color: rgba($white, 0.75);

      &:active,
      &:hover,
      &:focus {
        color: $white;
      }
    }
  }

  &__time {
    display: inline;
    flex: 0 1 auto;
    overflow: hidden;
    text-overflow: ellipsis;
    margin: 0 5px;
  }

  &__time-sep,
  &__time-total,
  &__time-current {
    font-size: 14px;
    font-weight: 500;
  }

  &__time-current {
    color: $white;
  }

  &__time-sep {
    display: inline-block;
    margin: 0 6px;
  }

  &__time-sep,
  &__time-total {
    color: $white;
  }

  &__volume {
    flex: 0 0 auto;
    display: inline-flex;
    cursor: pointer;
    height: 24px;
    position: relative;
    overflow: hidden;

    .no-reduce-motion & {
      transition: all 100ms linear;
    }

    &.active {
      overflow: visible;
      width: 50px;
      margin-right: 16px;
    }

    &::before {
      content: "";
      width: 50px;
      background: rgba($white, 0.35);
      border-radius: 4px;
      display: block;
      position: absolute;
      height: 4px;
      left: 0;
      top: 50%;
      transform: translate(0, -50%);
    }

    &__current {
      display: block;
      position: absolute;
      height: 4px;
      border-radius: 4px;
      left: 0;
      top: 50%;
      transform: translate(0, -50%);
      background: lighten($ui-highlight-color, 8%);
    }

    &__handle {
      position: absolute;
      z-index: 3;
      border-radius: 50%;
      width: 12px;
      height: 12px;
      top: 50%;
      left: 0;
      margin-left: -6px;
      transform: translate(0, -50%);
      background: lighten($ui-highlight-color, 8%);
      box-shadow: 1px 2px 6px rgba($base-shadow-color, 0.2);
      opacity: 0;

      .no-reduce-motion & {
        transition: opacity 100ms linear;
      }
    }

    &.active &__handle {
      opacity: 1;
    }
  }

  &__link {
    padding: 2px 10px;

    a {
      text-decoration: none;
      font-size: 14px;
      font-weight: 500;
      color: $white;

      &:hover,
      &:active,
      &:focus {
        text-decoration: underline;
      }
    }
  }

  &__seek {
    cursor: pointer;
    height: 24px;
    position: relative;

    &::before {
      content: "";
      width: 100%;
      background: rgba($white, 0.35);
      border-radius: 4px;
      display: block;
      position: absolute;
      height: 4px;
      top: 14px;
    }

    &__progress,
    &__buffer {
      display: block;
      position: absolute;
      height: 4px;
      border-radius: 4px;
      top: 14px;
      background: lighten($ui-highlight-color, 8%);
    }

    &__buffer {
      background: rgba($white, 0.2);
    }

    &__handle {
      position: absolute;
      z-index: 3;
      opacity: 0;
      border-radius: 50%;
      width: 12px;
      height: 12px;
      top: 10px;
      margin-left: -6px;
      background: lighten($ui-highlight-color, 8%);
      box-shadow: 1px 2px 6px rgba($base-shadow-color, 0.2);

      .no-reduce-motion & {
        transition: opacity 0.1s ease;
      }

      &.active {
        opacity: 1;
      }
    }

    &:hover {
      .video-player__seek__handle {
        opacity: 1;
      }
    }
  }

  &.detailed,
  &.fullscreen {
    .video-player__buttons {
      .player-button {
        padding-top: 10px;
        padding-bottom: 10px;
      }
    }
  }
}

.gifv {
  video {
    max-width: 100vw;
    max-height: 80vh;
  }
}

.scrollable .account-card {
  margin: 10px;
  background: lighten($ui-base-color, 8%);
}

.scrollable .account-card__title__avatar {
  img,
  .account__avatar {
    border-color: lighten($ui-base-color, 8%);
  }
}

.scrollable .account-card__bio::after {
  background: linear-gradient(to left, lighten($ui-base-color, 8%), transparent);
}

.account-gallery__container {
  display: flex;
  flex-wrap: wrap;
  padding: 4px 2px;
}

.account-gallery__item {
  border: 0;
  box-sizing: border-box;
  display: block;
  position: relative;
  border-radius: 4px;
  overflow: hidden;
  margin: 2px;

  &__icons {
    position: absolute;
    top: 50%;
    left: 50%;
    transform: translate(-50%, -50%);
    font-size: 24px;
  }
}

.notification__filter-bar,
.account__section-headline {
  background: darken($ui-base-color, 4%);
  border-bottom: 1px solid lighten($ui-base-color, 8%);
  cursor: default;
  display: flex;
  flex-shrink: 0;

  button {
    background: darken($ui-base-color, 4%);
    border: 0;
    margin: 0;
  }

  button,
  a {
    display: block;
    flex: 1 1 auto;
    color: $darker-text-color;
    padding: 15px 0;
    font-size: 14px;
    font-weight: 500;
    text-align: center;
    text-decoration: none;
    position: relative;
    width: 100%;
    white-space: nowrap;

    &.active {
      color: $secondary-text-color;

      &::before,
      &::after {
        display: block;
        content: "";
        position: absolute;
        bottom: 0;
        left: 50%;
        width: 0;
        height: 0;
        transform: translateX(-50%);
        border-style: solid;
        border-width: 0 10px 10px;
        border-color: transparent transparent lighten($ui-base-color, 8%);
      }

      &::after {
        bottom: -1px;
        border-color: transparent transparent $ui-base-color;
      }
    }
  }

  &.directory__section-headline {
    background: darken($ui-base-color, 2%);
    border-bottom-color: transparent;

    a,
    button {
      &.active {
        &::before {
          display: none;
        }

        &::after {
          border-color: transparent transparent darken($ui-base-color, 7%);
        }
      }
    }
  }
}

.filter-form {
  background: $ui-base-color;

  &__column {
    padding: 10px 15px;
    padding-bottom: 0;
  }

  .radio-button {
    display: block;
  }
}

.column-settings__row .radio-button {
  display: block;
}

.radio-button {
  font-size: 14px;
  position: relative;
  display: inline-block;
  padding: 6px 0;
  line-height: 18px;
  white-space: nowrap;
  overflow: hidden;
  text-overflow: ellipsis;
  cursor: pointer;

  input[type="radio"],
  input[type="checkbox"] {
    display: none;
  }

  &__input {
    display: inline-block;
    position: relative;
    border: 1px solid $ui-primary-color;
    box-sizing: border-box;
    width: 18px;
    height: 18px;
    flex: 0 0 auto;
    margin-right: 10px;
    top: -1px;
    border-radius: 50%;
    vertical-align: middle;

    &.checked {
      border-color: lighten($ui-highlight-color, 4%);
      background: lighten($ui-highlight-color, 4%);
    }
  }
}

::-webkit-scrollbar-thumb {
  border-radius: 0;
}

.search-popout {
  @include search-popout;
}

noscript {
  text-align: center;

  img {
    width: 200px;
    opacity: 0.5;
    animation: flicker 4s infinite;
  }

  div {
    font-size: 14px;
    margin: 30px auto;
    color: $secondary-text-color;
    max-width: 400px;

    a {
      color: $highlight-text-color;
      text-decoration: underline;

      &:hover {
        text-decoration: none;
      }
    }
  }
}

@keyframes flicker {
  0% { opacity: 1; }
  30% { opacity: 0.75; }
  100% { opacity: 1; }
}

@media screen and (max-width: 630px) and (max-height: 400px) {
  $duration: 400ms;
  $delay: 100ms;

  .tabs-bar,
  .search {
    will-change: margin-top;
    transition: margin-top $duration $delay;
  }

  .navigation-bar {
    will-change: padding-bottom;
    transition: padding-bottom $duration $delay;
  }

  .navigation-bar {
    & > a:first-child {
      will-change: margin-top, margin-left, margin-right, width;
      transition: margin-top $duration $delay, margin-left $duration ($duration + $delay), margin-right $duration ($duration + $delay);
    }

    & > .navigation-bar__profile-edit {
      will-change: margin-top;
      transition: margin-top $duration $delay;
    }

    .navigation-bar__actions {
      & > .icon-button.close {
        will-change: opacity transform;
        transition:
          opacity $duration * 0.5 $delay,
          transform $duration $delay;
      }

      & > .compose__action-bar .icon-button {
        will-change: opacity transform;
        transition:
          opacity $duration * 0.5 $delay + $duration * 0.5,
          transform $duration $delay;
      }
    }
  }

  .is-composing {
    .tabs-bar,
    .search {
      margin-top: -50px;
    }

    .navigation-bar {
      padding-bottom: 0;

      & > a:first-child {
        margin: -100px 10px 0 -50px;
      }

      .navigation-bar__profile {
        padding-top: 2px;
      }

      .navigation-bar__profile-edit {
        position: absolute;
        margin-top: -60px;
      }

      .navigation-bar__actions {
        .icon-button.close {
          pointer-events: auto;
          opacity: 1;
          transform: scale(1, 1) translate(0, 0);
          bottom: 5px;
        }

        .compose__action-bar .icon-button {
          pointer-events: none;
          opacity: 0;
          transform: scale(0, 1) translate(100%, 0);
        }
      }
    }
  }
}

.embed-modal {
  width: auto;
  max-width: 80vw;
  max-height: 80vh;

  h4 {
    padding: 30px;
    font-weight: 500;
    font-size: 16px;
    text-align: center;
  }

  .embed-modal__container {
    padding: 10px;

    .hint {
      margin-bottom: 15px;
    }

    .embed-modal__html {
      outline: 0;
      box-sizing: border-box;
      display: block;
      width: 100%;
      border: 0;
      padding: 10px;
      font-family: $font-monospace, monospace;
      background: $ui-base-color;
      color: $primary-text-color;
      font-size: 14px;
      margin: 0;
      margin-bottom: 15px;
      border-radius: 4px;

      &::-moz-focus-inner {
        border: 0;
      }

      &::-moz-focus-inner,
      &:focus,
      &:active {
        outline: 0 !important;
      }

      &:focus {
        background: lighten($ui-base-color, 4%);
      }

      @media screen and (max-width: 600px) {
        font-size: 16px;
      }
    }

    .embed-modal__iframe {
      width: 400px;
      max-width: 100%;
      overflow: hidden;
      border: 0;
      border-radius: 4px;
    }
  }
}

.moved-account-banner {
  padding: 20px;
  background: lighten($ui-base-color, 4%);
  display: flex;
  align-items: center;
  flex-direction: column;

  &__message {
    color: $darker-text-color;
    padding: 8px 0;
    padding-top: 0;
    padding-bottom: 4px;
    font-size: 14px;
    font-weight: 500;
    text-align: center;
    margin-bottom: 16px;
  }

  &__action {
    display: flex;
    justify-content: space-between;
    align-items: center;
    gap: 15px;
  }

  .detailed-status__display-name {
    margin-bottom: 0;
  }
}

.column-inline-form {
  padding: 15px;
  display: flex;
  justify-content: flex-start;
  gap: 15px;
  align-items: center;
  background: lighten($ui-base-color, 4%);

  label {
    flex: 1 1 auto;

    input {
      width: 100%;
    }
  }
}

.drawer__backdrop {
  cursor: pointer;
  position: absolute;
  top: 0;
  left: 0;
  width: 100%;
  height: 100%;
  background: rgba($base-overlay-background, 0.5);
}

.list-editor {
  background: $ui-base-color;
  flex-direction: column;
  border-radius: 8px;
  box-shadow: 2px 4px 15px rgba($base-shadow-color, 0.4);
  width: 380px;
  overflow: hidden;

  @media screen and (max-width: 420px) {
    width: 90%;
  }

  h4 {
    padding: 15px 0;
    background: lighten($ui-base-color, 13%);
    font-weight: 500;
    font-size: 16px;
    text-align: center;
    border-radius: 8px 8px 0 0;
  }

  .drawer__pager {
    height: 50vh;
  }

  .drawer__inner {
    border-radius: 0 0 8px 8px;

    &.backdrop {
      width: calc(100% - 60px);
      box-shadow: 2px 4px 15px rgba($base-shadow-color, 0.4);
      border-radius: 0 0 0 8px;
    }
  }

  &__accounts {
    overflow-y: auto;
  }

  .account__display-name {
    &:hover strong {
      text-decoration: none;
    }
  }

  .account__avatar {
    cursor: default;
  }

  .search {
    margin-bottom: 0;
  }
}

.list-adder {
  background: $ui-base-color;
  flex-direction: column;
  border-radius: 8px;
  box-shadow: 2px 4px 15px rgba($base-shadow-color, 0.4);
  width: 380px;
  overflow: hidden;

  @media screen and (max-width: 420px) {
    width: 90%;
  }

  &__account {
    background: lighten($ui-base-color, 13%);
  }

  &__lists {
    background: lighten($ui-base-color, 13%);
    height: 50vh;
    border-radius: 0 0 8px 8px;
    overflow-y: auto;
  }

  .list {
    padding: 10px;
    border-bottom: 1px solid lighten($ui-base-color, 8%);
  }

  .list__wrapper {
    display: flex;
  }

  .list__display-name {
    flex: 1 1 auto;
    overflow: hidden;
    text-decoration: none;
    font-size: 16px;
    padding: 10px;
  }
}

.focal-point {
  position: relative;
  cursor: move;
  overflow: hidden;
  height: 100%;
  display: flex;
  justify-content: center;
  align-items: center;
  background: $base-shadow-color;

  img,
  video,
  canvas {
    display: block;
    max-height: 80vh;
    width: 100%;
    height: auto;
    margin: 0;
    object-fit: contain;
    background: $base-shadow-color;
  }

  &__reticle {
    position: absolute;
    width: 100px;
    height: 100px;
    transform: translate(-50%, -50%);
    background: url('../images/reticle.png') no-repeat 0 0;
    border-radius: 50%;
    box-shadow: 0 0 0 9999em rgba($base-shadow-color, 0.35);
  }

  &__overlay {
    position: absolute;
    width: 100%;
    height: 100%;
    top: 0;
    left: 0;
  }

  &__preview {
    position: absolute;
    bottom: 10px;
    right: 10px;
    z-index: 2;
    cursor: move;
    transition: opacity 0.1s ease;

    &:hover {
      opacity: 0.5;
    }

    strong {
      color: $primary-text-color;
      font-size: 14px;
      font-weight: 500;
      display: block;
      margin-bottom: 5px;
    }

    div {
      border-radius: 4px;
      box-shadow: 0 0 14px rgba($base-shadow-color, 0.2);
    }
  }

  @media screen and (max-width: 480px) {
    img,
    video {
      max-height: 100%;
    }

    &__preview {
      display: none;
    }
  }
}

.account__header__content {
  color: $darker-text-color;
  font-size: 14px;
  font-weight: 400;
  overflow: hidden;
  word-break: normal;
  word-wrap: break-word;

  p {
    margin-bottom: 20px;

    &:last-child {
      margin-bottom: 0;
    }
  }

  a {
    color: inherit;
    text-decoration: underline;

    &:hover {
      text-decoration: none;
    }
  }
}

.account__header {
  overflow: hidden;
  background: lighten($ui-base-color, 4%);

  &.inactive {
    opacity: 0.5;

    .account__header__image,
    .account__avatar {
      filter: grayscale(100%);
    }
  }

  &__info {
    position: absolute;
    top: 10px;
    left: 10px;
  }

  &__image {
    overflow: hidden;
    height: 145px;
    position: relative;
    background: darken($ui-base-color, 4%);

    img {
      object-fit: cover;
      display: block;
      width: 100%;
      height: 100%;
      margin: 0;
    }
  }

  &__bar {
    position: relative;
    padding: 0 20px;
    border-bottom: 1px solid lighten($ui-base-color, 12%);

    .avatar {
      display: block;
      flex: 0 0 auto;
      width: 94px;
      margin-left: -2px;

      .account__avatar {
        background: darken($ui-base-color, 8%);
        border: 2px solid lighten($ui-base-color, 4%);
      }
    }
  }

  &__tabs {
    display: flex;
    align-items: flex-start;
    justify-content: space-between;
    margin-top: -55px;
    padding-top: 10px;
    gap: 8px;
    overflow: hidden;

    &__buttons {
      display: flex;
      align-items: center;
      gap: 8px;
      padding-top: 55px;
      overflow: hidden;

      .button {
        flex-shrink: 1;
        white-space: nowrap;

        @media screen and (max-width: $no-gap-breakpoint) {
          min-width: 0;
        }
      }

      .icon-button {
        border: 1px solid lighten($ui-base-color, 12%);
        border-radius: 4px;
        box-sizing: content-box;
        padding: 2px;
      }
    }

    &__name {
      margin-top: 16px;
      margin-bottom: 16px;

      .account-role {
        vertical-align: top;
      }

      .emojione {
        width: 22px;
        height: 22px;
      }

      h1 {
        font-size: 17px;
        line-height: 22px;
        color: $primary-text-color;
        font-weight: 700;
        overflow: hidden;
        white-space: nowrap;
        text-overflow: ellipsis;

        small {
          display: block;
          font-size: 15px;
          color: $darker-text-color;
          font-weight: 400;
          overflow: hidden;
          text-overflow: ellipsis;
        }
      }
    }

    .spacer {
      flex: 1 1 auto;
    }
  }

  &__bio {
    .account__header__content {
      color: $primary-text-color;
    }

    .account__header__fields {
      margin: 0;
      margin-top: 16px;
      border-radius: 4px;
      background: darken($ui-base-color, 4%);
      border: 0;

      dl {
        display: block;
        padding: 11px 16px;
        border-bottom-color: lighten($ui-base-color, 4%);
      }

      dd,
      dt {
        font-size: 13px;
        line-height: 18px;
        padding: 0;
        text-align: initial;
      }

      dt {
        width: auto;
        background: transparent;
        text-transform: uppercase;
        color: $dark-text-color;
      }

      dd {
        color: $darker-text-color;
      }

      a {
        color: lighten($ui-highlight-color, 8%);
      }

      .verified {
        border: 1px solid rgba($valid-value-color, 0.5);

        &:first-child {
          border-top-left-radius: 4px;
          border-top-right-radius: 4px;
        }

        &:last-child {
          border-bottom-left-radius: 4px;
          border-bottom-right-radius: 4px;
        }

        dt,
        dd {
          color: $valid-value-color;
        }

        a {
          color: $valid-value-color;
        }
      }
    }
  }

  &__extra {
    margin-top: 16px;

    &__links {
      font-size: 14px;
      color: $darker-text-color;
      margin: 0 -10px;
      padding-top: 16px;
      padding-bottom: 10px;

      a {
        display: inline-block;
        color: $darker-text-color;
        text-decoration: none;
        padding: 5px 10px;
        font-weight: 500;

        strong {
          font-weight: 700;
          color: $primary-text-color;
        }
      }
    }
  }

  &__account-note {
    color: $primary-text-color;
    font-size: 14px;
    font-weight: 400;
    margin-bottom: 10px;

    label {
      display: block;
      font-size: 12px;
      font-weight: 500;
      color: $darker-text-color;
      text-transform: uppercase;
      margin-bottom: 5px;
    }

    textarea {
      display: block;
      box-sizing: border-box;
      width: calc(100% + 20px);
      color: $secondary-text-color;
      background: transparent;
      padding: 10px;
      margin: 0 -10px;
      font-family: inherit;
      font-size: 14px;
      resize: none;
      border: 0;
      outline: 0;
      border-radius: 4px;

      &::placeholder {
        color: $dark-text-color;
        opacity: 1;
      }

      &:focus {
        background: $ui-base-color;
      }
    }
  }
}

.trends {
  &__header {
    color: $dark-text-color;
    background: lighten($ui-base-color, 2%);
    border-bottom: 1px solid darken($ui-base-color, 4%);
    font-weight: 500;
    padding: 15px;
    font-size: 16px;
    cursor: default;

    .fa {
      display: inline-block;
      margin-right: 5px;
    }
  }

  &__item {
    display: flex;
    align-items: center;
    padding: 15px;
    border-bottom: 1px solid lighten($ui-base-color, 8%);
    gap: 15px;

    &:last-child {
      border-bottom: 0;
    }

    &__name {
      flex: 1 1 auto;
      color: $dark-text-color;
      overflow: hidden;
      text-overflow: ellipsis;
      white-space: nowrap;

      strong {
        font-weight: 500;
      }

      a {
        color: $darker-text-color;
        text-decoration: none;
        font-size: 14px;
        font-weight: 500;
        display: block;
        overflow: hidden;
        text-overflow: ellipsis;
        white-space: nowrap;

        &:hover,
        &:focus,
        &:active {
          span {
            text-decoration: underline;
          }
        }
      }
    }

    &__current {
      flex: 0 0 auto;
      font-size: 24px;
      font-weight: 500;
      text-align: right;
      color: $secondary-text-color;
      text-decoration: none;
    }

    &__sparkline {
      flex: 0 0 auto;
      width: 50px;

      path:first-child {
        fill: rgba($highlight-text-color, 0.25) !important;
        fill-opacity: 100% !important;
      }

      path:last-child {
        stroke: lighten($highlight-text-color, 6%) !important;
        fill: none !important;
      }
    }

    &--requires-review {
      .trends__item__name {
        color: $gold-star;

        a {
          color: $gold-star;
        }
      }

      .trends__item__current {
        color: $gold-star;
      }

      .trends__item__sparkline {
        path:first-child {
          fill: rgba($gold-star, 0.25) !important;
        }

        path:last-child {
          stroke: lighten($gold-star, 6%) !important;
        }
      }
    }

    &--disabled {
      .trends__item__name {
        color: lighten($ui-base-color, 12%);

        a {
          color: lighten($ui-base-color, 12%);
        }
      }

      .trends__item__current {
        color: lighten($ui-base-color, 12%);
      }

      .trends__item__sparkline {
        path:first-child {
          fill: rgba(lighten($ui-base-color, 12%), 0.25) !important;
        }

        path:last-child {
          stroke: lighten(lighten($ui-base-color, 12%), 6%) !important;
        }
      }
    }
  }

  &--compact &__item {
    padding: 10px;
  }
}

.conversation {
  display: flex;
  border-bottom: 1px solid lighten($ui-base-color, 8%);
  padding: 5px;
  padding-bottom: 0;

  &:focus {
    background: lighten($ui-base-color, 2%);
    outline: 0;
  }

  &__avatar {
    flex: 0 0 auto;
    padding: 10px;
    padding-top: 12px;
    position: relative;
    cursor: pointer;
  }

  &__unread {
    display: inline-block;
    background: $highlight-text-color;
    border-radius: 50%;
    width: 0.625rem;
    height: 0.625rem;
    margin: -0.1ex 0.15em 0.1ex;
  }

  &__content {
    flex: 1 1 auto;
    padding: 10px 5px;
    padding-right: 15px;
    overflow: hidden;

    &__info {
      overflow: hidden;
      display: flex;
      flex-direction: row-reverse;
      justify-content: space-between;
    }

    &__relative-time {
      font-size: 15px;
      color: $darker-text-color;
      padding-left: 15px;
    }

    &__names {
      color: $darker-text-color;
      font-size: 15px;
      white-space: nowrap;
      overflow: hidden;
      text-overflow: ellipsis;
      margin-bottom: 4px;
      flex-basis: 90px;
      flex-grow: 1;

      a {
        color: $primary-text-color;
        text-decoration: none;

        &:hover,
        &:focus,
        &:active {
          text-decoration: underline;
        }
      }
    }

    a {
      word-break: break-word;
    }
  }

  &--unread {
    background: lighten($ui-base-color, 2%);

    &:focus {
      background: lighten($ui-base-color, 4%);
    }

    .conversation__content__info {
      font-weight: 700;
    }

    .conversation__content__relative-time {
      color: $primary-text-color;
    }
  }
}

.announcements {
  background: lighten($ui-base-color, 8%);
  font-size: 13px;
  display: flex;
  align-items: flex-end;

  &__mastodon {
    width: 124px;
    flex: 0 0 auto;

    @media screen and (max-width: 124px + 300px) {
      display: none;
    }
  }

  &__container {
    width: calc(100% - 124px);
    flex: 0 0 auto;
    position: relative;

    @media screen and (max-width: 124px + 300px) {
      width: 100%;
    }
  }

  &__item {
    box-sizing: border-box;
    width: 100%;
    padding: 15px;
    position: relative;
    font-size: 15px;
    line-height: 20px;
    word-wrap: break-word;
    font-weight: 400;
    max-height: 50vh;
    overflow: hidden;
    display: flex;
    flex-direction: column;

    &__range {
      display: block;
      font-weight: 500;
      margin-bottom: 10px;
      padding-right: 18px;
    }

    &__unread {
      position: absolute;
      top: 19px;
      right: 19px;
      display: block;
      background: $highlight-text-color;
      border-radius: 50%;
      width: 0.625rem;
      height: 0.625rem;
    }
  }

  &__pagination {
    padding: 15px;
    color: $darker-text-color;
    position: absolute;
    bottom: 3px;
    right: 0;
  }
}

.layout-multiple-columns .announcements__mastodon {
  display: none;
}

.layout-multiple-columns .announcements__container {
  width: 100%;
}

.reactions-bar {
  display: flex;
  flex-wrap: wrap;
  align-items: center;
  margin-top: 15px;
  margin-left: -2px;
  width: calc(100% - (90px - 33px));

  &__item {
    flex-shrink: 0;
    background: lighten($ui-base-color, 12%);
    border: 0;
    border-radius: 3px;
    margin: 2px;
    cursor: pointer;
    user-select: none;
    padding: 0 6px;
    display: flex;
    align-items: center;
    transition: all 100ms ease-in;
    transition-property: background-color, color;

    &__emoji {
      display: block;
      margin: 3px 0;
      width: 16px;
      height: 16px;

      img {
        display: block;
        margin: 0;
        width: 100%;
        height: 100%;
        min-width: auto;
        min-height: auto;
        vertical-align: bottom;
        object-fit: contain;
      }
    }

    &__count {
      display: block;
      min-width: 9px;
      font-size: 13px;
      font-weight: 500;
      text-align: center;
      margin-left: 6px;
      color: $darker-text-color;
    }

    &:hover,
    &:focus,
    &:active {
      background: lighten($ui-base-color, 16%);
      transition: all 200ms ease-out;
      transition-property: background-color, color;

      &__count {
        color: lighten($darker-text-color, 4%);
      }
    }

    &.active {
      transition: all 100ms ease-in;
      transition-property: background-color, color;
      background-color: mix(lighten($ui-base-color, 12%), $ui-highlight-color, 80%);

      .reactions-bar__item__count {
        color: lighten($highlight-text-color, 8%);
      }
    }
  }

  .emoji-picker-dropdown {
    margin: 2px;
  }

  &:hover .emoji-button {
    opacity: 0.85;
  }

  .emoji-button {
    color: $darker-text-color;
    margin: 0;
    font-size: 16px;
    width: auto;
    flex-shrink: 0;
    padding: 0 6px;
    height: 22px;
    display: flex;
    align-items: center;
    opacity: 0.5;
    transition: all 100ms ease-in;
    transition-property: background-color, color;

    &:hover,
    &:active,
    &:focus {
      opacity: 1;
      color: lighten($darker-text-color, 4%);
      transition: all 200ms ease-out;
      transition-property: background-color, color;
    }
  }

  &--empty {
    .emoji-button {
      padding: 0;
    }
  }
}

.notification,
.status__wrapper {
  position: relative;

  &.unread {
    &::before {
      content: "";
      position: absolute;
      top: 0;
      left: 0;
      width: 100%;
      height: 100%;
      border-left: 2px solid $highlight-text-color;
      pointer-events: none;
    }
  }
}

.picture-in-picture {
  position: fixed;
  bottom: 20px;
  right: 20px;
  width: 300px;

  &__footer {
    border-radius: 0 0 4px 4px;
    background: lighten($ui-base-color, 4%);
    padding: 10px;
    padding-top: 12px;
    display: flex;
    justify-content: space-between;
  }

  &__header {
    border-radius: 4px 4px 0 0;
    background: lighten($ui-base-color, 4%);
    padding: 10px;
    display: flex;
    justify-content: space-between;

    &__account {
      display: flex;
      text-decoration: none;
      overflow: hidden;
    }

    .account__avatar {
      margin-right: 10px;
    }

    .display-name {
      color: $primary-text-color;
      text-decoration: none;

      strong,
      span {
        display: block;
        text-overflow: ellipsis;
        overflow: hidden;
      }

      span {
        color: $darker-text-color;
      }
    }
  }

  .video-player,
  .audio-player {
    border-radius: 0;
  }
}

.picture-in-picture-placeholder {
  box-sizing: border-box;
  border: 2px dashed lighten($ui-base-color, 8%);
  background: $base-shadow-color;
  display: flex;
  flex-direction: column;
  align-items: center;
  justify-content: center;
  margin-top: 10px;
  font-size: 16px;
  font-weight: 500;
  cursor: pointer;
  color: $darker-text-color;

  i {
    display: block;
    font-size: 24px;
    font-weight: 400;
    margin-bottom: 10px;
  }

  &:hover,
  &:focus,
  &:active {
    border-color: lighten($ui-base-color, 12%);
  }
}

.notifications-permission-banner {
  padding: 30px;
  border-bottom: 1px solid lighten($ui-base-color, 8%);
  display: flex;
  flex-direction: column;
  align-items: center;
  justify-content: center;
  position: relative;

  &__close {
    position: absolute;
    top: 10px;
    right: 10px;
  }

  h2 {
    font-size: 16px;
    font-weight: 500;
    margin-bottom: 15px;
    text-align: center;
  }

  p {
    color: $darker-text-color;
    margin-bottom: 15px;
    text-align: center;
  }
}

.drawer__inner__mastodon svg#hometownlogo {
  box-sizing: border-box;
  fill: $secondary-text-color;
  margin: 0 0 10px 10px;
  align-self: flex-end;
}

div.status__content,
div.status__content--with-action,
div.status__content--with-spoiler {
  p {
    span.show_more_button {
      display: block;
      margin: 0.25rem 0 0 0;
    }
  }
}

.explore__search-header {
  background: darken($ui-base-color, 4%);
  justify-content: center;
  align-items: center;
  padding: 15px;

  .search {
    width: 100%;
    margin-bottom: 0;
  }

  .search__input {
    border: 1px solid lighten($ui-base-color, 8%);
    padding: 10px;
  }

  .search .fa {
    top: 10px;
    right: 10px;
    color: $dark-text-color;
  }

  .search .fa-times-circle {
    top: 12px;
  }
}

.explore__search-results {
  flex: 1 1 auto;
  display: flex;
  flex-direction: column;
}

.story {
  display: flex;
  align-items: center;
  color: $primary-text-color;
  text-decoration: none;
  padding: 15px 0;
  border-bottom: 1px solid lighten($ui-base-color, 8%);

  &:last-child {
    border-bottom: 0;
  }

  &:hover,
  &:active,
  &:focus {
    background-color: lighten($ui-base-color, 4%);
  }

  &__details {
    padding: 0 15px;
    flex: 1 1 auto;

    &__publisher {
      color: $darker-text-color;
      margin-bottom: 4px;
    }

    &__title {
      font-size: 19px;
      line-height: 24px;
      font-weight: 500;
      margin-bottom: 4px;
    }

    &__shared {
      color: $darker-text-color;
    }
  }

  &__thumbnail {
    flex: 0 0 auto;
    margin: 0 15px;
    position: relative;
    width: 120px;
    height: 120px;

    .skeleton {
      width: 100%;
      height: 100%;
    }

    img {
      border-radius: 4px;
      display: block;
      margin: 0;
      width: 100%;
      height: 100%;
      object-fit: cover;
    }

    &__preview {
      border-radius: 4px;
      display: block;
      margin: 0;
      width: 100%;
      height: 100%;
      object-fit: fill;
      position: absolute;
      top: 0;
      left: 0;
      z-index: 0;

      &--hidden {
        display: none;
      }
    }
  }
}

.server-banner {
  padding: 20px 0;

  &__introduction {
    color: $darker-text-color;
    margin-bottom: 20px;

    strong {
      font-weight: 600;
    }

    a {
      color: inherit;
      text-decoration: underline;

      &:hover,
      &:active,
      &:focus {
        text-decoration: none;
      }
    }
  }

  &__hero {
    display: block;
    border-radius: 4px;
    width: 100%;
    height: auto;
    margin-bottom: 20px;
    aspect-ratio: 1.9;
    border: 0;
    background: $ui-base-color;
    object-fit: cover;
  }

  &__description {
    margin-bottom: 20px;
  }

  &__meta {
    display: flex;
    gap: 10px;
    max-width: 100%;

    &__column {
      flex: 0 0 auto;
      width: calc(50% - 5px);
      overflow: hidden;
    }
  }

  &__number {
    font-weight: 600;
    color: $primary-text-color;
    font-size: 14px;
  }

  &__number-label {
    color: $darker-text-color;
    font-weight: 500;
    font-size: 14px;
  }

  h4 {
    text-transform: uppercase;
    color: $darker-text-color;
    margin-bottom: 10px;
    font-weight: 600;
  }

  .account {
    padding: 0;
    border: 0;
  }

  .account__avatar-wrapper {
    margin-left: 0;
  }

  .spacer {
    margin: 10px 0;
  }
}

.interaction-modal {
  max-width: 90vw;
  width: 600px;
  background: $ui-base-color;
  border-radius: 8px;
  overflow: hidden;
  position: relative;
  display: block;
  padding: 20px;

  h3 {
    font-size: 22px;
    line-height: 33px;
    font-weight: 700;
    text-align: center;
  }

  &__icon {
    color: $highlight-text-color;
    margin: 0 5px;
  }

  &__lead {
    padding: 20px;
    text-align: center;

    h3 {
      margin-bottom: 15px;
    }

    p {
      font-size: 17px;
      line-height: 22px;
      color: $darker-text-color;
    }
  }

  &__choices {
    display: flex;

    &__choice {
      flex: 0 0 auto;
      width: 50%;
      box-sizing: border-box;
      padding: 20px;

      h3 {
        margin-bottom: 20px;
      }

      p {
        color: $darker-text-color;
        margin-bottom: 20px;
      }

      .button {
        margin-bottom: 10px;

        &:last-child {
          margin-bottom: 0;
        }
      }
    }
  }

  @media screen and (max-width: $no-gap-breakpoint - 1px) {
    &__choices {
      display: block;

      &__choice {
        width: auto;
        margin-bottom: 20px;
      }
    }
  }
}

.copypaste {
  display: flex;
  align-items: center;
  gap: 10px;

  input {
    display: block;
    font-family: inherit;
    background: darken($ui-base-color, 8%);
    border: 1px solid $highlight-text-color;
    color: $darker-text-color;
    border-radius: 4px;
    padding: 6px 9px;
    line-height: 22px;
    font-size: 14px;
    transition: border-color 300ms linear;
    flex: 1 1 auto;
    overflow: hidden;

    &:focus {
      outline: 0;
      background: darken($ui-base-color, 4%);
    }
  }

  .button {
    flex: 0 0 auto;
    transition: background 300ms linear;
  }

  &.copied {
    input {
      border: 1px solid $valid-value-color;
      transition: none;
    }

    .button {
      background: $valid-value-color;
      transition: none;
    }
  }
}

.privacy-policy {
  background: $ui-base-color;
  padding: 20px;

  @media screen and (min-width: $no-gap-breakpoint) {
    border-radius: 4px;
  }

  &__body {
    margin-top: 20px;
  }
}

.prose {
  color: $secondary-text-color;
  font-size: 15px;
  line-height: 22px;

  p,
  ul,
  ol {
    margin-top: 1.25em;
    margin-bottom: 1.25em;
  }

  img {
    margin-top: 2em;
    margin-bottom: 2em;
  }

  video {
    margin-top: 2em;
    margin-bottom: 2em;
  }

  figure {
    margin-top: 2em;
    margin-bottom: 2em;

    figcaption {
      font-size: 0.875em;
      line-height: 1.4285714;
      margin-top: 0.8571429em;
    }
  }

  figure > * {
    margin-top: 0;
    margin-bottom: 0;
  }

  h1 {
    font-size: 1.5em;
    margin-top: 0;
    margin-bottom: 1em;
    line-height: 1.33;
  }

  h2 {
    font-size: 1.25em;
    margin-top: 1.6em;
    margin-bottom: 0.6em;
    line-height: 1.6;
  }

  h3,
  h4,
  h5,
  h6 {
    margin-top: 1.5em;
    margin-bottom: 0.5em;
    line-height: 1.5;
  }

  ol {
    counter-reset: list-counter;
  }

  li {
    margin-top: 0.5em;
    margin-bottom: 0.5em;
  }

  ol > li {
    counter-increment: list-counter;

    &::before {
      content: counter(list-counter) ".";
      position: absolute;
      left: 0;
    }
  }

  ul > li::before {
    content: "";
    position: absolute;
    background-color: $darker-text-color;
    border-radius: 50%;
    width: 0.375em;
    height: 0.375em;
    top: 0.5em;
    left: 0.25em;
  }

  ul > li,
  ol > li {
    position: relative;
    padding-left: 1.75em;
  }

  & > ul > li p {
    margin-top: 0.75em;
    margin-bottom: 0.75em;
  }

  & > ul > li > *:first-child {
    margin-top: 1.25em;
  }

  & > ul > li > *:last-child {
    margin-bottom: 1.25em;
  }

  & > ol > li > *:first-child {
    margin-top: 1.25em;
  }

  & > ol > li > *:last-child {
    margin-bottom: 1.25em;
  }

  ul ul,
  ul ol,
  ol ul,
  ol ol {
    margin-top: 0.75em;
    margin-bottom: 0.75em;
  }

  h1,
  h2,
  h3,
  h4,
  h5,
  h6,
  strong,
  b {
    color: $primary-text-color;
    font-weight: 700;
  }

  em,
  i {
    font-style: italic;
  }

  a {
    color: $highlight-text-color;
    text-decoration: underline;

    &:focus,
    &:hover,
    &:active {
      text-decoration: none;
    }
  }

  code {
    font-size: 0.875em;
    background: darken($ui-base-color, 8%);
    border-radius: 4px;
    padding: 0.2em 0.3em;
  }

  hr {
    border: 0;
    border-top: 1px solid lighten($ui-base-color, 4%);
    margin-top: 3em;
    margin-bottom: 3em;
  }

  hr + * {
    margin-top: 0;
  }

  h2 + * {
    margin-top: 0;
  }

  h3 + * {
    margin-top: 0;
  }

  h4 + *,
  h5 + *,
  h6 + * {
    margin-top: 0;
  }

  & > :first-child {
    margin-top: 0;
  }

  & > :last-child {
    margin-bottom: 0;
  }
}

.dismissable-banner {
  background: $ui-base-color;
  border-bottom: 1px solid lighten($ui-base-color, 8%);
  display: flex;
  align-items: center;
  gap: 30px;

  &__message {
    flex: 1 1 auto;
    padding: 20px 15px;
    cursor: default;
    font-size: 14px;
    line-height: 18px;
    color: $primary-text-color;
  }

  &__action {
    padding: 15px;
    flex: 0 0 auto;
    display: flex;
    align-items: center;
    justify-content: center;
  }
}

.image {
  position: relative;
  overflow: hidden;

  &__preview {
    position: absolute;
    top: 0;
    left: 0;
    width: 100%;
    height: 100%;
    object-fit: cover;
  }

  &.loaded &__preview {
    display: none;
  }

  img {
    display: block;
    width: 100%;
    height: 100%;
    object-fit: cover;
    border: 0;
    background: transparent;
    opacity: 0;
  }

  &.loaded img {
    opacity: 1;
  }
}

.link-footer {
  flex: 0 0 auto;
  padding: 10px;
  padding-top: 20px;
  z-index: 1;
  font-size: 13px;

  p {
    color: $dark-text-color;
    margin-bottom: 20px;

    strong {
      font-weight: 500;
    }

    a {
      color: $dark-text-color;
      text-decoration: underline;

      &:hover,
      &:focus,
      &:active {
        text-decoration: none;
      }
    }
  }
}

.about {
  padding: 20px;

  @media screen and (min-width: $no-gap-breakpoint) {
    border-radius: 4px;
  }

  &__footer {
    color: $dark-text-color;
    text-align: center;
    font-size: 15px;
    line-height: 22px;
    margin-top: 20px;
  }

  &__header {
    margin-bottom: 30px;

    &__hero {
      width: 100%;
      height: auto;
      aspect-ratio: 1.9;
      background: lighten($ui-base-color, 4%);
      border-radius: 8px;
      margin-bottom: 30px;
    }

    h1,
    p {
      text-align: center;
    }

    h1 {
      font-size: 24px;
      line-height: 1.5;
      font-weight: 700;
      margin-bottom: 10px;
    }

    p {
      font-size: 16px;
      line-height: 24px;
      font-weight: 400;
      color: $darker-text-color;
    }
  }

  &__meta {
    background: lighten($ui-base-color, 4%);
    border-radius: 4px;
    display: flex;
    margin-bottom: 30px;
    font-size: 15px;

    &__column {
      box-sizing: border-box;
      width: 50%;
      padding: 20px;
    }

    &__divider {
      width: 0;
      border: 0;
      border-style: solid;
      border-color: lighten($ui-base-color, 8%);
      border-left-width: 1px;
      min-height: calc(100% - 60px);
      flex: 0 0 auto;
    }

    h4 {
      font-size: 15px;
      text-transform: uppercase;
      color: $darker-text-color;
      font-weight: 500;
      margin-bottom: 20px;
    }

    @media screen and (max-width: 600px) {
      display: block;

      h4 {
        text-align: center;
      }

      &__column {
        width: 100%;
        display: flex;
        flex-direction: column;
        align-items: center;
      }

      &__divider {
        min-height: 0;
        width: 100%;
        border-left-width: 0;
        border-top-width: 1px;
      }
    }

    .layout-multiple-columns & {
      display: block;

      h4 {
        text-align: center;
      }

      &__column {
        width: 100%;
        display: flex;
        flex-direction: column;
        align-items: center;
      }

      &__divider {
        min-height: 0;
        width: 100%;
        border-left-width: 0;
        border-top-width: 1px;
      }
    }
  }

  &__mail {
    color: $primary-text-color;
    text-decoration: none;
    font-weight: 500;

    &:hover,
    &:focus,
    &:active {
      text-decoration: underline;
    }
  }

  .link-footer {
    padding: 0;
    margin-top: 60px;
    text-align: center;
    font-size: 15px;
    line-height: 22px;

    @media screen and (min-width: $no-gap-breakpoint) {
      display: none;
    }
  }

  .account {
    padding: 0;
    border: 0;
  }

  .account__avatar-wrapper {
    margin-left: 0;
  }

  .account__relationship {
    display: none;
  }

  &__section {
    margin-bottom: 10px;

    &__title {
      font-size: 17px;
      font-weight: 600;
      line-height: 22px;
      padding: 20px;
      border-radius: 4px;
      background: lighten($ui-base-color, 4%);
      color: $highlight-text-color;
      cursor: pointer;
    }

    &.active &__title {
      border-radius: 4px 4px 0 0;
    }

    &__body {
      border: 1px solid lighten($ui-base-color, 4%);
      border-top: 0;
      padding: 20px;
      font-size: 15px;
      line-height: 22px;
    }
  }

  &__domain-blocks {
    margin-top: 30px;
    background: darken($ui-base-color, 4%);
    border: 1px solid lighten($ui-base-color, 4%);
    border-radius: 4px;

    &__domain {
      border-bottom: 1px solid lighten($ui-base-color, 4%);
      padding: 10px;
      font-size: 15px;
      color: $darker-text-color;

      &:nth-child(2n) {
        background: darken($ui-base-color, 2%);
      }

      &:last-child {
        border-bottom: 0;
      }

      &__header {
        display: flex;
        gap: 10px;
        justify-content: space-between;
        font-weight: 500;
        margin-bottom: 4px;
      }

      h6 {
        color: $secondary-text-color;
        font-size: inherit;
        white-space: nowrap;
        overflow: hidden;
        text-overflow: ellipsis;
      }

      p {
        white-space: nowrap;
        overflow: hidden;
        text-overflow: ellipsis;
      }
    }
  }
}<|MERGE_RESOLUTION|>--- conflicted
+++ resolved
@@ -1289,28 +1289,10 @@
 
 .status__action-bar {
   display: flex;
-<<<<<<< HEAD
-  margin-top: 8px;
-}
-
-.status__action-bar-button {
-  margin-right: 18px;
-
-  &.icon-button--with-counter {
-    margin-right: 14px;
-  }
-}
-
-.status__action-bar-dropdown {
-  height: 23.15px;
-  width: 23.15px;
-  margin-right: 18px;
-=======
   justify-content: space-between;
   align-items: center;
   gap: 18px;
   margin-top: 16px;
->>>>>>> fb389bd7
 }
 
 .detailed-status__action-bar-dropdown {
@@ -2769,19 +2751,6 @@
   height: calc(100% - 10px);
   overflow-y: hidden;
 
-<<<<<<< HEAD
-  @media screen and (max-width: 1550px) {
-    height: auto;
-    min-height: calc(100% - 10px);
-    overflow-y: visible;
-  }
-
-  .navigation-bar {
-    padding-top: 20px;
-    padding-bottom: 20px;
-    flex: 0 1 48px;
-    min-height: 20px;
-=======
   .hero-widget {
     box-shadow: none;
 
@@ -2800,7 +2769,6 @@
         color: $primary-text-color;
       }
     }
->>>>>>> fb389bd7
   }
 
   .navigation-bar {
