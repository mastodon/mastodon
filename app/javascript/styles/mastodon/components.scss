.app-body {
  -webkit-overflow-scrolling: touch;
  -ms-overflow-style: -ms-autohiding-scrollbar;
}

.button {
  background-color: $ui-highlight-color;
  border: 10px none;
  border-radius: 4px;
  box-sizing: border-box;
  color: $primary-text-color;
  cursor: pointer;
  display: inline-block;
  font-family: inherit;
  font-size: 14px;
  font-weight: 500;
  height: 36px;
  letter-spacing: 0;
  line-height: 36px;
  overflow: hidden;
  padding: 0 16px;
  position: relative;
  text-align: center;
  text-transform: uppercase;
  text-decoration: none;
  text-overflow: ellipsis;
  transition: all 100ms ease-in;
  white-space: nowrap;
  width: auto;

  &:active,
  &:focus,
  &:hover {
    background-color: lighten($ui-highlight-color, 10%);
    transition: all 200ms ease-out;
  }

  &--destructive {
    transition: none;

    &:active,
    &:focus,
    &:hover {
      background-color: $error-red;
      transition: none;
    }
  }

  &:disabled,
  &.disabled {
    background-color: $ui-primary-color;
    cursor: default;
  }

  &::-moz-focus-inner {
    border: 0;
  }

  &::-moz-focus-inner,
  &:focus,
  &:active {
    outline: 0 !important;
  }

  &.button-primary,
  &.button-alternative,
  &.button-secondary,
  &.button-alternative-2 {
    font-size: 16px;
    line-height: 36px;
    height: auto;
    text-transform: none;
    padding: 4px 16px;
  }

  &.button-alternative {
    color: $inverted-text-color;
    background: $ui-primary-color;

    &:active,
    &:focus,
    &:hover {
      background-color: lighten($ui-primary-color, 4%);
    }
  }

  &.button-alternative-2 {
    background: $ui-base-lighter-color;

    &:active,
    &:focus,
    &:hover {
      background-color: lighten($ui-base-lighter-color, 4%);
    }
  }

  &.button-secondary {
    color: $darker-text-color;
    background: transparent;
    padding: 3px 15px;
    border: 1px solid $ui-primary-color;

    &:active,
    &:focus,
    &:hover {
      border-color: lighten($ui-primary-color, 4%);
      color: lighten($darker-text-color, 4%);
    }

    &:disabled {
      opacity: 0.5;
    }
  }

  &.button--block {
    display: block;
    width: 100%;
  }
}

.column__wrapper {
  display: flex;
  flex: 1 1 auto;
  position: relative;
}

.icon-button {
  display: inline-block;
  padding: 0;
  color: $action-button-color;
  border: 0;
  background: transparent;
  cursor: pointer;
  transition: color 100ms ease-in;

  &:hover,
  &:active,
  &:focus {
    color: lighten($action-button-color, 7%);
    transition: color 200ms ease-out;
  }

  &.disabled {
    color: darken($action-button-color, 13%);
    cursor: default;
  }

  &.active {
    color: $highlight-text-color;
  }

  &::-moz-focus-inner {
    border: 0;
  }

  &::-moz-focus-inner,
  &:focus,
  &:active {
    outline: 0 !important;
  }

  &.inverted {
    color: $lighter-text-color;

    &:hover,
    &:active,
    &:focus {
      color: darken($lighter-text-color, 7%);
    }

    &.disabled {
      color: lighten($lighter-text-color, 7%);
    }

    &.active {
      color: $highlight-text-color;

      &.disabled {
        color: lighten($highlight-text-color, 13%);
      }
    }
  }

  &.overlayed {
    box-sizing: content-box;
    background: rgba($base-overlay-background, 0.6);
    color: rgba($primary-text-color, 0.7);
    border-radius: 4px;
    padding: 2px;

    &:hover {
      background: rgba($base-overlay-background, 0.9);
    }
  }
}

.text-icon-button {
  color: $lighter-text-color;
  border: 0;
  background: transparent;
  cursor: pointer;
  font-weight: 600;
  font-size: 11px;
  padding: 0 3px;
  line-height: 27px;
  outline: 0;
  transition: color 100ms ease-in;

  &:hover,
  &:active,
  &:focus {
    color: darken($lighter-text-color, 7%);
    transition: color 200ms ease-out;
  }

  &.disabled {
    color: lighten($lighter-text-color, 20%);
    cursor: default;
  }

  &.active {
    color: $highlight-text-color;
  }

  &::-moz-focus-inner {
    border: 0;
  }

  &::-moz-focus-inner,
  &:focus,
  &:active {
    outline: 0 !important;
  }
}

.dropdown-menu {
  position: absolute;
}

.invisible {
  font-size: 0;
  line-height: 0;
  display: inline-block;
  width: 0;
  height: 0;
  position: absolute;

  img,
  svg {
    margin: 0 !important;
    border: 0 !important;
    padding: 0 !important;
    width: 0 !important;
    height: 0 !important;
  }
}

.ellipsis {
  &::after {
    content: "…";
  }
}

.compose-form {
  padding: 10px;

  &__sensitive-button {
    padding: 10px;
    padding-top: 0;

    font-size: 14px;
    font-weight: 500;

    &.active {
      color: $highlight-text-color;
    }

    input[type=checkbox] {
      display: none;
    }

    .checkbox {
      display: inline-block;
      position: relative;
      border: 1px solid $ui-primary-color;
      box-sizing: border-box;
      width: 18px;
      height: 18px;
      flex: 0 0 auto;
      margin-right: 10px;
      top: -1px;
      border-radius: 4px;
      vertical-align: middle;

      &.active {
        border-color: $highlight-text-color;
        background: $highlight-text-color;
      }
    }
  }

  .compose-form__warning {
    color: $inverted-text-color;
    margin-bottom: 10px;
    background: $ui-primary-color;
    box-shadow: 0 2px 6px rgba($base-shadow-color, 0.3);
    padding: 8px 10px;
    border-radius: 4px;
    font-size: 13px;
    font-weight: 400;

    strong {
      color: $inverted-text-color;
      font-weight: 500;

      @each $lang in $cjk-langs {
        &:lang(#{$lang}) {
          font-weight: 700;
        }
      }
    }

    a {
      color: $lighter-text-color;
      font-weight: 500;
      text-decoration: underline;

      &:hover,
      &:active,
      &:focus {
        text-decoration: none;
      }
    }
  }

  .emoji-picker-dropdown {
    position: absolute;
    top: 5px;
    right: 5px;
    z-index: 1;
  }

  .compose-form__autosuggest-wrapper {
    position: relative;
<<<<<<< HEAD

    .emoji-picker-dropdown {
      position: absolute;
      right: 5px;
      top: 5px;
    }

    .template-picker-dropdown {
      position: absolute;
      right: 5px;
      top: 32px;
    }
=======
>>>>>>> 43306291
  }

  .autosuggest-textarea,
  .autosuggest-input,
  .spoiler-input {
    position: relative;
  }

  .spoiler-input {
    height: 0;
    transform-origin: bottom;
    opacity: 0;

    &.spoiler-input--visible {
      height: 36px;
      margin-bottom: 11px;
      opacity: 1;
    }
  }

  .autosuggest-textarea__textarea,
  .spoiler-input__input {
    display: block;
    box-sizing: border-box;
    width: 100%;
    margin: 0;
    color: $inverted-text-color;
    background: $simple-background-color;
    padding: 10px;
    font-family: inherit;
    font-size: 14px;
    resize: vertical;
    border: 0;
    outline: 0;

    &:focus {
      outline: 0;
    }

    @media screen and (max-width: 600px) {
      font-size: 16px;
    }
  }

  .spoiler-input__input {
    border-radius: 4px;
  }

  .autosuggest-textarea__textarea {
    min-height: 100px;
    border-radius: 4px 4px 0 0;
    padding-bottom: 0;
    padding-right: 10px + 22px;
    resize: none;
    scrollbar-color: initial;

    &::-webkit-scrollbar {
      all: unset;
    }

    @media screen and (max-width: 600px) {
      height: 100px !important; // prevent auto-resize textarea
      resize: vertical;
    }
  }

  .autosuggest-textarea__suggestions-wrapper {
    position: relative;
    height: 0;
  }

  .emoji-picker-wrapper {
    position: relative;
    height: 0;

    &.emoji-picker-wrapper--hidden {
      display: none;
    }
  }

  .autosuggest-textarea__suggestions {
    box-sizing: border-box;
    display: none;
    position: absolute;
    top: 100%;
    width: 100%;
    z-index: 99;
    box-shadow: 4px 4px 6px rgba($base-shadow-color, 0.4);
    background: $ui-secondary-color;
    border-radius: 0 0 4px 4px;
    color: $inverted-text-color;
    font-size: 14px;
    padding: 6px;

    &.autosuggest-textarea__suggestions--visible {
      display: block;
    }
  }

  .autosuggest-textarea__suggestions__item {
    padding: 10px;
    cursor: pointer;
    border-radius: 4px;

    &:hover,
    &:focus,
    &:active,
    &.selected {
      background: darken($ui-secondary-color, 10%);
    }
  }

  .autosuggest-account,
  .autosuggest-emoji {
    display: flex;
    flex-direction: row;
    align-items: center;
    justify-content: flex-start;
    line-height: 18px;
    font-size: 14px;
  }

  .autosuggest-account-icon,
  .autosuggest-emoji img {
    display: block;
    margin-right: 8px;
    width: 16px;
    height: 16px;
  }

  .autosuggest-account .display-name__account {
    color: $lighter-text-color;
  }

  .compose-form__modifiers {
    color: $inverted-text-color;
    font-family: inherit;
    font-size: 14px;
    background: $simple-background-color;

    .compose-form__upload-wrapper {
      overflow: hidden;
    }

    .compose-form__uploads-wrapper {
      display: flex;
      flex-direction: row;
      padding: 5px;
      flex-wrap: wrap;
    }

    .compose-form__upload {
      flex: 1 1 0;
      min-width: 40%;
      margin: 5px;

      &__actions {
        background: linear-gradient(180deg, rgba($base-shadow-color, 0.8) 0, rgba($base-shadow-color, 0.35) 80%, transparent);
        display: flex;
        align-items: flex-start;
        justify-content: space-between;
        opacity: 0;
        transition: opacity .1s ease;

        .icon-button {
          flex: 0 1 auto;
          color: $secondary-text-color;
          font-size: 14px;
          font-weight: 500;
          padding: 10px;
          font-family: inherit;

          &:hover,
          &:focus,
          &:active {
            color: lighten($secondary-text-color, 7%);
          }
        }

        &.active {
          opacity: 1;
        }
      }

      &-description {
        position: absolute;
        z-index: 2;
        bottom: 0;
        left: 0;
        right: 0;
        box-sizing: border-box;
        background: linear-gradient(0deg, rgba($base-shadow-color, 0.8) 0, rgba($base-shadow-color, 0.35) 80%, transparent);
        padding: 10px;
        opacity: 0;
        transition: opacity .1s ease;

        textarea {
          background: transparent;
          color: $secondary-text-color;
          border: 0;
          padding: 0;
          margin: 0;
          width: 100%;
          font-family: inherit;
          font-size: 14px;
          font-weight: 500;

          &:focus {
            color: $white;
          }

          &::placeholder {
            opacity: 0.75;
            color: $secondary-text-color;
          }
        }

        &.active {
          opacity: 1;
        }
      }
    }

    .compose-form__upload-thumbnail {
      border-radius: 4px;
      background-position: center;
      background-size: cover;
      background-repeat: no-repeat;
      height: 140px;
      width: 100%;
      overflow: hidden;
    }
  }

  .compose-form__buttons-wrapper {
    padding: 10px;
    background: darken($simple-background-color, 8%);
    border-radius: 0 0 4px 4px;
    display: flex;
    justify-content: space-between;
    flex: 0 0 auto;

    .compose-form__buttons {
      display: flex;

      .compose-form__upload-button-icon {
        line-height: 27px;
      }

      .compose-form__sensitive-button {
        display: none;

        &.compose-form__sensitive-button--visible {
          display: block;
        }

        .compose-form__sensitive-button__icon {
          line-height: 27px;
        }
      }
    }

    .icon-button {
      box-sizing: content-box;
      padding: 0 3px;
    }

    .character-counter__wrapper {
      align-self: center;
      margin-right: 4px;

      .character-counter {
        cursor: default;
        font-family: $font-sans-serif, sans-serif;
        font-size: 14px;
        font-weight: 600;
        color: $lighter-text-color;

        &.character-counter--over {
          color: $warning-red;
        }
      }
    }
  }

  .compose-form__publish {
    display: flex;
    justify-content: flex-end;
    min-width: 0;
    flex: 0 0 auto;

    .compose-form__publish-button-wrapper {
      overflow: hidden;
      padding-top: 10px;
    }
  }
}

.no-reduce-motion .spoiler-input {
  transition: height 0.4s ease, opacity 0.4s ease;
}

.emojione {
  font-size: inherit;
  vertical-align: middle;
  object-fit: contain;
  margin: -.2ex .15em .2ex;
  width: 16px;
  height: 16px;

  img {
    width: auto;
  }
}

.reply-indicator {
  border-radius: 4px;
  margin-bottom: 10px;
  background: $ui-primary-color;
  padding: 10px;
  min-height: 23px;
  overflow-y: auto;
  flex: 0 2 auto;
}

.reply-indicator__header {
  margin-bottom: 5px;
  overflow: hidden;
}

.reply-indicator__cancel {
  float: right;
  line-height: 24px;
}

.reply-indicator__display-name {
  color: $inverted-text-color;
  display: block;
  max-width: 100%;
  line-height: 24px;
  overflow: hidden;
  padding-right: 25px;
  text-decoration: none;
}

.reply-indicator__display-avatar {
  float: left;
  margin-right: 5px;
}

.status__content--with-action {
  cursor: pointer;
}

.status__content,
.reply-indicator__content {
  position: relative;
  font-size: 15px;
  line-height: 20px;
  word-wrap: break-word;
  font-weight: 400;
  overflow: hidden;
  text-overflow: ellipsis;
  padding-top: 2px;
  color: $primary-text-color;

  &:focus {
    outline: 0;
  }

  &.status__content--with-spoiler {
    white-space: normal;

    .status__content__text {
      white-space: pre-wrap;
    }
  }

  .emojione {
    width: 20px;
    height: 20px;
    margin: -3px 0 0;
  }

  p {
    margin-bottom: 20px;
    white-space: pre-wrap;

    &:last-child {
      margin-bottom: 2px;
    }
  }

  a {
    color: $secondary-text-color;
    text-decoration: none;

    &:hover {
      text-decoration: underline;

      .fa {
        color: lighten($dark-text-color, 7%);
      }
    }

    &.mention {
      &:hover {
        text-decoration: none;

        span {
          text-decoration: underline;
        }
      }
    }

    .fa {
      color: $dark-text-color;
    }
  }

  .status__content__spoiler-link {
    background: $action-button-color;

    &:hover {
      background: lighten($action-button-color, 7%);
      text-decoration: none;
    }

    &::-moz-focus-inner {
      border: 0;
    }

    &::-moz-focus-inner,
    &:focus,
    &:active {
      outline: 0 !important;
    }
  }

  .status__content__text {
    display: none;

    &.status__content__text--visible {
      display: block;
    }
  }
}

.status__content.status__content--collapsed {
  max-height: 20px * 15; // 15 lines is roughly above 500 characters
}

.status__content__read-more-button {
  display: block;
  font-size: 15px;
  line-height: 20px;
  color: lighten($ui-highlight-color, 8%);
  border: 0;
  background: transparent;
  padding: 0;
  padding-top: 8px;

  &:hover,
  &:active {
    text-decoration: underline;
  }
}

.status__content__spoiler-link {
  display: inline-block;
  border-radius: 2px;
  background: transparent;
  border: 0;
  color: $inverted-text-color;
  font-weight: 700;
  font-size: 11px;
  padding: 0 6px;
  text-transform: uppercase;
  line-height: 20px;
  cursor: pointer;
  vertical-align: middle;
}

.status__wrapper--filtered {
  color: $dark-text-color;
  border: 0;
  font-size: inherit;
  text-align: center;
  line-height: inherit;
  margin: 0;
  padding: 15px;
  box-sizing: border-box;
  width: 100%;
  clear: both;
  border-bottom: 1px solid lighten($ui-base-color, 8%);
}

.status__prepend-icon-wrapper {
  left: -26px;
  position: absolute;
}

.focusable {
  &:focus {
    outline: 0;
    background: lighten($ui-base-color, 4%);

    .status.status-direct {
      background: lighten($ui-base-color, 12%);

      &.muted {
        background: transparent;
      }
    }

    .detailed-status,
    .detailed-status__action-bar {
      background: lighten($ui-base-color, 8%);
    }
  }
}

.status {
  padding: 8px 10px;
  padding-left: 68px;
  position: relative;
  min-height: 54px;
  border-bottom: 1px solid lighten($ui-base-color, 8%);
  cursor: default;

  @supports (-ms-overflow-style: -ms-autohiding-scrollbar) {
    // Add margin to avoid Edge auto-hiding scrollbar appearing over content.
    // On Edge 16 this is 16px and Edge <=15 it's 12px, so aim for 16px.
    padding-right: 26px; // 10px + 16px
  }

  @keyframes fade {
    0% { opacity: 0; }
    100% { opacity: 1; }
  }

  opacity: 1;
  animation: fade 150ms linear;

  .video-player {
    margin-top: 8px;
  }

  &.status-direct:not(.read) {
    background: lighten($ui-base-color, 8%);
    border-bottom-color: lighten($ui-base-color, 12%);
  }

  &.light {
    .status__relative-time {
      color: $light-text-color;
    }

    .status__display-name {
      color: $inverted-text-color;
    }

    .display-name {
      strong {
        color: $inverted-text-color;
      }

      span {
        color: $light-text-color;
      }
    }

    .status__content {
      color: $inverted-text-color;

      a {
        color: $highlight-text-color;
      }

      a.status__content__spoiler-link {
        color: $primary-text-color;
        background: $ui-primary-color;

        &:hover {
          background: lighten($ui-primary-color, 8%);
        }
      }
    }
  }
}

.notification-favourite {
  .status.status-direct {
    background: transparent;

    .icon-button.disabled {
      color: lighten($action-button-color, 13%);
    }
  }
}

.status__relative-time,
.notification__relative_time {
  color: $dark-text-color;
  float: right;
  font-size: 14px;
}

.status__display-name {
  color: $dark-text-color;
}

.status__info .status__display-name {
  display: block;
  max-width: 100%;
  padding-right: 25px;
}

.status__info {
  font-size: 15px;
}

.status-check-box {
  border-bottom: 1px solid $ui-secondary-color;
  display: flex;

  .status-check-box__status {
    margin: 10px 0 10px 10px;
    flex: 1;

    .media-gallery {
      max-width: 250px;
    }

    .status__content {
      padding: 0;
      white-space: normal;
    }

    .video-player {
      margin-top: 8px;
      max-width: 250px;
    }

    .media-gallery__item-thumbnail {
      cursor: default;
    }
  }
}

.status-check-box-toggle {
  align-items: center;
  display: flex;
  flex: 0 0 auto;
  justify-content: center;
  padding: 10px;
}

.status__prepend {
  margin-left: 68px;
  color: $dark-text-color;
  padding: 8px 0;
  padding-bottom: 2px;
  font-size: 14px;
  position: relative;

  .status__display-name strong {
    color: $dark-text-color;
  }

  > span {
    display: block;
    overflow: hidden;
    text-overflow: ellipsis;
  }
}

.status__action-bar {
  align-items: center;
  display: flex;
  margin-top: 8px;

  &__counter {
    display: inline-flex;
    margin-right: 11px;
    align-items: center;

    .status__action-bar-button {
      margin-right: 4px;
    }

    &__label {
      display: inline-block;
      width: 14px;
      font-size: 12px;
      font-weight: 500;
      color: $action-button-color;
    }
  }
}

.status__action-bar-button {
  margin-right: 18px;
}

.status__action-bar-dropdown {
  height: 23.15px;
  width: 23.15px;
}

.detailed-status__action-bar-dropdown {
  flex: 1 1 auto;
  display: flex;
  align-items: center;
  justify-content: center;
  position: relative;
}

.detailed-status {
  background: lighten($ui-base-color, 4%);
  padding: 14px 10px;

  &--flex {
    display: flex;
    flex-wrap: wrap;
    justify-content: space-between;
    align-items: flex-start;

    .status__content,
    .detailed-status__meta {
      flex: 100%;
    }
  }

  .status__content {
    font-size: 19px;
    line-height: 24px;

    .emojione {
      width: 24px;
      height: 24px;
      margin: -1px 0 0;
    }

    .status__content__spoiler-link {
      line-height: 24px;
      margin: -1px 0 0;
    }
  }

  .video-player {
    margin-top: 8px;
  }
}

.detailed-status__meta {
  margin-top: 15px;
  color: $dark-text-color;
  font-size: 14px;
  line-height: 18px;
}

.detailed-status__action-bar {
  background: lighten($ui-base-color, 4%);
  border-top: 1px solid lighten($ui-base-color, 8%);
  border-bottom: 1px solid lighten($ui-base-color, 8%);
  display: flex;
  flex-direction: row;
  padding: 10px 0;
}

.detailed-status__link {
  color: inherit;
  text-decoration: none;
}

.detailed-status__favorites,
.detailed-status__reblogs {
  display: inline-block;
  font-weight: 500;
  font-size: 12px;
  margin-left: 6px;
}

.reply-indicator__content {
  color: $inverted-text-color;
  font-size: 14px;

  a {
    color: $lighter-text-color;
  }
}

.domain {
  padding: 10px;
  border-bottom: 1px solid lighten($ui-base-color, 8%);

  .domain__domain-name {
    flex: 1 1 auto;
    display: block;
    color: $primary-text-color;
    text-decoration: none;
    font-size: 14px;
    font-weight: 500;
  }
}

.domain__wrapper {
  display: flex;
}

.domain_buttons {
  height: 18px;
  padding: 10px;
  white-space: nowrap;
}

.account {
  padding: 10px;
  border-bottom: 1px solid lighten($ui-base-color, 8%);

  &.compact {
    padding: 0;
    border-bottom: 0;

    .account__avatar-wrapper {
      margin-left: 0;
    }
  }

  .account__display-name {
    flex: 1 1 auto;
    display: block;
    color: $darker-text-color;
    overflow: hidden;
    text-decoration: none;
    font-size: 14px;
  }
}

.account__wrapper {
  display: flex;
}

.account__avatar-wrapper {
  float: left;
  margin-left: 12px;
  margin-right: 12px;
}

.account__avatar {
  @include avatar-radius;
  position: relative;

  &-inline {
    display: inline-block;
    vertical-align: middle;
    margin-right: 5px;
  }

  &-composite {
    @include avatar-radius;
    overflow: hidden;

    & > div {
      @include avatar-radius;
      float: left;
      position: relative;
      box-sizing: border-box;
    }
  }
}

a .account__avatar {
  cursor: pointer;
}

.account__avatar-overlay {
  @include avatar-size(48px);

  &-base {
    @include avatar-radius;
    @include avatar-size(36px);
  }

  &-overlay {
    @include avatar-radius;
    @include avatar-size(24px);

    position: absolute;
    bottom: 0;
    right: 0;
    z-index: 1;
  }
}

.account__relationship {
  height: 18px;
  padding: 10px;
  white-space: nowrap;
}

.account__disclaimer {
  padding: 10px;
  border-top: 1px solid lighten($ui-base-color, 8%);
  color: $dark-text-color;

  strong {
    font-weight: 500;

    @each $lang in $cjk-langs {
      &:lang(#{$lang}) {
        font-weight: 700;
      }
    }
  }

  a {
    font-weight: 500;
    color: inherit;
    text-decoration: underline;

    &:hover,
    &:focus,
    &:active {
      text-decoration: none;
    }
  }
}

.account__action-bar {
  border-top: 1px solid lighten($ui-base-color, 8%);
  border-bottom: 1px solid lighten($ui-base-color, 8%);
  line-height: 36px;
  overflow: hidden;
  flex: 0 0 auto;
  display: flex;
}

.account__action-bar-dropdown {
  padding: 10px;

  .icon-button {
    vertical-align: middle;
  }

  .dropdown--active {
    .dropdown__content.dropdown__right {
      left: 6px;
      right: initial;
    }

    &::after {
      bottom: initial;
      margin-left: 11px;
      margin-top: -7px;
      right: initial;
    }
  }
}

.account__action-bar-links {
  display: flex;
  flex: 1 1 auto;
  line-height: 18px;
  text-align: center;
}

.account__action-bar__tab {
  text-decoration: none;
  overflow: hidden;
  flex: 0 1 100%;
  border-right: 1px solid lighten($ui-base-color, 8%);
  padding: 10px 0;
  border-bottom: 4px solid transparent;

  &.active {
    border-bottom: 4px solid $ui-highlight-color;
  }

  & > span {
    display: block;
    text-transform: uppercase;
    font-size: 11px;
    color: $darker-text-color;
  }

  strong {
    display: block;
    font-size: 15px;
    font-weight: 500;
    color: $primary-text-color;

    @each $lang in $cjk-langs {
      &:lang(#{$lang}) {
        font-weight: 700;
      }
    }
  }
}

.account-authorize {
  padding: 14px 10px;

  .detailed-status__display-name {
    display: block;
    margin-bottom: 15px;
    overflow: hidden;
  }
}

.account-authorize__avatar {
  float: left;
  margin-right: 10px;
}

.status__display-name,
.status__relative-time,
.detailed-status__display-name,
.detailed-status__datetime,
.detailed-status__application,
.account__display-name {
  text-decoration: none;
}

.status__display-name,
.account__display-name {
  strong {
    color: $primary-text-color;
  }
}

.muted {
  .emojione {
    opacity: 0.5;
  }
}

.status__display-name,
.reply-indicator__display-name,
.detailed-status__display-name,
a.account__display-name {
  &:hover strong {
    text-decoration: underline;
  }
}

.account__display-name strong {
  display: block;
  overflow: hidden;
  text-overflow: ellipsis;
}

.detailed-status__application,
.detailed-status__datetime {
  color: inherit;
}

.detailed-status__display-name {
  color: $secondary-text-color;
  display: block;
  line-height: 24px;
  margin-bottom: 15px;
  overflow: hidden;

  strong,
  span {
    display: block;
    text-overflow: ellipsis;
    overflow: hidden;
  }

  strong {
    font-size: 16px;
    color: $primary-text-color;
  }
}

.detailed-status__display-avatar {
  float: left;
  margin-right: 10px;
}

.status__avatar {
  height: 48px;
  left: 10px;
  position: absolute;
  top: 10px;
  width: 48px;
}

.status__expand {
  width: 68px;
  position: absolute;
  left: 0;
  top: 0;
  height: 100%;
  cursor: pointer;
}

.muted {
  .status__content p,
  .status__content a {
    color: $dark-text-color;
  }

  .status__display-name strong {
    color: $dark-text-color;
  }

  .status__avatar {
    opacity: 0.5;
  }

  a.status__content__spoiler-link {
    background: $ui-base-lighter-color;
    color: $inverted-text-color;

    &:hover {
      background: lighten($ui-base-lighter-color, 7%);
      text-decoration: none;
    }
  }
}

.notification__message {
  margin: 0 10px 0 68px;
  padding: 8px 0 0;
  cursor: default;
  color: $darker-text-color;
  font-size: 15px;
  line-height: 22px;
  position: relative;

  .fa {
    color: $highlight-text-color;
  }

  > span {
    display: inline;
    overflow: hidden;
    text-overflow: ellipsis;
  }
}

.notification__favourite-icon-wrapper {
  left: -26px;
  position: absolute;

  .star-icon {
    color: $gold-star;
  }
}

.star-icon.active {
  color: $gold-star;
}

.bookmark-icon.active {
  color: $red-bookmark;
}

.notification__display-name {
  color: inherit;
  font-weight: 500;
  text-decoration: none;

  &:hover {
    color: $primary-text-color;
    text-decoration: underline;
  }
}

.notification__relative_time {
  float: right;
}

.display-name {
  display: block;
  max-width: 100%;
  overflow: hidden;
  text-overflow: ellipsis;
  white-space: nowrap;
}

.display-name__html {
  font-weight: 500;
}

.display-name__account {
  font-size: 14px;
}

.status__relative-time,
.detailed-status__datetime {
  &:hover {
    text-decoration: underline;
  }
}

.image-loader {
  position: relative;
  width: 100%;
  height: 100%;
  display: flex;
  align-items: center;
  justify-content: center;
  flex-direction: column;

  .image-loader__preview-canvas {
    max-width: $media-modal-media-max-width;
    max-height: $media-modal-media-max-height;
    background: url('../images/void.png') repeat;
    object-fit: contain;
  }

  .loading-bar {
    position: relative;
  }

  &.image-loader--amorphous .image-loader__preview-canvas {
    display: none;
  }
}

.zoomable-image {
  position: relative;
  width: 100%;
  height: 100%;
  display: flex;
  align-items: center;
  justify-content: center;

  img {
    max-width: $media-modal-media-max-width;
    max-height: $media-modal-media-max-height;
    width: auto;
    height: auto;
    object-fit: contain;
  }
}

.navigation-bar {
  padding: 10px;
  display: flex;
  align-items: center;
  flex-shrink: 0;
  cursor: default;
  color: $darker-text-color;

  strong {
    color: $secondary-text-color;
  }

  a {
    color: inherit;
  }

  .permalink {
    text-decoration: none;
  }

  .navigation-bar__actions {
    position: relative;

    .icon-button.close {
      position: absolute;
      pointer-events: none;
      transform: scale(0, 1) translate(-100%, 0);
      opacity: 0;
    }

    .compose__action-bar .icon-button {
      pointer-events: auto;
      transform: scale(1, 1) translate(0, 0);
      opacity: 1;
    }
  }
}

.navigation-bar__profile {
  flex: 1 1 auto;
  margin-left: 8px;
  line-height: 20px;
  margin-top: -1px;
  overflow: hidden;
}

.navigation-bar__profile-account {
  display: block;
  font-weight: 500;
  overflow: hidden;
  text-overflow: ellipsis;
}

.navigation-bar__profile-edit {
  color: inherit;
  text-decoration: none;
}

.dropdown {
  display: inline-block;
}

.dropdown__content {
  display: none;
  position: absolute;
}

.dropdown-menu__separator {
  border-bottom: 1px solid darken($ui-secondary-color, 8%);
  margin: 5px 7px 6px;
  height: 0;
}

.dropdown-menu {
  background: $ui-secondary-color;
  padding: 4px 0;
  border-radius: 4px;
  box-shadow: 2px 4px 15px rgba($base-shadow-color, 0.4);
  z-index: 9999;

  ul {
    list-style: none;
  }

  &.left {
    transform-origin: 100% 50%;
  }

  &.top {
    transform-origin: 50% 100%;
  }

  &.bottom {
    transform-origin: 50% 0;
  }

  &.right {
    transform-origin: 0 50%;
  }
}

.dropdown-menu__arrow {
  position: absolute;
  width: 0;
  height: 0;
  border: 0 solid transparent;

  &.left {
    right: -5px;
    margin-top: -5px;
    border-width: 5px 0 5px 5px;
    border-left-color: $ui-secondary-color;
  }

  &.top {
    bottom: -5px;
    margin-left: -7px;
    border-width: 5px 7px 0;
    border-top-color: $ui-secondary-color;
  }

  &.bottom {
    top: -5px;
    margin-left: -7px;
    border-width: 0 7px 5px;
    border-bottom-color: $ui-secondary-color;
  }

  &.right {
    left: -5px;
    margin-top: -5px;
    border-width: 5px 5px 5px 0;
    border-right-color: $ui-secondary-color;
  }
}

.dropdown-menu__item {
  a {
    font-size: 13px;
    line-height: 18px;
    display: block;
    padding: 4px 14px;
    box-sizing: border-box;
    text-decoration: none;
    background: $ui-secondary-color;
    color: $inverted-text-color;
    overflow: hidden;
    text-overflow: ellipsis;
    white-space: nowrap;

    &:focus,
    &:hover,
    &:active {
      background: $ui-highlight-color;
      color: $secondary-text-color;
      outline: 0;
    }
  }
}

.dropdown--active .dropdown__content {
  display: block;
  line-height: 18px;
  max-width: 311px;
  right: 0;
  text-align: left;
  z-index: 9999;

  & > ul {
    list-style: none;
    background: $ui-secondary-color;
    padding: 4px 0;
    border-radius: 4px;
    box-shadow: 0 0 15px rgba($base-shadow-color, 0.4);
    min-width: 140px;
    position: relative;
  }

  &.dropdown__right {
    right: 0;
  }

  &.dropdown__left {
    & > ul {
      left: -98px;
    }
  }

  & > ul > li > a {
    font-size: 13px;
    line-height: 18px;
    display: block;
    padding: 4px 14px;
    box-sizing: border-box;
    text-decoration: none;
    background: $ui-secondary-color;
    color: $inverted-text-color;
    overflow: hidden;
    text-overflow: ellipsis;
    white-space: nowrap;

    &:focus {
      outline: 0;
    }

    &:hover {
      background: $ui-highlight-color;
      color: $secondary-text-color;
    }
  }
}

.dropdown__icon {
  vertical-align: middle;
}

.columns-area {
  display: flex;
  flex: 1 1 auto;
  flex-direction: row;
  justify-content: flex-start;
  overflow-x: auto;
  position: relative;

  &.unscrollable {
    overflow-x: hidden;
  }

  &__panels {
    display: flex;
    justify-content: center;
    width: 100%;
    height: 100%;

    &__pane {
      height: 100%;
      overflow: hidden;
      pointer-events: none;
      display: flex;
      justify-content: flex-end;

      &--start {
        justify-content: flex-start;
      }

      &__inner {
        width: 285px;
        pointer-events: auto;
        height: 100%;
      }
    }

    &__main {
      box-sizing: border-box;
      width: 100%;
      max-width: 600px;
      display: flex;
      flex-direction: column;

      @media screen and (min-width: $no-gap-breakpoint) {
        padding: 0 10px;
      }
    }
  }
}

.react-swipeable-view-container {
  &,
  .columns-area,
  .drawer,
  .column {
    height: 100%;
  }
}

.react-swipeable-view-container > * {
  display: flex;
  align-items: center;
  justify-content: center;
  height: 100%;
}

.column {
  width: 350px;
  position: relative;
  box-sizing: border-box;
  display: flex;
  flex-direction: column;

  > .scrollable {
    background: $ui-base-color;
  }
}

.ui {
  flex: 0 0 auto;
  display: flex;
  flex-direction: column;
  width: 100%;
  height: 100%;
  background: darken($ui-base-color, 7%);
}

.drawer {
  width: 300px;
  box-sizing: border-box;
  display: flex;
  flex-direction: column;
  overflow-y: hidden;
}

.drawer__tab {
  display: block;
  flex: 1 1 auto;
  padding: 15px 5px 13px;
  color: $darker-text-color;
  text-decoration: none;
  text-align: center;
  font-size: 16px;
  border-bottom: 2px solid transparent;
}

.column,
.drawer {
  flex: 1 1 100%;
  overflow: hidden;
}

@media screen and (min-width: 631px) {
  .columns-area {
    padding: 0;
  }

  .column,
  .drawer {
    flex: 0 0 auto;
    padding: 10px;
    padding-left: 5px;
    padding-right: 5px;

    &:first-child {
      padding-left: 10px;
    }

    &:last-child {
      padding-right: 10px;
    }
  }

  .columns-area > div {
    .column,
    .drawer {
      padding-left: 5px;
      padding-right: 5px;
    }
  }
}

.tabs-bar {
  box-sizing: border-box;
  display: flex;
  background: lighten($ui-base-color, 8%);
  flex: 0 0 auto;
  overflow-y: auto;
}

.tabs-bar__link {
  display: block;
  flex: 1 1 auto;
  padding: 15px 10px;
  padding-bottom: 13px;
  color: $primary-text-color;
  text-decoration: none;
  text-align: center;
  font-size: 14px;
  font-weight: 500;
  border-bottom: 2px solid lighten($ui-base-color, 8%);
  transition: all 50ms linear;
  transition-property: border-bottom, background, color;

  .fa {
    font-weight: 400;
    font-size: 16px;
  }

  &.active {
    border-bottom: 2px solid $highlight-text-color;
    color: $highlight-text-color;
  }

  &:hover,
  &:focus,
  &:active {
    @media screen and (min-width: 631px) {
      background: lighten($ui-base-color, 14%);
      border-bottom-color: lighten($ui-base-color, 14%);
    }
  }

  span {
    margin-left: 5px;
    display: none;
  }
}

@media screen and (min-width: 600px) {
  .tabs-bar__link {
    span {
      display: inline;
    }
  }
}

.columns-area--mobile {
  flex-direction: column;
  width: 100%;
  height: 100%;
  margin: 0 auto;

  .column,
  .drawer {
    width: 100%;
    height: 100%;
    padding: 0;
  }

  .autosuggest-textarea__textarea {
    font-size: 16px;
  }

  .search__input {
    line-height: 18px;
    font-size: 16px;
    padding: 15px;
    padding-right: 30px;
  }

  .search__icon .fa {
    top: 15px;
  }

  @media screen and (min-width: $no-gap-breakpoint) {
    padding: 10px 0;
  }

  @media screen and (min-width: 630px) {
    .detailed-status {
      padding: 15px;

      .media-gallery,
      .video-player {
        margin-top: 15px;
      }
    }

    .account__header__bar {
      padding: 5px 10px;
    }

    .navigation-bar,
    .compose-form {
      padding: 15px;
    }

    .compose-form .compose-form__publish .compose-form__publish-button-wrapper {
      padding-top: 15px;
    }

    .status {
      padding: 15px 15px 15px (48px + 15px * 2);
      min-height: 48px + 2px;

      &__avatar {
        left: 15px;
        top: 17px;
      }

      &__content {
        padding-top: 5px;
      }

      &__prepend {
        margin-left: 48px + 15px * 2;
        padding-top: 15px;
      }

      &__prepend-icon-wrapper {
        left: -32px;
      }

      .media-gallery,
      &__action-bar,
      .video-player {
        margin-top: 10px;
      }
    }

    .account {
      padding: 15px 10px;

      &__header__bio {
        margin: 0 -10px;
      }
    }

    .notification {
      &__message {
        margin-left: 48px + 15px * 2;
        padding-top: 15px;
      }

      &__favourite-icon-wrapper {
        left: -32px;
      }

      .status {
        padding-top: 8px;
      }

      .account {
        padding-top: 8px;
      }

      .account__avatar-wrapper {
        margin-left: 17px;
        margin-right: 15px;
      }
    }
  }
}

.floating-action-button {
  position: fixed;
  display: flex;
  justify-content: center;
  align-items: center;
  width: 3.9375rem;
  height: 3.9375rem;
  bottom: 1.3125rem;
  right: 1.3125rem;
  background: darken($ui-highlight-color, 3%);
  color: $white;
  border-radius: 50%;
  font-size: 21px;
  line-height: 21px;
  text-decoration: none;
  box-shadow: 2px 3px 9px rgba($base-shadow-color, 0.4);

  &:hover,
  &:focus,
  &:active {
    background: lighten($ui-highlight-color, 7%);
  }
}

@media screen and (min-width: $no-gap-breakpoint) {
  .tabs-bar {
    margin: 10px auto;
    margin-bottom: 0;
    width: 100%;
  }

  .react-swipeable-view-container .columns-area--mobile {
    height: calc(100% - 20px) !important;
  }

  .getting-started__wrapper,
  .getting-started__trends,
  .search {
    margin-bottom: 10px;
  }
}

@media screen and (max-width: 600px + (285px * 1) + (10px * 1)) {
  .columns-area__panels__pane--compositional {
    display: none;
  }
}

@media screen and (min-width: 600px + (285px * 1) + (10px * 1)) {
  .floating-action-button,
  .tabs-bar__link.optional {
    display: none;
  }

  .search-page .search {
    display: none;
  }
}

@media screen and (max-width: 600px + (285px * 2) + (10px * 2)) {
  .columns-area__panels__pane--navigational {
    display: none;
  }
}

@media screen and (min-width: 600px + (285px * 2) + (10px * 2)) {
  .tabs-bar {
    display: none;
  }
}

.icon-with-badge {
  position: relative;

  &__badge {
    position: absolute;
    left: 9px;
    top: -13px;
    background: $ui-highlight-color;
    border: 2px solid lighten($ui-base-color, 8%);
    padding: 1px 6px;
    border-radius: 6px;
    font-size: 10px;
    font-weight: 500;
    line-height: 14px;
    color: $primary-text-color;
  }
}

.column-link--transparent .icon-with-badge__badge {
  border-color: darken($ui-base-color, 8%);
}

.compose-panel {
  width: 285px;
  margin-top: 10px;
  display: flex;
  flex-direction: column;
  height: calc(100% - 10px);
  overflow-y: hidden;

  .navigation-bar {
    padding-top: 20px;
    padding-bottom: 20px;
    flex: 0 1 48px;
    min-height: 20px;
  }

  .flex-spacer {
    background: transparent;
  }

  .compose-form {
    flex: 1;
    overflow-y: hidden;
    display: flex;
    flex-direction: column;
    min-height: 310px;
    padding-bottom: 71px;
    margin-bottom: -71px;
  }

  .compose-form__autosuggest-wrapper {
    overflow-y: auto;
    background-color: $white;
    border-radius: 4px 4px 0 0;
    flex: 0 1 auto;
  }

  .autosuggest-textarea__textarea {
    overflow-y: hidden;
  }

  .compose-form__upload-thumbnail {
    height: 80px;
  }
}

.navigation-panel {
  margin-top: 10px;
  margin-bottom: 10px;
  height: calc(100% - 20px);
  overflow-y: auto;

  hr {
    border: 0;
    background: transparent;
    border-top: 1px solid lighten($ui-base-color, 4%);
    margin: 10px 0;
  }
}

.drawer__pager {
  box-sizing: border-box;
  padding: 0;
  flex-grow: 1;
  position: relative;
  overflow: hidden;
  display: flex;
}

.drawer__inner {
  position: absolute;
  top: 0;
  left: 0;
  background: lighten($ui-base-color, 13%);
  box-sizing: border-box;
  padding: 0;
  display: flex;
  flex-direction: column;
  overflow: hidden;
  overflow-y: auto;
  width: 100%;
  height: 100%;

  &.darker {
    background: $ui-base-color;
  }
}

.drawer__inner__mastodon {
  background: lighten($ui-base-color, 13%) url('data:image/svg+xml;utf8,<svg xmlns="http://www.w3.org/2000/svg" viewBox="0 0 234.80078 31.757813" width="234.80078" height="31.757812"><path d="M19.599609 0c-1.05 0-2.10039.375-2.90039 1.125L0 16.925781v14.832031h234.80078V17.025391l-16.5-15.900391c-1.6-1.5-4.20078-1.5-5.80078 0l-13.80078 13.099609c-1.6 1.5-4.19883 1.5-5.79883 0L179.09961 1.125c-1.6-1.5-4.19883-1.5-5.79883 0L159.5 14.224609c-1.6 1.5-4.20078 1.5-5.80078 0L139.90039 1.125c-1.6-1.5-4.20078-1.5-5.80078 0l-13.79883 13.099609c-1.6 1.5-4.20078 1.5-5.80078 0L100.69922 1.125c-1.600001-1.5-4.198829-1.5-5.798829 0l-13.59961 13.099609c-1.6 1.5-4.200781 1.5-5.800781 0L61.699219 1.125c-1.6-1.5-4.198828-1.5-5.798828 0L42.099609 14.224609c-1.6 1.5-4.198828 1.5-5.798828 0L22.5 1.125C21.7.375 20.649609 0 19.599609 0z" fill="#{hex-color($ui-base-color)}"/></svg>') no-repeat bottom / 100% auto;
  flex: 1;
  min-height: 47px;
  display: none;

  > img {
    display: block;
    object-fit: contain;
    object-position: bottom left;
    width: 100%;
    height: 100%;
    pointer-events: none;
    user-drag: none;
    user-select: none;
  }

  @media screen and (min-height: 640px) {
    display: block;
  }
}

.pseudo-drawer {
  background: lighten($ui-base-color, 13%);
  font-size: 13px;
  text-align: left;
}

.drawer__header {
  flex: 0 0 auto;
  font-size: 16px;
  background: lighten($ui-base-color, 8%);
  margin-bottom: 10px;
  display: flex;
  flex-direction: row;

  a {
    transition: background 100ms ease-in;

    &:hover {
      background: lighten($ui-base-color, 3%);
      transition: background 200ms ease-out;
    }
  }
}

.scrollable {
  overflow-y: scroll;
  overflow-x: hidden;
  flex: 1 1 auto;
  -webkit-overflow-scrolling: touch;
  will-change: transform; // improves perf in mobile Chrome

  &.optionally-scrollable {
    overflow-y: auto;
  }

  @supports(display: grid) { // hack to fix Chrome <57
    contain: strict;
  }

  &--flex {
    display: flex;
    flex-direction: column;
  }

  &__append {
    flex: 1 1 auto;
    position: relative;
    min-height: 120px;
  }
}

.scrollable.fullscreen {
  @supports(display: grid) { // hack to fix Chrome <57
    contain: none;
  }
}

.column-back-button {
  background: lighten($ui-base-color, 4%);
  color: $highlight-text-color;
  cursor: pointer;
  flex: 0 0 auto;
  font-size: 16px;
  line-height: inherit;
  border: 0;
  text-align: unset;
  padding: 15px;
  margin: 0;
  z-index: 3;
  outline: 0;

  &:hover {
    text-decoration: underline;
  }
}

.column-header__back-button {
  background: lighten($ui-base-color, 4%);
  border: 0;
  font-family: inherit;
  color: $highlight-text-color;
  cursor: pointer;
  white-space: nowrap;
  font-size: 16px;
  padding: 0 5px 0 0;
  z-index: 3;

  &:hover {
    text-decoration: underline;
  }

  &:last-child {
    padding: 0 15px 0 0;
  }
}

.column-back-button__icon {
  display: inline-block;
  margin-right: 5px;
}

.column-back-button--slim {
  position: relative;
}

.column-back-button--slim-button {
  cursor: pointer;
  flex: 0 0 auto;
  font-size: 16px;
  padding: 15px;
  position: absolute;
  right: 0;
  top: -48px;
}

.react-toggle {
  display: inline-block;
  position: relative;
  cursor: pointer;
  background-color: transparent;
  border: 0;
  padding: 0;
  user-select: none;
  -webkit-tap-highlight-color: rgba($base-overlay-background, 0);
  -webkit-tap-highlight-color: transparent;
}

.react-toggle-screenreader-only {
  border: 0;
  clip: rect(0 0 0 0);
  height: 1px;
  margin: -1px;
  overflow: hidden;
  padding: 0;
  position: absolute;
  width: 1px;
}

.react-toggle--disabled {
  cursor: not-allowed;
  opacity: 0.5;
  transition: opacity 0.25s;
}

.react-toggle-track {
  width: 50px;
  height: 24px;
  padding: 0;
  border-radius: 30px;
  background-color: $ui-base-color;
  transition: background-color 0.2s ease;
}

.react-toggle:hover:not(.react-toggle--disabled) .react-toggle-track {
  background-color: darken($ui-base-color, 10%);
}

.react-toggle--checked .react-toggle-track {
  background-color: $ui-highlight-color;
}

.react-toggle--checked:hover:not(.react-toggle--disabled) .react-toggle-track {
  background-color: lighten($ui-highlight-color, 10%);
}

.react-toggle-track-check {
  position: absolute;
  width: 14px;
  height: 10px;
  top: 0;
  bottom: 0;
  margin-top: auto;
  margin-bottom: auto;
  line-height: 0;
  left: 8px;
  opacity: 0;
  transition: opacity 0.25s ease;
}

.react-toggle--checked .react-toggle-track-check {
  opacity: 1;
  transition: opacity 0.25s ease;
}

.react-toggle-track-x {
  position: absolute;
  width: 10px;
  height: 10px;
  top: 0;
  bottom: 0;
  margin-top: auto;
  margin-bottom: auto;
  line-height: 0;
  right: 10px;
  opacity: 1;
  transition: opacity 0.25s ease;
}

.react-toggle--checked .react-toggle-track-x {
  opacity: 0;
}

.react-toggle-thumb {
  position: absolute;
  top: 1px;
  left: 1px;
  width: 22px;
  height: 22px;
  border: 1px solid $ui-base-color;
  border-radius: 50%;
  background-color: darken($simple-background-color, 2%);
  box-sizing: border-box;
  transition: all 0.25s ease;
  transition-property: border-color, left;
}

.react-toggle--checked .react-toggle-thumb {
  left: 27px;
  border-color: $ui-highlight-color;
}

.column-link {
  background: lighten($ui-base-color, 8%);
  color: $primary-text-color;
  display: block;
  font-size: 16px;
  padding: 15px;
  text-decoration: none;

  &:hover,
  &:focus,
  &:active {
    background: lighten($ui-base-color, 11%);
  }

  &:focus {
    outline: 0;
  }

  &--transparent {
    background: transparent;
    color: $ui-secondary-color;

    &:hover,
    &:focus,
    &:active {
      background: transparent;
      color: $primary-text-color;
    }

    &.active {
      color: $ui-highlight-color;
    }
  }
}

.column-link__icon {
  display: inline-block;
  margin-right: 5px;
}

.column-link__badge {
  display: inline-block;
  border-radius: 4px;
  font-size: 12px;
  line-height: 19px;
  font-weight: 500;
  background: $ui-base-color;
  padding: 4px 8px;
  margin: -6px 10px;
}

.column-subheading {
  background: $ui-base-color;
  color: $dark-text-color;
  padding: 8px 20px;
  font-size: 12px;
  font-weight: 500;
  text-transform: uppercase;
  cursor: default;
}

.getting-started__wrapper,
.getting-started,
.flex-spacer {
  background: $ui-base-color;
}

.getting-started__wrapper {
  flex: 0 0 auto;
}

.flex-spacer {
  flex: 1 1 auto;
}

.getting-started {
  color: $dark-text-color;
  overflow: auto;

  &__footer {
    flex: 0 0 auto;
    padding: 10px;
    padding-top: 20px;

    ul {
      margin-bottom: 10px;
    }

    ul li {
      display: inline;
    }

    p {
      color: $dark-text-color;
      font-size: 13px;
      margin-bottom: 20px;

      a {
        color: $dark-text-color;
        text-decoration: underline;
      }
    }

    a {
      text-decoration: none;
      color: $darker-text-color;

      &:hover,
      &:focus,
      &:active {
        text-decoration: underline;
      }
    }
  }

  &__trends {
    background: $ui-base-color;
    flex: 0 1 auto;

    @media screen and (max-height: 810px) {
      .trends__item:nth-child(3) {
        display: none;
      }
    }

    @media screen and (max-height: 720px) {
      .trends__item:nth-child(2) {
        display: none;
      }
    }

    @media screen and (max-height: 670px) {
      display: none;
    }
  }

  &__scrollable {
    max-height: 100%;
    overflow-y: auto;
  }
}

.keyboard-shortcuts {
  padding: 8px 0 0;
  overflow: hidden;

  thead {
    position: absolute;
    left: -9999px;
  }

  td {
    padding: 0 10px 8px;
  }

  kbd {
    display: inline-block;
    padding: 3px 5px;
    background-color: lighten($ui-base-color, 8%);
    border: 1px solid darken($ui-base-color, 4%);
  }
}

.setting-text {
  display: block;
  box-sizing: border-box;
  width: 100%;
  margin: 0;
  color: $inverted-text-color;
  background: $simple-background-color;
  padding: 10px;
  font-family: inherit;
  font-size: 14px;
  resize: vertical;
  border: 0;
  outline: 0;
  border-radius: 4px;

  &:focus {
    outline: 0;
  }

  @media screen and (max-width: 600px) {
    font-size: 16px;
  }
}

.no-reduce-motion button.icon-button i.fa-retweet {
  background-position: 0 0;
  height: 19px;
  transition: background-position 0.9s steps(10);
  transition-duration: 0s;
  vertical-align: middle;
  width: 22px;

  &::before {
    display: none !important;
  }

}

.no-reduce-motion button.icon-button.active i.fa-retweet {
  transition-duration: 0.9s;
  background-position: 0 100%;
}

.reduce-motion button.icon-button i.fa-retweet {
  color: $action-button-color;
  transition: color 100ms ease-in;
}

.reduce-motion button.icon-button.active i.fa-retweet {
  color: $highlight-text-color;
}

.status-card {
  display: flex;
  font-size: 14px;
  border: 1px solid lighten($ui-base-color, 8%);
  border-radius: 4px;
  color: $dark-text-color;
  margin-top: 14px;
  text-decoration: none;
  overflow: hidden;

  &__actions {
    bottom: 0;
    left: 0;
    position: absolute;
    right: 0;
    top: 0;
    display: flex;
    justify-content: center;
    align-items: center;

    & > div {
      background: rgba($base-shadow-color, 0.6);
      border-radius: 8px;
      padding: 12px 9px;
      flex: 0 0 auto;
      display: flex;
      justify-content: center;
      align-items: center;
    }

    button,
    a {
      display: inline;
      color: $secondary-text-color;
      background: transparent;
      border: 0;
      padding: 0 8px;
      text-decoration: none;
      font-size: 18px;
      line-height: 18px;

      &:hover,
      &:active,
      &:focus {
        color: $primary-text-color;
      }
    }

    a {
      font-size: 19px;
      position: relative;
      bottom: -1px;
    }
  }
}

a.status-card {
  cursor: pointer;

  &:hover {
    background: lighten($ui-base-color, 8%);
  }
}

.status-card-photo {
  cursor: zoom-in;
  display: block;
  text-decoration: none;
  width: 100%;
  height: auto;
  margin: 0;
}

.status-card-video {
  iframe {
    width: 100%;
    height: 100%;
  }
}

.status-card__title {
  display: block;
  font-weight: 500;
  margin-bottom: 5px;
  color: $darker-text-color;
  overflow: hidden;
  text-overflow: ellipsis;
  white-space: nowrap;
  text-decoration: none;
}

.status-card__content {
  flex: 1 1 auto;
  overflow: hidden;
  padding: 14px 14px 14px 8px;
}

.status-card__description {
  color: $darker-text-color;
}

.status-card__host {
  display: block;
  margin-top: 5px;
  font-size: 13px;
  overflow: hidden;
  text-overflow: ellipsis;
  white-space: nowrap;
}

.status-card__image {
  flex: 0 0 100px;
  background: lighten($ui-base-color, 8%);
  position: relative;

  & > .fa {
    font-size: 21px;
    position: absolute;
    transform-origin: 50% 50%;
    top: 50%;
    left: 50%;
    transform: translate(-50%, -50%);
  }
}

.status-card.horizontal {
  display: block;

  .status-card__image {
    width: 100%;
  }

  .status-card__image-image {
    border-radius: 4px 4px 0 0;
  }

  .status-card__title {
    white-space: inherit;
  }
}

.status-card.compact {
  border-color: lighten($ui-base-color, 4%);

  &.interactive {
    border: 0;
  }

  .status-card__content {
    padding: 8px;
    padding-top: 10px;
  }

  .status-card__title {
    white-space: nowrap;
  }

  .status-card__image {
    flex: 0 0 60px;
  }
}

a.status-card.compact:hover {
  background-color: lighten($ui-base-color, 4%);
}

.status-card__image-image {
  border-radius: 4px 0 0 4px;
  display: block;
  margin: 0;
  width: 100%;
  height: 100%;
  object-fit: cover;
  background-size: cover;
  background-position: center center;
}

.load-more {
  display: block;
  color: $dark-text-color;
  background-color: transparent;
  border: 0;
  font-size: inherit;
  text-align: center;
  line-height: inherit;
  margin: 0;
  padding: 15px;
  box-sizing: border-box;
  width: 100%;
  clear: both;
  text-decoration: none;

  &:hover {
    background: lighten($ui-base-color, 2%);
  }
}

.load-gap {
  border-bottom: 1px solid lighten($ui-base-color, 8%);
}

.regeneration-indicator {
  text-align: center;
  font-size: 16px;
  font-weight: 500;
  color: $dark-text-color;
  background: $ui-base-color;
  cursor: default;
  display: flex;
  flex: 1 1 auto;
  align-items: center;
  justify-content: center;
  padding: 20px;

  & > div {
    width: 100%;
    background: transparent;
    padding-top: 0;
  }

  &__figure {
    background: url('../images/elephant_ui_working.svg') no-repeat center 0;
    width: 100%;
    height: 160px;
    background-size: contain;
    position: absolute;
    top: 50%;
    left: 50%;
    transform: translate(-50%, -50%);
  }

  &.missing-indicator {
    padding-top: 20px + 48px;

    .regeneration-indicator__figure {
      background-image: url('../images/elephant_ui_disappointed.svg');
    }
  }

  &__label {
    margin-top: 200px;

    strong {
      display: block;
      margin-bottom: 10px;
      color: $dark-text-color;
    }

    span {
      font-size: 15px;
      font-weight: 400;
    }
  }
}

.column-header__wrapper {
  position: relative;
  flex: 0 0 auto;

  &.active {
    &::before {
      display: block;
      content: "";
      position: absolute;
      top: 35px;
      left: 0;
      right: 0;
      margin: 0 auto;
      width: 60%;
      pointer-events: none;
      height: 28px;
      z-index: 1;
      background: radial-gradient(ellipse, rgba($ui-highlight-color, 0.23) 0%, rgba($ui-highlight-color, 0) 60%);
    }
  }
}

.column-header {
  display: flex;
  font-size: 16px;
  background: lighten($ui-base-color, 4%);
  flex: 0 0 auto;
  cursor: pointer;
  position: relative;
  z-index: 2;
  outline: 0;
  overflow: hidden;

  & > button {
    margin: 0;
    border: 0;
    padding: 15px 0 15px 15px;
    color: inherit;
    background: transparent;
    font: inherit;
    text-align: left;
    text-overflow: ellipsis;
    overflow: hidden;
    white-space: nowrap;
    flex: 1;
  }

  & > .column-header__back-button {
    color: $highlight-text-color;
  }

  &.active {
    box-shadow: 0 1px 0 rgba($highlight-text-color, 0.3);

    .column-header__icon {
      color: $highlight-text-color;
      text-shadow: 0 0 10px rgba($highlight-text-color, 0.4);
    }
  }

  &:focus,
  &:active {
    outline: 0;
  }
}

.column-header__buttons {
  height: 48px;
  display: flex;
}

.column-header__links .text-btn {
  margin-right: 10px;
}

.column-header__button {
  background: lighten($ui-base-color, 4%);
  border: 0;
  color: $darker-text-color;
  cursor: pointer;
  font-size: 16px;
  padding: 0 15px;

  &:hover {
    color: lighten($darker-text-color, 7%);
  }

  &.active {
    color: $primary-text-color;
    background: lighten($ui-base-color, 8%);

    &:hover {
      color: $primary-text-color;
      background: lighten($ui-base-color, 8%);
    }
  }
}

.column-header__collapsible {
  max-height: 70vh;
  overflow: hidden;
  overflow-y: auto;
  color: $darker-text-color;
  transition: max-height 150ms ease-in-out, opacity 300ms linear;
  opacity: 1;

  &.collapsed {
    max-height: 0;
    opacity: 0.5;
  }

  &.animating {
    overflow-y: hidden;
  }

  hr {
    height: 0;
    background: transparent;
    border: 0;
    border-top: 1px solid lighten($ui-base-color, 12%);
    margin: 10px 0;
  }
}

.column-header__collapsible-inner {
  background: lighten($ui-base-color, 8%);
  padding: 15px;
}

.column-header__setting-btn {
  &:hover {
    color: $darker-text-color;
    text-decoration: underline;
  }
}

.column-header__setting-arrows {
  float: right;

  .column-header__setting-btn {
    padding: 0 10px;

    &:last-child {
      padding-right: 0;
    }
  }
}

.text-btn {
  display: inline-block;
  padding: 0;
  font-family: inherit;
  font-size: inherit;
  color: inherit;
  border: 0;
  background: transparent;
  cursor: pointer;
}

.column-header__icon {
  display: inline-block;
  margin-right: 5px;
}

.loading-indicator {
  color: $dark-text-color;
  font-size: 12px;
  font-weight: 400;
  text-transform: uppercase;
  overflow: visible;
  position: absolute;
  top: 50%;
  left: 50%;
  transform: translate(-50%, -50%);

  span {
    display: block;
    float: left;
    margin-left: 50%;
    transform: translateX(-50%);
    margin: 82px 0 0 50%;
    white-space: nowrap;
  }
}

.loading-indicator__figure {
  position: absolute;
  top: 50%;
  left: 50%;
  transform: translate(-50%, -50%);
  width: 42px;
  height: 42px;
  box-sizing: border-box;
  background-color: transparent;
  border: 0 solid lighten($ui-base-color, 26%);
  border-width: 6px;
  border-radius: 50%;
}

.no-reduce-motion .loading-indicator span {
  animation: loader-label 1.15s infinite cubic-bezier(0.215, 0.61, 0.355, 1);
}

.no-reduce-motion .loading-indicator__figure {
  animation: loader-figure 1.15s infinite cubic-bezier(0.215, 0.61, 0.355, 1);
}

@keyframes loader-figure {
  0% {
    width: 0;
    height: 0;
    background-color: lighten($ui-base-color, 26%);
  }

  29% {
    background-color: lighten($ui-base-color, 26%);
  }

  30% {
    width: 42px;
    height: 42px;
    background-color: transparent;
    border-width: 21px;
    opacity: 1;
  }

  100% {
    width: 42px;
    height: 42px;
    border-width: 0;
    opacity: 0;
    background-color: transparent;
  }
}

@keyframes loader-label {
  0% { opacity: 0.25; }
  30% { opacity: 1; }
  100% { opacity: 0.25; }
}

.video-error-cover {
  align-items: center;
  background: $base-overlay-background;
  color: $primary-text-color;
  cursor: pointer;
  display: flex;
  flex-direction: column;
  height: 100%;
  justify-content: center;
  margin-top: 8px;
  position: relative;
  text-align: center;
  z-index: 100;
}

.media-spoiler {
  background: $base-overlay-background;
  color: $darker-text-color;
  border: 0;
  padding: 0;
  width: 100%;
  height: 100%;
  border-radius: 4px;
  appearance: none;

  &:hover,
  &:active,
  &:focus {
    padding: 0;
    color: lighten($darker-text-color, 8%);
  }
}

.media-spoiler__warning {
  display: block;
  font-size: 14px;
}

.media-spoiler__trigger {
  display: block;
  font-size: 11px;
  font-weight: 700;
}

.spoiler-button {
  top: 0;
  left: 0;
  width: 100%;
  height: 100%;
  position: absolute;
  z-index: 100;

  &--minified {
    display: block;
    left: 4px;
    top: 4px;
    width: auto;
    height: auto;
  }

  &--hidden {
    display: none;
  }

  &__overlay {
    display: block;
    background: transparent;
    width: 100%;
    height: 100%;
    border: 0;

    &__label {
      display: inline-block;
      background: rgba($base-overlay-background, 0.5);
      border-radius: 8px;
      padding: 8px 12px;
      color: $primary-text-color;
      font-weight: 500;
      font-size: 14px;
    }

    &:hover,
    &:focus,
    &:active {
      .spoiler-button__overlay__label {
        background: rgba($base-overlay-background, 0.8);
      }
    }
  }
}

.modal-container--preloader {
  background: lighten($ui-base-color, 8%);
}

.account--panel {
  background: lighten($ui-base-color, 4%);
  border-top: 1px solid lighten($ui-base-color, 8%);
  border-bottom: 1px solid lighten($ui-base-color, 8%);
  display: flex;
  flex-direction: row;
  padding: 10px 0;
}

.account--panel__button,
.detailed-status__button {
  flex: 1 1 auto;
  text-align: center;
}

.column-settings__outer {
  background: lighten($ui-base-color, 8%);
  padding: 15px;
}

.column-settings__section {
  color: $darker-text-color;
  cursor: default;
  display: block;
  font-weight: 500;
  margin-bottom: 10px;
}

.column-settings__hashtags {
  .column-settings__row {
    margin-bottom: 15px;
  }

  .column-select {
    &__control {
      @include search-input;
    }

    &__placeholder {
      color: $dark-text-color;
      padding-left: 2px;
      font-size: 12px;
    }

    &__value-container {
      padding-left: 6px;
    }

    &__multi-value {
      background: lighten($ui-base-color, 8%);

      &__remove {
        cursor: pointer;

        &:hover,
        &:active,
        &:focus {
          background: lighten($ui-base-color, 12%);
          color: lighten($darker-text-color, 4%);
        }
      }
    }

    &__multi-value__label,
    &__input {
      color: $darker-text-color;
    }

    &__clear-indicator,
    &__dropdown-indicator {
      cursor: pointer;
      transition: none;
      color: $dark-text-color;

      &:hover,
      &:active,
      &:focus {
        color: lighten($dark-text-color, 4%);
      }
    }

    &__indicator-separator {
      background-color: lighten($ui-base-color, 8%);
    }

    &__menu {
      @include search-popout;
      padding: 0;
      background: $ui-secondary-color;
    }

    &__menu-list {
      padding: 6px;
    }

    &__option {
      color: $inverted-text-color;
      border-radius: 4px;
      font-size: 14px;

      &--is-focused,
      &--is-selected {
        background: darken($ui-secondary-color, 10%);
      }
    }
  }
}

.column-settings__row {
  .text-btn {
    margin-bottom: 15px;
  }
}

.relationship-tag {
  color: $primary-text-color;
  margin-bottom: 4px;
  display: block;
  vertical-align: top;
  background-color: $base-overlay-background;
  text-transform: uppercase;
  font-size: 11px;
  font-weight: 500;
  padding: 4px;
  border-radius: 4px;
  opacity: 0.7;

  &:hover {
    opacity: 1;
  }
}

.setting-toggle {
  display: block;
  line-height: 24px;
}

.setting-toggle__label {
  color: $darker-text-color;
  display: inline-block;
  margin-bottom: 14px;
  margin-left: 8px;
  vertical-align: middle;
}

.empty-column-indicator,
.error-column {
  color: $dark-text-color;
  background: $ui-base-color;
  text-align: center;
  padding: 20px;
  font-size: 15px;
  font-weight: 400;
  cursor: default;
  display: flex;
  flex: 1 1 auto;
  align-items: center;
  justify-content: center;

  @supports(display: grid) { // hack to fix Chrome <57
    contain: strict;
  }

  & > span {
    max-width: 400px;
  }

  a {
    color: $highlight-text-color;
    text-decoration: none;

    &:hover {
      text-decoration: underline;
    }
  }
}

.error-column {
  flex-direction: column;
}

@keyframes heartbeat {
  from {
    transform: scale(1);
    animation-timing-function: ease-out;
  }

  10% {
    transform: scale(0.91);
    animation-timing-function: ease-in;
  }

  17% {
    transform: scale(0.98);
    animation-timing-function: ease-out;
  }

  33% {
    transform: scale(0.87);
    animation-timing-function: ease-in;
  }

  45% {
    transform: scale(1);
    animation-timing-function: ease-out;
  }
}

.no-reduce-motion .pulse-loading {
  transform-origin: center center;
  animation: heartbeat 1.5s ease-in-out infinite both;
}

@keyframes shake-bottom {
  0%,
  100% {
    transform: rotate(0deg);
    transform-origin: 50% 100%;
  }

  10% {
    transform: rotate(2deg);
  }

  20%,
  40%,
  60% {
    transform: rotate(-4deg);
  }

  30%,
  50%,
  70% {
    transform: rotate(4deg);
  }

  80% {
    transform: rotate(-2deg);
  }

  90% {
    transform: rotate(2deg);
  }
}

.no-reduce-motion .shake-bottom {
  transform-origin: 50% 100%;
  animation: shake-bottom 0.8s cubic-bezier(0.455, 0.03, 0.515, 0.955) 2s 2 both;
}

.template-picker-dropdown__menu,
.emoji-picker-dropdown__menu {
  background: $simple-background-color;
  position: absolute;
  box-shadow: 4px 4px 6px rgba($base-shadow-color, 0.4);
  border-radius: 4px;
  margin-top: 5px;
  z-index: 2;

  .emoji-mart-scroll {
    transition: opacity 200ms ease;
  }

  &.selecting .emoji-mart-scroll {
    opacity: 0.5;
  }
}

.emoji-picker-dropdown__modifiers {
  position: absolute;
  top: 60px;
  right: 11px;
  cursor: pointer;
}

.emoji-picker-dropdown__modifiers__menu {
  position: absolute;
  z-index: 4;
  top: -4px;
  left: -8px;
  background: $simple-background-color;
  border-radius: 4px;
  box-shadow: 1px 2px 6px rgba($base-shadow-color, 0.2);
  overflow: hidden;

  button {
    display: block;
    cursor: pointer;
    border: 0;
    padding: 4px 8px;
    background: transparent;

    &:hover,
    &:focus,
    &:active {
      background: rgba($ui-secondary-color, 0.4);
    }
  }

  .emoji-mart-emoji {
    height: 22px;
  }
}

.emoji-mart-emoji {
  span {
    background-repeat: no-repeat;
  }
}

.upload-area {
  align-items: center;
  background: rgba($base-overlay-background, 0.8);
  display: flex;
  height: 100%;
  justify-content: center;
  left: 0;
  opacity: 0;
  position: absolute;
  top: 0;
  visibility: hidden;
  width: 100%;
  z-index: 2000;

  * {
    pointer-events: none;
  }
}

.upload-area__drop {
  width: 320px;
  height: 160px;
  display: flex;
  box-sizing: border-box;
  position: relative;
  padding: 8px;
}

.upload-area__background {
  position: absolute;
  top: 0;
  right: 0;
  bottom: 0;
  left: 0;
  z-index: -1;
  border-radius: 4px;
  background: $ui-base-color;
  box-shadow: 0 0 5px rgba($base-shadow-color, 0.2);
}

.upload-area__content {
  flex: 1;
  display: flex;
  align-items: center;
  justify-content: center;
  color: $secondary-text-color;
  font-size: 18px;
  font-weight: 500;
  border: 2px dashed $ui-base-lighter-color;
  border-radius: 4px;
}

.upload-progress {
  padding: 10px;
  color: $lighter-text-color;
  overflow: hidden;
  display: flex;

  .fa {
    font-size: 34px;
    margin-right: 10px;
  }

  span {
    font-size: 12px;
    text-transform: uppercase;
    font-weight: 500;
    display: block;
  }
}

.upload-progess__message {
  flex: 1 1 auto;
}

.upload-progress__backdrop {
  width: 100%;
  height: 6px;
  border-radius: 6px;
  background: $ui-base-lighter-color;
  position: relative;
  margin-top: 5px;
}

.upload-progress__tracker {
  position: absolute;
  left: 0;
  top: 0;
  height: 6px;
  background: $ui-highlight-color;
  border-radius: 6px;
}

.emoji-button {
  display: block;
  font-size: 24px;
  line-height: 24px;
  margin-left: 2px;
  width: 24px;
  outline: 0;
  cursor: pointer;

  &:active,
  &:focus {
    outline: 0 !important;
  }

  img {
    filter: grayscale(100%);
    opacity: 0.8;
    display: block;
    margin: 0;
    width: 22px;
    height: 22px;
    margin-top: 2px;
  }

  &:hover,
  &:active,
  &:focus {
    img {
      opacity: 1;
      filter: none;
    }
  }
}

.dropdown--active .emoji-button img {
  opacity: 1;
  filter: none;
}

.privacy-dropdown__dropdown {
  position: absolute;
  background: $simple-background-color;
  box-shadow: 2px 4px 15px rgba($base-shadow-color, 0.4);
  border-radius: 4px;
  margin-left: 40px;
  overflow: hidden;

  &.top {
    transform-origin: 50% 100%;
  }

  &.bottom {
    transform-origin: 50% 0;
  }
}

.privacy-dropdown__option {
  color: $inverted-text-color;
  padding: 10px;
  cursor: pointer;
  display: flex;

  &:hover,
  &.active {
    background: $ui-highlight-color;
    color: $primary-text-color;
    outline: 0;

    .privacy-dropdown__option__content {
      color: $primary-text-color;

      strong {
        color: $primary-text-color;
      }
    }
  }

  &.active:hover {
    background: lighten($ui-highlight-color, 4%);
  }
}

.privacy-dropdown__option__icon {
  display: flex;
  align-items: center;
  justify-content: center;
  margin-right: 10px;
}

.privacy-dropdown__option__content {
  flex: 1 1 auto;
  color: $lighter-text-color;

  strong {
    font-weight: 500;
    display: block;
    color: $inverted-text-color;

    @each $lang in $cjk-langs {
      &:lang(#{$lang}) {
        font-weight: 700;
      }
    }
  }
}

.privacy-dropdown.active {
  .privacy-dropdown__value {
    background: $simple-background-color;
    border-radius: 4px 4px 0 0;
    box-shadow: 0 -4px 4px rgba($base-shadow-color, 0.1);

    .icon-button {
      transition: none;
    }

    &.active {
      background: $ui-highlight-color;

      .icon-button {
        color: $primary-text-color;
      }
    }
  }

  &.top .privacy-dropdown__value {
    border-radius: 0 0 4px 4px;
  }

  .privacy-dropdown__dropdown {
    display: block;
    box-shadow: 2px 4px 6px rgba($base-shadow-color, 0.1);
  }
}

.template-picker {
  width: 350px;
  background: #ffffff;
  color: #282c37;
  border-radius: 4px;

  .template-picker-title {
    padding: 6px 12px;
  }

  .template-picker-scroll {
    overflow-y: scroll;
    height: 300px;
    padding: 0 6px;
    margin-bottom: 5px;

    .template-picker-area {
      display: flex;
      flex-wrap: wrap;

      .template-picker-template {
        padding: 6px;
        position: relative;
        cursor: pointer;
        width: calc(100% / 2 - 12px);

        &:hover {
          background-color: rgba(217, 225, 232, .7);
          border-radius: 4px;
        }

        .emojione {
          margin: 0;
          width: 24px;
          height: 24px;
        }
      }
    }
  }
}

.search {
  position: relative;
}

.search__input {
  @include search-input;

  display: block;
  padding: 15px;
  padding-right: 30px;
  line-height: 18px;
  font-size: 16px;
}

.search__icon {
  &::-moz-focus-inner {
    border: 0;
  }

  &::-moz-focus-inner,
  &:focus {
    outline: 0 !important;
  }

  .fa {
    position: absolute;
    top: 16px;
    right: 10px;
    z-index: 2;
    display: inline-block;
    opacity: 0;
    transition: all 100ms linear;
    transition-property: transform, opacity;
    font-size: 18px;
    width: 18px;
    height: 18px;
    color: $secondary-text-color;
    cursor: default;
    pointer-events: none;

    &.active {
      pointer-events: auto;
      opacity: 0.3;
    }
  }

  .fa-search {
    transform: rotate(90deg);

    &.active {
      pointer-events: none;
      transform: rotate(0deg);
    }
  }

  .fa-times-circle {
    top: 17px;
    transform: rotate(0deg);
    color: $action-button-color;
    cursor: pointer;

    &.active {
      transform: rotate(90deg);
    }

    &:hover {
      color: lighten($action-button-color, 7%);
    }
  }
}

.search-results__header {
  color: $dark-text-color;
  background: lighten($ui-base-color, 2%);
  padding: 15px;
  font-weight: 500;
  font-size: 16px;
  cursor: default;

  .fa {
    display: inline-block;
    margin-right: 5px;
  }
}

.search-results__section {
  margin-bottom: 5px;

  h5 {
    background: darken($ui-base-color, 4%);
    border-bottom: 1px solid lighten($ui-base-color, 8%);
    cursor: default;
    display: flex;
    padding: 15px;
    font-weight: 500;
    font-size: 16px;
    color: $dark-text-color;

    .fa {
      display: inline-block;
      margin-right: 5px;
    }
  }

  .account:last-child,
  & > div:last-child .status {
    border-bottom: 0;
  }
}

.search-results__hashtag {
  display: block;
  padding: 10px;
  color: $secondary-text-color;
  text-decoration: none;

  &:hover,
  &:active,
  &:focus {
    color: lighten($secondary-text-color, 4%);
    text-decoration: underline;
  }
}

.modal-root {
  position: relative;
  transition: opacity 0.3s linear;
  will-change: opacity;
  z-index: 9999;
}

.modal-root__overlay {
  position: fixed;
  top: 0;
  left: 0;
  right: 0;
  bottom: 0;
  background: rgba($base-overlay-background, 0.7);
}

.modal-root__container {
  position: fixed;
  top: 0;
  left: 0;
  width: 100%;
  height: 100%;
  display: flex;
  flex-direction: column;
  align-items: center;
  justify-content: center;
  align-content: space-around;
  z-index: 9999;
  pointer-events: none;
  user-select: none;
}

.modal-root__modal {
  pointer-events: auto;
  display: flex;
  z-index: 9999;
}

.video-modal {
  max-width: 100vw;
  max-height: 100vh;
  position: relative;
}

.media-modal {
  width: 100%;
  height: 100%;
  position: relative;

  .extended-video-player {
    width: 100%;
    height: 100%;
    display: flex;
    align-items: center;
    justify-content: center;

    video {
      max-width: $media-modal-media-max-width;
      max-height: $media-modal-media-max-height;
    }
  }
}

.media-modal__closer {
  position: absolute;
  top: 0;
  left: 0;
  right: 0;
  bottom: 0;
}

.media-modal__navigation {
  position: absolute;
  top: 0;
  left: 0;
  right: 0;
  bottom: 0;
  pointer-events: none;
  transition: opacity 0.3s linear;
  will-change: opacity;

  * {
    pointer-events: auto;
  }

  &.media-modal__navigation--hidden {
    opacity: 0;

    * {
      pointer-events: none;
    }
  }
}

.media-modal__nav {
  background: rgba($base-overlay-background, 0.5);
  box-sizing: border-box;
  border: 0;
  color: $primary-text-color;
  cursor: pointer;
  display: flex;
  align-items: center;
  font-size: 24px;
  height: 20vmax;
  margin: auto 0;
  padding: 30px 15px;
  position: absolute;
  top: 0;
  bottom: 0;
}

.media-modal__nav--left {
  left: 0;
}

.media-modal__nav--right {
  right: 0;
}

.media-modal__pagination {
  width: 100%;
  text-align: center;
  position: absolute;
  left: 0;
  bottom: 20px;
  pointer-events: none;
}

.media-modal__meta {
  text-align: center;
  position: absolute;
  left: 0;
  bottom: 20px;
  width: 100%;
  pointer-events: none;

  &--shifted {
    bottom: 62px;
  }

  a {
    text-decoration: none;
    font-weight: 500;
    color: $ui-secondary-color;

    &:hover,
    &:focus,
    &:active {
      text-decoration: underline;
    }
  }
}

.media-modal__page-dot {
  display: inline-block;
}

.media-modal__button {
  background-color: $primary-text-color;
  height: 12px;
  width: 12px;
  border-radius: 6px;
  margin: 10px;
  padding: 0;
  border: 0;
  font-size: 0;
}

.media-modal__button--active {
  background-color: $highlight-text-color;
}

.media-modal__close {
  position: absolute;
  right: 8px;
  top: 8px;
  z-index: 100;
}

.onboarding-modal,
.error-modal,
.embed-modal {
  background: $ui-secondary-color;
  color: $inverted-text-color;
  border-radius: 8px;
  overflow: hidden;
  display: flex;
  flex-direction: column;
}

.error-modal__body {
  height: 80vh;
  width: 80vw;
  max-width: 520px;
  max-height: 420px;
  position: relative;

  & > div {
    position: absolute;
    top: 0;
    left: 0;
    width: 100%;
    height: 100%;
    box-sizing: border-box;
    padding: 25px;
    display: none;
    flex-direction: column;
    align-items: center;
    justify-content: center;
    display: flex;
    opacity: 0;
    user-select: text;
  }
}

.error-modal__body {
  display: flex;
  flex-direction: column;
  justify-content: center;
  align-items: center;
  text-align: center;
}

.onboarding-modal__paginator,
.error-modal__footer {
  flex: 0 0 auto;
  background: darken($ui-secondary-color, 8%);
  display: flex;
  padding: 25px;

  & > div {
    min-width: 33px;
  }

  .onboarding-modal__nav,
  .error-modal__nav {
    color: $lighter-text-color;
    border: 0;
    font-size: 14px;
    font-weight: 500;
    padding: 10px 25px;
    line-height: inherit;
    height: auto;
    margin: -10px;
    border-radius: 4px;
    background-color: transparent;

    &:hover,
    &:focus,
    &:active {
      color: darken($lighter-text-color, 4%);
      background-color: darken($ui-secondary-color, 16%);
    }

    &.onboarding-modal__done,
    &.onboarding-modal__next {
      color: $inverted-text-color;

      &:hover,
      &:focus,
      &:active {
        color: lighten($inverted-text-color, 4%);
      }
    }
  }
}

.error-modal__footer {
  justify-content: center;
}

.display-case {
  text-align: center;
  font-size: 15px;
  margin-bottom: 15px;

  &__label {
    font-weight: 500;
    color: $inverted-text-color;
    margin-bottom: 5px;
    text-transform: uppercase;
    font-size: 12px;
  }

  &__case {
    background: $ui-base-color;
    color: $secondary-text-color;
    font-weight: 500;
    padding: 10px;
    border-radius: 4px;
  }
}

.onboard-sliders {
  display: inline-block;
  max-width: 30px;
  max-height: auto;
  margin-left: 10px;
}

.boost-modal,
.confirmation-modal,
.report-modal,
.actions-modal,
.mute-modal {
  background: lighten($ui-secondary-color, 8%);
  color: $inverted-text-color;
  border-radius: 8px;
  overflow: hidden;
  max-width: 90vw;
  width: 480px;
  position: relative;
  flex-direction: column;

  .status__display-name {
    display: block;
    max-width: 100%;
    padding-right: 25px;
  }

  .status__avatar {
    height: 28px;
    left: 10px;
    position: absolute;
    top: 10px;
    width: 48px;
  }

  .status__content__spoiler-link {
    color: lighten($secondary-text-color, 8%);
  }
}

.actions-modal {
  .status {
    background: $white;
    border-bottom-color: $ui-secondary-color;
    padding-top: 10px;
    padding-bottom: 10px;
  }

  .dropdown-menu__separator {
    border-bottom-color: $ui-secondary-color;
  }
}

.boost-modal__container {
  overflow-x: scroll;
  padding: 10px;

  .status {
    user-select: text;
    border-bottom: 0;
  }
}

.boost-modal__action-bar,
.confirmation-modal__action-bar,
.mute-modal__action-bar {
  display: flex;
  justify-content: space-between;
  background: $ui-secondary-color;
  padding: 10px;
  line-height: 36px;

  & > div {
    flex: 1 1 auto;
    text-align: right;
    color: $lighter-text-color;
    padding-right: 10px;
  }

  .button {
    flex: 0 0 auto;
  }
}

.boost-modal__status-header {
  font-size: 15px;
}

.boost-modal__status-time {
  float: right;
  font-size: 14px;
}

.mute-modal {
  line-height: 24px;
}

.mute-modal .react-toggle {
  vertical-align: middle;
}

.report-modal {
  width: 90vw;
  max-width: 700px;
}

.report-modal__container {
  display: flex;
  border-top: 1px solid $ui-secondary-color;

  @media screen and (max-width: 480px) {
    flex-wrap: wrap;
    overflow-y: auto;
  }
}

.report-modal__statuses,
.report-modal__comment {
  box-sizing: border-box;
  width: 50%;

  @media screen and (max-width: 480px) {
    width: 100%;
  }
}

.report-modal__statuses {
  flex: 1 1 auto;
  min-height: 20vh;
  max-height: 80vh;
  overflow-y: auto;
  overflow-x: hidden;

  .status__content a {
    color: $highlight-text-color;
  }

  .status__content,
  .status__content p {
    color: $inverted-text-color;
  }

  @media screen and (max-width: 480px) {
    max-height: 10vh;
  }
}

.report-modal__comment {
  padding: 20px;
  border-right: 1px solid $ui-secondary-color;
  max-width: 320px;

  p {
    font-size: 14px;
    line-height: 20px;
    margin-bottom: 20px;
  }

  .setting-text {
    display: block;
    box-sizing: border-box;
    width: 100%;
    margin: 0;
    color: $inverted-text-color;
    background: $white;
    padding: 10px;
    font-family: inherit;
    font-size: 14px;
    resize: vertical;
    border: 0;
    outline: 0;
    border-radius: 4px;
    border: 1px solid $ui-secondary-color;
    margin-bottom: 20px;

    &:focus {
      border: 1px solid darken($ui-secondary-color, 8%);
    }
  }

  .setting-toggle {
    margin-top: 20px;
    margin-bottom: 24px;

    &__label {
      color: $inverted-text-color;
      font-size: 14px;
    }
  }

  @media screen and (max-width: 480px) {
    padding: 10px;
    max-width: 100%;
    order: 2;

    .setting-toggle {
      margin-bottom: 4px;
    }
  }
}

.actions-modal {
  max-height: 80vh;
  max-width: 80vw;

  .status {
    overflow-y: auto;
    max-height: 300px;
  }

  .actions-modal__item-label {
    font-weight: 500;
  }

  ul {
    overflow-y: auto;
    flex-shrink: 0;
    max-height: 80vh;

    &.with-status {
      max-height: calc(80vh - 75px);
    }

    li:empty {
      margin: 0;
    }

    li:not(:empty) {
      a {
        color: $inverted-text-color;
        display: flex;
        padding: 12px 16px;
        font-size: 15px;
        align-items: center;
        text-decoration: none;

        &,
        button {
          transition: none;
        }

        &.active,
        &:hover,
        &:active,
        &:focus {
          &,
          button {
            background: $ui-highlight-color;
            color: $primary-text-color;
          }
        }

        button:first-child {
          margin-right: 10px;
        }
      }
    }
  }
}

.confirmation-modal__action-bar,
.mute-modal__action-bar {
  .confirmation-modal__secondary-button,
  .confirmation-modal__cancel-button,
  .mute-modal__cancel-button {
    background-color: transparent;
    color: $lighter-text-color;
    font-size: 14px;
    font-weight: 500;

    &:hover,
    &:focus,
    &:active {
      color: darken($lighter-text-color, 4%);
    }
  }

  .confirmation-modal__secondary-button {
    flex-shrink: 1;
  }
}

.confirmation-modal__container,
.mute-modal__container,
.report-modal__target {
  padding: 30px;
  font-size: 16px;
  text-align: center;

  strong {
    font-weight: 500;

    @each $lang in $cjk-langs {
      &:lang(#{$lang}) {
        font-weight: 700;
      }
    }
  }
}

.report-modal__target {
  padding: 20px;

  .media-modal__close {
    top: 19px;
    right: 15px;
  }
}

.loading-bar {
  background-color: $highlight-text-color;
  height: 3px;
  position: absolute;
  top: 0;
  left: 0;
}

.media-gallery__gifv__label {
  display: block;
  position: absolute;
  color: $primary-text-color;
  background: rgba($base-overlay-background, 0.5);
  bottom: 6px;
  left: 6px;
  padding: 2px 6px;
  border-radius: 2px;
  font-size: 11px;
  font-weight: 600;
  z-index: 1;
  pointer-events: none;
  opacity: 0.9;
  transition: opacity 0.1s ease;
  line-height: 18px;
}

.media-gallery__gifv {
  &.autoplay {
    .media-gallery__gifv__label {
      display: none;
    }
  }

  &:hover {
    .media-gallery__gifv__label {
      opacity: 1;
    }
  }
}

.attachment-list {
  display: flex;
  font-size: 14px;
  border: 1px solid lighten($ui-base-color, 8%);
  border-radius: 4px;
  margin-top: 14px;
  overflow: hidden;

  &__icon {
    flex: 0 0 auto;
    color: $dark-text-color;
    padding: 8px 18px;
    cursor: default;
    border-right: 1px solid lighten($ui-base-color, 8%);
    display: flex;
    flex-direction: column;
    align-items: center;
    justify-content: center;
    font-size: 26px;

    .fa {
      display: block;
    }
  }

  &__list {
    list-style: none;
    padding: 4px 0;
    padding-left: 8px;
    display: flex;
    flex-direction: column;
    justify-content: center;

    li {
      display: block;
      padding: 4px 0;
    }

    a {
      text-decoration: none;
      color: $dark-text-color;
      font-weight: 500;

      &:hover {
        text-decoration: underline;
      }
    }
  }

  &.compact {
    border: 0;
    margin-top: 4px;

    .attachment-list__list {
      padding: 0;
      display: block;
    }

    .fa {
      color: $dark-text-color;
    }
  }
}

/* Media Gallery */
.media-gallery {
  box-sizing: border-box;
  margin-top: 8px;
  overflow: hidden;
  border-radius: 4px;
  position: relative;
  width: 100%;
}

.media-gallery__item {
  border: 0;
  box-sizing: border-box;
  display: block;
  float: left;
  position: relative;
  border-radius: 4px;
  overflow: hidden;

  &.standalone {
    .media-gallery__item-gifv-thumbnail {
      transform: none;
      top: 0;
    }
  }
}

.media-gallery__item-thumbnail {
  cursor: zoom-in;
  display: block;
  text-decoration: none;
  color: $secondary-text-color;
  position: relative;
  z-index: 1;

  &,
  img {
    height: 100%;
    width: 100%;
  }

  img {
    object-fit: cover;
  }
}

.media-gallery__preview {
  width: 100%;
  height: 100%;
  object-fit: cover;
  position: absolute;
  top: 0;
  left: 0;
  z-index: 0;
  background: $base-overlay-background;

  &--hidden {
    display: none;
  }
}

.media-gallery__gifv {
  height: 100%;
  overflow: hidden;
  position: relative;
  width: 100%;
}

.media-gallery__item-gifv-thumbnail {
  cursor: zoom-in;
  height: 100%;
  object-fit: cover;
  position: relative;
  top: 50%;
  transform: translateY(-50%);
  width: 100%;
  z-index: 1;
}

.media-gallery__item-thumbnail-label {
  clip: rect(1px 1px 1px 1px); /* IE6, IE7 */
  clip: rect(1px, 1px, 1px, 1px);
  overflow: hidden;
  position: absolute;
}
/* End Media Gallery */

/* Status Video Player */
.status__video-player {
  background: $base-overlay-background;
  box-sizing: border-box;
  cursor: default; /* May not be needed */
  margin-top: 8px;
  overflow: hidden;
  position: relative;
}

.status__video-player-video {
  height: 100%;
  object-fit: cover;
  position: relative;
  top: 50%;
  transform: translateY(-50%);
  width: 100%;
  z-index: 1;
}

.status__video-player-expand,
.status__video-player-mute {
  color: $primary-text-color;
  opacity: 0.8;
  position: absolute;
  right: 4px;
  text-shadow: 0 1px 1px $base-shadow-color, 1px 0 1px $base-shadow-color;
}

.status__video-player-spoiler {
  display: none;
  color: $primary-text-color;
  left: 4px;
  position: absolute;
  text-shadow: 0 1px 1px $base-shadow-color, 1px 0 1px $base-shadow-color;
  top: 4px;
  z-index: 100;

  &.status__video-player-spoiler--visible {
    display: block;
  }
}

.status__video-player-expand {
  bottom: 4px;
  z-index: 100;
}

.status__video-player-mute {
  top: 4px;
  z-index: 5;
}

.detailed,
.fullscreen {
  .video-player__volume__current,
  .video-player__volume::before {
    bottom: 27px;
  }

  .video-player__volume__handle {
    bottom: 23px;
  }

}

.video-player {
  overflow: hidden;
  position: relative;
  background: $base-shadow-color;
  max-width: 100%;
  border-radius: 4px;

  &:focus {
    outline: 0;
  }

  video {
    max-width: 100vw;
    max-height: 80vh;
    z-index: 1;
  }

  &.fullscreen {
    width: 100% !important;
    height: 100% !important;
    margin: 0;

    video {
      max-width: 100% !important;
      max-height: 100% !important;
      width: 100% !important;
      height: 100% !important;
    }
  }

  &.inline {
    video {
      object-fit: contain;
      position: relative;
      top: 50%;
      transform: translateY(-50%);
    }
  }

  &__controls {
    position: absolute;
    z-index: 2;
    bottom: 0;
    left: 0;
    right: 0;
    box-sizing: border-box;
    background: linear-gradient(0deg, rgba($base-shadow-color, 0.85) 0, rgba($base-shadow-color, 0.45) 60%, transparent);
    padding: 0 15px;
    opacity: 0;
    transition: opacity .1s ease;

    &.active {
      opacity: 1;
    }
  }

  &.inactive {
    video,
    .video-player__controls {
      visibility: hidden;
    }
  }

  &__spoiler {
    display: none;
    position: absolute;
    top: 0;
    left: 0;
    width: 100%;
    height: 100%;
    z-index: 4;
    border: 0;
    background: $base-overlay-background;
    color: $darker-text-color;
    transition: none;
    pointer-events: none;

    &.active {
      display: block;
      pointer-events: auto;

      &:hover,
      &:active,
      &:focus {
        color: lighten($darker-text-color, 7%);
      }
    }

    &__title {
      display: block;
      font-size: 14px;
    }

    &__subtitle {
      display: block;
      font-size: 11px;
      font-weight: 500;
    }
  }

  &__buttons-bar {
    display: flex;
    justify-content: space-between;
    padding-bottom: 10px;
  }

  &__buttons {
    font-size: 16px;
    white-space: nowrap;
    overflow: hidden;
    text-overflow: ellipsis;

    &.left {
      button {
        padding-left: 0;
      }
    }

    &.right {
      button {
        padding-right: 0;
      }
    }

    button {
      background: transparent;
      padding: 2px 10px;
      font-size: 16px;
      border: 0;
      color: rgba($white, 0.75);

      &:active,
      &:hover,
      &:focus {
        color: $white;
      }
    }
  }

  &__time-sep,
  &__time-total,
  &__time-current {
    font-size: 14px;
    font-weight: 500;
  }

  &__time-current {
    color: $white;
    margin-left: 60px;
  }

  &__time-sep {
    display: inline-block;
    margin: 0 6px;
  }

  &__time-sep,
  &__time-total {
    color: $white;
  }

  &__volume {
    cursor: pointer;
    height: 24px;
    display: inline;

    &::before {
      content: "";
      width: 50px;
      background: rgba($white, 0.35);
      border-radius: 4px;
      display: block;
      position: absolute;
      height: 4px;
      left: 70px;
      bottom: 20px;
    }

    &__current {
      display: block;
      position: absolute;
      height: 4px;
      border-radius: 4px;
      left: 70px;
      bottom: 20px;
      background: lighten($ui-highlight-color, 8%);
    }

    &__handle {
      position: absolute;
      z-index: 3;
      border-radius: 50%;
      width: 12px;
      height: 12px;
      bottom: 16px;
      left: 70px;
      transition: opacity .1s ease;
      background: lighten($ui-highlight-color, 8%);
      box-shadow: 1px 2px 6px rgba($base-shadow-color, 0.2);
      pointer-events: none;
    }
  }

  &__link {
    padding: 2px 10px;

    a {
      text-decoration: none;
      font-size: 14px;
      font-weight: 500;
      color: $white;

      &:hover,
      &:active,
      &:focus {
        text-decoration: underline;
      }
    }
  }

  &__seek {
    cursor: pointer;
    height: 24px;
    position: relative;

    &::before {
      content: "";
      width: 100%;
      background: rgba($white, 0.35);
      border-radius: 4px;
      display: block;
      position: absolute;
      height: 4px;
      top: 10px;
    }

    &__progress,
    &__buffer {
      display: block;
      position: absolute;
      height: 4px;
      border-radius: 4px;
      top: 10px;
      background: lighten($ui-highlight-color, 8%);
    }

    &__buffer {
      background: rgba($white, 0.2);
    }

    &__handle {
      position: absolute;
      z-index: 3;
      opacity: 0;
      border-radius: 50%;
      width: 12px;
      height: 12px;
      top: 6px;
      margin-left: -6px;
      transition: opacity .1s ease;
      background: lighten($ui-highlight-color, 8%);
      box-shadow: 1px 2px 6px rgba($base-shadow-color, 0.2);
      pointer-events: none;

      &.active {
        opacity: 1;
      }
    }

    &:hover {
      .video-player__seek__handle {
        opacity: 1;
      }
    }
  }

  &.detailed,
  &.fullscreen {
    .video-player__buttons {
      button {
        padding-top: 10px;
        padding-bottom: 10px;
      }
    }
  }
}

.media-spoiler-video {
  background-size: cover;
  background-repeat: no-repeat;
  background-position: center;
  cursor: pointer;
  margin-top: 8px;
  position: relative;
  border: 0;
  display: block;
}

.media-spoiler-video-play-icon {
  border-radius: 100px;
  color: rgba($primary-text-color, 0.8);
  font-size: 36px;
  left: 50%;
  padding: 5px;
  position: absolute;
  top: 50%;
  transform: translate(-50%, -50%);
}
/* End Video Player */

.account-gallery__container {
  display: flex;
  flex-wrap: wrap;
  padding: 4px 2px;
}

.account-gallery__item {
  border: 0;
  box-sizing: border-box;
  display: block;
  position: relative;
  border-radius: 4px;
  overflow: hidden;
  margin: 2px;

  &__icons {
    position: absolute;
    top: 50%;
    left: 50%;
    transform: translate(-50%, -50%);
    font-size: 24px;
  }
}

.notification__filter-bar,
.account__section-headline {
  background: darken($ui-base-color, 4%);
  border-bottom: 1px solid lighten($ui-base-color, 8%);
  cursor: default;
  display: flex;
  flex-shrink: 0;

  button {
    background: darken($ui-base-color, 4%);
    border: 0;
    margin: 0;
  }

  button,
  a {
    display: block;
    flex: 1 1 auto;
    color: $darker-text-color;
    padding: 15px 0;
    font-size: 14px;
    font-weight: 500;
    text-align: center;
    text-decoration: none;
    position: relative;

    &.active {
      color: $secondary-text-color;

      &::before,
      &::after {
        display: block;
        content: "";
        position: absolute;
        bottom: 0;
        left: 50%;
        width: 0;
        height: 0;
        transform: translateX(-50%);
        border-style: solid;
        border-width: 0 10px 10px;
        border-color: transparent transparent lighten($ui-base-color, 8%);
      }

      &::after {
        bottom: -1px;
        border-color: transparent transparent $ui-base-color;
      }
    }
  }
}

::-webkit-scrollbar-thumb {
  border-radius: 0;
}

.search-popout {
  @include search-popout;
}

noscript {
  text-align: center;

  img {
    width: 200px;
    opacity: 0.5;
    animation: flicker 4s infinite;
  }

  div {
    font-size: 14px;
    margin: 30px auto;
    color: $secondary-text-color;
    max-width: 400px;

    a {
      color: $highlight-text-color;
      text-decoration: underline;

      &:hover {
        text-decoration: none;
      }
    }
  }
}

@keyframes flicker {
  0% { opacity: 1; }
  30% { opacity: 0.75; }
  100% { opacity: 1; }
}

@media screen and (max-width: 630px) and (max-height: 400px) {
  $duration: 400ms;
  $delay: 100ms;

  .tabs-bar,
  .search {
    will-change: margin-top;
    transition: margin-top $duration $delay;
  }

  .navigation-bar {
    will-change: padding-bottom;
    transition: padding-bottom $duration $delay;
  }

  .navigation-bar {
    & > a:first-child {
      will-change: margin-top, margin-left, margin-right, width;
      transition: margin-top $duration $delay, margin-left $duration ($duration + $delay), margin-right $duration ($duration + $delay);
    }

    & > .navigation-bar__profile-edit {
      will-change: margin-top;
      transition: margin-top $duration $delay;
    }

    .navigation-bar__actions {
      & > .icon-button.close {
        will-change: opacity transform;
        transition: opacity $duration * 0.5 $delay,
                    transform $duration $delay;
      }

      & > .compose__action-bar .icon-button {
        will-change: opacity transform;
        transition: opacity $duration * 0.5 $delay + $duration * 0.5,
                    transform $duration $delay;
      }
    }
  }

  .is-composing {
    .tabs-bar,
    .search {
      margin-top: -50px;
    }

    .navigation-bar {
      padding-bottom: 0;

      & > a:first-child {
        margin: -100px 10px 0 -50px;
      }

      .navigation-bar__profile {
        padding-top: 2px;
      }

      .navigation-bar__profile-edit {
        position: absolute;
        margin-top: -60px;
      }

      .navigation-bar__actions {
        .icon-button.close {
          pointer-events: auto;
          opacity: 1;
          transform: scale(1, 1) translate(0, 0);
          bottom: 5px;
        }

        .compose__action-bar .icon-button {
          pointer-events: none;
          opacity: 0;
          transform: scale(0, 1) translate(100%, 0);
        }
      }
    }
  }
}

.embed-modal {
  max-width: 80vw;
  max-height: 80vh;

  h4 {
    padding: 30px;
    font-weight: 500;
    font-size: 16px;
    text-align: center;
  }

  .embed-modal__container {
    padding: 10px;

    .hint {
      margin-bottom: 15px;
    }

    .embed-modal__html {
      outline: 0;
      box-sizing: border-box;
      display: block;
      width: 100%;
      border: 0;
      padding: 10px;
      font-family: $font-monospace, monospace;
      background: $ui-base-color;
      color: $primary-text-color;
      font-size: 14px;
      margin: 0;
      margin-bottom: 15px;

      &::-moz-focus-inner {
        border: 0;
      }

      &::-moz-focus-inner,
      &:focus,
      &:active {
        outline: 0 !important;
      }

      &:focus {
        background: lighten($ui-base-color, 4%);
      }

      @media screen and (max-width: 600px) {
        font-size: 16px;
      }
    }

    .embed-modal__iframe {
      width: 400px;
      max-width: 100%;
      overflow: hidden;
      border: 0;
    }
  }
}

.account__moved-note {
  padding: 14px 10px;
  padding-bottom: 16px;
  background: lighten($ui-base-color, 4%);
  border-top: 1px solid lighten($ui-base-color, 8%);
  border-bottom: 1px solid lighten($ui-base-color, 8%);

  &__message {
    position: relative;
    margin-left: 58px;
    color: $dark-text-color;
    padding: 8px 0;
    padding-top: 0;
    padding-bottom: 4px;
    font-size: 14px;

    > span {
      display: block;
      overflow: hidden;
      text-overflow: ellipsis;
    }
  }

  &__icon-wrapper {
    left: -26px;
    position: absolute;
  }

  .detailed-status__display-avatar {
    position: relative;
  }

  .detailed-status__display-name {
    margin-bottom: 0;
  }
}

.column-inline-form {
  padding: 15px;
  padding-right: 0;
  display: flex;
  justify-content: flex-start;
  align-items: center;
  background: lighten($ui-base-color, 4%);

  label {
    flex: 1 1 auto;

    input {
      width: 100%;

      &:focus {
        outline: 0;
      }
    }
  }

  .icon-button {
    flex: 0 0 auto;
    margin: 0 10px;
  }
}

.drawer__backdrop {
  cursor: pointer;
  position: absolute;
  top: 0;
  left: 0;
  width: 100%;
  height: 100%;
  background: rgba($base-overlay-background, 0.5);
}

.list-editor {
  background: $ui-base-color;
  flex-direction: column;
  border-radius: 8px;
  box-shadow: 2px 4px 15px rgba($base-shadow-color, 0.4);
  width: 380px;
  overflow: hidden;

  @media screen and (max-width: 420px) {
    width: 90%;
  }

  h4 {
    padding: 15px 0;
    background: lighten($ui-base-color, 13%);
    font-weight: 500;
    font-size: 16px;
    text-align: center;
    border-radius: 8px 8px 0 0;
  }

  .drawer__pager {
    height: 50vh;
  }

  .drawer__inner {
    border-radius: 0 0 8px 8px;

    &.backdrop {
      width: calc(100% - 60px);
      box-shadow: 2px 4px 15px rgba($base-shadow-color, 0.4);
      border-radius: 0 0 0 8px;
    }
  }

  &__accounts {
    overflow-y: auto;
  }

  .account__display-name {
    &:hover strong {
      text-decoration: none;
    }
  }

  .account__avatar {
    cursor: default;
  }

  .search {
    margin-bottom: 0;
  }
}

.list-adder {
  background: $ui-base-color;
  flex-direction: column;
  border-radius: 8px;
  box-shadow: 2px 4px 15px rgba($base-shadow-color, 0.4);
  width: 380px;
  overflow: hidden;

  @media screen and (max-width: 420px) {
    width: 90%;
  }

  &__account {
    background: lighten($ui-base-color, 13%);
  }

  &__lists {
    background: lighten($ui-base-color, 13%);
    height: 50vh;
    border-radius: 0 0 8px 8px;
    overflow-y: auto;
  }

  .list {
    padding: 10px;
    border-bottom: 1px solid lighten($ui-base-color, 8%);
  }

  .list__wrapper {
    display: flex;
  }

  .list__display-name {
    flex: 1 1 auto;
    overflow: hidden;
    text-decoration: none;
    font-size: 16px;
    padding: 10px;
  }
}

.focal-point-modal {
  max-width: 80vw;
  max-height: 80vh;
  position: relative;
}

.focal-point {
  position: relative;
  cursor: pointer;
  overflow: hidden;

  &.dragging {
    cursor: move;
  }

  img {
    max-width: 80vw;
    max-height: 80vh;
    width: auto;
    height: auto;
    margin: auto;
  }

  &__reticle {
    position: absolute;
    width: 100px;
    height: 100px;
    transform: translate(-50%, -50%);
    background: url('../images/reticle.png') no-repeat 0 0;
    border-radius: 50%;
    box-shadow: 0 0 0 9999em rgba($base-shadow-color, 0.35);
  }

  &__overlay {
    position: absolute;
    width: 100%;
    height: 100%;
    top: 0;
    left: 0;
  }
}

.account__header__content {
  color: $darker-text-color;
  font-size: 14px;
  font-weight: 400;
  overflow: hidden;
  word-break: normal;
  word-wrap: break-word;

  p {
    margin-bottom: 20px;

    &:last-child {
      margin-bottom: 0;
    }
  }

  a {
    color: inherit;
    text-decoration: underline;

    &:hover {
      text-decoration: none;
    }
  }
}

.account__header {
  overflow: hidden;

  &.inactive {
    opacity: 0.5;

    .account__header__image,
    .account__avatar {
      filter: grayscale(100%);
    }
  }

  &__info {
    position: absolute;
    top: 10px;
    left: 10px;
  }

  &__image {
    overflow: hidden;
    height: 145px;
    position: relative;
    background: darken($ui-base-color, 4%);

    img {
      object-fit: cover;
      display: block;
      width: 100%;
      height: 100%;
      margin: 0;
    }
  }

  &__bar {
    position: relative;
    background: lighten($ui-base-color, 4%);
    padding: 5px;
    border-bottom: 1px solid lighten($ui-base-color, 12%);

    .avatar {
      display: block;
      flex: 0 0 auto;
      width: 94px;
      margin-left: -2px;

      .account__avatar {
        background: darken($ui-base-color, 8%);
        border: 2px solid lighten($ui-base-color, 4%);
      }
    }
  }

  &__tabs {
    display: flex;
    align-items: flex-start;
    padding: 7px 5px;
    margin-top: -55px;

    &__buttons {
      display: flex;
      align-items: center;
      padding-top: 55px;
      overflow: hidden;

      .icon-button {
        border: 1px solid lighten($ui-base-color, 12%);
        border-radius: 4px;
        box-sizing: content-box;
        padding: 2px;
      }

      .button {
        margin: 0 8px;
      }
    }

    &__name {
      padding: 5px;

      .account-role {
        vertical-align: top;
      }

      .emojione {
        width: 22px;
        height: 22px;
      }

      h1 {
        font-size: 16px;
        line-height: 24px;
        color: $primary-text-color;
        font-weight: 500;
        overflow: hidden;
        white-space: nowrap;
        text-overflow: ellipsis;

        small {
          display: block;
          font-size: 14px;
          color: $darker-text-color;
          font-weight: 400;
          overflow: hidden;
          text-overflow: ellipsis;
        }
      }
    }

    .spacer {
      flex: 1 1 auto;
    }
  }

  &__bio {
    overflow: hidden;
    margin: 0 -5px;

    .account__header__content {
      padding: 20px 15px;
      padding-bottom: 5px;
      color: $primary-text-color;
    }

    .account__header__fields {
      margin: 0;
      border-top: 1px solid lighten($ui-base-color, 12%);

      a {
        color: lighten($ui-highlight-color, 8%);
      }

      dl:first-child .verified {
        border-radius: 0 4px 0 0;
      }

      .verified a {
        color: $valid-value-color;
      }
    }
  }

  &__extra {
    margin-top: 4px;

    &__links {
      font-size: 14px;
      color: $darker-text-color;

      a {
        display: inline-block;
        color: $darker-text-color;
        text-decoration: none;
        padding: 10px;
        padding-top: 20px;
        font-weight: 500;

        strong {
          font-weight: 700;
          color: $primary-text-color;
        }
      }
    }
  }
}

.trends {
  &__header {
    color: $dark-text-color;
    background: lighten($ui-base-color, 2%);
    border-bottom: 1px solid darken($ui-base-color, 4%);
    font-weight: 500;
    padding: 15px;
    font-size: 16px;
    cursor: default;

    .fa {
      display: inline-block;
      margin-right: 5px;
    }
  }

  &__item {
    display: flex;
    align-items: center;
    padding: 15px;
    border-bottom: 1px solid lighten($ui-base-color, 8%);

    &:last-child {
      border-bottom: 0;
    }

    &__name {
      flex: 1 1 auto;
      color: $dark-text-color;
      overflow: hidden;
      text-overflow: ellipsis;
      white-space: nowrap;

      strong {
        font-weight: 500;
      }

      a {
        color: $darker-text-color;
        text-decoration: none;
        font-size: 14px;
        font-weight: 500;
        display: block;
        overflow: hidden;
        text-overflow: ellipsis;
        white-space: nowrap;

        &:hover,
        &:focus,
        &:active {
          span {
            text-decoration: underline;
          }
        }
      }
    }

    &__current {
      flex: 0 0 auto;
      width: 100px;
      font-size: 24px;
      line-height: 36px;
      font-weight: 500;
      text-align: center;
      color: $secondary-text-color;
    }

    &__sparkline {
      flex: 0 0 auto;
      width: 50px;

      path {
        stroke: lighten($highlight-text-color, 6%) !important;
      }
    }
  }
}

.layout-toggle {
  display: flex;
  padding: 5px;

  button {
    box-sizing: border-box;
    flex: 0 0 50%;
    background: transparent;
    padding: 5px;
    border: 0;
    position: relative;

    &:hover,
    &:focus,
    &:active {
      svg path:first-child {
        fill: lighten($ui-base-color, 16%);
      }
    }
  }

  svg {
    width: 100%;
    height: auto;

    path:first-child {
      fill: lighten($ui-base-color, 12%);
    }

    path:last-child {
      fill: darken($ui-base-color, 14%);
    }
  }

  &__active {
    color: $ui-highlight-color;
    position: absolute;
    top: 50%;
    left: 50%;
    transform: translate(-50%, -50%);
    background: lighten($ui-base-color, 12%);
    border-radius: 50%;
    padding: 0.35rem;
  }
}<|MERGE_RESOLUTION|>--- conflicted
+++ resolved
@@ -340,23 +340,15 @@
     z-index: 1;
   }
 
+  .template-picker-dropdown {
+    position: absolute;
+    right: 5px;
+    top: 32px;
+    z-index: 1;
+  }
+
   .compose-form__autosuggest-wrapper {
     position: relative;
-<<<<<<< HEAD
-
-    .emoji-picker-dropdown {
-      position: absolute;
-      right: 5px;
-      top: 5px;
-    }
-
-    .template-picker-dropdown {
-      position: absolute;
-      right: 5px;
-      top: 32px;
-    }
-=======
->>>>>>> 43306291
   }
 
   .autosuggest-textarea,
@@ -433,6 +425,15 @@
     height: 0;
 
     &.emoji-picker-wrapper--hidden {
+      display: none;
+    }
+  }
+
+  .template-picker-wrapper {
+    position: relative;
+    height: 0;
+
+    &.template-picker-wrapper--hidden {
       display: none;
     }
   }
