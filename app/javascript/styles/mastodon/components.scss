.app-body {
  -webkit-overflow-scrolling: touch;
  -ms-overflow-style: -ms-autohiding-scrollbar;
}

.button {
  background-color: $ui-highlight-color;
  border: 10px none;
  border-radius: 4px;
  box-sizing: border-box;
  color: $primary-text-color;
  cursor: pointer;
  display: inline-block;
  font-family: inherit;
  font-size: 14px;
  font-weight: 500;
  height: 36px;
  letter-spacing: 0;
  line-height: 36px;
  overflow: hidden;
  padding: 0 16px;
  position: relative;
  text-align: center;
  text-transform: uppercase;
  text-decoration: none;
  text-overflow: ellipsis;
  transition: all 100ms ease-in;
  white-space: nowrap;
  width: auto;

  &:active,
  &:focus,
  &:hover {
    background-color: lighten($ui-highlight-color, 10%);
    transition: all 200ms ease-out;
  }

  &--destructive {
    transition: none;

    &:active,
    &:focus,
    &:hover {
      background-color: $error-red;
      transition: none;
    }
  }

  &:disabled,
  &.disabled {
    background-color: $ui-primary-color;
    cursor: default;
  }

  &::-moz-focus-inner {
    border: 0;
  }

  &::-moz-focus-inner,
  &:focus,
  &:active {
    outline: 0 !important;
  }

  &.button-primary,
  &.button-alternative,
  &.button-secondary,
  &.button-alternative-2 {
    font-size: 16px;
    line-height: 36px;
    height: auto;
    text-transform: none;
    padding: 4px 16px;
  }

  &.button-alternative {
    color: $inverted-text-color;
    background: $ui-primary-color;

    &:active,
    &:focus,
    &:hover {
      background-color: lighten($ui-primary-color, 4%);
    }
  }

  &.button-alternative-2 {
    background: $ui-base-lighter-color;

    &:active,
    &:focus,
    &:hover {
      background-color: lighten($ui-base-lighter-color, 4%);
    }
  }

  &.button-secondary {
    color: $darker-text-color;
    background: transparent;
    padding: 3px 15px;
    border: 1px solid $ui-primary-color;

    &:active,
    &:focus,
    &:hover {
      border-color: lighten($ui-primary-color, 4%);
      color: lighten($darker-text-color, 4%);
    }

    &:disabled {
      opacity: 0.5;
    }
  }

  &.button--block {
    display: block;
    width: 100%;
  }
}

.column__wrapper {
  display: flex;
  flex: 1 1 auto;
  position: relative;
}

.icon-button {
  display: inline-block;
  padding: 0;
  color: $action-button-color;
  border: none;
  background: transparent;
  cursor: pointer;
  transition: color 100ms ease-in;

  &:hover,
  &:active,
  &:focus {
    color: lighten($action-button-color, 7%);
    transition: color 200ms ease-out;
  }

  &.disabled {
    color: darken($action-button-color, 13%);
    cursor: default;
  }

  &.active {
    color: $highlight-text-color;
  }

  &::-moz-focus-inner {
    border: 0;
  }

  &::-moz-focus-inner,
  &:focus,
  &:active {
    outline: 0 !important;
  }

  &.inverted {
    color: $lighter-text-color;

    &:hover,
    &:active,
    &:focus {
      color: darken($lighter-text-color, 7%);
    }

    &.disabled {
      color: lighten($lighter-text-color, 7%);
    }

    &.active {
      color: $highlight-text-color;

      &.disabled {
        color: lighten($highlight-text-color, 13%);
      }
    }
  }

  &.overlayed {
    box-sizing: content-box;
    background: rgba($base-overlay-background, 0.6);
    color: rgba($primary-text-color, 0.7);
    border-radius: 4px;
    padding: 2px;

    &:hover {
      background: rgba($base-overlay-background, 0.9);
    }
  }
}

.text-icon-button {
  color: $lighter-text-color;
  border: none;
  background: transparent;
  cursor: pointer;
  font-weight: 600;
  font-size: 11px;
  padding: 0 3px;
  line-height: 27px;
  outline: 0;
  transition: color 100ms ease-in;

  &:hover,
  &:active,
  &:focus {
    color: darken($lighter-text-color, 7%);
    transition: color 200ms ease-out;
  }

  &.disabled {
    color: lighten($lighter-text-color, 20%);
    cursor: default;
  }

  &.active {
    color: $highlight-text-color;
  }

  &::-moz-focus-inner {
    border: 0;
  }

  &::-moz-focus-inner,
  &:focus,
  &:active {
    outline: 0 !important;
  }
}

.dropdown-menu {
  position: absolute;
}

.invisible {
  font-size: 0;
  line-height: 0;
  display: inline-block;
  width: 0;
  height: 0;
  position: absolute;

  img,
  svg {
    margin: 0 !important;
    border: 0 !important;
    padding: 0 !important;
    width: 0 !important;
    height: 0 !important;
  }
}

.ellipsis {
  &::after {
    content: "…";
  }
}

.compose-form {
  padding: 10px;

  &__sensitive-button {
    padding: 10px;
    padding-top: 0;

    font-size: 14px;
    font-weight: 500;

    &.active {
      color: $highlight-text-color;
    }

    input[type=checkbox] {
      display: none;
    }

    .checkbox {
      display: inline-block;
      position: relative;
      border: 1px solid $ui-primary-color;
      box-sizing: border-box;
      width: 18px;
      height: 18px;
      flex: 0 0 auto;
      margin-right: 10px;
      top: -1px;
      border-radius: 4px;
      vertical-align: middle;

      &.active {
        border-color: $highlight-text-color;
        background: $highlight-text-color;
      }
    }
  }

  .compose-form__warning {
    color: $inverted-text-color;
    margin-bottom: 10px;
    background: $ui-primary-color;
    box-shadow: 0 2px 6px rgba($base-shadow-color, 0.3);
    padding: 8px 10px;
    border-radius: 4px;
    font-size: 13px;
    font-weight: 400;

    strong {
      color: $inverted-text-color;
      font-weight: 500;

      @each $lang in $cjk-langs {
        &:lang(#{$lang}) {
          font-weight: 700;
        }
      }
    }

    a {
      color: $lighter-text-color;
      font-weight: 500;
      text-decoration: underline;

      &:hover,
      &:active,
      &:focus {
        text-decoration: none;
      }
    }
  }

  .compose-form__autosuggest-wrapper {
    position: relative;

    .emoji-picker-dropdown {
      position: absolute;
      right: 5px;
      top: 5px;
    }
  }

  .autosuggest-textarea,
  .hashtag-temp,
  .autosuggest-input,
  .spoiler-input {
    position: relative;
  }

  .spoiler-input {
    height: 0;
    transform-origin: bottom;
    opacity: 0.0;

    &.spoiler-input--visible {
      height: 47px;
      opacity: 1.0;
    }
  }

  .autosuggest-textarea__textarea,
  .hastag-temp__input,
  .spoiler-input__input {
    display: block;
    box-sizing: border-box;
    width: 100%;
    margin: 0;
    color: $inverted-text-color;
    background: $simple-background-color;
    padding: 10px;
    font-family: inherit;
    font-size: 14px;
    resize: vertical;
    border: 0;
    outline: 0;

    &:focus {
      outline: 0;
    }

    @media screen and (max-width: 600px) {
      font-size: 16px;
    }
  }

  .spoiler-input__input {
    border-radius: 4px;
  }

  .autosuggest-textarea__textarea {
    min-height: 100px;
    border-radius: 4px 4px 0 0;
    padding-bottom: 0;
    padding-right: 10px + 22px;
    resize: none;
    scrollbar-color: initial;

    &::-webkit-scrollbar {
      all: unset;
    }

    @media screen and (max-width: 600px) {
      height: 100px !important; // prevent auto-resize textarea
      resize: vertical;
    }
  }

  .autosuggest-textarea__suggestions {
    box-sizing: border-box;
    display: none;
    position: absolute;
    top: 100%;
    width: 100%;
    z-index: 99;
    box-shadow: 4px 4px 6px rgba($base-shadow-color, 0.4);
    background: $ui-secondary-color;
    border-radius: 0 0 4px 4px;
    color: $inverted-text-color;
    font-size: 14px;
    padding: 6px;

    &.autosuggest-textarea__suggestions--visible {
      display: block;
    }
  }

  .autosuggest-textarea__suggestions__item {
    padding: 10px;
    cursor: pointer;
    border-radius: 4px;

    &:hover,
    &:focus,
    &:active,
    &.selected {
      background: darken($ui-secondary-color, 10%);
    }
  }

  .autosuggest-account,
  .autosuggest-emoji {
    display: flex;
    flex-direction: row;
    align-items: center;
    justify-content: flex-start;
    line-height: 18px;
    font-size: 14px;
  }

  .autosuggest-account-icon,
  .autosuggest-emoji img {
    display: block;
    margin-right: 8px;
    width: 16px;
    height: 16px;
  }

  .autosuggest-account .display-name__account {
    color: $lighter-text-color;
  }

  .compose-form__modifiers {
    color: $inverted-text-color;
    font-family: inherit;
    font-size: 14px;
    background: $simple-background-color;

    .compose-form__upload-wrapper {
      overflow: hidden;
    }

    .compose-form__uploads-wrapper {
      display: flex;
      flex-direction: row;
      padding: 5px;
      flex-wrap: wrap;
    }

    .compose-form__upload {
      flex: 1 1 0;
      min-width: 40%;
      margin: 5px;

      &__actions {
        background: linear-gradient(180deg, rgba($base-shadow-color, 0.8) 0, rgba($base-shadow-color, 0.35) 80%, transparent);
        display: flex;
        align-items: flex-start;
        justify-content: space-between;
        opacity: 0;
        transition: opacity .1s ease;

        .icon-button {
          flex: 0 1 auto;
          color: $secondary-text-color;
          font-size: 14px;
          font-weight: 500;
          padding: 10px;
          font-family: inherit;

          &:hover,
          &:focus,
          &:active {
            color: lighten($secondary-text-color, 7%);
          }
        }

        &.active {
          opacity: 1;
        }
      }

      &-description {
        position: absolute;
        z-index: 2;
        bottom: 0;
        left: 0;
        right: 0;
        box-sizing: border-box;
        background: linear-gradient(0deg, rgba($base-shadow-color, 0.8) 0, rgba($base-shadow-color, 0.35) 80%, transparent);
        padding: 10px;
        opacity: 0;
        transition: opacity .1s ease;

        textarea {
          background: transparent;
          color: $secondary-text-color;
          border: 0;
          padding: 0;
          margin: 0;
          width: 100%;
          font-family: inherit;
          font-size: 14px;
          font-weight: 500;

          &:focus {
            color: $white;
          }

          &::placeholder {
            opacity: 0.75;
            color: $secondary-text-color;
          }
        }

        &.active {
          opacity: 1;
        }
      }
    }

    .compose-form__upload-thumbnail {
      border-radius: 4px;
      background-position: center;
      background-size: cover;
      background-repeat: no-repeat;
      height: 140px;
      width: 100%;
      overflow: hidden;
    }
  }

  .compose-form__buttons-wrapper {
    padding: 10px;
    background: darken($simple-background-color, 8%);
    border-radius: 0 0 4px 4px;
    display: flex;
    justify-content: space-between;

    .compose-form__buttons {
      display: flex;

      .compose-form__upload-button-icon {
        line-height: 27px;
      }

      .compose-form__sensitive-button {
        display: none;

        &.compose-form__sensitive-button--visible {
          display: block;
        }

        .compose-form__sensitive-button__icon {
          line-height: 27px;
        }
      }
    }

    .icon-button {
      box-sizing: content-box;
      padding: 0 3px;
    }

    .character-counter__wrapper {
      align-self: center;
      margin-right: 4px;

      .character-counter {
        cursor: default;
        font-family: $font-sans-serif, sans-serif;
        font-size: 14px;
        font-weight: 600;
        color: $lighter-text-color;

        &.character-counter--over {
          color: $warning-red;
        }
      }
    }
  }

  .compose-form__publish {
    display: flex;
    justify-content: flex-end;
    min-width: 0;

    .compose-form__publish-button-wrapper {
      overflow: hidden;
      padding-top: 10px;
    }
  }
}

.no-reduce-motion .spoiler-input {
  transition: height 0.4s ease, opacity 0.4s ease;
}

.emojione {
  font-size: inherit;
  vertical-align: middle;
  object-fit: contain;
  margin: -.2ex .15em .2ex;
  width: 16px;
  height: 16px;

  img {
    width: auto;
  }
}

.reply-indicator {
  background: $ui-primary-color;
}

.quote-indicator {
  background: $success-green;
}

.reply-indicator,
.quote-indicator {
  border-radius: 4px;
  margin-bottom: 10px;
  padding: 10px;
}

.reply-indicator__header,
.quote-indicator__header {
  margin-bottom: 5px;
  overflow: hidden;
}

.reply-indicator__cancel,
.quote-indicator__cancel {
  float: right;
  line-height: 24px;
}

.reply-indicator__display-name,
.quote-indicator__display-name {
  color: $inverted-text-color;
  display: block;
  max-width: 100%;
  line-height: 24px;
  overflow: hidden;
  padding-right: 25px;
  text-decoration: none;
}

.reply-indicator__display-avatar,
.quote-indicator__display-avatar {
  float: left;
  margin-right: 5px;
}

.status__content--with-action {
  cursor: pointer;
}

.status__content,
.reply-indicator__content,
.quote-indicator__content {
  position: relative;
  font-size: 15px;
  line-height: 20px;
  word-wrap: break-word;
  font-weight: 400;
  overflow: hidden;
  text-overflow: ellipsis;
  padding-top: 2px;
  color: $primary-text-color;

  &:focus {
    outline: 0;
  }

  &.status__content--with-spoiler {
    white-space: normal;

    .status__content__text {
      white-space: pre-wrap;
    }
  }

  .emojione {
    width: 20px;
    height: 20px;
    margin: -3px 0 0;
  }

  p {
    margin-bottom: 20px;
    white-space: pre-wrap;

    &:last-child {
      margin-bottom: 2px;
    }
  }

  strong,
  b {
    font-weight: 700;
  }

  em,
  i {
    font-style: italic;
  }

  code {
    font-family: $font-monospace, monospace;
    background-color: darken($ui-base-color, 8%);
    border-radius: 3px;
    font-size: 0.85em;
    padding: 0.075em 0.4em;
  }

  del,
  s {
    text-decoration: line-through;
  }

  a {
    color: $secondary-text-color;
    text-decoration: none;

    &:hover {
      text-decoration: underline;

      .fa {
        color: lighten($dark-text-color, 7%);
      }
    }

    &.mention {
      &:hover {
        text-decoration: none;

        span {
          text-decoration: underline;
        }
      }
    }

    .fa {
      color: $dark-text-color;
    }
  }

  .status__content__spoiler-link {
    background: $action-button-color;

    &:hover {
      background: lighten($action-button-color, 7%);
      text-decoration: none;
    }

    &::-moz-focus-inner {
      border: 0;
    }

    &::-moz-focus-inner,
    &:focus,
    &:active {
      outline: 0 !important;
    }
  }

  .status__content__text {
    display: none;

    &.status__content__text--visible {
      display: block;
    }
  }
}

.status__content.status__content--collapsed {
  max-height: 20px * 15; // 15 lines is roughly above 500 characters
}

.status__content__read-more-button {
  display: block;
  font-size: 15px;
  line-height: 20px;
  color: lighten($ui-highlight-color, 8%);
  border: 0;
  background: transparent;
  padding: 0;
  padding-top: 8px;

  &:hover,
  &:active {
    text-decoration: underline;
  }
}

.status__content__spoiler-link {
  display: inline-block;
  border-radius: 2px;
  background: transparent;
  border: 0;
  color: $inverted-text-color;
  font-weight: 700;
  font-size: 11px;
  padding: 0 6px;
  text-transform: uppercase;
  line-height: 20px;
  cursor: pointer;
  vertical-align: middle;
}

.quote-inline {
  display: none;
}

.quote-status {
  border: solid 1px #393f4f;
  border-radius: 4px;
  padding: 5px;
  margin-top: 8px;
  position: relative;

  .status__avatar {
    height: 18px;
    width: 18px;
    position: absolute;
    top: 5px;
    left: 5px;
    cursor: pointer;

    & > div {
      width: 18px;
      height: 18px;
    }
  }

  .display-name__account {
    color: $ui-base-lighter-color;
  }

  .display-name {
    padding-left: 20px;
  }
}

.muted .quote-status .display-name {
  color: $ui-base-lighter-color;
}

.status__wrapper--filtered {
  color: $dark-text-color;
  border: 0;
  font-size: inherit;
  text-align: center;
  line-height: inherit;
  margin: 0;
  padding: 15px;
  box-sizing: border-box;
  width: 100%;
  clear: both;
  border-bottom: 1px solid lighten($ui-base-color, 8%);
}

.quote-inline {
  display: none;
}

.quote-status {
  border: solid 1px $ui-base-lighter-color;
  border-radius: 4px;
  padding: 5px;
  margin-top: 8px;
  position: relative;

  & > .unlisted-quote {
    color: $dark-text-color;
    font-weight: 500;
  }

  .status__avatar {
    height: 18px;
    width: 18px;
    position: absolute;
    top: 5px;
    left: 5px;
    cursor: pointer;

    & > div {
      width: 18px;
      height: 18px;
    }
  }

  .display-name__account {
    color: $ui-base-lighter-color;
  }

  .display-name {
    padding-left: 20px;
  }
}

.muted .quote-status .display-name {
  color: $ui-base-lighter-color;
}

.status__prepend-icon-wrapper {
  left: -26px;
  position: absolute;
}

.focusable {
  &:focus {
    outline: 0;
    background: lighten($ui-base-color, 4%);

    .status.status-direct {
      background: lighten($ui-base-color, 12%);

      &.muted {
        background: transparent;
      }
    }

    .detailed-status,
    .detailed-status__action-bar {
      background: lighten($ui-base-color, 8%);
    }
  }
}

.status {
  padding: 8px 10px;
  padding-left: 68px;
  position: relative;
  min-height: 54px;
  border-bottom: 1px solid lighten($ui-base-color, 8%);
  cursor: default;

  @supports (-ms-overflow-style: -ms-autohiding-scrollbar) {
    // Add margin to avoid Edge auto-hiding scrollbar appearing over content.
    // On Edge 16 this is 16px and Edge <=15 it's 12px, so aim for 16px.
    padding-right: 26px; // 10px + 16px
  }

  @keyframes fade {
    0% { opacity: 0; }
    100% { opacity: 1; }
  }

  opacity: 1;
  animation: fade 150ms linear;

  .video-player {
    margin-top: 8px;
  }

  &.status-direct:not(.read) {
    background: lighten($ui-base-color, 8%);
    border-bottom-color: lighten($ui-base-color, 12%);
  }

  &.light {
    .status__relative-time {
      color: $light-text-color;
    }

    .status__display-name {
      color: $inverted-text-color;
    }

    .display-name {
      strong {
        color: $inverted-text-color;
      }

      span {
        color: $light-text-color;
      }
    }

    .status__content {
      color: $inverted-text-color;

      a {
        color: $highlight-text-color;
      }

      a.status__content__spoiler-link {
        color: $primary-text-color;
        background: $ui-primary-color;

        &:hover {
          background: lighten($ui-primary-color, 8%);
        }
      }
    }
  }
}

.notification-favourite {
  .status.status-direct {
    background: transparent;

    .icon-button.disabled {
      color: lighten($action-button-color, 13%);
    }
  }
}

.status__relative-time,
.notification__relative_time {
  color: $dark-text-color;
  float: right;
  font-size: 14px;
}

.status__display-name {
  color: $dark-text-color;
}

.status__info .status__display-name {
  display: block;
  max-width: 100%;
  padding-right: 25px;
}

.status__info {
  font-size: 15px;
}

.status-check-box {
  border-bottom: 1px solid $ui-secondary-color;
  display: flex;

  .status-check-box__status {
    margin: 10px 0 10px 10px;
    flex: 1;

    .media-gallery {
      max-width: 250px;
    }

    .status__content {
      padding: 0;
      white-space: normal;
    }

    .video-player {
      margin-top: 8px;
      max-width: 250px;
    }

    .media-gallery__item-thumbnail {
      cursor: default;
    }
  }
}

.status-check-box-toggle {
  align-items: center;
  display: flex;
  flex: 0 0 auto;
  justify-content: center;
  padding: 10px;
}

.status__prepend {
  margin-left: 68px;
  color: $dark-text-color;
  padding: 8px 0;
  padding-bottom: 2px;
  font-size: 14px;
  position: relative;

  .status__display-name strong {
    color: $dark-text-color;
  }

  > span {
    display: block;
    overflow: hidden;
    text-overflow: ellipsis;
  }
}

.status__action-bar {
  align-items: center;
  display: flex;
  margin-top: 8px;

  &__counter {
    display: inline-flex;
    margin-right: 11px;
    align-items: center;

    .status__action-bar-button {
      margin-right: 4px;
    }

    &__label {
      display: inline-block;
      width: 14px;
      font-size: 12px;
      font-weight: 500;
      color: $action-button-color;
    }
  }
}

.status__action-bar-button {
  margin-right: 18px;
}

.status__action-bar-dropdown {
  height: 23.15px;
  width: 23.15px;
}

.detailed-status__action-bar-dropdown {
  flex: 1 1 auto;
  display: flex;
  align-items: center;
  justify-content: center;
  position: relative;
}

.detailed-status {
  background: lighten($ui-base-color, 4%);
  padding: 14px 10px;

  &--flex {
    display: flex;
    flex-wrap: wrap;
    justify-content: space-between;
    align-items: flex-start;

    .status__content,
    .detailed-status__meta {
      flex: 100%;
    }
  }

  .status__content {
    font-size: 19px;
    line-height: 24px;

    .emojione {
      width: 24px;
      height: 24px;
      margin: -1px 0 0;
    }

    .status__content__spoiler-link {
      line-height: 24px;
      margin: -1px 0 0;
    }
  }

  .video-player {
    margin-top: 8px;
  }
}

.detailed-status__meta {
  margin-top: 15px;
  color: $dark-text-color;
  font-size: 14px;
  line-height: 18px;
}

.detailed-status__action-bar {
  background: lighten($ui-base-color, 4%);
  border-top: 1px solid lighten($ui-base-color, 8%);
  border-bottom: 1px solid lighten($ui-base-color, 8%);
  display: flex;
  flex-direction: row;
  padding: 10px 0;
}

.detailed-status__link {
  color: inherit;
  text-decoration: none;
}

.detailed-status__favorites,
.detailed-status__reblogs {
  display: inline-block;
  font-weight: 500;
  font-size: 12px;
  margin-left: 6px;
}

.reply-indicator__content,
.quote-indicator__content {
  color: $inverted-text-color;
  font-size: 14px;

  a {
    color: $lighter-text-color;
  }
}

.domain {
  padding: 10px;
  border-bottom: 1px solid lighten($ui-base-color, 8%);

  .domain__domain-name {
    flex: 1 1 auto;
    display: block;
    color: $primary-text-color;
    text-decoration: none;
    font-size: 14px;
    font-weight: 500;
  }
}

.domain__wrapper {
  display: flex;
}

.domain_buttons {
  height: 18px;
  padding: 10px;
  white-space: nowrap;
}

.account {
  padding: 10px;
  border-bottom: 1px solid lighten($ui-base-color, 8%);

  &.compact {
    padding: 0;
    border-bottom: 0;

    .account__avatar-wrapper {
      margin-left: 0;
    }
  }

  .account__display-name {
    flex: 1 1 auto;
    display: block;
    color: $darker-text-color;
    overflow: hidden;
    text-decoration: none;
    font-size: 14px;
  }
}

.account__wrapper {
  display: flex;
}

.account__avatar-wrapper {
  float: left;
  margin-left: 12px;
  margin-right: 12px;
}

.account__avatar {
  @include avatar-radius();
  position: relative;

  &-inline {
    display: inline-block;
    vertical-align: middle;
    margin-right: 5px;
  }

  &-composite {
    @include avatar-radius();
    overflow: hidden;

    & > div {
      @include avatar-radius();
      float: left;
      position: relative;
      box-sizing: border-box;
    }
  }
}

a .account__avatar {
  cursor: pointer;
}

.account__avatar-overlay {
  @include avatar-size(48px);

  &-base {
    @include avatar-radius();
    @include avatar-size(36px);
  }

  &-overlay {
    @include avatar-radius();
    @include avatar-size(24px);

    position: absolute;
    bottom: 0;
    right: 0;
    z-index: 1;
  }
}

.account__relationship {
  height: 18px;
  padding: 10px;
  white-space: nowrap;
}

.account__disclaimer {
  padding: 10px;
  border-top: 1px solid lighten($ui-base-color, 8%);
  color: $dark-text-color;

  strong {
    font-weight: 500;

    @each $lang in $cjk-langs {
      &:lang(#{$lang}) {
        font-weight: 700;
      }
    }
  }

  a {
    font-weight: 500;
    color: inherit;
    text-decoration: underline;

    &:hover,
    &:focus,
    &:active {
      text-decoration: none;
    }
  }
}

.account__action-bar {
  border-top: 1px solid lighten($ui-base-color, 8%);
  border-bottom: 1px solid lighten($ui-base-color, 8%);
  line-height: 36px;
  overflow: hidden;
  flex: 0 0 auto;
  display: flex;
}

.account__action-bar-dropdown {
  padding: 10px;

  .icon-button {
    vertical-align: middle;
  }

  .dropdown--active {
    .dropdown__content.dropdown__right {
      left: 6px;
      right: initial;
    }

    &::after {
      bottom: initial;
      margin-left: 11px;
      margin-top: -7px;
      right: initial;
    }
  }
}

.account__action-bar-links {
  display: flex;
  flex: 1 1 auto;
  line-height: 18px;
  text-align: center;
}

.account__action-bar__tab {
  text-decoration: none;
  overflow: hidden;
  flex: 0 1 100%;
  border-right: 1px solid lighten($ui-base-color, 8%);
  padding: 10px 0;
  border-bottom: 4px solid transparent;

  &.active {
    border-bottom: 4px solid $ui-highlight-color;
  }

  & > span {
    display: block;
    text-transform: uppercase;
    font-size: 11px;
    color: $darker-text-color;
  }

  strong {
    display: block;
    font-size: 15px;
    font-weight: 500;
    color: $primary-text-color;

    @each $lang in $cjk-langs {
      &:lang(#{$lang}) {
        font-weight: 700;
      }
    }
  }
}

.account-authorize {
  padding: 14px 10px;

  .detailed-status__display-name {
    display: block;
    margin-bottom: 15px;
    overflow: hidden;
  }
}

.account-authorize__avatar {
  float: left;
  margin-right: 10px;
}

.status__display-name,
.status__relative-time,
.detailed-status__display-name,
.detailed-status__datetime,
.detailed-status__application,
.account__display-name {
  text-decoration: none;
}

.status__display-name,
.account__display-name {
  strong {
    color: $primary-text-color;
  }
}

.muted {
  .emojione {
    opacity: 0.5;
  }
}

.status__display-name,
.reply-indicator__display-name,
.detailed-status__display-name,
a.account__display-name {
  &:hover strong {
    text-decoration: underline;
  }
}

.account__display-name strong {
  display: block;
  overflow: hidden;
  text-overflow: ellipsis;
}

.detailed-status__application,
.detailed-status__datetime {
  color: inherit;
}

.detailed-status__display-name {
  color: $secondary-text-color;
  display: block;
  line-height: 24px;
  margin-bottom: 15px;
  overflow: hidden;

  strong,
  span {
    display: block;
    text-overflow: ellipsis;
    overflow: hidden;
  }

  strong {
    font-size: 16px;
    color: $primary-text-color;
  }
}

.detailed-status__display-avatar {
  float: left;
  margin-right: 10px;
}

.status__avatar {
  height: 48px;
  left: 10px;
  position: absolute;
  top: 10px;
  width: 48px;
}

.status__expand {
  width: 68px;
  position: absolute;
  left: 0;
  top: 0;
  height: 100%;
  cursor: pointer;
}

.muted {
  .status__content p,
  .status__content a {
    color: $dark-text-color;
  }

  .status__display-name strong {
    color: $dark-text-color;
  }

  .status__avatar {
    opacity: 0.5;
  }

  a.status__content__spoiler-link {
    background: $ui-base-lighter-color;
    color: $inverted-text-color;

    &:hover {
      background: lighten($ui-base-lighter-color, 7%);
      text-decoration: none;
    }
  }
}

.notification__message {
  margin: 0 10px 0 68px;
  padding: 8px 0 0;
  cursor: default;
  color: $darker-text-color;
  font-size: 15px;
  line-height: 22px;
  position: relative;

  .fa {
    color: $highlight-text-color;
  }

  > span {
    display: inline;
    overflow: hidden;
    text-overflow: ellipsis;
  }
}

.notification__favourite-icon-wrapper {
  left: -26px;
  position: absolute;

  .star-icon {
    color: $gold-star;
  }
}

.star-icon.active {
  color: $gold-star;
}

.notification__display-name {
  color: inherit;
  font-weight: 500;
  text-decoration: none;

  &:hover {
    color: $primary-text-color;
    text-decoration: underline;
  }
}

.notification__relative_time {
  float: right;
}

.display-name {
  display: block;
  max-width: 100%;
  overflow: hidden;
  text-overflow: ellipsis;
  white-space: nowrap;
}

.display-name__html {
  font-weight: 500;
}

.display-name__account {
  font-size: 14px;
}

.status__relative-time,
.detailed-status__datetime {
  &:hover {
    text-decoration: underline;
  }
}

.image-loader {
  position: relative;
  width: 100%;
  height: 100%;
  display: flex;
  align-items: center;
  justify-content: center;
  flex-direction: column;

  .image-loader__preview-canvas {
    max-width: $media-modal-media-max-width;
    max-height: $media-modal-media-max-height;
    background: url('../images/void.png') repeat;
    object-fit: contain;
  }

  .loading-bar {
    position: relative;
  }

  &.image-loader--amorphous .image-loader__preview-canvas {
    display: none;
  }
}

.zoomable-image {
  position: relative;
  width: 100%;
  height: 100%;
  display: flex;
  align-items: center;
  justify-content: center;

  img {
    max-width: $media-modal-media-max-width;
    max-height: $media-modal-media-max-height;
    width: auto;
    height: auto;
    object-fit: contain;
  }
}

.navigation-bar {
  padding: 10px;
  display: flex;
  align-items: center;
  flex-shrink: 0;
  cursor: default;
  color: $darker-text-color;

  strong {
    color: $secondary-text-color;
  }

  a {
    color: inherit;
  }

  .permalink {
    text-decoration: none;
  }

  .navigation-bar__actions {
    position: relative;

    .icon-button.close {
      position: absolute;
      pointer-events: none;
      transform: scale(0.0, 1.0) translate(-100%, 0);
      opacity: 0;
    }

    .compose__action-bar .icon-button {
      pointer-events: auto;
      transform: scale(1.0, 1.0) translate(0, 0);
      opacity: 1;
    }
  }
}

.navigation-bar__profile {
  flex: 1 1 auto;
  margin-left: 8px;
  line-height: 20px;
  margin-top: -1px;
  overflow: hidden;
}

.navigation-bar__profile-account {
  display: block;
  font-weight: 500;
  overflow: hidden;
  text-overflow: ellipsis;
}

.navigation-bar__profile-edit {
  color: inherit;
  text-decoration: none;
}

.dropdown {
  display: inline-block;
}

.dropdown__content {
  display: none;
  position: absolute;
}

.dropdown-menu__separator {
  border-bottom: 1px solid darken($ui-secondary-color, 8%);
  margin: 5px 7px 6px;
  height: 0;
}

.dropdown-menu {
  background: $ui-secondary-color;
  padding: 4px 0;
  border-radius: 4px;
  box-shadow: 2px 4px 15px rgba($base-shadow-color, 0.4);
  z-index: 9999;

  ul {
    list-style: none;
  }

  &.left {
    transform-origin: 100% 50%;
  }

  &.top {
    transform-origin: 50% 100%;
  }

  &.bottom {
    transform-origin: 50% 0;
  }

  &.right {
    transform-origin: 0 50%;
  }
}

.dropdown-menu__arrow {
  position: absolute;
  width: 0;
  height: 0;
  border: 0 solid transparent;

  &.left {
    right: -5px;
    margin-top: -5px;
    border-width: 5px 0 5px 5px;
    border-left-color: $ui-secondary-color;
  }

  &.top {
    bottom: -5px;
    margin-left: -7px;
    border-width: 5px 7px 0;
    border-top-color: $ui-secondary-color;
  }

  &.bottom {
    top: -5px;
    margin-left: -7px;
    border-width: 0 7px 5px;
    border-bottom-color: $ui-secondary-color;
  }

  &.right {
    left: -5px;
    margin-top: -5px;
    border-width: 5px 5px 5px 0;
    border-right-color: $ui-secondary-color;
  }
}

.dropdown-menu__item {
  a {
    font-size: 13px;
    line-height: 18px;
    display: block;
    padding: 4px 14px;
    box-sizing: border-box;
    text-decoration: none;
    background: $ui-secondary-color;
    color: $inverted-text-color;
    overflow: hidden;
    text-overflow: ellipsis;
    white-space: nowrap;

    &:focus,
    &:hover,
    &:active {
      background: $ui-highlight-color;
      color: $secondary-text-color;
      outline: 0;
    }
  }
}

.dropdown--active .dropdown__content {
  display: block;
  line-height: 18px;
  max-width: 311px;
  right: 0;
  text-align: left;
  z-index: 9999;

  & > ul {
    list-style: none;
    background: $ui-secondary-color;
    padding: 4px 0;
    border-radius: 4px;
    box-shadow: 0 0 15px rgba($base-shadow-color, 0.4);
    min-width: 140px;
    position: relative;
  }

  &.dropdown__right {
    right: 0;
  }

  &.dropdown__left {
    & > ul {
      left: -98px;
    }
  }

  & > ul > li > a {
    font-size: 13px;
    line-height: 18px;
    display: block;
    padding: 4px 14px;
    box-sizing: border-box;
    text-decoration: none;
    background: $ui-secondary-color;
    color: $inverted-text-color;
    overflow: hidden;
    text-overflow: ellipsis;
    white-space: nowrap;

    &:focus {
      outline: 0;
    }

    &:hover {
      background: $ui-highlight-color;
      color: $secondary-text-color;
    }
  }
}

.dropdown__icon {
  vertical-align: middle;
}

.columns-area {
  display: flex;
  flex: 1 1 auto;
  flex-direction: row;
  justify-content: flex-start;
  overflow-x: auto;
  position: relative;

  &.unscrollable {
    overflow-x: hidden;
  }

  &__panels {
    display: flex;
    justify-content: center;
    width: 100%;
    height: 100%;

    &__pane {
      flex: 1 1 auto;
      height: 100%;
      overflow: hidden;
      pointer-events: none;
      display: flex;
      justify-content: flex-end;

      &--start {
        justify-content: flex-start;
      }

      &__inner {
        width: 285px;
        pointer-events: auto;
        height: 100%;
      }
    }

    &__main {
      box-sizing: border-box;
      width: 100%;
      max-width: 600px;
      display: flex;
      flex-direction: column;

      @media screen and (min-width: 360px) {
        padding: 0 10px;
      }
    }
  }
}

.react-swipeable-view-container {
  &,
  .columns-area,
  .drawer,
  .column {
    height: 100%;
  }
}

.react-swipeable-view-container > * {
  display: flex;
  align-items: center;
  justify-content: center;
  height: 100%;
}

.column {
  width: 350px;
  position: relative;
  box-sizing: border-box;
  display: flex;
  flex-direction: column;

  > .scrollable {
    background: $ui-base-color;
  }
}

.ui {
  flex: 0 0 auto;
  display: flex;
  flex-direction: column;
  width: 100%;
  height: 100%;
  background: darken($ui-base-color, 7%);
}

.drawer {
  width: 300px;
  box-sizing: border-box;
  display: flex;
  flex-direction: column;
  overflow-y: hidden;
}

.drawer__tab {
  display: block;
  flex: 1 1 auto;
  padding: 15px 5px 13px;
  color: $darker-text-color;
  text-decoration: none;
  text-align: center;
  font-size: 16px;
  border-bottom: 2px solid transparent;
}

.column,
.drawer {
  flex: 1 1 100%;
  overflow: hidden;
}

@media screen and (min-width: 631px) {
  .columns-area {
    padding: 0;
  }

  .column,
  .drawer {
    flex: 0 0 auto;
    padding: 10px;
    padding-left: 5px;
    padding-right: 5px;

    &:first-child {
      padding-left: 10px;
    }

    &:last-child {
      padding-right: 10px;
    }
  }

  .columns-area > div {
    .column,
    .drawer {
      padding-left: 5px;
      padding-right: 5px;
    }
  }
}

.tabs-bar {
  box-sizing: border-box;
  display: flex;
  background: lighten($ui-base-color, 8%);
  flex: 0 0 auto;
  overflow-y: auto;
}

.tabs-bar__link {
  display: block;
  flex: 1 1 auto;
  padding: 15px 10px;
  padding-bottom: 13px;
  color: $primary-text-color;
  text-decoration: none;
  text-align: center;
  font-size: 14px;
  font-weight: 500;
  border-bottom: 2px solid lighten($ui-base-color, 8%);
  transition: all 50ms linear;
  transition-property: border-bottom, background, color;

  .fa {
    font-weight: 400;
    font-size: 16px;
  }

  &.active {
    border-bottom: 2px solid $highlight-text-color;
    color: $highlight-text-color;
  }

  &:hover,
  &:focus,
  &:active {
    @media screen and (min-width: 631px) {
      background: lighten($ui-base-color, 14%);
      border-bottom-color: lighten($ui-base-color, 14%);
    }
  }

  span {
    margin-left: 5px;
    display: none;
  }
}

@media screen and (min-width: 600px) {
  .tabs-bar__link {
    span {
      display: inline;
    }
  }
}

.columns-area--mobile {
  flex-direction: column;
  width: 100%;
  margin: 0 auto;

  .column,
  .drawer {
    width: 100%;
    height: 100%;
    padding: 0;
  }

  .autosuggest-textarea__textarea {
    font-size: 16px;
  }

  .search__input {
    line-height: 18px;
    font-size: 16px;
    padding: 15px;
    padding-right: 30px;
  }

  .search__icon .fa {
    top: 15px;
  }

  @media screen and (min-width: 360px) {
    padding: 10px 0;
  }

  @media screen and (min-width: 630px) {
    .detailed-status {
      padding: 15px;

      .media-gallery,
      .video-player {
        margin-top: 15px;
      }
    }

    .account__header__bar {
      padding: 5px 10px;
    }

    .navigation-bar,
    .compose-form {
      padding: 15px;
    }

    .compose-form .compose-form__publish .compose-form__publish-button-wrapper {
      padding-top: 15px;
    }

    .status {
      padding: 15px 15px 15px (48px + 15px * 2);
      min-height: 48px + 2px;

      &__avatar {
        left: 15px;
        top: 17px;
      }

      &__content {
        padding-top: 5px;
      }

      &__prepend {
        margin-left: 48px + 15px * 2;
        padding-top: 15px;
      }

      &__prepend-icon-wrapper {
        left: -32px;
      }

      .media-gallery,
      &__action-bar,
      .video-player {
        margin-top: 10px;
      }
    }

    .account {
      padding: 15px 10px;
    }

    .notification {
      &__message {
        margin-left: 48px + 15px * 2;
        padding-top: 15px;
      }

      &__favourite-icon-wrapper {
        left: -32px;
      }

      .status {
        padding-top: 8px;
      }

      .account {
        padding-top: 8px;
      }

      .account__avatar-wrapper {
        margin-left: 17px;
        margin-right: 15px;
      }
    }
  }
}

.floating-action-button {
  position: fixed;
  display: flex;
  justify-content: center;
  align-items: center;
  width: 3.9375rem;
  height: 3.9375rem;
  bottom: 1.3125rem;
  right: 1.3125rem;
  background: darken($ui-highlight-color, 3%);
  color: $white;
  border-radius: 50%;
  font-size: 21px;
  line-height: 21px;
  text-decoration: none;
  box-shadow: 2px 3px 9px rgba($base-shadow-color, 0.4);

  &:hover,
  &:focus,
  &:active {
    background: lighten($ui-highlight-color, 7%);
  }
}

@media screen and (min-width: 360px) {
  .tabs-bar {
    margin: 10px auto;
    margin-bottom: 0;
    width: 100%;
  }

  .react-swipeable-view-container .columns-area--mobile {
    height: calc(100% - 20px) !important;
  }

  .getting-started__wrapper,
  .getting-started__trends,
  .search {
    margin-bottom: 10px;
  }
}

@media screen and (max-width: 600px + (285px * 1) + (10px * 1)) {
  .columns-area__panels__pane--compositional {
    display: none;
  }
}

@media screen and (min-width: 600px + (285px * 1) + (10px * 1)) {
  .floating-action-button,
  .tabs-bar__link.optional {
    display: none;
  }

  .search-page .search {
    display: none;
  }
}

@media screen and (max-width: 600px + (285px * 2) + (10px * 2)) {
  .columns-area__panels__pane--navigational {
    display: none;
  }
}

@media screen and (min-width: 600px + (285px * 2) + (10px * 2)) {
  .tabs-bar {
    display: none;
  }
}

.icon-with-badge {
  position: relative;

  &__badge {
    position: absolute;
    left: 9px;
    top: -13px;
    background: $ui-highlight-color;
    border: 2px solid lighten($ui-base-color, 8%);
    padding: 1px 6px;
    border-radius: 6px;
    font-size: 10px;
    font-weight: 500;
    line-height: 14px;
    color: $primary-text-color;
  }
}

.column-link--transparent .icon-with-badge__badge {
  border-color: darken($ui-base-color, 8%);
}

.compose-panel {
  width: 285px;
  margin-top: 10px;
  display: flex;
  flex-direction: column;
  height: 100%;

  .search__input {
    line-height: 18px;
    font-size: 16px;
    padding: 15px;
    padding-right: 30px;
  }

  .search__icon .fa {
    top: 15px;
  }

  .navigation-bar {
    padding-top: 20px;
    padding-bottom: 20px;
  }

  .flex-spacer {
    background: transparent;
    flex: 1 1 auto;
<<<<<<< HEAD
  }

  .compose-form {
    flex: 1;
    overflow-y: hidden;
    display: flex;
    flex-direction: column;
  }

  .autosuggest-input {
    padding-bottom: 11px;
  }

  .emoji-picker-dropdown {
    position: relative;
    top: 5px;
    left: 234px;
    z-index: 1;
    width: 0;
    height: 0;
  }

  .compose-form__autosuggest-wrapper {
    overflow-y: auto;
    background-color: $white;
    border-radius: 4px 4px 0 0;
  }

  .autosuggest-textarea__textarea {
    overflow-y: hidden;
=======
  }

  .compose-form {
    flex: 1;
    overflow-y: hidden;
    display: flex;
    flex-direction: column;
  }

  .autosuggest-input {
    padding-bottom: 11px;
  }

  .emoji-picker-dropdown {
    position: relative;
    top: 5px;
    left: 234px;
    z-index: 1;
    width: 0;
    height: 0;
  }

  .compose-form__autosuggest-wrapper {
    overflow-y: auto;
    background-color: white;
    border-radius: 4px 4px 0 0;
>>>>>>> f648389c
  }

  .compose-form__upload-thumbnail {
    height: 80px;
  }
}

.navigation-panel {
  margin-top: 10px;

  hr {
    border: 0;
    background: transparent;
    border-top: 1px solid lighten($ui-base-color, 4%);
    margin: 10px 0;
  }
}

.drawer__pager {
  box-sizing: border-box;
  padding: 0;
  flex-grow: 1;
  position: relative;
  overflow: hidden;
  display: flex;
}

.drawer__inner {
  position: absolute;
  top: 0;
  left: 0;
  background: lighten($ui-base-color, 13%);
  box-sizing: border-box;
  padding: 0;
  display: flex;
  flex-direction: column;
  overflow: hidden;
  overflow-y: auto;
  width: 100%;
  height: 100%;

  &.darker {
    background: $ui-base-color;
  }
}

.drawer__inner__mastodon {
  background: lighten($ui-base-color, 13%) url('data:image/svg+xml;utf8,<svg xmlns="http://www.w3.org/2000/svg" viewBox="0 0 234.80078 31.757813" width="234.80078" height="31.757812"><path d="M19.599609 0c-1.05 0-2.10039.375-2.90039 1.125L0 16.925781v14.832031h234.80078V17.025391l-16.5-15.900391c-1.6-1.5-4.20078-1.5-5.80078 0l-13.80078 13.099609c-1.6 1.5-4.19883 1.5-5.79883 0L179.09961 1.125c-1.6-1.5-4.19883-1.5-5.79883 0L159.5 14.224609c-1.6 1.5-4.20078 1.5-5.80078 0L139.90039 1.125c-1.6-1.5-4.20078-1.5-5.80078 0l-13.79883 13.099609c-1.6 1.5-4.20078 1.5-5.80078 0L100.69922 1.125c-1.600001-1.5-4.198829-1.5-5.798829 0l-13.59961 13.099609c-1.6 1.5-4.200781 1.5-5.800781 0L61.699219 1.125c-1.6-1.5-4.198828-1.5-5.798828 0L42.099609 14.224609c-1.6 1.5-4.198828 1.5-5.798828 0L22.5 1.125C21.7.375 20.649609 0 19.599609 0z" fill="#{hex-color($ui-base-color)}"/></svg>') no-repeat bottom / 100% auto;
  flex: 1;
  min-height: 47px;
  display: none;

  > img {
    display: block;
    object-fit: contain;
    object-position: bottom left;
    width: 100%;
    height: 100%;
    pointer-events: none;
    user-drag: none;
    user-select: none;
  }

  @media screen and (min-height: 640px) {
    display: block;
  }
}

.pseudo-drawer {
  background: lighten($ui-base-color, 13%);
  font-size: 13px;
  text-align: left;
}

.drawer__header {
  flex: 0 0 auto;
  font-size: 16px;
  background: lighten($ui-base-color, 8%);
  margin-bottom: 10px;
  display: flex;
  flex-direction: row;

  a {
    transition: background 100ms ease-in;

    &:hover {
      background: lighten($ui-base-color, 3%);
      transition: background 200ms ease-out;
    }
  }
}

.scrollable {
  overflow-y: scroll;
  overflow-x: hidden;
  flex: 1 1 auto;
  -webkit-overflow-scrolling: touch;
  will-change: transform; // improves perf in mobile Chrome

  &.optionally-scrollable {
    overflow-y: auto;
  }

  @supports(display: grid) { // hack to fix Chrome <57
    contain: strict;
  }

  &--flex {
    display: flex;
    flex-direction: column;
  }

  &__append {
    flex: 1 1 auto;
    position: relative;
    min-height: 120px;
  }
}

.scrollable.fullscreen {
  @supports(display: grid) { // hack to fix Chrome <57
    contain: none;
  }
}

.column-back-button {
  background: lighten($ui-base-color, 4%);
  color: $highlight-text-color;
  cursor: pointer;
  flex: 0 0 auto;
  font-size: 16px;
  line-height: inherit;
  border: 0;
  text-align: unset;
  padding: 15px;
  margin: 0;
  z-index: 3;
  outline: 0;

  &:hover {
    text-decoration: underline;
  }
}

.column-header__back-button {
  background: lighten($ui-base-color, 4%);
  border: 0;
  font-family: inherit;
  color: $highlight-text-color;
  cursor: pointer;
  white-space: nowrap;
  font-size: 16px;
  padding: 0 5px 0 0;
  z-index: 3;

  &:hover {
    text-decoration: underline;
  }

  &:last-child {
    padding: 0 15px 0 0;
  }
}

.column-back-button__icon {
  display: inline-block;
  margin-right: 5px;
}

.column-back-button--slim {
  position: relative;
}

.column-back-button--slim-button {
  cursor: pointer;
  flex: 0 0 auto;
  font-size: 16px;
  padding: 15px;
  position: absolute;
  right: 0;
  top: -48px;
}

.react-toggle {
  display: inline-block;
  position: relative;
  cursor: pointer;
  background-color: transparent;
  border: 0;
  padding: 0;
  user-select: none;
  -webkit-tap-highlight-color: rgba($base-overlay-background, 0);
  -webkit-tap-highlight-color: transparent;
}

.react-toggle-screenreader-only {
  border: 0;
  clip: rect(0 0 0 0);
  height: 1px;
  margin: -1px;
  overflow: hidden;
  padding: 0;
  position: absolute;
  width: 1px;
}

.react-toggle--disabled {
  cursor: not-allowed;
  opacity: 0.5;
  transition: opacity 0.25s;
}

.react-toggle-track {
  width: 50px;
  height: 24px;
  padding: 0;
  border-radius: 30px;
  background-color: $ui-base-color;
  transition: background-color 0.2s ease;
}

.react-toggle:hover:not(.react-toggle--disabled) .react-toggle-track {
  background-color: darken($ui-base-color, 10%);
}

.react-toggle--checked .react-toggle-track {
  background-color: $ui-highlight-color;
}

.react-toggle--checked:hover:not(.react-toggle--disabled) .react-toggle-track {
  background-color: lighten($ui-highlight-color, 10%);
}

.react-toggle-track-check {
  position: absolute;
  width: 14px;
  height: 10px;
  top: 0;
  bottom: 0;
  margin-top: auto;
  margin-bottom: auto;
  line-height: 0;
  left: 8px;
  opacity: 0;
  transition: opacity 0.25s ease;
}

.react-toggle--checked .react-toggle-track-check {
  opacity: 1;
  transition: opacity 0.25s ease;
}

.react-toggle-track-x {
  position: absolute;
  width: 10px;
  height: 10px;
  top: 0;
  bottom: 0;
  margin-top: auto;
  margin-bottom: auto;
  line-height: 0;
  right: 10px;
  opacity: 1;
  transition: opacity 0.25s ease;
}

.react-toggle--checked .react-toggle-track-x {
  opacity: 0;
}

.react-toggle-thumb {
  position: absolute;
  top: 1px;
  left: 1px;
  width: 22px;
  height: 22px;
  border: 1px solid $ui-base-color;
  border-radius: 50%;
  background-color: darken($simple-background-color, 2%);
  box-sizing: border-box;
  transition: all 0.25s ease;
  transition-property: border-color, left;
}

.react-toggle--checked .react-toggle-thumb {
  left: 27px;
  border-color: $ui-highlight-color;
}

.column-link {
  background: lighten($ui-base-color, 8%);
  color: $primary-text-color;
  display: block;
  font-size: 16px;
  padding: 15px;
  text-decoration: none;

  &:hover,
  &:focus,
  &:active {
    background: lighten($ui-base-color, 11%);
  }

  &:focus {
    outline: 0;
  }

  &--transparent {
    background: transparent;
    color: $ui-secondary-color;

    &:hover,
    &:focus,
    &:active {
      background: transparent;
      color: $primary-text-color;
    }

    &.active {
      color: $ui-highlight-color;
    }
  }
}

.column-link__icon {
  display: inline-block;
  margin-right: 5px;
}

.column-link__badge {
  display: inline-block;
  border-radius: 4px;
  font-size: 12px;
  line-height: 19px;
  font-weight: 500;
  background: $ui-base-color;
  padding: 4px 8px;
  margin: -6px 10px;
}

.column-subheading {
  background: $ui-base-color;
  color: $dark-text-color;
  padding: 8px 20px;
  font-size: 12px;
  font-weight: 500;
  text-transform: uppercase;
  cursor: default;
}

.getting-started__wrapper,
.getting-started,
.flex-spacer {
  background: $ui-base-color;
}

.getting-started__wrapper {
  flex: 0 0 auto;
}

.flex-spacer {
  flex: 1 1 auto;
}

.getting-started {
  color: $dark-text-color;
  overflow: auto;

  &__footer {
    flex: 0 0 auto;
    padding: 10px;
    padding-top: 20px;

    ul {
      margin-bottom: 10px;
    }

    ul li {
      display: inline;
    }

    p {
      color: $dark-text-color;
      font-size: 13px;
      margin-bottom: 20px;

      a {
        color: $dark-text-color;
        text-decoration: underline;
      }
    }

    a {
      text-decoration: none;
      color: $darker-text-color;

      &:hover,
      &:focus,
      &:active {
        text-decoration: underline;
      }
    }
  }

  &__trends {
    background: $ui-base-color;
    flex: 0 1 auto;

    @media screen and (max-height: 810px) {
      .trends__item:nth-child(3) {
        display: none;
      }
    }

    @media screen and (max-height: 720px) {
      .trends__item:nth-child(2) {
        display: none;
      }
    }

    @media screen and (max-height: 670px) {
      display: none;
    }
  }

  &__scrollable {
    max-height: 100%;
    overflow-y: auto;
  }
}

.keyboard-shortcuts {
  padding: 8px 0 0;
  overflow: hidden;

  thead {
    position: absolute;
    left: -9999px;
  }

  td {
    padding: 0 10px 8px;
  }

  kbd {
    display: inline-block;
    padding: 3px 5px;
    background-color: lighten($ui-base-color, 8%);
    border: 1px solid darken($ui-base-color, 4%);
  }
}

.setting-text {
  color: $darker-text-color;
  background: transparent;
  border: none;
  border-bottom: 2px solid $ui-primary-color;
  box-sizing: border-box;
  display: block;
  font-family: inherit;
  margin-bottom: 10px;
  padding: 7px 0;
  width: 100%;

  &:focus,
  &:active {
    color: $primary-text-color;
    border-bottom-color: $highlight-text-color;
  }

  @media screen and (max-width: 600px) {
    font-size: 16px;
  }
}

.no-reduce-motion button.icon-button i.fa-retweet {
  background-position: 0 0;
  height: 19px;
  transition: background-position 0.9s steps(10);
  transition-duration: 0s;
  vertical-align: middle;
  width: 22px;

  &::before {
    display: none !important;
  }

}

.no-reduce-motion button.icon-button.active i.fa-retweet {
  transition-duration: 0.9s;
  background-position: 0 100%;
}

.reduce-motion button.icon-button i.fa-retweet {
  color: $action-button-color;
  transition: color 100ms ease-in;
}

.reduce-motion button.icon-button.active i.fa-retweet {
  color: $highlight-text-color;
}

.status-card {
  display: flex;
  font-size: 14px;
  border: 1px solid lighten($ui-base-color, 8%);
  border-radius: 4px;
  color: $dark-text-color;
  margin-top: 14px;
  text-decoration: none;
  overflow: hidden;

  &__actions {
    bottom: 0;
    left: 0;
    position: absolute;
    right: 0;
    top: 0;
    display: flex;
    justify-content: center;
    align-items: center;

    & > div {
      background: rgba($base-shadow-color, 0.6);
      border-radius: 8px;
      padding: 12px 9px;
      flex: 0 0 auto;
      display: flex;
      justify-content: center;
      align-items: center;
    }

    button,
    a {
      display: inline;
      color: $secondary-text-color;
      background: transparent;
      border: 0;
      padding: 0 8px;
      text-decoration: none;
      font-size: 18px;
      line-height: 18px;

      &:hover,
      &:active,
      &:focus {
        color: $primary-text-color;
      }
    }

    a {
      font-size: 19px;
      position: relative;
      bottom: -1px;
    }
  }
}

a.status-card {
  cursor: pointer;

  &:hover {
    background: lighten($ui-base-color, 8%);
  }
}

.status-card-photo {
  cursor: zoom-in;
  display: block;
  text-decoration: none;
  width: 100%;
  height: auto;
  margin: 0;
}

.status-card-video {
  iframe {
    width: 100%;
    height: 100%;
  }
}

.status-card__title {
  display: block;
  font-weight: 500;
  margin-bottom: 5px;
  color: $darker-text-color;
  overflow: hidden;
  text-overflow: ellipsis;
  white-space: nowrap;
  text-decoration: none;
}

.status-card__content {
  flex: 1 1 auto;
  overflow: hidden;
  padding: 14px 14px 14px 8px;
}

.status-card__description {
  color: $darker-text-color;
}

.status-card__host {
  display: block;
  margin-top: 5px;
  font-size: 13px;
  overflow: hidden;
  text-overflow: ellipsis;
  white-space: nowrap;
}

.status-card__image {
  flex: 0 0 100px;
  background: lighten($ui-base-color, 8%);
  position: relative;

  & > .fa {
    font-size: 21px;
    position: absolute;
    transform-origin: 50% 50%;
    top: 50%;
    left: 50%;
    transform: translate(-50%, -50%);
  }
}

.status-card.horizontal {
  display: block;

  .status-card__image {
    width: 100%;
  }

  .status-card__image-image {
    border-radius: 4px 4px 0 0;
  }

  .status-card__title {
    white-space: inherit;
  }
}

.status-card.compact {
  border-color: lighten($ui-base-color, 4%);

  &.interactive {
    border: 0;
  }

  .status-card__content {
    padding: 8px;
    padding-top: 10px;
  }

  .status-card__title {
    white-space: nowrap;
  }

  .status-card__image {
    flex: 0 0 60px;
  }
}

a.status-card.compact:hover {
  background-color: lighten($ui-base-color, 4%);
}

.status-card__image-image {
  border-radius: 4px 0 0 4px;
  display: block;
  margin: 0;
  width: 100%;
  height: 100%;
  object-fit: cover;
  background-size: cover;
  background-position: center center;
}

.load-more {
  display: block;
  color: $dark-text-color;
  background-color: transparent;
  border: 0;
  font-size: inherit;
  text-align: center;
  line-height: inherit;
  margin: 0;
  padding: 15px;
  box-sizing: border-box;
  width: 100%;
  clear: both;
  text-decoration: none;

  &:hover {
    background: lighten($ui-base-color, 2%);
  }
}

.load-gap {
  border-bottom: 1px solid lighten($ui-base-color, 8%);
}

.regeneration-indicator {
  text-align: center;
  font-size: 16px;
  font-weight: 500;
  color: $dark-text-color;
  background: $ui-base-color;
  cursor: default;
  display: flex;
  flex: 1 1 auto;
  align-items: center;
  justify-content: center;
  padding: 20px;

  & > div {
    width: 100%;
    background: transparent;
    padding-top: 0;
  }

  &__figure {
    background: url('../images/elephant_ui_working.svg') no-repeat center 0;
    width: 100%;
    height: 160px;
    background-size: contain;
    position: absolute;
    top: 50%;
    left: 50%;
    transform: translate(-50%, -50%);
  }

  &.missing-indicator {
    padding-top: 20px + 48px;

    .regeneration-indicator__figure {
      background-image: url('../images/elephant_ui_disappointed.svg');
    }
  }

  &__label {
    margin-top: 200px;

    strong {
      display: block;
      margin-bottom: 10px;
      color: $dark-text-color;
    }

    span {
      font-size: 15px;
      font-weight: 400;
    }
  }
}

.column-header__wrapper {
  position: relative;
  flex: 0 0 auto;

  &.active {
    &::before {
      display: block;
      content: "";
      position: absolute;
      top: 35px;
      left: 0;
      right: 0;
      margin: 0 auto;
      width: 60%;
      pointer-events: none;
      height: 28px;
      z-index: 1;
      background: radial-gradient(ellipse, rgba($ui-highlight-color, 0.23) 0%, rgba($ui-highlight-color, 0) 60%);
    }
  }
}

.column-header {
  display: flex;
  font-size: 16px;
  background: lighten($ui-base-color, 4%);
  flex: 0 0 auto;
  cursor: pointer;
  position: relative;
  z-index: 2;
  outline: 0;
  overflow: hidden;

  & > button {
    margin: 0;
    border: none;
    padding: 15px 0 15px 15px;
    color: inherit;
    background: transparent;
    font: inherit;
    text-align: left;
    text-overflow: ellipsis;
    overflow: hidden;
    white-space: nowrap;
    flex: 1;
  }

  & > .column-header__back-button {
    color: $highlight-text-color;
  }

  &.active {
    box-shadow: 0 1px 0 rgba($highlight-text-color, 0.3);

    .column-header__icon {
      color: $highlight-text-color;
      text-shadow: 0 0 10px rgba($highlight-text-color, 0.4);
    }
  }

  &:focus,
  &:active {
    outline: 0;
  }
}

.column-header__buttons {
  height: 48px;
  display: flex;
}

.column-header__links .text-btn {
  margin-right: 10px;
}

.column-header__button {
  background: lighten($ui-base-color, 4%);
  border: 0;
  color: $darker-text-color;
  cursor: pointer;
  font-size: 16px;
  padding: 0 15px;

  &:hover {
    color: lighten($darker-text-color, 7%);
  }

  &.active {
    color: $primary-text-color;
    background: lighten($ui-base-color, 8%);

    &:hover {
      color: $primary-text-color;
      background: lighten($ui-base-color, 8%);
    }
  }
}

.column-header__collapsible {
  max-height: 70vh;
  overflow: hidden;
  overflow-y: auto;
  color: $darker-text-color;
  transition: max-height 150ms ease-in-out, opacity 300ms linear;
  opacity: 1;

  &.collapsed {
    max-height: 0;
    opacity: 0.5;
  }

  &.animating {
    overflow-y: hidden;
  }

  hr {
    height: 0;
    background: transparent;
    border: 0;
    border-top: 1px solid lighten($ui-base-color, 12%);
    margin: 10px 0;
  }
}

.column-header__collapsible-inner {
  background: lighten($ui-base-color, 8%);
  padding: 15px;
}

.column-header__setting-btn {
  &:hover {
    color: $darker-text-color;
    text-decoration: underline;
  }
}

.column-header__setting-arrows {
  float: right;

  .column-header__setting-btn {
    padding: 0 10px;

    &:last-child {
      padding-right: 0;
    }
  }
}

.text-btn {
  display: inline-block;
  padding: 0;
  font-family: inherit;
  font-size: inherit;
  color: inherit;
  border: 0;
  background: transparent;
  cursor: pointer;
}

.column-header__icon {
  display: inline-block;
  margin-right: 5px;
}

.loading-indicator {
  color: $dark-text-color;
  font-size: 12px;
  font-weight: 400;
  text-transform: uppercase;
  overflow: visible;
  position: absolute;
  top: 50%;
  left: 50%;
  transform: translate(-50%, -50%);

  span {
    display: block;
    float: left;
    margin-left: 50%;
    transform: translateX(-50%);
    margin: 82px 0 0 50%;
    white-space: nowrap;
  }
}

.loading-indicator__figure {
  position: absolute;
  top: 50%;
  left: 50%;
  transform: translate(-50%, -50%);
  width: 42px;
  height: 42px;
  box-sizing: border-box;
  background-color: transparent;
  border: 0 solid lighten($ui-base-color, 26%);
  border-width: 6px;
  border-radius: 50%;
}

.no-reduce-motion .loading-indicator span {
  animation: loader-label 1.15s infinite cubic-bezier(0.215, 0.610, 0.355, 1.000);
}

.no-reduce-motion .loading-indicator__figure {
  animation: loader-figure 1.15s infinite cubic-bezier(0.215, 0.610, 0.355, 1.000);
}

@keyframes loader-figure {
  0% {
    width: 0;
    height: 0;
    background-color: lighten($ui-base-color, 26%);
  }

  29% {
    background-color: lighten($ui-base-color, 26%);
  }

  30% {
    width: 42px;
    height: 42px;
    background-color: transparent;
    border-width: 21px;
    opacity: 1;
  }

  100% {
    width: 42px;
    height: 42px;
    border-width: 0;
    opacity: 0;
    background-color: transparent;
  }
}

@keyframes loader-label {
  0% { opacity: 0.25; }
  30% { opacity: 1; }
  100% { opacity: 0.25; }
}

.video-error-cover {
  align-items: center;
  background: $base-overlay-background;
  color: $primary-text-color;
  cursor: pointer;
  display: flex;
  flex-direction: column;
  height: 100%;
  justify-content: center;
  margin-top: 8px;
  position: relative;
  text-align: center;
  z-index: 100;
}

.media-spoiler {
  background: $base-overlay-background;
  color: $darker-text-color;
  border: 0;
  padding: 0;
  width: 100%;
  height: 100%;
  border-radius: 4px;
  appearance: none;

  &:hover,
  &:active,
  &:focus {
    padding: 0;
    color: lighten($darker-text-color, 8%);
  }
}

.media-spoiler__warning {
  display: block;
  font-size: 14px;
}

.media-spoiler__trigger {
  display: block;
  font-size: 11px;
  font-weight: 700;
}

.spoiler-button {
  top: 0;
  left: 0;
  width: 100%;
  height: 100%;
  position: absolute;
  z-index: 100;

  &--minified {
    display: block;
    left: 4px;
    top: 4px;
    width: auto;
    height: auto;
  }

  &--hidden {
    display: none;
  }

  &__overlay {
    display: block;
    background: transparent;
    width: 100%;
    height: 100%;
    border: 0;

    &__label {
      display: inline-block;
      background: rgba($base-overlay-background, 0.5);
      border-radius: 8px;
      padding: 8px 12px;
      color: $primary-text-color;
      font-weight: 500;
      font-size: 14px;
    }

    &:hover,
    &:focus,
    &:active {
      .spoiler-button__overlay__label {
        background: rgba($base-overlay-background, 0.8);
      }
    }
  }
}

.modal-container--preloader {
  background: lighten($ui-base-color, 8%);
}

.account--panel {
  background: lighten($ui-base-color, 4%);
  border-top: 1px solid lighten($ui-base-color, 8%);
  border-bottom: 1px solid lighten($ui-base-color, 8%);
  display: flex;
  flex-direction: row;
  padding: 10px 0;
}

.account--panel__button,
.detailed-status__button {
  flex: 1 1 auto;
  text-align: center;
}

.column-settings__outer {
  background: lighten($ui-base-color, 8%);
  padding: 15px;
}

.column-settings__section {
  color: $darker-text-color;
  cursor: default;
  display: block;
  font-weight: 500;
  margin-bottom: 10px;
}

.column-settings__hashtags {
  .column-settings__row {
    margin-bottom: 15px;
  }

  .column-select {
    &__control {
      @include search-input();
    }

    &__placeholder {
      color: $dark-text-color;
      padding-left: 2px;
      font-size: 12px;
    }

    &__value-container {
      padding-left: 6px;
    }

    &__multi-value {
      background: lighten($ui-base-color, 8%);

      &__remove {
        cursor: pointer;

        &:hover,
        &:active,
        &:focus {
          background: lighten($ui-base-color, 12%);
          color: lighten($darker-text-color, 4%);
        }
      }
    }

    &__multi-value__label,
    &__input {
      color: $darker-text-color;
    }

    &__clear-indicator,
    &__dropdown-indicator {
      cursor: pointer;
      transition: none;
      color: $dark-text-color;

      &:hover,
      &:active,
      &:focus {
        color: lighten($dark-text-color, 4%);
      }
    }

    &__indicator-separator {
      background-color: lighten($ui-base-color, 8%);
    }

    &__menu {
      @include search-popout();
      padding: 0;
      background: $ui-secondary-color;
    }

    &__menu-list {
      padding: 6px;
    }

    &__option {
      color: $inverted-text-color;
      border-radius: 4px;
      font-size: 14px;

      &--is-focused,
      &--is-selected {
        background: darken($ui-secondary-color, 10%);
      }
    }
  }
}

.column-settings__row {
  .text-btn {
    margin-bottom: 15px;
  }
}

.relationship-tag {
  color: $primary-text-color;
  margin-bottom: 4px;
  display: block;
  vertical-align: top;
  background-color: $base-overlay-background;
  text-transform: uppercase;
  font-size: 11px;
  font-weight: 500;
  padding: 4px;
  border-radius: 4px;
  opacity: 0.7;

  &:hover {
    opacity: 1;
  }
}

.setting-toggle {
  display: block;
  line-height: 24px;
}

.setting-toggle__label {
  color: $darker-text-color;
  display: inline-block;
  margin-bottom: 14px;
  margin-left: 8px;
  vertical-align: middle;
}

.empty-column-indicator,
.error-column {
  color: $dark-text-color;
  background: $ui-base-color;
  text-align: center;
  padding: 20px;
  font-size: 15px;
  font-weight: 400;
  cursor: default;
  display: flex;
  flex: 1 1 auto;
  align-items: center;
  justify-content: center;

  @supports(display: grid) { // hack to fix Chrome <57
    contain: strict;
  }

  & > span {
    max-width: 400px;
  }

  a {
    color: $highlight-text-color;
    text-decoration: none;

    &:hover {
      text-decoration: underline;
    }
  }
}

.error-column {
  flex-direction: column;
}

@keyframes heartbeat {
  from {
    transform: scale(1);
    animation-timing-function: ease-out;
  }

  10% {
    transform: scale(0.91);
    animation-timing-function: ease-in;
  }

  17% {
    transform: scale(0.98);
    animation-timing-function: ease-out;
  }

  33% {
    transform: scale(0.87);
    animation-timing-function: ease-in;
  }

  45% {
    transform: scale(1);
    animation-timing-function: ease-out;
  }
}

.no-reduce-motion .pulse-loading {
  transform-origin: center center;
  animation: heartbeat 1.5s ease-in-out infinite both;
}

@keyframes shake-bottom {
  0%,
  100% {
    transform: rotate(0deg);
    transform-origin: 50% 100%;
  }

  10% {
    transform: rotate(2deg);
  }

  20%,
  40%,
  60% {
    transform: rotate(-4deg);
  }

  30%,
  50%,
  70% {
    transform: rotate(4deg);
  }

  80% {
    transform: rotate(-2deg);
  }

  90% {
    transform: rotate(2deg);
  }
}

.no-reduce-motion .shake-bottom {
  transform-origin: 50% 100%;
  animation: shake-bottom 0.8s cubic-bezier(0.455, 0.030, 0.515, 0.955) 2s 2 both;
}

.emoji-picker-dropdown__menu {
  background: $simple-background-color;
  position: absolute;
  box-shadow: 4px 4px 6px rgba($base-shadow-color, 0.4);
  border-radius: 4px;
  margin-top: 5px;
  z-index: 2;

  .emoji-mart-scroll {
    transition: opacity 200ms ease;
  }

  &.selecting .emoji-mart-scroll {
    opacity: 0.5;
  }
}

.emoji-picker-dropdown__modifiers {
  position: absolute;
  top: 60px;
  right: 11px;
  cursor: pointer;
}

.emoji-picker-dropdown__modifiers__menu {
  position: absolute;
  z-index: 4;
  top: -4px;
  left: -8px;
  background: $simple-background-color;
  border-radius: 4px;
  box-shadow: 1px 2px 6px rgba($base-shadow-color, 0.2);
  overflow: hidden;

  button {
    display: block;
    cursor: pointer;
    border: 0;
    padding: 4px 8px;
    background: transparent;

    &:hover,
    &:focus,
    &:active {
      background: rgba($ui-secondary-color, 0.4);
    }
  }

  .emoji-mart-emoji {
    height: 22px;
  }
}

.emoji-mart-emoji {
  span {
    background-repeat: no-repeat;
  }
}

.upload-area {
  align-items: center;
  background: rgba($base-overlay-background, 0.8);
  display: flex;
  height: 100%;
  justify-content: center;
  left: 0;
  opacity: 0;
  position: absolute;
  top: 0;
  visibility: hidden;
  width: 100%;
  z-index: 2000;

  * {
    pointer-events: none;
  }
}

.upload-area__drop {
  width: 320px;
  height: 160px;
  display: flex;
  box-sizing: border-box;
  position: relative;
  padding: 8px;
}

.upload-area__background {
  position: absolute;
  top: 0;
  right: 0;
  bottom: 0;
  left: 0;
  z-index: -1;
  border-radius: 4px;
  background: $ui-base-color;
  box-shadow: 0 0 5px rgba($base-shadow-color, 0.2);
}

.upload-area__content {
  flex: 1;
  display: flex;
  align-items: center;
  justify-content: center;
  color: $secondary-text-color;
  font-size: 18px;
  font-weight: 500;
  border: 2px dashed $ui-base-lighter-color;
  border-radius: 4px;
}

.upload-progress {
  padding: 10px;
  color: $lighter-text-color;
  overflow: hidden;
  display: flex;

  .fa {
    font-size: 34px;
    margin-right: 10px;
  }

  span {
    font-size: 12px;
    text-transform: uppercase;
    font-weight: 500;
    display: block;
  }
}

.upload-progess__message {
  flex: 1 1 auto;
}

.upload-progress__backdrop {
  width: 100%;
  height: 6px;
  border-radius: 6px;
  background: $ui-base-lighter-color;
  position: relative;
  margin-top: 5px;
}

.upload-progress__tracker {
  position: absolute;
  left: 0;
  top: 0;
  height: 6px;
  background: $ui-highlight-color;
  border-radius: 6px;
}

.emoji-button {
  display: block;
  font-size: 24px;
  line-height: 24px;
  margin-left: 2px;
  width: 24px;
  outline: 0;
  cursor: pointer;

  &:active,
  &:focus {
    outline: 0 !important;
  }

  img {
    filter: grayscale(100%);
    opacity: 0.8;
    display: block;
    margin: 0;
    width: 22px;
    height: 22px;
    margin-top: 2px;
  }

  &:hover,
  &:active,
  &:focus {
    img {
      opacity: 1;
      filter: none;
    }
  }
}

.dropdown--active .emoji-button img {
  opacity: 1;
  filter: none;
}

.privacy-dropdown__dropdown {
  position: absolute;
  background: $simple-background-color;
  box-shadow: 2px 4px 15px rgba($base-shadow-color, 0.4);
  border-radius: 4px;
  margin-left: 40px;
  overflow: hidden;

  &.top {
    transform-origin: 50% 100%;
  }

  &.bottom {
    transform-origin: 50% 0;
  }
}

.privacy-dropdown__option {
  color: $inverted-text-color;
  padding: 10px;
  cursor: pointer;
  display: flex;

  &:hover,
  &.active {
    background: $ui-highlight-color;
    color: $primary-text-color;
    outline: 0;

    .privacy-dropdown__option__content {
      color: $primary-text-color;

      strong {
        color: $primary-text-color;
      }
    }
  }

  &.active:hover {
    background: lighten($ui-highlight-color, 4%);
  }
}

.privacy-dropdown__option__icon {
  display: flex;
  align-items: center;
  justify-content: center;
  margin-right: 10px;
}

.privacy-dropdown__option__content {
  flex: 1 1 auto;
  color: $lighter-text-color;

  strong {
    font-weight: 500;
    display: block;
    color: $inverted-text-color;

    @each $lang in $cjk-langs {
      &:lang(#{$lang}) {
        font-weight: 700;
      }
    }
  }
}

.privacy-dropdown.active {
  .privacy-dropdown__value {
    background: $simple-background-color;
    border-radius: 4px 4px 0 0;
    box-shadow: 0 -4px 4px rgba($base-shadow-color, 0.1);

    .icon-button {
      transition: none;
    }

    &.active {
      background: $ui-highlight-color;

      .icon-button {
        color: $primary-text-color;
      }
    }
  }

  &.top .privacy-dropdown__value {
    border-radius: 0 0 4px 4px;
  }

  .privacy-dropdown__dropdown {
    display: block;
    box-shadow: 2px 4px 6px rgba($base-shadow-color, 0.1);
  }
}

.search {
  position: relative;
}

.search__input {
  display: block;
  padding: 10px;
  padding-right: 30px;
  @include search-input();
}

.search__icon {
  &::-moz-focus-inner {
    border: 0;
  }

  &::-moz-focus-inner,
  &:focus {
    outline: 0 !important;
  }

  .fa {
    position: absolute;
    top: 10px;
    right: 10px;
    z-index: 2;
    display: inline-block;
    opacity: 0;
    transition: all 100ms linear;
    transition-property: transform, opacity;
    font-size: 18px;
    width: 18px;
    height: 18px;
    color: $secondary-text-color;
    cursor: default;
    pointer-events: none;

    &.active {
      pointer-events: auto;
      opacity: 0.3;
    }
  }

  .fa-search {
    transform: rotate(90deg);

    &.active {
      pointer-events: none;
      transform: rotate(0deg);
    }
  }

  .fa-times-circle {
    top: 11px;
    transform: rotate(0deg);
    color: $action-button-color;
    cursor: pointer;

    &.active {
      transform: rotate(90deg);
    }

    &:hover {
      color: lighten($action-button-color, 7%);
    }
  }
}

.search-results__header {
  color: $dark-text-color;
  background: lighten($ui-base-color, 2%);
  padding: 15px;
  font-weight: 500;
  font-size: 16px;
  cursor: default;

  .fa {
    display: inline-block;
    margin-right: 5px;
  }
}

.search-results__section {
  margin-bottom: 5px;

  h5 {
    background: darken($ui-base-color, 4%);
    border-bottom: 1px solid lighten($ui-base-color, 8%);
    cursor: default;
    display: flex;
    padding: 15px;
    font-weight: 500;
    font-size: 16px;
    color: $dark-text-color;

    .fa {
      display: inline-block;
      margin-right: 5px;
    }
  }

  .account:last-child,
  & > div:last-child .status {
    border-bottom: 0;
  }
}

.search-results__hashtag {
  display: block;
  padding: 10px;
  color: $secondary-text-color;
  text-decoration: none;

  &:hover,
  &:active,
  &:focus {
    color: lighten($secondary-text-color, 4%);
    text-decoration: underline;
  }
}

.modal-root {
  position: relative;
  transition: opacity 0.3s linear;
  will-change: opacity;
  z-index: 9999;
}

.modal-root__overlay {
  position: fixed;
  top: 0;
  left: 0;
  right: 0;
  bottom: 0;
  background: rgba($base-overlay-background, 0.7);
}

.modal-root__container {
  position: fixed;
  top: 0;
  left: 0;
  width: 100%;
  height: 100%;
  display: flex;
  flex-direction: column;
  align-items: center;
  justify-content: center;
  align-content: space-around;
  z-index: 9999;
  pointer-events: none;
  user-select: none;
}

.modal-root__modal {
  pointer-events: auto;
  display: flex;
  z-index: 9999;
}

.video-modal {
  max-width: 100vw;
  max-height: 100vh;
  position: relative;
}

.media-modal {
  width: 100%;
  height: 100%;
  position: relative;

  .extended-video-player {
    width: 100%;
    height: 100%;
    display: flex;
    align-items: center;
    justify-content: center;

    video {
      max-width: $media-modal-media-max-width;
      max-height: $media-modal-media-max-height;
    }
  }
}

.media-modal__closer {
  position: absolute;
  top: 0;
  left: 0;
  right: 0;
  bottom: 0;
}

.media-modal__navigation {
  position: absolute;
  top: 0;
  left: 0;
  right: 0;
  bottom: 0;
  pointer-events: none;
  transition: opacity 0.3s linear;
  will-change: opacity;

  * {
    pointer-events: auto;
  }

  &.media-modal__navigation--hidden {
    opacity: 0;

    * {
      pointer-events: none;
    }
  }
}

.media-modal__nav {
  background: rgba($base-overlay-background, 0.5);
  box-sizing: border-box;
  border: 0;
  color: $primary-text-color;
  cursor: pointer;
  display: flex;
  align-items: center;
  font-size: 24px;
  height: 20vmax;
  margin: auto 0;
  padding: 30px 15px;
  position: absolute;
  top: 0;
  bottom: 0;
}

.media-modal__nav--left {
  left: 0;
}

.media-modal__nav--right {
  right: 0;
}

.media-modal__pagination {
  width: 100%;
  text-align: center;
  position: absolute;
  left: 0;
  bottom: 20px;
  pointer-events: none;
}

.media-modal__meta {
  text-align: center;
  position: absolute;
  left: 0;
  bottom: 20px;
  width: 100%;
  pointer-events: none;

  &--shifted {
    bottom: 62px;
  }

  a {
    text-decoration: none;
    font-weight: 500;
    color: $ui-secondary-color;

    &:hover,
    &:focus,
    &:active {
      text-decoration: underline;
    }
  }
}

.media-modal__page-dot {
  display: inline-block;
}

.media-modal__button {
  background-color: $primary-text-color;
  height: 12px;
  width: 12px;
  border-radius: 6px;
  margin: 10px;
  padding: 0;
  border: 0;
  font-size: 0;
}

.media-modal__button--active {
  background-color: $highlight-text-color;
}

.media-modal__close {
  position: absolute;
  right: 8px;
  top: 8px;
  z-index: 100;
}

.onboarding-modal,
.error-modal,
.embed-modal {
  background: $ui-secondary-color;
  color: $inverted-text-color;
  border-radius: 8px;
  overflow: hidden;
  display: flex;
  flex-direction: column;
}

.error-modal__body {
  height: 80vh;
  width: 80vw;
  max-width: 520px;
  max-height: 420px;
  position: relative;

  & > div {
    position: absolute;
    top: 0;
    left: 0;
    width: 100%;
    height: 100%;
    box-sizing: border-box;
    padding: 25px;
    display: none;
    flex-direction: column;
    align-items: center;
    justify-content: center;
    display: flex;
    opacity: 0;
    user-select: text;
  }
}

.error-modal__body {
  display: flex;
  flex-direction: column;
  justify-content: center;
  align-items: center;
  text-align: center;
}

.onboarding-modal__paginator,
.error-modal__footer {
  flex: 0 0 auto;
  background: darken($ui-secondary-color, 8%);
  display: flex;
  padding: 25px;

  & > div {
    min-width: 33px;
  }

  .onboarding-modal__nav,
  .error-modal__nav {
    color: $lighter-text-color;
    border: 0;
    font-size: 14px;
    font-weight: 500;
    padding: 10px 25px;
    line-height: inherit;
    height: auto;
    margin: -10px;
    border-radius: 4px;
    background-color: transparent;

    &:hover,
    &:focus,
    &:active {
      color: darken($lighter-text-color, 4%);
      background-color: darken($ui-secondary-color, 16%);
    }

    &.onboarding-modal__done,
    &.onboarding-modal__next {
      color: $inverted-text-color;

      &:hover,
      &:focus,
      &:active {
        color: lighten($inverted-text-color, 4%);
      }
    }
  }
}

.error-modal__footer {
  justify-content: center;
}

.display-case {
  text-align: center;
  font-size: 15px;
  margin-bottom: 15px;

  &__label {
    font-weight: 500;
    color: $inverted-text-color;
    margin-bottom: 5px;
    text-transform: uppercase;
    font-size: 12px;
  }

  &__case {
    background: $ui-base-color;
    color: $secondary-text-color;
    font-weight: 500;
    padding: 10px;
    border-radius: 4px;
  }
}

.onboard-sliders {
  display: inline-block;
  max-width: 30px;
  max-height: auto;
  margin-left: 10px;
}

.boost-modal,
.confirmation-modal,
.report-modal,
.actions-modal,
.mute-modal {
  background: lighten($ui-secondary-color, 8%);
  color: $inverted-text-color;
  border-radius: 8px;
  overflow: hidden;
  max-width: 90vw;
  width: 480px;
  position: relative;
  flex-direction: column;

  .status__display-name {
    display: block;
    max-width: 100%;
    padding-right: 25px;
  }

  .status__avatar {
    height: 28px;
    left: 10px;
    position: absolute;
    top: 10px;
    width: 48px;
  }

  .status__content__spoiler-link {
    color: lighten($secondary-text-color, 8%);
  }
}

.actions-modal {
  .status {
    background: $white;
    border-bottom-color: $ui-secondary-color;
    padding-top: 10px;
    padding-bottom: 10px;
  }

  .dropdown-menu__separator {
    border-bottom-color: $ui-secondary-color;
  }
}

.boost-modal__container {
  overflow-x: scroll;
  padding: 10px;

  .status {
    user-select: text;
    border-bottom: 0;
  }
}

.boost-modal__action-bar,
.confirmation-modal__action-bar,
.mute-modal__action-bar {
  display: flex;
  justify-content: space-between;
  background: $ui-secondary-color;
  padding: 10px;
  line-height: 36px;

  & > div {
    flex: 1 1 auto;
    text-align: right;
    color: $lighter-text-color;
    padding-right: 10px;
  }

  .button {
    flex: 0 0 auto;
  }
}

.boost-modal__status-header {
  font-size: 15px;
}

.boost-modal__status-time {
  float: right;
  font-size: 14px;
}

.mute-modal {
  line-height: 24px;
}

.mute-modal .react-toggle {
  vertical-align: middle;
}

.report-modal {
  width: 90vw;
  max-width: 700px;
}

.report-modal__container {
  display: flex;
  border-top: 1px solid $ui-secondary-color;

  @media screen and (max-width: 480px) {
    flex-wrap: wrap;
    overflow-y: auto;
  }
}

.report-modal__statuses,
.report-modal__comment {
  box-sizing: border-box;
  width: 50%;

  @media screen and (max-width: 480px) {
    width: 100%;
  }
}

.report-modal__statuses {
  flex: 1 1 auto;
  min-height: 20vh;
  max-height: 80vh;
  overflow-y: auto;
  overflow-x: hidden;

  .status__content a {
    color: $highlight-text-color;
  }

  .status__content,
  .status__content p {
    color: $inverted-text-color;
  }

  @media screen and (max-width: 480px) {
    max-height: 10vh;
  }
}

.report-modal__comment {
  padding: 20px;
  border-right: 1px solid $ui-secondary-color;
  max-width: 320px;

  p {
    font-size: 14px;
    line-height: 20px;
    margin-bottom: 20px;
  }

  .setting-text {
    display: block;
    box-sizing: border-box;
    width: 100%;
    margin: 0;
    color: $inverted-text-color;
    background: $white;
    padding: 10px;
    font-family: inherit;
    font-size: 14px;
    resize: vertical;
    border: 0;
    outline: 0;
    border-radius: 4px;
    border: 1px solid $ui-secondary-color;
    margin-bottom: 20px;

    &:focus {
      border: 1px solid darken($ui-secondary-color, 8%);
    }
  }

  .setting-toggle {
    margin-top: 20px;
    margin-bottom: 24px;

    &__label {
      color: $inverted-text-color;
      font-size: 14px;
    }
  }

  @media screen and (max-width: 480px) {
    padding: 10px;
    max-width: 100%;
    order: 2;

    .setting-toggle {
      margin-bottom: 4px;
    }
  }
}

.actions-modal {
  .status {
    overflow-y: auto;
    max-height: 300px;
  }

  max-height: 80vh;
  max-width: 80vw;

  .actions-modal__item-label {
    font-weight: 500;
  }

  ul {
    overflow-y: auto;
    flex-shrink: 0;
    max-height: 80vh;

    &.with-status {
      max-height: calc(80vh - 75px);
    }

    li:empty {
      margin: 0;
    }

    li:not(:empty) {
      a {
        color: $inverted-text-color;
        display: flex;
        padding: 12px 16px;
        font-size: 15px;
        align-items: center;
        text-decoration: none;

        &,
        button {
          transition: none;
        }

        &.active,
        &:hover,
        &:active,
        &:focus {
          &,
          button {
            background: $ui-highlight-color;
            color: $primary-text-color;
          }
        }

        button:first-child {
          margin-right: 10px;
        }
      }
    }
  }
}

.confirmation-modal__action-bar,
.mute-modal__action-bar {
  .confirmation-modal__secondary-button,
  .confirmation-modal__cancel-button,
  .mute-modal__cancel-button {
    background-color: transparent;
    color: $lighter-text-color;
    font-size: 14px;
    font-weight: 500;

    &:hover,
    &:focus,
    &:active {
      color: darken($lighter-text-color, 4%);
    }
  }

  .confirmation-modal__secondary-button {
    flex-shrink: 1;
  }
}

.confirmation-modal__container,
.mute-modal__container,
.report-modal__target {
  padding: 30px;
  font-size: 16px;
  text-align: center;

  strong {
    font-weight: 500;

    @each $lang in $cjk-langs {
      &:lang(#{$lang}) {
        font-weight: 700;
      }
    }
  }
}

.report-modal__target {
  padding: 20px;

  .media-modal__close {
    top: 19px;
    right: 15px;
  }
}

.loading-bar {
  background-color: $highlight-text-color;
  height: 3px;
  position: absolute;
  top: 0;
  left: 0;
}

.media-gallery__gifv__label {
  display: block;
  position: absolute;
  color: $primary-text-color;
  background: rgba($base-overlay-background, 0.5);
  bottom: 6px;
  left: 6px;
  padding: 2px 6px;
  border-radius: 2px;
  font-size: 11px;
  font-weight: 600;
  z-index: 1;
  pointer-events: none;
  opacity: 0.9;
  transition: opacity 0.1s ease;
  line-height: 18px;
}

.media-gallery__gifv {
  &.autoplay {
    .media-gallery__gifv__label {
      display: none;
    }
  }

  &:hover {
    .media-gallery__gifv__label {
      opacity: 1;
    }
  }
}

.attachment-list {
  display: flex;
  font-size: 14px;
  border: 1px solid lighten($ui-base-color, 8%);
  border-radius: 4px;
  margin-top: 14px;
  overflow: hidden;

  &__icon {
    flex: 0 0 auto;
    color: $dark-text-color;
    padding: 8px 18px;
    cursor: default;
    border-right: 1px solid lighten($ui-base-color, 8%);
    display: flex;
    flex-direction: column;
    align-items: center;
    justify-content: center;
    font-size: 26px;

    .fa {
      display: block;
    }
  }

  &__list {
    list-style: none;
    padding: 4px 0;
    padding-left: 8px;
    display: flex;
    flex-direction: column;
    justify-content: center;

    li {
      display: block;
      padding: 4px 0;
    }

    a {
      text-decoration: none;
      color: $dark-text-color;
      font-weight: 500;

      &:hover {
        text-decoration: underline;
      }
    }
  }

  &.compact {
    border: 0;
    margin-top: 4px;

    .attachment-list__list {
      padding: 0;
      display: block;
    }

    .fa {
      color: $dark-text-color;
    }
  }
}

/* Media Gallery */
.media-gallery {
  box-sizing: border-box;
  margin-top: 8px;
  overflow: hidden;
  border-radius: 4px;
  position: relative;
  width: 100%;
}

.media-gallery__item {
  border: none;
  box-sizing: border-box;
  display: block;
  float: left;
  position: relative;
  border-radius: 4px;
  overflow: hidden;

  &.standalone {
    .media-gallery__item-gifv-thumbnail {
      transform: none;
      top: 0;
    }
  }
}

.media-gallery__item-thumbnail {
  cursor: zoom-in;
  display: block;
  text-decoration: none;
  color: $secondary-text-color;
  line-height: 0;
  position: relative;
  z-index: 1;

  &,
  img {
    height: 100%;
    width: 100%;
  }

  img {
    object-fit: cover;
  }
}

.media-gallery__preview {
  width: 100%;
  height: 100%;
  object-fit: cover;
  position: absolute;
  top: 0;
  left: 0;
  z-index: 0;
  background: $base-overlay-background;

  &--hidden {
    display: none;
  }
}

.media-gallery__gifv {
  height: 100%;
  overflow: hidden;
  position: relative;
  width: 100%;
}

.media-gallery__item-gifv-thumbnail {
  cursor: zoom-in;
  height: 100%;
  object-fit: cover;
  position: relative;
  top: 50%;
  transform: translateY(-50%);
  width: 100%;
  z-index: 1;
}

.media-gallery__item-thumbnail-label {
  clip: rect(1px 1px 1px 1px); /* IE6, IE7 */
  clip: rect(1px, 1px, 1px, 1px);
  overflow: hidden;
  position: absolute;
}
/* End Media Gallery */

/* Status Video Player */
.status__video-player {
  background: $base-overlay-background;
  box-sizing: border-box;
  cursor: default; /* May not be needed */
  margin-top: 8px;
  overflow: hidden;
  position: relative;
}

.status__video-player-video {
  height: 100%;
  object-fit: cover;
  position: relative;
  top: 50%;
  transform: translateY(-50%);
  width: 100%;
  z-index: 1;
}

.status__video-player-expand,
.status__video-player-mute {
  color: $primary-text-color;
  opacity: 0.8;
  position: absolute;
  right: 4px;
  text-shadow: 0 1px 1px $base-shadow-color, 1px 0 1px $base-shadow-color;
}

.status__video-player-spoiler {
  display: none;
  color: $primary-text-color;
  left: 4px;
  position: absolute;
  text-shadow: 0 1px 1px $base-shadow-color, 1px 0 1px $base-shadow-color;
  top: 4px;
  z-index: 100;

  &.status__video-player-spoiler--visible {
    display: block;
  }
}

.status__video-player-expand {
  bottom: 4px;
  z-index: 100;
}

.status__video-player-mute {
  top: 4px;
  z-index: 5;
}

.detailed,
.fullscreen {
  .video-player__volume__current,
  .video-player__volume::before {
    bottom: 27px;
  }

  .video-player__volume__handle {
    bottom: 23px;
  }

}

.video-player {
  overflow: hidden;
  position: relative;
  background: $base-shadow-color;
  max-width: 100%;
  border-radius: 4px;

  &:focus {
    outline: 0;
  }

  video {
    max-width: 100vw;
    max-height: 80vh;
    z-index: 1;
  }

  &.fullscreen {
    width: 100% !important;
    height: 100% !important;
    margin: 0;

    video {
      max-width: 100% !important;
      max-height: 100% !important;
      width: 100% !important;
      height: 100% !important;
    }
  }

  &.inline {
    video {
      object-fit: contain;
      position: relative;
      top: 50%;
      transform: translateY(-50%);
    }
  }

  &__controls {
    position: absolute;
    z-index: 2;
    bottom: 0;
    left: 0;
    right: 0;
    box-sizing: border-box;
    background: linear-gradient(0deg, rgba($base-shadow-color, 0.85) 0, rgba($base-shadow-color, 0.45) 60%, transparent);
    padding: 0 15px;
    opacity: 0;
    transition: opacity .1s ease;

    &.active {
      opacity: 1;
    }
  }

  &.inactive {
    video,
    .video-player__controls {
      visibility: hidden;
    }
  }

  &__spoiler {
    display: none;
    position: absolute;
    top: 0;
    left: 0;
    width: 100%;
    height: 100%;
    z-index: 4;
    border: 0;
    background: $base-overlay-background;
    color: $darker-text-color;
    transition: none;
    pointer-events: none;

    &.active {
      display: block;
      pointer-events: auto;

      &:hover,
      &:active,
      &:focus {
        color: lighten($darker-text-color, 7%);
      }
    }

    &__title {
      display: block;
      font-size: 14px;
    }

    &__subtitle {
      display: block;
      font-size: 11px;
      font-weight: 500;
    }
  }

  &__buttons-bar {
    display: flex;
    justify-content: space-between;
    padding-bottom: 10px;
  }

  &__buttons {
    font-size: 16px;
    white-space: nowrap;
    overflow: hidden;
    text-overflow: ellipsis;

    &.left {
      button {
        padding-left: 0;
      }
    }

    &.right {
      button {
        padding-right: 0;
      }
    }

    button {
      background: transparent;
      padding: 2px 10px;
      font-size: 16px;
      border: 0;
      color: rgba($white, 0.75);

      &:active,
      &:hover,
      &:focus {
        color: $white;
      }
    }
  }

  &__time-sep,
  &__time-total,
  &__time-current {
    font-size: 14px;
    font-weight: 500;
  }

  &__time-current {
    color: $white;
    margin-left: 60px;
  }

  &__time-sep {
    display: inline-block;
    margin: 0 6px;
  }

  &__time-sep,
  &__time-total {
    color: $white;
  }

  &__volume {
    cursor: pointer;
    height: 24px;
    display: inline;

    &::before {
      content: "";
      width: 50px;
      background: rgba($white, 0.35);
      border-radius: 4px;
      display: block;
      position: absolute;
      height: 4px;
      left: 70px;
      bottom: 20px;
    }

    &__current {
      display: block;
      position: absolute;
      height: 4px;
      border-radius: 4px;
      left: 70px;
      bottom: 20px;
      background: lighten($ui-highlight-color, 8%);
    }

    &__handle {
      position: absolute;
      z-index: 3;
      border-radius: 50%;
      width: 12px;
      height: 12px;
      bottom: 16px;
      left: 70px;
      transition: opacity .1s ease;
      background: lighten($ui-highlight-color, 8%);
      box-shadow: 1px 2px 6px rgba($base-shadow-color, 0.2);
      pointer-events: none;
    }
  }

  &__link {
    padding: 2px 10px;

    a {
      text-decoration: none;
      font-size: 14px;
      font-weight: 500;
      color: $white;

      &:hover,
      &:active,
      &:focus {
        text-decoration: underline;
      }
    }
  }

  &__seek {
    cursor: pointer;
    height: 24px;
    position: relative;

    &::before {
      content: "";
      width: 100%;
      background: rgba($white, 0.35);
      border-radius: 4px;
      display: block;
      position: absolute;
      height: 4px;
      top: 10px;
    }

    &__progress,
    &__buffer {
      display: block;
      position: absolute;
      height: 4px;
      border-radius: 4px;
      top: 10px;
      background: lighten($ui-highlight-color, 8%);
    }

    &__buffer {
      background: rgba($white, 0.2);
    }

    &__handle {
      position: absolute;
      z-index: 3;
      opacity: 0;
      border-radius: 50%;
      width: 12px;
      height: 12px;
      top: 6px;
      margin-left: -6px;
      transition: opacity .1s ease;
      background: lighten($ui-highlight-color, 8%);
      box-shadow: 1px 2px 6px rgba($base-shadow-color, 0.2);
      pointer-events: none;

      &.active {
        opacity: 1;
      }
    }

    &:hover {
      .video-player__seek__handle {
        opacity: 1;
      }
    }
  }

  &.detailed,
  &.fullscreen {
    .video-player__buttons {
      button {
        padding-top: 10px;
        padding-bottom: 10px;
      }
    }
  }
}

.media-spoiler-video {
  background-size: cover;
  background-repeat: no-repeat;
  background-position: center;
  cursor: pointer;
  margin-top: 8px;
  position: relative;
  border: 0;
  display: block;
}

.media-spoiler-video-play-icon {
  border-radius: 100px;
  color: rgba($primary-text-color, 0.8);
  font-size: 36px;
  left: 50%;
  padding: 5px;
  position: absolute;
  top: 50%;
  transform: translate(-50%, -50%);
}
/* End Video Player */

.account-gallery__container {
  display: flex;
  flex-wrap: wrap;
  padding: 4px 2px;
}

.account-gallery__item {
  border: none;
  box-sizing: border-box;
  display: block;
  position: relative;
  border-radius: 4px;
  overflow: hidden;
  margin: 2px;

  &__icons {
    position: absolute;
    top: 50%;
    left: 50%;
    transform: translate(-50%, -50%);
    font-size: 24px;
  }
}

.notification__filter-bar,
.account__section-headline {
  background: darken($ui-base-color, 4%);
  border-bottom: 1px solid lighten($ui-base-color, 8%);
  cursor: default;
  display: flex;
  flex-shrink: 0;

  button {
    background: darken($ui-base-color, 4%);
    border: 0;
    margin: 0;
  }

  button,
  a {
    display: block;
    flex: 1 1 auto;
    color: $darker-text-color;
    padding: 15px 0;
    font-size: 14px;
    font-weight: 500;
    text-align: center;
    text-decoration: none;
    position: relative;

    &.active {
      color: $secondary-text-color;

      &::before,
      &::after {
        display: block;
        content: "";
        position: absolute;
        bottom: 0;
        left: 50%;
        width: 0;
        height: 0;
        transform: translateX(-50%);
        border-style: solid;
        border-width: 0 10px 10px;
        border-color: transparent transparent lighten($ui-base-color, 8%);
      }

      &::after {
        bottom: -1px;
        border-color: transparent transparent $ui-base-color;
      }
    }
  }
}

::-webkit-scrollbar-thumb {
  border-radius: 0;
}

.search-popout {
  @include search-popout();
}

noscript {
  text-align: center;

  img {
    width: 200px;
    opacity: 0.5;
    animation: flicker 4s infinite;
  }

  div {
    font-size: 14px;
    margin: 30px auto;
    color: $secondary-text-color;
    max-width: 400px;

    a {
      color: $highlight-text-color;
      text-decoration: underline;

      &:hover {
        text-decoration: none;
      }
    }
  }
}

@keyframes flicker {
  0% { opacity: 1; }
  30% { opacity: 0.75; }
  100% { opacity: 1; }
}

@media screen and (max-width: 630px) and (max-height: 400px) {
  $duration: 400ms;
  $delay: 100ms;

  .tabs-bar,
  .search {
    will-change: margin-top;
    transition: margin-top $duration $delay;
  }

  .navigation-bar {
    will-change: padding-bottom;
    transition: padding-bottom $duration $delay;
  }

  .navigation-bar {
    & > a:first-child {
      will-change: margin-top, margin-left, margin-right, width;
      transition: margin-top $duration $delay, margin-left $duration ($duration + $delay), margin-right $duration ($duration + $delay);
    }

    & > .navigation-bar__profile-edit {
      will-change: margin-top;
      transition: margin-top $duration $delay;
    }

    .navigation-bar__actions {
      & > .icon-button.close {
        will-change: opacity transform;
        transition: opacity $duration * 0.5 $delay,
                    transform $duration $delay;
      }

      & > .compose__action-bar .icon-button {
        will-change: opacity transform;
        transition: opacity $duration * 0.5 $delay + $duration * 0.5,
                    transform $duration $delay;
      }
    }
  }

  .is-composing {
    .tabs-bar,
    .search {
      margin-top: -50px;
    }

    .navigation-bar {
      padding-bottom: 0;

      & > a:first-child {
        margin: -100px 10px 0 -50px;
      }

      .navigation-bar__profile {
        padding-top: 2px;
      }

      .navigation-bar__profile-edit {
        position: absolute;
        margin-top: -60px;
      }

      .navigation-bar__actions {
        .icon-button.close {
          pointer-events: auto;
          opacity: 1;
          transform: scale(1.0, 1.0) translate(0, 0);
          bottom: 5px;
        }

        .compose__action-bar .icon-button {
          pointer-events: none;
          opacity: 0;
          transform: scale(0.0, 1.0) translate(100%, 0);
        }
      }
    }
  }
}

.embed-modal {
  max-width: 80vw;
  max-height: 80vh;

  h4 {
    padding: 30px;
    font-weight: 500;
    font-size: 16px;
    text-align: center;
  }

  .embed-modal__container {
    padding: 10px;

    .hint {
      margin-bottom: 15px;
    }

    .embed-modal__html {
      outline: 0;
      box-sizing: border-box;
      display: block;
      width: 100%;
      border: none;
      padding: 10px;
      font-family: $font-monospace, monospace;
      background: $ui-base-color;
      color: $primary-text-color;
      font-size: 14px;
      margin: 0;
      margin-bottom: 15px;

      &::-moz-focus-inner {
        border: 0;
      }

      &::-moz-focus-inner,
      &:focus,
      &:active {
        outline: 0 !important;
      }

      &:focus {
        background: lighten($ui-base-color, 4%);
      }

      @media screen and (max-width: 600px) {
        font-size: 16px;
      }
    }

    .embed-modal__iframe {
      width: 400px;
      max-width: 100%;
      overflow: hidden;
      border: 0;
    }
  }
}

.account__moved-note {
  padding: 14px 10px;
  padding-bottom: 16px;
  background: lighten($ui-base-color, 4%);
  border-top: 1px solid lighten($ui-base-color, 8%);
  border-bottom: 1px solid lighten($ui-base-color, 8%);

  &__message {
    position: relative;
    margin-left: 58px;
    color: $dark-text-color;
    padding: 8px 0;
    padding-top: 0;
    padding-bottom: 4px;
    font-size: 14px;

    > span {
      display: block;
      overflow: hidden;
      text-overflow: ellipsis;
    }
  }

  &__icon-wrapper {
    left: -26px;
    position: absolute;
  }

  .detailed-status__display-avatar {
    position: relative;
  }

  .detailed-status__display-name {
    margin-bottom: 0;
  }
}

.column-inline-form {
  padding: 7px 15px;
  padding-right: 5px;
  display: flex;
  justify-content: flex-start;
  align-items: center;
  background: lighten($ui-base-color, 4%);

  label {
    flex: 1 1 auto;

    input {
      width: 100%;
      margin-bottom: 6px;

      &:focus {
        outline: 0;
      }
    }
  }

  .icon-button {
    flex: 0 0 auto;
    margin: 0 5px;
  }
}

.drawer__backdrop {
  cursor: pointer;
  position: absolute;
  top: 0;
  left: 0;
  width: 100%;
  height: 100%;
  background: rgba($base-overlay-background, 0.5);
}

.list-editor {
  background: $ui-base-color;
  flex-direction: column;
  border-radius: 8px;
  box-shadow: 2px 4px 15px rgba($base-shadow-color, 0.4);
  width: 380px;
  overflow: hidden;

  @media screen and (max-width: 420px) {
    width: 90%;
  }

  h4 {
    padding: 15px 0;
    background: lighten($ui-base-color, 13%);
    font-weight: 500;
    font-size: 16px;
    text-align: center;
    border-radius: 8px 8px 0 0;
  }

  .drawer__pager {
    height: 50vh;
  }

  .drawer__inner {
    border-radius: 0 0 8px 8px;

    &.backdrop {
      width: calc(100% - 60px);
      box-shadow: 2px 4px 15px rgba($base-shadow-color, 0.4);
      border-radius: 0 0 0 8px;
    }
  }

  &__accounts {
    overflow-y: auto;
  }

  .account__display-name {
    &:hover strong {
      text-decoration: none;
    }
  }

  .account__avatar {
    cursor: default;
  }

  .search {
    margin-bottom: 0;
  }
}

.list-adder {
  background: $ui-base-color;
  flex-direction: column;
  border-radius: 8px;
  box-shadow: 2px 4px 15px rgba($base-shadow-color, 0.4);
  width: 380px;
  overflow: hidden;

  @media screen and (max-width: 420px) {
    width: 90%;
  }

  &__account {
    background: lighten($ui-base-color, 13%);
  }

  &__lists {
    background: lighten($ui-base-color, 13%);
    height: 50vh;
    border-radius: 0 0 8px 8px;
    overflow-y: auto;
  }

  .list {
    padding: 10px;
    border-bottom: 1px solid lighten($ui-base-color, 8%);
  }

  .list__wrapper {
    display: flex;
  }

  .list__display-name {
    flex: 1 1 auto;
    overflow: hidden;
    text-decoration: none;
    font-size: 16px;
    padding: 10px;
  }
}

.focal-point-modal {
  max-width: 80vw;
  max-height: 80vh;
  position: relative;
}

.focal-point {
  position: relative;
  cursor: pointer;
  overflow: hidden;

  &.dragging {
    cursor: move;
  }

  img {
    max-width: 80vw;
    max-height: 80vh;
    width: auto;
    height: auto;
    margin: auto;
  }

  &__reticle {
    position: absolute;
    width: 100px;
    height: 100px;
    transform: translate(-50%, -50%);
    background: url('../images/reticle.png') no-repeat 0 0;
    border-radius: 50%;
    box-shadow: 0 0 0 9999em rgba($base-shadow-color, 0.35);
  }

  &__overlay {
    position: absolute;
    width: 100%;
    height: 100%;
    top: 0;
    left: 0;
  }
}

.account__header__content {
  color: $darker-text-color;
  font-size: 14px;
  font-weight: 400;
  overflow: hidden;
  word-break: normal;
  word-wrap: break-word;

  p {
    margin-bottom: 20px;

    &:last-child {
      margin-bottom: 0;
    }
  }

  a {
    color: inherit;
    text-decoration: underline;

    &:hover {
      text-decoration: none;
    }
  }
}

.account__header {
  overflow: hidden;

  &.inactive {
    opacity: 0.5;

    .account__header__image,
    .account__avatar {
      filter: grayscale(100%);
    }
  }

  &__info {
    position: absolute;
    top: 10px;
    left: 10px;
  }

  &__image {
    overflow: hidden;
    height: 145px;
    position: relative;
    background: darken($ui-base-color, 4%);

    img {
      object-fit: cover;
      display: block;
      width: 100%;
      height: 100%;
      margin: 0;
    }
  }

  &__bar {
    position: relative;
    background: lighten($ui-base-color, 4%);
    padding: 5px;
    border-bottom: 1px solid lighten($ui-base-color, 12%);

    .avatar {
      display: block;
      flex: 0 0 auto;
      width: 94px;
      margin-left: -2px;

      .account__avatar {
        background: darken($ui-base-color, 8%);
        border: 2px solid lighten($ui-base-color, 4%);
      }
    }
  }

  &__tabs {
    display: flex;
    align-items: flex-start;
    padding: 7px 5px;
    margin-top: -55px;

    &__buttons {
      display: flex;
      align-items: center;
      padding-top: 55px;
      overflow: hidden;

      .icon-button {
        border: 1px solid lighten($ui-base-color, 12%);
        border-radius: 4px;
        box-sizing: content-box;
        padding: 2px;
      }

      .button {
        margin: 0 8px;
      }
    }

    &__name {
      padding: 5px;

      .account-role {
        vertical-align: top;
      }

      .emojione {
        width: 22px;
        height: 22px;
      }

      h1 {
        font-size: 16px;
        line-height: 24px;
        color: $primary-text-color;
        font-weight: 500;
        overflow: hidden;
        white-space: nowrap;
        text-overflow: ellipsis;

        small {
          display: block;
          font-size: 14px;
          color: $darker-text-color;
          font-weight: 400;
          overflow: hidden;
          text-overflow: ellipsis;
        }
      }
    }

    .spacer {
      flex: 1 1 auto;
    }
  }

  &__bio {
    overflow: hidden;
    margin: 0 -5px;

    .account__header__content {
      padding: 20px 15px;
      padding-bottom: 5px;
      color: $primary-text-color;
    }

    .account__header__fields {
      margin: 0;
      border-top: 1px solid lighten($ui-base-color, 12%);

      a {
        color: lighten($ui-highlight-color, 8%);
      }

      dl:first-child .verified {
        border-radius: 0 4px 0 0;
      }

      .verified a {
        color: $valid-value-color;
      }
    }
  }

  &__extra {
    margin-top: 4px;

    &__links {
      font-size: 14px;
      color: $darker-text-color;

      a {
        display: inline-block;
        color: $darker-text-color;
        text-decoration: none;
        padding: 10px;
        padding-top: 20px;
        font-weight: 500;

        strong {
          font-weight: 700;
          color: $primary-text-color;
        }
      }
    }
  }
}

.trends {
  &__header {
    color: $dark-text-color;
    background: lighten($ui-base-color, 2%);
    border-bottom: 1px solid darken($ui-base-color, 4%);
    font-weight: 500;
    padding: 15px;
    font-size: 16px;
    cursor: default;

    .fa {
      display: inline-block;
      margin-right: 5px;
    }
  }

  &__item {
    display: flex;
    align-items: center;
    padding: 15px;
    border-bottom: 1px solid lighten($ui-base-color, 8%);

    &:last-child {
      border-bottom: 0;
    }

    &__name {
      flex: 1 1 auto;
      color: $dark-text-color;
      overflow: hidden;
      text-overflow: ellipsis;
      white-space: nowrap;

      strong {
        font-weight: 500;
      }

      a {
        color: $darker-text-color;
        text-decoration: none;
        font-size: 14px;
        font-weight: 500;
        display: block;
        overflow: hidden;
        text-overflow: ellipsis;
        white-space: nowrap;

        &:hover,
        &:focus,
        &:active {
          span {
            text-decoration: underline;
          }
        }
      }
    }

    &__current {
      flex: 0 0 auto;
      width: 100px;
      font-size: 24px;
      line-height: 36px;
      font-weight: 500;
      text-align: center;
      color: $secondary-text-color;
    }

    &__sparkline {
      flex: 0 0 auto;
      width: 50px;

      path {
        stroke: lighten($highlight-text-color, 6%) !important;
      }
    }
  }
}

.hashtag-temp {
  display: flex;
  align-items: center;
  border-top: 1px solid rgba($ui-base-color, 0.1);
  font-size: 12px;

  .hastag-temp__input {
    padding-left: 0;
    font-size: 12px;
    border-radius: 0 0 4px;
  }

  .fa-hashtag {
    color: rgba($ui-base-color, 0.7);
    padding-left: 5px;
  }
}

.layout-toggle {
  display: flex;
  padding: 5px;

  button {
    box-sizing: border-box;
    flex: 0 0 50%;
    background: transparent;
    padding: 5px;
    border: 0;
    position: relative;

    &:hover,
    &:focus,
    &:active {
      svg path:first-child {
        fill: lighten($ui-base-color, 16%);
      }
    }
  }

  svg {
    width: 100%;
    height: auto;

    path:first-child {
      fill: lighten($ui-base-color, 12%);
    }

    path:last-child {
      fill: darken($ui-base-color, 14%);
    }
  }

  &__active {
    color: $ui-highlight-color;
    position: absolute;
    top: 50%;
    left: 50%;
    transform: translate(-50%, -50%);
    background: lighten($ui-base-color, 12%);
    border-radius: 50%;
    padding: 0.35rem;
  }
}<|MERGE_RESOLUTION|>--- conflicted
+++ resolved
@@ -2325,7 +2325,6 @@
   .flex-spacer {
     background: transparent;
     flex: 1 1 auto;
-<<<<<<< HEAD
   }
 
   .compose-form {
@@ -2356,34 +2355,6 @@
 
   .autosuggest-textarea__textarea {
     overflow-y: hidden;
-=======
-  }
-
-  .compose-form {
-    flex: 1;
-    overflow-y: hidden;
-    display: flex;
-    flex-direction: column;
-  }
-
-  .autosuggest-input {
-    padding-bottom: 11px;
-  }
-
-  .emoji-picker-dropdown {
-    position: relative;
-    top: 5px;
-    left: 234px;
-    z-index: 1;
-    width: 0;
-    height: 0;
-  }
-
-  .compose-form__autosuggest-wrapper {
-    overflow-y: auto;
-    background-color: white;
-    border-radius: 4px 4px 0 0;
->>>>>>> f648389c
   }
 
   .compose-form__upload-thumbnail {
