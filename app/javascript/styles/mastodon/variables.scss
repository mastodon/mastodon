// Commonly used web colors
$black: #000000; // Black
$white: #ffffff; // White
$red-600: #b7253d !default; // Deep Carmine
$red-500: #df405a !default; // Cerise
<<<<<<< HEAD
$blurple-600: #2075b1; // Iris
$blurple-500: #2b90d9; // Brand blue
$blurple-300: #82bee9; // Faded Blue
=======
$blurple-600: #563acc; // Iris
$blurple-500: #6364ff; // Brand purple
$blurple-400: #7477fd; // Medium slate blue
$blurple-300: #858afa; // Faded Blue
>>>>>>> d1a9f601
$grey-600: #4e4c5a; // Trout
$grey-100: #dadaf3; // Topaz

$success-green: #79bd9a !default; // Padua
$error-red: $red-500 !default; // Cerise
$warning-red: #ff5050 !default; // Sunset Orange
$gold-star: #ca8f04 !default; // Dark Goldenrod

$red-bookmark: $warning-red;

// Values from the classic Mastodon UI
$classic-base-color: #282c37;         // Midnight Express
$classic-primary-color: #9baec8;      // Echo Blue
$classic-secondary-color: #d9e1e8;    // Pattens Blue
$classic-highlight-color: #2b90d9;    // Brand Blue

// Variables for defaults in UI
$base-shadow-color: $black !default;
$base-overlay-background: $black !default;
$base-border-color: $white !default;
$simple-background-color: $white !default;
$valid-value-color: $success-green !default;
$error-value-color: $error-red !default;

// Tell UI to use selected colors
$ui-base-color: $classic-base-color !default; // Darkest
$ui-base-lighter-color: lighten(
  $ui-base-color,
  26%
) !default; // Lighter darkest
$ui-primary-color: $classic-primary-color !default; // Lighter
$ui-secondary-color: $classic-secondary-color !default; // Lightest
$ui-highlight-color: $classic-highlight-color !default;
$ui-button-color: $white !default;
$ui-button-background-color: $blurple-500 !default;
$ui-button-focus-background-color: $blurple-600 !default;

$ui-button-secondary-color: $grey-100 !default;
$ui-button-secondary-border-color: $grey-100 !default;
$ui-button-secondary-focus-background-color: $grey-600 !default;
$ui-button-secondary-focus-color: $white !default;

$ui-button-tertiary-color: $blurple-300 !default;
$ui-button-tertiary-border-color: $blurple-300 !default;
$ui-button-tertiary-focus-background-color: $blurple-600 !default;
$ui-button-tertiary-focus-color: $white !default;

$ui-button-destructive-background-color: $red-500 !default;
$ui-button-destructive-focus-background-color: $red-600 !default;

$ui-button-icon-focus-outline: solid 2px $blurple-400 !default;
$ui-button-icon-hover-background-color: rgba(140, 141, 255, 40%) !default;

// Variables for texts
$primary-text-color: $white !default;
$darker-text-color: $ui-primary-color !default;
$dark-text-color: $ui-base-lighter-color !default;
$secondary-text-color: $ui-secondary-color !default;
$highlight-text-color: lighten($ui-highlight-color, 8%) !default;
$action-button-color: $ui-base-lighter-color !default;
$action-button-focus-color: lighten($ui-base-lighter-color, 4%) !default;
$passive-text-color: $gold-star !default;
$active-passive-text-color: $success-green !default;

// For texts on inverted backgrounds
$inverted-text-color: $ui-base-color !default;
$lighter-text-color: $ui-base-lighter-color !default;
$light-text-color: $ui-primary-color !default;

// Language codes that uses CJK fonts
$cjk-langs: ja, ko, zh-CN, zh-HK, zh-TW;

// Variables for components
$media-modal-media-max-width: 100%;

// put margins on top and bottom of image to avoid the screen covered by image.
$media-modal-media-max-height: 80%;

$no-gap-breakpoint: 1175px;

$font-sans-serif: 'mastodon-font-sans-serif' !default;
$font-display: 'mastodon-font-display' !default;
$font-monospace: 'mastodon-font-monospace' !default;

:root {
  --dropdown-border-color: #{lighten($ui-base-color, 12%)};
  --dropdown-background-color: #{lighten($ui-base-color, 4%)};
  --dropdown-shadow: 0 20px 25px -5px #{rgba($base-shadow-color, 0.25)},
    0 8px 10px -6px #{rgba($base-shadow-color, 0.25)};
}<|MERGE_RESOLUTION|>--- conflicted
+++ resolved
@@ -3,16 +3,10 @@
 $white: #ffffff; // White
 $red-600: #b7253d !default; // Deep Carmine
 $red-500: #df405a !default; // Cerise
-<<<<<<< HEAD
 $blurple-600: #2075b1; // Iris
 $blurple-500: #2b90d9; // Brand blue
+$blurple-400: #56a7e1; // Medium slate blue
 $blurple-300: #82bee9; // Faded Blue
-=======
-$blurple-600: #563acc; // Iris
-$blurple-500: #6364ff; // Brand purple
-$blurple-400: #7477fd; // Medium slate blue
-$blurple-300: #858afa; // Faded Blue
->>>>>>> d1a9f601
 $grey-600: #4e4c5a; // Trout
 $grey-100: #dadaf3; // Topaz
 
