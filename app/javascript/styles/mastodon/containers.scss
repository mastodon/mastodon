--- conflicted
+++ resolved
@@ -27,12 +27,8 @@
 }
 
 .logo-container {
-<<<<<<< HEAD
   margin: 100px auto;
   margin-bottom: 20px;
-=======
-  margin: 100px auto 50px;
->>>>>>> 6afab258
 
   @media screen and (max-width: 500px) {
     margin: 40px auto 0;
