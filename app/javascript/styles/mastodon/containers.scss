$maximum-width: 1235px;
$fluid-breakpoint: $maximum-width + 20px;
$column-breakpoint: 700px;
$small-breakpoint: 960px;

.container {
  box-sizing: border-box;
  max-width: $maximum-width;
  margin: 0 auto;
  position: relative;

  @media screen and (max-width: $fluid-breakpoint) {
    width: 100%;
    padding: 0 10px;
  }
}

.container-alt {
  width: 700px;
  margin: 0 auto;
  margin-top: 40px;

  @media screen and (max-width: 740px) {
    width: 100%;
    margin: 0;
  }
}

.logo-container {
  margin: 100px auto;
  margin-bottom: 20px;

  @media screen and (max-width: 500px) {
    margin: 40px auto 0;
  }

  h1 {
    display: flex;
    justify-content: center;
    align-items: center;

<<<<<<< HEAD
    img {
      height: 180px;
=======
    svg {
      fill: $primary-text-color;
      height: 42px;
>>>>>>> c9eeb2e8
      margin-right: 10px;
    }

    a {
      display: flex;
      justify-content: center;
      align-items: center;
      color: $primary-text-color;
      text-decoration: none;
      outline: 0;
      padding: 12px 16px;
      line-height: 32px;
      font-family: $font-display, sans-serif;
      font-weight: 500;
      font-size: 14px;
    }
  }
}

.compose-standalone {
  .compose-form {
    width: 400px;
    margin: 0 auto;
    padding: 20px 0;
    margin-top: 40px;
    box-sizing: border-box;

    @media screen and (max-width: 400px) {
      width: 100%;
      margin-top: 0;
      padding: 20px;
    }
  }
}

.account-header {
  width: 400px;
  margin: 0 auto;
  display: flex;
  font-size: 13px;
  line-height: 18px;
  box-sizing: border-box;
  padding: 20px 0;
  padding-bottom: 0;
  margin-bottom: -30px;
  margin-top: 40px;

  @media screen and (max-width: 440px) {
    width: 100%;
    margin: 0;
    margin-bottom: 10px;
    padding: 20px;
    padding-bottom: 0;
  }

  .avatar {
    width: 40px;
    height: 40px;
    margin-right: 8px;

    img {
      width: 100%;
      height: 100%;
      display: block;
      margin: 0;
      border-radius: 4px;
    }
  }

  .name {
    flex: 1 1 auto;
    color: $secondary-text-color;
    width: calc(100% - 88px);

    .username {
      display: block;
      font-weight: 500;
      text-overflow: ellipsis;
      overflow: hidden;
    }
  }

  .logout-link {
    display: block;
    font-size: 32px;
    line-height: 40px;
    margin-left: 8px;
  }
}

.grid-3 {
  display: grid;
  grid-gap: 10px;
  grid-template-columns: 3fr 1fr;
  grid-auto-columns: 25%;
  grid-auto-rows: max-content;

  .column-0 {
    grid-column: 1 / 3;
    grid-row: 1;
  }

  .column-1 {
    grid-column: 1;
    grid-row: 2;
  }

  .column-2 {
    grid-column: 2;
    grid-row: 2;
  }

  .column-3 {
    grid-column: 1 / 3;
    grid-row: 3;
  }

  .landing-page__call-to-action {
    min-height: 100%;
  }

  @media screen and (max-width: 738px) {
    grid-template-columns: minmax(0, 50%) minmax(0, 50%);

    .landing-page__call-to-action {
      padding: 20px;
      display: flex;
      align-items: center;
      justify-content: center;
    }

    .row__information-board {
      width: 100%;
      justify-content: center;
      align-items: center;
    }

    .row__mascot {
      display: none;
    }
  }

  @media screen and (max-width: $no-gap-breakpoint) {
    grid-gap: 0;
    grid-template-columns: minmax(0, 100%);

    .column-0 {
      grid-column: 1;
    }

    .column-1 {
      grid-column: 1;
      grid-row: 3;
    }

    .column-2 {
      grid-column: 1;
      grid-row: 2;
    }

    .column-3 {
      grid-column: 1;
      grid-row: 4;
    }
  }
}

.public-layout {
  @media screen and (max-width: $no-gap-breakpoint) {
    padding-top: 48px;
  }

  .container {
    max-width: 960px;

    @media screen and (max-width: $no-gap-breakpoint) {
      padding: 0;
    }
  }

  .header {
    background: lighten($ui-base-color, 8%);
    box-shadow: 0 0 15px rgba($base-shadow-color, 0.2);
    border-radius: 4px;
    height: 48px;
    margin: 10px 0;
    display: flex;
    align-items: stretch;
    justify-content: center;
    flex-wrap: nowrap;
    overflow: hidden;

    @media screen and (max-width: $no-gap-breakpoint) {
      position: fixed;
      width: 100%;
      top: 0;
      left: 0;
      margin: 0;
      border-radius: 0;
      box-shadow: none;
      z-index: 110;
    }

    & > div {
      flex: 1 1 33.3%;
      min-height: 1px;
    }

    .nav-left {
      display: flex;
      align-items: stretch;
      justify-content: flex-start;
      flex-wrap: nowrap;
    }

    .nav-center {
      display: flex;
      align-items: stretch;
      justify-content: center;
      flex-wrap: nowrap;
    }

    .nav-right {
      display: flex;
      align-items: stretch;
      justify-content: flex-end;
      flex-wrap: nowrap;
    }

    .brand {
      display: block;
      padding: 15px;

      svg {
        display: block;
        height: 18px;
        width: auto;
        position: relative;
        bottom: -2px;
        fill: $primary-text-color;

        @media screen and (max-width: $no-gap-breakpoint) {
          height: 20px;
        }
      }

      &:hover,
      &:focus,
      &:active {
        background: lighten($ui-base-color, 12%);
      }
    }

    .nav-link {
      display: flex;
      align-items: center;
      padding: 0 1rem;
      font-size: 12px;
      font-weight: 500;
      text-decoration: none;
      color: $darker-text-color;
      white-space: nowrap;
      text-align: center;

      &:hover,
      &:focus,
      &:active {
        text-decoration: underline;
        color: $primary-text-color;
      }

      @media screen and (max-width: 550px) {
        &.optional {
          display: none;
        }
      }
    }

    .nav-button {
      background: lighten($ui-base-color, 16%);
      margin: 8px;
      margin-left: 0;
      border-radius: 4px;

      &:hover,
      &:focus,
      &:active {
        text-decoration: none;
        background: lighten($ui-base-color, 20%);
      }
    }
  }

  $no-columns-breakpoint: 600px;

  .grid {
    display: grid;
    grid-gap: 10px;
    grid-template-columns: minmax(300px, 3fr) minmax(298px, 1fr);
    grid-auto-columns: 25%;
    grid-auto-rows: max-content;

    .column-0 {
      grid-row: 1;
      grid-column: 1;
    }

    .column-1 {
      grid-row: 1;
      grid-column: 2;
    }

    @media screen and (max-width: $no-columns-breakpoint) {
      grid-template-columns: 100%;
      grid-gap: 0;

      .column-1 {
        display: none;
      }
    }
  }

  .public-account-header {
    overflow: hidden;
    margin-bottom: 10px;
    box-shadow: 0 0 15px rgba($base-shadow-color, 0.2);

    &.inactive {
      opacity: 0.5;

      .public-account-header__image,
      .avatar {
        filter: grayscale(100%);
      }

      .logo-button {
        background-color: $secondary-text-color;
      }
    }

    &__image {
      border-radius: 4px 4px 0 0;
      overflow: hidden;
      height: 300px;
      position: relative;
      background: darken($ui-base-color, 12%);

      &::after {
        content: "";
        display: block;
        position: absolute;
        width: 100%;
        height: 100%;
        box-shadow: inset 0 -1px 1px 1px rgba($base-shadow-color, 0.15);
        top: 0;
        left: 0;
      }

      img {
        object-fit: cover;
        display: block;
        width: 100%;
        height: 100%;
        margin: 0;
        border-radius: 4px 4px 0 0;
      }

      @media screen and (max-width: 600px) {
        height: 200px;
      }
    }

    &--no-bar {
      margin-bottom: 0;

      .public-account-header__image,
      .public-account-header__image img {
        border-radius: 4px;

        @media screen and (max-width: $no-gap-breakpoint) {
          border-radius: 0;
        }
      }
    }

    @media screen and (max-width: $no-gap-breakpoint) {
      margin-bottom: 0;
      box-shadow: none;

      &__image::after {
        display: none;
      }

      &__image,
      &__image img {
        border-radius: 0;
      }
    }

    &__bar {
      position: relative;
      margin-top: -80px;
      display: flex;
      justify-content: flex-start;

      &::before {
        content: "";
        display: block;
        background: lighten($ui-base-color, 4%);
        position: absolute;
        bottom: 0;
        left: 0;
        right: 0;
        height: 60px;
        border-radius: 0 0 4px 4px;
        z-index: -1;
      }

      .avatar {
        display: block;
        width: 120px;
        height: 120px;
        padding-left: 20px - 4px;
        flex: 0 0 auto;

        img {
          display: block;
          width: 100%;
          height: 100%;
          margin: 0;
          border-radius: 50%;
          border: 4px solid lighten($ui-base-color, 4%);
          background: darken($ui-base-color, 8%);
        }
      }

      @media screen and (max-width: 600px) {
        margin-top: 0;
        background: lighten($ui-base-color, 4%);
        border-radius: 0 0 4px 4px;
        padding: 5px;

        &::before {
          display: none;
        }

        .avatar {
          width: 48px;
          height: 48px;
          padding: 7px 0;
          padding-left: 10px;

          img {
            border: 0;
            border-radius: 4px;
          }

          @media screen and (max-width: 360px) {
            display: none;
          }
        }
      }

      @media screen and (max-width: $no-gap-breakpoint) {
        border-radius: 0;
      }

      @media screen and (max-width: $no-columns-breakpoint) {
        flex-wrap: wrap;
      }
    }

    &__tabs {
      flex: 1 1 auto;
      margin-left: 20px;

      &__name {
        padding-top: 20px;
        padding-bottom: 8px;

        h1 {
          font-size: 20px;
          line-height: 18px * 1.5;
          color: $primary-text-color;
          font-weight: 500;
          overflow: hidden;
          white-space: nowrap;
          text-overflow: ellipsis;
          text-shadow: 1px 1px 1px $base-shadow-color;

          small {
            display: block;
            font-size: 14px;
            color: $primary-text-color;
            font-weight: 400;
            overflow: hidden;
            text-overflow: ellipsis;
          }
        }
      }

      @media screen and (max-width: 600px) {
        margin-left: 15px;
        display: flex;
        justify-content: space-between;
        align-items: center;

        &__name {
          padding-top: 0;
          padding-bottom: 0;

          h1 {
            font-size: 16px;
            line-height: 24px;
            text-shadow: none;

            small {
              color: $darker-text-color;
            }
          }
        }
      }

      &__tabs {
        display: flex;
        justify-content: flex-start;
        align-items: stretch;
        height: 58px;

        .details-counters {
          display: flex;
          flex-direction: row;
          min-width: 300px;
        }

        @media screen and (max-width: $no-columns-breakpoint) {
          .details-counters {
            display: none;
          }
        }

        .counter {
          width: 33.3%;
          box-sizing: border-box;
          flex: 0 0 auto;
          color: $darker-text-color;
          padding: 10px;
          border-right: 1px solid lighten($ui-base-color, 4%);
          cursor: default;
          text-align: center;
          position: relative;

          a {
            display: block;
          }

          &:last-child {
            border-right: 0;
          }

          &::after {
            display: block;
            content: "";
            position: absolute;
            bottom: 0;
            left: 0;
            width: 100%;
            border-bottom: 4px solid $ui-primary-color;
            opacity: 0.5;
            transition: all 400ms ease;
          }

          &.active {
            &::after {
              border-bottom: 4px solid $highlight-text-color;
              opacity: 1;
            }

            &.inactive::after {
              border-bottom-color: $secondary-text-color;
            }
          }

          &:hover {
            &::after {
              opacity: 1;
              transition-duration: 100ms;
            }
          }

          a {
            text-decoration: none;
            color: inherit;
          }

          .counter-label {
            font-size: 12px;
            display: block;
          }

          .counter-number {
            font-weight: 500;
            font-size: 18px;
            margin-bottom: 5px;
            color: $primary-text-color;
            font-family: $font-display, sans-serif;
          }
        }

        .spacer {
          flex: 1 1 auto;
          height: 1px;
        }

        &__buttons {
          padding: 7px 8px;
        }
      }
    }

    &__extra {
      display: none;
      margin-top: 4px;

      .public-account-bio {
        border-radius: 0;
        box-shadow: none;
        background: transparent;
        margin: 0 -5px;

        .account__header__fields {
          border-top: 1px solid lighten($ui-base-color, 12%);
        }

        .roles {
          display: none;
        }
      }

      &__links {
        margin-top: -15px;
        font-size: 14px;
        color: $darker-text-color;

        a {
          display: inline-block;
          color: $darker-text-color;
          text-decoration: none;
          padding: 15px;
          font-weight: 500;

          strong {
            font-weight: 700;
            color: $primary-text-color;
          }
        }
      }

      @media screen and (max-width: $no-columns-breakpoint) {
        display: block;
        flex: 100%;
      }
    }
  }

  .account__section-headline {
    border-radius: 4px 4px 0 0;

    @media screen and (max-width: $no-gap-breakpoint) {
      border-radius: 0;
    }
  }

  .detailed-status__meta {
    margin-top: 25px;
  }

  .public-account-bio {
    background: lighten($ui-base-color, 8%);
    box-shadow: 0 0 15px rgba($base-shadow-color, 0.2);
    border-radius: 4px;
    overflow: hidden;
    margin-bottom: 10px;

    @media screen and (max-width: $no-gap-breakpoint) {
      box-shadow: none;
      margin-bottom: 0;
      border-radius: 0;
    }

    .account__header__fields {
      margin: 0;
      border-top: 0;

      a {
        color: lighten($ui-highlight-color, 8%);
      }

      dl:first-child .verified {
        border-radius: 0 4px 0 0;
      }

      .verified a {
        color: $valid-value-color;
      }
    }

    .account__header__content {
      padding: 20px;
      padding-bottom: 0;
      color: $primary-text-color;
    }

    &__extra,
    .roles {
      padding: 20px;
      font-size: 14px;
      color: $darker-text-color;
    }

    .roles {
      padding-bottom: 0;
    }
  }

  .static-icon-button {
    color: $action-button-color;
    font-size: 18px;

    & > span {
      font-size: 14px;
      font-weight: 500;
    }
  }

  .card-grid {
    display: flex;
    flex-wrap: wrap;
    min-width: 100%;
    margin: 0 -5px;

    & > div {
      box-sizing: border-box;
      flex: 1 0 auto;
      width: 300px;
      padding: 0 5px;
      margin-bottom: 10px;
      max-width: 33.333%;

      @media screen and (max-width: 900px) {
        max-width: 50%;
      }

      @media screen and (max-width: 600px) {
        max-width: 100%;
      }
    }

    @media screen and (max-width: $no-gap-breakpoint) {
      margin: 0;
      border-top: 1px solid lighten($ui-base-color, 8%);

      & > div {
        width: 100%;
        padding: 0;
        margin-bottom: 0;
        border-bottom: 1px solid lighten($ui-base-color, 8%);

        &:last-child {
          border-bottom: 0;
        }

        .card__bar {
          background: $ui-base-color;

          &:hover,
          &:active,
          &:focus {
            background: lighten($ui-base-color, 4%);
          }
        }
      }
    }
  }
}<|MERGE_RESOLUTION|>--- conflicted
+++ resolved
@@ -39,14 +39,8 @@
     justify-content: center;
     align-items: center;
 
-<<<<<<< HEAD
     img {
       height: 180px;
-=======
-    svg {
-      fill: $primary-text-color;
-      height: 42px;
->>>>>>> c9eeb2e8
       margin-right: 10px;
     }
 
