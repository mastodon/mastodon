.container-alt {
  width: 700px;
  margin: 0 auto;

  @media screen and (max-width: 740px) {
    width: 100%;
    margin: 0;
  }
}

.logo-container {
  margin: 50px auto;

  h1 {
    display: flex;
    justify-content: center;
    align-items: center;

    .logo {
      height: 42px;
      margin-right: 10px;
    }

    a {
      display: flex;
      justify-content: center;
      align-items: center;
      color: $primary-text-color;
      text-decoration: none;
      outline: 0;
      padding: 12px 16px;
      line-height: 32px;
      font-weight: 500;
      font-size: 14px;
    }
  }
}

.compose-standalone {
  .compose-form {
    width: 400px;
    margin: 0 auto;
    padding: 20px 0;
    margin-top: 40px;
    box-sizing: border-box;

    @media screen and (max-width: 400px) {
      width: 100%;
      margin-top: 0;
      padding: 20px;
    }
  }
}

.account-header {
  width: 400px;
  margin: 0 auto;
  display: flex;
  font-size: 13px;
  line-height: 18px;
  box-sizing: border-box;
  padding: 20px 0;
  margin-top: 40px;
  margin-bottom: 10px;
  border-bottom: 1px solid $ui-base-color;

  @media screen and (max-width: 440px) {
    width: 100%;
    margin: 0;
    padding: 20px;
  }

  .avatar {
    width: 40px;
    height: 40px;
    margin-right: 10px;

    img {
      width: 100%;
      height: 100%;
      display: block;
      margin: 0;
      border-radius: 4px;
    }
  }

  .name {
    flex: 1 1 auto;
    color: $secondary-text-color;
    width: calc(100% - 90px);

    .username {
      display: block;
      font-weight: 500;
      text-overflow: ellipsis;
      overflow: hidden;
    }
  }

  .logout-link {
    display: block;
    font-size: 32px;
    line-height: 40px;
    margin-left: 10px;
  }
<<<<<<< HEAD
}

.grid-3 {
  display: grid;
  grid-gap: 10px;
  grid-template-columns: 3fr 1fr;
  grid-auto-columns: 25%;
  grid-auto-rows: max-content;

  .column-0 {
    grid-column: 1 / 3;
    grid-row: 1;
  }

  .column-1 {
    grid-column: 1;
    grid-row: 2;
  }

  .column-2 {
    grid-column: 2;
    grid-row: 2;
  }

  .column-3 {
    grid-column: 1 / 3;
    grid-row: 3;
  }

  @media screen and (max-width: $no-gap-breakpoint) {
    grid-gap: 0;
    grid-template-columns: minmax(0, 100%);

    .column-0 {
      grid-column: 1;
    }

    .column-1 {
      grid-column: 1;
      grid-row: 3;
    }

    .column-2 {
      grid-column: 1;
      grid-row: 2;
    }

    .column-3 {
      grid-column: 1;
      grid-row: 4;
    }
  }
}

.grid-4 {
  display: grid;
  grid-gap: 10px;
  grid-template-columns: repeat(4, minmax(0, 1fr));
  grid-auto-columns: 25%;
  grid-auto-rows: max-content;

  .column-0 {
    grid-column: 1 / 5;
    grid-row: 1;
  }

  .column-1 {
    grid-column: 1 / 4;
    grid-row: 2;
  }

  .column-2 {
    grid-column: 4;
    grid-row: 2;
  }

  .column-3 {
    grid-column: 2 / 5;
    grid-row: 3;
  }

  .column-4 {
    grid-column: 1;
    grid-row: 3;
  }

  .landing-page__call-to-action {
    min-height: 100%;
  }

  .flash-message {
    margin-bottom: 10px;
  }

  @media screen and (max-width: 738px) {
    grid-template-columns: minmax(0, 50%) minmax(0, 50%);

    .landing-page__call-to-action {
      padding: 20px;
      display: flex;
      align-items: center;
      justify-content: center;
    }

    .row__information-board {
      width: 100%;
      justify-content: center;
      align-items: center;
    }

    .row__mascot {
      display: none;
    }
  }

  @media screen and (max-width: $no-gap-breakpoint) {
    grid-gap: 0;
    grid-template-columns: minmax(0, 100%);

    .column-0 {
      grid-column: 1;
    }

    .column-1 {
      grid-column: 1;
      grid-row: 3;
    }

    .column-2 {
      grid-column: 1;
      grid-row: 2;
    }

    .column-3 {
      grid-column: 1;
      grid-row: 5;
    }

    .column-4 {
      grid-column: 1;
      grid-row: 4;
    }
  }
}

.originalhero {
    width: 100%;
    display: flex;
    flex-direction: row;
    flex-wrap: nowrap;
    justify-content: center;
    align-items: center;
    align-content: space-between;

    svg {
      fill: $secondary-text-color;
      height: 200px;
    }

    h1 {
      flex-grow: 2;
      text-align: center;
      white-space: nowrap;
      font-family: $font-display, sans-serif;
      font-size: 0.6rem;
    }
  }

.public-layout {
  @media screen and (max-width: $no-gap-breakpoint) {
    padding-top: 48px;
  }

  .container {
    max-width: 960px;

    @media screen and (max-width: $no-gap-breakpoint) {
      padding: 0;
    }
  }

  .header {
    background: lighten($ui-base-color, 8%);
    box-shadow: 0 0 15px rgba($base-shadow-color, 0.2);
    border-radius: 4px;
    height: 48px;
    margin: 10px 0;
    display: flex;
    align-items: stretch;
    justify-content: center;
    flex-wrap: nowrap;
    overflow: hidden;

    @media screen and (max-width: $no-gap-breakpoint) {
      position: fixed;
      width: 100%;
      top: 0;
      left: 0;
      margin: 0;
      border-radius: 0;
      box-shadow: none;
      z-index: 110;
    }

    & > div {
      flex: 1 1 33.3%;
      min-height: 1px;
    }

    .nav-left {
      display: flex;
      align-items: stretch;
      justify-content: flex-start;
      flex-wrap: nowrap;
    }

    .nav-center {
      display: flex;
      align-items: stretch;
      justify-content: center;
      flex-wrap: nowrap;
    }

    .nav-right {
      display: flex;
      align-items: stretch;
      justify-content: flex-end;
      flex-wrap: nowrap;
    }

    .brand {
      display: block;
      padding: 15px;
      white-space: nowrap;

      svg {
        display: block;
        height: 18px;
        width: auto;
        position: relative;
        bottom: -2px;
        fill: $primary-text-color;

        @media screen and (max-width: $no-gap-breakpoint) {
          height: 20px;
        }
      }

      &:hover,
      &:focus,
      &:active {
        background: lighten($ui-base-color, 12%);
      }
    }

    .nav-link {
      display: flex;
      align-items: center;
      padding: 0 1rem;
      font-size: 12px;
      font-weight: 500;
      text-decoration: none;
      color: $darker-text-color;
      white-space: nowrap;
      text-align: center;

      &:hover,
      &:focus,
      &:active {
        text-decoration: underline;
        color: $primary-text-color;
      }

      @media screen and (max-width: 550px) {
        &.optional {
          display: none;
        }
      }
    }

    .nav-button {
      background: lighten($ui-base-color, 16%);
      margin: 8px;
      margin-left: 0;
      border-radius: 4px;

      &:hover,
      &:focus,
      &:active {
        text-decoration: none;
        background: lighten($ui-base-color, 20%);
      }
    }
  }

  $no-columns-breakpoint: 600px;

  .grid {
    display: grid;
    grid-gap: 10px;
    grid-template-columns: minmax(300px, 3fr) minmax(298px, 1fr);
    grid-auto-columns: 25%;
    grid-auto-rows: max-content;

    .column-0 {
      grid-row: 1;
      grid-column: 1;
    }

    .column-1 {
      grid-row: 1;
      grid-column: 2;
    }

    @media screen and (max-width: $no-columns-breakpoint) {
      grid-template-columns: 100%;
      grid-gap: 0;

      .column-1 {
        display: none;
      }
    }
  }

  .page-header {
    @media screen and (max-width: $no-gap-breakpoint) {
      border-bottom: 0;
    }
  }

  .public-account-header {
    overflow: hidden;
    margin-bottom: 10px;
    box-shadow: 0 0 15px rgba($base-shadow-color, 0.2);

    &.inactive {
      opacity: 0.5;

      .public-account-header__image,
      .avatar {
        filter: grayscale(100%);
      }

      .logo-button {
        background-color: $secondary-text-color;
      }
    }

    .logo-button {
      padding: 3px 15px;
    }

    &__image {
      border-radius: 4px 4px 0 0;
      overflow: hidden;
      height: 300px;
      position: relative;
      background: darken($ui-base-color, 12%);

      &::after {
        content: "";
        display: block;
        position: absolute;
        width: 100%;
        height: 100%;
        box-shadow: inset 0 -1px 1px 1px rgba($base-shadow-color, 0.15);
        top: 0;
        left: 0;
      }

      img {
        object-fit: cover;
        display: block;
        width: 100%;
        height: 100%;
        margin: 0;
        border-radius: 4px 4px 0 0;
      }

      .originalheader {
          width: 100%;
          display: flex;
          flex-direction: row;
          flex-wrap: nowrap;
          justify-content: center;
          align-items: center;
          align-content: space-between;

          svg {
            fill: $secondary-text-color;
            height: 300px;
          }

          h1 {
            flex-grow: 2;
            text-align: center;
            white-space: nowrap;
            font-family: $font-display, sans-serif;
          }
        }



      @media screen and (max-width: 600px) {
        height: 200px;

        .originalheader {
          svg {
            height: 200px;
          }

          h1 {
            font-size: 0.5rem;
          }
        }
      }
    }

    &--no-bar {
      margin-bottom: 0;

      .public-account-header__image,
      .public-account-header__image img {
        border-radius: 4px;

        @media screen and (max-width: $no-gap-breakpoint) {
          border-radius: 0;
        }
      }
    }

    @media screen and (max-width: $no-gap-breakpoint) {
      margin-bottom: 0;
      box-shadow: none;

      &__image::after {
        display: none;
      }

      &__image,
      &__image img {
        border-radius: 0;
      }
    }

    &__bar {
      position: relative;
      margin-top: -80px;
      display: flex;
      justify-content: flex-start;

      &::before {
        content: "";
        display: block;
        background: lighten($ui-base-color, 4%);
        position: absolute;
        bottom: 0;
        left: 0;
        right: 0;
        height: 60px;
        border-radius: 0 0 4px 4px;
        z-index: -1;
      }

      .avatar {
        display: block;
        width: 120px;
        height: 120px;
        padding-left: 20px - 4px;
        flex: 0 0 auto;

        img {
          display: block;
          width: 100%;
          height: 100%;
          margin: 0;
          border-radius: 50%;
          border: 4px solid lighten($ui-base-color, 4%);
          background: darken($ui-base-color, 8%);
        }
      }

      @media screen and (max-width: 600px) {
        margin-top: 0;
        background: lighten($ui-base-color, 4%);
        border-radius: 0 0 4px 4px;
        padding: 5px;

        &::before {
          display: none;
        }

        .avatar {
          width: 48px;
          height: 48px;
          padding: 7px 0;
          padding-left: 10px;

          img {
            border: 0;
            border-radius: 4px;
          }

          @media screen and (max-width: 360px) {
            display: none;
          }
        }
      }

      @media screen and (max-width: $no-gap-breakpoint) {
        border-radius: 0;
      }

      @media screen and (max-width: $no-columns-breakpoint) {
        flex-wrap: wrap;
      }
    }

    &__tabs {
      flex: 1 1 auto;
      margin-left: 20px;

      &__name {
        padding-top: 20px;
        padding-bottom: 8px;

        h1 {
          font-size: 20px;
          line-height: 18px * 1.5;
          color: $primary-text-color;
          font-weight: 500;
          overflow: hidden;
          white-space: nowrap;
          text-overflow: ellipsis;
          text-shadow: 1px 1px 1px $base-shadow-color;

          small {
            display: block;
            font-size: 14px;
            color: $primary-text-color;
            font-weight: 400;
            overflow: hidden;
            text-overflow: ellipsis;
          }
        }
      }

      @media screen and (max-width: 600px) {
        margin-left: 15px;
        display: flex;
        justify-content: space-between;
        align-items: center;

        &__name {
          padding-top: 0;
          padding-bottom: 0;

          h1 {
            font-size: 16px;
            line-height: 24px;
            text-shadow: none;

            small {
              color: $darker-text-color;
            }
          }
        }
      }

      &__tabs {
        display: flex;
        justify-content: flex-start;
        align-items: stretch;
        height: 58px;

        .details-counters {
          display: flex;
          flex-direction: row;
          min-width: 300px;
        }

        @media screen and (max-width: $no-columns-breakpoint) {
          .details-counters {
            display: none;
          }
        }

        .counter {
          min-width: 33.3%;
          box-sizing: border-box;
          flex: 0 0 auto;
          color: $darker-text-color;
          padding: 10px;
          border-right: 1px solid lighten($ui-base-color, 4%);
          cursor: default;
          text-align: center;
          position: relative;

          a {
            display: block;
          }

          &:last-child {
            border-right: 0;
          }

          &::after {
            display: block;
            content: "";
            position: absolute;
            bottom: 0;
            left: 0;
            width: 100%;
            border-bottom: 4px solid $ui-primary-color;
            opacity: 0.5;
            transition: all 400ms ease;
          }

          &.active {
            &::after {
              border-bottom: 4px solid $highlight-text-color;
              opacity: 1;
            }

            &.inactive::after {
              border-bottom-color: $secondary-text-color;
            }
          }

          &:hover {
            &::after {
              opacity: 1;
              transition-duration: 100ms;
            }
          }

          a {
            text-decoration: none;
            color: inherit;
          }

          .counter-label {
            font-size: 12px;
            display: block;
          }

          .counter-number {
            font-weight: 500;
            font-size: 18px;
            margin-bottom: 5px;
            color: $primary-text-color;
            font-family: $font-display, sans-serif;
          }
        }

        .spacer {
          flex: 1 1 auto;
          height: 1px;
        }

        &__buttons {
          padding: 7px 8px;
        }
      }
    }

    &__extra {
      display: none;
      margin-top: 4px;

      .public-account-bio {
        border-radius: 0;
        box-shadow: none;
        background: transparent;
        margin: 0 -5px;

        .account__header__fields {
          border-top: 1px solid lighten($ui-base-color, 12%);
        }

        .roles {
          display: none;
        }
      }

      &__links {
        margin-top: -15px;
        font-size: 14px;
        color: $darker-text-color;

        a {
          display: inline-block;
          color: $darker-text-color;
          text-decoration: none;
          padding: 15px;
          font-weight: 500;

          strong {
            font-weight: 700;
            color: $primary-text-color;
          }
        }
      }

      @media screen and (max-width: $no-columns-breakpoint) {
        display: block;
        flex: 100%;
      }
    }
  }

  .account__section-headline {
    border-radius: 4px 4px 0 0;

    @media screen and (max-width: $no-gap-breakpoint) {
      border-radius: 0;
    }
  }

  .detailed-status__meta {
    margin-top: 25px;
  }

  .public-account-bio {
    background: lighten($ui-base-color, 8%);
    box-shadow: 0 0 15px rgba($base-shadow-color, 0.2);
    border-radius: 4px;
    overflow: hidden;
    margin-bottom: 10px;

    @media screen and (max-width: $no-gap-breakpoint) {
      box-shadow: none;
      margin-bottom: 0;
      border-radius: 0;
    }

    .account__header__fields {
      margin: 0;
      border-top: 0;

      a {
        color: lighten($ui-highlight-color, 8%);
      }

      dl:first-child .verified {
        border-radius: 0 4px 0 0;
      }

      .verified a {
        color: $valid-value-color;
      }
    }

    .account__header__content {
      padding: 20px;
      padding-bottom: 0;
      color: $primary-text-color;
    }

    &__extra,
    .roles {
      padding: 20px;
      font-size: 14px;
      color: $darker-text-color;
    }

    .roles {
      padding-bottom: 0;
    }
  }

  .directory__list {
    display: grid;
    grid-gap: 10px;
    grid-template-columns: minmax(0, 50%) minmax(0, 50%);

    .account-card {
      display: flex;
      flex-direction: column;
    }

    @media screen and (max-width: $no-gap-breakpoint) {
      display: block;

      .account-card {
        margin-bottom: 10px;
        display: block;
      }
    }
  }

  .card-grid {
    display: flex;
    flex-wrap: wrap;
    min-width: 100%;
    margin: 0 -5px;

    & > div {
      box-sizing: border-box;
      flex: 1 0 auto;
      width: 300px;
      padding: 0 5px;
      margin-bottom: 10px;
      max-width: 33.333%;

      @media screen and (max-width: 900px) {
        max-width: 50%;
      }

      @media screen and (max-width: 600px) {
        max-width: 100%;
      }
    }

    @media screen and (max-width: $no-gap-breakpoint) {
      margin: 0;
      border-top: 1px solid lighten($ui-base-color, 8%);

      & > div {
        width: 100%;
        padding: 0;
        margin-bottom: 0;
        border-bottom: 1px solid lighten($ui-base-color, 8%);

        &:last-child {
          border-bottom: 0;
        }

        .card__bar {
          background: $ui-base-color;

          &:hover,
          &:active,
          &:focus {
            background: lighten($ui-base-color, 4%);
          }
        }
      }
    }
  }
=======
>>>>>>> fb389bd7
}<|MERGE_RESOLUTION|>--- conflicted
+++ resolved
@@ -103,847 +103,4 @@
     line-height: 40px;
     margin-left: 10px;
   }
-<<<<<<< HEAD
-}
-
-.grid-3 {
-  display: grid;
-  grid-gap: 10px;
-  grid-template-columns: 3fr 1fr;
-  grid-auto-columns: 25%;
-  grid-auto-rows: max-content;
-
-  .column-0 {
-    grid-column: 1 / 3;
-    grid-row: 1;
-  }
-
-  .column-1 {
-    grid-column: 1;
-    grid-row: 2;
-  }
-
-  .column-2 {
-    grid-column: 2;
-    grid-row: 2;
-  }
-
-  .column-3 {
-    grid-column: 1 / 3;
-    grid-row: 3;
-  }
-
-  @media screen and (max-width: $no-gap-breakpoint) {
-    grid-gap: 0;
-    grid-template-columns: minmax(0, 100%);
-
-    .column-0 {
-      grid-column: 1;
-    }
-
-    .column-1 {
-      grid-column: 1;
-      grid-row: 3;
-    }
-
-    .column-2 {
-      grid-column: 1;
-      grid-row: 2;
-    }
-
-    .column-3 {
-      grid-column: 1;
-      grid-row: 4;
-    }
-  }
-}
-
-.grid-4 {
-  display: grid;
-  grid-gap: 10px;
-  grid-template-columns: repeat(4, minmax(0, 1fr));
-  grid-auto-columns: 25%;
-  grid-auto-rows: max-content;
-
-  .column-0 {
-    grid-column: 1 / 5;
-    grid-row: 1;
-  }
-
-  .column-1 {
-    grid-column: 1 / 4;
-    grid-row: 2;
-  }
-
-  .column-2 {
-    grid-column: 4;
-    grid-row: 2;
-  }
-
-  .column-3 {
-    grid-column: 2 / 5;
-    grid-row: 3;
-  }
-
-  .column-4 {
-    grid-column: 1;
-    grid-row: 3;
-  }
-
-  .landing-page__call-to-action {
-    min-height: 100%;
-  }
-
-  .flash-message {
-    margin-bottom: 10px;
-  }
-
-  @media screen and (max-width: 738px) {
-    grid-template-columns: minmax(0, 50%) minmax(0, 50%);
-
-    .landing-page__call-to-action {
-      padding: 20px;
-      display: flex;
-      align-items: center;
-      justify-content: center;
-    }
-
-    .row__information-board {
-      width: 100%;
-      justify-content: center;
-      align-items: center;
-    }
-
-    .row__mascot {
-      display: none;
-    }
-  }
-
-  @media screen and (max-width: $no-gap-breakpoint) {
-    grid-gap: 0;
-    grid-template-columns: minmax(0, 100%);
-
-    .column-0 {
-      grid-column: 1;
-    }
-
-    .column-1 {
-      grid-column: 1;
-      grid-row: 3;
-    }
-
-    .column-2 {
-      grid-column: 1;
-      grid-row: 2;
-    }
-
-    .column-3 {
-      grid-column: 1;
-      grid-row: 5;
-    }
-
-    .column-4 {
-      grid-column: 1;
-      grid-row: 4;
-    }
-  }
-}
-
-.originalhero {
-    width: 100%;
-    display: flex;
-    flex-direction: row;
-    flex-wrap: nowrap;
-    justify-content: center;
-    align-items: center;
-    align-content: space-between;
-
-    svg {
-      fill: $secondary-text-color;
-      height: 200px;
-    }
-
-    h1 {
-      flex-grow: 2;
-      text-align: center;
-      white-space: nowrap;
-      font-family: $font-display, sans-serif;
-      font-size: 0.6rem;
-    }
-  }
-
-.public-layout {
-  @media screen and (max-width: $no-gap-breakpoint) {
-    padding-top: 48px;
-  }
-
-  .container {
-    max-width: 960px;
-
-    @media screen and (max-width: $no-gap-breakpoint) {
-      padding: 0;
-    }
-  }
-
-  .header {
-    background: lighten($ui-base-color, 8%);
-    box-shadow: 0 0 15px rgba($base-shadow-color, 0.2);
-    border-radius: 4px;
-    height: 48px;
-    margin: 10px 0;
-    display: flex;
-    align-items: stretch;
-    justify-content: center;
-    flex-wrap: nowrap;
-    overflow: hidden;
-
-    @media screen and (max-width: $no-gap-breakpoint) {
-      position: fixed;
-      width: 100%;
-      top: 0;
-      left: 0;
-      margin: 0;
-      border-radius: 0;
-      box-shadow: none;
-      z-index: 110;
-    }
-
-    & > div {
-      flex: 1 1 33.3%;
-      min-height: 1px;
-    }
-
-    .nav-left {
-      display: flex;
-      align-items: stretch;
-      justify-content: flex-start;
-      flex-wrap: nowrap;
-    }
-
-    .nav-center {
-      display: flex;
-      align-items: stretch;
-      justify-content: center;
-      flex-wrap: nowrap;
-    }
-
-    .nav-right {
-      display: flex;
-      align-items: stretch;
-      justify-content: flex-end;
-      flex-wrap: nowrap;
-    }
-
-    .brand {
-      display: block;
-      padding: 15px;
-      white-space: nowrap;
-
-      svg {
-        display: block;
-        height: 18px;
-        width: auto;
-        position: relative;
-        bottom: -2px;
-        fill: $primary-text-color;
-
-        @media screen and (max-width: $no-gap-breakpoint) {
-          height: 20px;
-        }
-      }
-
-      &:hover,
-      &:focus,
-      &:active {
-        background: lighten($ui-base-color, 12%);
-      }
-    }
-
-    .nav-link {
-      display: flex;
-      align-items: center;
-      padding: 0 1rem;
-      font-size: 12px;
-      font-weight: 500;
-      text-decoration: none;
-      color: $darker-text-color;
-      white-space: nowrap;
-      text-align: center;
-
-      &:hover,
-      &:focus,
-      &:active {
-        text-decoration: underline;
-        color: $primary-text-color;
-      }
-
-      @media screen and (max-width: 550px) {
-        &.optional {
-          display: none;
-        }
-      }
-    }
-
-    .nav-button {
-      background: lighten($ui-base-color, 16%);
-      margin: 8px;
-      margin-left: 0;
-      border-radius: 4px;
-
-      &:hover,
-      &:focus,
-      &:active {
-        text-decoration: none;
-        background: lighten($ui-base-color, 20%);
-      }
-    }
-  }
-
-  $no-columns-breakpoint: 600px;
-
-  .grid {
-    display: grid;
-    grid-gap: 10px;
-    grid-template-columns: minmax(300px, 3fr) minmax(298px, 1fr);
-    grid-auto-columns: 25%;
-    grid-auto-rows: max-content;
-
-    .column-0 {
-      grid-row: 1;
-      grid-column: 1;
-    }
-
-    .column-1 {
-      grid-row: 1;
-      grid-column: 2;
-    }
-
-    @media screen and (max-width: $no-columns-breakpoint) {
-      grid-template-columns: 100%;
-      grid-gap: 0;
-
-      .column-1 {
-        display: none;
-      }
-    }
-  }
-
-  .page-header {
-    @media screen and (max-width: $no-gap-breakpoint) {
-      border-bottom: 0;
-    }
-  }
-
-  .public-account-header {
-    overflow: hidden;
-    margin-bottom: 10px;
-    box-shadow: 0 0 15px rgba($base-shadow-color, 0.2);
-
-    &.inactive {
-      opacity: 0.5;
-
-      .public-account-header__image,
-      .avatar {
-        filter: grayscale(100%);
-      }
-
-      .logo-button {
-        background-color: $secondary-text-color;
-      }
-    }
-
-    .logo-button {
-      padding: 3px 15px;
-    }
-
-    &__image {
-      border-radius: 4px 4px 0 0;
-      overflow: hidden;
-      height: 300px;
-      position: relative;
-      background: darken($ui-base-color, 12%);
-
-      &::after {
-        content: "";
-        display: block;
-        position: absolute;
-        width: 100%;
-        height: 100%;
-        box-shadow: inset 0 -1px 1px 1px rgba($base-shadow-color, 0.15);
-        top: 0;
-        left: 0;
-      }
-
-      img {
-        object-fit: cover;
-        display: block;
-        width: 100%;
-        height: 100%;
-        margin: 0;
-        border-radius: 4px 4px 0 0;
-      }
-
-      .originalheader {
-          width: 100%;
-          display: flex;
-          flex-direction: row;
-          flex-wrap: nowrap;
-          justify-content: center;
-          align-items: center;
-          align-content: space-between;
-
-          svg {
-            fill: $secondary-text-color;
-            height: 300px;
-          }
-
-          h1 {
-            flex-grow: 2;
-            text-align: center;
-            white-space: nowrap;
-            font-family: $font-display, sans-serif;
-          }
-        }
-
-
-
-      @media screen and (max-width: 600px) {
-        height: 200px;
-
-        .originalheader {
-          svg {
-            height: 200px;
-          }
-
-          h1 {
-            font-size: 0.5rem;
-          }
-        }
-      }
-    }
-
-    &--no-bar {
-      margin-bottom: 0;
-
-      .public-account-header__image,
-      .public-account-header__image img {
-        border-radius: 4px;
-
-        @media screen and (max-width: $no-gap-breakpoint) {
-          border-radius: 0;
-        }
-      }
-    }
-
-    @media screen and (max-width: $no-gap-breakpoint) {
-      margin-bottom: 0;
-      box-shadow: none;
-
-      &__image::after {
-        display: none;
-      }
-
-      &__image,
-      &__image img {
-        border-radius: 0;
-      }
-    }
-
-    &__bar {
-      position: relative;
-      margin-top: -80px;
-      display: flex;
-      justify-content: flex-start;
-
-      &::before {
-        content: "";
-        display: block;
-        background: lighten($ui-base-color, 4%);
-        position: absolute;
-        bottom: 0;
-        left: 0;
-        right: 0;
-        height: 60px;
-        border-radius: 0 0 4px 4px;
-        z-index: -1;
-      }
-
-      .avatar {
-        display: block;
-        width: 120px;
-        height: 120px;
-        padding-left: 20px - 4px;
-        flex: 0 0 auto;
-
-        img {
-          display: block;
-          width: 100%;
-          height: 100%;
-          margin: 0;
-          border-radius: 50%;
-          border: 4px solid lighten($ui-base-color, 4%);
-          background: darken($ui-base-color, 8%);
-        }
-      }
-
-      @media screen and (max-width: 600px) {
-        margin-top: 0;
-        background: lighten($ui-base-color, 4%);
-        border-radius: 0 0 4px 4px;
-        padding: 5px;
-
-        &::before {
-          display: none;
-        }
-
-        .avatar {
-          width: 48px;
-          height: 48px;
-          padding: 7px 0;
-          padding-left: 10px;
-
-          img {
-            border: 0;
-            border-radius: 4px;
-          }
-
-          @media screen and (max-width: 360px) {
-            display: none;
-          }
-        }
-      }
-
-      @media screen and (max-width: $no-gap-breakpoint) {
-        border-radius: 0;
-      }
-
-      @media screen and (max-width: $no-columns-breakpoint) {
-        flex-wrap: wrap;
-      }
-    }
-
-    &__tabs {
-      flex: 1 1 auto;
-      margin-left: 20px;
-
-      &__name {
-        padding-top: 20px;
-        padding-bottom: 8px;
-
-        h1 {
-          font-size: 20px;
-          line-height: 18px * 1.5;
-          color: $primary-text-color;
-          font-weight: 500;
-          overflow: hidden;
-          white-space: nowrap;
-          text-overflow: ellipsis;
-          text-shadow: 1px 1px 1px $base-shadow-color;
-
-          small {
-            display: block;
-            font-size: 14px;
-            color: $primary-text-color;
-            font-weight: 400;
-            overflow: hidden;
-            text-overflow: ellipsis;
-          }
-        }
-      }
-
-      @media screen and (max-width: 600px) {
-        margin-left: 15px;
-        display: flex;
-        justify-content: space-between;
-        align-items: center;
-
-        &__name {
-          padding-top: 0;
-          padding-bottom: 0;
-
-          h1 {
-            font-size: 16px;
-            line-height: 24px;
-            text-shadow: none;
-
-            small {
-              color: $darker-text-color;
-            }
-          }
-        }
-      }
-
-      &__tabs {
-        display: flex;
-        justify-content: flex-start;
-        align-items: stretch;
-        height: 58px;
-
-        .details-counters {
-          display: flex;
-          flex-direction: row;
-          min-width: 300px;
-        }
-
-        @media screen and (max-width: $no-columns-breakpoint) {
-          .details-counters {
-            display: none;
-          }
-        }
-
-        .counter {
-          min-width: 33.3%;
-          box-sizing: border-box;
-          flex: 0 0 auto;
-          color: $darker-text-color;
-          padding: 10px;
-          border-right: 1px solid lighten($ui-base-color, 4%);
-          cursor: default;
-          text-align: center;
-          position: relative;
-
-          a {
-            display: block;
-          }
-
-          &:last-child {
-            border-right: 0;
-          }
-
-          &::after {
-            display: block;
-            content: "";
-            position: absolute;
-            bottom: 0;
-            left: 0;
-            width: 100%;
-            border-bottom: 4px solid $ui-primary-color;
-            opacity: 0.5;
-            transition: all 400ms ease;
-          }
-
-          &.active {
-            &::after {
-              border-bottom: 4px solid $highlight-text-color;
-              opacity: 1;
-            }
-
-            &.inactive::after {
-              border-bottom-color: $secondary-text-color;
-            }
-          }
-
-          &:hover {
-            &::after {
-              opacity: 1;
-              transition-duration: 100ms;
-            }
-          }
-
-          a {
-            text-decoration: none;
-            color: inherit;
-          }
-
-          .counter-label {
-            font-size: 12px;
-            display: block;
-          }
-
-          .counter-number {
-            font-weight: 500;
-            font-size: 18px;
-            margin-bottom: 5px;
-            color: $primary-text-color;
-            font-family: $font-display, sans-serif;
-          }
-        }
-
-        .spacer {
-          flex: 1 1 auto;
-          height: 1px;
-        }
-
-        &__buttons {
-          padding: 7px 8px;
-        }
-      }
-    }
-
-    &__extra {
-      display: none;
-      margin-top: 4px;
-
-      .public-account-bio {
-        border-radius: 0;
-        box-shadow: none;
-        background: transparent;
-        margin: 0 -5px;
-
-        .account__header__fields {
-          border-top: 1px solid lighten($ui-base-color, 12%);
-        }
-
-        .roles {
-          display: none;
-        }
-      }
-
-      &__links {
-        margin-top: -15px;
-        font-size: 14px;
-        color: $darker-text-color;
-
-        a {
-          display: inline-block;
-          color: $darker-text-color;
-          text-decoration: none;
-          padding: 15px;
-          font-weight: 500;
-
-          strong {
-            font-weight: 700;
-            color: $primary-text-color;
-          }
-        }
-      }
-
-      @media screen and (max-width: $no-columns-breakpoint) {
-        display: block;
-        flex: 100%;
-      }
-    }
-  }
-
-  .account__section-headline {
-    border-radius: 4px 4px 0 0;
-
-    @media screen and (max-width: $no-gap-breakpoint) {
-      border-radius: 0;
-    }
-  }
-
-  .detailed-status__meta {
-    margin-top: 25px;
-  }
-
-  .public-account-bio {
-    background: lighten($ui-base-color, 8%);
-    box-shadow: 0 0 15px rgba($base-shadow-color, 0.2);
-    border-radius: 4px;
-    overflow: hidden;
-    margin-bottom: 10px;
-
-    @media screen and (max-width: $no-gap-breakpoint) {
-      box-shadow: none;
-      margin-bottom: 0;
-      border-radius: 0;
-    }
-
-    .account__header__fields {
-      margin: 0;
-      border-top: 0;
-
-      a {
-        color: lighten($ui-highlight-color, 8%);
-      }
-
-      dl:first-child .verified {
-        border-radius: 0 4px 0 0;
-      }
-
-      .verified a {
-        color: $valid-value-color;
-      }
-    }
-
-    .account__header__content {
-      padding: 20px;
-      padding-bottom: 0;
-      color: $primary-text-color;
-    }
-
-    &__extra,
-    .roles {
-      padding: 20px;
-      font-size: 14px;
-      color: $darker-text-color;
-    }
-
-    .roles {
-      padding-bottom: 0;
-    }
-  }
-
-  .directory__list {
-    display: grid;
-    grid-gap: 10px;
-    grid-template-columns: minmax(0, 50%) minmax(0, 50%);
-
-    .account-card {
-      display: flex;
-      flex-direction: column;
-    }
-
-    @media screen and (max-width: $no-gap-breakpoint) {
-      display: block;
-
-      .account-card {
-        margin-bottom: 10px;
-        display: block;
-      }
-    }
-  }
-
-  .card-grid {
-    display: flex;
-    flex-wrap: wrap;
-    min-width: 100%;
-    margin: 0 -5px;
-
-    & > div {
-      box-sizing: border-box;
-      flex: 1 0 auto;
-      width: 300px;
-      padding: 0 5px;
-      margin-bottom: 10px;
-      max-width: 33.333%;
-
-      @media screen and (max-width: 900px) {
-        max-width: 50%;
-      }
-
-      @media screen and (max-width: 600px) {
-        max-width: 100%;
-      }
-    }
-
-    @media screen and (max-width: $no-gap-breakpoint) {
-      margin: 0;
-      border-top: 1px solid lighten($ui-base-color, 8%);
-
-      & > div {
-        width: 100%;
-        padding: 0;
-        margin-bottom: 0;
-        border-bottom: 1px solid lighten($ui-base-color, 8%);
-
-        &:last-child {
-          border-bottom: 0;
-        }
-
-        .card__bar {
-          background: $ui-base-color;
-
-          &:hover,
-          &:active,
-          &:focus {
-            background: lighten($ui-base-color, 4%);
-          }
-        }
-      }
-    }
-  }
-=======
->>>>>>> fb389bd7
 }