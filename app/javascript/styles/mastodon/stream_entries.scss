.activity-stream {
  box-shadow: 0 0 15px rgba($base-shadow-color, 0.2);
  border-radius: 4px;
  overflow: hidden;
  margin-bottom: 10px;

  @media screen and (max-width: $no-gap-breakpoint) {
    margin-bottom: 0;
    border-radius: 0;
    box-shadow: none;
  }

  &--headless {
    border-radius: 0;
    margin: 0;
    box-shadow: none;

    .detailed-status,
    .status {
      border-radius: 0 !important;
    }
  }

  div[data-component] {
    width: 100%;
  }

  .entry {
    background: $ui-base-color;

    .detailed-status,
    .status,
    .load-more {
      animation: none;
    }

    &:last-child {
      .detailed-status,
      .status {
        border-bottom: 0;
        border-radius: 0 0 4px 4px;
      }
    }

    &:first-child {
      .detailed-status,
      .status {
        border-radius: 4px 4px 0 0;
      }

      &:last-child {
        .detailed-status,
        .status {
          border-radius: 4px;
        }
      }
    }

    .status.light.quote-status {
      border: solid 1px #9baec8;
      border-radius: 4px;
      padding: 5px;
      margin-top: 15px;
      cursor: pointer;

      .status__avatar {
        height: 18px;
        width: 18px;
        position: absolute;
        top: 5px;
        left: 5px;

        & > div {
          width: 18px;
          height: 18px;
        }
      }
    }

    @media screen and (max-width: 740px) {
      .detailed-status,
      .status {
        border-radius: 0 !important;
      }
    }
  }
}

<<<<<<< HEAD
  &.with-header {
    .entry {
      &:first-child {
        &,
        .detailed-status.light,
        .status.light {
          border-radius: 0;
        }

        &:last-child {
          &,
          .detailed-status.light,
          .status.light {
            border-radius: 0 0 4px 4px;
          }
        }
      }

      .status.light.quote-status {
        border: solid 1px #9baec8;
        border-radius: 4px;
        padding: 5px;
        margin-top: 15px;
        cursor: pointer;

        .status__avatar {
          height: 18px;
          width: 18px;
          position: absolute;
          top: 5px;
          left: 5px;

          & > div {
            width: 18px;
            height: 18px;
          }
        }
      }
    }
  }

  .media-gallery__gifv__label {
    bottom: 9px;
  }

  .status.light {
    padding: 14px 14px 14px (48px + 14px * 2);
    position: relative;
    min-height: 48px;
    cursor: default;

    .status__header {
      font-size: 15px;

      .status__meta {
        float: right;
        font-size: 14px;

        .status__relative-time {
          color: $lighter-text-color;
        }
      }
    }

    .status__display-name {
      display: block;
      max-width: 100%;
      padding-right: 25px;
      color: $inverted-text-color;
    }

    .status__avatar {
      position: absolute;
      left: 14px;
      top: 14px;
      width: 48px;
      height: 48px;

      & > div {
        width: 48px;
        height: 48px;
      }

      img {
        display: block;
        border-radius: 4px;
      }
    }

    .display-name {
      display: block;
      max-width: 100%;
      overflow: hidden;
      white-space: nowrap;
      text-overflow: ellipsis;

      strong {
        font-weight: 500;
        color: $inverted-text-color;

        @each $lang in $cjk-langs {
          &:lang(#{$lang}) {
            font-weight: 700;
          }
        }
      }

      span {
        font-size: 14px;
        color: $light-text-color;
      }
    }

    .status__content {
      color: $inverted-text-color;

      a {
        color: $highlight-text-color;
      }

      a.status__content__spoiler-link {
        color: $primary-text-color;
        background: $ui-base-color;

        &:hover {
          background: lighten($ui-base-color, 8%);
        }
      }
    }
  }

  .detailed-status.light {
    padding: 14px;
    background: $simple-background-color;
    cursor: default;

    .detailed-status__display-name {
      display: block;
      overflow: hidden;
      margin-bottom: 15px;

      & > div {
        float: left;
        margin-right: 10px;
      }

      .display-name {
        display: block;
        max-width: 100%;
        overflow: hidden;
        white-space: nowrap;
        text-overflow: ellipsis;

        strong {
          font-weight: 500;
          color: $inverted-text-color;

          @each $lang in $cjk-langs {
            &:lang(#{$lang}) {
              font-weight: 700;
            }
          }
        }

        span {
          font-size: 14px;
          color: $light-text-color;
        }
      }
    }

    .avatar {
      width: 48px;
      height: 48px;

      img {
        display: block;
        border-radius: 4px;
      }
    }

    .status__content {
      color: $inverted-text-color;

      a {
        color: $highlight-text-color;
      }

      a.status__content__spoiler-link {
        color: $primary-text-color;
        background: $ui-base-color;

        &:hover {
          background: lighten($ui-base-color, 8%);
        }
      }
    }

    .detailed-status__meta {
      margin-top: 15px;
      color: $light-text-color;
      font-size: 14px;
      line-height: 18px;

      a {
        color: inherit;
      }

      span > span {
        font-weight: 500;
        font-size: 12px;
        margin-left: 6px;
        display: inline-block;
      }
    }

    .status-card {
      border-color: lighten($ui-secondary-color, 4%);
      color: $lighter-text-color;

      &:hover {
        background: lighten($ui-secondary-color, 4%);
      }
    }

    .status-card__title,
    .status-card__description {
      color: $inverted-text-color;
    }

    .status-card__image {
      background: $ui-secondary-color;
    }
  }

  .media-spoiler {
    background: $ui-base-color;
    color: $darker-text-color;
  }
=======
.button.logo-button {
  flex: 0 auto;
  font-size: 14px;
  background: $ui-highlight-color;
  color: $primary-text-color;
  text-transform: none;
  line-height: 36px;
  height: auto;
  padding: 3px 15px;
  border: 0;
>>>>>>> 1d773b3a

  svg {
    width: 20px;
    height: auto;
    vertical-align: middle;
    margin-right: 5px;

    path:first-child {
      fill: $primary-text-color;
    }

    path:last-child {
      fill: $ui-highlight-color;
    }
  }

  &:active,
  &:focus,
  &:hover {
    background: lighten($ui-highlight-color, 10%);

    svg path:last-child {
      fill: lighten($ui-highlight-color, 10%);
    }
  }

  @media screen and (max-width: $no-gap-breakpoint) {
    svg {
      display: none;
    }
  }
}

.embed,
.public-layout {
  .detailed-status {
    padding: 15px;
  }

  .status {
    padding: 15px 15px 15px (48px + 15px * 2);
    min-height: 48px + 2px;

    &__avatar {
      left: 15px;
      top: 17px;
    }

    &__content {
      padding-top: 5px;
    }

    &__prepend {
      margin-left: 48px + 15px * 2;
      padding-top: 15px;
    }

    &__prepend-icon-wrapper {
      left: -32px;
    }

    .media-gallery,
    &__action-bar,
    .video-player {
      margin-top: 10px;
    }
  }
}<|MERGE_RESOLUTION|>--- conflicted
+++ resolved
@@ -86,7 +86,6 @@
   }
 }
 
-<<<<<<< HEAD
   &.with-header {
     .entry {
       &:first-child {
@@ -326,7 +325,6 @@
     background: $ui-base-color;
     color: $darker-text-color;
   }
-=======
 .button.logo-button {
   flex: 0 auto;
   font-size: 14px;
@@ -337,7 +335,6 @@
   height: auto;
   padding: 3px 15px;
   border: 0;
->>>>>>> 1d773b3a
 
   svg {
     width: 20px;
