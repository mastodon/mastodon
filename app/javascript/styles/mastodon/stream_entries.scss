.activity-stream {
  clear: both;
  box-shadow: 0 0 15px rgba($base-shadow-color, 0.2);

  .entry {
    background: $simple-background-color;

    .detailed-status.light,
    .status.light,
    .more.light {
      border-bottom: 1px solid $ui-secondary-color;
      animation: none;
    }

    &:last-child {
      &,
      .detailed-status.light,
      .status.light {
        border-bottom: 0;
        border-radius: 0 0 4px 4px;
      }
    }

    &:first-child {
      &,
      .detailed-status.light,
      .status.light {
        border-radius: 4px 4px 0 0;
      }

      &:last-child {
        &,
        .detailed-status.light,
        .status.light {
          border-radius: 4px;
        }
      }
    }

    .status.light.quote-status {
      border: solid 1px #9baec8;
      border-radius: 4px;
      padding: 5px;
      margin-top: 15px;
      cursor: pointer;

      .status__avatar {
        height: 18px;
        width: 18px;
        position: absolute;
        top: 5px;
        left: 5px;
<<<<<<< HEAD
     }
=======

        & > div {
          width: 18px;
          height: 18px;
        }
      }
>>>>>>> 1aa049b4
    }

    @media screen and (max-width: 740px) {
      &,
      .detailed-status.light,
      .status.light {
        border-radius: 0 !important;
      }
    }
  }

  &.with-header {
    .entry {
      &:first-child {
        &,
        .detailed-status.light,
        .status.light {
          border-radius: 0;
        }

        &:last-child {
          &,
          .detailed-status.light,
          .status.light {
            border-radius: 0 0 4px 4px;
          }
        }
      }

      .status.light.quote-status {
        border: solid 1px #9baec8;
        border-radius: 4px;
        padding: 5px;
        margin-top: 15px;
        cursor: pointer;

        .status__avatar {
          height: 18px;
          width: 18px;
          position: absolute;
          top: 5px;
          left: 5px;
<<<<<<< HEAD
=======

          & > div {
            width: 18px;
            height: 18px;
          }
>>>>>>> 1aa049b4
        }
      }
    }
  }

  .media-gallery__gifv__label {
    bottom: 9px;
  }

  .status.light {
    padding: 14px 14px 14px (48px + 14px * 2);
    position: relative;
    min-height: 48px;
    cursor: default;

    .status__header {
      font-size: 15px;

      .status__meta {
        float: right;
        font-size: 14px;

        .status__relative-time {
          color: $lighter-text-color;
        }
      }
    }

    .status__display-name {
      display: block;
      max-width: 100%;
      padding-right: 25px;
      color: $inverted-text-color;
    }

    .status__avatar {
      position: absolute;
      left: 14px;
      top: 14px;
      width: 48px;
      height: 48px;

      & > div {
        width: 48px;
        height: 48px;
      }

      img {
        display: block;
        border-radius: 4px;
      }
    }

    .display-name {
      display: block;
      max-width: 100%;
      overflow: hidden;
      white-space: nowrap;
      text-overflow: ellipsis;

      strong {
        font-weight: 500;
        color: $inverted-text-color;

        @each $lang in $cjk-langs {
          &:lang(#{$lang}) {
            font-weight: 700;
          }
        }
      }

      span {
        font-size: 14px;
        color: $light-text-color;
      }
    }

    .status__content {
      color: $inverted-text-color;

      a {
        color: $highlight-text-color;
      }

      a.status__content__spoiler-link {
        color: $primary-text-color;
        background: $ui-base-color;

        &:hover {
          background: lighten($ui-base-color, 8%);
        }
      }
    }
  }

  .detailed-status.light {
    padding: 14px;
    background: $simple-background-color;
    cursor: default;

    .detailed-status__display-name {
      display: block;
      overflow: hidden;
      margin-bottom: 15px;

      & > div {
        float: left;
        margin-right: 10px;
      }

      .display-name {
        display: block;
        max-width: 100%;
        overflow: hidden;
        white-space: nowrap;
        text-overflow: ellipsis;

        strong {
          font-weight: 500;
          color: $inverted-text-color;

          @each $lang in $cjk-langs {
            &:lang(#{$lang}) {
              font-weight: 700;
            }
          }
        }

        span {
          font-size: 14px;
          color: $light-text-color;
        }
      }
    }

    .avatar {
      width: 48px;
      height: 48px;

      img {
        display: block;
        border-radius: 4px;
      }
    }

    .status__content {
      color: $inverted-text-color;

      a {
        color: $highlight-text-color;
      }

      a.status__content__spoiler-link {
        color: $primary-text-color;
        background: $ui-base-color;

        &:hover {
          background: lighten($ui-base-color, 8%);
        }
      }
    }

    .detailed-status__meta {
      margin-top: 15px;
      color: $light-text-color;
      font-size: 14px;
      line-height: 18px;

      a {
        color: inherit;
      }

      span > span {
        font-weight: 500;
        font-size: 12px;
        margin-left: 6px;
        display: inline-block;
      }
    }

    .status-card {
      border-color: lighten($ui-secondary-color, 4%);
      color: $lighter-text-color;

      &:hover {
        background: lighten($ui-secondary-color, 4%);
      }
    }

    .status-card__title,
    .status-card__description {
      color: $inverted-text-color;
    }

    .status-card__image {
      background: $ui-secondary-color;
    }
  }

  .media-spoiler {
    background: $ui-base-color;
    color: $darker-text-color;
  }

  .pre-header {
    padding: 14px 0;
    padding-left: (48px + 14px * 2);
    padding-bottom: 0;
    margin-bottom: -4px;
    color: $light-text-color;
    font-size: 14px;
    position: relative;

    .pre-header__icon {
      position: absolute;
      left: (48px + 14px * 2 - 30px);
    }

    .status__display-name.muted strong {
      color: $light-text-color;
    }
  }

  .open-in-web-link {
    text-decoration: none;

    &:hover {
      text-decoration: underline;
    }
  }

  .more {
    color: $darker-text-color;
    display: block;
    padding: 14px;
    text-align: center;

    &:not(:hover) {
      text-decoration: none;
    }
  }
}

.embed {
  .activity-stream {
    box-shadow: none;

    .entry {

      .detailed-status.light {
        display: flex;
        flex-wrap: wrap;
        justify-content: space-between;
        align-items: flex-start;

        .detailed-status__display-name {
          flex: 1;
          margin: 0 5px 15px 0;
        }

        .button.button-secondary.logo-button {
          flex: 0 auto;
          font-size: 14px;

          svg {
            width: 20px;
            height: auto;
            vertical-align: middle;
            margin-right: 5px;

            path:first-child {
              fill: $ui-primary-color;
            }

            path:last-child {
              fill: $simple-background-color;
            }
          }

          &:active,
          &:focus,
          &:hover {
            svg path:first-child {
              fill: lighten($ui-primary-color, 4%);
            }
          }
        }

        .status__content,
        .detailed-status__meta {
          flex: 100%;
        }
      }
    }
  }
}<|MERGE_RESOLUTION|>--- conflicted
+++ resolved
@@ -50,16 +50,12 @@
         position: absolute;
         top: 5px;
         left: 5px;
-<<<<<<< HEAD
-     }
-=======
 
         & > div {
           width: 18px;
           height: 18px;
         }
       }
->>>>>>> 1aa049b4
     }
 
     @media screen and (max-width: 740px) {
@@ -102,14 +98,11 @@
           position: absolute;
           top: 5px;
           left: 5px;
-<<<<<<< HEAD
-=======
 
           & > div {
             width: 18px;
             height: 18px;
           }
->>>>>>> 1aa049b4
         }
       }
     }
