.activity-stream {
  clear: both;
  box-shadow: 0 0 15px rgba($base-shadow-color, 0.2);

  .entry {
    background: $simple-background-color;

    .detailed-status.light,
    .status.light {
      border-bottom: 1px solid $ui-secondary-color;
      animation: none;
    }

    &:last-child {
      &,
      .detailed-status.light,
      .status.light {
        border-bottom: 0;
        border-radius: 0 0 4px 4px;
      }
    }

    &:first-child {
      &,
      .detailed-status.light,
      .status.light {
        border-radius: 4px 4px 0 0;
      }

      &:last-child {
        &,
        .detailed-status.light,
        .status.light {
          border-radius: 4px;
        }
      }
    }

    @media screen and (max-width: 740px) {
      &,
      .detailed-status.light,
      .status.light {
        border-radius: 0 !important;
      }
    }
  }

  &.with-header {
    .entry {
      &:first-child {
        &,
        .detailed-status.light,
        .status.light {
          border-radius: 0;
        }

        &:last-child {
          &,
          .detailed-status.light,
          .status.light {
            border-radius: 0 0 4px 4px;
          }
        }
      }
    }
<<<<<<< HEAD
  }

  &.with-header {
    .entry {
      &:first-child {
        &,
        .detailed-status.light,
        .status.light {
          border-radius: 0;
        }
      }
    }
=======
>>>>>>> 4c14ff65
  }

  .status.light {
    padding: 14px 14px 14px (48px + 14px * 2);
    position: relative;
    min-height: 48px;
    cursor: default;

    .status__header {
      font-size: 15px;

      .status__meta {
        float: right;
        font-size: 14px;

        .status__relative-time {
          color: $ui-primary-color;
        }
      }
    }

    .status__display-name {
      display: block;
      max-width: 100%;
      padding-right: 25px;
      color: $ui-base-color;
    }

    .status__avatar {
      position: absolute;
      left: 14px;
      top: 14px;
      width: 48px;
      height: 48px;

      & > div {
        width: 48px;
        height: 48px;
      }

      img {
        display: block;
        border-radius: 4px;
      }
    }

    .display-name {
      display: block;
      max-width: 100%;
      overflow: hidden;
      white-space: nowrap;
      text-overflow: ellipsis;

      strong {
        font-weight: 500;
        color: $ui-base-color;
      }

      span {
        font-size: 14px;
        color: $ui-primary-color;
      }
    }

    .status__content {
      color: $ui-base-color;

      a {
        color: $ui-highlight-color;
      }

      a.status__content__spoiler-link {
        color: $primary-text-color;
        background: $ui-primary-color;

        &:hover {
          background: lighten($ui-primary-color, 8%);
        }
      }
    }
  }

  .detailed-status.light {
    padding: 14px;
    background: $simple-background-color;
    cursor: default;

    .detailed-status__display-name {
      display: block;
      overflow: hidden;
      margin-bottom: 15px;

      & > div {
        float: left;
        margin-right: 10px;
      }

      .display-name {
        display: block;
        max-width: 100%;
        overflow: hidden;
        white-space: nowrap;
        text-overflow: ellipsis;

        strong {
          font-weight: 500;
          color: $ui-base-color;
        }

        span {
          font-size: 14px;
          color: $ui-primary-color;
        }
      }
    }

    .avatar {
      width: 48px;
      height: 48px;

      img {
        display: block;
        border-radius: 4px;
      }
    }

    .status__content {
      color: $ui-base-color;

      a {
        color: $ui-highlight-color;
      }

      a.status__content__spoiler-link {
        color: $primary-text-color;
        background: $ui-primary-color;

        &:hover {
          background: lighten($ui-primary-color, 8%);
        }
      }
    }

    .detailed-status__meta {
      margin-top: 15px;
      color: $ui-primary-color;
      font-size: 14px;
      line-height: 18px;

      a {
        color: inherit;
      }

      span > span {
        font-weight: 500;
        font-size: 12px;
        margin-left: 6px;
        display: inline-block;
      }
    }

    .status-card {
      border-color: lighten($ui-secondary-color, 4%);
      color: darken($ui-primary-color, 4%);

      &:hover {
        background: lighten($ui-secondary-color, 4%);
      }
    }

<<<<<<< HEAD
    .video-player {
      margin-top: 8px;
      height: 300px;
      overflow: hidden;
      position: relative;

      video {
        position: relative;
        z-index: 1;
        width: 100%;
        height: 100%;
        object-fit: cover;
        top: 50%;
        transform: translateY(-50%);
      }
    }
  }

  .media-item,
  .video-item {
    box-sizing: border-box;
    position: relative;
    left: auto;
    top: auto;
    right: auto;
    bottom: auto;
    float: left;
    border: medium none;
    display: block;
    flex: 1 1 auto;
    width: 100%;
    height: 100%;
    overflow: hidden;
    margin-right: 2px;

    &:last-child {
      margin-right: 0;
    }

    a {
      display: block;
      width: 100%;
      height: 100%;
      background: no-repeat scroll center center / cover;
      text-decoration: none;
      cursor: zoom-in;
    }

    video {
      position: relative;
      z-index: 1;
      width: 100%;
      height: 100%;
      object-fit: cover;
      top: 50%;
      transform: translateY(-50%);
    }
  }

  .video-item {
    a {
      cursor: pointer;
=======
    .status-card__title,
    .status-card__description {
      color: $ui-base-color;
>>>>>>> 4c14ff65
    }

    .status-card__image {
      background: $ui-secondary-color;
    }
  }

  .media-spoiler-wrapper {
    &.media-spoiler-wrapper__visible {
      .media-spoiler {
        display: none;
      }

      .spoiler-button {
        display: block;
      }
    }
  }

  .pre-header {
    padding: 14px 0;
    padding-left: (48px + 14px * 2);
    padding-bottom: 0;
    margin-bottom: -4px;
    color: $ui-primary-color;
    font-size: 14px;
    position: relative;

    .pre-header__icon {
      position: absolute;
      left: (48px + 14px * 2 - 30px);
    }

    .status__display-name.muted strong {
      color: $ui-primary-color;
    }
  }

  .open-in-web-link {
    text-decoration: none;

    &:hover {
      text-decoration: underline;
    }
  }
}

.embed {
  .activity-stream {
    box-shadow: none;

    .entry {

      .detailed-status.light {
        display: flex;
        flex-wrap: wrap;
        justify-content: space-between;
        align-items: flex-start;

        .detailed-status__display-name {
          flex: 1;
          margin: 0 5px 15px 0;
        }

        .button.button-secondary.logo-button {
          flex: 0 auto;
          font-size: 14px;

          svg {
            width: 20px;
            height: auto;
            vertical-align: middle;
            margin-right: 5px;

            path:first-child {
              fill: $ui-primary-color;
            }

            path:last-child {
              fill: $simple-background-color;
            }
          }

          &:active,
          &:focus,
          &:hover {
            svg path:first-child {
              fill: lighten($ui-primary-color, 4%);
            }
          }
        }

        .status__content,
        .detailed-status__meta {
          flex: 100%;
        }
      }
    }
  }
}<|MERGE_RESOLUTION|>--- conflicted
+++ resolved
@@ -63,21 +63,6 @@
         }
       }
     }
-<<<<<<< HEAD
-  }
-
-  &.with-header {
-    .entry {
-      &:first-child {
-        &,
-        .detailed-status.light,
-        .status.light {
-          border-radius: 0;
-        }
-      }
-    }
-=======
->>>>>>> 4c14ff65
   }
 
   .status.light {
@@ -248,74 +233,9 @@
       }
     }
 
-<<<<<<< HEAD
-    .video-player {
-      margin-top: 8px;
-      height: 300px;
-      overflow: hidden;
-      position: relative;
-
-      video {
-        position: relative;
-        z-index: 1;
-        width: 100%;
-        height: 100%;
-        object-fit: cover;
-        top: 50%;
-        transform: translateY(-50%);
-      }
-    }
-  }
-
-  .media-item,
-  .video-item {
-    box-sizing: border-box;
-    position: relative;
-    left: auto;
-    top: auto;
-    right: auto;
-    bottom: auto;
-    float: left;
-    border: medium none;
-    display: block;
-    flex: 1 1 auto;
-    width: 100%;
-    height: 100%;
-    overflow: hidden;
-    margin-right: 2px;
-
-    &:last-child {
-      margin-right: 0;
-    }
-
-    a {
-      display: block;
-      width: 100%;
-      height: 100%;
-      background: no-repeat scroll center center / cover;
-      text-decoration: none;
-      cursor: zoom-in;
-    }
-
-    video {
-      position: relative;
-      z-index: 1;
-      width: 100%;
-      height: 100%;
-      object-fit: cover;
-      top: 50%;
-      transform: translateY(-50%);
-    }
-  }
-
-  .video-item {
-    a {
-      cursor: pointer;
-=======
     .status-card__title,
     .status-card__description {
       color: $ui-base-color;
->>>>>>> 4c14ff65
     }
 
     .status-card__image {
