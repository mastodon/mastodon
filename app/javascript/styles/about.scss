.landing-page {
  p,
  li {
    font-family: 'mastodon-font-sans-serif', sans-serif;
    font-size: 16px;
    font-weight: 400;
    font-size: 16px;
    line-height: 30px;
    margin-bottom: 12px;
    color: $ui-primary-color;

    a {
      color: $ui-highlight-color;
      text-decoration: underline;
    }
  }

  em {
    display: inline;
    margin: 0;
    padding: 0;
    font-weight: 500;
    background: transparent;
    font-family: inherit;
    font-size: inherit;
    line-height: inherit;
    color: lighten($ui-primary-color, 10%);
  }

  h1 {
    font-family: 'mastodon-font-display', sans-serif;
    font-size: 26px;
    line-height: 30px;
    font-weight: 500;
    margin-bottom: 20px;
    color: $ui-secondary-color;

    small {
      font-family: 'mastodon-font-sans-serif', sans-serif;
      display: block;
      font-size: 18px;
      font-weight: 400;
      color: $ui-base-lighter-color;
    }
  }

  h2 {
    font-family: 'mastodon-font-display', sans-serif;
    font-size: 22px;
    line-height: 26px;
    font-weight: 500;
    margin-bottom: 20px;
    color: $ui-secondary-color;
  }

  h3 {
    font-family: 'mastodon-font-display', sans-serif;
    font-size: 18px;
    line-height: 24px;
    font-weight: 500;
    margin-bottom: 20px;
    color: $ui-secondary-color;
  }

  h4 {
    font-family: 'mastodon-font-display', sans-serif;
    font-size: 16px;
    line-height: 24px;
    font-weight: 500;
    margin-bottom: 20px;
    color: $ui-secondary-color;
  }

  h5 {
    font-family: 'mastodon-font-display', sans-serif;
    font-size: 14px;
    line-height: 24px;
    font-weight: 500;
    margin-bottom: 20px;
    color: $ui-secondary-color;
  }

  h6 {
    font-family: 'mastodon-font-display', sans-serif;
    font-size: 12px;
    line-height: 24px;
    font-weight: 500;
    margin-bottom: 20px;
    color: $ui-secondary-color;
  }

  ul,
  ol {
    margin-left: 20px;

    &[type='a'] {
      list-style-type: lower-alpha;
    }

    &[type='i'] {
      list-style-type: lower-roman;
    }
  }

  ul {
    list-style: disc;
  }

  ol {
    list-style: decimal;
  }

  li > ol,
  li > ul {
    margin-top: 6px;
  }

  hr {
    border-color: rgba($ui-base-lighter-color, .6);
  }

  .container {
    width: 100%;
    box-sizing: border-box;
    max-width: 800px;
    margin: 0 auto;
  }

  .header-wrapper {
    padding-top: 15px;
    background: $ui-base-color;
    background: linear-gradient(150deg, lighten($ui-base-color, 8%), $ui-base-color);
    position: relative;

    &.compact {
      background: $ui-base-color;
      padding-bottom: 15px;

      .hero .heading {
<<<<<<< HEAD
        padding-bottom: 30px;
=======
        padding-bottom: 20px;
>>>>>>> 4c14ff65
        font-family: 'mastodon-font-sans-serif', sans-serif;
        font-size: 16px;
        font-weight: 400;
        font-size: 16px;
        line-height: 30px;
        color: $ui-primary-color;

        a {
          color: $ui-highlight-color;
          text-decoration: underline;
        }
      }
    }

    .mascot-container {
      max-width: 800px;
      margin: 0 auto;
      position: absolute;
      top: 0;
      left: 0;
      right: 0;
      height: 100%;
    }

    .mascot {
      position: absolute;
      bottom: -14px;
      width: auto;
      height: auto;
      left: 60px;
      z-index: 3;
    }
  }

  .header {
    line-height: 30px;
    overflow: hidden;

    .container {
      display: flex;
      justify-content: space-between;
    }

    .links {
      position: relative;
      z-index: 4;

      a {
        display: flex;
        justify-content: center;
        align-items: center;
        color: $ui-primary-color;
        text-decoration: none;
        padding: 12px 16px;
        line-height: 32px;
        font-family: 'mastodon-font-display', sans-serif;
        font-weight: 500;
        font-size: 14px;

        &:hover {
          color: $ui-secondary-color;
        }
      }

      .brand {
        a {
          padding-left: 0;
          padding-right: 0;
          color: $white;
        }

        img {
          height: 32px;
          position: relative;
          top: 4px;
          left: -10px;
        }
      }

      ul {
        list-style: none;
        margin: 0;

        li {
          display: inline-block;
          vertical-align: bottom;
          margin: 0;

          &:first-child a {
            padding-left: 0;
          }

          &:last-child a {
            padding-right: 0;
          }
        }
      }
    }

    .hero {
      margin-top: 50px;
      align-items: center;
      position: relative;

      .floats {
        position: absolute;
        width: 100%;
        height: 100%;
        top: 0;
        left: 0;

        div {
          position: absolute;
          transition: all 0.1s linear;
          animation-name: floating;
          animation-iteration-count: infinite;
          animation-direction: alternate;
          animation-timing-function: ease-in-out;
          z-index: 2;
        }

        .float-1 {
          width: 324px;
          height: 170px;
          right: -120px;
          bottom: 0;
          animation-duration: 3s;
          background-image: url('data:image/svg+xml;utf8,<svg xmlns="http://www.w3.org/2000/svg" viewBox="0 0 447.1875 234.375" height="170" width="324"><path fill="#{hex-color($ui-base-lighter-color)}" d="M21.69 233.366c-6.45-1.268-13.347-5.63-16.704-10.564-10.705-15.734-1.513-37.724 18.632-44.57l4.8-1.632.173-17.753c.146-14.77.515-19.063 2.2-25.55 6.736-25.944 24.46-46.032 47.766-54.137 11.913-4.143 19.558-5.366 34.178-5.47l13.828-.096V71.12c0-4.755 2.853-17.457 5.238-23.327 8.588-21.137 26.735-35.957 52.153-42.593 23.248-6.07 50.153-6.415 71.863-.923 11.14 2.82 25.686 9.957 33.857 16.615 19.335 15.756 31.82 41.05 35.183 71.275.59 5.305.672 5.435 3.11 4.926 11.833-2.474 30.4-3.132 40.065-1.42 24.388 4.32 40.568 19.076 47.214 43.058 2.16 7.8 3.953 23.894 3.59 32.237l-.24 5.498 5.156 1.317c6.392 1.633 14.55 7.098 18.003 12.062 1.435 2.062 3.305 6.597 4.156 10.078 1.428 5.84 1.43 6.8.04 12.44-1.807 7.318-5.672 13.252-10.872 16.694-8.508 5.63 3.756 5.33-211.916 5.216-108.56-.056-199.22-.464-201.47-.906z"/></svg>');
        }

        .float-2 {
          width: 241px;
          height: 100px;
          right: 210px;
          bottom: 0;
          animation-duration: 3.5s;
          animation-delay: 0.2s;
          background-image: url('data:image/svg+xml;utf8,<svg xmlns="http://www.w3.org/2000/svg" viewBox="0 0 536.25 222.1875" height="100" width="241"><path fill="#{hex-color($ui-base-lighter-color)}" d="M42.626 221.23c-14.104-1.174-26.442-5.133-32.825-10.534-4.194-3.548-7.684-10.66-8.868-18.075-1.934-12.102.633-22.265 7.528-29.81 7.61-8.328 19.998-12.76 39.855-14.257l8.47-.638-2.08-6.223c-4.826-14.422-6.357-24.813-6.37-43.255-.012-14.923.28-18.513 2.1-25.724 2.283-9.048 8.483-23.034 13.345-30.1 14.76-21.45 43.505-38.425 70.535-41.65 30.628-3.655 64.47 12.073 89.668 41.673l5.955 6.995 2.765-4.174c1.52-2.296 5.74-6.93 9.376-10.295 18.382-17.02 43.436-20.676 73.352-10.705 12.158 4.052 21.315 9.53 29.64 17.733 12.752 12.562 18.16 25.718 18.19 44.26l.02 10.98 2.312-3.01c15.64-20.365 42.29-20.485 62.438-.28 3.644 3.653 7.558 8.593 8.697 10.976 4.895 10.24 5.932 25.688 2.486 37.046-.76 2.507-1.388 4.816-1.393 5.13-.006.316 6.845.87 15.224 1.234 53.06 2.297 76.356 12.98 81.817 37.526 3.554 15.973-3.71 28.604-19.566 34.02-4.554 1.555-17.922 1.655-234.517 1.757-126.327.06-233.497-.21-238.154-.597z"/></svg>');
        }

        .float-3 {
          width: 267px;
          height: 140px;
          right: 110px;
          top: -30px;
          animation-duration: 4s;
          animation-delay: 0.5s;
          background-image: url('data:image/svg+xml;utf8,<svg xmlns="http://www.w3.org/2000/svg" viewBox="0 0 388.125 202.5" height="140" width="267"><path fill="#{hex-color($ui-base-lighter-color)}" d="M181.37 201.458c-17.184-1.81-36.762-8.944-49.523-18.05l-5.774-4.12-8.074 2.63c-11.468 3.738-21.382 4.962-35.815 4.422-14.79-.554-24.577-2.845-36.716-8.594-15.483-7.332-28.498-19.98-35.985-34.968C2.44 128.675-.94 108.435.9 91.356c3.362-31.234 18.197-53.698 43.63-66.074 12.803-6.23 22.384-8.55 37.655-9.122 14.433-.54 24.347.684 35.814 4.42l8.073 2.633 5.635-4.01c24.81-17.656 60.007-23.332 92.914-14.985 10.11 2.565 25.498 9.62 33.102 15.178l5.068 3.704 7.632-2.564c10.89-3.66 21.086-4.916 35.516-4.376 45.816 1.716 76.422 30.03 81.285 75.196 1.84 17.08-1.54 37.32-8.585 51.422-7.487 14.99-20.502 27.636-35.984 34.968-12.14 5.75-21.926 8.04-36.716 8.593-14.43.54-24.626-.716-35.516-4.376l-7.632-2.564-5.068 3.704c-12.844 9.387-32.714 16.488-51.545 18.42-10.607 1.09-13.916 1.08-24.81-.066z"/></svg>');
        }
      }

      .heading {
        position: relative;
        z-index: 4;
        padding-bottom: 150px;
      }

      .simple_form,
      .closed-registrations-message {
        background: darken($ui-base-color, 4%);
        width: 280px;
        padding: 15px 20px;
        border-radius: 4px 4px 0 0;
        line-height: initial;
        position: relative;
        z-index: 4;

        .actions {
          margin-bottom: 0;

          button,
          .button,
          .block-button {
            margin-bottom: 0;
          }
        }
      }

      .closed-registrations-message {
        min-height: 330px;
        display: flex;
        flex-direction: column;
        justify-content: space-between;
      }
    }
  }

  .about-short {
    background: darken($ui-base-color, 4%);
<<<<<<< HEAD
    padding: 50px 0;
=======
    padding: 50px 0 30px;
>>>>>>> 4c14ff65
    font-family: 'mastodon-font-sans-serif', sans-serif;
    font-size: 16px;
    font-weight: 400;
    font-size: 16px;
    line-height: 30px;
    color: $ui-primary-color;

    a {
      color: $ui-highlight-color;
      text-decoration: underline;
    }
  }

  .information-board {
    background: darken($ui-base-color, 4%);
    padding: 20px 0;

    .container {
      position: relative;
      padding-right: 280px + 15px;
    }

    .information-board-sections {
      display: flex;
      justify-content: space-between;
      flex-wrap: wrap;
    }

    .section {
      flex: 1 0 0;
      font-family: 'mastodon-font-sans-serif', sans-serif;
      font-size: 16px;
      line-height: 28px;
      color: $primary-text-color;
      text-align: right;
      padding: 10px 15px;

      span,
      strong {
        display: block;
      }

      span {
        &:last-child {
          color: $ui-secondary-color;
        }
      }

      strong {
        font-weight: 500;
        font-size: 32px;
        line-height: 48px;
      }
    }

    .panel {
      position: absolute;
      width: 280px;
      box-sizing: border-box;
      background: darken($ui-base-color, 8%);
      padding: 20px;
      padding-top: 10px;
      border-radius: 4px 4px 0 0;
      right: 0;
      bottom: -40px;

      .panel-header {
        font-family: 'mastodon-font-display', sans-serif;
        font-size: 14px;
        line-height: 24px;
        font-weight: 500;
        color: $ui-primary-color;
        padding-bottom: 5px;
        margin-bottom: 15px;
        border-bottom: 1px solid lighten($ui-base-color, 4%);
        text-overflow: ellipsis;
        white-space: nowrap;
        overflow: hidden;

        a,
        span {
          font-weight: 400;
          color: darken($ui-primary-color, 10%);
        }

        a {
          text-decoration: none;
        }
      }
    }

    .owner {
      text-align: center;

      .avatar {
        width: 80px;
        height: 80px;
        margin: 0 auto;
        margin-bottom: 15px;

        img {
          display: block;
          width: 80px;
          height: 80px;
          border-radius: 48px;
        }
      }
<<<<<<< HEAD

      .name {
        font-size: 14px;

        a {
          display: block;
          color: $primary-text-color;
          text-decoration: none;

          &:hover {
            .display_name {
              text-decoration: underline;
            }
          }
        }

=======

      .name {
        font-size: 14px;

        a {
          display: block;
          color: $primary-text-color;
          text-decoration: none;

          &:hover {
            .display_name {
              text-decoration: underline;
            }
          }
        }

>>>>>>> 4c14ff65
        .username {
          display: block;
          color: $ui-primary-color;
        }
      }
    }
  }

  .features {
    padding: 50px 0;

    .container {
      display: flex;
    }

    #mastodon-timeline {
      display: flex;
      -webkit-overflow-scrolling: touch;
      -ms-overflow-style: -ms-autohiding-scrollbar;
      font-family: 'mastodon-font-sans-serif', sans-serif;
      font-size: 13px;
      line-height: 18px;
      font-weight: 400;
      color: $primary-text-color;
      width: 330px;
      margin-right: 30px;
      flex: 0 0 auto;
      background: $ui-base-color;
      overflow: hidden;
      box-shadow: 0 0 6px rgba($black, 0.1);

      .column-header {
        color: inherit;
        font-family: inherit;
        font-size: 16px;
        line-height: inherit;
        font-weight: inherit;
        margin: 0;
        padding: 15px;
      }

      .column {
        padding: 0;
        border-radius: 4px;
        overflow: hidden;
      }

      .scrollable {
        height: 400px;
      }

      p {
        font-size: inherit;
        line-height: inherit;
        font-weight: inherit;
        color: $primary-text-color;
        margin-bottom: 20px;

        &:last-child {
          margin-bottom: 0;
        }

        a {
          color: $ui-secondary-color;
          text-decoration: none;
        }
      }
    }

    .about-mastodon {
      max-width: 675px;

      p {
        margin-bottom: 20px;
      }

      .features-list {
        margin-top: 20px;

        .features-list__row {
          display: flex;
          padding: 10px 0;
          justify-content: space-between;
<<<<<<< HEAD

          &:first-child {
            padding-top: 0;
          }

          .visual {
            flex: 0 0 auto;
            display: flex;
            align-items: center;
            margin-left: 15px;

=======

          &:first-child {
            padding-top: 0;
          }

          .visual {
            flex: 0 0 auto;
            display: flex;
            align-items: center;
            margin-left: 15px;

>>>>>>> 4c14ff65
            .fa {
              display: block;
              color: $ui-primary-color;
              font-size: 48px;
            }
          }

          .text {
            font-size: 16px;
            line-height: 30px;
            color: $ui-primary-color;

            h6 {
              font-size: inherit;
              line-height: inherit;
              margin-bottom: 0;
            }
          }
        }
      }
    }
  }

  .extended-description {
    padding: 50px 0;
    font-family: 'mastodon-font-sans-serif', sans-serif;
    font-size: 16px;
    font-weight: 400;
    font-size: 16px;
    line-height: 30px;
    color: $ui-primary-color;

    a {
      color: $ui-highlight-color;
      text-decoration: underline;
    }
  }

  .footer-links {
    padding-bottom: 50px;
    text-align: right;
    color: $ui-base-lighter-color;

    p {
      font-size: 14px;
    }

    a {
      color: inherit;
      text-decoration: underline;
    }
  }

  @media screen and (max-width: 840px) {
    .container {
      padding: 0 20px;
    }

    .information-board {

      .container {
        padding-right: 20px;
      }

      .section {
        text-align: center;
      }

      .panel {
        position: static;
        margin-top: 20px;
        width: 100%;
        border-radius: 4px;

        .panel-header {
          text-align: center;
        }
      }
    }

    .header-wrapper .mascot {
      left: 20px;
    }
  }

  @media screen and (max-width: 689px) {
    .header-wrapper .mascot {
      display: none;
    }
  }

  @media screen and (max-width: 675px) {
    .header-wrapper {
      padding-top: 0;

<<<<<<< HEAD
      &.compact .hero .heading {
        padding-bottom: 20px;
=======
      &.compact {
        padding-bottom: 0;
      }

      &.compact .hero .heading {
>>>>>>> 4c14ff65
        text-align: initial;
      }
    }

    .header .container,
    .features .container {
      display: block;
<<<<<<< HEAD
    }

    .header {

      .links {
        padding-top: 15px;
        background: darken($ui-base-color, 4%);

        a {
          padding: 12px 8px;
        }

        .nav {
          display: flex;
          flex-flow: row wrap;
          justify-content: space-around;
        }

        .brand img {
          left: 0;
          top: 0;
        }
      }

      .hero {
        margin-top: 30px;
        padding: 0;

        .floats {
          display: none;
        }

        .heading {
          padding: 30px 20px;
          text-align: center;
        }

        .simple_form,
        .closed-registrations-message {
          background: darken($ui-base-color, 8%);
          width: 100%;
          border-radius: 0;
          box-sizing: border-box;
        }
      }
    }

=======
    }

    .header {

      .links {
        padding-top: 15px;
        background: darken($ui-base-color, 4%);

        a {
          padding: 12px 8px;
        }

        .nav {
          display: flex;
          flex-flow: row wrap;
          justify-content: space-around;
        }

        .brand img {
          left: 0;
          top: 0;
        }
      }

      .hero {
        margin-top: 30px;
        padding: 0;

        .floats {
          display: none;
        }

        .heading {
          padding: 30px 20px;
          text-align: center;
        }

        .simple_form,
        .closed-registrations-message {
          background: darken($ui-base-color, 8%);
          width: 100%;
          border-radius: 0;
          box-sizing: border-box;
        }
      }
    }

>>>>>>> 4c14ff65
    .features #mastodon-timeline {
      height: 70vh;
      width: 100%;
      margin-bottom: 50px;
    }
  }
}

@keyframes floating {
  from {
    transform: translate(0, 0);
  }

  65% {
    transform: translate(0, 4px);
  }

  to {
    transform: translate(0, -0);
  }
}<|MERGE_RESOLUTION|>--- conflicted
+++ resolved
@@ -137,11 +137,7 @@
       padding-bottom: 15px;
 
       .hero .heading {
-<<<<<<< HEAD
-        padding-bottom: 30px;
-=======
         padding-bottom: 20px;
->>>>>>> 4c14ff65
         font-family: 'mastodon-font-sans-serif', sans-serif;
         font-size: 16px;
         font-weight: 400;
@@ -331,11 +327,7 @@
 
   .about-short {
     background: darken($ui-base-color, 4%);
-<<<<<<< HEAD
-    padding: 50px 0;
-=======
     padding: 50px 0 30px;
->>>>>>> 4c14ff65
     font-family: 'mastodon-font-sans-serif', sans-serif;
     font-size: 16px;
     font-weight: 400;
@@ -443,7 +435,6 @@
           border-radius: 48px;
         }
       }
-<<<<<<< HEAD
 
       .name {
         font-size: 14px;
@@ -460,24 +451,6 @@
           }
         }
 
-=======
-
-      .name {
-        font-size: 14px;
-
-        a {
-          display: block;
-          color: $primary-text-color;
-          text-decoration: none;
-
-          &:hover {
-            .display_name {
-              text-decoration: underline;
-            }
-          }
-        }
-
->>>>>>> 4c14ff65
         .username {
           display: block;
           color: $ui-primary-color;
@@ -561,7 +534,6 @@
           display: flex;
           padding: 10px 0;
           justify-content: space-between;
-<<<<<<< HEAD
 
           &:first-child {
             padding-top: 0;
@@ -573,19 +545,6 @@
             align-items: center;
             margin-left: 15px;
 
-=======
-
-          &:first-child {
-            padding-top: 0;
-          }
-
-          .visual {
-            flex: 0 0 auto;
-            display: flex;
-            align-items: center;
-            margin-left: 15px;
-
->>>>>>> 4c14ff65
             .fa {
               display: block;
               color: $ui-primary-color;
@@ -681,16 +640,11 @@
     .header-wrapper {
       padding-top: 0;
 
-<<<<<<< HEAD
-      &.compact .hero .heading {
-        padding-bottom: 20px;
-=======
       &.compact {
         padding-bottom: 0;
       }
 
       &.compact .hero .heading {
->>>>>>> 4c14ff65
         text-align: initial;
       }
     }
@@ -698,7 +652,6 @@
     .header .container,
     .features .container {
       display: block;
-<<<<<<< HEAD
     }
 
     .header {
@@ -746,55 +699,6 @@
       }
     }
 
-=======
-    }
-
-    .header {
-
-      .links {
-        padding-top: 15px;
-        background: darken($ui-base-color, 4%);
-
-        a {
-          padding: 12px 8px;
-        }
-
-        .nav {
-          display: flex;
-          flex-flow: row wrap;
-          justify-content: space-around;
-        }
-
-        .brand img {
-          left: 0;
-          top: 0;
-        }
-      }
-
-      .hero {
-        margin-top: 30px;
-        padding: 0;
-
-        .floats {
-          display: none;
-        }
-
-        .heading {
-          padding: 30px 20px;
-          text-align: center;
-        }
-
-        .simple_form,
-        .closed-registrations-message {
-          background: darken($ui-base-color, 8%);
-          width: 100%;
-          border-radius: 0;
-          box-sizing: border-box;
-        }
-      }
-    }
-
->>>>>>> 4c14ff65
     .features #mastodon-timeline {
       height: 70vh;
       width: 100%;
