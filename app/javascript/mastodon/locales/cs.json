--- conflicted
+++ resolved
@@ -176,17 +176,9 @@
   "error.unexpected_crash.next_steps_addons": "Zkuste je vypnout a stránku obnovit. Pokud to nepomůže, zkuste otevřít Mastodon v jiném prohlížeči nebo nativní aplikaci.",
   "errors.unexpected_crash.copy_stacktrace": "Zkopírovat stacktrace do schránky",
   "errors.unexpected_crash.report_issue": "Nahlásit problém",
-<<<<<<< HEAD
-  "federation.change": "Adjust status federation",
-  "federation.federated.long": "Allow toot to reach other instances",
-  "federation.federated.short": "Federated",
-  "federation.local_only.long": "Restrict this toot only to my instance",
-  "federation.local_only.short": "Local-only",
-=======
   "follow_recommendations.done": "Hotovo",
   "follow_recommendations.heading": "Sledujte lidi, jejichž příspěvky chcete vidět! Tady jsou nějaké návrhy.",
   "follow_recommendations.lead": "Příspěvky od lidí, které sledujete, se budou objevovat v chronologickém pořadí ve vaší domovské ose. Nebojte se, že uděláte chybu, můžete lidi stejně snadno kdykoliv přestat sledovat!",
->>>>>>> 4c7efdba
   "follow_request.authorize": "Autorizovat",
   "follow_request.reject": "Odmítnout",
   "follow_requests.unlocked_explanation": "Přestože váš účet není uzamčen, {domain} si myslí, že budete chtít následující požadavky na sledování zkontrolovat ručně.",
