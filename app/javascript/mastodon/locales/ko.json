{
  "account.block": "차단",
  "account.block_domain": "{domain} 전체를 숨김",
  "account.disclaimer_full": "Information below may reflect the user's profile incompletely.",
  "account.edit_profile": "프로필 편집",
  "account.follow": "팔로우",
  "account.followers": "팔로워",
  "account.follows": "팔로우",
  "account.follows_you": "날 팔로우합니다",
  "account.media": "미디어",
  "account.mention": "답장",
  "account.mute": "뮤트",
  "account.posts": "포스트",
  "account.report": "신고",
  "account.requested": "승인 대기 중",
  "account.share": "Share @{name}'s profile",
  "account.unblock": "차단 해제",
  "account.unblock_domain": "{domain} 숨김 해제",
  "account.unfollow": "팔로우 해제",
  "account.unmute": "뮤트 해제",
  "account.view_full_profile": "전체 프로필 보기",
  "boost_modal.combo": "다음부터 {combo}를 누르면 이 과정을 건너뛸 수 있습니다.",
  "bundle_column_error.body": "Something went wrong while loading this component.",
  "bundle_column_error.retry": "Try again",
  "bundle_column_error.title": "Network error",
  "bundle_modal_error.close": "Close",
  "bundle_modal_error.message": "Something went wrong while loading this component.",
  "bundle_modal_error.retry": "Try again",
  "column.blocks": "차단 중인 사용자",
  "column.community": "로컬 타임라인",
  "column.favourites": "즐겨찾기",
  "column.follow_requests": "팔로우 요청",
  "column.home": "홈",
  "column.mutes": "뮤트 중인 사용자",
  "column.notifications": "알림",
  "column.pins": "고정된 툿",
  "column.public": "연합 타임라인",
  "column_back_button.label": "돌아가기",
  "column_header.hide_settings": "Hide settings",
  "column_header.moveLeft_settings": "Move column to the left",
  "column_header.moveRight_settings": "Move column to the right",
  "column_header.pin": "고정하기",
  "column_header.show_settings": "Show settings",
  "column_header.unpin": "고정 해제",
  "column_subheading.navigation": "내비게이션",
  "column_subheading.settings": "설정",
  "compose_form.lock_disclaimer": "이 계정은 {locked}로 설정 되어 있지 않습니다. 누구나 이 계정을 팔로우 할 수 있으며, 팔로워 공개의 포스팅을 볼 수 있습니다.",
  "compose_form.lock_disclaimer.lock": "비공개",
  "compose_form.placeholder": "지금 무엇을 하고 있나요?",
<<<<<<< HEAD
  "compose_form.publish": "Toot",
=======
  "compose_form.publish": "툿",
>>>>>>> 3810d98c
  "compose_form.publish_loud": "{publish}!",
  "compose_form.sensitive": "이 미디어를 민감한 미디어로 취급",
  "compose_form.spoiler": "텍스트 숨기기",
  "compose_form.spoiler_placeholder": "경고",
  "confirmation_modal.cancel": "취소",
  "confirmations.block.confirm": "차단",
  "confirmations.block.message": "정말로 {name}를 차단하시겠습니까?",
  "confirmations.delete.confirm": "삭제",
  "confirmations.delete.message": "정말로 삭제하시겠습니까?",
  "confirmations.domain_block.confirm": "도메인 전체를 숨김",
  "confirmations.domain_block.message": "정말로 {domain} 전체를 숨기시겠습니까? 대부분의 경우 개별 차단이나 뮤트로 충분합니다.",
  "confirmations.mute.confirm": "뮤트",
  "confirmations.mute.message": "정말로 {name}를 뮤트하시겠습니까?",
  "confirmations.unfollow.confirm": "Unfollow",
  "confirmations.unfollow.message": "Are you sure you want to unfollow {name}?",
  "embed.instructions": "아래의 코드를 복사하여 대화를 원하는 곳으로 퍼가세요.",
  "embed.preview": "다음과 같이 표시됩니다:",
  "emoji_button.activity": "활동",
  "emoji_button.custom": "Custom",
  "emoji_button.flags": "국기",
  "emoji_button.food": "음식",
  "emoji_button.label": "emoji를 추가",
  "emoji_button.nature": "자연",
  "emoji_button.not_found": "No emojos!! (╯°□°）╯︵ ┻━┻",
  "emoji_button.objects": "물건",
  "emoji_button.people": "사람들",
  "emoji_button.recent": "Frequently used",
  "emoji_button.search": "검색...",
  "emoji_button.search_results": "Search results",
  "emoji_button.symbols": "기호",
  "emoji_button.travel": "여행과 장소",
  "empty_column.community": "로컬 타임라인에 아무 것도 없습니다. 아무거나 적어 보세요!",
  "empty_column.hashtag": "이 해시태그는 아직 사용되지 않았습니다.",
  "empty_column.home": "아직 아무도 팔로우 하고 있지 않습니다. {public}를 보러 가거나, 검색하여 다른 사용자를 찾아 보세요.",
  "empty_column.home.public_timeline": "연합 타임라인",
  "empty_column.notifications": "아직 알림이 없습니다. 다른 사람과 대화를 시작해 보세요!",
  "empty_column.public": "여기엔 아직 아무 것도 없습니다! 공개적으로 무언가 포스팅하거나, 다른 인스턴스 유저를 팔로우 해서 가득 채워보세요!",
  "follow_request.authorize": "허가",
  "follow_request.reject": "거부",
  "getting_started.appsshort": "어플리케이션",
  "getting_started.faq": "자주 있는 질문",
  "getting_started.heading": "시작",
  "getting_started.open_source_notice": "Mastodon은 오픈 소스 소프트웨어입니다. 누구나 GitHub({github})에서 개발에 참여하거나, 문제를 보고할 수 있습니다.",
  "getting_started.userguide": "사용자 가이드",
  "home.column_settings.advanced": "고급 사용자용",
  "home.column_settings.basic": "기본 설정",
  "home.column_settings.filter_regex": "정규 표현식으로 필터링",
  "home.column_settings.show_reblogs": "부스트 표시",
  "home.column_settings.show_replies": "답글 표시",
  "home.settings": "컬럼 설정",
  "lightbox.close": "닫기",
  "lightbox.next": "Next",
  "lightbox.previous": "Previous",
  "loading_indicator.label": "불러오는 중...",
  "media_gallery.toggle_visible": "표시 전환",
  "missing_indicator.label": "찾을 수 없습니다",
  "navigation_bar.blocks": "차단한 사용자",
  "navigation_bar.community_timeline": "로컬 타임라인",
  "navigation_bar.edit_profile": "프로필 편집",
  "navigation_bar.favourites": "즐겨찾기",
  "navigation_bar.follow_requests": "팔로우 요청",
  "navigation_bar.info": "이 인스턴스에 대해서",
  "navigation_bar.logout": "로그아웃",
  "navigation_bar.mutes": "뮤트 중인 사용자",
  "navigation_bar.pins": "고정된 툿",
  "navigation_bar.preferences": "사용자 설정",
  "navigation_bar.public_timeline": "연합 타임라인",
  "notification.favourite": "{name}님이 즐겨찾기 했습니다",
  "notification.follow": "{name}님이 나를 팔로우 했습니다",
  "notification.mention": "{name}님이 답글을 보냈습니다",
  "notification.reblog": "{name}님이 부스트 했습니다",
  "notifications.clear": "알림 지우기",
  "notifications.clear_confirmation": "정말로 알림을 삭제하시겠습니까?",
  "notifications.column_settings.alert": "데스크탑 알림",
  "notifications.column_settings.favourite": "즐겨찾기",
  "notifications.column_settings.follow": "새 팔로워",
  "notifications.column_settings.mention": "답글",
  "notifications.column_settings.push": "Push notifications",
  "notifications.column_settings.push_meta": "This device",
  "notifications.column_settings.reblog": "부스트",
  "notifications.column_settings.show": "컬럼에 표시",
  "notifications.column_settings.sound": "효과음 재생",
  "onboarding.done": "완료",
  "onboarding.next": "다음",
  "onboarding.page_five.public_timelines": "연합 타임라인에서는 {domain}의 사람들이 팔로우 중인 Mastodon 전체 인스턴스의 공개 포스트를 표시합니다. 로컬 타임라인에서는 {domain} 만의 공개 포스트를 표시합니다.",
  "onboarding.page_four.home": "홈 타임라인에서는 내가 팔로우 중인 사람들의 포스트를 표시합니다.",
  "onboarding.page_four.notifications": "알림에서는 다른 사람들과의 연결을 표시합니다.",
  "onboarding.page_one.federation": "Mastodon은 누구나 참가할 수 있는 SNS입니다.",
  "onboarding.page_one.handle": "여러분은 지금 수많은 Mastodon 인스턴스 중 하나인 {domain}에 있습니다. 당신의 유저 이름은 {handle} 입니다.",
  "onboarding.page_one.welcome": "Mastodon에 어서 오세요!",
  "onboarding.page_six.admin": "이 인스턴스의 관리자는 {admin}입니다.",
  "onboarding.page_six.almost_done": "이상입니다.",
  "onboarding.page_six.appetoot": "Bon Appetoot!",
  "onboarding.page_six.apps_available": "iOS、Android 또는 다른 플랫폼에서 사용할 수 있는 {apps}이 있습니다.",
  "onboarding.page_six.github": "Mastodon는 오픈 소스 소프트웨어입니다. 버그 보고나 기능 추가 요청, 기여는 {github}에서 할 수 있습니다.",
  "onboarding.page_six.guidelines": "커뮤니티 가이드라인",
  "onboarding.page_six.read_guidelines": "{guidelines}을 확인하는 것을 잊지 마세요.",
  "onboarding.page_six.various_app": "다양한 모바일 어플리케이션",
  "onboarding.page_three.profile": "[프로필 편집] 에서 자기 소개나 이름을 변경할 수 있습니다. 또한 다른 설정도 변경할 수 있습니다.",
  "onboarding.page_three.search": "검색 바에서 {illustration} 나 {introductions} 와 같이 특정 해시태그가 달린 포스트를 보거나, 사용자를 찾을 수 있습니다.",
  "onboarding.page_two.compose": "이 폼에서 포스팅 할 수 있습니다. 이미지나 공개 범위 설정, 스포일러 경고 설정은 아래 아이콘으로 설정할 수 있습니다.",
  "onboarding.skip": "건너뛰기",
  "privacy.change": "포스트의 프라이버시 설정을 변경",
  "privacy.direct.long": "멘션한 사용자에게만 공개",
  "privacy.direct.short": "다이렉트",
  "privacy.private.long": "팔로워에게만 공개",
  "privacy.private.short": "비공개",
  "privacy.public.long": "공개 타임라인에 표시",
  "privacy.public.short": "공개",
  "privacy.unlisted.long": "공개 타임라인에 표시하지 않음",
  "privacy.unlisted.short": "타임라인에 비표시",
  "relative_time.days": "{number}일 전",
  "relative_time.hours": "{number}시간 전",
  "relative_time.just_now": "방금",
  "relative_time.minutes": "{number}분 전",
  "relative_time.seconds": "{number}초 전",
  "reply_indicator.cancel": "취소",
  "report.placeholder": "코멘트",
  "report.submit": "신고하기",
  "report.target": "문제가 된 사용자",
  "search.placeholder": "검색",
<<<<<<< HEAD
  "search_popout.search_format": "Advanced search format",
  "search_popout.tips.hashtag": "hashtag",
  "search_popout.tips.status": "status",
  "search_popout.tips.text": "Simple text returns matching display names, usernames and hashtags",
  "search_popout.tips.user": "user",
=======
  "search_popout.search_format": "고급 검색 방법",
  "search_popout.tips.hashtag": "해시태그",
  "search_popout.tips.status": "툿",
  "search_popout.tips.text": "단순한 텍스트 검색은 관계된 프로필 이름, 유저 이름 그리고 해시태그를 표시합니다",
  "search_popout.tips.user": "유저",
>>>>>>> 3810d98c
  "search_results.total": "{count, number}건의 결과",
  "standalone.public_title": "A look inside...",
  "status.cannot_reblog": "이 포스트는 부스트 할 수 없습니다",
  "status.delete": "삭제",
  "status.embed": "공유하기",
  "status.favourite": "즐겨찾기",
  "status.load_more": "더 보기",
  "status.media_hidden": "미디어 숨겨짐",
  "status.mention": "답장",
  "status.more": "More",
  "status.mute_conversation": "이 대화를 뮤트",
  "status.open": "상세 정보 표시",
  "status.pin": "고정",
  "status.reblog": "부스트",
  "status.reblogged_by": "{name}님이 부스트 했습니다",
  "status.reply": "답장",
  "status.replyAll": "전원에게 답장",
  "status.report": "신고",
  "status.sensitive_toggle": "클릭해서 표시하기",
  "status.sensitive_warning": "민감한 미디어",
  "status.share": "Share",
  "status.show_less": "숨기기",
  "status.show_more": "더 보기",
  "status.unmute_conversation": "이 대화의 뮤트 해제하기",
  "status.unpin": "고정 해제",
  "tabs_bar.compose": "포스트",
  "tabs_bar.federated_timeline": "연합",
  "tabs_bar.home": "홈",
  "tabs_bar.local_timeline": "로컬",
  "tabs_bar.notifications": "알림",
  "upload_area.title": "드래그 & 드롭으로 업로드",
  "upload_button.label": "미디어 추가",
  "upload_form.description": "Describe for the visually impaired",
  "upload_form.undo": "재시도",
  "upload_progress.label": "업로드 중...",
  "video.close": "Close video",
  "video.exit_fullscreen": "Exit full screen",
  "video.expand": "Expand video",
  "video.fullscreen": "Full screen",
  "video.hide": "Hide video",
  "video.mute": "Mute sound",
  "video.pause": "Pause",
  "video.play": "Play",
  "video.unmute": "Unmute sound"
}<|MERGE_RESOLUTION|>--- conflicted
+++ resolved
@@ -47,11 +47,7 @@
   "compose_form.lock_disclaimer": "이 계정은 {locked}로 설정 되어 있지 않습니다. 누구나 이 계정을 팔로우 할 수 있으며, 팔로워 공개의 포스팅을 볼 수 있습니다.",
   "compose_form.lock_disclaimer.lock": "비공개",
   "compose_form.placeholder": "지금 무엇을 하고 있나요?",
-<<<<<<< HEAD
-  "compose_form.publish": "Toot",
-=======
   "compose_form.publish": "툿",
->>>>>>> 3810d98c
   "compose_form.publish_loud": "{publish}!",
   "compose_form.sensitive": "이 미디어를 민감한 미디어로 취급",
   "compose_form.spoiler": "텍스트 숨기기",
@@ -173,19 +169,11 @@
   "report.submit": "신고하기",
   "report.target": "문제가 된 사용자",
   "search.placeholder": "검색",
-<<<<<<< HEAD
-  "search_popout.search_format": "Advanced search format",
-  "search_popout.tips.hashtag": "hashtag",
-  "search_popout.tips.status": "status",
-  "search_popout.tips.text": "Simple text returns matching display names, usernames and hashtags",
-  "search_popout.tips.user": "user",
-=======
   "search_popout.search_format": "고급 검색 방법",
   "search_popout.tips.hashtag": "해시태그",
   "search_popout.tips.status": "툿",
   "search_popout.tips.text": "단순한 텍스트 검색은 관계된 프로필 이름, 유저 이름 그리고 해시태그를 표시합니다",
   "search_popout.tips.user": "유저",
->>>>>>> 3810d98c
   "search_results.total": "{count, number}건의 결과",
   "standalone.public_title": "A look inside...",
   "status.cannot_reblog": "이 포스트는 부스트 할 수 없습니다",
