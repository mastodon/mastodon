--- conflicted
+++ resolved
@@ -1618,7 +1618,6 @@
       {
         "defaultMessage": "Direct messages",
         "id": "column.direct"
-<<<<<<< HEAD
       },
       {
         "defaultMessage": "Posts on Mastodon are not end-to-end encrypted. Do not share any dangerous information over Mastodon.",
@@ -1629,7 +1628,6 @@
         "id": "compose_form.direct_message_warning_learn_more"
       },
       {
-=======
       },
       {
         "defaultMessage": "Posts on Mastodon are not end-to-end encrypted. Do not share any dangerous information over Mastodon.",
@@ -1640,7 +1638,6 @@
         "id": "compose_form.direct_message_warning_learn_more"
       },
       {
->>>>>>> 6e736f24
         "defaultMessage": "You don't have any direct messages yet. When you send or receive one, it will show up here.",
         "id": "empty_column.direct"
       }
