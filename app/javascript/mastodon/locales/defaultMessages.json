--- conflicted
+++ resolved
@@ -911,17 +911,16 @@
         "id": "account.badges.group"
       },
       {
-<<<<<<< HEAD
         "defaultMessage": "Admin",
         "id": "account.badges.admin"
       },
       {
         "defaultMessage": "Moderator",
         "id": "account.badges.moderator"
-=======
+      },
+      {  
         "defaultMessage": "Joined {date}",
         "id": "account.joined"
->>>>>>> d8e0c8a8
       }
     ],
     "path": "app/javascript/mastodon/features/account/components/header.json"
