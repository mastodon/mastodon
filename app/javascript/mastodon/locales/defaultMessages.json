--- conflicted
+++ resolved
@@ -2543,34 +2543,33 @@
   {
     "descriptors": [
       {
-<<<<<<< HEAD
+        "defaultMessage": "Sensitive content",
+        "id": "status.sensitive_warning"
+      }
+    ],
+    "path": "app/javascript/mastodon/features/status/components/card.json"
+  },
+  {
+    "descriptors": [
+      {
+        "defaultMessage": "Public",
+        "id": "privacy.public.short"
+      },
+      {
+        "defaultMessage": "Unlisted",
+        "id": "privacy.unlisted.short"
+      },
+      {
+        "defaultMessage": "Followers-only",
+        "id": "privacy.private.short"
+      },
+      {
+        "defaultMessage": "Direct",
+        "id": "privacy.direct.short"
+      },
+      {
         "defaultMessage": "This post is only visible by other users of your instance",
         "id": "status.local_only"
-=======
-        "defaultMessage": "Sensitive content",
-        "id": "status.sensitive_warning"
-      }
-    ],
-    "path": "app/javascript/mastodon/features/status/components/card.json"
-  },
-  {
-    "descriptors": [
-      {
-        "defaultMessage": "Public",
-        "id": "privacy.public.short"
-      },
-      {
-        "defaultMessage": "Unlisted",
-        "id": "privacy.unlisted.short"
-      },
-      {
-        "defaultMessage": "Followers-only",
-        "id": "privacy.private.short"
-      },
-      {
-        "defaultMessage": "Direct",
-        "id": "privacy.direct.short"
->>>>>>> 93dd413a
       }
     ],
     "path": "app/javascript/mastodon/features/status/components/detailed_status.json"
