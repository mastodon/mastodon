[
  {
    "descriptors": [
      {
        "defaultMessage": "Oops!",
        "id": "alert.unexpected.title"
      },
      {
        "defaultMessage": "An unexpected error occurred.",
        "id": "alert.unexpected.message"
      },
      {
        "defaultMessage": "Rate limited",
        "id": "alert.rate_limited.title"
      },
      {
        "defaultMessage": "Please retry after {retry_time, time, medium}.",
        "id": "alert.rate_limited.message"
      }
    ],
    "path": "app/javascript/mastodon/actions/alerts.json"
  },
  {
    "descriptors": [
      {
        "defaultMessage": "File upload limit exceeded.",
        "id": "upload_error.limit"
      },
      {
        "defaultMessage": "File upload not allowed with polls.",
        "id": "upload_error.poll"
      }
    ],
    "path": "app/javascript/mastodon/actions/compose.json"
  },
  {
    "descriptors": [
      {
        "defaultMessage": "{name} mentioned you",
        "id": "notification.mention"
      },
      {
        "defaultMessage": "{count} notifications",
        "id": "notifications.group"
      }
    ],
    "path": "app/javascript/mastodon/actions/notifications.json"
  },
  {
    "descriptors": [
      {
        "defaultMessage": "Follow",
        "id": "account.follow"
      },
      {
        "defaultMessage": "Unfollow",
        "id": "account.unfollow"
      },
      {
        "defaultMessage": "Awaiting approval",
        "id": "account.requested"
      },
      {
        "defaultMessage": "Unblock @{name}",
        "id": "account.unblock"
      },
      {
        "defaultMessage": "Unmute @{name}",
        "id": "account.unmute"
      },
      {
        "defaultMessage": "Mute notifications from @{name}",
        "id": "account.mute_notifications"
      },
      {
        "defaultMessage": "Unmute notifications from @{name}",
        "id": "account.unmute_notifications"
      },
      {
        "defaultMessage": "Mute @{name}",
        "id": "account.mute"
      },
      {
        "defaultMessage": "Block @{name}",
        "id": "account.block"
      }
    ],
    "path": "app/javascript/mastodon/components/account.json"
  },
  {
    "descriptors": [
      {
        "defaultMessage": "Other",
        "id": "report.categories.other"
      },
      {
        "defaultMessage": "Spam",
        "id": "report.categories.spam"
      },
      {
        "defaultMessage": "Content violates one or more server rules",
        "id": "report.categories.violation"
      }
    ],
    "path": "app/javascript/mastodon/components/admin/ReportReasonSelector.json"
  },
  {
    "descriptors": [
      {
        "defaultMessage": "Loading...",
        "id": "loading_indicator.label"
      },
      {
        "defaultMessage": "Sign-up month",
        "id": "admin.dashboard.retention.cohort"
      },
      {
        "defaultMessage": "New users",
        "id": "admin.dashboard.retention.cohort_size"
      },
      {
        "defaultMessage": "Average",
        "id": "admin.dashboard.retention.average"
      },
      {
        "defaultMessage": "User retention rate by day after sign-up",
        "id": "admin.dashboard.daily_retention"
      },
      {
        "defaultMessage": "User retention rate by month after sign-up",
        "id": "admin.dashboard.monthly_retention"
      }
    ],
    "path": "app/javascript/mastodon/components/admin/Retention.json"
  },
  {
    "descriptors": [
      {
        "defaultMessage": "Trending now",
        "id": "trends.trending_now"
      }
    ],
    "path": "app/javascript/mastodon/components/admin/Trends.json"
  },
  {
    "descriptors": [
      {
        "defaultMessage": "(unprocessed)",
        "id": "attachments_list.unprocessed"
      }
    ],
    "path": "app/javascript/mastodon/components/attachment_list.json"
  },
  {
    "descriptors": [
      {
        "defaultMessage": "{count} per week",
        "id": "autosuggest_hashtag.per_week"
      }
    ],
    "path": "app/javascript/mastodon/components/autosuggest_hashtag.json"
  },
  {
    "descriptors": [
      {
        "defaultMessage": "Back",
        "id": "column_back_button.label"
      }
    ],
    "path": "app/javascript/mastodon/components/column_back_button_slim.json"
  },
  {
    "descriptors": [
      {
        "defaultMessage": "Back",
        "id": "column_back_button.label"
      }
    ],
    "path": "app/javascript/mastodon/components/column_back_button.json"
  },
  {
    "descriptors": [
      {
        "defaultMessage": "Show settings",
        "id": "column_header.show_settings"
      },
      {
        "defaultMessage": "Hide settings",
        "id": "column_header.hide_settings"
      },
      {
        "defaultMessage": "Move column to the left",
        "id": "column_header.moveLeft_settings"
      },
      {
        "defaultMessage": "Move column to the right",
        "id": "column_header.moveRight_settings"
      },
      {
        "defaultMessage": "Unpin",
        "id": "column_header.unpin"
      },
      {
        "defaultMessage": "Pin",
        "id": "column_header.pin"
      },
      {
        "defaultMessage": "Back",
        "id": "column_back_button.label"
      }
    ],
    "path": "app/javascript/mastodon/components/column_header.json"
  },
  {
    "descriptors": [
      {
        "defaultMessage": "{count, plural, one {{counter} Post} other {{counter} Posts}}",
        "id": "account.statuses_counter"
      },
      {
        "defaultMessage": "{count, plural, one {{counter} Following} other {{counter} Following}}",
        "id": "account.following_counter"
      },
      {
        "defaultMessage": "{count, plural, one {{counter} Follower} other {{counter} Followers}}",
        "id": "account.followers_counter"
      }
    ],
    "path": "app/javascript/mastodon/components/common_counter.json"
  },
  {
    "descriptors": [
      {
        "defaultMessage": "Unblock domain {domain}",
        "id": "account.unblock_domain"
      }
    ],
    "path": "app/javascript/mastodon/components/domain.json"
  },
  {
    "descriptors": [
      {
        "defaultMessage": "Edited {count, plural, one {{count} time} other {{count} times}}",
        "id": "status.edited_x_times"
      },
      {
        "defaultMessage": "{name} created {date}",
        "id": "status.history.created"
      },
      {
        "defaultMessage": "{name} edited {date}",
        "id": "status.history.edited"
      },
      {
        "defaultMessage": "Edited {date}",
        "id": "status.edited"
      }
    ],
    "path": "app/javascript/mastodon/components/edited_timestamp/index.json"
  },
  {
    "descriptors": [
      {
        "defaultMessage": "This page could not be displayed correctly. This error is likely caused by a browser add-on or automatic translation tools.",
        "id": "error.unexpected_crash.explanation_addons"
      },
      {
        "defaultMessage": "Due to a bug in our code or a browser compatibility issue, this page could not be displayed correctly.",
        "id": "error.unexpected_crash.explanation"
      },
      {
        "defaultMessage": "Try disabling them and refreshing the page. If that does not help, you may still be able to use Mastodon through a different browser or native app.",
        "id": "error.unexpected_crash.next_steps_addons"
      },
      {
        "defaultMessage": "Try refreshing the page. If that does not help, you may still be able to use Mastodon through a different browser or native app.",
        "id": "error.unexpected_crash.next_steps"
      },
      {
        "defaultMessage": "Report issue",
        "id": "errors.unexpected_crash.report_issue"
      },
      {
        "defaultMessage": "Copy stacktrace to clipboard",
        "id": "errors.unexpected_crash.copy_stacktrace"
      }
    ],
    "path": "app/javascript/mastodon/components/error_boundary.json"
  },
  {
    "descriptors": [
      {
        "defaultMessage": "{count, plural, one {{counter} person} other {{counter} people}} talking",
        "id": "trends.counter_by_accounts"
      }
    ],
    "path": "app/javascript/mastodon/components/hashtag.json"
  },
  {
    "descriptors": [
      {
        "defaultMessage": "Load more",
        "id": "status.load_more"
      }
    ],
    "path": "app/javascript/mastodon/components/load_gap.json"
  },
  {
    "descriptors": [
      {
        "defaultMessage": "Load more",
        "id": "status.load_more"
      }
    ],
    "path": "app/javascript/mastodon/components/load_more.json"
  },
  {
    "descriptors": [
      {
        "defaultMessage": "{count, plural, one {# new item} other {# new items}}",
        "id": "load_pending"
      }
    ],
    "path": "app/javascript/mastodon/components/load_pending.json"
  },
  {
    "descriptors": [
      {
        "defaultMessage": "{number, plural, one {Hide image} other {Hide images}}",
        "id": "media_gallery.toggle_visible"
      },
      {
        "defaultMessage": "Not available",
        "id": "status.uncached_media_warning"
      },
      {
        "defaultMessage": "Sensitive content",
        "id": "status.sensitive_warning"
      },
      {
        "defaultMessage": "Media hidden",
        "id": "status.media_hidden"
      }
    ],
    "path": "app/javascript/mastodon/components/media_gallery.json"
  },
  {
    "descriptors": [
      {
        "defaultMessage": "Not found",
        "id": "missing_indicator.label"
      },
      {
        "defaultMessage": "This resource could not be found",
        "id": "missing_indicator.sublabel"
      }
    ],
    "path": "app/javascript/mastodon/components/missing_indicator.json"
  },
  {
    "descriptors": [
      {
        "defaultMessage": "Put it back",
        "id": "picture_in_picture.restore"
      }
    ],
    "path": "app/javascript/mastodon/components/picture_in_picture_placeholder.json"
  },
  {
    "descriptors": [
      {
        "defaultMessage": "Closed",
        "id": "poll.closed"
      },
      {
        "defaultMessage": "You voted for this answer",
        "id": "poll.voted"
      },
      {
        "defaultMessage": "{votes, plural, one {# vote} other {# votes}}",
        "id": "poll.votes"
      },
      {
        "defaultMessage": "{count, plural, one {# person} other {# people}}",
        "id": "poll.total_people"
      },
      {
        "defaultMessage": "{count, plural, one {# vote} other {# votes}}",
        "id": "poll.total_votes"
      },
      {
        "defaultMessage": "Vote",
        "id": "poll.vote"
      },
      {
        "defaultMessage": "Refresh",
        "id": "poll.refresh"
      }
    ],
    "path": "app/javascript/mastodon/components/poll.json"
  },
  {
    "descriptors": [
      {
        "defaultMessage": "Loading…",
        "id": "regeneration_indicator.label"
      },
      {
        "defaultMessage": "Your home feed is being prepared!",
        "id": "regeneration_indicator.sublabel"
      }
    ],
    "path": "app/javascript/mastodon/components/regeneration_indicator.json"
  },
  {
    "descriptors": [
      {
        "defaultMessage": "today",
        "id": "relative_time.today"
      },
      {
        "defaultMessage": "now",
        "id": "relative_time.just_now"
      },
      {
        "defaultMessage": "just now",
        "id": "relative_time.full.just_now"
      },
      {
        "defaultMessage": "{number}s",
        "id": "relative_time.seconds"
      },
      {
        "defaultMessage": "{number, plural, one {# second} other {# seconds}} ago",
        "id": "relative_time.full.seconds"
      },
      {
        "defaultMessage": "{number}m",
        "id": "relative_time.minutes"
      },
      {
        "defaultMessage": "{number, plural, one {# minute} other {# minutes}} ago",
        "id": "relative_time.full.minutes"
      },
      {
        "defaultMessage": "{number}h",
        "id": "relative_time.hours"
      },
      {
        "defaultMessage": "{number, plural, one {# hour} other {# hours}} ago",
        "id": "relative_time.full.hours"
      },
      {
        "defaultMessage": "{number}d",
        "id": "relative_time.days"
      },
      {
        "defaultMessage": "{number, plural, one {# day} other {# days}} ago",
        "id": "relative_time.full.days"
      },
      {
        "defaultMessage": "Moments remaining",
        "id": "time_remaining.moments"
      },
      {
        "defaultMessage": "{number, plural, one {# second} other {# seconds}} left",
        "id": "time_remaining.seconds"
      },
      {
        "defaultMessage": "{number, plural, one {# minute} other {# minutes}} left",
        "id": "time_remaining.minutes"
      },
      {
        "defaultMessage": "{number, plural, one {# hour} other {# hours}} left",
        "id": "time_remaining.hours"
      },
      {
        "defaultMessage": "{number, plural, one {# day} other {# days}} left",
        "id": "time_remaining.days"
      }
    ],
    "path": "app/javascript/mastodon/components/relative_timestamp.json"
  },
  {
    "descriptors": [
      {
        "defaultMessage": "{count}K",
        "id": "units.short.thousand"
      },
      {
        "defaultMessage": "{count}M",
        "id": "units.short.million"
      },
      {
        "defaultMessage": "{count}B",
        "id": "units.short.billion"
      }
    ],
    "path": "app/javascript/mastodon/components/short_number.json"
  },
  {
    "descriptors": [
      {
        "defaultMessage": "Delete",
        "id": "status.delete"
      },
      {
        "defaultMessage": "Delete & re-draft",
        "id": "status.redraft"
      },
      {
        "defaultMessage": "Edit",
        "id": "status.edit"
      },
      {
        "defaultMessage": "Direct message @{name}",
        "id": "status.direct"
      },
      {
        "defaultMessage": "Mention @{name}",
        "id": "status.mention"
      },
      {
        "defaultMessage": "Mute @{name}",
        "id": "account.mute"
      },
      {
        "defaultMessage": "Block @{name}",
        "id": "account.block"
      },
      {
        "defaultMessage": "Reply",
        "id": "status.reply"
      },
      {
        "defaultMessage": "Share",
        "id": "status.share"
      },
      {
        "defaultMessage": "More",
        "id": "status.more"
      },
      {
        "defaultMessage": "Reply to thread",
        "id": "status.replyAll"
      },
      {
        "defaultMessage": "Boost",
        "id": "status.reblog"
      },
      {
        "defaultMessage": "Boost with original visibility",
        "id": "status.reblog_private"
      },
      {
        "defaultMessage": "Unboost",
        "id": "status.cancel_reblog_private"
      },
      {
        "defaultMessage": "This post cannot be boosted",
        "id": "status.cannot_reblog"
      },
      {
        "defaultMessage": "This post is only visible by other users of your instance",
        "id": "status.local_only"
      },
      {
        "defaultMessage": "Favourite",
        "id": "status.favourite"
      },
      {
        "defaultMessage": "Bookmark",
        "id": "status.bookmark"
      },
      {
        "defaultMessage": "Remove bookmark",
        "id": "status.remove_bookmark"
      },
      {
        "defaultMessage": "Expand this status",
        "id": "status.open"
      },
      {
        "defaultMessage": "Report @{name}",
        "id": "status.report"
      },
      {
        "defaultMessage": "Mute conversation",
        "id": "status.mute_conversation"
      },
      {
        "defaultMessage": "Unmute conversation",
        "id": "status.unmute_conversation"
      },
      {
        "defaultMessage": "Pin on profile",
        "id": "status.pin"
      },
      {
        "defaultMessage": "Unpin from profile",
        "id": "status.unpin"
      },
      {
        "defaultMessage": "Embed",
        "id": "status.embed"
      },
      {
        "defaultMessage": "Open moderation interface for @{name}",
        "id": "status.admin_account"
      },
      {
        "defaultMessage": "Open this status in the moderation interface",
        "id": "status.admin_status"
      },
      {
        "defaultMessage": "Copy link to status",
        "id": "status.copy"
      },
      {
        "defaultMessage": "Block domain {domain}",
        "id": "account.block_domain"
      },
      {
        "defaultMessage": "Unblock domain {domain}",
        "id": "account.unblock_domain"
      },
      {
        "defaultMessage": "Unmute @{name}",
        "id": "account.unmute"
      },
      {
        "defaultMessage": "Unblock @{name}",
        "id": "account.unblock"
      }
    ],
    "path": "app/javascript/mastodon/components/status_action_bar.json"
  },
  {
    "descriptors": [
      {
        "defaultMessage": "Show thread",
        "id": "status.show_thread"
      },
      {
        "defaultMessage": "Read more",
        "id": "status.read_more"
      },
      {
        "defaultMessage": "Show more",
        "id": "status.show_more"
      },
      {
        "defaultMessage": "Show less",
        "id": "status.show_less"
      }
    ],
    "path": "app/javascript/mastodon/components/status_content.json"
  },
  {
    "descriptors": [
      {
        "defaultMessage": "Public",
        "id": "privacy.public.short"
      },
      {
        "defaultMessage": "Unlisted",
        "id": "privacy.unlisted.short"
      },
      {
        "defaultMessage": "Followers-only",
        "id": "privacy.private.short"
      },
      {
        "defaultMessage": "Mentioned people only",
        "id": "privacy.direct.short"
      },
      {
        "defaultMessage": "Edited {date}",
        "id": "status.edited"
      },
      {
        "defaultMessage": "Filtered",
        "id": "status.filtered"
      },
      {
        "defaultMessage": "Pinned post",
        "id": "status.pinned"
      },
      {
        "defaultMessage": "{name} boosted",
        "id": "status.reblogged_by"
      }
    ],
    "path": "app/javascript/mastodon/components/status.json"
  },
  {
    "descriptors": [
      {
        "defaultMessage": "{resource} from other servers are not displayed.",
        "id": "timeline_hint.remote_resource_not_displayed"
      },
      {
        "defaultMessage": "Browse more on the original profile",
        "id": "account.browse_more_on_origin_server"
      }
    ],
    "path": "app/javascript/mastodon/components/timeline_hint.json"
  },
  {
    "descriptors": [
      {
        "defaultMessage": "Unfollow",
        "id": "confirmations.unfollow.confirm"
      },
      {
        "defaultMessage": "Are you sure you want to unfollow {name}?",
        "id": "confirmations.unfollow.message"
      }
    ],
    "path": "app/javascript/mastodon/containers/account_container.json"
  },
  {
    "descriptors": [
      {
        "defaultMessage": "Block entire domain",
        "id": "confirmations.domain_block.confirm"
      },
      {
        "defaultMessage": "Are you really, really sure you want to block the entire {domain}? In most cases a few targeted blocks or mutes are sufficient and preferable.",
        "id": "confirmations.domain_block.message"
      }
    ],
    "path": "app/javascript/mastodon/containers/domain_container.json"
  },
  {
    "descriptors": [
      {
        "defaultMessage": "Delete",
        "id": "confirmations.delete.confirm"
      },
      {
        "defaultMessage": "Are you sure you want to delete this status?",
        "id": "confirmations.delete.message"
      },
      {
        "defaultMessage": "Delete & redraft",
        "id": "confirmations.redraft.confirm"
      },
      {
        "defaultMessage": "Are you sure you want to delete this status and re-draft it? Favourites and boosts will be lost, and replies to the original post will be orphaned.",
        "id": "confirmations.redraft.message"
      },
      {
        "defaultMessage": "Reply",
        "id": "confirmations.reply.confirm"
      },
      {
        "defaultMessage": "Replying now will overwrite the message you are currently composing. Are you sure you want to proceed?",
        "id": "confirmations.reply.message"
      },
      {
        "defaultMessage": "Hide entire domain",
        "id": "confirmations.domain_block.confirm"
      },
      {
        "defaultMessage": "Are you really, really sure you want to block the entire {domain}? In most cases a few targeted blocks or mutes are sufficient and preferable. You will not see content from that domain in any public timelines or your notifications. Your followers from that domain will be removed.",
        "id": "confirmations.domain_block.message"
      }
    ],
    "path": "app/javascript/mastodon/containers/status_container.json"
  },
  {
    "descriptors": [
      {
        "defaultMessage": "Account suspended",
        "id": "empty_column.account_suspended"
      },
      {
        "defaultMessage": "Profile unavailable",
        "id": "empty_column.account_unavailable"
      }
    ],
    "path": "app/javascript/mastodon/features/account_gallery/index.json"
  },
  {
    "descriptors": [
      {
        "defaultMessage": "Posts",
        "id": "account.posts"
      },
      {
        "defaultMessage": "Posts and replies",
        "id": "account.posts_with_replies"
      },
      {
        "defaultMessage": "Media",
        "id": "account.media"
      }
    ],
    "path": "app/javascript/mastodon/features/account_timeline/components/header.json"
  },
  {
    "descriptors": [
      {
        "defaultMessage": "This profile has been hidden by the moderators of your server.",
        "id": "limited_account_hint.title"
      },
      {
        "defaultMessage": "Show profile anyway",
        "id": "limited_account_hint.action"
      }
    ],
    "path": "app/javascript/mastodon/features/account_timeline/components/limited_account_hint.json"
  },
  {
    "descriptors": [
      {
        "defaultMessage": "{name} has moved to:",
        "id": "account.moved_to"
      }
    ],
    "path": "app/javascript/mastodon/features/account_timeline/components/moved_note.json"
  },
  {
    "descriptors": [
      {
        "defaultMessage": "Unfollow",
        "id": "confirmations.unfollow.confirm"
      },
      {
        "defaultMessage": "Hide entire domain",
        "id": "confirmations.domain_block.confirm"
      },
      {
        "defaultMessage": "Are you sure you want to unfollow {name}?",
        "id": "confirmations.unfollow.message"
      },
      {
        "defaultMessage": "Are you really, really sure you want to block the entire {domain}? In most cases a few targeted blocks or mutes are sufficient and preferable. You will not see content from that domain in any public timelines or your notifications. Your followers from that domain will be removed.",
        "id": "confirmations.domain_block.message"
      }
    ],
    "path": "app/javascript/mastodon/features/account_timeline/containers/header_container.json"
  },
  {
    "descriptors": [
      {
        "defaultMessage": "Older posts",
        "id": "timeline_hint.resources.statuses"
      },
      {
        "defaultMessage": "Account suspended",
        "id": "empty_column.account_suspended"
      },
      {
        "defaultMessage": "Profile unavailable",
        "id": "empty_column.account_unavailable"
      },
      {
        "defaultMessage": "No posts found",
        "id": "empty_column.account_timeline"
      }
    ],
    "path": "app/javascript/mastodon/features/account_timeline/index.json"
  },
  {
    "descriptors": [
      {
        "defaultMessage": "Click to add a note",
        "id": "account_note.placeholder"
      },
      {
        "defaultMessage": "Saved",
        "id": "generic.saved"
      },
      {
        "defaultMessage": "Note",
        "id": "account.account_note_header"
      }
    ],
    "path": "app/javascript/mastodon/features/account/components/account_note.json"
  },
  {
    "descriptors": [
      {
        "defaultMessage": "Unfollow",
        "id": "account.unfollow"
      },
      {
        "defaultMessage": "Follow",
        "id": "account.follow"
      },
      {
        "defaultMessage": "Cancel follow request",
        "id": "account.cancel_follow_request"
      },
      {
        "defaultMessage": "Awaiting approval. Click to cancel follow request",
        "id": "account.requested"
      },
      {
        "defaultMessage": "Unblock @{name}",
        "id": "account.unblock"
      },
      {
        "defaultMessage": "Edit profile",
        "id": "account.edit_profile"
      },
      {
        "defaultMessage": "Ownership of this link was checked on {date}",
        "id": "account.link_verified_on"
      },
      {
        "defaultMessage": "This account privacy status is set to locked. The owner manually reviews who can follow them.",
        "id": "account.locked_info"
      },
      {
        "defaultMessage": "Mention @{name}",
        "id": "account.mention"
      },
      {
        "defaultMessage": "Direct message @{name}",
        "id": "account.direct"
      },
      {
        "defaultMessage": "Unmute @{name}",
        "id": "account.unmute"
      },
      {
        "defaultMessage": "Block @{name}",
        "id": "account.block"
      },
      {
        "defaultMessage": "Mute @{name}",
        "id": "account.mute"
      },
      {
        "defaultMessage": "Report @{name}",
        "id": "account.report"
      },
      {
        "defaultMessage": "Share @{name}'s profile",
        "id": "account.share"
      },
      {
        "defaultMessage": "Media",
        "id": "account.media"
      },
      {
        "defaultMessage": "Block domain {domain}",
        "id": "account.block_domain"
      },
      {
        "defaultMessage": "Unblock domain {domain}",
        "id": "account.unblock_domain"
      },
      {
        "defaultMessage": "Hide boosts from @{name}",
        "id": "account.hide_reblogs"
      },
      {
        "defaultMessage": "Show boosts from @{name}",
        "id": "account.show_reblogs"
      },
      {
        "defaultMessage": "Notify me when @{name} posts",
        "id": "account.enable_notifications"
      },
      {
        "defaultMessage": "Stop notifying me when @{name} posts",
        "id": "account.disable_notifications"
      },
      {
        "defaultMessage": "Pinned posts",
        "id": "navigation_bar.pins"
      },
      {
        "defaultMessage": "Preferences",
        "id": "navigation_bar.preferences"
      },
      {
        "defaultMessage": "Follow requests",
        "id": "navigation_bar.follow_requests"
      },
      {
        "defaultMessage": "Favourites",
        "id": "navigation_bar.favourites"
      },
      {
        "defaultMessage": "Lists",
        "id": "navigation_bar.lists"
      },
      {
        "defaultMessage": "Blocked users",
        "id": "navigation_bar.blocks"
      },
      {
        "defaultMessage": "Blocked domains",
        "id": "navigation_bar.domain_blocks"
      },
      {
        "defaultMessage": "Muted users",
        "id": "navigation_bar.mutes"
      },
      {
        "defaultMessage": "Feature on profile",
        "id": "account.endorse"
      },
      {
        "defaultMessage": "Don't feature on profile",
        "id": "account.unendorse"
      },
      {
        "defaultMessage": "Add or Remove from lists",
        "id": "account.add_or_remove_from_list"
      },
      {
        "defaultMessage": "Open moderation interface for @{name}",
        "id": "status.admin_account"
      },
      {
        "defaultMessage": "Follows you",
        "id": "account.follows_you"
      },
      {
        "defaultMessage": "Blocked",
        "id": "account.blocked"
      },
      {
        "defaultMessage": "Muted",
        "id": "account.muted"
      },
      {
        "defaultMessage": "Domain blocked",
        "id": "account.domain_blocked"
      },
      {
        "defaultMessage": "Bot",
        "id": "account.badges.bot"
      },
      {
        "defaultMessage": "Group",
        "id": "account.badges.group"
      },
      {
        "defaultMessage": "Joined {date}",
        "id": "account.joined"
      }
    ],
    "path": "app/javascript/mastodon/features/account/components/header.json"
  },
  {
    "descriptors": [
      {
        "defaultMessage": "Play",
        "id": "video.play"
      },
      {
        "defaultMessage": "Pause",
        "id": "video.pause"
      },
      {
        "defaultMessage": "Mute sound",
        "id": "video.mute"
      },
      {
        "defaultMessage": "Unmute sound",
        "id": "video.unmute"
      },
      {
        "defaultMessage": "Download file",
        "id": "video.download"
      }
    ],
    "path": "app/javascript/mastodon/features/audio/index.json"
  },
  {
    "descriptors": [
      {
        "defaultMessage": "Blocked users",
        "id": "column.blocks"
      },
      {
        "defaultMessage": "You haven't blocked any users yet.",
        "id": "empty_column.blocks"
      }
    ],
    "path": "app/javascript/mastodon/features/blocks/index.json"
  },
  {
    "descriptors": [
      {
        "defaultMessage": "Bookmarks",
        "id": "column.bookmarks"
      },
      {
        "defaultMessage": "You don't have any bookmarked posts yet. When you bookmark one, it will show up here.",
        "id": "empty_column.bookmarked_statuses"
      }
    ],
    "path": "app/javascript/mastodon/features/bookmarked_statuses/index.json"
  },
  {
    "descriptors": [
      {
        "defaultMessage": "Media only",
        "id": "community.column_settings.media_only"
      }
    ],
    "path": "app/javascript/mastodon/features/community_timeline/components/column_settings.json"
  },
  {
    "descriptors": [
      {
        "defaultMessage": "Local timeline",
        "id": "column.community"
      },
      {
        "defaultMessage": "The local timeline is empty. Write something publicly to get the ball rolling!",
        "id": "empty_column.community"
      }
    ],
    "path": "app/javascript/mastodon/features/community_timeline/index.json"
  },
  {
    "descriptors": [
      {
        "defaultMessage": "Edit profile",
        "id": "account.edit_profile"
      },
      {
        "defaultMessage": "Pinned posts",
        "id": "navigation_bar.pins"
      },
      {
        "defaultMessage": "Preferences",
        "id": "navigation_bar.preferences"
      },
      {
        "defaultMessage": "Follow requests",
        "id": "navigation_bar.follow_requests"
      },
      {
        "defaultMessage": "Favourites",
        "id": "navigation_bar.favourites"
      },
      {
        "defaultMessage": "Lists",
        "id": "navigation_bar.lists"
      },
      {
        "defaultMessage": "Blocked users",
        "id": "navigation_bar.blocks"
      },
      {
        "defaultMessage": "Hidden domains",
        "id": "navigation_bar.domain_blocks"
      },
      {
        "defaultMessage": "Muted users",
        "id": "navigation_bar.mutes"
      },
      {
        "defaultMessage": "Muted words",
        "id": "navigation_bar.filters"
      },
      {
        "defaultMessage": "Logout",
        "id": "navigation_bar.logout"
      },
      {
        "defaultMessage": "Bookmarks",
        "id": "navigation_bar.bookmarks"
      }
    ],
    "path": "app/javascript/mastodon/features/compose/components/action_bar.json"
  },
  {
    "descriptors": [
      {
        "defaultMessage": "What is on your mind?",
        "id": "compose_form.placeholder"
      },
      {
        "defaultMessage": "Write your warning here",
        "id": "compose_form.spoiler_placeholder"
      },
      {
        "defaultMessage": "Post",
        "id": "compose_form.publish"
      },
      {
        "defaultMessage": "{publish}!",
        "id": "compose_form.publish_loud"
      },
      {
        "defaultMessage": "Save changes",
        "id": "compose_form.save_changes"
      }
    ],
    "path": "app/javascript/mastodon/features/compose/components/compose_form.json"
  },
  {
    "descriptors": [
      {
        "defaultMessage": "Insert emoji",
        "id": "emoji_button.label"
      },
      {
        "defaultMessage": "Search...",
        "id": "emoji_button.search"
      },
      {
        "defaultMessage": "Custom",
        "id": "emoji_button.custom"
      },
      {
        "defaultMessage": "Frequently used",
        "id": "emoji_button.recent"
      },
      {
        "defaultMessage": "Search results",
        "id": "emoji_button.search_results"
      },
      {
        "defaultMessage": "People",
        "id": "emoji_button.people"
      },
      {
        "defaultMessage": "Nature",
        "id": "emoji_button.nature"
      },
      {
        "defaultMessage": "Food & Drink",
        "id": "emoji_button.food"
      },
      {
        "defaultMessage": "Activity",
        "id": "emoji_button.activity"
      },
      {
        "defaultMessage": "Travel & Places",
        "id": "emoji_button.travel"
      },
      {
        "defaultMessage": "Objects",
        "id": "emoji_button.objects"
      },
      {
        "defaultMessage": "Symbols",
        "id": "emoji_button.symbols"
      },
      {
        "defaultMessage": "Flags",
        "id": "emoji_button.flags"
      },
      {
        "defaultMessage": "No matching emojis found",
        "id": "emoji_button.not_found"
      }
    ],
    "path": "app/javascript/mastodon/features/compose/components/emoji_picker_dropdown.json"
  },
  {
    "descriptors": [
      {
<<<<<<< HEAD
        "defaultMessage": "Federated",
        "id": "federation.federated.short"
      },
      {
        "defaultMessage": "Allow post to reach other instances",
        "id": "federation.federated.long"
      },
      {
        "defaultMessage": "Local-only",
        "id": "federation.local_only.short"
      },
      {
        "defaultMessage": "Restrict this post only to my instance",
        "id": "federation.local_only.long"
      },
      {
        "defaultMessage": "Adjust status federation",
        "id": "federation.change"
      }
    ],
    "path": "app/javascript/mastodon/features/compose/components/federation_dropdown.json"
=======
        "defaultMessage": "Change language",
        "id": "compose.language.change"
      },
      {
        "defaultMessage": "Search languages...",
        "id": "compose.language.search"
      },
      {
        "defaultMessage": "Clear",
        "id": "emoji_button.clear"
      }
    ],
    "path": "app/javascript/mastodon/features/compose/components/language_dropdown.json"
>>>>>>> fbcbf789
  },
  {
    "descriptors": [
      {
        "defaultMessage": "Edit profile",
        "id": "navigation_bar.edit_profile"
      }
    ],
    "path": "app/javascript/mastodon/features/compose/components/navigation_bar.json"
  },
  {
    "descriptors": [
      {
        "defaultMessage": "Add a poll",
        "id": "poll_button.add_poll"
      },
      {
        "defaultMessage": "Remove poll",
        "id": "poll_button.remove_poll"
      }
    ],
    "path": "app/javascript/mastodon/features/compose/components/poll_button.json"
  },
  {
    "descriptors": [
      {
        "defaultMessage": "Choice {number}",
        "id": "compose_form.poll.option_placeholder"
      },
      {
        "defaultMessage": "Add a choice",
        "id": "compose_form.poll.add_option"
      },
      {
        "defaultMessage": "Remove this choice",
        "id": "compose_form.poll.remove_option"
      },
      {
        "defaultMessage": "Poll duration",
        "id": "compose_form.poll.duration"
      },
      {
        "defaultMessage": "Change poll to allow multiple choices",
        "id": "compose_form.poll.switch_to_multiple"
      },
      {
        "defaultMessage": "Change poll to allow for a single choice",
        "id": "compose_form.poll.switch_to_single"
      },
      {
        "defaultMessage": "{number, plural, one {# minute} other {# minutes}}",
        "id": "intervals.full.minutes"
      },
      {
        "defaultMessage": "{number, plural, one {# hour} other {# hours}}",
        "id": "intervals.full.hours"
      },
      {
        "defaultMessage": "{number, plural, one {# day} other {# days}}",
        "id": "intervals.full.days"
      }
    ],
    "path": "app/javascript/mastodon/features/compose/components/poll_form.json"
  },
  {
    "descriptors": [
      {
        "defaultMessage": "Public",
        "id": "privacy.public.short"
      },
      {
        "defaultMessage": "Visible for all",
        "id": "privacy.public.long"
      },
      {
        "defaultMessage": "Unlisted",
        "id": "privacy.unlisted.short"
      },
      {
        "defaultMessage": "Visible for all, but opted-out of discovery features",
        "id": "privacy.unlisted.long"
      },
      {
        "defaultMessage": "Followers only",
        "id": "privacy.private.short"
      },
      {
        "defaultMessage": "Visible for followers only",
        "id": "privacy.private.long"
      },
      {
        "defaultMessage": "Mentioned people only",
        "id": "privacy.direct.short"
      },
      {
        "defaultMessage": "Visible for mentioned users only",
        "id": "privacy.direct.long"
      },
      {
        "defaultMessage": "Adjust status privacy",
        "id": "privacy.change"
      }
    ],
    "path": "app/javascript/mastodon/features/compose/components/privacy_dropdown.json"
  },
  {
    "descriptors": [
      {
        "defaultMessage": "Cancel",
        "id": "reply_indicator.cancel"
      }
    ],
    "path": "app/javascript/mastodon/features/compose/components/reply_indicator.json"
  },
  {
    "descriptors": [
      {
        "defaultMessage": "Dismiss suggestion",
        "id": "suggestions.dismiss"
      },
      {
        "defaultMessage": "You might be interested in…",
        "id": "suggestions.header"
      },
      {
        "defaultMessage": "People",
        "id": "search_results.accounts"
      },
      {
        "defaultMessage": "Posts",
        "id": "search_results.statuses"
      },
      {
        "defaultMessage": "Searching posts by their content is not enabled on this Mastodon server.",
        "id": "search_results.statuses_fts_disabled"
      },
      {
        "defaultMessage": "Hashtags",
        "id": "search_results.hashtags"
      },
      {
        "defaultMessage": "{count, number} {count, plural, one {result} other {results}}",
        "id": "search_results.total"
      }
    ],
    "path": "app/javascript/mastodon/features/compose/components/search_results.json"
  },
  {
    "descriptors": [
      {
        "defaultMessage": "Search",
        "id": "search.placeholder"
      },
      {
        "defaultMessage": "Simple text returns statuses you have written, favourited, boosted, or have been mentioned in, as well as matching usernames, display names, and hashtags.",
        "id": "search_popout.tips.full_text"
      },
      {
        "defaultMessage": "Simple text returns matching display names, usernames and hashtags",
        "id": "search_popout.tips.text"
      },
      {
        "defaultMessage": "Advanced search format",
        "id": "search_popout.search_format"
      },
      {
        "defaultMessage": "hashtag",
        "id": "search_popout.tips.hashtag"
      },
      {
        "defaultMessage": "user",
        "id": "search_popout.tips.user"
      },
      {
        "defaultMessage": "status",
        "id": "search_popout.tips.status"
      }
    ],
    "path": "app/javascript/mastodon/features/compose/components/search.json"
  },
  {
    "descriptors": [
      {
        "defaultMessage": "Add images, a video or an audio file",
        "id": "upload_button.label"
      }
    ],
    "path": "app/javascript/mastodon/features/compose/components/upload_button.json"
  },
  {
    "descriptors": [
      {
        "defaultMessage": "Uploading…",
        "id": "upload_progress.label"
      }
    ],
    "path": "app/javascript/mastodon/features/compose/components/upload_form.json"
  },
  {
    "descriptors": [
      {
        "defaultMessage": "Delete",
        "id": "upload_form.undo"
      },
      {
        "defaultMessage": "Edit",
        "id": "upload_form.edit"
      },
      {
        "defaultMessage": "No description added",
        "id": "upload_form.description_missing"
      }
    ],
    "path": "app/javascript/mastodon/features/compose/components/upload.json"
  },
  {
    "descriptors": [
      {
        "defaultMessage": "Are you sure you want to log out?",
        "id": "confirmations.logout.message"
      },
      {
        "defaultMessage": "Log out",
        "id": "confirmations.logout.confirm"
      }
    ],
    "path": "app/javascript/mastodon/features/compose/containers/navigation_container.json"
  },
  {
    "descriptors": [
      {
        "defaultMessage": "{count, plural, one {Media is marked as sensitive} other {Media is marked as sensitive}}",
        "id": "compose_form.sensitive.marked"
      },
      {
        "defaultMessage": "{count, plural, one {Media is not marked as sensitive} other {Media is not marked as sensitive}}",
        "id": "compose_form.sensitive.unmarked"
      },
      {
        "defaultMessage": "{count, plural, one {Mark media as sensitive} other {Mark media as sensitive}}",
        "id": "compose_form.sensitive.hide"
      }
    ],
    "path": "app/javascript/mastodon/features/compose/containers/sensitive_button_container.json"
  },
  {
    "descriptors": [
      {
        "defaultMessage": "Text is hidden behind warning",
        "id": "compose_form.spoiler.marked"
      },
      {
        "defaultMessage": "Text is not hidden",
        "id": "compose_form.spoiler.unmarked"
      }
    ],
    "path": "app/javascript/mastodon/features/compose/containers/spoiler_button_container.json"
  },
  {
    "descriptors": [
      {
        "defaultMessage": "Your account is not {locked}. Anyone can follow you to view your follower-only posts.",
        "id": "compose_form.lock_disclaimer"
      },
      {
        "defaultMessage": "locked",
        "id": "compose_form.lock_disclaimer.lock"
      },
      {
        "defaultMessage": "This post won't be listed under any hashtag as it is unlisted. Only public posts can be searched by hashtag.",
        "id": "compose_form.hashtag_warning"
      },
      {
        "defaultMessage": "Posts on Mastodon are not end-to-end encrypted. Do not share any sensitive information over Mastodon.",
        "id": "compose_form.encryption_warning"
      },
      {
        "defaultMessage": "Learn more",
        "id": "compose_form.direct_message_warning_learn_more"
      }
    ],
    "path": "app/javascript/mastodon/features/compose/containers/warning_container.json"
  },
  {
    "descriptors": [
      {
        "defaultMessage": "Getting started",
        "id": "getting_started.heading"
      },
      {
        "defaultMessage": "Home",
        "id": "tabs_bar.home"
      },
      {
        "defaultMessage": "Notifications",
        "id": "tabs_bar.notifications"
      },
      {
        "defaultMessage": "Federated timeline",
        "id": "navigation_bar.public_timeline"
      },
      {
        "defaultMessage": "Local timeline",
        "id": "navigation_bar.community_timeline"
      },
      {
        "defaultMessage": "Preferences",
        "id": "navigation_bar.preferences"
      },
      {
        "defaultMessage": "Logout",
        "id": "navigation_bar.logout"
      },
      {
        "defaultMessage": "Compose new post",
        "id": "navigation_bar.compose"
      },
      {
        "defaultMessage": "Are you sure you want to log out?",
        "id": "confirmations.logout.message"
      },
      {
        "defaultMessage": "Log out",
        "id": "confirmations.logout.confirm"
      }
    ],
    "path": "app/javascript/mastodon/features/compose/index.json"
  },
  {
    "descriptors": [
      {
        "defaultMessage": "More",
        "id": "status.more"
      },
      {
        "defaultMessage": "View conversation",
        "id": "conversation.open"
      },
      {
        "defaultMessage": "Reply",
        "id": "status.reply"
      },
      {
        "defaultMessage": "Mark as read",
        "id": "conversation.mark_as_read"
      },
      {
        "defaultMessage": "Delete conversation",
        "id": "conversation.delete"
      },
      {
        "defaultMessage": "Mute conversation",
        "id": "status.mute_conversation"
      },
      {
        "defaultMessage": "Unmute conversation",
        "id": "status.unmute_conversation"
      },
      {
        "defaultMessage": "With {names}",
        "id": "conversation.with"
      }
    ],
    "path": "app/javascript/mastodon/features/direct_timeline/components/conversation.json"
  },
  {
    "descriptors": [
      {
        "defaultMessage": "Reply",
        "id": "confirmations.reply.confirm"
      },
      {
        "defaultMessage": "Replying now will overwrite the message you are currently composing. Are you sure you want to proceed?",
        "id": "confirmations.reply.message"
      }
    ],
    "path": "app/javascript/mastodon/features/direct_timeline/containers/conversation_container.json"
  },
  {
    "descriptors": [
      {
        "defaultMessage": "Direct messages",
        "id": "column.direct"
      },
      {
        "defaultMessage": "Posts on Mastodon are not end-to-end encrypted. Do not share any dangerous information over Mastodon.",
        "id": "compose_form.encryption_warning"
      },
      {
        "defaultMessage": "Learn more",
        "id": "compose_form.direct_message_warning_learn_more"
      },
      {
        "defaultMessage": "You don't have any direct messages yet. When you send or receive one, it will show up here.",
        "id": "empty_column.direct"
      }
    ],
    "path": "app/javascript/mastodon/features/direct_timeline/index.json"
  },
  {
    "descriptors": [
      {
        "defaultMessage": "Unfollow",
        "id": "account.unfollow"
      },
      {
        "defaultMessage": "Follow",
        "id": "account.follow"
      },
      {
        "defaultMessage": "Cancel follow request",
        "id": "account.cancel_follow_request"
      },
      {
        "defaultMessage": "Awaiting approval. Click to cancel follow request",
        "id": "account.requested"
      },
      {
        "defaultMessage": "Unblock",
        "id": "account.unblock_short"
      },
      {
        "defaultMessage": "Unmute",
        "id": "account.unmute_short"
      },
      {
        "defaultMessage": "Unfollow",
        "id": "confirmations.unfollow.confirm"
      },
      {
        "defaultMessage": "Edit profile",
        "id": "account.edit_profile"
      },
      {
        "defaultMessage": "Are you sure you want to unfollow {name}?",
        "id": "confirmations.unfollow.message"
      },
      {
        "defaultMessage": "Posts",
        "id": "account.posts"
      },
      {
        "defaultMessage": "Followers",
        "id": "account.followers"
      },
      {
        "defaultMessage": "Following",
        "id": "account.following"
      }
    ],
    "path": "app/javascript/mastodon/features/directory/components/account_card.json"
  },
  {
    "descriptors": [
      {
        "defaultMessage": "Browse profiles",
        "id": "column.directory"
      },
      {
        "defaultMessage": "Recently active",
        "id": "directory.recently_active"
      },
      {
        "defaultMessage": "New arrivals",
        "id": "directory.new_arrivals"
      },
      {
        "defaultMessage": "From {domain} only",
        "id": "directory.local"
      },
      {
        "defaultMessage": "From known fediverse",
        "id": "directory.federated"
      }
    ],
    "path": "app/javascript/mastodon/features/directory/index.json"
  },
  {
    "descriptors": [
      {
        "defaultMessage": "Blocked domains",
        "id": "column.domain_blocks"
      },
      {
        "defaultMessage": "Unblock domain {domain}",
        "id": "account.unblock_domain"
      },
      {
        "defaultMessage": "There are no blocked domains yet.",
        "id": "empty_column.domain_blocks"
      }
    ],
    "path": "app/javascript/mastodon/features/domain_blocks/index.json"
  },
  {
    "descriptors": [
      {
        "defaultMessage": "Explore",
        "id": "explore.title"
      },
      {
        "defaultMessage": "Search results",
        "id": "explore.search_results"
      },
      {
        "defaultMessage": "Posts",
        "id": "explore.trending_statuses"
      },
      {
        "defaultMessage": "Hashtags",
        "id": "explore.trending_tags"
      },
      {
        "defaultMessage": "News",
        "id": "explore.trending_links"
      },
      {
        "defaultMessage": "For you",
        "id": "explore.suggested_follows"
      }
    ],
    "path": "app/javascript/mastodon/features/explore/index.json"
  },
  {
    "descriptors": [
      {
        "defaultMessage": "Could not find anything for these search terms",
        "id": "search_results.nothing_found"
      },
      {
        "defaultMessage": "All",
        "id": "search_results.all"
      },
      {
        "defaultMessage": "People",
        "id": "search_results.accounts"
      },
      {
        "defaultMessage": "Hashtags",
        "id": "search_results.hashtags"
      },
      {
        "defaultMessage": "Posts",
        "id": "search_results.statuses"
      }
    ],
    "path": "app/javascript/mastodon/features/explore/results.json"
  },
  {
    "descriptors": [
      {
        "defaultMessage": "Nothing is trending right now. Check back later!",
        "id": "empty_column.explore_statuses"
      }
    ],
    "path": "app/javascript/mastodon/features/explore/statuses.json"
  },
  {
    "descriptors": [
      {
        "defaultMessage": "Favourites",
        "id": "column.favourites"
      },
      {
        "defaultMessage": "You don't have any favourite posts yet. When you favourite one, it will show up here.",
        "id": "empty_column.favourited_statuses"
      }
    ],
    "path": "app/javascript/mastodon/features/favourited_statuses/index.json"
  },
  {
    "descriptors": [
      {
        "defaultMessage": "Refresh",
        "id": "refresh"
      },
      {
        "defaultMessage": "No one has favourited this post yet. When someone does, they will show up here.",
        "id": "empty_column.favourites"
      }
    ],
    "path": "app/javascript/mastodon/features/favourites/index.json"
  },
  {
    "descriptors": [
      {
        "defaultMessage": "Follow",
        "id": "account.follow"
      },
      {
        "defaultMessage": "Unfollow",
        "id": "account.unfollow"
      }
    ],
    "path": "app/javascript/mastodon/features/follow_recommendations/components/account.json"
  },
  {
    "descriptors": [
      {
        "defaultMessage": "Follow people you'd like to see posts from! Here are some suggestions.",
        "id": "follow_recommendations.heading"
      },
      {
        "defaultMessage": "Posts from people you follow will show up in chronological order on your home feed. Don't be afraid to make mistakes, you can unfollow people just as easily any time!",
        "id": "follow_recommendations.lead"
      },
      {
        "defaultMessage": "Looks like no suggestions could be generated for you. You can try using search to look for people you might know or explore trending hashtags.",
        "id": "empty_column.follow_recommendations"
      },
      {
        "defaultMessage": "Done",
        "id": "follow_recommendations.done"
      }
    ],
    "path": "app/javascript/mastodon/features/follow_recommendations/index.json"
  },
  {
    "descriptors": [
      {
        "defaultMessage": "Authorize",
        "id": "follow_request.authorize"
      },
      {
        "defaultMessage": "Reject",
        "id": "follow_request.reject"
      }
    ],
    "path": "app/javascript/mastodon/features/follow_requests/components/account_authorize.json"
  },
  {
    "descriptors": [
      {
        "defaultMessage": "Follow requests",
        "id": "column.follow_requests"
      },
      {
        "defaultMessage": "You don't have any follow requests yet. When you receive one, it will show up here.",
        "id": "empty_column.follow_requests"
      },
      {
        "defaultMessage": "Even though your account is not locked, the {domain} staff thought you might want to review follow requests from these accounts manually.",
        "id": "follow_requests.unlocked_explanation"
      }
    ],
    "path": "app/javascript/mastodon/features/follow_requests/index.json"
  },
  {
    "descriptors": [
      {
        "defaultMessage": "Followers",
        "id": "timeline_hint.resources.followers"
      },
      {
        "defaultMessage": "Account suspended",
        "id": "empty_column.account_suspended"
      },
      {
        "defaultMessage": "Profile unavailable",
        "id": "empty_column.account_unavailable"
      },
      {
        "defaultMessage": "No one follows this user yet.",
        "id": "account.followers.empty"
      }
    ],
    "path": "app/javascript/mastodon/features/followers/index.json"
  },
  {
    "descriptors": [
      {
        "defaultMessage": "Follows",
        "id": "timeline_hint.resources.follows"
      },
      {
        "defaultMessage": "Account suspended",
        "id": "empty_column.account_suspended"
      },
      {
        "defaultMessage": "Profile unavailable",
        "id": "empty_column.account_unavailable"
      },
      {
        "defaultMessage": "This user doesn't follow anyone yet.",
        "id": "account.follows.empty"
      }
    ],
    "path": "app/javascript/mastodon/features/following/index.json"
  },
  {
    "descriptors": [
      {
        "defaultMessage": "Close",
        "id": "lightbox.close"
      },
      {
        "defaultMessage": "Previous",
        "id": "lightbox.previous"
      },
      {
        "defaultMessage": "Next",
        "id": "lightbox.next"
      },
      {
        "defaultMessage": "Announcement",
        "id": "announcement.announcement"
      }
    ],
    "path": "app/javascript/mastodon/features/getting_started/components/announcements.json"
  },
  {
    "descriptors": [
      {
        "defaultMessage": "Trending now",
        "id": "trends.trending_now"
      }
    ],
    "path": "app/javascript/mastodon/features/getting_started/components/trends.json"
  },
  {
    "descriptors": [
      {
        "defaultMessage": "Home",
        "id": "tabs_bar.home"
      },
      {
        "defaultMessage": "Notifications",
        "id": "tabs_bar.notifications"
      },
      {
        "defaultMessage": "Federated timeline",
        "id": "navigation_bar.public_timeline"
      },
      {
        "defaultMessage": "Settings",
        "id": "column_subheading.settings"
      },
      {
        "defaultMessage": "Local timeline",
        "id": "navigation_bar.community_timeline"
      },
      {
        "defaultMessage": "Explore",
        "id": "navigation_bar.explore"
      },
      {
        "defaultMessage": "Direct messages",
        "id": "navigation_bar.direct"
      },
      {
        "defaultMessage": "Bookmarks",
        "id": "navigation_bar.bookmarks"
      },
      {
        "defaultMessage": "Preferences",
        "id": "navigation_bar.preferences"
      },
      {
        "defaultMessage": "Follow requests",
        "id": "navigation_bar.follow_requests"
      },
      {
        "defaultMessage": "Favourites",
        "id": "navigation_bar.favourites"
      },
      {
        "defaultMessage": "Blocked users",
        "id": "navigation_bar.blocks"
      },
      {
        "defaultMessage": "Hidden domains",
        "id": "navigation_bar.domain_blocks"
      },
      {
        "defaultMessage": "Muted users",
        "id": "navigation_bar.mutes"
      },
      {
        "defaultMessage": "Pinned posts",
        "id": "navigation_bar.pins"
      },
      {
        "defaultMessage": "Lists",
        "id": "navigation_bar.lists"
      },
      {
        "defaultMessage": "Discover",
        "id": "navigation_bar.discover"
      },
      {
        "defaultMessage": "Personal",
        "id": "navigation_bar.personal"
      },
      {
        "defaultMessage": "Security",
        "id": "navigation_bar.security"
      },
      {
        "defaultMessage": "Getting started",
        "id": "getting_started.heading"
      }
    ],
    "path": "app/javascript/mastodon/features/getting_started/index.json"
  },
  {
    "descriptors": [
      {
        "defaultMessage": "Enter hashtags…",
        "id": "hashtag.column_settings.select.placeholder"
      },
      {
        "defaultMessage": "No suggestions found",
        "id": "hashtag.column_settings.select.no_options_message"
      },
      {
        "defaultMessage": "Any of these",
        "id": "hashtag.column_settings.tag_mode.any"
      },
      {
        "defaultMessage": "All of these",
        "id": "hashtag.column_settings.tag_mode.all"
      },
      {
        "defaultMessage": "None of these",
        "id": "hashtag.column_settings.tag_mode.none"
      },
      {
        "defaultMessage": "Include additional tags in this column",
        "id": "hashtag.column_settings.tag_toggle"
      },
      {
        "defaultMessage": "Local only",
        "id": "community.column_settings.local_only"
      }
    ],
    "path": "app/javascript/mastodon/features/hashtag_timeline/components/column_settings.json"
  },
  {
    "descriptors": [
      {
        "defaultMessage": "or {additional}",
        "id": "hashtag.column_header.tag_mode.any"
      },
      {
        "defaultMessage": "and {additional}",
        "id": "hashtag.column_header.tag_mode.all"
      },
      {
        "defaultMessage": "without {additional}",
        "id": "hashtag.column_header.tag_mode.none"
      },
      {
        "defaultMessage": "There is nothing in this hashtag yet.",
        "id": "empty_column.hashtag"
      }
    ],
    "path": "app/javascript/mastodon/features/hashtag_timeline/index.json"
  },
  {
    "descriptors": [
      {
        "defaultMessage": "Basic",
        "id": "home.column_settings.basic"
      },
      {
        "defaultMessage": "Show boosts",
        "id": "home.column_settings.show_reblogs"
      },
      {
        "defaultMessage": "Show replies",
        "id": "home.column_settings.show_replies"
      }
    ],
    "path": "app/javascript/mastodon/features/home_timeline/components/column_settings.json"
  },
  {
    "descriptors": [
      {
        "defaultMessage": "Home",
        "id": "column.home"
      },
      {
        "defaultMessage": "Show announcements",
        "id": "home.show_announcements"
      },
      {
        "defaultMessage": "Hide announcements",
        "id": "home.hide_announcements"
      },
      {
        "defaultMessage": "Your home timeline is empty! Follow more people to fill it up. {suggestions}",
        "id": "empty_column.home"
      },
      {
        "defaultMessage": "See some suggestions",
        "id": "empty_column.home.suggestions"
      }
    ],
    "path": "app/javascript/mastodon/features/home_timeline/index.json"
  },
  {
    "descriptors": [
      {
        "defaultMessage": "Keyboard Shortcuts",
        "id": "keyboard_shortcuts.heading"
      },
      {
        "defaultMessage": "Hotkey",
        "id": "keyboard_shortcuts.hotkey"
      },
      {
        "defaultMessage": "Description",
        "id": "keyboard_shortcuts.description"
      },
      {
        "defaultMessage": "to reply",
        "id": "keyboard_shortcuts.reply"
      },
      {
        "defaultMessage": "to mention author",
        "id": "keyboard_shortcuts.mention"
      },
      {
        "defaultMessage": "to open author's profile",
        "id": "keyboard_shortcuts.profile"
      },
      {
        "defaultMessage": "to favourite",
        "id": "keyboard_shortcuts.favourite"
      },
      {
        "defaultMessage": "to boost",
        "id": "keyboard_shortcuts.boost"
      },
      {
        "defaultMessage": "to open status",
        "id": "keyboard_shortcuts.enter"
      },
      {
        "defaultMessage": "to open media",
        "id": "keyboard_shortcuts.open_media"
      },
      {
        "defaultMessage": "to show/hide text behind CW",
        "id": "keyboard_shortcuts.toggle_hidden"
      },
      {
        "defaultMessage": "to show/hide media",
        "id": "keyboard_shortcuts.toggle_sensitivity"
      },
      {
        "defaultMessage": "to move up in the list",
        "id": "keyboard_shortcuts.up"
      },
      {
        "defaultMessage": "to move down in the list",
        "id": "keyboard_shortcuts.down"
      },
      {
        "defaultMessage": "to focus a status in one of the columns",
        "id": "keyboard_shortcuts.column"
      },
      {
        "defaultMessage": "to focus the compose textarea",
        "id": "keyboard_shortcuts.compose"
      },
      {
        "defaultMessage": "to start a brand new post",
        "id": "keyboard_shortcuts.toot"
      },
      {
        "defaultMessage": "to show/hide CW field",
        "id": "keyboard_shortcuts.spoilers"
      },
      {
        "defaultMessage": "to navigate back",
        "id": "keyboard_shortcuts.back"
      },
      {
        "defaultMessage": "to focus search",
        "id": "keyboard_shortcuts.search"
      },
      {
        "defaultMessage": "to un-focus compose textarea/search",
        "id": "keyboard_shortcuts.unfocus"
      },
      {
        "defaultMessage": "to open home timeline",
        "id": "keyboard_shortcuts.home"
      },
      {
        "defaultMessage": "to open notifications column",
        "id": "keyboard_shortcuts.notifications"
      },
      {
        "defaultMessage": "to open local timeline",
        "id": "keyboard_shortcuts.local"
      },
      {
        "defaultMessage": "to open federated timeline",
        "id": "keyboard_shortcuts.federated"
      },
      {
        "defaultMessage": "to open direct messages column",
        "id": "keyboard_shortcuts.direct"
      },
      {
        "defaultMessage": "to open \"get started\" column",
        "id": "keyboard_shortcuts.start"
      },
      {
        "defaultMessage": "to open favourites list",
        "id": "keyboard_shortcuts.favourites"
      },
      {
        "defaultMessage": "to open pinned posts list",
        "id": "keyboard_shortcuts.pinned"
      },
      {
        "defaultMessage": "to open your profile",
        "id": "keyboard_shortcuts.my_profile"
      },
      {
        "defaultMessage": "to open blocked users list",
        "id": "keyboard_shortcuts.blocked"
      },
      {
        "defaultMessage": "to open muted users list",
        "id": "keyboard_shortcuts.muted"
      },
      {
        "defaultMessage": "to open follow requests list",
        "id": "keyboard_shortcuts.requests"
      },
      {
        "defaultMessage": "to display this legend",
        "id": "keyboard_shortcuts.legend"
      }
    ],
    "path": "app/javascript/mastodon/features/keyboard_shortcuts/index.json"
  },
  {
    "descriptors": [
      {
        "defaultMessage": "Remove from list",
        "id": "lists.account.remove"
      },
      {
        "defaultMessage": "Add to list",
        "id": "lists.account.add"
      }
    ],
    "path": "app/javascript/mastodon/features/list_adder/components/list.json"
  },
  {
    "descriptors": [
      {
        "defaultMessage": "Remove from list",
        "id": "lists.account.remove"
      },
      {
        "defaultMessage": "Add to list",
        "id": "lists.account.add"
      }
    ],
    "path": "app/javascript/mastodon/features/list_editor/components/account.json"
  },
  {
    "descriptors": [
      {
        "defaultMessage": "Change title",
        "id": "lists.edit.submit"
      }
    ],
    "path": "app/javascript/mastodon/features/list_editor/components/edit_list_form.json"
  },
  {
    "descriptors": [
      {
        "defaultMessage": "Search among people you follow",
        "id": "lists.search"
      }
    ],
    "path": "app/javascript/mastodon/features/list_editor/components/search.json"
  },
  {
    "descriptors": [
      {
        "defaultMessage": "Are you sure you want to permanently delete this list?",
        "id": "confirmations.delete_list.message"
      },
      {
        "defaultMessage": "Delete",
        "id": "confirmations.delete_list.confirm"
      },
      {
        "defaultMessage": "Any followed user",
        "id": "lists.replies_policy.followed"
      },
      {
        "defaultMessage": "No one",
        "id": "lists.replies_policy.none"
      },
      {
        "defaultMessage": "Members of the list",
        "id": "lists.replies_policy.list"
      },
      {
        "defaultMessage": "Edit list",
        "id": "lists.edit"
      },
      {
        "defaultMessage": "Delete list",
        "id": "lists.delete"
      },
      {
        "defaultMessage": "Show replies to:",
        "id": "lists.replies_policy.title"
      },
      {
        "defaultMessage": "There is nothing in this list yet. When members of this list post new statuses, they will appear here.",
        "id": "empty_column.list"
      }
    ],
    "path": "app/javascript/mastodon/features/list_timeline/index.json"
  },
  {
    "descriptors": [
      {
        "defaultMessage": "New list title",
        "id": "lists.new.title_placeholder"
      },
      {
        "defaultMessage": "Add list",
        "id": "lists.new.create"
      }
    ],
    "path": "app/javascript/mastodon/features/lists/components/new_list_form.json"
  },
  {
    "descriptors": [
      {
        "defaultMessage": "Lists",
        "id": "column.lists"
      },
      {
        "defaultMessage": "Your lists",
        "id": "lists.subheading"
      },
      {
        "defaultMessage": "You don't have any lists yet. When you create one, it will show up here.",
        "id": "empty_column.lists"
      }
    ],
    "path": "app/javascript/mastodon/features/lists/index.json"
  },
  {
    "descriptors": [
      {
        "defaultMessage": "Muted users",
        "id": "column.mutes"
      },
      {
        "defaultMessage": "You haven't muted any users yet.",
        "id": "empty_column.mutes"
      }
    ],
    "path": "app/javascript/mastodon/features/mutes/index.json"
  },
  {
    "descriptors": [
      {
        "defaultMessage": "Clear notifications",
        "id": "notifications.clear"
      }
    ],
    "path": "app/javascript/mastodon/features/notifications/components/clear_column_button.json"
  },
  {
    "descriptors": [
      {
        "defaultMessage": "Highlight unread notifications",
        "id": "notifications.column_settings.unread_notifications.highlight"
      },
      {
        "defaultMessage": "Show filter bar",
        "id": "notifications.column_settings.filter_bar.show_bar"
      },
      {
        "defaultMessage": "Display all categories",
        "id": "notifications.column_settings.filter_bar.advanced"
      },
      {
        "defaultMessage": "Desktop notifications",
        "id": "notifications.column_settings.alert"
      },
      {
        "defaultMessage": "Show in column",
        "id": "notifications.column_settings.show"
      },
      {
        "defaultMessage": "Play sound",
        "id": "notifications.column_settings.sound"
      },
      {
        "defaultMessage": "Push notifications",
        "id": "notifications.column_settings.push"
      },
      {
        "defaultMessage": "Desktop notifications are unavailable due to previously denied browser permissions request",
        "id": "notifications.permission_denied"
      },
      {
        "defaultMessage": "Desktop notifications are unavailable because the required permission has not been granted.",
        "id": "notifications.permission_required"
      },
      {
        "defaultMessage": "Unread notifications",
        "id": "notifications.column_settings.unread_notifications.category"
      },
      {
        "defaultMessage": "Quick filter bar",
        "id": "notifications.column_settings.filter_bar.category"
      },
      {
        "defaultMessage": "New followers:",
        "id": "notifications.column_settings.follow"
      },
      {
        "defaultMessage": "New follow requests:",
        "id": "notifications.column_settings.follow_request"
      },
      {
        "defaultMessage": "Favourites:",
        "id": "notifications.column_settings.favourite"
      },
      {
        "defaultMessage": "Mentions:",
        "id": "notifications.column_settings.mention"
      },
      {
        "defaultMessage": "Boosts:",
        "id": "notifications.column_settings.reblog"
      },
      {
        "defaultMessage": "Poll results:",
        "id": "notifications.column_settings.poll"
      },
      {
        "defaultMessage": "New posts:",
        "id": "notifications.column_settings.status"
      },
      {
        "defaultMessage": "Edits:",
        "id": "notifications.column_settings.update"
      },
      {
        "defaultMessage": "New sign-ups:",
        "id": "notifications.column_settings.admin.sign_up"
      }
    ],
    "path": "app/javascript/mastodon/features/notifications/components/column_settings.json"
  },
  {
    "descriptors": [
      {
        "defaultMessage": "Mentions",
        "id": "notifications.filter.mentions"
      },
      {
        "defaultMessage": "Favourites",
        "id": "notifications.filter.favourites"
      },
      {
        "defaultMessage": "Boosts",
        "id": "notifications.filter.boosts"
      },
      {
        "defaultMessage": "Poll results",
        "id": "notifications.filter.polls"
      },
      {
        "defaultMessage": "Follows",
        "id": "notifications.filter.follows"
      },
      {
        "defaultMessage": "Updates from people you follow",
        "id": "notifications.filter.statuses"
      },
      {
        "defaultMessage": "All",
        "id": "notifications.filter.all"
      }
    ],
    "path": "app/javascript/mastodon/features/notifications/components/filter_bar.json"
  },
  {
    "descriptors": [
      {
        "defaultMessage": "Authorize",
        "id": "follow_request.authorize"
      },
      {
        "defaultMessage": "Reject",
        "id": "follow_request.reject"
      }
    ],
    "path": "app/javascript/mastodon/features/notifications/components/follow_request.json"
  },
  {
    "descriptors": [
      {
        "defaultMessage": "Grant permission.",
        "id": "notifications.grant_permission"
      }
    ],
    "path": "app/javascript/mastodon/features/notifications/components/grant_permission_button.json"
  },
  {
    "descriptors": [
      {
        "defaultMessage": "{name} favourited your status",
        "id": "notification.favourite"
      },
      {
        "defaultMessage": "{name} followed you",
        "id": "notification.follow"
      },
      {
        "defaultMessage": "Your poll has ended",
        "id": "notification.own_poll"
      },
      {
        "defaultMessage": "A poll you have voted in has ended",
        "id": "notification.poll"
      },
      {
        "defaultMessage": "{name} boosted your status",
        "id": "notification.reblog"
      },
      {
        "defaultMessage": "{name} just posted",
        "id": "notification.status"
      },
      {
        "defaultMessage": "{name} edited a post",
        "id": "notification.update"
      },
      {
        "defaultMessage": "{name} signed up",
        "id": "notification.admin.sign_up"
      },
      {
        "defaultMessage": "{name} has requested to follow you",
        "id": "notification.follow_request"
      }
    ],
    "path": "app/javascript/mastodon/features/notifications/components/notification.json"
  },
  {
    "descriptors": [
      {
        "defaultMessage": "Close",
        "id": "lightbox.close"
      },
      {
        "defaultMessage": "Never miss a thing",
        "id": "notifications_permission_banner.title"
      },
      {
        "defaultMessage": "To receive notifications when Mastodon isn't open, enable desktop notifications. You can control precisely which types of interactions generate desktop notifications through the {icon} button above once they're enabled.",
        "id": "notifications_permission_banner.how_to_control"
      },
      {
        "defaultMessage": "Enable desktop notifications",
        "id": "notifications_permission_banner.enable"
      }
    ],
    "path": "app/javascript/mastodon/features/notifications/components/notifications_permission_banner.json"
  },
  {
    "descriptors": [
      {
        "defaultMessage": "Are you sure you want to permanently clear all your notifications?",
        "id": "notifications.clear_confirmation"
      },
      {
        "defaultMessage": "Clear notifications",
        "id": "notifications.clear"
      },
      {
        "defaultMessage": "Desktop notifications can't be enabled, as browser permission has been denied before",
        "id": "notifications.permission_denied_alert"
      }
    ],
    "path": "app/javascript/mastodon/features/notifications/containers/column_settings_container.json"
  },
  {
    "descriptors": [
      {
        "defaultMessage": "Notifications",
        "id": "column.notifications"
      },
      {
        "defaultMessage": "Mark every notification as read",
        "id": "notifications.mark_as_read"
      },
      {
        "defaultMessage": "You don't have any notifications yet. When other people interact with you, you will see it here.",
        "id": "empty_column.notifications"
      }
    ],
    "path": "app/javascript/mastodon/features/notifications/index.json"
  },
  {
    "descriptors": [
      {
        "defaultMessage": "Reply",
        "id": "status.reply"
      },
      {
        "defaultMessage": "Reply to thread",
        "id": "status.replyAll"
      },
      {
        "defaultMessage": "Boost",
        "id": "status.reblog"
      },
      {
        "defaultMessage": "Boost with original visibility",
        "id": "status.reblog_private"
      },
      {
        "defaultMessage": "Unboost",
        "id": "status.cancel_reblog_private"
      },
      {
        "defaultMessage": "This post cannot be boosted",
        "id": "status.cannot_reblog"
      },
      {
        "defaultMessage": "Favourite",
        "id": "status.favourite"
      },
      {
        "defaultMessage": "Reply",
        "id": "confirmations.reply.confirm"
      },
      {
        "defaultMessage": "Replying now will overwrite the message you are currently composing. Are you sure you want to proceed?",
        "id": "confirmations.reply.message"
      },
      {
        "defaultMessage": "Expand this status",
        "id": "status.open"
      }
    ],
    "path": "app/javascript/mastodon/features/picture_in_picture/components/footer.json"
  },
  {
    "descriptors": [
      {
        "defaultMessage": "Close",
        "id": "lightbox.close"
      }
    ],
    "path": "app/javascript/mastodon/features/picture_in_picture/components/header.json"
  },
  {
    "descriptors": [
      {
        "defaultMessage": "Pinned post",
        "id": "column.pins"
      }
    ],
    "path": "app/javascript/mastodon/features/pinned_statuses/index.json"
  },
  {
    "descriptors": [
      {
        "defaultMessage": "Media only",
        "id": "community.column_settings.media_only"
      },
      {
        "defaultMessage": "Remote only",
        "id": "community.column_settings.remote_only"
      }
    ],
    "path": "app/javascript/mastodon/features/public_timeline/components/column_settings.json"
  },
  {
    "descriptors": [
      {
        "defaultMessage": "Federated timeline",
        "id": "column.public"
      },
      {
        "defaultMessage": "There is nothing here! Write something publicly, or manually follow users from other servers to fill it up",
        "id": "empty_column.public"
      }
    ],
    "path": "app/javascript/mastodon/features/public_timeline/index.json"
  },
  {
    "descriptors": [
      {
        "defaultMessage": "Refresh",
        "id": "refresh"
      },
      {
        "defaultMessage": "No one has boosted this post yet. When someone does, they will show up here.",
        "id": "status.reblogs.empty"
      }
    ],
    "path": "app/javascript/mastodon/features/reblogs/index.json"
  },
  {
    "descriptors": [
      {
        "defaultMessage": "I don't like it",
        "id": "report.reasons.dislike"
      },
      {
        "defaultMessage": "It is not something you want to see",
        "id": "report.reasons.dislike_description"
      },
      {
        "defaultMessage": "It's spam",
        "id": "report.reasons.spam"
      },
      {
        "defaultMessage": "Malicious links, fake engagement, or repetitive replies",
        "id": "report.reasons.spam_description"
      },
      {
        "defaultMessage": "It violates server rules",
        "id": "report.reasons.violation"
      },
      {
        "defaultMessage": "You are aware that it breaks specific rules",
        "id": "report.reasons.violation_description"
      },
      {
        "defaultMessage": "It's something else",
        "id": "report.reasons.other"
      },
      {
        "defaultMessage": "The issue does not fit into other categories",
        "id": "report.reasons.other_description"
      },
      {
        "defaultMessage": "post",
        "id": "report.category.title_status"
      },
      {
        "defaultMessage": "profile",
        "id": "report.category.title_account"
      },
      {
        "defaultMessage": "Tell us what's going on with this {type}",
        "id": "report.category.title"
      },
      {
        "defaultMessage": "Choose the best match",
        "id": "report.category.subtitle"
      },
      {
        "defaultMessage": "Next",
        "id": "report.next"
      }
    ],
    "path": "app/javascript/mastodon/features/report/category.json"
  },
  {
    "descriptors": [
      {
        "defaultMessage": "Type or paste additional comments",
        "id": "report.placeholder"
      },
      {
        "defaultMessage": "Is there anything else you think we should know?",
        "id": "report.comment.title"
      },
      {
        "defaultMessage": "The account is from another server. Send an anonymized copy of the report there as well?",
        "id": "report.forward_hint"
      },
      {
        "defaultMessage": "Forward to {target}",
        "id": "report.forward"
      },
      {
        "defaultMessage": "Submit report",
        "id": "report.submit"
      }
    ],
    "path": "app/javascript/mastodon/features/report/comment.json"
  },
  {
    "descriptors": [
      {
        "defaultMessage": "Which rules are being violated?",
        "id": "report.rules.title"
      },
      {
        "defaultMessage": "Select all that apply",
        "id": "report.rules.subtitle"
      },
      {
        "defaultMessage": "Next",
        "id": "report.next"
      }
    ],
    "path": "app/javascript/mastodon/features/report/rules.json"
  },
  {
    "descriptors": [
      {
        "defaultMessage": "Are there any posts that back up this report?",
        "id": "report.statuses.title"
      },
      {
        "defaultMessage": "Select all that apply",
        "id": "report.statuses.subtitle"
      },
      {
        "defaultMessage": "Next",
        "id": "report.next"
      }
    ],
    "path": "app/javascript/mastodon/features/report/statuses.json"
  },
  {
    "descriptors": [
      {
        "defaultMessage": "Thanks for reporting, we'll look into this.",
        "id": "report.thanks.title_actionable"
      },
      {
        "defaultMessage": "Don't want to see this?",
        "id": "report.thanks.title"
      },
      {
        "defaultMessage": "While we review this, you can take action against @{name}:",
        "id": "report.thanks.take_action_actionable"
      },
      {
        "defaultMessage": "Here are your options for controlling what you see on Mastodon:",
        "id": "report.thanks.take_action"
      },
      {
        "defaultMessage": "Unfollow @{name}",
        "id": "report.unfollow"
      },
      {
        "defaultMessage": "You are following this account. To not see their posts in your home feed anymore, unfollow them.",
        "id": "report.unfollow_explanation"
      },
      {
        "defaultMessage": "Unfollow",
        "id": "account.unfollow"
      },
      {
        "defaultMessage": "Mute @{name}",
        "id": "account.mute"
      },
      {
        "defaultMessage": "You will not see their posts. They can still follow you and see your posts and will not know that they are muted.",
        "id": "report.mute_explanation"
      },
      {
        "defaultMessage": "Mute",
        "id": "report.mute"
      },
      {
        "defaultMessage": "Muted",
        "id": "account.muted"
      },
      {
        "defaultMessage": "Block @{name}",
        "id": "account.block"
      },
      {
        "defaultMessage": "You will not see their posts. They will not be able to see your posts or follow you. They will be able to tell that they are blocked.",
        "id": "report.block_explanation"
      },
      {
        "defaultMessage": "Block",
        "id": "report.block"
      },
      {
        "defaultMessage": "Blocked",
        "id": "account.blocked"
      },
      {
        "defaultMessage": "Done",
        "id": "report.close"
      }
    ],
    "path": "app/javascript/mastodon/features/report/thanks.json"
  },
  {
    "descriptors": [
      {
        "defaultMessage": "Delete",
        "id": "status.delete"
      },
      {
        "defaultMessage": "Delete & re-draft",
        "id": "status.redraft"
      },
      {
        "defaultMessage": "Edit",
        "id": "status.edit"
      },
      {
        "defaultMessage": "Direct message @{name}",
        "id": "status.direct"
      },
      {
        "defaultMessage": "Mention @{name}",
        "id": "status.mention"
      },
      {
        "defaultMessage": "Reply",
        "id": "status.reply"
      },
      {
        "defaultMessage": "Boost",
        "id": "status.reblog"
      },
      {
        "defaultMessage": "Boost with original visibility",
        "id": "status.reblog_private"
      },
      {
        "defaultMessage": "Unboost",
        "id": "status.cancel_reblog_private"
      },
      {
        "defaultMessage": "This post cannot be boosted",
        "id": "status.cannot_reblog"
      },
      {
        "defaultMessage": "Favourite",
        "id": "status.favourite"
      },
      {
        "defaultMessage": "Bookmark",
        "id": "status.bookmark"
      },
      {
        "defaultMessage": "More",
        "id": "status.more"
      },
      {
        "defaultMessage": "Mute @{name}",
        "id": "status.mute"
      },
      {
        "defaultMessage": "Mute conversation",
        "id": "status.mute_conversation"
      },
      {
        "defaultMessage": "Unmute conversation",
        "id": "status.unmute_conversation"
      },
      {
        "defaultMessage": "Block @{name}",
        "id": "status.block"
      },
      {
        "defaultMessage": "Report @{name}",
        "id": "status.report"
      },
      {
        "defaultMessage": "Share",
        "id": "status.share"
      },
      {
        "defaultMessage": "Pin on profile",
        "id": "status.pin"
      },
      {
        "defaultMessage": "Unpin from profile",
        "id": "status.unpin"
      },
      {
        "defaultMessage": "Embed",
        "id": "status.embed"
      },
      {
        "defaultMessage": "Open moderation interface for @{name}",
        "id": "status.admin_account"
      },
      {
        "defaultMessage": "Open this status in the moderation interface",
        "id": "status.admin_status"
      },
      {
        "defaultMessage": "Copy link to status",
        "id": "status.copy"
      },
      {
        "defaultMessage": "Block domain {domain}",
        "id": "account.block_domain"
      },
      {
        "defaultMessage": "Unblock domain {domain}",
        "id": "account.unblock_domain"
      },
      {
        "defaultMessage": "Unmute @{name}",
        "id": "account.unmute"
      },
      {
        "defaultMessage": "Unblock @{name}",
        "id": "account.unblock"
      }
    ],
    "path": "app/javascript/mastodon/features/status/components/action_bar.json"
  },
  {
    "descriptors": [
      {
        "defaultMessage": "This post is only visible by other users of your instance",
        "id": "status.local_only"
      },
      {
        "defaultMessage": "Sensitive content",
        "id": "status.sensitive_warning"
      }
    ],
    "path": "app/javascript/mastodon/features/status/components/card.json"
  },
  {
    "descriptors": [
      {
        "defaultMessage": "Public",
        "id": "privacy.public.short"
      },
      {
        "defaultMessage": "Unlisted",
        "id": "privacy.unlisted.short"
      },
      {
        "defaultMessage": "Followers-only",
        "id": "privacy.private.short"
      },
      {
        "defaultMessage": "Direct",
        "id": "privacy.direct.short"
      },
      {
        "defaultMessage": "This post is only visible by other users of your instance",
        "id": "status.local_only"
      }
    ],
    "path": "app/javascript/mastodon/features/status/components/detailed_status.json"
  },
  {
    "descriptors": [
      {
        "defaultMessage": "Delete",
        "id": "confirmations.delete.confirm"
      },
      {
        "defaultMessage": "Are you sure you want to delete this status?",
        "id": "confirmations.delete.message"
      },
      {
        "defaultMessage": "Delete & redraft",
        "id": "confirmations.redraft.confirm"
      },
      {
        "defaultMessage": "Are you sure you want to delete this status and re-draft it? Favourites and boosts will be lost, and replies to the original post will be orphaned.",
        "id": "confirmations.redraft.message"
      },
      {
        "defaultMessage": "Reply",
        "id": "confirmations.reply.confirm"
      },
      {
        "defaultMessage": "Replying now will overwrite the message you are currently composing. Are you sure you want to proceed?",
        "id": "confirmations.reply.message"
      }
    ],
    "path": "app/javascript/mastodon/features/status/containers/detailed_status_container.json"
  },
  {
    "descriptors": [
      {
        "defaultMessage": "Delete",
        "id": "confirmations.delete.confirm"
      },
      {
        "defaultMessage": "Are you sure you want to delete this status?",
        "id": "confirmations.delete.message"
      },
      {
        "defaultMessage": "Delete & redraft",
        "id": "confirmations.redraft.confirm"
      },
      {
        "defaultMessage": "Are you sure you want to delete this status and re-draft it? Favourites and boosts will be lost, and replies to the original post will be orphaned.",
        "id": "confirmations.redraft.message"
      },
      {
        "defaultMessage": "Show more for all",
        "id": "status.show_more_all"
      },
      {
        "defaultMessage": "Show less for all",
        "id": "status.show_less_all"
      },
      {
        "defaultMessage": "Detailed conversation view",
        "id": "status.detailed_status"
      },
      {
        "defaultMessage": "Reply",
        "id": "confirmations.reply.confirm"
      },
      {
        "defaultMessage": "Replying now will overwrite the message you are currently composing. Are you sure you want to proceed?",
        "id": "confirmations.reply.message"
      },
      {
        "defaultMessage": "Hide entire domain",
        "id": "confirmations.domain_block.confirm"
      },
      {
        "defaultMessage": "Are you really, really sure you want to block the entire {domain}? In most cases a few targeted blocks or mutes are sufficient and preferable. You will not see content from that domain in any public timelines or your notifications. Your followers from that domain will be removed.",
        "id": "confirmations.domain_block.message"
      }
    ],
    "path": "app/javascript/mastodon/features/status/index.json"
  },
  {
    "descriptors": [
      {
        "defaultMessage": "Are you sure you want to block {name}?",
        "id": "confirmations.block.message"
      },
      {
        "defaultMessage": "Cancel",
        "id": "confirmation_modal.cancel"
      },
      {
        "defaultMessage": "Block & Report",
        "id": "confirmations.block.block_and_report"
      },
      {
        "defaultMessage": "Block",
        "id": "confirmations.block.confirm"
      }
    ],
    "path": "app/javascript/mastodon/features/ui/components/block_modal.json"
  },
  {
    "descriptors": [
      {
        "defaultMessage": "Unboost",
        "id": "status.cancel_reblog_private"
      },
      {
        "defaultMessage": "Boost",
        "id": "status.reblog"
      },
      {
        "defaultMessage": "Public",
        "id": "privacy.public.short"
      },
      {
        "defaultMessage": "Unlisted",
        "id": "privacy.unlisted.short"
      },
      {
        "defaultMessage": "Followers-only",
        "id": "privacy.private.short"
      },
      {
        "defaultMessage": "Direct",
        "id": "privacy.direct.short"
      },
      {
        "defaultMessage": "You can press {combo} to skip this next time",
        "id": "boost_modal.combo"
      }
    ],
    "path": "app/javascript/mastodon/features/ui/components/boost_modal.json"
  },
  {
    "descriptors": [
      {
        "defaultMessage": "Network error",
        "id": "bundle_column_error.title"
      },
      {
        "defaultMessage": "Something went wrong while loading this component.",
        "id": "bundle_column_error.body"
      },
      {
        "defaultMessage": "Try again",
        "id": "bundle_column_error.retry"
      }
    ],
    "path": "app/javascript/mastodon/features/ui/components/bundle_column_error.json"
  },
  {
    "descriptors": [
      {
        "defaultMessage": "Something went wrong while loading this component.",
        "id": "bundle_modal_error.message"
      },
      {
        "defaultMessage": "Try again",
        "id": "bundle_modal_error.retry"
      },
      {
        "defaultMessage": "Close",
        "id": "bundle_modal_error.close"
      }
    ],
    "path": "app/javascript/mastodon/features/ui/components/bundle_modal_error.json"
  },
  {
    "descriptors": [
      {
        "defaultMessage": "Post",
        "id": "compose_form.publish"
      }
    ],
    "path": "app/javascript/mastodon/features/ui/components/columns_area.json"
  },
  {
    "descriptors": [
      {
        "defaultMessage": "{name} created {date}",
        "id": "status.history.created"
      },
      {
        "defaultMessage": "{name} edited {date}",
        "id": "status.history.edited"
      }
    ],
    "path": "app/javascript/mastodon/features/ui/components/compare_history_modal.json"
  },
  {
    "descriptors": [
      {
        "defaultMessage": "Cancel",
        "id": "confirmation_modal.cancel"
      }
    ],
    "path": "app/javascript/mastodon/features/ui/components/confirmation_modal.json"
  },
  {
    "descriptors": [
      {
        "defaultMessage": "Close",
        "id": "lightbox.close"
      },
      {
        "defaultMessage": "Embed",
        "id": "status.embed"
      },
      {
        "defaultMessage": "Embed this status on your website by copying the code below.",
        "id": "embed.instructions"
      },
      {
        "defaultMessage": "Here is what it will look like:",
        "id": "embed.preview"
      }
    ],
    "path": "app/javascript/mastodon/features/ui/components/embed_modal.json"
  },
  {
    "descriptors": [
      {
        "defaultMessage": "Close",
        "id": "lightbox.close"
      },
      {
        "defaultMessage": "Apply",
        "id": "upload_modal.apply"
      },
      {
        "defaultMessage": "Applying…",
        "id": "upload_modal.applying"
      },
      {
        "defaultMessage": "A quick brown fox jumps over the lazy dog",
        "id": "upload_modal.description_placeholder"
      },
      {
        "defaultMessage": "Choose image",
        "id": "upload_modal.choose_image"
      },
      {
        "defaultMessage": "You have unsaved changes to the media description or preview, discard them anyway?",
        "id": "confirmations.discard_edit_media.message"
      },
      {
        "defaultMessage": "Discard",
        "id": "confirmations.discard_edit_media.confirm"
      },
      {
        "defaultMessage": "Describe for people with hearing loss",
        "id": "upload_form.audio_description"
      },
      {
        "defaultMessage": "Describe for people with hearing loss or visual impairment",
        "id": "upload_form.video_description"
      },
      {
        "defaultMessage": "Describe for the visually impaired",
        "id": "upload_form.description"
      },
      {
        "defaultMessage": "Analyzing picture…",
        "id": "upload_modal.analyzing_picture"
      },
      {
        "defaultMessage": "Preparing OCR…",
        "id": "upload_modal.preparing_ocr"
      },
      {
        "defaultMessage": "Edit media",
        "id": "upload_modal.edit_media"
      },
      {
        "defaultMessage": "Click or drag the circle on the preview to choose the focal point which will always be in view on all thumbnails.",
        "id": "upload_modal.hint"
      },
      {
        "defaultMessage": "Change thumbnail",
        "id": "upload_form.thumbnail"
      },
      {
        "defaultMessage": "Detect text from picture",
        "id": "upload_modal.detect_text"
      },
      {
        "defaultMessage": "Preview ({ratio})",
        "id": "upload_modal.preview_label"
      }
    ],
    "path": "app/javascript/mastodon/features/ui/components/focal_point_modal.json"
  },
  {
    "descriptors": [
      {
        "defaultMessage": "Follow requests",
        "id": "navigation_bar.follow_requests"
      }
    ],
    "path": "app/javascript/mastodon/features/ui/components/follow_requests_nav_link.json"
  },
  {
    "descriptors": [
      {
        "defaultMessage": "Are you sure you want to log out?",
        "id": "confirmations.logout.message"
      },
      {
        "defaultMessage": "Log out",
        "id": "confirmations.logout.confirm"
      },
      {
        "defaultMessage": "Invite people",
        "id": "getting_started.invite"
      },
      {
        "defaultMessage": "Hotkeys",
        "id": "navigation_bar.keyboard_shortcuts"
      },
      {
        "defaultMessage": "Security",
        "id": "getting_started.security"
      },
      {
        "defaultMessage": "About this server",
        "id": "navigation_bar.info"
      },
      {
        "defaultMessage": "Profile directory",
        "id": "getting_started.directory"
      },
      {
        "defaultMessage": "Mobile apps",
        "id": "navigation_bar.apps"
      },
      {
        "defaultMessage": "Terms of service",
        "id": "getting_started.terms"
      },
      {
        "defaultMessage": "Developers",
        "id": "getting_started.developers"
      },
      {
        "defaultMessage": "Documentation",
        "id": "getting_started.documentation"
      },
      {
        "defaultMessage": "Logout",
        "id": "navigation_bar.logout"
      },
      {
        "defaultMessage": "Mastodon is open source software. You can contribute or report issues on GitHub at {github}.",
        "id": "getting_started.open_source_notice"
      }
    ],
    "path": "app/javascript/mastodon/features/ui/components/link_footer.json"
  },
  {
    "descriptors": [
      {
        "defaultMessage": "Close",
        "id": "lightbox.close"
      },
      {
        "defaultMessage": "Previous",
        "id": "lightbox.previous"
      },
      {
        "defaultMessage": "Next",
        "id": "lightbox.next"
      }
    ],
    "path": "app/javascript/mastodon/features/ui/components/media_modal.json"
  },
  {
    "descriptors": [
      {
        "defaultMessage": "{number, plural, one {# minute} other {# minutes}}",
        "id": "intervals.full.minutes"
      },
      {
        "defaultMessage": "{number, plural, one {# hour} other {# hours}}",
        "id": "intervals.full.hours"
      },
      {
        "defaultMessage": "{number, plural, one {# day} other {# days}}",
        "id": "intervals.full.days"
      },
      {
        "defaultMessage": "Indefinite",
        "id": "mute_modal.indefinite"
      },
      {
        "defaultMessage": "Are you sure you want to mute {name}?",
        "id": "confirmations.mute.message"
      },
      {
        "defaultMessage": "This will hide posts from them and posts mentioning them, but it will still allow them to see your posts and follow you.",
        "id": "confirmations.mute.explanation"
      },
      {
        "defaultMessage": "Hide notifications from this user?",
        "id": "mute_modal.hide_notifications"
      },
      {
        "defaultMessage": "Duration",
        "id": "mute_modal.duration"
      },
      {
        "defaultMessage": "Cancel",
        "id": "confirmation_modal.cancel"
      },
      {
        "defaultMessage": "Mute",
        "id": "confirmations.mute.confirm"
      }
    ],
    "path": "app/javascript/mastodon/features/ui/components/mute_modal.json"
  },
  {
    "descriptors": [
      {
        "defaultMessage": "Home",
        "id": "tabs_bar.home"
      },
      {
        "defaultMessage": "Notifications",
        "id": "tabs_bar.notifications"
      },
      {
        "defaultMessage": "Explore",
        "id": "explore.title"
      },
      {
        "defaultMessage": "Local",
        "id": "tabs_bar.local_timeline"
      },
      {
        "defaultMessage": "Federated",
        "id": "tabs_bar.federated_timeline"
      },
      {
        "defaultMessage": "Direct messages",
        "id": "navigation_bar.direct"
      },
      {
        "defaultMessage": "Favourites",
        "id": "navigation_bar.favourites"
      },
      {
        "defaultMessage": "Bookmarks",
        "id": "navigation_bar.bookmarks"
      },
      {
        "defaultMessage": "Lists",
        "id": "navigation_bar.lists"
      },
      {
        "defaultMessage": "Preferences",
        "id": "navigation_bar.preferences"
      },
      {
        "defaultMessage": "Follows and followers",
        "id": "navigation_bar.follows_and_followers"
      }
    ],
    "path": "app/javascript/mastodon/features/ui/components/navigation_panel.json"
  },
  {
    "descriptors": [
      {
        "defaultMessage": "Close",
        "id": "lightbox.close"
      },
      {
        "defaultMessage": "Report {target}",
        "id": "report.target"
      }
    ],
    "path": "app/javascript/mastodon/features/ui/components/report_modal.json"
  },
  {
    "descriptors": [
      {
        "defaultMessage": "Home",
        "id": "tabs_bar.home"
      },
      {
        "defaultMessage": "Notifications",
        "id": "tabs_bar.notifications"
      },
      {
        "defaultMessage": "Local",
        "id": "tabs_bar.local_timeline"
      },
      {
        "defaultMessage": "Federated",
        "id": "tabs_bar.federated_timeline"
      },
      {
        "defaultMessage": "Search",
        "id": "tabs_bar.search"
      }
    ],
    "path": "app/javascript/mastodon/features/ui/components/tabs_bar.json"
  },
  {
    "descriptors": [
      {
        "defaultMessage": "Drag & drop to upload",
        "id": "upload_area.title"
      }
    ],
    "path": "app/javascript/mastodon/features/ui/components/upload_area.json"
  },
  {
    "descriptors": [
      {
        "defaultMessage": "Compress image view box",
        "id": "lightbox.compress"
      },
      {
        "defaultMessage": "Expand image view box",
        "id": "lightbox.expand"
      }
    ],
    "path": "app/javascript/mastodon/features/ui/components/zoomable_image.json"
  },
  {
    "descriptors": [
      {
        "defaultMessage": "Your draft will be lost if you leave Mastodon.",
        "id": "ui.beforeunload"
      }
    ],
    "path": "app/javascript/mastodon/features/ui/index.json"
  },
  {
    "descriptors": [
      {
        "defaultMessage": "Play",
        "id": "video.play"
      },
      {
        "defaultMessage": "Pause",
        "id": "video.pause"
      },
      {
        "defaultMessage": "Mute sound",
        "id": "video.mute"
      },
      {
        "defaultMessage": "Unmute sound",
        "id": "video.unmute"
      },
      {
        "defaultMessage": "Hide video",
        "id": "video.hide"
      },
      {
        "defaultMessage": "Expand video",
        "id": "video.expand"
      },
      {
        "defaultMessage": "Close video",
        "id": "video.close"
      },
      {
        "defaultMessage": "Full screen",
        "id": "video.fullscreen"
      },
      {
        "defaultMessage": "Exit full screen",
        "id": "video.exit_fullscreen"
      },
      {
        "defaultMessage": "Sensitive content",
        "id": "status.sensitive_warning"
      },
      {
        "defaultMessage": "Media hidden",
        "id": "status.media_hidden"
      }
    ],
    "path": "app/javascript/mastodon/features/video/index.json"
  }
]<|MERGE_RESOLUTION|>--- conflicted
+++ resolved
@@ -1264,7 +1264,6 @@
   {
     "descriptors": [
       {
-<<<<<<< HEAD
         "defaultMessage": "Federated",
         "id": "federation.federated.short"
       },
@@ -1286,7 +1285,10 @@
       }
     ],
     "path": "app/javascript/mastodon/features/compose/components/federation_dropdown.json"
-=======
+  },
+  {
+    "descriptors": [
+      {
         "defaultMessage": "Change language",
         "id": "compose.language.change"
       },
@@ -1300,7 +1302,6 @@
       }
     ],
     "path": "app/javascript/mastodon/features/compose/components/language_dropdown.json"
->>>>>>> fbcbf789
   },
   {
     "descriptors": [
