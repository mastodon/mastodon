[
  {
    "descriptors": [
      {
        "defaultMessage": "Oops!",
        "id": "alert.unexpected.title"
      },
      {
        "defaultMessage": "An unexpected error occurred.",
        "id": "alert.unexpected.message"
      },
      {
        "defaultMessage": "Rate limited",
        "id": "alert.rate_limited.title"
      },
      {
        "defaultMessage": "Please retry after {retry_time, time, medium}.",
        "id": "alert.rate_limited.message"
      }
    ],
    "path": "app/javascript/mastodon/actions/alerts.json"
  },
  {
    "descriptors": [
      {
        "defaultMessage": "File upload limit exceeded.",
        "id": "upload_error.limit"
      },
      {
        "defaultMessage": "File upload not allowed with polls.",
        "id": "upload_error.poll"
      }
    ],
    "path": "app/javascript/mastodon/actions/compose.json"
  },
  {
    "descriptors": [
      {
        "defaultMessage": "{name} mentioned you",
        "id": "notification.mention"
      },
      {
        "defaultMessage": "{count} notifications",
        "id": "notifications.group"
      }
    ],
    "path": "app/javascript/mastodon/actions/notifications.json"
  },
  {
    "descriptors": [
      {
        "defaultMessage": "Follow",
        "id": "account.follow"
      },
      {
        "defaultMessage": "Unfollow",
        "id": "account.unfollow"
      },
      {
        "defaultMessage": "Awaiting approval",
        "id": "account.requested"
      },
      {
        "defaultMessage": "Unblock @{name}",
        "id": "account.unblock"
      },
      {
        "defaultMessage": "Unmute @{name}",
        "id": "account.unmute"
      },
      {
        "defaultMessage": "Mute notifications from @{name}",
        "id": "account.mute_notifications"
      },
      {
        "defaultMessage": "Unmute notifications from @{name}",
        "id": "account.unmute_notifications"
      }
    ],
    "path": "app/javascript/mastodon/components/account.json"
  },
  {
    "descriptors": [
      {
        "defaultMessage": "{count} per week",
        "id": "autosuggest_hashtag.per_week"
      }
    ],
    "path": "app/javascript/mastodon/components/autosuggest_hashtag.json"
  },
  {
    "descriptors": [
      {
        "defaultMessage": "Back",
        "id": "column_back_button.label"
      }
    ],
    "path": "app/javascript/mastodon/components/column_back_button_slim.json"
  },
  {
    "descriptors": [
      {
        "defaultMessage": "Back",
        "id": "column_back_button.label"
      }
    ],
    "path": "app/javascript/mastodon/components/column_back_button.json"
  },
  {
    "descriptors": [
      {
        "defaultMessage": "Show settings",
        "id": "column_header.show_settings"
      },
      {
        "defaultMessage": "Hide settings",
        "id": "column_header.hide_settings"
      },
      {
        "defaultMessage": "Move column to the left",
        "id": "column_header.moveLeft_settings"
      },
      {
        "defaultMessage": "Move column to the right",
        "id": "column_header.moveRight_settings"
      },
      {
        "defaultMessage": "Unpin",
        "id": "column_header.unpin"
      },
      {
        "defaultMessage": "Pin",
        "id": "column_header.pin"
      },
      {
        "defaultMessage": "Back",
        "id": "column_back_button.label"
      }
    ],
    "path": "app/javascript/mastodon/components/column_header.json"
  },
  {
    "descriptors": [
      {
        "defaultMessage": "Unhide {domain}",
        "id": "account.unblock_domain"
      }
    ],
    "path": "app/javascript/mastodon/components/domain.json"
  },
  {
    "descriptors": [
      {
        "defaultMessage": "Due to a bug in our code or a browser compatibility issue, this page could not be displayed correctly.",
        "id": "error.unexpected_crash.explanation"
      },
      {
        "defaultMessage": "Try refreshing the page. If that does not help, you may still be able to use Mastodon through a different browser or native app.",
        "id": "error.unexpected_crash.next_steps"
      },
      {
        "defaultMessage": "Report issue",
        "id": "errors.unexpected_crash.report_issue"
      },
      {
        "defaultMessage": "Copy stacktrace to clipboard",
        "id": "errors.unexpected_crash.copy_stacktrace"
      }
    ],
    "path": "app/javascript/mastodon/components/error_boundary.json"
  },
  {
    "descriptors": [
      {
        "defaultMessage": "{count} {rawCount, plural, one {person} other {people}} talking",
        "id": "trends.count_by_accounts"
      }
    ],
    "path": "app/javascript/mastodon/components/hashtag.json"
  },
  {
    "descriptors": [
      {
        "defaultMessage": "Load more",
        "id": "status.load_more"
      }
    ],
    "path": "app/javascript/mastodon/components/load_gap.json"
  },
  {
    "descriptors": [
      {
        "defaultMessage": "Load more",
        "id": "status.load_more"
      }
    ],
    "path": "app/javascript/mastodon/components/load_more.json"
  },
  {
    "descriptors": [
      {
        "defaultMessage": "{count, plural, one {# new item} other {# new items}}",
        "id": "load_pending"
      }
    ],
    "path": "app/javascript/mastodon/components/load_pending.json"
  },
  {
    "descriptors": [
      {
        "defaultMessage": "Loading...",
        "id": "loading_indicator.label"
      }
    ],
    "path": "app/javascript/mastodon/components/loading_indicator.json"
  },
  {
    "descriptors": [
      {
        "defaultMessage": "Toggle visibility",
        "id": "media_gallery.toggle_visible"
      },
      {
        "defaultMessage": "Not available",
        "id": "status.uncached_media_warning"
      },
      {
        "defaultMessage": "Sensitive content",
        "id": "status.sensitive_warning"
      },
      {
        "defaultMessage": "Media hidden",
        "id": "status.media_hidden"
      }
    ],
    "path": "app/javascript/mastodon/components/media_gallery.json"
  },
  {
    "descriptors": [
      {
        "defaultMessage": "Not found",
        "id": "missing_indicator.label"
      },
      {
        "defaultMessage": "This resource could not be found",
        "id": "missing_indicator.sublabel"
      }
    ],
    "path": "app/javascript/mastodon/components/missing_indicator.json"
  },
  {
    "descriptors": [
      {
        "defaultMessage": "Closed",
        "id": "poll.closed"
      },
      {
        "defaultMessage": "You voted for this answer",
        "description": "Tooltip of the \"voted\" checkmark in polls",
        "id": "poll.voted"
      },
      {
        "defaultMessage": "{count, plural, one {# person} other {# people}}",
        "id": "poll.total_people"
      },
      {
        "defaultMessage": "{count, plural, one {# vote} other {# votes}}",
        "id": "poll.total_votes"
      },
      {
        "defaultMessage": "Vote",
        "id": "poll.vote"
      },
      {
        "defaultMessage": "Refresh",
        "id": "poll.refresh"
      }
    ],
    "path": "app/javascript/mastodon/components/poll.json"
  },
  {
    "descriptors": [
      {
        "defaultMessage": "Loading…",
        "id": "regeneration_indicator.label"
      },
      {
        "defaultMessage": "Your home feed is being prepared!",
        "id": "regeneration_indicator.sublabel"
      }
    ],
    "path": "app/javascript/mastodon/components/regeneration_indicator.json"
  },
  {
    "descriptors": [
      {
        "defaultMessage": "now",
        "id": "relative_time.just_now"
      },
      {
        "defaultMessage": "{number}s",
        "id": "relative_time.seconds"
      },
      {
        "defaultMessage": "{number}m",
        "id": "relative_time.minutes"
      },
      {
        "defaultMessage": "{number}h",
        "id": "relative_time.hours"
      },
      {
        "defaultMessage": "{number}d",
        "id": "relative_time.days"
      },
      {
        "defaultMessage": "Moments remaining",
        "id": "time_remaining.moments"
      },
      {
        "defaultMessage": "{number, plural, one {# second} other {# seconds}} left",
        "id": "time_remaining.seconds"
      },
      {
        "defaultMessage": "{number, plural, one {# minute} other {# minutes}} left",
        "id": "time_remaining.minutes"
      },
      {
        "defaultMessage": "{number, plural, one {# hour} other {# hours}} left",
        "id": "time_remaining.hours"
      },
      {
        "defaultMessage": "{number, plural, one {# day} other {# days}} left",
        "id": "time_remaining.days"
      }
    ],
    "path": "app/javascript/mastodon/components/relative_timestamp.json"
  },
  {
    "descriptors": [
      {
        "defaultMessage": "Delete",
        "id": "status.delete"
      },
      {
        "defaultMessage": "Delete & re-draft",
        "id": "status.redraft"
      },
      {
        "defaultMessage": "Direct message @{name}",
        "id": "status.direct"
      },
      {
        "defaultMessage": "Mention @{name}",
        "id": "status.mention"
      },
      {
        "defaultMessage": "Mute @{name}",
        "id": "account.mute"
      },
      {
        "defaultMessage": "Block @{name}",
        "id": "account.block"
      },
      {
        "defaultMessage": "Reply",
        "id": "status.reply"
      },
      {
        "defaultMessage": "Share",
        "id": "status.share"
      },
      {
        "defaultMessage": "More",
        "id": "status.more"
      },
      {
        "defaultMessage": "Reply to thread",
        "id": "status.replyAll"
      },
      {
        "defaultMessage": "Boost",
        "id": "status.reblog"
      },
      {
        "defaultMessage": "Boost to original audience",
        "id": "status.reblog_private"
      },
      {
        "defaultMessage": "Unboost",
        "id": "status.cancel_reblog_private"
      },
      {
        "defaultMessage": "This post cannot be boosted",
        "id": "status.cannot_reblog"
      },
      {
        "defaultMessage": "This post is only visible by other users of your instance",
        "id": "status.local_only"
      },
      {
        "defaultMessage": "Favourite",
        "id": "status.favourite"
      },
      {
        "defaultMessage": "Expand this status",
        "id": "status.open"
      },
      {
        "defaultMessage": "Report @{name}",
        "id": "status.report"
      },
      {
        "defaultMessage": "Mute conversation",
        "id": "status.mute_conversation"
      },
      {
        "defaultMessage": "Unmute conversation",
        "id": "status.unmute_conversation"
      },
      {
        "defaultMessage": "Pin on profile",
        "id": "status.pin"
      },
      {
        "defaultMessage": "Unpin from profile",
        "id": "status.unpin"
      },
      {
        "defaultMessage": "Embed",
        "id": "status.embed"
      },
      {
        "defaultMessage": "Open moderation interface for @{name}",
        "id": "status.admin_account"
      },
      {
        "defaultMessage": "Open this status in the moderation interface",
        "id": "status.admin_status"
      },
      {
        "defaultMessage": "Copy link to status",
        "id": "status.copy"
      }
    ],
    "path": "app/javascript/mastodon/components/status_action_bar.json"
  },
  {
    "descriptors": [
      {
        "defaultMessage": "Read more",
        "id": "status.read_more"
      },
      {
        "defaultMessage": "Show more",
        "id": "status.show_more"
      },
      {
        "defaultMessage": "Show less",
        "id": "status.show_less"
      }
    ],
    "path": "app/javascript/mastodon/components/status_content.json"
  },
  {
    "descriptors": [
      {
        "defaultMessage": "Filtered",
        "id": "status.filtered"
      },
      {
        "defaultMessage": "Pinned post",
        "id": "status.pinned"
      },
      {
        "defaultMessage": "{name} boosted",
        "id": "status.reblogged_by"
      },
      {
        "defaultMessage": "Show thread",
        "id": "status.show_thread"
      }
    ],
    "path": "app/javascript/mastodon/components/status.json"
  },
  {
    "descriptors": [
      {
        "defaultMessage": "Unfollow",
        "id": "confirmations.unfollow.confirm"
      },
      {
        "defaultMessage": "Are you sure you want to unfollow {name}?",
        "id": "confirmations.unfollow.message"
      }
    ],
    "path": "app/javascript/mastodon/containers/account_container.json"
  },
  {
    "descriptors": [
      {
        "defaultMessage": "Hide entire domain",
        "id": "confirmations.domain_block.confirm"
      },
      {
        "defaultMessage": "Are you really, really sure you want to block the entire {domain}? In most cases a few targeted blocks or mutes are sufficient and preferable.",
        "id": "confirmations.domain_block.message"
      }
    ],
    "path": "app/javascript/mastodon/containers/domain_container.json"
  },
  {
    "descriptors": [
      {
        "defaultMessage": "Delete",
        "id": "confirmations.delete.confirm"
      },
      {
        "defaultMessage": "Are you sure you want to delete this status?",
        "id": "confirmations.delete.message"
      },
      {
        "defaultMessage": "Delete & redraft",
        "id": "confirmations.redraft.confirm"
      },
      {
        "defaultMessage": "Are you sure you want to delete this status and re-draft it? Favourites and boosts will be lost, and replies to the original post will be orphaned.",
        "id": "confirmations.redraft.message"
      },
      {
        "defaultMessage": "Reply",
        "id": "confirmations.reply.confirm"
      },
      {
        "defaultMessage": "Replying now will overwrite the message you are currently composing. Are you sure you want to proceed?",
        "id": "confirmations.reply.message"
      }
    ],
    "path": "app/javascript/mastodon/containers/status_container.json"
  },
  {
    "descriptors": [
      {
        "defaultMessage": "Posts",
        "id": "account.posts"
      },
      {
        "defaultMessage": "Posts and replies",
        "id": "account.posts_with_replies"
      },
      {
        "defaultMessage": "Media",
        "id": "account.media"
      }
    ],
    "path": "app/javascript/mastodon/features/account_timeline/components/header.json"
  },
  {
    "descriptors": [
      {
        "defaultMessage": "{name} has moved to:",
        "id": "account.moved_to"
      }
    ],
    "path": "app/javascript/mastodon/features/account_timeline/components/moved_note.json"
  },
  {
    "descriptors": [
      {
        "defaultMessage": "Unfollow",
        "id": "confirmations.unfollow.confirm"
      },
      {
        "defaultMessage": "Hide entire domain",
        "id": "confirmations.domain_block.confirm"
      },
      {
        "defaultMessage": "Are you sure you want to unfollow {name}?",
        "id": "confirmations.unfollow.message"
      },
      {
        "defaultMessage": "Are you really, really sure you want to block the entire {domain}? In most cases a few targeted blocks or mutes are sufficient and preferable. You will not see content from that domain in any public timelines or your notifications. Your followers from that domain will be removed.",
        "id": "confirmations.domain_block.message"
      }
    ],
    "path": "app/javascript/mastodon/features/account_timeline/containers/header_container.json"
  },
  {
    "descriptors": [
      {
        "defaultMessage": "Profile unavailable",
        "id": "empty_column.account_unavailable"
      },
      {
        "defaultMessage": "No posts here!",
        "id": "empty_column.account_timeline"
      }
    ],
    "path": "app/javascript/mastodon/features/account_timeline/index.json"
  },
  {
    "descriptors": [
      {
        "defaultMessage": "Unfollow",
        "id": "account.unfollow"
      },
      {
        "defaultMessage": "Follow",
        "id": "account.follow"
      },
      {
        "defaultMessage": "Cancel follow request",
        "id": "account.cancel_follow_request"
      },
      {
        "defaultMessage": "Awaiting approval. Click to cancel follow request",
        "id": "account.requested"
      },
      {
        "defaultMessage": "Unblock @{name}",
        "id": "account.unblock"
      },
      {
        "defaultMessage": "Edit profile",
        "id": "account.edit_profile"
      },
      {
        "defaultMessage": "Ownership of this link was checked on {date}",
        "id": "account.link_verified_on"
      },
      {
        "defaultMessage": "This account privacy status is set to locked. The owner manually reviews who can follow them.",
        "id": "account.locked_info"
      },
      {
        "defaultMessage": "Mention @{name}",
        "id": "account.mention"
      },
      {
        "defaultMessage": "Direct message @{name}",
        "id": "account.direct"
      },
      {
        "defaultMessage": "Unmute @{name}",
        "id": "account.unmute"
      },
      {
        "defaultMessage": "Block @{name}",
        "id": "account.block"
      },
      {
        "defaultMessage": "Mute @{name}",
        "id": "account.mute"
      },
      {
        "defaultMessage": "Report @{name}",
        "id": "account.report"
      },
      {
        "defaultMessage": "Share @{name}'s profile",
        "id": "account.share"
      },
      {
        "defaultMessage": "Media",
        "id": "account.media"
      },
      {
        "defaultMessage": "Hide everything from {domain}",
        "id": "account.block_domain"
      },
      {
        "defaultMessage": "Unhide {domain}",
        "id": "account.unblock_domain"
      },
      {
        "defaultMessage": "Hide boosts from @{name}",
        "id": "account.hide_reblogs"
      },
      {
        "defaultMessage": "Show boosts from @{name}",
        "id": "account.show_reblogs"
      },
      {
        "defaultMessage": "Pinned posts",
        "id": "navigation_bar.pins"
      },
      {
        "defaultMessage": "Preferences",
        "id": "navigation_bar.preferences"
      },
      {
        "defaultMessage": "Follow requests",
        "id": "navigation_bar.follow_requests"
      },
      {
        "defaultMessage": "Favourites",
        "id": "navigation_bar.favourites"
      },
      {
        "defaultMessage": "Lists",
        "id": "navigation_bar.lists"
      },
      {
        "defaultMessage": "Blocked users",
        "id": "navigation_bar.blocks"
      },
      {
        "defaultMessage": "Hidden domains",
        "id": "navigation_bar.domain_blocks"
      },
      {
        "defaultMessage": "Muted users",
        "id": "navigation_bar.mutes"
      },
      {
        "defaultMessage": "Feature on profile",
        "id": "account.endorse"
      },
      {
        "defaultMessage": "Don't feature on profile",
        "id": "account.unendorse"
      },
      {
        "defaultMessage": "Add or Remove from lists",
        "id": "account.add_or_remove_from_list"
      },
      {
        "defaultMessage": "Open moderation interface for @{name}",
        "id": "status.admin_account"
      },
      {
        "defaultMessage": "Follows you",
        "id": "account.follows_you"
      },
      {
        "defaultMessage": "Blocked",
        "id": "account.blocked"
      },
      {
        "defaultMessage": "Muted",
        "id": "account.muted"
      },
      {
        "defaultMessage": "Domain hidden",
        "id": "account.domain_blocked"
      },
      {
        "defaultMessage": "Bot",
        "id": "account.badges.bot"
      },
      {
        "defaultMessage": "Posts",
        "id": "account.posts"
      },
      {
        "defaultMessage": "Follows",
        "id": "account.follows"
      },
      {
        "defaultMessage": "Followers",
        "id": "account.followers"
      }
    ],
    "path": "app/javascript/mastodon/features/account/components/header.json"
  },
  {
    "descriptors": [
      {
        "defaultMessage": "Play",
        "id": "video.play"
      },
      {
        "defaultMessage": "Pause",
        "id": "video.pause"
      },
      {
        "defaultMessage": "Mute sound",
        "id": "video.mute"
      },
      {
        "defaultMessage": "Unmute sound",
        "id": "video.unmute"
      }
    ],
    "path": "app/javascript/mastodon/features/audio/index.json"
  },
  {
    "descriptors": [
      {
        "defaultMessage": "Blocked users",
        "id": "column.blocks"
      },
      {
        "defaultMessage": "You haven't blocked any users yet.",
        "id": "empty_column.blocks"
      }
    ],
    "path": "app/javascript/mastodon/features/blocks/index.json"
  },
  {
    "descriptors": [
      {
        "defaultMessage": "Media only",
        "id": "community.column_settings.media_only"
      }
    ],
    "path": "app/javascript/mastodon/features/community_timeline/components/column_settings.json"
  },
  {
    "descriptors": [
      {
        "defaultMessage": "Local timeline",
        "id": "column.community"
      },
      {
        "defaultMessage": "The local timeline is empty. Write something publicly to get the ball rolling!",
        "id": "empty_column.community"
      }
    ],
    "path": "app/javascript/mastodon/features/community_timeline/index.json"
  },
  {
    "descriptors": [
      {
        "defaultMessage": "Edit profile",
        "id": "account.edit_profile"
      },
      {
        "defaultMessage": "Pinned posts",
        "id": "navigation_bar.pins"
      },
      {
        "defaultMessage": "Preferences",
        "id": "navigation_bar.preferences"
      },
      {
        "defaultMessage": "Follow requests",
        "id": "navigation_bar.follow_requests"
      },
      {
        "defaultMessage": "Favourites",
        "id": "navigation_bar.favourites"
      },
      {
        "defaultMessage": "Lists",
        "id": "navigation_bar.lists"
      },
      {
        "defaultMessage": "Blocked users",
        "id": "navigation_bar.blocks"
      },
      {
        "defaultMessage": "Hidden domains",
        "id": "navigation_bar.domain_blocks"
      },
      {
        "defaultMessage": "Muted users",
        "id": "navigation_bar.mutes"
      },
      {
        "defaultMessage": "Muted words",
        "id": "navigation_bar.filters"
      },
      {
        "defaultMessage": "Logout",
        "id": "navigation_bar.logout"
      }
    ],
    "path": "app/javascript/mastodon/features/compose/components/action_bar.json"
  },
  {
    "descriptors": [
      {
        "defaultMessage": "What is on your mind?",
        "id": "compose_form.placeholder"
      },
      {
        "defaultMessage": "Write your warning here",
        "id": "compose_form.spoiler_placeholder"
      },
      {
        "defaultMessage": "Post",
        "id": "compose_form.publish"
      },
      {
        "defaultMessage": "{publish}!",
        "id": "compose_form.publish_loud"
      }
    ],
    "path": "app/javascript/mastodon/features/compose/components/compose_form.json"
  },
  {
    "descriptors": [
      {
        "defaultMessage": "Insert emoji",
        "id": "emoji_button.label"
      },
      {
        "defaultMessage": "Search...",
        "id": "emoji_button.search"
      },
      {
        "defaultMessage": "No emojos!! (╯°□°）╯︵ ┻━┻",
        "id": "emoji_button.not_found"
      },
      {
        "defaultMessage": "Custom",
        "id": "emoji_button.custom"
      },
      {
        "defaultMessage": "Frequently used",
        "id": "emoji_button.recent"
      },
      {
        "defaultMessage": "Search results",
        "id": "emoji_button.search_results"
      },
      {
        "defaultMessage": "People",
        "id": "emoji_button.people"
      },
      {
        "defaultMessage": "Nature",
        "id": "emoji_button.nature"
      },
      {
        "defaultMessage": "Food & Drink",
        "id": "emoji_button.food"
      },
      {
        "defaultMessage": "Activity",
        "id": "emoji_button.activity"
      },
      {
        "defaultMessage": "Travel & Places",
        "id": "emoji_button.travel"
      },
      {
        "defaultMessage": "Objects",
        "id": "emoji_button.objects"
      },
      {
        "defaultMessage": "Symbols",
        "id": "emoji_button.symbols"
      },
      {
        "defaultMessage": "Flags",
        "id": "emoji_button.flags"
      }
    ],
    "path": "app/javascript/mastodon/features/compose/components/emoji_picker_dropdown.json"
  },
  {
    "descriptors": [
      {
        "defaultMessage": "Federated",
        "id": "federation.federated.short"
      },
      {
        "defaultMessage": "Allow post to reach other instances",
        "id": "federation.federated.long"
      },
      {
        "defaultMessage": "Local-only",
        "id": "federation.local_only.short"
      },
      {
        "defaultMessage": "Restrict this post only to my instance",
        "id": "federation.local_only.long"
      },
      {
        "defaultMessage": "Adjust status federation",
        "id": "federation.change"
      }
    ],
    "path": "app/javascript/mastodon/features/compose/components/federation_dropdown.json"
  },
  {
    "descriptors": [
      {
        "defaultMessage": "Edit profile",
        "id": "navigation_bar.edit_profile"
      }
    ],
    "path": "app/javascript/mastodon/features/compose/components/navigation_bar.json"
  },
  {
    "descriptors": [
      {
        "defaultMessage": "Add a poll",
        "id": "poll_button.add_poll"
      },
      {
        "defaultMessage": "Remove poll",
        "id": "poll_button.remove_poll"
      }
    ],
    "path": "app/javascript/mastodon/features/compose/components/poll_button.json"
  },
  {
    "descriptors": [
      {
        "defaultMessage": "Choice {number}",
        "id": "compose_form.poll.option_placeholder"
      },
      {
        "defaultMessage": "Add a choice",
        "id": "compose_form.poll.add_option"
      },
      {
        "defaultMessage": "Remove this choice",
        "id": "compose_form.poll.remove_option"
      },
      {
        "defaultMessage": "Poll duration",
        "id": "compose_form.poll.duration"
      },
      {
        "defaultMessage": "{number, plural, one {# minute} other {# minutes}}",
        "id": "intervals.full.minutes"
      },
      {
        "defaultMessage": "{number, plural, one {# hour} other {# hours}}",
        "id": "intervals.full.hours"
      },
      {
        "defaultMessage": "{number, plural, one {# day} other {# days}}",
        "id": "intervals.full.days"
      }
    ],
    "path": "app/javascript/mastodon/features/compose/components/poll_form.json"
  },
  {
    "descriptors": [
      {
        "defaultMessage": "Public",
        "id": "privacy.public.short"
      },
      {
        "defaultMessage": "Post to public timelines",
        "id": "privacy.public.long"
      },
      {
        "defaultMessage": "Unlisted",
        "id": "privacy.unlisted.short"
      },
      {
        "defaultMessage": "Do not show in public timelines",
        "id": "privacy.unlisted.long"
      },
      {
        "defaultMessage": "Followers-only",
        "id": "privacy.private.short"
      },
      {
        "defaultMessage": "Post to followers only",
        "id": "privacy.private.long"
      },
      {
        "defaultMessage": "Direct",
        "id": "privacy.direct.short"
      },
      {
        "defaultMessage": "Post to mentioned users only",
        "id": "privacy.direct.long"
      },
      {
        "defaultMessage": "Adjust status privacy",
        "id": "privacy.change"
      }
    ],
    "path": "app/javascript/mastodon/features/compose/components/privacy_dropdown.json"
  },
  {
    "descriptors": [
      {
        "defaultMessage": "Cancel",
        "id": "reply_indicator.cancel"
      }
    ],
    "path": "app/javascript/mastodon/features/compose/components/reply_indicator.json"
  },
  {
    "descriptors": [
      {
        "defaultMessage": "Dismiss suggestion",
        "id": "suggestions.dismiss"
      },
      {
        "defaultMessage": "You might be interested in…",
        "id": "suggestions.header"
      },
      {
        "defaultMessage": "People",
        "id": "search_results.accounts"
      },
      {
        "defaultMessage": "Posts",
        "id": "search_results.statuses"
      },
      {
        "defaultMessage": "Searching toots by their content is not enabled on this Mastodon server.",
        "id": "search_results.statuses_fts_disabled"
      },
      {
        "defaultMessage": "Hashtags",
        "id": "search_results.hashtags"
      },
      {
        "defaultMessage": "{count, number} {count, plural, one {result} other {results}}",
        "id": "search_results.total"
      }
    ],
    "path": "app/javascript/mastodon/features/compose/components/search_results.json"
  },
  {
    "descriptors": [
      {
        "defaultMessage": "Search",
        "id": "search.placeholder"
      },
      {
        "defaultMessage": "Simple text returns statuses you have written, favourited, boosted, or have been mentioned in, as well as matching usernames, display names, and hashtags.",
        "id": "search_popout.tips.full_text"
      },
      {
        "defaultMessage": "Simple text returns matching display names, usernames and hashtags",
        "id": "search_popout.tips.text"
      },
      {
        "defaultMessage": "Advanced search format",
        "id": "search_popout.search_format"
      },
      {
        "defaultMessage": "hashtag",
        "id": "search_popout.tips.hashtag"
      },
      {
        "defaultMessage": "user",
        "id": "search_popout.tips.user"
      },
      {
        "defaultMessage": "status",
        "id": "search_popout.tips.status"
      }
    ],
    "path": "app/javascript/mastodon/features/compose/components/search.json"
  },
  {
    "descriptors": [
      {
        "defaultMessage": "Add media ({formats})",
        "id": "upload_button.label"
      }
    ],
    "path": "app/javascript/mastodon/features/compose/components/upload_button.json"
  },
  {
    "descriptors": [
      {
        "defaultMessage": "Uploading…",
        "id": "upload_progress.label"
      }
    ],
    "path": "app/javascript/mastodon/features/compose/components/upload_form.json"
  },
  {
    "descriptors": [
      {
        "defaultMessage": "Delete",
        "id": "upload_form.undo"
      },
      {
        "defaultMessage": "Edit",
        "id": "upload_form.edit"
      }
    ],
    "path": "app/javascript/mastodon/features/compose/components/upload.json"
  },
  {
    "descriptors": [
      {
        "defaultMessage": "Are you sure you want to log out?",
        "id": "confirmations.logout.message"
      },
      {
        "defaultMessage": "Log out",
        "id": "confirmations.logout.confirm"
      }
    ],
    "path": "app/javascript/mastodon/features/compose/containers/navigation_container.json"
  },
  {
    "descriptors": [
      {
        "defaultMessage": "Media is marked as sensitive",
        "id": "compose_form.sensitive.marked"
      },
      {
        "defaultMessage": "Media is not marked as sensitive",
        "id": "compose_form.sensitive.unmarked"
      },
      {
        "defaultMessage": "Mark media as sensitive",
        "id": "compose_form.sensitive.hide"
      }
    ],
    "path": "app/javascript/mastodon/features/compose/containers/sensitive_button_container.json"
  },
  {
    "descriptors": [
      {
        "defaultMessage": "Text is hidden behind warning",
        "id": "compose_form.spoiler.marked"
      },
      {
        "defaultMessage": "Text is not hidden",
        "id": "compose_form.spoiler.unmarked"
      }
    ],
    "path": "app/javascript/mastodon/features/compose/containers/spoiler_button_container.json"
  },
  {
    "descriptors": [
      {
        "defaultMessage": "Your account is not {locked}. Anyone can follow you to view your follower-only posts.",
        "id": "compose_form.lock_disclaimer"
      },
      {
        "defaultMessage": "locked",
        "id": "compose_form.lock_disclaimer.lock"
      },
      {
        "defaultMessage": "This post won't be listed under any hashtag as it is unlisted. Only public posts can be searched by hashtag.",
        "id": "compose_form.hashtag_warning"
      },
      {
        "defaultMessage": "This post will only be sent to all the mentioned users.",
        "id": "compose_form.direct_message_warning"
      },
      {
        "defaultMessage": "Learn more",
        "id": "compose_form.direct_message_warning_learn_more"
      }
    ],
    "path": "app/javascript/mastodon/features/compose/containers/warning_container.json"
  },
  {
    "descriptors": [
      {
        "defaultMessage": "Getting started",
        "id": "getting_started.heading"
      },
      {
        "defaultMessage": "Home",
        "id": "tabs_bar.home"
      },
      {
        "defaultMessage": "Notifications",
        "id": "tabs_bar.notifications"
      },
      {
        "defaultMessage": "Federated timeline",
        "id": "navigation_bar.public_timeline"
      },
      {
        "defaultMessage": "Local timeline",
        "id": "navigation_bar.community_timeline"
      },
      {
        "defaultMessage": "Preferences",
        "id": "navigation_bar.preferences"
      },
      {
        "defaultMessage": "Logout",
        "id": "navigation_bar.logout"
      },
      {
        "defaultMessage": "Compose new post",
        "id": "navigation_bar.compose"
      },
      {
        "defaultMessage": "Are you sure you want to log out?",
        "id": "confirmations.logout.message"
      },
      {
        "defaultMessage": "Log out",
        "id": "confirmations.logout.confirm"
      }
    ],
    "path": "app/javascript/mastodon/features/compose/index.json"
  },
  {
    "descriptors": [
      {
        "defaultMessage": "More",
        "id": "status.more"
      },
      {
        "defaultMessage": "View conversation",
        "id": "conversation.open"
      },
      {
        "defaultMessage": "Reply",
        "id": "status.reply"
      },
      {
        "defaultMessage": "Mark as read",
        "id": "conversation.mark_as_read"
      },
      {
        "defaultMessage": "Delete conversation",
        "id": "conversation.delete"
      },
      {
        "defaultMessage": "Mute conversation",
        "id": "status.mute_conversation"
      },
      {
        "defaultMessage": "Unmute conversation",
        "id": "status.unmute_conversation"
      },
      {
        "defaultMessage": "With {names}",
        "id": "conversation.with"
      }
    ],
    "path": "app/javascript/mastodon/features/direct_timeline/components/conversation.json"
  },
  {
    "descriptors": [
      {
        "defaultMessage": "Reply",
        "id": "confirmations.reply.confirm"
      },
      {
        "defaultMessage": "Replying now will overwrite the message you are currently composing. Are you sure you want to proceed?",
        "id": "confirmations.reply.message"
      }
    ],
    "path": "app/javascript/mastodon/features/direct_timeline/containers/conversation_container.json"
  },
  {
    "descriptors": [
      {
        "defaultMessage": "Direct messages",
        "id": "column.direct"
      },
      {
        "defaultMessage": "You don't have any direct messages yet. When you send or receive one, it will show up here.",
        "id": "empty_column.direct"
      }
    ],
    "path": "app/javascript/mastodon/features/direct_timeline/index.json"
  },
  {
    "descriptors": [
      {
        "defaultMessage": "Follow",
        "id": "account.follow"
      },
      {
        "defaultMessage": "Unfollow",
        "id": "account.unfollow"
      },
      {
        "defaultMessage": "Awaiting approval",
        "id": "account.requested"
      },
      {
        "defaultMessage": "Unblock @{name}",
        "id": "account.unblock"
      },
      {
        "defaultMessage": "Unmute @{name}",
        "id": "account.unmute"
      },
      {
        "defaultMessage": "Are you sure you want to unfollow {name}?",
        "id": "confirmations.unfollow.message"
      },
      {
        "defaultMessage": "Toots",
        "id": "account.posts"
      },
      {
        "defaultMessage": "Followers",
        "id": "account.followers"
      },
      {
        "defaultMessage": "Never",
        "id": "account.never_active"
      },
      {
        "defaultMessage": "Last active",
        "id": "account.last_status"
      }
    ],
    "path": "app/javascript/mastodon/features/directory/components/account_card.json"
  },
  {
    "descriptors": [
      {
        "defaultMessage": "Browse profiles",
        "id": "column.directory"
      },
      {
        "defaultMessage": "Recently active",
        "id": "directory.recently_active"
      },
      {
        "defaultMessage": "New arrivals",
        "id": "directory.new_arrivals"
      },
      {
        "defaultMessage": "From {domain} only",
        "id": "directory.local"
      },
      {
        "defaultMessage": "From known fediverse",
        "id": "directory.federated"
      }
    ],
    "path": "app/javascript/mastodon/features/directory/index.json"
  },
  {
    "descriptors": [
      {
        "defaultMessage": "Hidden domains",
        "id": "column.domain_blocks"
      },
      {
        "defaultMessage": "Unhide {domain}",
        "id": "account.unblock_domain"
      },
      {
        "defaultMessage": "There are no hidden domains yet.",
        "id": "empty_column.domain_blocks"
      }
    ],
    "path": "app/javascript/mastodon/features/domain_blocks/index.json"
  },
  {
    "descriptors": [
      {
        "defaultMessage": "Favourites",
        "id": "column.favourites"
      },
      {
        "defaultMessage": "You don't have any favourite posts yet. When you favourite one, it will show up here.",
        "id": "empty_column.favourited_statuses"
      }
    ],
    "path": "app/javascript/mastodon/features/favourited_statuses/index.json"
  },
  {
    "descriptors": [
      {
<<<<<<< HEAD
        "defaultMessage": "No one has favourited this post yet. When someone does, they will show up here.",
=======
        "defaultMessage": "Refresh",
        "id": "refresh"
      },
      {
        "defaultMessage": "No one has favourited this toot yet. When someone does, they will show up here.",
>>>>>>> c4118ba7
        "id": "empty_column.favourites"
      }
    ],
    "path": "app/javascript/mastodon/features/favourites/index.json"
  },
  {
    "descriptors": [
      {
        "defaultMessage": "Authorize",
        "id": "follow_request.authorize"
      },
      {
        "defaultMessage": "Reject",
        "id": "follow_request.reject"
      }
    ],
    "path": "app/javascript/mastodon/features/follow_requests/components/account_authorize.json"
  },
  {
    "descriptors": [
      {
        "defaultMessage": "Follow requests",
        "id": "column.follow_requests"
      },
      {
        "defaultMessage": "You don't have any follow requests yet. When you receive one, it will show up here.",
        "id": "empty_column.follow_requests"
      }
    ],
    "path": "app/javascript/mastodon/features/follow_requests/index.json"
  },
  {
    "descriptors": [
      {
        "defaultMessage": "Profile unavailable",
        "id": "empty_column.account_unavailable"
      },
      {
        "defaultMessage": "No one follows this user yet.",
        "id": "account.followers.empty"
      }
    ],
    "path": "app/javascript/mastodon/features/followers/index.json"
  },
  {
    "descriptors": [
      {
        "defaultMessage": "Profile unavailable",
        "id": "empty_column.account_unavailable"
      },
      {
        "defaultMessage": "This user doesn't follow anyone yet.",
        "id": "account.follows.empty"
      }
    ],
    "path": "app/javascript/mastodon/features/following/index.json"
  },
  {
    "descriptors": [
      {
        "defaultMessage": "Trending now",
        "id": "trends.trending_now"
      }
    ],
    "path": "app/javascript/mastodon/features/getting_started/components/trends.json"
  },
  {
    "descriptors": [
      {
        "defaultMessage": "Home",
        "id": "tabs_bar.home"
      },
      {
        "defaultMessage": "Notifications",
        "id": "tabs_bar.notifications"
      },
      {
        "defaultMessage": "Federated timeline",
        "id": "navigation_bar.public_timeline"
      },
      {
        "defaultMessage": "Settings",
        "id": "column_subheading.settings"
      },
      {
        "defaultMessage": "Local timeline",
        "id": "navigation_bar.community_timeline"
      },
      {
        "defaultMessage": "Direct messages",
        "id": "navigation_bar.direct"
      },
      {
        "defaultMessage": "Preferences",
        "id": "navigation_bar.preferences"
      },
      {
        "defaultMessage": "Follow requests",
        "id": "navigation_bar.follow_requests"
      },
      {
        "defaultMessage": "Favourites",
        "id": "navigation_bar.favourites"
      },
      {
        "defaultMessage": "Blocked users",
        "id": "navigation_bar.blocks"
      },
      {
        "defaultMessage": "Hidden domains",
        "id": "navigation_bar.domain_blocks"
      },
      {
        "defaultMessage": "Muted users",
        "id": "navigation_bar.mutes"
      },
      {
        "defaultMessage": "Pinned posts",
        "id": "navigation_bar.pins"
      },
      {
        "defaultMessage": "Lists",
        "id": "navigation_bar.lists"
      },
      {
        "defaultMessage": "Discover",
        "id": "navigation_bar.discover"
      },
      {
        "defaultMessage": "Personal",
        "id": "navigation_bar.personal"
      },
      {
        "defaultMessage": "Security",
        "id": "navigation_bar.security"
      },
      {
        "defaultMessage": "Getting started",
        "id": "getting_started.heading"
      },
      {
        "defaultMessage": "Profile directory",
        "id": "getting_started.directory"
      }
    ],
    "path": "app/javascript/mastodon/features/getting_started/index.json"
  },
  {
    "descriptors": [
      {
        "defaultMessage": "Enter hashtags…",
        "id": "hashtag.column_settings.select.placeholder"
      },
      {
        "defaultMessage": "No suggestions found",
        "id": "hashtag.column_settings.select.no_options_message"
      },
      {
        "defaultMessage": "Any of these",
        "id": "hashtag.column_settings.tag_mode.any"
      },
      {
        "defaultMessage": "All of these",
        "id": "hashtag.column_settings.tag_mode.all"
      },
      {
        "defaultMessage": "None of these",
        "id": "hashtag.column_settings.tag_mode.none"
      },
      {
        "defaultMessage": "Include additional tags in this column",
        "id": "hashtag.column_settings.tag_toggle"
      }
    ],
    "path": "app/javascript/mastodon/features/hashtag_timeline/components/column_settings.json"
  },
  {
    "descriptors": [
      {
        "defaultMessage": "or {additional}",
        "id": "hashtag.column_header.tag_mode.any"
      },
      {
        "defaultMessage": "and {additional}",
        "id": "hashtag.column_header.tag_mode.all"
      },
      {
        "defaultMessage": "without {additional}",
        "id": "hashtag.column_header.tag_mode.none"
      },
      {
        "defaultMessage": "There is nothing in this hashtag yet.",
        "id": "empty_column.hashtag"
      }
    ],
    "path": "app/javascript/mastodon/features/hashtag_timeline/index.json"
  },
  {
    "descriptors": [
      {
        "defaultMessage": "Basic",
        "id": "home.column_settings.basic"
      },
      {
        "defaultMessage": "Show boosts",
        "id": "home.column_settings.show_reblogs"
      },
      {
        "defaultMessage": "Show replies",
        "id": "home.column_settings.show_replies"
      }
    ],
    "path": "app/javascript/mastodon/features/home_timeline/components/column_settings.json"
  },
  {
    "descriptors": [
      {
        "defaultMessage": "Home",
        "id": "column.home"
      },
      {
        "defaultMessage": "Your home timeline is empty! Visit {public} or use search to get started and meet other users.",
        "id": "empty_column.home"
      },
      {
        "defaultMessage": "the public timeline",
        "id": "empty_column.home.public_timeline"
      }
    ],
    "path": "app/javascript/mastodon/features/home_timeline/index.json"
  },
  {
    "descriptors": [
      {
        "defaultMessage": "First steps",
        "id": "introduction.welcome.headline"
      },
      {
        "defaultMessage": "Welcome to the fediverse! In a few moments, you'll be able to broadcast messages and talk to your friends across a wide variety of servers. But this server, {domain}, is special—it hosts your profile, so remember its name.",
        "id": "introduction.welcome.text"
      },
      {
        "defaultMessage": "Let's go!",
        "id": "introduction.welcome.action"
      },
      {
        "defaultMessage": "Home",
        "id": "introduction.federation.home.headline"
      },
      {
        "defaultMessage": "Posts from people you follow will appear in your home feed. You can follow anyone on any server!",
        "id": "introduction.federation.home.text"
      },
      {
        "defaultMessage": "Local",
        "id": "introduction.federation.local.headline"
      },
      {
        "defaultMessage": "Public posts from people on the same server as you will appear in the local timeline.",
        "id": "introduction.federation.local.text"
      },
      {
        "defaultMessage": "Federated",
        "id": "introduction.federation.federated.headline"
      },
      {
        "defaultMessage": "Public posts from other servers of the fediverse will appear in the federated timeline.",
        "id": "introduction.federation.federated.text"
      },
      {
        "defaultMessage": "Next",
        "id": "introduction.federation.action"
      },
      {
        "defaultMessage": "Reply",
        "id": "introduction.interactions.reply.headline"
      },
      {
        "defaultMessage": "You can reply to other people's and your own posts, which will chain them together in a conversation.",
        "id": "introduction.interactions.reply.text"
      },
      {
        "defaultMessage": "Boost",
        "id": "introduction.interactions.reblog.headline"
      },
      {
        "defaultMessage": "You can share other people's posts with your followers by boosting them.",
        "id": "introduction.interactions.reblog.text"
      },
      {
        "defaultMessage": "Favourite",
        "id": "introduction.interactions.favourite.headline"
      },
      {
        "defaultMessage": "You can save a post for later, and let the author know that you liked it, by favouriting it.",
        "id": "introduction.interactions.favourite.text"
      },
      {
        "defaultMessage": "Finish tutorial!",
        "id": "introduction.interactions.action"
      }
    ],
    "path": "app/javascript/mastodon/features/introduction/index.json"
  },
  {
    "descriptors": [
      {
        "defaultMessage": "Keyboard Shortcuts",
        "id": "keyboard_shortcuts.heading"
      },
      {
        "defaultMessage": "Hotkey",
        "id": "keyboard_shortcuts.hotkey"
      },
      {
        "defaultMessage": "Description",
        "id": "keyboard_shortcuts.description"
      },
      {
        "defaultMessage": "to reply",
        "id": "keyboard_shortcuts.reply"
      },
      {
        "defaultMessage": "to mention author",
        "id": "keyboard_shortcuts.mention"
      },
      {
        "defaultMessage": "to open author's profile",
        "id": "keyboard_shortcuts.profile"
      },
      {
        "defaultMessage": "to favourite",
        "id": "keyboard_shortcuts.favourite"
      },
      {
        "defaultMessage": "to boost",
        "id": "keyboard_shortcuts.boost"
      },
      {
        "defaultMessage": "to open status",
        "id": "keyboard_shortcuts.enter"
      },
      {
        "defaultMessage": "to show/hide text behind CW",
        "id": "keyboard_shortcuts.toggle_hidden"
      },
      {
        "defaultMessage": "to show/hide media",
        "id": "keyboard_shortcuts.toggle_sensitivity"
      },
      {
        "defaultMessage": "to move up in the list",
        "id": "keyboard_shortcuts.up"
      },
      {
        "defaultMessage": "to move down in the list",
        "id": "keyboard_shortcuts.down"
      },
      {
        "defaultMessage": "to focus a status in one of the columns",
        "id": "keyboard_shortcuts.column"
      },
      {
        "defaultMessage": "to focus the compose textarea",
        "id": "keyboard_shortcuts.compose"
      },
      {
        "defaultMessage": "to start a brand new post",
        "id": "keyboard_shortcuts.toot"
      },
      {
        "defaultMessage": "to navigate back",
        "id": "keyboard_shortcuts.back"
      },
      {
        "defaultMessage": "to focus search",
        "id": "keyboard_shortcuts.search"
      },
      {
        "defaultMessage": "to un-focus compose textarea/search",
        "id": "keyboard_shortcuts.unfocus"
      },
      {
        "defaultMessage": "to open home timeline",
        "id": "keyboard_shortcuts.home"
      },
      {
        "defaultMessage": "to open notifications column",
        "id": "keyboard_shortcuts.notifications"
      },
      {
        "defaultMessage": "to open local timeline",
        "id": "keyboard_shortcuts.local"
      },
      {
        "defaultMessage": "to open federated timeline",
        "id": "keyboard_shortcuts.federated"
      },
      {
        "defaultMessage": "to open direct messages column",
        "id": "keyboard_shortcuts.direct"
      },
      {
        "defaultMessage": "to open \"get started\" column",
        "id": "keyboard_shortcuts.start"
      },
      {
        "defaultMessage": "to open favourites list",
        "id": "keyboard_shortcuts.favourites"
      },
      {
        "defaultMessage": "to open pinned posts list",
        "id": "keyboard_shortcuts.pinned"
      },
      {
        "defaultMessage": "to open your profile",
        "id": "keyboard_shortcuts.my_profile"
      },
      {
        "defaultMessage": "to open blocked users list",
        "id": "keyboard_shortcuts.blocked"
      },
      {
        "defaultMessage": "to open muted users list",
        "id": "keyboard_shortcuts.muted"
      },
      {
        "defaultMessage": "to open follow requests list",
        "id": "keyboard_shortcuts.requests"
      },
      {
        "defaultMessage": "to display this legend",
        "id": "keyboard_shortcuts.legend"
      }
    ],
    "path": "app/javascript/mastodon/features/keyboard_shortcuts/index.json"
  },
  {
    "descriptors": [
      {
        "defaultMessage": "Remove from list",
        "id": "lists.account.remove"
      },
      {
        "defaultMessage": "Add to list",
        "id": "lists.account.add"
      }
    ],
    "path": "app/javascript/mastodon/features/list_adder/components/list.json"
  },
  {
    "descriptors": [
      {
        "defaultMessage": "Remove from list",
        "id": "lists.account.remove"
      },
      {
        "defaultMessage": "Add to list",
        "id": "lists.account.add"
      }
    ],
    "path": "app/javascript/mastodon/features/list_editor/components/account.json"
  },
  {
    "descriptors": [
      {
        "defaultMessage": "Change title",
        "id": "lists.edit.submit"
      }
    ],
    "path": "app/javascript/mastodon/features/list_editor/components/edit_list_form.json"
  },
  {
    "descriptors": [
      {
        "defaultMessage": "Search among people you follow",
        "id": "lists.search"
      }
    ],
    "path": "app/javascript/mastodon/features/list_editor/components/search.json"
  },
  {
    "descriptors": [
      {
        "defaultMessage": "Are you sure you want to permanently delete this list?",
        "id": "confirmations.delete_list.message"
      },
      {
        "defaultMessage": "Delete",
        "id": "confirmations.delete_list.confirm"
      },
      {
        "defaultMessage": "Edit list",
        "id": "lists.edit"
      },
      {
        "defaultMessage": "Delete list",
        "id": "lists.delete"
      },
      {
        "defaultMessage": "There is nothing in this list yet. When members of this list post new statuses, they will appear here.",
        "id": "empty_column.list"
      }
    ],
    "path": "app/javascript/mastodon/features/list_timeline/index.json"
  },
  {
    "descriptors": [
      {
        "defaultMessage": "New list title",
        "id": "lists.new.title_placeholder"
      },
      {
        "defaultMessage": "Add list",
        "id": "lists.new.create"
      }
    ],
    "path": "app/javascript/mastodon/features/lists/components/new_list_form.json"
  },
  {
    "descriptors": [
      {
        "defaultMessage": "Lists",
        "id": "column.lists"
      },
      {
        "defaultMessage": "Your lists",
        "id": "lists.subheading"
      },
      {
        "defaultMessage": "You don't have any lists yet. When you create one, it will show up here.",
        "id": "empty_column.lists"
      }
    ],
    "path": "app/javascript/mastodon/features/lists/index.json"
  },
  {
    "descriptors": [
      {
        "defaultMessage": "Muted users",
        "id": "column.mutes"
      },
      {
        "defaultMessage": "You haven't muted any users yet.",
        "id": "empty_column.mutes"
      }
    ],
    "path": "app/javascript/mastodon/features/mutes/index.json"
  },
  {
    "descriptors": [
      {
        "defaultMessage": "Clear notifications",
        "id": "notifications.clear"
      }
    ],
    "path": "app/javascript/mastodon/features/notifications/components/clear_column_button.json"
  },
  {
    "descriptors": [
      {
        "defaultMessage": "Show",
        "id": "notifications.column_settings.filter_bar.show"
      },
      {
        "defaultMessage": "Display all categories",
        "id": "notifications.column_settings.filter_bar.advanced"
      },
      {
        "defaultMessage": "Desktop notifications",
        "id": "notifications.column_settings.alert"
      },
      {
        "defaultMessage": "Show in column",
        "id": "notifications.column_settings.show"
      },
      {
        "defaultMessage": "Play sound",
        "id": "notifications.column_settings.sound"
      },
      {
        "defaultMessage": "Push notifications",
        "id": "notifications.column_settings.push"
      },
      {
        "defaultMessage": "Quick filter bar",
        "id": "notifications.column_settings.filter_bar.category"
      },
      {
        "defaultMessage": "New followers:",
        "id": "notifications.column_settings.follow"
      },
      {
        "defaultMessage": "Favourites:",
        "id": "notifications.column_settings.favourite"
      },
      {
        "defaultMessage": "Mentions:",
        "id": "notifications.column_settings.mention"
      },
      {
        "defaultMessage": "Boosts:",
        "id": "notifications.column_settings.reblog"
      },
      {
        "defaultMessage": "Poll results:",
        "id": "notifications.column_settings.poll"
      }
    ],
    "path": "app/javascript/mastodon/features/notifications/components/column_settings.json"
  },
  {
    "descriptors": [
      {
        "defaultMessage": "Mentions",
        "id": "notifications.filter.mentions"
      },
      {
        "defaultMessage": "Favourites",
        "id": "notifications.filter.favourites"
      },
      {
        "defaultMessage": "Boosts",
        "id": "notifications.filter.boosts"
      },
      {
        "defaultMessage": "Poll results",
        "id": "notifications.filter.polls"
      },
      {
        "defaultMessage": "Follows",
        "id": "notifications.filter.follows"
      },
      {
        "defaultMessage": "All",
        "id": "notifications.filter.all"
      }
    ],
    "path": "app/javascript/mastodon/features/notifications/components/filter_bar.json"
  },
  {
    "descriptors": [
      {
        "defaultMessage": "{name} followed you",
        "id": "notification.follow"
      },
      {
        "defaultMessage": "{name} favourited your status",
        "id": "notification.favourite"
      },
      {
        "defaultMessage": "{name} boosted your status",
        "id": "notification.reblog"
      },
      {
        "defaultMessage": "A poll you have voted in has ended",
        "id": "notification.poll"
      }
    ],
    "path": "app/javascript/mastodon/features/notifications/components/notification.json"
  },
  {
    "descriptors": [
      {
        "defaultMessage": "Are you sure you want to permanently clear all your notifications?",
        "id": "notifications.clear_confirmation"
      },
      {
        "defaultMessage": "Clear notifications",
        "id": "notifications.clear"
      }
    ],
    "path": "app/javascript/mastodon/features/notifications/containers/column_settings_container.json"
  },
  {
    "descriptors": [
      {
        "defaultMessage": "Notifications",
        "id": "column.notifications"
      },
      {
        "defaultMessage": "You don't have any notifications yet. Interact with others to start the conversation.",
        "id": "empty_column.notifications"
      }
    ],
    "path": "app/javascript/mastodon/features/notifications/index.json"
  },
  {
    "descriptors": [
      {
        "defaultMessage": "Pinned post",
        "id": "column.pins"
      }
    ],
    "path": "app/javascript/mastodon/features/pinned_statuses/index.json"
  },
  {
    "descriptors": [
      {
        "defaultMessage": "Federated timeline",
        "id": "column.public"
      },
      {
        "defaultMessage": "There is nothing here! Write something publicly, or manually follow users from other servers to fill it up",
        "id": "empty_column.public"
      }
    ],
    "path": "app/javascript/mastodon/features/public_timeline/index.json"
  },
  {
    "descriptors": [
      {
        "defaultMessage": "Refresh",
        "id": "refresh"
      },
      {
        "defaultMessage": "No one has boosted this post yet. When someone does, they will show up here.",
        "id": "status.reblogs.empty"
      }
    ],
    "path": "app/javascript/mastodon/features/reblogs/index.json"
  },
  {
    "descriptors": [
      {
        "defaultMessage": "Delete",
        "id": "status.delete"
      },
      {
        "defaultMessage": "Delete & re-draft",
        "id": "status.redraft"
      },
      {
        "defaultMessage": "Direct message @{name}",
        "id": "status.direct"
      },
      {
        "defaultMessage": "Mention @{name}",
        "id": "status.mention"
      },
      {
        "defaultMessage": "Reply",
        "id": "status.reply"
      },
      {
        "defaultMessage": "Boost",
        "id": "status.reblog"
      },
      {
        "defaultMessage": "Boost to original audience",
        "id": "status.reblog_private"
      },
      {
        "defaultMessage": "Unboost",
        "id": "status.cancel_reblog_private"
      },
      {
        "defaultMessage": "This post cannot be boosted",
        "id": "status.cannot_reblog"
      },
      {
        "defaultMessage": "Favourite",
        "id": "status.favourite"
      },
      {
        "defaultMessage": "Mute @{name}",
        "id": "status.mute"
      },
      {
        "defaultMessage": "Mute conversation",
        "id": "status.mute_conversation"
      },
      {
        "defaultMessage": "Unmute conversation",
        "id": "status.unmute_conversation"
      },
      {
        "defaultMessage": "Block @{name}",
        "id": "status.block"
      },
      {
        "defaultMessage": "Report @{name}",
        "id": "status.report"
      },
      {
        "defaultMessage": "Share",
        "id": "status.share"
      },
      {
        "defaultMessage": "Pin on profile",
        "id": "status.pin"
      },
      {
        "defaultMessage": "Unpin from profile",
        "id": "status.unpin"
      },
      {
        "defaultMessage": "Embed",
        "id": "status.embed"
      },
      {
        "defaultMessage": "Open moderation interface for @{name}",
        "id": "status.admin_account"
      },
      {
        "defaultMessage": "Open this status in the moderation interface",
        "id": "status.admin_status"
      },
      {
        "defaultMessage": "Copy link to status",
        "id": "status.copy"
      }
    ],
    "path": "app/javascript/mastodon/features/status/components/action_bar.json"
  },
  {
    "descriptors": [
      {
        "defaultMessage": "This post is only visible by other users of your instance",
        "id": "status.local_only"
      }
    ],
    "path": "app/javascript/mastodon/features/status/components/detailed_status.json"
  },
  {
    "descriptors": [
      {
        "defaultMessage": "Delete",
        "id": "confirmations.delete.confirm"
      },
      {
        "defaultMessage": "Are you sure you want to delete this status?",
        "id": "confirmations.delete.message"
      },
      {
        "defaultMessage": "Delete & redraft",
        "id": "confirmations.redraft.confirm"
      },
      {
        "defaultMessage": "Are you sure you want to delete this status and re-draft it? Favourites and boosts will be lost, and replies to the original post will be orphaned.",
        "id": "confirmations.redraft.message"
      },
      {
        "defaultMessage": "Reply",
        "id": "confirmations.reply.confirm"
      },
      {
        "defaultMessage": "Replying now will overwrite the message you are currently composing. Are you sure you want to proceed?",
        "id": "confirmations.reply.message"
      }
    ],
    "path": "app/javascript/mastodon/features/status/containers/detailed_status_container.json"
  },
  {
    "descriptors": [
      {
        "defaultMessage": "Delete",
        "id": "confirmations.delete.confirm"
      },
      {
        "defaultMessage": "Are you sure you want to delete this status?",
        "id": "confirmations.delete.message"
      },
      {
        "defaultMessage": "Delete & redraft",
        "id": "confirmations.redraft.confirm"
      },
      {
        "defaultMessage": "Are you sure you want to delete this status and re-draft it? Favourites and boosts will be lost, and replies to the original post will be orphaned.",
        "id": "confirmations.redraft.message"
      },
      {
        "defaultMessage": "Show more for all",
        "id": "status.show_more_all"
      },
      {
        "defaultMessage": "Show less for all",
        "id": "status.show_less_all"
      },
      {
        "defaultMessage": "Detailed conversation view",
        "id": "status.detailed_status"
      },
      {
        "defaultMessage": "Reply",
        "id": "confirmations.reply.confirm"
      },
      {
        "defaultMessage": "Replying now will overwrite the message you are currently composing. Are you sure you want to proceed?",
        "id": "confirmations.reply.message"
      }
    ],
    "path": "app/javascript/mastodon/features/status/index.json"
  },
  {
    "descriptors": [
      {
        "defaultMessage": "View context",
        "id": "lightbox.view_context"
      }
    ],
    "path": "app/javascript/mastodon/features/ui/components/audio_modal.json"
  },
  {
    "descriptors": [
      {
        "defaultMessage": "Are you sure you want to block {name}?",
        "id": "confirmations.block.message"
      },
      {
        "defaultMessage": "Cancel",
        "id": "confirmation_modal.cancel"
      },
      {
        "defaultMessage": "Block & Report",
        "id": "confirmations.block.block_and_report"
      },
      {
        "defaultMessage": "Block",
        "id": "confirmations.block.confirm"
      }
    ],
    "path": "app/javascript/mastodon/features/ui/components/block_modal.json"
  },
  {
    "descriptors": [
      {
        "defaultMessage": "Unboost",
        "id": "status.cancel_reblog_private"
      },
      {
        "defaultMessage": "Boost",
        "id": "status.reblog"
      },
      {
        "defaultMessage": "You can press {combo} to skip this next time",
        "id": "boost_modal.combo"
      }
    ],
    "path": "app/javascript/mastodon/features/ui/components/boost_modal.json"
  },
  {
    "descriptors": [
      {
        "defaultMessage": "Network error",
        "id": "bundle_column_error.title"
      },
      {
        "defaultMessage": "Something went wrong while loading this component.",
        "id": "bundle_column_error.body"
      },
      {
        "defaultMessage": "Try again",
        "id": "bundle_column_error.retry"
      }
    ],
    "path": "app/javascript/mastodon/features/ui/components/bundle_column_error.json"
  },
  {
    "descriptors": [
      {
        "defaultMessage": "Something went wrong while loading this component.",
        "id": "bundle_modal_error.message"
      },
      {
        "defaultMessage": "Try again",
        "id": "bundle_modal_error.retry"
      },
      {
        "defaultMessage": "Close",
        "id": "bundle_modal_error.close"
      }
    ],
    "path": "app/javascript/mastodon/features/ui/components/bundle_modal_error.json"
  },
  {
    "descriptors": [
      {
        "defaultMessage": "Post",
        "id": "compose_form.publish"
      }
    ],
    "path": "app/javascript/mastodon/features/ui/components/columns_area.json"
  },
  {
    "descriptors": [
      {
        "defaultMessage": "Cancel",
        "id": "confirmation_modal.cancel"
      }
    ],
    "path": "app/javascript/mastodon/features/ui/components/confirmation_modal.json"
  },
  {
    "descriptors": [
      {
        "defaultMessage": "Close",
        "id": "lightbox.close"
      },
      {
        "defaultMessage": "Embed",
        "id": "status.embed"
      },
      {
        "defaultMessage": "Embed this status on your website by copying the code below.",
        "id": "embed.instructions"
      },
      {
        "defaultMessage": "Here is what it will look like:",
        "id": "embed.preview"
      }
    ],
    "path": "app/javascript/mastodon/features/ui/components/embed_modal.json"
  },
  {
    "descriptors": [
      {
        "defaultMessage": "Close",
        "id": "lightbox.close"
      },
      {
        "defaultMessage": "Apply",
        "id": "upload_modal.apply"
      },
      {
        "defaultMessage": "A quick brown fox jumps over the lazy dog",
        "id": "upload_modal.description_placeholder"
      },
      {
        "defaultMessage": "Edit media",
        "id": "upload_modal.edit_media"
      },
      {
        "defaultMessage": "Click or drag the circle on the preview to choose the focal point which will always be in view on all thumbnails.",
        "id": "upload_modal.hint"
      },
      {
        "defaultMessage": "Describe for the visually impaired",
        "id": "upload_form.description"
      },
      {
        "defaultMessage": "Analyzing picture…",
        "id": "upload_modal.analyzing_picture"
      },
      {
        "defaultMessage": "Detect text from picture",
        "id": "upload_modal.detect_text"
      },
      {
        "defaultMessage": "Preview ({ratio})",
        "id": "upload_modal.preview_label"
      }
    ],
    "path": "app/javascript/mastodon/features/ui/components/focal_point_modal.json"
  },
  {
    "descriptors": [
      {
        "defaultMessage": "Follow requests",
        "id": "navigation_bar.follow_requests"
      }
    ],
    "path": "app/javascript/mastodon/features/ui/components/follow_requests_nav_link.json"
  },
  {
    "descriptors": [
      {
        "defaultMessage": "Are you sure you want to log out?",
        "id": "confirmations.logout.message"
      },
      {
        "defaultMessage": "Log out",
        "id": "confirmations.logout.confirm"
      },
      {
        "defaultMessage": "Invite people",
        "id": "getting_started.invite"
      },
      {
        "defaultMessage": "Hotkeys",
        "id": "navigation_bar.keyboard_shortcuts"
      },
      {
        "defaultMessage": "Security",
        "id": "getting_started.security"
      },
      {
        "defaultMessage": "About this server",
        "id": "navigation_bar.info"
      },
      {
        "defaultMessage": "Mobile apps",
        "id": "navigation_bar.apps"
      },
      {
        "defaultMessage": "Terms of service",
        "id": "getting_started.terms"
      },
      {
        "defaultMessage": "Developers",
        "id": "getting_started.developers"
      },
      {
        "defaultMessage": "Documentation",
        "id": "getting_started.documentation"
      },
      {
        "defaultMessage": "Logout",
        "id": "navigation_bar.logout"
      },
      {
        "defaultMessage": "Mastodon is open source software. You can contribute or report issues on GitHub at {github}.",
        "id": "getting_started.open_source_notice"
      }
    ],
    "path": "app/javascript/mastodon/features/ui/components/link_footer.json"
  },
  {
    "descriptors": [
      {
        "defaultMessage": "Close",
        "id": "lightbox.close"
      },
      {
        "defaultMessage": "Previous",
        "id": "lightbox.previous"
      },
      {
        "defaultMessage": "Next",
        "id": "lightbox.next"
      },
      {
        "defaultMessage": "View context",
        "id": "lightbox.view_context"
      }
    ],
    "path": "app/javascript/mastodon/features/ui/components/media_modal.json"
  },
  {
    "descriptors": [
      {
        "defaultMessage": "Are you sure you want to mute {name}?",
        "id": "confirmations.mute.message"
      },
      {
        "defaultMessage": "This will hide posts from them and posts mentioning them, but it will still allow them to see your posts and follow you.",
        "id": "confirmations.mute.explanation"
      },
      {
        "defaultMessage": "Hide notifications from this user?",
        "id": "mute_modal.hide_notifications"
      },
      {
        "defaultMessage": "Cancel",
        "id": "confirmation_modal.cancel"
      },
      {
        "defaultMessage": "Mute",
        "id": "confirmations.mute.confirm"
      }
    ],
    "path": "app/javascript/mastodon/features/ui/components/mute_modal.json"
  },
  {
    "descriptors": [
      {
        "defaultMessage": "Home",
        "id": "tabs_bar.home"
      },
      {
        "defaultMessage": "Notifications",
        "id": "tabs_bar.notifications"
      },
      {
        "defaultMessage": "Local",
        "id": "tabs_bar.local_timeline"
      },
      {
        "defaultMessage": "Federated",
        "id": "tabs_bar.federated_timeline"
      },
      {
        "defaultMessage": "Direct messages",
        "id": "navigation_bar.direct"
      },
      {
        "defaultMessage": "Favourites",
        "id": "navigation_bar.favourites"
      },
      {
        "defaultMessage": "Lists",
        "id": "navigation_bar.lists"
      },
      {
        "defaultMessage": "Profile directory",
        "id": "getting_started.directory"
      },
      {
        "defaultMessage": "Preferences",
        "id": "navigation_bar.preferences"
      },
      {
        "defaultMessage": "Follows and followers",
        "id": "navigation_bar.follows_and_followers"
      }
    ],
    "path": "app/javascript/mastodon/features/ui/components/navigation_panel.json"
  },
  {
    "descriptors": [
      {
        "defaultMessage": "Close",
        "id": "lightbox.close"
      },
      {
        "defaultMessage": "Additional comments",
        "id": "report.placeholder"
      },
      {
        "defaultMessage": "Submit",
        "id": "report.submit"
      },
      {
        "defaultMessage": "Report {target}",
        "id": "report.target"
      },
      {
        "defaultMessage": "The report will be sent to your server moderators. You can provide an explanation of why you are reporting this account below:",
        "id": "report.hint"
      },
      {
        "defaultMessage": "The account is from another server. Send an anonymized copy of the report there as well?",
        "id": "report.forward_hint"
      },
      {
        "defaultMessage": "Forward to {target}",
        "id": "report.forward"
      }
    ],
    "path": "app/javascript/mastodon/features/ui/components/report_modal.json"
  },
  {
    "descriptors": [
      {
        "defaultMessage": "Home",
        "id": "tabs_bar.home"
      },
      {
        "defaultMessage": "Notifications",
        "id": "tabs_bar.notifications"
      },
      {
        "defaultMessage": "Local",
        "id": "tabs_bar.local_timeline"
      },
      {
        "defaultMessage": "Federated",
        "id": "tabs_bar.federated_timeline"
      },
      {
        "defaultMessage": "Search",
        "id": "tabs_bar.search"
      }
    ],
    "path": "app/javascript/mastodon/features/ui/components/tabs_bar.json"
  },
  {
    "descriptors": [
      {
        "defaultMessage": "Drag & drop to upload",
        "id": "upload_area.title"
      }
    ],
    "path": "app/javascript/mastodon/features/ui/components/upload_area.json"
  },
  {
    "descriptors": [
      {
        "defaultMessage": "View context",
        "id": "lightbox.view_context"
      }
    ],
    "path": "app/javascript/mastodon/features/ui/components/video_modal.json"
  },
  {
    "descriptors": [
      {
        "defaultMessage": "Your draft will be lost if you leave Mastodon.",
        "id": "ui.beforeunload"
      }
    ],
    "path": "app/javascript/mastodon/features/ui/index.json"
  },
  {
    "descriptors": [
      {
        "defaultMessage": "Play",
        "id": "video.play"
      },
      {
        "defaultMessage": "Pause",
        "id": "video.pause"
      },
      {
        "defaultMessage": "Mute sound",
        "id": "video.mute"
      },
      {
        "defaultMessage": "Unmute sound",
        "id": "video.unmute"
      },
      {
        "defaultMessage": "Hide video",
        "id": "video.hide"
      },
      {
        "defaultMessage": "Expand video",
        "id": "video.expand"
      },
      {
        "defaultMessage": "Close video",
        "id": "video.close"
      },
      {
        "defaultMessage": "Full screen",
        "id": "video.fullscreen"
      },
      {
        "defaultMessage": "Exit full screen",
        "id": "video.exit_fullscreen"
      },
      {
        "defaultMessage": "Sensitive content",
        "id": "status.sensitive_warning"
      },
      {
        "defaultMessage": "Media hidden",
        "id": "status.media_hidden"
      }
    ],
    "path": "app/javascript/mastodon/features/video/index.json"
  }
]<|MERGE_RESOLUTION|>--- conflicted
+++ resolved
@@ -1456,15 +1456,11 @@
   {
     "descriptors": [
       {
-<<<<<<< HEAD
-        "defaultMessage": "No one has favourited this post yet. When someone does, they will show up here.",
-=======
         "defaultMessage": "Refresh",
         "id": "refresh"
       },
       {
         "defaultMessage": "No one has favourited this toot yet. When someone does, they will show up here.",
->>>>>>> c4118ba7
         "id": "empty_column.favourites"
       }
     ],
