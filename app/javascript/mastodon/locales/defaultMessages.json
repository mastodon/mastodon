[
  {
    "descriptors": [
      {
        "defaultMessage": "Oops!",
        "id": "alert.unexpected.title"
      },
      {
        "defaultMessage": "An unexpected error occurred.",
        "id": "alert.unexpected.message"
      },
      {
        "defaultMessage": "Rate limited",
        "id": "alert.rate_limited.title"
      },
      {
        "defaultMessage": "Please retry after {retry_time, time, medium}.",
        "id": "alert.rate_limited.message"
      }
    ],
    "path": "app/javascript/mastodon/actions/alerts.json"
  },
  {
    "descriptors": [
      {
        "defaultMessage": "File upload limit exceeded.",
        "id": "upload_error.limit"
      },
      {
        "defaultMessage": "File upload not allowed with polls.",
        "id": "upload_error.poll"
      }
    ],
    "path": "app/javascript/mastodon/actions/compose.json"
  },
  {
    "descriptors": [
      {
        "defaultMessage": "{name} mentioned you",
        "id": "notification.mention"
      },
      {
        "defaultMessage": "{count} notifications",
        "id": "notifications.group"
      }
    ],
    "path": "app/javascript/mastodon/actions/notifications.json"
  },
  {
    "descriptors": [
      {
        "defaultMessage": "Follow",
        "id": "account.follow"
      },
      {
        "defaultMessage": "Unfollow",
        "id": "account.unfollow"
      },
      {
        "defaultMessage": "Awaiting approval",
        "id": "account.requested"
      },
      {
        "defaultMessage": "Unblock @{name}",
        "id": "account.unblock"
      },
      {
        "defaultMessage": "Unmute @{name}",
        "id": "account.unmute"
      },
      {
        "defaultMessage": "Mute notifications from @{name}",
        "id": "account.mute_notifications"
      },
      {
        "defaultMessage": "Unmute notifications from @{name}",
        "id": "account.unmute_notifications"
      }
    ],
    "path": "app/javascript/mastodon/components/account.json"
  },
  {
    "descriptors": [
      {
        "defaultMessage": "{count} per week",
        "id": "autosuggest_hashtag.per_week"
      }
    ],
    "path": "app/javascript/mastodon/components/autosuggest_hashtag.json"
  },
  {
    "descriptors": [
      {
        "defaultMessage": "Back",
        "id": "column_back_button.label"
      }
    ],
    "path": "app/javascript/mastodon/components/column_back_button_slim.json"
  },
  {
    "descriptors": [
      {
        "defaultMessage": "Back",
        "id": "column_back_button.label"
      }
    ],
    "path": "app/javascript/mastodon/components/column_back_button.json"
  },
  {
    "descriptors": [
      {
        "defaultMessage": "Show settings",
        "id": "column_header.show_settings"
      },
      {
        "defaultMessage": "Hide settings",
        "id": "column_header.hide_settings"
      },
      {
        "defaultMessage": "Move column to the left",
        "id": "column_header.moveLeft_settings"
      },
      {
        "defaultMessage": "Move column to the right",
        "id": "column_header.moveRight_settings"
      },
      {
        "defaultMessage": "Unpin",
        "id": "column_header.unpin"
      },
      {
        "defaultMessage": "Pin",
        "id": "column_header.pin"
      },
      {
        "defaultMessage": "Back",
        "id": "column_back_button.label"
      }
    ],
    "path": "app/javascript/mastodon/components/column_header.json"
  },
  {
    "descriptors": [
      {
        "defaultMessage": "Unhide {domain}",
        "id": "account.unblock_domain"
      }
    ],
    "path": "app/javascript/mastodon/components/domain.json"
  },
  {
    "descriptors": [
      {
        "defaultMessage": "Due to a bug in our code or a browser compatibility issue, this page could not be displayed correctly.",
        "id": "error.unexpected_crash.explanation"
      },
      {
        "defaultMessage": "Try refreshing the page. If that does not help, you may still be able to use Mastodon through a different browser or native app.",
        "id": "error.unexpected_crash.next_steps"
      },
      {
        "defaultMessage": "Report issue",
        "id": "errors.unexpected_crash.report_issue"
      },
      {
        "defaultMessage": "Copy stacktrace to clipboard",
        "id": "errors.unexpected_crash.copy_stacktrace"
      }
    ],
    "path": "app/javascript/mastodon/components/error_boundary.json"
  },
  {
    "descriptors": [
      {
        "defaultMessage": "{count} {rawCount, plural, one {person} other {people}} talking",
        "id": "trends.count_by_accounts"
      }
    ],
    "path": "app/javascript/mastodon/components/hashtag.json"
  },
  {
    "descriptors": [
      {
        "defaultMessage": "Load more",
        "id": "status.load_more"
      }
    ],
    "path": "app/javascript/mastodon/components/load_gap.json"
  },
  {
    "descriptors": [
      {
        "defaultMessage": "Load more",
        "id": "status.load_more"
      }
    ],
    "path": "app/javascript/mastodon/components/load_more.json"
  },
  {
    "descriptors": [
      {
        "defaultMessage": "{count, plural, one {# new item} other {# new items}}",
        "id": "load_pending"
      }
    ],
    "path": "app/javascript/mastodon/components/load_pending.json"
  },
  {
    "descriptors": [
      {
        "defaultMessage": "Loading...",
        "id": "loading_indicator.label"
      }
    ],
    "path": "app/javascript/mastodon/components/loading_indicator.json"
  },
  {
    "descriptors": [
      {
        "defaultMessage": "Toggle visibility",
        "id": "media_gallery.toggle_visible"
      },
      {
        "defaultMessage": "Not available",
        "id": "status.uncached_media_warning"
      },
      {
        "defaultMessage": "Sensitive content",
        "id": "status.sensitive_warning"
      },
      {
        "defaultMessage": "Media hidden",
        "id": "status.media_hidden"
      }
    ],
    "path": "app/javascript/mastodon/components/media_gallery.json"
  },
  {
    "descriptors": [
      {
        "defaultMessage": "Not found",
        "id": "missing_indicator.label"
      },
      {
        "defaultMessage": "This resource could not be found",
        "id": "missing_indicator.sublabel"
      }
    ],
    "path": "app/javascript/mastodon/components/missing_indicator.json"
  },
  {
    "descriptors": [
      {
        "defaultMessage": "Closed",
        "id": "poll.closed"
      },
      {
        "defaultMessage": "You voted for this answer",
        "description": "Tooltip of the \"voted\" checkmark in polls",
        "id": "poll.voted"
      },
      {
        "defaultMessage": "{count, plural, one {# person} other {# people}}",
        "id": "poll.total_people"
      },
      {
        "defaultMessage": "{count, plural, one {# vote} other {# votes}}",
        "id": "poll.total_votes"
      },
      {
        "defaultMessage": "Vote",
        "id": "poll.vote"
      },
      {
        "defaultMessage": "Refresh",
        "id": "poll.refresh"
      }
    ],
    "path": "app/javascript/mastodon/components/poll.json"
  },
  {
    "descriptors": [
      {
        "defaultMessage": "now",
        "id": "relative_time.just_now"
      },
      {
        "defaultMessage": "{number}s",
        "id": "relative_time.seconds"
      },
      {
        "defaultMessage": "{number}m",
        "id": "relative_time.minutes"
      },
      {
        "defaultMessage": "{number}h",
        "id": "relative_time.hours"
      },
      {
        "defaultMessage": "{number}d",
        "id": "relative_time.days"
      },
      {
        "defaultMessage": "Moments remaining",
        "id": "time_remaining.moments"
      },
      {
        "defaultMessage": "{number, plural, one {# second} other {# seconds}} left",
        "id": "time_remaining.seconds"
      },
      {
        "defaultMessage": "{number, plural, one {# minute} other {# minutes}} left",
        "id": "time_remaining.minutes"
      },
      {
        "defaultMessage": "{number, plural, one {# hour} other {# hours}} left",
        "id": "time_remaining.hours"
      },
      {
        "defaultMessage": "{number, plural, one {# day} other {# days}} left",
        "id": "time_remaining.days"
      }
    ],
    "path": "app/javascript/mastodon/components/relative_timestamp.json"
  },
  {
    "descriptors": [
      {
        "defaultMessage": "Delete",
        "id": "status.delete"
      },
      {
        "defaultMessage": "Delete & re-draft",
        "id": "status.redraft"
      },
      {
        "defaultMessage": "Direct message @{name}",
        "id": "status.direct"
      },
      {
        "defaultMessage": "Mention @{name}",
        "id": "status.mention"
      },
      {
        "defaultMessage": "Mute @{name}",
        "id": "account.mute"
      },
      {
        "defaultMessage": "Block @{name}",
        "id": "account.block"
      },
      {
        "defaultMessage": "Reply",
        "id": "status.reply"
      },
      {
        "defaultMessage": "Share",
        "id": "status.share"
      },
      {
        "defaultMessage": "More",
        "id": "status.more"
      },
      {
        "defaultMessage": "Reply to thread",
        "id": "status.replyAll"
      },
      {
        "defaultMessage": "Boost",
        "id": "status.reblog"
      },
      {
        "defaultMessage": "Boost to original audience",
        "id": "status.reblog_private"
      },
      {
        "defaultMessage": "Unboost",
        "id": "status.cancel_reblog_private"
      },
      {
        "defaultMessage": "This post cannot be boosted",
        "id": "status.cannot_reblog"
      },
      {
        "defaultMessage": "This post is only visible by other users of your instance",
        "id": "status.local_only"
      },
      {
        "defaultMessage": "Favourite",
        "id": "status.favourite"
      },
      {
        "defaultMessage": "Expand this status",
        "id": "status.open"
      },
      {
        "defaultMessage": "Report @{name}",
        "id": "status.report"
      },
      {
        "defaultMessage": "Mute conversation",
        "id": "status.mute_conversation"
      },
      {
        "defaultMessage": "Unmute conversation",
        "id": "status.unmute_conversation"
      },
      {
        "defaultMessage": "Pin on profile",
        "id": "status.pin"
      },
      {
        "defaultMessage": "Unpin from profile",
        "id": "status.unpin"
      },
      {
        "defaultMessage": "Embed",
        "id": "status.embed"
      },
      {
        "defaultMessage": "Open moderation interface for @{name}",
        "id": "status.admin_account"
      },
      {
        "defaultMessage": "Open this status in the moderation interface",
        "id": "status.admin_status"
      },
      {
        "defaultMessage": "Copy link to status",
        "id": "status.copy"
      }
    ],
    "path": "app/javascript/mastodon/components/status_action_bar.json"
  },
  {
    "descriptors": [
      {
        "defaultMessage": "Read more",
        "id": "status.read_more"
      },
      {
        "defaultMessage": "Show more",
        "id": "status.show_more"
      },
      {
        "defaultMessage": "Show less",
        "id": "status.show_less"
      }
    ],
    "path": "app/javascript/mastodon/components/status_content.json"
  },
  {
    "descriptors": [
      {
        "defaultMessage": "Loading…",
        "id": "regeneration_indicator.label"
      },
      {
        "defaultMessage": "Your home feed is being prepared!",
        "id": "regeneration_indicator.sublabel"
      }
    ],
    "path": "app/javascript/mastodon/components/status_list.json"
  },
  {
    "descriptors": [
      {
        "defaultMessage": "Filtered",
        "id": "status.filtered"
      },
      {
        "defaultMessage": "Pinned post",
        "id": "status.pinned"
      },
      {
        "defaultMessage": "{name} boosted",
        "id": "status.reblogged_by"
      },
      {
        "defaultMessage": "Show thread",
        "id": "status.show_thread"
      }
    ],
    "path": "app/javascript/mastodon/components/status.json"
  },
  {
    "descriptors": [
      {
        "defaultMessage": "Unfollow",
        "id": "confirmations.unfollow.confirm"
      },
      {
        "defaultMessage": "Are you sure you want to unfollow {name}?",
        "id": "confirmations.unfollow.message"
      }
    ],
    "path": "app/javascript/mastodon/containers/account_container.json"
  },
  {
    "descriptors": [
      {
        "defaultMessage": "Hide entire domain",
        "id": "confirmations.domain_block.confirm"
      },
      {
        "defaultMessage": "Are you really, really sure you want to block the entire {domain}? In most cases a few targeted blocks or mutes are sufficient and preferable.",
        "id": "confirmations.domain_block.message"
      }
    ],
    "path": "app/javascript/mastodon/containers/domain_container.json"
  },
  {
    "descriptors": [
      {
        "defaultMessage": "Delete",
        "id": "confirmations.delete.confirm"
      },
      {
        "defaultMessage": "Are you sure you want to delete this status?",
        "id": "confirmations.delete.message"
      },
      {
        "defaultMessage": "Delete & redraft",
        "id": "confirmations.redraft.confirm"
      },
      {
        "defaultMessage": "Are you sure you want to delete this status and re-draft it? Favourites and boosts will be lost, and replies to the original post will be orphaned.",
        "id": "confirmations.redraft.message"
      },
      {
        "defaultMessage": "Reply",
        "id": "confirmations.reply.confirm"
      },
      {
        "defaultMessage": "Replying now will overwrite the message you are currently composing. Are you sure you want to proceed?",
        "id": "confirmations.reply.message"
      }
    ],
    "path": "app/javascript/mastodon/containers/status_container.json"
  },
  {
    "descriptors": [
      {
        "defaultMessage": "Posts",
        "id": "account.posts"
      },
      {
        "defaultMessage": "Posts and replies",
        "id": "account.posts_with_replies"
      },
      {
        "defaultMessage": "Media",
        "id": "account.media"
      }
    ],
    "path": "app/javascript/mastodon/features/account_timeline/components/header.json"
  },
  {
    "descriptors": [
      {
        "defaultMessage": "{name} has moved to:",
        "id": "account.moved_to"
      }
    ],
    "path": "app/javascript/mastodon/features/account_timeline/components/moved_note.json"
  },
  {
    "descriptors": [
      {
        "defaultMessage": "Unfollow",
        "id": "confirmations.unfollow.confirm"
      },
      {
        "defaultMessage": "Hide entire domain",
        "id": "confirmations.domain_block.confirm"
      },
      {
        "defaultMessage": "Are you sure you want to unfollow {name}?",
        "id": "confirmations.unfollow.message"
      },
      {
        "defaultMessage": "Are you really, really sure you want to block the entire {domain}? In most cases a few targeted blocks or mutes are sufficient and preferable. You will not see content from that domain in any public timelines or your notifications. Your followers from that domain will be removed.",
        "id": "confirmations.domain_block.message"
      }
    ],
    "path": "app/javascript/mastodon/features/account_timeline/containers/header_container.json"
  },
  {
    "descriptors": [
      {
        "defaultMessage": "Profile unavailable",
        "id": "empty_column.account_unavailable"
      },
      {
        "defaultMessage": "No posts here!",
        "id": "empty_column.account_timeline"
      }
    ],
    "path": "app/javascript/mastodon/features/account_timeline/index.json"
  },
  {
    "descriptors": [
      {
        "defaultMessage": "Unfollow",
        "id": "account.unfollow"
      },
      {
        "defaultMessage": "Follow",
        "id": "account.follow"
      },
      {
        "defaultMessage": "Cancel follow request",
        "id": "account.cancel_follow_request"
      },
      {
        "defaultMessage": "Awaiting approval. Click to cancel follow request",
        "id": "account.requested"
      },
      {
        "defaultMessage": "Unblock @{name}",
        "id": "account.unblock"
      },
      {
        "defaultMessage": "Edit profile",
        "id": "account.edit_profile"
      },
      {
        "defaultMessage": "Ownership of this link was checked on {date}",
        "id": "account.link_verified_on"
      },
      {
        "defaultMessage": "This account privacy status is set to locked. The owner manually reviews who can follow them.",
        "id": "account.locked_info"
      },
      {
        "defaultMessage": "Mention @{name}",
        "id": "account.mention"
      },
      {
        "defaultMessage": "Direct message @{name}",
        "id": "account.direct"
      },
      {
        "defaultMessage": "Unmute @{name}",
        "id": "account.unmute"
      },
      {
        "defaultMessage": "Block @{name}",
        "id": "account.block"
      },
      {
        "defaultMessage": "Mute @{name}",
        "id": "account.mute"
      },
      {
        "defaultMessage": "Report @{name}",
        "id": "account.report"
      },
      {
        "defaultMessage": "Share @{name}'s profile",
        "id": "account.share"
      },
      {
        "defaultMessage": "Media",
        "id": "account.media"
      },
      {
        "defaultMessage": "Hide everything from {domain}",
        "id": "account.block_domain"
      },
      {
        "defaultMessage": "Unhide {domain}",
        "id": "account.unblock_domain"
      },
      {
        "defaultMessage": "Hide boosts from @{name}",
        "id": "account.hide_reblogs"
      },
      {
        "defaultMessage": "Show boosts from @{name}",
        "id": "account.show_reblogs"
      },
      {
        "defaultMessage": "Pinned posts",
        "id": "navigation_bar.pins"
      },
      {
        "defaultMessage": "Preferences",
        "id": "navigation_bar.preferences"
      },
      {
        "defaultMessage": "Follow requests",
        "id": "navigation_bar.follow_requests"
      },
      {
        "defaultMessage": "Favourites",
        "id": "navigation_bar.favourites"
      },
      {
        "defaultMessage": "Lists",
        "id": "navigation_bar.lists"
      },
      {
        "defaultMessage": "Blocked users",
        "id": "navigation_bar.blocks"
      },
      {
        "defaultMessage": "Hidden domains",
        "id": "navigation_bar.domain_blocks"
      },
      {
        "defaultMessage": "Muted users",
        "id": "navigation_bar.mutes"
      },
      {
        "defaultMessage": "Feature on profile",
        "id": "account.endorse"
      },
      {
        "defaultMessage": "Don't feature on profile",
        "id": "account.unendorse"
      },
      {
        "defaultMessage": "Add or Remove from lists",
        "id": "account.add_or_remove_from_list"
      },
      {
        "defaultMessage": "Open moderation interface for @{name}",
        "id": "status.admin_account"
      },
      {
        "defaultMessage": "Follows you",
        "id": "account.follows_you"
      },
      {
        "defaultMessage": "Blocked",
        "id": "account.blocked"
      },
      {
        "defaultMessage": "Muted",
        "id": "account.muted"
      },
      {
        "defaultMessage": "Domain hidden",
        "id": "account.domain_blocked"
      },
      {
        "defaultMessage": "Bot",
        "id": "account.badges.bot"
      },
      {
        "defaultMessage": "Posts",
        "id": "account.posts"
      },
      {
        "defaultMessage": "Follows",
        "id": "account.follows"
      },
      {
        "defaultMessage": "Followers",
        "id": "account.followers"
      }
    ],
    "path": "app/javascript/mastodon/features/account/components/header.json"
  },
  {
    "descriptors": [
      {
        "defaultMessage": "Play",
        "id": "video.play"
      },
      {
        "defaultMessage": "Pause",
        "id": "video.pause"
      },
      {
        "defaultMessage": "Mute sound",
        "id": "video.mute"
      },
      {
        "defaultMessage": "Unmute sound",
        "id": "video.unmute"
      }
    ],
    "path": "app/javascript/mastodon/features/audio/index.json"
  },
  {
    "descriptors": [
      {
        "defaultMessage": "Blocked users",
        "id": "column.blocks"
      },
      {
        "defaultMessage": "You haven't blocked any users yet.",
        "id": "empty_column.blocks"
      }
    ],
    "path": "app/javascript/mastodon/features/blocks/index.json"
  },
  {
    "descriptors": [
      {
        "defaultMessage": "Media only",
        "id": "community.column_settings.media_only"
      }
    ],
    "path": "app/javascript/mastodon/features/community_timeline/components/column_settings.json"
  },
  {
    "descriptors": [
      {
        "defaultMessage": "Local timeline",
        "id": "column.community"
      },
      {
        "defaultMessage": "The local timeline is empty. Write something publicly to get the ball rolling!",
        "id": "empty_column.community"
      }
    ],
    "path": "app/javascript/mastodon/features/community_timeline/index.json"
  },
  {
    "descriptors": [
      {
        "defaultMessage": "Edit profile",
        "id": "account.edit_profile"
      },
      {
        "defaultMessage": "Pinned posts",
        "id": "navigation_bar.pins"
      },
      {
        "defaultMessage": "Preferences",
        "id": "navigation_bar.preferences"
      },
      {
        "defaultMessage": "Follow requests",
        "id": "navigation_bar.follow_requests"
      },
      {
        "defaultMessage": "Favourites",
        "id": "navigation_bar.favourites"
      },
      {
        "defaultMessage": "Lists",
        "id": "navigation_bar.lists"
      },
      {
        "defaultMessage": "Blocked users",
        "id": "navigation_bar.blocks"
      },
      {
        "defaultMessage": "Hidden domains",
        "id": "navigation_bar.domain_blocks"
      },
      {
        "defaultMessage": "Muted users",
        "id": "navigation_bar.mutes"
      },
      {
        "defaultMessage": "Muted words",
        "id": "navigation_bar.filters"
      },
      {
        "defaultMessage": "Logout",
        "id": "navigation_bar.logout"
      }
    ],
    "path": "app/javascript/mastodon/features/compose/components/action_bar.json"
  },
  {
    "descriptors": [
      {
        "defaultMessage": "What is on your mind?",
        "id": "compose_form.placeholder"
      },
      {
        "defaultMessage": "Write your warning here",
        "id": "compose_form.spoiler_placeholder"
      },
      {
        "defaultMessage": "Post",
        "id": "compose_form.publish"
      },
      {
        "defaultMessage": "{publish}!",
        "id": "compose_form.publish_loud"
      }
    ],
    "path": "app/javascript/mastodon/features/compose/components/compose_form.json"
  },
  {
    "descriptors": [
      {
        "defaultMessage": "Insert emoji",
        "id": "emoji_button.label"
      },
      {
        "defaultMessage": "Search...",
        "id": "emoji_button.search"
      },
      {
        "defaultMessage": "No emojos!! (╯°□°）╯︵ ┻━┻",
        "id": "emoji_button.not_found"
      },
      {
        "defaultMessage": "Custom",
        "id": "emoji_button.custom"
      },
      {
        "defaultMessage": "Frequently used",
        "id": "emoji_button.recent"
      },
      {
        "defaultMessage": "Search results",
        "id": "emoji_button.search_results"
      },
      {
        "defaultMessage": "People",
        "id": "emoji_button.people"
      },
      {
        "defaultMessage": "Nature",
        "id": "emoji_button.nature"
      },
      {
        "defaultMessage": "Food & Drink",
        "id": "emoji_button.food"
      },
      {
        "defaultMessage": "Activity",
        "id": "emoji_button.activity"
      },
      {
        "defaultMessage": "Travel & Places",
        "id": "emoji_button.travel"
      },
      {
        "defaultMessage": "Objects",
        "id": "emoji_button.objects"
      },
      {
        "defaultMessage": "Symbols",
        "id": "emoji_button.symbols"
      },
      {
        "defaultMessage": "Flags",
        "id": "emoji_button.flags"
      }
    ],
    "path": "app/javascript/mastodon/features/compose/components/emoji_picker_dropdown.json"
  },
  {
    "descriptors": [
      {
        "defaultMessage": "Federated",
        "id": "federation.federated.short"
      },
      {
        "defaultMessage": "Allow post to reach other instances",
        "id": "federation.federated.long"
      },
      {
        "defaultMessage": "Local-only",
        "id": "federation.local_only.short"
      },
      {
        "defaultMessage": "Restrict this post only to my instance",
        "id": "federation.local_only.long"
      },
      {
        "defaultMessage": "Adjust status federation",
        "id": "federation.change"
      }
    ],
    "path": "app/javascript/mastodon/features/compose/components/federation_dropdown.json"
  },
  {
    "descriptors": [
      {
        "defaultMessage": "Edit profile",
        "id": "navigation_bar.edit_profile"
      }
    ],
    "path": "app/javascript/mastodon/features/compose/components/navigation_bar.json"
  },
  {
    "descriptors": [
      {
        "defaultMessage": "Add a poll",
        "id": "poll_button.add_poll"
      },
      {
        "defaultMessage": "Remove poll",
        "id": "poll_button.remove_poll"
      }
    ],
    "path": "app/javascript/mastodon/features/compose/components/poll_button.json"
  },
  {
    "descriptors": [
      {
        "defaultMessage": "Choice {number}",
        "id": "compose_form.poll.option_placeholder"
      },
      {
        "defaultMessage": "Add a choice",
        "id": "compose_form.poll.add_option"
      },
      {
        "defaultMessage": "Remove this choice",
        "id": "compose_form.poll.remove_option"
      },
      {
        "defaultMessage": "Poll duration",
        "id": "compose_form.poll.duration"
      },
      {
        "defaultMessage": "{number, plural, one {# minute} other {# minutes}}",
        "id": "intervals.full.minutes"
      },
      {
        "defaultMessage": "{number, plural, one {# hour} other {# hours}}",
        "id": "intervals.full.hours"
      },
      {
        "defaultMessage": "{number, plural, one {# day} other {# days}}",
        "id": "intervals.full.days"
      }
    ],
    "path": "app/javascript/mastodon/features/compose/components/poll_form.json"
  },
  {
    "descriptors": [
      {
        "defaultMessage": "Public",
        "id": "privacy.public.short"
      },
      {
        "defaultMessage": "Post to public timelines",
        "id": "privacy.public.long"
      },
      {
        "defaultMessage": "Unlisted",
        "id": "privacy.unlisted.short"
      },
      {
        "defaultMessage": "Do not show in public timelines",
        "id": "privacy.unlisted.long"
      },
      {
        "defaultMessage": "Followers-only",
        "id": "privacy.private.short"
      },
      {
        "defaultMessage": "Post to followers only",
        "id": "privacy.private.long"
      },
      {
        "defaultMessage": "Direct",
        "id": "privacy.direct.short"
      },
      {
        "defaultMessage": "Post to mentioned users only",
        "id": "privacy.direct.long"
      },
      {
        "defaultMessage": "Adjust status privacy",
        "id": "privacy.change"
      }
    ],
    "path": "app/javascript/mastodon/features/compose/components/privacy_dropdown.json"
  },
  {
    "descriptors": [
      {
        "defaultMessage": "Cancel",
        "id": "reply_indicator.cancel"
      }
    ],
    "path": "app/javascript/mastodon/features/compose/components/reply_indicator.json"
  },
  {
    "descriptors": [
      {
        "defaultMessage": "Dismiss suggestion",
        "id": "suggestions.dismiss"
      },
      {
        "defaultMessage": "You might be interested in…",
        "id": "suggestions.header"
      },
      {
        "defaultMessage": "People",
        "id": "search_results.accounts"
      },
      {
        "defaultMessage": "Posts",
        "id": "search_results.statuses"
      },
      {
        "defaultMessage": "Searching toots by their content is not enabled on this Mastodon server.",
        "id": "search_results.statuses_fts_disabled"
      },
      {
        "defaultMessage": "Hashtags",
        "id": "search_results.hashtags"
      },
      {
        "defaultMessage": "{count, number} {count, plural, one {result} other {results}}",
        "id": "search_results.total"
      }
    ],
    "path": "app/javascript/mastodon/features/compose/components/search_results.json"
  },
  {
    "descriptors": [
      {
        "defaultMessage": "Search",
        "id": "search.placeholder"
      },
      {
        "defaultMessage": "Simple text returns statuses you have written, favourited, boosted, or have been mentioned in, as well as matching usernames, display names, and hashtags.",
        "id": "search_popout.tips.full_text"
      },
      {
        "defaultMessage": "Simple text returns matching display names, usernames and hashtags",
        "id": "search_popout.tips.text"
      },
      {
        "defaultMessage": "Advanced search format",
        "id": "search_popout.search_format"
      },
      {
        "defaultMessage": "hashtag",
        "id": "search_popout.tips.hashtag"
      },
      {
        "defaultMessage": "user",
        "id": "search_popout.tips.user"
      },
      {
        "defaultMessage": "status",
        "id": "search_popout.tips.status"
      }
    ],
    "path": "app/javascript/mastodon/features/compose/components/search.json"
  },
  {
    "descriptors": [
      {
        "defaultMessage": "Add media ({formats})",
        "id": "upload_button.label"
      }
    ],
    "path": "app/javascript/mastodon/features/compose/components/upload_button.json"
  },
  {
    "descriptors": [
      {
        "defaultMessage": "Uploading…",
        "id": "upload_progress.label"
      }
    ],
    "path": "app/javascript/mastodon/features/compose/components/upload_form.json"
  },
  {
    "descriptors": [
      {
        "defaultMessage": "Uploading...",
        "id": "upload_progress.label"
      }
    ],
    "path": "app/javascript/mastodon/features/compose/components/upload_progress.json"
  },
  {
    "descriptors": [
      {
        "defaultMessage": "Delete",
        "id": "upload_form.undo"
      },
      {
        "defaultMessage": "Edit",
        "id": "upload_form.edit"
      }
    ],
    "path": "app/javascript/mastodon/features/compose/components/upload.json"
  },
  {
    "descriptors": [
      {
        "defaultMessage": "Are you sure you want to log out?",
        "id": "confirmations.logout.message"
      },
      {
        "defaultMessage": "Log out",
        "id": "confirmations.logout.confirm"
      }
    ],
    "path": "app/javascript/mastodon/features/compose/containers/navigation_container.json"
  },
  {
    "descriptors": [
      {
        "defaultMessage": "Media is marked as sensitive",
        "id": "compose_form.sensitive.marked"
      },
      {
        "defaultMessage": "Media is not marked as sensitive",
        "id": "compose_form.sensitive.unmarked"
      },
      {
        "defaultMessage": "Mark media as sensitive",
        "id": "compose_form.sensitive.hide"
      }
    ],
    "path": "app/javascript/mastodon/features/compose/containers/sensitive_button_container.json"
  },
  {
    "descriptors": [
      {
        "defaultMessage": "Text is hidden behind warning",
        "id": "compose_form.spoiler.marked"
      },
      {
        "defaultMessage": "Text is not hidden",
        "id": "compose_form.spoiler.unmarked"
      }
    ],
    "path": "app/javascript/mastodon/features/compose/containers/spoiler_button_container.json"
  },
  {
    "descriptors": [
      {
        "defaultMessage": "Your account is not {locked}. Anyone can follow you to view your follower-only posts.",
        "id": "compose_form.lock_disclaimer"
      },
      {
        "defaultMessage": "locked",
        "id": "compose_form.lock_disclaimer.lock"
      },
      {
        "defaultMessage": "This post won't be listed under any hashtag as it is unlisted. Only public posts can be searched by hashtag.",
        "id": "compose_form.hashtag_warning"
      },
      {
        "defaultMessage": "This post will only be sent to all the mentioned users.",
        "id": "compose_form.direct_message_warning"
      },
      {
        "defaultMessage": "Learn more",
        "id": "compose_form.direct_message_warning_learn_more"
      }
    ],
    "path": "app/javascript/mastodon/features/compose/containers/warning_container.json"
  },
  {
    "descriptors": [
      {
        "defaultMessage": "Getting started",
        "id": "getting_started.heading"
      },
      {
        "defaultMessage": "Home",
        "id": "tabs_bar.home"
      },
      {
        "defaultMessage": "Notifications",
        "id": "tabs_bar.notifications"
      },
      {
        "defaultMessage": "Federated timeline",
        "id": "navigation_bar.public_timeline"
      },
      {
        "defaultMessage": "Local timeline",
        "id": "navigation_bar.community_timeline"
      },
      {
        "defaultMessage": "Preferences",
        "id": "navigation_bar.preferences"
      },
      {
        "defaultMessage": "Logout",
        "id": "navigation_bar.logout"
      },
      {
        "defaultMessage": "Compose new post",
        "id": "navigation_bar.compose"
      },
      {
        "defaultMessage": "Are you sure you want to log out?",
        "id": "confirmations.logout.message"
      },
      {
        "defaultMessage": "Log out",
        "id": "confirmations.logout.confirm"
      }
    ],
    "path": "app/javascript/mastodon/features/compose/index.json"
  },
  {
    "descriptors": [
      {
        "defaultMessage": "More",
        "id": "status.more"
      },
      {
        "defaultMessage": "View conversation",
        "id": "conversation.open"
      },
      {
        "defaultMessage": "Reply",
        "id": "status.reply"
      },
      {
        "defaultMessage": "Mark as read",
        "id": "conversation.mark_as_read"
      },
      {
        "defaultMessage": "Delete conversation",
        "id": "conversation.delete"
      },
      {
        "defaultMessage": "Mute conversation",
        "id": "status.mute_conversation"
      },
      {
        "defaultMessage": "Unmute conversation",
        "id": "status.unmute_conversation"
      },
      {
        "defaultMessage": "With {names}",
        "id": "conversation.with"
      }
    ],
    "path": "app/javascript/mastodon/features/direct_timeline/components/conversation.json"
  },
  {
    "descriptors": [
      {
        "defaultMessage": "Reply",
        "id": "confirmations.reply.confirm"
      },
      {
        "defaultMessage": "Replying now will overwrite the message you are currently composing. Are you sure you want to proceed?",
        "id": "confirmations.reply.message"
      }
    ],
    "path": "app/javascript/mastodon/features/direct_timeline/containers/conversation_container.json"
  },
  {
    "descriptors": [
      {
        "defaultMessage": "Direct messages",
        "id": "column.direct"
      },
      {
        "defaultMessage": "You don't have any direct messages yet. When you send or receive one, it will show up here.",
        "id": "empty_column.direct"
      }
    ],
    "path": "app/javascript/mastodon/features/direct_timeline/index.json"
  },
  {
    "descriptors": [
      {
        "defaultMessage": "Follow",
        "id": "account.follow"
      },
      {
        "defaultMessage": "Unfollow",
        "id": "account.unfollow"
      },
      {
        "defaultMessage": "Awaiting approval",
        "id": "account.requested"
      },
      {
        "defaultMessage": "Unblock @{name}",
        "id": "account.unblock"
      },
      {
        "defaultMessage": "Unmute @{name}",
        "id": "account.unmute"
      },
      {
        "defaultMessage": "Are you sure you want to unfollow {name}?",
        "id": "confirmations.unfollow.message"
      },
      {
        "defaultMessage": "Toots",
        "id": "account.posts"
      },
      {
        "defaultMessage": "Followers",
        "id": "account.followers"
      },
      {
        "defaultMessage": "Never",
        "id": "account.never_active"
      },
      {
        "defaultMessage": "Last active",
        "id": "account.last_status"
      }
    ],
    "path": "app/javascript/mastodon/features/directory/components/account_card.json"
  },
  {
    "descriptors": [
      {
        "defaultMessage": "Browse profiles",
        "id": "column.directory"
      },
      {
        "defaultMessage": "Recently active",
        "id": "directory.recently_active"
      },
      {
        "defaultMessage": "New arrivals",
        "id": "directory.new_arrivals"
      },
      {
        "defaultMessage": "From {domain} only",
        "id": "directory.local"
      },
      {
        "defaultMessage": "From known fediverse",
        "id": "directory.federated"
      }
    ],
    "path": "app/javascript/mastodon/features/directory/index.json"
  },
  {
    "descriptors": [
      {
        "defaultMessage": "Hidden domains",
        "id": "column.domain_blocks"
      },
      {
        "defaultMessage": "Unhide {domain}",
        "id": "account.unblock_domain"
      },
      {
        "defaultMessage": "There are no hidden domains yet.",
        "id": "empty_column.domain_blocks"
      }
    ],
    "path": "app/javascript/mastodon/features/domain_blocks/index.json"
  },
  {
    "descriptors": [
      {
        "defaultMessage": "Favourites",
        "id": "column.favourites"
      },
      {
        "defaultMessage": "You don't have any favourite posts yet. When you favourite one, it will show up here.",
        "id": "empty_column.favourited_statuses"
      }
    ],
    "path": "app/javascript/mastodon/features/favourited_statuses/index.json"
  },
  {
    "descriptors": [
      {
        "defaultMessage": "No one has favourited this post yet. When someone does, they will show up here.",
        "id": "empty_column.favourites"
      }
    ],
    "path": "app/javascript/mastodon/features/favourites/index.json"
  },
  {
    "descriptors": [
      {
        "defaultMessage": "Authorize",
        "id": "follow_request.authorize"
      },
      {
        "defaultMessage": "Reject",
        "id": "follow_request.reject"
      }
    ],
    "path": "app/javascript/mastodon/features/follow_requests/components/account_authorize.json"
  },
  {
    "descriptors": [
      {
        "defaultMessage": "Follow requests",
        "id": "column.follow_requests"
      },
      {
        "defaultMessage": "You don't have any follow requests yet. When you receive one, it will show up here.",
        "id": "empty_column.follow_requests"
      }
    ],
    "path": "app/javascript/mastodon/features/follow_requests/index.json"
  },
  {
    "descriptors": [
      {
        "defaultMessage": "Profile unavailable",
        "id": "empty_column.account_unavailable"
      },
      {
        "defaultMessage": "No one follows this user yet.",
        "id": "account.followers.empty"
      }
    ],
    "path": "app/javascript/mastodon/features/followers/index.json"
  },
  {
    "descriptors": [
      {
        "defaultMessage": "Refresh",
        "id": "refresh"
      },
      {
        "defaultMessage": "Profile unavailable",
        "id": "empty_column.account_unavailable"
      },
      {
        "defaultMessage": "This user doesn't follow anyone yet.",
        "id": "account.follows.empty"
      }
    ],
    "path": "app/javascript/mastodon/features/following/index.json"
  },
  {
    "descriptors": [
      {
        "defaultMessage": "Trending now",
        "id": "trends.trending_now"
      }
    ],
    "path": "app/javascript/mastodon/features/getting_started/components/trends.json"
  },
  {
    "descriptors": [
      {
        "defaultMessage": "Home",
        "id": "tabs_bar.home"
      },
      {
        "defaultMessage": "Notifications",
        "id": "tabs_bar.notifications"
      },
      {
        "defaultMessage": "Federated timeline",
        "id": "navigation_bar.public_timeline"
      },
      {
        "defaultMessage": "Settings",
        "id": "column_subheading.settings"
      },
      {
        "defaultMessage": "Local timeline",
        "id": "navigation_bar.community_timeline"
      },
      {
        "defaultMessage": "Direct messages",
        "id": "navigation_bar.direct"
      },
      {
        "defaultMessage": "Preferences",
        "id": "navigation_bar.preferences"
      },
      {
        "defaultMessage": "Follow requests",
        "id": "navigation_bar.follow_requests"
      },
      {
        "defaultMessage": "Favourites",
        "id": "navigation_bar.favourites"
      },
      {
        "defaultMessage": "Blocked users",
        "id": "navigation_bar.blocks"
      },
      {
        "defaultMessage": "Hidden domains",
        "id": "navigation_bar.domain_blocks"
      },
      {
        "defaultMessage": "Muted users",
        "id": "navigation_bar.mutes"
      },
      {
        "defaultMessage": "Pinned posts",
        "id": "navigation_bar.pins"
      },
      {
        "defaultMessage": "Lists",
        "id": "navigation_bar.lists"
      },
      {
        "defaultMessage": "Discover",
        "id": "navigation_bar.discover"
      },
      {
        "defaultMessage": "Personal",
        "id": "navigation_bar.personal"
      },
      {
        "defaultMessage": "Security",
        "id": "navigation_bar.security"
      },
      {
        "defaultMessage": "Getting started",
        "id": "getting_started.heading"
      },
      {
        "defaultMessage": "Profile directory",
        "id": "getting_started.directory"
      }
    ],
    "path": "app/javascript/mastodon/features/getting_started/index.json"
  },
  {
    "descriptors": [
      {
        "defaultMessage": "Enter hashtags…",
        "id": "hashtag.column_settings.select.placeholder"
      },
      {
        "defaultMessage": "No suggestions found",
        "id": "hashtag.column_settings.select.no_options_message"
      },
      {
        "defaultMessage": "Any of these",
        "id": "hashtag.column_settings.tag_mode.any"
      },
      {
        "defaultMessage": "All of these",
        "id": "hashtag.column_settings.tag_mode.all"
      },
      {
        "defaultMessage": "None of these",
        "id": "hashtag.column_settings.tag_mode.none"
      },
      {
        "defaultMessage": "Include additional tags in this column",
        "id": "hashtag.column_settings.tag_toggle"
      }
    ],
    "path": "app/javascript/mastodon/features/hashtag_timeline/components/column_settings.json"
  },
  {
    "descriptors": [
      {
        "defaultMessage": "or {additional}",
        "id": "hashtag.column_header.tag_mode.any"
      },
      {
        "defaultMessage": "and {additional}",
        "id": "hashtag.column_header.tag_mode.all"
      },
      {
        "defaultMessage": "without {additional}",
        "id": "hashtag.column_header.tag_mode.none"
      },
      {
        "defaultMessage": "There is nothing in this hashtag yet.",
        "id": "empty_column.hashtag"
      }
    ],
    "path": "app/javascript/mastodon/features/hashtag_timeline/index.json"
  },
  {
    "descriptors": [
      {
        "defaultMessage": "Show boosts",
        "id": "home.column_settings.show_reblogs"
      },
      {
        "defaultMessage": "Show replies",
        "id": "home.column_settings.show_replies"
      }
    ],
    "path": "app/javascript/mastodon/features/home_timeline/components/column_settings.json"
  },
  {
    "descriptors": [
      {
        "defaultMessage": "Home",
        "id": "column.home"
      },
      {
        "defaultMessage": "Your home timeline is empty! Visit {public} or use search to get started and meet other users.",
        "id": "empty_column.home"
      },
      {
        "defaultMessage": "the public timeline",
        "id": "empty_column.home.public_timeline"
      }
    ],
    "path": "app/javascript/mastodon/features/home_timeline/index.json"
  },
  {
    "descriptors": [
      {
        "defaultMessage": "First steps",
        "id": "introduction.welcome.headline"
      },
      {
        "defaultMessage": "Welcome to the fediverse! In a few moments, you'll be able to broadcast messages and talk to your friends across a wide variety of servers. But this server, {domain}, is special—it hosts your profile, so remember its name.",
        "id": "introduction.welcome.text"
      },
      {
        "defaultMessage": "Let's go!",
        "id": "introduction.welcome.action"
      },
      {
        "defaultMessage": "Home",
        "id": "introduction.federation.home.headline"
      },
      {
        "defaultMessage": "Posts from people you follow will appear in your home feed. You can follow anyone on any server!",
        "id": "introduction.federation.home.text"
      },
      {
        "defaultMessage": "Local",
        "id": "introduction.federation.local.headline"
      },
      {
        "defaultMessage": "Public posts from people on the same server as you will appear in the local timeline.",
        "id": "introduction.federation.local.text"
      },
      {
        "defaultMessage": "Federated",
        "id": "introduction.federation.federated.headline"
      },
      {
        "defaultMessage": "Public posts from other servers of the fediverse will appear in the federated timeline.",
        "id": "introduction.federation.federated.text"
      },
      {
        "defaultMessage": "Next",
        "id": "introduction.federation.action"
      },
      {
        "defaultMessage": "Reply",
        "id": "introduction.interactions.reply.headline"
      },
      {
        "defaultMessage": "You can reply to other people's and your own posts, which will chain them together in a conversation.",
        "id": "introduction.interactions.reply.text"
      },
      {
        "defaultMessage": "Boost",
        "id": "introduction.interactions.reblog.headline"
      },
      {
        "defaultMessage": "You can share other people's posts with your followers by boosting them.",
        "id": "introduction.interactions.reblog.text"
      },
      {
        "defaultMessage": "Favourite",
        "id": "introduction.interactions.favourite.headline"
      },
      {
        "defaultMessage": "You can save a post for later, and let the author know that you liked it, by favouriting it.",
        "id": "introduction.interactions.favourite.text"
      },
      {
        "defaultMessage": "Finish tutorial!",
        "id": "introduction.interactions.action"
      }
    ],
    "path": "app/javascript/mastodon/features/introduction/index.json"
  },
  {
    "descriptors": [
      {
        "defaultMessage": "Keyboard Shortcuts",
        "id": "keyboard_shortcuts.heading"
      },
      {
        "defaultMessage": "Hotkey",
        "id": "keyboard_shortcuts.hotkey"
      },
      {
        "defaultMessage": "Description",
        "id": "keyboard_shortcuts.description"
      },
      {
        "defaultMessage": "to reply",
        "id": "keyboard_shortcuts.reply"
      },
      {
        "defaultMessage": "to mention author",
        "id": "keyboard_shortcuts.mention"
      },
      {
        "defaultMessage": "to open author's profile",
        "id": "keyboard_shortcuts.profile"
      },
      {
        "defaultMessage": "to favourite",
        "id": "keyboard_shortcuts.favourite"
      },
      {
        "defaultMessage": "to boost",
        "id": "keyboard_shortcuts.boost"
      },
      {
        "defaultMessage": "to open status",
        "id": "keyboard_shortcuts.enter"
      },
      {
        "defaultMessage": "to show/hide text behind CW",
        "id": "keyboard_shortcuts.toggle_hidden"
      },
      {
        "defaultMessage": "to show/hide media",
        "id": "keyboard_shortcuts.toggle_sensitivity"
      },
      {
        "defaultMessage": "to move up in the list",
        "id": "keyboard_shortcuts.up"
      },
      {
        "defaultMessage": "to move down in the list",
        "id": "keyboard_shortcuts.down"
      },
      {
        "defaultMessage": "to focus a status in one of the columns",
        "id": "keyboard_shortcuts.column"
      },
      {
        "defaultMessage": "to focus the compose textarea",
        "id": "keyboard_shortcuts.compose"
      },
      {
        "defaultMessage": "to start a brand new post",
        "id": "keyboard_shortcuts.toot"
      },
      {
        "defaultMessage": "to navigate back",
        "id": "keyboard_shortcuts.back"
      },
      {
        "defaultMessage": "to focus search",
        "id": "keyboard_shortcuts.search"
      },
      {
        "defaultMessage": "to un-focus compose textarea/search",
        "id": "keyboard_shortcuts.unfocus"
      },
      {
        "defaultMessage": "to open home timeline",
        "id": "keyboard_shortcuts.home"
      },
      {
        "defaultMessage": "to open notifications column",
        "id": "keyboard_shortcuts.notifications"
      },
      {
        "defaultMessage": "to open local timeline",
        "id": "keyboard_shortcuts.local"
      },
      {
        "defaultMessage": "to open federated timeline",
        "id": "keyboard_shortcuts.federated"
      },
      {
        "defaultMessage": "to open direct messages column",
        "id": "keyboard_shortcuts.direct"
      },
      {
        "defaultMessage": "to open \"get started\" column",
        "id": "keyboard_shortcuts.start"
      },
      {
        "defaultMessage": "to open favourites list",
        "id": "keyboard_shortcuts.favourites"
      },
      {
        "defaultMessage": "to open pinned posts list",
        "id": "keyboard_shortcuts.pinned"
      },
      {
        "defaultMessage": "to open your profile",
        "id": "keyboard_shortcuts.my_profile"
      },
      {
        "defaultMessage": "to open blocked users list",
        "id": "keyboard_shortcuts.blocked"
      },
      {
        "defaultMessage": "to open muted users list",
        "id": "keyboard_shortcuts.muted"
      },
      {
        "defaultMessage": "to open follow requests list",
        "id": "keyboard_shortcuts.requests"
      },
      {
        "defaultMessage": "to display this legend",
        "id": "keyboard_shortcuts.legend"
      }
    ],
    "path": "app/javascript/mastodon/features/keyboard_shortcuts/index.json"
  },
  {
    "descriptors": [
      {
        "defaultMessage": "Remove from list",
        "id": "lists.account.remove"
      },
      {
        "defaultMessage": "Add to list",
        "id": "lists.account.add"
      }
    ],
    "path": "app/javascript/mastodon/features/list_adder/components/list.json"
  },
  {
    "descriptors": [
      {
        "defaultMessage": "Remove from list",
        "id": "lists.account.remove"
      },
      {
        "defaultMessage": "Add to list",
        "id": "lists.account.add"
      }
    ],
    "path": "app/javascript/mastodon/features/list_editor/components/account.json"
  },
  {
    "descriptors": [
      {
        "defaultMessage": "Change title",
        "id": "lists.edit.submit"
      }
    ],
    "path": "app/javascript/mastodon/features/list_editor/components/edit_list_form.json"
  },
  {
    "descriptors": [
      {
        "defaultMessage": "Search among people you follow",
        "id": "lists.search"
      }
    ],
    "path": "app/javascript/mastodon/features/list_editor/components/search.json"
  },
  {
    "descriptors": [
      {
        "defaultMessage": "Are you sure you want to permanently delete this list?",
        "id": "confirmations.delete_list.message"
      },
      {
        "defaultMessage": "Delete",
        "id": "confirmations.delete_list.confirm"
      },
      {
        "defaultMessage": "Edit list",
        "id": "lists.edit"
      },
      {
        "defaultMessage": "Delete list",
        "id": "lists.delete"
      },
      {
        "defaultMessage": "There is nothing in this list yet. When members of this list post new statuses, they will appear here.",
        "id": "empty_column.list"
      }
    ],
    "path": "app/javascript/mastodon/features/list_timeline/index.json"
  },
  {
    "descriptors": [
      {
        "defaultMessage": "New list title",
        "id": "lists.new.title_placeholder"
      },
      {
        "defaultMessage": "Add list",
        "id": "lists.new.create"
      }
    ],
    "path": "app/javascript/mastodon/features/lists/components/new_list_form.json"
  },
  {
    "descriptors": [
      {
        "defaultMessage": "Lists",
        "id": "column.lists"
      },
      {
        "defaultMessage": "Your lists",
        "id": "lists.subheading"
      },
      {
        "defaultMessage": "You don't have any lists yet. When you create one, it will show up here.",
        "id": "empty_column.lists"
      }
    ],
    "path": "app/javascript/mastodon/features/lists/index.json"
  },
  {
    "descriptors": [
      {
        "defaultMessage": "Muted users",
        "id": "column.mutes"
      },
      {
        "defaultMessage": "You haven't muted any users yet.",
        "id": "empty_column.mutes"
      }
    ],
    "path": "app/javascript/mastodon/features/mutes/index.json"
  },
  {
    "descriptors": [
      {
        "defaultMessage": "Clear notifications",
        "id": "notifications.clear"
      }
    ],
    "path": "app/javascript/mastodon/features/notifications/components/clear_column_button.json"
  },
  {
    "descriptors": [
      {
        "defaultMessage": "Show",
        "id": "notifications.column_settings.filter_bar.show"
      },
      {
        "defaultMessage": "Display all categories",
        "id": "notifications.column_settings.filter_bar.advanced"
      },
      {
        "defaultMessage": "Desktop notifications",
        "id": "notifications.column_settings.alert"
      },
      {
        "defaultMessage": "Show in column",
        "id": "notifications.column_settings.show"
      },
      {
        "defaultMessage": "Play sound",
        "id": "notifications.column_settings.sound"
      },
      {
        "defaultMessage": "Push notifications",
        "id": "notifications.column_settings.push"
      },
      {
        "defaultMessage": "Basic",
        "id": "home.column_settings.basic"
      },
      {
        "defaultMessage": "Update in real-time",
        "id": "home.column_settings.update_live"
      },
      {
        "defaultMessage": "Quick filter bar",
        "id": "notifications.column_settings.filter_bar.category"
      },
      {
        "defaultMessage": "New followers:",
        "id": "notifications.column_settings.follow"
      },
      {
        "defaultMessage": "Favourites:",
        "id": "notifications.column_settings.favourite"
      },
      {
        "defaultMessage": "Mentions:",
        "id": "notifications.column_settings.mention"
      },
      {
        "defaultMessage": "Boosts:",
        "id": "notifications.column_settings.reblog"
      },
      {
        "defaultMessage": "Poll results:",
        "id": "notifications.column_settings.poll"
      }
    ],
    "path": "app/javascript/mastodon/features/notifications/components/column_settings.json"
  },
  {
    "descriptors": [
      {
        "defaultMessage": "Mentions",
        "id": "notifications.filter.mentions"
      },
      {
        "defaultMessage": "Favourites",
        "id": "notifications.filter.favourites"
      },
      {
        "defaultMessage": "Boosts",
        "id": "notifications.filter.boosts"
      },
      {
        "defaultMessage": "Poll results",
        "id": "notifications.filter.polls"
      },
      {
        "defaultMessage": "Follows",
        "id": "notifications.filter.follows"
      },
      {
        "defaultMessage": "All",
        "id": "notifications.filter.all"
      }
    ],
    "path": "app/javascript/mastodon/features/notifications/components/filter_bar.json"
  },
  {
    "descriptors": [
      {
        "defaultMessage": "and {count, plural, one {# other} other {# others}}",
        "id": "notification.and_n_others"
      },
      {
        "defaultMessage": "{name} followed you",
        "id": "notification.follow"
      },
      {
        "defaultMessage": "{name} favourited your status",
        "id": "notification.favourite"
      },
      {
        "defaultMessage": "{name} boosted your status",
        "id": "notification.reblog"
      },
      {
        "defaultMessage": "A poll you have voted in has ended",
        "id": "notification.poll"
      }
    ],
    "path": "app/javascript/mastodon/features/notifications/components/notification.json"
  },
  {
    "descriptors": [
      {
        "defaultMessage": "Are you sure you want to permanently clear all your notifications?",
        "id": "notifications.clear_confirmation"
      },
      {
        "defaultMessage": "Clear notifications",
        "id": "notifications.clear"
      }
    ],
    "path": "app/javascript/mastodon/features/notifications/containers/column_settings_container.json"
  },
  {
    "descriptors": [
      {
        "defaultMessage": "Notifications",
        "id": "column.notifications"
      },
      {
        "defaultMessage": "You don't have any notifications yet. Interact with others to start the conversation.",
        "id": "empty_column.notifications"
      }
    ],
    "path": "app/javascript/mastodon/features/notifications/index.json"
  },
  {
    "descriptors": [
      {
        "defaultMessage": "Pinned post",
        "id": "column.pins"
      }
    ],
    "path": "app/javascript/mastodon/features/pinned_statuses/index.json"
  },
  {
    "descriptors": [
      {
        "defaultMessage": "Federated timeline",
        "id": "column.public"
      },
      {
        "defaultMessage": "There is nothing here! Write something publicly, or manually follow users from other servers to fill it up",
        "id": "empty_column.public"
      }
    ],
    "path": "app/javascript/mastodon/features/public_timeline/index.json"
  },
  {
    "descriptors": [
      {
<<<<<<< HEAD
        "defaultMessage": "No one has boosted this post yet. When someone does, they will show up here.",
=======
        "defaultMessage": "Refresh",
        "id": "refresh"
      },
      {
        "defaultMessage": "No one has boosted this toot yet. When someone does, they will show up here.",
>>>>>>> 83d3e773
        "id": "status.reblogs.empty"
      }
    ],
    "path": "app/javascript/mastodon/features/reblogs/index.json"
  },
  {
    "descriptors": [
      {
        "defaultMessage": "Delete",
        "id": "status.delete"
      },
      {
        "defaultMessage": "Delete & re-draft",
        "id": "status.redraft"
      },
      {
        "defaultMessage": "Direct message @{name}",
        "id": "status.direct"
      },
      {
        "defaultMessage": "Mention @{name}",
        "id": "status.mention"
      },
      {
        "defaultMessage": "Reply",
        "id": "status.reply"
      },
      {
        "defaultMessage": "Boost",
        "id": "status.reblog"
      },
      {
        "defaultMessage": "Boost to original audience",
        "id": "status.reblog_private"
      },
      {
        "defaultMessage": "Unboost",
        "id": "status.cancel_reblog_private"
      },
      {
        "defaultMessage": "This post cannot be boosted",
        "id": "status.cannot_reblog"
      },
      {
        "defaultMessage": "Favourite",
        "id": "status.favourite"
      },
      {
        "defaultMessage": "Mute @{name}",
        "id": "status.mute"
      },
      {
        "defaultMessage": "Mute conversation",
        "id": "status.mute_conversation"
      },
      {
        "defaultMessage": "Unmute conversation",
        "id": "status.unmute_conversation"
      },
      {
        "defaultMessage": "Block @{name}",
        "id": "status.block"
      },
      {
        "defaultMessage": "Report @{name}",
        "id": "status.report"
      },
      {
        "defaultMessage": "Share",
        "id": "status.share"
      },
      {
        "defaultMessage": "Pin on profile",
        "id": "status.pin"
      },
      {
        "defaultMessage": "Unpin from profile",
        "id": "status.unpin"
      },
      {
        "defaultMessage": "Embed",
        "id": "status.embed"
      },
      {
        "defaultMessage": "Open moderation interface for @{name}",
        "id": "status.admin_account"
      },
      {
        "defaultMessage": "Open this status in the moderation interface",
        "id": "status.admin_status"
      },
      {
        "defaultMessage": "Copy link to status",
        "id": "status.copy"
      }
    ],
    "path": "app/javascript/mastodon/features/status/components/action_bar.json"
  },
  {
    "descriptors": [
      {
        "defaultMessage": "This post is only visible by other users of your instance",
        "id": "status.local_only"
      }
    ],
    "path": "app/javascript/mastodon/features/status/components/detailed_status.json"
  },
  {
    "descriptors": [
      {
        "defaultMessage": "Delete",
        "id": "confirmations.delete.confirm"
      },
      {
        "defaultMessage": "Are you sure you want to delete this status?",
        "id": "confirmations.delete.message"
      },
      {
        "defaultMessage": "Delete & redraft",
        "id": "confirmations.redraft.confirm"
      },
      {
        "defaultMessage": "Are you sure you want to delete this status and re-draft it? Favourites and boosts will be lost, and replies to the original post will be orphaned.",
        "id": "confirmations.redraft.message"
      },
      {
        "defaultMessage": "Reply",
        "id": "confirmations.reply.confirm"
      },
      {
        "defaultMessage": "Replying now will overwrite the message you are currently composing. Are you sure you want to proceed?",
        "id": "confirmations.reply.message"
      }
    ],
    "path": "app/javascript/mastodon/features/status/containers/detailed_status_container.json"
  },
  {
    "descriptors": [
      {
        "defaultMessage": "Delete",
        "id": "confirmations.delete.confirm"
      },
      {
        "defaultMessage": "Are you sure you want to delete this status?",
        "id": "confirmations.delete.message"
      },
      {
        "defaultMessage": "Delete & redraft",
        "id": "confirmations.redraft.confirm"
      },
      {
        "defaultMessage": "Are you sure you want to delete this status and re-draft it? Favourites and boosts will be lost, and replies to the original post will be orphaned.",
        "id": "confirmations.redraft.message"
      },
      {
        "defaultMessage": "Show more for all",
        "id": "status.show_more_all"
      },
      {
        "defaultMessage": "Show less for all",
        "id": "status.show_less_all"
      },
      {
        "defaultMessage": "Detailed conversation view",
        "id": "status.detailed_status"
      },
      {
        "defaultMessage": "Reply",
        "id": "confirmations.reply.confirm"
      },
      {
        "defaultMessage": "Replying now will overwrite the message you are currently composing. Are you sure you want to proceed?",
        "id": "confirmations.reply.message"
      }
    ],
    "path": "app/javascript/mastodon/features/status/index.json"
  },
  {
    "descriptors": [
      {
        "defaultMessage": "View context",
        "id": "lightbox.view_context"
      }
    ],
    "path": "app/javascript/mastodon/features/ui/components/audio_modal.json"
  },
  {
    "descriptors": [
      {
        "defaultMessage": "Are you sure you want to block {name}?",
        "id": "confirmations.block.message"
      },
      {
        "defaultMessage": "Cancel",
        "id": "confirmation_modal.cancel"
      },
      {
        "defaultMessage": "Block & Report",
        "id": "confirmations.block.block_and_report"
      },
      {
        "defaultMessage": "Block",
        "id": "confirmations.block.confirm"
      }
    ],
    "path": "app/javascript/mastodon/features/ui/components/block_modal.json"
  },
  {
    "descriptors": [
      {
        "defaultMessage": "Unboost",
        "id": "status.cancel_reblog_private"
      },
      {
        "defaultMessage": "Boost",
        "id": "status.reblog"
      },
      {
        "defaultMessage": "You can press {combo} to skip this next time",
        "id": "boost_modal.combo"
      }
    ],
    "path": "app/javascript/mastodon/features/ui/components/boost_modal.json"
  },
  {
    "descriptors": [
      {
        "defaultMessage": "Network error",
        "id": "bundle_column_error.title"
      },
      {
        "defaultMessage": "Something went wrong while loading this component.",
        "id": "bundle_column_error.body"
      },
      {
        "defaultMessage": "Try again",
        "id": "bundle_column_error.retry"
      }
    ],
    "path": "app/javascript/mastodon/features/ui/components/bundle_column_error.json"
  },
  {
    "descriptors": [
      {
        "defaultMessage": "Something went wrong while loading this component.",
        "id": "bundle_modal_error.message"
      },
      {
        "defaultMessage": "Try again",
        "id": "bundle_modal_error.retry"
      },
      {
        "defaultMessage": "Close",
        "id": "bundle_modal_error.close"
      }
    ],
    "path": "app/javascript/mastodon/features/ui/components/bundle_modal_error.json"
  },
  {
    "descriptors": [
      {
        "defaultMessage": "Post",
        "id": "compose_form.publish"
      }
    ],
    "path": "app/javascript/mastodon/features/ui/components/columns_area.json"
  },
  {
    "descriptors": [
      {
        "defaultMessage": "Cancel",
        "id": "confirmation_modal.cancel"
      }
    ],
    "path": "app/javascript/mastodon/features/ui/components/confirmation_modal.json"
  },
  {
    "descriptors": [
      {
        "defaultMessage": "Close",
        "id": "lightbox.close"
      },
      {
        "defaultMessage": "Embed",
        "id": "status.embed"
      },
      {
        "defaultMessage": "Embed this status on your website by copying the code below.",
        "id": "embed.instructions"
      },
      {
        "defaultMessage": "Here is what it will look like:",
        "id": "embed.preview"
      }
    ],
    "path": "app/javascript/mastodon/features/ui/components/embed_modal.json"
  },
  {
    "descriptors": [
      {
        "defaultMessage": "Close",
        "id": "lightbox.close"
      },
      {
        "defaultMessage": "Apply",
        "id": "upload_modal.apply"
      },
      {
        "defaultMessage": "A quick brown fox jumps over the lazy dog",
        "id": "upload_modal.description_placeholder"
      },
      {
        "defaultMessage": "Edit media",
        "id": "upload_modal.edit_media"
      },
      {
        "defaultMessage": "Click or drag the circle on the preview to choose the focal point which will always be in view on all thumbnails.",
        "id": "upload_modal.hint"
      },
      {
        "defaultMessage": "Describe for the visually impaired",
        "id": "upload_form.description"
      },
      {
        "defaultMessage": "Analyzing picture…",
        "id": "upload_modal.analyzing_picture"
      },
      {
        "defaultMessage": "Detect text from picture",
        "id": "upload_modal.detect_text"
      },
      {
        "defaultMessage": "Preview ({ratio})",
        "id": "upload_modal.preview_label"
      }
    ],
    "path": "app/javascript/mastodon/features/ui/components/focal_point_modal.json"
  },
  {
    "descriptors": [
      {
        "defaultMessage": "Follow requests",
        "id": "navigation_bar.follow_requests"
      }
    ],
    "path": "app/javascript/mastodon/features/ui/components/follow_requests_nav_link.json"
  },
  {
    "descriptors": [
      {
        "defaultMessage": "Are you sure you want to log out?",
        "id": "confirmations.logout.message"
      },
      {
        "defaultMessage": "Log out",
        "id": "confirmations.logout.confirm"
      },
      {
        "defaultMessage": "Invite people",
        "id": "getting_started.invite"
      },
      {
        "defaultMessage": "Hotkeys",
        "id": "navigation_bar.keyboard_shortcuts"
      },
      {
        "defaultMessage": "Security",
        "id": "getting_started.security"
      },
      {
        "defaultMessage": "About this server",
        "id": "navigation_bar.info"
      },
      {
        "defaultMessage": "Mobile apps",
        "id": "navigation_bar.apps"
      },
      {
        "defaultMessage": "Terms of service",
        "id": "getting_started.terms"
      },
      {
        "defaultMessage": "Developers",
        "id": "getting_started.developers"
      },
      {
        "defaultMessage": "Documentation",
        "id": "getting_started.documentation"
      },
      {
        "defaultMessage": "Logout",
        "id": "navigation_bar.logout"
      },
      {
        "defaultMessage": "Mastodon is open source software. You can contribute or report issues on GitHub at {github}.",
        "id": "getting_started.open_source_notice"
      }
    ],
    "path": "app/javascript/mastodon/features/ui/components/link_footer.json"
  },
  {
    "descriptors": [
      {
        "defaultMessage": "Close",
        "id": "lightbox.close"
      },
      {
        "defaultMessage": "Previous",
        "id": "lightbox.previous"
      },
      {
        "defaultMessage": "Next",
        "id": "lightbox.next"
      },
      {
        "defaultMessage": "View context",
        "id": "lightbox.view_context"
      }
    ],
    "path": "app/javascript/mastodon/features/ui/components/media_modal.json"
  },
  {
    "descriptors": [
      {
        "defaultMessage": "Are you sure you want to mute {name}?",
        "id": "confirmations.mute.message"
      },
      {
        "defaultMessage": "This will hide posts from them and posts mentioning them, but it will still allow them to see your posts and follow you.",
        "id": "confirmations.mute.explanation"
      },
      {
        "defaultMessage": "Hide notifications from this user?",
        "id": "mute_modal.hide_notifications"
      },
      {
        "defaultMessage": "Cancel",
        "id": "confirmation_modal.cancel"
      },
      {
        "defaultMessage": "Mute",
        "id": "confirmations.mute.confirm"
      }
    ],
    "path": "app/javascript/mastodon/features/ui/components/mute_modal.json"
  },
  {
    "descriptors": [
      {
        "defaultMessage": "Home",
        "id": "tabs_bar.home"
      },
      {
        "defaultMessage": "Notifications",
        "id": "tabs_bar.notifications"
      },
      {
        "defaultMessage": "Local",
        "id": "tabs_bar.local_timeline"
      },
      {
        "defaultMessage": "Federated",
        "id": "tabs_bar.federated_timeline"
      },
      {
        "defaultMessage": "Direct messages",
        "id": "navigation_bar.direct"
      },
      {
        "defaultMessage": "Favourites",
        "id": "navigation_bar.favourites"
      },
      {
        "defaultMessage": "Lists",
        "id": "navigation_bar.lists"
      },
      {
        "defaultMessage": "Profile directory",
        "id": "getting_started.directory"
      },
      {
        "defaultMessage": "Preferences",
        "id": "navigation_bar.preferences"
      },
      {
        "defaultMessage": "Follows and followers",
        "id": "navigation_bar.follows_and_followers"
      }
    ],
    "path": "app/javascript/mastodon/features/ui/components/navigation_panel.json"
  },
  {
    "descriptors": [
      {
        "defaultMessage": "Close",
        "id": "lightbox.close"
      },
      {
        "defaultMessage": "Additional comments",
        "id": "report.placeholder"
      },
      {
        "defaultMessage": "Submit",
        "id": "report.submit"
      },
      {
        "defaultMessage": "Report {target}",
        "id": "report.target"
      },
      {
        "defaultMessage": "The report will be sent to your server moderators. You can provide an explanation of why you are reporting this account below:",
        "id": "report.hint"
      },
      {
        "defaultMessage": "The account is from another server. Send an anonymized copy of the report there as well?",
        "id": "report.forward_hint"
      },
      {
        "defaultMessage": "Forward to {target}",
        "id": "report.forward"
      }
    ],
    "path": "app/javascript/mastodon/features/ui/components/report_modal.json"
  },
  {
    "descriptors": [
      {
        "defaultMessage": "Home",
        "id": "tabs_bar.home"
      },
      {
        "defaultMessage": "Notifications",
        "id": "tabs_bar.notifications"
      },
      {
        "defaultMessage": "Local",
        "id": "tabs_bar.local_timeline"
      },
      {
        "defaultMessage": "Federated",
        "id": "tabs_bar.federated_timeline"
      },
      {
        "defaultMessage": "Search",
        "id": "tabs_bar.search"
      }
    ],
    "path": "app/javascript/mastodon/features/ui/components/tabs_bar.json"
  },
  {
    "descriptors": [
      {
        "defaultMessage": "Drag & drop to upload",
        "id": "upload_area.title"
      }
    ],
    "path": "app/javascript/mastodon/features/ui/components/upload_area.json"
  },
  {
    "descriptors": [
      {
        "defaultMessage": "View context",
        "id": "lightbox.view_context"
      }
    ],
    "path": "app/javascript/mastodon/features/ui/components/video_modal.json"
  },
  {
    "descriptors": [
      {
        "defaultMessage": "Your draft will be lost if you leave Mastodon.",
        "id": "ui.beforeunload"
      }
    ],
    "path": "app/javascript/mastodon/features/ui/index.json"
  },
  {
    "descriptors": [
      {
        "defaultMessage": "Play",
        "id": "video.play"
      },
      {
        "defaultMessage": "Pause",
        "id": "video.pause"
      },
      {
        "defaultMessage": "Mute sound",
        "id": "video.mute"
      },
      {
        "defaultMessage": "Unmute sound",
        "id": "video.unmute"
      },
      {
        "defaultMessage": "Hide video",
        "id": "video.hide"
      },
      {
        "defaultMessage": "Expand video",
        "id": "video.expand"
      },
      {
        "defaultMessage": "Close video",
        "id": "video.close"
      },
      {
        "defaultMessage": "Full screen",
        "id": "video.fullscreen"
      },
      {
        "defaultMessage": "Exit full screen",
        "id": "video.exit_fullscreen"
      },
      {
        "defaultMessage": "Sensitive content",
        "id": "status.sensitive_warning"
      },
      {
        "defaultMessage": "Media hidden",
        "id": "status.media_hidden"
      }
    ],
    "path": "app/javascript/mastodon/features/video/index.json"
  }
]<|MERGE_RESOLUTION|>--- conflicted
+++ resolved
@@ -2190,15 +2190,11 @@
   {
     "descriptors": [
       {
-<<<<<<< HEAD
-        "defaultMessage": "No one has boosted this post yet. When someone does, they will show up here.",
-=======
         "defaultMessage": "Refresh",
         "id": "refresh"
       },
       {
-        "defaultMessage": "No one has boosted this toot yet. When someone does, they will show up here.",
->>>>>>> 83d3e773
+        "defaultMessage": "No one has boosted this post yet. When someone does, they will show up here.",
         "id": "status.reblogs.empty"
       }
     ],
