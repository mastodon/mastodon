--- conflicted
+++ resolved
@@ -82,8 +82,6 @@
   {
     "descriptors": [
       {
-<<<<<<< HEAD
-=======
         "defaultMessage": "Other",
         "id": "report.categories.other"
       },
@@ -101,7 +99,6 @@
   {
     "descriptors": [
       {
->>>>>>> 8c7223f4
         "defaultMessage": "Loading...",
         "id": "loading_indicator.label"
       },
@@ -118,17 +115,12 @@
         "id": "admin.dashboard.retention.average"
       },
       {
-<<<<<<< HEAD
-        "defaultMessage": "Retention",
-        "id": "admin.dashboard.retention"
-=======
         "defaultMessage": "User retention rate by day after sign-up",
         "id": "admin.dashboard.daily_retention"
       },
       {
         "defaultMessage": "User retention rate by month after sign-up",
         "id": "admin.dashboard.monthly_retention"
->>>>>>> 8c7223f4
       }
     ],
     "path": "app/javascript/mastodon/components/admin/Retention.json"
