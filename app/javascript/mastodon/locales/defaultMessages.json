--- conflicted
+++ resolved
@@ -785,15 +785,11 @@
         "id": "account.badges.bot"
       },
       {
-<<<<<<< HEAD
-        "defaultMessage": "Posts",
-=======
         "defaultMessage": "Group",
         "id": "account.badges.group"
       },
       {
-        "defaultMessage": "Toots",
->>>>>>> e0f3a458
+        "defaultMessage": "Posts",
         "id": "account.posts"
       },
       {
@@ -1018,11 +1014,7 @@
         "id": "federation.federated.short"
       },
       {
-<<<<<<< HEAD
         "defaultMessage": "Allow post to reach other instances",
-=======
-        "defaultMessage": "Allow toot to reach other instances",
->>>>>>> e0f3a458
         "id": "federation.federated.long"
       },
       {
@@ -1030,11 +1022,7 @@
         "id": "federation.local_only.short"
       },
       {
-<<<<<<< HEAD
         "defaultMessage": "Restrict this post only to my instance",
-=======
-        "defaultMessage": "Restrict this toot only to my instance",
->>>>>>> e0f3a458
         "id": "federation.local_only.long"
       },
       {
