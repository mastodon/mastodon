[
  {
    "descriptors": [
      {
        "defaultMessage": "Oops!",
        "id": "alert.unexpected.title"
      },
      {
        "defaultMessage": "An unexpected error occurred.",
        "id": "alert.unexpected.message"
      }
    ],
    "path": "app/javascript/mastodon/actions/alerts.json"
  },
  {
    "descriptors": [
      {
        "defaultMessage": "{name} mentioned you",
        "id": "notification.mention"
      }
    ],
    "path": "app/javascript/mastodon/actions/notifications.json"
  },
  {
    "descriptors": [
      {
        "defaultMessage": "Follow",
        "id": "account.follow"
      },
      {
        "defaultMessage": "Unfollow",
        "id": "account.unfollow"
      },
      {
        "defaultMessage": "Awaiting approval",
        "id": "account.requested"
      },
      {
        "defaultMessage": "Unblock @{name}",
        "id": "account.unblock"
      },
      {
        "defaultMessage": "Unmute @{name}",
        "id": "account.unmute"
      },
      {
        "defaultMessage": "Mute notifications from @{name}",
        "id": "account.mute_notifications"
      },
      {
        "defaultMessage": "Unmute notifications from @{name}",
        "id": "account.unmute_notifications"
      }
    ],
    "path": "app/javascript/mastodon/components/account.json"
  },
  {
    "descriptors": [
      {
        "defaultMessage": "Back",
        "id": "column_back_button.label"
      }
    ],
    "path": "app/javascript/mastodon/components/column_back_button_slim.json"
  },
  {
    "descriptors": [
      {
        "defaultMessage": "Back",
        "id": "column_back_button.label"
      }
    ],
    "path": "app/javascript/mastodon/components/column_back_button.json"
  },
  {
    "descriptors": [
      {
        "defaultMessage": "Show settings",
        "id": "column_header.show_settings"
      },
      {
        "defaultMessage": "Hide settings",
        "id": "column_header.hide_settings"
      },
      {
        "defaultMessage": "Move column to the left",
        "id": "column_header.moveLeft_settings"
      },
      {
        "defaultMessage": "Move column to the right",
        "id": "column_header.moveRight_settings"
      },
      {
        "defaultMessage": "Unpin",
        "id": "column_header.unpin"
      },
      {
        "defaultMessage": "Pin",
        "id": "column_header.pin"
      },
      {
        "defaultMessage": "Back",
        "id": "column_back_button.label"
      }
    ],
    "path": "app/javascript/mastodon/components/column_header.json"
  },
  {
    "descriptors": [
      {
        "defaultMessage": "Unhide {domain}",
        "id": "account.unblock_domain"
      }
    ],
    "path": "app/javascript/mastodon/components/domain.json"
  },
  {
    "descriptors": [
      {
        "defaultMessage": "Load more",
        "id": "status.load_more"
      }
    ],
    "path": "app/javascript/mastodon/components/load_gap.json"
  },
  {
    "descriptors": [
      {
        "defaultMessage": "Load more",
        "id": "status.load_more"
      }
    ],
    "path": "app/javascript/mastodon/components/load_more.json"
  },
  {
    "descriptors": [
      {
        "defaultMessage": "Loading...",
        "id": "loading_indicator.label"
      }
    ],
    "path": "app/javascript/mastodon/components/loading_indicator.json"
  },
  {
    "descriptors": [
      {
        "defaultMessage": "Toggle visibility",
        "id": "media_gallery.toggle_visible"
      },
      {
        "defaultMessage": "Sensitive content",
        "id": "status.sensitive_warning"
      },
      {
        "defaultMessage": "Media hidden",
        "id": "status.media_hidden"
      },
      {
        "defaultMessage": "Click to view",
        "id": "status.sensitive_toggle"
      }
    ],
    "path": "app/javascript/mastodon/components/media_gallery.json"
  },
  {
    "descriptors": [
      {
        "defaultMessage": "Not found",
        "id": "missing_indicator.label"
      },
      {
        "defaultMessage": "This resource could not be found",
        "id": "missing_indicator.sublabel"
      }
    ],
    "path": "app/javascript/mastodon/components/missing_indicator.json"
  },
  {
    "descriptors": [
      {
        "defaultMessage": "now",
        "id": "relative_time.just_now"
      },
      {
        "defaultMessage": "{number}s",
        "id": "relative_time.seconds"
      },
      {
        "defaultMessage": "{number}m",
        "id": "relative_time.minutes"
      },
      {
        "defaultMessage": "{number}h",
        "id": "relative_time.hours"
      },
      {
        "defaultMessage": "{number}d",
        "id": "relative_time.days"
      }
    ],
    "path": "app/javascript/mastodon/components/relative_timestamp.json"
  },
  {
    "descriptors": [
      {
        "defaultMessage": "Delete",
        "id": "status.delete"
      },
      {
        "defaultMessage": "Direct message @{name}",
        "id": "status.direct"
      },
      {
        "defaultMessage": "Mention @{name}",
        "id": "status.mention"
      },
      {
        "defaultMessage": "Mute @{name}",
        "id": "account.mute"
      },
      {
        "defaultMessage": "Block @{name}",
        "id": "account.block"
      },
      {
        "defaultMessage": "Reply",
        "id": "status.reply"
      },
      {
        "defaultMessage": "Share",
        "id": "status.share"
      },
      {
        "defaultMessage": "More",
        "id": "status.more"
      },
      {
        "defaultMessage": "Reply to thread",
        "id": "status.replyAll"
      },
      {
        "defaultMessage": "Boost",
        "id": "status.reblog"
      },
      {
        "defaultMessage": "This post cannot be boosted",
        "id": "status.cannot_reblog"
      },
      {
        "defaultMessage": "Favourite",
        "id": "status.favourite"
      },
      {
        "defaultMessage": "Expand this status",
        "id": "status.open"
      },
      {
        "defaultMessage": "Report @{name}",
        "id": "status.report"
      },
      {
        "defaultMessage": "Mute conversation",
        "id": "status.mute_conversation"
      },
      {
        "defaultMessage": "Unmute conversation",
        "id": "status.unmute_conversation"
      },
      {
        "defaultMessage": "Pin on profile",
        "id": "status.pin"
      },
      {
        "defaultMessage": "Unpin from profile",
        "id": "status.unpin"
      },
      {
        "defaultMessage": "Embed",
        "id": "status.embed"
      }
    ],
    "path": "app/javascript/mastodon/components/status_action_bar.json"
  },
  {
    "descriptors": [
      {
        "defaultMessage": "Show more",
        "id": "status.show_more"
      },
      {
        "defaultMessage": "Show less",
        "id": "status.show_less"
      }
    ],
    "path": "app/javascript/mastodon/components/status_content.json"
  },
  {
    "descriptors": [
      {
        "defaultMessage": "Loading…",
        "id": "regeneration_indicator.label"
      },
      {
        "defaultMessage": "Your home feed is being prepared!",
        "id": "regeneration_indicator.sublabel"
      }
    ],
    "path": "app/javascript/mastodon/components/status_list.json"
  },
  {
    "descriptors": [
      {
        "defaultMessage": "Pinned toot",
        "id": "status.pinned"
      },
      {
        "defaultMessage": "{name} boosted",
        "id": "status.reblogged_by"
      }
    ],
    "path": "app/javascript/mastodon/components/status.json"
  },
  {
    "descriptors": [
      {
        "defaultMessage": "Unfollow",
        "id": "confirmations.unfollow.confirm"
      },
      {
        "defaultMessage": "Are you sure you want to unfollow {name}?",
        "id": "confirmations.unfollow.message"
      }
    ],
    "path": "app/javascript/mastodon/containers/account_container.json"
  },
  {
    "descriptors": [
      {
        "defaultMessage": "Hide entire domain",
        "id": "confirmations.domain_block.confirm"
      },
      {
        "defaultMessage": "Are you really, really sure you want to block the entire {domain}? In most cases a few targeted blocks or mutes are sufficient and preferable.",
        "id": "confirmations.domain_block.message"
      }
    ],
    "path": "app/javascript/mastodon/containers/domain_container.json"
  },
  {
    "descriptors": [
      {
        "defaultMessage": "Delete",
        "id": "confirmations.delete.confirm"
      },
      {
        "defaultMessage": "Are you sure you want to delete this status?",
        "id": "confirmations.delete.message"
      },
      {
        "defaultMessage": "Block",
        "id": "confirmations.block.confirm"
      },
      {
        "defaultMessage": "Are you sure you want to block {name}?",
        "id": "confirmations.block.message"
      }
    ],
    "path": "app/javascript/mastodon/containers/status_container.json"
  },
  {
    "descriptors": [
      {
        "defaultMessage": "Toots",
        "id": "account.posts"
      },
      {
        "defaultMessage": "Toots and replies",
        "id": "account.posts_with_replies"
      },
      {
        "defaultMessage": "Media",
        "id": "account.media"
      }
    ],
    "path": "app/javascript/mastodon/features/account_timeline/components/header.json"
  },
  {
    "descriptors": [
      {
        "defaultMessage": "{name} has moved to:",
        "id": "account.moved_to"
      }
    ],
    "path": "app/javascript/mastodon/features/account_timeline/components/moved_note.json"
  },
  {
    "descriptors": [
      {
        "defaultMessage": "Unfollow",
        "id": "confirmations.unfollow.confirm"
      },
      {
        "defaultMessage": "Block",
        "id": "confirmations.block.confirm"
      },
      {
        "defaultMessage": "Hide entire domain",
        "id": "confirmations.domain_block.confirm"
      },
      {
        "defaultMessage": "Are you sure you want to unfollow {name}?",
        "id": "confirmations.unfollow.message"
      },
      {
        "defaultMessage": "Are you sure you want to block {name}?",
        "id": "confirmations.block.message"
      },
      {
        "defaultMessage": "Are you really, really sure you want to block the entire {domain}? In most cases a few targeted blocks or mutes are sufficient and preferable.",
        "id": "confirmations.domain_block.message"
      }
    ],
    "path": "app/javascript/mastodon/features/account_timeline/containers/header_container.json"
  },
  {
    "descriptors": [
      {
        "defaultMessage": "Mention @{name}",
        "id": "account.mention"
      },
      {
        "defaultMessage": "Direct message @{name}",
        "id": "account.direct"
      },
      {
        "defaultMessage": "Edit profile",
        "id": "account.edit_profile"
      },
      {
        "defaultMessage": "Unblock @{name}",
        "id": "account.unblock"
      },
      {
        "defaultMessage": "Unfollow",
        "id": "account.unfollow"
      },
      {
        "defaultMessage": "Unmute @{name}",
        "id": "account.unmute"
      },
      {
        "defaultMessage": "Block @{name}",
        "id": "account.block"
      },
      {
        "defaultMessage": "Mute @{name}",
        "id": "account.mute"
      },
      {
        "defaultMessage": "Follow",
        "id": "account.follow"
      },
      {
        "defaultMessage": "Report @{name}",
        "id": "account.report"
      },
      {
        "defaultMessage": "Share @{name}'s profile",
        "id": "account.share"
      },
      {
        "defaultMessage": "Media",
        "id": "account.media"
      },
      {
        "defaultMessage": "Hide everything from {domain}",
        "id": "account.block_domain"
      },
      {
        "defaultMessage": "Unhide {domain}",
        "id": "account.unblock_domain"
      },
      {
        "defaultMessage": "Hide boosts from @{name}",
        "id": "account.hide_reblogs"
      },
      {
        "defaultMessage": "Show boosts from @{name}",
        "id": "account.show_reblogs"
      },
      {
        "defaultMessage": "Information below may reflect the user's profile incompletely.",
        "id": "account.disclaimer_full"
      },
      {
        "defaultMessage": "View full profile",
        "id": "account.view_full_profile"
      },
      {
        "defaultMessage": "Toots",
        "id": "account.posts"
      },
      {
        "defaultMessage": "Follows",
        "id": "account.follows"
      },
      {
        "defaultMessage": "Followers",
        "id": "account.followers"
      }
    ],
    "path": "app/javascript/mastodon/features/account/components/action_bar.json"
  },
  {
    "descriptors": [
      {
        "defaultMessage": "Unfollow",
        "id": "account.unfollow"
      },
      {
        "defaultMessage": "Follow",
        "id": "account.follow"
      },
      {
        "defaultMessage": "Awaiting approval. Click to cancel follow request",
        "id": "account.requested"
      },
      {
        "defaultMessage": "Unblock @{name}",
        "id": "account.unblock"
      },
      {
        "defaultMessage": "Follows you",
        "id": "account.follows_you"
      },
      {
        "defaultMessage": "Blocked",
        "id": "account.blocked"
      },
      {
        "defaultMessage": "Muted",
        "id": "account.muted"
      },
      {
        "defaultMessage": "Domain hidden",
        "id": "account.domain_blocked"
      }
    ],
    "path": "app/javascript/mastodon/features/account/components/header.json"
  },
  {
    "descriptors": [
      {
        "defaultMessage": "Blocked users",
        "id": "column.blocks"
      }
    ],
    "path": "app/javascript/mastodon/features/blocks/index.json"
  },
  {
    "descriptors": [
      {
        "defaultMessage": "Filter out by regular expressions",
        "id": "home.column_settings.filter_regex"
      },
      {
        "defaultMessage": "Column settings",
        "id": "home.settings"
      },
      {
        "defaultMessage": "Advanced",
        "id": "home.column_settings.advanced"
      }
    ],
    "path": "app/javascript/mastodon/features/community_timeline/components/column_settings.json"
  },
  {
    "descriptors": [
      {
        "defaultMessage": "Local timeline",
        "id": "column.community"
      },
      {
        "defaultMessage": "The local timeline is empty. Write something publicly to get the ball rolling!",
        "id": "empty_column.community"
      }
    ],
    "path": "app/javascript/mastodon/features/community_timeline/index.json"
  },
  {
    "descriptors": [
      {
        "defaultMessage": "What is on your mind?",
        "id": "compose_form.placeholder"
      },
      {
        "defaultMessage": "Write your warning here",
        "id": "compose_form.spoiler_placeholder"
      },
      {
        "defaultMessage": "Toot",
        "id": "compose_form.publish"
      },
      {
        "defaultMessage": "{publish}!",
        "id": "compose_form.publish_loud"
      }
    ],
    "path": "app/javascript/mastodon/features/compose/components/compose_form.json"
  },
  {
    "descriptors": [
      {
        "defaultMessage": "Insert emoji",
        "id": "emoji_button.label"
      },
      {
        "defaultMessage": "Search...",
        "id": "emoji_button.search"
      },
      {
        "defaultMessage": "No emojos!! (╯°□°）╯︵ ┻━┻",
        "id": "emoji_button.not_found"
      },
      {
        "defaultMessage": "Custom",
        "id": "emoji_button.custom"
      },
      {
        "defaultMessage": "Frequently used",
        "id": "emoji_button.recent"
      },
      {
        "defaultMessage": "Search results",
        "id": "emoji_button.search_results"
      },
      {
        "defaultMessage": "People",
        "id": "emoji_button.people"
      },
      {
        "defaultMessage": "Nature",
        "id": "emoji_button.nature"
      },
      {
        "defaultMessage": "Food & Drink",
        "id": "emoji_button.food"
      },
      {
        "defaultMessage": "Activity",
        "id": "emoji_button.activity"
      },
      {
        "defaultMessage": "Travel & Places",
        "id": "emoji_button.travel"
      },
      {
        "defaultMessage": "Objects",
        "id": "emoji_button.objects"
      },
      {
        "defaultMessage": "Symbols",
        "id": "emoji_button.symbols"
      },
      {
        "defaultMessage": "Flags",
        "id": "emoji_button.flags"
      }
    ],
    "path": "app/javascript/mastodon/features/compose/components/emoji_picker_dropdown.json"
  },
  {
    "descriptors": [
      {
        "defaultMessage": "Edit profile",
        "id": "navigation_bar.edit_profile"
      }
    ],
    "path": "app/javascript/mastodon/features/compose/components/navigation_bar.json"
  },
  {
    "descriptors": [
      {
        "defaultMessage": "Public",
        "id": "privacy.public.short"
      },
      {
        "defaultMessage": "Post to public timelines",
        "id": "privacy.public.long"
      },
      {
        "defaultMessage": "Unlisted",
        "id": "privacy.unlisted.short"
      },
      {
        "defaultMessage": "Do not show in public timelines",
        "id": "privacy.unlisted.long"
      },
      {
        "defaultMessage": "Followers-only",
        "id": "privacy.private.short"
      },
      {
        "defaultMessage": "Post to followers only",
        "id": "privacy.private.long"
      },
      {
        "defaultMessage": "Direct",
        "id": "privacy.direct.short"
      },
      {
        "defaultMessage": "Post to mentioned users only",
        "id": "privacy.direct.long"
      },
      {
        "defaultMessage": "Adjust status privacy",
        "id": "privacy.change"
      }
    ],
    "path": "app/javascript/mastodon/features/compose/components/privacy_dropdown.json"
  },
  {
    "descriptors": [
      {
        "defaultMessage": "Cancel",
        "id": "reply_indicator.cancel"
      }
    ],
    "path": "app/javascript/mastodon/features/compose/components/reply_indicator.json"
  },
  {
    "descriptors": [
      {
        "defaultMessage": "People",
        "id": "search_results.accounts"
      },
      {
        "defaultMessage": "Toots",
        "id": "search_results.statuses"
      },
      {
        "defaultMessage": "Hashtags",
        "id": "search_results.hashtags"
      },
      {
        "defaultMessage": "{count, number} {count, plural, one {result} other {results}}",
        "id": "search_results.total"
      }
    ],
    "path": "app/javascript/mastodon/features/compose/components/search_results.json"
  },
  {
    "descriptors": [
      {
        "defaultMessage": "Search",
        "id": "search.placeholder"
      },
      {
        "defaultMessage": "Simple text returns statuses you have written, favourited, boosted, or have been mentioned in, as well as matching usernames, display names, and hashtags.",
        "id": "search_popout.tips.full_text"
      },
      {
        "defaultMessage": "Simple text returns matching display names, usernames and hashtags",
        "id": "search_popout.tips.text"
      },
      {
        "defaultMessage": "Advanced search format",
        "id": "search_popout.search_format"
      },
      {
        "defaultMessage": "hashtag",
        "id": "search_popout.tips.hashtag"
      },
      {
        "defaultMessage": "user",
        "id": "search_popout.tips.user"
      },
      {
        "defaultMessage": "status",
        "id": "search_popout.tips.status"
      }
    ],
    "path": "app/javascript/mastodon/features/compose/components/search.json"
  },
  {
    "descriptors": [
      {
        "defaultMessage": "Add media",
        "id": "upload_button.label"
      }
    ],
    "path": "app/javascript/mastodon/features/compose/components/upload_button.json"
  },
  {
    "descriptors": [
      {
        "defaultMessage": "Uploading...",
        "id": "upload_progress.label"
      }
    ],
    "path": "app/javascript/mastodon/features/compose/components/upload_progress.json"
  },
  {
    "descriptors": [
      {
        "defaultMessage": "Describe for the visually impaired",
        "id": "upload_form.description"
      },
      {
        "defaultMessage": "Undo",
        "id": "upload_form.undo"
      },
      {
        "defaultMessage": "Crop",
        "id": "upload_form.focus"
      }
    ],
    "path": "app/javascript/mastodon/features/compose/components/upload.json"
  },
  {
    "descriptors": [
      {
        "defaultMessage": "Media is marked as sensitive",
        "id": "compose_form.sensitive.marked"
      },
      {
        "defaultMessage": "Media is not marked as sensitive",
        "id": "compose_form.sensitive.unmarked"
      }
    ],
    "path": "app/javascript/mastodon/features/compose/containers/sensitive_button_container.json"
  },
  {
    "descriptors": [
      {
        "defaultMessage": "Text is hidden behind warning",
        "id": "compose_form.spoiler.marked"
      },
      {
        "defaultMessage": "Text is not hidden",
        "id": "compose_form.spoiler.unmarked"
      }
    ],
    "path": "app/javascript/mastodon/features/compose/containers/spoiler_button_container.json"
  },
  {
    "descriptors": [
      {
        "defaultMessage": "Your account is not {locked}. Anyone can follow you to view your follower-only posts.",
        "id": "compose_form.lock_disclaimer"
      },
      {
        "defaultMessage": "locked",
        "id": "compose_form.lock_disclaimer.lock"
      },
      {
        "defaultMessage": "This toot won't be listed under any hashtag as it is unlisted. Only public toots can be searched by hashtag.",
        "id": "compose_form.hashtag_warning"
      },
      {
        "defaultMessage": "This toot will only be visible to all the mentioned users.",
        "id": "compose_form.direct_message_warning"
      }
    ],
    "path": "app/javascript/mastodon/features/compose/containers/warning_container.json"
  },
  {
    "descriptors": [
      {
        "defaultMessage": "Getting started",
        "id": "getting_started.heading"
      },
      {
        "defaultMessage": "Home",
        "id": "tabs_bar.home"
      },
      {
        "defaultMessage": "Notifications",
        "id": "tabs_bar.notifications"
      },
      {
        "defaultMessage": "Federated timeline",
        "id": "navigation_bar.public_timeline"
      },
      {
        "defaultMessage": "Local timeline",
        "id": "navigation_bar.community_timeline"
      },
      {
        "defaultMessage": "Preferences",
        "id": "navigation_bar.preferences"
      },
      {
        "defaultMessage": "Logout",
        "id": "navigation_bar.logout"
      }
    ],
    "path": "app/javascript/mastodon/features/compose/index.json"
  },
  {
    "descriptors": [
      {
<<<<<<< HEAD
        "defaultMessage": "Direct messages",
        "id": "column.direct"
      },
      {
        "defaultMessage": "You don't have any direct messages yet. When you send or receive one, it will show up here.",
        "id": "empty_column.direct"
      }
    ],
    "path": "app/javascript/mastodon/features/direct_timeline/index.json"
=======
        "defaultMessage": "Hidden domains",
        "id": "column.domain_blocks"
      },
      {
        "defaultMessage": "Unhide {domain}",
        "id": "account.unblock_domain"
      }
    ],
    "path": "app/javascript/mastodon/features/domain_blocks/index.json"
>>>>>>> fad7b9f5
  },
  {
    "descriptors": [
      {
        "defaultMessage": "Favourites",
        "id": "column.favourites"
      }
    ],
    "path": "app/javascript/mastodon/features/favourited_statuses/index.json"
  },
  {
    "descriptors": [
      {
        "defaultMessage": "Authorize",
        "id": "follow_request.authorize"
      },
      {
        "defaultMessage": "Reject",
        "id": "follow_request.reject"
      }
    ],
    "path": "app/javascript/mastodon/features/follow_requests/components/account_authorize.json"
  },
  {
    "descriptors": [
      {
        "defaultMessage": "Follow requests",
        "id": "column.follow_requests"
      }
    ],
    "path": "app/javascript/mastodon/features/follow_requests/index.json"
  },
  {
    "descriptors": [
      {
        "defaultMessage": "Getting started",
        "id": "getting_started.heading"
      },
      {
        "defaultMessage": "Home",
        "id": "tabs_bar.home"
      },
      {
        "defaultMessage": "Notifications",
        "id": "tabs_bar.notifications"
      },
      {
        "defaultMessage": "Federated timeline",
        "id": "navigation_bar.public_timeline"
      },
      {
        "defaultMessage": "Navigation",
        "id": "column_subheading.navigation"
      },
      {
        "defaultMessage": "Settings",
        "id": "column_subheading.settings"
      },
      {
        "defaultMessage": "Local timeline",
        "id": "navigation_bar.community_timeline"
      },
      {
        "defaultMessage": "Direct messages",
        "id": "navigation_bar.direct"
      },
      {
        "defaultMessage": "Preferences",
        "id": "navigation_bar.preferences"
      },
      {
        "defaultMessage": "Follow requests",
        "id": "navigation_bar.follow_requests"
      },
      {
        "defaultMessage": "Logout",
        "id": "navigation_bar.logout"
      },
      {
        "defaultMessage": "Favourites",
        "id": "navigation_bar.favourites"
      },
      {
        "defaultMessage": "Blocked users",
        "id": "navigation_bar.blocks"
      },
      {
        "defaultMessage": "Hidden domains",
        "id": "navigation_bar.domain_blocks"
      },
      {
        "defaultMessage": "Muted users",
        "id": "navigation_bar.mutes"
      },
      {
        "defaultMessage": "Extended information",
        "id": "navigation_bar.info"
      },
      {
        "defaultMessage": "Pinned toots",
        "id": "navigation_bar.pins"
      },
      {
        "defaultMessage": "Lists",
        "id": "navigation_bar.lists"
      },
      {
        "defaultMessage": "Keyboard shortcuts",
        "id": "navigation_bar.keyboard_shortcuts"
      },
      {
        "defaultMessage": "FAQ",
        "id": "getting_started.faq"
      },
      {
        "defaultMessage": "User Guide",
        "id": "getting_started.userguide"
      },
      {
        "defaultMessage": "Apps",
        "id": "getting_started.appsshort"
      },
      {
        "defaultMessage": "Mastodon is open source software. You can contribute or report issues on GitHub at {github}.",
        "id": "getting_started.open_source_notice"
      }
    ],
    "path": "app/javascript/mastodon/features/getting_started/index.json"
  },
  {
    "descriptors": [
      {
        "defaultMessage": "There is nothing in this hashtag yet.",
        "id": "empty_column.hashtag"
      }
    ],
    "path": "app/javascript/mastodon/features/hashtag_timeline/index.json"
  },
  {
    "descriptors": [
      {
        "defaultMessage": "Filter out by regular expressions",
        "id": "home.column_settings.filter_regex"
      },
      {
        "defaultMessage": "Column settings",
        "id": "home.settings"
      },
      {
        "defaultMessage": "Basic",
        "id": "home.column_settings.basic"
      },
      {
        "defaultMessage": "Show boosts",
        "id": "home.column_settings.show_reblogs"
      },
      {
        "defaultMessage": "Show replies",
        "id": "home.column_settings.show_replies"
      },
      {
        "defaultMessage": "Advanced",
        "id": "home.column_settings.advanced"
      }
    ],
    "path": "app/javascript/mastodon/features/home_timeline/components/column_settings.json"
  },
  {
    "descriptors": [
      {
        "defaultMessage": "Home",
        "id": "column.home"
      },
      {
        "defaultMessage": "Your home timeline is empty! Visit {public} or use search to get started and meet other users.",
        "id": "empty_column.home"
      },
      {
        "defaultMessage": "the public timeline",
        "id": "empty_column.home.public_timeline"
      }
    ],
    "path": "app/javascript/mastodon/features/home_timeline/index.json"
  },
  {
    "descriptors": [
      {
        "defaultMessage": "Keyboard Shortcuts",
        "id": "keyboard_shortcuts.heading"
      },
      {
        "defaultMessage": "Hotkey",
        "id": "keyboard_shortcuts.hotkey"
      },
      {
        "defaultMessage": "Description",
        "id": "keyboard_shortcuts.description"
      },
      {
        "defaultMessage": "to reply",
        "id": "keyboard_shortcuts.reply"
      },
      {
        "defaultMessage": "to mention author",
        "id": "keyboard_shortcuts.mention"
      },
      {
        "defaultMessage": "to favourite",
        "id": "keyboard_shortcuts.favourite"
      },
      {
        "defaultMessage": "to boost",
        "id": "keyboard_shortcuts.boost"
      },
      {
        "defaultMessage": "to open status",
        "id": "keyboard_shortcuts.enter"
      },
      {
        "defaultMessage": "to move up in the list",
        "id": "keyboard_shortcuts.up"
      },
      {
        "defaultMessage": "to move down in the list",
        "id": "keyboard_shortcuts.down"
      },
      {
        "defaultMessage": "to focus a status in one of the columns",
        "id": "keyboard_shortcuts.column"
      },
      {
        "defaultMessage": "to focus the compose textarea",
        "id": "keyboard_shortcuts.compose"
      },
      {
        "defaultMessage": "to start a brand new toot",
        "id": "keyboard_shortcuts.toot"
      },
      {
        "defaultMessage": "to navigate back",
        "id": "keyboard_shortcuts.back"
      },
      {
        "defaultMessage": "to focus search",
        "id": "keyboard_shortcuts.search"
      },
      {
        "defaultMessage": "to un-focus compose textarea/search",
        "id": "keyboard_shortcuts.unfocus"
      },
      {
        "defaultMessage": "to display this legend",
        "id": "keyboard_shortcuts.legend"
      }
    ],
    "path": "app/javascript/mastodon/features/keyboard_shortcuts/index.json"
  },
  {
    "descriptors": [
      {
        "defaultMessage": "Remove from list",
        "id": "lists.account.remove"
      },
      {
        "defaultMessage": "Add to list",
        "id": "lists.account.add"
      }
    ],
    "path": "app/javascript/mastodon/features/list_editor/components/account.json"
  },
  {
    "descriptors": [
      {
        "defaultMessage": "Search among people you follow",
        "id": "lists.search"
      }
    ],
    "path": "app/javascript/mastodon/features/list_editor/components/search.json"
  },
  {
    "descriptors": [
      {
        "defaultMessage": "Are you sure you want to permanently delete this list?",
        "id": "confirmations.delete_list.message"
      },
      {
        "defaultMessage": "Delete",
        "id": "confirmations.delete_list.confirm"
      },
      {
        "defaultMessage": "Edit list",
        "id": "lists.edit"
      },
      {
        "defaultMessage": "Delete list",
        "id": "lists.delete"
      },
      {
        "defaultMessage": "There is nothing in this list yet. When members of this list post new statuses, they will appear here.",
        "id": "empty_column.list"
      }
    ],
    "path": "app/javascript/mastodon/features/list_timeline/index.json"
  },
  {
    "descriptors": [
      {
        "defaultMessage": "New list title",
        "id": "lists.new.title_placeholder"
      },
      {
        "defaultMessage": "Add list",
        "id": "lists.new.create"
      }
    ],
    "path": "app/javascript/mastodon/features/lists/components/new_list_form.json"
  },
  {
    "descriptors": [
      {
        "defaultMessage": "Lists",
        "id": "column.lists"
      },
      {
        "defaultMessage": "Your lists",
        "id": "lists.subheading"
      }
    ],
    "path": "app/javascript/mastodon/features/lists/index.json"
  },
  {
    "descriptors": [
      {
        "defaultMessage": "Muted users",
        "id": "column.mutes"
      }
    ],
    "path": "app/javascript/mastodon/features/mutes/index.json"
  },
  {
    "descriptors": [
      {
        "defaultMessage": "Clear notifications",
        "id": "notifications.clear"
      }
    ],
    "path": "app/javascript/mastodon/features/notifications/components/clear_column_button.json"
  },
  {
    "descriptors": [
      {
        "defaultMessage": "Desktop notifications",
        "id": "notifications.column_settings.alert"
      },
      {
        "defaultMessage": "Show in column",
        "id": "notifications.column_settings.show"
      },
      {
        "defaultMessage": "Play sound",
        "id": "notifications.column_settings.sound"
      },
      {
        "defaultMessage": "Push notifications",
        "id": "notifications.column_settings.push"
      },
      {
        "defaultMessage": "This device",
        "id": "notifications.column_settings.push_meta"
      },
      {
        "defaultMessage": "New followers:",
        "id": "notifications.column_settings.follow"
      },
      {
        "defaultMessage": "Favourites:",
        "id": "notifications.column_settings.favourite"
      },
      {
        "defaultMessage": "Mentions:",
        "id": "notifications.column_settings.mention"
      },
      {
        "defaultMessage": "Boosts:",
        "id": "notifications.column_settings.reblog"
      }
    ],
    "path": "app/javascript/mastodon/features/notifications/components/column_settings.json"
  },
  {
    "descriptors": [
      {
        "defaultMessage": "{name} followed you",
        "id": "notification.follow"
      },
      {
        "defaultMessage": "{name} favourited your status",
        "id": "notification.favourite"
      },
      {
        "defaultMessage": "{name} boosted your status",
        "id": "notification.reblog"
      }
    ],
    "path": "app/javascript/mastodon/features/notifications/components/notification.json"
  },
  {
    "descriptors": [
      {
        "defaultMessage": "Are you sure you want to permanently clear all your notifications?",
        "id": "notifications.clear_confirmation"
      },
      {
        "defaultMessage": "Clear notifications",
        "id": "notifications.clear"
      }
    ],
    "path": "app/javascript/mastodon/features/notifications/containers/column_settings_container.json"
  },
  {
    "descriptors": [
      {
        "defaultMessage": "Notifications",
        "id": "column.notifications"
      },
      {
        "defaultMessage": "You don't have any notifications yet. Interact with others to start the conversation.",
        "id": "empty_column.notifications"
      }
    ],
    "path": "app/javascript/mastodon/features/notifications/index.json"
  },
  {
    "descriptors": [
      {
        "defaultMessage": "Pinned toot",
        "id": "column.pins"
      }
    ],
    "path": "app/javascript/mastodon/features/pinned_statuses/index.json"
  },
  {
    "descriptors": [
      {
        "defaultMessage": "Federated timeline",
        "id": "column.public"
      },
      {
        "defaultMessage": "There is nothing here! Write something publicly, or manually follow users from other instances to fill it up",
        "id": "empty_column.public"
      }
    ],
    "path": "app/javascript/mastodon/features/public_timeline/index.json"
  },
  {
    "descriptors": [
      {
        "defaultMessage": "A look inside...",
        "id": "standalone.public_title"
      }
    ],
    "path": "app/javascript/mastodon/features/standalone/community_timeline/index.json"
  },
  {
    "descriptors": [
      {
        "defaultMessage": "A look inside...",
        "id": "standalone.public_title"
      }
    ],
    "path": "app/javascript/mastodon/features/standalone/public_timeline/index.json"
  },
  {
    "descriptors": [
      {
        "defaultMessage": "Delete",
        "id": "status.delete"
      },
      {
        "defaultMessage": "Direct message @{name}",
        "id": "status.direct"
      },
      {
        "defaultMessage": "Mention @{name}",
        "id": "status.mention"
      },
      {
        "defaultMessage": "Reply",
        "id": "status.reply"
      },
      {
        "defaultMessage": "Boost",
        "id": "status.reblog"
      },
      {
        "defaultMessage": "This post cannot be boosted",
        "id": "status.cannot_reblog"
      },
      {
        "defaultMessage": "Favourite",
        "id": "status.favourite"
      },
      {
        "defaultMessage": "Mute @{name}",
        "id": "status.mute"
      },
      {
        "defaultMessage": "Mute conversation",
        "id": "status.mute_conversation"
      },
      {
        "defaultMessage": "Unmute conversation",
        "id": "status.unmute_conversation"
      },
      {
        "defaultMessage": "Block @{name}",
        "id": "status.block"
      },
      {
        "defaultMessage": "Report @{name}",
        "id": "status.report"
      },
      {
        "defaultMessage": "Share",
        "id": "status.share"
      },
      {
        "defaultMessage": "Pin on profile",
        "id": "status.pin"
      },
      {
        "defaultMessage": "Unpin from profile",
        "id": "status.unpin"
      },
      {
        "defaultMessage": "Embed",
        "id": "status.embed"
      }
    ],
    "path": "app/javascript/mastodon/features/status/components/action_bar.json"
  },
  {
    "descriptors": [
      {
        "defaultMessage": "Delete",
        "id": "confirmations.delete.confirm"
      },
      {
        "defaultMessage": "Are you sure you want to delete this status?",
        "id": "confirmations.delete.message"
      },
      {
        "defaultMessage": "Block",
        "id": "confirmations.block.confirm"
      },
      {
        "defaultMessage": "Show more for all",
        "id": "status.show_more_all"
      },
      {
        "defaultMessage": "Show less for all",
        "id": "status.show_less_all"
      },
      {
        "defaultMessage": "Are you sure you want to block {name}?",
        "id": "confirmations.block.message"
      }
    ],
    "path": "app/javascript/mastodon/features/status/index.json"
  },
  {
    "descriptors": [
      {
        "defaultMessage": "Boost",
        "id": "status.reblog"
      },
      {
        "defaultMessage": "You can press {combo} to skip this next time",
        "id": "boost_modal.combo"
      }
    ],
    "path": "app/javascript/mastodon/features/ui/components/boost_modal.json"
  },
  {
    "descriptors": [
      {
        "defaultMessage": "Network error",
        "id": "bundle_column_error.title"
      },
      {
        "defaultMessage": "Something went wrong while loading this component.",
        "id": "bundle_column_error.body"
      },
      {
        "defaultMessage": "Try again",
        "id": "bundle_column_error.retry"
      }
    ],
    "path": "app/javascript/mastodon/features/ui/components/bundle_column_error.json"
  },
  {
    "descriptors": [
      {
        "defaultMessage": "Something went wrong while loading this component.",
        "id": "bundle_modal_error.message"
      },
      {
        "defaultMessage": "Try again",
        "id": "bundle_modal_error.retry"
      },
      {
        "defaultMessage": "Close",
        "id": "bundle_modal_error.close"
      }
    ],
    "path": "app/javascript/mastodon/features/ui/components/bundle_modal_error.json"
  },
  {
    "descriptors": [
      {
        "defaultMessage": "Cancel",
        "id": "confirmation_modal.cancel"
      }
    ],
    "path": "app/javascript/mastodon/features/ui/components/confirmation_modal.json"
  },
  {
    "descriptors": [
      {
        "defaultMessage": "Embed",
        "id": "status.embed"
      },
      {
        "defaultMessage": "Embed this status on your website by copying the code below.",
        "id": "embed.instructions"
      },
      {
        "defaultMessage": "Here is what it will look like:",
        "id": "embed.preview"
      }
    ],
    "path": "app/javascript/mastodon/features/ui/components/embed_modal.json"
  },
  {
    "descriptors": [
      {
        "defaultMessage": "Close",
        "id": "lightbox.close"
      },
      {
        "defaultMessage": "Previous",
        "id": "lightbox.previous"
      },
      {
        "defaultMessage": "Next",
        "id": "lightbox.next"
      }
    ],
    "path": "app/javascript/mastodon/features/ui/components/media_modal.json"
  },
  {
    "descriptors": [
      {
        "defaultMessage": "Are you sure you want to mute {name}?",
        "id": "confirmations.mute.message"
      },
      {
        "defaultMessage": "Hide notifications from this user?",
        "id": "mute_modal.hide_notifications"
      },
      {
        "defaultMessage": "Cancel",
        "id": "confirmation_modal.cancel"
      },
      {
        "defaultMessage": "Mute",
        "id": "confirmations.mute.confirm"
      }
    ],
    "path": "app/javascript/mastodon/features/ui/components/mute_modal.json"
  },
  {
    "descriptors": [
      {
        "defaultMessage": "Home",
        "id": "column.home"
      },
      {
        "defaultMessage": "Notifications",
        "id": "column.notifications"
      },
      {
        "defaultMessage": "Local timeline",
        "id": "column.community"
      },
      {
        "defaultMessage": "Federated timeline",
        "id": "column.public"
      },
      {
        "defaultMessage": "Welcome to Mastodon!",
        "id": "onboarding.page_one.welcome"
      },
      {
        "defaultMessage": "Mastodon is a network of independent servers joining up to make one larger social network. We call these servers instances.",
        "id": "onboarding.page_one.federation"
      },
      {
        "defaultMessage": "Your full handle",
        "id": "onboarding.page_one.full_handle"
      },
      {
        "defaultMessage": "This is what you would tell your friends to search for.",
        "id": "onboarding.page_one.handle_hint"
      },
      {
        "defaultMessage": "Write posts from the compose column. You can upload images, change privacy settings, and add content warnings with the icons below.",
        "id": "onboarding.page_two.compose"
      },
      {
        "defaultMessage": "Use the search bar to find people and look at hashtags, such as {illustration} and {introductions}. To look for a person who is not on this instance, use their full handle.",
        "id": "onboarding.page_three.search"
      },
      {
        "defaultMessage": "Edit your profile to change your avatar, bio, and display name. There, you will also find other preferences.",
        "id": "onboarding.page_three.profile"
      },
      {
        "defaultMessage": "The home timeline shows posts from people you follow.",
        "id": "onboarding.page_four.home"
      },
      {
        "defaultMessage": "The notifications column shows when someone interacts with you.",
        "id": "onboarding.page_four.notifications"
      },
      {
        "defaultMessage": "The local timeline shows public posts from everyone on {domain}. The federated timeline shows public posts from everyone who people on {domain} follow. These are the Public Timelines, a great way to discover new people.",
        "id": "onboarding.page_five.public_timelines"
      },
      {
        "defaultMessage": "Your instance's admin is {admin}.",
        "id": "onboarding.page_six.admin"
      },
      {
        "defaultMessage": "Please read {domain}'s {guidelines}!",
        "id": "onboarding.page_six.read_guidelines"
      },
      {
        "defaultMessage": "community guidelines",
        "id": "onboarding.page_six.guidelines"
      },
      {
        "defaultMessage": "Almost done...",
        "id": "onboarding.page_six.almost_done"
      },
      {
        "defaultMessage": "Mastodon is free open-source software. You can report bugs, request features, or contribute to the code on {github}.",
        "id": "onboarding.page_six.github"
      },
      {
        "defaultMessage": "There are {apps} available for iOS, Android and other platforms.",
        "id": "onboarding.page_six.apps_available"
      },
      {
        "defaultMessage": "mobile apps",
        "id": "onboarding.page_six.various_app"
      },
      {
        "defaultMessage": "Bon Appetoot!",
        "id": "onboarding.page_six.appetoot"
      },
      {
        "defaultMessage": "Next",
        "id": "onboarding.next"
      },
      {
        "defaultMessage": "Done",
        "id": "onboarding.done"
      },
      {
        "defaultMessage": "Skip",
        "id": "onboarding.skip"
      }
    ],
    "path": "app/javascript/mastodon/features/ui/components/onboarding_modal.json"
  },
  {
    "descriptors": [
      {
        "defaultMessage": "Close",
        "id": "lightbox.close"
      },
      {
        "defaultMessage": "Additional comments",
        "id": "report.placeholder"
      },
      {
        "defaultMessage": "Submit",
        "id": "report.submit"
      },
      {
        "defaultMessage": "Report {target}",
        "id": "report.target"
      },
      {
        "defaultMessage": "The report will be sent to your instance moderators. You can provide an explanation of why you are reporting this account below:",
        "id": "report.hint"
      },
      {
        "defaultMessage": "The account is from another server. Send an anonymized copy of the report there as well?",
        "id": "report.forward_hint"
      },
      {
        "defaultMessage": "Forward to {target}",
        "id": "report.forward"
      }
    ],
    "path": "app/javascript/mastodon/features/ui/components/report_modal.json"
  },
  {
    "descriptors": [
      {
        "defaultMessage": "Home",
        "id": "tabs_bar.home"
      },
      {
        "defaultMessage": "Notifications",
        "id": "tabs_bar.notifications"
      },
      {
        "defaultMessage": "Search",
        "id": "tabs_bar.search"
      },
      {
        "defaultMessage": "Local",
        "id": "tabs_bar.local_timeline"
      },
      {
        "defaultMessage": "Federated",
        "id": "tabs_bar.federated_timeline"
      }
    ],
    "path": "app/javascript/mastodon/features/ui/components/tabs_bar.json"
  },
  {
    "descriptors": [
      {
        "defaultMessage": "Drag & drop to upload",
        "id": "upload_area.title"
      }
    ],
    "path": "app/javascript/mastodon/features/ui/components/upload_area.json"
  },
  {
    "descriptors": [
      {
        "defaultMessage": "Your draft will be lost if you leave Mastodon.",
        "id": "ui.beforeunload"
      }
    ],
    "path": "app/javascript/mastodon/features/ui/index.json"
  },
  {
    "descriptors": [
      {
        "defaultMessage": "Play",
        "id": "video.play"
      },
      {
        "defaultMessage": "Pause",
        "id": "video.pause"
      },
      {
        "defaultMessage": "Mute sound",
        "id": "video.mute"
      },
      {
        "defaultMessage": "Unmute sound",
        "id": "video.unmute"
      },
      {
        "defaultMessage": "Hide video",
        "id": "video.hide"
      },
      {
        "defaultMessage": "Expand video",
        "id": "video.expand"
      },
      {
        "defaultMessage": "Close video",
        "id": "video.close"
      },
      {
        "defaultMessage": "Full screen",
        "id": "video.fullscreen"
      },
      {
        "defaultMessage": "Exit full screen",
        "id": "video.exit_fullscreen"
      },
      {
        "defaultMessage": "Sensitive content",
        "id": "status.sensitive_warning"
      },
      {
        "defaultMessage": "Click to view",
        "id": "status.sensitive_toggle"
      }
    ],
    "path": "app/javascript/mastodon/features/video/index.json"
  }
]<|MERGE_RESOLUTION|>--- conflicted
+++ resolved
@@ -243,6 +243,14 @@
         "id": "status.reblog"
       },
       {
+        "defaultMessage": "Boost to original audience",
+        "id": "status.reblog_private"
+      },
+      {
+        "defaultMessage": "Unboost",
+        "id": "status.cancel_reblog_private"
+      },
+      {
         "defaultMessage": "This post cannot be boosted",
         "id": "status.cannot_reblog"
       },
@@ -900,7 +908,6 @@
   {
     "descriptors": [
       {
-<<<<<<< HEAD
         "defaultMessage": "Direct messages",
         "id": "column.direct"
       },
@@ -910,7 +917,10 @@
       }
     ],
     "path": "app/javascript/mastodon/features/direct_timeline/index.json"
-=======
+  },
+  {
+    "descriptors": [
+      {
         "defaultMessage": "Hidden domains",
         "id": "column.domain_blocks"
       },
@@ -920,7 +930,6 @@
       }
     ],
     "path": "app/javascript/mastodon/features/domain_blocks/index.json"
->>>>>>> fad7b9f5
   },
   {
     "descriptors": [
@@ -1414,6 +1423,14 @@
       {
         "defaultMessage": "Boost",
         "id": "status.reblog"
+      },
+      {
+        "defaultMessage": "Boost to original audience",
+        "id": "status.reblog_private"
+      },
+      {
+        "defaultMessage": "Unboost",
+        "id": "status.cancel_reblog_private"
       },
       {
         "defaultMessage": "This post cannot be boosted",
