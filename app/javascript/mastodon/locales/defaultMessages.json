--- conflicted
+++ resolved
@@ -2555,11 +2555,7 @@
         "id": "confirmations.mute.message"
       },
       {
-<<<<<<< HEAD
         "defaultMessage": "This will hide posts from them and posts mentioning them, but it will still allow them to see your posts and follow you.",
-=======
-        "defaultMessage": "This will hide posts from them and posts mentioning them, but it will still allow them to see your posts follow you.",
->>>>>>> 733a3d20
         "id": "confirmations.mute.explanation"
       },
       {
