--- conflicted
+++ resolved
@@ -1969,82 +1969,6 @@
   {
     "descriptors": [
       {
-<<<<<<< HEAD
-        "defaultMessage": "First steps",
-        "id": "introduction.welcome.headline"
-      },
-      {
-        "defaultMessage": "Welcome to the fediverse! In a few moments, you'll be able to broadcast messages and talk to your friends across a wide variety of servers. But this server, {domain}, is special—it hosts your profile, so remember its name.",
-        "id": "introduction.welcome.text"
-      },
-      {
-        "defaultMessage": "Let's go!",
-        "id": "introduction.welcome.action"
-      },
-      {
-        "defaultMessage": "Home",
-        "id": "introduction.federation.home.headline"
-      },
-      {
-        "defaultMessage": "Posts from people you follow will appear in your home feed. You can follow anyone on any server!",
-        "id": "introduction.federation.home.text"
-      },
-      {
-        "defaultMessage": "Local",
-        "id": "introduction.federation.local.headline"
-      },
-      {
-        "defaultMessage": "Public posts from people on the same server as you will appear in the local timeline.",
-        "id": "introduction.federation.local.text"
-      },
-      {
-        "defaultMessage": "Federated",
-        "id": "introduction.federation.federated.headline"
-      },
-      {
-        "defaultMessage": "Public posts from other servers of the fediverse will appear in the federated timeline.",
-        "id": "introduction.federation.federated.text"
-      },
-      {
-        "defaultMessage": "Next",
-        "id": "introduction.federation.action"
-      },
-      {
-        "defaultMessage": "Reply",
-        "id": "introduction.interactions.reply.headline"
-      },
-      {
-        "defaultMessage": "You can reply to other people's and your own posts, which will chain them together in a conversation.",
-        "id": "introduction.interactions.reply.text"
-      },
-      {
-        "defaultMessage": "Boost",
-        "id": "introduction.interactions.reblog.headline"
-      },
-      {
-        "defaultMessage": "You can share other people's posts with your followers by boosting them.",
-        "id": "introduction.interactions.reblog.text"
-      },
-      {
-        "defaultMessage": "Favourite",
-        "id": "introduction.interactions.favourite.headline"
-      },
-      {
-        "defaultMessage": "You can save a post for later, and let the author know that you liked it, by favouriting it.",
-        "id": "introduction.interactions.favourite.text"
-      },
-      {
-        "defaultMessage": "Finish tutorial!",
-        "id": "introduction.interactions.action"
-      }
-    ],
-    "path": "app/javascript/mastodon/features/introduction/index.json"
-  },
-  {
-    "descriptors": [
-      {
-=======
->>>>>>> 4c7efdba
         "defaultMessage": "Keyboard Shortcuts",
         "id": "keyboard_shortcuts.heading"
       },
