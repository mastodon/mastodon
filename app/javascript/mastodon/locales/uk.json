{
  "account.account_note_header": "Примітка",
  "account.add_or_remove_from_list": "Додати або видалити зі списків",
  "account.badges.bot": "Бот",
  "account.badges.group": "Група",
  "account.block": "Заблокувати @{name}",
  "account.block_domain": "Заблокувати домен {domain}",
  "account.blocked": "Заблоковані",
  "account.browse_more_on_origin_server": "Переглянути більше в оригіналі",
  "account.cancel_follow_request": "Скасувати запит на підписку",
  "account.direct": "Пряме повідомлення @{name}",
  "account.disable_notifications": "Не повідомляти мене про дописи @{name}",
  "account.domain_blocked": "Домен приховано",
  "account.edit_profile": "Редагувати профіль",
  "account.enable_notifications": "Повідомляти мене про дописи @{name}",
  "account.endorse": "Публікувати у профілі",
  "account.follow": "Підписатися",
  "account.followers": "Підписники",
  "account.followers.empty": "Ніхто ще не підписався на цього користувача.",
  "account.followers_counter": "{count, plural, one {{counter} Підписник} few {{counter} Підписники} many {{counter} Підписників} other {{counter} Підписники}}",
  "account.following": "Стежите",
  "account.following_counter": "{count, plural, one {{counter} Підписка} few {{counter} Підписки} many {{counter} Підписок} other {{counter} Підписки}}",
  "account.follows.empty": "Цей користувач ще ні на кого не підписався.",
  "account.follows_you": "Підписаний(-а) на вас",
  "account.hide_reblogs": "Сховати передмухи від @{name}",
  "account.joined": "Долучення {date}",
  "account.link_verified_on": "Права власності на це посилання були перевірені {date}",
  "account.locked_info": "Статус конфіденційності цього облікового запису встановлено у заблокований. Власник вручну переглядає, хто може за ним стежити.",
  "account.media": "Медіа",
  "account.mention": "Згадати @{name}",
  "account.moved_to": "{name} переїхав на:",
  "account.mute": "Заглушити @{name}",
  "account.mute_notifications": "Не показувати сповіщення від @{name}",
  "account.muted": "Заглушений",
  "account.posts": "Дмухи",
  "account.posts_with_replies": "Дмухи й відповіді",
  "account.report": "Поскаржитися на @{name}",
  "account.requested": "Очікує підтвердження. Натисніть щоб відмінити запит",
  "account.share": "Поділитися профілем @{name}",
  "account.show_reblogs": "Показати передмухи від @{name}",
  "account.statuses_counter": "{count, plural, one {{counter} Пост} few {{counter} Пости} many {{counter} Постів} other {{counter} Пости}}",
  "account.unblock": "Розблокувати @{name}",
  "account.unblock_domain": "Розблокувати {domain}",
  "account.unblock_short": "Розблокувати",
  "account.unendorse": "Не публікувати у профілі",
  "account.unfollow": "Відписатися",
  "account.unmute": "Зняти глушення з @{name}",
  "account.unmute_notifications": "Показувати сповіщення від @{name}",
  "account.unmute_short": "Unmute",
  "account_note.placeholder": "Коментарі відсутні",
<<<<<<< HEAD
  "admin.dashboard.retention": "Retention",
  "admin.dashboard.retention.average": "Average",
  "admin.dashboard.retention.cohort": "Sign-up month",
  "admin.dashboard.retention.cohort_size": "New users",
=======
  "admin.dashboard.daily_retention": "User retention rate by day after sign-up",
  "admin.dashboard.monthly_retention": "User retention rate by month after sign-up",
  "admin.dashboard.retention.average": "Середнє",
  "admin.dashboard.retention.cohort": "Місяць реєстрації",
  "admin.dashboard.retention.cohort_size": "Нові користувачі",
>>>>>>> 8c7223f4
  "alert.rate_limited.message": "Спробуйте ще раз через {retry_time, time, medium}.",
  "alert.rate_limited.title": "Швидкість обмежена",
  "alert.unexpected.message": "Трапилась неочікувана помилка.",
  "alert.unexpected.title": "Ой!",
  "announcement.announcement": "Оголошення",
<<<<<<< HEAD
  "attachments_list.unprocessed": "(unprocessed)",
=======
  "attachments_list.unprocessed": "(не оброблено)",
>>>>>>> 8c7223f4
  "autosuggest_hashtag.per_week": "{count} в тиждень",
  "boost_modal.combo": "Ви можете натиснути {combo}, щоб пропустити це наступного разу",
  "bundle_column_error.body": "Щось пішло не так під час завантаження компоненту.",
  "bundle_column_error.retry": "Спробуйте ще раз",
  "bundle_column_error.title": "Помилка мережі",
  "bundle_modal_error.close": "Закрити",
  "bundle_modal_error.message": "Щось пішло не так під час завантаження компоненту.",
  "bundle_modal_error.retry": "Спробувати ще раз",
  "column.blocks": "Заблоковані користувачі",
  "column.bookmarks": "Закладки",
  "column.community": "Локальна стрічка",
  "column.direct": "Прямі повідомлення",
  "column.directory": "Переглянути профілі",
  "column.domain_blocks": "Приховані домени",
  "column.favourites": "Вподобане",
  "column.follow_requests": "Запити на підписку",
  "column.home": "Головна",
  "column.lists": "Списки",
  "column.mutes": "Заглушені користувачі",
  "column.notifications": "Сповіщення",
  "column.pins": "Закріплені дмухи",
  "column.public": "Глобальна стрічка",
  "column_back_button.label": "Назад",
  "column_header.hide_settings": "Приховати налаштування",
  "column_header.moveLeft_settings": "Змістити колонку вліво",
  "column_header.moveRight_settings": "Змістити колонку вправо",
  "column_header.pin": "Закріпити",
  "column_header.show_settings": "Показати налаштування",
  "column_header.unpin": "Відкріпити",
  "column_subheading.settings": "Налаштування",
  "community.column_settings.local_only": "Тільки локальні",
  "community.column_settings.media_only": "Тільки медіа",
  "community.column_settings.remote_only": "Тільки видалені",
  "compose_form.direct_message_warning": "Цей дмух буде видимий тільки згаданим користувачам.",
  "compose_form.direct_message_warning_learn_more": "Дізнатися більше",
  "compose_form.hashtag_warning": "Цей дмух не буде відображений у жодній стрічці хештеґу, оскільки він прихований. Тільки публічні дмухи можуть бути знайдені за хештеґом.",
  "compose_form.lock_disclaimer": "Ваш акаунт не {locked}. Будь-який користувач може підписатися на вас та переглядати ваші приватні пости.",
  "compose_form.lock_disclaimer.lock": "приватний",
  "compose_form.placeholder": "Що у вас на думці?",
  "compose_form.poll.add_option": "Додати варіант",
  "compose_form.poll.duration": "Тривалість опитування",
  "compose_form.poll.option_placeholder": "Варіант {number}",
  "compose_form.poll.remove_option": "Видалити цей варіант",
  "compose_form.poll.switch_to_multiple": "Перемкнути у режим вибору декількох відповідей",
  "compose_form.poll.switch_to_single": "Перемкнути у режим вибору однієї відповіді",
  "compose_form.publish": "Дмухнути",
  "compose_form.publish_loud": "{publish}!",
<<<<<<< HEAD
=======
  "compose_form.save_changes": "Зберегти зміни",
>>>>>>> 8c7223f4
  "compose_form.sensitive.hide": "{count, plural, one {Позначити медіа делікатним} other {Позначити медіа делікатними}}",
  "compose_form.sensitive.marked": "{count, plural, one {Медіа позначене делікатним} other {Медіа позначені делікатними}}",
  "compose_form.sensitive.unmarked": "{count, plural, one {Медіа не позначене делікатним} other {Медіа не позначені делікатними}}",
  "compose_form.spoiler.marked": "Текст приховано під попередженням",
  "compose_form.spoiler.unmarked": "Текст видимий",
  "compose_form.spoiler_placeholder": "Напишіть своє попередження тут",
  "confirmation_modal.cancel": "Відмінити",
  "confirmations.block.block_and_report": "Заблокувати та поскаржитися",
  "confirmations.block.confirm": "Заблокувати",
  "confirmations.block.message": "Ви впевнені, що хочете заблокувати {name}?",
  "confirmations.delete.confirm": "Видалити",
  "confirmations.delete.message": "Ви впевнені, що хочете видалити цей допис?",
  "confirmations.delete_list.confirm": "Видалити",
  "confirmations.delete_list.message": "Ви впевнені, що хочете видалити цей список назавжди?",
<<<<<<< HEAD
  "confirmations.discard_edit_media.confirm": "Discard",
  "confirmations.discard_edit_media.message": "You have unsaved changes to the media description or preview, discard them anyway?",
=======
  "confirmations.discard_edit_media.confirm": "Відкинути",
  "confirmations.discard_edit_media.message": "У вас є незбережені зміни в описі медіа або попереднього перегляду, все одно відкинути їх?",
>>>>>>> 8c7223f4
  "confirmations.domain_block.confirm": "Сховати весь домен",
  "confirmations.domain_block.message": "Ви точно, точно впевнені, що хочете заблокувати весь домен {domain}? У більшості випадків для нормальної роботи краще заблокувати/заглушити лише деяких користувачів. Ви не зможете бачити контент з цього домену у будь-яких стрічках або ваших сповіщеннях. Ваші підписники з цього домену будуть відписані від вас.",
  "confirmations.logout.confirm": "Вийти",
  "confirmations.logout.message": "Ви впевнені, що хочете вийти?",
  "confirmations.mute.confirm": "Заглушити",
  "confirmations.mute.explanation": "Це приховає пости від них і пости зі згадками про них, проте вони все одно матимуть змогу бачити ваші пости і підписуватися на вас.",
  "confirmations.mute.message": "Ви впевнені, що хочете заглушити {name}?",
  "confirmations.redraft.confirm": "Видалити та перестворити",
  "confirmations.redraft.message": "Ви впевнені, що хочете видалити допис і перестворити його? Ви втратите всі відповіді, передмухи та вподобайки допису.",
  "confirmations.reply.confirm": "Відповісти",
  "confirmations.reply.message": "Поточна відповідь перезапише повідомлення, яке ви зараз пишете. Ви впевнені, що хочете продовжити?",
  "confirmations.unfollow.confirm": "Відписатися",
  "confirmations.unfollow.message": "Ви впевнені, що хочете відписатися від {name}?",
  "conversation.delete": "Видалити цю бесіду",
  "conversation.mark_as_read": "Позначити як прочитане",
  "conversation.open": "Переглянути бесіду",
  "conversation.with": "З {names}",
  "directory.federated": "З відомого федесвіту",
  "directory.local": "Тільки з домену {domain}",
  "directory.new_arrivals": "Нові надходження",
  "directory.recently_active": "Активні нещодавно",
  "embed.instructions": "Вбудуйте цей статус до вашого вебсайту, скопіювавши код нижче.",
  "embed.preview": "Ось як він виглядатиме:",
  "emoji_button.activity": "Заняття",
  "emoji_button.custom": "Особливі",
  "emoji_button.flags": "Прапори",
  "emoji_button.food": "Їжа та напої",
  "emoji_button.label": "Вставити емодзі",
  "emoji_button.nature": "Природа",
  "emoji_button.not_found": "Немає емодзі!! (╯°□°）╯︵ ┻━┻",
  "emoji_button.objects": "Предмети",
  "emoji_button.people": "Люди",
  "emoji_button.recent": "Часто використовувані",
  "emoji_button.search": "Шукати...",
  "emoji_button.search_results": "Результати пошуку",
  "emoji_button.symbols": "Символи",
  "emoji_button.travel": "Подорожі",
  "empty_column.account_suspended": "Обліковий запис заблоковано",
  "empty_column.account_timeline": "Тут дмухалок немає!",
  "empty_column.account_unavailable": "Профіль недоступний",
  "empty_column.blocks": "Ви ще не заблокували жодного користувача.",
  "empty_column.bookmarked_statuses": "У вас ще немає дмухів у закладках. Коли ви щось додасте до заклкдок, воно з'явиться тут.",
  "empty_column.community": "Локальна стрічка пуста. Напишіть щось, щоб розігріти народ!",
  "empty_column.direct": "У вас ще немає прямих повідомлень. Коли ви відправите чи отримаєте якесь, воно з'явиться тут.",
  "empty_column.domain_blocks": "Тут поки немає прихованих доменів.",
  "empty_column.explore_statuses": "Nothing is trending right now. Check back later!",
  "empty_column.favourited_statuses": "У вас ще немає вподобаних дмухів. Коли ви щось вподобаєте, воно з'явиться тут.",
  "empty_column.favourites": "Ніхто ще не вподобав цього дмуху. Коли хтось це зробить, вони з'являться тут.",
  "empty_column.follow_recommendations": "Схоже, для вас не буде створено жодної пропозиції. Ви можете спробувати скористатися пошуком людей, яких ви можете знати або переглянути популярні хештеґи.",
  "empty_column.follow_requests": "У вас ще немає запитів на підписку. Коли ви їх отримаєте, вони з'являться тут.",
  "empty_column.hashtag": "Дописів з цим хештегом поки не існує.",
  "empty_column.home": "Ви поки ні на кого не підписані. Погортайте {public}, або скористуйтесь пошуком, щоб освоїтися та познайомитися з іншими користувачами.",
  "empty_column.home.suggestions": "Переглянути пропозиції",
  "empty_column.list": "Немає нічого в цьому списку. Коли його учасники дмухнуть нові статуси, вони з'являться тут.",
  "empty_column.lists": "У вас ще немає списків. Коли ви їх створите, вони з'являться тут.",
  "empty_column.mutes": "Ви ще не заглушили жодного користувача.",
  "empty_column.notifications": "У вас ще немає сповіщень. Переписуйтесь з іншими користувачами, щоб почати розмову.",
  "empty_column.public": "Тут поки нічого немає! Опублікуйте щось, або вручну підпишіться на користувачів інших інстанцій, щоб заповнити стрічку",
  "error.unexpected_crash.explanation": "Ця сторінка не може бути коректно відображена через баґ у нашому коді або через проблему сумісності браузера.",
  "error.unexpected_crash.explanation_addons": "Неможливо правильно показати цю сторінку. Ймовірно, цю помилку викликано додатком браузера або автоматичним засобом перекладу.",
  "error.unexpected_crash.next_steps": "Спробуйте перезавантажити сторінку. Якщо це не допоможе, ви все ще зможете використовувати Mastodon через інший браузер або рідний додаток.",
  "error.unexpected_crash.next_steps_addons": "Спробуйте їх вимкнути та оновити сторінку. Якщо це не допомагає, ви можете використовувати Mastodon через інший браузер або окремий застосунок.",
  "errors.unexpected_crash.copy_stacktrace": "Скопіювати трасування стека у буфер обміну",
  "errors.unexpected_crash.report_issue": "Повідомити про проблему",
  "explore.search_results": "Результати пошуку",
  "explore.suggested_follows": "Для вас",
  "explore.title": "Огляд",
  "explore.trending_links": "Новини",
  "explore.trending_statuses": "Дописи",
  "explore.trending_tags": "Хештеґи",
  "follow_recommendations.done": "Готово",
  "follow_recommendations.heading": "Підпишіться на людей, чиї дописи ви хочете бачити! Ось деякі пропозиції.",
  "follow_recommendations.lead": "Дописи від людей, за якими ви стежите, з'являться в хронологічному порядку у вашій домашній стрічці. Не бійся помилятися, ви можете відписатися від людей так само легко в будь-який час!",
  "follow_request.authorize": "Авторизувати",
  "follow_request.reject": "Відмовити",
  "follow_requests.unlocked_explanation": "Хоча ваш обліковий запис не заблоковано, працівники {domain} припускають, що, можливо, ви хотіли б переглянути ці запити на підписку.",
  "generic.saved": "Збережено",
  "getting_started.developers": "Розробникам",
  "getting_started.directory": "Каталог профілів",
  "getting_started.documentation": "Документація",
  "getting_started.heading": "Ласкаво просимо",
  "getting_started.invite": "Запросіть людей",
  "getting_started.open_source_notice": "Mastodon — програма з відкритим сирцевим кодом. Ви можете допомогти проекту, або повідомити про проблеми на GitHub за адресою {github}.",
  "getting_started.security": "Безпека",
  "getting_started.terms": "Умови використання",
  "hashtag.column_header.tag_mode.all": "та {additional}",
  "hashtag.column_header.tag_mode.any": "або {additional}",
  "hashtag.column_header.tag_mode.none": "без {additional}",
  "hashtag.column_settings.select.no_options_message": "Не знайдено пропозицій",
  "hashtag.column_settings.select.placeholder": "Введіть хештеґи…",
  "hashtag.column_settings.tag_mode.all": "Усі ці",
  "hashtag.column_settings.tag_mode.any": "Який-небудь з цих",
  "hashtag.column_settings.tag_mode.none": "Жоден з цих",
  "hashtag.column_settings.tag_toggle": "Додайте додаткові теґи до цього стовпчика",
  "home.column_settings.basic": "Основні",
  "home.column_settings.show_reblogs": "Показувати передмухи",
  "home.column_settings.show_replies": "Показувати відповіді",
  "home.hide_announcements": "Приховати оголошення",
  "home.show_announcements": "Показати оголошення",
  "intervals.full.days": "{number, plural, one {# день} few {# дні} other {# днів}}",
  "intervals.full.hours": "{number, plural, one {# година} few {# години} other {# годин}}",
  "intervals.full.minutes": "{number, plural, one {# хвилина} few {# хвилини} other {# хвилин}}",
  "keyboard_shortcuts.back": "переходити назад",
  "keyboard_shortcuts.blocked": "відкрити список заблокованих користувачів",
  "keyboard_shortcuts.boost": "передмухувати",
  "keyboard_shortcuts.column": "фокусуватися на одній з колонок",
  "keyboard_shortcuts.compose": "фокусуватися на полі введення",
  "keyboard_shortcuts.description": "Опис",
  "keyboard_shortcuts.direct": "відкрити колонку прямих повідомлень",
  "keyboard_shortcuts.down": "рухатися вниз стрічкою",
  "keyboard_shortcuts.enter": "відкрити статус",
  "keyboard_shortcuts.favourite": "вподобати",
  "keyboard_shortcuts.favourites": "відкрити список улюбленого",
  "keyboard_shortcuts.federated": "відкрити глобальну стрічку",
  "keyboard_shortcuts.heading": "Гарячі клавіші",
  "keyboard_shortcuts.home": "відкрити домашню стрічку",
  "keyboard_shortcuts.hotkey": "Гаряча клавіша",
  "keyboard_shortcuts.legend": "показати підказку",
  "keyboard_shortcuts.local": "відкрити локальну стрічку",
  "keyboard_shortcuts.mention": "згадати автора",
  "keyboard_shortcuts.muted": "відкрити список заглушених користувачів",
  "keyboard_shortcuts.my_profile": "відкрити ваш профіль",
  "keyboard_shortcuts.notifications": "відкрити колонку сповіщень",
  "keyboard_shortcuts.open_media": "відкрити медіа",
  "keyboard_shortcuts.pinned": "відкрити список закріплених дмухів",
  "keyboard_shortcuts.profile": "відкрити профіль автора",
  "keyboard_shortcuts.reply": "відповісти",
  "keyboard_shortcuts.requests": "відкрити список бажаючих підписатися",
  "keyboard_shortcuts.search": "сфокусуватися на пошуку",
  "keyboard_shortcuts.spoilers": "показати/приховати поле CW",
  "keyboard_shortcuts.start": "відкрити колонку \"Початок\"",
  "keyboard_shortcuts.toggle_hidden": "показати/приховати текст під попередженням",
  "keyboard_shortcuts.toggle_sensitivity": "показати/приховати медіа",
  "keyboard_shortcuts.toot": "почати писати новий дмух",
  "keyboard_shortcuts.unfocus": "розфокусуватися з нового допису чи пошуку",
  "keyboard_shortcuts.up": "рухатися вверх списком",
  "lightbox.close": "Закрити",
  "lightbox.compress": "Стиснути поле перегляду зображень",
  "lightbox.expand": "Розгорнути поле перегляду зображень",
  "lightbox.next": "Далі",
  "lightbox.previous": "Назад",
  "lists.account.add": "Додати до списку",
  "lists.account.remove": "Видалити зі списку",
  "lists.delete": "Видалити список",
  "lists.edit": "Редагувати список",
  "lists.edit.submit": "Змінити назву",
  "lists.new.create": "Додати список",
  "lists.new.title_placeholder": "Нова назва списку",
  "lists.replies_policy.followed": "Будь-який відстежуваний користувач",
  "lists.replies_policy.list": "Учасники списку",
  "lists.replies_policy.none": "Ніхто",
  "lists.replies_policy.title": "Показати відповіді для:",
  "lists.search": "Шукати серед людей, на яких ви підписані",
  "lists.subheading": "Ваші списки",
  "load_pending": "{count, plural, one {# новий елемент} other {# нових елементів}}",
  "loading_indicator.label": "Завантаження...",
  "media_gallery.toggle_visible": "Показати/приховати",
  "missing_indicator.label": "Не знайдено",
  "missing_indicator.sublabel": "Ресурс не знайдений",
  "mute_modal.duration": "Тривалість",
  "mute_modal.hide_notifications": "Приховати сповіщення від користувача?",
  "mute_modal.indefinite": "Не визначено",
  "navigation_bar.apps": "Мобільні додатки",
  "navigation_bar.blocks": "Заблоковані користувачі",
  "navigation_bar.bookmarks": "Закладки",
  "navigation_bar.community_timeline": "Локальна стрічка",
  "navigation_bar.compose": "Написати новий дмух",
  "navigation_bar.direct": "Прямі повідомлення",
  "navigation_bar.discover": "Знайти",
  "navigation_bar.domain_blocks": "Приховані домени",
  "navigation_bar.edit_profile": "Редагувати профіль",
  "navigation_bar.explore": "Explore",
  "navigation_bar.favourites": "Вподобане",
  "navigation_bar.filters": "Приховані слова",
  "navigation_bar.follow_requests": "Запити на підписку",
  "navigation_bar.follows_and_followers": "Підписки і підписники",
  "navigation_bar.info": "Про сайт",
  "navigation_bar.keyboard_shortcuts": "Гарячі клавіші",
  "navigation_bar.lists": "Списки",
  "navigation_bar.logout": "Вийти",
  "navigation_bar.mutes": "Заглушені користувачі",
  "navigation_bar.personal": "Особисте",
  "navigation_bar.pins": "Закріплені дмухи",
  "navigation_bar.preferences": "Налаштування",
  "navigation_bar.public_timeline": "Глобальна стрічка",
  "navigation_bar.security": "Безпека",
  "notification.admin.sign_up": "{name} приєднується",
  "notification.favourite": "{name} вподобав(-ла) ваш допис",
  "notification.follow": "{name} підписався(-лась) на вас",
  "notification.follow_request": "{name} відправив(-ла) запит на підписку",
  "notification.mention": "{name} згадав(-ла) вас",
  "notification.own_poll": "Ваше опитування завершено",
  "notification.poll": "Опитування, у якому ви голосували, закінчилося",
  "notification.reblog": "{name} передмухнув(-ла) Ваш допис",
  "notification.status": "{name} щойно дописує",
  "notification.update": "{name} змінює допис",
  "notifications.clear": "Очистити сповіщення",
  "notifications.clear_confirmation": "Ви впевнені, що хочете назавжди видалити всі сповіщеня?",
  "notifications.column_settings.admin.sign_up": "Нові реєстрації:",
  "notifications.column_settings.alert": "Сповіщення на комп'ютері",
  "notifications.column_settings.favourite": "Вподобане:",
  "notifications.column_settings.filter_bar.advanced": "Показати всі категорії",
  "notifications.column_settings.filter_bar.category": "Панель швидкого фільтру",
  "notifications.column_settings.filter_bar.show_bar": "Показати панель фільтра",
  "notifications.column_settings.follow": "Нові підписники:",
  "notifications.column_settings.follow_request": "Нові запити на підписку:",
  "notifications.column_settings.mention": "Згадки:",
  "notifications.column_settings.poll": "Результати опитування:",
  "notifications.column_settings.push": "Push-сповіщення",
  "notifications.column_settings.reblog": "Передмухи:",
  "notifications.column_settings.show": "Показати в колонці",
  "notifications.column_settings.sound": "Відтворювати звуки",
  "notifications.column_settings.status": "Нові дмухи:",
  "notifications.column_settings.unread_notifications.category": "Непрочитані сповіщення",
  "notifications.column_settings.unread_notifications.highlight": "Виділити непрочитані сповіщення",
  "notifications.column_settings.update": "Зміни:",
  "notifications.filter.all": "Усі",
  "notifications.filter.boosts": "Передмухи",
  "notifications.filter.favourites": "Улюблені",
  "notifications.filter.follows": "Підписки",
  "notifications.filter.mentions": "Згадки",
  "notifications.filter.polls": "Результати опитування",
  "notifications.filter.statuses": "Оновлення від людей, на яких ви підписані",
  "notifications.grant_permission": "Надати дозвіл.",
  "notifications.group": "{count} сповіщень",
  "notifications.mark_as_read": "Позначити всі сповіщення прочитаними",
  "notifications.permission_denied": "Сповіщення стільниці недоступні через раніше відхилений запит дозволів для браузера",
  "notifications.permission_denied_alert": "Сповіщення не можна ввімкнути оскільки у дозволі вже було відмовлено раніше",
  "notifications.permission_required": "Сповіщення на стільниці не доступні, оскільки необхідний дозвіл не надано.",
  "notifications_permission_banner.enable": "Увімкнути сповіщення стільниці",
  "notifications_permission_banner.how_to_control": "Щоб отримувати сповіщення, коли Mastodon не відкрито, увімкніть сповіщення стільниці. Ви можете контролювати, які типи взаємодій створюють сповіщення через кнопку {icon} вгорі після їхнього увімкнення.",
  "notifications_permission_banner.title": "Не проґавте нічого",
  "picture_in_picture.restore": "Повернути назад",
  "poll.closed": "Закрито",
  "poll.refresh": "Оновити",
  "poll.total_people": "{count, plural, one {# особа} other {# осіб}}",
  "poll.total_votes": "{count, plural, one {# голос} few {# голоси} many {# голосів} other {# голосів}}",
  "poll.vote": "Проголосувати",
  "poll.voted": "Ви голосували за цю відповідь",
<<<<<<< HEAD
  "poll.votes": "{votes, plural, one {# vote} other {# votes}}",
=======
  "poll.votes": "{votes, plural, one {# голос} few {# голоси} many {# голосів} other {# голоса}}",
>>>>>>> 8c7223f4
  "poll_button.add_poll": "Додати опитування",
  "poll_button.remove_poll": "Видалити опитування",
  "privacy.change": "Змінити видимість допису",
  "privacy.direct.long": "Показати тільки згаданим користувачам",
  "privacy.direct.short": "Особисто",
  "privacy.private.long": "Показати тільки підписникам",
  "privacy.private.short": "Тільки для підписників",
  "privacy.public.long": "Показувати у публічних стрічках",
  "privacy.public.short": "Публічно",
  "privacy.unlisted.long": "Не показувати у публічних стрічках",
  "privacy.unlisted.short": "Прихований",
  "refresh": "Оновити",
  "regeneration_indicator.label": "Завантаження…",
  "regeneration_indicator.sublabel": "Ваша домашня стрічка готується!",
  "relative_time.days": "{number}д",
  "relative_time.full.days": "{number, plural, one {# день} few {# дні} other {# днів}} тому",
  "relative_time.full.hours": "{number, plural, one {# година} few {# години} other {# годин}} тому",
  "relative_time.full.just_now": "щойно",
  "relative_time.full.minutes": "{number, plural, one {# хвилина} few {# хвилини} other {# хвилин}} тому",
  "relative_time.full.seconds": "{number, plural, one {# секунда} few {# секунди} other {# секунд}} тому",
  "relative_time.hours": "{number}г",
  "relative_time.just_now": "щойно",
  "relative_time.minutes": "{number}х",
  "relative_time.seconds": "{number}с",
  "relative_time.today": "сьогодні",
  "reply_indicator.cancel": "Відмінити",
  "report.block": "Заблокувати",
  "report.block_explanation": "You will not see their posts. They will not be able to see your posts or follow you. They will be able to tell that they are blocked.",
  "report.categories.other": "Інше",
  "report.categories.spam": "Спам",
  "report.categories.violation": "Контент порушує одне або кілька правил сервера",
  "report.category.subtitle": "Choose the best match",
  "report.category.title": "Tell us what's going on with this {type}",
  "report.category.title_account": "профіль",
  "report.category.title_status": "допис",
  "report.close": "Готово",
  "report.comment.title": "Is there anything else you think we should know?",
  "report.forward": "Надіслати до {target}",
  "report.forward_hint": "Це акаунт з іншого серверу. Відправити анонімізовану копію скарги і туди?",
  "report.mute": "Заглушити",
  "report.mute_explanation": "You will not see their posts. They can still follow you and see your posts and will not know that they are muted.",
  "report.next": "Далі",
  "report.placeholder": "Додаткові коментарі",
  "report.reasons.dislike": "Мені це не подобається",
  "report.reasons.dislike_description": "It is not something you want to see",
  "report.reasons.other": "Це щось інше",
  "report.reasons.other_description": "The issue does not fit into other categories",
  "report.reasons.spam": "Це спам",
  "report.reasons.spam_description": "Malicious links, fake engagement, or repetitive replies",
  "report.reasons.violation": "It violates server rules",
  "report.reasons.violation_description": "You are aware that it breaks specific rules",
  "report.rules.subtitle": "Select all that apply",
  "report.rules.title": "Які правила порушено?",
  "report.statuses.subtitle": "Виберіть усі варіанти, що підходять",
  "report.statuses.title": "Are there any posts that back up this report?",
  "report.submit": "Відправити",
  "report.target": "Скаржимося на {target}",
  "report.thanks.take_action": "Here are your options for controlling what you see on Mastodon:",
  "report.thanks.take_action_actionable": "While we review this, you can take action against @{name}:",
  "report.thanks.title": "Don't want to see this?",
  "report.thanks.title_actionable": "Thanks for reporting, we'll look into this.",
  "report.unfollow": "Відписатися від @{name}",
  "report.unfollow_explanation": "You are following this account. To not see their posts in your home feed anymore, unfollow them.",
  "search.placeholder": "Пошук",
  "search_popout.search_format": "Розширений формат пошуку",
  "search_popout.tips.full_text": "Пошук за текстом знаходить статуси, які ви написали, вподобали, передмухнули, або в яких вас згадували. Також він знаходить імена користувачів, реальні імена та хештеґи.",
  "search_popout.tips.hashtag": "хештеґ",
  "search_popout.tips.status": "статус",
  "search_popout.tips.text": "Пошук за текстом знаходить імена користувачів, реальні імена та хештеґи",
  "search_popout.tips.user": "користувач",
  "search_results.accounts": "Люди",
  "search_results.all": "Усе",
  "search_results.hashtags": "Хештеґи",
  "search_results.nothing_found": "Could not find anything for these search terms",
  "search_results.statuses": "Дмухів",
  "search_results.statuses_fts_disabled": "Пошук дмухів за вмістом недоступний на цьому сервері Mastodon.",
  "search_results.total": "{count, number} {count, plural, one {результат} few {результати} many {результатів} other {результатів}}",
  "status.admin_account": "Відкрити інтерфейс модерації для @{name}",
  "status.admin_status": "Відкрити цей статус в інтерфейсі модерації",
  "status.block": "Заблокувати @{name}",
  "status.bookmark": "Додати в закладки",
  "status.cancel_reblog_private": "Відмінити передмухання",
  "status.cannot_reblog": "Цей допис не може бути передмухнутий",
  "status.copy": "Копіювати посилання до статусу",
  "status.delete": "Видалити",
  "status.detailed_status": "Детальний вигляд бесіди",
  "status.direct": "Пряме повідомлення до @{name}",
  "status.edit": "Редагувати",
  "status.edited": "Відредаговано {date}",
  "status.edited_x_times": "Відредаговано {count, plural, one {{count} раз} few {{count} рази} many {{counter} разів} other {{counter} разів}}",
  "status.embed": "Вбудувати",
  "status.favourite": "Подобається",
  "status.filtered": "Відфільтровано",
  "status.history.created": "{name} створює {date}",
  "status.history.edited": "{name} змінює {date}",
  "status.load_more": "Завантажити більше",
  "status.media_hidden": "Медіа приховано",
  "status.mention": "Згадати @{name}",
  "status.more": "Більше",
  "status.mute": "Заглушити @{name}",
  "status.mute_conversation": "Заглушити діалог",
  "status.open": "Розгорнути допис",
  "status.pin": "Закріпити у профілі",
  "status.pinned": "Закріплений дмух",
  "status.read_more": "Дізнатися більше",
  "status.reblog": "Передмухнути",
  "status.reblog_private": "Передмухнути для початкової аудиторії",
  "status.reblogged_by": "{name} передмухнув(-ла)",
  "status.reblogs.empty": "Ніхто ще не передмухнув цього дмуху. Коли якісь користувачі це зроблять, вони будуть відображені тут.",
  "status.redraft": "Видалити та перестворити",
  "status.remove_bookmark": "Видалити закладку",
  "status.reply": "Відповісти",
  "status.replyAll": "Відповісти на ланцюжок",
  "status.report": "Поскаржитися на @{name}",
  "status.sensitive_warning": "Делікатний зміст",
  "status.share": "Поділитися",
  "status.show_less": "Згорнути",
  "status.show_less_all": "Показувати менше для всіх",
  "status.show_more": "Розгорнути",
  "status.show_more_all": "Показувати більше для всіх",
  "status.show_thread": "Показати ланцюжок",
  "status.uncached_media_warning": "Недоступно",
  "status.unmute_conversation": "Зняти глушення з діалогу",
  "status.unpin": "Відкріпити від профілю",
  "suggestions.dismiss": "Відхилити пропозицію",
  "suggestions.header": "Вас може зацікавити…",
  "tabs_bar.federated_timeline": "Глобальна",
  "tabs_bar.home": "Головна",
  "tabs_bar.local_timeline": "Локальна",
  "tabs_bar.notifications": "Сповіщення",
  "tabs_bar.search": "Пошук",
  "time_remaining.days": "{number, plural, one {# день} few {# дні} other {# днів}}",
  "time_remaining.hours": "{number, plural, one {# година} few {# години} other {# годин}}",
  "time_remaining.minutes": "{number, plural, one {# хвилина} few {# хвилини} other {# хвилин}}",
  "time_remaining.moments": "Залишилось секунд",
  "time_remaining.seconds": "{number, plural, one {# секунда} few {# секунди} other {# секунд}}",
  "timeline_hint.remote_resource_not_displayed": "{resource} з інших серверів не відображається.",
  "timeline_hint.resources.followers": "Підписники",
  "timeline_hint.resources.follows": "Підписки",
  "timeline_hint.resources.statuses": "Старіші дмухи",
  "trends.counter_by_accounts": "{count, plural, one {{counter} особа обговорює} few {{counter} особи обговорюють} many {{counter} осіб обговорюють} other {{counter} особи обговорюють}}",
  "trends.trending_now": "Актуальні",
  "ui.beforeunload": "Вашу чернетку буде втрачено, якщо ви покинете Mastodon.",
  "units.short.billion": "{count} млрд",
  "units.short.million": "{count} млн",
  "units.short.thousand": "{count} тис",
  "upload_area.title": "Перетягніть сюди, щоб завантажити",
  "upload_button.label": "Додати медіа",
  "upload_error.limit": "Ліміт завантаження файлів перевищено.",
  "upload_error.poll": "Не можна завантажувати файли до опитувань.",
  "upload_form.audio_description": "Опишіть для людей із вадами слуху",
  "upload_form.description": "Опишіть для людей з вадами зору",
  "upload_form.edit": "Змінити",
  "upload_form.thumbnail": "Змінити мініатюру",
  "upload_form.undo": "Видалити",
  "upload_form.video_description": "Опишіть для людей із вадами слуху або зору",
  "upload_modal.analyzing_picture": "Аналізуємо малюнок…",
  "upload_modal.apply": "Застосувати",
<<<<<<< HEAD
  "upload_modal.applying": "Applying…",
=======
  "upload_modal.applying": "Застосування…",
>>>>>>> 8c7223f4
  "upload_modal.choose_image": "Вибрати зображення",
  "upload_modal.description_placeholder": "Щурячий бугай із їжаком-харцизом в'ючись підписали ґешефт у єнах",
  "upload_modal.detect_text": "Виявити текст на малюнку",
  "upload_modal.edit_media": "Редагувати медіа",
  "upload_modal.hint": "Клацніть або перетягніть коло на превью, щоб обрати точку, яку буде завжди видно на мініатюрах.",
  "upload_modal.preparing_ocr": "Підготовка OCR…",
  "upload_modal.preview_label": "Переглянути ({ratio})",
  "upload_progress.label": "Завантаження...",
  "video.close": "Закрити відео",
  "video.download": "Завантаження файла",
  "video.exit_fullscreen": "Вийти з повноекранного режиму",
  "video.expand": "Розширити відео",
  "video.fullscreen": "На весь екран",
  "video.hide": "Приховати відео",
  "video.mute": "Вимкнути звук",
  "video.pause": "Призупинити",
  "video.play": "Програвати",
  "video.unmute": "Увімкнути звук"
}<|MERGE_RESOLUTION|>--- conflicted
+++ resolved
@@ -48,28 +48,17 @@
   "account.unmute_notifications": "Показувати сповіщення від @{name}",
   "account.unmute_short": "Unmute",
   "account_note.placeholder": "Коментарі відсутні",
-<<<<<<< HEAD
-  "admin.dashboard.retention": "Retention",
-  "admin.dashboard.retention.average": "Average",
-  "admin.dashboard.retention.cohort": "Sign-up month",
-  "admin.dashboard.retention.cohort_size": "New users",
-=======
   "admin.dashboard.daily_retention": "User retention rate by day after sign-up",
   "admin.dashboard.monthly_retention": "User retention rate by month after sign-up",
   "admin.dashboard.retention.average": "Середнє",
   "admin.dashboard.retention.cohort": "Місяць реєстрації",
   "admin.dashboard.retention.cohort_size": "Нові користувачі",
->>>>>>> 8c7223f4
   "alert.rate_limited.message": "Спробуйте ще раз через {retry_time, time, medium}.",
   "alert.rate_limited.title": "Швидкість обмежена",
   "alert.unexpected.message": "Трапилась неочікувана помилка.",
   "alert.unexpected.title": "Ой!",
   "announcement.announcement": "Оголошення",
-<<<<<<< HEAD
-  "attachments_list.unprocessed": "(unprocessed)",
-=======
   "attachments_list.unprocessed": "(не оброблено)",
->>>>>>> 8c7223f4
   "autosuggest_hashtag.per_week": "{count} в тиждень",
   "boost_modal.combo": "Ви можете натиснути {combo}, щоб пропустити це наступного разу",
   "bundle_column_error.body": "Щось пішло не так під час завантаження компоненту.",
@@ -117,10 +106,7 @@
   "compose_form.poll.switch_to_single": "Перемкнути у режим вибору однієї відповіді",
   "compose_form.publish": "Дмухнути",
   "compose_form.publish_loud": "{publish}!",
-<<<<<<< HEAD
-=======
   "compose_form.save_changes": "Зберегти зміни",
->>>>>>> 8c7223f4
   "compose_form.sensitive.hide": "{count, plural, one {Позначити медіа делікатним} other {Позначити медіа делікатними}}",
   "compose_form.sensitive.marked": "{count, plural, one {Медіа позначене делікатним} other {Медіа позначені делікатними}}",
   "compose_form.sensitive.unmarked": "{count, plural, one {Медіа не позначене делікатним} other {Медіа не позначені делікатними}}",
@@ -135,13 +121,8 @@
   "confirmations.delete.message": "Ви впевнені, що хочете видалити цей допис?",
   "confirmations.delete_list.confirm": "Видалити",
   "confirmations.delete_list.message": "Ви впевнені, що хочете видалити цей список назавжди?",
-<<<<<<< HEAD
-  "confirmations.discard_edit_media.confirm": "Discard",
-  "confirmations.discard_edit_media.message": "You have unsaved changes to the media description or preview, discard them anyway?",
-=======
   "confirmations.discard_edit_media.confirm": "Відкинути",
   "confirmations.discard_edit_media.message": "У вас є незбережені зміни в описі медіа або попереднього перегляду, все одно відкинути їх?",
->>>>>>> 8c7223f4
   "confirmations.domain_block.confirm": "Сховати весь домен",
   "confirmations.domain_block.message": "Ви точно, точно впевнені, що хочете заблокувати весь домен {domain}? У більшості випадків для нормальної роботи краще заблокувати/заглушити лише деяких користувачів. Ви не зможете бачити контент з цього домену у будь-яких стрічках або ваших сповіщеннях. Ваші підписники з цього домену будуть відписані від вас.",
   "confirmations.logout.confirm": "Вийти",
@@ -381,11 +362,7 @@
   "poll.total_votes": "{count, plural, one {# голос} few {# голоси} many {# голосів} other {# голосів}}",
   "poll.vote": "Проголосувати",
   "poll.voted": "Ви голосували за цю відповідь",
-<<<<<<< HEAD
-  "poll.votes": "{votes, plural, one {# vote} other {# votes}}",
-=======
   "poll.votes": "{votes, plural, one {# голос} few {# голоси} many {# голосів} other {# голоса}}",
->>>>>>> 8c7223f4
   "poll_button.add_poll": "Додати опитування",
   "poll_button.remove_poll": "Видалити опитування",
   "privacy.change": "Змінити видимість допису",
@@ -544,11 +521,7 @@
   "upload_form.video_description": "Опишіть для людей із вадами слуху або зору",
   "upload_modal.analyzing_picture": "Аналізуємо малюнок…",
   "upload_modal.apply": "Застосувати",
-<<<<<<< HEAD
-  "upload_modal.applying": "Applying…",
-=======
   "upload_modal.applying": "Застосування…",
->>>>>>> 8c7223f4
   "upload_modal.choose_image": "Вибрати зображення",
   "upload_modal.description_placeholder": "Щурячий бугай із їжаком-харцизом в'ючись підписали ґешефт у єнах",
   "upload_modal.detect_text": "Виявити текст на малюнку",
