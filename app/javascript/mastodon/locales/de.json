--- conflicted
+++ resolved
@@ -81,12 +81,7 @@
   "emoji_button.travel": "Reisen und Orte",
   "empty_column.community": "Die lokale Zeitleiste ist leer. Schreibe einen öffentlichen Beitrag, um den Ball ins Rollen zu bringen!",
   "empty_column.hashtag": "Unter diesem Hashtag gibt es noch nichts.",
-<<<<<<< HEAD
-  "empty_column.home": "Du folgst noch niemandem. Besuche {public} oder nutze die Suche, um loszulegen und andere Leute zu finden.",
-  "empty_column.home.inactivity": "Deine Zeitleiste ist leer. Falls du eine längere Zeit inaktiv warst, wird sie für dich so schnell wie möglich neu erstellt.",
-=======
   "empty_column.home": "Deine Startseite ist leer! Besuche {public} oder nutze die Suche, um loszulegen und andere Leute zu finden.",
->>>>>>> 3810d98c
   "empty_column.home.public_timeline": "die öffentliche Zeitleiste",
   "empty_column.notifications": "Du hast noch keine Mitteilungen. Interagiere mit anderen, um ins Gespräch zu kommen.",
   "empty_column.public": "Hier ist nichts zu sehen! Schreibe etwas öffentlich oder folge Profilen von anderen Instanzen, um die Zeitleiste aufzufüllen",
@@ -147,11 +142,7 @@
   "onboarding.page_six.almost_done": "Fast fertig …",
   "onboarding.page_six.appetoot": "Guten Appetröt!",
   "onboarding.page_six.apps_available": "Es gibt verschiedene {apps} für iOS, Android und weitere Plattformen.",
-<<<<<<< HEAD
-  "onboarding.page_six.github": "Mastodon ist freie, quelloffene Software. Du kannst auf GitHub unter {github} dazu beitragen, Probleme melden und Wünsche äußern.",
-=======
   "onboarding.page_six.github": "Mastodon ist freie, quelloffene Software. Du kannst auf {github} dazu beitragen, Probleme melden und Wünsche äußern.",
->>>>>>> 3810d98c
   "onboarding.page_six.guidelines": "Richtlinien",
   "onboarding.page_six.read_guidelines": "Bitte mach dich mit den {guidelines} von {domain} vertraut.",
   "onboarding.page_six.various_app": "Apps",
@@ -192,10 +183,7 @@
   "status.load_more": "Weitere laden",
   "status.media_hidden": "Medien versteckt",
   "status.mention": "@{name} erwähnen",
-<<<<<<< HEAD
-=======
   "status.more": "Mehr",
->>>>>>> 3810d98c
   "status.mute_conversation": "Thread stummschalten",
   "status.open": "Diesen Beitrag öffnen",
   "status.pin": "Im Profil anheften",
