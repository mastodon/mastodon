--- conflicted
+++ resolved
@@ -18,19 +18,12 @@
   "account.followers": "Abonați",
   "account.followers.empty": "Acest utilizator încă nu are abonați.",
   "account.followers_counter": "{count, plural, one {{counter} Abonat} few {{counter} Abonați} other {{counter} Abonați}}",
-<<<<<<< HEAD
-=======
   "account.following": "Following",
->>>>>>> 8c7223f4
   "account.following_counter": "{count, plural, one {{counter} Abonament} few {{counter} Abonamente} other {{counter} Abonamente}}",
   "account.follows.empty": "Momentan acest utilizator nu are niciun abonament.",
   "account.follows_you": "Este abonat la tine",
   "account.hide_reblogs": "Ascunde distribuirile de la @{name}",
   "account.joined": "S-a înscris în {date}",
-<<<<<<< HEAD
-  "account.last_status": "Ultima activitate",
-=======
->>>>>>> 8c7223f4
   "account.link_verified_on": "Proprietatea acestui link a fost verificată pe {date}",
   "account.locked_info": "Acest profil este privat. Această persoană aprobă manual conturile care se abonează la ea.",
   "account.media": "Media",
@@ -39,10 +32,6 @@
   "account.mute": "Ignoră pe @{name}",
   "account.mute_notifications": "Ignoră notificările de la @{name}",
   "account.muted": "Ignorat",
-<<<<<<< HEAD
-  "account.never_active": "Niciodată",
-=======
->>>>>>> 8c7223f4
   "account.posts": "Postări",
   "account.posts_with_replies": "Postări și răspunsuri",
   "account.report": "Raportează pe @{name}",
@@ -59,28 +48,17 @@
   "account.unmute_notifications": "Activează notificările de la @{name}",
   "account.unmute_short": "Unmute",
   "account_note.placeholder": "Click to add a note",
-<<<<<<< HEAD
-  "admin.dashboard.retention": "Retention",
-  "admin.dashboard.retention.average": "Average",
-  "admin.dashboard.retention.cohort": "Sign-up month",
-  "admin.dashboard.retention.cohort_size": "New users",
-=======
   "admin.dashboard.daily_retention": "User retention rate by day after sign-up",
   "admin.dashboard.monthly_retention": "User retention rate by month after sign-up",
   "admin.dashboard.retention.average": "În medie",
   "admin.dashboard.retention.cohort": "Înregistrări lunar",
   "admin.dashboard.retention.cohort_size": "Utilizatori noi",
->>>>>>> 8c7223f4
   "alert.rate_limited.message": "Vă rugăm să reîncercați după {retry_time, time, medium}.",
   "alert.rate_limited.title": "Debit limitat",
   "alert.unexpected.message": "A apărut o eroare neașteptată.",
   "alert.unexpected.title": "Ups!",
   "announcement.announcement": "Anunț",
-<<<<<<< HEAD
-  "attachments_list.unprocessed": "(unprocessed)",
-=======
   "attachments_list.unprocessed": "(neprocesate)",
->>>>>>> 8c7223f4
   "autosuggest_hashtag.per_week": "{count} pe săptămână",
   "boost_modal.combo": "Poți apăsa {combo} pentru a sări peste asta data viitoare",
   "bundle_column_error.body": "A apărut o eroare la încărcarea acestui element.",
@@ -128,10 +106,7 @@
   "compose_form.poll.switch_to_single": "Modifică sondajul pentru a permite o singură opțiune",
   "compose_form.publish": "Postează",
   "compose_form.publish_loud": "{publish}!",
-<<<<<<< HEAD
-=======
   "compose_form.save_changes": "Save changes",
->>>>>>> 8c7223f4
   "compose_form.sensitive.hide": "{count, plural, one {Marchează conținutul media ca fiind sensibil} few {Marchează conținuturile media ca fiind sensibile} other {Marchează conținuturile media ca fiind sensibile}}",
   "compose_form.sensitive.marked": "{count, plural, one {Conținutul media este marcat ca fiind sensibil} other {Conținuturile media sunt marcate ca fiind sensibile}}",
   "compose_form.sensitive.unmarked": "{count, plural, one {Conținutul media nu este marcat ca fiind sensibil} other {Conținuturile media nu sunt marcate ca fiind sensibile}}",
@@ -146,13 +121,8 @@
   "confirmations.delete.message": "Ești sigur că vrei să elimini această postare?",
   "confirmations.delete_list.confirm": "Elimină",
   "confirmations.delete_list.message": "Ești sigur că vrei să elimini definitiv această listă?",
-<<<<<<< HEAD
-  "confirmations.discard_edit_media.confirm": "Discard",
-  "confirmations.discard_edit_media.message": "You have unsaved changes to the media description or preview, discard them anyway?",
-=======
   "confirmations.discard_edit_media.confirm": "Renunță",
   "confirmations.discard_edit_media.message": "Ai modificări nesalvate în descrierea sau previzualizarea media, renunți oricum?",
->>>>>>> 8c7223f4
   "confirmations.domain_block.confirm": "Blochează întregul domeniu",
   "confirmations.domain_block.message": "Ești absolut sigur că vrei să blochezi tot domeniul {domain}? În cele mai multe cazuri, raportarea sau blocarea anumitor lucruri este suficientă și de preferat. Nu vei mai vedea niciun conținut din acest domeniu în vreun flux public sau în vreo notificare. Abonații tăi din acest domeniu vor fi eliminați.",
   "confirmations.logout.confirm": "Deconectare",
@@ -198,10 +168,7 @@
   "empty_column.community": "Nu există nimic în cronologia locală. Postează ceva public pentru a sparge gheața!",
   "empty_column.direct": "Momentan nu ai niciun mesaj direct. Când trimiți sau primești un mesaj, va apărea aici.",
   "empty_column.domain_blocks": "Momentan nu există domenii blocate.",
-<<<<<<< HEAD
-=======
   "empty_column.explore_statuses": "Nothing is trending right now. Check back later!",
->>>>>>> 8c7223f4
   "empty_column.favourited_statuses": "Momentan nu ai nicio postare favorită. Când vei adăuga una, va apărea aici.",
   "empty_column.favourites": "Momentan nimeni nu a adăugat această postare la favorite. Când cineva o va face, va apărea aici.",
   "empty_column.follow_recommendations": "Se pare că nu am putut genera nicio sugestie pentru tine. Poți încerca funcția de căutare pentru a căuta persoane pe care le cunoști, sau poți explora tendințele.",
@@ -220,15 +187,12 @@
   "error.unexpected_crash.next_steps_addons": "Încearcă să le dezactivezi și să reîmprospătezi pagina. Dacă tot nu funcționează, poți accesa Mastodon dintr-un alt navigator sau dintr-o aplicație nativă.",
   "errors.unexpected_crash.copy_stacktrace": "Copiere stacktrace în clipboard",
   "errors.unexpected_crash.report_issue": "Raportează o problemă",
-<<<<<<< HEAD
-=======
   "explore.search_results": "Search results",
   "explore.suggested_follows": "For you",
   "explore.title": "Explore",
   "explore.trending_links": "News",
   "explore.trending_statuses": "Posts",
   "explore.trending_tags": "Hashtags",
->>>>>>> 8c7223f4
   "follow_recommendations.done": "Terminat",
   "follow_recommendations.heading": "Urmărește persoanele ale căror postări te-ar interesa! Iată câteva sugestii.",
   "follow_recommendations.lead": "Postările de la persoanele la care te-ai abonat vor apărea în ordine cronologică în cronologia principală. Nu-ți fie teamă să faci greșeli, poți să te dezabonezi oricând de la ei la fel de ușor!",
@@ -330,10 +294,7 @@
   "navigation_bar.discover": "Descoperă",
   "navigation_bar.domain_blocks": "Domenii blocate",
   "navigation_bar.edit_profile": "Modifică profilul",
-<<<<<<< HEAD
-=======
   "navigation_bar.explore": "Explore",
->>>>>>> 8c7223f4
   "navigation_bar.favourites": "Favorite",
   "navigation_bar.filters": "Cuvinte ignorate",
   "navigation_bar.follow_requests": "Cereri de abonare",
@@ -357,10 +318,7 @@
   "notification.poll": "Un sondaj pentru care ai votat s-a încheiat",
   "notification.reblog": "{name} ți-a distribuit postarea",
   "notification.status": "{name} tocmai a postat",
-<<<<<<< HEAD
-=======
   "notification.update": "{name} edited a post",
->>>>>>> 8c7223f4
   "notifications.clear": "Șterge notificările",
   "notifications.clear_confirmation": "Ești sigur că vrei să ștergi permanent toate notificările?",
   "notifications.column_settings.admin.sign_up": "New sign-ups:",
@@ -368,11 +326,7 @@
   "notifications.column_settings.favourite": "Favorite:",
   "notifications.column_settings.filter_bar.advanced": "Afișează toate categoriile",
   "notifications.column_settings.filter_bar.category": "Bară de filtrare rapidă",
-<<<<<<< HEAD
-  "notifications.column_settings.filter_bar.show": "Afișează",
-=======
   "notifications.column_settings.filter_bar.show_bar": "Arată bara de filtrare",
->>>>>>> 8c7223f4
   "notifications.column_settings.follow": "Noi abonați:",
   "notifications.column_settings.follow_request": "Noi cereri de abonare:",
   "notifications.column_settings.mention": "Mențiuni:",
@@ -382,13 +336,9 @@
   "notifications.column_settings.show": "Afișează în coloană",
   "notifications.column_settings.sound": "Redare sunet",
   "notifications.column_settings.status": "Postări noi:",
-<<<<<<< HEAD
-  "notifications.column_settings.unread_markers.category": "Marcaje de notificări necitite",
-=======
   "notifications.column_settings.unread_notifications.category": "Notificări necitite",
   "notifications.column_settings.unread_notifications.highlight": "Evidențiază notificările necitite",
   "notifications.column_settings.update": "Edits:",
->>>>>>> 8c7223f4
   "notifications.filter.all": "Toate",
   "notifications.filter.boosts": "Distribuiri",
   "notifications.filter.favourites": "Favorite",
@@ -412,11 +362,7 @@
   "poll.total_votes": "{count, plural, one {# vot} other {# voturi}}",
   "poll.vote": "Votează",
   "poll.voted": "Ai votat pentru acest răspuns",
-<<<<<<< HEAD
-  "poll.votes": "{votes, plural, one {# vote} other {# votes}}",
-=======
   "poll.votes": "{votes, plural, one {# vot} other {# voturi}}",
->>>>>>> 8c7223f4
   "poll_button.add_poll": "Adaugă un sondaj",
   "poll_button.remove_poll": "Elimină sondajul",
   "privacy.change": "Modifică confidențialitatea postării",
@@ -575,11 +521,7 @@
   "upload_form.video_description": "Adaugă o descriere pentru persoanele cu deficiențe vizuale sau auditive",
   "upload_modal.analyzing_picture": "Se analizează imaginea…",
   "upload_modal.apply": "Aplică",
-<<<<<<< HEAD
-  "upload_modal.applying": "Applying…",
-=======
   "upload_modal.applying": "Se aplică…",
->>>>>>> 8c7223f4
   "upload_modal.choose_image": "Alege imaginea",
   "upload_modal.description_placeholder": "Vând muzică de jazz și haine de bun-gust în New-York și Quebec la preț fix",
   "upload_modal.detect_text": "Detectare text din imagine",
