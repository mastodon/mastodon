--- conflicted
+++ resolved
@@ -178,11 +178,7 @@
   "navigation_bar.pins": "Pinned toots",
   "navigation_bar.preferences": "Preferences",
   "navigation_bar.public_timeline": "Federated timeline",
-<<<<<<< HEAD
-  "navigation_bar.pins": "Pinned toots",
-=======
   "navigation_bar.security": "Security",
->>>>>>> add3b63a
   "notification.favourite": "{name} favourited your status",
   "notification.follow": "{name} followed you",
   "notification.mention": "{name} mentioned you",
