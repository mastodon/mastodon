--- conflicted
+++ resolved
@@ -176,17 +176,14 @@
   "error.unexpected_crash.next_steps_addons": "Δοκίμασε να τα απενεργοποιήσεις και ανανέωσε τη σελίδα. Αν αυτό δεν βοηθήσει, ίσως να μπορέσεις να χρησιμοποιήσεις το Mastodon μέσω διαφορετικού φυλλομετρητή ή κάποιας εφαρμογής.",
   "errors.unexpected_crash.copy_stacktrace": "Αντιγραφή μηνυμάτων κώδικα στο πρόχειρο",
   "errors.unexpected_crash.report_issue": "Αναφορά προβλήματος",
-<<<<<<< HEAD
   "federation.change": "Adjust status federation",
   "federation.federated.long": "Allow toot to reach other instances",
   "federation.federated.short": "Federated",
   "federation.local_only.long": "Restrict this toot only to my instance",
   "federation.local_only.short": "Local-only",
-=======
   "follow_recommendations.done": "Ολοκληρώθηκε",
   "follow_recommendations.heading": "Ακολουθήστε άτομα από τα οποία θα θέλατε να βλέπετε δημοσιεύσεις! Ορίστε μερικές προτάσεις.",
   "follow_recommendations.lead": "Οι αναρτήσεις των ατόμων που ακολουθείτε θα εμφανίζονται με χρονολογική σειρά στη ροή σας. Μη φοβάστε να κάνετε λάθη, καθώς μπορείτε πολύ εύκολα να σταματήσετε να ακολουθείτε άλλα άτομα οποιαδήποτε στιγμή!",
->>>>>>> 4c7efdba
   "follow_request.authorize": "Ενέκρινε",
   "follow_request.reject": "Απέρριψε",
   "follow_requests.unlocked_explanation": "Παρόλο που ο λογαριασμός σου δεν είναι κλειδωμένος, οι διαχειριστές του {domain} θεώρησαν πως ίσως να θέλεις να ελέγξεις χειροκίνητα αυτά τα αιτήματα ακολούθησης.",
