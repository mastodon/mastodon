{
  "account.add_or_remove_from_list": "リストに追加または外す",
  "account.badges.bot": "Bot",
  "account.block": "@{name}さんをブロック",
  "account.block_domain": "{domain}全体を非表示",
  "account.blocked": "ブロック済み",
  "account.direct": "@{name}さんにダイレクトメッセージ",
  "account.disclaimer_full": "以下の情報は不正確な可能性があります。",
  "account.domain_blocked": "ドメイン非表示中",
  "account.edit_profile": "プロフィールを編集",
  "account.endorse": "プロフィールで紹介する",
  "account.follow": "フォロー",
  "account.followers": "フォロワー",
  "account.followers.empty": "まだ誰もフォローしていません。",
  "account.follows": "フォロー",
  "account.follows.empty": "まだ誰もフォローしていません。",
  "account.follows_you": "フォローされています",
  "account.hide_reblogs": "@{name}さんからのブーストを非表示",
  "account.link_verified_on": "このリンクの所有権は{date}に確認されました",
<<<<<<< HEAD
  "account.locked_info": "This account privacy status is set to locked. The owner manually reviews who can follow them.",
=======
  "account.locked_info": "このアカウントは承認制に設定されています。フォローするには所有者の確認が必要です。",
>>>>>>> b308991c
  "account.media": "メディア",
  "account.mention": "@{name}さんにトゥート",
  "account.moved_to": "{name}さんは引っ越しました:",
  "account.mute": "@{name}さんをミュート",
  "account.mute_notifications": "@{name}さんからの通知を受け取らない",
  "account.muted": "ミュート済み",
  "account.posts": "投稿",
  "account.posts_with_replies": "投稿と返信",
  "account.report": "@{name}さんを通報",
  "account.requested": "フォロー承認待ちです。クリックしてキャンセル",
  "account.share": "@{name}さんのプロフィールを共有する",
  "account.show_reblogs": "@{name}さんからのブーストを表示",
  "account.unblock": "@{name}さんのブロックを解除",
  "account.unblock_domain": "{domain}を表示",
  "account.unendorse": "プロフィールから外す",
  "account.unfollow": "フォロー解除",
  "account.unmute": "@{name}さんのミュートを解除",
  "account.unmute_notifications": "@{name}さんからの通知を受け取るようにする",
  "account.view_full_profile": "全ての情報を見る",
  "alert.unexpected.message": "不明なエラーが発生しました。",
  "alert.unexpected.title": "エラー！",
  "boost_modal.combo": "次からは{combo}を押せばスキップできます",
  "bundle_column_error.body": "コンポーネントの読み込み中に問題が発生しました。",
  "bundle_column_error.retry": "再試行",
  "bundle_column_error.title": "ネットワークエラー",
  "bundle_modal_error.close": "閉じる",
  "bundle_modal_error.message": "コンポーネントの読み込み中に問題が発生しました。",
  "bundle_modal_error.retry": "再試行",
  "column.blocks": "ブロックしたユーザー",
  "column.community": "ローカルタイムライン",
  "column.direct": "ダイレクトメッセージ",
  "column.domain_blocks": "非表示にしたドメイン",
  "column.favourites": "お気に入り",
  "column.follow_requests": "フォローリクエスト",
  "column.home": "ホーム",
  "column.lists": "リスト",
  "column.mutes": "ミュートしたユーザー",
  "column.notifications": "通知",
  "column.pins": "固定されたトゥート",
  "column.public": "連合タイムライン",
  "column_back_button.label": "戻る",
  "column_header.hide_settings": "設定を隠す",
  "column_header.moveLeft_settings": "カラムを左に移動する",
  "column_header.moveRight_settings": "カラムを右に移動する",
  "column_header.pin": "ピン留めする",
  "column_header.show_settings": "設定を表示",
  "column_header.unpin": "ピン留めを外す",
  "column_subheading.settings": "設定",
  "community.column_settings.media_only": "メディアのみ表示",
  "compose_form.direct_message_warning": "このトゥートはメンションされた人にのみ送信されます。",
  "compose_form.direct_message_warning_learn_more": "もっと詳しく",
  "compose_form.hashtag_warning": "このトゥートは未収載なのでハッシュタグの一覧に表示されません。公開トゥートだけがハッシュタグで検索できます。",
  "compose_form.lock_disclaimer": "あなたのアカウントは{locked}になっていません。誰でもあなたをフォローすることができ、フォロワー限定の投稿を見ることができます。",
  "compose_form.lock_disclaimer.lock": "承認制",
  "compose_form.placeholder": "今なにしてる？",
  "compose_form.publish": "トゥート",
  "compose_form.publish_loud": "{publish}！",
  "compose_form.sensitive.marked": "メディアに閲覧注意が設定されています",
  "compose_form.sensitive.unmarked": "メディアに閲覧注意が設定されていません",
  "compose_form.spoiler.marked": "閲覧注意が設定されています",
  "compose_form.spoiler.unmarked": "閲覧注意が設定されていません",
  "compose_form.spoiler_placeholder": "ここに警告を書いてください",
  "confirmation_modal.cancel": "キャンセル",
  "confirmations.block.confirm": "ブロック",
  "confirmations.block.message": "本当に{name}さんをブロックしますか？",
  "confirmations.delete.confirm": "削除",
  "confirmations.delete.message": "本当に削除しますか？",
  "confirmations.delete_list.confirm": "削除",
  "confirmations.delete_list.message": "本当にこのリストを完全に削除しますか？",
  "confirmations.domain_block.confirm": "ドメイン全体を非表示",
  "confirmations.domain_block.message": "本当に{domain}全体を非表示にしますか？ 多くの場合は個別にブロックやミュートするだけで充分であり、また好ましいです。公開タイムラインにそのドメインのコンテンツが表示されなくなり、通知も届かなくなります。そのドメインのフォロワーはアンフォローされます。",
  "confirmations.mute.confirm": "ミュート",
  "confirmations.mute.message": "本当に{name}さんをミュートしますか？",
  "confirmations.redraft.confirm": "削除して下書きに戻す",
  "confirmations.redraft.message": "本当にこのトゥートを削除して下書きに戻しますか？ このトゥートへのお気に入り登録やブーストは失われ、返信は孤立することになります。",
  "confirmations.reply.confirm": "返信",
  "confirmations.reply.message": "今返信すると現在作成中のメッセージが上書きされます。本当に実行しますか？",
  "confirmations.unfollow.confirm": "フォロー解除",
  "confirmations.unfollow.message": "本当に{name}さんのフォローを解除しますか？",
  "embed.instructions": "下記のコードをコピーしてウェブサイトに埋め込みます。",
  "embed.preview": "表示例:",
  "emoji_button.activity": "活動",
  "emoji_button.custom": "カスタム絵文字",
  "emoji_button.flags": "国旗",
  "emoji_button.food": "食べ物",
  "emoji_button.label": "絵文字を追加",
  "emoji_button.nature": "自然",
  "emoji_button.not_found": "絵文字がなーい！！ (╯°□°）╯︵ ┻━┻",
  "emoji_button.objects": "物",
  "emoji_button.people": "人々",
  "emoji_button.recent": "よく使う絵文字",
  "emoji_button.search": "検索...",
  "emoji_button.search_results": "検索結果",
  "emoji_button.symbols": "記号",
  "emoji_button.travel": "旅行と場所",
  "empty_column.account_timeline": "トゥートがありません！",
  "empty_column.blocks": "まだ誰もブロックしていません。",
  "empty_column.community": "ローカルタイムラインはまだ使われていません。何か書いてみましょう！",
  "empty_column.direct": "ダイレクトメッセージはまだありません。ダイレクトメッセージをやりとりすると、ここに表示されます。",
  "empty_column.domain_blocks": "非表示にしているドメインはありません。",
  "empty_column.favourited_statuses": "まだ何もお気に入り登録していません。お気に入り登録するとここに表示されます。",
  "empty_column.favourites": "まだ誰もお気に入り登録していません。お気に入り登録されるとここに表示されます。",
  "empty_column.follow_requests": "まだフォローリクエストを受けていません。フォローリクエストを受けるとここに表示されます。",
  "empty_column.hashtag": "このハッシュタグはまだ使われていません。",
  "empty_column.home": "まだ誰もフォローしていません。{public}を見に行くか、検索を使って他のユーザーを見つけましょう。",
  "empty_column.home.public_timeline": "連合タイムライン",
  "empty_column.list": "このリストにはまだなにもありません。このリストのメンバーが新しいトゥートをするとここに表示されます。",
  "empty_column.lists": "まだリストがありません。リストを作るとここに表示されます。",
  "empty_column.mutes": "まだ誰もミュートしていません。",
  "empty_column.notifications": "まだ通知がありません。他の人とふれ合って会話を始めましょう。",
  "empty_column.public": "ここにはまだ何もありません！ 公開で何かを投稿したり、他のインスタンスのユーザーをフォローしたりしていっぱいにしましょう",
  "follow_request.authorize": "許可",
  "follow_request.reject": "拒否",
  "getting_started.developers": "開発",
  "getting_started.documentation": "ドキュメント",
  "getting_started.find_friends": "Twitterの友達を探す",
  "getting_started.heading": "スタート",
  "getting_started.invite": "招待",
  "getting_started.open_source_notice": "Mastodonはオープンソースソフトウェアです。誰でもGitHub ( {github} ) から開発に参加したり、問題を報告したりできます。",
  "getting_started.security": "セキュリティ",
  "getting_started.terms": "プライバシーポリシー",
  "hashtag.column_header.tag_mode.all": "と {additional}",
  "hashtag.column_header.tag_mode.any": "か {additional}",
  "hashtag.column_header.tag_mode.none": "({additional} を除く)",
  "hashtag.column_settings.tag_mode.all": "すべてを含む",
  "hashtag.column_settings.tag_mode.any": "いずれかを含む",
  "hashtag.column_settings.tag_mode.none": "これらを除く",
  "hashtag.column_settings.tag_toggle": "このカラムに追加のタグを含める",
  "home.column_settings.basic": "基本設定",
  "home.column_settings.show_reblogs": "ブースト表示",
  "home.column_settings.show_replies": "返信表示",
  "keyboard_shortcuts.back": "戻る",
  "keyboard_shortcuts.blocked": "ブロックしたユーザーのリストを開く",
  "keyboard_shortcuts.boost": "ブースト",
  "keyboard_shortcuts.column": "左からn番目のカラム内最新トゥートに移動",
  "keyboard_shortcuts.compose": "トゥート入力欄に移動",
  "keyboard_shortcuts.description": "説明",
  "keyboard_shortcuts.direct": "ダイレクトメッセージのカラムを開く",
  "keyboard_shortcuts.down": "カラム内一つ下に移動",
  "keyboard_shortcuts.enter": "トゥートの詳細を表示",
  "keyboard_shortcuts.favourite": "お気に入り",
  "keyboard_shortcuts.favourites": "お気に入り登録のリストを開く",
  "keyboard_shortcuts.federated": "連合タイムラインを開く",
  "keyboard_shortcuts.heading": "キーボードショートカット",
  "keyboard_shortcuts.home": "ホームタイムラインを開く",
  "keyboard_shortcuts.hotkey": "ホットキー",
  "keyboard_shortcuts.legend": "この一覧を表示",
  "keyboard_shortcuts.local": "ローカルタイムラインを開く",
  "keyboard_shortcuts.mention": "メンション",
  "keyboard_shortcuts.muted": "ミュートしたユーザーのリストを開く",
  "keyboard_shortcuts.my_profile": "自分のプロフィールを開く",
  "keyboard_shortcuts.notifications": "通知カラムを開く",
  "keyboard_shortcuts.pinned": "固定したトゥートのリストを開く",
  "keyboard_shortcuts.profile": "プロフィールを開く",
  "keyboard_shortcuts.reply": "返信",
  "keyboard_shortcuts.requests": "フォローリクエストのリストを開く",
  "keyboard_shortcuts.search": "検索欄に移動",
  "keyboard_shortcuts.start": "\"スタート\" カラムを開く",
  "keyboard_shortcuts.toggle_hidden": "CWで隠れた文を見る/隠す",
  "keyboard_shortcuts.toot": "新規トゥート",
  "keyboard_shortcuts.unfocus": "トゥート入力欄・検索欄から離れる",
  "keyboard_shortcuts.up": "カラム内一つ上に移動",
  "lightbox.close": "閉じる",
  "lightbox.next": "次",
  "lightbox.previous": "前",
  "lists.account.add": "リストに追加",
  "lists.account.remove": "リストから外す",
  "lists.delete": "リストを削除",
  "lists.edit": "リストを編集",
  "lists.new.create": "リストを作成",
  "lists.new.title_placeholder": "新規リスト名",
  "lists.search": "フォローしている人の中から検索",
  "lists.subheading": "あなたのリスト",
  "loading_indicator.label": "読み込み中...",
  "media_gallery.toggle_visible": "表示切り替え",
  "missing_indicator.label": "見つかりません",
  "missing_indicator.sublabel": "見つかりませんでした",
  "mute_modal.hide_notifications": "このユーザーからの通知を隠しますか？",
  "navigation_bar.apps": "アプリ",
  "navigation_bar.blocks": "ブロックしたユーザー",
  "navigation_bar.community_timeline": "ローカルタイムライン",
  "navigation_bar.compose": "トゥートの新規作成",
  "navigation_bar.direct": "ダイレクトメッセージ",
  "navigation_bar.discover": "見つける",
  "navigation_bar.domain_blocks": "非表示にしたドメイン",
  "navigation_bar.edit_profile": "プロフィールを編集",
  "navigation_bar.favourites": "お気に入り",
  "navigation_bar.filters": "フィルター設定",
  "navigation_bar.follow_requests": "フォローリクエスト",
  "navigation_bar.info": "このインスタンスについて",
  "navigation_bar.keyboard_shortcuts": "ホットキー",
  "navigation_bar.lists": "リスト",
  "navigation_bar.logout": "ログアウト",
  "navigation_bar.mutes": "ミュートしたユーザー",
  "navigation_bar.personal": "個人用",
  "navigation_bar.pins": "固定したトゥート",
  "navigation_bar.preferences": "ユーザー設定",
  "navigation_bar.public_timeline": "連合タイムライン",
  "navigation_bar.security": "セキュリティ",
  "notification.favourite": "{name}さんがあなたのトゥートをお気に入りに登録しました",
  "notification.follow": "{name}さんにフォローされました",
  "notification.mention": "{name}さんがあなたに返信しました",
  "notification.reblog": "{name}さんがあなたのトゥートをブーストしました",
  "notifications.clear": "通知を消去",
  "notifications.clear_confirmation": "本当に通知を消去しますか？",
  "notifications.column_settings.alert": "デスクトップ通知",
  "notifications.column_settings.favourite": "お気に入り:",
  "notifications.column_settings.follow": "新しいフォロワー:",
  "notifications.column_settings.mention": "返信:",
  "notifications.column_settings.push": "プッシュ通知",
  "notifications.column_settings.reblog": "ブースト:",
  "notifications.column_settings.show": "カラムに表示",
  "notifications.column_settings.sound": "通知音を再生",
  "notifications.group": "{count} 件の通知",
  "onboarding.done": "完了",
  "onboarding.next": "次へ",
  "onboarding.page_five.public_timelines": "連合タイムラインでは{domain}の人がフォローしているMastodon全体での公開投稿を表示します。同じくローカルタイムラインでは{domain}のみの公開投稿を表示します。",
  "onboarding.page_four.home": "「ホーム」タイムラインではあなたがフォローしている人の投稿を表示します。",
  "onboarding.page_four.notifications": "「通知」ではあなたへの他の人からの関わりを表示します。",
  "onboarding.page_one.federation": "Mastodonは独立したインスタンス（サーバー）の集合体です。",
  "onboarding.page_one.full_handle": "あなたのフルハンドル",
  "onboarding.page_one.handle_hint": "あなたを探している友達に伝えるといいでしょう。",
  "onboarding.page_one.welcome": "Mastodonへようこそ！",
  "onboarding.page_six.admin": "あなたのインスタンスの管理者は{admin}です。",
  "onboarding.page_six.almost_done": "以上です。",
  "onboarding.page_six.appetoot": "ボナペトゥート！",
  "onboarding.page_six.apps_available": "iOS、Androidあるいは他のプラットフォームで使える{apps}があります。",
  "onboarding.page_six.github": "MastodonはOSSです。バグ報告や機能要望あるいは貢献を{github}から行なえます。",
  "onboarding.page_six.guidelines": "コミュニティガイドライン",
  "onboarding.page_six.read_guidelines": "{domain}の{guidelines}を読むことを忘れないようにしてください！",
  "onboarding.page_six.various_app": "モバイルアプリ",
  "onboarding.page_three.profile": "「プロフィールを編集」から、あなたの自己紹介や表示名を変更できます。またそこでは他の設定ができます。",
  "onboarding.page_three.search": "検索バーで、{illustration}や{introductions}のように特定のハッシュタグの投稿を見たり、ユーザーを探したりできます。",
  "onboarding.page_two.compose": "フォームから投稿できます。イメージや、公開範囲の設定や、表示時の警告の設定は下部のアイコンから行えます。",
  "onboarding.skip": "スキップ",
  "privacy.change": "投稿のプライバシーを変更",
  "privacy.direct.long": "メンションしたユーザーだけに公開",
  "privacy.direct.short": "ダイレクト",
  "privacy.private.long": "フォロワーだけに公開",
  "privacy.private.short": "フォロワー限定",
  "privacy.public.long": "公開TLに投稿する",
  "privacy.public.short": "公開",
  "privacy.unlisted.long": "公開TLで表示しない",
  "privacy.unlisted.short": "未収載",
  "regeneration_indicator.label": "読み込み中…",
  "regeneration_indicator.sublabel": "ホームタイムラインは準備中です！",
  "relative_time.days": "{number}日前",
  "relative_time.hours": "{number}時間前",
  "relative_time.just_now": "今",
  "relative_time.minutes": "{number}分前",
  "relative_time.seconds": "{number}秒前",
  "reply_indicator.cancel": "キャンセル",
  "report.forward": "{target} に転送する",
  "report.forward_hint": "このアカウントは別のインスタンスに所属しています。通報内容を匿名で転送しますか？",
  "report.hint": "通報内容はあなたのインスタンスのモデレーターへ送信されます。通報理由を入力してください。:",
  "report.placeholder": "追加コメント",
  "report.submit": "通報する",
  "report.target": "{target}さんを通報する",
  "search.placeholder": "検索",
  "search_popout.search_format": "高度な検索フォーマット",
  "search_popout.tips.full_text": "表示名やユーザー名、ハッシュタグのほか、あなたのトゥートやお気に入り、ブーストしたトゥート、返信に一致する単純なテキスト。",
  "search_popout.tips.hashtag": "ハッシュタグ",
  "search_popout.tips.status": "トゥート",
  "search_popout.tips.text": "表示名やユーザー名、ハッシュタグに一致する単純なテキスト",
  "search_popout.tips.user": "ユーザー",
  "search_results.accounts": "人々",
  "search_results.hashtags": "ハッシュタグ",
  "search_results.statuses": "トゥート",
  "search_results.total": "{count, number}件の結果",
  "standalone.public_title": "今こんな話をしています...",
  "status.block": "@{name}さんをブロック",
  "status.cancel_reblog_private": "ブースト解除",
  "status.cannot_reblog": "この投稿はブーストできません",
  "status.delete": "削除",
  "status.detailed_status": "詳細な会話ビュー",
  "status.direct": "@{name}さんにダイレクトメッセージ",
  "status.embed": "埋め込み",
  "status.favourite": "お気に入り",
  "status.filtered": "フィルターされました",
  "status.load_more": "もっと見る",
  "status.media_hidden": "非表示のメディア",
  "status.mention": "@{name}さんにトゥート",
  "status.more": "もっと見る",
  "status.mute": "@{name}さんをミュート",
  "status.mute_conversation": "会話をミュート",
  "status.open": "詳細を表示",
  "status.pin": "プロフィールに固定表示",
  "status.pinned": "固定されたトゥート",
  "status.read_more": "もっと見る",
  "status.reblog": "ブースト",
  "status.reblog_private": "ブースト",
  "status.reblogged_by": "{name}さんがブースト",
  "status.reblogs.empty": "まだ誰もブーストしていません。ブーストされるとここに表示されます。",
  "status.redraft": "削除して下書きに戻す",
  "status.reply": "返信",
  "status.replyAll": "全員に返信",
  "status.report": "@{name}さんを通報",
  "status.sensitive_toggle": "クリックして表示",
  "status.sensitive_warning": "閲覧注意",
  "status.share": "共有",
  "status.show_less": "隠す",
  "status.show_less_all": "全て隠す",
  "status.show_more": "もっと見る",
  "status.show_more_all": "全て見る",
  "status.show_thread": "スレッドを表示",
  "status.unmute_conversation": "会話のミュートを解除",
  "status.unpin": "プロフィールの固定表示を解除",
  "suggestions.dismiss": "隠す",
  "suggestions.header": "興味あるかもしれません…",
  "tabs_bar.federated_timeline": "連合",
  "tabs_bar.home": "ホーム",
  "tabs_bar.local_timeline": "ローカル",
  "tabs_bar.notifications": "通知",
  "tabs_bar.search": "検索",
  "trends.count_by_accounts": "{count} {rawCount, plural, one {人} other {人}} がトゥート",
  "ui.beforeunload": "Mastodonから離れると送信前の投稿は失われます。",
  "upload_area.title": "ドラッグ＆ドロップでアップロード",
  "upload_button.label": "メディアを追加 (JPEG, PNG, GIF, WebM, MP4, MOV)",
  "upload_form.description": "視覚障害者のための説明",
  "upload_form.focus": "焦点",
  "upload_form.undo": "削除",
  "upload_progress.label": "アップロード中...",
  "video.close": "動画を閉じる",
  "video.exit_fullscreen": "全画面を終了する",
  "video.expand": "動画を拡大する",
  "video.fullscreen": "全画面",
  "video.hide": "動画を閉じる",
  "video.mute": "ミュート",
  "video.pause": "一時停止",
  "video.play": "再生",
  "video.unmute": "ミュートを解除する"
}<|MERGE_RESOLUTION|>--- conflicted
+++ resolved
@@ -17,11 +17,7 @@
   "account.follows_you": "フォローされています",
   "account.hide_reblogs": "@{name}さんからのブーストを非表示",
   "account.link_verified_on": "このリンクの所有権は{date}に確認されました",
-<<<<<<< HEAD
-  "account.locked_info": "This account privacy status is set to locked. The owner manually reviews who can follow them.",
-=======
   "account.locked_info": "このアカウントは承認制に設定されています。フォローするには所有者の確認が必要です。",
->>>>>>> b308991c
   "account.media": "メディア",
   "account.mention": "@{name}さんにトゥート",
   "account.moved_to": "{name}さんは引っ越しました:",
