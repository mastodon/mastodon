{
  "account.account_note_header": "Nota",
  "account.add_or_remove_from_list": "Agregar o eliminar de las listas",
  "account.badges.bot": "Bot",
  "account.badges.group": "Grupo",
  "account.block": "Bloquear a @{name}",
  "account.block_domain": "Bloquear dominio {domain}",
  "account.blocked": "Bloqueado",
  "account.browse_more_on_origin_server": "Ver más en el perfil original",
  "account.cancel_follow_request": "Cancelar la solicitud de seguimiento",
  "account.direct": "Mensaje directo a @{name}",
  "account.disable_notifications": "Dejar de notificarme cuando @{name} publique algo",
  "account.domain_blocked": "Dominio oculto",
  "account.edit_profile": "Editar perfil",
  "account.enable_notifications": "Notificarme cuando @{name} publique algo",
  "account.endorse": "Destacar en mi perfil",
  "account.follow": "Seguir",
  "account.followers": "Seguidores",
  "account.followers.empty": "Todavía nadie sigue a este usuario.",
  "account.followers_counter": "{count, plural, one {{counter} Seguidor} other {{counter} Seguidores}}",
  "account.following": "Siguiendo",
  "account.following_counter": "{count, plural, other {{counter} Siguiendo}}",
  "account.follows.empty": "Este usuario todavía no sigue a nadie.",
  "account.follows_you": "Te sigue",
  "account.hide_reblogs": "Ocultar retoots de @{name}",
  "account.joined": "Se unió el {date}",
  "account.link_verified_on": "El proprietario de este link fue comprobado el {date}",
  "account.locked_info": "El estado de privacidad de esta cuenta està configurado como bloqueado. El proprietario debe revisar manualmente quien puede seguirle.",
  "account.media": "Multimedia",
  "account.mention": "Mencionar @{name}",
  "account.moved_to": "{name} se ha mudado a:",
  "account.mute": "Silenciar a @{name}",
  "account.mute_notifications": "Silenciar notificaciones de @{name}",
  "account.muted": "Silenciado",
  "account.posts": "Publicaciones",
  "account.posts_with_replies": "Publicaciones y respuestas",
  "account.report": "Reportar a @{name}",
  "account.requested": "Esperando aprobación. Haga clic para cancelar la solicitud de seguimiento",
  "account.share": "Compartir el perfil de @{name}",
  "account.show_reblogs": "Mostrar retoots de @{name}",
  "account.statuses_counter": "{count, plural, one {{counter} Toot} other {{counter} Toots}}",
  "account.unblock": "Desbloquear a @{name}",
  "account.unblock_domain": "Mostrar a {domain}",
  "account.unblock_short": "Desbloquear",
  "account.unendorse": "No mostrar en el perfil",
  "account.unfollow": "Dejar de seguir",
  "account.unmute": "Dejar de silenciar a @{name}",
  "account.unmute_notifications": "Dejar de silenciar las notificaciones de @{name}",
  "account.unmute_short": "Desmutear",
  "account_note.placeholder": "Clic para añadir nota",
<<<<<<< HEAD
  "admin.dashboard.retention": "Retention",
  "admin.dashboard.retention.average": "Average",
  "admin.dashboard.retention.cohort": "Sign-up month",
  "admin.dashboard.retention.cohort_size": "New users",
=======
  "admin.dashboard.daily_retention": "Tasa de retención de usuarios por día después de unirse",
  "admin.dashboard.monthly_retention": "Tasa de retención de usuarios por mes después de unirse",
  "admin.dashboard.retention.average": "Promedio",
  "admin.dashboard.retention.cohort": "Mes de registro",
  "admin.dashboard.retention.cohort_size": "Nuevos usuarios",
>>>>>>> 8c7223f4
  "alert.rate_limited.message": "Por favor reintente después de {retry_time, time, medium}.",
  "alert.rate_limited.title": "Tarifa limitada",
  "alert.unexpected.message": "Hubo un error inesperado.",
  "alert.unexpected.title": "¡Ups!",
  "announcement.announcement": "Anuncio",
<<<<<<< HEAD
  "attachments_list.unprocessed": "(unprocessed)",
=======
  "attachments_list.unprocessed": "(sin procesar)",
>>>>>>> 8c7223f4
  "autosuggest_hashtag.per_week": "{count} por semana",
  "boost_modal.combo": "Puedes hacer clic en {combo} para saltar este aviso la próxima vez",
  "bundle_column_error.body": "Algo salió mal al cargar este componente.",
  "bundle_column_error.retry": "Inténtalo de nuevo",
  "bundle_column_error.title": "Error de red",
  "bundle_modal_error.close": "Cerrar",
  "bundle_modal_error.message": "Algo salió mal al cargar este componente.",
  "bundle_modal_error.retry": "Inténtalo de nuevo",
  "column.blocks": "Usuarios bloqueados",
  "column.bookmarks": "Marcadores",
  "column.community": "Línea de tiempo local",
  "column.direct": "Mensajes directos",
  "column.directory": "Buscar perfiles",
  "column.domain_blocks": "Dominios ocultados",
  "column.favourites": "Favoritos",
  "column.follow_requests": "Solicitudes de seguimiento",
  "column.home": "Inicio",
  "column.lists": "Listas",
  "column.mutes": "Usuarios silenciados",
  "column.notifications": "Notificaciones",
  "column.pins": "Toots fijados",
  "column.public": "Línea de tiempo federada",
  "column_back_button.label": "Atrás",
  "column_header.hide_settings": "Ocultar configuración",
  "column_header.moveLeft_settings": "Mover columna a la izquierda",
  "column_header.moveRight_settings": "Mover columna a la derecha",
  "column_header.pin": "Fijar",
  "column_header.show_settings": "Mostrar ajustes",
  "column_header.unpin": "Dejar de fijar",
  "column_subheading.settings": "Ajustes",
  "community.column_settings.local_only": "Solo local",
  "community.column_settings.media_only": "Solo media",
  "community.column_settings.remote_only": "Solo remoto",
  "compose_form.direct_message_warning": "Este toot solo será enviado a los usuarios mencionados.",
  "compose_form.direct_message_warning_learn_more": "Aprender mas",
  "compose_form.hashtag_warning": "Este toot no se mostrará bajo hashtags porque no es público. Sólo los toots públicos se pueden buscar por hashtag.",
  "compose_form.lock_disclaimer": "Tu cuenta no está bloqueada. Todos pueden seguirte para ver tus toots solo para seguidores.",
  "compose_form.lock_disclaimer.lock": "bloqueado",
  "compose_form.placeholder": "¿En qué estás pensando?",
  "compose_form.poll.add_option": "Añadir una opción",
  "compose_form.poll.duration": "Duración de la encuesta",
  "compose_form.poll.option_placeholder": "Elección {number}",
  "compose_form.poll.remove_option": "Eliminar esta opción",
  "compose_form.poll.switch_to_multiple": "Modificar encuesta para permitir múltiples opciones",
  "compose_form.poll.switch_to_single": "Modificar encuesta para permitir una única opción",
  "compose_form.publish": "Tootear",
  "compose_form.publish_loud": "¡{publish}!",
  "compose_form.save_changes": "Guardar cambios",
  "compose_form.sensitive.hide": "Marcar multimedia como sensible",
  "compose_form.sensitive.marked": "Material marcado como sensible",
  "compose_form.sensitive.unmarked": "Material no marcado como sensible",
  "compose_form.spoiler.marked": "Texto oculto tras la advertencia",
  "compose_form.spoiler.unmarked": "Texto no oculto",
  "compose_form.spoiler_placeholder": "Advertencia de contenido",
  "confirmation_modal.cancel": "Cancelar",
  "confirmations.block.block_and_report": "Bloquear y Reportar",
  "confirmations.block.confirm": "Bloquear",
  "confirmations.block.message": "¿Estás seguro de que quieres bloquear a {name}?",
  "confirmations.delete.confirm": "Eliminar",
  "confirmations.delete.message": "¿Estás seguro de que quieres borrar este toot?",
  "confirmations.delete_list.confirm": "Eliminar",
  "confirmations.delete_list.message": "¿Seguro que quieres borrar esta lista permanentemente?",
<<<<<<< HEAD
  "confirmations.discard_edit_media.confirm": "Discard",
  "confirmations.discard_edit_media.message": "You have unsaved changes to the media description or preview, discard them anyway?",
=======
  "confirmations.discard_edit_media.confirm": "Descartar",
  "confirmations.discard_edit_media.message": "Tienes cambios sin guardar en la descripción o vista previa del archivo, ¿deseas descartarlos de cualquier manera?",
>>>>>>> 8c7223f4
  "confirmations.domain_block.confirm": "Ocultar dominio entero",
  "confirmations.domain_block.message": "¿Seguro de que quieres bloquear al dominio {domain} entero? En general unos cuantos bloqueos y silenciados concretos es suficiente y preferible.",
  "confirmations.logout.confirm": "Cerrar sesión",
  "confirmations.logout.message": "¿Estás seguro de querer cerrar la sesión?",
  "confirmations.mute.confirm": "Silenciar",
  "confirmations.mute.explanation": "Esto esconderá las publicaciones de ellos y en las que los has mencionado, pero les permitirá ver tus mensajes y seguirte.",
  "confirmations.mute.message": "¿Estás seguro de que quieres silenciar a {name}?",
  "confirmations.redraft.confirm": "Borrar y volver a borrador",
  "confirmations.redraft.message": "¿Estás seguro de que quieres eliminar este toot y convertirlo en borrador? Perderás todas las respuestas, retoots y favoritos asociados a él, y las respuestas a la publicación original quedarán huérfanas.",
  "confirmations.reply.confirm": "Responder",
  "confirmations.reply.message": "Responder sobrescribirá el mensaje que estás escribiendo. ¿Estás seguro de que deseas continuar?",
  "confirmations.unfollow.confirm": "Dejar de seguir",
  "confirmations.unfollow.message": "¿Estás seguro de que quieres dejar de seguir a {name}?",
  "conversation.delete": "Borrar conversación",
  "conversation.mark_as_read": "Marcar como leído",
  "conversation.open": "Ver conversación",
  "conversation.with": "Con {names}",
  "directory.federated": "Desde el fediverso conocido",
  "directory.local": "Sólo de {domain}",
  "directory.new_arrivals": "Recién llegados",
  "directory.recently_active": "Recientemente activo",
  "embed.instructions": "Añade este toot a tu sitio web con el siguiente código.",
  "embed.preview": "Así es como se verá:",
  "emoji_button.activity": "Actividad",
  "emoji_button.custom": "Personalizado",
  "emoji_button.flags": "Marcas",
  "emoji_button.food": "Comida y bebida",
  "emoji_button.label": "Insertar emoji",
  "emoji_button.nature": "Naturaleza",
  "emoji_button.not_found": "No hay emojis!! ¯\\_(ツ)_/¯",
  "emoji_button.objects": "Objetos",
  "emoji_button.people": "Gente",
  "emoji_button.recent": "Usados frecuentemente",
  "emoji_button.search": "Buscar…",
  "emoji_button.search_results": "Resultados de búsqueda",
  "emoji_button.symbols": "Símbolos",
  "emoji_button.travel": "Viajes y lugares",
  "empty_column.account_suspended": "Cuenta suspendida",
  "empty_column.account_timeline": "¡No hay toots aquí!",
  "empty_column.account_unavailable": "Perfil no disponible",
  "empty_column.blocks": "Aún no has bloqueado a ningún usuario.",
  "empty_column.bookmarked_statuses": "Aún no tienes ningún toot guardado como marcador. Cuando guardes uno, se mostrará aquí.",
  "empty_column.community": "La línea de tiempo local está vacía. ¡Escribe algo para empezar la fiesta!",
  "empty_column.direct": "Aún no tienes ningún mensaje directo. Cuando envíes o recibas uno, se mostrará aquí.",
  "empty_column.domain_blocks": "Todavía no hay dominios ocultos.",
  "empty_column.explore_statuses": "Nada es tendencia en este momento. ¡Revisa más tarde!",
  "empty_column.favourited_statuses": "Aún no tienes toots preferidos. Cuando marques uno como favorito, aparecerá aquí.",
  "empty_column.favourites": "Nadie ha marcado este toot como preferido. Cuando alguien lo haga, aparecerá aquí.",
  "empty_column.follow_recommendations": "Parece que no se ha podido generar ninguna sugerencia para ti. Puedes probar a buscar a gente que quizá conozcas o explorar los hashtags que están en tendencia.",
  "empty_column.follow_requests": "No tienes ninguna petición de seguidor. Cuando recibas una, se mostrará aquí.",
  "empty_column.hashtag": "No hay nada en este hashtag aún.",
  "empty_column.home": "No estás siguiendo a nadie aún. Visita {public} o haz búsquedas para empezar y conocer gente nueva.",
  "empty_column.home.suggestions": "Ver algunas sugerencias",
  "empty_column.list": "No hay nada en esta lista aún. Cuando miembros de esta lista publiquen nuevos estatus, estos aparecerán qui.",
  "empty_column.lists": "No tienes ninguna lista. cuando crees una, se mostrará aquí.",
  "empty_column.mutes": "Aún no has silenciado a ningún usuario.",
  "empty_column.notifications": "No tienes ninguna notificación aún. Interactúa con otros para empezar una conversación.",
  "empty_column.public": "¡No hay nada aquí! Escribe algo públicamente, o sigue usuarios de otras instancias manualmente para llenarlo",
  "error.unexpected_crash.explanation": "Debido a un error en nuestro código o a un problema de compatibilidad con el navegador, esta página no se ha podido mostrar correctamente.",
  "error.unexpected_crash.explanation_addons": "No se pudo mostrar correctamente esta página. Este error probablemente fue causado por un complemento del navegador web o por herramientas de traducción automática.",
  "error.unexpected_crash.next_steps": "Intenta actualizar la página. Si eso no ayuda, es posible que puedas usar Mastodon a través de otro navegador o aplicación nativa.",
  "error.unexpected_crash.next_steps_addons": "Intenta deshabilitarlos y recarga la página. Si eso no ayuda, podrías usar Mastodon a través de un navegador web diferente o aplicación nativa.",
  "errors.unexpected_crash.copy_stacktrace": "Copiar el seguimiento de pila en el portapapeles",
  "errors.unexpected_crash.report_issue": "Informar de un problema/error",
  "explore.search_results": "Resultados de búsqueda",
  "explore.suggested_follows": "Para ti",
  "explore.title": "Descubrir",
  "explore.trending_links": "Noticias",
  "explore.trending_statuses": "Publicaciones",
  "explore.trending_tags": "Hashtags",
  "follow_recommendations.done": "Hecho",
  "follow_recommendations.heading": "¡Sigue a gente que publique cosas que te gusten! Aquí tienes algunas sugerencias.",
  "follow_recommendations.lead": "Las publicaciones de la gente a la que sigas aparecerán ordenadas cronológicamente en Inicio. No tengas miedo de cometer errores, ¡puedes dejarles de seguir en cualquier momento con la misma facilidad!",
  "follow_request.authorize": "Autorizar",
  "follow_request.reject": "Rechazar",
  "follow_requests.unlocked_explanation": "A pesar de que tu cuenta no es privada, el personal de {domain} ha pensado que quizás deberías revisar manualmente las solicitudes de seguimiento de estas cuentas.",
  "generic.saved": "Guardado",
  "getting_started.developers": "Desarrolladores",
  "getting_started.directory": "Directorio de perfil",
  "getting_started.documentation": "Documentación",
  "getting_started.heading": "Primeros pasos",
  "getting_started.invite": "Invitar usuarios",
  "getting_started.open_source_notice": "Mastodon es software libre. Puedes contribuir o reportar errores en {github}.",
  "getting_started.security": "Seguridad",
  "getting_started.terms": "Términos de servicio",
  "hashtag.column_header.tag_mode.all": "y {additional}",
  "hashtag.column_header.tag_mode.any": "o {additional}",
  "hashtag.column_header.tag_mode.none": "sin {additional}",
  "hashtag.column_settings.select.no_options_message": "No se encontraron sugerencias",
  "hashtag.column_settings.select.placeholder": "Introduzca hashtags…",
  "hashtag.column_settings.tag_mode.all": "Cualquiera de estos",
  "hashtag.column_settings.tag_mode.any": "Cualquiera de estos",
  "hashtag.column_settings.tag_mode.none": "Ninguno de estos",
  "hashtag.column_settings.tag_toggle": "Include additional tags in this column",
  "home.column_settings.basic": "Básico",
  "home.column_settings.show_reblogs": "Mostrar retoots",
  "home.column_settings.show_replies": "Mostrar respuestas",
  "home.hide_announcements": "Ocultar anuncios",
  "home.show_announcements": "Mostrar anuncios",
  "intervals.full.days": "{number, plural, one {# día} other {# días}}",
  "intervals.full.hours": "{number, plural, one {# hora} other {# horas}}",
  "intervals.full.minutes": "{number, plural, one {# minuto} other {# minutos}}",
  "keyboard_shortcuts.back": "volver atrás",
  "keyboard_shortcuts.blocked": "abrir una lista de usuarios bloqueados",
  "keyboard_shortcuts.boost": "retootear",
  "keyboard_shortcuts.column": "enfocar un estado en una de las columnas",
  "keyboard_shortcuts.compose": "enfocar el área de texto de redacción",
  "keyboard_shortcuts.description": "Descripción",
  "keyboard_shortcuts.direct": "abrir la columna de mensajes directos",
  "keyboard_shortcuts.down": "mover hacia abajo en la lista",
  "keyboard_shortcuts.enter": "abrir estado",
  "keyboard_shortcuts.favourite": "añadir a favoritos",
  "keyboard_shortcuts.favourites": "abrir la lista de favoritos",
  "keyboard_shortcuts.federated": "abrir el timeline federado",
  "keyboard_shortcuts.heading": "Keyboard Shortcuts",
  "keyboard_shortcuts.home": "abrir el timeline propio",
  "keyboard_shortcuts.hotkey": "Tecla caliente",
  "keyboard_shortcuts.legend": "para mostrar esta leyenda",
  "keyboard_shortcuts.local": "abrir el timeline local",
  "keyboard_shortcuts.mention": "para mencionar al autor",
  "keyboard_shortcuts.muted": "abrir la lista de usuarios silenciados",
  "keyboard_shortcuts.my_profile": "abrir tu perfil",
  "keyboard_shortcuts.notifications": "abrir la columna de notificaciones",
  "keyboard_shortcuts.open_media": "para abrir archivos multimedia",
  "keyboard_shortcuts.pinned": "abrir la lista de toots destacados",
  "keyboard_shortcuts.profile": "abrir el perfil del autor",
  "keyboard_shortcuts.reply": "para responder",
  "keyboard_shortcuts.requests": "abrir la lista de peticiones de seguidores",
  "keyboard_shortcuts.search": "para poner el foco en la búsqueda",
  "keyboard_shortcuts.spoilers": "para mostrar/ocultar el campo CW",
  "keyboard_shortcuts.start": "abrir la columna \"comenzar\"",
  "keyboard_shortcuts.toggle_hidden": "mostrar/ocultar texto tras aviso de contenido (CW)",
  "keyboard_shortcuts.toggle_sensitivity": "mostrar/ocultar medios",
  "keyboard_shortcuts.toot": "para comenzar un nuevo toot",
  "keyboard_shortcuts.unfocus": "para retirar el foco de la caja de redacción/búsqueda",
  "keyboard_shortcuts.up": "para ir hacia arriba en la lista",
  "lightbox.close": "Cerrar",
  "lightbox.compress": "Comprimir cuadro de visualización de imagen",
  "lightbox.expand": "Expandir cuadro de visualización de imagen",
  "lightbox.next": "Siguiente",
  "lightbox.previous": "Anterior",
  "lists.account.add": "Añadir a lista",
  "lists.account.remove": "Quitar de lista",
  "lists.delete": "Borrar lista",
  "lists.edit": "Editar lista",
  "lists.edit.submit": "Cambiar título",
  "lists.new.create": "Añadir lista",
  "lists.new.title_placeholder": "Título de la nueva lista",
  "lists.replies_policy.followed": "Cualquier usuario seguido",
  "lists.replies_policy.list": "Miembros de la lista",
  "lists.replies_policy.none": "Nadie",
  "lists.replies_policy.title": "Mostrar respuestas a:",
  "lists.search": "Buscar entre la gente a la que sigues",
  "lists.subheading": "Tus listas",
  "load_pending": "{count, plural, one {# nuevo elemento} other {# nuevos elementos}}",
  "loading_indicator.label": "Cargando…",
  "media_gallery.toggle_visible": "Cambiar visibilidad",
  "missing_indicator.label": "No encontrado",
  "missing_indicator.sublabel": "No se encontró este recurso",
  "mute_modal.duration": "Duración",
  "mute_modal.hide_notifications": "Ocultar notificaciones de este usuario?",
  "mute_modal.indefinite": "Indefinida",
  "navigation_bar.apps": "Aplicaciones móviles",
  "navigation_bar.blocks": "Usuarios bloqueados",
  "navigation_bar.bookmarks": "Marcadores",
  "navigation_bar.community_timeline": "Historia local",
  "navigation_bar.compose": "Escribir un nuevo toot",
  "navigation_bar.direct": "Mensajes directos",
  "navigation_bar.discover": "Descubrir",
  "navigation_bar.domain_blocks": "Dominios ocultos",
  "navigation_bar.edit_profile": "Editar perfil",
  "navigation_bar.explore": "Explorar",
  "navigation_bar.favourites": "Favoritos",
  "navigation_bar.filters": "Palabras silenciadas",
  "navigation_bar.follow_requests": "Solicitudes para seguirte",
  "navigation_bar.follows_and_followers": "Siguiendo y seguidores",
  "navigation_bar.info": "Información adicional",
  "navigation_bar.keyboard_shortcuts": "Atajos",
  "navigation_bar.lists": "Listas",
  "navigation_bar.logout": "Cerrar sesión",
  "navigation_bar.mutes": "Usuarios silenciados",
  "navigation_bar.personal": "Personal",
  "navigation_bar.pins": "Toots fijados",
  "navigation_bar.preferences": "Preferencias",
  "navigation_bar.public_timeline": "Historia federada",
  "navigation_bar.security": "Seguridad",
  "notification.admin.sign_up": "{name} se unio",
  "notification.favourite": "{name} marcó tu estado como favorito",
  "notification.follow": "{name} te empezó a seguir",
  "notification.follow_request": "{name} ha solicitado seguirte",
  "notification.mention": "{name} te ha mencionado",
  "notification.own_poll": "Tu encuesta ha terminado",
  "notification.poll": "Una encuesta en la que has votado ha terminado",
  "notification.reblog": "{name} ha retooteado tu estado",
  "notification.status": "{name} acaba de publicar",
  "notification.update": "{name} editó una publicación",
  "notifications.clear": "Limpiar notificaciones",
  "notifications.clear_confirmation": "¿Seguro que quieres limpiar permanentemente todas tus notificaciones?",
  "notifications.column_settings.admin.sign_up": "Registros nuevos:",
  "notifications.column_settings.alert": "Notificaciones de escritorio",
  "notifications.column_settings.favourite": "Favoritos:",
  "notifications.column_settings.filter_bar.advanced": "Mostrar todas las categorías",
  "notifications.column_settings.filter_bar.category": "Barra de filtrado rápido",
  "notifications.column_settings.filter_bar.show_bar": "Mostrar barra de filtros",
  "notifications.column_settings.follow": "Nuevos seguidores:",
  "notifications.column_settings.follow_request": "Nuevas solicitudes de seguimiento:",
  "notifications.column_settings.mention": "Menciones:",
  "notifications.column_settings.poll": "Resultados de la votación:",
  "notifications.column_settings.push": "Notificaciones push",
  "notifications.column_settings.reblog": "Retoots:",
  "notifications.column_settings.show": "Mostrar en columna",
  "notifications.column_settings.sound": "Reproducir sonido",
  "notifications.column_settings.status": "Nuevos toots:",
  "notifications.column_settings.unread_notifications.category": "Notificaciones sin leer",
  "notifications.column_settings.unread_notifications.highlight": "Destacar notificaciones no leídas",
  "notifications.column_settings.update": "Ediciones:",
  "notifications.filter.all": "Todos",
  "notifications.filter.boosts": "Retoots",
  "notifications.filter.favourites": "Favoritos",
  "notifications.filter.follows": "Seguidores",
  "notifications.filter.mentions": "Menciones",
  "notifications.filter.polls": "Resultados de la votación",
  "notifications.filter.statuses": "Actualizaciones de gente a la que sigues",
  "notifications.grant_permission": "Conceder permiso.",
  "notifications.group": "{count} notificaciones",
  "notifications.mark_as_read": "Marcar todas las notificaciones como leídas",
  "notifications.permission_denied": "No se pueden habilitar las notificaciones de escritorio ya que se denegó el permiso.",
  "notifications.permission_denied_alert": "No se pueden habilitar las notificaciones de escritorio, ya que el permiso del navegador fue denegado anteriormente",
  "notifications.permission_required": "Las notificaciones de escritorio no están disponibles porque no se ha concedido el permiso requerido.",
  "notifications_permission_banner.enable": "Habilitar notificaciones de escritorio",
  "notifications_permission_banner.how_to_control": "Para recibir notificaciones cuando Mastodon no esté abierto, habilite las notificaciones de escritorio. Puedes controlar con precisión qué tipos de interacciones generan notificaciones de escritorio a través del botón {icon} de arriba una vez que estén habilitadas.",
  "notifications_permission_banner.title": "Nunca te pierdas nada",
  "picture_in_picture.restore": "Restaurar",
  "poll.closed": "Cerrada",
  "poll.refresh": "Actualizar",
  "poll.total_people": "{count, plural, one {# persona} other {# personas}}",
  "poll.total_votes": "{count, plural, one {# voto} other {# votos}}",
  "poll.vote": "Votar",
  "poll.voted": "Has votado a favor de esta respuesta",
<<<<<<< HEAD
  "poll.votes": "{votes, plural, one {# vote} other {# votes}}",
=======
  "poll.votes": "{votes, plural, one {# voto} other {# votes}}",
>>>>>>> 8c7223f4
  "poll_button.add_poll": "Añadir una encuesta",
  "poll_button.remove_poll": "Eliminar encuesta",
  "privacy.change": "Ajustar privacidad",
  "privacy.direct.long": "Sólo mostrar a los usuarios mencionados",
  "privacy.direct.short": "Directo",
  "privacy.private.long": "Sólo mostrar a seguidores",
  "privacy.private.short": "Privado",
  "privacy.public.long": "Mostrar en la historia federada",
  "privacy.public.short": "Público",
  "privacy.unlisted.long": "No mostrar en la historia federada",
  "privacy.unlisted.short": "No listado",
  "refresh": "Actualizar",
  "regeneration_indicator.label": "Cargando…",
  "regeneration_indicator.sublabel": "¡Tu historia de inicio se está preparando!",
  "relative_time.days": "{number} d",
  "relative_time.full.days": "{number, plural, one {# día} other {# días hace}}",
  "relative_time.full.hours": "{number, plural, one {# hora} other {# horas}} hace",
  "relative_time.full.just_now": "justo ahora",
  "relative_time.full.minutes": "Hace {number, plural, one {# minute} other {# minutos}}",
  "relative_time.full.seconds": "Hace {number, plural, one {# second} other {# segundos}}",
  "relative_time.hours": "{number} h",
  "relative_time.just_now": "ahora",
  "relative_time.minutes": "{number} m",
  "relative_time.seconds": "{number} s",
  "relative_time.today": "hoy",
  "reply_indicator.cancel": "Cancelar",
  "report.block": "Bloquear",
  "report.block_explanation": "No veras sus publicaciones. No podrán ver tus publicaciones ni seguirte. Podrán saber que están bloqueados.",
  "report.categories.other": "Otro",
  "report.categories.spam": "Spam",
  "report.categories.violation": "El contenido viola una o más reglas del servidor",
  "report.category.subtitle": "Selecciona la mejor coincidencia",
  "report.category.title": "Cuéntanos lo que sucede con este {type}",
  "report.category.title_account": "perfil",
  "report.category.title_status": "publicación",
  "report.close": "Realizado",
  "report.comment.title": "¿Hay algo más que usted cree que debamos saber?",
  "report.forward": "Reenviar a {target}",
  "report.forward_hint": "Esta cuenta es de otro servidor. ¿Enviar una copia anonimizada del informe allí también?",
  "report.mute": "Silenciar",
  "report.mute_explanation": "No veras sus publiaciones. Todavía pueden seguirte y ver tus publicaciones y no sabrán que están silenciados.",
  "report.next": "Siguiente",
  "report.placeholder": "Comentarios adicionales",
  "report.reasons.dislike": "No me gusta",
  "report.reasons.dislike_description": "No es algo que desee ver",
  "report.reasons.other": "Es algo más",
  "report.reasons.other_description": "El problema no encaja en otras categorías",
  "report.reasons.spam": "Es spam",
  "report.reasons.spam_description": "Enlaces maliciosos, Interacciones falsas, o respuestas repetitivas",
  "report.reasons.violation": "Viola las reglas del servidor",
  "report.reasons.violation_description": "Es consciente de que infringe normas específicas",
  "report.rules.subtitle": "Selecciona todos los que apliquen",
  "report.rules.title": "¿Qué reglas se están violando?",
  "report.statuses.subtitle": "Seleccione todos lo que aplican",
  "report.statuses.title": "¿Hay alguna publicación que respalde este informe?",
  "report.submit": "Publicar",
  "report.target": "Reportando",
  "report.thanks.take_action": "Aqui hay algunas opciones para controlar lo que ves en Mastodon:",
  "report.thanks.take_action_actionable": "Mientras revisamos esto, puedes tomar medidas contra @{name}:",
  "report.thanks.title": "¿No quieres ver esto?",
  "report.thanks.title_actionable": "Gracias por informar, estudiaremos esto.",
  "report.unfollow": "Dejar de seguir @{name}",
  "report.unfollow_explanation": "Estás siguiendo esta cuenta. Para no ver sus publicaciones en tu sección de noticias, deja de seguirlo.",
  "search.placeholder": "Buscar",
  "search_popout.search_format": "Formato de búsqueda avanzada",
  "search_popout.tips.full_text": "Búsquedas de texto recuperan posts que has escrito, marcado como favoritos, retooteado o en los que has sido mencionado, así como usuarios, nombres y hashtags.",
  "search_popout.tips.hashtag": "etiqueta",
  "search_popout.tips.status": "status",
  "search_popout.tips.text": "El texto simple devuelve correspondencias de nombre, usuario y hashtag",
  "search_popout.tips.user": "usuario",
  "search_results.accounts": "Gente",
  "search_results.all": "Todos",
  "search_results.hashtags": "Etiquetas",
  "search_results.nothing_found": "No se pudo encontrar nada para estos términos de busqueda",
  "search_results.statuses": "Toots",
  "search_results.statuses_fts_disabled": "Buscar toots por su contenido no está disponible en este servidor de Mastodon.",
  "search_results.total": "{count, number} {count, plural, one {resultado} other {resultados}}",
  "status.admin_account": "Abrir interfaz de moderación para @{name}",
  "status.admin_status": "Abrir este estado en la interfaz de moderación",
  "status.block": "Bloquear a @{name}",
  "status.bookmark": "Añadir marcador",
  "status.cancel_reblog_private": "Eliminar retoot",
  "status.cannot_reblog": "Este toot no puede retootearse",
  "status.copy": "Copiar enlace al estado",
  "status.delete": "Borrar",
  "status.detailed_status": "Vista de conversación detallada",
  "status.direct": "Mensaje directo a @{name}",
  "status.edit": "Editar",
  "status.edited": "Editado {date}",
  "status.edited_x_times": "Editado {count, plural, one {{count} time} other {{count} veces}}",
  "status.embed": "Incrustado",
  "status.favourite": "Favorito",
  "status.filtered": "Filtrado",
  "status.history.created": "{name} creó {date}",
  "status.history.edited": "{name} editado {date}",
  "status.load_more": "Cargar más",
  "status.media_hidden": "Contenido multimedia oculto",
  "status.mention": "Mencionar",
  "status.more": "Más",
  "status.mute": "Silenciar @{name}",
  "status.mute_conversation": "Silenciar conversación",
  "status.open": "Expandir estado",
  "status.pin": "Fijar",
  "status.pinned": "Toot fijado",
  "status.read_more": "Leer más",
  "status.reblog": "Retootear",
  "status.reblog_private": "Implusar a la audiencia original",
  "status.reblogged_by": "Retooteado por {name}",
  "status.reblogs.empty": "Nadie retooteó este toot todavía. Cuando alguien lo haga, aparecerá aquí.",
  "status.redraft": "Borrar y volver a borrador",
  "status.remove_bookmark": "Eliminar marcador",
  "status.reply": "Responder",
  "status.replyAll": "Responder al hilo",
  "status.report": "Reportar",
  "status.sensitive_warning": "Contenido sensible",
  "status.share": "Compartir",
  "status.show_less": "Mostrar menos",
  "status.show_less_all": "Mostrar menos para todo",
  "status.show_more": "Mostrar más",
  "status.show_more_all": "Mostrar más para todo",
  "status.show_thread": "Mostrar hilo",
  "status.uncached_media_warning": "No disponible",
  "status.unmute_conversation": "Dejar de silenciar conversación",
  "status.unpin": "Dejar de fijar",
  "suggestions.dismiss": "Descartar sugerencia",
  "suggestions.header": "Es posible que te interese…",
  "tabs_bar.federated_timeline": "Federado",
  "tabs_bar.home": "Inicio",
  "tabs_bar.local_timeline": "Reciente",
  "tabs_bar.notifications": "Notificaciones",
  "tabs_bar.search": "Buscar",
  "time_remaining.days": "{number, plural, one {# día restante} other {# días restantes}}",
  "time_remaining.hours": "{number, plural, one {# hora restante} other {# horas restantes}}",
  "time_remaining.minutes": "{number, plural, one {# minuto restante} other {# minutos restantes}}",
  "time_remaining.moments": "Momentos restantes",
  "time_remaining.seconds": "{number, plural, one {# segundo restante} other {# segundos restantes}}",
  "timeline_hint.remote_resource_not_displayed": "{resource} de otros servidores no se muestran.",
  "timeline_hint.resources.followers": "Seguidores",
  "timeline_hint.resources.follows": "Seguidos",
  "timeline_hint.resources.statuses": "Toots más antiguos",
  "trends.counter_by_accounts": "{count, plural, one {{counter} persona} other {{counter} personas}} hablando",
  "trends.trending_now": "Tendencia ahora",
  "ui.beforeunload": "Tu borrador se perderá si sales de Mastodon.",
  "units.short.billion": "{count} MM",
  "units.short.million": "{count} M",
  "units.short.thousand": "{count} K",
  "upload_area.title": "Arrastra y suelta para subir",
  "upload_button.label": "Subir multimedia (JPEG, PNG, GIF, WebM, MP4, MOV)",
  "upload_error.limit": "Límite de subida de archivos excedido.",
  "upload_error.poll": "Subida de archivos no permitida con encuestas.",
  "upload_form.audio_description": "Describir para personas con problemas auditivos",
  "upload_form.description": "Describir para los usuarios con dificultad visual",
  "upload_form.edit": "Editar",
  "upload_form.thumbnail": "Cambiar miniatura",
  "upload_form.undo": "Borrar",
  "upload_form.video_description": "Describir para personas con problemas auditivos o visuales",
  "upload_modal.analyzing_picture": "Analizando imagen…",
  "upload_modal.apply": "Aplicar",
<<<<<<< HEAD
  "upload_modal.applying": "Applying…",
=======
  "upload_modal.applying": "Aplicando…",
>>>>>>> 8c7223f4
  "upload_modal.choose_image": "Elegir imagen",
  "upload_modal.description_placeholder": "Un rápido zorro marrón salta sobre el perro perezoso",
  "upload_modal.detect_text": "Detectar texto de la imagen",
  "upload_modal.edit_media": "Editar multimedia",
  "upload_modal.hint": "Haga clic o arrastre el círculo en la vista previa para elegir el punto focal que siempre estará a la vista en todas las miniaturas.",
  "upload_modal.preparing_ocr": "Preparando OCR…",
  "upload_modal.preview_label": "Vista previa ({ratio})",
  "upload_progress.label": "Subiendo…",
  "video.close": "Cerrar video",
  "video.download": "Descargar archivo",
  "video.exit_fullscreen": "Salir de pantalla completa",
  "video.expand": "Expandir vídeo",
  "video.fullscreen": "Pantalla completa",
  "video.hide": "Ocultar vídeo",
  "video.mute": "Silenciar sonido",
  "video.pause": "Pausar",
  "video.play": "Reproducir",
  "video.unmute": "Dejar de silenciar sonido"
}<|MERGE_RESOLUTION|>--- conflicted
+++ resolved
@@ -48,28 +48,17 @@
   "account.unmute_notifications": "Dejar de silenciar las notificaciones de @{name}",
   "account.unmute_short": "Desmutear",
   "account_note.placeholder": "Clic para añadir nota",
-<<<<<<< HEAD
-  "admin.dashboard.retention": "Retention",
-  "admin.dashboard.retention.average": "Average",
-  "admin.dashboard.retention.cohort": "Sign-up month",
-  "admin.dashboard.retention.cohort_size": "New users",
-=======
   "admin.dashboard.daily_retention": "Tasa de retención de usuarios por día después de unirse",
   "admin.dashboard.monthly_retention": "Tasa de retención de usuarios por mes después de unirse",
   "admin.dashboard.retention.average": "Promedio",
   "admin.dashboard.retention.cohort": "Mes de registro",
   "admin.dashboard.retention.cohort_size": "Nuevos usuarios",
->>>>>>> 8c7223f4
   "alert.rate_limited.message": "Por favor reintente después de {retry_time, time, medium}.",
   "alert.rate_limited.title": "Tarifa limitada",
   "alert.unexpected.message": "Hubo un error inesperado.",
   "alert.unexpected.title": "¡Ups!",
   "announcement.announcement": "Anuncio",
-<<<<<<< HEAD
-  "attachments_list.unprocessed": "(unprocessed)",
-=======
   "attachments_list.unprocessed": "(sin procesar)",
->>>>>>> 8c7223f4
   "autosuggest_hashtag.per_week": "{count} por semana",
   "boost_modal.combo": "Puedes hacer clic en {combo} para saltar este aviso la próxima vez",
   "bundle_column_error.body": "Algo salió mal al cargar este componente.",
@@ -132,13 +121,8 @@
   "confirmations.delete.message": "¿Estás seguro de que quieres borrar este toot?",
   "confirmations.delete_list.confirm": "Eliminar",
   "confirmations.delete_list.message": "¿Seguro que quieres borrar esta lista permanentemente?",
-<<<<<<< HEAD
-  "confirmations.discard_edit_media.confirm": "Discard",
-  "confirmations.discard_edit_media.message": "You have unsaved changes to the media description or preview, discard them anyway?",
-=======
   "confirmations.discard_edit_media.confirm": "Descartar",
   "confirmations.discard_edit_media.message": "Tienes cambios sin guardar en la descripción o vista previa del archivo, ¿deseas descartarlos de cualquier manera?",
->>>>>>> 8c7223f4
   "confirmations.domain_block.confirm": "Ocultar dominio entero",
   "confirmations.domain_block.message": "¿Seguro de que quieres bloquear al dominio {domain} entero? En general unos cuantos bloqueos y silenciados concretos es suficiente y preferible.",
   "confirmations.logout.confirm": "Cerrar sesión",
@@ -378,11 +362,7 @@
   "poll.total_votes": "{count, plural, one {# voto} other {# votos}}",
   "poll.vote": "Votar",
   "poll.voted": "Has votado a favor de esta respuesta",
-<<<<<<< HEAD
-  "poll.votes": "{votes, plural, one {# vote} other {# votes}}",
-=======
   "poll.votes": "{votes, plural, one {# voto} other {# votes}}",
->>>>>>> 8c7223f4
   "poll_button.add_poll": "Añadir una encuesta",
   "poll_button.remove_poll": "Eliminar encuesta",
   "privacy.change": "Ajustar privacidad",
@@ -541,11 +521,7 @@
   "upload_form.video_description": "Describir para personas con problemas auditivos o visuales",
   "upload_modal.analyzing_picture": "Analizando imagen…",
   "upload_modal.apply": "Aplicar",
-<<<<<<< HEAD
-  "upload_modal.applying": "Applying…",
-=======
   "upload_modal.applying": "Aplicando…",
->>>>>>> 8c7223f4
   "upload_modal.choose_image": "Elegir imagen",
   "upload_modal.description_placeholder": "Un rápido zorro marrón salta sobre el perro perezoso",
   "upload_modal.detect_text": "Detectar texto de la imagen",
