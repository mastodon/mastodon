--- conflicted
+++ resolved
@@ -162,18 +162,8 @@
   "error.unexpected_crash.next_steps": "Tente atualizar a página. Se não resolver, você ainda pode usar o Mastodon em outro navegador ou aplicativo.",
   "errors.unexpected_crash.copy_stacktrace": "Copiar estado da pilha para a área de transferência",
   "errors.unexpected_crash.report_issue": "Reportar problema",
-<<<<<<< HEAD
-  "federation.change": "Ajustar federação do toot",
-  "federation.federated.long": "Permitir que o toot chegue a outras instâncias",
-  "federation.federated.short": "Federado",
-  "federation.local_only.long": "Restringir o toot somente à minha instância",
-  "federation.local_only.short": "Somente local",
-  "follow_request.authorize": "Autorizar",
-  "follow_request.reject": "Rejeitar",
-=======
   "follow_request.authorize": "Aprovar",
   "follow_request.reject": "Vetar",
->>>>>>> b752666e
   "getting_started.developers": "Desenvolvedores",
   "getting_started.directory": "Diretório de perfis",
   "getting_started.documentation": "Documentação",
@@ -378,14 +368,8 @@
   "status.embed": "Incorporar",
   "status.favourite": "Favoritar",
   "status.filtered": "Filtrado",
-<<<<<<< HEAD
-  "status.load_more": "Carregar mais",
-  "status.local_only": "Esse post só é visível para outros usuários da sua instância",
-  "status.media_hidden": "Mídia escondida",
-=======
   "status.load_more": "Ver mais",
   "status.media_hidden": "Mídia oculta",
->>>>>>> b752666e
   "status.mention": "Mencionar @{name}",
   "status.more": "Mais",
   "status.mute": "Silenciar @{name}",
