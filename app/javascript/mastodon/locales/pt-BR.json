--- conflicted
+++ resolved
@@ -169,19 +169,11 @@
   "report.submit": "Enviar",
   "report.target": "Denunciar",
   "search.placeholder": "Pesquisar",
-<<<<<<< HEAD
-  "search_popout.search_format": "Advanced search format",
-  "search_popout.tips.hashtag": "hashtag",
-  "search_popout.tips.status": "status",
-  "search_popout.tips.text": "Simple text returns matching display names, usernames and hashtags",
-  "search_popout.tips.user": "user",
-=======
   "search_popout.search_format": "Formato de busca avançado",
   "search_popout.tips.hashtag": "hashtag",
   "search_popout.tips.status": "status",
   "search_popout.tips.text": "Texto simples retorna nomes de exibição, usuários e hashtags correspondentes",
   "search_popout.tips.user": "usuário",
->>>>>>> 3810d98c
   "search_results.total": "{count, number} {count, plural, one {resultado} other {resultados}}",
   "standalone.public_title": "Dê uma espiada...",
   "status.cannot_reblog": "Esta postagem não pode ser compartilhada",
@@ -214,13 +206,8 @@
   "tabs_bar.notifications": "Notificações",
   "upload_area.title": "Arraste e solte para enviar",
   "upload_button.label": "Adicionar mídia",
-<<<<<<< HEAD
-  "upload_form.description": "Describe for the visually impaired",
-  "upload_form.undo": "Anular",
-=======
   "upload_form.description": "Descreva a imagem para deficientes visuais",
   "upload_form.undo": "Desfazer",
->>>>>>> 3810d98c
   "upload_progress.label": "Salvando...",
   "video.close": "Fechar vídeo",
   "video.exit_fullscreen": "Sair da tela cheia",
