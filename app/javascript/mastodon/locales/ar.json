--- conflicted
+++ resolved
@@ -176,17 +176,9 @@
   "error.unexpected_crash.next_steps_addons": "حاول تعطيلهم وإنعاش الصفحة. إن لم ينجح ذلك، يمكنك دائمًا استخدام ماستدون عبر متصفح آخر أو تطبيق أصلي.",
   "errors.unexpected_crash.copy_stacktrace": "انسخ تتبع الارتباطات إلى الحافظة",
   "errors.unexpected_crash.report_issue": "الإبلاغ عن خلل",
-<<<<<<< HEAD
-  "federation.change": "Adjust status federation",
-  "federation.federated.long": "Allow toot to reach other instances",
-  "federation.federated.short": "Federated",
-  "federation.local_only.long": "Restrict this toot only to my instance",
-  "federation.local_only.short": "Local-only",
-=======
   "follow_recommendations.done": "Done",
   "follow_recommendations.heading": "Follow people you'd like to see posts from! Here are some suggestions.",
   "follow_recommendations.lead": "Posts from people you follow will show up in chronological order on your home feed. Don't be afraid to make mistakes, you can unfollow people just as easily any time!",
->>>>>>> 4c7efdba
   "follow_request.authorize": "ترخيص",
   "follow_request.reject": "رفض",
   "follow_requests.unlocked_explanation": "على الرغم من أن حسابك غير مقفل، فإن موظفين الـ{domain} ظنوا أنك قد ترغب في مراجعة طلبات المتابعة من هذه الحسابات يدوياً.",
