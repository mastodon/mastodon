--- conflicted
+++ resolved
@@ -60,15 +60,10 @@
   "compose_form.placeholder": "Pri kio vi pensas?",
   "compose_form.publish": "Hup",
   "compose_form.publish_loud": "{publish}!",
-<<<<<<< HEAD
   "compose_form.sensitive.marked": "Media is marked as sensitive",
   "compose_form.sensitive.unmarked": "Media is not marked as sensitive",
-  "compose_form.spoiler": "Kaŝi tekston malantaŭ averto",
-=======
-  "compose_form.sensitive": "Marki aŭdovidaĵon tikla",
   "compose_form.spoiler.marked": "Text is hidden behind warning",
   "compose_form.spoiler.unmarked": "Text is not hidden",
->>>>>>> 0dccb398
   "compose_form.spoiler_placeholder": "Skribu vian averton ĉi tie",
   "confirmation_modal.cancel": "Nuligi",
   "confirmations.block.confirm": "Bloki",
