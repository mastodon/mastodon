--- conflicted
+++ resolved
@@ -176,17 +176,14 @@
   "error.unexpected_crash.next_steps_addons": "Provoni t’i çaktivizoni dhe të rifreskoni faqen. Nëse kjo s’bën punë, mundeni prapë të jeni në gjendje të përdorni Mastodon-in përmes një shfletuesi tjetër, apo një aplikacioni prej Mastodon-it.",
   "errors.unexpected_crash.copy_stacktrace": "Kopjo stacktrace-in në të papastër",
   "errors.unexpected_crash.report_issue": "Raportoni problemin",
-<<<<<<< HEAD
   "federation.change": "Adjust status federation",
   "federation.federated.long": "Allow toot to reach other instances",
   "federation.federated.short": "Federated",
   "federation.local_only.long": "Restrict this toot only to my instance",
   "federation.local_only.short": "Local-only",
-=======
   "follow_recommendations.done": "U bë",
   "follow_recommendations.heading": "Ndiqni persona prej të cilëve doni të shihni postime! Ja ca sugjerime.",
   "follow_recommendations.lead": "Postimet prej personash që ndiqni do të shfaqen në rend kohor te prurja juaj kryesore. Mos kini frikë të bëni gabime, mund të ndalni po aq kollaj ndjekjen e dikujt, në çfarëdo kohe!",
->>>>>>> 4c7efdba
   "follow_request.authorize": "Autorizoje",
   "follow_request.reject": "Hidhe tej",
   "follow_requests.unlocked_explanation": "Edhe pse llogaria juaj s’është e kyçur, ekipi i {domain} mendoi se mund të donit të shqyrtonit dorazi kërkesa ndjekjeje prej këtyre llogarive.",
