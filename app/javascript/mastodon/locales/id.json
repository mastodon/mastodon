{
  "account.block": "Blokir @{name}",
  "account.block_domain": "Hide everything from {domain}",
  "account.blocked": "Blocked",
  "account.disclaimer_full": "Information below may reflect the user's profile incompletely.",
  "account.domain_blocked": "Domain hidden",
  "account.edit_profile": "Ubah profil",
  "account.follow": "Ikuti",
  "account.followers": "Pengikut",
  "account.follows": "Mengikuti",
  "account.follows_you": "Mengikuti anda",
  "account.hide_reblogs": "Hide boosts from @{name}",
  "account.media": "Media",
  "account.mention": "Balasan @{name}",
  "account.moved_to": "{name} has moved to:",
  "account.mute": "Bisukan @{name}",
  "account.mute_notifications": "Mute notifications from @{name}",
  "account.muted": "Muted",
  "account.posts": "Postingan",
  "account.posts_with_replies": "Toots with replies",
  "account.report": "Laporkan @{name}",
  "account.requested": "Menunggu persetujuan",
  "account.share": "Share @{name}'s profile",
  "account.show_reblogs": "Show boosts from @{name}",
  "account.unblock": "Hapus blokir @{name}",
  "account.unblock_domain": "Unhide {domain}",
  "account.unfollow": "Berhenti mengikuti",
  "account.unmute": "Berhenti membisukan @{name}",
  "account.unmute_notifications": "Unmute notifications from @{name}",
  "account.view_full_profile": "View full profile",
  "boost_modal.combo": "Anda dapat menekan {combo} untuk melewati ini",
  "bundle_column_error.body": "Something went wrong while loading this component.",
  "bundle_column_error.retry": "Try again",
  "bundle_column_error.title": "Network error",
  "bundle_modal_error.close": "Close",
  "bundle_modal_error.message": "Something went wrong while loading this component.",
  "bundle_modal_error.retry": "Try again",
  "column.blocks": "Pengguna diblokir",
  "column.community": "Linimasa Lokal",
  "column.favourites": "Favorit",
  "column.follow_requests": "Permintaan mengikuti",
  "column.home": "Beranda",
  "column.lists": "Lists",
  "column.mutes": "Pengguna dibisukan",
  "column.notifications": "Notifikasi",
  "column.pins": "Pinned toot",
  "column.public": "Linimasa gabunggan",
  "column_back_button.label": "Kembali",
  "column_header.hide_settings": "Hide settings",
  "column_header.moveLeft_settings": "Move column to the left",
  "column_header.moveRight_settings": "Move column to the right",
  "column_header.pin": "Pin",
  "column_header.show_settings": "Show settings",
  "column_header.unpin": "Unpin",
  "column_subheading.navigation": "Navigasi",
  "column_subheading.settings": "Pengaturan",
  "compose_form.hashtag_warning": "This toot won't be listed under any hashtag as it is unlisted. Only public toots can be searched by hashtag.",
  "compose_form.lock_disclaimer": "Akun anda tidak {locked}. Semua orang dapat mengikuti anda untuk melihat postingan khusus untuk pengikut anda.",
  "compose_form.lock_disclaimer.lock": "dikunci",
  "compose_form.placeholder": "Apa yang ada di pikiran anda?",
  "compose_form.publish": "Toot",
  "compose_form.publish_loud": "{publish}!",
<<<<<<< HEAD
  "compose_form.sensitive.marked": "Media is marked as sensitive",
  "compose_form.sensitive.unmarked": "Media is not marked as sensitive",
  "compose_form.spoiler": "Sembunyikan teks dibalik peringatan",
=======
  "compose_form.sensitive": "Tandai media sensitif",
  "compose_form.spoiler.marked": "Text is hidden behind warning",
  "compose_form.spoiler.unmarked": "Text is not hidden",
>>>>>>> 0dccb398
  "compose_form.spoiler_placeholder": "Peringatan konten",
  "confirmation_modal.cancel": "Batal",
  "confirmations.block.confirm": "Blokir",
  "confirmations.block.message": "Apa anda yakin ingin memblokir {name}?",
  "confirmations.delete.confirm": "Hapus",
  "confirmations.delete.message": "Apa anda yakin akan menghapus status ini?",
  "confirmations.delete_list.confirm": "Delete",
  "confirmations.delete_list.message": "Are you sure you want to permanently delete this list?",
  "confirmations.domain_block.confirm": "Hide entire domain",
  "confirmations.domain_block.message": "Are you really, really sure you want to block the entire {domain}? In most cases a few targeted blocks or mutes are sufficient and preferable.",
  "confirmations.mute.confirm": "Bisukan",
  "confirmations.mute.message": "Apa anda yakin ingin membisukan {name}?",
  "confirmations.unfollow.confirm": "Unfollow",
  "confirmations.unfollow.message": "Are you sure you want to unfollow {name}?",
  "embed.instructions": "Embed this status on your website by copying the code below.",
  "embed.preview": "Here is what it will look like:",
  "emoji_button.activity": "Aktivitas",
  "emoji_button.custom": "Custom",
  "emoji_button.flags": "Bendera",
  "emoji_button.food": "Makanan & Minuman",
  "emoji_button.label": "Tambahkan emoji",
  "emoji_button.nature": "Alam",
  "emoji_button.not_found": "No emojos!! (╯°□°）╯︵ ┻━┻",
  "emoji_button.objects": "Benda-benda",
  "emoji_button.people": "Orang",
  "emoji_button.recent": "Frequently used",
  "emoji_button.search": "Cari...",
  "emoji_button.search_results": "Search results",
  "emoji_button.symbols": "Simbol",
  "emoji_button.travel": "Tempat Wisata",
  "empty_column.community": "Linimasa lokal masih kosong. Tulis sesuatu secara publik dan buat roda berputar!",
  "empty_column.hashtag": "Tidak ada apapun dalam hashtag ini.",
  "empty_column.home": "Anda sedang tidak mengikuti siapapun. Kunjungi {public} atau gunakan pencarian untuk memulai dan bertemu pengguna lain.",
  "empty_column.home.public_timeline": "linimasa publik",
  "empty_column.list": "There is nothing in this list yet.",
  "empty_column.notifications": "Anda tidak memiliki notifikasi apapun. Berinteraksi dengan orang lain untuk memulai percakapan.",
  "empty_column.public": "Tidak ada apapun disini! Tulis sesuatu, atau ikuti pengguna lain dari server lain untuk mengisinya secara manual",
  "follow_request.authorize": "Izinkan",
  "follow_request.reject": "Tolak",
  "getting_started.appsshort": "Apps",
  "getting_started.faq": "FAQ",
  "getting_started.heading": "Mulai",
  "getting_started.open_source_notice": "Mastodon adalah perangkat lunak yang bersifat open source. Anda dapat berkontribusi atau melaporkan permasalahan/bug di Github {github}.",
  "getting_started.userguide": "User Guide",
  "home.column_settings.advanced": "Tingkat Lanjut",
  "home.column_settings.basic": "Dasar",
  "home.column_settings.filter_regex": "Penyaringan dengan Regular Expression",
  "home.column_settings.show_reblogs": "Tampilkan Boost",
  "home.column_settings.show_replies": "Tampilkan balasan",
  "home.settings": "Pengaturan kolom",
  "keyboard_shortcuts.back": "to navigate back",
  "keyboard_shortcuts.boost": "to boost",
  "keyboard_shortcuts.column": "to focus a status in one of the columns",
  "keyboard_shortcuts.compose": "to focus the compose textarea",
  "keyboard_shortcuts.description": "Description",
  "keyboard_shortcuts.down": "to move down in the list",
  "keyboard_shortcuts.enter": "to open status",
  "keyboard_shortcuts.favourite": "to favourite",
  "keyboard_shortcuts.heading": "Keyboard Shortcuts",
  "keyboard_shortcuts.hotkey": "Hotkey",
  "keyboard_shortcuts.legend": "to display this legend",
  "keyboard_shortcuts.mention": "to mention author",
  "keyboard_shortcuts.reply": "to reply",
  "keyboard_shortcuts.search": "to focus search",
  "keyboard_shortcuts.toot": "to start a brand new toot",
  "keyboard_shortcuts.unfocus": "to un-focus compose textarea/search",
  "keyboard_shortcuts.up": "to move up in the list",
  "lightbox.close": "Tutup",
  "lightbox.next": "Next",
  "lightbox.previous": "Previous",
  "lists.account.add": "Add to list",
  "lists.account.remove": "Remove from list",
  "lists.delete": "Delete list",
  "lists.edit": "Edit list",
  "lists.new.create": "Add list",
  "lists.new.title_placeholder": "New list title",
  "lists.search": "Search among people you follow",
  "lists.subheading": "Your lists",
  "loading_indicator.label": "Tunggu sebentar...",
  "media_gallery.toggle_visible": "Tampil/Sembunyikan",
  "missing_indicator.label": "Tidak ditemukan",
  "missing_indicator.sublabel": "This resource could not be found",
  "mute_modal.hide_notifications": "Hide notifications from this user?",
  "navigation_bar.blocks": "Pengguna diblokir",
  "navigation_bar.community_timeline": "Linimasa lokal",
  "navigation_bar.edit_profile": "Ubah profil",
  "navigation_bar.favourites": "Favorit",
  "navigation_bar.follow_requests": "Permintaan mengikuti",
  "navigation_bar.info": "Informasi selengkapnya",
  "navigation_bar.keyboard_shortcuts": "Keyboard shortcuts",
  "navigation_bar.lists": "Lists",
  "navigation_bar.logout": "Keluar",
  "navigation_bar.mutes": "Pengguna dibisukan",
  "navigation_bar.pins": "Pinned toots",
  "navigation_bar.preferences": "Pengaturan",
  "navigation_bar.public_timeline": "Linimasa gabungan",
  "notification.favourite": "{name} menyukai status anda",
  "notification.follow": "{name} mengikuti anda",
  "notification.mention": "{name} mentioned you",
  "notification.reblog": "{name} mem-boost status anda",
  "notifications.clear": "Hapus notifikasi",
  "notifications.clear_confirmation": "Apa anda yakin hendak menghapus semua notifikasi anda?",
  "notifications.column_settings.alert": "Notifikasi desktop",
  "notifications.column_settings.favourite": "Favorit:",
  "notifications.column_settings.follow": "Pengikut baru:",
  "notifications.column_settings.mention": "Balasan:",
  "notifications.column_settings.push": "Push notifications",
  "notifications.column_settings.push_meta": "This device",
  "notifications.column_settings.reblog": "Boost:",
  "notifications.column_settings.show": "Tampilkan dalam kolom",
  "notifications.column_settings.sound": "Mainkan suara",
  "onboarding.done": "Selesei",
  "onboarding.next": "Selanjutnya",
  "onboarding.page_five.public_timelines": "Linimasa lokal menampilkan semua postingan publik dari semua orang di {domain}. Linimasa gabungan menampilkan postingan publik dari semua orang yang diikuti oleh {domain}. Ini semua adalah Linimasa Publik, cara terbaik untuk bertemu orang lain.",
  "onboarding.page_four.home": "Linimasa beranda menampilkan postingan dari orang-orang yang anda ikuti.",
  "onboarding.page_four.notifications": "Kolom notifikasi menampilkan ketika seseorang berinteraksi dengan anda.",
  "onboarding.page_one.federation": "Mastodon adalah jaringan dari beberapa server independen yang bergabung untuk membuat jejaring sosial yang besar.",
  "onboarding.page_one.full_handle": "Your full handle",
  "onboarding.page_one.handle_hint": "This is what you would tell your friends to search for.",
  "onboarding.page_one.welcome": "Selamat datang di Mastodon!",
  "onboarding.page_six.admin": "Admin serveer anda adalah {admin}.",
  "onboarding.page_six.almost_done": "Hampir selesei...",
  "onboarding.page_six.appetoot": "Bon Appetoot!",
  "onboarding.page_six.apps_available": "Ada beberapa apl yang tersedia untuk iOS, Android, dan platform lainnya.",
  "onboarding.page_six.github": "Mastodon adalah software open-source. Anda bisa melaporkan bug, meminta fitur, atau berkontribusi dengan kode di {github}.",
  "onboarding.page_six.guidelines": "pedoman komunitas",
  "onboarding.page_six.read_guidelines": "Silakan baca {guidelines} {domain}!",
  "onboarding.page_six.various_app": "apl handphone",
  "onboarding.page_three.profile": "Ubah profil anda untuk mengganti avatar, bio, dan nama pengguna anda. Disitu, anda juga bisa mengatur opsi lainnya.",
  "onboarding.page_three.search": "Gunakan kolom pencarian untuk mencari orang atau melihat hashtag, seperti {illustration} dan {introductions}. Untuk mencari pengguna yang tidak berada dalam server ini, gunakan nama pengguna mereka selengkapnya.",
  "onboarding.page_two.compose": "Tulis postingan melalui kolom posting. Anda dapat mengunggah gambar, mengganti pengaturan privasi, dan menambahkan peringatan konten dengan ikon-ikon dibawah ini.",
  "onboarding.skip": "Lewati",
  "privacy.change": "Tentukan privasi status",
  "privacy.direct.long": "Kirim hanya ke pengguna yang disebut",
  "privacy.direct.short": "Langsung",
  "privacy.private.long": "Kirim hanya ke pengikut",
  "privacy.private.short": "Pribadi",
  "privacy.public.long": "Kirim ke linimasa publik",
  "privacy.public.short": "Publik",
  "privacy.unlisted.long": "Tidak ditampilkan di linimasa publik",
  "privacy.unlisted.short": "Tak Terdaftar",
  "regeneration_indicator.label": "Loading…",
  "regeneration_indicator.sublabel": "Your home feed is being prepared!",
  "relative_time.days": "{number}d",
  "relative_time.hours": "{number}h",
  "relative_time.just_now": "now",
  "relative_time.minutes": "{number}m",
  "relative_time.seconds": "{number}s",
  "reply_indicator.cancel": "Batal",
  "report.forward": "Forward to {target}",
  "report.forward_hint": "The account is from another server. Send an anonymized copy of the report there as well?",
  "report.hint": "The report will be sent to your instance moderators. You can provide an explanation of why you are reporting this account below:",
  "report.placeholder": "Komentar tambahan",
  "report.submit": "Kirim",
  "report.target": "Melaporkan",
  "search.placeholder": "Pencarian",
  "search_popout.search_format": "Advanced search format",
  "search_popout.tips.full_text": "Simple text returns statuses you have written, favourited, boosted, or have been mentioned in, as well as matching usernames, display names, and hashtags.",
  "search_popout.tips.hashtag": "hashtag",
  "search_popout.tips.status": "status",
  "search_popout.tips.text": "Simple text returns matching display names, usernames and hashtags",
  "search_popout.tips.user": "user",
  "search_results.accounts": "People",
  "search_results.hashtags": "Hashtags",
  "search_results.statuses": "Toots",
  "search_results.total": "{count} {count, plural, one {hasil} other {hasil}}",
  "standalone.public_title": "A look inside...",
  "status.block": "Block @{name}",
  "status.cannot_reblog": "This post cannot be boosted",
  "status.delete": "Hapus",
  "status.embed": "Embed",
  "status.favourite": "Difavoritkan",
  "status.load_more": "Tampilkan semua",
  "status.media_hidden": "Media disembunyikan",
  "status.mention": "Balasan @{name}",
  "status.more": "More",
  "status.mute": "Mute @{name}",
  "status.mute_conversation": "Mute conversation",
  "status.open": "Tampilkan status ini",
  "status.pin": "Pin on profile",
  "status.pinned": "Pinned toot",
  "status.reblog": "Boost",
  "status.reblogged_by": "di-boost {name}",
  "status.reply": "Balas",
  "status.replyAll": "Balas ke semua",
  "status.report": "Laporkan @{name}",
  "status.sensitive_toggle": "Klik untuk menampilkan",
  "status.sensitive_warning": "Konten sensitif",
  "status.share": "Share",
  "status.show_less": "Tampilkan lebih sedikit",
  "status.show_less_all": "Show less for all",
  "status.show_more": "Tampilkan semua",
  "status.show_more_all": "Show more for all",
  "status.unmute_conversation": "Unmute conversation",
  "status.unpin": "Unpin from profile",
  "tabs_bar.federated_timeline": "Gabungan",
  "tabs_bar.home": "Beranda",
  "tabs_bar.local_timeline": "Lokal",
  "tabs_bar.notifications": "Notifikasi",
  "ui.beforeunload": "Your draft will be lost if you leave Mastodon.",
  "upload_area.title": "Seret & lepaskan untuk mengunggah",
  "upload_button.label": "Tambahkan media",
  "upload_form.description": "Describe for the visually impaired",
  "upload_form.focus": "Crop",
  "upload_form.undo": "Undo",
  "upload_progress.label": "Mengunggah...",
  "video.close": "Close video",
  "video.exit_fullscreen": "Exit full screen",
  "video.expand": "Expand video",
  "video.fullscreen": "Full screen",
  "video.hide": "Hide video",
  "video.mute": "Mute sound",
  "video.pause": "Pause",
  "video.play": "Play",
  "video.unmute": "Unmute sound"
}<|MERGE_RESOLUTION|>--- conflicted
+++ resolved
@@ -60,15 +60,10 @@
   "compose_form.placeholder": "Apa yang ada di pikiran anda?",
   "compose_form.publish": "Toot",
   "compose_form.publish_loud": "{publish}!",
-<<<<<<< HEAD
   "compose_form.sensitive.marked": "Media is marked as sensitive",
   "compose_form.sensitive.unmarked": "Media is not marked as sensitive",
-  "compose_form.spoiler": "Sembunyikan teks dibalik peringatan",
-=======
-  "compose_form.sensitive": "Tandai media sensitif",
   "compose_form.spoiler.marked": "Text is hidden behind warning",
   "compose_form.spoiler.unmarked": "Text is not hidden",
->>>>>>> 0dccb398
   "compose_form.spoiler_placeholder": "Peringatan konten",
   "confirmation_modal.cancel": "Batal",
   "confirmations.block.confirm": "Blokir",
