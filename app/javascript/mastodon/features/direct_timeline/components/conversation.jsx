--- conflicted
+++ resolved
@@ -186,37 +186,13 @@
             </div>
           </div>
 
-<<<<<<< HEAD
-            {lastStatus.get('media_attachments').size > 0 && (
-              <AttachmentList
-                compact
-                media={lastStatus.get('media_attachments')}
-              />
-            )}
-
-            <StatusContent
-              status={lastStatus}
-              onClick={this.handleClick}
-              expanded={!lastStatus.get('hidden')}
-              onExpandedToggle={this.handleShowMore}
-              collapsible
+          {lastStatus.get('media_attachments').size > 0 && (
+            <AttachmentList
+              compact
+              media={lastStatus.get('media_attachments')}
             />
-
-            <div className='status__action-bar'>
-              <IconButton className='status__action-bar-button' title={intl.formatMessage(messages.reply)} icon='reply' onClick={this.handleReply} />
-
-              <div className='status__action-bar-dropdown'>
-                <DropdownMenuContainer
-                  scrollKey={scrollKey}
-                  status={lastStatus}
-                  items={menu}
-                  icon='ellipsis-h'
-                  size={18}
-                  direction='right'
-                  title={intl.formatMessage(messages.more)}
-                />
-              </div>
-=======
+          )}
+
           <StatusContent
             status={lastStatus}
             onClick={handleClick}
@@ -224,13 +200,6 @@
             onExpandedToggle={handleShowMore}
             collapsible
           />
-
-          {lastStatus.get('media_attachments').size > 0 && (
-            <AttachmentList
-              compact
-              media={lastStatus.get('media_attachments')}
-            />
-          )}
 
           <div className='status__action-bar'>
             <IconButton className='status__action-bar-button' title={intl.formatMessage(messages.reply)} icon='reply' iconComponent={ReplyIcon} onClick={handleReply} />
@@ -246,7 +215,6 @@
                 direction='right'
                 title={intl.formatMessage(messages.more)}
               />
->>>>>>> ab36c152
             </div>
           </div>
         </div>
