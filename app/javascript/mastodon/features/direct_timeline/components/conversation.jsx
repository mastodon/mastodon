--- conflicted
+++ resolved
@@ -3,12 +3,9 @@
 import { defineMessages, injectIntl, FormattedMessage } from 'react-intl';
 
 import classNames from 'classnames';
-<<<<<<< HEAD
+import { Link, withRouter } from 'react-router-dom';
 import Permalink from 'mastodon/components/permalink';
-=======
-import { Link, withRouter } from 'react-router-dom';
-
->>>>>>> 8d8ae05a
+
 import ImmutablePropTypes from 'react-immutable-proptypes';
 import ImmutablePureComponent from 'react-immutable-pure-component';
 
