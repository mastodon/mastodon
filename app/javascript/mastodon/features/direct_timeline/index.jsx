--- conflicted
+++ resolved
@@ -46,62 +46,6 @@
     dispatch(mountConversations());
     dispatch(expandConversations());
 
-<<<<<<< HEAD
-    if (this.disconnect) {
-      this.disconnect();
-      this.disconnect = null;
-    }
-  }
-
-  setRef = c => {
-    this.column = c;
-  };
-
-  handleLoadMore = maxId => {
-    this.props.dispatch(expandConversations({ maxId }));
-  };
-
-  render () {
-    const { intl, hasUnread, columnId, multiColumn } = this.props;
-    const pinned = !!columnId;
-
-    return (
-      <Column bindToDocument={!multiColumn} ref={this.setRef} label={intl.formatMessage(messages.title)}>
-        <ColumnHeader
-          icon='at'
-          iconComponent={AlternateEmailIcon}
-          active={hasUnread}
-          title={intl.formatMessage(messages.title)}
-          onPin={this.handlePin}
-          onMove={this.handleMove}
-          onClick={this.handleHeaderClick}
-          pinned={pinned}
-          multiColumn={multiColumn}
-        />
-
-        <ConversationsListContainer
-          trackScroll={!pinned}
-          scrollKey={`direct_timeline-${columnId}`}
-          timelineId='direct'
-          bindToDocument={!multiColumn}
-          onLoadMore={this.handleLoadMore}
-          prepend={<div className='follow_requests-unlocked_explanation'><span><FormattedMessage id='compose_form.encryption_warning' defaultMessage='Posts on Mastodon are not end-to-end encrypted, and mentioned users can see these posts. Do not share any dangerous information over Mastodon.' /> <a href='/terms' target='_blank'><FormattedMessage id='compose_form.direct_message_warning_learn_more' defaultMessage='Learn more' /></a></span></div>}
-          alwaysPrepend
-          emptyMessage={<FormattedMessage id='empty_column.direct' defaultMessage="You don't have any private mentions yet. When you send or receive one, it will show up here." />}
-        />
-
-        <Helmet>
-          <title>{intl.formatMessage(messages.title)}</title>
-          <meta name='robots' content='noindex' />
-        </Helmet>
-      </Column>
-    );
-  }
-
-}
-
-export default connect()(injectIntl(DirectTimeline));
-=======
     const disconnect = dispatch(connectDirectStream());
 
     return () => {
@@ -128,7 +72,7 @@
         scrollKey={`direct_timeline-${columnId}`}
         emptyMessage={<FormattedMessage id='empty_column.direct' defaultMessage="You don't have any private mentions yet. When you send or receive one, it will show up here." />}
         bindToDocument={!multiColumn}
-        prepend={<div className='follow_requests-unlocked_explanation'><span><FormattedMessage id='compose_form.encryption_warning' defaultMessage='Posts on Mastodon are not end-to-end encrypted. Do not share any dangerous information over Mastodon.' /> <a href='/terms' target='_blank'><FormattedMessage id='compose_form.direct_message_warning_learn_more' defaultMessage='Learn more' /></a></span></div>}
+        prepend={<div className='follow_requests-unlocked_explanation'><span><FormattedMessage id='compose_form.encryption_warning' defaultMessage='Posts on Mastodon are not end-to-end encrypted, and mentioned users can see these posts. Do not share any dangerous information over Mastodon.' /> <a href='/terms' target='_blank'><FormattedMessage id='compose_form.direct_message_warning_learn_more' defaultMessage='Learn more' /></a></span></div>}
         alwaysPrepend
       />
 
@@ -145,5 +89,4 @@
   multiColumn: PropTypes.bool,
 };
 
-export default DirectTimeline;
->>>>>>> beaef4b6
+export default DirectTimeline;