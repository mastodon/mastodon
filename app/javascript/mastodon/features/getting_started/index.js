--- conflicted
+++ resolved
@@ -25,11 +25,8 @@
   blocks: { id: 'navigation_bar.blocks', defaultMessage: 'Blocked users' },
   mutes: { id: 'navigation_bar.mutes', defaultMessage: 'Muted users' },
   info: { id: 'navigation_bar.info', defaultMessage: 'Extended information' },
-<<<<<<< HEAD
   show_me_around: { id: 'getting_started.onboarding', defaultMessage: 'Show me around' },
-=======
   pins: { id: 'navigation_bar.pins', defaultMessage: 'Pinned toots' },
->>>>>>> 90712d42
 });
 
 const mapStateToProps = state => ({
