--- conflicted
+++ resolved
@@ -69,38 +69,24 @@
       }
     }
 
-<<<<<<< HEAD
     if (!multiColumn || !columns.find(item => item.get('id') === 'DIRECT')) {
       navItems.push(<ColumnLink key='4' icon='envelope' text={intl.formatMessage(messages.direct)} to='/timelines/direct' />);
     }
 
-    navItems = navItems.concat([
+    navItems.push(
       <ColumnLink key='5' icon='star' text={intl.formatMessage(messages.favourites)} to='/favourites' />,
-      <ColumnLink key='6' icon='thumb-tack' text={intl.formatMessage(messages.pins)} to='/pinned' />,
-    ]);
-=======
-    navItems.push(
-      <ColumnLink key='4' icon='star' text={intl.formatMessage(messages.favourites)} to='/favourites' />,
-      <ColumnLink key='5' icon='bars' text={intl.formatMessage(messages.lists)} to='/lists' />
+      <ColumnLink key='6' icon='bars' text={intl.formatMessage(messages.lists)} to='/lists' />
     );
->>>>>>> 35b84985
 
     if (myAccount.get('locked')) {
       navItems.push(<ColumnLink key='7' icon='users' text={intl.formatMessage(messages.follow_requests)} to='/follow_requests' />);
     }
 
-<<<<<<< HEAD
-    navItems = navItems.concat([
-      <ColumnLink key='8' icon='volume-off' text={intl.formatMessage(messages.mutes)} to='/mutes' />,
-      <ColumnLink key='9' icon='ban' text={intl.formatMessage(messages.blocks)} to='/blocks' />,
-    ]);
-=======
     if (multiColumn) {
-      navItems.push(<ColumnLink key='7' icon='question' text={intl.formatMessage(messages.keyboard_shortcuts)} to='/keyboard-shortcuts' />);
+      navItems.push(<ColumnLink key='8' icon='question' text={intl.formatMessage(messages.keyboard_shortcuts)} to='/keyboard-shortcuts' />);
     }
 
-    navItems.push(<ColumnLink key='8' icon='book' text={intl.formatMessage(messages.info)} href='/about/more' />);
->>>>>>> 35b84985
+    navItems.push(<ColumnLink key='9' icon='book' text={intl.formatMessage(messages.info)} href='/about/more' />);
 
     return (
       <Column icon='asterisk' heading={intl.formatMessage(messages.heading)} hideHeadingOnMobile>
