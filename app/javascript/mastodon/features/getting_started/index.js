import React from 'react';
import Column from '../ui/components/column';
import ColumnLink from '../ui/components/column_link';
import ColumnSubheading from '../ui/components/column_subheading';
import { defineMessages, injectIntl, FormattedMessage } from 'react-intl';
import { connect } from 'react-redux';
import PropTypes from 'prop-types';
import ImmutablePropTypes from 'react-immutable-proptypes';
import ImmutablePureComponent from 'react-immutable-pure-component';
import { me } from '../../initial_state';
import { fetchFollowRequests } from '../../actions/accounts';
import { List as ImmutableList } from 'immutable';

const messages = defineMessages({
  heading: { id: 'getting_started.heading', defaultMessage: 'Getting started' },
  home_timeline: { id: 'tabs_bar.home', defaultMessage: 'Home' },
  notifications: { id: 'tabs_bar.notifications', defaultMessage: 'Notifications' },
  public_timeline: { id: 'navigation_bar.public_timeline', defaultMessage: 'Federated timeline' },
  navigation_subheading: { id: 'column_subheading.navigation', defaultMessage: 'Navigation' },
  settings_subheading: { id: 'column_subheading.settings', defaultMessage: 'Settings' },
  community_timeline: { id: 'navigation_bar.community_timeline', defaultMessage: 'Local timeline' },
  direct: { id: 'navigation_bar.direct', defaultMessage: 'Direct messages' },
  preferences: { id: 'navigation_bar.preferences', defaultMessage: 'Preferences' },
  follow_requests: { id: 'navigation_bar.follow_requests', defaultMessage: 'Follow requests' },
  sign_out: { id: 'navigation_bar.logout', defaultMessage: 'Logout' },
  favourites: { id: 'navigation_bar.favourites', defaultMessage: 'Favourites' },
  blocks: { id: 'navigation_bar.blocks', defaultMessage: 'Blocked users' },
  domain_blocks: { id: 'navigation_bar.domain_blocks', defaultMessage: 'Hidden domains' },
  mutes: { id: 'navigation_bar.mutes', defaultMessage: 'Muted users' },
  info: { id: 'navigation_bar.info', defaultMessage: 'Extended information' },
  pins: { id: 'navigation_bar.pins', defaultMessage: 'Pinned toots' },
  faq: { id: 'navigation_bar.faq', defaultMessage: 'FAQ(Only available in Japanese)' },
  lists: { id: 'navigation_bar.lists', defaultMessage: 'Lists' },
  keyboard_shortcuts: { id: 'navigation_bar.keyboard_shortcuts', defaultMessage: 'Keyboard shortcuts' },
});

const mapStateToProps = state => ({
  myAccount: state.getIn(['accounts', me]),
  columns: state.getIn(['settings', 'columns']),
  github_url: state.getIn(['meta', 'github_url']),
  github_name: state.getIn(['meta', 'github_name']),
  unreadFollowRequests: state.getIn(['user_lists', 'follow_requests', 'items'], ImmutableList()).size,
  unreadNotifications: state.getIn(['notifications', 'unread']),
});

const mapDispatchToProps = dispatch => ({
  fetchFollowRequests: () => dispatch(fetchFollowRequests()),
});

const badgeDisplay = (number, limit) => {
  if (number === 0) {
    return undefined;
  } else if (limit && number >= limit) {
    return `${limit}+`;
  } else {
    return number;
  }
};

@connect(mapStateToProps, mapDispatchToProps)
@injectIntl
export default class GettingStarted extends ImmutablePureComponent {

  static propTypes = {
    intl: PropTypes.object.isRequired,
    myAccount: ImmutablePropTypes.map.isRequired,
    columns: ImmutablePropTypes.list,
    multiColumn: PropTypes.bool,
    github_url: PropTypes.string.isRequired,
    github_name: PropTypes.string.isRequired,
    fetchFollowRequests: PropTypes.func.isRequired,
    unreadFollowRequests: PropTypes.number,
    unreadNotifications: PropTypes.number,
  };

  componentDidMount () {
    const { myAccount, fetchFollowRequests } = this.props;

    if (myAccount.get('locked')) {
      fetchFollowRequests();
    }
  }

  render () {
    const { intl, myAccount, columns, multiColumn, github_url, github_name, unreadFollowRequests, unreadNotifications } = this.props;

    const navItems = [];

    if (multiColumn) {
      if (!columns.find(item => item.get('id') === 'HOME')) {
        navItems.push(<ColumnLink key='0' icon='home' text={intl.formatMessage(messages.home_timeline)} to='/timelines/home' />);
      }

      if (!columns.find(item => item.get('id') === 'NOTIFICATIONS')) {
        navItems.push(<ColumnLink key='1' icon='bell' text={intl.formatMessage(messages.notifications)} badge={badgeDisplay(unreadNotifications)} to='/notifications' />);
      }

      if (!columns.find(item => item.get('id') === 'COMMUNITY')) {
        navItems.push(<ColumnLink key='2' icon='users' text={intl.formatMessage(messages.community_timeline)} to='/timelines/public/local' />);
      }

      if (!columns.find(item => item.get('id') === 'PUBLIC')) {
        navItems.push(<ColumnLink key='3' icon='globe' text={intl.formatMessage(messages.public_timeline)} to='/timelines/public' />);
      }
    }

    if (!multiColumn || !columns.find(item => item.get('id') === 'DIRECT')) {
      navItems.push(<ColumnLink key='4' icon='envelope' text={intl.formatMessage(messages.direct)} to='/timelines/direct' />);
    }

    navItems.push(
      <ColumnLink key='5' icon='star' text={intl.formatMessage(messages.favourites)} to='/favourites' />,
      <ColumnLink key='6' icon='bars' text={intl.formatMessage(messages.lists)} to='/lists' />
    );

    if (myAccount.get('locked')) {
      navItems.push(<ColumnLink key='7' icon='users' text={intl.formatMessage(messages.follow_requests)} badge={badgeDisplay(unreadFollowRequests, 40)} to='/follow_requests' />);
    }

    if (multiColumn) {
<<<<<<< HEAD
      navItems.push(<ColumnLink key='7' icon='keyboard-o' text={intl.formatMessage(messages.keyboard_shortcuts)} to='/keyboard-shortcuts' />);
    }

    navItems.push(
      <ColumnLink key='8' icon='book' text={intl.formatMessage(messages.info)} href='/about/more' />,
      <ColumnLink key='9' icon='question' text={intl.formatMessage(messages.faq)} href='http://faq.imastodon.net/getting-started/' targetWindow='_blank' />
    );

    const contents = (
      <div className='getting-started__wrapper'>
        <ColumnSubheading text={intl.formatMessage(messages.navigation_subheading)} />
        {navItems}
        <ColumnSubheading text={intl.formatMessage(messages.settings_subheading)} />
        <ColumnLink icon='thumb-tack' text={intl.formatMessage(messages.pins)} to='/pinned' />
        <ColumnLink icon='volume-off' text={intl.formatMessage(messages.mutes)} to='/mutes' />
        <ColumnLink icon='ban' text={intl.formatMessage(messages.blocks)} to='/blocks' />
        <ColumnLink icon='cog' text={intl.formatMessage(messages.preferences)} href='/settings/preferences' />
        <ColumnLink icon='sign-out' text={intl.formatMessage(messages.sign_out)} href='/auth/sign_out' method='delete' />
      </div>
    );
=======
      navItems.push(<ColumnLink key='8' icon='question' text={intl.formatMessage(messages.keyboard_shortcuts)} to='/keyboard-shortcuts' />);
    }

    navItems.push(<ColumnLink key='9' icon='book' text={intl.formatMessage(messages.info)} href='/about/more' />);

    return (
      <Column icon='asterisk' heading={intl.formatMessage(messages.heading)} hideHeadingOnMobile>
        <div className='getting-started__wrapper'>
          <ColumnSubheading text={intl.formatMessage(messages.navigation_subheading)} />
          {navItems}
          <ColumnSubheading text={intl.formatMessage(messages.settings_subheading)} />
          <ColumnLink icon='thumb-tack' text={intl.formatMessage(messages.pins)} to='/pinned' />
          <ColumnLink icon='volume-off' text={intl.formatMessage(messages.mutes)} to='/mutes' />
          <ColumnLink icon='ban' text={intl.formatMessage(messages.blocks)} to='/blocks' />
          <ColumnLink icon='minus-circle' text={intl.formatMessage(messages.domain_blocks)} to='/domain_blocks' />
          <ColumnLink icon='cog' text={intl.formatMessage(messages.preferences)} href='/settings/preferences' />
          <ColumnLink icon='sign-out' text={intl.formatMessage(messages.sign_out)} href='/auth/sign_out' method='delete' />
        </div>
>>>>>>> 4d81809f

    const footer = (
      <div className={multiColumn ? 'getting-started__footer scrollable optionally-scrollable' : 'getting-started__footer'}>
        <div className='static-content getting-started'>
          <p>
            <a href='https://github.com/tootsuite/documentation/blob/master/Using-Mastodon/FAQ.md' rel='noopener' target='_blank'><FormattedMessage id='getting_started.faq' defaultMessage='FAQ' /></a> • <a href='https://github.com/tootsuite/documentation/blob/master/Using-Mastodon/User-guide.md' rel='noopener' target='_blank'><FormattedMessage id='getting_started.userguide' defaultMessage='User Guide' /></a> • <a href='https://github.com/tootsuite/documentation/blob/master/Using-Mastodon/Apps.md' rel='noopener' target='_blank'><FormattedMessage id='getting_started.appsshort' defaultMessage='Apps' /></a>
          </p>
          <p>
            <FormattedMessage
              id='getting_started.open_source_notice'
              defaultMessage='Mastodon is open source software. You can contribute or report issues on GitHub at {github}.'
              values={{ github: <a href={github_url} rel='noopener' target='_blank'>{github_name}</a> }}
            />
          </p>
        </div>
      </div>
    );

    if (multiColumn) {
      return (
        <Column icon='asterisk' heading={intl.formatMessage(messages.heading)} hideHeadingOnMobile>
          {contents}
          {footer}
        </Column>
      );
    } else {
      return (
        <Column icon='asterisk' heading={intl.formatMessage(messages.heading)} hideHeadingOnMobile>
          <div className='scrollable optionally-scrollable'>
            {contents}
            {footer}
          </div>
        </Column>
      );
    }
  }

}<|MERGE_RESOLUTION|>--- conflicted
+++ resolved
@@ -118,13 +118,12 @@
     }
 
     if (multiColumn) {
-<<<<<<< HEAD
-      navItems.push(<ColumnLink key='7' icon='keyboard-o' text={intl.formatMessage(messages.keyboard_shortcuts)} to='/keyboard-shortcuts' />);
+      navItems.push(<ColumnLink key='8' icon='keyboard-o' text={intl.formatMessage(messages.keyboard_shortcuts)} to='/keyboard-shortcuts' />);
     }
 
     navItems.push(
-      <ColumnLink key='8' icon='book' text={intl.formatMessage(messages.info)} href='/about/more' />,
-      <ColumnLink key='9' icon='question' text={intl.formatMessage(messages.faq)} href='http://faq.imastodon.net/getting-started/' targetWindow='_blank' />
+      <ColumnLink key='9' icon='book' text={intl.formatMessage(messages.info)} href='/about/more' />,
+      <ColumnLink key='10' icon='question' text={intl.formatMessage(messages.faq)} href='http://faq.imastodon.net/getting-started/' targetWindow='_blank' />
     );
 
     const contents = (
@@ -135,30 +134,11 @@
         <ColumnLink icon='thumb-tack' text={intl.formatMessage(messages.pins)} to='/pinned' />
         <ColumnLink icon='volume-off' text={intl.formatMessage(messages.mutes)} to='/mutes' />
         <ColumnLink icon='ban' text={intl.formatMessage(messages.blocks)} to='/blocks' />
+        <ColumnLink icon='minus-circle' text={intl.formatMessage(messages.domain_blocks)} to='/domain_blocks' />
         <ColumnLink icon='cog' text={intl.formatMessage(messages.preferences)} href='/settings/preferences' />
         <ColumnLink icon='sign-out' text={intl.formatMessage(messages.sign_out)} href='/auth/sign_out' method='delete' />
       </div>
     );
-=======
-      navItems.push(<ColumnLink key='8' icon='question' text={intl.formatMessage(messages.keyboard_shortcuts)} to='/keyboard-shortcuts' />);
-    }
-
-    navItems.push(<ColumnLink key='9' icon='book' text={intl.formatMessage(messages.info)} href='/about/more' />);
-
-    return (
-      <Column icon='asterisk' heading={intl.formatMessage(messages.heading)} hideHeadingOnMobile>
-        <div className='getting-started__wrapper'>
-          <ColumnSubheading text={intl.formatMessage(messages.navigation_subheading)} />
-          {navItems}
-          <ColumnSubheading text={intl.formatMessage(messages.settings_subheading)} />
-          <ColumnLink icon='thumb-tack' text={intl.formatMessage(messages.pins)} to='/pinned' />
-          <ColumnLink icon='volume-off' text={intl.formatMessage(messages.mutes)} to='/mutes' />
-          <ColumnLink icon='ban' text={intl.formatMessage(messages.blocks)} to='/blocks' />
-          <ColumnLink icon='minus-circle' text={intl.formatMessage(messages.domain_blocks)} to='/domain_blocks' />
-          <ColumnLink icon='cog' text={intl.formatMessage(messages.preferences)} href='/settings/preferences' />
-          <ColumnLink icon='sign-out' text={intl.formatMessage(messages.sign_out)} href='/auth/sign_out' method='delete' />
-        </div>
->>>>>>> 4d81809f
 
     const footer = (
       <div className={multiColumn ? 'getting-started__footer scrollable optionally-scrollable' : 'getting-started__footer'}>
