import React from 'react';
import Column from '../ui/components/column';
import ColumnLink from '../ui/components/column_link';
import ColumnSubheading from '../ui/components/column_subheading';
import { defineMessages, injectIntl, FormattedMessage } from 'react-intl';
import { connect } from 'react-redux';
import PropTypes from 'prop-types';
import ImmutablePropTypes from 'react-immutable-proptypes';
import ImmutablePureComponent from 'react-immutable-pure-component';
import { me } from '../../initial_state';

const messages = defineMessages({
  heading: { id: 'getting_started.heading', defaultMessage: 'Getting started' },
  home_timeline: { id: 'tabs_bar.home', defaultMessage: 'Home' },
  notifications: { id: 'tabs_bar.notifications', defaultMessage: 'Notifications' },
  public_timeline: { id: 'navigation_bar.public_timeline', defaultMessage: 'Federated timeline' },
  navigation_subheading: { id: 'column_subheading.navigation', defaultMessage: 'Navigation' },
  settings_subheading: { id: 'column_subheading.settings', defaultMessage: 'Settings' },
  community_timeline: { id: 'navigation_bar.community_timeline', defaultMessage: 'Local timeline' },
  preferences: { id: 'navigation_bar.preferences', defaultMessage: 'Preferences' },
  follow_requests: { id: 'navigation_bar.follow_requests', defaultMessage: 'Follow requests' },
  sign_out: { id: 'navigation_bar.logout', defaultMessage: 'Logout' },
  favourites: { id: 'navigation_bar.favourites', defaultMessage: 'Favourites' },
  blocks: { id: 'navigation_bar.blocks', defaultMessage: 'Blocked users' },
  mutes: { id: 'navigation_bar.mutes', defaultMessage: 'Muted users' },
  info: { id: 'navigation_bar.info', defaultMessage: 'Extended information' },
  pins: { id: 'navigation_bar.pins', defaultMessage: 'Pinned toots' },
<<<<<<< HEAD
  faq: { id: 'navigation_bar.faq', defaultMessage: 'FAQ(Only available in Japanese)' },
=======
  lists: { id: 'navigation_bar.lists', defaultMessage: 'Lists' },
  keyboard_shortcuts: { id: 'navigation_bar.keyboard_shortcuts', defaultMessage: 'Keyboard shortcuts' },
>>>>>>> a434d9c0
});

const mapStateToProps = state => ({
  myAccount: state.getIn(['accounts', me]),
  columns: state.getIn(['settings', 'columns']),
  github_url: state.getIn(['meta', 'github_url']),
  github_name: state.getIn(['meta', 'github_name']),
});

@connect(mapStateToProps)
@injectIntl
export default class GettingStarted extends ImmutablePureComponent {

  static propTypes = {
    intl: PropTypes.object.isRequired,
    myAccount: ImmutablePropTypes.map.isRequired,
    columns: ImmutablePropTypes.list,
    multiColumn: PropTypes.bool,
    github_url: PropTypes.string.isRequired,
    github_name: PropTypes.string.isRequired,
  };

  render () {
<<<<<<< HEAD
    const { intl, me, columns, multiColumn, github_url, github_name } = this.props;
=======
    const { intl, myAccount, columns, multiColumn } = this.props;
>>>>>>> a434d9c0

    let navItems = [];

    if (multiColumn) {
      if (!columns.find(item => item.get('id') === 'HOME')) {
        navItems.push(<ColumnLink key='0' icon='home' text={intl.formatMessage(messages.home_timeline)} to='/timelines/home' />);
      }

      if (!columns.find(item => item.get('id') === 'NOTIFICATIONS')) {
        navItems.push(<ColumnLink key='1' icon='bell' text={intl.formatMessage(messages.notifications)} to='/notifications' />);
      }

      if (!columns.find(item => item.get('id') === 'COMMUNITY')) {
        navItems.push(<ColumnLink key='2' icon='users' text={intl.formatMessage(messages.community_timeline)} to='/timelines/public/local' />);
      }

      if (!columns.find(item => item.get('id') === 'PUBLIC')) {
        navItems.push(<ColumnLink key='3' icon='globe' text={intl.formatMessage(messages.public_timeline)} to='/timelines/public' />);
      }
    }

    navItems = navItems.concat([
      <ColumnLink key='4' icon='star' text={intl.formatMessage(messages.favourites)} to='/favourites' />,
      <ColumnLink key='5' icon='thumb-tack' text={intl.formatMessage(messages.pins)} to='/pinned' />,
      <ColumnLink key='9' icon='bars' text={intl.formatMessage(messages.lists)} to='/lists' />,
    ]);

    if (myAccount.get('locked')) {
      navItems.push(<ColumnLink key='6' icon='users' text={intl.formatMessage(messages.follow_requests)} to='/follow_requests' />);
    }

    navItems = navItems.concat([
      <ColumnLink key='7' icon='volume-off' text={intl.formatMessage(messages.mutes)} to='/mutes' />,
      <ColumnLink key='8' icon='ban' text={intl.formatMessage(messages.blocks)} to='/blocks' />,
      <ColumnLink key='10' icon='question' text={intl.formatMessage(messages.keyboard_shortcuts)} to='/keyboard-shortcuts' hideOnMobile />,
    ]);

    return (
      <Column icon='asterisk' heading={intl.formatMessage(messages.heading)} hideHeadingOnMobile>
        <div className='scrollable optionally-scrollable'>
          <div className='getting-started__wrapper'>
            <ColumnSubheading text={intl.formatMessage(messages.navigation_subheading)} />
            {navItems}
            <ColumnSubheading text={intl.formatMessage(messages.settings_subheading)} />
            <ColumnLink icon='book' text={intl.formatMessage(messages.info)} href='/about/more' />
            <ColumnLink icon='question' text={intl.formatMessage(messages.faq)} href='http://faq.imastodon.net/getting-started/' targetWindow='_blank' />
            <ColumnLink icon='cog' text={intl.formatMessage(messages.preferences)} href='/settings/preferences' />
            <ColumnLink icon='sign-out' text={intl.formatMessage(messages.sign_out)} href='/auth/sign_out' method='delete' />
          </div>

          <div className='getting-started__footer'>
            <div className='static-content getting-started'>
              <p>
                <a href='https://github.com/tootsuite/documentation/blob/master/Using-Mastodon/FAQ.md' rel='noopener' target='_blank'><FormattedMessage id='getting_started.faq' defaultMessage='FAQ' /></a> • <a href='https://github.com/tootsuite/documentation/blob/master/Using-Mastodon/User-guide.md' rel='noopener' target='_blank'><FormattedMessage id='getting_started.userguide' defaultMessage='User Guide' /></a> • <a href='https://github.com/tootsuite/documentation/blob/master/Using-Mastodon/Apps.md' rel='noopener' target='_blank'><FormattedMessage id='getting_started.appsshort' defaultMessage='Apps' /></a>
              </p>
              <p>
                <FormattedMessage
                   id='getting_started.open_source_notice'
                   defaultMessage='Mastodon is open source software. You can contribute or report issues on GitHub at {github}.'
                   values={{ github: <a href={github_url} rel='noopener' target='_blank'>{github_name}</a> }}
                />
              </p>
            </div>
          </div>
        </div>
      </Column>
    );
  }

}<|MERGE_RESOLUTION|>--- conflicted
+++ resolved
@@ -25,12 +25,9 @@
   mutes: { id: 'navigation_bar.mutes', defaultMessage: 'Muted users' },
   info: { id: 'navigation_bar.info', defaultMessage: 'Extended information' },
   pins: { id: 'navigation_bar.pins', defaultMessage: 'Pinned toots' },
-<<<<<<< HEAD
   faq: { id: 'navigation_bar.faq', defaultMessage: 'FAQ(Only available in Japanese)' },
-=======
   lists: { id: 'navigation_bar.lists', defaultMessage: 'Lists' },
   keyboard_shortcuts: { id: 'navigation_bar.keyboard_shortcuts', defaultMessage: 'Keyboard shortcuts' },
->>>>>>> a434d9c0
 });
 
 const mapStateToProps = state => ({
@@ -54,11 +51,7 @@
   };
 
   render () {
-<<<<<<< HEAD
-    const { intl, me, columns, multiColumn, github_url, github_name } = this.props;
-=======
-    const { intl, myAccount, columns, multiColumn } = this.props;
->>>>>>> a434d9c0
+    const { intl, myAccount, columns, multiColumn, github_url, github_name } = this.props;
 
     let navItems = [];
 
