import React from 'react';
import Column from 'mastodon/components/column';
import ColumnHeader from 'mastodon/components/column_header';
import ColumnLink from '../ui/components/column_link';
import ColumnSubheading from '../ui/components/column_subheading';
import { defineMessages, injectIntl } from 'react-intl';
import { connect } from 'react-redux';
import PropTypes from 'prop-types';
import ImmutablePropTypes from 'react-immutable-proptypes';
import ImmutablePureComponent from 'react-immutable-pure-component';
import { me, showTrends } from '../../initial_state';
import { fetchFollowRequests } from 'mastodon/actions/accounts';
import { List as ImmutableList } from 'immutable';
import NavigationContainer from '../compose/containers/navigation_container';
import LinkFooter from 'mastodon/features/ui/components/link_footer';
import TrendsContainer from './containers/trends_container';
import { Helmet } from 'react-helmet';

const messages = defineMessages({
  home_timeline: { id: 'tabs_bar.home', defaultMessage: 'Home' },
  notifications: { id: 'tabs_bar.notifications', defaultMessage: 'Notifications' },
  public_timeline: { id: 'navigation_bar.public_timeline', defaultMessage: 'Federated timeline' },
  settings_subheading: { id: 'column_subheading.settings', defaultMessage: 'Settings' },
  community_timeline: { id: 'navigation_bar.community_timeline', defaultMessage: 'Local timeline' },
  explore: { id: 'navigation_bar.explore', defaultMessage: 'Explore' },
  direct: { id: 'navigation_bar.direct', defaultMessage: 'Direct messages' },
  bookmarks: { id: 'navigation_bar.bookmarks', defaultMessage: 'Bookmarks' },
  preferences: { id: 'navigation_bar.preferences', defaultMessage: 'Preferences' },
  follow_requests: { id: 'navigation_bar.follow_requests', defaultMessage: 'Follow requests' },
  favourites: { id: 'navigation_bar.favourites', defaultMessage: 'Favourites' },
  blocks: { id: 'navigation_bar.blocks', defaultMessage: 'Blocked users' },
  domain_blocks: { id: 'navigation_bar.domain_blocks', defaultMessage: 'Hidden domains' },
  mutes: { id: 'navigation_bar.mutes', defaultMessage: 'Muted users' },
  pins: { id: 'navigation_bar.pins', defaultMessage: 'Pinned posts' },
  lists: { id: 'navigation_bar.lists', defaultMessage: 'Lists' },
  circles: { id: 'navigation_bar.circles', defaultMessage: 'Circles' },
  discover: { id: 'navigation_bar.discover', defaultMessage: 'Discover' },
  personal: { id: 'navigation_bar.personal', defaultMessage: 'Personal' },
  security: { id: 'navigation_bar.security', defaultMessage: 'Security' },
  menu: { id: 'getting_started.heading', defaultMessage: 'Getting started' },
});

const mapStateToProps = state => ({
  myAccount: state.getIn(['accounts', me]),
  unreadFollowRequests: state.getIn(['user_lists', 'follow_requests', 'items'], ImmutableList()).size,
});

const mapDispatchToProps = dispatch => ({
  fetchFollowRequests: () => dispatch(fetchFollowRequests()),
});

const badgeDisplay = (number, limit) => {
  if (number === 0) {
    return undefined;
  } else if (limit && number >= limit) {
    return `${limit}+`;
  } else {
    return number;
  }
};

export default @connect(mapStateToProps, mapDispatchToProps)
@injectIntl
class GettingStarted extends ImmutablePureComponent {

  static contextTypes = {
    router: PropTypes.object.isRequired,
    identity: PropTypes.object,
  };

  static propTypes = {
    intl: PropTypes.object.isRequired,
    myAccount: ImmutablePropTypes.map,
    multiColumn: PropTypes.bool,
    fetchFollowRequests: PropTypes.func.isRequired,
    unreadFollowRequests: PropTypes.number,
    unreadNotifications: PropTypes.number,
  };

  componentDidMount () {
    const { fetchFollowRequests } = this.props;
    const { signedIn } = this.context.identity;

    if (!signedIn) {
      return;
    }

    fetchFollowRequests();
  }

  render () {
    const { intl, myAccount, multiColumn, unreadFollowRequests } = this.props;
    const { signedIn } = this.context.identity;

    const navItems = [];

    navItems.push(
      <ColumnSubheading key='header-discover' text={intl.formatMessage(messages.discover)} />,
    );

    if (showTrends) {
      navItems.push(
        <ColumnLink key='explore' icon='hashtag' text={intl.formatMessage(messages.explore)} to='/explore' />,
      );
    }

    navItems.push(
      <ColumnLink key='community_timeline' icon='users' text={intl.formatMessage(messages.community_timeline)} to='/public/local' />,
      <ColumnLink key='public_timeline' icon='globe' text={intl.formatMessage(messages.public_timeline)} to='/public' />,
    );

    if (signedIn) {
      navItems.push(
        <ColumnSubheading key='header-personal' text={intl.formatMessage(messages.personal)} />,
        <ColumnLink key='home' icon='home' text={intl.formatMessage(messages.home_timeline)} to='/home' />,
        <ColumnLink key='direct' icon='at' text={intl.formatMessage(messages.direct)} to='/conversations' />,
        <ColumnLink key='bookmark' icon='bookmark' text={intl.formatMessage(messages.bookmarks)} to='/bookmarks' />,
        <ColumnLink key='favourites' icon='star' text={intl.formatMessage(messages.favourites)} to='/favourites' />,
        <ColumnLink key='lists' icon='list-ul' text={intl.formatMessage(messages.lists)} to='/lists' />,
      );
<<<<<<< HEAD
      height += 48;
    }

    navItems.push(
      <ColumnLink key='direct' icon='at' text={intl.formatMessage(messages.direct)} to='/conversations' />,
      <ColumnLink key='bookmark' icon='bookmark' text={intl.formatMessage(messages.bookmarks)} to='/bookmarks' />,
      <ColumnLink key='favourites' icon='star' text={intl.formatMessage(messages.favourites)} to='/favourites' />,
      <ColumnLink key='lists' icon='list-ul' text={intl.formatMessage(messages.lists)} to='/lists' />,
      <ColumnLink key='circles' icon='user-circle' text={intl.formatMessage(messages.circles)} to='/circles' />,
    );

    height += 48*5;
=======

      if (myAccount.get('locked') || unreadFollowRequests > 0) {
        navItems.push(<ColumnLink key='follow_requests' icon='user-plus' text={intl.formatMessage(messages.follow_requests)} badge={badgeDisplay(unreadFollowRequests, 40)} to='/follow_requests' />);
      }
>>>>>>> 03b0f3ac

      navItems.push(
        <ColumnSubheading key='header-settings' text={intl.formatMessage(messages.settings_subheading)} />,
        <ColumnLink key='preferences' icon='gears' text={intl.formatMessage(messages.preferences)} href='/settings/preferences' />,
      );
    }

    return (
      <Column>
        {(signedIn && !multiColumn) ? <NavigationContainer /> : <ColumnHeader title={intl.formatMessage(messages.menu)} icon='bars' multiColumn={multiColumn} />}

        <div className='getting-started scrollable scrollable--flex'>
          <div className='getting-started__wrapper'>
            {navItems}
          </div>

          {!multiColumn && <div className='flex-spacer' />}

          <LinkFooter />
        </div>

        {(multiColumn && showTrends) && <TrendsContainer />}

        <Helmet>
          <title>{intl.formatMessage(messages.menu)}</title>
          <meta name='robots' content='noindex' />
        </Helmet>
      </Column>
    );
  }

}<|MERGE_RESOLUTION|>--- conflicted
+++ resolved
@@ -113,12 +113,7 @@
       navItems.push(
         <ColumnSubheading key='header-personal' text={intl.formatMessage(messages.personal)} />,
         <ColumnLink key='home' icon='home' text={intl.formatMessage(messages.home_timeline)} to='/home' />,
-        <ColumnLink key='direct' icon='at' text={intl.formatMessage(messages.direct)} to='/conversations' />,
-        <ColumnLink key='bookmark' icon='bookmark' text={intl.formatMessage(messages.bookmarks)} to='/bookmarks' />,
-        <ColumnLink key='favourites' icon='star' text={intl.formatMessage(messages.favourites)} to='/favourites' />,
-        <ColumnLink key='lists' icon='list-ul' text={intl.formatMessage(messages.lists)} to='/lists' />,
       );
-<<<<<<< HEAD
       height += 48;
     }
 
@@ -131,12 +126,10 @@
     );
 
     height += 48*5;
-=======
 
       if (myAccount.get('locked') || unreadFollowRequests > 0) {
         navItems.push(<ColumnLink key='follow_requests' icon='user-plus' text={intl.formatMessage(messages.follow_requests)} badge={badgeDisplay(unreadFollowRequests, 40)} to='/follow_requests' />);
       }
->>>>>>> 03b0f3ac
 
       navItems.push(
         <ColumnSubheading key='header-settings' text={intl.formatMessage(messages.settings_subheading)} />,
