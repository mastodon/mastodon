import React from 'react';
import Column from '../ui/components/column';
import ColumnLink from '../ui/components/column_link';
import ColumnSubheading from '../ui/components/column_subheading';
import { defineMessages, injectIntl, FormattedMessage } from 'react-intl';
import { connect } from 'react-redux';
import PropTypes from 'prop-types';
import ImmutablePropTypes from 'react-immutable-proptypes';
import ImmutablePureComponent from 'react-immutable-pure-component';
import { me } from '../../initial_state';

const messages = defineMessages({
  heading: { id: 'getting_started.heading', defaultMessage: 'Getting started' },
  home_timeline: { id: 'tabs_bar.home', defaultMessage: 'Home' },
  notifications: { id: 'tabs_bar.notifications', defaultMessage: 'Notifications' },
  public_timeline: { id: 'navigation_bar.public_timeline', defaultMessage: 'Federated timeline' },
  navigation_subheading: { id: 'column_subheading.navigation', defaultMessage: 'Navigation' },
  settings_subheading: { id: 'column_subheading.settings', defaultMessage: 'Settings' },
  community_timeline: { id: 'navigation_bar.community_timeline', defaultMessage: 'Local timeline' },
  direct: { id: 'navigation_bar.direct', defaultMessage: 'Direct messages' },
  preferences: { id: 'navigation_bar.preferences', defaultMessage: 'Preferences' },
  follow_requests: { id: 'navigation_bar.follow_requests', defaultMessage: 'Follow requests' },
  sign_out: { id: 'navigation_bar.logout', defaultMessage: 'Logout' },
  favourites: { id: 'navigation_bar.favourites', defaultMessage: 'Favourites' },
  blocks: { id: 'navigation_bar.blocks', defaultMessage: 'Blocked users' },
  mutes: { id: 'navigation_bar.mutes', defaultMessage: 'Muted users' },
  info: { id: 'navigation_bar.info', defaultMessage: 'Extended information' },
  pins: { id: 'navigation_bar.pins', defaultMessage: 'Pinned toots' },
});

const mapStateToProps = state => ({
  myAccount: state.getIn(['accounts', me]),
  columns: state.getIn(['settings', 'columns']),
});

@connect(mapStateToProps)
@injectIntl
export default class GettingStarted extends ImmutablePureComponent {

  static propTypes = {
    intl: PropTypes.object.isRequired,
    myAccount: ImmutablePropTypes.map.isRequired,
    columns: ImmutablePropTypes.list,
    multiColumn: PropTypes.bool,
  };

  render () {
    const { intl, myAccount, columns, multiColumn } = this.props;

    let navItems = [];

    if (multiColumn) {
      if (!columns.find(item => item.get('id') === 'HOME')) {
        navItems.push(<ColumnLink key='0' icon='home' text={intl.formatMessage(messages.home_timeline)} to='/timelines/home' />);
      }

      if (!columns.find(item => item.get('id') === 'NOTIFICATIONS')) {
        navItems.push(<ColumnLink key='1' icon='bell' text={intl.formatMessage(messages.notifications)} to='/notifications' />);
      }

      if (!columns.find(item => item.get('id') === 'COMMUNITY')) {
        navItems.push(<ColumnLink key='2' icon='users' text={intl.formatMessage(messages.community_timeline)} to='/timelines/public/local' />);
      }

      if (!columns.find(item => item.get('id') === 'PUBLIC')) {
        navItems.push(<ColumnLink key='3' icon='globe' text={intl.formatMessage(messages.public_timeline)} to='/timelines/public' />);
      }
    }

    if (!multiColumn || !columns.find(item => item.get('id') === 'DIRECT')) {
      navItems.push(<ColumnLink key='4' icon='envelope' text={intl.formatMessage(messages.direct)} to='/timelines/direct' />);
    }

    navItems = navItems.concat([
      <ColumnLink key='5' icon='star' text={intl.formatMessage(messages.favourites)} to='/favourites' />,
      <ColumnLink key='6' icon='thumb-tack' text={intl.formatMessage(messages.pins)} to='/pinned' />,
    ]);

<<<<<<< HEAD
    if (me.get('locked')) {
      navItems.push(<ColumnLink key='7' icon='users' text={intl.formatMessage(messages.follow_requests)} to='/follow_requests' />);
=======
    if (myAccount.get('locked')) {
      navItems.push(<ColumnLink key='6' icon='users' text={intl.formatMessage(messages.follow_requests)} to='/follow_requests' />);
>>>>>>> 3e4b01b4
    }

    navItems = navItems.concat([
      <ColumnLink key='8' icon='volume-off' text={intl.formatMessage(messages.mutes)} to='/mutes' />,
      <ColumnLink key='9' icon='ban' text={intl.formatMessage(messages.blocks)} to='/blocks' />,
    ]);

    return (
      <Column icon='asterisk' heading={intl.formatMessage(messages.heading)} hideHeadingOnMobile>
        <div className='getting-started__wrapper'>
          <ColumnSubheading text={intl.formatMessage(messages.navigation_subheading)} />
          {navItems}
          <ColumnSubheading text={intl.formatMessage(messages.settings_subheading)} />
          <ColumnLink icon='book' text={intl.formatMessage(messages.info)} href='/about/more' />
          <ColumnLink icon='cog' text={intl.formatMessage(messages.preferences)} href='/settings/preferences' />
          <ColumnLink icon='sign-out' text={intl.formatMessage(messages.sign_out)} href='/auth/sign_out' method='delete' />
        </div>

        <div className='getting-started__footer scrollable optionally-scrollable'>
          <div className='static-content getting-started'>
            <p>
              <a href='https://github.com/tootsuite/documentation/blob/master/Using-Mastodon/FAQ.md' rel='noopener' target='_blank'><FormattedMessage id='getting_started.faq' defaultMessage='FAQ' /></a> • <a href='https://github.com/tootsuite/documentation/blob/master/Using-Mastodon/User-guide.md' rel='noopener' target='_blank'><FormattedMessage id='getting_started.userguide' defaultMessage='User Guide' /></a> • <a href='https://github.com/tootsuite/documentation/blob/master/Using-Mastodon/Apps.md' rel='noopener' target='_blank'><FormattedMessage id='getting_started.appsshort' defaultMessage='Apps' /></a>
            </p>
            <p>
              <FormattedMessage
                id='getting_started.open_source_notice'
                defaultMessage='Mastodon is open source software. You can contribute or report issues on GitHub at {github}.'
                values={{ github: <a href='https://github.com/tootsuite/mastodon' rel='noopener' target='_blank'>tootsuite/mastodon</a> }}
              />
            </p>
          </div>
        </div>
      </Column>
    );
  }

}<|MERGE_RESOLUTION|>--- conflicted
+++ resolved
@@ -76,13 +76,8 @@
       <ColumnLink key='6' icon='thumb-tack' text={intl.formatMessage(messages.pins)} to='/pinned' />,
     ]);
 
-<<<<<<< HEAD
-    if (me.get('locked')) {
+    if (myAccount.get('locked')) {
       navItems.push(<ColumnLink key='7' icon='users' text={intl.formatMessage(messages.follow_requests)} to='/follow_requests' />);
-=======
-    if (myAccount.get('locked')) {
-      navItems.push(<ColumnLink key='6' icon='users' text={intl.formatMessage(messages.follow_requests)} to='/follow_requests' />);
->>>>>>> 3e4b01b4
     }
 
     navItems = navItems.concat([
