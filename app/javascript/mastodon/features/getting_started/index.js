--- conflicted
+++ resolved
@@ -66,25 +66,9 @@
       if (!columns.find(item => item.get('id') === 'PUBLIC')) {
         navItems.push(<ColumnLink key='3' icon='globe' text={intl.formatMessage(messages.public_timeline)} to='/timelines/public' />);
       }
-
-      navItems.push(<ColumnLink key='4' icon='question' text={intl.formatMessage(messages.keyboard_shortcuts)} to='/keyboard-shortcuts' />);
     }
 
     navItems = navItems.concat([
-<<<<<<< HEAD
-      <ColumnLink key='5' icon='star' text={intl.formatMessage(messages.favourites)} to='/favourites' />,
-      <ColumnLink key='6' icon='thumb-tack' text={intl.formatMessage(messages.pins)} to='/pinned' />,
-      <ColumnLink key='7' icon='bars' text={intl.formatMessage(messages.lists)} to='/lists' />,
-    ]);
-
-    if (myAccount.get('locked')) {
-      navItems.push(<ColumnLink key='8' icon='users' text={intl.formatMessage(messages.follow_requests)} to='/follow_requests' />);
-    }
-
-    navItems = navItems.concat([
-      <ColumnLink key='9' icon='volume-off' text={intl.formatMessage(messages.mutes)} to='/mutes' />,
-      <ColumnLink key='10' icon='ban' text={intl.formatMessage(messages.blocks)} to='/blocks' />,
-=======
       <ColumnLink key='4' icon='star' text={intl.formatMessage(messages.favourites)} to='/favourites' />,
       <ColumnLink key='5' icon='thumb-tack' text={intl.formatMessage(messages.pins)} to='/pinned' />,
       <ColumnLink key='6' icon='bars' text={intl.formatMessage(messages.lists)} to='/lists' />,
@@ -97,7 +81,6 @@
     navItems = navItems.concat([
       <ColumnLink key='8' icon='volume-off' text={intl.formatMessage(messages.mutes)} to='/mutes' />,
       <ColumnLink key='9' icon='ban' text={intl.formatMessage(messages.blocks)} to='/blocks' />,
->>>>>>> cafe27fb
     ]);
 
     if (multiColumn) {
