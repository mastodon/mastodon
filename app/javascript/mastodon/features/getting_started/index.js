--- conflicted
+++ resolved
@@ -109,9 +109,6 @@
         <ColumnSubheading key={i++} text={intl.formatMessage(messages.personal)} />
       );
 
-<<<<<<< HEAD
-      height += 34*2 + 42*2;
-=======
       height += 34;
     } else if (profile_directory) {
       navItems.push(
@@ -119,7 +116,6 @@
       );
 
       height += 48;
->>>>>>> 31e7940d
     }
 
     navItems.push(
