import React from 'react';
import Column from '../ui/components/column';
import ColumnLink from '../ui/components/column_link';
import ColumnSubheading from '../ui/components/column_subheading';
import { defineMessages, injectIntl, FormattedMessage } from 'react-intl';
import { connect } from 'react-redux';
import PropTypes from 'prop-types';
import ImmutablePropTypes from 'react-immutable-proptypes';
import ImmutablePureComponent from 'react-immutable-pure-component';
import { me } from '../../initial_state';

const messages = defineMessages({
  heading: { id: 'getting_started.heading', defaultMessage: 'Getting started' },
  home_timeline: { id: 'tabs_bar.home', defaultMessage: 'Home' },
  notifications: { id: 'tabs_bar.notifications', defaultMessage: 'Notifications' },
  public_timeline: { id: 'navigation_bar.public_timeline', defaultMessage: 'Federated timeline' },
  navigation_subheading: { id: 'column_subheading.navigation', defaultMessage: 'Navigation' },
  settings_subheading: { id: 'column_subheading.settings', defaultMessage: 'Settings' },
  community_timeline: { id: 'navigation_bar.community_timeline', defaultMessage: 'Local timeline' },
  preferences: { id: 'navigation_bar.preferences', defaultMessage: 'Preferences' },
  follow_requests: { id: 'navigation_bar.follow_requests', defaultMessage: 'Follow requests' },
  sign_out: { id: 'navigation_bar.logout', defaultMessage: 'Logout' },
  favourites: { id: 'navigation_bar.favourites', defaultMessage: 'Favourites' },
  blocks: { id: 'navigation_bar.blocks', defaultMessage: 'Blocked users' },
  mutes: { id: 'navigation_bar.mutes', defaultMessage: 'Muted users' },
  info: { id: 'navigation_bar.info', defaultMessage: 'Extended information' },
  pins: { id: 'navigation_bar.pins', defaultMessage: 'Pinned toots' },
<<<<<<< HEAD
  lists: { id: 'navigation_bar.lists', defaultMessage: 'Lists' },
=======
  keyboard_shortcuts: { id: 'navigation_bar.keyboard_shortcuts', defaultMessage: 'Keyboard shortcuts' },
>>>>>>> 82884ac5
});

const mapStateToProps = state => ({
  myAccount: state.getIn(['accounts', me]),
  columns: state.getIn(['settings', 'columns']),
});

@connect(mapStateToProps)
@injectIntl
export default class GettingStarted extends ImmutablePureComponent {

  static propTypes = {
    intl: PropTypes.object.isRequired,
    myAccount: ImmutablePropTypes.map.isRequired,
    columns: ImmutablePropTypes.list,
    multiColumn: PropTypes.bool,
  };

  render () {
    const { intl, myAccount, columns, multiColumn } = this.props;

    let navItems = [];

    if (multiColumn) {
      if (!columns.find(item => item.get('id') === 'HOME')) {
        navItems.push(<ColumnLink key='0' icon='home' text={intl.formatMessage(messages.home_timeline)} to='/timelines/home' />);
      }

      if (!columns.find(item => item.get('id') === 'NOTIFICATIONS')) {
        navItems.push(<ColumnLink key='1' icon='bell' text={intl.formatMessage(messages.notifications)} to='/notifications' />);
      }

      if (!columns.find(item => item.get('id') === 'COMMUNITY')) {
        navItems.push(<ColumnLink key='2' icon='users' text={intl.formatMessage(messages.community_timeline)} to='/timelines/public/local' />);
      }

      if (!columns.find(item => item.get('id') === 'PUBLIC')) {
        navItems.push(<ColumnLink key='3' icon='globe' text={intl.formatMessage(messages.public_timeline)} to='/timelines/public' />);
      }
    }

    navItems = navItems.concat([
      <ColumnLink key='4' icon='star' text={intl.formatMessage(messages.favourites)} to='/favourites' />,
      <ColumnLink key='5' icon='thumb-tack' text={intl.formatMessage(messages.pins)} to='/pinned' />,
      <ColumnLink key='9' icon='bars' text={intl.formatMessage(messages.lists)} to='/lists' />,
    ]);

    if (myAccount.get('locked')) {
      navItems.push(<ColumnLink key='6' icon='users' text={intl.formatMessage(messages.follow_requests)} to='/follow_requests' />);
    }

    navItems = navItems.concat([
      <ColumnLink key='7' icon='volume-off' text={intl.formatMessage(messages.mutes)} to='/mutes' />,
      <ColumnLink key='8' icon='ban' text={intl.formatMessage(messages.blocks)} to='/blocks' />,
      <ColumnLink key='9' icon='question' text={intl.formatMessage(messages.keyboard_shortcuts)} to='/keyboard-shortcuts' hideOnMobile />,
    ]);

    return (
      <Column icon='asterisk' heading={intl.formatMessage(messages.heading)} hideHeadingOnMobile>
        <div className='getting-started__wrapper'>
          <ColumnSubheading text={intl.formatMessage(messages.navigation_subheading)} />
          {navItems}
          <ColumnSubheading text={intl.formatMessage(messages.settings_subheading)} />
          <ColumnLink icon='book' text={intl.formatMessage(messages.info)} href='/about/more' />
          <ColumnLink icon='cog' text={intl.formatMessage(messages.preferences)} href='/settings/preferences' />
          <ColumnLink icon='sign-out' text={intl.formatMessage(messages.sign_out)} href='/auth/sign_out' method='delete' />
        </div>

        <div className='getting-started__footer scrollable optionally-scrollable'>
          <div className='static-content getting-started'>
            <p>
              <a href='https://github.com/tootsuite/documentation/blob/master/Using-Mastodon/FAQ.md' rel='noopener' target='_blank'><FormattedMessage id='getting_started.faq' defaultMessage='FAQ' /></a> • <a href='https://github.com/tootsuite/documentation/blob/master/Using-Mastodon/User-guide.md' rel='noopener' target='_blank'><FormattedMessage id='getting_started.userguide' defaultMessage='User Guide' /></a> • <a href='https://github.com/tootsuite/documentation/blob/master/Using-Mastodon/Apps.md' rel='noopener' target='_blank'><FormattedMessage id='getting_started.appsshort' defaultMessage='Apps' /></a>
            </p>
            <p>
              <FormattedMessage
                id='getting_started.open_source_notice'
                defaultMessage='Mastodon is open source software. You can contribute or report issues on GitHub at {github}.'
                values={{ github: <a href='https://github.com/tootsuite/mastodon' rel='noopener' target='_blank'>tootsuite/mastodon</a> }}
              />
            </p>
          </div>
        </div>
      </Column>
    );
  }

}<|MERGE_RESOLUTION|>--- conflicted
+++ resolved
@@ -25,11 +25,8 @@
   mutes: { id: 'navigation_bar.mutes', defaultMessage: 'Muted users' },
   info: { id: 'navigation_bar.info', defaultMessage: 'Extended information' },
   pins: { id: 'navigation_bar.pins', defaultMessage: 'Pinned toots' },
-<<<<<<< HEAD
   lists: { id: 'navigation_bar.lists', defaultMessage: 'Lists' },
-=======
   keyboard_shortcuts: { id: 'navigation_bar.keyboard_shortcuts', defaultMessage: 'Keyboard shortcuts' },
->>>>>>> 82884ac5
 });
 
 const mapStateToProps = state => ({
@@ -84,7 +81,7 @@
     navItems = navItems.concat([
       <ColumnLink key='7' icon='volume-off' text={intl.formatMessage(messages.mutes)} to='/mutes' />,
       <ColumnLink key='8' icon='ban' text={intl.formatMessage(messages.blocks)} to='/blocks' />,
-      <ColumnLink key='9' icon='question' text={intl.formatMessage(messages.keyboard_shortcuts)} to='/keyboard-shortcuts' hideOnMobile />,
+      <ColumnLink key='10' icon='question' text={intl.formatMessage(messages.keyboard_shortcuts)} to='/keyboard-shortcuts' hideOnMobile />,
     ]);
 
     return (
