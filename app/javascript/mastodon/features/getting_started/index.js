--- conflicted
+++ resolved
@@ -90,7 +90,6 @@
 
     return (
       <Column icon='asterisk' heading={intl.formatMessage(messages.heading)} hideHeadingOnMobile>
-<<<<<<< HEAD
         <div className='scrollable optionally-scrollable'>
           <div className='getting-started__wrapper'>
             <ColumnSubheading text={intl.formatMessage(messages.navigation_subheading)} />
@@ -116,30 +115,6 @@
               </p>
             </div>
           </div>
-=======
-        <div className='getting-started__wrapper'>
-          <ColumnSubheading text={intl.formatMessage(messages.navigation_subheading)} />
-          {navItems}
-          <ColumnSubheading text={intl.formatMessage(messages.settings_subheading)} />
-          <ColumnLink icon='thumb-tack' text={intl.formatMessage(messages.pins)} to='/pinned' />
-          <ColumnLink icon='volume-off' text={intl.formatMessage(messages.mutes)} to='/mutes' />
-          <ColumnLink icon='ban' text={intl.formatMessage(messages.blocks)} to='/blocks' />
-          <ColumnLink icon='cog' text={intl.formatMessage(messages.preferences)} href='/settings/preferences' />
-          <ColumnLink icon='sign-out' text={intl.formatMessage(messages.sign_out)} href='/auth/sign_out' method='delete' />
-        </div>
-
-        <div className='static-content getting-started'>
-          <p>
-            <a href='https://github.com/tootsuite/documentation/blob/master/Using-Mastodon/FAQ.md' rel='noopener' target='_blank'><FormattedMessage id='getting_started.faq' defaultMessage='FAQ' /></a> • <a href='https://github.com/tootsuite/documentation/blob/master/Using-Mastodon/User-guide.md' rel='noopener' target='_blank'><FormattedMessage id='getting_started.userguide' defaultMessage='User Guide' /></a> • <a href='https://github.com/tootsuite/documentation/blob/master/Using-Mastodon/Apps.md' rel='noopener' target='_blank'><FormattedMessage id='getting_started.appsshort' defaultMessage='Apps' /></a>
-          </p>
-          <p>
-            <FormattedMessage
-              id='getting_started.open_source_notice'
-              defaultMessage='Mastodon is open source software. You can contribute or report issues on GitHub at {github}.'
-              values={{ github: <a href='https://github.com/tootsuite/mastodon' rel='noopener' target='_blank'>tootsuite/mastodon</a> }}
-            />
-          </p>
->>>>>>> 7571c37c
         </div>
       </Column>
     );
