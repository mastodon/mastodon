--- conflicted
+++ resolved
@@ -36,12 +36,8 @@
 
 const mapStateToProps = state => ({
   myAccount: state.getIn(['accounts', me]),
-<<<<<<< HEAD
-  columns: state.getIn(['settings', 'columns']),
   github_url: state.getIn(['meta', 'github_url']),
   github_name: state.getIn(['meta', 'github_name']),
-=======
->>>>>>> 0979d427
   unreadFollowRequests: state.getIn(['user_lists', 'follow_requests', 'items'], ImmutableList()).size,
 });
 
@@ -84,11 +80,7 @@
   }
 
   render () {
-<<<<<<< HEAD
-    const { intl, myAccount, columns, multiColumn, github_url, github_name, unreadFollowRequests, unreadNotifications } = this.props;
-=======
-    const { intl, myAccount, multiColumn, unreadFollowRequests } = this.props;
->>>>>>> 0979d427
+    const { intl, myAccount, multiColumn, github_url, github_name, unreadFollowRequests } = this.props;
 
     const navItems = [];
     let i = 1;
@@ -118,37 +110,11 @@
       height += 48;
     }
 
-<<<<<<< HEAD
-    if (multiColumn) {
-      navItems.push(<ColumnLink key='8' icon='keyboard-o' text={intl.formatMessage(messages.keyboard_shortcuts)} to='/keyboard-shortcuts' />);
-    }
+    navItems.push(
+      <ColumnLink key={i++} icon='question' text={intl.formatMessage(messages.faq)} href='https://faq.imastodon.net/getting-started/' targetWindow='_blank' />
+    );
+    height += 48;
 
-    navItems.push(
-      <ColumnLink key='9' icon='book' text={intl.formatMessage(messages.info)} href='/about/more' />,
-      <ColumnLink key='10' icon='question' text={intl.formatMessage(messages.faq)} href='https://faq.imastodon.net/getting-started/' targetWindow='_blank' />
-    );
-
-    const contents = (
-      <div className='getting-started__wrapper'>
-        <ColumnSubheading text={intl.formatMessage(messages.navigation_subheading)} />
-        {navItems}
-        <ColumnSubheading text={intl.formatMessage(messages.settings_subheading)} />
-        <ColumnLink icon='thumb-tack' text={intl.formatMessage(messages.pins)} to='/pinned' />
-        <ColumnLink icon='volume-off' text={intl.formatMessage(messages.mutes)} to='/mutes' />
-        <ColumnLink icon='ban' text={intl.formatMessage(messages.blocks)} to='/blocks' />
-        <ColumnLink icon='minus-circle' text={intl.formatMessage(messages.domain_blocks)} to='/domain_blocks' />
-        <ColumnLink icon='cog' text={intl.formatMessage(messages.preferences)} href='/settings/preferences' />
-        <ColumnLink icon='sign-out' text={intl.formatMessage(messages.sign_out)} href='/auth/sign_out' method='delete' />
-      </div>
-    );
-
-    const footer = (
-      <div className={multiColumn ? 'getting-started__footer scrollable optionally-scrollable' : 'getting-started__footer'}>
-        <div className='static-content getting-started'>
-          <p>
-            <a href='https://github.com/tootsuite/documentation/blob/master/Using-Mastodon/FAQ.md' rel='noopener' target='_blank'><FormattedMessage id='getting_started.faq' defaultMessage='FAQ' /></a> • <a href='https://github.com/tootsuite/documentation/blob/master/Using-Mastodon/User-guide.md' rel='noopener' target='_blank'><FormattedMessage id='getting_started.userguide' defaultMessage='User Guide' /></a> • <a href='https://github.com/tootsuite/documentation/blob/master/Using-Mastodon/Apps.md' rel='noopener' target='_blank'><FormattedMessage id='getting_started.appsshort' defaultMessage='Apps' /></a>
-          </p>
-=======
     if (!multiColumn) {
       navItems.push(
         <ColumnSubheading key={i++} text={intl.formatMessage(messages.settings_subheading)} />,
@@ -186,7 +152,6 @@
             <li><a href='/auth/sign_out' data-method='delete'><FormattedMessage id='navigation_bar.logout' defaultMessage='Logout' /></a></li>
           </ul>
 
->>>>>>> 0979d427
           <p>
             <FormattedMessage
               id='getting_started.open_source_notice'
@@ -195,26 +160,8 @@
             />
           </p>
         </div>
-      </div>
+      </Column>
     );
-
-    if (multiColumn) {
-      return (
-        <Column icon='asterisk' heading={intl.formatMessage(messages.heading)} hideHeadingOnMobile>
-          {contents}
-          {footer}
-        </Column>
-      );
-    } else {
-      return (
-        <Column icon='asterisk' heading={intl.formatMessage(messages.heading)} hideHeadingOnMobile>
-          <div className='scrollable optionally-scrollable'>
-            {contents}
-            {footer}
-          </div>
-        </Column>
-      );
-    }
   }
 
 }