--- conflicted
+++ resolved
@@ -247,63 +247,6 @@
 
 }
 
-<<<<<<< HEAD
-class ReactionsBar extends ImmutablePureComponent {
-
-  static propTypes = {
-    announcementId: PropTypes.string.isRequired,
-    reactions: ImmutablePropTypes.list.isRequired,
-    addReaction: PropTypes.func.isRequired,
-    removeReaction: PropTypes.func.isRequired,
-    emojiMap: ImmutablePropTypes.map.isRequired,
-  };
-
-  handleEmojiPick = data => {
-    const { addReaction, announcementId } = this.props;
-    addReaction(announcementId, data.native.replace(/:/g, ''));
-  };
-
-  willEnter () {
-    return { scale: reduceMotion ? 1 : 0 };
-  }
-
-  willLeave () {
-    return { scale: reduceMotion ? 0 : spring(0, { stiffness: 170, damping: 26 }) };
-  }
-
-  render () {
-    const { reactions } = this.props;
-    const visibleReactions = reactions.filter(x => x.get('count') > 0);
-
-    const styles = visibleReactions.map(reaction => ({
-      key: reaction.get('name'),
-      data: reaction,
-      style: { scale: reduceMotion ? 1 : spring(1, { stiffness: 150, damping: 13 }) },
-    })).toArray();
-
-    return (
-      <TransitionMotion styles={styles} willEnter={this.willEnter} willLeave={this.willLeave}>
-        {items => (
-          <div className={classNames('reactions-bar', { 'reactions-bar--empty': visibleReactions.isEmpty() })}>
-            {items.map(({ key, data, style }) => (
-              <Reaction
-                key={key}
-                reaction={data}
-                style={{ transform: `scale(${style.scale})`, position: style.scale < 0.5 ? 'absolute' : 'static' }}
-                announcementId={this.props.announcementId}
-                addReaction={this.props.addReaction}
-                removeReaction={this.props.removeReaction}
-                emojiMap={this.props.emojiMap}
-              />
-            ))}
-
-            {visibleReactions.size < 16 && <EmojiPickerDropdown onPickEmoji={this.handleEmojiPick} button={<Icon id='plus' icon={AddIcon} />} />}
-          </div>
-        )}
-      </TransitionMotion>
-    );
-  }
-=======
 const ReactionsBar = ({
   announcementId,
   reactions,
@@ -348,7 +291,6 @@
           emojiMap={emojiMap}
         />
       ))}
->>>>>>> a9cfaa6e
 
       {visibleReactions.length < 8 && (
         <EmojiPickerDropdown
