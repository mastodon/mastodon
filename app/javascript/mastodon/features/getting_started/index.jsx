--- conflicted
+++ resolved
@@ -127,20 +127,12 @@
     if (signedIn) {
       navItems.push(
         <ColumnSubheading key='header-personal' text={intl.formatMessage(messages.personal)} />,
-<<<<<<< HEAD
-        <ColumnLink key='home' icon='home' text={intl.formatMessage(messages.home_timeline)} to='/home' />,
-        <ColumnLink key='direct' icon='at' text={intl.formatMessage(messages.direct)} to='/conversations' />,
-        <ColumnLink key='bookmark' icon='bookmark' text={intl.formatMessage(messages.bookmarks)} to='/bookmarks' />,
-        <ColumnLink key='favourites' icon='star' text={intl.formatMessage(messages.favourites)} to='/favourites' />,
-        <ColumnLink key='lists' icon='list-ul' text={intl.formatMessage(messages.lists)} to='/lists' />,
-        <ColumnLink key='circles' icon='user-circle' text={intl.formatMessage(messages.circles)} to='/circles' />,
-=======
         <ColumnLink key='home' icon='home' iconComponent={HomeIcon} text={intl.formatMessage(messages.home_timeline)} to='/home' />,
         <ColumnLink key='direct' icon='at' iconComponent={AlternateEmailIcon} text={intl.formatMessage(messages.direct)} to='/conversations' />,
         <ColumnLink key='bookmark' icon='bookmarks' iconComponent={BookmarksIcon} text={intl.formatMessage(messages.bookmarks)} to='/bookmarks' />,
         <ColumnLink key='favourites' icon='star' iconComponent={StarIcon} text={intl.formatMessage(messages.favourites)} to='/favourites' />,
         <ColumnLink key='lists' icon='list-ul' iconComponent={ListAltIcon} text={intl.formatMessage(messages.lists)} to='/lists' />,
->>>>>>> ab36c152
+        <ColumnLink key='circles' icon='user-circle' text={intl.formatMessage(messages.circles)} to='/circles' />,
       );
 
       if (myAccount.get('locked') || unreadFollowRequests > 0) {
