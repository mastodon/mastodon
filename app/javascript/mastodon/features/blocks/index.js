import React from 'react';
import { connect } from 'react-redux';
import { defineMessages, injectIntl, FormattedMessage } from 'react-intl';
import ImmutablePureComponent from 'react-immutable-pure-component';
import ImmutablePropTypes from 'react-immutable-proptypes';
import { debounce } from 'lodash';
import PropTypes from 'prop-types';
import LoadingIndicator from '../../components/loading_indicator';
import Column from '../ui/components/column';
import ColumnBackButtonSlim from '../../components/column_back_button_slim';
import me from 'mastodon/initial_state';
import AccountContainer from '../../containers/account_container';
import { fetchBlocks, expandBlocks } from '../../actions/blocks';
import ScrollableList from '../../components/scrollable_list';
import { makeGetAccount } from '../../selectors';
import { blockAccount, synchronizeBlocks } from '../../actions/accounts';
import { fetchAccount } from '../../actions/accounts';
import { openModal } from '../../actions/modal';


const messages = defineMessages({
  heading: { id: 'column.blocks', defaultMessage: 'Blocked users' },
  question: { id: 'modal.information', defaultMessage: 'Are you sure you want to import users blocked by {name}?' },
  confirm: { id: 'confirmations.confirm', defaultMessage: 'Confirm' },
  import: { id: 'button.import', defaultMessage: 'Import' },
  blockedBy: { id: 'column.blockedBy', defaultMessage: 'Users blocked by @{name}' },
  importMessage: { id: 'column.importMessage', defaultMessage: 'Imported {counter} users' },
  denyMessage: { id: 'column.denyMessage', defaultMessage: 'Cannot import from yourself' },
<<<<<<< HEAD
  synchronize: { id: 'button.synchronize', defaultMessage: 'Synchronize' },
  unsynchronize: { id: 'button.unsynchronize', defaultMessage: 'Unsynchronize' },
=======
  otherEmptyBlocks: {id: 'empty_column.otherBlocks', defaultMessage: "This user haven't blocked any users yet."},
>>>>>>> 2953cc59
});

const makeMapStateToProps = () => {

  const getAccount = makeGetAccount();

  const getBlocks = (state, accountIds) => {
    return accountIds.map(a => getAccount(state, a))
  }

  const mapStateToProps = (state, props) => ({
    account: getAccount(state, props.params.id),
    myAccount: getAccount(state, me.compose.me),
    accountIds: state.getIn(['user_lists', 'blocks', 'items']),
    hasMore: !!state.getIn(['user_lists', 'blocks', 'next']),
    isLoading: state.getIn(['user_lists', 'blocks', 'isLoading'], true),
    accounts: getBlocks(state, state.getIn(['user_lists', 'blocks', 'items'])),
  });
  return mapStateToProps;
};

export default 
@injectIntl
@connect(makeMapStateToProps)
class Blocks extends ImmutablePureComponent {
  state = {
    showMessage: false,
    showDenyMessage: false,
    synchronized: false,
    count: 0,
  }
  static propTypes = {
    params: PropTypes.object.isRequired,
    account: ImmutablePropTypes.map,
    myAccount: ImmutablePropTypes.map,
    accounts: ImmutablePropTypes.list.isRequired,
    dispatch: PropTypes.func.isRequired,
    accountIds: ImmutablePropTypes.list,
    hasMore: PropTypes.bool,
    isLoading: PropTypes.bool,
    intl: PropTypes.object.isRequired,
    multiColumn: PropTypes.bool,
  };

  componentDidMount() {
    const { id } = this.props.params;
    const { dispatch } = this.props;
    this.setState({ showMessage: false, showDenyMessage: false, synchronized: false, count: 0, })
    dispatch(fetchBlocks(id));
    dispatch(fetchAccount(id))
    const text = JSON.parse(this.props.myAccount.get("block_synchro_list"));
    this.setState({
      synchronized: this.checkSynchronization(text),
    });
  }

  handleLoadMore = debounce(() => {
    this.props.dispatch(expandBlocks());
  }, 300, { leading: true });

  handleClickImportBlocks = () => {
    if (this.props.params.id == me.compose.me) {
      this.setState({ showDenyMessage: true, showMessage: false, })
    }
    else {
      var counter = 0;
      this.props.dispatch(openModal('CONFIRM', {
        message: <FormattedMessage id='modal.information' defaultMessage='Are you sure you want to import users blocked by {name}?' values={{ name: this.props.account.get('username') }} />,
        confirm: this.props.intl.formatMessage({ id: 'confirmations.confirm', defaultMessage: "Confirm" }),
        onConfirm: () => {
          this.props.accounts.map((acc) => {
            if (acc.getIn(['relationship', 'blocking']) || acc.get('id') == me.compose.me) {
            } else {
              this.props.dispatch(blockAccount(acc.get('id')));
              counter += 1
            }
          })

          this.setState({ showMessage: true, showDenyMessage: false, count: counter, })
        },
      }));
    }
  }

  checkIfIn = (json, value) => {
    json = Object.values(json);
    return this.isEmpty(json.filter(x => x.id == value));
  }

  handleClickSynchronizeBlocks = () => {
    const text = JSON.parse(this.props.myAccount.get("block_synchro_list"));
    if (text == null) {
      json = { "id": this.props.params.id };
      this.props.dispatch(synchronizeBlocks(me.compose.me, JSON.stringify(json)));
    }
    else {
      var json = Object.values(text);
      this.checkSynchronization(json);
      if (!this.state.synchronized) {
        if (this.checkIfIn(json, this.props.params.id)) {
          json = json.filter(value => this.isEmpty(value) == false);
          json = json.filter(value => value.id !== undefined);
          json.push({ "id": this.props.params.id });
          this.props.dispatch(synchronizeBlocks(me.compose.me, JSON.stringify(json)));
        }
      }
      else {
        json = json.filter(x => x.id !== this.props.params.id).filter(value => this.isEmpty(value) == false).filter(value => value.id !== undefined);
        this.props.dispatch(synchronizeBlocks(me.compose.me, JSON.stringify(json)));
      }
    }
    this.checkSynchronization(json);
    this.props.dispatch(fetchAccount(me.compose.me))
  }

  checkSynchronization = (text) => {
    if (text == null) {
      this.setState({ synchronized: false, })
      return false;
    }
    const result = !this.checkIfIn(text, this.props.params.id);
    this.setState({ synchronized: result, })
    return result;
  }

  isEmpty = (obj) => {
    for (var key in obj) {
      if (obj.hasOwnProperty(key))
        return false;
    }
    return true;
  }

  render() {
<<<<<<< HEAD
    const { intl, accountIds, hasMore, multiColumn, isLoading, account, params } = this.props;
=======
    const { intl, accountIds, hasMore, multiColumn, isLoading, account } = this.props;
>>>>>>> 2953cc59

    if (!accountIds || (!account && me.compose.me != params.id)) {
      return (
        <Column>
          <LoadingIndicator />
        </Column>
      );
    }

    var emptyMessage = <FormattedMessage id='empty_column.otherBlocks' defaultMessage="This user haven't blocked any users yet." />;

    if (this.props.params.id == me.compose.me) {
      emptyMessage = <FormattedMessage id='empty_column.blocks' defaultMessage="You haven't blocked any users yet." />;
    }
    
    
    return (

      <Column bindToDocument={!multiColumn} icon='ban' heading={intl.formatMessage(messages.heading)}>
        <ColumnBackButtonSlim />

        <div className="wrapper-import">
          {me.compose.me !== params.id &&
            <div >
              <button onClick={this.handleClickImportBlocks} className='button-import'>
                <FormattedMessage id='button.import' defaultMessage='Import' />
              </button>
            </div>}
          {me.compose.me !== params.id && !this.state.synchronized &&
            <div>
              <button onClick={this.handleClickSynchronizeBlocks} className='button-import'>
                <FormattedMessage id='button.synchronize' defaultMessage='Synchronize' />
              </button>
            </div>}
          {me.compose.me !== params.id && this.state.synchronized &&
            <div>
              <button onClick={this.handleClickSynchronizeBlocks} className='button-import'>
                <FormattedMessage id='button.unsynchronize' defaultMessage='Unsynchronize' />
              </button>
            </div>}
          {me.compose.me !== params.id &&
            <div  >
              <span className='message-import'> {intl.formatMessage(messages.blockedBy, { name: account.get('username') })} </span>
            </div>}
        </div>
        {
          (account.get('show_blocked_users') || me.compose.me == params.id) &&
          <ScrollableList
            scrollKey='blocks'
            onLoadMore={this.handleLoadMore}
            hasMore={hasMore}
            isLoading={isLoading}
            emptyMessage={emptyMessage}
            bindToDocument={!multiColumn}
          >
            {accountIds.map(id =>
              <AccountContainer key={id} id={id} />,
            )}
          </ScrollableList>
        }
      </Column >
    );
  }
}<|MERGE_RESOLUTION|>--- conflicted
+++ resolved
@@ -26,12 +26,9 @@
   blockedBy: { id: 'column.blockedBy', defaultMessage: 'Users blocked by @{name}' },
   importMessage: { id: 'column.importMessage', defaultMessage: 'Imported {counter} users' },
   denyMessage: { id: 'column.denyMessage', defaultMessage: 'Cannot import from yourself' },
-<<<<<<< HEAD
   synchronize: { id: 'button.synchronize', defaultMessage: 'Synchronize' },
   unsynchronize: { id: 'button.unsynchronize', defaultMessage: 'Unsynchronize' },
-=======
   otherEmptyBlocks: {id: 'empty_column.otherBlocks', defaultMessage: "This user haven't blocked any users yet."},
->>>>>>> 2953cc59
 });
 
 const makeMapStateToProps = () => {
@@ -166,11 +163,7 @@
   }
 
   render() {
-<<<<<<< HEAD
     const { intl, accountIds, hasMore, multiColumn, isLoading, account, params } = this.props;
-=======
-    const { intl, accountIds, hasMore, multiColumn, isLoading, account } = this.props;
->>>>>>> 2953cc59
 
     if (!accountIds || (!account && me.compose.me != params.id)) {
       return (
