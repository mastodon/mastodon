import React from 'react';
import PropTypes from 'prop-types';
import { defineMessages, injectIntl, FormattedMessage } from 'react-intl';
import { fromJS, is } from 'immutable';
import { throttle } from 'lodash';
import classNames from 'classnames';
import { isFullscreen, requestFullscreen, exitFullscreen } from '../ui/util/fullscreen';
import { displayMedia, useBlurhash } from '../../initial_state';
import Icon from 'mastodon/components/icon';
import { decode } from 'blurhash';

const messages = defineMessages({
  play: { id: 'video.play', defaultMessage: 'Play' },
  pause: { id: 'video.pause', defaultMessage: 'Pause' },
  mute: { id: 'video.mute', defaultMessage: 'Mute sound' },
  unmute: { id: 'video.unmute', defaultMessage: 'Unmute sound' },
  hide: { id: 'video.hide', defaultMessage: 'Hide video' },
  expand: { id: 'video.expand', defaultMessage: 'Expand video' },
  close: { id: 'video.close', defaultMessage: 'Close video' },
  fullscreen: { id: 'video.fullscreen', defaultMessage: 'Full screen' },
  exit_fullscreen: { id: 'video.exit_fullscreen', defaultMessage: 'Exit full screen' },
});

const formatTime = secondsNum => {
  let hours   = Math.floor(secondsNum / 3600);
  let minutes = Math.floor((secondsNum - (hours * 3600)) / 60);
  let seconds = secondsNum - (hours * 3600) - (minutes * 60);

  if (hours   < 10) hours   = '0' + hours;
  if (minutes < 10) minutes = '0' + minutes;
  if (seconds < 10) seconds = '0' + seconds;

  return (hours === '00' ? '' : `${hours}:`) + `${minutes}:${seconds}`;
};

export const findElementPosition = el => {
  let box;

  if (el.getBoundingClientRect && el.parentNode) {
    box = el.getBoundingClientRect();
  }

  if (!box) {
    return {
      left: 0,
      top: 0,
    };
  }

  const docEl = document.documentElement;
  const body  = document.body;

  const clientLeft = docEl.clientLeft || body.clientLeft || 0;
  const scrollLeft = window.pageXOffset || body.scrollLeft;
  const left       = (box.left + scrollLeft) - clientLeft;

  const clientTop = docEl.clientTop || body.clientTop || 0;
  const scrollTop = window.pageYOffset || body.scrollTop;
  const top       = (box.top + scrollTop) - clientTop;

  return {
    left: Math.round(left),
    top: Math.round(top),
  };
};

export const getPointerPosition = (el, event) => {
  const position = {};
  const box = findElementPosition(el);
  const boxW = el.offsetWidth;
  const boxH = el.offsetHeight;
  const boxY = box.top;
  const boxX = box.left;

  let pageY = event.pageY;
  let pageX = event.pageX;

  if (event.changedTouches) {
    pageX = event.changedTouches[0].pageX;
    pageY = event.changedTouches[0].pageY;
  }

  position.y = Math.max(0, Math.min(1, (pageY - boxY) / boxH));
  position.x = Math.max(0, Math.min(1, (pageX - boxX) / boxW));

  return position;
};

export default @injectIntl
class Video extends React.PureComponent {

  static propTypes = {
    preview: PropTypes.string,
    src: PropTypes.string.isRequired,
    type: PropTypes.string,
    alt: PropTypes.string,
    width: PropTypes.number,
    height: PropTypes.number,
    sensitive: PropTypes.bool,
    startTime: PropTypes.number,
    onOpenVideo: PropTypes.func,
    onCloseVideo: PropTypes.func,
    detailed: PropTypes.bool,
    inline: PropTypes.bool,
    editable: PropTypes.bool,
    cacheWidth: PropTypes.func,
    visible: PropTypes.bool,
    onToggleVisibility: PropTypes.func,
    intl: PropTypes.object.isRequired,
    blurhash: PropTypes.string,
    link: PropTypes.node,
  };

  state = {
    currentTime: 0,
    duration: 0,
    volume: 0.5,
    paused: true,
    dragging: false,
    containerWidth: this.props.width,
    fullscreen: false,
    hovered: false,
    muted: false,
    revealed: this.props.visible !== undefined ? this.props.visible : (displayMedia !== 'hide_all' && !this.props.sensitive || displayMedia === 'show_all'),
  };

  // hard coded in components.scss
  // any way to get ::before values programatically?
  volWidth = 50;
  volOffset = 70;
  volHandleOffset = v => {
    const offset = v * this.volWidth + this.volOffset;
    return (offset > 110) ? 110 : offset;
  }

  setPlayerRef = c => {
    this.player = c;

    if (c) {
      if (this.props.cacheWidth) this.props.cacheWidth(this.player.offsetWidth);
      this.setState({
        containerWidth: c.offsetWidth,
      });
    }
  }

  setVideoRef = c => {
    this.video = c;

    if (this.video) {
      this.setState({ volume: this.video.volume, muted: this.video.muted });
    }
  }

  setSeekRef = c => {
    this.seek = c;
  }

  setVolumeRef = c => {
    this.volume = c;
  }

  setCanvasRef = c => {
    this.canvas = c;
  }

  handleClickRoot = e => e.stopPropagation();

  handlePlay = () => {
    this.setState({ paused: false });
  }

  handlePause = () => {
    this.setState({ paused: true });
  }

  handleTimeUpdate = () => {
    this.setState({
      currentTime: Math.floor(this.video.currentTime),
      duration: Math.floor(this.video.duration),
    });
  }

  handleVolumeMouseDown = e => {
    document.addEventListener('mousemove', this.handleMouseVolSlide, true);
    document.addEventListener('mouseup', this.handleVolumeMouseUp, true);
    document.addEventListener('touchmove', this.handleMouseVolSlide, true);
    document.addEventListener('touchend', this.handleVolumeMouseUp, true);

    this.handleMouseVolSlide(e);

    e.preventDefault();
    e.stopPropagation();
  }

  handleVolumeMouseUp = () => {
    document.removeEventListener('mousemove', this.handleMouseVolSlide, true);
    document.removeEventListener('mouseup', this.handleVolumeMouseUp, true);
    document.removeEventListener('touchmove', this.handleMouseVolSlide, true);
    document.removeEventListener('touchend', this.handleVolumeMouseUp, true);
  }

  handleMouseVolSlide = throttle(e => {
    const rect = this.volume.getBoundingClientRect();
    const x = (e.clientX - rect.left) / this.volWidth; //x position within the element.

    if(!isNaN(x)) {
      var slideamt = x;
      if(x > 1) {
        slideamt = 1;
      } else if(x < 0) {
        slideamt = 0;
      }
      this.video.volume = slideamt;
      this.setState({ volume: slideamt });
    }
  }, 60);

  handleMouseDown = e => {
    document.addEventListener('mousemove', this.handleMouseMove, true);
    document.addEventListener('mouseup', this.handleMouseUp, true);
    document.addEventListener('touchmove', this.handleMouseMove, true);
    document.addEventListener('touchend', this.handleMouseUp, true);

    this.setState({ dragging: true });
    this.video.pause();
    this.handleMouseMove(e);

    e.preventDefault();
    e.stopPropagation();
  }

  handleMouseUp = () => {
    document.removeEventListener('mousemove', this.handleMouseMove, true);
    document.removeEventListener('mouseup', this.handleMouseUp, true);
    document.removeEventListener('touchmove', this.handleMouseMove, true);
    document.removeEventListener('touchend', this.handleMouseUp, true);

    this.setState({ dragging: false });
    this.video.play();
  }

  handleMouseMove = throttle(e => {
    const { x } = getPointerPosition(this.seek, e);
    const currentTime = Math.floor(this.video.duration * x);

    if (!isNaN(currentTime)) {
      this.video.currentTime = currentTime;
      this.setState({ currentTime });
    }
  }, 60);

  togglePlay = () => {
    if (this.state.paused) {
      this.video.play();
    } else {
      this.video.pause();
    }
  }

  toggleFullscreen = () => {
    if (isFullscreen()) {
      exitFullscreen();
    } else {
      requestFullscreen(this.player);
    }
  }

  componentDidMount () {
    document.addEventListener('fullscreenchange', this.handleFullscreenChange, true);
    document.addEventListener('webkitfullscreenchange', this.handleFullscreenChange, true);
    document.addEventListener('mozfullscreenchange', this.handleFullscreenChange, true);
    document.addEventListener('MSFullscreenChange', this.handleFullscreenChange, true);

    if (this.props.blurhash) {
      this._decode();
    }
  }

  componentWillUnmount () {
    document.removeEventListener('fullscreenchange', this.handleFullscreenChange, true);
    document.removeEventListener('webkitfullscreenchange', this.handleFullscreenChange, true);
    document.removeEventListener('mozfullscreenchange', this.handleFullscreenChange, true);
    document.removeEventListener('MSFullscreenChange', this.handleFullscreenChange, true);
  }

  componentWillReceiveProps (nextProps) {
    if (!is(nextProps.visible, this.props.visible) && nextProps.visible !== undefined) {
      this.setState({ revealed: nextProps.visible });
    }
  }

  componentDidUpdate (prevProps, prevState) {
    if (prevState.revealed && !this.state.revealed && this.video) {
      this.video.pause();
    }
    if (prevProps.blurhash !== this.props.blurhash && this.props.blurhash) {
      this._decode();
    }
  }

  _decode () {
    if (!useBlurhash) return;

    const hash   = this.props.blurhash;
    const pixels = decode(hash, 32, 32);

    if (pixels) {
      const ctx       = this.canvas.getContext('2d');
      const imageData = new ImageData(pixels, 32, 32);

      ctx.putImageData(imageData, 0, 0);
    }
  }

  handleFullscreenChange = () => {
    this.setState({ fullscreen: isFullscreen() });
  }

  handleMouseEnter = () => {
    this.setState({ hovered: true });
  }

  handleMouseLeave = () => {
    if (this.props.type === 'video') {
      this.setState({ hovered: false });
    }
  }

  toggleMute = () => {
    this.video.muted = !this.video.muted;
    this.setState({ muted: this.video.muted });
  }

  toggleReveal = () => {
    if (this.props.onToggleVisibility) {
      this.props.onToggleVisibility();
    } else {
      this.setState({ revealed: !this.state.revealed });
    }
  }

  handleLoadedData = () => {
    if (this.props.startTime) {
      this.video.currentTime = this.props.startTime;
      this.video.play();
    }
  }

  handleProgress = () => {
    if (this.video.buffered.length > 0) {
      this.setState({ buffer: this.video.buffered.end(0) / this.video.duration * 100 });
    }
  }

  handleVolumeChange = () => {
    this.setState({ volume: this.video.volume, muted: this.video.muted });
  }

  handleOpenVideo = () => {
    const { src, preview, width, height, alt } = this.props;

    const media = fromJS({
      type: 'video',
      url: src,
      preview_url: preview,
      description: alt,
      width,
      height,
    });

    this.video.pause();
    this.props.onOpenVideo(media, this.video.currentTime);
  }

  handleCloseVideo = () => {
    this.video.pause();
    this.props.onCloseVideo();
  }

  render () {
<<<<<<< HEAD
    const { preview, src, type, inline, startTime, onOpenVideo, onCloseVideo, intl, alt, detailed, sensitive, link } = this.props;
=======
    const { preview, src, inline, startTime, onOpenVideo, onCloseVideo, intl, alt, detailed, sensitive, link, editable } = this.props;
>>>>>>> cb62a83a
    const { containerWidth, currentTime, duration, volume, buffer, dragging, paused, fullscreen, hovered, muted, revealed } = this.state;
    const progress = (currentTime / duration) * 100;

    const volumeWidth = (muted) ? 0 : volume * this.volWidth;
    const volumeHandleLoc = (muted) ? this.volHandleOffset(0) : this.volHandleOffset(volume);
    const playerStyle = {};

    let { width, height } = this.props;

    if (inline && containerWidth) {
      width  = containerWidth;
      if (type === 'audio' && detailed) {
        height = containerWidth / 7;
      } else if (type === 'audio' && !detailed) {
        height = containerWidth / 7.8;
      } else {
        height = containerWidth / (16/9);
      }

      playerStyle.height = height;
    }

    let preload;

    if (startTime || fullscreen || dragging) {
      preload = 'auto';
    } else if (detailed) {
      preload = 'metadata';
    } else {
      preload = 'none';
    }

    let warning;

    if (sensitive) {
      warning = <FormattedMessage id='status.sensitive_warning' defaultMessage='Sensitive content' />;
    } else {
      warning = <FormattedMessage id='status.media_hidden' defaultMessage='Media hidden' />;
    }

    return (
      <div
        role='menuitem'
        className={classNames('video-player', { inactive: !revealed, detailed, inline: inline && !fullscreen, fullscreen, editable })}
        style={playerStyle}
        ref={this.setPlayerRef}
        onMouseEnter={this.handleMouseEnter}
        onMouseLeave={this.handleMouseLeave}
        onClick={this.handleClickRoot}
        tabIndex={0}
      >
        <canvas width={32} height={32} ref={this.setCanvasRef} className={classNames('media-gallery__preview', { 'media-gallery__preview--hidden': revealed })} />

        {(revealed || editable) && <video
          ref={this.setVideoRef}
          src={src}
          poster={preview}
          preload={preload}
          loop
          role='button'
          tabIndex='0'
          aria-label={alt}
          title={alt}
          width={width}
          height={height}
          volume={volume}
          onClick={this.togglePlay}
          onPlay={this.handlePlay}
          onPause={this.handlePause}
          onTimeUpdate={this.handleTimeUpdate}
          onLoadedData={this.handleLoadedData}
          onProgress={this.handleProgress}
          onVolumeChange={this.handleVolumeChange}
        />}

        <div className={classNames('spoiler-button', { 'spoiler-button--hidden': revealed || editable })}>
          <button type='button' className='spoiler-button__overlay' onClick={this.toggleReveal}>
            <span className='spoiler-button__overlay__label'>{warning}</span>
          </button>
        </div>

        <div className={classNames('video-player__controls', { active: paused || hovered })}>
          <div className='video-player__seek' onMouseDown={this.handleMouseDown} ref={this.setSeekRef}>
            <div className='video-player__seek__buffer' style={{ width: `${buffer}%` }} />
            <div className='video-player__seek__progress' style={{ width: `${progress}%` }} />

            <span
              className={classNames('video-player__seek__handle', { active: dragging })}
              tabIndex='0'
              style={{ left: `${progress}%` }}
            />
          </div>

          <div className='video-player__buttons-bar'>
            <div className='video-player__buttons left'>
              <button type='button' aria-label={intl.formatMessage(paused ? messages.play : messages.pause)} onClick={this.togglePlay}><Icon id={paused ? 'play' : 'pause'} fixedWidth /></button>
              <button type='button' aria-label={intl.formatMessage(muted ? messages.unmute : messages.mute)} onClick={this.toggleMute}><Icon id={muted ? 'volume-off' : 'volume-up'} fixedWidth /></button>

              <div className='video-player__volume' onMouseDown={this.handleVolumeMouseDown} ref={this.setVolumeRef}>
                <div className='video-player__volume__current' style={{ width: `${volumeWidth}px` }} />
                <span
                  className={classNames('video-player__volume__handle')}
                  tabIndex='0'
                  style={{ left: `${volumeHandleLoc}px` }}
                />
              </div>

              {(detailed || fullscreen) && (
                <span>
                  <span className='video-player__time-current'>{formatTime(currentTime)}</span>
                  <span className='video-player__time-sep'>/</span>
                  <span className='video-player__time-total'>{formatTime(duration)}</span>
                </span>
              )}

              {link && <span className='video-player__link'>{link}</span>}
            </div>

            <div className='video-player__buttons right'>
<<<<<<< HEAD
              {!onCloseVideo && <button type='button' aria-label={intl.formatMessage(messages.hide)} onClick={this.toggleReveal}><Icon id='eye-slash' fixedWidth /></button>}
              {(!fullscreen && onOpenVideo && type === 'video') && <button type='button' aria-label={intl.formatMessage(messages.expand)} onClick={this.handleOpenVideo}><Icon id='expand' fixedWidth /></button>}
=======
              {(!onCloseVideo && !editable) && <button type='button' aria-label={intl.formatMessage(messages.hide)} onClick={this.toggleReveal}><Icon id='eye-slash' fixedWidth /></button>}
              {(!fullscreen && onOpenVideo) && <button type='button' aria-label={intl.formatMessage(messages.expand)} onClick={this.handleOpenVideo}><Icon id='expand' fixedWidth /></button>}
>>>>>>> cb62a83a
              {onCloseVideo && <button type='button' aria-label={intl.formatMessage(messages.close)} onClick={this.handleCloseVideo}><Icon id='compress' fixedWidth /></button>}
              {(type === 'video') && <button type='button' aria-label={intl.formatMessage(fullscreen ? messages.exit_fullscreen : messages.fullscreen)} onClick={this.toggleFullscreen}><Icon id={fullscreen ? 'compress' : 'arrows-alt'} fixedWidth /></button>}
            </div>
          </div>
        </div>
      </div>
    );
  }

}<|MERGE_RESOLUTION|>--- conflicted
+++ resolved
@@ -379,11 +379,7 @@
   }
 
   render () {
-<<<<<<< HEAD
-    const { preview, src, type, inline, startTime, onOpenVideo, onCloseVideo, intl, alt, detailed, sensitive, link } = this.props;
-=======
-    const { preview, src, inline, startTime, onOpenVideo, onCloseVideo, intl, alt, detailed, sensitive, link, editable } = this.props;
->>>>>>> cb62a83a
+    const { preview, src, type, inline, startTime, onOpenVideo, onCloseVideo, intl, alt, detailed, sensitive, link, editable } = this.props;
     const { containerWidth, currentTime, duration, volume, buffer, dragging, paused, fullscreen, hovered, muted, revealed } = this.state;
     const progress = (currentTime / duration) * 100;
 
@@ -503,13 +499,8 @@
             </div>
 
             <div className='video-player__buttons right'>
-<<<<<<< HEAD
-              {!onCloseVideo && <button type='button' aria-label={intl.formatMessage(messages.hide)} onClick={this.toggleReveal}><Icon id='eye-slash' fixedWidth /></button>}
+              {(!onCloseVideo && !editable) && <button type='button' aria-label={intl.formatMessage(messages.hide)} onClick={this.toggleReveal}><Icon id='eye-slash' fixedWidth /></button>}
               {(!fullscreen && onOpenVideo && type === 'video') && <button type='button' aria-label={intl.formatMessage(messages.expand)} onClick={this.handleOpenVideo}><Icon id='expand' fixedWidth /></button>}
-=======
-              {(!onCloseVideo && !editable) && <button type='button' aria-label={intl.formatMessage(messages.hide)} onClick={this.toggleReveal}><Icon id='eye-slash' fixedWidth /></button>}
-              {(!fullscreen && onOpenVideo) && <button type='button' aria-label={intl.formatMessage(messages.expand)} onClick={this.handleOpenVideo}><Icon id='expand' fixedWidth /></button>}
->>>>>>> cb62a83a
               {onCloseVideo && <button type='button' aria-label={intl.formatMessage(messages.close)} onClick={this.handleCloseVideo}><Icon id='compress' fixedWidth /></button>}
               {(type === 'video') && <button type='button' aria-label={intl.formatMessage(fullscreen ? messages.exit_fullscreen : messages.fullscreen)} onClick={this.toggleFullscreen}><Icon id={fullscreen ? 'compress' : 'arrows-alt'} fixedWidth /></button>}
             </div>
