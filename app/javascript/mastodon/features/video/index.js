--- conflicted
+++ resolved
@@ -368,15 +368,9 @@
             </div>
 
             <div className='video-player__buttons right'>
-<<<<<<< HEAD
-              {(!fullscreen && onOpenVideo) && <button type='button' aria-label={intl.formatMessage(messages.expand)} onClick={this.handleOpenVideo}><i className='fa fa-fw fa-expand' /></button>}
-              {onCloseVideo && <button type='button' aria-label={intl.formatMessage(messages.close)} onClick={this.handleCloseVideo}><i className='fa fa-fw fa-compress' /></button>}
-              <button type='button' aria-label={intl.formatMessage(fullscreen ? messages.exit_fullscreen : messages.fullscreen)} onClick={this.toggleFullscreen}><i className={classNames('fa fa-fw', { 'fa-expand-arrows-alt': !fullscreen, 'fa-compress': fullscreen })} /></button>
-=======
               {(!fullscreen && onOpenVideo) && <button type='button' aria-label={intl.formatMessage(messages.expand)} onClick={this.handleOpenVideo}><i className='fas fa-fw fa-expand' /></button>}
               {onCloseVideo && <button type='button' aria-label={intl.formatMessage(messages.close)} onClick={this.handleCloseVideo}><i className='fas fa-fw fa-compress' /></button>}
-              <button type='button' aria-label={intl.formatMessage(fullscreen ? messages.exit_fullscreen : messages.fullscreen)} onClick={this.toggleFullscreen}><i className={classNames('fas fa-fw', { 'fa-arrows-alt': !fullscreen, 'fa-compress': fullscreen })} /></button>
->>>>>>> e046a987
+              <button type='button' aria-label={intl.formatMessage(fullscreen ? messages.exit_fullscreen : messages.fullscreen)} onClick={this.toggleFullscreen}><i className={classNames('fas fa-fw', { 'fa-expand-arrows-alt': !fullscreen, 'fa-compress': fullscreen })} /></button>
             </div>
           </div>
         </div>
