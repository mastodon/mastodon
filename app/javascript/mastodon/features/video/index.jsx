import React from 'react';
import PropTypes from 'prop-types';
import { defineMessages, injectIntl, FormattedMessage } from 'react-intl';
import { is } from 'immutable';
import { throttle } from 'lodash';
import classNames from 'classnames';
import { isFullscreen, requestFullscreen, exitFullscreen } from '../ui/util/fullscreen';
import { displayMedia, useBlurhash } from '../../initial_state';
<<<<<<< HEAD
import Icon from 'mastodon/components/icon';
import Blurhash from 'mastodon/components/blurhash';
import { currentMedia, setCurrentMedia } from '../../reducers/media_attachments';
=======
import { Icon }  from 'mastodon/components/icon';
import { Blurhash } from 'mastodon/components/blurhash';
>>>>>>> 5241f7b2

const messages = defineMessages({
  play: { id: 'video.play', defaultMessage: 'Play' },
  pause: { id: 'video.pause', defaultMessage: 'Pause' },
  mute: { id: 'video.mute', defaultMessage: 'Mute sound' },
  unmute: { id: 'video.unmute', defaultMessage: 'Unmute sound' },
  hide: { id: 'video.hide', defaultMessage: 'Hide video' },
  expand: { id: 'video.expand', defaultMessage: 'Expand video' },
  close: { id: 'video.close', defaultMessage: 'Close video' },
  fullscreen: { id: 'video.fullscreen', defaultMessage: 'Full screen' },
  exit_fullscreen: { id: 'video.exit_fullscreen', defaultMessage: 'Exit full screen' },
});

export const formatTime = secondsNum => {
  let hours   = Math.floor(secondsNum / 3600);
  let minutes = Math.floor((secondsNum - (hours * 3600)) / 60);
  let seconds = secondsNum - (hours * 3600) - (minutes * 60);

  if (hours   < 10) hours   = '0' + hours;
  if (minutes < 10) minutes = '0' + minutes;
  if (seconds < 10) seconds = '0' + seconds;

  return (hours === '00' ? '' : `${hours}:`) + `${minutes}:${seconds}`;
};

export const findElementPosition = el => {
  let box;

  if (el.getBoundingClientRect && el.parentNode) {
    box = el.getBoundingClientRect();
  }

  if (!box) {
    return {
      left: 0,
      top: 0,
    };
  }

  const docEl = document.documentElement;
  const body  = document.body;

  const clientLeft = docEl.clientLeft || body.clientLeft || 0;
  const scrollLeft = window.pageXOffset || body.scrollLeft;
  const left       = (box.left + scrollLeft) - clientLeft;

  const clientTop = docEl.clientTop || body.clientTop || 0;
  const scrollTop = window.pageYOffset || body.scrollTop;
  const top       = (box.top + scrollTop) - clientTop;

  return {
    left: Math.round(left),
    top: Math.round(top),
  };
};

export const getPointerPosition = (el, event) => {
  const position = {};
  const box = findElementPosition(el);
  const boxW = el.offsetWidth;
  const boxH = el.offsetHeight;
  const boxY = box.top;
  const boxX = box.left;

  let pageY = event.pageY;
  let pageX = event.pageX;

  if (event.changedTouches) {
    pageX = event.changedTouches[0].pageX;
    pageY = event.changedTouches[0].pageY;
  }

  position.y = Math.max(0, Math.min(1, (pageY - boxY) / boxH));
  position.x = Math.max(0, Math.min(1, (pageX - boxX) / boxW));

  return position;
};

export const fileNameFromURL = str => {
  const url      = new URL(str);
  const pathname = url.pathname;
  const index    = pathname.lastIndexOf('/');

  return pathname.slice(index + 1);
};

class Video extends React.PureComponent {

  static propTypes = {
    preview: PropTypes.string,
    frameRate: PropTypes.string,
    src: PropTypes.string.isRequired,
    alt: PropTypes.string,
    lang: PropTypes.string,
    sensitive: PropTypes.bool,
    currentTime: PropTypes.number,
    onOpenVideo: PropTypes.func,
    onCloseVideo: PropTypes.func,
    detailed: PropTypes.bool,
    inline: PropTypes.bool,
    editable: PropTypes.bool,
    alwaysVisible: PropTypes.bool,
    visible: PropTypes.bool,
    onToggleVisibility: PropTypes.func,
    deployPictureInPicture: PropTypes.func,
    intl: PropTypes.object.isRequired,
    blurhash: PropTypes.string,
    autoPlay: PropTypes.bool,
    volume: PropTypes.number,
    muted: PropTypes.bool,
    componentIndex: PropTypes.number,
    autoFocus: PropTypes.bool,
  };

  static defaultProps = {
    frameRate: '25',
  };

  state = {
    currentTime: 0,
    duration: 0,
    volume: 0.5,
    paused: true,
    dragging: false,
    fullscreen: false,
    hovered: false,
    muted: false,
    revealed: this.props.visible !== undefined ? this.props.visible : (displayMedia !== 'hide_all' && !this.props.sensitive || displayMedia === 'show_all'),
  };

  setPlayerRef = c => {
    this.player = c;
  };

  setVideoRef = c => {
    this.video = c;

    if (this.video) {
      this.setState({ volume: this.video.volume, muted: this.video.muted });
    }
  };

  setSeekRef = c => {
    this.seek = c;
  };

  setVolumeRef = c => {
    this.volume = c;
  };

  handleClickRoot = e => e.stopPropagation();

  handlePlay = () => {
    this.setState({ paused: false });
    this._updateTime();
  };

  handlePause = () => {
    this.video.pause();
    this.setState({ paused: true });
  };

  _updateTime () {
    requestAnimationFrame(() => {
      if (!this.video) return;

      this.handleTimeUpdate();

      if (!this.state.paused) {
        this._updateTime();
      }
    });
  }

  handleTimeUpdate = () => {
    this.setState({
      currentTime: this.video.currentTime,
      duration:this.video.duration,
    });
  };

  handleVolumeMouseDown = e => {
    document.addEventListener('mousemove', this.handleMouseVolSlide, true);
    document.addEventListener('mouseup', this.handleVolumeMouseUp, true);
    document.addEventListener('touchmove', this.handleMouseVolSlide, true);
    document.addEventListener('touchend', this.handleVolumeMouseUp, true);

    this.handleMouseVolSlide(e);

    e.preventDefault();
    e.stopPropagation();
  };

  handleVolumeMouseUp = () => {
    document.removeEventListener('mousemove', this.handleMouseVolSlide, true);
    document.removeEventListener('mouseup', this.handleVolumeMouseUp, true);
    document.removeEventListener('touchmove', this.handleMouseVolSlide, true);
    document.removeEventListener('touchend', this.handleVolumeMouseUp, true);
  };

  handleMouseVolSlide = throttle(e => {
    const { x } = getPointerPosition(this.volume, e);

    if(!isNaN(x)) {
      this.setState({ volume: x }, () => {
        this.video.volume = x;
      });
    }
  }, 15);

  handleMouseDown = e => {
    document.addEventListener('mousemove', this.handleMouseMove, true);
    document.addEventListener('mouseup', this.handleMouseUp, true);
    document.addEventListener('touchmove', this.handleMouseMove, true);
    document.addEventListener('touchend', this.handleMouseUp, true);

    this.setState({ dragging: true });
    this.video.pause();
    this.handleMouseMove(e);

    e.preventDefault();
    e.stopPropagation();
  };

  handleMouseUp = () => {
    document.removeEventListener('mousemove', this.handleMouseMove, true);
    document.removeEventListener('mouseup', this.handleMouseUp, true);
    document.removeEventListener('touchmove', this.handleMouseMove, true);
    document.removeEventListener('touchend', this.handleMouseUp, true);

    this.setState({ dragging: false });
    this.video.play();
  };

  handleMouseMove = throttle(e => {
    const { x } = getPointerPosition(this.seek, e);
    const currentTime = this.video.duration * x;

    if (!isNaN(currentTime)) {
      this.setState({ currentTime }, () => {
        this.video.currentTime = currentTime;
      });
    }
  }, 15);

  seekBy (time) {
    const currentTime = this.video.currentTime + time;

    if (!isNaN(currentTime)) {
      this.setState({ currentTime }, () => {
        this.video.currentTime = currentTime;
      });
    }
  }

  handleVideoKeyDown = e => {
    // On the video element or the seek bar, we can safely use the space bar
    // for playback control because there are no buttons to press

    if (e.key === ' ') {
      e.preventDefault();
      e.stopPropagation();
      this.togglePlay();
    }
  };

  handleKeyDown = e => {
    const frameTime = 1 / this.getFrameRate();

    switch(e.key) {
    case 'k':
      e.preventDefault();
      e.stopPropagation();
      this.togglePlay();
      break;
    case 'm':
      e.preventDefault();
      e.stopPropagation();
      this.toggleMute();
      break;
    case 'f':
      e.preventDefault();
      e.stopPropagation();
      this.toggleFullscreen();
      break;
    case 'j':
      e.preventDefault();
      e.stopPropagation();
      this.seekBy(-10);
      break;
    case 'l':
      e.preventDefault();
      e.stopPropagation();
      this.seekBy(10);
      break;
    case ',':
      e.preventDefault();
      e.stopPropagation();
      this.seekBy(-frameTime);
      break;
    case '.':
      e.preventDefault();
      e.stopPropagation();
      this.seekBy(frameTime);
      break;
    }

    // If we are in fullscreen mode, we don't want any hotkeys
    // interacting with the UI that's not visible

    if (this.state.fullscreen) {
      e.preventDefault();
      e.stopPropagation();

      if (e.key === 'Escape') {
        exitFullscreen();
      }
    }
  };

  togglePlay = () => {
    const videos = document.querySelectorAll('video');

    videos.forEach((video) => {
      const button = video.nextElementSibling;
      button.addEventListener('click', () => {
        if (video.paused) {
          videos.forEach((e) => {
            if (e !== video) {
              e.pause();
            }
          });
          video.play();
          this.setState({ paused: false });
        } else {
          video.pause();
          this.setState({ paused: true });
        }
      });
    });

    if (currentMedia !== null) {
      currentMedia.pause();
    }

    this.video.play();
    setCurrentMedia(this.video);
  };

  toggleFullscreen = () => {
    if (isFullscreen()) {
      exitFullscreen();
    } else {
      requestFullscreen(this.player);
    }
  };

  componentDidMount () {
    document.addEventListener('fullscreenchange', this.handleFullscreenChange, true);
    document.addEventListener('webkitfullscreenchange', this.handleFullscreenChange, true);
    document.addEventListener('mozfullscreenchange', this.handleFullscreenChange, true);
    document.addEventListener('MSFullscreenChange', this.handleFullscreenChange, true);

    window.addEventListener('scroll', this.handleScroll);
  }

  componentWillUnmount () {
    window.removeEventListener('scroll', this.handleScroll);

    document.removeEventListener('fullscreenchange', this.handleFullscreenChange, true);
    document.removeEventListener('webkitfullscreenchange', this.handleFullscreenChange, true);
    document.removeEventListener('mozfullscreenchange', this.handleFullscreenChange, true);
    document.removeEventListener('MSFullscreenChange', this.handleFullscreenChange, true);

    if (!this.state.paused && this.video && this.props.deployPictureInPicture) {
      this.props.deployPictureInPicture('video', {
        src: this.props.src,
        currentTime: this.video.currentTime,
        muted: this.video.muted,
        volume: this.video.volume,
      });
    }
  }

  UNSAFE_componentWillReceiveProps (nextProps) {
    if (!is(nextProps.visible, this.props.visible) && nextProps.visible !== undefined) {
      this.setState({ revealed: nextProps.visible });
    }
  }

  componentDidUpdate (prevProps, prevState) {
    if (prevState.revealed && !this.state.revealed && this.video) {
      this.video.pause();
    }
  }

  handleScroll = throttle(() => {
    if (!this.video) {
      return;
    }

    const { top, height } = this.video.getBoundingClientRect();
    const inView = (top <= (window.innerHeight || document.documentElement.clientHeight)) && (top + height >= 0);

    if (!this.state.paused && !inView) {
      this.video.pause();

      if (this.props.deployPictureInPicture) {
        this.props.deployPictureInPicture('video', {
          src: this.props.src,
          currentTime: this.video.currentTime,
          muted: this.video.muted,
          volume: this.video.volume,
        });
      }

      this.setState({ paused: true });
    }
  }, 150, { trailing: true });

  handleFullscreenChange = () => {
    this.setState({ fullscreen: isFullscreen() });
  };

  handleMouseEnter = () => {
    this.setState({ hovered: true });
  };

  handleMouseLeave = () => {
    this.setState({ hovered: false });
  };

  toggleMute = () => {
    const muted = !this.video.muted;

    this.setState({ muted }, () => {
      this.video.muted = muted;
    });
  };

  toggleReveal = () => {
    if (this.props.onToggleVisibility) {
      this.props.onToggleVisibility();
    } else {
      this.setState({ revealed: !this.state.revealed });
    }
  };

  handleLoadedData = () => {
    const { currentTime, volume, muted, autoPlay } = this.props;

    if (currentTime) {
      this.video.currentTime = currentTime;
    }

    if (volume !== undefined) {
      this.video.volume = volume;
    }

    if (muted !== undefined) {
      this.video.muted = muted;
    }

    if (autoPlay) {
      this.video.play();
    }
  };

  handleProgress = () => {
    const lastTimeRange = this.video.buffered.length - 1;

    if (lastTimeRange > -1) {
      this.setState({ buffer: Math.ceil(this.video.buffered.end(lastTimeRange) / this.video.duration * 100) });
    }
  };

  handleVolumeChange = () => {
    this.setState({ volume: this.video.volume, muted: this.video.muted });
  };

  handleOpenVideo = () => {
    this.video.pause();

    this.props.onOpenVideo(this.props.lang, {
      startTime: this.video.currentTime,
      autoPlay: !this.state.paused,
      defaultVolume: this.state.volume,
      componentIndex: this.props.componentIndex,
    });
  };

  handleCloseVideo = () => {
    this.video.pause();
    this.props.onCloseVideo();
  };

  getFrameRate () {
    if (this.props.frameRate && isNaN(this.props.frameRate)) {
      // The frame rate is returned as a fraction string so we
      // need to convert it to a number

      return this.props.frameRate.split('/').reduce((p, c) => p / c);
    }

    return this.props.frameRate;
  }

  render () {
    const { preview, src, inline, onOpenVideo, onCloseVideo, intl, alt, lang, detailed, sensitive, editable, blurhash, autoFocus } = this.props;
    const { currentTime, duration, volume, buffer, dragging, paused, fullscreen, hovered, muted, revealed } = this.state;
    const progress = Math.min((currentTime / duration) * 100, 100);
    const playerStyle = {};

    if (inline) {
      playerStyle.aspectRatio = '16 / 9';
    }

    let preload;

    if (this.props.currentTime || fullscreen || dragging) {
      preload = 'auto';
    } else if (detailed) {
      preload = 'metadata';
    } else {
      preload = 'none';
    }

    let warning;

    if (sensitive) {
      warning = <FormattedMessage id='status.sensitive_warning' defaultMessage='Sensitive content' />;
    } else {
      warning = <FormattedMessage id='status.media_hidden' defaultMessage='Media hidden' />;
    }

    return (
      <div
        role='menuitem'
        className={classNames('video-player', { inactive: !revealed, detailed, inline: inline && !fullscreen, fullscreen, editable })}
        style={playerStyle}
        ref={this.setPlayerRef}
        onMouseEnter={this.handleMouseEnter}
        onMouseLeave={this.handleMouseLeave}
        onClick={this.handleClickRoot}
        onKeyDown={this.handleKeyDown}
        tabIndex={0}
      >
        <Blurhash
          hash={blurhash}
          className={classNames('media-gallery__preview', {
            'media-gallery__preview--hidden': revealed,
          })}
          dummy={!useBlurhash}
        />

        {(revealed || editable) && <video
          ref={this.setVideoRef}
          src={src}
          poster={preview}
          preload={preload}
          role='button'
          tabIndex={0}
          aria-label={alt}
          title={alt}
          lang={lang}
          volume={volume}
          onClick={this.togglePlay}
          onKeyDown={this.handleVideoKeyDown}
          onPlay={this.handlePlay}
          onPause={this.handlePause}
          onLoadedData={this.handleLoadedData}
          onProgress={this.handleProgress}
          onVolumeChange={this.handleVolumeChange}
          style={{ ...playerStyle, width: '100%' }}
        />}

        <div className={classNames('spoiler-button', { 'spoiler-button--hidden': revealed || editable })}>
          <button type='button' className='spoiler-button__overlay' onClick={this.toggleReveal}>
            <span className='spoiler-button__overlay__label'>{warning}</span>
          </button>
        </div>

        <div className={classNames('video-player__controls', { active: paused || hovered })}>
          <div className='video-player__seek' onMouseDown={this.handleMouseDown} ref={this.setSeekRef}>
            <div className='video-player__seek__buffer' style={{ width: `${buffer}%` }} />
            <div className='video-player__seek__progress' style={{ width: `${progress}%` }} />

            <span
              className={classNames('video-player__seek__handle', { active: dragging })}
              tabIndex={0}
              style={{ left: `${progress}%` }}
              onKeyDown={this.handleVideoKeyDown}
            />
          </div>

          <div className='video-player__buttons-bar'>
            <div className='video-player__buttons left'>
              <button type='button' title={intl.formatMessage(paused ? messages.play : messages.pause)} aria-label={intl.formatMessage(paused ? messages.play : messages.pause)} className='player-button' onClick={this.togglePlay} autoFocus={autoFocus}><Icon id={paused ? 'play' : 'pause'} fixedWidth /></button>
              <button type='button' title={intl.formatMessage(muted ? messages.unmute : messages.mute)} aria-label={intl.formatMessage(muted ? messages.unmute : messages.mute)} className='player-button' onClick={this.toggleMute}><Icon id={muted ? 'volume-off' : 'volume-up'} fixedWidth /></button>

              <div className={classNames('video-player__volume', { active: this.state.hovered })} onMouseDown={this.handleVolumeMouseDown} ref={this.setVolumeRef}>
                <div className='video-player__volume__current' style={{ width: `${volume * 100}%` }} />

                <span
                  className={classNames('video-player__volume__handle')}
                  tabIndex={0}
                  style={{ left: `${volume * 100}%` }}
                />
              </div>

              {(detailed || fullscreen) && (
                <span className='video-player__time'>
                  <span className='video-player__time-current'>{formatTime(Math.floor(currentTime))}</span>
                  <span className='video-player__time-sep'>/</span>
                  <span className='video-player__time-total'>{formatTime(Math.floor(duration))}</span>
                </span>
              )}
            </div>

            <div className='video-player__buttons right'>
              {(!onCloseVideo && !editable && !fullscreen && !this.props.alwaysVisible) && <button type='button' title={intl.formatMessage(messages.hide)} aria-label={intl.formatMessage(messages.hide)} className='player-button' onClick={this.toggleReveal}><Icon id='eye-slash' fixedWidth /></button>}
              {(!fullscreen && onOpenVideo) && <button type='button' title={intl.formatMessage(messages.expand)} aria-label={intl.formatMessage(messages.expand)} className='player-button' onClick={this.handleOpenVideo}><Icon id='expand' fixedWidth /></button>}
              {onCloseVideo && <button type='button' title={intl.formatMessage(messages.close)} aria-label={intl.formatMessage(messages.close)} className='player-button' onClick={this.handleCloseVideo}><Icon id='compress' fixedWidth /></button>}
              <button type='button' title={intl.formatMessage(fullscreen ? messages.exit_fullscreen : messages.fullscreen)} aria-label={intl.formatMessage(fullscreen ? messages.exit_fullscreen : messages.fullscreen)} className='player-button' onClick={this.toggleFullscreen}><Icon id={fullscreen ? 'compress' : 'arrows-alt'} fixedWidth /></button>
            </div>
          </div>
        </div>
      </div>
    );
  }

}

export default injectIntl(Video);<|MERGE_RESOLUTION|>--- conflicted
+++ resolved
@@ -6,14 +6,9 @@
 import classNames from 'classnames';
 import { isFullscreen, requestFullscreen, exitFullscreen } from '../ui/util/fullscreen';
 import { displayMedia, useBlurhash } from '../../initial_state';
-<<<<<<< HEAD
 import Icon from 'mastodon/components/icon';
 import Blurhash from 'mastodon/components/blurhash';
 import { currentMedia, setCurrentMedia } from '../../reducers/media_attachments';
-=======
-import { Icon }  from 'mastodon/components/icon';
-import { Blurhash } from 'mastodon/components/blurhash';
->>>>>>> 5241f7b2
 
 const messages = defineMessages({
   play: { id: 'video.play', defaultMessage: 'Play' },
