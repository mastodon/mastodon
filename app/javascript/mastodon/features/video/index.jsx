import PropTypes from 'prop-types';
import { PureComponent } from 'react';

import { defineMessages, injectIntl, FormattedMessage } from 'react-intl';

import classNames from 'classnames';

import { is } from 'immutable';

import { ReactComponent as FullscreenIcon } from '@material-symbols/svg-600/outlined/fullscreen.svg';
import { ReactComponent as FullscreenExitIcon } from '@material-symbols/svg-600/outlined/fullscreen_exit.svg';
import { ReactComponent as PauseIcon } from '@material-symbols/svg-600/outlined/pause.svg';
import { ReactComponent as PlayArrowIcon } from '@material-symbols/svg-600/outlined/play_arrow-fill.svg';
import { ReactComponent as RectangleIcon } from '@material-symbols/svg-600/outlined/rectangle.svg';
import { ReactComponent as VisibilityOffIcon } from '@material-symbols/svg-600/outlined/visibility_off.svg';
import { ReactComponent as VolumeOffIcon } from '@material-symbols/svg-600/outlined/volume_off-fill.svg';
import { ReactComponent as VolumeUpIcon } from '@material-symbols/svg-600/outlined/volume_up-fill.svg';
import { throttle } from 'lodash';

import { Blurhash } from 'mastodon/components/blurhash';
<<<<<<< HEAD
import { Icon } from 'mastodon/components/icon';
=======
import { Icon }  from 'mastodon/components/icon';
import { playerSettings } from 'mastodon/settings';
>>>>>>> 27cbdc6f

import { displayMedia, useBlurhash } from '../../initial_state';
import { currentMedia, setCurrentMedia } from '../../reducers/media_attachments';
import { isFullscreen, requestFullscreen, exitFullscreen } from '../ui/util/fullscreen';

const messages = defineMessages({
  play: { id: 'video.play', defaultMessage: 'Play' },
  pause: { id: 'video.pause', defaultMessage: 'Pause' },
  mute: { id: 'video.mute', defaultMessage: 'Mute sound' },
  unmute: { id: 'video.unmute', defaultMessage: 'Unmute sound' },
  hide: { id: 'video.hide', defaultMessage: 'Hide video' },
  expand: { id: 'video.expand', defaultMessage: 'Expand video' },
  close: { id: 'video.close', defaultMessage: 'Close video' },
  fullscreen: { id: 'video.fullscreen', defaultMessage: 'Full screen' },
  exit_fullscreen: { id: 'video.exit_fullscreen', defaultMessage: 'Exit full screen' },
});

export const formatTime = secondsNum => {
  let hours   = Math.floor(secondsNum / 3600);
  let minutes = Math.floor((secondsNum - (hours * 3600)) / 60);
  let seconds = secondsNum - (hours * 3600) - (minutes * 60);

  if (hours   < 10) hours   = '0' + hours;
  if (minutes < 10) minutes = '0' + minutes;
  if (seconds < 10) seconds = '0' + seconds;

  return (hours === '00' ? '' : `${hours}:`) + `${minutes}:${seconds}`;
};

export const findElementPosition = el => {
  let box;

  if (el.getBoundingClientRect && el.parentNode) {
    box = el.getBoundingClientRect();
  }

  if (!box) {
    return {
      left: 0,
      top: 0,
    };
  }

  const docEl = document.documentElement;
  const body  = document.body;

  const clientLeft = docEl.clientLeft || body.clientLeft || 0;
  const scrollLeft = window.pageXOffset || body.scrollLeft;
  const left       = (box.left + scrollLeft) - clientLeft;

  const clientTop = docEl.clientTop || body.clientTop || 0;
  const scrollTop = window.pageYOffset || body.scrollTop;
  const top       = (box.top + scrollTop) - clientTop;

  return {
    left: Math.round(left),
    top: Math.round(top),
  };
};

export const getPointerPosition = (el, event) => {
  const position = {};
  const box = findElementPosition(el);
  const boxW = el.offsetWidth;
  const boxH = el.offsetHeight;
  const boxY = box.top;
  const boxX = box.left;

  let pageY = event.pageY;
  let pageX = event.pageX;

  if (event.changedTouches) {
    pageX = event.changedTouches[0].pageX;
    pageY = event.changedTouches[0].pageY;
  }

  position.y = Math.max(0, Math.min(1, (pageY - boxY) / boxH));
  position.x = Math.max(0, Math.min(1, (pageX - boxX) / boxW));

  return position;
};

export const fileNameFromURL = str => {
  const url      = new URL(str);
  const pathname = url.pathname;
  const index    = pathname.lastIndexOf('/');

  return pathname.slice(index + 1);
};

class Video extends PureComponent {

  static propTypes = {
    preview: PropTypes.string,
    frameRate: PropTypes.string,
    aspectRatio: PropTypes.string,
    src: PropTypes.string.isRequired,
    alt: PropTypes.string,
    lang: PropTypes.string,
    sensitive: PropTypes.bool,
    currentTime: PropTypes.number,
    onOpenVideo: PropTypes.func,
    onCloseVideo: PropTypes.func,
    detailed: PropTypes.bool,
    editable: PropTypes.bool,
    alwaysVisible: PropTypes.bool,
    visible: PropTypes.bool,
    onToggleVisibility: PropTypes.func,
    deployPictureInPicture: PropTypes.func,
    intl: PropTypes.object.isRequired,
    blurhash: PropTypes.string,
    autoPlay: PropTypes.bool,
    volume: PropTypes.number,
    muted: PropTypes.bool,
    componentIndex: PropTypes.number,
    autoFocus: PropTypes.bool,
  };

  static defaultProps = {
    frameRate: '25',
  };

  state = {
    currentTime: 0,
    duration: 0,
    volume: 0.5,
    paused: true,
    dragging: false,
    fullscreen: false,
    hovered: false,
    muted: false,
    revealed: this.props.visible !== undefined ? this.props.visible : (displayMedia !== 'hide_all' && !this.props.sensitive || displayMedia === 'show_all'),
  };

  setPlayerRef = c => {
    this.player = c;
  };

  setVideoRef = c => {
    this.video = c;

    if (this.video) {
      this.setState({ volume: this.video.volume, muted: this.video.muted });
    }
  };

  setSeekRef = c => {
    this.seek = c;
  };

  setVolumeRef = c => {
    this.volume = c;
  };

  handleClickRoot = e => e.stopPropagation();

  handlePlay = () => {
    this.setState({ paused: false });
    this._updateTime();
  };

  handlePause = () => {
    this.video.pause();
    this.setState({ paused: true });
  };

  _updateTime () {
    requestAnimationFrame(() => {
      if (!this.video) return;

      this.handleTimeUpdate();

      if (!this.state.paused) {
        this._updateTime();
      }
    });
  }

  handleTimeUpdate = () => {
    this.setState({
      currentTime: this.video.currentTime,
      duration:this.video.duration,
    });
  };

  handleVolumeMouseDown = e => {
    document.addEventListener('mousemove', this.handleMouseVolSlide, true);
    document.addEventListener('mouseup', this.handleVolumeMouseUp, true);
    document.addEventListener('touchmove', this.handleMouseVolSlide, true);
    document.addEventListener('touchend', this.handleVolumeMouseUp, true);

    this.handleMouseVolSlide(e);

    e.preventDefault();
    e.stopPropagation();
  };

  handleVolumeMouseUp = () => {
    document.removeEventListener('mousemove', this.handleMouseVolSlide, true);
    document.removeEventListener('mouseup', this.handleVolumeMouseUp, true);
    document.removeEventListener('touchmove', this.handleMouseVolSlide, true);
    document.removeEventListener('touchend', this.handleVolumeMouseUp, true);
  };

  handleMouseVolSlide = throttle(e => {
    const { x } = getPointerPosition(this.volume, e);

    if(!isNaN(x)) {
      this.setState((state) => ({ volume: x, muted: state.muted && x === 0 }), () => {
        this._syncVideoToVolumeState(x);
        this._saveVolumeState(x);
      });
    }
  }, 15);

  handleMouseDown = e => {
    document.addEventListener('mousemove', this.handleMouseMove, true);
    document.addEventListener('mouseup', this.handleMouseUp, true);
    document.addEventListener('touchmove', this.handleMouseMove, true);
    document.addEventListener('touchend', this.handleMouseUp, true);

    this.setState({ dragging: true });
    this.video.pause();
    this.handleMouseMove(e);

    e.preventDefault();
    e.stopPropagation();
  };

  handleMouseUp = () => {
    document.removeEventListener('mousemove', this.handleMouseMove, true);
    document.removeEventListener('mouseup', this.handleMouseUp, true);
    document.removeEventListener('touchmove', this.handleMouseMove, true);
    document.removeEventListener('touchend', this.handleMouseUp, true);

    this.setState({ dragging: false });
    this.video.play();
  };

  handleMouseMove = throttle(e => {
    const { x } = getPointerPosition(this.seek, e);
    const currentTime = this.video.duration * x;

    if (!isNaN(currentTime)) {
      this.setState({ currentTime }, () => {
        this.video.currentTime = currentTime;
      });
    }
  }, 15);

  seekBy (time) {
    const currentTime = this.video.currentTime + time;

    if (!isNaN(currentTime)) {
      this.setState({ currentTime }, () => {
        this.video.currentTime = currentTime;
      });
    }
  }

  handleVideoKeyDown = e => {
    // On the video element or the seek bar, we can safely use the space bar
    // for playback control because there are no buttons to press

    if (e.key === ' ') {
      e.preventDefault();
      e.stopPropagation();
      this.togglePlay();
    }
  };

  handleKeyDown = e => {
    const frameTime = 1 / this.getFrameRate();

    switch(e.key) {
    case 'k':
      e.preventDefault();
      e.stopPropagation();
      this.togglePlay();
      break;
    case 'm':
      e.preventDefault();
      e.stopPropagation();
      this.toggleMute();
      break;
    case 'f':
      e.preventDefault();
      e.stopPropagation();
      this.toggleFullscreen();
      break;
    case 'j':
      e.preventDefault();
      e.stopPropagation();
      this.seekBy(-10);
      break;
    case 'l':
      e.preventDefault();
      e.stopPropagation();
      this.seekBy(10);
      break;
    case ',':
      e.preventDefault();
      e.stopPropagation();
      this.seekBy(-frameTime);
      break;
    case '.':
      e.preventDefault();
      e.stopPropagation();
      this.seekBy(frameTime);
      break;
    }

    // If we are in fullscreen mode, we don't want any hotkeys
    // interacting with the UI that's not visible

    if (this.state.fullscreen) {
      e.preventDefault();
      e.stopPropagation();

      if (e.key === 'Escape') {
        exitFullscreen();
      }
    }
  };

  togglePlay = () => {
    const videos = document.querySelectorAll('video');

    videos.forEach((video) => {
      const button = video.nextElementSibling;
      button.addEventListener('click', () => {
        if (video.paused) {
          videos.forEach((e) => {
            if (e !== video) {
              e.pause();
            }
          });
          video.play();
          this.setState({ paused: false });
        } else {
          video.pause();
          this.setState({ paused: true });
        }
      });
    });

    if (currentMedia !== null) {
      currentMedia.pause();
    }

    this.video.play();
    setCurrentMedia(this.video);
  };

  toggleFullscreen = () => {
    if (isFullscreen()) {
      exitFullscreen();
    } else {
      requestFullscreen(this.player);
    }
  };

  componentDidMount () {
    document.addEventListener('fullscreenchange', this.handleFullscreenChange, true);
    document.addEventListener('webkitfullscreenchange', this.handleFullscreenChange, true);
    document.addEventListener('mozfullscreenchange', this.handleFullscreenChange, true);
    document.addEventListener('MSFullscreenChange', this.handleFullscreenChange, true);

    window.addEventListener('scroll', this.handleScroll);

    this._syncVideoFromLocalStorage();
  }

  componentWillUnmount () {
    window.removeEventListener('scroll', this.handleScroll);

    document.removeEventListener('fullscreenchange', this.handleFullscreenChange, true);
    document.removeEventListener('webkitfullscreenchange', this.handleFullscreenChange, true);
    document.removeEventListener('mozfullscreenchange', this.handleFullscreenChange, true);
    document.removeEventListener('MSFullscreenChange', this.handleFullscreenChange, true);

    if (!this.state.paused && this.video && this.props.deployPictureInPicture) {
      this.props.deployPictureInPicture('video', {
        src: this.props.src,
        currentTime: this.video.currentTime,
        muted: this.video.muted,
        volume: this.video.volume,
      });
    }
  }

  UNSAFE_componentWillReceiveProps (nextProps) {
    if (!is(nextProps.visible, this.props.visible) && nextProps.visible !== undefined) {
      this.setState({ revealed: nextProps.visible });
    }
  }

  componentDidUpdate (prevProps, prevState) {
    if (prevState.revealed && !this.state.revealed && this.video) {
      this.video.pause();
    }
  }

  handleScroll = throttle(() => {
    if (!this.video) {
      return;
    }

    const { top, height } = this.video.getBoundingClientRect();
    const inView = (top <= (window.innerHeight || document.documentElement.clientHeight)) && (top + height >= 0);

    if (!this.state.paused && !inView) {
      this.video.pause();

      if (this.props.deployPictureInPicture) {
        this.props.deployPictureInPicture('video', {
          src: this.props.src,
          currentTime: this.video.currentTime,
          muted: this.video.muted,
          volume: this.video.volume,
        });
      }

      this.setState({ paused: true });
    }
  }, 150, { trailing: true });

  handleFullscreenChange = () => {
    this.setState({ fullscreen: isFullscreen() });
  };

  handleMouseEnter = () => {
    this.setState({ hovered: true });
  };

  handleMouseLeave = () => {
    this.setState({ hovered: false });
  };

  toggleMute = () => {
    const muted = !(this.video.muted || this.state.volume === 0);

    this.setState((state) => ({ muted, volume: Math.max(state.volume || 0.5, 0.05) }), () => {
      this._syncVideoToVolumeState();
      this._saveVolumeState();
    });
  };

  _syncVideoToVolumeState = (volume = null, muted = null) => {
    this.video.volume = volume ?? this.state.volume;
    this.video.muted = muted ?? this.state.muted;
  };

  _saveVolumeState = (volume = null, muted = null) => {
    playerSettings.set('volume', volume ?? this.state.volume);
    playerSettings.set('muted', muted ?? this.state.muted);
  };

  _syncVideoFromLocalStorage = () => {
    this.setState({ volume: playerSettings.get('volume') ?? 0.5, muted: playerSettings.get('muted') ?? false }, () => {
      this._syncVideoToVolumeState();
    });
  };

  toggleReveal = () => {
    if (this.props.onToggleVisibility) {
      this.props.onToggleVisibility();
    } else {
      this.setState({ revealed: !this.state.revealed });
    }
  };

  handleLoadedData = () => {
    const { currentTime, volume, muted, autoPlay } = this.props;

    if (currentTime) {
      this.video.currentTime = currentTime;
    }

    if (volume !== undefined) {
      this.video.volume = volume;
    }

    if (muted !== undefined) {
      this.video.muted = muted;
    }

    if (autoPlay) {
      this.video.play();
    }
  };

  handleProgress = () => {
    const lastTimeRange = this.video.buffered.length - 1;

    if (lastTimeRange > -1) {
      this.setState({ buffer: Math.ceil(this.video.buffered.end(lastTimeRange) / this.video.duration * 100) });
    }
  };

  handleVolumeChange = () => {
    this.setState({ volume: this.video.volume, muted: this.video.muted });
    this._saveVolumeState(this.video.volume, this.video.muted);
  };

  handleOpenVideo = () => {
    this.video.pause();

    this.props.onOpenVideo(this.props.lang, {
      startTime: this.video.currentTime,
      autoPlay: !this.state.paused,
      defaultVolume: this.state.volume,
      componentIndex: this.props.componentIndex,
    });
  };

  handleCloseVideo = () => {
    this.video.pause();
    this.props.onCloseVideo();
  };

  getFrameRate () {
    if (this.props.frameRate && isNaN(this.props.frameRate)) {
      // The frame rate is returned as a fraction string so we
      // need to convert it to a number

      return this.props.frameRate.split('/').reduce((p, c) => p / c);
    }

    return this.props.frameRate;
  }

  render () {
    const { preview, src, aspectRatio, onOpenVideo, onCloseVideo, intl, alt, lang, detailed, sensitive, editable, blurhash, autoFocus } = this.props;
    const { currentTime, duration, volume, buffer, dragging, paused, fullscreen, hovered, revealed } = this.state;
    const progress = Math.min((currentTime / duration) * 100, 100);
    const muted = this.state.muted || volume === 0;

    let preload;

    if (this.props.currentTime || fullscreen || dragging) {
      preload = 'auto';
    } else if (detailed) {
      preload = 'metadata';
    } else {
      preload = 'none';
    }

    let warning;

    if (sensitive) {
      warning = <FormattedMessage id='status.sensitive_warning' defaultMessage='Sensitive content' />;
    } else {
      warning = <FormattedMessage id='status.media_hidden' defaultMessage='Media hidden' />;
    }

    // The outer wrapper is necessary to avoid reflowing the layout when going into full screen
    return (
      <div style={{ aspectRatio }}>
        <div
          role='menuitem'
          className={classNames('video-player', { inactive: !revealed, detailed, fullscreen, editable })}
          style={{ aspectRatio }}
          ref={this.setPlayerRef}
          onMouseEnter={this.handleMouseEnter}
          onMouseLeave={this.handleMouseLeave}
          onClick={this.handleClickRoot}
          onKeyDown={this.handleKeyDown}
          tabIndex={0}
        >
          <Blurhash
            hash={blurhash}
            className={classNames('media-gallery__preview', {
              'media-gallery__preview--hidden': revealed,
            })}
            dummy={!useBlurhash}
          />

          {(revealed || editable) && <video
            ref={this.setVideoRef}
            src={src}
            poster={preview}
            preload={preload}
            role='button'
            tabIndex={0}
            aria-label={alt}
            title={alt}
            lang={lang}
            volume={volume}
            onClick={this.togglePlay}
            onKeyDown={this.handleVideoKeyDown}
            onPlay={this.handlePlay}
            onPause={this.handlePause}
            onLoadedData={this.handleLoadedData}
            onProgress={this.handleProgress}
            onVolumeChange={this.handleVolumeChange}
            style={{ width: '100%' }}
          />}

          <div className={classNames('spoiler-button', { 'spoiler-button--hidden': revealed || editable })}>
            <button type='button' className='spoiler-button__overlay' onClick={this.toggleReveal}>
              <span className='spoiler-button__overlay__label'>
                {warning}
                <span className='spoiler-button__overlay__action'><FormattedMessage id='status.media.show' defaultMessage='Click to show' /></span>
              </span>
            </button>
          </div>

          <div className={classNames('video-player__controls', { active: paused || hovered })}>
            <div className='video-player__seek' onMouseDown={this.handleMouseDown} ref={this.setSeekRef}>
              <div className='video-player__seek__buffer' style={{ width: `${buffer}%` }} />
              <div className='video-player__seek__progress' style={{ width: `${progress}%` }} />

              <span
                className={classNames('video-player__seek__handle', { active: dragging })}
                tabIndex={0}
                style={{ left: `${progress}%` }}
                onKeyDown={this.handleVideoKeyDown}
              />
            </div>

            <div className='video-player__buttons-bar'>
              <div className='video-player__buttons left'>
                <button type='button' title={intl.formatMessage(paused ? messages.play : messages.pause)} aria-label={intl.formatMessage(paused ? messages.play : messages.pause)} className='player-button' onClick={this.togglePlay} autoFocus={autoFocus}><Icon id={paused ? 'play' : 'pause'} icon={paused ? PlayArrowIcon : PauseIcon} /></button>
                <button type='button' title={intl.formatMessage(muted ? messages.unmute : messages.mute)} aria-label={intl.formatMessage(muted ? messages.unmute : messages.mute)} className='player-button' onClick={this.toggleMute}><Icon id={muted ? 'volume-off' : 'volume-up'} icon={muted ? VolumeOffIcon : VolumeUpIcon} /></button>

                <div className={classNames('video-player__volume', { active: this.state.hovered })} onMouseDown={this.handleVolumeMouseDown} ref={this.setVolumeRef}>
                  <div className='video-player__volume__current' style={{ width: `${muted ? 0 : volume * 100}%` }} />

                  <span
                    className={classNames('video-player__volume__handle')}
                    tabIndex={0}
                    style={{ left: `${muted ? 0 : volume * 100}%` }}
                  />
                </div>

                {(detailed || fullscreen) && (
                  <span className='video-player__time'>
                    <span className='video-player__time-current'>{formatTime(Math.floor(currentTime))}</span>
                    <span className='video-player__time-sep'>/</span>
                    <span className='video-player__time-total'>{formatTime(Math.floor(duration))}</span>
                  </span>
                )}
              </div>

              <div className='video-player__buttons right'>
                {(!onCloseVideo && !editable && !fullscreen && !this.props.alwaysVisible) && <button type='button' title={intl.formatMessage(messages.hide)} aria-label={intl.formatMessage(messages.hide)} className='player-button' onClick={this.toggleReveal}><Icon id='eye-slash' icon={VisibilityOffIcon} /></button>}
                {(!fullscreen && onOpenVideo) && <button type='button' title={intl.formatMessage(messages.expand)} aria-label={intl.formatMessage(messages.expand)} className='player-button' onClick={this.handleOpenVideo}><Icon id='expand' icon={RectangleIcon} /></button>}
                {onCloseVideo && <button type='button' title={intl.formatMessage(messages.close)} aria-label={intl.formatMessage(messages.close)} className='player-button' onClick={this.handleCloseVideo}><Icon id='compress' icon={FullscreenExitIcon} /></button>}
                <button type='button' title={intl.formatMessage(fullscreen ? messages.exit_fullscreen : messages.fullscreen)} aria-label={intl.formatMessage(fullscreen ? messages.exit_fullscreen : messages.fullscreen)} className='player-button' onClick={this.toggleFullscreen}><Icon id={fullscreen ? 'compress' : 'arrows-alt'} icon={fullscreen ? FullscreenExitIcon : FullscreenIcon} /></button>
              </div>
            </div>
          </div>
        </div>
      </div>
    );
  }

}

export default injectIntl(Video);<|MERGE_RESOLUTION|>--- conflicted
+++ resolved
@@ -18,12 +18,8 @@
 import { throttle } from 'lodash';
 
 import { Blurhash } from 'mastodon/components/blurhash';
-<<<<<<< HEAD
-import { Icon } from 'mastodon/components/icon';
-=======
 import { Icon }  from 'mastodon/components/icon';
 import { playerSettings } from 'mastodon/settings';
->>>>>>> 27cbdc6f
 
 import { displayMedia, useBlurhash } from '../../initial_state';
 import { currentMedia, setCurrentMedia } from '../../reducers/media_attachments';
