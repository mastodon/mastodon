import { autoPlayGif } from '../../initial_state';
import unicodeMapping from './emoji_unicode_mapping_light';
import { assetHost } from 'mastodon/utils/config';
import Trie from 'substring-trie';

const trie = new Trie(Object.keys(unicodeMapping));

// Convert to file names from emojis. (For different variation selector emojis)
const emojiFilenames = (emojis) => {
  return emojis.map(v => unicodeMapping[v].filename);
};

// Emoji requiring extra borders depending on theme
const darkEmoji = emojiFilenames(['🎱', '🐜', '⚫', '🖤', '⬛', '◼️', '◾', '◼️', '✒️', '▪️', '💣', '🎳', '📷', '📸', '♣️', '🕶️', '✴️', '🔌', '💂‍♀️', '📽️', '🍳', '🦍', '💂', '🔪', '🕳️', '🕹️', '🕋', '🖊️', '🖋️', '💂‍♂️', '🎤', '🎓', '🎥', '🎼', '♠️', '🎩', '🦃', '📼', '📹', '🎮', '🐃', '🏴', '🐞', '🕺', '📱', '📲', '🚲']);
const lightEmoji = emojiFilenames(['👽', '⚾', '🐔', '☁️', '💨', '🕊️', '👀', '🍥', '👻', '🐐', '❕', '❔', '⛸️', '🌩️', '🔊', '🔇', '📃', '🌧️', '🐏', '🍚', '🍙', '🐓', '🐑', '💀', '☠️', '🌨️', '🔉', '🔈', '💬', '💭', '🏐', '🏳️', '⚪', '⬜', '◽', '◻️', '▫️']);

const emojiFilenameInSystemLightMode = (filename) => {
  const bodyClasses = document.body?.classList;
  const borderedEmoji = bodyClasses.contains('theme-mastodon-light') || bodyClasses.contains('theme-system') ? lightEmoji : darkEmoji;
  return borderedEmoji.includes(filename) ? (filename + '_border') : filename;
};

const emojiFilenameInSystemDarkMode = (filename) => {
  const bodyClasses = document.body?.classList;
  const borderedEmoji = bodyClasses.contains('theme-mastodon-light') ? lightEmoji : darkEmoji;
  return borderedEmoji.includes(filename) ? (filename + '_border') : filename;
};

const emojifyTextNode = (node, customEmojis) => {
  let str = node.textContent;

  const fragment = new DocumentFragment();

  for (;;) {
    let match, i = 0;

    if (customEmojis === null) {
      while (i < str.length && !(match = trie.search(str.slice(i)))) {
        i += str.codePointAt(i) < 65536 ? 1 : 2;
      }
    } else {
      while (i < str.length && str[i] !== ':' && !(match = trie.search(str.slice(i)))) {
        i += str.codePointAt(i) < 65536 ? 1 : 2;
      }
    }

    let rend, replacement = null;
    if (i === str.length) {
      break;
    } else if (str[i] === ':') {
      if (!(() => {
        rend = str.indexOf(':', i + 1) + 1;
        if (!rend) return false; // no pair of ':'
        const shortname = str.slice(i, rend);
        // now got a replacee as ':shortname:'
        // if you want additional emoji handler, add statements below which set replacement and return true.
        if (shortname in customEmojis) {
          const filename = autoPlayGif ? customEmojis[shortname].url : customEmojis[shortname].static_url;
          replacement = document.createElement('img');
          replacement.setAttribute('draggable', false);
          replacement.setAttribute('class', 'emojione custom-emoji');
          replacement.setAttribute('alt', shortname);
          replacement.setAttribute('title', shortname);
          replacement.setAttribute('src', filename);
          replacement.setAttribute('data-original', customEmojis[shortname].url);
          replacement.setAttribute('data-static', customEmojis[shortname].static_url);
          return true;
        }
        return false;
      })()) rend = ++i;
    } else { // matched to unicode emoji
      const { filename, shortCode } = unicodeMapping[match];
      const title = shortCode ? `:${shortCode}:` : '';
<<<<<<< HEAD
      replacement = `<picture><source media="(prefers-color-scheme: dark)" srcset="${assetHost}/emoji/${emojiFilenameInSystemDarkMode(filename)}.svg" /><img draggable="false" class="emojione" alt="${match}" title="${title}" src="${assetHost}/emoji/${emojiFilenameInSystemLightMode(filename)}.svg" /></picture>`;
=======
      replacement = document.createElement('img');
      replacement.setAttribute('draggable', false);
      replacement.setAttribute('class', 'emojione');
      replacement.setAttribute('alt', match);
      replacement.setAttribute('title', title);
      replacement.setAttribute('src', `${assetHost}/emoji/${emojiFilename(filename)}.svg`);
>>>>>>> 231e3ec5
      rend = i + match.length;
      // If the matched character was followed by VS15 (for selecting text presentation), skip it.
      if (str.codePointAt(rend) === 65038) {
        rend += 1;
      }
    }

    fragment.append(document.createTextNode(str.slice(0, i)));
    if (replacement) {
      fragment.append(replacement);
    }
    str = str.slice(rend);
  }

  fragment.append(document.createTextNode(str));
  node.parentElement.replaceChild(fragment, node);
};

const emojifyNode = (node, customEmojis) => {
  for (const child of node.childNodes) {
    switch(child.nodeType) {
    case Node.TEXT_NODE:
      emojifyTextNode(child, customEmojis);
      break;
    case Node.ELEMENT_NODE:
      if (!child.classList.contains('invisible'))
        emojifyNode(child, customEmojis);
      break;
    }
  }
};

const emojify = (str, customEmojis = {}) => {
  const wrapper = document.createElement('div');
  wrapper.innerHTML = str;

  if (!Object.keys(customEmojis).length)
    customEmojis = null;

  emojifyNode(wrapper, customEmojis);

  return wrapper.innerHTML;
};

export default emojify;

export const buildCustomEmojis = (customEmojis) => {
  const emojis = [];

  customEmojis.forEach(emoji => {
    const shortcode = emoji.get('shortcode');
    const url       = autoPlayGif ? emoji.get('url') : emoji.get('static_url');
    const name      = shortcode.replace(':', '');

    emojis.push({
      id: name,
      name,
      short_names: [name],
      text: '',
      emoticons: [],
      keywords: [name],
      imageUrl: url,
      custom: true,
      customCategory: emoji.get('category'),
    });
  });

  return emojis;
};

export const categoriesFromEmojis = customEmojis => customEmojis.reduce((set, emoji) => set.add(emoji.get('category') ? `custom-${emoji.get('category')}` : 'custom'), new Set(['custom']));<|MERGE_RESOLUTION|>--- conflicted
+++ resolved
@@ -71,16 +71,18 @@
     } else { // matched to unicode emoji
       const { filename, shortCode } = unicodeMapping[match];
       const title = shortCode ? `:${shortCode}:` : '';
-<<<<<<< HEAD
-      replacement = `<picture><source media="(prefers-color-scheme: dark)" srcset="${assetHost}/emoji/${emojiFilenameInSystemDarkMode(filename)}.svg" /><img draggable="false" class="emojione" alt="${match}" title="${title}" src="${assetHost}/emoji/${emojiFilenameInSystemLightMode(filename)}.svg" /></picture>`;
-=======
-      replacement = document.createElement('img');
-      replacement.setAttribute('draggable', false);
-      replacement.setAttribute('class', 'emojione');
-      replacement.setAttribute('alt', match);
-      replacement.setAttribute('title', title);
-      replacement.setAttribute('src', `${assetHost}/emoji/${emojiFilename(filename)}.svg`);
->>>>>>> 231e3ec5
+      replacement = document.createElement('picture');
+      let source = document.createElement('source');
+      source.setAttribute('media', '(prefers-color-scheme: dark)');
+      source.setAttribute('srcset', `${assetHost}/emoji/${emojiFilenameInSystemDarkMode(filename)}.svg`);
+      replacement.appendChild(source);
+      let img = document.createElement('img');
+      img.setAttribute('draggable', false);
+      img.setAttribute('class', 'emojione');
+      img.setAttribute('alt', match);
+      img.setAttribute('title', title);
+      img.setAttribute('src', `${assetHost}/emoji/${emojiFilenameInSystemLightMode(filename)}.svg`);
+      replacement.appendChild(img);
       rend = i + match.length;
       // If the matched character was followed by VS15 (for selecting text presentation), skip it.
       if (str.codePointAt(rend) === 65038) {
