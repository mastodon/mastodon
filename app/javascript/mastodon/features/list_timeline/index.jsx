--- conflicted
+++ resolved
@@ -176,34 +176,6 @@
           pinned={pinned}
           multiColumn={multiColumn}
         >
-<<<<<<< HEAD
-          <div className='column-settings__row column-header__links'>
-            <button type='button' className='text-btn column-header__setting-btn' tabIndex={0} onClick={this.handleEditClick}>
-              <Icon id='pencil' /> <FormattedMessage id='lists.edit' defaultMessage='Edit list' />
-            </button>
-
-            <button type='button' className='text-btn column-header__setting-btn' tabIndex={0} onClick={this.handleDeleteClick}>
-              <Icon id='trash' /> <FormattedMessage id='lists.delete' defaultMessage='Delete list' />
-            </button>
-          </div>
-
-          <div className='setting-toggle'>
-            <Toggle id={`list-${id}-exclusive`} checked={isExclusive} onChange={this.onExclusiveToggle} />
-            <label htmlFor={`list-${id}-exclusive`} className='setting-toggle__label'>
-              <FormattedMessage id='lists.exclusive' defaultMessage='Hide these posts from home' />
-            </label>
-          </div>
-
-          { replies_policy !== undefined && (
-            <div role='group' aria-labelledby={`list-${id}-replies-policy`}>
-              <span id={`list-${id}-replies-policy`} className='column-settings__section'>
-                <FormattedMessage id='lists.replies_policy.title' defaultMessage='Show replies to:' />
-              </span>
-              <div className='column-settings__row'>
-                { ['none', 'list', 'followed'].map(policy => (
-                  <RadioButton name='order' key={policy} value={policy} label={intl.formatMessage(messages[policy])} checked={replies_policy === policy} onChange={this.handleRepliesPolicyChange} />
-                ))}
-=======
           <div className='column-settings'>
             <section className='column-header__links'>
               <button type='button' className='text-btn column-header__setting-btn' tabIndex={0} onClick={this.handleEditClick}>
@@ -221,7 +193,6 @@
                 <label htmlFor={`list-${id}-exclusive`} className='setting-toggle__label'>
                   <FormattedMessage id='lists.exclusive' defaultMessage='Hide these posts from home' />
                 </label>
->>>>>>> ab36c152
               </div>
             </section>
 
