import React from 'react';
import { connect } from 'react-redux';
import PropTypes from 'prop-types';
import ImmutablePropTypes from 'react-immutable-proptypes';
import StatusListContainer from '../ui/containers/status_list_container';
import Column from '../../components/column';
import ColumnBackButton from '../../components/column_back_button';
import ColumnHeader from '../../components/column_header';
import { addColumn, removeColumn, moveColumn } from '../../actions/columns';
import { FormattedMessage, defineMessages, injectIntl } from 'react-intl';
import { connectListStream } from '../../actions/streaming';
import { expandListTimeline } from '../../actions/timelines';
import { fetchList, deleteList } from '../../actions/lists';
import { openModal } from '../../actions/modal';
import MissingIndicator from '../../components/missing_indicator';
import LoadingIndicator from '../../components/loading_indicator';

const messages = defineMessages({
  deleteMessage: { id: 'confirmations.delete_list.message', defaultMessage: 'Are you sure you want to permanently delete this list?' },
  deleteConfirm: { id: 'confirmations.delete_list.confirm', defaultMessage: 'Delete' },
});

const mapStateToProps = (state, props) => ({
  list: state.getIn(['lists', props.params.id]),
  hasUnread: state.getIn(['timelines', `list:${props.params.id}`, 'unread']) > 0,
});

export default @connect(mapStateToProps)
@injectIntl
class ListTimeline extends React.PureComponent {

  static contextTypes = {
    router: PropTypes.object,
  };

  static propTypes = {
    params: PropTypes.object.isRequired,
    dispatch: PropTypes.func.isRequired,
    shouldUpdateScroll: PropTypes.func,
    columnId: PropTypes.string,
    hasUnread: PropTypes.bool,
    multiColumn: PropTypes.bool,
    list: PropTypes.oneOfType([ImmutablePropTypes.map, PropTypes.bool]),
    intl: PropTypes.object.isRequired,
  };

  handlePin = () => {
    const { columnId, dispatch } = this.props;

    if (columnId) {
      dispatch(removeColumn(columnId));
    } else {
      dispatch(addColumn('LIST', { id: this.props.params.id }));
      this.context.router.history.push('/');
    }
  }

  handleMove = (dir) => {
    const { columnId, dispatch } = this.props;
    dispatch(moveColumn(columnId, dir));
  }

  handleHeaderClick = () => {
    this.column.scrollTop();
  }

  componentDidMount () {
    const { dispatch } = this.props;
    const { id } = this.props.params;

    dispatch(fetchList(id));
    dispatch(expandListTimeline(id));

    this.disconnect = dispatch(connectListStream(id));
  }

  componentWillUnmount () {
    if (this.disconnect) {
      this.disconnect();
      this.disconnect = null;
    }
  }

  setRef = c => {
    this.column = c;
  }

  handleLoadMore = maxId => {
    const { id } = this.props.params;
    this.props.dispatch(expandListTimeline(id, { maxId }));
  }

  handleEditClick = () => {
    this.props.dispatch(openModal('LIST_EDITOR', { listId: this.props.params.id }));
  }

  handleDeleteClick = () => {
    const { dispatch, columnId, intl } = this.props;
    const { id } = this.props.params;

    dispatch(openModal('CONFIRM', {
      message: intl.formatMessage(messages.deleteMessage),
      confirm: intl.formatMessage(messages.deleteConfirm),
      onConfirm: () => {
        dispatch(deleteList(id));

        if (!!columnId) {
          dispatch(removeColumn(columnId));
        } else {
          this.context.router.history.push('/lists');
        }
      },
    }));
  }

  render () {
    const { shouldUpdateScroll, hasUnread, columnId, multiColumn, list } = this.props;
    const { id } = this.props.params;
    const pinned = !!columnId;
    const title  = list ? list.get('title') : id;

    if (typeof list === 'undefined') {
      return (
        <Column>
          <div className='scrollable'>
            <LoadingIndicator />
          </div>
        </Column>
      );
    } else if (list === false) {
      return (
        <Column>
          <ColumnBackButton />
          <MissingIndicator />
        </Column>
      );
    }

    return (
      <Column ref={this.setRef} label={title}>
        <ColumnHeader
          icon='list-ul'
          active={hasUnread}
          title={title}
          onPin={this.handlePin}
          onMove={this.handleMove}
          onClick={this.handleHeaderClick}
          pinned={pinned}
          multiColumn={multiColumn}
        >
          <div className='column-header__links'>
            <button className='text-btn column-header__setting-btn' tabIndex='0' onClick={this.handleEditClick}>
              <i className='fas fa-pencil-alt' /> <FormattedMessage id='lists.edit' defaultMessage='Edit list' />
            </button>

            <button className='text-btn column-header__setting-btn' tabIndex='0' onClick={this.handleDeleteClick}>
<<<<<<< HEAD
              <i className='fa fa-trash-alt' /> <FormattedMessage id='lists.delete' defaultMessage='Delete list' />
=======
              <i className='fas fa-trash' /> <FormattedMessage id='lists.delete' defaultMessage='Delete list' />
>>>>>>> e046a987
            </button>
          </div>

          <hr />
        </ColumnHeader>

        <StatusListContainer
          trackScroll={!pinned}
          scrollKey={`list_timeline-${columnId}`}
          timelineId={`list:${id}`}
          onLoadMore={this.handleLoadMore}
          emptyMessage={<FormattedMessage id='empty_column.list' defaultMessage='There is nothing in this list yet. When members of this list post new statuses, they will appear here.' />}
          shouldUpdateScroll={shouldUpdateScroll}
        />
      </Column>
    );
  }

}<|MERGE_RESOLUTION|>--- conflicted
+++ resolved
@@ -154,11 +154,7 @@
             </button>
 
             <button className='text-btn column-header__setting-btn' tabIndex='0' onClick={this.handleDeleteClick}>
-<<<<<<< HEAD
-              <i className='fa fa-trash-alt' /> <FormattedMessage id='lists.delete' defaultMessage='Delete list' />
-=======
-              <i className='fas fa-trash' /> <FormattedMessage id='lists.delete' defaultMessage='Delete list' />
->>>>>>> e046a987
+              <i className='fas fa-trash-alt' /> <FormattedMessage id='lists.delete' defaultMessage='Delete list' />
             </button>
           </div>
 
