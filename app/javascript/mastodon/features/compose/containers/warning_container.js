import React from 'react';
import { connect } from 'react-redux';
import Warning from '../components/warning';
import PropTypes from 'prop-types';
import { FormattedMessage } from 'react-intl';
import { me } from '../../../initial_state';

const APPROX_HASHTAG_RE = /(?:^|[^\/\)\w])#(\w*[a-zA-Z·]\w*)/i;

const mapStateToProps = state => ({
  needsLockWarning: state.getIn(['compose', 'privacy']) === 'private' && !state.getIn(['accounts', me, 'locked']),
<<<<<<< HEAD
  hashtagWarning: ['private', 'direct'].includes(state.getIn(['compose', 'privacy'])) && APPROX_HASHTAG_RE.test(state.getIn(['compose', 'text'])),
});

const WarningWrapper = ({ needsLockWarning, hashtagWarning }) => {
=======
  hashtagWarning: state.getIn(['compose', 'privacy']) !== 'public' && APPROX_HASHTAG_RE.test(state.getIn(['compose', 'text'])),
  directMessageWarning: state.getIn(['compose', 'privacy']) === 'direct',
});

const WarningWrapper = ({ needsLockWarning, hashtagWarning, directMessageWarning }) => {
  if (needsLockWarning) {
    return <Warning message={<FormattedMessage id='compose_form.lock_disclaimer' defaultMessage='Your account is not {locked}. Anyone can follow you to view your follower-only posts.' values={{ locked: <a href='/settings/profile'><FormattedMessage id='compose_form.lock_disclaimer.lock' defaultMessage='locked' /></a> }} />} />;
  }

>>>>>>> 4d81809f
  if (hashtagWarning) {
    return <Warning message={<FormattedMessage id='compose_form.hashtag_warning' defaultMessage="This toot won't be listed under any hashtag as it is unlisted. Only public toots can be searched by hashtag." />} />;
  }
  if (needsLockWarning) {
    return <Warning message={<FormattedMessage id='compose_form.lock_disclaimer' defaultMessage='Your account is not {locked}. Anyone can follow you to view your follower-only posts.' values={{ locked: <a href='/settings/profile'><FormattedMessage id='compose_form.lock_disclaimer.lock' defaultMessage='locked' /></a> }} />} />;
  }

  if (directMessageWarning) {
    const message = (
      <span>
        <FormattedMessage id='compose_form.direct_message_warning' defaultMessage='This toot will only be sent to all the mentioned users.' /> <a href='/terms' target='_blank'><FormattedMessage id='compose_form.direct_message_warning_learn_more' defaultMessage='Learn more' /></a>
      </span>
    );

    return <Warning message={message} />;
  }

  return null;
};

WarningWrapper.propTypes = {
  needsLockWarning: PropTypes.bool,
  hashtagWarning: PropTypes.bool,
  directMessageWarning: PropTypes.bool,
};

export default connect(mapStateToProps)(WarningWrapper);<|MERGE_RESOLUTION|>--- conflicted
+++ resolved
@@ -9,13 +9,7 @@
 
 const mapStateToProps = state => ({
   needsLockWarning: state.getIn(['compose', 'privacy']) === 'private' && !state.getIn(['accounts', me, 'locked']),
-<<<<<<< HEAD
   hashtagWarning: ['private', 'direct'].includes(state.getIn(['compose', 'privacy'])) && APPROX_HASHTAG_RE.test(state.getIn(['compose', 'text'])),
-});
-
-const WarningWrapper = ({ needsLockWarning, hashtagWarning }) => {
-=======
-  hashtagWarning: state.getIn(['compose', 'privacy']) !== 'public' && APPROX_HASHTAG_RE.test(state.getIn(['compose', 'text'])),
   directMessageWarning: state.getIn(['compose', 'privacy']) === 'direct',
 });
 
@@ -24,7 +18,6 @@
     return <Warning message={<FormattedMessage id='compose_form.lock_disclaimer' defaultMessage='Your account is not {locked}. Anyone can follow you to view your follower-only posts.' values={{ locked: <a href='/settings/profile'><FormattedMessage id='compose_form.lock_disclaimer.lock' defaultMessage='locked' /></a> }} />} />;
   }
 
->>>>>>> 4d81809f
   if (hashtagWarning) {
     return <Warning message={<FormattedMessage id='compose_form.hashtag_warning' defaultMessage="This toot won't be listed under any hashtag as it is unlisted. Only public toots can be searched by hashtag." />} />;
   }
