--- conflicted
+++ resolved
@@ -8,11 +8,8 @@
   selectComposeSuggestion,
   changeComposeSpoilerText,
   insertEmojiCompose,
-<<<<<<< HEAD
   updateTagTemplate,
-=======
   uploadCompose,
->>>>>>> 8a0d677c
 } from '../../../actions/compose';
 
 const mapStateToProps = state => ({
