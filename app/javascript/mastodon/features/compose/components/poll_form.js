--- conflicted
+++ resolved
@@ -27,14 +27,11 @@
     isPollMultiple: PropTypes.bool,
     onChange: PropTypes.func.isRequired,
     onRemove: PropTypes.func.isRequired,
-<<<<<<< HEAD
-=======
     onToggleMultiple: PropTypes.func.isRequired,
     suggestions: ImmutablePropTypes.list,
     onClearSuggestions: PropTypes.func.isRequired,
     onFetchSuggestions: PropTypes.func.isRequired,
     onSuggestionSelected: PropTypes.func.isRequired,
->>>>>>> 9bace2dd
     intl: PropTypes.object.isRequired,
   };
 
@@ -46,8 +43,6 @@
     this.props.onRemove(this.props.index);
   };
 
-<<<<<<< HEAD
-=======
 
   handleToggleMultiple = e => {
     this.props.onToggleMultiple();
@@ -67,7 +62,6 @@
     this.props.onSuggestionSelected(tokenStart, token, value, ['poll', 'options', this.props.index]);
   }
 
->>>>>>> 9bace2dd
   render () {
     const { isPollMultiple, title, index, intl } = this.props;
 
@@ -135,11 +129,7 @@
     return (
       <div className='compose-form__poll-wrapper'>
         <ul>
-<<<<<<< HEAD
-          {options.map((title, i) => <Option title={title} key={i} index={i} onChange={onChangeOption} onRemove={onRemoveOption} isPollMultiple={isMultiple} />)}
-=======
           {options.map((title, i) => <Option title={title} key={i} index={i} onChange={onChangeOption} onRemove={onRemoveOption} isPollMultiple={isMultiple} onToggleMultiple={this.handleToggleMultiple} {...other} />)}
->>>>>>> 9bace2dd
         </ul>
 
         <div className='poll__footer'>
