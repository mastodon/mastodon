import React from 'react';
import PropTypes from 'prop-types';
import ImmutablePropTypes from 'react-immutable-proptypes';
import ImmutablePureComponent from 'react-immutable-pure-component';
import { defineMessages, injectIntl, FormattedMessage } from 'react-intl';
import IconButton from 'mastodon/components/icon_button';
import Icon from 'mastodon/components/icon';
import AutosuggestInput from 'mastodon/components/autosuggest_input';
import classNames from 'classnames';

const messages = defineMessages({
  option_placeholder: { id: 'compose_form.poll.option_placeholder', defaultMessage: 'Choice {number}' },
  add_option: { id: 'compose_form.poll.add_option', defaultMessage: 'Add a choice' },
  remove_option: { id: 'compose_form.poll.remove_option', defaultMessage: 'Remove this choice' },
  poll_duration: { id: 'compose_form.poll.duration', defaultMessage: 'Poll duration' },
  switchToMultiple: { id: 'compose_form.poll.switch_to_multiple', defaultMessage: 'Change poll to allow multiple choices' },
  switchToSingle: { id: 'compose_form.poll.switch_to_single', defaultMessage: 'Change poll to allow for a single choice' },
  minutes: { id: 'intervals.full.minutes', defaultMessage: '{number, plural, one {# minute} other {# minutes}}' },
  hours: { id: 'intervals.full.hours', defaultMessage: '{number, plural, one {# hour} other {# hours}}' },
  days: { id: 'intervals.full.days', defaultMessage: '{number, plural, one {# day} other {# days}}' },
});

@injectIntl
class Option extends React.PureComponent {

  static propTypes = {
    title: PropTypes.string.isRequired,
    index: PropTypes.number.isRequired,
    isPollMultiple: PropTypes.bool,
    autoFocus: PropTypes.bool,
    onChange: PropTypes.func.isRequired,
    onRemove: PropTypes.func.isRequired,
    onToggleMultiple: PropTypes.func.isRequired,
    suggestions: ImmutablePropTypes.list,
    onClearSuggestions: PropTypes.func.isRequired,
    onFetchSuggestions: PropTypes.func.isRequired,
    onSuggestionSelected: PropTypes.func.isRequired,
    intl: PropTypes.object.isRequired,
  };

  handleOptionTitleChange = e => {
    this.props.onChange(this.props.index, e.target.value);
  };

  handleOptionRemove = () => {
    this.props.onRemove(this.props.index);
  };


  handleToggleMultiple = e => {
    this.props.onToggleMultiple();
    e.preventDefault();
    e.stopPropagation();
  };

  handleCheckboxKeypress = e => {
    if (e.key === 'Enter' || e.key === ' ') {
      this.handleToggleMultiple(e);
    }
  }

  onSuggestionsClearRequested = () => {
    this.props.onClearSuggestions();
  }

  onSuggestionsFetchRequested = (token) => {
    this.props.onFetchSuggestions(token);
  }

  onSuggestionSelected = (tokenStart, token, value) => {
    this.props.onSuggestionSelected(tokenStart, token, value, ['poll', 'options', this.props.index]);
  }

  render () {
    const { isPollMultiple, title, index, autoFocus, intl } = this.props;

    return (
      <li>
        <label className='poll__option editable'>
          <span
            className={classNames('poll__input', { checkbox: isPollMultiple })}
            onClick={this.handleToggleMultiple}
            onKeyPress={this.handleCheckboxKeypress}
            role='button'
            tabIndex='0'
            title={intl.formatMessage(isPollMultiple ? messages.switchToSingle : messages.switchToMultiple)}
            aria-label={intl.formatMessage(isPollMultiple ? messages.switchToSingle : messages.switchToMultiple)}
          />

          <AutosuggestInput
            placeholder={intl.formatMessage(messages.option_placeholder, { number: index + 1 })}
            maxLength={50}
            value={title}
            onChange={this.handleOptionTitleChange}
            suggestions={this.props.suggestions}
            onSuggestionsFetchRequested={this.onSuggestionsFetchRequested}
            onSuggestionsClearRequested={this.onSuggestionsClearRequested}
            onSuggestionSelected={this.onSuggestionSelected}
            searchTokens={[':']}
            autoFocus={autoFocus}
          />
        </label>

        <div className='poll__cancel'>
          <IconButton disabled={index <= 1} title={intl.formatMessage(messages.remove_option)} icon='times' onClick={this.handleOptionRemove} />
        </div>
      </li>
    );
  }

}

export default
@injectIntl
class PollForm extends ImmutablePureComponent {

  static propTypes = {
    options: ImmutablePropTypes.list,
    expiresIn: PropTypes.number,
    isMultiple: PropTypes.bool,
    onChangeOption: PropTypes.func.isRequired,
    onAddOption: PropTypes.func.isRequired,
    onRemoveOption: PropTypes.func.isRequired,
    onChangeSettings: PropTypes.func.isRequired,
    suggestions: ImmutablePropTypes.list,
    onClearSuggestions: PropTypes.func.isRequired,
    onFetchSuggestions: PropTypes.func.isRequired,
    onSuggestionSelected: PropTypes.func.isRequired,
    intl: PropTypes.object.isRequired,
  };

  handleAddOption = () => {
    this.props.onAddOption('');
  };

  handleSelectDuration = e => {
    this.props.onChangeSettings(e.target.value, this.props.isMultiple);
  };

  handleToggleMultiple = () => {
    this.props.onChangeSettings(this.props.expiresIn, !this.props.isMultiple);
  };

  render () {
    const { options, expiresIn, isMultiple, onChangeOption, onRemoveOption, intl, ...other } = this.props;

    if (!options) {
      return null;
    }

    const autoFocusIndex = options.indexOf('');

    return (
      <div className='compose-form__poll-wrapper'>
        <ul>
          {options.map((title, i) => <Option title={title} key={i} index={i} onChange={onChangeOption} onRemove={onRemoveOption} isPollMultiple={isMultiple} onToggleMultiple={this.handleToggleMultiple} autoFocus={i === autoFocusIndex} {...other} />)}
        </ul>

        <div className='poll__footer'>
<<<<<<< HEAD
          <button disabled={options.size >= 8} className='button button-secondary' onClick={this.handleAddOption}><Icon id='plus' /> <FormattedMessage {...messages.add_option} /></button>
=======
          <button type='button' disabled={options.size >= 4} className='button button-secondary' onClick={this.handleAddOption}><Icon id='plus' /> <FormattedMessage {...messages.add_option} /></button>
>>>>>>> 58fc889c

          {/* eslint-disable-next-line jsx-a11y/no-onchange */}
          <select value={expiresIn} onChange={this.handleSelectDuration}>
            <option value={300}>{intl.formatMessage(messages.minutes, { number: 5 })}</option>
            <option value={1800}>{intl.formatMessage(messages.minutes, { number: 30 })}</option>
            <option value={3600}>{intl.formatMessage(messages.hours, { number: 1 })}</option>
            <option value={21600}>{intl.formatMessage(messages.hours, { number: 6 })}</option>
            <option value={86400}>{intl.formatMessage(messages.days, { number: 1 })}</option>
            <option value={259200}>{intl.formatMessage(messages.days, { number: 3 })}</option>
            <option value={604800}>{intl.formatMessage(messages.days, { number: 7 })}</option>
          </select>
        </div>
      </div>
    );
  }

}<|MERGE_RESOLUTION|>--- conflicted
+++ resolved
@@ -157,11 +157,7 @@
         </ul>
 
         <div className='poll__footer'>
-<<<<<<< HEAD
-          <button disabled={options.size >= 8} className='button button-secondary' onClick={this.handleAddOption}><Icon id='plus' /> <FormattedMessage {...messages.add_option} /></button>
-=======
-          <button type='button' disabled={options.size >= 4} className='button button-secondary' onClick={this.handleAddOption}><Icon id='plus' /> <FormattedMessage {...messages.add_option} /></button>
->>>>>>> 58fc889c
+          <button type='button' disabled={options.size >= 8 className='button button-secondary' onClick={this.handleAddOption}><Icon id='plus' /> <FormattedMessage {...messages.add_option} /></button>
 
           {/* eslint-disable-next-line jsx-a11y/no-onchange */}
           <select value={expiresIn} onChange={this.handleSelectDuration}>
