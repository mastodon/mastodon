import React from 'react';
import CharacterCounter from './character_counter';
import Button from '../../../components/button';
import ImmutablePropTypes from 'react-immutable-proptypes';
import PropTypes from 'prop-types';
import ReplyIndicatorContainer from '../containers/reply_indicator_container';
import AutosuggestTextarea from '../../../components/autosuggest_textarea';
import AutosuggestInput from '../../../components/autosuggest_input';
import PollButtonContainer from '../containers/poll_button_container';
import UploadButtonContainer from '../containers/upload_button_container';
import { defineMessages, injectIntl } from 'react-intl';
import SpoilerButtonContainer from '../containers/spoiler_button_container';
import PrivacyDropdownContainer from '../containers/privacy_dropdown_container';
import EmojiPickerDropdown from '../containers/emoji_picker_dropdown_container';
import PollFormContainer from '../containers/poll_form_container';
import UploadFormContainer from '../containers/upload_form_container';
import WarningContainer from '../containers/warning_container';
import LanguageDropdown from '../containers/language_dropdown_container';
import { isMobile } from '../../../is_mobile';
import ImmutablePureComponent from 'react-immutable-pure-component';
import { length } from 'stringz';
import { countableText } from '../util/counter';
import Icon from 'mastodon/components/icon';
import { maxChars } from '../../../initial_state';

const allowedAroundShortCode = '><\u0085\u0020\u00a0\u1680\u2000\u2001\u2002\u2003\u2004\u2005\u2006\u2007\u2008\u2009\u200a\u202f\u205f\u3000\u2028\u2029\u0009\u000a\u000b\u000c\u000d';

const messages = defineMessages({
  placeholder: { id: 'compose_form.placeholder', defaultMessage: 'What is on your mind?' },
  spoiler_placeholder: { id: 'compose_form.spoiler_placeholder', defaultMessage: 'Write your warning here' },
  publish: { id: 'compose_form.publish', defaultMessage: 'Toot' },
  publishLoud: { id: 'compose_form.publish_loud', defaultMessage: '{publish}!' },
  saveChanges: { id: 'compose_form.save_changes', defaultMessage: 'Save changes' },
});

export default @injectIntl
class ComposeForm extends ImmutablePureComponent {

  static contextTypes = {
    router: PropTypes.object,
  };

  static propTypes = {
    intl: PropTypes.object.isRequired,
    text: PropTypes.string.isRequired,
    suggestions: ImmutablePropTypes.list,
    spoiler: PropTypes.bool,
    privacy: PropTypes.string,
    spoilerText: PropTypes.string,
    focusDate: PropTypes.instanceOf(Date),
    caretPosition: PropTypes.number,
    preselectDate: PropTypes.instanceOf(Date),
    isSubmitting: PropTypes.bool,
    isChangingUpload: PropTypes.bool,
    isEditing: PropTypes.bool,
    isUploading: PropTypes.bool,
    onChange: PropTypes.func.isRequired,
    onSubmit: PropTypes.func.isRequired,
    onClearSuggestions: PropTypes.func.isRequired,
    onFetchSuggestions: PropTypes.func.isRequired,
    onSuggestionSelected: PropTypes.func.isRequired,
    onChangeSpoilerText: PropTypes.func.isRequired,
    onPaste: PropTypes.func.isRequired,
    onPickEmoji: PropTypes.func.isRequired,
    showSearch: PropTypes.bool,
    anyMedia: PropTypes.bool,
    isInReply: PropTypes.bool,
    singleColumn: PropTypes.bool,
  };

  static defaultProps = {
    showSearch: false,
  };

  handleChange = (e) => {
    this.props.onChange(e.target.value);
  }

  handleKeyDown = (e) => {
    if (e.keyCode === 13 && (e.ctrlKey || e.metaKey)) {
      this.handleSubmit();
    }
  }

  getFulltextForCharacterCounting = () => {
    return [this.props.spoiler? this.props.spoilerText: '', countableText(this.props.text)].join('');
  }

  canSubmit = () => {
    const { isSubmitting, isChangingUpload, isUploading, anyMedia } = this.props;
    const fulltext = this.getFulltextForCharacterCounting();
    const isOnlyWhitespace = fulltext.length !== 0 && fulltext.trim().length === 0;

    return !(isSubmitting || isUploading || isChangingUpload || length(fulltext) > maxChars || (isOnlyWhitespace && !anyMedia));
  }

  handleSubmit = () => {
    if (this.props.text !== this.autosuggestTextarea.textarea.value) {
      // Something changed the text inside the textarea (e.g. browser extensions like Grammarly)
      // Update the state to match the current text
      this.props.onChange(this.autosuggestTextarea.textarea.value);
    }

    if (!this.canSubmit()) {
      return;
    }

    this.props.onSubmit(this.context.router ? this.context.router.history : null);
  }

  onSuggestionsClearRequested = () => {
    this.props.onClearSuggestions();
  }

  onSuggestionsFetchRequested = (token) => {
    this.props.onFetchSuggestions(token);
  }

  onSuggestionSelected = (tokenStart, token, value) => {
    this.props.onSuggestionSelected(tokenStart, token, value, ['text']);
  }

  onSpoilerSuggestionSelected = (tokenStart, token, value) => {
    this.props.onSuggestionSelected(tokenStart, token, value, ['spoiler_text']);
  }

  handleChangeSpoilerText = (e) => {
    this.props.onChangeSpoilerText(e.target.value);
  }

  handleFocus = () => {
    if (this.composeForm && !this.props.singleColumn) {
      const { left, right } = this.composeForm.getBoundingClientRect();
      if (left < 0 || right > (window.innerWidth || document.documentElement.clientWidth)) {
        this.composeForm.scrollIntoView();
      }
    }
  }

  componentDidMount () {
    this._updateFocusAndSelection({ });
  }

  componentDidUpdate (prevProps) {
    this._updateFocusAndSelection(prevProps);
  }

  _updateFocusAndSelection = (prevProps) => {
    // This statement does several things:
    // - If we're beginning a reply, and,
    //     - Replying to zero or one users, places the cursor at the end of the textbox.
    //     - Replying to more than one user, selects any usernames past the first;
    //       this provides a convenient shortcut to drop everyone else from the conversation.
    if (this.props.focusDate !== prevProps.focusDate) {
      let selectionEnd, selectionStart;

      if (this.props.preselectDate !== prevProps.preselectDate && this.props.isInReply) {
        selectionEnd   = this.props.text.length;
        selectionStart = this.props.text.search(/\s/) + 1;
      } else if (typeof this.props.caretPosition === 'number') {
        selectionStart = this.props.caretPosition;
        selectionEnd   = this.props.caretPosition;
      } else {
        selectionEnd   = this.props.text.length;
        selectionStart = selectionEnd;
      }

      // Because of the wicg-inert polyfill, the activeElement may not be
      // immediately selectable, we have to wait for observers to run, as
      // described in https://github.com/WICG/inert#performance-and-gotchas
      Promise.resolve().then(() => {
        this.autosuggestTextarea.textarea.setSelectionRange(selectionStart, selectionEnd);
        this.autosuggestTextarea.textarea.focus();
      }).catch(console.error);
    } else if(prevProps.isSubmitting && !this.props.isSubmitting) {
      this.autosuggestTextarea.textarea.focus();
    } else if (this.props.spoiler !== prevProps.spoiler) {
      if (this.props.spoiler) {
        this.spoilerText.input.focus();
      } else {
        this.autosuggestTextarea.textarea.focus();
      }
    }
  }

  setAutosuggestTextarea = (c) => {
    this.autosuggestTextarea = c;
  }

  setSpoilerText = (c) => {
    this.spoilerText = c;
  }

  setRef = c => {
    this.composeForm = c;
  };

  handleEmojiPick = (data) => {
    const { text }     = this.props;
    const position     = this.autosuggestTextarea.textarea.selectionStart;
    const needsSpace   = data.custom && position > 0 && !allowedAroundShortCode.includes(text[position - 1]);

    this.props.onPickEmoji(position, data, needsSpace);
  }

  render () {
    const { intl, onPaste, showSearch } = this.props;
    const disabled = this.props.isSubmitting;

    let publishText = '';

    if (this.props.isEditing) {
      publishText = intl.formatMessage(messages.saveChanges);
    } else if (this.props.privacy === 'private' || this.props.privacy === 'direct') {
      publishText = <span className='compose-form__publish-private'><Icon id='lock' /> {intl.formatMessage(messages.publish)}</span>;
    } else {
      publishText = this.props.privacy !== 'unlisted' ? intl.formatMessage(messages.publishLoud, { publish: intl.formatMessage(messages.publish) }) : intl.formatMessage(messages.publish);
    }

    return (
      <div className='compose-form'>
        <WarningContainer />

        <ReplyIndicatorContainer />

        <div className={`spoiler-input ${this.props.spoiler ? 'spoiler-input--visible' : ''}`} ref={this.setRef}>
          <AutosuggestInput
            placeholder={intl.formatMessage(messages.spoiler_placeholder)}
            value={this.props.spoilerText}
            onChange={this.handleChangeSpoilerText}
            onKeyDown={this.handleKeyDown}
            disabled={!this.props.spoiler}
            ref={this.setSpoilerText}
            suggestions={this.props.suggestions}
            onSuggestionsFetchRequested={this.onSuggestionsFetchRequested}
            onSuggestionsClearRequested={this.onSuggestionsClearRequested}
            onSuggestionSelected={this.onSpoilerSuggestionSelected}
            searchTokens={[':']}
            id='cw-spoiler-input'
            className='spoiler-input__input'
          />
        </div>

        <AutosuggestTextarea
          ref={this.setAutosuggestTextarea}
          placeholder={intl.formatMessage(messages.placeholder)}
          disabled={disabled}
          value={this.props.text}
          onChange={this.handleChange}
          suggestions={this.props.suggestions}
          onFocus={this.handleFocus}
          onKeyDown={this.handleKeyDown}
          onSuggestionsFetchRequested={this.onSuggestionsFetchRequested}
          onSuggestionsClearRequested={this.onSuggestionsClearRequested}
          onSuggestionSelected={this.onSuggestionSelected}
          onPaste={onPaste}
          autoFocus={!showSearch && !isMobile(window.innerWidth)}
        >
          <EmojiPickerDropdown onPickEmoji={this.handleEmojiPick} />

          <div className='compose-form__modifiers'>
            <UploadFormContainer />
            <PollFormContainer />
          </div>
        </AutosuggestTextarea>

        <div className='compose-form__buttons-wrapper'>
          <div className='compose-form__buttons'>
            <UploadButtonContainer />
            <PollButtonContainer />
            <PrivacyDropdownContainer disabled={this.props.isEditing} />
            <SpoilerButtonContainer />
            <LanguageDropdown />
          </div>

          <div className='character-counter__wrapper'>
            <CharacterCounter max={500} text={this.getFulltextForCharacterCounting()} />
          </div>
<<<<<<< HEAD
          <div className='character-counter__wrapper'><CharacterCounter max={maxChars} text={this.getFulltextForCharacterCounting()} /></div>
=======
>>>>>>> d25015fc
        </div>

        <div className='compose-form__publish'>
          <div className='compose-form__publish-button-wrapper'>
            <Button text={publishText} onClick={this.handleSubmit} disabled={!this.canSubmit()} block />
          </div>
        </div>
      </div>
    );
  }

}<|MERGE_RESOLUTION|>--- conflicted
+++ resolved
@@ -274,12 +274,8 @@
           </div>
 
           <div className='character-counter__wrapper'>
-            <CharacterCounter max={500} text={this.getFulltextForCharacterCounting()} />
-          </div>
-<<<<<<< HEAD
-          <div className='character-counter__wrapper'><CharacterCounter max={maxChars} text={this.getFulltextForCharacterCounting()} /></div>
-=======
->>>>>>> d25015fc
+            <CharacterCounter max={maxChars} text={this.getFulltextForCharacterCounting()} />
+          </div>
         </div>
 
         <div className='compose-form__publish'>
