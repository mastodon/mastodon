import React from 'react';
import CharacterCounter from './character_counter';
import Button from '../../../components/button';
import ImmutablePropTypes from 'react-immutable-proptypes';
import PropTypes from 'prop-types';
import ReplyIndicatorContainer from '../containers/reply_indicator_container';
import AutosuggestTextarea from '../../../components/autosuggest_textarea';
import AutosuggestInput from '../../../components/autosuggest_input';
import PollButtonContainer from '../containers/poll_button_container';
import UploadButtonContainer from '../containers/upload_button_container';
import { defineMessages, injectIntl } from 'react-intl';
import SpoilerButtonContainer from '../containers/spoiler_button_container';
import PrivacyDropdownContainer from '../containers/privacy_dropdown_container';
import EmojiPickerDropdown from '../containers/emoji_picker_dropdown_container';
import TemplatePickerDropdown from '../containers/template_picker_dropdown_container';
import PollFormContainer from '../containers/poll_form_container';
import UploadFormContainer from '../containers/upload_form_container';
import WarningContainer from '../containers/warning_container';
import { isMobile } from '../../../is_mobile';
import ImmutablePureComponent from 'react-immutable-pure-component';
import { length } from 'stringz';
import { countableText } from '../util/counter';
import Icon from 'mastodon/components/icon';

const allowedAroundShortCode = '><\u0085\u0020\u00a0\u1680\u2000\u2001\u2002\u2003\u2004\u2005\u2006\u2007\u2008\u2009\u200a\u202f\u205f\u3000\u2028\u2029\u0009\u000a\u000b\u000c\u000d';

const messages = defineMessages({
  placeholder: { id: 'compose_form.placeholder', defaultMessage: 'What is on your mind?' },
  spoiler_placeholder: { id: 'compose_form.spoiler_placeholder', defaultMessage: 'Write your warning here' },
  publish: { id: 'compose_form.publish', defaultMessage: 'Toot' },
  publishLoud: { id: 'compose_form.publish_loud', defaultMessage: '{publish}!' },
});

export default @injectIntl
class ComposeForm extends ImmutablePureComponent {

  static contextTypes = {
    router: PropTypes.object,
  };

  static propTypes = {
    intl: PropTypes.object.isRequired,
    text: PropTypes.string.isRequired,
    suggestions: ImmutablePropTypes.list,
    spoiler: PropTypes.bool,
    privacy: PropTypes.string,
    spoilerText: PropTypes.string,
    focusDate: PropTypes.instanceOf(Date),
    caretPosition: PropTypes.number,
    preselectDate: PropTypes.instanceOf(Date),
    isSubmitting: PropTypes.bool,
    isChangingUpload: PropTypes.bool,
    isUploading: PropTypes.bool,
    onChange: PropTypes.func.isRequired,
    onSubmit: PropTypes.func.isRequired,
    onClearSuggestions: PropTypes.func.isRequired,
    onFetchSuggestions: PropTypes.func.isRequired,
    onSuggestionSelected: PropTypes.func.isRequired,
    onChangeSpoilerText: PropTypes.func.isRequired,
    onPaste: PropTypes.func.isRequired,
    onPickEmoji: PropTypes.func.isRequired,
    onPickTemplate: PropTypes.func.isRequired,
    showSearch: PropTypes.bool,
    anyMedia: PropTypes.bool,
  };

  static defaultProps = {
    showSearch: false,
  };

  handleChange = (e) => {
    this.props.onChange(e.target.value);
  }

  handleKeyDown = (e) => {
    if (e.keyCode === 13 && (e.ctrlKey || e.metaKey)) {
      this.handleSubmit();
    }
  }

  handleSubmit = () => {
    if (this.props.text !== this.autosuggestTextarea.textarea.value) {
      // Something changed the text inside the textarea (e.g. browser extensions like Grammarly)
      // Update the state to match the current text
      this.props.onChange(this.autosuggestTextarea.textarea.value);
    }

    // Submit disabled:
    const { isSubmitting, isChangingUpload, isUploading, anyMedia } = this.props;
    const fulltext = [this.props.spoilerText, countableText(this.props.text)].join('');

    if (isSubmitting || isUploading || isChangingUpload || length(fulltext) > 500 || (fulltext.length !== 0 && fulltext.trim().length === 0 && !anyMedia)) {
      return;
    }

    this.props.onSubmit(this.context.router ? this.context.router.history : null);
  }

  onSuggestionsClearRequested = () => {
    this.props.onClearSuggestions();
  }

  onSuggestionsFetchRequested = (token) => {
    this.props.onFetchSuggestions(token);
  }

  onSuggestionSelected = (tokenStart, token, value) => {
    this.props.onSuggestionSelected(tokenStart, token, value, ['text']);
  }

  onSpoilerSuggestionSelected = (tokenStart, token, value) => {
    this.props.onSuggestionSelected(tokenStart, token, value, ['spoiler_text']);
  }

  handleChangeSpoilerText = (e) => {
    this.props.onChangeSpoilerText(e.target.value);
  }

  handleFocus = () => {
    if (this.composeForm) {
      this.composeForm.scrollIntoView();
    }
  }

  componentDidUpdate (prevProps) {
    // This statement does several things:
    // - If we're beginning a reply, and,
    //     - Replying to zero or one users, places the cursor at the end of the textbox.
    //     - Replying to more than one user, selects any usernames past the first;
    //       this provides a convenient shortcut to drop everyone else from the conversation.
    if (this.props.focusDate !== prevProps.focusDate) {
      let selectionEnd, selectionStart;

      if (this.props.preselectDate !== prevProps.preselectDate) {
        selectionEnd   = this.props.text.length;
        selectionStart = this.props.text.search(/\s/) + 1;
      } else if (typeof this.props.caretPosition === 'number') {
        selectionStart = this.props.caretPosition;
        selectionEnd   = this.props.caretPosition;
      } else {
        selectionEnd   = this.props.text.length;
        selectionStart = selectionEnd;
      }

      this.autosuggestTextarea.textarea.setSelectionRange(selectionStart, selectionEnd);
      this.autosuggestTextarea.textarea.focus();
    } else if(prevProps.isSubmitting && !this.props.isSubmitting) {
      this.autosuggestTextarea.textarea.focus();
    } else if (this.props.spoiler !== prevProps.spoiler) {
      if (this.props.spoiler) {
        this.spoilerText.input.focus();
      } else {
        this.autosuggestTextarea.textarea.focus();
      }
    }
  }

  setAutosuggestTextarea = (c) => {
    this.autosuggestTextarea = c;
  }

  setSpoilerText = (c) => {
    this.spoilerText = c;
  }

  setRef = c => {
    this.composeForm = c;
  };

  handleEmojiPick = (data) => {
    const { text }     = this.props;
    const position     = this.autosuggestTextarea.textarea.selectionStart;
    const needsSpace   = data.custom && position > 0 && !allowedAroundShortCode.includes(text[position - 1]);

    this.props.onPickEmoji(position, data, needsSpace);
  }

  handleTemplatePick = (data) => {
    const position  = this.autosuggestTextarea.textarea.selectionStart;

    this.props.onPickTemplate(position, data);
  }

  render () {
    const { intl, onPaste, showSearch, anyMedia } = this.props;
    const disabled = this.props.isSubmitting;
    const text     = [this.props.spoilerText, countableText(this.props.text)].join('');
    const disabledButton = disabled || this.props.isUploading || this.props.isChangingUpload || length(text) > 500 || (text.length !== 0 && text.trim().length === 0 && !anyMedia);
    let publishText = '';

    if (this.props.privacy === 'private' || this.props.privacy === 'direct') {
      publishText = <span className='compose-form__publish-private'><Icon id='lock' /> {intl.formatMessage(messages.publish)}</span>;
    } else {
      publishText = this.props.privacy !== 'unlisted' ? intl.formatMessage(messages.publishLoud, { publish: intl.formatMessage(messages.publish) }) : intl.formatMessage(messages.publish);
    }

    return (
      <div className='compose-form' ref={this.setRef}>
        <WarningContainer />

        <ReplyIndicatorContainer />

        <div className={`spoiler-input ${this.props.spoiler ? 'spoiler-input--visible' : ''}`}>
          <AutosuggestInput
            placeholder={intl.formatMessage(messages.spoiler_placeholder)}
            value={this.props.spoilerText}
            onChange={this.handleChangeSpoilerText}
            onKeyDown={this.handleKeyDown}
            disabled={!this.props.spoiler}
            ref={this.setSpoilerText}
            suggestions={this.props.suggestions}
            onSuggestionsFetchRequested={this.onSuggestionsFetchRequested}
            onSuggestionsClearRequested={this.onSuggestionsClearRequested}
            onSuggestionSelected={this.onSpoilerSuggestionSelected}
            searchTokens={[':']}
            id='cw-spoiler-input'
            className='spoiler-input__input'
          />
        </div>

<<<<<<< HEAD
        <div className={`emoji-picker-wrapper ${this.props.showSearch ? 'emoji-picker-wrapper--hidden' : ''}`}>
          <EmojiPickerDropdown onPickEmoji={this.handleEmojiPick} />
        </div>

        <div className={`template-picker-wrapper ${this.props.showSearch ? 'template-picker-wrapper--hidden' : ''}`}>
          <TemplatePickerDropdown onPickTemplate={this.handleTemplatePick} />
        </div>

=======
>>>>>>> c9eeb2e8
        <AutosuggestTextarea
          ref={this.setAutosuggestTextarea}
          placeholder={intl.formatMessage(messages.placeholder)}
          disabled={disabled}
          value={this.props.text}
          onChange={this.handleChange}
          suggestions={this.props.suggestions}
          onFocus={this.handleFocus}
          onKeyDown={this.handleKeyDown}
          onSuggestionsFetchRequested={this.onSuggestionsFetchRequested}
          onSuggestionsClearRequested={this.onSuggestionsClearRequested}
          onSuggestionSelected={this.onSuggestionSelected}
          onPaste={onPaste}
          autoFocus={!showSearch && !isMobile(window.innerWidth)}
        >
          <EmojiPickerDropdown onPickEmoji={this.handleEmojiPick} />
          <div className='compose-form__modifiers'>
            <UploadFormContainer />
            <PollFormContainer />
          </div>
        </AutosuggestTextarea>

        <div className='compose-form__buttons-wrapper'>
          <div className='compose-form__buttons'>
            <UploadButtonContainer />
            <PollButtonContainer />
            <PrivacyDropdownContainer />
            <SpoilerButtonContainer />
          </div>
          <div className='character-counter__wrapper'><CharacterCounter max={500} text={text} /></div>
        </div>

        <div className='compose-form__publish'>
          <div className='compose-form__publish-button-wrapper'><Button text={publishText} onClick={this.handleSubmit} disabled={disabledButton} block /></div>
        </div>
      </div>
    );
  }

}<|MERGE_RESOLUTION|>--- conflicted
+++ resolved
@@ -218,17 +218,6 @@
           />
         </div>
 
-<<<<<<< HEAD
-        <div className={`emoji-picker-wrapper ${this.props.showSearch ? 'emoji-picker-wrapper--hidden' : ''}`}>
-          <EmojiPickerDropdown onPickEmoji={this.handleEmojiPick} />
-        </div>
-
-        <div className={`template-picker-wrapper ${this.props.showSearch ? 'template-picker-wrapper--hidden' : ''}`}>
-          <TemplatePickerDropdown onPickTemplate={this.handleTemplatePick} />
-        </div>
-
-=======
->>>>>>> c9eeb2e8
         <AutosuggestTextarea
           ref={this.setAutosuggestTextarea}
           placeholder={intl.formatMessage(messages.placeholder)}
@@ -245,6 +234,7 @@
           autoFocus={!showSearch && !isMobile(window.innerWidth)}
         >
           <EmojiPickerDropdown onPickEmoji={this.handleEmojiPick} />
+          <TemplatePickerDropdown onPickTemplate={this.handleTemplatePick} />
           <div className='compose-form__modifiers'>
             <UploadFormContainer />
             <PollFormContainer />
