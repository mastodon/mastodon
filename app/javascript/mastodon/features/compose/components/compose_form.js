import React from 'react';
import CharacterCounter from './character_counter';
import Button from '../../../components/button';
import ImmutablePropTypes from 'react-immutable-proptypes';
import PropTypes from 'prop-types';
import ReplyIndicatorContainer from '../containers/reply_indicator_container';
import AutosuggestTextarea from '../../../components/autosuggest_textarea';
import AutosuggestInput from '../../../components/autosuggest_input';
import PollButtonContainer from '../containers/poll_button_container';
import UploadButtonContainer from '../containers/upload_button_container';
import { defineMessages, injectIntl } from 'react-intl';
import SpoilerButtonContainer from '../containers/spoiler_button_container';
import PrivacyDropdownContainer from '../containers/privacy_dropdown_container';
import CircleDropdownContainer from '../containers/circle_dropdown_container';
import EmojiPickerDropdown from '../containers/emoji_picker_dropdown_container';
import PollFormContainer from '../containers/poll_form_container';
import UploadFormContainer from '../containers/upload_form_container';
import WarningContainer from '../containers/warning_container';
import LanguageDropdown from '../containers/language_dropdown_container';
import ImmutablePureComponent from 'react-immutable-pure-component';
import { length } from 'stringz';
import { countableText } from '../util/counter';
import Icon from 'mastodon/components/icon';

const allowedAroundShortCode = '><\u0085\u0020\u00a0\u1680\u2000\u2001\u2002\u2003\u2004\u2005\u2006\u2007\u2008\u2009\u200a\u202f\u205f\u3000\u2028\u2029\u0009\u000a\u000b\u000c\u000d';

const messages = defineMessages({
  placeholder: { id: 'compose_form.placeholder', defaultMessage: 'What is on your mind?' },
  spoiler_placeholder: { id: 'compose_form.spoiler_placeholder', defaultMessage: 'Write your warning here' },
  publish: { id: 'compose_form.publish', defaultMessage: 'Publish' },
  publishLoud: { id: 'compose_form.publish_loud', defaultMessage: '{publish}!' },
  saveChanges: { id: 'compose_form.save_changes', defaultMessage: 'Save changes' },
});

export default @injectIntl
class ComposeForm extends ImmutablePureComponent {

  static contextTypes = {
    router: PropTypes.object,
  };

  static propTypes = {
    intl: PropTypes.object.isRequired,
    text: PropTypes.string.isRequired,
    suggestions: ImmutablePropTypes.list,
    spoiler: PropTypes.bool,
    privacy: PropTypes.string,
    spoilerText: PropTypes.string,
    focusDate: PropTypes.instanceOf(Date),
    caretPosition: PropTypes.number,
    preselectDate: PropTypes.instanceOf(Date),
    isSubmitting: PropTypes.bool,
    isChangingUpload: PropTypes.bool,
    isEditing: PropTypes.bool,
    isUploading: PropTypes.bool,
    isCircleUnselected: PropTypes.bool,
    onChange: PropTypes.func.isRequired,
    onSubmit: PropTypes.func.isRequired,
    onClearSuggestions: PropTypes.func.isRequired,
    onFetchSuggestions: PropTypes.func.isRequired,
    onSuggestionSelected: PropTypes.func.isRequired,
    onChangeSpoilerText: PropTypes.func.isRequired,
    onPaste: PropTypes.func.isRequired,
    onPickEmoji: PropTypes.func.isRequired,
    autoFocus: PropTypes.bool,
    anyMedia: PropTypes.bool,
    isInReply: PropTypes.bool,
    singleColumn: PropTypes.bool,
    lang: PropTypes.string,
  };

  static defaultProps = {
    autoFocus: false,
  };

  handleChange = (e) => {
    this.props.onChange(e.target.value);
  };

  handleKeyDown = (e) => {
    if (e.keyCode === 13 && (e.ctrlKey || e.metaKey)) {
      this.handleSubmit();
    }
  };

  getFulltextForCharacterCounting = () => {
    return [this.props.spoiler? this.props.spoilerText: '', countableText(this.props.text)].join('');
  };

  canSubmit = () => {
    const { isSubmitting, isChangingUpload, isUploading, isCircleUnselected, anyMedia } = this.props;
    const fulltext = this.getFulltextForCharacterCounting();
    const isOnlyWhitespace = fulltext.length !== 0 && fulltext.trim().length === 0;

<<<<<<< HEAD
    return !(isSubmitting || isUploading || isChangingUpload || isCircleUnselected || length(fulltext) > 500 || (isOnlyWhitespace && !anyMedia));
  }
=======
    return !(isSubmitting || isUploading || isChangingUpload || length(fulltext) > 500 || (isOnlyWhitespace && !anyMedia));
  };
>>>>>>> 363bedd0

  handleSubmit = (e) => {
    if (this.props.text !== this.autosuggestTextarea.textarea.value) {
      // Something changed the text inside the textarea (e.g. browser extensions like Grammarly)
      // Update the state to match the current text
      this.props.onChange(this.autosuggestTextarea.textarea.value);
    }

    if (!this.canSubmit()) {
      return;
    }

    this.props.onSubmit(this.context.router ? this.context.router.history : null);

    if (e) {
      e.preventDefault();
    }
  };

  onSuggestionsClearRequested = () => {
    this.props.onClearSuggestions();
  };

  onSuggestionsFetchRequested = (token) => {
    this.props.onFetchSuggestions(token);
  };

  onSuggestionSelected = (tokenStart, token, value) => {
    this.props.onSuggestionSelected(tokenStart, token, value, ['text']);
  };

  onSpoilerSuggestionSelected = (tokenStart, token, value) => {
    this.props.onSuggestionSelected(tokenStart, token, value, ['spoiler_text']);
  };

  handleChangeSpoilerText = (e) => {
    this.props.onChangeSpoilerText(e.target.value);
  };

  handleFocus = () => {
    if (this.composeForm && !this.props.singleColumn) {
      const { left, right } = this.composeForm.getBoundingClientRect();
      if (left < 0 || right > (window.innerWidth || document.documentElement.clientWidth)) {
        this.composeForm.scrollIntoView();
      }
    }
  };

  componentDidMount () {
    this._updateFocusAndSelection({ });
  }

  componentDidUpdate (prevProps) {
    this._updateFocusAndSelection(prevProps);
  }

  _updateFocusAndSelection = (prevProps) => {
    // This statement does several things:
    // - If we're beginning a reply, and,
    //     - Replying to zero or one users, places the cursor at the end of the textbox.
    //     - Replying to more than one user, selects any usernames past the first;
    //       this provides a convenient shortcut to drop everyone else from the conversation.
    if (this.props.focusDate && this.props.focusDate !== prevProps.focusDate) {
      let selectionEnd, selectionStart;

      if (this.props.preselectDate !== prevProps.preselectDate && this.props.isInReply) {
        selectionEnd   = this.props.text.length;
        selectionStart = this.props.text.search(/\s/) + 1;
      } else if (typeof this.props.caretPosition === 'number') {
        selectionStart = this.props.caretPosition;
        selectionEnd   = this.props.caretPosition;
      } else {
        selectionEnd   = this.props.text.length;
        selectionStart = selectionEnd;
      }

      // Because of the wicg-inert polyfill, the activeElement may not be
      // immediately selectable, we have to wait for observers to run, as
      // described in https://github.com/WICG/inert#performance-and-gotchas
      Promise.resolve().then(() => {
        this.autosuggestTextarea.textarea.setSelectionRange(selectionStart, selectionEnd);
        this.autosuggestTextarea.textarea.focus();
      }).catch(console.error);
    } else if(prevProps.isSubmitting && !this.props.isSubmitting) {
      this.autosuggestTextarea.textarea.focus();
    } else if (this.props.spoiler !== prevProps.spoiler) {
      if (this.props.spoiler) {
        this.spoilerText.input.focus();
      } else if (prevProps.spoiler) {
        this.autosuggestTextarea.textarea.focus();
      }
    }
  };

  setAutosuggestTextarea = (c) => {
    this.autosuggestTextarea = c;
  };

  setSpoilerText = (c) => {
    this.spoilerText = c;
  };

  setRef = c => {
    this.composeForm = c;
  };

  handleEmojiPick = (data) => {
    const { text }     = this.props;
    const position     = this.autosuggestTextarea.textarea.selectionStart;
    const needsSpace   = data.custom && position > 0 && !allowedAroundShortCode.includes(text[position - 1]);

    this.props.onPickEmoji(position, data, needsSpace);
  };

  render () {
    const { intl, onPaste, autoFocus } = this.props;
    const disabled = this.props.isSubmitting;

    let publishText = '';

    if (this.props.isEditing) {
      publishText = intl.formatMessage(messages.saveChanges);
    } else if (this.props.privacy === 'private' || this.props.privacy === 'direct') {
      publishText = <span className='compose-form__publish-private'><Icon id='lock' /> {intl.formatMessage(messages.publish)}</span>;
    } else {
      publishText = this.props.privacy !== 'unlisted' ? intl.formatMessage(messages.publishLoud, { publish: intl.formatMessage(messages.publish) }) : intl.formatMessage(messages.publish);
    }

    return (
      <form className='compose-form' onSubmit={this.handleSubmit}>
        <WarningContainer />

        <ReplyIndicatorContainer />

        <div className={`spoiler-input ${this.props.spoiler ? 'spoiler-input--visible' : ''}`} ref={this.setRef} aria-hidden={!this.props.spoiler}>
          <AutosuggestInput
            placeholder={intl.formatMessage(messages.spoiler_placeholder)}
            value={this.props.spoilerText}
            onChange={this.handleChangeSpoilerText}
            onKeyDown={this.handleKeyDown}
            disabled={!this.props.spoiler}
            ref={this.setSpoilerText}
            suggestions={this.props.suggestions}
            onSuggestionsFetchRequested={this.onSuggestionsFetchRequested}
            onSuggestionsClearRequested={this.onSuggestionsClearRequested}
            onSuggestionSelected={this.onSpoilerSuggestionSelected}
            searchTokens={[':']}
            id='cw-spoiler-input'
            className='spoiler-input__input'
            lang={this.props.lang}
            spellCheck
          />
        </div>

        <AutosuggestTextarea
          ref={this.setAutosuggestTextarea}
          placeholder={intl.formatMessage(messages.placeholder)}
          disabled={disabled}
          value={this.props.text}
          onChange={this.handleChange}
          suggestions={this.props.suggestions}
          onFocus={this.handleFocus}
          onKeyDown={this.handleKeyDown}
          onSuggestionsFetchRequested={this.onSuggestionsFetchRequested}
          onSuggestionsClearRequested={this.onSuggestionsClearRequested}
          onSuggestionSelected={this.onSuggestionSelected}
          onPaste={onPaste}
          autoFocus={autoFocus}
          lang={this.props.lang}
        >
          <EmojiPickerDropdown onPickEmoji={this.handleEmojiPick} />

          <div className='compose-form__modifiers'>
            <UploadFormContainer />
            <PollFormContainer />
          </div>
        </AutosuggestTextarea>

        <div className='compose-form__buttons-wrapper'>
          <div className='compose-form__buttons'>
            <UploadButtonContainer />
            <PollButtonContainer />
            <PrivacyDropdownContainer disabled={this.props.isEditing} />
            <SpoilerButtonContainer />
            <LanguageDropdown />
          </div>

          <div className='character-counter__wrapper'>
            <CharacterCounter max={500} text={this.getFulltextForCharacterCounting()} />
          </div>
        </div>

        <CircleDropdownContainer />

        <div className='compose-form__publish'>
          <div className='compose-form__publish-button-wrapper'>
            <Button
              type='submit'
              text={publishText}
              disabled={!this.canSubmit()}
              block
            />
          </div>
        </div>
      </form>
    );
  }

}<|MERGE_RESOLUTION|>--- conflicted
+++ resolved
@@ -22,19 +22,32 @@
 import { countableText } from '../util/counter';
 import Icon from 'mastodon/components/icon';
 
-const allowedAroundShortCode = '><\u0085\u0020\u00a0\u1680\u2000\u2001\u2002\u2003\u2004\u2005\u2006\u2007\u2008\u2009\u200a\u202f\u205f\u3000\u2028\u2029\u0009\u000a\u000b\u000c\u000d';
+const allowedAroundShortCode =
+  '><\u0085\u0020\u00a0\u1680\u2000\u2001\u2002\u2003\u2004\u2005\u2006\u2007\u2008\u2009\u200a\u202f\u205f\u3000\u2028\u2029\u0009\u000a\u000b\u000c\u000d';
 
 const messages = defineMessages({
-  placeholder: { id: 'compose_form.placeholder', defaultMessage: 'What is on your mind?' },
-  spoiler_placeholder: { id: 'compose_form.spoiler_placeholder', defaultMessage: 'Write your warning here' },
+  placeholder: {
+    id: 'compose_form.placeholder',
+    defaultMessage: 'What is on your mind?',
+  },
+  spoiler_placeholder: {
+    id: 'compose_form.spoiler_placeholder',
+    defaultMessage: 'Write your warning here',
+  },
   publish: { id: 'compose_form.publish', defaultMessage: 'Publish' },
-  publishLoud: { id: 'compose_form.publish_loud', defaultMessage: '{publish}!' },
-  saveChanges: { id: 'compose_form.save_changes', defaultMessage: 'Save changes' },
+  publishLoud: {
+    id: 'compose_form.publish_loud',
+    defaultMessage: '{publish}!',
+  },
+  saveChanges: {
+    id: 'compose_form.save_changes',
+    defaultMessage: 'Save changes',
+  },
 });
 
-export default @injectIntl
+export default
+@injectIntl
 class ComposeForm extends ImmutablePureComponent {
-
   static contextTypes = {
     router: PropTypes.object,
   };
@@ -84,21 +97,33 @@
   };
 
   getFulltextForCharacterCounting = () => {
-    return [this.props.spoiler? this.props.spoilerText: '', countableText(this.props.text)].join('');
+    return [
+      this.props.spoiler ? this.props.spoilerText : '',
+      countableText(this.props.text),
+    ].join('');
   };
 
   canSubmit = () => {
-    const { isSubmitting, isChangingUpload, isUploading, isCircleUnselected, anyMedia } = this.props;
+    const {
+      isSubmitting,
+      isChangingUpload,
+      isUploading,
+      isCircleUnselected,
+      anyMedia,
+    } = this.props;
     const fulltext = this.getFulltextForCharacterCounting();
-    const isOnlyWhitespace = fulltext.length !== 0 && fulltext.trim().length === 0;
-
-<<<<<<< HEAD
-    return !(isSubmitting || isUploading || isChangingUpload || isCircleUnselected || length(fulltext) > 500 || (isOnlyWhitespace && !anyMedia));
-  }
-=======
-    return !(isSubmitting || isUploading || isChangingUpload || length(fulltext) > 500 || (isOnlyWhitespace && !anyMedia));
-  };
->>>>>>> 363bedd0
+    const isOnlyWhitespace =
+      fulltext.length !== 0 && fulltext.trim().length === 0;
+
+    return !(
+      isSubmitting ||
+      isUploading ||
+      isChangingUpload ||
+      isCircleUnselected ||
+      length(fulltext) > 500 ||
+      (isOnlyWhitespace && !anyMedia)
+    );
+  };
 
   handleSubmit = (e) => {
     if (this.props.text !== this.autosuggestTextarea.textarea.value) {
@@ -111,7 +136,9 @@
       return;
     }
 
-    this.props.onSubmit(this.context.router ? this.context.router.history : null);
+    this.props.onSubmit(
+      this.context.router ? this.context.router.history : null
+    );
 
     if (e) {
       e.preventDefault();
@@ -141,17 +168,20 @@
   handleFocus = () => {
     if (this.composeForm && !this.props.singleColumn) {
       const { left, right } = this.composeForm.getBoundingClientRect();
-      if (left < 0 || right > (window.innerWidth || document.documentElement.clientWidth)) {
+      if (
+        left < 0 ||
+        right > (window.innerWidth || document.documentElement.clientWidth)
+      ) {
         this.composeForm.scrollIntoView();
       }
     }
   };
 
-  componentDidMount () {
-    this._updateFocusAndSelection({ });
+  componentDidMount() {
+    this._updateFocusAndSelection({});
   }
 
-  componentDidUpdate (prevProps) {
+  componentDidUpdate(prevProps) {
     this._updateFocusAndSelection(prevProps);
   }
 
@@ -164,25 +194,33 @@
     if (this.props.focusDate && this.props.focusDate !== prevProps.focusDate) {
       let selectionEnd, selectionStart;
 
-      if (this.props.preselectDate !== prevProps.preselectDate && this.props.isInReply) {
-        selectionEnd   = this.props.text.length;
+      if (
+        this.props.preselectDate !== prevProps.preselectDate &&
+        this.props.isInReply
+      ) {
+        selectionEnd = this.props.text.length;
         selectionStart = this.props.text.search(/\s/) + 1;
       } else if (typeof this.props.caretPosition === 'number') {
         selectionStart = this.props.caretPosition;
-        selectionEnd   = this.props.caretPosition;
+        selectionEnd = this.props.caretPosition;
       } else {
-        selectionEnd   = this.props.text.length;
+        selectionEnd = this.props.text.length;
         selectionStart = selectionEnd;
       }
 
       // Because of the wicg-inert polyfill, the activeElement may not be
       // immediately selectable, we have to wait for observers to run, as
       // described in https://github.com/WICG/inert#performance-and-gotchas
-      Promise.resolve().then(() => {
-        this.autosuggestTextarea.textarea.setSelectionRange(selectionStart, selectionEnd);
-        this.autosuggestTextarea.textarea.focus();
-      }).catch(console.error);
-    } else if(prevProps.isSubmitting && !this.props.isSubmitting) {
+      Promise.resolve()
+        .then(() => {
+          this.autosuggestTextarea.textarea.setSelectionRange(
+            selectionStart,
+            selectionEnd
+          );
+          this.autosuggestTextarea.textarea.focus();
+        })
+        .catch(console.error);
+    } else if (prevProps.isSubmitting && !this.props.isSubmitting) {
       this.autosuggestTextarea.textarea.focus();
     } else if (this.props.spoiler !== prevProps.spoiler) {
       if (this.props.spoiler) {
@@ -201,19 +239,22 @@
     this.spoilerText = c;
   };
 
-  setRef = c => {
+  setRef = (c) => {
     this.composeForm = c;
   };
 
   handleEmojiPick = (data) => {
-    const { text }     = this.props;
-    const position     = this.autosuggestTextarea.textarea.selectionStart;
-    const needsSpace   = data.custom && position > 0 && !allowedAroundShortCode.includes(text[position - 1]);
+    const { text } = this.props;
+    const position = this.autosuggestTextarea.textarea.selectionStart;
+    const needsSpace =
+      data.custom &&
+      position > 0 &&
+      !allowedAroundShortCode.includes(text[position - 1]);
 
     this.props.onPickEmoji(position, data, needsSpace);
   };
 
-  render () {
+  render() {
     const { intl, onPaste, autoFocus } = this.props;
     const disabled = this.props.isSubmitting;
 
@@ -221,19 +262,37 @@
 
     if (this.props.isEditing) {
       publishText = intl.formatMessage(messages.saveChanges);
-    } else if (this.props.privacy === 'private' || this.props.privacy === 'direct') {
-      publishText = <span className='compose-form__publish-private'><Icon id='lock' /> {intl.formatMessage(messages.publish)}</span>;
+    } else if (
+      this.props.privacy === 'private' ||
+      this.props.privacy === 'direct'
+    ) {
+      publishText = (
+        <span className="compose-form__publish-private">
+          <Icon id="lock" /> {intl.formatMessage(messages.publish)}
+        </span>
+      );
     } else {
-      publishText = this.props.privacy !== 'unlisted' ? intl.formatMessage(messages.publishLoud, { publish: intl.formatMessage(messages.publish) }) : intl.formatMessage(messages.publish);
+      publishText =
+        this.props.privacy !== 'unlisted'
+          ? intl.formatMessage(messages.publishLoud, {
+              publish: intl.formatMessage(messages.publish),
+            })
+          : intl.formatMessage(messages.publish);
     }
 
     return (
-      <form className='compose-form' onSubmit={this.handleSubmit}>
+      <form className="compose-form" onSubmit={this.handleSubmit}>
         <WarningContainer />
 
         <ReplyIndicatorContainer />
 
-        <div className={`spoiler-input ${this.props.spoiler ? 'spoiler-input--visible' : ''}`} ref={this.setRef} aria-hidden={!this.props.spoiler}>
+        <div
+          className={`spoiler-input ${
+            this.props.spoiler ? 'spoiler-input--visible' : ''
+          }`}
+          ref={this.setRef}
+          aria-hidden={!this.props.spoiler}
+        >
           <AutosuggestInput
             placeholder={intl.formatMessage(messages.spoiler_placeholder)}
             value={this.props.spoilerText}
@@ -246,8 +305,8 @@
             onSuggestionsClearRequested={this.onSuggestionsClearRequested}
             onSuggestionSelected={this.onSpoilerSuggestionSelected}
             searchTokens={[':']}
-            id='cw-spoiler-input'
-            className='spoiler-input__input'
+            id="cw-spoiler-input"
+            className="spoiler-input__input"
             lang={this.props.lang}
             spellCheck
           />
@@ -271,14 +330,14 @@
         >
           <EmojiPickerDropdown onPickEmoji={this.handleEmojiPick} />
 
-          <div className='compose-form__modifiers'>
+          <div className="compose-form__modifiers">
             <UploadFormContainer />
             <PollFormContainer />
           </div>
         </AutosuggestTextarea>
 
-        <div className='compose-form__buttons-wrapper'>
-          <div className='compose-form__buttons'>
+        <div className="compose-form__buttons-wrapper">
+          <div className="compose-form__buttons">
             <UploadButtonContainer />
             <PollButtonContainer />
             <PrivacyDropdownContainer disabled={this.props.isEditing} />
@@ -286,17 +345,20 @@
             <LanguageDropdown />
           </div>
 
-          <div className='character-counter__wrapper'>
-            <CharacterCounter max={500} text={this.getFulltextForCharacterCounting()} />
+          <div className="character-counter__wrapper">
+            <CharacterCounter
+              max={500}
+              text={this.getFulltextForCharacterCounting()}
+            />
           </div>
         </div>
 
         <CircleDropdownContainer />
 
-        <div className='compose-form__publish'>
-          <div className='compose-form__publish-button-wrapper'>
+        <div className="compose-form__publish">
+          <div className="compose-form__publish-button-wrapper">
             <Button
-              type='submit'
+              type="submit"
               text={publishText}
               disabled={!this.canSubmit()}
               block
@@ -306,5 +368,4 @@
       </form>
     );
   }
-
 }