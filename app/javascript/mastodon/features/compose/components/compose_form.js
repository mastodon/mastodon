import React from 'react';
import CharacterCounter from './character_counter';
import Button from '../../../components/button';
import ImmutablePropTypes from 'react-immutable-proptypes';
import PropTypes from 'prop-types';
import ReplyIndicatorContainer from '../containers/reply_indicator_container';
import AutosuggestTextarea from '../../../components/autosuggest_textarea';
import AutosuggestInput from '../../../components/autosuggest_input';
import PollButtonContainer from '../containers/poll_button_container';
import UploadButtonContainer from '../containers/upload_button_container';
import { defineMessages, injectIntl } from 'react-intl';
import SpoilerButtonContainer from '../containers/spoiler_button_container';
import PrivacyDropdownContainer from '../containers/privacy_dropdown_container';
import EmojiPickerDropdown from '../containers/emoji_picker_dropdown_container';
import PollFormContainer from '../containers/poll_form_container';
import UploadFormContainer from '../containers/upload_form_container';
import WarningContainer from '../containers/warning_container';
import { isMobile } from '../../../is_mobile';
import ImmutablePureComponent from 'react-immutable-pure-component';
import { length } from 'stringz';
import { countableText } from '../util/counter';
import Icon from 'mastodon/components/icon';
import { maxChars } from '../../../initial_state';

const allowedAroundShortCode = '><\u0085\u0020\u00a0\u1680\u2000\u2001\u2002\u2003\u2004\u2005\u2006\u2007\u2008\u2009\u200a\u202f\u205f\u3000\u2028\u2029\u0009\u000a\u000b\u000c\u000d';

const messages = defineMessages({
  placeholder: { id: 'compose_form.placeholder', defaultMessage: 'What is on your mind?' },
  spoiler_placeholder: { id: 'compose_form.spoiler_placeholder', defaultMessage: 'Write your warning here' },
  publish: { id: 'compose_form.publish', defaultMessage: 'Toot' },
  publishLoud: { id: 'compose_form.publish_loud', defaultMessage: '{publish}!' },
});

export default @injectIntl
class ComposeForm extends ImmutablePureComponent {

  static contextTypes = {
    router: PropTypes.object,
  };

  static propTypes = {
    intl: PropTypes.object.isRequired,
    text: PropTypes.string.isRequired,
    suggestions: ImmutablePropTypes.list,
    spoiler: PropTypes.bool,
    privacy: PropTypes.string,
    spoilerText: PropTypes.string,
    focusDate: PropTypes.instanceOf(Date),
    caretPosition: PropTypes.number,
    preselectDate: PropTypes.instanceOf(Date),
    isSubmitting: PropTypes.bool,
    isChangingUpload: PropTypes.bool,
    isUploading: PropTypes.bool,
    onChange: PropTypes.func.isRequired,
    onSubmit: PropTypes.func.isRequired,
    onClearSuggestions: PropTypes.func.isRequired,
    onFetchSuggestions: PropTypes.func.isRequired,
    onSuggestionSelected: PropTypes.func.isRequired,
    onChangeSpoilerText: PropTypes.func.isRequired,
    onPaste: PropTypes.func.isRequired,
    onPickEmoji: PropTypes.func.isRequired,
    showSearch: PropTypes.bool,
    anyMedia: PropTypes.bool,
    singleColumn: PropTypes.bool,
  };

  static defaultProps = {
    showSearch: false,
  };

  handleChange = (e) => {
    this.props.onChange(e.target.value);
  }

  handleKeyDown = (e) => {
    if (e.keyCode === 13 && (e.ctrlKey || e.metaKey)) {
      this.handleSubmit();
    }
  }

  getFulltextForCharacterCounting = () => {
    return [this.props.spoiler? this.props.spoilerText: '', countableText(this.props.text)].join('');
  }

  canSubmit = () => {
    const { isSubmitting, isChangingUpload, isUploading, anyMedia } = this.props;
    const fulltext = this.getFulltextForCharacterCounting();
    const isOnlyWhitespace = fulltext.length !== 0 && fulltext.trim().length === 0;

    return !(isSubmitting || isUploading || isChangingUpload || length(fulltext) > 500 || (isOnlyWhitespace && !anyMedia));
  }

  handleSubmit = () => {
    if (this.props.text !== this.autosuggestTextarea.textarea.value) {
      // Something changed the text inside the textarea (e.g. browser extensions like Grammarly)
      // Update the state to match the current text
      this.props.onChange(this.autosuggestTextarea.textarea.value);
    }

<<<<<<< HEAD
    // Submit disabled:
    const { isSubmitting, isChangingUpload, isUploading, anyMedia } = this.props;
    const fulltext = [this.props.spoilerText, countableText(this.props.text)].join('');

    if (isSubmitting || isUploading || isChangingUpload || length(fulltext) > maxChars || (fulltext.length !== 0 && fulltext.trim().length === 0 && !anyMedia)) {
=======
    if (!this.canSubmit()) {
>>>>>>> 44d5c6bc
      return;
    }

    this.props.onSubmit(this.context.router ? this.context.router.history : null);
  }

  onSuggestionsClearRequested = () => {
    this.props.onClearSuggestions();
  }

  onSuggestionsFetchRequested = (token) => {
    this.props.onFetchSuggestions(token);
  }

  onSuggestionSelected = (tokenStart, token, value) => {
    this.props.onSuggestionSelected(tokenStart, token, value, ['text']);
  }

  onSpoilerSuggestionSelected = (tokenStart, token, value) => {
    this.props.onSuggestionSelected(tokenStart, token, value, ['spoiler_text']);
  }

  handleChangeSpoilerText = (e) => {
    this.props.onChangeSpoilerText(e.target.value);
  }

  handleFocus = () => {
    if (this.composeForm && !this.props.singleColumn) {
      const { left, right } = this.composeForm.getBoundingClientRect();
      if (left < 0 || right > (window.innerWidth || document.documentElement.clientWidth)) {
        this.composeForm.scrollIntoView();
      }
    }
  }

  componentDidUpdate (prevProps) {
    // This statement does several things:
    // - If we're beginning a reply, and,
    //     - Replying to zero or one users, places the cursor at the end of the textbox.
    //     - Replying to more than one user, selects any usernames past the first;
    //       this provides a convenient shortcut to drop everyone else from the conversation.
    if (this.props.focusDate !== prevProps.focusDate) {
      let selectionEnd, selectionStart;

      if (this.props.preselectDate !== prevProps.preselectDate) {
        selectionEnd   = this.props.text.length;
        selectionStart = this.props.text.search(/\s/) + 1;
      } else if (typeof this.props.caretPosition === 'number') {
        selectionStart = this.props.caretPosition;
        selectionEnd   = this.props.caretPosition;
      } else {
        selectionEnd   = this.props.text.length;
        selectionStart = selectionEnd;
      }

      this.autosuggestTextarea.textarea.setSelectionRange(selectionStart, selectionEnd);
      this.autosuggestTextarea.textarea.focus();
    } else if(prevProps.isSubmitting && !this.props.isSubmitting) {
      this.autosuggestTextarea.textarea.focus();
    } else if (this.props.spoiler !== prevProps.spoiler) {
      if (this.props.spoiler) {
        this.spoilerText.input.focus();
      } else {
        this.autosuggestTextarea.textarea.focus();
      }
    }
  }

  setAutosuggestTextarea = (c) => {
    this.autosuggestTextarea = c;
  }

  setSpoilerText = (c) => {
    this.spoilerText = c;
  }

  setRef = c => {
    this.composeForm = c;
  };

  handleEmojiPick = (data) => {
    const { text }     = this.props;
    const position     = this.autosuggestTextarea.textarea.selectionStart;
    const needsSpace   = data.custom && position > 0 && !allowedAroundShortCode.includes(text[position - 1]);

    this.props.onPickEmoji(position, data, needsSpace);
  }

  render () {
    const { intl, onPaste, showSearch } = this.props;
    const disabled = this.props.isSubmitting;
<<<<<<< HEAD
    const text     = [this.props.spoilerText, countableText(this.props.text)].join('');
    const disabledButton = disabled || this.props.isUploading || this.props.isChangingUpload || length(text) > maxChars || (text.length !== 0 && text.trim().length === 0 && !anyMedia);
=======
>>>>>>> 44d5c6bc
    let publishText = '';

    if (this.props.privacy === 'private' || this.props.privacy === 'direct') {
      publishText = <span className='compose-form__publish-private'><Icon id='lock' /> {intl.formatMessage(messages.publish)}</span>;
    } else {
      publishText = this.props.privacy !== 'unlisted' ? intl.formatMessage(messages.publishLoud, { publish: intl.formatMessage(messages.publish) }) : intl.formatMessage(messages.publish);
    }

    return (
      <div className='compose-form'>
        <WarningContainer />

        <ReplyIndicatorContainer />

        <div className={`spoiler-input ${this.props.spoiler ? 'spoiler-input--visible' : ''}`} ref={this.setRef}>
          <AutosuggestInput
            placeholder={intl.formatMessage(messages.spoiler_placeholder)}
            value={this.props.spoilerText}
            onChange={this.handleChangeSpoilerText}
            onKeyDown={this.handleKeyDown}
            disabled={!this.props.spoiler}
            ref={this.setSpoilerText}
            suggestions={this.props.suggestions}
            onSuggestionsFetchRequested={this.onSuggestionsFetchRequested}
            onSuggestionsClearRequested={this.onSuggestionsClearRequested}
            onSuggestionSelected={this.onSpoilerSuggestionSelected}
            searchTokens={[':']}
            id='cw-spoiler-input'
            className='spoiler-input__input'
          />
        </div>

        <AutosuggestTextarea
          ref={this.setAutosuggestTextarea}
          placeholder={intl.formatMessage(messages.placeholder)}
          disabled={disabled}
          value={this.props.text}
          onChange={this.handleChange}
          suggestions={this.props.suggestions}
          onFocus={this.handleFocus}
          onKeyDown={this.handleKeyDown}
          onSuggestionsFetchRequested={this.onSuggestionsFetchRequested}
          onSuggestionsClearRequested={this.onSuggestionsClearRequested}
          onSuggestionSelected={this.onSuggestionSelected}
          onPaste={onPaste}
          autoFocus={!showSearch && !isMobile(window.innerWidth)}
        >
          <EmojiPickerDropdown onPickEmoji={this.handleEmojiPick} />
          <div className='compose-form__modifiers'>
            <UploadFormContainer />
            <PollFormContainer />
          </div>
        </AutosuggestTextarea>

        <div className='compose-form__buttons-wrapper'>
          <div className='compose-form__buttons'>
            <UploadButtonContainer />
            <PollButtonContainer />
            <PrivacyDropdownContainer />
            <SpoilerButtonContainer />
          </div>
<<<<<<< HEAD
          <div className='character-counter__wrapper'><CharacterCounter max={maxChars} text={text} /></div>
=======
          <div className='character-counter__wrapper'><CharacterCounter max={500} text={this.getFulltextForCharacterCounting()} /></div>
>>>>>>> 44d5c6bc
        </div>

        <div className='compose-form__publish'>
          <div className='compose-form__publish-button-wrapper'><Button text={publishText} onClick={this.handleSubmit} disabled={!this.canSubmit()} block /></div>
        </div>
      </div>
    );
  }

}<|MERGE_RESOLUTION|>--- conflicted
+++ resolved
@@ -87,7 +87,7 @@
     const fulltext = this.getFulltextForCharacterCounting();
     const isOnlyWhitespace = fulltext.length !== 0 && fulltext.trim().length === 0;
 
-    return !(isSubmitting || isUploading || isChangingUpload || length(fulltext) > 500 || (isOnlyWhitespace && !anyMedia));
+    return !(isSubmitting || isUploading || isChangingUpload || length(fulltext) > maxChars || (isOnlyWhitespace && !anyMedia));
   }
 
   handleSubmit = () => {
@@ -97,15 +97,7 @@
       this.props.onChange(this.autosuggestTextarea.textarea.value);
     }
 
-<<<<<<< HEAD
-    // Submit disabled:
-    const { isSubmitting, isChangingUpload, isUploading, anyMedia } = this.props;
-    const fulltext = [this.props.spoilerText, countableText(this.props.text)].join('');
-
-    if (isSubmitting || isUploading || isChangingUpload || length(fulltext) > maxChars || (fulltext.length !== 0 && fulltext.trim().length === 0 && !anyMedia)) {
-=======
     if (!this.canSubmit()) {
->>>>>>> 44d5c6bc
       return;
     }
 
@@ -197,11 +189,6 @@
   render () {
     const { intl, onPaste, showSearch } = this.props;
     const disabled = this.props.isSubmitting;
-<<<<<<< HEAD
-    const text     = [this.props.spoilerText, countableText(this.props.text)].join('');
-    const disabledButton = disabled || this.props.isUploading || this.props.isChangingUpload || length(text) > maxChars || (text.length !== 0 && text.trim().length === 0 && !anyMedia);
-=======
->>>>>>> 44d5c6bc
     let publishText = '';
 
     if (this.props.privacy === 'private' || this.props.privacy === 'direct') {
@@ -263,11 +250,7 @@
             <PrivacyDropdownContainer />
             <SpoilerButtonContainer />
           </div>
-<<<<<<< HEAD
-          <div className='character-counter__wrapper'><CharacterCounter max={maxChars} text={text} /></div>
-=======
-          <div className='character-counter__wrapper'><CharacterCounter max={500} text={this.getFulltextForCharacterCounting()} /></div>
->>>>>>> 44d5c6bc
+          <div className='character-counter__wrapper'><CharacterCounter max={maxChars} text={this.getFulltextForCharacterCounting()} /></div>
         </div>
 
         <div className='compose-form__publish'>
