import React from 'react';
import CharacterCounter from './character_counter';
import Button from '../../../components/button';
import ImmutablePropTypes from 'react-immutable-proptypes';
import PropTypes from 'prop-types';
import Immutable from 'immutable';
import ReplyIndicatorContainer from '../containers/reply_indicator_container';
import QuoteIndicatorContainer from '../containers/quote_indicator_container';
import AutosuggestTextarea from '../../../components/autosuggest_textarea';
import AutosuggestInput from '../../../components/autosuggest_input';
import PollButtonContainer from '../containers/poll_button_container';
import HashtagTemp from '../../../components/hashtag_temp';
import UploadButtonContainer from '../containers/upload_button_container';
import { defineMessages, injectIntl } from 'react-intl';
import SpoilerButtonContainer from '../containers/spoiler_button_container';
import PrivacyDropdownContainer from '../containers/privacy_dropdown_container';
import EmojiPickerDropdown from '../containers/emoji_picker_dropdown_container';
import PollFormContainer from '../containers/poll_form_container';
import HashtagTempContainer from '../containers/hashtag_temp_container';
import UploadFormContainer from '../containers/upload_form_container';
import WarningContainer from '../containers/warning_container';
import { isMobile } from '../../../is_mobile';
import ImmutablePureComponent from 'react-immutable-pure-component';
import { length } from 'stringz';
import { countableText } from '../util/counter';
import Icon from 'mastodon/components/icon';

const allowedAroundShortCode = '><\u0085\u0020\u00a0\u1680\u2000\u2001\u2002\u2003\u2004\u2005\u2006\u2007\u2008\u2009\u200a\u202f\u205f\u3000\u2028\u2029\u0009\u000a\u000b\u000c\u000d';

const messages = defineMessages({
  placeholder: { id: 'compose_form.placeholder', defaultMessage: 'What is on your mind?' },
  spoiler_placeholder: { id: 'compose_form.spoiler_placeholder', defaultMessage: 'Write your warning here' },
  hashtag_temp_placeholder: { id: 'compose_form.hashtag_temp_placeholder', defaultMessage: 'Append tag' },
  publish: { id: 'compose_form.publish', defaultMessage: 'Toot' },
  publishLoud: { id: 'compose_form.publish_loud', defaultMessage: '{publish}!' },
  publish_without_community: { id: 'compose_form.publish_without_community', defaultMessage: 'Toot without Local' },
});

export default @injectIntl
class ComposeForm extends ImmutablePureComponent {

  static contextTypes = {
    router: PropTypes.object,
  };

  static propTypes = {
    intl: PropTypes.object.isRequired,
    text: PropTypes.string.isRequired,
    suggestions: ImmutablePropTypes.list,
    spoiler: PropTypes.bool,
    privacy: PropTypes.string,
    spoilerText: PropTypes.string,
    focusDate: PropTypes.instanceOf(Date),
    caretPosition: PropTypes.number,
    preselectDate: PropTypes.instanceOf(Date),
    isSubmitting: PropTypes.bool,
    isChangingUpload: PropTypes.bool,
    isUploading: PropTypes.bool,
    onChange: PropTypes.func.isRequired,
    onSubmit: PropTypes.func.isRequired,
    onClearSuggestions: PropTypes.func.isRequired,
    onFetchSuggestions: PropTypes.func.isRequired,
    onSuggestionSelected: PropTypes.func.isRequired,
    onChangeSpoilerText: PropTypes.func.isRequired,
    onPaste: PropTypes.func.isRequired,
    onPickEmoji: PropTypes.func.isRequired,
    showSearch: PropTypes.bool,
    anyMedia: PropTypes.bool,
    tagTemplate: ImmutablePropTypes.list,
  };

  static defaultProps = {
    showSearch: false,
  };

  handleChange = (e) => {
    this.props.onChange(e.target.value);
  }

  state = { tagSuggestionFrom: null }

  handleKeyDown = (e) => {
    if (e.keyCode === 13 && (e.ctrlKey || e.metaKey) && e.shiftKey) {
      this.handleSubmit(false);
    } else if (e.keyCode === 13 && (e.ctrlKey || e.metaKey)) {
      this.handleSubmit();
    }
  }

  handleSubmit = (withCommunity = true) => {
    if (this.props.text !== this.autosuggestTextarea.textarea.value) {
      // Something changed the text inside the textarea (e.g. browser extensions like Grammarly)
      // Update the state to match the current text
      this.props.onChange(this.autosuggestTextarea.textarea.value);
    }

    // Submit disabled:
    const { isSubmitting, isChangingUpload, isUploading, anyMedia } = this.props;
    const fulltext = [this.props.spoilerText, countableText(this.props.text)].join('');

    if (isSubmitting || isUploading || isChangingUpload || length(fulltext) > 500 || (fulltext.length !== 0 && fulltext.trim().length === 0 && !anyMedia)) {
      return;
    }

    this.props.onSubmit(this.context.router ? this.context.router.history : null, withCommunity);
  }

  handleSubmitWithoutCommunity = () => {
    this.handleSubmit(false);
  }

  onSuggestionsClearRequested = () => {
    this.props.onClearSuggestions();
    this.setState({ tagSuggestionFrom: null });
  }

  onSuggestionsFetchRequested = (token) => {
    this.setState({ tagSuggestionFrom: 'autosuggested-textarea' });
    this.props.onFetchSuggestions(token);
  }

  onSuggestionSelected = (tokenStart, token, value) => {
    this.props.onSuggestionSelected(tokenStart, token, value, ['text']);
    this.setState({ tagSuggestionFrom: null });
  }

  onHashTagSuggestionsFetchRequested = (token, index) => {
    this.setState({ tagSuggestionFrom: 'hashtag-temp-'+index.toString() });
    this.props.onFetchSuggestions(`#${token}`);
  }

  onSpoilerSuggestionSelected = (tokenStart, token, value) => {
    this.props.onSuggestionSelected(tokenStart, token, value, ['spoiler_text']);
  }

  handleChangeSpoilerText = (e) => {
    this.props.onChangeSpoilerText(e.target.value);
  }

  componentDidUpdate (prevProps) {
    // This statement does several things:
    // - If we're beginning a reply, and,
    //     - Replying to zero or one users, places the cursor at the end of the textbox.
    //     - Replying to more than one user, selects any usernames past the first;
    //       this provides a convenient shortcut to drop everyone else from the conversation.
    if (this.props.focusDate !== prevProps.focusDate) {
      let selectionEnd, selectionStart;

      if (this.props.preselectDate !== prevProps.preselectDate) {
        selectionEnd   = this.props.text.length;
        selectionStart = this.props.text.search(/\s/) + 1;
      } else if (typeof this.props.caretPosition === 'number') {
        selectionStart = this.props.caretPosition;
        selectionEnd   = this.props.caretPosition;
      } else {
        selectionEnd   = this.props.text.length;
        selectionStart = selectionEnd;
      }

      this.autosuggestTextarea.textarea.setSelectionRange(selectionStart, selectionEnd);
      this.autosuggestTextarea.textarea.focus();
    } else if(prevProps.isSubmitting && !this.props.isSubmitting) {
      this.autosuggestTextarea.textarea.focus();
    } else if (this.props.spoiler !== prevProps.spoiler) {
      if (this.props.spoiler) {
        this.spoilerText.input.focus();
      } else {
        this.autosuggestTextarea.textarea.focus();
      }
    }
  }

  setAutosuggestTextarea = (c) => {
    this.autosuggestTextarea = c;
  }

  setSpoilerText = (c) => {
    this.spoilerText = c;
  }

  handleEmojiPick = (data) => {
    const { text }     = this.props;
    const position     = this.autosuggestTextarea.textarea.selectionStart;
    const needsSpace   = data.custom && position > 0 && !allowedAroundShortCode.includes(text[position - 1]);

    this.props.onPickEmoji(position, data, needsSpace);
  }

  render () {
    const { intl, onPaste, showSearch, anyMedia, tagTemplate } = this.props;
    const { tagSuggestionFrom } = this.state;
    const disabled = this.props.is_submitting;
    const activeTag = tagTemplate.map(tag => tag && tag.get('active') ? tag.get('text') || '' : '');
    const preTag = activeTag.map(tag => tag.length > 0 ? ' #' : '');
    const text     = [this.props.spoiler_text, countableText(this.props.text), preTag.join(''), activeTag.join('')].join('');
    const disabledButton = disabled || this.props.is_uploading || this.props.is_changing_upload || length(text) > 500 || (text.length !== 0 && text.trim().length === 0 && !anyMedia);
    let publishText = '';

    if (this.props.privacy === 'private' || this.props.privacy === 'direct') {
      publishText = <span className='compose-form__publish-private'><Icon id='lock' /> {intl.formatMessage(messages.publish)}</span>;
    } else {
      publishText = this.props.privacy !== 'unlisted' ? intl.formatMessage(messages.publishLoud, { publish: intl.formatMessage(messages.publish) }) : intl.formatMessage(messages.publish);
    }

    return (
      <div className='compose-form'>
        <WarningContainer />

        <ReplyIndicatorContainer />
        <QuoteIndicatorContainer />

        <div className={`spoiler-input ${this.props.spoiler ? 'spoiler-input--visible' : ''}`}>
          <AutosuggestInput
            placeholder={intl.formatMessage(messages.spoiler_placeholder)}
            value={this.props.spoilerText}
            onChange={this.handleChangeSpoilerText}
            onKeyDown={this.handleKeyDown}
            disabled={!this.props.spoiler}
            ref={this.setSpoilerText}
            suggestions={this.props.suggestions}
            onSuggestionsFetchRequested={this.onSuggestionsFetchRequested}
            onSuggestionsClearRequested={this.onSuggestionsClearRequested}
            onSuggestionSelected={this.onSpoilerSuggestionSelected}
            searchTokens={[':']}
            id='cw-spoiler-input'
            className='spoiler-input__input'
          />
        </div>

        <EmojiPickerDropdown onPickEmoji={this.handleEmojiPick} />

        <div className='compose-form__autosuggest-wrapper'>
          <AutosuggestTextarea
            ref={this.setAutosuggestTextarea}
            placeholder={intl.formatMessage(messages.placeholder)}
            disabled={disabled}
            value={this.props.text}
            onChange={this.handleChange}
            suggestions={tagSuggestionFrom === 'autosuggested-textarea' ? this.props.suggestions : Immutable.List()}
            onKeyDown={this.handleKeyDown}
            onSuggestionsFetchRequested={this.onSuggestionsFetchRequested}
            onSuggestionsClearRequested={this.onSuggestionsClearRequested}
            onSuggestionSelected={this.onSuggestionSelected}
            onPaste={onPaste}
            autoFocus={!showSearch && !isMobile(window.innerWidth)}
          />
        </div>

        <div className='compose-form__modifiers'>
          <UploadFormContainer />
          <PollFormContainer />
          <HashtagTempContainer
            onSuggestionsFetchRequested={this.onHashTagSuggestionsFetchRequested}
            onSuggestionsClearRequested={this.onSuggestionsClearRequested}
            suggestions={this.props.suggestions}
            tagSuggestionFrom={tagSuggestionFrom}
          />
	      </div>

        <div className='compose-form__buttons-wrapper'>
          <div className='compose-form__buttons'>
            <UploadButtonContainer />
            <PollButtonContainer />
            <PrivacyDropdownContainer />
            <SpoilerButtonContainer />
          </div>
          <div className='character-counter__wrapper'><CharacterCounter max={500} text={text} /></div>
        </div>

        <div className='compose-form__publish'>
          <div className='compose-form__publish-button-wrapper'><Button text={publishText} onClick={this.handleSubmit} disabled={disabledButton} block /></div>
        </div>

<<<<<<< HEAD
=======
        <div className='compose-form__publish'>
          <div className='compose-form__publish-button-wrapper'><Button text={intl.formatMessage(messages.publish_without_community)} onClick={this.handleSubmitWithoutCommunity} disabled={disabledButton} block secondary /></div>
        </div>

>>>>>>> 08c27ebd
        <div className='flex-spacer' />
      </div>
    );
  }

}<|MERGE_RESOLUTION|>--- conflicted
+++ resolved
@@ -271,13 +271,10 @@
           <div className='compose-form__publish-button-wrapper'><Button text={publishText} onClick={this.handleSubmit} disabled={disabledButton} block /></div>
         </div>
 
-<<<<<<< HEAD
-=======
         <div className='compose-form__publish'>
           <div className='compose-form__publish-button-wrapper'><Button text={intl.formatMessage(messages.publish_without_community)} onClick={this.handleSubmitWithoutCommunity} disabled={disabledButton} block secondary /></div>
         </div>
 
->>>>>>> 08c27ebd
         <div className='flex-spacer' />
       </div>
     );
