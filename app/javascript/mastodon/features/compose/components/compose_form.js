--- conflicted
+++ resolved
@@ -261,12 +261,7 @@
         <div className='compose-form__buttons-wrapper'>
           <div className='compose-form__buttons'>
             <UploadButtonContainer />
-<<<<<<< HEAD
-            <PrivacyDropdownContainer />
-=======
-            <PollButtonContainer />
             <PrivacyDropdownContainer disabled={this.props.isEditing} />
->>>>>>> 8c7223f4
             <SpoilerButtonContainer />
           </div>
           <div className='character-counter__wrapper'><CharacterCounter max={500} text={this.getFulltextForCharacterCounting()} /></div>
