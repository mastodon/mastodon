--- conflicted
+++ resolved
@@ -208,13 +208,9 @@
     const disabled = this.props.isSubmitting;
     let publishText = '';
 
-<<<<<<< HEAD
-    if (this.props.privacy !== 'public' && this.props.privacy !== 'unlisted') {
-=======
     if (this.props.isEditing) {
       publishText = intl.formatMessage(messages.saveChanges);
     } else if (this.props.privacy === 'private' || this.props.privacy === 'direct') {
->>>>>>> 8c7223f4
       publishText = <span className='compose-form__publish-private'><Icon id='lock' /> {intl.formatMessage(messages.publish)}</span>;
     } else {
       publishText = this.props.privacy !== 'unlisted' ? intl.formatMessage(messages.publishLoud, { publish: intl.formatMessage(messages.publish) }) : intl.formatMessage(messages.publish);
