--- conflicted
+++ resolved
@@ -29,11 +29,7 @@
 const messages = defineMessages({
   placeholder: { id: 'compose_form.placeholder', defaultMessage: 'What is on your mind?' },
   spoiler_placeholder: { id: 'compose_form.spoiler_placeholder', defaultMessage: 'Write your warning here' },
-<<<<<<< HEAD
   publish: { id: 'compose_form.publish', defaultMessage: 'Post' },
-=======
-  publish: { id: 'compose_form.publish', defaultMessage: 'Publish' },
->>>>>>> fb389bd7
   publishLoud: { id: 'compose_form.publish_loud', defaultMessage: '{publish}!' },
   saveChanges: { id: 'compose_form.save_changes', defaultMessage: 'Save changes' },
 });
