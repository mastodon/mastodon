--- conflicted
+++ resolved
@@ -18,13 +18,10 @@
 import ImmutablePureComponent from 'react-immutable-pure-component';
 import { length } from 'stringz';
 import { countableText } from '../util/counter';
-<<<<<<< HEAD
 import ComposeAttachOptions from '../../../../glitch/components/compose/attach_options/index';
-=======
 import initialState from '../../../initial_state';
 
 const maxChars = initialState.max_toot_chars;
->>>>>>> ca5440b9
 
 const messages = defineMessages({
   placeholder: { id: 'compose_form.placeholder', defaultMessage: 'What is on your mind?' },
@@ -211,7 +208,7 @@
       }
     }
 
-    const submitDisabled = disabled || this.props.is_uploading || length(text) > 500 || (text.length !== 0 && text.trim().length === 0);
+    const submitDisabled = disabled || this.props.is_uploading || length(text) > maxChars || (text.length !== 0 && text.trim().length === 0);
 
     return (
       <div className='compose-form'>
@@ -260,9 +257,8 @@
           <ComposeAdvancedOptionsContainer />
         </div>
 
-<<<<<<< HEAD
         <div className='compose-form__publish'>
-          <div className='character-counter__wrapper'><CharacterCounter max={500} text={text} /></div>
+          <div className='character-counter__wrapper'><CharacterCounter max={maxChars} text={text} /></div>
           <div className='compose-form__publish-button-wrapper'>
             {
               showSideArm ?
@@ -281,11 +277,6 @@
               onClick={this.handleSubmit}
               disabled={submitDisabled}
             />
-=======
-          <div className='compose-form__publish'>
-            <div className='character-counter__wrapper'><CharacterCounter max={maxChars} text={text} /></div>
-            <div className='compose-form__publish-button-wrapper'><Button text={publishText} onClick={this.handleSubmit} disabled={disabled || this.props.is_uploading || length(text) > maxChars || (text.length !== 0 && text.trim().length === 0)} block /></div>
->>>>>>> ca5440b9
           </div>
         </div>
       </div>
