--- conflicted
+++ resolved
@@ -361,13 +361,8 @@
           {button || <img
             className={classNames('emojione', { 'pulse-loading': active && loading })}
             alt='🙂'
-<<<<<<< HEAD
             src={`${assetHost}/emoji-button.png`}
-          />
-=======
-            src={`${assetHost}/emoji/1f602.svg`}
           />}
->>>>>>> d2bcef7f
         </div>
 
         <Overlay show={active} placement={placement} target={this.findTarget}>
