--- conflicted
+++ resolved
@@ -28,78 +28,6 @@
   bookmarks: { id: 'navigation_bar.bookmarks', defaultMessage: 'Bookmarks' },
 });
 
-<<<<<<< HEAD
-class ActionBar extends PureComponent {
-
-  static propTypes = {
-    account: ImmutablePropTypes.map.isRequired,
-    onLogout: PropTypes.func.isRequired,
-    intl: PropTypes.object.isRequired,
-  };
-
-  handleLogout = () => {
-    this.props.onLogout();
-  };
-
-  render() {
-    const { intl } = this.props;
-
-    let menu = [];
-
-    menu.push({
-      text: intl.formatMessage(messages.edit_profile),
-      href: '/settings/profile',
-    });
-    menu.push({
-      text: intl.formatMessage(messages.preferences),
-      href: '/settings/preferences',
-    });
-    menu.push({ text: intl.formatMessage(messages.pins), to: '/pinned' });
-    menu.push(null);
-    menu.push({
-      text: intl.formatMessage(messages.follow_requests),
-      to: '/follow_requests',
-    });
-    menu.push({
-      text: intl.formatMessage(messages.favourites),
-      to: '/favourites',
-    });
-    menu.push({
-      text: intl.formatMessage(messages.bookmarks),
-      to: '/bookmarks',
-    });
-    menu.push({ text: intl.formatMessage(messages.lists), to: '/lists' });
-    menu.push({ text: intl.formatMessage(messages.circles), to: '/circles' });
-    menu.push({
-      text: intl.formatMessage(messages.followed_tags),
-      to: '/followed_tags',
-    });
-    menu.push(null);
-    menu.push({ text: intl.formatMessage(messages.mutes), to: '/mutes' });
-    menu.push({ text: intl.formatMessage(messages.blocks), to: '/blocks' });
-    menu.push({
-      text: intl.formatMessage(messages.domain_blocks),
-      to: '/domain_blocks',
-    });
-    menu.push({ text: intl.formatMessage(messages.filters), href: '/filters' });
-    menu.push(null);
-    menu.push({
-      text: intl.formatMessage(messages.logout),
-      action: this.handleLogout,
-    });
-
-    return (
-      <div className='compose__action-bar'>
-        <div className='compose__action-bar-dropdown'>
-          <DropdownMenuContainer items={menu} icon='bars' size={18} direction='right' />
-        </div>
-      </div>
-    );
-  }
-}
-
-export default injectIntl(ActionBar);
-=======
 export const ActionBar = () => {
   const dispatch = useDispatch();
   const intl = useIntl();
@@ -110,22 +38,47 @@
 
   let menu = [];
 
-  menu.push({ text: intl.formatMessage(messages.edit_profile), href: '/settings/profile' });
-  menu.push({ text: intl.formatMessage(messages.preferences), href: '/settings/preferences' });
+  menu.push({
+    text: intl.formatMessage(messages.edit_profile),
+    href: '/settings/profile',
+  });
+  menu.push({
+    text: intl.formatMessage(messages.preferences),
+    href: '/settings/preferences',
+  });
   menu.push({ text: intl.formatMessage(messages.pins), to: '/pinned' });
   menu.push(null);
-  menu.push({ text: intl.formatMessage(messages.follow_requests), to: '/follow_requests' });
-  menu.push({ text: intl.formatMessage(messages.favourites), to: '/favourites' });
-  menu.push({ text: intl.formatMessage(messages.bookmarks), to: '/bookmarks' });
+  menu.push({
+    text: intl.formatMessage(messages.follow_requests),
+    to: '/follow_requests',
+  });
+  menu.push({
+    text: intl.formatMessage(messages.favourites),
+    to: '/favourites',
+  });
+  menu.push({
+    text: intl.formatMessage(messages.bookmarks),
+    to: '/bookmarks',
+  });
   menu.push({ text: intl.formatMessage(messages.lists), to: '/lists' });
-  menu.push({ text: intl.formatMessage(messages.followed_tags), to: '/followed_tags' });
+  menu.push({ text: intl.formatMessage(messages.circles), to: '/circles' });
+  menu.push({
+    text: intl.formatMessage(messages.followed_tags),
+    to: '/followed_tags',
+  });
   menu.push(null);
   menu.push({ text: intl.formatMessage(messages.mutes), to: '/mutes' });
   menu.push({ text: intl.formatMessage(messages.blocks), to: '/blocks' });
-  menu.push({ text: intl.formatMessage(messages.domain_blocks), to: '/domain_blocks' });
+  menu.push({
+    text: intl.formatMessage(messages.domain_blocks),
+    to: '/domain_blocks',
+  });
   menu.push({ text: intl.formatMessage(messages.filters), href: '/filters' });
   menu.push(null);
-  menu.push({ text: intl.formatMessage(messages.logout), action: handleLogoutClick });
+  menu.push({
+    text: intl.formatMessage(messages.logout),
+    action: handleLogoutClick,
+  });
 
   return (
     <DropdownMenuContainer
@@ -136,5 +89,4 @@
       direction='right'
     />
   );
-};
->>>>>>> ab36c152
+};