--- conflicted
+++ resolved
@@ -377,27 +377,10 @@
   );
 
   useEffect(() => {
-<<<<<<< HEAD
-    let canceled = false;
-
-    if (countLetters(text) >= 5) {
-      debouncedGuess(text)
-        .then((lang) => {
-          if (!canceled) {
-            setGuess(lang ?? '');
-          }
-        })
-        .catch(() => {
-          setGuess('');
-        });
-    } else {
-      setGuess('');
-=======
     if (isTextLongEnoughForGuess(text)) {
       debouncedGuess(text, setGuess);
     } else {
       debouncedGuess.cancel();
->>>>>>> 1c3e7545
     }
 
     return () => {
