--- conflicted
+++ resolved
@@ -57,16 +57,6 @@
   };
 
   defaultOptions = [
-<<<<<<< HEAD
-    { label: <><mark>has:</mark> <FormattedList type='disjunction' value={['media', 'poll', 'embed']} /></>, action: e => { e.preventDefault(); this._insertText('has:') } },
-    { label: <><mark>is:</mark> <FormattedList type='disjunction' value={['reply', 'sensitive']} /></>, action: e => { e.preventDefault(); this._insertText('is:') } },
-    { label: <><mark>language:</mark> <FormattedMessage id='search_popout.language_code' defaultMessage='ISO language code' /></>, action: e => { e.preventDefault(); this._insertText('language:') } },
-    { label: <><mark>from:</mark> <FormattedMessage id='search_popout.user' defaultMessage='user' /></>, action: e => { e.preventDefault(); this._insertText('from:') } },
-    { label: <><mark>before:</mark> <FormattedMessage id='search_popout.specific_date' defaultMessage='specific date' /></>, action: e => { e.preventDefault(); this._insertText('before:') } },
-    { label: <><mark>during:</mark> <FormattedMessage id='search_popout.specific_date' defaultMessage='specific date' /></>, action: e => { e.preventDefault(); this._insertText('during:') } },
-    { label: <><mark>after:</mark> <FormattedMessage id='search_popout.specific_date' defaultMessage='specific date' /></>, action: e => { e.preventDefault(); this._insertText('after:') } },
-    { label: <><mark>in:</mark> <FormattedList type='disjunction' value={['all', 'library', 'public']} /></>, action: e => { e.preventDefault(); this._insertText('in:') } }
-=======
     { label: <><mark>has:</mark> <FormattedList type='disjunction' value={['media', 'poll', 'embed']} /></>, action: e => { e.preventDefault(); this._insertText('has:'); } },
     { label: <><mark>is:</mark> <FormattedList type='disjunction' value={['reply', 'sensitive']} /></>, action: e => { e.preventDefault(); this._insertText('is:'); } },
     { label: <><mark>language:</mark> <FormattedMessage id='search_popout.language_code' defaultMessage='ISO language code' /></>, action: e => { e.preventDefault(); this._insertText('language:'); } },
@@ -74,8 +64,7 @@
     { label: <><mark>before:</mark> <FormattedMessage id='search_popout.specific_date' defaultMessage='specific date' /></>, action: e => { e.preventDefault(); this._insertText('before:'); } },
     { label: <><mark>during:</mark> <FormattedMessage id='search_popout.specific_date' defaultMessage='specific date' /></>, action: e => { e.preventDefault(); this._insertText('during:'); } },
     { label: <><mark>after:</mark> <FormattedMessage id='search_popout.specific_date' defaultMessage='specific date' /></>, action: e => { e.preventDefault(); this._insertText('after:'); } },
-    { label: <><mark>in:</mark> <FormattedList type='disjunction' value={['all', 'library']} /></>, action: e => { e.preventDefault(); this._insertText('in:'); } }
->>>>>>> 4c2aca77
+    { label: <><mark>in:</mark> <FormattedList type='disjunction' value={['all', 'library', 'public']} /></>, action: e => { e.preventDefault(); this._insertText('in:'); } }
   ];
 
   setRef = c => {
