--- conflicted
+++ resolved
@@ -23,34 +23,21 @@
     const username = this.props.account.get('acct')
     return (
       <div className='navigation-bar'>
-<<<<<<< HEAD
-        <Permalink href={this.props.account.get('url')} to={`/@${this.props.account.get('acct')}`}>
-          <span style={{ display: 'none' }}>{this.props.account.get('acct')}</span>
-=======
-        <Link to={`/@${username}`}>
+        <Permalink href={this.props.account.get('url')} to={`/@${username}`}>
           <span style={{ display: 'none' }}>{username}</span>
->>>>>>> d1a9f601
           <Avatar account={this.props.account} size={46} />
         </Permalink>
 
         <div className='navigation-bar__profile'>
-<<<<<<< HEAD
-          <Permalink href={this.props.account.get('url')} to={`/@${this.props.account.get('acct')}`}>
-            <strong className='navigation-bar__profile-account'>@{this.props.account.get('acct')}</strong>
-          </Permalink>
-
-          <a href='/settings/profile' className='navigation-bar__profile-edit'><FormattedMessage id='navigation_bar.edit_profile' defaultMessage='Edit profile' /></a>
-=======
           <span>
-            <Link to={`/@${username}`}>
+            <Permalink href={this.props.account.get('url')} to={`/@${username}`}>
               <strong className='navigation-bar__profile-account'>@{username}</strong>
-            </Link>
+            </Permalink>
           </span>
 
           <span>
             <a href='/settings/profile' className='navigation-bar__profile-edit'><FormattedMessage id='navigation_bar.edit_profile' defaultMessage='Edit profile' /></a>
           </span>
->>>>>>> d1a9f601
         </div>
 
         <div className='navigation-bar__actions'>
