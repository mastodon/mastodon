import PropTypes from 'prop-types';
import { createRef } from 'react';

import { defineMessages, injectIntl } from 'react-intl';

import classNames from 'classnames';

import ImmutablePropTypes from 'react-immutable-proptypes';
import ImmutablePureComponent from 'react-immutable-pure-component';

import { length } from 'stringz';

import { WithOptionalRouterPropTypes, withOptionalRouter } from 'mastodon/utils/react_router';

import AutosuggestInput from '../../../components/autosuggest_input';
import AutosuggestTextarea from '../../../components/autosuggest_textarea';
import { Button } from '../../../components/button';
import EmojiPickerDropdown from '../containers/emoji_picker_dropdown_container';
import LanguageDropdown from '../containers/language_dropdown_container';
import PollButtonContainer from '../containers/poll_button_container';
import PrivacyDropdownContainer from '../containers/privacy_dropdown_container';
import SpoilerButtonContainer from '../containers/spoiler_button_container';
import UploadButtonContainer from '../containers/upload_button_container';
import UploadFormContainer from '../containers/upload_form_container';
import WarningContainer from '../containers/warning_container';
import { countableText } from '../util/counter';

import { CharacterCounter } from './character_counter';
import { EditIndicator } from './edit_indicator';
import { NavigationBar } from './navigation_bar';
import { PollForm } from "./poll_form";
import { ReplyIndicator } from './reply_indicator';

const allowedAroundShortCode = '><\u0085\u0020\u00a0\u1680\u2000\u2001\u2002\u2003\u2004\u2005\u2006\u2007\u2008\u2009\u200a\u202f\u205f\u3000\u2028\u2029\u0009\u000a\u000b\u000c\u000d';

const messages = defineMessages({
  placeholder: { id: 'compose_form.placeholder', defaultMessage: 'What is on your mind?' },
  spoiler_placeholder: { id: 'compose_form.spoiler_placeholder', defaultMessage: 'Content warning (optional)' },
  publish: { id: 'compose_form.publish', defaultMessage: 'Post' },
  saveChanges: { id: 'compose_form.save_changes', defaultMessage: 'Update' },
  reply: { id: 'compose_form.reply', defaultMessage: 'Reply' },
});

class ComposeForm extends ImmutablePureComponent {
  static propTypes = {
    intl: PropTypes.object.isRequired,
    text: PropTypes.string.isRequired,
    suggestions: ImmutablePropTypes.list,
    spoiler: PropTypes.bool,
    privacy: PropTypes.string,
    spoilerText: PropTypes.string,
    focusDate: PropTypes.instanceOf(Date),
    caretPosition: PropTypes.number,
    preselectDate: PropTypes.instanceOf(Date),
    isSubmitting: PropTypes.bool,
    isChangingUpload: PropTypes.bool,
    isEditing: PropTypes.bool,
    isUploading: PropTypes.bool,
    onChange: PropTypes.func.isRequired,
    onSubmit: PropTypes.func.isRequired,
    onClearSuggestions: PropTypes.func.isRequired,
    onFetchSuggestions: PropTypes.func.isRequired,
    onSuggestionSelected: PropTypes.func.isRequired,
    onChangeSpoilerText: PropTypes.func.isRequired,
    onPaste: PropTypes.func.isRequired,
    onPickEmoji: PropTypes.func.isRequired,
    autoFocus: PropTypes.bool,
    withoutNavigation: PropTypes.bool,
    anyMedia: PropTypes.bool,
    isInReply: PropTypes.bool,
    singleColumn: PropTypes.bool,
    lang: PropTypes.string,
    maxChars: PropTypes.number,
    ...WithOptionalRouterPropTypes
  };

  static defaultProps = {
    autoFocus: false,
  };

  state = {
    highlighted: false,
  };

  constructor(props) {
    super(props);
    this.textareaRef = createRef(null);
  }

  handleChange = (e) => {
    this.props.onChange(e.target.value);
  };

  handleKeyDown = (e) => {
    if (e.keyCode === 13 && (e.ctrlKey || e.metaKey)) {
      this.handleSubmit();
    }
  };

  getFulltextForCharacterCounting = () => {
    return [this.props.spoiler? this.props.spoilerText: '', countableText(this.props.text)].join('');
  };

  canSubmit = () => {
    const { isSubmitting, isChangingUpload, isUploading, anyMedia, maxChars } = this.props;
    const fulltext = this.getFulltextForCharacterCounting();
    const isOnlyWhitespace = fulltext.length !== 0 && fulltext.trim().length === 0;

<<<<<<< HEAD
    return !(isSubmitting || isUploading || isChangingUpload || length(fulltext) > 5000 || (isOnlyWhitespace && !anyMedia));
=======
    return !(isSubmitting || isUploading || isChangingUpload || length(fulltext) > maxChars || (isOnlyWhitespace && !anyMedia));
>>>>>>> ff8937aa
  };

  handleSubmit = (e) => {
    if (this.props.text !== this.textareaRef.current.value) {
      // Something changed the text inside the textarea (e.g. browser extensions like Grammarly)
      // Update the state to match the current text
      this.props.onChange(this.textareaRef.current.value);
    }

    if (!this.canSubmit()) {
      return;
    }

    this.props.onSubmit(this.props.history || null);

    if (e) {
      e.preventDefault();
    }
  };

  onSuggestionsClearRequested = () => {
    this.props.onClearSuggestions();
  };

  onSuggestionsFetchRequested = (token) => {
    this.props.onFetchSuggestions(token);
  };

  onSuggestionSelected = (tokenStart, token, value) => {
    this.props.onSuggestionSelected(tokenStart, token, value, ['text']);
  };

  onSpoilerSuggestionSelected = (tokenStart, token, value) => {
    this.props.onSuggestionSelected(tokenStart, token, value, ['spoiler_text']);
  };

  handleChangeSpoilerText = (e) => {
    this.props.onChangeSpoilerText(e.target.value);
  };

  handleFocus = () => {
    if (this.composeForm && !this.props.singleColumn) {
      const { left, right } = this.composeForm.getBoundingClientRect();
      if (left < 0 || right > (window.innerWidth || document.documentElement.clientWidth)) {
        this.composeForm.scrollIntoView();
      }
    }
  };

  componentDidMount () {
    this._updateFocusAndSelection({ });
  }

  componentWillUnmount () {
    if (this.timeout) clearTimeout(this.timeout);
  }

  componentDidUpdate (prevProps) {
    this._updateFocusAndSelection(prevProps);
  }

  _updateFocusAndSelection = (prevProps) => {
    // This statement does several things:
    // - If we're beginning a reply, and,
    //     - Replying to zero or one users, places the cursor at the end of the textbox.
    //     - Replying to more than one user, selects any usernames past the first;
    //       this provides a convenient shortcut to drop everyone else from the conversation.
    if (this.props.focusDate && this.props.focusDate !== prevProps.focusDate) {
      let selectionEnd, selectionStart;

      if (this.props.preselectDate !== prevProps.preselectDate && this.props.isInReply) {
        selectionEnd   = this.props.text.length;
        selectionStart = this.props.text.search(/\s/) + 1;
      } else if (typeof this.props.caretPosition === 'number') {
        selectionStart = this.props.caretPosition;
        selectionEnd   = this.props.caretPosition;
      } else {
        selectionEnd   = this.props.text.length;
        selectionStart = selectionEnd;
      }

      // Because of the wicg-inert polyfill, the activeElement may not be
      // immediately selectable, we have to wait for observers to run, as
      // described in https://github.com/WICG/inert#performance-and-gotchas
      Promise.resolve().then(() => {
        this.textareaRef.current.setSelectionRange(selectionStart, selectionEnd);
        this.textareaRef.current.focus();
        this.setState({ highlighted: true });
        this.timeout = setTimeout(() => this.setState({ highlighted: false }), 700);
      }).catch(console.error);
    } else if(prevProps.isSubmitting && !this.props.isSubmitting) {
      this.textareaRef.current.focus();
    } else if (this.props.spoiler !== prevProps.spoiler) {
      if (this.props.spoiler) {
        this.spoilerText.input.focus();
      } else if (prevProps.spoiler) {
        this.textareaRef.current.focus();
      }
    }
  };

  setSpoilerText = (c) => {
    this.spoilerText = c;
  };

  setRef = c => {
    this.composeForm = c;
  };

  handleEmojiPick = (data) => {
    const { text }     = this.props;
    const position     = this.textareaRef.current.selectionStart;
    const needsSpace   = data.custom && position > 0 && !allowedAroundShortCode.includes(text[position - 1]);

    this.props.onPickEmoji(position, data, needsSpace);
  };

  render () {
    const { intl, onPaste, autoFocus, withoutNavigation, maxChars } = this.props;
    const { highlighted } = this.state;
    const disabled = this.props.isSubmitting;

    return (
      <form className='compose-form' onSubmit={this.handleSubmit}>
        <ReplyIndicator />
        {!withoutNavigation && <NavigationBar />}
        <WarningContainer />

        <div className={classNames('compose-form__highlightable', { active: highlighted })} ref={this.setRef}>
          <div className='compose-form__scrollable'>
            <EditIndicator />

            {this.props.spoiler && (
              <div className='spoiler-input'>
                <div className='spoiler-input__border' />

                <AutosuggestInput
                  placeholder={intl.formatMessage(messages.spoiler_placeholder)}
                  value={this.props.spoilerText}
                  disabled={disabled}
                  onChange={this.handleChangeSpoilerText}
                  onKeyDown={this.handleKeyDown}
                  ref={this.setSpoilerText}
                  suggestions={this.props.suggestions}
                  onSuggestionsFetchRequested={this.onSuggestionsFetchRequested}
                  onSuggestionsClearRequested={this.onSuggestionsClearRequested}
                  onSuggestionSelected={this.onSpoilerSuggestionSelected}
                  searchTokens={[':']}
                  id='cw-spoiler-input'
                  className='spoiler-input__input'
                  lang={this.props.lang}
                  spellCheck
                />

                <div className='spoiler-input__border' />
              </div>
            )}

            <AutosuggestTextarea
              ref={this.textareaRef}
              placeholder={intl.formatMessage(messages.placeholder)}
              disabled={disabled}
              value={this.props.text}
              onChange={this.handleChange}
              suggestions={this.props.suggestions}
              onFocus={this.handleFocus}
              onKeyDown={this.handleKeyDown}
              onSuggestionsFetchRequested={this.onSuggestionsFetchRequested}
              onSuggestionsClearRequested={this.onSuggestionsClearRequested}
              onSuggestionSelected={this.onSuggestionSelected}
              onPaste={onPaste}
              autoFocus={autoFocus}
              lang={this.props.lang}
            />
          </div>

          <UploadFormContainer />
          <PollForm />

          <div className='compose-form__footer'>
            <div className='compose-form__dropdowns'>
              <PrivacyDropdownContainer disabled={this.props.isEditing} />
              <LanguageDropdown />
            </div>

<<<<<<< HEAD
            <div className='character-counter__wrapper'>
              <CharacterCounter max={5000} text={this.getFulltextForCharacterCounting()} />
=======
            <div className='compose-form__actions'>
              <div className='compose-form__buttons'>
                <UploadButtonContainer />
                <PollButtonContainer />
                <SpoilerButtonContainer />
                <EmojiPickerDropdown onPickEmoji={this.handleEmojiPick} />
                <CharacterCounter max={maxChars} text={this.getFulltextForCharacterCounting()} />
              </div>

              <div className='compose-form__submit'>
                <Button
                  type='submit'
                  text={intl.formatMessage(this.props.isEditing ? messages.saveChanges : (this.props.isInReply ? messages.reply : messages.publish))}
                  disabled={!this.canSubmit()}
                />
              </div>
>>>>>>> ff8937aa
            </div>
          </div>
        </div>
      </form>
    );
  }

}

export default withOptionalRouter(injectIntl(ComposeForm));<|MERGE_RESOLUTION|>--- conflicted
+++ resolved
@@ -106,11 +106,7 @@
     const fulltext = this.getFulltextForCharacterCounting();
     const isOnlyWhitespace = fulltext.length !== 0 && fulltext.trim().length === 0;
 
-<<<<<<< HEAD
-    return !(isSubmitting || isUploading || isChangingUpload || length(fulltext) > 5000 || (isOnlyWhitespace && !anyMedia));
-=======
     return !(isSubmitting || isUploading || isChangingUpload || length(fulltext) > maxChars || (isOnlyWhitespace && !anyMedia));
->>>>>>> ff8937aa
   };
 
   handleSubmit = (e) => {
@@ -296,10 +292,6 @@
               <LanguageDropdown />
             </div>
 
-<<<<<<< HEAD
-            <div className='character-counter__wrapper'>
-              <CharacterCounter max={5000} text={this.getFulltextForCharacterCounting()} />
-=======
             <div className='compose-form__actions'>
               <div className='compose-form__buttons'>
                 <UploadButtonContainer />
@@ -316,7 +308,6 @@
                   disabled={!this.canSubmit()}
                 />
               </div>
->>>>>>> ff8937aa
             </div>
           </div>
         </div>
