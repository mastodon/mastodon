--- conflicted
+++ resolved
@@ -35,17 +35,10 @@
 
 const messages = defineMessages({
   placeholder: { id: 'compose_form.placeholder', defaultMessage: 'What is on your mind?' },
-<<<<<<< HEAD
   spoiler_placeholder: { id: 'compose_form.spoiler_placeholder', defaultMessage: 'Content warning (optional)' },
-  publish: { id: 'compose_form.publish', defaultMessage: 'Post' },
+  publish: { id: 'compose_form.publish', defaultMessage: 'Toot!' },
   saveChanges: { id: 'compose_form.save_changes', defaultMessage: 'Update' },
   reply: { id: 'compose_form.reply', defaultMessage: 'Reply' },
-=======
-  spoiler_placeholder: { id: 'compose_form.spoiler_placeholder', defaultMessage: 'Write your warning here' },
-  publish: { id: 'compose_form.publish', defaultMessage: 'Toot' },
-  publishLoud: { id: 'compose_form.publish_loud', defaultMessage: 'Toot!' },
-  saveChanges: { id: 'compose_form.save_changes', defaultMessage: 'Save changes' },
->>>>>>> ac7b2838
 });
 
 class ComposeForm extends ImmutablePureComponent {
@@ -298,14 +291,13 @@
               <LanguageDropdown />
             </div>
 
-<<<<<<< HEAD
             <div className='compose-form__actions'>
               <div className='compose-form__buttons'>
                 <UploadButtonContainer />
                 <PollButtonContainer />
                 <SpoilerButtonContainer />
                 <EmojiPickerDropdown onPickEmoji={this.handleEmojiPick} />
-                <CharacterCounter max={500} text={this.getFulltextForCharacterCounting()} />
+                <CharacterCounter max={3000} text={this.getFulltextForCharacterCounting()} />
               </div>
 
               <div className='compose-form__submit'>
@@ -315,10 +307,6 @@
                   disabled={!this.canSubmit()}
                 />
               </div>
-=======
-            <div className='character-counter__wrapper'>
-              <CharacterCounter max={3000} text={this.getFulltextForCharacterCounting()} />
->>>>>>> ac7b2838
             </div>
           </div>
         </div>
