import PropTypes from 'prop-types';

import { defineMessages, injectIntl } from 'react-intl';

import classNames from 'classnames';

import ImmutablePropTypes from 'react-immutable-proptypes';
import ImmutablePureComponent from 'react-immutable-pure-component';

import { length } from 'stringz';

import { Icon }  from 'mastodon/components/icon';

import AutosuggestInput from '../../../components/autosuggest_input';
import AutosuggestTextarea from '../../../components/autosuggest_textarea';
import Button from '../../../components/button';
import EmojiPickerDropdown from '../containers/emoji_picker_dropdown_container';
import LanguageDropdown from '../containers/language_dropdown_container';
import PollButtonContainer from '../containers/poll_button_container';
import PollFormContainer from '../containers/poll_form_container';
import PrivacyDropdownContainer from '../containers/privacy_dropdown_container';
import ReplyIndicatorContainer from '../containers/reply_indicator_container';
import SpoilerButtonContainer from '../containers/spoiler_button_container';
import UploadButtonContainer from '../containers/upload_button_container';
import UploadFormContainer from '../containers/upload_form_container';
import WarningContainer from '../containers/warning_container';
import { countableText } from '../util/counter';

import CharacterCounter from './character_counter';

const allowedAroundShortCode = '><\u0085\u0020\u00a0\u1680\u2000\u2001\u2002\u2003\u2004\u2005\u2006\u2007\u2008\u2009\u200a\u202f\u205f\u3000\u2028\u2029\u0009\u000a\u000b\u000c\u000d';

const messages = defineMessages({
  placeholder: { id: 'compose_form.placeholder', defaultMessage: 'What is on your mind?' },
  spoiler_placeholder: { id: 'compose_form.spoiler_placeholder', defaultMessage: 'Write your warning here' },
  publish: { id: 'compose_form.publish', defaultMessage: 'Publish' },
  publishLoud: { id: 'compose_form.publish_loud', defaultMessage: '{publish}!' },
  saveChanges: { id: 'compose_form.save_changes', defaultMessage: 'Save changes' },
});

class ComposeForm extends ImmutablePureComponent {

  static contextTypes = {
    router: PropTypes.object,
  };

  static propTypes = {
    intl: PropTypes.object.isRequired,
    text: PropTypes.string.isRequired,
    suggestions: ImmutablePropTypes.list,
    spoiler: PropTypes.bool,
    privacy: PropTypes.string,
    spoilerText: PropTypes.string,
    focusDate: PropTypes.instanceOf(Date),
    caretPosition: PropTypes.number,
    preselectDate: PropTypes.instanceOf(Date),
    isSubmitting: PropTypes.bool,
    isChangingUpload: PropTypes.bool,
    isEditing: PropTypes.bool,
    isUploading: PropTypes.bool,
    onChange: PropTypes.func.isRequired,
    onSubmit: PropTypes.func.isRequired,
    onClearSuggestions: PropTypes.func.isRequired,
    onFetchSuggestions: PropTypes.func.isRequired,
    onSuggestionSelected: PropTypes.func.isRequired,
    onChangeSpoilerText: PropTypes.func.isRequired,
    onPaste: PropTypes.func.isRequired,
    onPickEmoji: PropTypes.func.isRequired,
    autoFocus: PropTypes.bool,
    anyMedia: PropTypes.bool,
    isInReply: PropTypes.bool,
    singleColumn: PropTypes.bool,
    lang: PropTypes.string,
  };

  static defaultProps = {
    autoFocus: false,
  };

  state = {
    highlighted: false,
  };

  handleChange = (e) => {
    this.props.onChange(e.target.value);
  };

  handleKeyDown = (e) => {
    if (e.keyCode === 13 && (e.ctrlKey || e.metaKey)) {
      this.handleSubmit();
    }
  };

  getFulltextForCharacterCounting = () => {
    return [this.props.spoiler? this.props.spoilerText: '', countableText(this.props.text)].join('');
  };

  canSubmit = () => {
    const { isSubmitting, isChangingUpload, isUploading, anyMedia } = this.props;
    const fulltext = this.getFulltextForCharacterCounting();
    const isOnlyWhitespace = fulltext.length !== 0 && fulltext.trim().length === 0;

    return !(isSubmitting || isUploading || isChangingUpload || length(fulltext) > 5000 || (isOnlyWhitespace && !anyMedia));
  };

  handleSubmit = (e) => {
    if (this.props.text !== this.autosuggestTextarea.textarea.value) {
      // Something changed the text inside the textarea (e.g. browser extensions like Grammarly)
      // Update the state to match the current text
      this.props.onChange(this.autosuggestTextarea.textarea.value);
    }

    if (!this.canSubmit()) {
      return;
    }

    this.props.onSubmit(this.context.router ? this.context.router.history : null);

    if (e) {
      e.preventDefault();
    }
  };

  onSuggestionsClearRequested = () => {
    this.props.onClearSuggestions();
  };

  onSuggestionsFetchRequested = (token) => {
    this.props.onFetchSuggestions(token);
  };

  onSuggestionSelected = (tokenStart, token, value) => {
    this.props.onSuggestionSelected(tokenStart, token, value, ['text']);
  };

  onSpoilerSuggestionSelected = (tokenStart, token, value) => {
    this.props.onSuggestionSelected(tokenStart, token, value, ['spoiler_text']);
  };

  handleChangeSpoilerText = (e) => {
    this.props.onChangeSpoilerText(e.target.value);
  };

  handleFocus = () => {
    if (this.composeForm && !this.props.singleColumn) {
      const { left, right } = this.composeForm.getBoundingClientRect();
      if (left < 0 || right > (window.innerWidth || document.documentElement.clientWidth)) {
        this.composeForm.scrollIntoView();
      }
    }
  };

  componentDidMount () {
    this._updateFocusAndSelection({ });
  }

  componentWillUnmount () {
    if (this.timeout) clearTimeout(this.timeout);
  }

  componentDidUpdate (prevProps) {
    this._updateFocusAndSelection(prevProps);
  }

  _updateFocusAndSelection = (prevProps) => {
    // This statement does several things:
    // - If we're beginning a reply, and,
    //     - Replying to zero or one users, places the cursor at the end of the textbox.
    //     - Replying to more than one user, selects any usernames past the first;
    //       this provides a convenient shortcut to drop everyone else from the conversation.
    if (this.props.focusDate && this.props.focusDate !== prevProps.focusDate) {
      let selectionEnd, selectionStart;

      if (this.props.preselectDate !== prevProps.preselectDate && this.props.isInReply) {
        selectionEnd   = this.props.text.length;
        selectionStart = this.props.text.search(/\s/) + 1;
      } else if (typeof this.props.caretPosition === 'number') {
        selectionStart = this.props.caretPosition;
        selectionEnd   = this.props.caretPosition;
      } else {
        selectionEnd   = this.props.text.length;
        selectionStart = selectionEnd;
      }

      // Because of the wicg-inert polyfill, the activeElement may not be
      // immediately selectable, we have to wait for observers to run, as
      // described in https://github.com/WICG/inert#performance-and-gotchas
      Promise.resolve().then(() => {
        this.autosuggestTextarea.textarea.setSelectionRange(selectionStart, selectionEnd);
        this.autosuggestTextarea.textarea.focus();
        this.setState({ highlighted: true });
        this.timeout = setTimeout(() => this.setState({ highlighted: false }), 700);
      }).catch(console.error);
    } else if(prevProps.isSubmitting && !this.props.isSubmitting) {
      this.autosuggestTextarea.textarea.focus();
    } else if (this.props.spoiler !== prevProps.spoiler) {
      if (this.props.spoiler) {
        this.spoilerText.input.focus();
      } else if (prevProps.spoiler) {
        this.autosuggestTextarea.textarea.focus();
      }
    }
  };

  setAutosuggestTextarea = (c) => {
    this.autosuggestTextarea = c;
  };

  setSpoilerText = (c) => {
    this.spoilerText = c;
  };

  setRef = c => {
    this.composeForm = c;
  };

  handleEmojiPick = (data) => {
    const { text }     = this.props;
    const position     = this.autosuggestTextarea.textarea.selectionStart;
    const needsSpace   = data.custom && position > 0 && !allowedAroundShortCode.includes(text[position - 1]);

    this.props.onPickEmoji(position, data, needsSpace);
  };

  render () {
    const { intl, onPaste, autoFocus } = this.props;
    const { highlighted } = this.state;
    const disabled = this.props.isSubmitting;

    let publishText = '';

    if (this.props.isEditing) {
      publishText = intl.formatMessage(messages.saveChanges);
    } else if (this.props.privacy === 'private' || this.props.privacy === 'direct') {
      publishText = <span className='compose-form__publish-private'><Icon id='lock' /> {intl.formatMessage(messages.publish)}</span>;
    } else {
      publishText = this.props.privacy !== 'unlisted' ? intl.formatMessage(messages.publishLoud, { publish: intl.formatMessage(messages.publish) }) : intl.formatMessage(messages.publish);
    }

    return (
      <form className='compose-form' onSubmit={this.handleSubmit}>
        <WarningContainer />

        <ReplyIndicatorContainer />

        <div className={`spoiler-input ${this.props.spoiler ? 'spoiler-input--visible' : ''}`} ref={this.setRef} aria-hidden={!this.props.spoiler}>
          <AutosuggestInput
            placeholder={intl.formatMessage(messages.spoiler_placeholder)}
            value={this.props.spoilerText}
            onChange={this.handleChangeSpoilerText}
            onKeyDown={this.handleKeyDown}
            disabled={!this.props.spoiler}
            ref={this.setSpoilerText}
            suggestions={this.props.suggestions}
            onSuggestionsFetchRequested={this.onSuggestionsFetchRequested}
            onSuggestionsClearRequested={this.onSuggestionsClearRequested}
            onSuggestionSelected={this.onSpoilerSuggestionSelected}
            searchTokens={[':']}
            id='cw-spoiler-input'
            className='spoiler-input__input'
            lang={this.props.lang}
            spellCheck
          />
        </div>

<<<<<<< HEAD
        <AutosuggestTextarea
          ref={this.setAutosuggestTextarea}
          placeholder={intl.formatMessage(messages.placeholder)}
          disabled={disabled}
          value={this.props.text}
          onChange={this.handleChange}
          suggestions={this.props.suggestions}
          onFocus={this.handleFocus}
          onKeyDown={this.handleKeyDown}
          onSuggestionsFetchRequested={this.onSuggestionsFetchRequested}
          onSuggestionsClearRequested={this.onSuggestionsClearRequested}
          onSuggestionSelected={this.onSuggestionSelected}
          onPaste={onPaste}
          autoFocus={autoFocus}
          lang={this.props.lang}
        >
          <EmojiPickerDropdown onPickEmoji={this.handleEmojiPick} />

          <div className='compose-form__modifiers'>
            <UploadFormContainer />
            <PollFormContainer />
          </div>
        </AutosuggestTextarea>

        <div className='compose-form__buttons-wrapper'>
          <div className='compose-form__buttons'>
            <UploadButtonContainer />
            <PollButtonContainer />
            <PrivacyDropdownContainer disabled={this.props.isEditing} />
            <SpoilerButtonContainer />
            <LanguageDropdown />
          </div>

          <div className='character-counter__wrapper'>
            <CharacterCounter max={5000} text={this.getFulltextForCharacterCounting()} />
=======
        <div className={classNames('compose-form__highlightable', { active: highlighted })}>
          <AutosuggestTextarea
            ref={this.setAutosuggestTextarea}
            placeholder={intl.formatMessage(messages.placeholder)}
            disabled={disabled}
            value={this.props.text}
            onChange={this.handleChange}
            suggestions={this.props.suggestions}
            onFocus={this.handleFocus}
            onKeyDown={this.handleKeyDown}
            onSuggestionsFetchRequested={this.onSuggestionsFetchRequested}
            onSuggestionsClearRequested={this.onSuggestionsClearRequested}
            onSuggestionSelected={this.onSuggestionSelected}
            onPaste={onPaste}
            autoFocus={autoFocus}
            lang={this.props.lang}
          >
            <EmojiPickerDropdown onPickEmoji={this.handleEmojiPick} />

            <div className='compose-form__modifiers'>
              <UploadFormContainer />
              <PollFormContainer />
            </div>
          </AutosuggestTextarea>

          <div className='compose-form__buttons-wrapper'>
            <div className='compose-form__buttons'>
              <UploadButtonContainer />
              <PollButtonContainer />
              <PrivacyDropdownContainer disabled={this.props.isEditing} />
              <SpoilerButtonContainer />
              <LanguageDropdown />
            </div>

            <div className='character-counter__wrapper'>
              <CharacterCounter max={500} text={this.getFulltextForCharacterCounting()} />
            </div>
>>>>>>> e6a8faae
          </div>
        </div>

        <div className='compose-form__publish'>
          <div className='compose-form__publish-button-wrapper'>
            <Button
              type='submit'
              text={publishText}
              disabled={!this.canSubmit()}
              block
            />
          </div>
        </div>
      </form>
    );
  }

}

export default injectIntl(ComposeForm);<|MERGE_RESOLUTION|>--- conflicted
+++ resolved
@@ -263,43 +263,6 @@
           />
         </div>
 
-<<<<<<< HEAD
-        <AutosuggestTextarea
-          ref={this.setAutosuggestTextarea}
-          placeholder={intl.formatMessage(messages.placeholder)}
-          disabled={disabled}
-          value={this.props.text}
-          onChange={this.handleChange}
-          suggestions={this.props.suggestions}
-          onFocus={this.handleFocus}
-          onKeyDown={this.handleKeyDown}
-          onSuggestionsFetchRequested={this.onSuggestionsFetchRequested}
-          onSuggestionsClearRequested={this.onSuggestionsClearRequested}
-          onSuggestionSelected={this.onSuggestionSelected}
-          onPaste={onPaste}
-          autoFocus={autoFocus}
-          lang={this.props.lang}
-        >
-          <EmojiPickerDropdown onPickEmoji={this.handleEmojiPick} />
-
-          <div className='compose-form__modifiers'>
-            <UploadFormContainer />
-            <PollFormContainer />
-          </div>
-        </AutosuggestTextarea>
-
-        <div className='compose-form__buttons-wrapper'>
-          <div className='compose-form__buttons'>
-            <UploadButtonContainer />
-            <PollButtonContainer />
-            <PrivacyDropdownContainer disabled={this.props.isEditing} />
-            <SpoilerButtonContainer />
-            <LanguageDropdown />
-          </div>
-
-          <div className='character-counter__wrapper'>
-            <CharacterCounter max={5000} text={this.getFulltextForCharacterCounting()} />
-=======
         <div className={classNames('compose-form__highlightable', { active: highlighted })}>
           <AutosuggestTextarea
             ref={this.setAutosuggestTextarea}
@@ -335,9 +298,8 @@
             </div>
 
             <div className='character-counter__wrapper'>
-              <CharacterCounter max={500} text={this.getFulltextForCharacterCounting()} />
+              <CharacterCounter max={5000} text={this.getFulltextForCharacterCounting()} />
             </div>
->>>>>>> e6a8faae
           </div>
         </div>
 
