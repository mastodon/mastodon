--- conflicted
+++ resolved
@@ -242,12 +242,8 @@
 
     if (!this.props.noDirect) {
       this.options.push(
-<<<<<<< HEAD
         { icon: 'user-circle', value: 'limited', text: formatMessage(messages.limited_short), meta: formatMessage(messages.limited_long) },
-        { icon: 'envelope', value: 'direct', text: formatMessage(messages.direct_short), meta: formatMessage(messages.direct_long) },
-=======
         { icon: 'at', value: 'direct', text: formatMessage(messages.direct_short), meta: formatMessage(messages.direct_long) },
->>>>>>> 01406591
       );
     }
   }
