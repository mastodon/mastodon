import PropTypes from 'prop-types';
import { PureComponent } from 'react';

import { injectIntl, defineMessages } from 'react-intl';

import classNames from 'classnames';

import Overlay from 'react-overlays/Overlay';

import AlternateEmailIcon from '@/material-icons/400-24px/alternate_email.svg?react';
import LockIcon from '@/material-icons/400-24px/lock.svg?react';
import PublicIcon from '@/material-icons/400-24px/public.svg?react';
import QuietTimeIcon from '@/material-icons/400-24px/quiet_time.svg?react';
import { DropdownSelector } from 'mastodon/components/dropdown_selector';
import { Icon }  from 'mastodon/components/icon';

const messages = defineMessages({
  public_short: { id: 'privacy.public.short', defaultMessage: 'Public' },
<<<<<<< HEAD
  public_long: { id: 'privacy.public.long', defaultMessage: 'Visible for all' },
  unlisted_short: { id: 'privacy.unlisted.short', defaultMessage: 'Unlisted' },
  unlisted_long: { id: 'privacy.unlisted.long', defaultMessage: 'Visible for all, but opted-out of discovery features' },
  private_short: { id: 'privacy.private.short', defaultMessage: 'Followers only' },
  private_long: { id: 'privacy.private.long', defaultMessage: 'Visible for followers only' },
  direct_short: { id: 'privacy.direct.short', defaultMessage: 'Mentioned people only' },
  direct_long: { id: 'privacy.direct.long', defaultMessage: 'Visible for mentioned users only' },
  limited_short: { id: 'privacy.limited.short', defaultMessage: 'Circle' },
  limited_long: { id: 'privacy.limited.long', defaultMessage: 'Visible for circle users only' },
  change_privacy: { id: 'privacy.change', defaultMessage: 'Adjust status privacy' },
=======
  public_long: { id: 'privacy.public.long', defaultMessage: 'Anyone on and off Mastodon' },
  unlisted_short: { id: 'privacy.unlisted.short', defaultMessage: 'Quiet public' },
  unlisted_long: { id: 'privacy.unlisted.long', defaultMessage: 'Fewer algorithmic fanfares' },
  private_short: { id: 'privacy.private.short', defaultMessage: 'Followers' },
  private_long: { id: 'privacy.private.long', defaultMessage: 'Only your followers' },
  direct_short: { id: 'privacy.direct.short', defaultMessage: 'Specific people' },
  direct_long: { id: 'privacy.direct.long', defaultMessage: 'Everyone mentioned in the post' },
  change_privacy: { id: 'privacy.change', defaultMessage: 'Change post privacy' },
  unlisted_extra: { id: 'privacy.unlisted.additional', defaultMessage: 'This behaves exactly like public, except the post will not appear in live feeds or hashtags, explore, or Mastodon search, even if you are opted-in account-wide.' },
>>>>>>> ab36c152
});

class PrivacyDropdown extends PureComponent {

  static propTypes = {
    isUserTouching: PropTypes.func,
    onModalOpen: PropTypes.func,
    onModalClose: PropTypes.func,
    value: PropTypes.string.isRequired,
    onChange: PropTypes.func.isRequired,
    noDirect: PropTypes.bool,
    container: PropTypes.func,
    disabled: PropTypes.bool,
    intl: PropTypes.object.isRequired,
  };

  state = {
    open: false,
    placement: 'bottom',
  };

  handleToggle = () => {
    if (this.state.open && this.activeElement) {
      this.activeElement.focus({ preventScroll: true });
    }

    this.setState({ open: !this.state.open });
  };

  handleKeyDown = e => {
    switch(e.key) {
    case 'Escape':
      this.handleClose();
      break;
    }
  };

  handleMouseDown = () => {
    if (!this.state.open) {
      this.activeElement = document.activeElement;
    }
  };

  handleButtonKeyDown = (e) => {
    switch(e.key) {
    case ' ':
    case 'Enter':
      this.handleMouseDown();
      break;
    }
  };

  handleClose = () => {
    if (this.state.open && this.activeElement) {
      this.activeElement.focus({ preventScroll: true });
    }
    this.setState({ open: false });
  };

  handleChange = value => {
    this.props.onChange(value);
  };

  UNSAFE_componentWillMount () {
    const { intl: { formatMessage } } = this.props;

    this.options = [
<<<<<<< HEAD
      { icon: 'lock', value: 'private', text: formatMessage(messages.private_short), meta: formatMessage(messages.private_long) },
=======
      { icon: 'globe', iconComponent: PublicIcon, value: 'public', text: formatMessage(messages.public_short), meta: formatMessage(messages.public_long) },
      { icon: 'unlock', iconComponent: QuietTimeIcon,  value: 'unlisted', text: formatMessage(messages.unlisted_short), meta: formatMessage(messages.unlisted_long), extra: formatMessage(messages.unlisted_extra) },
      { icon: 'lock', iconComponent: LockIcon, value: 'private', text: formatMessage(messages.private_short), meta: formatMessage(messages.private_long) },
>>>>>>> ab36c152
    ];

    if (!this.props.noDirect) {
      this.options.push(
<<<<<<< HEAD
        { icon: 'user-circle', value: 'limited', text: formatMessage(messages.limited_short), meta: formatMessage(messages.limited_long) },
        { icon: 'at', value: 'direct', text: formatMessage(messages.direct_short), meta: formatMessage(messages.direct_long) },
=======
        { icon: 'at', iconComponent: AlternateEmailIcon, value: 'direct', text: formatMessage(messages.direct_short), meta: formatMessage(messages.direct_long) },
>>>>>>> ab36c152
      );
    }
  }

  setTargetRef = c => {
    this.target = c;
  };

  findTarget = () => {
    return this.target;
  };

  handleOverlayEnter = (state) => {
    this.setState({ placement: state.placement });
  };

  render () {
    const { value, container, disabled, intl } = this.props;
    const { open, placement } = this.state;

    const valueOption = this.options.find(item => item.value === value);

    return (
      <div ref={this.setTargetRef} onKeyDown={this.handleKeyDown}>
        <button
          type='button'
          title={intl.formatMessage(messages.change_privacy)}
          aria-expanded={open}
          onClick={this.handleToggle}
          onMouseDown={this.handleMouseDown}
          onKeyDown={this.handleButtonKeyDown}
          disabled={disabled}
          className={classNames('dropdown-button', { active: open })}
        >
          <Icon id={valueOption.icon} icon={valueOption.iconComponent} />
          <span className='dropdown-button__label'>{valueOption.text}</span>
        </button>

        <Overlay show={open} offset={[5, 5]} placement={placement} flip target={this.findTarget} container={container} popperConfig={{ strategy: 'fixed', onFirstUpdate: this.handleOverlayEnter }}>
          {({ props, placement }) => (
            <div {...props}>
              <div className={`dropdown-animation privacy-dropdown__dropdown ${placement}`}>
                <DropdownSelector
                  items={this.options}
                  value={value}
                  onClose={this.handleClose}
                  onChange={this.handleChange}
                />
              </div>
            </div>
          )}
        </Overlay>
      </div>
    );
  }

}

export default injectIntl(PrivacyDropdown);<|MERGE_RESOLUTION|>--- conflicted
+++ resolved
@@ -9,6 +9,7 @@
 
 import AlternateEmailIcon from '@/material-icons/400-24px/alternate_email.svg?react';
 import LockIcon from '@/material-icons/400-24px/lock.svg?react';
+import MotionPhotosOnIcon from '@/material-icons/400-24px/motion_photos_on.svg?react';
 import PublicIcon from '@/material-icons/400-24px/public.svg?react';
 import QuietTimeIcon from '@/material-icons/400-24px/quiet_time.svg?react';
 import { DropdownSelector } from 'mastodon/components/dropdown_selector';
@@ -16,18 +17,6 @@
 
 const messages = defineMessages({
   public_short: { id: 'privacy.public.short', defaultMessage: 'Public' },
-<<<<<<< HEAD
-  public_long: { id: 'privacy.public.long', defaultMessage: 'Visible for all' },
-  unlisted_short: { id: 'privacy.unlisted.short', defaultMessage: 'Unlisted' },
-  unlisted_long: { id: 'privacy.unlisted.long', defaultMessage: 'Visible for all, but opted-out of discovery features' },
-  private_short: { id: 'privacy.private.short', defaultMessage: 'Followers only' },
-  private_long: { id: 'privacy.private.long', defaultMessage: 'Visible for followers only' },
-  direct_short: { id: 'privacy.direct.short', defaultMessage: 'Mentioned people only' },
-  direct_long: { id: 'privacy.direct.long', defaultMessage: 'Visible for mentioned users only' },
-  limited_short: { id: 'privacy.limited.short', defaultMessage: 'Circle' },
-  limited_long: { id: 'privacy.limited.long', defaultMessage: 'Visible for circle users only' },
-  change_privacy: { id: 'privacy.change', defaultMessage: 'Adjust status privacy' },
-=======
   public_long: { id: 'privacy.public.long', defaultMessage: 'Anyone on and off Mastodon' },
   unlisted_short: { id: 'privacy.unlisted.short', defaultMessage: 'Quiet public' },
   unlisted_long: { id: 'privacy.unlisted.long', defaultMessage: 'Fewer algorithmic fanfares' },
@@ -35,9 +24,10 @@
   private_long: { id: 'privacy.private.long', defaultMessage: 'Only your followers' },
   direct_short: { id: 'privacy.direct.short', defaultMessage: 'Specific people' },
   direct_long: { id: 'privacy.direct.long', defaultMessage: 'Everyone mentioned in the post' },
+  limited_short: { id: 'privacy.limited.short', defaultMessage: 'Circle' },
+  limited_long: { id: 'privacy.limited.long', defaultMessage: 'Visible for circle users only' },
   change_privacy: { id: 'privacy.change', defaultMessage: 'Change post privacy' },
   unlisted_extra: { id: 'privacy.unlisted.additional', defaultMessage: 'This behaves exactly like public, except the post will not appear in live feeds or hashtags, explore, or Mastodon search, even if you are opted-in account-wide.' },
->>>>>>> ab36c152
 });
 
 class PrivacyDropdown extends PureComponent {
@@ -105,23 +95,15 @@
     const { intl: { formatMessage } } = this.props;
 
     this.options = [
-<<<<<<< HEAD
-      { icon: 'lock', value: 'private', text: formatMessage(messages.private_short), meta: formatMessage(messages.private_long) },
-=======
       { icon: 'globe', iconComponent: PublicIcon, value: 'public', text: formatMessage(messages.public_short), meta: formatMessage(messages.public_long) },
       { icon: 'unlock', iconComponent: QuietTimeIcon,  value: 'unlisted', text: formatMessage(messages.unlisted_short), meta: formatMessage(messages.unlisted_long), extra: formatMessage(messages.unlisted_extra) },
       { icon: 'lock', iconComponent: LockIcon, value: 'private', text: formatMessage(messages.private_short), meta: formatMessage(messages.private_long) },
->>>>>>> ab36c152
     ];
 
     if (!this.props.noDirect) {
       this.options.push(
-<<<<<<< HEAD
-        { icon: 'user-circle', value: 'limited', text: formatMessage(messages.limited_short), meta: formatMessage(messages.limited_long) },
-        { icon: 'at', value: 'direct', text: formatMessage(messages.direct_short), meta: formatMessage(messages.direct_long) },
-=======
+        { icon: 'motion_photos_on', iconComponent: MotionPhotosOnIcon, value: 'limited', text: formatMessage(messages.limited_short), meta: formatMessage(messages.limited_long) },
         { icon: 'at', iconComponent: AlternateEmailIcon, value: 'direct', text: formatMessage(messages.direct_short), meta: formatMessage(messages.direct_long) },
->>>>>>> ab36c152
       );
     }
   }
