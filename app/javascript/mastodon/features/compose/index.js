import React from 'react';
import ComposeFormContainer from './containers/compose_form_container';
import NavigationContainer from './containers/navigation_container';
import PropTypes from 'prop-types';
import ImmutablePropTypes from 'react-immutable-proptypes';
import { connect } from 'react-redux';
import { mountCompose, unmountCompose } from '../../actions/compose';
import { Link } from 'react-router-dom';
import { injectIntl, defineMessages } from 'react-intl';
import SearchContainer from './containers/search_container';
import Motion from '../ui/util/optional_motion';
import spring from 'react-motion/lib/spring';
import SearchResultsContainer from './containers/search_results_container';
import { changeComposing } from '../../actions/compose';
import elephantUIPlane from '../../../images/elephant_ui_plane.svg';
import { mascot } from '../../initial_state';
import Icon from 'mastodon/components/icon';
import AnnouncementsContainer from './containers/announcements_container';

const messages = defineMessages({
  start: { id: 'getting_started.heading', defaultMessage: 'Getting started' },
  home_timeline: { id: 'tabs_bar.home', defaultMessage: 'Home' },
  notifications: { id: 'tabs_bar.notifications', defaultMessage: 'Notifications' },
  public: { id: 'navigation_bar.public_timeline', defaultMessage: 'Federated timeline' },
  community: { id: 'navigation_bar.community_timeline', defaultMessage: 'Local timeline' },
  preferences: { id: 'navigation_bar.preferences', defaultMessage: 'Preferences' },
  logout: { id: 'navigation_bar.logout', defaultMessage: 'Logout' },
  compose: { id: 'navigation_bar.compose', defaultMessage: 'Compose new toot' },
});

const mapStateToProps = (state, ownProps) => ({
  columns: state.getIn(['settings', 'columns']),
  showSearch: ownProps.multiColumn ? state.getIn(['search', 'submitted']) && !state.getIn(['search', 'hidden']) : ownProps.isSearchPage,
});

export default @connect(mapStateToProps)
@injectIntl
class Compose extends React.PureComponent {

  static propTypes = {
    dispatch: PropTypes.func.isRequired,
    columns: ImmutablePropTypes.list.isRequired,
    multiColumn: PropTypes.bool,
    showSearch: PropTypes.bool,
    isSearchPage: PropTypes.bool,
    intl: PropTypes.object.isRequired,
  };

  componentDidMount () {
    const { isSearchPage } = this.props;

    if (!isSearchPage) {
      this.props.dispatch(mountCompose());
    }
  }

  componentWillUnmount () {
    const { isSearchPage } = this.props;

    if (!isSearchPage) {
      this.props.dispatch(unmountCompose());
    }
  }

  onFocus = () => {
    this.props.dispatch(changeComposing(true));
  }

  onBlur = () => {
    this.props.dispatch(changeComposing(false));
  }

  render () {
    const { multiColumn, showSearch, isSearchPage, intl } = this.props;

    let header = '';

    if (multiColumn) {
      const { columns } = this.props;
      header = (
        <nav className='drawer__header'>
          <Link to='/getting-started' className='drawer__tab' title={intl.formatMessage(messages.start)} aria-label={intl.formatMessage(messages.start)}><Icon id='bars' fixedWidth /></Link>
          {!columns.some(column => column.get('id') === 'HOME') && (
            <Link to='/timelines/home' className='drawer__tab' title={intl.formatMessage(messages.home_timeline)} aria-label={intl.formatMessage(messages.home_timeline)}><Icon id='home' fixedWidth /></Link>
          )}
          {!columns.some(column => column.get('id') === 'NOTIFICATIONS') && (
            <Link to='/notifications' className='drawer__tab' title={intl.formatMessage(messages.notifications)} aria-label={intl.formatMessage(messages.notifications)}><Icon id='bell' fixedWidth /></Link>
          )}
          {!columns.some(column => column.get('id') === 'COMMUNITY') && (
            <Link to='/timelines/public/local' className='drawer__tab' title={intl.formatMessage(messages.community)} aria-label={intl.formatMessage(messages.community)}><Icon id='users' fixedWidth /></Link>
          )}
          {!columns.some(column => column.get('id') === 'PUBLIC') && (
            <Link to='/timelines/public' className='drawer__tab' title={intl.formatMessage(messages.public)} aria-label={intl.formatMessage(messages.public)}><Icon id='globe' fixedWidth /></Link>
          )}
          <a href='/settings/preferences' className='drawer__tab' title={intl.formatMessage(messages.preferences)} aria-label={intl.formatMessage(messages.preferences)}><Icon id='cog' fixedWidth /></a>
          <a href='/auth/sign_out' className='drawer__tab' data-method='delete' title={intl.formatMessage(messages.logout)} aria-label={intl.formatMessage(messages.logout)}><Icon id='sign-out' fixedWidth /></a>
        </nav>
      );
    }

    return (
      <div className='drawer' role='region' aria-label={intl.formatMessage(messages.compose)}>
        {header}

        {(multiColumn || isSearchPage) && <SearchContainer /> }

        <div className='drawer__pager'>
          {!isSearchPage && <div className='drawer__inner' onFocus={this.onFocus}>
            <NavigationContainer onClose={this.onBlur} />

            <ComposeFormContainer />
<<<<<<< HEAD
            <AnnouncementsContainer />

            {multiColumn && (
              <div className='drawer__inner__mastodon'>
                <img alt='' draggable='false' src={mascot || elephantUIPlane} />
              </div>
            )}
=======

            <div className='drawer__inner__mastodon'>
              <img alt='' draggable='false' src={mascot || elephantUIPlane} />
            </div>
>>>>>>> c9eeb2e8
          </div>}

          <Motion defaultStyle={{ x: isSearchPage ? 0 : -100 }} style={{ x: spring(showSearch || isSearchPage ? 0 : -100, { stiffness: 210, damping: 20 }) }}>
            {({ x }) => (
              <div className='drawer__inner darker' style={{ transform: `translateX(${x}%)`, visibility: x === -100 ? 'hidden' : 'visible' }}>
                <SearchResultsContainer />
              </div>
            )}
          </Motion>
        </div>
      </div>
    );
  }

}<|MERGE_RESOLUTION|>--- conflicted
+++ resolved
@@ -109,20 +109,11 @@
             <NavigationContainer onClose={this.onBlur} />
 
             <ComposeFormContainer />
-<<<<<<< HEAD
             <AnnouncementsContainer />
-
-            {multiColumn && (
-              <div className='drawer__inner__mastodon'>
-                <img alt='' draggable='false' src={mascot || elephantUIPlane} />
-              </div>
-            )}
-=======
 
             <div className='drawer__inner__mastodon'>
               <img alt='' draggable='false' src={mascot || elephantUIPlane} />
             </div>
->>>>>>> c9eeb2e8
           </div>}
 
           <Motion defaultStyle={{ x: isSearchPage ? 0 : -100 }} style={{ x: spring(showSearch || isSearchPage ? 0 : -100, { stiffness: 210, damping: 20 }) }}>
