--- conflicted
+++ resolved
@@ -98,17 +98,9 @@
           <div className='drawer__inner' onFocus={this.onFocus}>
             <NavigationContainer onClose={this.onBlur} />
             <ComposeFormContainer />
-<<<<<<< HEAD
             <AnnouncementsContainer />
             <FavouriteTagsContainer />
             <TrendTagsContainer />
-=======
-            {multiColumn && (
-              <div className='drawer__inner__mastodon'>
-                <img alt='' src={elephantUIPlane} />
-              </div>
-            )}
->>>>>>> 03119c85
           </div>
 
           <Motion defaultStyle={{ x: -100 }} style={{ x: spring(showSearch ? 0 : -100, { stiffness: 210, damping: 20 }) }}>
