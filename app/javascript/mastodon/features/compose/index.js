--- conflicted
+++ resolved
@@ -117,12 +117,8 @@
             <div className='drawer__inner' onFocus={this.onFocus}>
               <NavigationContainer onClose={this.onBlur} />
 
-<<<<<<< HEAD
-              <ComposeFormContainer />
+              <ComposeFormContainer autoFocus={!isMobile(window.innerWidth)} />
               <ModsAnnouncements />
-=======
-              <ComposeFormContainer autoFocus={!isMobile(window.innerWidth)} />
->>>>>>> ef4d29c8
 
               <div className='drawer__inner__mastodon'>
                 <img alt='' draggable='false' src={mascot || elephantUIPlane} />
