import React from 'react';
import ComposeFormContainer from './containers/compose_form_container';
import NavigationContainer from './containers/navigation_container';
import FavouriteTagsContainer from './containers/favourite_tags_container';
import TrendTagsContainer from './containers/trend_tags_container';
import PropTypes from 'prop-types';
import ImmutablePropTypes from 'react-immutable-proptypes';
import { connect } from 'react-redux';
import { mountCompose, unmountCompose } from '../../actions/compose';
import { Link } from 'react-router-dom';
import { injectIntl, defineMessages } from 'react-intl';
import SearchContainer from './containers/search_container';
import Motion from '../ui/util/optional_motion';
import spring from 'react-motion/lib/spring';
import SearchResultsContainer from './containers/search_results_container';
import AnnouncementsContainer from './containers/announcements_container';
import { changeComposing } from '../../actions/compose';
import elephantUIPlane from '../../../images/elephant_ui_plane.svg';
import { mascot } from '../../initial_state';
import Icon from 'mastodon/components/icon';

const messages = defineMessages({
  start: { id: 'getting_started.heading', defaultMessage: 'Getting started' },
  home_timeline: { id: 'tabs_bar.home', defaultMessage: 'Home' },
  notifications: { id: 'tabs_bar.notifications', defaultMessage: 'Notifications' },
  public: { id: 'navigation_bar.public_timeline', defaultMessage: 'Federated timeline' },
  community: { id: 'navigation_bar.community_timeline', defaultMessage: 'Local timeline' },
  preferences: { id: 'navigation_bar.preferences', defaultMessage: 'Preferences' },
  logout: { id: 'navigation_bar.logout', defaultMessage: 'Logout' },
  compose: { id: 'navigation_bar.compose', defaultMessage: 'Compose new toot' },
});

const mapStateToProps = (state, ownProps) => ({
  columns: state.getIn(['settings', 'columns']),
  showSearch: ownProps.multiColumn ? state.getIn(['search', 'submitted']) && !state.getIn(['search', 'hidden']) : ownProps.isSearchPage,
});

export default @connect(mapStateToProps)
@injectIntl
class Compose extends React.PureComponent {

  static propTypes = {
    dispatch: PropTypes.func.isRequired,
    columns: ImmutablePropTypes.list.isRequired,
    multiColumn: PropTypes.bool,
    showSearch: PropTypes.bool,
    isSearchPage: PropTypes.bool,
    intl: PropTypes.object.isRequired,
  };

  componentDidMount () {
    const { isSearchPage } = this.props;

    if (!isSearchPage) {
      this.props.dispatch(mountCompose());
    }
  }

  componentWillUnmount () {
    const { isSearchPage } = this.props;

    if (!isSearchPage) {
      this.props.dispatch(unmountCompose());
    }
  }

  onFocus = () => {
    this.props.dispatch(changeComposing(true));
  }

  onBlur = () => {
    this.props.dispatch(changeComposing(false));
  }

  render () {
    const { multiColumn, showSearch, isSearchPage, intl } = this.props;

    let header = '';

    if (multiColumn) {
      const { columns } = this.props;
      header = (
        <nav className='drawer__header'>
          <Link to='/getting-started' className='drawer__tab' title={intl.formatMessage(messages.start)} aria-label={intl.formatMessage(messages.start)}><Icon id='bars' fixedWidth /></Link>
          {!columns.some(column => column.get('id') === 'HOME') && (
            <Link to='/timelines/home' className='drawer__tab' title={intl.formatMessage(messages.home_timeline)} aria-label={intl.formatMessage(messages.home_timeline)}><Icon id='home' fixedWidth /></Link>
          )}
          {!columns.some(column => column.get('id') === 'NOTIFICATIONS') && (
            <Link to='/notifications' className='drawer__tab' title={intl.formatMessage(messages.notifications)} aria-label={intl.formatMessage(messages.notifications)}><Icon id='bell' fixedWidth /></Link>
          )}
          {!columns.some(column => column.get('id') === 'COMMUNITY') && (
            <Link to='/timelines/public/local' className='drawer__tab' title={intl.formatMessage(messages.community)} aria-label={intl.formatMessage(messages.community)}><Icon id='users' fixedWidth /></Link>
          )}
          {!columns.some(column => column.get('id') === 'PUBLIC') && (
            <Link to='/timelines/public' className='drawer__tab' title={intl.formatMessage(messages.public)} aria-label={intl.formatMessage(messages.public)}><Icon id='globe' fixedWidth /></Link>
          )}
          <a href='/settings/preferences' className='drawer__tab' title={intl.formatMessage(messages.preferences)} aria-label={intl.formatMessage(messages.preferences)}><Icon id='cog' fixedWidth /></a>
          <a href='/auth/sign_out' className='drawer__tab' data-method='delete' title={intl.formatMessage(messages.logout)} aria-label={intl.formatMessage(messages.logout)}><Icon id='sign-out' fixedWidth /></a>
        </nav>
      );
    }

    return (
      <div className='drawer' role='region' aria-label={intl.formatMessage(messages.compose)}>
        {header}

        {(multiColumn || isSearchPage) && <SearchContainer /> }

        <div className='drawer__pager'>
          {!isSearchPage && <div className='drawer__inner' onFocus={this.onFocus}>
            <NavigationContainer onClose={this.onBlur} />

            <ComposeFormContainer />
<<<<<<< HEAD
            <AnnouncementsContainer />
            <FavouriteTagsContainer />
            <TrendTagsContainer />
            {multiColumn && mascot && (
              <div className='drawer__inner__mastodon'>
                <img alt='' draggable='false' src={mascot} />
              </div>
            )}
=======

            <div className='drawer__inner__mastodon'>
              <img alt='' draggable='false' src={mascot || elephantUIPlane} />
            </div>
>>>>>>> 9bace2dd
          </div>}

          <Motion defaultStyle={{ x: isSearchPage ? 0 : -100 }} style={{ x: spring(showSearch || isSearchPage ? 0 : -100, { stiffness: 210, damping: 20 }) }}>
            {({ x }) => (
              <div className='drawer__inner darker' style={{ transform: `translateX(${x}%)`, visibility: x === -100 ? 'hidden' : 'visible' }}>
                <SearchResultsContainer />
              </div>
            )}
          </Motion>
        </div>
      </div>
    );
  }

}<|MERGE_RESOLUTION|>--- conflicted
+++ resolved
@@ -111,21 +111,13 @@
             <NavigationContainer onClose={this.onBlur} />
 
             <ComposeFormContainer />
-<<<<<<< HEAD
             <AnnouncementsContainer />
             <FavouriteTagsContainer />
             <TrendTagsContainer />
-            {multiColumn && mascot && (
-              <div className='drawer__inner__mastodon'>
-                <img alt='' draggable='false' src={mascot} />
-              </div>
-            )}
-=======
 
             <div className='drawer__inner__mastodon'>
               <img alt='' draggable='false' src={mascot || elephantUIPlane} />
             </div>
->>>>>>> 9bace2dd
           </div>}
 
           <Motion defaultStyle={{ x: isSearchPage ? 0 : -100 }} style={{ x: spring(showSearch || isSearchPage ? 0 : -100, { stiffness: 210, damping: 20 }) }}>
