import React from 'react';
import ComposeFormContainer from './containers/compose_form_container';
import NavigationContainer from './containers/navigation_container';
import PropTypes from 'prop-types';
import ImmutablePropTypes from 'react-immutable-proptypes';
import { connect } from 'react-redux';
import { mountCompose, unmountCompose } from '../../actions/compose';
import { Link } from 'react-router-dom';
import { injectIntl, defineMessages } from 'react-intl';
import SearchContainer from './containers/search_container';
import Motion from '../ui/util/optional_motion';
import spring from 'react-motion/lib/spring';
import SearchResultsContainer from './containers/search_results_container';
import { changeComposing } from '../../actions/compose';
import Announcements from './components/announcements';

const messages = defineMessages({
  start: { id: 'getting_started.heading', defaultMessage: 'Getting started' },
  home_timeline: { id: 'tabs_bar.home', defaultMessage: 'Home' },
  notifications: { id: 'tabs_bar.notifications', defaultMessage: 'Notifications' },
  public: { id: 'navigation_bar.public_timeline', defaultMessage: 'Federated timeline' },
  community: { id: 'navigation_bar.community_timeline', defaultMessage: 'Local timeline' },
  preferences: { id: 'navigation_bar.preferences', defaultMessage: 'Preferences' },
  logout: { id: 'navigation_bar.logout', defaultMessage: 'Logout' },
});

const mapStateToProps = state => ({
  columns: state.getIn(['settings', 'columns']),
  showSearch: state.getIn(['search', 'submitted']) && !state.getIn(['search', 'hidden']),
});

@connect(mapStateToProps)
@injectIntl
export default class Compose extends React.PureComponent {

  static propTypes = {
    dispatch: PropTypes.func.isRequired,
    columns: ImmutablePropTypes.list.isRequired,
    multiColumn: PropTypes.bool,
    showSearch: PropTypes.bool,
    intl: PropTypes.object.isRequired,
  };

  componentDidMount () {
    this.props.dispatch(mountCompose());
  }

  componentWillUnmount () {
    this.props.dispatch(unmountCompose());
  }

  onFocus = () => {
    this.props.dispatch(changeComposing(true));
  }

  onBlur = () => {
    this.props.dispatch(changeComposing(false));
  }

  render () {
    const { multiColumn, showSearch, intl } = this.props;

    let header = '';

    if (multiColumn) {
      const { columns } = this.props;
      header = (
        <nav className='drawer__header'>
          <Link to='/getting-started' className='drawer__tab' title={intl.formatMessage(messages.start)} aria-label={intl.formatMessage(messages.start)}><i role='img' className='fa fa-fw fa-asterisk' /></Link>
          {!columns.some(column => column.get('id') === 'HOME') && (
            <Link to='/timelines/home' className='drawer__tab' title={intl.formatMessage(messages.home_timeline)} aria-label={intl.formatMessage(messages.home_timeline)}><i role='img' className='fa fa-fw fa-home' /></Link>
          )}
          {!columns.some(column => column.get('id') === 'NOTIFICATIONS') && (
            <Link to='/notifications' className='drawer__tab' title={intl.formatMessage(messages.notifications)} aria-label={intl.formatMessage(messages.notifications)}><i role='img' className='fa fa-fw fa-bell' /></Link>
          )}
          {!columns.some(column => column.get('id') === 'COMMUNITY') && (
            <Link to='/timelines/public/local' className='drawer__tab' title={intl.formatMessage(messages.community)} aria-label={intl.formatMessage(messages.community)}><i role='img' className='fa fa-fw fa-users' /></Link>
          )}
          {!columns.some(column => column.get('id') === 'PUBLIC') && (
            <Link to='/timelines/public' className='drawer__tab' title={intl.formatMessage(messages.public)} aria-label={intl.formatMessage(messages.public)}><i role='img' className='fa fa-fw fa-globe' /></Link>
          )}
          <a href='/settings/preferences' className='drawer__tab' title={intl.formatMessage(messages.preferences)} aria-label={intl.formatMessage(messages.preferences)}><i role='img' className='fa fa-fw fa-cog' /></a>
          <a href='/auth/sign_out' className='drawer__tab' data-method='delete' title={intl.formatMessage(messages.logout)} aria-label={intl.formatMessage(messages.logout)}><i role='img' className='fa fa-fw fa-sign-out' /></a>
        </nav>
      );
    }

    return (
      <div className='drawer'>
        {header}

        <SearchContainer />

        <div className='drawer__pager'>
          <div className='drawer__inner' onFocus={this.onFocus}>
            <NavigationContainer onClose={this.onBlur} />
            <ComposeFormContainer />
<<<<<<< HEAD
            <Announcements />
=======
            {multiColumn && <div className='mastodon' />}
>>>>>>> 9f04b0d4
          </div>

          <Motion defaultStyle={{ x: -100 }} style={{ x: spring(showSearch ? 0 : -100, { stiffness: 210, damping: 20 }) }}>
            {({ x }) =>
              <div className='drawer__inner darker' style={{ transform: `translateX(${x}%)`, visibility: x === -100 ? 'hidden' : 'visible' }}>
                <SearchResultsContainer />
              </div>
            }
          </Motion>
        </div>
      </div>
    );
  }

}<|MERGE_RESOLUTION|>--- conflicted
+++ resolved
@@ -95,11 +95,8 @@
           <div className='drawer__inner' onFocus={this.onFocus}>
             <NavigationContainer onClose={this.onBlur} />
             <ComposeFormContainer />
-<<<<<<< HEAD
             <Announcements />
-=======
             {multiColumn && <div className='mastodon' />}
->>>>>>> 9f04b0d4
           </div>
 
           <Motion defaultStyle={{ x: -100 }} style={{ x: spring(showSearch ? 0 : -100, { stiffness: 210, damping: 20 }) }}>
