import React from 'react';
import ComposeFormContainer from './containers/compose_form_container';
import NavigationContainer from './containers/navigation_container';
import PropTypes from 'prop-types';
import ImmutablePropTypes from 'react-immutable-proptypes';
import { connect } from 'react-redux';
import { changeComposing, mountCompose, unmountCompose } from '../../actions/compose';
import { Link } from 'react-router-dom';
import { injectIntl, defineMessages } from 'react-intl';
import SearchContainer from './containers/search_container';
import Motion from '../ui/util/optional_motion';
import spring from 'react-motion/lib/spring';
import SearchResultsContainer from './containers/search_results_container';
<<<<<<< HEAD
import { changeComposing } from '../../actions/compose';
import ModsAnnouncements from './components/mods_announcements';
=======
>>>>>>> 8dfe5179
import { openModal } from 'mastodon/actions/modal';
import elephantUIPlane from '../../../images/elephant_ui_plane.svg';
import { mascot } from '../../initial_state';
import Icon from 'mastodon/components/icon';
import { logOut } from 'mastodon/utils/log_out';
import Column from 'mastodon/components/column';
import { Helmet } from 'react-helmet';

const messages = defineMessages({
  start: { id: 'getting_started.heading', defaultMessage: 'Getting started' },
  home_timeline: { id: 'tabs_bar.home', defaultMessage: 'Home' },
  notifications: { id: 'tabs_bar.notifications', defaultMessage: 'Notifications' },
  public: { id: 'navigation_bar.public_timeline', defaultMessage: 'Federated timeline' },
  community: { id: 'navigation_bar.community_timeline', defaultMessage: 'Local timeline' },
  preferences: { id: 'navigation_bar.preferences', defaultMessage: 'Preferences' },
  logout: { id: 'navigation_bar.logout', defaultMessage: 'Logout' },
  compose: { id: 'navigation_bar.compose', defaultMessage: 'Compose new post' },
  logoutMessage: { id: 'confirmations.logout.message', defaultMessage: 'Are you sure you want to log out?' },
  logoutConfirm: { id: 'confirmations.logout.confirm', defaultMessage: 'Log out' },
});

const mapStateToProps = (state, ownProps) => ({
  columns: state.getIn(['settings', 'columns']),
  showSearch: ownProps.multiColumn ? state.getIn(['search', 'submitted']) && !state.getIn(['search', 'hidden']) : false,
});

export default @connect(mapStateToProps)
@injectIntl
class Compose extends React.PureComponent {

  static propTypes = {
    dispatch: PropTypes.func.isRequired,
    columns: ImmutablePropTypes.list.isRequired,
    multiColumn: PropTypes.bool,
    showSearch: PropTypes.bool,
    intl: PropTypes.object.isRequired,
  };

  componentDidMount () {
    const { dispatch } = this.props;
    dispatch(mountCompose());
  }

  componentWillUnmount () {
    const { dispatch } = this.props;
    dispatch(unmountCompose());
  }

  handleLogoutClick = e => {
    const { dispatch, intl } = this.props;

    e.preventDefault();
    e.stopPropagation();

    dispatch(openModal('CONFIRM', {
      message: intl.formatMessage(messages.logoutMessage),
      confirm: intl.formatMessage(messages.logoutConfirm),
      closeWhenConfirm: false,
      onConfirm: () => logOut(),
    }));

    return false;
  }

  onFocus = () => {
    this.props.dispatch(changeComposing(true));
  }

  onBlur = () => {
    this.props.dispatch(changeComposing(false));
  }

  render () {
    const { multiColumn, showSearch, intl } = this.props;

    if (multiColumn) {
      const { columns } = this.props;

      return (
        <div className='drawer' role='region' aria-label={intl.formatMessage(messages.compose)}>
          <nav className='drawer__header'>
            <Link to='/getting-started' className='drawer__tab' title={intl.formatMessage(messages.start)} aria-label={intl.formatMessage(messages.start)}><Icon id='bars' fixedWidth /></Link>
            {!columns.some(column => column.get('id') === 'HOME') && (
              <Link to='/home' className='drawer__tab' title={intl.formatMessage(messages.home_timeline)} aria-label={intl.formatMessage(messages.home_timeline)}><Icon id='home' fixedWidth /></Link>
            )}
            {!columns.some(column => column.get('id') === 'NOTIFICATIONS') && (
              <Link to='/notifications' className='drawer__tab' title={intl.formatMessage(messages.notifications)} aria-label={intl.formatMessage(messages.notifications)}><Icon id='bell' fixedWidth /></Link>
            )}
            {!columns.some(column => column.get('id') === 'COMMUNITY') && (
              <Link to='/public/local' className='drawer__tab' title={intl.formatMessage(messages.community)} aria-label={intl.formatMessage(messages.community)}><Icon id='users' fixedWidth /></Link>
            )}
            {!columns.some(column => column.get('id') === 'PUBLIC') && (
              <Link to='/public' className='drawer__tab' title={intl.formatMessage(messages.public)} aria-label={intl.formatMessage(messages.public)}><Icon id='globe' fixedWidth /></Link>
            )}
            <a href='/settings/preferences' className='drawer__tab' title={intl.formatMessage(messages.preferences)} aria-label={intl.formatMessage(messages.preferences)}><Icon id='cog' fixedWidth /></a>
            <a href='/auth/sign_out' className='drawer__tab' title={intl.formatMessage(messages.logout)} aria-label={intl.formatMessage(messages.logout)} onClick={this.handleLogoutClick}><Icon id='sign-out' fixedWidth /></a>
          </nav>

          {multiColumn && <SearchContainer /> }

<<<<<<< HEAD
        <div className='drawer__pager'>
          {!isSearchPage && <div className='drawer__inner' onFocus={this.onFocus}>
            <NavigationContainer onClose={this.onBlur} />
            <ComposeFormContainer />
            <ModsAnnouncements />
            <div className='drawer__inner__mastodon'>
              <img alt='' draggable='false' src={mascot || elephantUIPlane} />
=======
          <div className='drawer__pager'>
            <div className='drawer__inner' onFocus={this.onFocus}>
              <NavigationContainer onClose={this.onBlur} />

              <ComposeFormContainer />

              <div className='drawer__inner__mastodon'>
                <img alt='' draggable='false' src={mascot || elephantUIPlane} />
              </div>
>>>>>>> 8dfe5179
            </div>

            <Motion defaultStyle={{ x: -100 }} style={{ x: spring(showSearch ? 0 : -100, { stiffness: 210, damping: 20 }) }}>
              {({ x }) => (
                <div className='drawer__inner darker' style={{ transform: `translateX(${x}%)`, visibility: x === -100 ? 'hidden' : 'visible' }}>
                  <SearchResultsContainer />
                </div>
              )}
            </Motion>
          </div>
        </div>
      );
    }

    return (
      <Column onFocus={this.onFocus}>
        <NavigationContainer onClose={this.onBlur} />
        <ComposeFormContainer />

        <Helmet>
          <meta name='robots' content='noindex' />
        </Helmet>
      </Column>
    );
  }

}<|MERGE_RESOLUTION|>--- conflicted
+++ resolved
@@ -11,11 +11,7 @@
 import Motion from '../ui/util/optional_motion';
 import spring from 'react-motion/lib/spring';
 import SearchResultsContainer from './containers/search_results_container';
-<<<<<<< HEAD
-import { changeComposing } from '../../actions/compose';
 import ModsAnnouncements from './components/mods_announcements';
-=======
->>>>>>> 8dfe5179
 import { openModal } from 'mastodon/actions/modal';
 import elephantUIPlane from '../../../images/elephant_ui_plane.svg';
 import { mascot } from '../../initial_state';
@@ -116,25 +112,16 @@
 
           {multiColumn && <SearchContainer /> }
 
-<<<<<<< HEAD
-        <div className='drawer__pager'>
-          {!isSearchPage && <div className='drawer__inner' onFocus={this.onFocus}>
-            <NavigationContainer onClose={this.onBlur} />
-            <ComposeFormContainer />
-            <ModsAnnouncements />
-            <div className='drawer__inner__mastodon'>
-              <img alt='' draggable='false' src={mascot || elephantUIPlane} />
-=======
           <div className='drawer__pager'>
             <div className='drawer__inner' onFocus={this.onFocus}>
               <NavigationContainer onClose={this.onBlur} />
 
               <ComposeFormContainer />
+              <ModsAnnouncements />
 
               <div className='drawer__inner__mastodon'>
                 <img alt='' draggable='false' src={mascot || elephantUIPlane} />
               </div>
->>>>>>> 8dfe5179
             </div>
 
             <Motion defaultStyle={{ x: -100 }} style={{ x: spring(showSearch ? 0 : -100, { stiffness: 210, damping: 20 }) }}>
