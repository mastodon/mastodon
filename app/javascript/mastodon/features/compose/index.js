--- conflicted
+++ resolved
@@ -107,21 +107,11 @@
         <div className='drawer__pager'>
           {!isSearchPage && <div className='drawer__inner' onFocus={this.onFocus}>
             <NavigationContainer onClose={this.onBlur} />
-
             <ComposeFormContainer />
-<<<<<<< HEAD
             <Announcements />
-            {multiColumn && (
-              <div className='drawer__inner__mastodon'>
-                <img alt='' draggable='false' src={mascot || elephantUIPlane} />
-              </div>
-            )}
-=======
-
             <div className='drawer__inner__mastodon'>
               <img alt='' draggable='false' src={mascot || elephantUIPlane} />
             </div>
->>>>>>> 8d5dcc93
           </div>}
 
           <Motion defaultStyle={{ x: isSearchPage ? 0 : -100 }} style={{ x: spring(showSearch || isSearchPage ? 0 : -100, { stiffness: 210, damping: 20 }) }}>
