import React from 'react';
import ComposeFormContainer from './containers/compose_form_container';
import NavigationContainer from './containers/navigation_container';
import FavouriteTagsContainer from './containers/favourite_tags_container';
import TrendTagsContainer from './containers/trend_tags_container';
import PropTypes from 'prop-types';
import ImmutablePropTypes from 'react-immutable-proptypes';
import { connect } from 'react-redux';
import { mountCompose, unmountCompose } from '../../actions/compose';
import { Link } from 'react-router-dom';
import { injectIntl, defineMessages } from 'react-intl';
import SearchContainer from './containers/search_container';
import Motion from '../ui/util/optional_motion';
import spring from 'react-motion/lib/spring';
import SearchResultsContainer from './containers/search_results_container';
import AnnouncementsContainer from './containers/announcements_container';
import { changeComposing } from '../../actions/compose';
import elephantUIPlane from '../../../images/elephant_ui_plane.svg';
import { mascot } from '../../initial_state';

const messages = defineMessages({
  start: { id: 'getting_started.heading', defaultMessage: 'Getting started' },
  home_timeline: { id: 'tabs_bar.home', defaultMessage: 'Home' },
  notifications: { id: 'tabs_bar.notifications', defaultMessage: 'Notifications' },
  public: { id: 'navigation_bar.public_timeline', defaultMessage: 'Federated timeline' },
  community: { id: 'navigation_bar.community_timeline', defaultMessage: 'Local timeline' },
  preferences: { id: 'navigation_bar.preferences', defaultMessage: 'Preferences' },
  logout: { id: 'navigation_bar.logout', defaultMessage: 'Logout' },
  compose: { id: 'navigation_bar.compose', defaultMessage: 'Compose new toot' },
});

const mapStateToProps = (state, ownProps) => ({
  columns: state.getIn(['settings', 'columns']),
  showSearch: ownProps.multiColumn ? state.getIn(['search', 'submitted']) && !state.getIn(['search', 'hidden']) : ownProps.isSearchPage,
});

export default @connect(mapStateToProps)
@injectIntl
class Compose extends React.PureComponent {

  static propTypes = {
    dispatch: PropTypes.func.isRequired,
    columns: ImmutablePropTypes.list.isRequired,
    multiColumn: PropTypes.bool,
    showSearch: PropTypes.bool,
    isSearchPage: PropTypes.bool,
    intl: PropTypes.object.isRequired,
  };

  componentDidMount () {
    const { isSearchPage } = this.props;

    if (!isSearchPage) {
      this.props.dispatch(mountCompose());
    }
  }

  componentWillUnmount () {
    const { isSearchPage } = this.props;

    if (!isSearchPage) {
      this.props.dispatch(unmountCompose());
    }
  }

  onFocus = () => {
    this.props.dispatch(changeComposing(true));
  }

  onBlur = () => {
    this.props.dispatch(changeComposing(false));
  }

  render () {
    const { multiColumn, showSearch, isSearchPage, intl } = this.props;

    let header = '';

    if (multiColumn) {
      const { columns } = this.props;
      header = (
        <nav className='drawer__header'>
          <Link to='/getting-started' className='drawer__tab' title={intl.formatMessage(messages.start)} aria-label={intl.formatMessage(messages.start)}><i role='img' className='fa fa-fw fa-bars' /></Link>
          {!columns.some(column => column.get('id') === 'HOME') && (
            <Link to='/timelines/home' className='drawer__tab' title={intl.formatMessage(messages.home_timeline)} aria-label={intl.formatMessage(messages.home_timeline)}><i role='img' className='fa fa-fw fa-home' /></Link>
          )}
          {!columns.some(column => column.get('id') === 'NOTIFICATIONS') && (
            <Link to='/notifications' className='drawer__tab' title={intl.formatMessage(messages.notifications)} aria-label={intl.formatMessage(messages.notifications)}><i role='img' className='fa fa-fw fa-bell' /></Link>
          )}
          {!columns.some(column => column.get('id') === 'COMMUNITY') && (
            <Link to='/timelines/public/local' className='drawer__tab' title={intl.formatMessage(messages.community)} aria-label={intl.formatMessage(messages.community)}><i role='img' className='fa fa-fw fa-users' /></Link>
          )}
          {!columns.some(column => column.get('id') === 'PUBLIC') && (
            <Link to='/timelines/public' className='drawer__tab' title={intl.formatMessage(messages.public)} aria-label={intl.formatMessage(messages.public)}><i role='img' className='fa fa-fw fa-globe' /></Link>
          )}
          <a href='/settings/preferences' className='drawer__tab' title={intl.formatMessage(messages.preferences)} aria-label={intl.formatMessage(messages.preferences)}><i role='img' className='fa fa-fw fa-cog' /></a>
          <a href='/auth/sign_out' className='drawer__tab' data-method='delete' title={intl.formatMessage(messages.logout)} aria-label={intl.formatMessage(messages.logout)}><i role='img' className='fa fa-fw fa-sign-out' /></a>
        </nav>
      );
    }

    return (
      <div className='drawer' role='region' aria-label={intl.formatMessage(messages.compose)}>
        {header}

        {(multiColumn || isSearchPage) && <SearchContainer /> }

        <div className='drawer__pager'>
          {!isSearchPage && <div className='drawer__inner' onFocus={this.onFocus}>
            <NavigationContainer onClose={this.onBlur} />
            <ComposeFormContainer />
<<<<<<< HEAD
            <AnnouncementsContainer />
            <FavouriteTagsContainer />
            <TrendTagsContainer />
=======
            {multiColumn && (
              <div className='drawer__inner__mastodon'>
                <img alt='' draggable='false' src={mascot || elephantUIPlane} />
              </div>
            )}
>>>>>>> ba06a5f4
          </div>}

          <Motion defaultStyle={{ x: isSearchPage ? 0 : -100 }} style={{ x: spring(showSearch || isSearchPage ? 0 : -100, { stiffness: 210, damping: 20 }) }}>
            {({ x }) => (
              <div className='drawer__inner darker' style={{ transform: `translateX(${x}%)`, visibility: x === -100 ? 'hidden' : 'visible' }}>
                <SearchResultsContainer />
              </div>
            )}
          </Motion>
        </div>
      </div>
    );
  }

}<|MERGE_RESOLUTION|>--- conflicted
+++ resolved
@@ -109,17 +109,14 @@
           {!isSearchPage && <div className='drawer__inner' onFocus={this.onFocus}>
             <NavigationContainer onClose={this.onBlur} />
             <ComposeFormContainer />
-<<<<<<< HEAD
             <AnnouncementsContainer />
             <FavouriteTagsContainer />
             <TrendTagsContainer />
-=======
             {multiColumn && (
               <div className='drawer__inner__mastodon'>
                 <img alt='' draggable='false' src={mascot || elephantUIPlane} />
               </div>
             )}
->>>>>>> ba06a5f4
           </div>}
 
           <Motion defaultStyle={{ x: isSearchPage ? 0 : -100 }} style={{ x: spring(showSearch || isSearchPage ? 0 : -100, { stiffness: 210, damping: 20 }) }}>
