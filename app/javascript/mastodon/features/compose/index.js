--- conflicted
+++ resolved
@@ -95,12 +95,8 @@
           <div className='drawer__inner' onFocus={this.onFocus}>
             <NavigationContainer onClose={this.onBlur} />
             <ComposeFormContainer />
-<<<<<<< HEAD
             <Announcements />
-            <div className='mastodon' />
-=======
             {multiColumn && <div className='mastodon' />}
->>>>>>> 35b84985
           </div>
 
           <Motion defaultStyle={{ x: -100 }} style={{ x: spring(showSearch ? 0 : -100, { stiffness: 210, damping: 20 }) }}>
