import React from 'react';
import ComposeFormContainer from './containers/compose_form_container';
import NavigationContainer from './containers/navigation_container';
import PropTypes from 'prop-types';
import ImmutablePropTypes from 'react-immutable-proptypes';
import { connect } from 'react-redux';
import { mountCompose, unmountCompose } from '../../actions/compose';
import { Link } from 'react-router-dom';
import { injectIntl, defineMessages } from 'react-intl';
import SearchContainer from './containers/search_container';
import Motion from '../ui/util/optional_motion';
import spring from 'react-motion/lib/spring';
import SearchResultsContainer from './containers/search_results_container';
import { changeComposing } from '../../actions/compose';
<<<<<<< HEAD
import Announcements from './components/announcements';
=======
import elephantUIPlane from '../../../images/elephant_ui_plane.svg';
>>>>>>> 718802a0

const messages = defineMessages({
  start: { id: 'getting_started.heading', defaultMessage: 'Getting started' },
  home_timeline: { id: 'tabs_bar.home', defaultMessage: 'Home' },
  notifications: { id: 'tabs_bar.notifications', defaultMessage: 'Notifications' },
  public: { id: 'navigation_bar.public_timeline', defaultMessage: 'Federated timeline' },
  community: { id: 'navigation_bar.community_timeline', defaultMessage: 'Local timeline' },
  preferences: { id: 'navigation_bar.preferences', defaultMessage: 'Preferences' },
  logout: { id: 'navigation_bar.logout', defaultMessage: 'Logout' },
});

const mapStateToProps = state => ({
  columns: state.getIn(['settings', 'columns']),
  showSearch: state.getIn(['search', 'submitted']) && !state.getIn(['search', 'hidden']),
});

@connect(mapStateToProps)
@injectIntl
export default class Compose extends React.PureComponent {

  static propTypes = {
    dispatch: PropTypes.func.isRequired,
    columns: ImmutablePropTypes.list.isRequired,
    multiColumn: PropTypes.bool,
    showSearch: PropTypes.bool,
    intl: PropTypes.object.isRequired,
  };

  componentDidMount () {
    this.props.dispatch(mountCompose());
  }

  componentWillUnmount () {
    this.props.dispatch(unmountCompose());
  }

  onFocus = () => {
    this.props.dispatch(changeComposing(true));
  }

  onBlur = () => {
    this.props.dispatch(changeComposing(false));
  }

  render () {
    const { multiColumn, showSearch, intl } = this.props;

    let header = '';

    if (multiColumn) {
      const { columns } = this.props;
      header = (
        <nav className='drawer__header'>
          <Link to='/getting-started' className='drawer__tab' title={intl.formatMessage(messages.start)} aria-label={intl.formatMessage(messages.start)}><i role='img' className='fa fa-fw fa-asterisk' /></Link>
          {!columns.some(column => column.get('id') === 'HOME') && (
            <Link to='/timelines/home' className='drawer__tab' title={intl.formatMessage(messages.home_timeline)} aria-label={intl.formatMessage(messages.home_timeline)}><i role='img' className='fa fa-fw fa-home' /></Link>
          )}
          {!columns.some(column => column.get('id') === 'NOTIFICATIONS') && (
            <Link to='/notifications' className='drawer__tab' title={intl.formatMessage(messages.notifications)} aria-label={intl.formatMessage(messages.notifications)}><i role='img' className='fa fa-fw fa-bell' /></Link>
          )}
          {!columns.some(column => column.get('id') === 'COMMUNITY') && (
            <Link to='/timelines/public/local' className='drawer__tab' title={intl.formatMessage(messages.community)} aria-label={intl.formatMessage(messages.community)}><i role='img' className='fa fa-fw fa-users' /></Link>
          )}
          {!columns.some(column => column.get('id') === 'PUBLIC') && (
            <Link to='/timelines/public' className='drawer__tab' title={intl.formatMessage(messages.public)} aria-label={intl.formatMessage(messages.public)}><i role='img' className='fa fa-fw fa-globe' /></Link>
          )}
          <a href='/settings/preferences' className='drawer__tab' title={intl.formatMessage(messages.preferences)} aria-label={intl.formatMessage(messages.preferences)}><i role='img' className='fa fa-fw fa-cog' /></a>
          <a href='/auth/sign_out' className='drawer__tab' data-method='delete' title={intl.formatMessage(messages.logout)} aria-label={intl.formatMessage(messages.logout)}><i role='img' className='fa fa-fw fa-sign-out' /></a>
        </nav>
      );
    }

    return (
      <div className='drawer'>
        {header}

        <SearchContainer />

        <div className='drawer__pager'>
          <div className='drawer__inner' onFocus={this.onFocus}>
            <NavigationContainer onClose={this.onBlur} />
            <ComposeFormContainer />
<<<<<<< HEAD
            <Announcements />
            {multiColumn && <div className='mastodon' />}
=======
            {multiColumn && (
              <div className='drawer__inner__mastodon'>
                <img alt='' src={elephantUIPlane} />
              </div>
            )}
>>>>>>> 718802a0
          </div>

          <Motion defaultStyle={{ x: -100 }} style={{ x: spring(showSearch ? 0 : -100, { stiffness: 210, damping: 20 }) }}>
            {({ x }) => (
              <div className='drawer__inner darker' style={{ transform: `translateX(${x}%)`, visibility: x === -100 ? 'hidden' : 'visible' }}>
                <SearchResultsContainer />
              </div>
            )}
          </Motion>
        </div>
      </div>
    );
  }

}<|MERGE_RESOLUTION|>--- conflicted
+++ resolved
@@ -12,11 +12,8 @@
 import spring from 'react-motion/lib/spring';
 import SearchResultsContainer from './containers/search_results_container';
 import { changeComposing } from '../../actions/compose';
-<<<<<<< HEAD
+import elephantUIPlane from '../../../images/elephant_ui_plane.svg';
 import Announcements from './components/announcements';
-=======
-import elephantUIPlane from '../../../images/elephant_ui_plane.svg';
->>>>>>> 718802a0
 
 const messages = defineMessages({
   start: { id: 'getting_started.heading', defaultMessage: 'Getting started' },
@@ -99,16 +96,13 @@
           <div className='drawer__inner' onFocus={this.onFocus}>
             <NavigationContainer onClose={this.onBlur} />
             <ComposeFormContainer />
-<<<<<<< HEAD
             <Announcements />
             {multiColumn && <div className='mastodon' />}
-=======
             {multiColumn && (
               <div className='drawer__inner__mastodon'>
                 <img alt='' src={elephantUIPlane} />
               </div>
             )}
->>>>>>> 718802a0
           </div>
 
           <Motion defaultStyle={{ x: -100 }} style={{ x: spring(showSearch ? 0 : -100, { stiffness: 210, damping: 20 }) }}>
