--- conflicted
+++ resolved
@@ -90,15 +90,9 @@
           {!columns.some(column => column.get('id') === 'PUBLIC') && (
             <Link to='/timelines/public' className='drawer__tab' title={intl.formatMessage(messages.public)} aria-label={intl.formatMessage(messages.public)}><i role='img' className='fa fa-fw fa-globe' /></Link>
           )}
-<<<<<<< HEAD
-          <a onClick={this.openSettings} role='button' tabIndex='0' className='drawer__tab' title={intl.formatMessage(messages.settings)}><i role='img' aria-label={intl.formatMessage(messages.settings)} className='fa fa-fw fa-cogs' /></a>
-          <a href='/auth/sign_out' className='drawer__tab' data-method='delete' title={intl.formatMessage(messages.logout)}><i role='img' aria-label={intl.formatMessage(messages.logout)} className='fa fa-fw fa-sign-out' /></a>
-        </div>
-=======
-          <a href='/settings/preferences' className='drawer__tab' title={intl.formatMessage(messages.preferences)} aria-label={intl.formatMessage(messages.preferences)}><i role='img' className='fa fa-fw fa-cog' /></a>
+          <a onClick={this.openSettings} role='button' tabIndex='0' className='drawer__tab' title={intl.formatMessage(messages.settings)} aria-label={intl.formatMessage(messages.settings)}><i role='img' className='fa fa-fw fa-cogs' /></a>
           <a href='/auth/sign_out' className='drawer__tab' data-method='delete' title={intl.formatMessage(messages.logout)} aria-label={intl.formatMessage(messages.logout)}><i role='img' className='fa fa-fw fa-sign-out' /></a>
         </nav>
->>>>>>> 7ef84825
       );
     }
 
