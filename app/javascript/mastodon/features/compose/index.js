--- conflicted
+++ resolved
@@ -13,11 +13,8 @@
 import SearchResultsContainer from './containers/search_results_container';
 import { changeComposing } from '../../actions/compose';
 import elephantUIPlane from '../../../images/elephant_ui_plane.svg';
-<<<<<<< HEAD
+import { mascot } from '../../initial_state';
 import Announcements from './components/announcements';
-=======
-import { mascot } from '../../initial_state';
->>>>>>> c7e9f9ff
 
 const messages = defineMessages({
   start: { id: 'getting_started.heading', defaultMessage: 'Getting started' },
@@ -111,7 +108,6 @@
             <NavigationContainer onClose={this.onBlur} />
             <ComposeFormContainer />
             <Announcements />
-            {multiColumn && <div className='mastodon' />}
             {multiColumn && (
               <div className='drawer__inner__mastodon'>
                 <img alt='' draggable='false' src={mascot || elephantUIPlane} />
