--- conflicted
+++ resolved
@@ -6,6 +6,7 @@
 import classNames from 'classnames';
 
 import { is } from 'immutable';
+import { currentMedia, setCurrentMedia } from '../../reducers/media_attachments';
 
 import { throttle, debounce } from 'lodash';
 
@@ -13,14 +14,9 @@
 import { formatTime, getPointerPosition, fileNameFromURL } from 'mastodon/features/video';
 
 import { Blurhash } from '../../components/blurhash';
-<<<<<<< HEAD
-import { is } from 'immutable';
-import { currentMedia, setCurrentMedia } from '../../reducers/media_attachments';
-=======
 import { displayMedia, useBlurhash } from '../../initial_state';
 
 import Visualizer from './visualizer';
->>>>>>> 38c62160
 
 const messages = defineMessages({
   play: { id: 'video.play', defaultMessage: 'Play' },
