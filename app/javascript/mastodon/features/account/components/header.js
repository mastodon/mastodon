import React from 'react';
import ImmutablePropTypes from 'react-immutable-proptypes';
import PropTypes from 'prop-types';
import { defineMessages, injectIntl, FormattedMessage } from 'react-intl';
import Button from 'mastodon/components/button';
import ImmutablePureComponent from 'react-immutable-pure-component';
import { autoPlayGif, me, isStaff } from 'mastodon/initial_state';
import classNames from 'classnames';
import Icon from 'mastodon/components/icon';
import IconButton from 'mastodon/components/icon_button';
import Avatar from 'mastodon/components/avatar';
import { counterRenderer } from 'mastodon/components/common_counter';
import ShortNumber from 'mastodon/components/short_number';
import { NavLink } from 'react-router-dom';
import DropdownMenuContainer from 'mastodon/containers/dropdown_menu_container';
import AccountNoteContainer from '../containers/account_note_container';

const messages = defineMessages({
  unfollow: { id: 'account.unfollow', defaultMessage: 'Unfollow' },
  follow: { id: 'account.follow', defaultMessage: 'Follow' },
  cancel_follow_request: { id: 'account.cancel_follow_request', defaultMessage: 'Cancel follow request' },
  requested: { id: 'account.requested', defaultMessage: 'Awaiting approval. Click to cancel follow request' },
  unblock: { id: 'account.unblock', defaultMessage: 'Unblock @{name}' },
  edit_profile: { id: 'account.edit_profile', defaultMessage: 'Edit profile' },
  linkVerifiedOn: { id: 'account.link_verified_on', defaultMessage: 'Ownership of this link was checked on {date}' },
  account_locked: { id: 'account.locked_info', defaultMessage: 'This account privacy status is set to locked. The owner manually reviews who can follow them.' },
  mention: { id: 'account.mention', defaultMessage: 'Mention @{name}' },
  direct: { id: 'account.direct', defaultMessage: 'Direct message @{name}' },
  unmute: { id: 'account.unmute', defaultMessage: 'Unmute @{name}' },
  block: { id: 'account.block', defaultMessage: 'Block @{name}' },
  mute: { id: 'account.mute', defaultMessage: 'Mute @{name}' },
  report: { id: 'account.report', defaultMessage: 'Report @{name}' },
  share: { id: 'account.share', defaultMessage: 'Share @{name}\'s profile' },
  media: { id: 'account.media', defaultMessage: 'Media' },
  blockDomain: { id: 'account.block_domain', defaultMessage: 'Block domain {domain}' },
  unblockDomain: { id: 'account.unblock_domain', defaultMessage: 'Unblock domain {domain}' },
  hideReblogs: { id: 'account.hide_reblogs', defaultMessage: 'Hide boosts from @{name}' },
  showReblogs: { id: 'account.show_reblogs', defaultMessage: 'Show boosts from @{name}' },
<<<<<<< HEAD
  enableNotifications: { id: 'account.enable_notifications', defaultMessage: 'Notify me when @{name} posts' },
  disableNotifications: { id: 'account.disable_notifications', defaultMessage: 'Stop notifying me when @{name} posts' },
  pins: { id: 'navigation_bar.pins', defaultMessage: 'Pinned toots' },
=======
  pins: { id: 'navigation_bar.pins', defaultMessage: 'Pinned posts' },
>>>>>>> 799bf57e
  preferences: { id: 'navigation_bar.preferences', defaultMessage: 'Preferences' },
  follow_requests: { id: 'navigation_bar.follow_requests', defaultMessage: 'Follow requests' },
  favourites: { id: 'navigation_bar.favourites', defaultMessage: 'Favourites' },
  lists: { id: 'navigation_bar.lists', defaultMessage: 'Lists' },
  blocks: { id: 'navigation_bar.blocks', defaultMessage: 'Blocked users' },
  domain_blocks: { id: 'navigation_bar.domain_blocks', defaultMessage: 'Blocked domains' },
  mutes: { id: 'navigation_bar.mutes', defaultMessage: 'Muted users' },
  endorse: { id: 'account.endorse', defaultMessage: 'Feature on profile' },
  unendorse: { id: 'account.unendorse', defaultMessage: 'Don\'t feature on profile' },
  add_or_remove_from_list: { id: 'account.add_or_remove_from_list', defaultMessage: 'Add or Remove from lists' },
  admin_account: { id: 'status.admin_account', defaultMessage: 'Open moderation interface for @{name}' },
});

const dateFormatOptions = {
  month: 'short',
  day: 'numeric',
  year: 'numeric',
  hour12: false,
  hour: '2-digit',
  minute: '2-digit',
};

export default @injectIntl
class Header extends ImmutablePureComponent {

  static propTypes = {
    account: ImmutablePropTypes.map,
    identity_props: ImmutablePropTypes.list,
    onFollow: PropTypes.func.isRequired,
    onBlock: PropTypes.func.isRequired,
    onMention: PropTypes.func.isRequired,
    onDirect: PropTypes.func.isRequired,
    onReblogToggle: PropTypes.func.isRequired,
    onNotifyToggle: PropTypes.func.isRequired,
    onReport: PropTypes.func.isRequired,
    onMute: PropTypes.func.isRequired,
    onBlockDomain: PropTypes.func.isRequired,
    onUnblockDomain: PropTypes.func.isRequired,
    onEndorseToggle: PropTypes.func.isRequired,
    onAddToList: PropTypes.func.isRequired,
    onEditAccountNote: PropTypes.func.isRequired,
    intl: PropTypes.object.isRequired,
    domain: PropTypes.string.isRequired,
  };

  openEditProfile = () => {
    window.open('/settings/profile', '_blank');
  }

  isStatusesPageActive = (match, location) => {
    if (!match) {
      return false;
    }

    return !location.pathname.match(/\/(followers|following)\/?$/);
  }

  _updateEmojis () {
    const node = this.node;

    if (!node || autoPlayGif) {
      return;
    }

    const emojis = node.querySelectorAll('.custom-emoji');

    for (var i = 0; i < emojis.length; i++) {
      let emoji = emojis[i];
      if (emoji.classList.contains('status-emoji')) {
        continue;
      }
      emoji.classList.add('status-emoji');

      emoji.addEventListener('mouseenter', this.handleEmojiMouseEnter, false);
      emoji.addEventListener('mouseleave', this.handleEmojiMouseLeave, false);
    }
  }

  componentDidMount () {
    this._updateEmojis();
  }

  componentDidUpdate () {
    this._updateEmojis();
  }

  handleEmojiMouseEnter = ({ target }) => {
    target.src = target.getAttribute('data-original');
  }

  handleEmojiMouseLeave = ({ target }) => {
    target.src = target.getAttribute('data-static');
  }

  setRef = (c) => {
    this.node = c;
  }

  render () {
    const { account, intl, domain, identity_proofs } = this.props;

    if (!account) {
      return null;
    }

    const suspended = account.get('suspended');

    let info        = [];
    let actionBtn   = '';
    let bellBtn     = '';
    let lockedIcon  = '';
    let menu        = [];

    if (me !== account.get('id') && account.getIn(['relationship', 'followed_by'])) {
      info.push(<span key='followed_by' className='relationship-tag'><FormattedMessage id='account.follows_you' defaultMessage='Follows you' /></span>);
    } else if (me !== account.get('id') && account.getIn(['relationship', 'blocking'])) {
      info.push(<span key='blocked' className='relationship-tag'><FormattedMessage id='account.blocked' defaultMessage='Blocked' /></span>);
    }

    if (me !== account.get('id') && account.getIn(['relationship', 'muting'])) {
      info.push(<span key='muted' className='relationship-tag'><FormattedMessage id='account.muted' defaultMessage='Muted' /></span>);
    } else if (me !== account.get('id') && account.getIn(['relationship', 'domain_blocking'])) {
      info.push(<span key='domain_blocked' className='relationship-tag'><FormattedMessage id='account.domain_blocked' defaultMessage='Domain blocked' /></span>);
    }

    if (account.getIn(['relationship', 'requested']) || account.getIn(['relationship', 'following'])) {
      bellBtn = <IconButton icon='bell-o' size={24} active={account.getIn(['relationship', 'notifying'])} title={intl.formatMessage(account.getIn(['relationship', 'notifying']) ? messages.disableNotifications : messages.enableNotifications, { name: account.get('username') })} onClick={this.props.onNotifyToggle} />;
    }

    if (me !== account.get('id')) {
      if (!account.get('relationship')) { // Wait until the relationship is loaded
        actionBtn = '';
      } else if (account.getIn(['relationship', 'requested'])) {
        actionBtn = <Button className={classNames('logo-button', { 'button--with-bell': bellBtn !== '' })} text={intl.formatMessage(messages.cancel_follow_request)} title={intl.formatMessage(messages.requested)} onClick={this.props.onFollow} />;
      } else if (!account.getIn(['relationship', 'blocking'])) {
        actionBtn = <Button disabled={account.getIn(['relationship', 'blocked_by'])} className={classNames('logo-button', { 'button--destructive': account.getIn(['relationship', 'following']), 'button--with-bell': bellBtn !== '' })} text={intl.formatMessage(account.getIn(['relationship', 'following']) ? messages.unfollow : messages.follow)} onClick={this.props.onFollow} />;
      } else if (account.getIn(['relationship', 'blocking'])) {
        actionBtn = <Button className='logo-button' text={intl.formatMessage(messages.unblock, { name: account.get('username') })} onClick={this.props.onBlock} />;
      }
    } else {
      actionBtn = <Button className='logo-button' text={intl.formatMessage(messages.edit_profile)} onClick={this.openEditProfile} />;
    }

    if (account.get('moved') && !account.getIn(['relationship', 'following'])) {
      actionBtn = '';
    }

    if (account.get('locked')) {
      lockedIcon = <Icon id='lock' title={intl.formatMessage(messages.account_locked)} />;
    }

    if (account.get('id') !== me) {
      menu.push({ text: intl.formatMessage(messages.mention, { name: account.get('username') }), action: this.props.onMention });
      menu.push({ text: intl.formatMessage(messages.direct, { name: account.get('username') }), action: this.props.onDirect });
      menu.push(null);
    }

    if ('share' in navigator) {
      menu.push({ text: intl.formatMessage(messages.share, { name: account.get('username') }), action: this.handleShare });
      menu.push(null);
    }

    if (account.get('id') === me) {
      menu.push({ text: intl.formatMessage(messages.edit_profile), href: '/settings/profile' });
      menu.push({ text: intl.formatMessage(messages.preferences), href: '/settings/preferences' });
      menu.push({ text: intl.formatMessage(messages.pins), to: '/pinned' });
      menu.push(null);
      menu.push({ text: intl.formatMessage(messages.follow_requests), to: '/follow_requests' });
      menu.push({ text: intl.formatMessage(messages.favourites), to: '/favourites' });
      menu.push({ text: intl.formatMessage(messages.lists), to: '/lists' });
      menu.push(null);
      menu.push({ text: intl.formatMessage(messages.mutes), to: '/mutes' });
      menu.push({ text: intl.formatMessage(messages.blocks), to: '/blocks' });
      menu.push({ text: intl.formatMessage(messages.domain_blocks), to: '/domain_blocks' });
    } else {
      if (account.getIn(['relationship', 'following'])) {
        if (!account.getIn(['relationship', 'muting'])) {
          if (account.getIn(['relationship', 'showing_reblogs'])) {
            menu.push({ text: intl.formatMessage(messages.hideReblogs, { name: account.get('username') }), action: this.props.onReblogToggle });
          } else {
            menu.push({ text: intl.formatMessage(messages.showReblogs, { name: account.get('username') }), action: this.props.onReblogToggle });
          }
        }

        menu.push({ text: intl.formatMessage(account.getIn(['relationship', 'endorsed']) ? messages.unendorse : messages.endorse), action: this.props.onEndorseToggle });
        menu.push({ text: intl.formatMessage(messages.add_or_remove_from_list), action: this.props.onAddToList });
        menu.push(null);
      }

      if (account.getIn(['relationship', 'muting'])) {
        menu.push({ text: intl.formatMessage(messages.unmute, { name: account.get('username') }), action: this.props.onMute });
      } else {
        menu.push({ text: intl.formatMessage(messages.mute, { name: account.get('username') }), action: this.props.onMute });
      }

      if (account.getIn(['relationship', 'blocking'])) {
        menu.push({ text: intl.formatMessage(messages.unblock, { name: account.get('username') }), action: this.props.onBlock });
      } else {
        menu.push({ text: intl.formatMessage(messages.block, { name: account.get('username') }), action: this.props.onBlock });
      }

      menu.push({ text: intl.formatMessage(messages.report, { name: account.get('username') }), action: this.props.onReport });
    }

    if (account.get('acct') !== account.get('username')) {
      const domain = account.get('acct').split('@')[1];

      menu.push(null);

      if (account.getIn(['relationship', 'domain_blocking'])) {
        menu.push({ text: intl.formatMessage(messages.unblockDomain, { domain }), action: this.props.onUnblockDomain });
      } else {
        menu.push({ text: intl.formatMessage(messages.blockDomain, { domain }), action: this.props.onBlockDomain });
      }
    }

    if (account.get('id') !== me && isStaff) {
      menu.push(null);
      menu.push({ text: intl.formatMessage(messages.admin_account, { name: account.get('username') }), href: `/admin/accounts/${account.get('id')}` });
    }

    const content         = { __html: account.get('note_emojified') };
    const displayNameHtml = { __html: account.get('display_name_html') };
    const fields          = account.get('fields');
    const acct            = account.get('acct').indexOf('@') === -1 && domain ? `${account.get('acct')}@${domain}` : account.get('acct');

    let badge;

    if (account.get('bot')) {
      badge = (<div className='account-role bot'><FormattedMessage id='account.badges.bot' defaultMessage='Bot' /></div>);
    } else if (account.get('group')) {
      badge = (<div className='account-role group'><FormattedMessage id='account.badges.group' defaultMessage='Group' /></div>);
    } else {
      badge = null;
    }

    return (
      <div className={classNames('account__header', { inactive: !!account.get('moved') })} ref={this.setRef}>
        <div className='account__header__image'>
          <div className='account__header__info'>
            {!suspended && info}
          </div>

          <img src={autoPlayGif ? account.get('header') : account.get('header_static')} alt='' className='parallax' />
        </div>

        <div className='account__header__bar'>
          <div className='account__header__tabs'>
            <a className='avatar' href={account.get('url')} rel='noopener noreferrer' target='_blank'>
              <Avatar account={account} size={90} />
            </a>

            <div className='spacer' />

            {!suspended && (
              <div className='account__header__tabs__buttons'>
                {actionBtn}
                {bellBtn}

                <DropdownMenuContainer items={menu} icon='ellipsis-v' size={24} direction='right' />
              </div>
            )}
          </div>

          <div className='account__header__tabs__name'>
            <h1>
              <span dangerouslySetInnerHTML={displayNameHtml} /> {badge}
              <small>@{acct} {lockedIcon}</small>
            </h1>
          </div>

          <div className='account__header__extra'>
            <div className='account__header__bio'>
              {(fields.size > 0 || identity_proofs.size > 0) && (
                <div className='account__header__fields'>
                  {identity_proofs.map((proof, i) => (
                    <dl key={i}>
                      <dt dangerouslySetInnerHTML={{ __html: proof.get('provider') }} />

                      <dd className='verified'>
                        <a href={proof.get('proof_url')} target='_blank' rel='noopener noreferrer'><span title={intl.formatMessage(messages.linkVerifiedOn, { date: intl.formatDate(proof.get('updated_at'), dateFormatOptions) })}>
                          <Icon id='check' className='verified__mark' />
                        </span></a>
                        <a href={proof.get('profile_url')} target='_blank' rel='noopener noreferrer'><span dangerouslySetInnerHTML={{ __html: ' '+proof.get('provider_username') }} /></a>
                      </dd>
                    </dl>
                  ))}
                  {fields.map((pair, i) => (
                    <dl key={i}>
                      <dt dangerouslySetInnerHTML={{ __html: pair.get('name_emojified') }} title={pair.get('name')} />

                      <dd className={pair.get('verified_at') && 'verified'} title={pair.get('value_plain')}>
                        {pair.get('verified_at') && <span title={intl.formatMessage(messages.linkVerifiedOn, { date: intl.formatDate(pair.get('verified_at'), dateFormatOptions) })}><Icon id='check' className='verified__mark' /></span>} <span dangerouslySetInnerHTML={{ __html: pair.get('value_emojified') }} />
                      </dd>
                    </dl>
                  ))}
                </div>
              )}

              {account.get('id') !== me && !suspended && <AccountNoteContainer account={account} />}

              {account.get('note').length > 0 && account.get('note') !== '<p></p>' && <div className='account__header__content' dangerouslySetInnerHTML={content} />}
            </div>

            {!suspended && (
              <div className='account__header__extra__links'>
                <NavLink isActive={this.isStatusesPageActive} activeClassName='active' to={`/accounts/${account.get('id')}`} title={intl.formatNumber(account.get('statuses_count'))}>
                  <ShortNumber
                    value={account.get('statuses_count')}
                    renderer={counterRenderer('statuses')}
                  />
                </NavLink>

                <NavLink exact activeClassName='active' to={`/accounts/${account.get('id')}/following`} title={intl.formatNumber(account.get('following_count'))}>
                  <ShortNumber
                    value={account.get('following_count')}
                    renderer={counterRenderer('following')}
                  />
                </NavLink>

                <NavLink exact activeClassName='active' to={`/accounts/${account.get('id')}/followers`} title={intl.formatNumber(account.get('followers_count'))}>
                  <ShortNumber
                    value={account.get('followers_count')}
                    renderer={counterRenderer('followers')}
                  />
                </NavLink>
              </div>
            )}
          </div>
        </div>
      </div>
    );
  }

}<|MERGE_RESOLUTION|>--- conflicted
+++ resolved
@@ -36,13 +36,9 @@
   unblockDomain: { id: 'account.unblock_domain', defaultMessage: 'Unblock domain {domain}' },
   hideReblogs: { id: 'account.hide_reblogs', defaultMessage: 'Hide boosts from @{name}' },
   showReblogs: { id: 'account.show_reblogs', defaultMessage: 'Show boosts from @{name}' },
-<<<<<<< HEAD
   enableNotifications: { id: 'account.enable_notifications', defaultMessage: 'Notify me when @{name} posts' },
   disableNotifications: { id: 'account.disable_notifications', defaultMessage: 'Stop notifying me when @{name} posts' },
-  pins: { id: 'navigation_bar.pins', defaultMessage: 'Pinned toots' },
-=======
   pins: { id: 'navigation_bar.pins', defaultMessage: 'Pinned posts' },
->>>>>>> 799bf57e
   preferences: { id: 'navigation_bar.preferences', defaultMessage: 'Preferences' },
   follow_requests: { id: 'navigation_bar.follow_requests', defaultMessage: 'Follow requests' },
   favourites: { id: 'navigation_bar.favourites', defaultMessage: 'Favourites' },
