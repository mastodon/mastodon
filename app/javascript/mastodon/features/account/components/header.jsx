import PropTypes from 'prop-types';

import { defineMessages, injectIntl, FormattedMessage } from 'react-intl';

import classNames from 'classnames';
import { Helmet } from 'react-helmet';
import { NavLink, withRouter } from 'react-router-dom';

import ImmutablePropTypes from 'react-immutable-proptypes';
import ImmutablePureComponent from 'react-immutable-pure-component';

import CheckIcon from '@/material-icons/400-24px/check.svg?react';
import LockIcon from '@/material-icons/400-24px/lock.svg?react';
import MoreHorizIcon from '@/material-icons/400-24px/more_horiz.svg?react';
import NotificationsIcon from '@/material-icons/400-24px/notifications.svg?react';
import NotificationsActiveIcon from '@/material-icons/400-24px/notifications_active-fill.svg?react';
import ShareIcon from '@/material-icons/400-24px/share.svg?react';
import { Avatar } from 'mastodon/components/avatar';
import { Badge, AutomatedBadge, GroupBadge } from 'mastodon/components/badge';
import { Button } from 'mastodon/components/button';
import { CopyIconButton } from 'mastodon/components/copy_icon_button';
import { FollowersCounter, FollowingCounter, StatusesCounter } from 'mastodon/components/counters';
import { Icon }  from 'mastodon/components/icon';
import { IconButton } from 'mastodon/components/icon_button';
import { LoadingIndicator } from 'mastodon/components/loading_indicator';
import { ShortNumber } from 'mastodon/components/short_number';
import DropdownMenuContainer from 'mastodon/containers/dropdown_menu_container';
import { identityContextPropShape, withIdentity } from 'mastodon/identity_context';
import { autoPlayGif, me, domain as localDomain } from 'mastodon/initial_state';
import { PERMISSION_MANAGE_USERS, PERMISSION_MANAGE_FEDERATION } from 'mastodon/permissions';
import { WithRouterPropTypes } from 'mastodon/utils/react_router';

import AccountNoteContainer from '../containers/account_note_container';
import FollowRequestNoteContainer from '../containers/follow_request_note_container';

import { DomainPill } from './domain_pill';

const messages = defineMessages({
  unfollow: { id: 'account.unfollow', defaultMessage: 'Unfollow' },
  follow: { id: 'account.follow', defaultMessage: 'Follow' },
  cancel_follow_request: { id: 'account.cancel_follow_request', defaultMessage: 'Withdraw follow request' },
  requested: { id: 'account.requested', defaultMessage: 'Awaiting approval. Click to cancel follow request' },
  unblock: { id: 'account.unblock', defaultMessage: 'Unblock @{name}' },
  edit_profile: { id: 'account.edit_profile', defaultMessage: 'Edit profile' },
  linkVerifiedOn: { id: 'account.link_verified_on', defaultMessage: 'Ownership of this link was checked on {date}' },
  account_locked: { id: 'account.locked_info', defaultMessage: 'This account privacy status is set to locked. The owner manually reviews who can follow them.' },
  mention: { id: 'account.mention', defaultMessage: 'Mention @{name}' },
  direct: { id: 'account.direct', defaultMessage: 'Privately mention @{name}' },
  unmute: { id: 'account.unmute', defaultMessage: 'Unmute @{name}' },
  block: { id: 'account.block', defaultMessage: 'Block @{name}' },
  mute: { id: 'account.mute', defaultMessage: 'Mute @{name}' },
  report: { id: 'account.report', defaultMessage: 'Report @{name}' },
  share: { id: 'account.share', defaultMessage: 'Share @{name}\'s profile' },
  copy: { id: 'account.copy', defaultMessage: 'Copy link to profile' },
  media: { id: 'account.media', defaultMessage: 'Media' },
  blockDomain: { id: 'account.block_domain', defaultMessage: 'Block domain {domain}' },
  unblockDomain: { id: 'account.unblock_domain', defaultMessage: 'Unblock domain {domain}' },
  hideReblogs: { id: 'account.hide_reblogs', defaultMessage: 'Hide boosts from @{name}' },
  showReblogs: { id: 'account.show_reblogs', defaultMessage: 'Show boosts from @{name}' },
  enableNotifications: { id: 'account.enable_notifications', defaultMessage: 'Notify me when @{name} posts' },
  disableNotifications: { id: 'account.disable_notifications', defaultMessage: 'Stop notifying me when @{name} posts' },
  pins: { id: 'navigation_bar.pins', defaultMessage: 'Pinned posts' },
  preferences: { id: 'navigation_bar.preferences', defaultMessage: 'Preferences' },
  follow_requests: { id: 'navigation_bar.follow_requests', defaultMessage: 'Follow requests' },
  favourites: { id: 'navigation_bar.favourites', defaultMessage: 'Favorites' },
  lists: { id: 'navigation_bar.lists', defaultMessage: 'Lists' },
  followed_tags: { id: 'navigation_bar.followed_tags', defaultMessage: 'Followed hashtags' },
  blocks: { id: 'navigation_bar.blocks', defaultMessage: 'Blocked users' },
  domain_blocks: { id: 'navigation_bar.domain_blocks', defaultMessage: 'Blocked domains' },
  mutes: { id: 'navigation_bar.mutes', defaultMessage: 'Muted users' },
  endorse: { id: 'account.endorse', defaultMessage: 'Feature on profile' },
  unendorse: { id: 'account.unendorse', defaultMessage: 'Don\'t feature on profile' },
  add_or_remove_from_list: { id: 'account.add_or_remove_from_list', defaultMessage: 'Add or Remove from lists' },
  admin_account: { id: 'status.admin_account', defaultMessage: 'Open moderation interface for @{name}' },
  admin_domain: { id: 'status.admin_domain', defaultMessage: 'Open moderation interface for {domain}' },
  languages: { id: 'account.languages', defaultMessage: 'Change subscribed languages' },
  openOriginalPage: { id: 'account.open_original_page', defaultMessage: 'Open original page' },
});

const titleFromAccount = account => {
  const displayName = account.get('display_name');
  const acct = account.get('acct') === account.get('username') ? `${account.get('username')}@${localDomain}` : account.get('acct');
  const prefix = displayName.trim().length === 0 ? account.get('username') : displayName;

  return `${prefix} (@${acct})`;
};

<<<<<<< HEAD
=======
const messageForFollowButton = relationship => {
  if(!relationship) return messages.follow;

  if (relationship.get('following') && relationship.get('followed_by')) {
    return messages.mutual;
  } else if (!relationship.get('following') && relationship.get('followed_by')) {
    return messages.followBack;
  } else if (relationship.get('following') || relationship.get('requested')) {
    return messages.unfollow;
  } else {
    return messages.follow;
  }
};

>>>>>>> 05f0d510
const dateFormatOptions = {
  month: 'short',
  day: 'numeric',
  year: 'numeric',
  hour: '2-digit',
  minute: '2-digit',
};

class Header extends ImmutablePureComponent {

  static propTypes = {
    identity: identityContextPropShape,
    account: ImmutablePropTypes.record,
    identity_props: ImmutablePropTypes.list,
    onFollow: PropTypes.func.isRequired,
    onBlock: PropTypes.func.isRequired,
    onMention: PropTypes.func.isRequired,
    onDirect: PropTypes.func.isRequired,
    onReblogToggle: PropTypes.func.isRequired,
    onNotifyToggle: PropTypes.func.isRequired,
    onReport: PropTypes.func.isRequired,
    onMute: PropTypes.func.isRequired,
    onBlockDomain: PropTypes.func.isRequired,
    onUnblockDomain: PropTypes.func.isRequired,
    onEndorseToggle: PropTypes.func.isRequired,
    onAddToList: PropTypes.func.isRequired,
    onEditAccountNote: PropTypes.func.isRequired,
    onChangeLanguages: PropTypes.func.isRequired,
    onInteractionModal: PropTypes.func.isRequired,
    onOpenAvatar: PropTypes.func.isRequired,
    onOpenURL: PropTypes.func.isRequired,
    intl: PropTypes.object.isRequired,
    domain: PropTypes.string.isRequired,
    hidden: PropTypes.bool,
    ...WithRouterPropTypes,
  };

  setRef = c => {
    this.node = c;
  };

  openEditProfile = () => {
    window.open('/settings/profile', '_blank');
  };

  isStatusesPageActive = (match, location) => {
    if (!match) {
      return false;
    }

    return !location.pathname.match(/\/(followers|following)\/?$/);
  };

  handleMouseEnter = ({ currentTarget }) => {
    if (autoPlayGif) {
      return;
    }

    const emojis = currentTarget.querySelectorAll('.custom-emoji');

    for (var i = 0; i < emojis.length; i++) {
      let emoji = emojis[i];
      emoji.src = emoji.getAttribute('data-original');
    }
  };

  handleMouseLeave = ({ currentTarget }) => {
    if (autoPlayGif) {
      return;
    }

    const emojis = currentTarget.querySelectorAll('.custom-emoji');

    for (var i = 0; i < emojis.length; i++) {
      let emoji = emojis[i];
      emoji.src = emoji.getAttribute('data-static');
    }
  };

  handleAvatarClick = e => {
    if (e.button === 0 && !(e.ctrlKey || e.metaKey)) {
      e.preventDefault();
      this.props.onOpenAvatar();
    }
  };

  handleShare = () => {
    const { account } = this.props;

    navigator.share({
      url: account.get('url'),
    }).catch((e) => {
      if (e.name !== 'AbortError') console.error(e);
    });
  };

  handleHashtagClick = e => {
    const { history } = this.props;
    const value = e.currentTarget.textContent.replace(/^#/, '');

    if (history && e.button === 0 && !(e.ctrlKey || e.metaKey)) {
      e.preventDefault();
      history.push(`/tags/${value}`);
    }
  };

  handleMentionClick = e => {
    const { history, onOpenURL } = this.props;

    if (history && e.button === 0 && !(e.ctrlKey || e.metaKey)) {
      e.preventDefault();

      const link = e.currentTarget;

      onOpenURL(link.href, history, () => {
        window.location = link.href;
      });
    }
  };

  _attachLinkEvents () {
    const node = this.node;

    if (!node) {
      return;
    }

    const links = node.querySelectorAll('a');

    let link;

    for (var i = 0; i < links.length; ++i) {
      link = links[i];

      if (link.textContent[0] === '#' || (link.previousSibling && link.previousSibling.textContent && link.previousSibling.textContent[link.previousSibling.textContent.length - 1] === '#')) {
        link.addEventListener('click', this.handleHashtagClick, false);
      } else if (link.classList.contains('mention')) {
        link.addEventListener('click', this.handleMentionClick, false);
      }
    }
  }

  componentDidMount () {
    this._attachLinkEvents();
  }

  componentDidUpdate () {
    this._attachLinkEvents();
  }

  render () {
    const { account, hidden, intl } = this.props;
    const { signedIn, permissions } = this.props.identity;

    if (!account) {
      return null;
    }

    const suspended    = account.get('suspended');
    const isRemote     = account.get('acct') !== account.get('username');
    const remoteDomain = isRemote ? account.get('acct').split('@')[1] : null;

    let actionBtn, bellBtn, lockedIcon, shareBtn;

    let info = [];
    let menu = [];

    if (me !== account.get('id') && account.getIn(['relationship', 'followed_by'])) {
      info.push(<span key='followed_by' className='relationship-tag'><FormattedMessage id='account.follows_you' defaultMessage='Follows you' /></span>);
    } else if (me !== account.get('id') && account.getIn(['relationship', 'blocking'])) {
      info.push(<span key='blocked' className='relationship-tag'><FormattedMessage id='account.blocked' defaultMessage='Blocked' /></span>);
    }

    if (me !== account.get('id') && account.getIn(['relationship', 'muting'])) {
      info.push(<span key='muted' className='relationship-tag'><FormattedMessage id='account.muted' defaultMessage='Muted' /></span>);
    } else if (me !== account.get('id') && account.getIn(['relationship', 'domain_blocking'])) {
      info.push(<span key='domain_blocked' className='relationship-tag'><FormattedMessage id='account.domain_blocked' defaultMessage='Domain blocked' /></span>);
    }

    if (account.getIn(['relationship', 'requested']) || account.getIn(['relationship', 'following'])) {
      bellBtn = <IconButton icon={account.getIn(['relationship', 'notifying']) ? 'bell' : 'bell-o'} iconComponent={account.getIn(['relationship', 'notifying']) ? NotificationsActiveIcon : NotificationsIcon} active={account.getIn(['relationship', 'notifying'])} title={intl.formatMessage(account.getIn(['relationship', 'notifying']) ? messages.disableNotifications : messages.enableNotifications, { name: account.get('username') })} onClick={this.props.onNotifyToggle} />;
    }

    if ('share' in navigator) {
      shareBtn = <IconButton className='optional' iconComponent={ShareIcon} title={intl.formatMessage(messages.share, { name: account.get('username') })} onClick={this.handleShare} />;
    } else {
      shareBtn = <CopyIconButton className='optional' title={intl.formatMessage(messages.copy)} value={account.get('url')} />;
    }

    if (me !== account.get('id')) {
      if (signedIn && !account.get('relationship')) { // Wait until the relationship is loaded
        actionBtn = <Button disabled><LoadingIndicator /></Button>;
      } else if (!account.getIn(['relationship', 'blocking'])) {
<<<<<<< HEAD
        actionBtn = <Button disabled={account.getIn(['relationship', 'blocked_by'])} className={classNames({ 'button--destructive': account.getIn(['relationship', 'following']) })} text={intl.formatMessage(account.getIn(['relationship', 'following']) ? messages.unfollow : messages.follow)} onClick={signedIn ? this.props.onFollow : this.props.onInteractionModal} />;
=======
        actionBtn = <Button disabled={account.getIn(['relationship', 'blocked_by'])} className={classNames({ 'button--destructive': (account.getIn(['relationship', 'following']) || account.getIn(['relationship', 'requested'])) })} text={intl.formatMessage(messageForFollowButton(account.get('relationship')))} onClick={signedIn ? this.props.onFollow : this.props.onInteractionModal} />;
>>>>>>> 05f0d510
      } else if (account.getIn(['relationship', 'blocking'])) {
        actionBtn = <Button text={intl.formatMessage(messages.unblock, { name: account.get('username') })} onClick={this.props.onBlock} />;
      }
    } else {
      actionBtn = <Button text={intl.formatMessage(messages.edit_profile)} onClick={this.openEditProfile} />;
    }

    if (account.get('moved') && !account.getIn(['relationship', 'following'])) {
      actionBtn = '';
    }

    if (account.get('locked')) {
      lockedIcon = <Icon id='lock' icon={LockIcon} title={intl.formatMessage(messages.account_locked)} />;
    }

    if (signedIn && account.get('id') !== me && !account.get('suspended')) {
      menu.push({ text: intl.formatMessage(messages.mention, { name: account.get('username') }), action: this.props.onMention });
      menu.push({ text: intl.formatMessage(messages.direct, { name: account.get('username') }), action: this.props.onDirect });
      menu.push(null);
    }

    if (isRemote) {
      menu.push({ text: intl.formatMessage(messages.openOriginalPage), href: account.get('url') });
      menu.push(null);
    }

    if (account.get('id') === me) {
      menu.push({ text: intl.formatMessage(messages.edit_profile), href: '/settings/profile' });
      menu.push({ text: intl.formatMessage(messages.preferences), href: '/settings/preferences' });
      menu.push({ text: intl.formatMessage(messages.pins), to: '/pinned' });
      menu.push(null);
      menu.push({ text: intl.formatMessage(messages.follow_requests), to: '/follow_requests' });
      menu.push({ text: intl.formatMessage(messages.favourites), to: '/favourites' });
      menu.push({ text: intl.formatMessage(messages.lists), to: '/lists' });
      menu.push({ text: intl.formatMessage(messages.followed_tags), to: '/followed_tags' });
      menu.push(null);
      menu.push({ text: intl.formatMessage(messages.mutes), to: '/mutes' });
      menu.push({ text: intl.formatMessage(messages.blocks), to: '/blocks' });
      menu.push({ text: intl.formatMessage(messages.domain_blocks), to: '/domain_blocks' });
    } else if (signedIn) {
      if (account.getIn(['relationship', 'following'])) {
        if (!account.getIn(['relationship', 'muting'])) {
          if (account.getIn(['relationship', 'showing_reblogs'])) {
            menu.push({ text: intl.formatMessage(messages.hideReblogs, { name: account.get('username') }), action: this.props.onReblogToggle });
          } else {
            menu.push({ text: intl.formatMessage(messages.showReblogs, { name: account.get('username') }), action: this.props.onReblogToggle });
          }

          menu.push({ text: intl.formatMessage(messages.languages), action: this.props.onChangeLanguages });
          menu.push(null);
        }

        menu.push({ text: intl.formatMessage(account.getIn(['relationship', 'endorsed']) ? messages.unendorse : messages.endorse), action: this.props.onEndorseToggle });
        menu.push({ text: intl.formatMessage(messages.add_or_remove_from_list), action: this.props.onAddToList });
        menu.push(null);
      }

      if (account.getIn(['relationship', 'muting'])) {
        menu.push({ text: intl.formatMessage(messages.unmute, { name: account.get('username') }), action: this.props.onMute });
      } else {
        menu.push({ text: intl.formatMessage(messages.mute, { name: account.get('username') }), action: this.props.onMute, dangerous: true });
      }

      if (account.getIn(['relationship', 'blocking'])) {
        menu.push({ text: intl.formatMessage(messages.unblock, { name: account.get('username') }), action: this.props.onBlock });
      } else {
        menu.push({ text: intl.formatMessage(messages.block, { name: account.get('username') }), action: this.props.onBlock, dangerous: true });
      }

      if (!account.get('suspended')) {
        menu.push({ text: intl.formatMessage(messages.report, { name: account.get('username') }), action: this.props.onReport, dangerous: true });
      }
    }

    if (signedIn && isRemote) {
      menu.push(null);

      if (account.getIn(['relationship', 'domain_blocking'])) {
        menu.push({ text: intl.formatMessage(messages.unblockDomain, { domain: remoteDomain }), action: this.props.onUnblockDomain });
      } else {
        menu.push({ text: intl.formatMessage(messages.blockDomain, { domain: remoteDomain }), action: this.props.onBlockDomain, dangerous: true });
      }
    }

    if ((account.get('id') !== me && (permissions & PERMISSION_MANAGE_USERS) === PERMISSION_MANAGE_USERS) || (isRemote && (permissions & PERMISSION_MANAGE_FEDERATION) === PERMISSION_MANAGE_FEDERATION)) {
      menu.push(null);
      if ((permissions & PERMISSION_MANAGE_USERS) === PERMISSION_MANAGE_USERS) {
        menu.push({ text: intl.formatMessage(messages.admin_account, { name: account.get('username') }), href: `/admin/accounts/${account.get('id')}` });
      }
      if (isRemote && (permissions & PERMISSION_MANAGE_FEDERATION) === PERMISSION_MANAGE_FEDERATION) {
        menu.push({ text: intl.formatMessage(messages.admin_domain, { domain: remoteDomain }), href: `/admin/instances/${remoteDomain}` });
      }
    }

    const content         = { __html: account.get('note_emojified') };
    const displayNameHtml = { __html: account.get('display_name_html') };
    const fields          = account.get('fields');
    const isLocal         = account.get('acct').indexOf('@') === -1;
    const username        = account.get('acct').split('@')[0];
    const domain          = isLocal ? localDomain : account.get('acct').split('@')[1];
    const isIndexable     = !account.get('noindex');

    const badges = [];

    if (account.get('bot')) {
      badges.push(<AutomatedBadge key='bot-badge' />);
    } else if (account.get('group')) {
      badges.push(<GroupBadge key='group-badge' />);
    }

    account.get('roles', []).forEach((role) => {
      badges.push(<Badge key={`role-badge-${role.get('id')}`} label={<span>{role.get('name')}</span>} domain={domain} roleId={role.get('id')} />);
    });

    return (
      <div className={classNames('account__header', { inactive: !!account.get('moved') })} onMouseEnter={this.handleMouseEnter} onMouseLeave={this.handleMouseLeave}>
        {!(suspended || hidden || account.get('moved')) && account.getIn(['relationship', 'requested_by']) && <FollowRequestNoteContainer account={account} />}

        <div className='account__header__image'>
          <div className='account__header__info'>
            {info}
          </div>

          {!(suspended || hidden) && <img src={autoPlayGif ? account.get('header') : account.get('header_static')} alt='' className='parallax' />}
        </div>

        <div className='account__header__bar'>
          <div className='account__header__tabs'>
            <a className='avatar' href={account.get('url')} rel='noopener noreferrer' target='_blank' onClick={this.handleAvatarClick}>
              <Avatar account={suspended || hidden ? undefined : account} size={90} />
            </a>

            <div className='account__header__tabs__buttons'>
              {!hidden && bellBtn}
              {!hidden && shareBtn}
              <DropdownMenuContainer disabled={menu.length === 0} items={menu} icon='ellipsis-v' iconComponent={MoreHorizIcon} size={24} direction='right' />
              {!hidden && actionBtn}
            </div>
          </div>

          <div className='account__header__tabs__name'>
            <h1>
              <span dangerouslySetInnerHTML={displayNameHtml} />
              <small>
                <span>@{username}<span className='invisible'>@{domain}</span></span>
                <DomainPill username={username} domain={domain} isSelf={me === account.get('id')} />
                {lockedIcon}
              </small>
            </h1>
          </div>

          {badges.length > 0 && (
            <div className='account__header__badges'>
              {badges}
            </div>
          )}

          {!(suspended || hidden) && (
            <div className='account__header__extra'>
              <div className='account__header__bio' ref={this.setRef}>
                {(account.get('id') !== me && signedIn) && <AccountNoteContainer account={account} />}

                {account.get('note').length > 0 && account.get('note') !== '<p></p>' && <div className='account__header__content translate' dangerouslySetInnerHTML={content} />}

                <div className='account__header__fields'>
                  <dl>
                    <dt><FormattedMessage id='account.joined_short' defaultMessage='Joined' /></dt>
                    <dd>{intl.formatDate(account.get('created_at'), { year: 'numeric', month: 'short', day: '2-digit' })}</dd>
                  </dl>

                  {fields.map((pair, i) => (
                    <dl key={i} className={classNames({ verified: pair.get('verified_at') })}>
                      <dt dangerouslySetInnerHTML={{ __html: pair.get('name_emojified') }} title={pair.get('name')} className='translate' />

                      <dd className='translate' title={pair.get('value_plain')}>
                        {pair.get('verified_at') && <span title={intl.formatMessage(messages.linkVerifiedOn, { date: intl.formatDate(pair.get('verified_at'), dateFormatOptions) })}><Icon id='check' icon={CheckIcon} className='verified__mark' /></span>} <span dangerouslySetInnerHTML={{ __html: pair.get('value_emojified') }} />
                      </dd>
                    </dl>
                  ))}
                </div>
              </div>

              <div className='account__header__extra__links'>
                <NavLink isActive={this.isStatusesPageActive} activeClassName='active' to={`/@${account.get('acct')}`} title={intl.formatNumber(account.get('statuses_count'))}>
                  <ShortNumber
                    value={account.get('statuses_count')}
                    renderer={StatusesCounter}
                  />
                </NavLink>

                <NavLink exact activeClassName='active' to={`/@${account.get('acct')}/following`} title={intl.formatNumber(account.get('following_count'))}>
                  <ShortNumber
                    value={account.get('following_count')}
                    renderer={FollowingCounter}
                  />
                </NavLink>

                <NavLink exact activeClassName='active' to={`/@${account.get('acct')}/followers`} title={intl.formatNumber(account.get('followers_count'))}>
                  <ShortNumber
                    value={account.get('followers_count')}
                    renderer={FollowersCounter}
                  />
                </NavLink>
              </div>
            </div>
          )}
        </div>

        <Helmet>
          <title>{titleFromAccount(account)}</title>
          <meta name='robots' content={(isLocal && isIndexable) ? 'all' : 'noindex'} />
          <link rel='canonical' href={account.get('url')} />
        </Helmet>
      </div>
    );
  }

}

export default withRouter(withIdentity(injectIntl(Header)));<|MERGE_RESOLUTION|>--- conflicted
+++ resolved
@@ -38,6 +38,8 @@
 const messages = defineMessages({
   unfollow: { id: 'account.unfollow', defaultMessage: 'Unfollow' },
   follow: { id: 'account.follow', defaultMessage: 'Follow' },
+  followBack: { id: 'account.follow_back', defaultMessage: 'Follow back' },
+  mutual: { id: 'account.mutual', defaultMessage: 'Mutual' },
   cancel_follow_request: { id: 'account.cancel_follow_request', defaultMessage: 'Withdraw follow request' },
   requested: { id: 'account.requested', defaultMessage: 'Awaiting approval. Click to cancel follow request' },
   unblock: { id: 'account.unblock', defaultMessage: 'Unblock @{name}' },
@@ -85,8 +87,6 @@
   return `${prefix} (@${acct})`;
 };
 
-<<<<<<< HEAD
-=======
 const messageForFollowButton = relationship => {
   if(!relationship) return messages.follow;
 
@@ -101,7 +101,6 @@
   }
 };
 
->>>>>>> 05f0d510
 const dateFormatOptions = {
   month: 'short',
   day: 'numeric',
@@ -269,9 +268,7 @@
     let info = [];
     let menu = [];
 
-    if (me !== account.get('id') && account.getIn(['relationship', 'followed_by'])) {
-      info.push(<span key='followed_by' className='relationship-tag'><FormattedMessage id='account.follows_you' defaultMessage='Follows you' /></span>);
-    } else if (me !== account.get('id') && account.getIn(['relationship', 'blocking'])) {
+    if (me !== account.get('id') && account.getIn(['relationship', 'blocking'])) {
       info.push(<span key='blocked' className='relationship-tag'><FormattedMessage id='account.blocked' defaultMessage='Blocked' /></span>);
     }
 
@@ -295,11 +292,7 @@
       if (signedIn && !account.get('relationship')) { // Wait until the relationship is loaded
         actionBtn = <Button disabled><LoadingIndicator /></Button>;
       } else if (!account.getIn(['relationship', 'blocking'])) {
-<<<<<<< HEAD
-        actionBtn = <Button disabled={account.getIn(['relationship', 'blocked_by'])} className={classNames({ 'button--destructive': account.getIn(['relationship', 'following']) })} text={intl.formatMessage(account.getIn(['relationship', 'following']) ? messages.unfollow : messages.follow)} onClick={signedIn ? this.props.onFollow : this.props.onInteractionModal} />;
-=======
         actionBtn = <Button disabled={account.getIn(['relationship', 'blocked_by'])} className={classNames({ 'button--destructive': (account.getIn(['relationship', 'following']) || account.getIn(['relationship', 'requested'])) })} text={intl.formatMessage(messageForFollowButton(account.get('relationship')))} onClick={signedIn ? this.props.onFollow : this.props.onInteractionModal} />;
->>>>>>> 05f0d510
       } else if (account.getIn(['relationship', 'blocking'])) {
         actionBtn = <Button text={intl.formatMessage(messages.unblock, { name: account.get('username') })} onClick={this.props.onBlock} />;
       }
