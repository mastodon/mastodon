--- conflicted
+++ resolved
@@ -4,7 +4,7 @@
 
 import classNames from 'classnames';
 import Permalink from 'mastodon/components/permalink';
-import { Link, withRouter } from 'react-router-dom';
+import { withRouter } from 'react-router-dom';
 
 import ImmutablePropTypes from 'react-immutable-proptypes';
 import ImmutablePureComponent from 'react-immutable-pure-component';
@@ -436,11 +436,7 @@
 
     const targetAccount = report.get('target_account');
     const targetDisplayNameHtml = { __html: targetAccount.get('display_name_html') };
-<<<<<<< HEAD
     const targetLink = <bdi><Permalink className='notification__display-name' href={targetAccount.get('url')} data-hover-card-account={targetAccount.get('id')} to={`/@${targetAccount.get('acct')}`} dangerouslySetInnerHTML={targetDisplayNameHtml} /></bdi>;
-=======
-    const targetLink = <bdi><Link className='notification__display-name' title={targetAccount.get('acct')} data-hover-card-account={targetAccount.get('id')} to={`/@${targetAccount.get('acct')}`} dangerouslySetInnerHTML={targetDisplayNameHtml} /></bdi>;
->>>>>>> 258dce12
 
     return (
       <HotKeys handlers={this.getHandlers()}>
@@ -463,11 +459,7 @@
     const { notification } = this.props;
     const account          = notification.get('account');
     const displayNameHtml  = { __html: account.get('display_name_html') };
-<<<<<<< HEAD
-    const link             = <bdi><Permalink className='notification__display-name' href={account.get('url')} data-hover-card-account={account.get('id')} to={`/@${account.get('acct')}`} dangerouslySetInnerHTML={displayNameHtml} /></bdi>;
-=======
-    const link             = <bdi><Link className='notification__display-name' href={`/@${account.get('acct')}`} title={account.get('acct')} data-hover-card-account={account.get('id')} to={`/@${account.get('acct')}`} dangerouslySetInnerHTML={displayNameHtml} /></bdi>;
->>>>>>> 258dce12
+    const link             = <bdi><Permalink className='notification__display-name' href={account.get('url')} title={account.get('acct')} data-hover-card-account={account.get('id')} to={`/@${account.get('acct')}`} dangerouslySetInnerHTML={displayNameHtml} /></bdi>;
 
     switch(notification.get('type')) {
     case 'follow':
