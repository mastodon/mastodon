import React from 'react';
import PropTypes from 'prop-types';
import ImmutablePropTypes from 'react-immutable-proptypes';
import { FormattedMessage } from 'react-intl';
import ClearColumnButton from './clear_column_button';
import SettingToggle from './setting_toggle';

export default class ColumnSettings extends React.PureComponent {

  static propTypes = {
    settings: ImmutablePropTypes.map.isRequired,
    pushSettings: ImmutablePropTypes.map.isRequired,
    onChange: PropTypes.func.isRequired,
    onClear: PropTypes.func.isRequired,
  };

  onPushChange = (path, checked) => {
    this.props.onChange(['push', ...path], checked);
  }

  render () {
    const { settings, pushSettings, onChange, onClear } = this.props;

    const filterShowStr = <FormattedMessage id='notifications.column_settings.filter_bar.show' defaultMessage='Show' />;
    const filterAdvancedStr = <FormattedMessage id='notifications.column_settings.filter_bar.advanced' defaultMessage='Display all categories' />;
    const alertStr  = <FormattedMessage id='notifications.column_settings.alert' defaultMessage='Desktop notifications' />;
    const showStr   = <FormattedMessage id='notifications.column_settings.show' defaultMessage='Show in column' />;
    const soundStr  = <FormattedMessage id='notifications.column_settings.sound' defaultMessage='Play sound' />;

    const showPushSettings = pushSettings.get('browserSupport') && pushSettings.get('isSubscribed');
    const pushStr = showPushSettings && <FormattedMessage id='notifications.column_settings.push' defaultMessage='Push notifications' />;

    return (
      <div>
        <div className='column-settings__row'>
          <ClearColumnButton onClick={onClear} />
        </div>

<<<<<<< HEAD
        <div className='column-settings__section'>
          <a href='/settings/notifications' className='text-btn column-header__setting-btn'>
            <FormattedMessage id='notifications.column_settings.notify_block' defaultMessage='Notifications Block Setting' />
          </a>
=======
        <div role='group' aria-labelledby='notifications-filter-bar'>
          <span id='notifications-filter-bar' className='column-settings__section'>
            <FormattedMessage id='notifications.column_settings.filter_bar.category' defaultMessage='Quick filter bar' />
          </span>
          <div className='column-settings__row'>
            <SettingToggle id='show-filter-bar' prefix='notifications' settings={settings} settingPath={['quickFilter', 'show']} onChange={onChange} label={filterShowStr} />
            <SettingToggle id='show-filter-bar' prefix='notifications' settings={settings} settingPath={['quickFilter', 'advanced']} onChange={onChange} label={filterAdvancedStr} />
          </div>
>>>>>>> 31e7940d
        </div>

        <div role='group' aria-labelledby='notifications-follow'>
          <span id='notifications-follow' className='column-settings__section'><FormattedMessage id='notifications.column_settings.follow' defaultMessage='New followers:' /></span>

          <div className='column-settings__row'>
            <SettingToggle prefix='notifications_desktop' settings={settings} settingPath={['alerts', 'follow']} onChange={onChange} label={alertStr} />
            {showPushSettings && <SettingToggle prefix='notifications_push' settings={pushSettings} settingPath={['alerts', 'follow']} onChange={this.onPushChange} label={pushStr} />}
            <SettingToggle prefix='notifications' settings={settings} settingPath={['shows', 'follow']} onChange={onChange} label={showStr} />
            <SettingToggle prefix='notifications' settings={settings} settingPath={['sounds', 'follow']} onChange={onChange} label={soundStr} />
          </div>
        </div>

        <div role='group' aria-labelledby='notifications-favourite'>
          <span id='notifications-favourite' className='column-settings__section'><FormattedMessage id='notifications.column_settings.favourite' defaultMessage='Favourites:' /></span>

          <div className='column-settings__row'>
            <SettingToggle prefix='notifications_desktop' settings={settings} settingPath={['alerts', 'favourite']} onChange={onChange} label={alertStr} />
            {showPushSettings && <SettingToggle prefix='notifications_push' settings={pushSettings} settingPath={['alerts', 'favourite']} onChange={this.onPushChange} label={pushStr} />}
            <SettingToggle prefix='notifications' settings={settings} settingPath={['shows', 'favourite']} onChange={onChange} label={showStr} />
            <SettingToggle prefix='notifications' settings={settings} settingPath={['sounds', 'favourite']} onChange={onChange} label={soundStr} />
          </div>
        </div>

        <div role='group' aria-labelledby='notifications-mention'>
          <span id='notifications-mention' className='column-settings__section'><FormattedMessage id='notifications.column_settings.mention' defaultMessage='Mentions:' /></span>

          <div className='column-settings__row'>
            <SettingToggle prefix='notifications_desktop' settings={settings} settingPath={['alerts', 'mention']} onChange={onChange} label={alertStr} />
            {showPushSettings && <SettingToggle prefix='notifications_push' settings={pushSettings} settingPath={['alerts', 'mention']} onChange={this.onPushChange} label={pushStr} />}
            <SettingToggle prefix='notifications' settings={settings} settingPath={['shows', 'mention']} onChange={onChange} label={showStr} />
            <SettingToggle prefix='notifications' settings={settings} settingPath={['sounds', 'mention']} onChange={onChange} label={soundStr} />
          </div>
        </div>

        <div role='group' aria-labelledby='notifications-reblog'>
          <span id='notifications-reblog' className='column-settings__section'><FormattedMessage id='notifications.column_settings.reblog' defaultMessage='Boosts:' /></span>

          <div className='column-settings__row'>
            <SettingToggle prefix='notifications_desktop' settings={settings} settingPath={['alerts', 'reblog']} onChange={onChange} label={alertStr} />
            {showPushSettings && <SettingToggle prefix='notifications_push' settings={pushSettings} settingPath={['alerts', 'reblog']} onChange={this.onPushChange} label={pushStr} />}
            <SettingToggle prefix='notifications' settings={settings} settingPath={['shows', 'reblog']} onChange={onChange} label={showStr} />
            <SettingToggle prefix='notifications' settings={settings} settingPath={['sounds', 'reblog']} onChange={onChange} label={soundStr} />
          </div>
        </div>
      </div>
    );
  }

}<|MERGE_RESOLUTION|>--- conflicted
+++ resolved
@@ -36,12 +36,6 @@
           <ClearColumnButton onClick={onClear} />
         </div>
 
-<<<<<<< HEAD
-        <div className='column-settings__section'>
-          <a href='/settings/notifications' className='text-btn column-header__setting-btn'>
-            <FormattedMessage id='notifications.column_settings.notify_block' defaultMessage='Notifications Block Setting' />
-          </a>
-=======
         <div role='group' aria-labelledby='notifications-filter-bar'>
           <span id='notifications-filter-bar' className='column-settings__section'>
             <FormattedMessage id='notifications.column_settings.filter_bar.category' defaultMessage='Quick filter bar' />
@@ -50,7 +44,6 @@
             <SettingToggle id='show-filter-bar' prefix='notifications' settings={settings} settingPath={['quickFilter', 'show']} onChange={onChange} label={filterShowStr} />
             <SettingToggle id='show-filter-bar' prefix='notifications' settings={settings} settingPath={['quickFilter', 'advanced']} onChange={onChange} label={filterAdvancedStr} />
           </div>
->>>>>>> 31e7940d
         </div>
 
         <div role='group' aria-labelledby='notifications-follow'>
