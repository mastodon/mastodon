--- conflicted
+++ resolved
@@ -133,11 +133,7 @@
 
     return (
       <div className='account-gallery__item' style={{ width, height }}>
-<<<<<<< HEAD
-        <a className='media-gallery__item-thumbnail' href={status.get('url')} target='_blank' style={{ cursor: 'pointer' }} onClick={this.handleClick}>
-=======
         <a className='media-gallery__item-thumbnail' href={status.get('url')} target='_blank' onClick={this.handleClick}>
->>>>>>> 2508370f
           <canvas width={32} height={32} ref={this.setCanvasRef} className={classNames('media-gallery__preview', { 'media-gallery__preview--hidden': visible && loaded })} />
           {visible && thumbnail}
         </a>
