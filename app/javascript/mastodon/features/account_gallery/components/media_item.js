--- conflicted
+++ resolved
@@ -25,14 +25,11 @@
     }
 
     if (!status.get('sensitive')) {
-<<<<<<< HEAD
-      style = { backgroundImage: `url(${media.get('preview_url')})` };
-    } else {
-      style = { backgroundImage: `url(${media.get('preview_url')})` ,filter: `blur(4px)` };
-=======
       style.backgroundImage    = `url(${media.get('preview_url')})`;
       style.backgroundPosition = `${x}% ${y}%`;
->>>>>>> b4f8e873
+    } else {
+      style.backgroundImage    = `url(${media.get('preview_url')})` ,filter: `blur(4px)`;
+      style.backgroundPosition = `${x}% ${y}%`;
     }
 
     return (
