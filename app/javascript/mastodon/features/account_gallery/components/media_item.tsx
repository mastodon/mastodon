--- conflicted
+++ resolved
@@ -195,11 +195,7 @@
 
       <a
         className='media-gallery__item-thumbnail'
-<<<<<<< HEAD
         href={status.get('url') as string}
-=======
-        href={`/@${account?.acct}/${statusId}`}
->>>>>>> 1960aac9
         onClick={handleClick}
         target='_blank'
         rel='noopener noreferrer'
