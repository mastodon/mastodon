import PropTypes from 'prop-types';

import classNames from 'classnames';

import ImmutablePropTypes from 'react-immutable-proptypes';
import ImmutablePureComponent from 'react-immutable-pure-component';

import { Blurhash } from 'mastodon/components/blurhash';
import { Icon }  from 'mastodon/components/icon';
import { autoPlayGif, displayMedia, useBlurhash } from 'mastodon/initial_state';

export default class MediaItem extends ImmutablePureComponent {

  static propTypes = {
    attachment: ImmutablePropTypes.map.isRequired,
    displayWidth: PropTypes.number.isRequired,
    onOpenMedia: PropTypes.func.isRequired,
  };

  state = {
    visible: displayMedia !== 'hide_all' && !this.props.attachment.getIn(['status', 'sensitive']) || displayMedia === 'show_all',
    loaded: false,
  };

  handleImageLoad = () => {
    this.setState({ loaded: true });
  };

  handleMouseEnter = e => {
    if (this.hoverToPlay()) {
      e.target.play();
    }
  };

  handleMouseLeave = e => {
    if (this.hoverToPlay()) {
      e.target.pause();
      e.target.currentTime = 0;
    }
  };

  hoverToPlay () {
    return !autoPlayGif && ['gifv', 'video'].indexOf(this.props.attachment.get('type')) !== -1;
  }

  handleClick = e => {
    if (e.button === 0 && !(e.ctrlKey || e.metaKey)) {
      e.preventDefault();

      if (this.state.visible) {
        this.props.onOpenMedia(this.props.attachment);
      } else {
        this.setState({ visible: true });
      }
    }
  };

  render () {
    const { attachment, displayWidth } = this.props;
    const { visible, loaded } = this.state;

    const width  = `${Math.floor((displayWidth - 4) / 3) - 4}px`;
    const height = width;
    const status = attachment.get('status');
    const title  = status.get('spoiler_text') || attachment.get('description');

    let thumbnail, label, icon, content;

    if (!visible) {
      icon = (
        <span className='account-gallery__item__icons'>
          <Icon id='eye-slash' />
        </span>
      );
    } else {
      if (['audio', 'video'].includes(attachment.get('type'))) {
        content = (
          <img
            src={attachment.get('preview_url') || status.getIn(['account', 'avatar_static'])}
            alt={attachment.get('description')}
            lang={status.get('language')}
            onLoad={this.handleImageLoad}
          />
        );

        if (attachment.get('type') === 'audio') {
          label = <Icon id='music' />;
        } else {
          label = <Icon id='play' />;
        }
      } else if (attachment.get('type') === 'image') {
        const focusX = attachment.getIn(['meta', 'focus', 'x']) || 0;
        const focusY = attachment.getIn(['meta', 'focus', 'y']) || 0;
        const x      = ((focusX /  2) + .5) * 100;
        const y      = ((focusY / -2) + .5) * 100;

        content = (
          <img
            src={attachment.get('preview_url')}
            alt={attachment.get('description')}
            lang={status.get('language')}
            style={{ objectPosition: `${x}% ${y}%` }}
            onLoad={this.handleImageLoad}
          />
        );
      } else if (attachment.get('type') === 'gifv') {
        content = (
          <video
            className='media-gallery__item-gifv-thumbnail'
            aria-label={attachment.get('description')}
            title={attachment.get('description')}
            lang={status.get('language')}
            role='application'
            src={attachment.get('url')}
            onMouseEnter={this.handleMouseEnter}
            onMouseLeave={this.handleMouseLeave}
            autoPlay={autoPlayGif}
            playsInline
            loop
            muted
          />
        );

        label = 'GIF';
      }

      thumbnail = (
        <div className='media-gallery__gifv'>
          {content}

<<<<<<< HEAD
          {label && <span className='image-badge'>{label}</span>}
=======
          {label && (
            <div className='media-gallery__item__badges'>
              <span className='media-gallery__gifv__label'>{label}</span>
            </div>
          )}
>>>>>>> a4b69bec
        </div>
      );
    }

    return (
      <div className='account-gallery__item' style={{ width, height }}>
        <a className='media-gallery__item-thumbnail' href={`/@${status.getIn(['account', 'acct'])}/${status.get('id')}`} onClick={this.handleClick} title={title} target='_blank' rel='noopener noreferrer'>
          <Blurhash
            hash={attachment.get('blurhash')}
            className={classNames('media-gallery__preview', { 'media-gallery__preview--hidden': visible && loaded })}
            dummy={!useBlurhash}
          />

          {visible ? thumbnail : icon}
        </a>
      </div>
    );
  }

}<|MERGE_RESOLUTION|>--- conflicted
+++ resolved
@@ -128,15 +128,11 @@
         <div className='media-gallery__gifv'>
           {content}
 
-<<<<<<< HEAD
-          {label && <span className='image-badge'>{label}</span>}
-=======
           {label && (
-            <div className='media-gallery__item__badges'>
-              <span className='media-gallery__gifv__label'>{label}</span>
+            <div className='image-badges'>
+              <span className='image-badge'>{label}</span>
             </div>
           )}
->>>>>>> a4b69bec
         </div>
       );
     }
