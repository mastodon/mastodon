import PropTypes from 'prop-types';
import { PureComponent } from 'react';

import { defineMessages, injectIntl } from 'react-intl';

import classNames from 'classnames';
import { Redirect, Route, withRouter } from 'react-router-dom';

import { connect } from 'react-redux';

import { debounce } from 'lodash';
import { HotKeys } from 'react-hotkeys';

import { focusApp, unfocusApp, changeLayout } from 'mastodon/actions/app';
import { synchronouslySubmitMarkers, submitMarkers, fetchMarkers } from 'mastodon/actions/markers';
import { fetchNotifications } from 'mastodon/actions/notification_groups';
import { INTRODUCTION_VERSION } from 'mastodon/actions/onboarding';
import { HoverCardController } from 'mastodon/components/hover_card_controller';
import { PictureInPicture } from 'mastodon/features/picture_in_picture';
import { identityContextPropShape, withIdentity } from 'mastodon/identity_context';
import { layoutFromWindow } from 'mastodon/is_mobile';
import { WithRouterPropTypes } from 'mastodon/utils/react_router';

import { uploadCompose, resetCompose, changeComposeSpoilerness } from '../../actions/compose';
import { clearHeight } from '../../actions/height_cache';
import { fetchServer, fetchServerTranslationLanguages } from '../../actions/server';
import { expandHomeTimeline } from '../../actions/timelines';
import initialState, { me, owner, singleUserMode, trendsEnabled, trendsAsLanding, widerColumn, advancedLayout, disableHoverCards } from '../../initial_state';

import BundleColumnError from './components/bundle_column_error';
import Header from './components/header';
import UploadArea from './components/upload_area';
import ColumnsAreaContainer from './containers/columns_area_container';
import LoadingBarContainer from './containers/loading_bar_container';
import ModalContainer from './containers/modal_container';
import NotificationsContainer from './containers/notifications_container';
import {
  Compose,
  Status,
  GettingStarted,
  KeyboardShortcuts,
  Firehose,
  AccountTimeline,
  AccountGallery,
  HomeTimeline,
  Followers,
  Following,
  Reblogs,
  Favourites,
  DirectTimeline,
  HashtagTimeline,
  Notifications,
  NotificationRequests,
  NotificationRequest,
  FollowRequests,
  FavouritedStatuses,
  BookmarkedStatuses,
  FollowedTags,
  LinkTimeline,
  ListTimeline,
  Lists,
  ListEdit,
  ListMembers,
  Blocks,
  DomainBlocks,
  Mutes,
  PinnedStatuses,
  Directory,
  OnboardingProfile,
  OnboardingFollows,
  Explore,
  InstanceStats,
  Search,
  About,
  PrivacyPolicy,
  TermsOfService,
} from './util/async-components';
import { ColumnsContextProvider } from './util/columns_context';
import { WrappedSwitch, WrappedRoute } from './util/react_router_helpers';

// Dummy import, to make sure that <Status /> ends up in the application bundle.
// Without this it ends up in ~8 very commonly used bundles.
import '../../components/status';

const messages = defineMessages({
  beforeUnload: { id: 'ui.beforeunload', defaultMessage: 'Your draft will be lost if you leave Mastodon.' },
});

const mapStateToProps = state => ({
  layout: state.getIn(['meta', 'layout']),
  isComposing: state.getIn(['compose', 'is_composing']),
  hasComposingText: state.getIn(['compose', 'text']).trim().length !== 0,
  hasMediaAttachments: state.getIn(['compose', 'media_attachments']).size > 0,
  canUploadMore: !state.getIn(['compose', 'media_attachments']).some(x => ['audio', 'video'].includes(x.get('type'))) && state.getIn(['compose', 'media_attachments']).size < state.getIn(['server', 'server', 'configuration', 'statuses', 'max_media_attachments']),
  firstLaunch: state.getIn(['settings', 'introductionVersion'], 0) < INTRODUCTION_VERSION,
  newAccount: !state.getIn(['accounts', me, 'note']) && !state.getIn(['accounts', me, 'bot']) && state.getIn(['accounts', me, 'following_count'], 0) === 0 && state.getIn(['accounts', me, 'statuses_count'], 0) === 0,
  username: state.getIn(['accounts', me, 'username']),
});

const keyMap = {
  help: '?',
  new: 'n',
  search: ['s', '/'],
  forceNew: 'option+n',
  toggleComposeSpoilers: 'option+x',
  focusColumn: ['1', '2', '3', '4', '5', '6', '7', '8', '9'],
  reply: 'r',
  favourite: 'f',
  boost: 'b',
  mention: 'm',
  open: ['enter', 'o'],
  openProfile: 'p',
  moveDown: ['down', 'j'],
  moveUp: ['up', 'k'],
  back: 'backspace',
  goToHome: 'g h',
  goToNotifications: 'g n',
  goToLocal: 'g l',
  goToFederated: 'g t',
  goToDirect: 'g d',
  goToStart: 'g s',
  goToFavourites: 'g f',
  goToPinned: 'g p',
  goToProfile: 'g u',
  goToBlocked: 'g b',
  goToMuted: 'g m',
  goToRequests: 'g r',
  toggleHidden: 'x',
  toggleSensitive: 'h',
  openMedia: 'e',
  onTranslate: 't',
};

class SwitchingColumnsArea extends PureComponent {
  static propTypes = {
    identity: identityContextPropShape,
    children: PropTypes.node,
    location: PropTypes.object,
    singleColumn: PropTypes.bool,
    forceOnboarding: PropTypes.bool,
  };

  UNSAFE_componentWillMount() {
    if (this.props.singleColumn) {
      document.body.classList.toggle('layout-single-column', true);
      document.body.classList.toggle('layout-multiple-columns', false);
    } else {
      document.body.classList.toggle('layout-single-column', false);
      document.body.classList.toggle('layout-multiple-columns', true);
    }
  }

  componentDidUpdate(prevProps) {
    if (![this.props.location.pathname, '/'].includes(prevProps.location.pathname)) {
      this.node.handleChildrenContentChange();
    }

    if (prevProps.singleColumn !== this.props.singleColumn) {
      document.body.classList.toggle('layout-single-column', this.props.singleColumn);
      document.body.classList.toggle('layout-multiple-columns', !this.props.singleColumn);
    }
  }

  setRef = c => {
    if (c) {
      this.node = c;
    }
  };

<<<<<<< HEAD
  render() {
    const { children, singleColumn } = this.props;
=======
  render () {
    const { children, singleColumn, forceOnboarding } = this.props;
>>>>>>> 0aa9bb81
    const { signedIn } = this.props.identity;
    const pathName = this.props.location.pathname;

    let redirect;

    if (signedIn) {
      if (forceOnboarding) {
        redirect = <Redirect from='/' to='/start' exact />;
      } else if (singleColumn) {
        redirect = <Redirect from='/' to='/home' exact />;
      } else {
        redirect = <Redirect from='/' to='/deck/getting-started' exact />;
      }
    } else if (singleUserMode && owner && initialState?.accounts[owner]) {
      redirect = <Redirect from='/' to={`/@${initialState.accounts[owner].username}`} exact />;
    } else if (trendsEnabled && trendsAsLanding) {
      redirect = <Redirect from='/' to='/explore' exact />;
    } else {
      redirect = <Redirect from='/' to='/about' exact />;
    }

    return (
      <ColumnsContextProvider multiColumn={!singleColumn}>
        <ColumnsAreaContainer ref={this.setRef} singleColumn={singleColumn}>
          <WrappedSwitch>
            {redirect}

            {singleColumn ? <Redirect from='/deck' to='/home' exact /> : null}
            {singleColumn && pathName.startsWith('/deck/') ? <Redirect from={pathName} to={{ ...this.props.location, pathname: pathName.slice(5) }} /> : null}
            {/* Redirect old bookmarks (without /deck) with home-like routes to the advanced interface */}
            {!singleColumn && pathName === '/getting-started' ? <Redirect from='/getting-started' to='/deck/getting-started' exact /> : null}
            {!singleColumn && pathName === '/home' ? <Redirect from='/home' to='/deck/getting-started' exact /> : null}

            <WrappedRoute path='/getting-started' component={GettingStarted} content={children} />
            <WrappedRoute path='/keyboard-shortcuts' component={KeyboardShortcuts} content={children} />
            <WrappedRoute path='/about' component={About} content={children} />
            <WrappedRoute path='/privacy-policy' component={PrivacyPolicy} content={children} />
            <WrappedRoute path='/instance-stats/:domain' component={InstanceStats} content={children} />
            <WrappedRoute path='/terms-of-service' component={TermsOfService} content={children} />

            <WrappedRoute path={['/home', '/timelines/home']} component={HomeTimeline} content={children} />
            <Redirect from='/timelines/public' to='/public' exact />
            <Redirect from='/timelines/public/local' to='/public/local' exact />
            <WrappedRoute path='/public' exact component={Firehose} componentParams={{ feedType: 'public' }} content={children} />
            <WrappedRoute path='/public/local' exact component={Firehose} componentParams={{ feedType: 'community' }} content={children} />
            <WrappedRoute path='/public/remote' exact component={Firehose} componentParams={{ feedType: 'public:remote' }} content={children} />
            <WrappedRoute path={['/conversations', '/timelines/direct']} component={DirectTimeline} content={children} />
            <WrappedRoute path='/tags/:id' component={HashtagTimeline} content={children} />
            <WrappedRoute path='/links/:url' component={LinkTimeline} content={children} />
            <WrappedRoute path='/lists/new' component={ListEdit} content={children} />
            <WrappedRoute path='/lists/:id/edit' component={ListEdit} content={children} />
            <WrappedRoute path='/lists/:id/members' component={ListMembers} content={children} />
            <WrappedRoute path='/lists/:id' component={ListTimeline} content={children} />
            <WrappedRoute path='/notifications' component={Notifications} content={children} exact />
            <WrappedRoute path='/notifications/requests' component={NotificationRequests} content={children} exact />
            <WrappedRoute path='/notifications/requests/:id' component={NotificationRequest} content={children} exact />
            <WrappedRoute path='/favourites' component={FavouritedStatuses} content={children} />

            <WrappedRoute path='/bookmarks' component={BookmarkedStatuses} content={children} />
            <WrappedRoute path='/pinned' component={PinnedStatuses} content={children} />

            <WrappedRoute path={['/start', '/start/profile']} exact component={OnboardingProfile} content={children} />
            <WrappedRoute path='/start/follows' component={OnboardingFollows} content={children} />
            <WrappedRoute path='/directory' component={Directory} content={children} />
            <WrappedRoute path='/explore' component={Explore} content={children} />
            <WrappedRoute path='/search' component={Search} content={children} />
            <WrappedRoute path={['/publish', '/statuses/new']} component={Compose} content={children} />

            <WrappedRoute path={['/@:acct', '/accounts/:id']} exact component={AccountTimeline} content={children} />
            <WrappedRoute path='/@:acct/tagged/:tagged?' exact component={AccountTimeline} content={children} />
            <WrappedRoute path={['/@:acct/with_replies', '/accounts/:id/with_replies']} component={AccountTimeline} content={children} componentParams={{ withReplies: true }} />
            <WrappedRoute path={['/accounts/:id/followers', '/users/:acct/followers', '/@:acct/followers']} component={Followers} content={children} />
            <WrappedRoute path={['/accounts/:id/following', '/users/:acct/following', '/@:acct/following']} component={Following} content={children} />
            <WrappedRoute path={['/@:acct/media', '/accounts/:id/media']} component={AccountGallery} content={children} />
            <WrappedRoute path='/@:acct/:statusId' exact component={Status} content={children} />
            <WrappedRoute path='/@:acct/:statusId/reblogs' component={Reblogs} content={children} />
            <WrappedRoute path='/@:acct/:statusId/favourites' component={Favourites} content={children} />

            {/* Legacy routes, cannot be easily factored with other routes because they share a param name */}
            <WrappedRoute path='/timelines/tag/:id' component={HashtagTimeline} content={children} />
            <WrappedRoute path='/timelines/list/:id' component={ListTimeline} content={children} />
            <WrappedRoute path='/statuses/:statusId' exact component={Status} content={children} />
            <WrappedRoute path='/statuses/:statusId/reblogs' component={Reblogs} content={children} />
            <WrappedRoute path='/statuses/:statusId/favourites' component={Favourites} content={children} />

            <WrappedRoute path='/follow_requests' component={FollowRequests} content={children} />
            <WrappedRoute path='/blocks' component={Blocks} content={children} />
            <WrappedRoute path='/domain_blocks' component={DomainBlocks} content={children} />
            <WrappedRoute path='/followed_tags' component={FollowedTags} content={children} />
            <WrappedRoute path='/mutes' component={Mutes} content={children} />
            <WrappedRoute path='/lists' component={Lists} content={children} />

            <Route component={BundleColumnError} />
          </WrappedSwitch>
        </ColumnsAreaContainer>
      </ColumnsContextProvider>
    );
  }

}

class UI extends PureComponent {
  static propTypes = {
    identity: identityContextPropShape,
    dispatch: PropTypes.func.isRequired,
    children: PropTypes.node,
    isComposing: PropTypes.bool,
    hasComposingText: PropTypes.bool,
    hasMediaAttachments: PropTypes.bool,
    canUploadMore: PropTypes.bool,
    intl: PropTypes.object.isRequired,
    layout: PropTypes.string.isRequired,
    firstLaunch: PropTypes.bool,
    newAccount: PropTypes.bool,
    username: PropTypes.string,
    ...WithRouterPropTypes,
  };

  state = {
    draggingOver: false,
  };

  handleBeforeUnload = e => {
    const { intl, dispatch, isComposing, hasComposingText, hasMediaAttachments } = this.props;

    dispatch(synchronouslySubmitMarkers());

    if (isComposing && (hasComposingText || hasMediaAttachments)) {
      e.preventDefault();
      // Setting returnValue to any string causes confirmation dialog.
      // Many browsers no longer display this text to users,
      // but we set user-friendly message for other browsers, e.g. Edge.
      e.returnValue = intl.formatMessage(messages.beforeUnload);
    }
  };

  handleWindowFocus = () => {
    this.props.dispatch(focusApp());
    this.props.dispatch(submitMarkers({ immediate: true }));
  };

  handleWindowBlur = () => {
    this.props.dispatch(unfocusApp());
  };

  handleDragEnter = (e) => {
    e.preventDefault();

    if (!this.dragTargets) {
      this.dragTargets = [];
    }

    if (this.dragTargets.indexOf(e.target) === -1) {
      this.dragTargets.push(e.target);
    }

    if (e.dataTransfer && Array.from(e.dataTransfer.types).includes('Files') && this.props.canUploadMore && this.props.identity.signedIn) {
      this.setState({ draggingOver: true });
    }
  };

  handleDragOver = (e) => {
    if (this.dataTransferIsText(e.dataTransfer)) return false;

    e.preventDefault();
    e.stopPropagation();

    try {
      e.dataTransfer.dropEffect = 'copy';
    } catch {
      // do nothing
    }

    return false;
  };

  handleDrop = (e) => {
    if (this.dataTransferIsText(e.dataTransfer)) return;

    e.preventDefault();

    this.setState({ draggingOver: false });
    this.dragTargets = [];

    if (e.dataTransfer && e.dataTransfer.files.length >= 1 && this.props.canUploadMore && this.props.identity.signedIn) {
      this.props.dispatch(uploadCompose(e.dataTransfer.files));
    }
  };

  handleDragLeave = (e) => {
    e.preventDefault();
    e.stopPropagation();

    this.dragTargets = this.dragTargets.filter(el => el !== e.target && this.node.contains(el));

    if (this.dragTargets.length > 0) {
      return;
    }

    this.setState({ draggingOver: false });
  };

  dataTransferIsText = (dataTransfer) => {
    return (dataTransfer && Array.from(dataTransfer.types).filter((type) => type === 'text/plain').length === 1);
  };

  closeUploadModal = () => {
    this.setState({ draggingOver: false });
  };

  handleServiceWorkerPostMessage = ({ data }) => {
    if (data.type === 'navigate') {
      this.props.history.push(data.path);
    } else {
      console.warn('Unknown message type:', data.type);
    }
  };

  handleLayoutChange = debounce(() => {
    this.props.dispatch(clearHeight()); // The cached heights are no longer accurate, invalidate
  }, 500, {
    trailing: true,
  });

  handleResize = () => {
    const layout = layoutFromWindow();

    if (layout !== this.props.layout) {
      this.handleLayoutChange.cancel();
      this.props.dispatch(changeLayout({ layout }));
    } else {
      this.handleLayoutChange();
    }
  };

  componentDidMount() {
    const { signedIn } = this.props.identity;

    window.addEventListener('focus', this.handleWindowFocus, false);
    window.addEventListener('blur', this.handleWindowBlur, false);
    window.addEventListener('beforeunload', this.handleBeforeUnload, false);
    window.addEventListener('resize', this.handleResize, { passive: true });

    document.addEventListener('dragenter', this.handleDragEnter, false);
    document.addEventListener('dragover', this.handleDragOver, false);
    document.addEventListener('drop', this.handleDrop, false);
    document.addEventListener('dragleave', this.handleDragLeave, false);
    document.addEventListener('dragend', this.handleDragEnd, false);

    if ('serviceWorker' in navigator) {
      navigator.serviceWorker.addEventListener('message', this.handleServiceWorkerPostMessage);
    }

    if (signedIn) {
      this.props.dispatch(fetchMarkers());
      this.props.dispatch(expandHomeTimeline());
      this.props.dispatch(fetchNotifications());
      this.props.dispatch(fetchServerTranslationLanguages());

      setTimeout(() => this.props.dispatch(fetchServer()), 3000);
    }

    this.hotkeys.__mousetrap__.stopCallback = (e, element) => {
      return ['TEXTAREA', 'SELECT', 'INPUT'].includes(element.tagName);
    };
  }

  componentWillUnmount() {
    window.removeEventListener('focus', this.handleWindowFocus);
    window.removeEventListener('blur', this.handleWindowBlur);
    window.removeEventListener('beforeunload', this.handleBeforeUnload);
    window.removeEventListener('resize', this.handleResize);

    document.removeEventListener('dragenter', this.handleDragEnter);
    document.removeEventListener('dragover', this.handleDragOver);
    document.removeEventListener('drop', this.handleDrop);
    document.removeEventListener('dragleave', this.handleDragLeave);
    document.removeEventListener('dragend', this.handleDragEnd);
  }

  setRef = c => {
    this.node = c;
  };

  handleHotkeyNew = e => {
    e.preventDefault();

    const element = this.node.querySelector('.autosuggest-textarea__textarea');

    if (element) {
      element.focus();
    }
  };

  handleHotkeySearch = e => {
    e.preventDefault();

    const element = this.node.querySelector('.search__input');

    if (element) {
      element.focus();
    }
  };

  handleHotkeyForceNew = e => {
    this.handleHotkeyNew(e);
    this.props.dispatch(resetCompose());
  };

  handleHotkeyToggleComposeSpoilers = e => {
    e.preventDefault();
    this.props.dispatch(changeComposeSpoilerness());
  };

  handleHotkeyFocusColumn = e => {
    const index = (e.key * 1) + 1; // First child is drawer, skip that
    const column = this.node.querySelector(`.column:nth-child(${index})`);
    if (!column) return;
    const container = column.querySelector('.scrollable');

    if (container) {
      const status = container.querySelector('.focusable');

      if (status) {
        if (container.scrollTop > status.offsetTop) {
          status.scrollIntoView(true);
        }
        status.focus();
      }
    }
  };

  handleHotkeyBack = e => {
    e.preventDefault();

    const { history } = this.props;

    if (history.location?.state?.fromMastodon) {
      history.goBack();
    } else {
      history.push('/');
    }
  };

  setHotkeysRef = c => {
    this.hotkeys = c;
  };

  handleHotkeyToggleHelp = () => {
    if (this.props.location.pathname === '/keyboard-shortcuts') {
      this.props.history.goBack();
    } else {
      this.props.history.push('/keyboard-shortcuts');
    }
  };

  handleHotkeyGoToHome = () => {
    this.props.history.push('/home');
  };

  handleHotkeyGoToNotifications = () => {
    this.props.history.push('/notifications');
  };

  handleHotkeyGoToLocal = () => {
    this.props.history.push('/public/local');
  };

  handleHotkeyGoToFederated = () => {
    this.props.history.push('/public');
  };

  handleHotkeyGoToDirect = () => {
    this.props.history.push('/conversations');
  };

  handleHotkeyGoToStart = () => {
    this.props.history.push('/getting-started');
  };

  handleHotkeyGoToFavourites = () => {
    this.props.history.push('/favourites');
  };

  handleHotkeyGoToPinned = () => {
    this.props.history.push('/pinned');
  };

  handleHotkeyGoToProfile = () => {
    this.props.history.push(`/@${this.props.username}`);
  };

  handleHotkeyGoToBlocked = () => {
    this.props.history.push('/blocks');
  };

  handleHotkeyGoToMuted = () => {
    this.props.history.push('/mutes');
  };

  handleHotkeyGoToRequests = () => {
    this.props.history.push('/follow_requests');
  };

  render() {
    const { draggingOver } = this.state;
    const { children, isComposing, location, layout, firstLaunch, newAccount } = this.props;

    const handlers = {
      help: this.handleHotkeyToggleHelp,
      new: this.handleHotkeyNew,
      search: this.handleHotkeySearch,
      forceNew: this.handleHotkeyForceNew,
      toggleComposeSpoilers: this.handleHotkeyToggleComposeSpoilers,
      focusColumn: this.handleHotkeyFocusColumn,
      back: this.handleHotkeyBack,
      goToHome: this.handleHotkeyGoToHome,
      goToNotifications: this.handleHotkeyGoToNotifications,
      goToLocal: this.handleHotkeyGoToLocal,
      goToFederated: this.handleHotkeyGoToFederated,
      goToDirect: this.handleHotkeyGoToDirect,
      goToStart: this.handleHotkeyGoToStart,
      goToFavourites: this.handleHotkeyGoToFavourites,
      goToPinned: this.handleHotkeyGoToPinned,
      goToProfile: this.handleHotkeyGoToProfile,
      goToBlocked: this.handleHotkeyGoToBlocked,
      goToMuted: this.handleHotkeyGoToMuted,
      goToRequests: this.handleHotkeyGoToRequests,
    };

    return (
      <HotKeys keyMap={keyMap} handlers={handlers} ref={this.setHotkeysRef} attach={window} focused>
        <div className={classNames('ui', { 'is-composing': isComposing }, { 'wider-column': widerColumn && advancedLayout && !(layout === 'mobile' || layout === 'single-column') })} ref={this.setRef}>
          <Header />

          <SwitchingColumnsArea identity={this.props.identity} location={location} singleColumn={layout === 'mobile' || layout === 'single-column'} forceOnboarding={firstLaunch && newAccount}>
            {children}
          </SwitchingColumnsArea>

          {layout !== 'mobile' && <PictureInPicture />}
          <NotificationsContainer />
          {!disableHoverCards && <HoverCardController />}
          <LoadingBarContainer className='loading-bar' />
          <ModalContainer />
          <UploadArea active={draggingOver} onClose={this.closeUploadModal} />
        </div>
      </HotKeys>
    );
  }

}

export default connect(mapStateToProps)(injectIntl(withRouter(withIdentity(UI))));<|MERGE_RESOLUTION|>--- conflicted
+++ resolved
@@ -167,13 +167,8 @@
     }
   };
 
-<<<<<<< HEAD
-  render() {
-    const { children, singleColumn } = this.props;
-=======
   render () {
     const { children, singleColumn, forceOnboarding } = this.props;
->>>>>>> 0aa9bb81
     const { signedIn } = this.props.identity;
     const pathName = this.props.location.pathname;
 
