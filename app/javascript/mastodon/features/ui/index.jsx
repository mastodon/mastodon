--- conflicted
+++ resolved
@@ -25,11 +25,7 @@
 import { clearHeight } from '../../actions/height_cache';
 import { fetchServer, fetchServerTranslationLanguages } from '../../actions/server';
 import { expandHomeTimeline } from '../../actions/timelines';
-<<<<<<< HEAD
 import initialState, { me, owner, singleUserMode, trendsEnabled, trendsAsLanding, widerColumn, advancedLayout } from '../../initial_state';
-=======
-import initialState, { me, owner, singleUserMode, trendsEnabled, trendsAsLanding, disableHoverCards } from '../../initial_state';
->>>>>>> 258dce12
 
 import BundleColumnError from './components/bundle_column_error';
 import Header from './components/header';
@@ -136,7 +132,7 @@
     singleColumn: PropTypes.bool,
   };
 
-  UNSAFE_componentWillMount () {
+  UNSAFE_componentWillMount() {
     if (this.props.singleColumn) {
       document.body.classList.toggle('layout-single-column', true);
       document.body.classList.toggle('layout-multiple-columns', false);
@@ -146,7 +142,7 @@
     }
   }
 
-  componentDidUpdate (prevProps) {
+  componentDidUpdate(prevProps) {
     if (![this.props.location.pathname, '/'].includes(prevProps.location.pathname)) {
       this.node.handleChildrenContentChange();
     }
@@ -163,7 +159,7 @@
     }
   };
 
-  render () {
+  render() {
     const { children, singleColumn } = this.props;
     const { signedIn } = this.props.identity;
     const pathName = this.props.location.pathname;
@@ -191,7 +187,7 @@
             {redirect}
 
             {singleColumn ? <Redirect from='/deck' to='/home' exact /> : null}
-            {singleColumn && pathName.startsWith('/deck/') ? <Redirect from={pathName} to={{...this.props.location, pathname: pathName.slice(5)}} /> : null}
+            {singleColumn && pathName.startsWith('/deck/') ? <Redirect from={pathName} to={{ ...this.props.location, pathname: pathName.slice(5) }} /> : null}
             {/* Redirect old bookmarks (without /deck) with home-like routes to the advanced interface */}
             {!singleColumn && pathName === '/getting-started' ? <Redirect from='/getting-started' to='/deck/getting-started' exact /> : null}
             {!singleColumn && pathName === '/home' ? <Redirect from='/home' to='/deck/getting-started' exact /> : null}
@@ -391,7 +387,7 @@
     }
   };
 
-  componentDidMount () {
+  componentDidMount() {
     const { signedIn } = this.props.identity;
 
     window.addEventListener('focus', this.handleWindowFocus, false);
@@ -405,7 +401,7 @@
     document.addEventListener('dragleave', this.handleDragLeave, false);
     document.addEventListener('dragend', this.handleDragEnd, false);
 
-    if ('serviceWorker' in  navigator) {
+    if ('serviceWorker' in navigator) {
       navigator.serviceWorker.addEventListener('message', this.handleServiceWorkerPostMessage);
     }
 
@@ -423,7 +419,7 @@
     };
   }
 
-  componentWillUnmount () {
+  componentWillUnmount() {
     window.removeEventListener('focus', this.handleWindowFocus);
     window.removeEventListener('blur', this.handleWindowBlur);
     window.removeEventListener('beforeunload', this.handleBeforeUnload);
@@ -471,7 +467,7 @@
   };
 
   handleHotkeyFocusColumn = e => {
-    const index  = (e.key * 1) + 1; // First child is drawer, skip that
+    const index = (e.key * 1) + 1; // First child is drawer, skip that
     const column = this.node.querySelector(`.column:nth-child(${index})`);
     if (!column) return;
     const container = column.querySelector('.scrollable');
@@ -558,7 +554,7 @@
     this.props.history.push('/follow_requests');
   };
 
-  render () {
+  render() {
     const { draggingOver } = this.state;
     const { children, isComposing, location, layout } = this.props;
 
