import PropTypes from 'prop-types';
import { PureComponent } from 'react';

import { defineMessages, injectIntl } from 'react-intl';

import classNames from 'classnames';
import { Redirect, Route, withRouter } from 'react-router-dom';

import { connect } from 'react-redux';

import { debounce } from 'lodash';
import { HotKeys } from 'react-hotkeys';

import { focusApp, unfocusApp, changeLayout } from 'mastodon/actions/app';
import { synchronouslySubmitMarkers, submitMarkers, fetchMarkers } from 'mastodon/actions/markers';
import { fetchNotifications } from 'mastodon/actions/notification_groups';
import { INTRODUCTION_VERSION } from 'mastodon/actions/onboarding';
import { AlertsController } from 'mastodon/components/alerts_controller';
import { HoverCardController } from 'mastodon/components/hover_card_controller';
import { PictureInPicture } from 'mastodon/features/picture_in_picture';
import { identityContextPropShape, withIdentity } from 'mastodon/identity_context';
import { layoutFromWindow } from 'mastodon/is_mobile';
import { WithRouterPropTypes } from 'mastodon/utils/react_router';

import { uploadCompose, resetCompose, changeComposeSpoilerness } from '../../actions/compose';
import { clearHeight } from '../../actions/height_cache';
import { fetchServer, fetchServerTranslationLanguages } from '../../actions/server';
import { expandHomeTimeline } from '../../actions/timelines';
import initialState, { me, owner, singleUserMode, trendsEnabled, trendsAsLanding, widerColumn, advancedLayout, disableHoverCards } from '../../initial_state';

import BundleColumnError from './components/bundle_column_error';
import { NavigationBar } from './components/navigation_bar';
import { UploadArea } from './components/upload_area';
import { HashtagMenuController } from './components/hashtag_menu_controller';
import ColumnsAreaContainer from './containers/columns_area_container';
import LoadingBarContainer from './containers/loading_bar_container';
import ModalContainer from './containers/modal_container';
import {
  Compose,
  Status,
  GettingStarted,
  KeyboardShortcuts,
  Firehose,
  AccountTimeline,
  AccountGallery,
  HomeTimeline,
  Followers,
  Following,
  Reblogs,
  Favourites,
  DirectTimeline,
  HashtagTimeline,
  Notifications,
  NotificationRequests,
  NotificationRequest,
  FollowRequests,
  FavouritedStatuses,
  BookmarkedStatuses,
  FollowedTags,
  LinkTimeline,
  ListTimeline,
  Lists,
  ListEdit,
  ListMembers,
  Blocks,
  DomainBlocks,
  Mutes,
  PinnedStatuses,
  Directory,
  OnboardingProfile,
  OnboardingFollows,
  Explore,
  InstanceStats,
  Search,
  About,
  PrivacyPolicy,
  TermsOfService,
  AccountFeatured,
} from './util/async-components';
import { ColumnsContextProvider } from './util/columns_context';
import { WrappedSwitch, WrappedRoute } from './util/react_router_helpers';

// Dummy import, to make sure that <Status /> ends up in the application bundle.
// Without this it ends up in ~8 very commonly used bundles.
import '../../components/status';

const messages = defineMessages({
  beforeUnload: { id: 'ui.beforeunload', defaultMessage: 'Your draft will be lost if you leave Mastodon.' },
});

const mapStateToProps = state => ({
  layout: state.getIn(['meta', 'layout']),
  isComposing: state.getIn(['compose', 'is_composing']),
  hasComposingText: state.getIn(['compose', 'text']).trim().length !== 0,
  hasMediaAttachments: state.getIn(['compose', 'media_attachments']).size > 0,
  canUploadMore: !state.getIn(['compose', 'media_attachments']).some(x => ['audio', 'video'].includes(x.get('type'))) && state.getIn(['compose', 'media_attachments']).size < state.getIn(['server', 'server', 'configuration', 'statuses', 'max_media_attachments']),
  firstLaunch: state.getIn(['settings', 'introductionVersion'], 0) < INTRODUCTION_VERSION,
  newAccount: !state.getIn(['accounts', me, 'note']) && !state.getIn(['accounts', me, 'bot']) && state.getIn(['accounts', me, 'following_count'], 0) === 0 && state.getIn(['accounts', me, 'statuses_count'], 0) === 0,
  username: state.getIn(['accounts', me, 'username']),
});

const keyMap = {
  help: '?',
  new: 'n',
  search: ['s', '/'],
  forceNew: 'option+n',
  toggleComposeSpoilers: 'option+x',
  focusColumn: ['1', '2', '3', '4', '5', '6', '7', '8', '9'],
  reply: 'r',
  favourite: 'f',
  boost: 'b',
  mention: 'm',
  open: ['enter', 'o'],
  openProfile: 'p',
  moveDown: ['down', 'j'],
  moveUp: ['up', 'k'],
  back: 'backspace',
  goToHome: 'g h',
  goToNotifications: 'g n',
  goToLocal: 'g l',
  goToFederated: 'g t',
  goToDirect: 'g d',
  goToStart: 'g s',
  goToFavourites: 'g f',
  goToPinned: 'g p',
  goToProfile: 'g u',
  goToBlocked: 'g b',
  goToMuted: 'g m',
  goToRequests: 'g r',
  toggleHidden: 'x',
  toggleSensitive: 'h',
  openMedia: 'e',
  onTranslate: 't',
};

class SwitchingColumnsArea extends PureComponent {
  static propTypes = {
    identity: identityContextPropShape,
    children: PropTypes.node,
    location: PropTypes.object,
    singleColumn: PropTypes.bool,
    forceOnboarding: PropTypes.bool,
  };

  UNSAFE_componentWillMount() {
    if (this.props.singleColumn) {
      document.body.classList.toggle('layout-single-column', true);
      document.body.classList.toggle('layout-multiple-columns', false);
    } else {
      document.body.classList.toggle('layout-single-column', false);
      document.body.classList.toggle('layout-multiple-columns', true);
    }
  }

  componentDidUpdate(prevProps) {
    if (![this.props.location.pathname, '/'].includes(prevProps.location.pathname)) {
      this.node.handleChildrenContentChange();
    }

    if (prevProps.singleColumn !== this.props.singleColumn) {
      document.body.classList.toggle('layout-single-column', this.props.singleColumn);
      document.body.classList.toggle('layout-multiple-columns', !this.props.singleColumn);
    }
  }

  setRef = c => {
    if (c) {
      this.node = c;
    }
  };

  render () {
    const { children, singleColumn, forceOnboarding } = this.props;
    const { signedIn } = this.props.identity;
    const pathName = this.props.location.pathname;

    let redirect;

    if (signedIn) {
      if (forceOnboarding) {
        redirect = <Redirect from='/' to='/start' exact />;
      } else if (singleColumn) {
        redirect = <Redirect from='/' to='/home' exact />;
      } else {
        redirect = <Redirect from='/' to='/deck/getting-started' exact />;
      }
    } else if (singleUserMode && owner && initialState?.accounts[owner]) {
      redirect = <Redirect from='/' to={`/@${initialState.accounts[owner].username}`} exact />;
    } else if (trendsEnabled && trendsAsLanding) {
      redirect = <Redirect from='/' to='/explore' exact />;
    } else {
      redirect = <Redirect from='/' to='/about' exact />;
    }

    return (
      <ColumnsContextProvider multiColumn={!singleColumn}>
        <ColumnsAreaContainer ref={this.setRef} singleColumn={singleColumn}>
          <WrappedSwitch>
            {redirect}

            {singleColumn ? <Redirect from='/deck' to='/home' exact /> : null}
            {singleColumn && pathName.startsWith('/deck/') ? <Redirect from={pathName} to={{ ...this.props.location, pathname: pathName.slice(5) }} /> : null}
            {/* Redirect old bookmarks (without /deck) with home-like routes to the advanced interface */}
            {!singleColumn && pathName === '/getting-started' ? <Redirect from='/getting-started' to='/deck/getting-started' exact /> : null}
            {!singleColumn && pathName === '/home' ? <Redirect from='/home' to='/deck/getting-started' exact /> : null}

            <WrappedRoute path='/getting-started' component={GettingStarted} content={children} />
            <WrappedRoute path='/keyboard-shortcuts' component={KeyboardShortcuts} content={children} />
            <WrappedRoute path='/about' component={About} content={children} />
            <WrappedRoute path='/privacy-policy' component={PrivacyPolicy} content={children} />
            <WrappedRoute path='/instance-stats/:domain' component={InstanceStats} content={children} />
            <WrappedRoute path='/terms-of-service/:date?' component={TermsOfService} content={children} />

            <WrappedRoute path={['/home', '/timelines/home']} component={HomeTimeline} content={children} />
            <Redirect from='/timelines/public' to='/public' exact />
            <Redirect from='/timelines/public/local' to='/public/local' exact />
            <WrappedRoute path='/public' exact component={Firehose} componentParams={{ feedType: 'public' }} content={children} />
            <WrappedRoute path='/public/local' exact component={Firehose} componentParams={{ feedType: 'community' }} content={children} />
            <WrappedRoute path='/public/remote' exact component={Firehose} componentParams={{ feedType: 'public:remote' }} content={children} />
            <WrappedRoute path={['/conversations', '/timelines/direct']} component={DirectTimeline} content={children} />
            <WrappedRoute path='/tags/:id' component={HashtagTimeline} content={children} />
            <WrappedRoute path='/links/:url' component={LinkTimeline} content={children} />
            <WrappedRoute path='/lists/new' component={ListEdit} content={children} />
            <WrappedRoute path='/lists/:id/edit' component={ListEdit} content={children} />
            <WrappedRoute path='/lists/:id/members' component={ListMembers} content={children} />
            <WrappedRoute path='/lists/:id' component={ListTimeline} content={children} />
            <WrappedRoute path='/notifications' component={Notifications} content={children} exact />
            <WrappedRoute path='/notifications/requests' component={NotificationRequests} content={children} exact />
            <WrappedRoute path='/notifications/requests/:id' component={NotificationRequest} content={children} exact />
            <WrappedRoute path='/favourites' component={FavouritedStatuses} content={children} />

            <WrappedRoute path='/bookmarks' component={BookmarkedStatuses} content={children} />
            <WrappedRoute path='/pinned' component={PinnedStatuses} content={children} />

            <WrappedRoute path={['/start', '/start/profile']} exact component={OnboardingProfile} content={children} />
            <WrappedRoute path='/start/follows' component={OnboardingFollows} content={children} />
            <WrappedRoute path='/directory' component={Directory} content={children} />
            <WrappedRoute path='/explore' component={Explore} content={children} />
            <WrappedRoute path='/search' component={Search} content={children} />
            <WrappedRoute path={['/publish', '/statuses/new']} component={Compose} content={children} />

            <WrappedRoute path={['/@:acct', '/accounts/:id']} exact component={AccountTimeline} content={children} />
            <WrappedRoute path={['/@:acct/featured', '/accounts/:id/featured']} component={AccountFeatured} content={children} />
            <WrappedRoute path='/@:acct/tagged/:tagged?' exact component={AccountTimeline} content={children} />
            <WrappedRoute path={['/@:acct/with_replies', '/accounts/:id/with_replies']} component={AccountTimeline} content={children} componentParams={{ withReplies: true }} />
            <WrappedRoute path={['/accounts/:id/followers', '/users/:acct/followers', '/@:acct/followers']} component={Followers} content={children} />
            <WrappedRoute path={['/accounts/:id/following', '/users/:acct/following', '/@:acct/following']} component={Following} content={children} />
            <WrappedRoute path={['/@:acct/media', '/accounts/:id/media']} component={AccountGallery} content={children} />
            <WrappedRoute path='/@:acct/:statusId' exact component={Status} content={children} />
            <WrappedRoute path='/@:acct/:statusId/reblogs' component={Reblogs} content={children} />
            <WrappedRoute path='/@:acct/:statusId/favourites' component={Favourites} content={children} />

            {/* Legacy routes, cannot be easily factored with other routes because they share a param name */}
            <WrappedRoute path='/timelines/tag/:id' component={HashtagTimeline} content={children} />
            <WrappedRoute path='/timelines/list/:id' component={ListTimeline} content={children} />
            <WrappedRoute path='/statuses/:statusId' exact component={Status} content={children} />
            <WrappedRoute path='/statuses/:statusId/reblogs' component={Reblogs} content={children} />
            <WrappedRoute path='/statuses/:statusId/favourites' component={Favourites} content={children} />

            <WrappedRoute path='/follow_requests' component={FollowRequests} content={children} />
            <WrappedRoute path='/blocks' component={Blocks} content={children} />
            <WrappedRoute path='/domain_blocks' component={DomainBlocks} content={children} />
            <WrappedRoute path='/followed_tags' component={FollowedTags} content={children} />
            <WrappedRoute path='/mutes' component={Mutes} content={children} />
            <WrappedRoute path='/lists' component={Lists} content={children} />

            <Route component={BundleColumnError} />
          </WrappedSwitch>
        </ColumnsAreaContainer>
      </ColumnsContextProvider>
    );
  }

}

class UI extends PureComponent {
  static propTypes = {
    identity: identityContextPropShape,
    dispatch: PropTypes.func.isRequired,
    children: PropTypes.node,
    isComposing: PropTypes.bool,
    hasComposingText: PropTypes.bool,
    hasMediaAttachments: PropTypes.bool,
    canUploadMore: PropTypes.bool,
    intl: PropTypes.object.isRequired,
    layout: PropTypes.string.isRequired,
    firstLaunch: PropTypes.bool,
    newAccount: PropTypes.bool,
    username: PropTypes.string,
    ...WithRouterPropTypes,
  };

  state = {
    draggingOver: false,
  };

  handleBeforeUnload = e => {
    const { intl, dispatch, isComposing, hasComposingText, hasMediaAttachments } = this.props;

    dispatch(synchronouslySubmitMarkers());

    if (isComposing && (hasComposingText || hasMediaAttachments)) {
      e.preventDefault();
      // Setting returnValue to any string causes confirmation dialog.
      // Many browsers no longer display this text to users,
      // but we set user-friendly message for other browsers, e.g. Edge.
      e.returnValue = intl.formatMessage(messages.beforeUnload);
    }
  };

  handleWindowFocus = () => {
    this.props.dispatch(focusApp());
    this.props.dispatch(submitMarkers({ immediate: true }));
  };

  handleWindowBlur = () => {
    this.props.dispatch(unfocusApp());
  };

  handleDragEnter = (e) => {
    e.preventDefault();

    if (!this.dragTargets) {
      this.dragTargets = [];
    }

    if (this.dragTargets.indexOf(e.target) === -1) {
      this.dragTargets.push(e.target);
    }

    if (e.dataTransfer && Array.from(e.dataTransfer.types).includes('Files') && this.props.canUploadMore && this.props.identity.signedIn) {
      this.setState({ draggingOver: true });
    }
  };

  handleDragOver = (e) => {
    if (this.dataTransferIsText(e.dataTransfer)) return false;

    e.preventDefault();
    e.stopPropagation();

    try {
      e.dataTransfer.dropEffect = 'copy';
    } catch {
      // do nothing
    }

    return false;
  };

  handleDrop = (e) => {
    if (this.dataTransferIsText(e.dataTransfer)) return;

    e.preventDefault();

    this.setState({ draggingOver: false });
    this.dragTargets = [];

    if (e.dataTransfer && e.dataTransfer.files.length >= 1 && this.props.canUploadMore && this.props.identity.signedIn) {
      this.props.dispatch(uploadCompose(e.dataTransfer.files));
    }
  };

  handleDragLeave = (e) => {
    e.preventDefault();
    e.stopPropagation();

    this.dragTargets = this.dragTargets.filter(el => el !== e.target && this.node.contains(el));

    if (this.dragTargets.length > 0) {
      return;
    }

    this.setState({ draggingOver: false });
  };

  dataTransferIsText = (dataTransfer) => {
    return (dataTransfer && Array.from(dataTransfer.types).filter((type) => type === 'text/plain').length === 1);
  };

  closeUploadModal = () => {
    this.setState({ draggingOver: false });
  };

  handleServiceWorkerPostMessage = ({ data }) => {
    if (data.type === 'navigate') {
      this.props.history.push(data.path);
    } else {
      console.warn('Unknown message type:', data.type);
    }
  };

  handleLayoutChange = debounce(() => {
    this.props.dispatch(clearHeight()); // The cached heights are no longer accurate, invalidate
  }, 500, {
    trailing: true,
  });

  handleResize = () => {
    const layout = layoutFromWindow();

    if (layout !== this.props.layout) {
      this.handleLayoutChange.cancel();
      this.props.dispatch(changeLayout({ layout }));
    } else {
      this.handleLayoutChange();
    }
  };

  componentDidMount() {
    const { signedIn } = this.props.identity;

    window.addEventListener('focus', this.handleWindowFocus, false);
    window.addEventListener('blur', this.handleWindowBlur, false);
    window.addEventListener('beforeunload', this.handleBeforeUnload, false);
    window.addEventListener('resize', this.handleResize, { passive: true });

    document.addEventListener('dragenter', this.handleDragEnter, false);
    document.addEventListener('dragover', this.handleDragOver, false);
    document.addEventListener('drop', this.handleDrop, false);
    document.addEventListener('dragleave', this.handleDragLeave, false);
    document.addEventListener('dragend', this.handleDragEnd, false);

    if ('serviceWorker' in navigator) {
      navigator.serviceWorker.addEventListener('message', this.handleServiceWorkerPostMessage);
    }

    if (signedIn) {
      this.props.dispatch(fetchMarkers());
      this.props.dispatch(expandHomeTimeline());
      this.props.dispatch(fetchNotifications());
      this.props.dispatch(fetchServerTranslationLanguages());

      setTimeout(() => this.props.dispatch(fetchServer()), 3000);
    }

    this.hotkeys.__mousetrap__.stopCallback = (e, element) => {
      return ['TEXTAREA', 'SELECT', 'INPUT'].includes(element.tagName);
    };
  }

  componentWillUnmount() {
    window.removeEventListener('focus', this.handleWindowFocus);
    window.removeEventListener('blur', this.handleWindowBlur);
    window.removeEventListener('beforeunload', this.handleBeforeUnload);
    window.removeEventListener('resize', this.handleResize);

    document.removeEventListener('dragenter', this.handleDragEnter);
    document.removeEventListener('dragover', this.handleDragOver);
    document.removeEventListener('drop', this.handleDrop);
    document.removeEventListener('dragleave', this.handleDragLeave);
    document.removeEventListener('dragend', this.handleDragEnd);
  }

  setRef = c => {
    this.node = c;
  };

  handleHotkeyNew = e => {
    e.preventDefault();

    const element = this.node.querySelector('.autosuggest-textarea__textarea');

    if (element) {
      element.focus();
    }
  };

  handleHotkeySearch = e => {
    e.preventDefault();

    const element = this.node.querySelector('.search__input');

    if (element) {
      element.focus();
    }
  };

  handleHotkeyForceNew = e => {
    this.handleHotkeyNew(e);
    this.props.dispatch(resetCompose());
  };

  handleHotkeyToggleComposeSpoilers = e => {
    e.preventDefault();
    this.props.dispatch(changeComposeSpoilerness());
  };

  handleHotkeyFocusColumn = e => {
    const index = (e.key * 1) + 1; // First child is drawer, skip that
    const column = this.node.querySelector(`.column:nth-child(${index})`);
    if (!column) return;
    const container = column.querySelector('.scrollable');

    if (container) {
      const status = container.querySelector('.focusable');

      if (status) {
        if (container.scrollTop > status.offsetTop) {
          status.scrollIntoView(true);
        }
        status.focus();
      }
    }
  };

  handleHotkeyBack = e => {
    e.preventDefault();

    const { history } = this.props;

    if (history.location?.state?.fromMastodon) {
      history.goBack();
    } else {
      history.push('/');
    }
  };

  setHotkeysRef = c => {
    this.hotkeys = c;
  };

  handleHotkeyToggleHelp = () => {
    if (this.props.location.pathname === '/keyboard-shortcuts') {
      this.props.history.goBack();
    } else {
      this.props.history.push('/keyboard-shortcuts');
    }
  };

  handleHotkeyGoToHome = () => {
    this.props.history.push('/home');
  };

  handleHotkeyGoToNotifications = () => {
    this.props.history.push('/notifications');
  };

  handleHotkeyGoToLocal = () => {
    this.props.history.push('/public/local');
  };

  handleHotkeyGoToFederated = () => {
    this.props.history.push('/public');
  };

  handleHotkeyGoToDirect = () => {
    this.props.history.push('/conversations');
  };

  handleHotkeyGoToStart = () => {
    this.props.history.push('/getting-started');
  };

  handleHotkeyGoToFavourites = () => {
    this.props.history.push('/favourites');
  };

  handleHotkeyGoToPinned = () => {
    this.props.history.push('/pinned');
  };

  handleHotkeyGoToProfile = () => {
    this.props.history.push(`/@${this.props.username}`);
  };

  handleHotkeyGoToBlocked = () => {
    this.props.history.push('/blocks');
  };

  handleHotkeyGoToMuted = () => {
    this.props.history.push('/mutes');
  };

  handleHotkeyGoToRequests = () => {
    this.props.history.push('/follow_requests');
  };

  render() {
    const { draggingOver } = this.state;
    const { children, isComposing, location, layout, firstLaunch, newAccount } = this.props;

    const handlers = {
      help: this.handleHotkeyToggleHelp,
      new: this.handleHotkeyNew,
      search: this.handleHotkeySearch,
      forceNew: this.handleHotkeyForceNew,
      toggleComposeSpoilers: this.handleHotkeyToggleComposeSpoilers,
      focusColumn: this.handleHotkeyFocusColumn,
      back: this.handleHotkeyBack,
      goToHome: this.handleHotkeyGoToHome,
      goToNotifications: this.handleHotkeyGoToNotifications,
      goToLocal: this.handleHotkeyGoToLocal,
      goToFederated: this.handleHotkeyGoToFederated,
      goToDirect: this.handleHotkeyGoToDirect,
      goToStart: this.handleHotkeyGoToStart,
      goToFavourites: this.handleHotkeyGoToFavourites,
      goToPinned: this.handleHotkeyGoToPinned,
      goToProfile: this.handleHotkeyGoToProfile,
      goToBlocked: this.handleHotkeyGoToBlocked,
      goToMuted: this.handleHotkeyGoToMuted,
      goToRequests: this.handleHotkeyGoToRequests,
    };

    return (
      <HotKeys keyMap={keyMap} handlers={handlers} ref={this.setHotkeysRef} attach={window} focused>
<<<<<<< HEAD
        <div className={classNames('ui', { 'is-composing': isComposing }, { 'wider-column': widerColumn && advancedLayout && !(layout === 'mobile' || layout === 'single-column') })} ref={this.setRef}>
          <Header />

=======
        <div className={classNames('ui', { 'is-composing': isComposing })} ref={this.setRef}>
>>>>>>> ed4788a3
          <SwitchingColumnsArea identity={this.props.identity} location={location} singleColumn={layout === 'mobile' || layout === 'single-column'} forceOnboarding={firstLaunch && newAccount}>
            {children}
          </SwitchingColumnsArea>

          <NavigationBar />
          {layout !== 'mobile' && <PictureInPicture />}
          <AlertsController />
          {!disableHoverCards && <HoverCardController />}
          <HashtagMenuController />
          <LoadingBarContainer className='loading-bar' />
          <ModalContainer />
          <UploadArea active={draggingOver} onClose={this.closeUploadModal} />
        </div>
      </HotKeys>
    );
  }

}

export default connect(mapStateToProps)(injectIntl(withRouter(withIdentity(UI))));<|MERGE_RESOLUTION|>--- conflicted
+++ resolved
@@ -169,7 +169,7 @@
     }
   };
 
-  render () {
+  render() {
     const { children, singleColumn, forceOnboarding } = this.props;
     const { signedIn } = this.props.identity;
     const pathName = this.props.location.pathname;
@@ -604,13 +604,7 @@
 
     return (
       <HotKeys keyMap={keyMap} handlers={handlers} ref={this.setHotkeysRef} attach={window} focused>
-<<<<<<< HEAD
         <div className={classNames('ui', { 'is-composing': isComposing }, { 'wider-column': widerColumn && advancedLayout && !(layout === 'mobile' || layout === 'single-column') })} ref={this.setRef}>
-          <Header />
-
-=======
-        <div className={classNames('ui', { 'is-composing': isComposing })} ref={this.setRef}>
->>>>>>> ed4788a3
           <SwitchingColumnsArea identity={this.props.identity} location={location} singleColumn={layout === 'mobile' || layout === 'single-column'} forceOnboarding={firstLaunch && newAccount}>
             {children}
           </SwitchingColumnsArea>
