--- conflicted
+++ resolved
@@ -50,11 +50,7 @@
   Mutes,
   PinnedStatuses,
   Lists,
-<<<<<<< HEAD
   Circles,
-  Search,
-=======
->>>>>>> 8c7223f4
   Directory,
   Explore,
   FollowRecommendations,
@@ -173,13 +169,8 @@
           <WrappedRoute path='/pinned' component={PinnedStatuses} content={children} />
 
           <WrappedRoute path='/start' component={FollowRecommendations} content={children} />
-<<<<<<< HEAD
-          <WrappedRoute path='/search' component={Search} content={children} />
-          <WrappedRoute path='/directory' component={Directory} content={children} />
-=======
           <WrappedRoute path='/directory' component={Directory} content={children} />
           <WrappedRoute path={['/explore', '/search']} component={Explore} content={children} />
->>>>>>> 8c7223f4
           <WrappedRoute path={['/publish', '/statuses/new']} component={Compose} content={children} />
 
           <WrappedRoute path={['/@:acct', '/accounts/:id']} exact component={AccountTimeline} content={children} />
@@ -197,20 +188,14 @@
           <WrappedRoute path='/statuses/:statusId' exact component={Status} content={children} />
           <WrappedRoute path='/statuses/:statusId/reblogs' component={Reblogs} content={children} />
           <WrappedRoute path='/statuses/:statusId/favourites' component={Favourites} content={children} />
-<<<<<<< HEAD
           <WrappedRoute path='/statuses/:statusId/mentions' component={Mentions} content={children} />
-=======
->>>>>>> 8c7223f4
 
           <WrappedRoute path='/follow_requests' component={FollowRequests} content={children} />
           <WrappedRoute path='/blocks' component={Blocks} content={children} />
           <WrappedRoute path='/domain_blocks' component={DomainBlocks} content={children} />
           <WrappedRoute path='/mutes' component={Mutes} content={children} />
           <WrappedRoute path='/lists' component={Lists} content={children} />
-<<<<<<< HEAD
           <WrappedRoute path='/circles' component={Circles} content={children} />
-=======
->>>>>>> 8c7223f4
 
           <WrappedRoute component={GenericNotFound} content={children} />
         </WrappedSwitch>
