import classNames from 'classnames';
import React from 'react';
import NotificationsContainer from './containers/notifications_container';
import PropTypes from 'prop-types';
import LoadingBarContainer from './containers/loading_bar_container';
import TabsBar from './components/tabs_bar';
import ModalContainer from './containers/modal_container';
import { connect } from 'react-redux';
import { Redirect, withRouter } from 'react-router-dom';
import { isMobile } from '../../is_mobile';
import { debounce } from 'lodash';
import { uploadCompose, resetCompose } from '../../actions/compose';
import { expandHomeTimeline } from '../../actions/timelines';
import { expandNotifications } from '../../actions/notifications';
import { clearHeight } from '../../actions/height_cache';
import { WrappedSwitch, WrappedRoute } from './util/react_router_helpers';
import UploadArea from './components/upload_area';
import ColumnsAreaContainer from './containers/columns_area_container';
import {
  Compose,
  Status,
  GettingStarted,
  KeyboardShortcuts,
  PublicTimeline,
  CommunityTimeline,
  AccountTimeline,
  AccountGallery,
  HomeTimeline,
  Followers,
  Following,
  Reblogs,
  Favourites,
  DirectTimeline,
  HashtagTimeline,
  Notifications,
  FollowRequests,
  GenericNotFound,
  FavouritedStatuses,
  ListTimeline,
  Blocks,
  DomainBlocks,
  Mutes,
  PinnedStatuses,
  Lists,
} from './util/async-components';
import { HotKeys } from 'react-hotkeys';
import { me } from '../../initial_state';
import { defineMessages, injectIntl } from 'react-intl';

// Dummy import, to make sure that <Status /> ends up in the application bundle.
// Without this it ends up in ~8 very commonly used bundles.
import '../../components/status';

const messages = defineMessages({
  beforeUnload: { id: 'ui.beforeunload', defaultMessage: 'Your draft will be lost if you leave Mastodon.' },
});

const mapStateToProps = state => ({
  isComposing: state.getIn(['compose', 'is_composing']),
  hasComposingText: state.getIn(['compose', 'text']) !== '',
  dropdownMenuIsOpen: state.getIn(['dropdown_menu', 'openId']) !== null,
});

const keyMap = {
  help: '?',
  new: 'n',
  search: 's',
  forceNew: 'option+n',
  focusColumn: ['1', '2', '3', '4', '5', '6', '7', '8', '9'],
  reply: 'r',
  favourite: 'f',
  boost: 'b',
  mention: 'm',
  open: ['enter', 'o'],
  openProfile: 'p',
  moveDown: ['down', 'j'],
  moveUp: ['up', 'k'],
  back: 'backspace',
  goToHome: 'g h',
  goToNotifications: 'g n',
  goToLocal: 'g l',
  goToFederated: 'g t',
  goToDirect: 'g d',
  goToStart: 'g s',
  goToFavourites: 'g f',
  goToPinned: 'g p',
  goToProfile: 'g u',
  goToBlocked: 'g b',
  goToMuted: 'g m',
  toggleHidden: 'x',
};

class SwitchingColumnsArea extends React.PureComponent {

  static propTypes = {
    children: PropTypes.node,
    location: PropTypes.object,
    onLayoutChange: PropTypes.func.isRequired,
  };

  state = {
    mobile: isMobile(window.innerWidth),
  };

  componentWillMount () {
    window.addEventListener('resize', this.handleResize, { passive: true });
  }

  componentDidUpdate (prevProps) {
    if (![this.props.location.pathname, '/'].includes(prevProps.location.pathname)) {
      this.node.handleChildrenContentChange();
    }
  }

  componentWillUnmount () {
    window.removeEventListener('resize', this.handleResize);
  }

  handleResize = debounce(() => {
    // The cached heights are no longer accurate, invalidate
    this.props.onLayoutChange();

    this.setState({ mobile: isMobile(window.innerWidth) });
  }, 500, {
    trailing: true,
  });

  setRef = c => {
    this.node = c.getWrappedInstance().getWrappedInstance();
  }

  render () {
    const { children } = this.props;
    const { mobile } = this.state;

    return (
      <ColumnsAreaContainer ref={this.setRef} singleColumn={mobile}>
        <WrappedSwitch>
          <Redirect from='/' to='/getting-started' exact />
          <WrappedRoute path='/getting-started' component={GettingStarted} content={children} />
          <WrappedRoute path='/keyboard-shortcuts' component={KeyboardShortcuts} content={children} />
          <WrappedRoute path='/timelines/home' component={HomeTimeline} content={children} />
          <WrappedRoute path='/timelines/public' exact component={PublicTimeline} content={children} />
          <WrappedRoute path='/timelines/public/local' component={CommunityTimeline} content={children} />
          <WrappedRoute path='/timelines/tag/:id' component={HashtagTimeline} content={children} />
          <WrappedRoute path='/timelines/list/:id' component={ListTimeline} content={children} />

          <WrappedRoute path='/notifications' component={Notifications} content={children} />
          <WrappedRoute path='/favourites' component={FavouritedStatuses} content={children} />
          <WrappedRoute path='/pinned' component={PinnedStatuses} content={children} />

          <WrappedRoute path='/search' component={Compose} content={children} componentParams={{ isSearchPage: true }} />

          <WrappedRoute path='/statuses/new' component={Compose} content={children} />
          <WrappedRoute path='/statuses/:statusId' exact component={Status} content={children} />
          <WrappedRoute path='/statuses/:statusId/reblogs' component={Reblogs} content={children} />
          <WrappedRoute path='/statuses/:statusId/favourites' component={Favourites} content={children} />

          <WrappedRoute path='/accounts/:accountId' exact component={AccountTimeline} content={children} />
          <WrappedRoute path='/accounts/:accountId/with_replies' component={AccountTimeline} content={children} componentParams={{ withReplies: true }} />
          <WrappedRoute path='/accounts/:accountId/followers' component={Followers} content={children} />
          <WrappedRoute path='/accounts/:accountId/following' component={Following} content={children} />
          <WrappedRoute path='/accounts/:accountId/media' component={AccountGallery} content={children} />

          <WrappedRoute path='/follow_requests' component={FollowRequests} content={children} />
          <WrappedRoute path='/blocks' component={Blocks} content={children} />
          <WrappedRoute path='/domain_blocks' component={DomainBlocks} content={children} />
          <WrappedRoute path='/mutes' component={Mutes} content={children} />
          <WrappedRoute path='/lists' component={Lists} content={children} />

          <WrappedRoute component={GenericNotFound} content={children} />
        </WrappedSwitch>
      </ColumnsAreaContainer>
    );
  }

}

@connect(mapStateToProps)
@injectIntl
@withRouter
export default class UI extends React.PureComponent {

  static contextTypes = {
    router: PropTypes.object.isRequired,
  };

  static propTypes = {
    dispatch: PropTypes.func.isRequired,
    children: PropTypes.node,
    isComposing: PropTypes.bool,
    hasComposingText: PropTypes.bool,
    location: PropTypes.object,
    intl: PropTypes.object.isRequired,
    dropdownMenuIsOpen: PropTypes.bool,
  };

  state = {
    draggingOver: false,
  };

  handleBeforeUnload = (e) => {
    const { intl, isComposing, hasComposingText } = this.props;

    if (isComposing && hasComposingText) {
      // Setting returnValue to any string causes confirmation dialog.
      // Many browsers no longer display this text to users,
      // but we set user-friendly message for other browsers, e.g. Edge.
      e.returnValue = intl.formatMessage(messages.beforeUnload);
    }
  }

  handleLayoutChange = () => {
    // The cached heights are no longer accurate, invalidate
    this.props.dispatch(clearHeight());
  }

  handleDragEnter = (e) => {
    e.preventDefault();

    if (!this.dragTargets) {
      this.dragTargets = [];
    }

    if (this.dragTargets.indexOf(e.target) === -1) {
      this.dragTargets.push(e.target);
    }

    if (e.dataTransfer && e.dataTransfer.types.includes('Files')) {
      this.setState({ draggingOver: true });
    }
  }

  handleDragOver = (e) => {
    e.preventDefault();
    e.stopPropagation();

    try {
      e.dataTransfer.dropEffect = 'copy';
    } catch (err) {

    }

    return false;
  }

  handleDrop = (e) => {
    e.preventDefault();

    this.setState({ draggingOver: false });

    if (e.dataTransfer && e.dataTransfer.files.length === 1) {
      this.props.dispatch(uploadCompose(e.dataTransfer.files));
    }
  }

  handleDragLeave = (e) => {
    e.preventDefault();
    e.stopPropagation();

    this.dragTargets = this.dragTargets.filter(el => el !== e.target && this.node.contains(el));

    if (this.dragTargets.length > 0) {
      return;
    }

    this.setState({ draggingOver: false });
  }

  closeUploadModal = () => {
    this.setState({ draggingOver: false });
  }

  handleServiceWorkerPostMessage = ({ data }) => {
    if (data.type === 'navigate') {
      this.context.router.history.push(data.path);
    } else {
      console.warn('Unknown message type:', data.type);
    }
  }

  componentWillMount () {
    window.addEventListener('beforeunload', this.handleBeforeUnload, false);
    document.addEventListener('dragenter', this.handleDragEnter, false);
    document.addEventListener('dragover', this.handleDragOver, false);
    document.addEventListener('drop', this.handleDrop, false);
    document.addEventListener('dragleave', this.handleDragLeave, false);
    document.addEventListener('dragend', this.handleDragEnd, false);

    if ('serviceWorker' in  navigator) {
      navigator.serviceWorker.addEventListener('message', this.handleServiceWorkerPostMessage);
    }

    this.props.dispatch(expandHomeTimeline());
    this.props.dispatch(expandNotifications());
  }

  componentDidMount () {
    this.hotkeys.__mousetrap__.stopCallback = (e, element) => {
      return ['TEXTAREA', 'SELECT', 'INPUT'].includes(element.tagName);
    };
  }

  componentWillUnmount () {
    window.removeEventListener('beforeunload', this.handleBeforeUnload);
    document.removeEventListener('dragenter', this.handleDragEnter);
    document.removeEventListener('dragover', this.handleDragOver);
    document.removeEventListener('drop', this.handleDrop);
    document.removeEventListener('dragleave', this.handleDragLeave);
    document.removeEventListener('dragend', this.handleDragEnd);
  }

  setRef = c => {
    this.node = c;
  }

  handleHotkeyNew = e => {
    e.preventDefault();

    const element = this.node.querySelector('.compose-form__autosuggest-wrapper textarea');

    if (element) {
      element.focus();
    }
  }

  handleHotkeySearch = e => {
    e.preventDefault();

    const element = this.node.querySelector('.search__input');

    if (element) {
      element.focus();
    }
  }

  handleHotkeyForceNew = e => {
    this.handleHotkeyNew(e);
    this.props.dispatch(resetCompose());
  }

  handleHotkeyFocusColumn = e => {
    const index  = (e.key * 1) + 1; // First child is drawer, skip that
    const column = this.node.querySelector(`.column:nth-child(${index})`);

    if (column) {
      const status = column.querySelector('.focusable');

      if (status) {
        status.focus();
      }
    }
  }

  handleHotkeyBack = () => {
    if (window.history && window.history.length === 1) {
      this.context.router.history.push('/');
    } else {
      this.context.router.history.goBack();
    }
  }

  setHotkeysRef = c => {
    this.hotkeys = c;
  }

  handleHotkeyToggleHelp = () => {
    if (this.props.location.pathname === '/keyboard-shortcuts') {
      this.context.router.history.goBack();
    } else {
      this.context.router.history.push('/keyboard-shortcuts');
    }
  }

  handleHotkeyGoToHome = () => {
    this.context.router.history.push('/timelines/home');
  }

  handleHotkeyGoToNotifications = () => {
    this.context.router.history.push('/notifications');
  }

  handleHotkeyGoToLocal = () => {
    this.context.router.history.push('/timelines/public/local');
  }

  handleHotkeyGoToFederated = () => {
    this.context.router.history.push('/timelines/public');
  }

  handleHotkeyGoToDirect = () => {
    this.context.router.history.push('/timelines/direct');
  }

  handleHotkeyGoToStart = () => {
    this.context.router.history.push('/getting-started');
  }

  handleHotkeyGoToFavourites = () => {
    this.context.router.history.push('/favourites');
  }

  handleHotkeyGoToPinned = () => {
    this.context.router.history.push('/pinned');
  }

  handleHotkeyGoToProfile = () => {
    this.context.router.history.push(`/accounts/${me}`);
  }

  handleHotkeyGoToBlocked = () => {
    this.context.router.history.push('/blocks');
  }

  handleHotkeyGoToMuted = () => {
    this.context.router.history.push('/mutes');
  }

  render () {
    const { draggingOver } = this.state;
    const { children, isComposing, location, dropdownMenuIsOpen } = this.props;

    const handlers = {
      help: this.handleHotkeyToggleHelp,
      new: this.handleHotkeyNew,
      search: this.handleHotkeySearch,
      forceNew: this.handleHotkeyForceNew,
      focusColumn: this.handleHotkeyFocusColumn,
      back: this.handleHotkeyBack,
      goToHome: this.handleHotkeyGoToHome,
      goToNotifications: this.handleHotkeyGoToNotifications,
      goToLocal: this.handleHotkeyGoToLocal,
      goToFederated: this.handleHotkeyGoToFederated,
      goToDirect: this.handleHotkeyGoToDirect,
      goToStart: this.handleHotkeyGoToStart,
      goToFavourites: this.handleHotkeyGoToFavourites,
      goToPinned: this.handleHotkeyGoToPinned,
      goToProfile: this.handleHotkeyGoToProfile,
      goToBlocked: this.handleHotkeyGoToBlocked,
      goToMuted: this.handleHotkeyGoToMuted,
    };

    return (
      <HotKeys keyMap={keyMap} handlers={handlers} ref={this.setHotkeysRef}>
        <div className={classNames('ui', { 'is-composing': isComposing })} ref={this.setRef} style={{ pointerEvents: dropdownMenuIsOpen ? 'none' : null }}>
          <TabsBar />

<<<<<<< HEAD
          <ColumnsAreaContainer ref={this.setColumnsAreaRef} singleColumn={isMobile(width)}>
            <WrappedSwitch>
              <Redirect from='/' to='/getting-started' exact />
              <WrappedRoute path='/getting-started' component={GettingStarted} content={children} />
              <WrappedRoute path='/keyboard-shortcuts' component={KeyboardShortcuts} content={children} />
              <WrappedRoute path='/timelines/home' component={HomeTimeline} content={children} />
              <WrappedRoute path='/timelines/public' exact component={PublicTimeline} content={children} />
              <WrappedRoute path='/timelines/public/local' component={CommunityTimeline} content={children} />
              <WrappedRoute path='/timelines/direct' component={DirectTimeline} content={children} />
              <WrappedRoute path='/timelines/tag/:id' component={HashtagTimeline} content={children} />
              <WrappedRoute path='/timelines/list/:id' component={ListTimeline} content={children} />

              <WrappedRoute path='/notifications' component={Notifications} content={children} />
              <WrappedRoute path='/favourites' component={FavouritedStatuses} content={children} />
              <WrappedRoute path='/pinned' component={PinnedStatuses} content={children} />

              <WrappedRoute path='/statuses/new' component={Compose} content={children} />
              <WrappedRoute path='/statuses/:statusId' exact component={Status} content={children} />
              <WrappedRoute path='/statuses/:statusId/reblogs' component={Reblogs} content={children} />
              <WrappedRoute path='/statuses/:statusId/favourites' component={Favourites} content={children} />

              <WrappedRoute path='/accounts/:accountId' exact component={AccountTimeline} content={children} />
              <WrappedRoute path='/accounts/:accountId/followers' component={Followers} content={children} />
              <WrappedRoute path='/accounts/:accountId/following' component={Following} content={children} />
              <WrappedRoute path='/accounts/:accountId/media' component={AccountGallery} content={children} />

              <WrappedRoute path='/follow_requests' component={FollowRequests} content={children} />
              <WrappedRoute path='/blocks' component={Blocks} content={children} />
              <WrappedRoute path='/mutes' component={Mutes} content={children} />
              <WrappedRoute path='/lists' component={Lists} content={children} />

              <WrappedRoute component={GenericNotFound} content={children} />
            </WrappedSwitch>
          </ColumnsAreaContainer>
=======
          <SwitchingColumnsArea location={location} onLayoutChange={this.handleLayoutChange}>
            {children}
          </SwitchingColumnsArea>
>>>>>>> fad7b9f5

          <NotificationsContainer />
          <LoadingBarContainer className='loading-bar' />
          <ModalContainer />
          <UploadArea active={draggingOver} onClose={this.closeUploadModal} />
        </div>
      </HotKeys>
    );
  }

}<|MERGE_RESOLUTION|>--- conflicted
+++ resolved
@@ -142,6 +142,7 @@
           <WrappedRoute path='/timelines/home' component={HomeTimeline} content={children} />
           <WrappedRoute path='/timelines/public' exact component={PublicTimeline} content={children} />
           <WrappedRoute path='/timelines/public/local' component={CommunityTimeline} content={children} />
+          <WrappedRoute path='/timelines/direct' component={DirectTimeline} content={children} />
           <WrappedRoute path='/timelines/tag/:id' component={HashtagTimeline} content={children} />
           <WrappedRoute path='/timelines/list/:id' component={ListTimeline} content={children} />
 
@@ -445,46 +446,9 @@
         <div className={classNames('ui', { 'is-composing': isComposing })} ref={this.setRef} style={{ pointerEvents: dropdownMenuIsOpen ? 'none' : null }}>
           <TabsBar />
 
-<<<<<<< HEAD
-          <ColumnsAreaContainer ref={this.setColumnsAreaRef} singleColumn={isMobile(width)}>
-            <WrappedSwitch>
-              <Redirect from='/' to='/getting-started' exact />
-              <WrappedRoute path='/getting-started' component={GettingStarted} content={children} />
-              <WrappedRoute path='/keyboard-shortcuts' component={KeyboardShortcuts} content={children} />
-              <WrappedRoute path='/timelines/home' component={HomeTimeline} content={children} />
-              <WrappedRoute path='/timelines/public' exact component={PublicTimeline} content={children} />
-              <WrappedRoute path='/timelines/public/local' component={CommunityTimeline} content={children} />
-              <WrappedRoute path='/timelines/direct' component={DirectTimeline} content={children} />
-              <WrappedRoute path='/timelines/tag/:id' component={HashtagTimeline} content={children} />
-              <WrappedRoute path='/timelines/list/:id' component={ListTimeline} content={children} />
-
-              <WrappedRoute path='/notifications' component={Notifications} content={children} />
-              <WrappedRoute path='/favourites' component={FavouritedStatuses} content={children} />
-              <WrappedRoute path='/pinned' component={PinnedStatuses} content={children} />
-
-              <WrappedRoute path='/statuses/new' component={Compose} content={children} />
-              <WrappedRoute path='/statuses/:statusId' exact component={Status} content={children} />
-              <WrappedRoute path='/statuses/:statusId/reblogs' component={Reblogs} content={children} />
-              <WrappedRoute path='/statuses/:statusId/favourites' component={Favourites} content={children} />
-
-              <WrappedRoute path='/accounts/:accountId' exact component={AccountTimeline} content={children} />
-              <WrappedRoute path='/accounts/:accountId/followers' component={Followers} content={children} />
-              <WrappedRoute path='/accounts/:accountId/following' component={Following} content={children} />
-              <WrappedRoute path='/accounts/:accountId/media' component={AccountGallery} content={children} />
-
-              <WrappedRoute path='/follow_requests' component={FollowRequests} content={children} />
-              <WrappedRoute path='/blocks' component={Blocks} content={children} />
-              <WrappedRoute path='/mutes' component={Mutes} content={children} />
-              <WrappedRoute path='/lists' component={Lists} content={children} />
-
-              <WrappedRoute component={GenericNotFound} content={children} />
-            </WrappedSwitch>
-          </ColumnsAreaContainer>
-=======
           <SwitchingColumnsArea location={location} onLayoutChange={this.handleLayoutChange}>
             {children}
           </SwitchingColumnsArea>
->>>>>>> fad7b9f5
 
           <NotificationsContainer />
           <LoadingBarContainer className='loading-bar' />
