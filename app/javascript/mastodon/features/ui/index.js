import React from 'react';
import NotificationsContainer from './containers/notifications_container';
import PropTypes from 'prop-types';
import LoadingBarContainer from './containers/loading_bar_container';
import TabsBar from './components/tabs_bar';
import ModalContainer from './containers/modal_container';
import { connect } from 'react-redux';
import { Redirect, withRouter } from 'react-router-dom';
import { isMobile } from '../../is_mobile';
import { debounce } from 'lodash';
import { uploadCompose, resetCompose } from '../../actions/compose';
import { refreshHomeTimeline } from '../../actions/timelines';
import { refreshNotifications } from '../../actions/notifications';
import { clearHeight } from '../../actions/height_cache';
import { WrappedSwitch, WrappedRoute } from './util/react_router_helpers';
import UploadArea from './components/upload_area';
import ColumnsAreaContainer from './containers/columns_area_container';
import classNames from 'classnames';
import {
  Compose,
  Status,
  GettingStarted,
  PublicTimeline,
  CommunityTimeline,
  AccountTimeline,
  AccountGallery,
  HomeTimeline,
  Followers,
  Following,
  Reblogs,
  Favourites,
  DirectTimeline,
  HashtagTimeline,
  Notifications,
  FollowRequests,
  GenericNotFound,
  FavouritedStatuses,
  Blocks,
  Mutes,
  PinnedStatuses,
} from './util/async-components';
import { HotKeys } from 'react-hotkeys';
import { me } from '../../initial_state';
import { defineMessages, injectIntl } from 'react-intl';

// Dummy import, to make sure that <Status /> ends up in the application bundle.
// Without this it ends up in ~8 very commonly used bundles.
import '../../../glitch/components/status';

const messages = defineMessages({
  beforeUnload: { id: 'ui.beforeunload', defaultMessage: 'Your draft will be lost if you leave Mastodon.' },
});

const mapStateToProps = state => ({
<<<<<<< HEAD
=======
  systemFontUi: state.getIn(['meta', 'system_font_ui']),
  layout: state.getIn(['local_settings', 'layout']),
  isWide: state.getIn(['local_settings', 'stretch']),
  navbarUnder: state.getIn(['local_settings', 'navbar_under']),
  me: state.getIn(['meta', 'me']),
>>>>>>> 88627fd7
  isComposing: state.getIn(['compose', 'is_composing']),
  hasComposingText: state.getIn(['compose', 'text']) !== '',
});

const keyMap = {
  new: 'n',
  search: 's',
  forceNew: 'option+n',
  focusColumn: ['1', '2', '3', '4', '5', '6', '7', '8', '9'],
  reply: 'r',
  favourite: 'f',
  boost: 'b',
  mention: 'm',
  open: ['enter', 'o'],
  openProfile: 'p',
  moveDown: ['down', 'j'],
  moveUp: ['up', 'k'],
  back: 'backspace',
  goToHome: 'g h',
  goToNotifications: 'g n',
  goToLocal: 'g l',
  goToFederated: 'g t',
  goToDirect: 'g d',
  goToStart: 'g s',
  goToFavourites: 'g f',
  goToPinned: 'g p',
  goToProfile: 'g u',
  goToBlocked: 'g b',
  goToMuted: 'g m',
};

@connect(mapStateToProps)
@injectIntl
@withRouter
export default class UI extends React.Component {

  static contextTypes = {
    router: PropTypes.object.isRequired,
  };

  static propTypes = {
    dispatch: PropTypes.func.isRequired,
    children: PropTypes.node,
    layout: PropTypes.string,
    isWide: PropTypes.bool,
    systemFontUi: PropTypes.bool,
    navbarUnder: PropTypes.bool,
    isComposing: PropTypes.bool,
    hasComposingText: PropTypes.bool,
    location: PropTypes.object,
    intl: PropTypes.object.isRequired,
  };

  state = {
    width: window.innerWidth,
    draggingOver: false,
  };

  handleBeforeUnload = (e) => {
    const { intl, isComposing, hasComposingText } = this.props;

    if (isComposing && hasComposingText) {
      // Setting returnValue to any string causes confirmation dialog.
      // Many browsers no longer display this text to users,
      // but we set user-friendly message for other browsers, e.g. Edge.
      e.returnValue = intl.formatMessage(messages.beforeUnload);
    }
  }

  handleResize = debounce(() => {
    // The cached heights are no longer accurate, invalidate
    this.props.dispatch(clearHeight());

    this.setState({ width: window.innerWidth });
  }, 500, {
    trailing: true,
  });

  handleDragEnter = (e) => {
    e.preventDefault();

    if (!this.dragTargets) {
      this.dragTargets = [];
    }

    if (this.dragTargets.indexOf(e.target) === -1) {
      this.dragTargets.push(e.target);
    }

    if (e.dataTransfer && e.dataTransfer.types.includes('Files')) {
      this.setState({ draggingOver: true });
    }
  }

  handleDragOver = (e) => {
    e.preventDefault();
    e.stopPropagation();

    try {
      e.dataTransfer.dropEffect = 'copy';
    } catch (err) {

    }

    return false;
  }

  handleDrop = (e) => {
    e.preventDefault();

    this.setState({ draggingOver: false });

    if (e.dataTransfer && e.dataTransfer.files.length === 1) {
      this.props.dispatch(uploadCompose(e.dataTransfer.files));
    }
  }

  handleDragLeave = (e) => {
    e.preventDefault();
    e.stopPropagation();

    this.dragTargets = this.dragTargets.filter(el => el !== e.target && this.node.contains(el));

    if (this.dragTargets.length > 0) {
      return;
    }

    this.setState({ draggingOver: false });
  }

  closeUploadModal = () => {
    this.setState({ draggingOver: false });
  }

  handleServiceWorkerPostMessage = ({ data }) => {
    if (data.type === 'navigate') {
      this.context.router.history.push(data.path);
    } else {
      console.warn('Unknown message type:', data.type);
    }
  }

  componentWillMount () {
    window.addEventListener('beforeunload', this.handleBeforeUnload, false);
    window.addEventListener('resize', this.handleResize, { passive: true });
    document.addEventListener('dragenter', this.handleDragEnter, false);
    document.addEventListener('dragover', this.handleDragOver, false);
    document.addEventListener('drop', this.handleDrop, false);
    document.addEventListener('dragleave', this.handleDragLeave, false);
    document.addEventListener('dragend', this.handleDragEnd, false);

    if ('serviceWorker' in  navigator) {
      navigator.serviceWorker.addEventListener('message', this.handleServiceWorkerPostMessage);
    }

    this.props.dispatch(refreshHomeTimeline());
    this.props.dispatch(refreshNotifications());
  }

  componentDidMount () {
    this.hotkeys.__mousetrap__.stopCallback = (e, element) => {
      return ['TEXTAREA', 'SELECT', 'INPUT'].includes(element.tagName);
    };
  }

  shouldComponentUpdate (nextProps) {
    if (nextProps.isComposing !== this.props.isComposing) {
      // Avoid expensive update just to toggle a class
      this.node.classList.toggle('is-composing', nextProps.isComposing);
      this.node.classList.toggle('navbar-under', nextProps.navbarUnder);

      return false;
    }

    // Why isn't this working?!?
    // return super.shouldComponentUpdate(nextProps, nextState);
    return true;
  }

  componentDidUpdate (prevProps) {
    if (![this.props.location.pathname, '/'].includes(prevProps.location.pathname)) {
      this.columnsAreaNode.handleChildrenContentChange();
    }
  }

  componentWillUnmount () {
    window.removeEventListener('beforeunload', this.handleBeforeUnload);
    window.removeEventListener('resize', this.handleResize);
    document.removeEventListener('dragenter', this.handleDragEnter);
    document.removeEventListener('dragover', this.handleDragOver);
    document.removeEventListener('drop', this.handleDrop);
    document.removeEventListener('dragleave', this.handleDragLeave);
    document.removeEventListener('dragend', this.handleDragEnd);
  }

  setRef = c => {
    this.node = c;
  }

  setColumnsAreaRef = c => {
    this.columnsAreaNode = c.getWrappedInstance().getWrappedInstance();
  }

  handleHotkeyNew = e => {
    e.preventDefault();

    const element = this.node.querySelector('.compose-form__autosuggest-wrapper textarea');

    if (element) {
      element.focus();
    }
  }

  handleHotkeySearch = e => {
    e.preventDefault();

    const element = this.node.querySelector('.search__input');

    if (element) {
      element.focus();
    }
  }

  handleHotkeyForceNew = e => {
    this.handleHotkeyNew(e);
    this.props.dispatch(resetCompose());
  }

  handleHotkeyFocusColumn = e => {
    const index  = (e.key * 1) + 1; // First child is drawer, skip that
    const column = this.node.querySelector(`.column:nth-child(${index})`);

    if (column) {
      const status = column.querySelector('.focusable');

      if (status) {
        status.focus();
      }
    }
  }

  handleHotkeyBack = () => {
    if (window.history && window.history.length === 1) {
      this.context.router.history.push('/');
    } else {
      this.context.router.history.goBack();
    }
  }

  setHotkeysRef = c => {
    this.hotkeys = c;
  }

  handleHotkeyGoToHome = () => {
    this.context.router.history.push('/timelines/home');
  }

  handleHotkeyGoToNotifications = () => {
    this.context.router.history.push('/notifications');
  }

  handleHotkeyGoToLocal = () => {
    this.context.router.history.push('/timelines/public/local');
  }

  handleHotkeyGoToFederated = () => {
    this.context.router.history.push('/timelines/public');
  }

  handleHotkeyGoToDirect = () => {
    this.context.router.history.push('/timelines/direct');
  }

  handleHotkeyGoToStart = () => {
    this.context.router.history.push('/getting-started');
  }

  handleHotkeyGoToFavourites = () => {
    this.context.router.history.push('/favourites');
  }

  handleHotkeyGoToPinned = () => {
    this.context.router.history.push('/pinned');
  }

  handleHotkeyGoToProfile = () => {
    this.context.router.history.push(`/accounts/${me}`);
  }

  handleHotkeyGoToBlocked = () => {
    this.context.router.history.push('/blocks');
  }

  handleHotkeyGoToMuted = () => {
    this.context.router.history.push('/mutes');
  }

  render () {
    const { width, draggingOver } = this.state;
    const { children, layout, isWide, navbarUnder } = this.props;

    const columnsClass = layout => {
      switch (layout) {
      case 'single':
        return 'single-column';
      case 'multiple':
        return 'multi-columns';
      default:
        return 'auto-columns';
      }
    };

    const className = classNames('ui', columnsClass(layout), {
      'wide': isWide,
      'system-font': this.props.systemFontUi,
      'navbar-under': navbarUnder,
    });

    const handlers = {
      new: this.handleHotkeyNew,
      search: this.handleHotkeySearch,
      forceNew: this.handleHotkeyForceNew,
      focusColumn: this.handleHotkeyFocusColumn,
      back: this.handleHotkeyBack,
      goToHome: this.handleHotkeyGoToHome,
      goToNotifications: this.handleHotkeyGoToNotifications,
      goToLocal: this.handleHotkeyGoToLocal,
      goToFederated: this.handleHotkeyGoToFederated,
      goToDirect: this.handleHotkeyGoToDirect,
      goToStart: this.handleHotkeyGoToStart,
      goToFavourites: this.handleHotkeyGoToFavourites,
      goToPinned: this.handleHotkeyGoToPinned,
      goToProfile: this.handleHotkeyGoToProfile,
      goToBlocked: this.handleHotkeyGoToBlocked,
      goToMuted: this.handleHotkeyGoToMuted,
    };

    return (
      <HotKeys keyMap={keyMap} handlers={handlers} ref={this.setHotkeysRef}>
        <div className={className} ref={this.setRef}>
          {navbarUnder ? null : (<TabsBar />)}

          <ColumnsAreaContainer ref={this.setColumnsAreaRef} singleColumn={isMobile(width, layout)}>
            <WrappedSwitch>
              <Redirect from='/' to='/getting-started' exact />
              <WrappedRoute path='/getting-started' component={GettingStarted} content={children} />
              <WrappedRoute path='/timelines/home' component={HomeTimeline} content={children} />
              <WrappedRoute path='/timelines/public' exact component={PublicTimeline} content={children} />
              <WrappedRoute path='/timelines/public/local' component={CommunityTimeline} content={children} />
              <WrappedRoute path='/timelines/direct' component={DirectTimeline} content={children} />
              <WrappedRoute path='/timelines/tag/:id' component={HashtagTimeline} content={children} />

              <WrappedRoute path='/notifications' component={Notifications} content={children} />
              <WrappedRoute path='/favourites' component={FavouritedStatuses} content={children} />
              <WrappedRoute path='/pinned' component={PinnedStatuses} content={children} />

              <WrappedRoute path='/statuses/new' component={Compose} content={children} />
              <WrappedRoute path='/statuses/:statusId' exact component={Status} content={children} />
              <WrappedRoute path='/statuses/:statusId/reblogs' component={Reblogs} content={children} />
              <WrappedRoute path='/statuses/:statusId/favourites' component={Favourites} content={children} />

              <WrappedRoute path='/accounts/:accountId' exact component={AccountTimeline} content={children} />
              <WrappedRoute path='/accounts/:accountId/followers' component={Followers} content={children} />
              <WrappedRoute path='/accounts/:accountId/following' component={Following} content={children} />
              <WrappedRoute path='/accounts/:accountId/media' component={AccountGallery} content={children} />

              <WrappedRoute path='/follow_requests' component={FollowRequests} content={children} />
              <WrappedRoute path='/blocks' component={Blocks} content={children} />
              <WrappedRoute path='/mutes' component={Mutes} content={children} />

              <WrappedRoute component={GenericNotFound} content={children} />
            </WrappedSwitch>
          </ColumnsAreaContainer>

          <NotificationsContainer />
          {navbarUnder ? (<TabsBar />) : null}
          <LoadingBarContainer className='loading-bar' />
          <ModalContainer />
          <UploadArea active={draggingOver} onClose={this.closeUploadModal} />
        </div>
      </HotKeys>
    );
  }

}<|MERGE_RESOLUTION|>--- conflicted
+++ resolved
@@ -52,14 +52,6 @@
 });
 
 const mapStateToProps = state => ({
-<<<<<<< HEAD
-=======
-  systemFontUi: state.getIn(['meta', 'system_font_ui']),
-  layout: state.getIn(['local_settings', 'layout']),
-  isWide: state.getIn(['local_settings', 'stretch']),
-  navbarUnder: state.getIn(['local_settings', 'navbar_under']),
-  me: state.getIn(['meta', 'me']),
->>>>>>> 88627fd7
   isComposing: state.getIn(['compose', 'is_composing']),
   hasComposingText: state.getIn(['compose', 'text']) !== '',
 });
