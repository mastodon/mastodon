import React from 'react';
import NotificationsContainer from './containers/notifications_container';
import PropTypes from 'prop-types';
import LoadingBarContainer from './containers/loading_bar_container';
import TabsBar from './components/tabs_bar';
import ModalContainer from './containers/modal_container';
import { connect } from 'react-redux';
import { Redirect, withRouter } from 'react-router-dom';
import { isMobile } from '../../is_mobile';
import { debounce } from 'lodash';
import { uploadCompose } from '../../actions/compose';
import { refreshHomeTimeline } from '../../actions/timelines';
import { refreshNotifications } from '../../actions/notifications';
import { clearStatusesHeight } from '../../actions/statuses';
import { WrappedSwitch, WrappedRoute } from './util/react_router_helpers';
import UploadArea from './components/upload_area';
import ColumnsAreaContainer from './containers/columns_area_container';
import {
  Compose,
  Status,
  GettingStarted,
  PublicTimeline,
  CommunityTimeline,
  AccountTimeline,
  AccountGallery,
  HomeTimeline,
  Followers,
  Following,
  Reblogs,
  Favourites,
  HashtagTimeline,
  Notifications,
  FollowRequests,
  GenericNotFound,
  FavouritedStatuses,
  Blocks,
  Mutes,
} from './util/async-components';

// Dummy import, to make sure that <Status /> ends up in the application bundle.
// Without this it ends up in ~8 very commonly used bundles.
import '../../../glitch/components/status';

const mapStateToProps = state => ({
<<<<<<< HEAD
  systemFontUi: state.getIn(['meta', 'system_font_ui']),
  layout: state.getIn(['local_settings', 'layout']),
  isWide: state.getIn(['local_settings', 'stretch']),
  navbarUnder: state.getIn(['local_settings', 'navbar_under']),
=======
>>>>>>> 5d170587
  isComposing: state.getIn(['compose', 'is_composing']),
});

@connect(mapStateToProps)
@withRouter
export default class UI extends React.PureComponent {

  static contextTypes = {
    router: PropTypes.object.isRequired,
  }

  static propTypes = {
    dispatch: PropTypes.func.isRequired,
    children: PropTypes.node,
<<<<<<< HEAD
    layout: PropTypes.string,
    isWide: PropTypes.bool,
    systemFontUi: PropTypes.bool,
    navbarUnder: PropTypes.bool,
=======
>>>>>>> 5d170587
    isComposing: PropTypes.bool,
    location: PropTypes.object,
  };

  state = {
    width: window.innerWidth,
    draggingOver: false,
  };

  handleResize = debounce(() => {
    // The cached heights are no longer accurate, invalidate
    this.props.dispatch(clearStatusesHeight());

    this.setState({ width: window.innerWidth });
  }, 500, {
    trailing: true,
  });

  handleDragEnter = (e) => {
    e.preventDefault();

    if (!this.dragTargets) {
      this.dragTargets = [];
    }

    if (this.dragTargets.indexOf(e.target) === -1) {
      this.dragTargets.push(e.target);
    }

    if (e.dataTransfer && e.dataTransfer.types.includes('Files')) {
      this.setState({ draggingOver: true });
    }
  }

  handleDragOver = (e) => {
    e.preventDefault();
    e.stopPropagation();

    try {
      e.dataTransfer.dropEffect = 'copy';
    } catch (err) {

    }

    return false;
  }

  handleDrop = (e) => {
    e.preventDefault();

    this.setState({ draggingOver: false });

    if (e.dataTransfer && e.dataTransfer.files.length === 1) {
      this.props.dispatch(uploadCompose(e.dataTransfer.files));
    }
  }

  handleDragLeave = (e) => {
    e.preventDefault();
    e.stopPropagation();

    this.dragTargets = this.dragTargets.filter(el => el !== e.target && this.node.contains(el));

    if (this.dragTargets.length > 0) {
      return;
    }

    this.setState({ draggingOver: false });
  }

  closeUploadModal = () => {
    this.setState({ draggingOver: false });
  }

  handleServiceWorkerPostMessage = ({ data }) => {
    if (data.type === 'navigate') {
      this.context.router.history.push(data.path);
    } else {
      console.warn('Unknown message type:', data.type);
    }
  }

  componentWillMount () {
    window.addEventListener('resize', this.handleResize, { passive: true });
    document.addEventListener('dragenter', this.handleDragEnter, false);
    document.addEventListener('dragover', this.handleDragOver, false);
    document.addEventListener('drop', this.handleDrop, false);
    document.addEventListener('dragleave', this.handleDragLeave, false);
    document.addEventListener('dragend', this.handleDragEnd, false);

    if ('serviceWorker' in  navigator) {
      navigator.serviceWorker.addEventListener('message', this.handleServiceWorkerPostMessage);
    }

    this.props.dispatch(refreshHomeTimeline());
    this.props.dispatch(refreshNotifications());
  }

  shouldComponentUpdate (nextProps) {
    if (nextProps.isComposing !== this.props.isComposing) {
      // Avoid expensive update just to toggle a class
      this.node.classList.toggle('is-composing', nextProps.isComposing);
      this.node.classList.toggle('navbar-under', nextProps.navbarUnder);

      return false;
    }

    // Why isn't this working?!?
    // return super.shouldComponentUpdate(nextProps, nextState);
    return true;
  }

  componentDidUpdate (prevProps) {
    if (![this.props.location.pathname, '/'].includes(prevProps.location.pathname)) {
      this.columnsAreaNode.handleChildrenContentChange();
    }
  }

  componentWillUnmount () {
    window.removeEventListener('resize', this.handleResize);
    document.removeEventListener('dragenter', this.handleDragEnter);
    document.removeEventListener('dragover', this.handleDragOver);
    document.removeEventListener('drop', this.handleDrop);
    document.removeEventListener('dragleave', this.handleDragLeave);
    document.removeEventListener('dragend', this.handleDragEnd);
  }

  setRef = (c) => {
    this.node = c;
  }

  setColumnsAreaRef = (c) => {
    this.columnsAreaNode = c.getWrappedInstance().getWrappedInstance();
  }

  render () {
    const { width, draggingOver } = this.state;
<<<<<<< HEAD
    const { children, layout, isWide, navbarUnder } = this.props;

    const columnsClass = layout => {
      switch (layout) {
      case 'single':
        return 'single-column';
      case 'multiple':
        return 'multi-columns';
      default:
        return 'auto-columns';
      }
    };

    const className = classNames('ui', columnsClass(layout), {
      'wide': isWide,
      'system-font': this.props.systemFontUi,
      'navbar-under': navbarUnder,
    });

    return (
      <div className={className} ref={this.setRef}>
        {navbarUnder ? null : (<TabsBar />)}
        <ColumnsAreaContainer singleColumn={isMobile(width, layout)}>
=======
    const { children } = this.props;

    return (
      <div className='ui' ref={this.setRef}>
        <TabsBar />
        <ColumnsAreaContainer ref={this.setColumnsAreaRef} singleColumn={isMobile(width)}>
>>>>>>> 5d170587
          <WrappedSwitch>
            <Redirect from='/' to='/getting-started' exact />
            <WrappedRoute path='/getting-started' component={GettingStarted} content={children} />
            <WrappedRoute path='/timelines/home' component={HomeTimeline} content={children} />
            <WrappedRoute path='/timelines/public' exact component={PublicTimeline} content={children} />
            <WrappedRoute path='/timelines/public/local' component={CommunityTimeline} content={children} />
            <WrappedRoute path='/timelines/tag/:id' component={HashtagTimeline} content={children} />

            <WrappedRoute path='/notifications' component={Notifications} content={children} />
            <WrappedRoute path='/favourites' component={FavouritedStatuses} content={children} />

            <WrappedRoute path='/statuses/new' component={Compose} content={children} />
            <WrappedRoute path='/statuses/:statusId' exact component={Status} content={children} />
            <WrappedRoute path='/statuses/:statusId/reblogs' component={Reblogs} content={children} />
            <WrappedRoute path='/statuses/:statusId/favourites' component={Favourites} content={children} />

            <WrappedRoute path='/accounts/:accountId' exact component={AccountTimeline} content={children} />
            <WrappedRoute path='/accounts/:accountId/followers' component={Followers} content={children} />
            <WrappedRoute path='/accounts/:accountId/following' component={Following} content={children} />
            <WrappedRoute path='/accounts/:accountId/media' component={AccountGallery} content={children} />

            <WrappedRoute path='/follow_requests' component={FollowRequests} content={children} />
            <WrappedRoute path='/blocks' component={Blocks} content={children} />
            <WrappedRoute path='/mutes' component={Mutes} content={children} />

            <WrappedRoute component={GenericNotFound} content={children} />
          </WrappedSwitch>
        </ColumnsAreaContainer>
        <NotificationsContainer />
        {navbarUnder ? (<TabsBar />) : null}
        <LoadingBarContainer className='loading-bar' />
        <ModalContainer />
        <UploadArea active={draggingOver} onClose={this.closeUploadModal} />
      </div>
    );
  }

}<|MERGE_RESOLUTION|>--- conflicted
+++ resolved
@@ -42,13 +42,10 @@
 import '../../../glitch/components/status';
 
 const mapStateToProps = state => ({
-<<<<<<< HEAD
   systemFontUi: state.getIn(['meta', 'system_font_ui']),
   layout: state.getIn(['local_settings', 'layout']),
   isWide: state.getIn(['local_settings', 'stretch']),
   navbarUnder: state.getIn(['local_settings', 'navbar_under']),
-=======
->>>>>>> 5d170587
   isComposing: state.getIn(['compose', 'is_composing']),
 });
 
@@ -63,13 +60,10 @@
   static propTypes = {
     dispatch: PropTypes.func.isRequired,
     children: PropTypes.node,
-<<<<<<< HEAD
     layout: PropTypes.string,
     isWide: PropTypes.bool,
     systemFontUi: PropTypes.bool,
     navbarUnder: PropTypes.bool,
-=======
->>>>>>> 5d170587
     isComposing: PropTypes.bool,
     location: PropTypes.object,
   };
@@ -207,7 +201,6 @@
 
   render () {
     const { width, draggingOver } = this.state;
-<<<<<<< HEAD
     const { children, layout, isWide, navbarUnder } = this.props;
 
     const columnsClass = layout => {
@@ -230,15 +223,7 @@
     return (
       <div className={className} ref={this.setRef}>
         {navbarUnder ? null : (<TabsBar />)}
-        <ColumnsAreaContainer singleColumn={isMobile(width, layout)}>
-=======
-    const { children } = this.props;
-
-    return (
-      <div className='ui' ref={this.setRef}>
-        <TabsBar />
-        <ColumnsAreaContainer ref={this.setColumnsAreaRef} singleColumn={isMobile(width)}>
->>>>>>> 5d170587
+        <ColumnsAreaContainer ref={this.setColumnsAreaRef} singleColumn={isMobile(width, layout)}>
           <WrappedSwitch>
             <Redirect from='/' to='/getting-started' exact />
             <WrappedRoute path='/getting-started' component={GettingStarted} content={children} />
