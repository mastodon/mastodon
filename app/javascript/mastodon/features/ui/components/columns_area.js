import React from 'react';
import PropTypes from 'prop-types';
import { injectIntl } from 'react-intl';
import ImmutablePropTypes from 'react-immutable-proptypes';
import ImmutablePureComponent from 'react-immutable-pure-component';

import ReactSwipeableViews from 'react-swipeable-views';
import { links, getIndex, getLink } from './tabs_bar';

import BundleContainer from '../containers/bundle_container';
import ColumnLoading from './column_loading';
import DrawerLoading from './drawer_loading';
import BundleColumnError from './bundle_column_error';
import { Compose, Notifications, HomeTimeline, CommunityTimeline, PublicTimeline, HashtagTimeline, FavouritedStatuses, ListTimeline } from '../../ui/util/async-components';

import detectPassiveEvents from 'detect-passive-events';
import { scrollRight } from '../../../scroll';

const componentMap = {
  'COMPOSE': Compose,
  'HOME': HomeTimeline,
  'NOTIFICATIONS': Notifications,
  'PUBLIC': PublicTimeline,
  'COMMUNITY': CommunityTimeline,
  'HASHTAG': HashtagTimeline,
  'FAVOURITES': FavouritedStatuses,
  'LIST': ListTimeline,
};

@component => injectIntl(component, { withRef: true })
export default class ColumnsArea extends ImmutablePureComponent {

  static contextTypes = {
    router: PropTypes.object.isRequired,
  };

  static propTypes = {
    intl: PropTypes.object.isRequired,
    columns: ImmutablePropTypes.list.isRequired,
    singleColumn: PropTypes.bool,
    children: PropTypes.node,
    tutorial: PropTypes.bool,
    closeTutorial: PropTypes.func,
  };

  state = {
    shouldAnimate: false,
  }

  componentWillReceiveProps() {
    this.setState({ shouldAnimate: false });
  }

  componentDidMount() {
    if (!this.props.singleColumn) {
      this.node.addEventListener('wheel', this.handleWheel,  detectPassiveEvents.hasSupport ? { passive: true } : false);
    }

    this.lastIndex   = getIndex(this.context.router.history.location.pathname);
    this.isRtlLayout = document.getElementsByTagName('body')[0].classList.contains('rtl');

    this.setState({ shouldAnimate: true });
  }

  componentWillUpdate(nextProps) {
    if (this.props.singleColumn !== nextProps.singleColumn && nextProps.singleColumn) {
      this.node.removeEventListener('wheel', this.handleWheel);
    }
    if (this.props.singleColumn) {
      this.props.closeTutorial();
    }
  }

  componentDidUpdate(prevProps) {
    if (this.props.singleColumn !== prevProps.singleColumn && !this.props.singleColumn) {
      this.node.addEventListener('wheel', this.handleWheel,  detectPassiveEvents.hasSupport ? { passive: true } : false);
    }
    this.lastIndex = getIndex(this.context.router.history.location.pathname);
    this.setState({ shouldAnimate: true });
  }

  componentWillUnmount () {
    if (!this.props.singleColumn) {
      this.node.removeEventListener('wheel', this.handleWheel);
    }
  }

<<<<<<< HEAD
  handleChildrenContentChange(prevProps) {
    if (!this.props.singleColumn && !this.props.tutorial) {
      this._interruptScrollAnimation = scrollRight(this.node, this.node.scrollWidth - window.innerWidth);
=======
  handleChildrenContentChange() {
    if (!this.props.singleColumn) {
      const modifier = this.isRtlLayout ? -1 : 1;
      this._interruptScrollAnimation = scrollRight(this.node, (this.node.scrollWidth - window.innerWidth) * modifier);
>>>>>>> a434d9c0
    }
    if (this.props.children !== prevProps.children && !this.props.singleColumn && !this.props.tutorial) {
      scrollRight(this.node);
    }
  }

  handleSwipe = (index) => {
    this.pendingIndex = index;

    const nextLinkTranslationId = links[index].props['data-preview-title-id'];
    const currentLinkSelector = '.tabs-bar__link.active';
    const nextLinkSelector = `.tabs-bar__link[data-preview-title-id="${nextLinkTranslationId}"]`;

    // HACK: Remove the active class from the current link and set it to the next one
    // React-router does this for us, but too late, feeling laggy.
    document.querySelector(currentLinkSelector).classList.remove('active');
    document.querySelector(nextLinkSelector).classList.add('active');
  }

  handleAnimationEnd = () => {
    if (typeof this.pendingIndex === 'number') {
      this.context.router.history.push(getLink(this.pendingIndex));
      this.pendingIndex = null;
    }
  }

  handleWheel = () => {
    if (typeof this._interruptScrollAnimation !== 'function') {
      return;
    }

    this._interruptScrollAnimation();
  }

  setRef = (node) => {
    this.node = node;
  }

  renderView = (link, index) => {
    const columnIndex = getIndex(this.context.router.history.location.pathname);
    const title = this.props.intl.formatMessage({ id: link.props['data-preview-title-id'] });
    const icon = link.props['data-preview-icon'];

    const view = (index === columnIndex) ?
      React.cloneElement(this.props.children) :
      <ColumnLoading title={title} icon={icon} />;

    return (
      <div className='columns-area' key={index}>
        {view}
      </div>
    );
  }

  renderLoading = columnId => () => {
    return columnId === 'COMPOSE' ? <DrawerLoading /> : <ColumnLoading />;
  }

  renderError = (props) => {
    return <BundleColumnError {...props} />;
  }

  render () {
    const { columns, children, singleColumn } = this.props;
    const { shouldAnimate } = this.state;

    const columnIndex = getIndex(this.context.router.history.location.pathname);
    this.pendingIndex = null;

    if (singleColumn) {
      return columnIndex !== -1 ? (
        <ReactSwipeableViews index={columnIndex} onChangeIndex={this.handleSwipe} onTransitionEnd={this.handleAnimationEnd} animateTransitions={shouldAnimate} springConfig={{ duration: '400ms', delay: '0s', easeFunction: 'ease' }} style={{ height: '100%' }}>
          {links.map(this.renderView)}
        </ReactSwipeableViews>
      ) : <div className='columns-area'>{children}</div>;
    }

    return (
      <div className='columns-area' ref={this.setRef}>
        {columns.map(column => {
          const params = column.get('params', null) === null ? null : column.get('params').toJS();

          return (
            <BundleContainer key={column.get('uuid')} fetchComponent={componentMap[column.get('id')]} loading={this.renderLoading(column.get('id'))} error={this.renderError}>
              {SpecificComponent => <SpecificComponent columnId={column.get('uuid')} params={params} multiColumn />}
            </BundleContainer>
          );
        })}

        {React.Children.map(children, child => React.cloneElement(child, { multiColumn: true }))}
      </div>
    );
  }

}<|MERGE_RESOLUTION|>--- conflicted
+++ resolved
@@ -85,16 +85,10 @@
     }
   }
 
-<<<<<<< HEAD
   handleChildrenContentChange(prevProps) {
     if (!this.props.singleColumn && !this.props.tutorial) {
-      this._interruptScrollAnimation = scrollRight(this.node, this.node.scrollWidth - window.innerWidth);
-=======
-  handleChildrenContentChange() {
-    if (!this.props.singleColumn) {
       const modifier = this.isRtlLayout ? -1 : 1;
       this._interruptScrollAnimation = scrollRight(this.node, (this.node.scrollWidth - window.innerWidth) * modifier);
->>>>>>> a434d9c0
     }
     if (this.props.children !== prevProps.children && !this.props.singleColumn && !this.props.tutorial) {
       scrollRight(this.node);
