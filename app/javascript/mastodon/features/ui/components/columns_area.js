--- conflicted
+++ resolved
@@ -116,19 +116,11 @@
     this.pendingIndex = null;
 
     if (singleColumn) {
-<<<<<<< HEAD
-      return (
-        <ReactSwipeable onSwipedLeft={this.handleLeftSwipe} onSwipedRight={this.handleRightSwipe} delta={30} className='columns-area'>
-          {children}
-        </ReactSwipeable>
-      );
-=======
       return columnIndex !== -1 ? (
         <ReactSwipeableViews index={columnIndex} onChangeIndex={this.handleSwipe} onTransitionEnd={this.handleAnimationEnd} animateTransitions={shouldAnimate} springConfig={{ duration: '400ms', delay: '0s', easeFunction: 'ease' }} style={{ height: '100%' }}>
           {links.map(this.renderView)}
         </ReactSwipeableViews>
       ) : <div className='columns-area'>{children}</div>;
->>>>>>> 41c3389d
     }
 
     return (
