import React from 'react';
import PropTypes from 'prop-types';
import { injectIntl } from 'react-intl';
import ImmutablePropTypes from 'react-immutable-proptypes';
import ImmutablePureComponent from 'react-immutable-pure-component';

import ReactSwipeableViews from 'react-swipeable-views';
import { links, getIndex, getLink } from './tabs_bar';

import BundleContainer from '../containers/bundle_container';
import ColumnLoading from './column_loading';
import DrawerLoading from './drawer_loading';
import BundleColumnError from './bundle_column_error';
import { Compose, Notifications, HomeTimeline, CommunityTimeline, PublicTimeline, HashtagTimeline, FavouritedStatuses } from '../../ui/util/async-components';

import detectPassiveEvents from 'detect-passive-events';
import { scrollRight } from '../../../scroll';

const componentMap = {
  'COMPOSE': Compose,
  'HOME': HomeTimeline,
  'NOTIFICATIONS': Notifications,
  'PUBLIC': PublicTimeline,
  'COMMUNITY': CommunityTimeline,
  'HASHTAG': HashtagTimeline,
  'FAVOURITES': FavouritedStatuses,
};

@component => injectIntl(component, { withRef: true })
export default class ColumnsArea extends ImmutablePureComponent {

  static contextTypes = {
    router: PropTypes.object.isRequired,
  };

  static propTypes = {
    intl: PropTypes.object.isRequired,
    columns: ImmutablePropTypes.list.isRequired,
    singleColumn: PropTypes.bool,
    children: PropTypes.node,
  };

  state = {
    shouldAnimate: false,
  }

  componentWillReceiveProps() {
    this.setState({ shouldAnimate: false });
  }

  componentDidMount() {
    if (!this.props.singleColumn) {
      this.node.addEventListener('wheel', this.handleWheel,  detectPassiveEvents.hasSupport ? { passive: true } : false);
    }
    this.lastIndex = getIndex(this.context.router.history.location.pathname);
    this.setState({ shouldAnimate: true });
  }

  componentWillUpdate(nextProps) {
    if (this.props.singleColumn !== nextProps.singleColumn && nextProps.singleColumn) {
      this.node.removeEventListener('wheel', this.handleWheel);
    }
  }

  componentDidUpdate(prevProps) {
    if (this.props.singleColumn !== prevProps.singleColumn && !this.props.singleColumn) {
      this.node.addEventListener('wheel', this.handleWheel,  detectPassiveEvents.hasSupport ? { passive: true } : false);
    }
    this.lastIndex = getIndex(this.context.router.history.location.pathname);
    this.setState({ shouldAnimate: true });
  }

  componentWillUnmount () {
    if (!this.props.singleColumn) {
      this.node.removeEventListener('wheel', this.handleWheel);
    }
  }

  handleChildrenContentChange() {
    if (!this.props.singleColumn) {
<<<<<<< HEAD
      scrollRight(this.node, this.node.scrollWidth - window.innerWidth);
=======
      this._interruptScrollAnimation = scrollRight(this.node, this.node.scrollWidth - window.innerWidth);
>>>>>>> 4c14ff65
    }
  }

  handleSwipe = (index) => {
    this.pendingIndex = index;

    const nextLinkTranslationId = links[index].props['data-preview-title-id'];
    const currentLinkSelector = '.tabs-bar__link.active';
    const nextLinkSelector = `.tabs-bar__link[data-preview-title-id="${nextLinkTranslationId}"]`;

    // HACK: Remove the active class from the current link and set it to the next one
    // React-router does this for us, but too late, feeling laggy.
    document.querySelector(currentLinkSelector).classList.remove('active');
    document.querySelector(nextLinkSelector).classList.add('active');
  }

  handleAnimationEnd = () => {
    if (typeof this.pendingIndex === 'number') {
      this.context.router.history.push(getLink(this.pendingIndex));
      this.pendingIndex = null;
    }
  }

  handleWheel = () => {
    if (typeof this._interruptScrollAnimation !== 'function') {
      return;
    }

    this._interruptScrollAnimation();
  }

  setRef = (node) => {
    this.node = node;
  }

  renderView = (link, index) => {
    const columnIndex = getIndex(this.context.router.history.location.pathname);
    const title = this.props.intl.formatMessage({ id: link.props['data-preview-title-id'] });
    const icon = link.props['data-preview-icon'];

    const view = (index === columnIndex) ?
      React.cloneElement(this.props.children) :
      <ColumnLoading title={title} icon={icon} />;

    return (
      <div className='columns-area' key={index}>
        {view}
      </div>
    );
  }

  renderLoading = columnId => () => {
    return columnId === 'COMPOSE' ? <DrawerLoading /> : <ColumnLoading />;
  }

  renderError = (props) => {
    return <BundleColumnError {...props} />;
  }

  render () {
    const { columns, children, singleColumn } = this.props;
    const { shouldAnimate } = this.state;

    const columnIndex = getIndex(this.context.router.history.location.pathname);
    this.pendingIndex = null;

    if (singleColumn) {
      return columnIndex !== -1 ? (
        <ReactSwipeableViews index={columnIndex} onChangeIndex={this.handleSwipe} onTransitionEnd={this.handleAnimationEnd} animateTransitions={shouldAnimate} springConfig={{ duration: '400ms', delay: '0s', easeFunction: 'ease' }} style={{ height: '100%' }}>
          {links.map(this.renderView)}
        </ReactSwipeableViews>
      ) : <div className='columns-area'>{children}</div>;
    }

    return (
      <div className='columns-area' ref={this.setRef}>
        {columns.map(column => {
          const params = column.get('params', null) === null ? null : column.get('params').toJS();

          return (
            <BundleContainer key={column.get('uuid')} fetchComponent={componentMap[column.get('id')]} loading={this.renderLoading(column.get('id'))} error={this.renderError}>
              {SpecificComponent => <SpecificComponent columnId={column.get('uuid')} params={params} multiColumn />}
            </BundleContainer>
          );
        })}

        {React.Children.map(children, child => React.cloneElement(child, { multiColumn: true }))}
      </div>
    );
  }

}<|MERGE_RESOLUTION|>--- conflicted
+++ resolved
@@ -78,11 +78,7 @@
 
   handleChildrenContentChange() {
     if (!this.props.singleColumn) {
-<<<<<<< HEAD
-      scrollRight(this.node, this.node.scrollWidth - window.innerWidth);
-=======
       this._interruptScrollAnimation = scrollRight(this.node, this.node.scrollWidth - window.innerWidth);
->>>>>>> 4c14ff65
     }
   }
 
