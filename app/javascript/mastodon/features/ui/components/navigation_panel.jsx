import PropTypes from 'prop-types';
import { Component } from 'react';

import { defineMessages, injectIntl } from 'react-intl';

import { Link } from 'react-router-dom';

<<<<<<< HEAD
import { clearSearch } from 'mastodon/actions/search';
=======
import AlternateEmailIcon from '@/material-icons/400-24px/alternate_email.svg?react';
import BookmarksIcon from '@/material-icons/400-24px/bookmarks-fill.svg?react';
import HomeIcon from '@/material-icons/400-24px/home-fill.svg?react';
import ListAltIcon from '@/material-icons/400-24px/list_alt.svg?react';
import MoreHorizIcon from '@/material-icons/400-24px/more_horiz.svg?react';
import PublicIcon from '@/material-icons/400-24px/public.svg?react';
import SearchIcon from '@/material-icons/400-24px/search.svg?react';
import SettingsIcon from '@/material-icons/400-24px/settings-fill.svg?react';
import StarIcon from '@/material-icons/400-24px/star-fill.svg?react';
import TagIcon from '@/material-icons/400-24px/tag.svg?react';
>>>>>>> e2d96350
import { WordmarkLogo } from 'mastodon/components/logo';
import { NavigationPortal } from 'mastodon/components/navigation_portal';
import { timelinePreview, trendsEnabled } from 'mastodon/initial_state';
import { transientSingleColumn } from 'mastodon/is_mobile';

import ColumnLink from './column_link';
import DisabledAccountBanner from './disabled_account_banner';
import FollowRequestsColumnLink from './follow_requests_column_link';
import ListPanel from './list_panel';
import NotificationsCounterIcon from './notifications_counter_icon';
import SignInBanner from './sign_in_banner';

const messages = defineMessages({
  home: { id: 'tabs_bar.home', defaultMessage: 'Home' },
  notifications: { id: 'tabs_bar.notifications', defaultMessage: 'Notifications' },
  explore: { id: 'explore.title', defaultMessage: 'Explore' },
  firehose: { id: 'column.firehose', defaultMessage: 'Live feeds' },
  direct: { id: 'navigation_bar.direct', defaultMessage: 'Private mentions' },
  favourites: { id: 'navigation_bar.favourites', defaultMessage: 'Favorites' },
  bookmarks: { id: 'navigation_bar.bookmarks', defaultMessage: 'Bookmarks' },
  lists: { id: 'navigation_bar.lists', defaultMessage: 'Lists' },
  preferences: { id: 'navigation_bar.preferences', defaultMessage: 'Preferences' },
  followsAndFollowers: { id: 'navigation_bar.follows_and_followers', defaultMessage: 'Follows and followers' },
  about: { id: 'navigation_bar.about', defaultMessage: 'About' },
  search: { id: 'navigation_bar.search', defaultMessage: 'Search' },
  advancedInterface: { id: 'navigation_bar.advanced_interface', defaultMessage: 'Open in advanced web interface' },
  openedInClassicInterface: { id: 'navigation_bar.opened_in_classic_interface', defaultMessage: 'Posts, accounts, and other specific pages are opened by default in the classic web interface.' },
});

class NavigationPanel extends Component {

  static contextTypes = {
    identity: PropTypes.object.isRequired,
  };

  static propTypes = {
    intl: PropTypes.object.isRequired,
  };

  isFirehoseActive = (match, location) => {
    return match || location.pathname.startsWith('/public');
  };

  render () {
    const { intl } = this.props;
    const { signedIn, disabledAccountId } = this.context.identity;

    let banner = undefined;

    if(transientSingleColumn)
      banner = (<div className='switch-to-advanced'>
        {intl.formatMessage(messages.openedInClassicInterface)}
        {" "}
        <a href={`/deck${location.pathname}`} className='switch-to-advanced__toggle'>
          {intl.formatMessage(messages.advancedInterface)}
        </a>
      </div>);

    return (
      <div className='navigation-panel'>
        <div className='navigation-panel__logo'>
          <Link to='/' className='column-link column-link--logo'><WordmarkLogo /></Link>
          {!banner && <hr />}
        </div>

        {banner &&
          <div className='navigation-panel__banner'>
            {banner}
          </div>
        }

        {signedIn && (
          <>
            <ColumnLink transparent to='/home' icon='home' iconComponent={HomeIcon} text={intl.formatMessage(messages.home)} />
            <ColumnLink transparent to='/notifications' icon={<NotificationsCounterIcon className='column-link__icon' />} text={intl.formatMessage(messages.notifications)} />
            <FollowRequestsColumnLink />
          </>
        )}

<<<<<<< HEAD
        {showTrends ? (
          <ColumnLink transparent to='/explore' icon='hashtag' text={intl.formatMessage(messages.explore)} onClick={clearSearch()} />
=======
        {trendsEnabled ? (
          <ColumnLink transparent to='/explore' icon='hashtag' iconComponent={TagIcon} text={intl.formatMessage(messages.explore)} />
>>>>>>> e2d96350
        ) : (
          <ColumnLink transparent to='/search' icon='search' iconComponent={SearchIcon} text={intl.formatMessage(messages.search)} />
        )}

        {(signedIn || timelinePreview) && (
          <ColumnLink transparent to='/public/local' isActive={this.isFirehoseActive} icon='globe' iconComponent={PublicIcon} text={intl.formatMessage(messages.firehose)} />
        )}

        {!signedIn && (
          <div className='navigation-panel__sign-in-banner'>
            <hr />
            { disabledAccountId ? <DisabledAccountBanner /> : <SignInBanner /> }
          </div>
        )}

        {signedIn && (
          <>
            <ColumnLink transparent to='/conversations' icon='at' iconComponent={AlternateEmailIcon} text={intl.formatMessage(messages.direct)} />
            <ColumnLink transparent to='/bookmarks' icon='bookmarks' iconComponent={BookmarksIcon} text={intl.formatMessage(messages.bookmarks)} />
            <ColumnLink transparent to='/favourites' icon='star' iconComponent={StarIcon} text={intl.formatMessage(messages.favourites)} />
            <ColumnLink transparent to='/lists' icon='list-ul' iconComponent={ListAltIcon} text={intl.formatMessage(messages.lists)} />

            <ListPanel />

            <hr />

            <ColumnLink transparent href='/settings/preferences' icon='cog' iconComponent={SettingsIcon} text={intl.formatMessage(messages.preferences)} />
          </>
        )}

        <div className='navigation-panel__legal'>
          <hr />
          <ColumnLink transparent to='/about' icon='ellipsis-h' iconComponent={MoreHorizIcon} text={intl.formatMessage(messages.about)} />
        </div>

        <NavigationPortal />
      </div>
    );
  }

}

export default injectIntl(NavigationPanel);<|MERGE_RESOLUTION|>--- conflicted
+++ resolved
@@ -5,9 +5,7 @@
 
 import { Link } from 'react-router-dom';
 
-<<<<<<< HEAD
 import { clearSearch } from 'mastodon/actions/search';
-=======
 import AlternateEmailIcon from '@/material-icons/400-24px/alternate_email.svg?react';
 import BookmarksIcon from '@/material-icons/400-24px/bookmarks-fill.svg?react';
 import HomeIcon from '@/material-icons/400-24px/home-fill.svg?react';
@@ -18,7 +16,7 @@
 import SettingsIcon from '@/material-icons/400-24px/settings-fill.svg?react';
 import StarIcon from '@/material-icons/400-24px/star-fill.svg?react';
 import TagIcon from '@/material-icons/400-24px/tag.svg?react';
->>>>>>> e2d96350
+
 import { WordmarkLogo } from 'mastodon/components/logo';
 import { NavigationPortal } from 'mastodon/components/navigation_portal';
 import { timelinePreview, trendsEnabled } from 'mastodon/initial_state';
@@ -98,13 +96,8 @@
           </>
         )}
 
-<<<<<<< HEAD
-        {showTrends ? (
-          <ColumnLink transparent to='/explore' icon='hashtag' text={intl.formatMessage(messages.explore)} onClick={clearSearch()} />
-=======
         {trendsEnabled ? (
-          <ColumnLink transparent to='/explore' icon='hashtag' iconComponent={TagIcon} text={intl.formatMessage(messages.explore)} />
->>>>>>> e2d96350
+          <ColumnLink transparent to='/explore' icon='hashtag' iconComponent={TagIcon} text={intl.formatMessage(messages.explore)} onClick={clearSearch()}/>
         ) : (
           <ColumnLink transparent to='/search' icon='search' iconComponent={SearchIcon} text={intl.formatMessage(messages.search)} />
         )}
