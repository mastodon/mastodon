import PropTypes from 'prop-types';
import { Component, useEffect } from 'react';

import { defineMessages, injectIntl, useIntl } from 'react-intl';

import { Link } from 'react-router-dom';

<<<<<<< HEAD
import CustomLogo from 'mastodon/components/custom_logo';
import NavigationPortal from 'mastodon/components/navigation_portal';
=======
import { useSelector, useDispatch } from 'react-redux';

import AlternateEmailIcon from '@/material-icons/400-24px/alternate_email.svg?react';
import BookmarksActiveIcon from '@/material-icons/400-24px/bookmarks-fill.svg?react';
import BookmarksIcon from '@/material-icons/400-24px/bookmarks.svg?react';
import ExploreActiveIcon from '@/material-icons/400-24px/explore-fill.svg?react';
import ExploreIcon from '@/material-icons/400-24px/explore.svg?react';
import ModerationIcon from '@/material-icons/400-24px/gavel.svg?react';
import HomeActiveIcon from '@/material-icons/400-24px/home-fill.svg?react';
import HomeIcon from '@/material-icons/400-24px/home.svg?react';
import ListAltActiveIcon from '@/material-icons/400-24px/list_alt-fill.svg?react';
import ListAltIcon from '@/material-icons/400-24px/list_alt.svg?react';
import AdministrationIcon from '@/material-icons/400-24px/manufacturing.svg?react';
import MoreHorizIcon from '@/material-icons/400-24px/more_horiz.svg?react';
import NotificationsActiveIcon from '@/material-icons/400-24px/notifications-fill.svg?react';
import NotificationsIcon from '@/material-icons/400-24px/notifications.svg?react';
import PersonAddActiveIcon from '@/material-icons/400-24px/person_add-fill.svg?react';
import PersonAddIcon from '@/material-icons/400-24px/person_add.svg?react';
import PublicIcon from '@/material-icons/400-24px/public.svg?react';
import SearchIcon from '@/material-icons/400-24px/search.svg?react';
import SettingsIcon from '@/material-icons/400-24px/settings.svg?react';
import StarActiveIcon from '@/material-icons/400-24px/star-fill.svg?react';
import StarIcon from '@/material-icons/400-24px/star.svg?react';
import { fetchFollowRequests } from 'mastodon/actions/accounts';
import { IconWithBadge } from 'mastodon/components/icon_with_badge';
import { WordmarkLogo } from 'mastodon/components/logo';
import { NavigationPortal } from 'mastodon/components/navigation_portal';
import { identityContextPropShape, withIdentity } from 'mastodon/identity_context';
>>>>>>> ab36c152
import { timelinePreview, trendsEnabled } from 'mastodon/initial_state';
import { transientSingleColumn } from 'mastodon/is_mobile';
import { canManageReports, canViewAdminDashboard } from 'mastodon/permissions';
import { selectUnreadNotificationGroupsCount } from 'mastodon/selectors/notifications';

import ColumnLink from './column_link';
import DisabledAccountBanner from './disabled_account_banner';
import { ListPanel } from './list_panel';
import SignInBanner from './sign_in_banner';

const messages = defineMessages({
  home: { id: 'tabs_bar.home', defaultMessage: 'Home' },
  notifications: { id: 'tabs_bar.notifications', defaultMessage: 'Notifications' },
  explore: { id: 'explore.title', defaultMessage: 'Explore' },
  firehose: { id: 'column.firehose', defaultMessage: 'Live feeds' },
  direct: { id: 'navigation_bar.direct', defaultMessage: 'Private mentions' },
  favourites: { id: 'navigation_bar.favourites', defaultMessage: 'Favorites' },
  bookmarks: { id: 'navigation_bar.bookmarks', defaultMessage: 'Bookmarks' },
  lists: { id: 'navigation_bar.lists', defaultMessage: 'Lists' },
  circles: { id: 'navigation_bar.circles', defaultMessage: 'Circles' },
  preferences: { id: 'navigation_bar.preferences', defaultMessage: 'Preferences' },
  administration: { id: 'navigation_bar.administration', defaultMessage: 'Administration' },
  moderation: { id: 'navigation_bar.moderation', defaultMessage: 'Moderation' },
  followsAndFollowers: { id: 'navigation_bar.follows_and_followers', defaultMessage: 'Follows and followers' },
  about: { id: 'navigation_bar.about', defaultMessage: 'About' },
  search: { id: 'navigation_bar.search', defaultMessage: 'Search' },
  advancedInterface: { id: 'navigation_bar.advanced_interface', defaultMessage: 'Open in advanced web interface' },
  openedInClassicInterface: { id: 'navigation_bar.opened_in_classic_interface', defaultMessage: 'Posts, accounts, and other specific pages are opened by default in the classic web interface.' },
  followRequests: { id: 'navigation_bar.follow_requests', defaultMessage: 'Follow requests' },
});

const NotificationsLink = () => {

  const count = useSelector(selectUnreadNotificationGroupsCount);
  const intl = useIntl();

  return (
    <ColumnLink
      key='notifications'
      transparent
      to='/notifications'
      icon={<IconWithBadge id='bell' icon={NotificationsIcon} count={count} className='column-link__icon' />}
      activeIcon={<IconWithBadge id='bell' icon={NotificationsActiveIcon} count={count} className='column-link__icon' />}
      text={intl.formatMessage(messages.notifications)}
    />
  );
};

const FollowRequestsLink = () => {
  const count = useSelector(state => state.getIn(['user_lists', 'follow_requests', 'items'])?.size ?? 0);
  const intl = useIntl();
  const dispatch = useDispatch();

  useEffect(() => {
    dispatch(fetchFollowRequests());
  }, [dispatch]);

  if (count === 0) {
    return null;
  }

  return (
    <ColumnLink
      transparent
      to='/follow_requests'
      icon={<IconWithBadge id='user-plus' icon={PersonAddIcon} count={count} className='column-link__icon' />}
      activeIcon={<IconWithBadge id='user-plus' icon={PersonAddActiveIcon} count={count} className='column-link__icon' />}
      text={intl.formatMessage(messages.followRequests)}
    />
  );
};

class NavigationPanel extends Component {
  static propTypes = {
    identity: identityContextPropShape,
    intl: PropTypes.object.isRequired,
  };

  isFirehoseActive = (match, location) => {
    return match || location.pathname.startsWith('/public');
  };

  render () {
    const { intl } = this.props;
    const { signedIn, disabledAccountId, permissions } = this.props.identity;

    let banner = undefined;

    if (transientSingleColumn) {
      banner = (
        <div className='switch-to-advanced'>
          {intl.formatMessage(messages.openedInClassicInterface)}
          {" "}
          <a href={`/deck${location.pathname}`} className='switch-to-advanced__toggle'>
            {intl.formatMessage(messages.advancedInterface)}
          </a>
        </div>
      );
    }

    let banner = undefined;

    if(transientSingleColumn)
      banner = (<div className='switch-to-advanced'>
        {intl.formatMessage(messages.openedInClassicInterface)}
        {" "}
        <a href={`/deck${location.pathname}`} className='switch-to-advanced__toggle'>
          {intl.formatMessage(messages.advancedInterface)}
        </a>
      </div>);

    return (
      <div className='navigation-panel'>
        <div className='navigation-panel__logo'>
<<<<<<< HEAD
          <Link to='/' className='column-link column-link--logo'><CustomLogo /></Link>
          {!banner && <hr />}
        </div>

        {banner &&
          <div class='navigation-panel__banner'>
            {banner}
          </div>
        }

        {signedIn && (
          <>
            <ColumnLink transparent to='/home' icon='home' text={intl.formatMessage(messages.home)} />
            <ColumnLink transparent to='/notifications' icon={<NotificationsCounterIcon className='column-link__icon' />} text={intl.formatMessage(messages.notifications)} />
            <FollowRequestsColumnLink />
          </>
        )}

        {trendsEnabled ? (
          <ColumnLink transparent to='/explore' icon='hashtag' text={intl.formatMessage(messages.explore)} />
        ) : (
          <ColumnLink transparent to='/search' icon='search' text={intl.formatMessage(messages.search)} />
        )}

        {(signedIn || timelinePreview) && (
          <ColumnLink transparent to='/public/local' isActive={this.isFirehoseActive} icon='globe' text={intl.formatMessage(messages.firehose)} />
        )}

        {!signedIn && (
          <div className='navigation-panel__sign-in-banner'>
            <hr />
            { disabledAccountId ? <DisabledAccountBanner /> : <SignInBanner /> }
          </div>
        )}

        {signedIn && (
          <>
            <ColumnLink transparent to='/conversations' icon='at' text={intl.formatMessage(messages.direct)} />
            <ColumnLink transparent to='/bookmarks' icon='bookmark' text={intl.formatMessage(messages.bookmarks)} />
            <ColumnLink transparent to='/favourites' icon='star' text={intl.formatMessage(messages.favourites)} />
            <ColumnLink transparent to='/lists' icon='list-ul' text={intl.formatMessage(messages.lists)} />
            <ColumnLink transparent to='/circles' icon='user-circle' text={intl.formatMessage(messages.circles)} />
=======
          <Link to='/' className='column-link column-link--logo'><WordmarkLogo /></Link>
        </div>

        {banner &&
          <div className='navigation-panel__banner'>
            {banner}
          </div>
        }

        <div className='navigation-panel__menu'>
          {signedIn && (
            <>
              <ColumnLink transparent to='/home' icon='home' iconComponent={HomeIcon} activeIconComponent={HomeActiveIcon} text={intl.formatMessage(messages.home)} />
              <NotificationsLink />
              <FollowRequestsLink />
            </>
          )}

          {trendsEnabled ? (
            <ColumnLink transparent to='/explore' icon='explore' iconComponent={ExploreIcon} activeIconComponent={ExploreActiveIcon} text={intl.formatMessage(messages.explore)} />
          ) : (
            <ColumnLink transparent to='/search' icon='search' iconComponent={SearchIcon} text={intl.formatMessage(messages.search)} />
          )}

          {(signedIn || timelinePreview) && (
            <ColumnLink transparent to='/public/local' isActive={this.isFirehoseActive} icon='globe' iconComponent={PublicIcon} text={intl.formatMessage(messages.firehose)} />
          )}

          {!signedIn && (
            <div className='navigation-panel__sign-in-banner'>
              <hr />
              { disabledAccountId ? <DisabledAccountBanner /> : <SignInBanner /> }
            </div>
          )}
>>>>>>> ab36c152

          {signedIn && (
            <>
              <ColumnLink transparent to='/conversations' icon='at' iconComponent={AlternateEmailIcon} text={intl.formatMessage(messages.direct)} />
              <ColumnLink transparent to='/bookmarks' icon='bookmarks' iconComponent={BookmarksIcon} activeIconComponent={BookmarksActiveIcon} text={intl.formatMessage(messages.bookmarks)} />
              <ColumnLink transparent to='/favourites' icon='star' iconComponent={StarIcon} activeIconComponent={StarActiveIcon} text={intl.formatMessage(messages.favourites)} />
              <ColumnLink transparent to='/lists' icon='list-ul' iconComponent={ListAltIcon} activeIconComponent={ListAltActiveIcon} text={intl.formatMessage(messages.lists)} />

              <ListPanel />

              <hr />

              <ColumnLink transparent href='/settings/preferences' icon='cog' iconComponent={SettingsIcon} text={intl.formatMessage(messages.preferences)} />

              {canManageReports(permissions) && <ColumnLink optional transparent href='/admin/reports' icon='flag' iconComponent={ModerationIcon} text={intl.formatMessage(messages.moderation)} />}
              {canViewAdminDashboard(permissions) && <ColumnLink optional transparent href='/admin/dashboard' icon='tachometer' iconComponent={AdministrationIcon} text={intl.formatMessage(messages.administration)} />}
            </>
          )}

          <div className='navigation-panel__legal'>
            <hr />
            <ColumnLink transparent to='/about' icon='ellipsis-h' iconComponent={MoreHorizIcon} text={intl.formatMessage(messages.about)} />
          </div>
        </div>

        <div className='flex-spacer' />

        <NavigationPortal />
      </div>
    );
  }

}

export default injectIntl(withIdentity(NavigationPanel));<|MERGE_RESOLUTION|>--- conflicted
+++ resolved
@@ -5,17 +5,11 @@
 
 import { Link } from 'react-router-dom';
 
-<<<<<<< HEAD
-import CustomLogo from 'mastodon/components/custom_logo';
-import NavigationPortal from 'mastodon/components/navigation_portal';
-=======
 import { useSelector, useDispatch } from 'react-redux';
 
-import AlternateEmailIcon from '@/material-icons/400-24px/alternate_email.svg?react';
-import BookmarksActiveIcon from '@/material-icons/400-24px/bookmarks-fill.svg?react';
-import BookmarksIcon from '@/material-icons/400-24px/bookmarks.svg?react';
 import ExploreActiveIcon from '@/material-icons/400-24px/explore-fill.svg?react';
 import ExploreIcon from '@/material-icons/400-24px/explore.svg?react';
+import HeartIcon from '@/material-icons/400-24px/favorite.svg?react';
 import ModerationIcon from '@/material-icons/400-24px/gavel.svg?react';
 import HomeActiveIcon from '@/material-icons/400-24px/home-fill.svg?react';
 import HomeIcon from '@/material-icons/400-24px/home.svg?react';
@@ -23,22 +17,19 @@
 import ListAltIcon from '@/material-icons/400-24px/list_alt.svg?react';
 import AdministrationIcon from '@/material-icons/400-24px/manufacturing.svg?react';
 import MoreHorizIcon from '@/material-icons/400-24px/more_horiz.svg?react';
+import MotionPhotosOnIcon from '@/material-icons/400-24px/motion_photos_on.svg?react';
 import NotificationsActiveIcon from '@/material-icons/400-24px/notifications-fill.svg?react';
 import NotificationsIcon from '@/material-icons/400-24px/notifications.svg?react';
 import PersonAddActiveIcon from '@/material-icons/400-24px/person_add-fill.svg?react';
 import PersonAddIcon from '@/material-icons/400-24px/person_add.svg?react';
-import PublicIcon from '@/material-icons/400-24px/public.svg?react';
 import SearchIcon from '@/material-icons/400-24px/search.svg?react';
 import SettingsIcon from '@/material-icons/400-24px/settings.svg?react';
-import StarActiveIcon from '@/material-icons/400-24px/star-fill.svg?react';
-import StarIcon from '@/material-icons/400-24px/star.svg?react';
 import { fetchFollowRequests } from 'mastodon/actions/accounts';
 import { IconWithBadge } from 'mastodon/components/icon_with_badge';
 import { WordmarkLogo } from 'mastodon/components/logo';
 import { NavigationPortal } from 'mastodon/components/navigation_portal';
 import { identityContextPropShape, withIdentity } from 'mastodon/identity_context';
->>>>>>> ab36c152
-import { timelinePreview, trendsEnabled } from 'mastodon/initial_state';
+import { trendsEnabled } from 'mastodon/initial_state';
 import { transientSingleColumn } from 'mastodon/is_mobile';
 import { canManageReports, canViewAdminDashboard } from 'mastodon/permissions';
 import { selectUnreadNotificationGroupsCount } from 'mastodon/selectors/notifications';
@@ -126,20 +117,6 @@
 
     let banner = undefined;
 
-    if (transientSingleColumn) {
-      banner = (
-        <div className='switch-to-advanced'>
-          {intl.formatMessage(messages.openedInClassicInterface)}
-          {" "}
-          <a href={`/deck${location.pathname}`} className='switch-to-advanced__toggle'>
-            {intl.formatMessage(messages.advancedInterface)}
-          </a>
-        </div>
-      );
-    }
-
-    let banner = undefined;
-
     if(transientSingleColumn)
       banner = (<div className='switch-to-advanced'>
         {intl.formatMessage(messages.openedInClassicInterface)}
@@ -152,50 +129,6 @@
     return (
       <div className='navigation-panel'>
         <div className='navigation-panel__logo'>
-<<<<<<< HEAD
-          <Link to='/' className='column-link column-link--logo'><CustomLogo /></Link>
-          {!banner && <hr />}
-        </div>
-
-        {banner &&
-          <div class='navigation-panel__banner'>
-            {banner}
-          </div>
-        }
-
-        {signedIn && (
-          <>
-            <ColumnLink transparent to='/home' icon='home' text={intl.formatMessage(messages.home)} />
-            <ColumnLink transparent to='/notifications' icon={<NotificationsCounterIcon className='column-link__icon' />} text={intl.formatMessage(messages.notifications)} />
-            <FollowRequestsColumnLink />
-          </>
-        )}
-
-        {trendsEnabled ? (
-          <ColumnLink transparent to='/explore' icon='hashtag' text={intl.formatMessage(messages.explore)} />
-        ) : (
-          <ColumnLink transparent to='/search' icon='search' text={intl.formatMessage(messages.search)} />
-        )}
-
-        {(signedIn || timelinePreview) && (
-          <ColumnLink transparent to='/public/local' isActive={this.isFirehoseActive} icon='globe' text={intl.formatMessage(messages.firehose)} />
-        )}
-
-        {!signedIn && (
-          <div className='navigation-panel__sign-in-banner'>
-            <hr />
-            { disabledAccountId ? <DisabledAccountBanner /> : <SignInBanner /> }
-          </div>
-        )}
-
-        {signedIn && (
-          <>
-            <ColumnLink transparent to='/conversations' icon='at' text={intl.formatMessage(messages.direct)} />
-            <ColumnLink transparent to='/bookmarks' icon='bookmark' text={intl.formatMessage(messages.bookmarks)} />
-            <ColumnLink transparent to='/favourites' icon='star' text={intl.formatMessage(messages.favourites)} />
-            <ColumnLink transparent to='/lists' icon='list-ul' text={intl.formatMessage(messages.lists)} />
-            <ColumnLink transparent to='/circles' icon='user-circle' text={intl.formatMessage(messages.circles)} />
-=======
           <Link to='/' className='column-link column-link--logo'><WordmarkLogo /></Link>
         </div>
 
@@ -220,23 +153,17 @@
             <ColumnLink transparent to='/search' icon='search' iconComponent={SearchIcon} text={intl.formatMessage(messages.search)} />
           )}
 
-          {(signedIn || timelinePreview) && (
-            <ColumnLink transparent to='/public/local' isActive={this.isFirehoseActive} icon='globe' iconComponent={PublicIcon} text={intl.formatMessage(messages.firehose)} />
-          )}
-
           {!signedIn && (
             <div className='navigation-panel__sign-in-banner'>
               <hr />
               { disabledAccountId ? <DisabledAccountBanner /> : <SignInBanner /> }
             </div>
           )}
->>>>>>> ab36c152
 
           {signedIn && (
             <>
-              <ColumnLink transparent to='/conversations' icon='at' iconComponent={AlternateEmailIcon} text={intl.formatMessage(messages.direct)} />
-              <ColumnLink transparent to='/bookmarks' icon='bookmarks' iconComponent={BookmarksIcon} activeIconComponent={BookmarksActiveIcon} text={intl.formatMessage(messages.bookmarks)} />
-              <ColumnLink transparent to='/favourites' icon='star' iconComponent={StarIcon} activeIconComponent={StarActiveIcon} text={intl.formatMessage(messages.favourites)} />
+              <ColumnLink transparent to='/favourites' icon='heart' iconComponent={HeartIcon} activeIconComponent={HeartIcon} text={intl.formatMessage(messages.favourites)} />
+              <ColumnLink transparent to='/circles' icon='motion_photos_on' iconComponent={MotionPhotosOnIcon} activeIconComponent={MotionPhotosOnIcon} text={intl.formatMessage(messages.circles)} />
               <ColumnLink transparent to='/lists' icon='list-ul' iconComponent={ListAltIcon} activeIconComponent={ListAltActiveIcon} text={intl.formatMessage(messages.lists)} />
 
               <ListPanel />
