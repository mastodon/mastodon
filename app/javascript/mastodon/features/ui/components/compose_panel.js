import React from 'react';
import SearchContainer from 'mastodon/features/compose/containers/search_container';
import ComposeFormContainer from 'mastodon/features/compose/containers/compose_form_container';
import NavigationContainer from 'mastodon/features/compose/containers/navigation_container';
import Announcements from 'mastodon/features/compose/components/announcements';
import LinkFooter from './link_footer';

const ComposePanel = () => (
  <div className='compose-panel'>
    <SearchContainer openInRoute />
    <NavigationContainer />
<<<<<<< HEAD
    <ComposeFormContainer />
    <Announcements />
=======
    <ComposeFormContainer singleColumn />
>>>>>>> aa9b3782
    <LinkFooter withHotkeys />
  </div>
);

export default ComposePanel;<|MERGE_RESOLUTION|>--- conflicted
+++ resolved
@@ -9,12 +9,8 @@
   <div className='compose-panel'>
     <SearchContainer openInRoute />
     <NavigationContainer />
-<<<<<<< HEAD
-    <ComposeFormContainer />
+    <ComposeFormContainer singleColumn />
     <Announcements />
-=======
-    <ComposeFormContainer singleColumn />
->>>>>>> aa9b3782
     <LinkFooter withHotkeys />
   </div>
 );
