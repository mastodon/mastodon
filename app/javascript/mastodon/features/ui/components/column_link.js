import React from 'react';
import PropTypes from 'prop-types';
import { Link } from 'react-router-dom';

<<<<<<< HEAD
const ColumnLink = ({ icon, text, to, href, method, targetWindow }) => {
=======
const ColumnLink = ({ icon, text, to, href, method, badge }) => {
  const badgeElement = typeof badge !== 'undefined' ? <span className='column-link__badge'>{badge}</span> : null;

>>>>>>> e14c2058
  if (href) {
    return (
      <a href={href} className='column-link' data-method={method} target={targetWindow}>
        <i className={`fa fa-fw fa-${icon} column-link__icon`} />
        {text}
        {badgeElement}
      </a>
    );
  } else {
    return (
      <Link to={to} className='column-link'>
        <i className={`fa fa-fw fa-${icon} column-link__icon`} />
        {text}
        {badgeElement}
      </Link>
    );
  }
};

ColumnLink.propTypes = {
  icon: PropTypes.string.isRequired,
  text: PropTypes.string.isRequired,
  to: PropTypes.string,
  href: PropTypes.string,
  method: PropTypes.string,
<<<<<<< HEAD
  targetWindow: PropTypes.string,
};

ColumnLink.defaultProps = {
  targetWindow: '_self',
=======
  badge: PropTypes.node,
>>>>>>> e14c2058
};

export default ColumnLink;<|MERGE_RESOLUTION|>--- conflicted
+++ resolved
@@ -2,13 +2,9 @@
 import PropTypes from 'prop-types';
 import { Link } from 'react-router-dom';
 
-<<<<<<< HEAD
-const ColumnLink = ({ icon, text, to, href, method, targetWindow }) => {
-=======
-const ColumnLink = ({ icon, text, to, href, method, badge }) => {
+const ColumnLink = ({ icon, text, to, href, method, badge, targetWindow }) => {
   const badgeElement = typeof badge !== 'undefined' ? <span className='column-link__badge'>{badge}</span> : null;
 
->>>>>>> e14c2058
   if (href) {
     return (
       <a href={href} className='column-link' data-method={method} target={targetWindow}>
@@ -34,15 +30,12 @@
   to: PropTypes.string,
   href: PropTypes.string,
   method: PropTypes.string,
-<<<<<<< HEAD
   targetWindow: PropTypes.string,
+  badge: PropTypes.node,
 };
 
 ColumnLink.defaultProps = {
   targetWindow: '_self',
-=======
-  badge: PropTypes.node,
->>>>>>> e14c2058
 };
 
 export default ColumnLink;