--- conflicted
+++ resolved
@@ -187,11 +187,7 @@
   };
 
   componentWillMount() {
-<<<<<<< HEAD
-    const { me, admin, domain, intl, github_url } = this.props;
-=======
-    const { myAccount, admin, domain, intl } = this.props;
->>>>>>> a434d9c0
+    const { myAccount, admin, domain, intl, github_url } = this.props;
     this.pages = [
       <PageOne acct={myAccount.get('acct')} domain={domain} />,
       <PageTwo myAccount={myAccount} />,
