import React from 'react';
import PropTypes from 'prop-types';
import { getScrollbarWidth } from 'mastodon/utils/scrollbar';
import Base from 'mastodon/components/modal_root';
import BundleContainer from '../containers/bundle_container';
import BundleModalError from './bundle_modal_error';
import ModalLoading from './modal_loading';
import ActionsModal from './actions_modal';
import MediaModal from './media_modal';
import VideoModal from './video_modal';
import BoostModal from './boost_modal';
import AudioModal from './audio_modal';
import ConfirmationModal from './confirmation_modal';
import FocalPointModal from './focal_point_modal';
import {
  MuteModal,
  BlockModal,
  ReportModal,
  EmbedModal,
  ListEditor,
  ListAdder,
<<<<<<< HEAD
  CircleEditor,
  CircleAdder,
} from '../../../features/ui/util/async-components';
=======
  CompareHistoryModal,
} from 'mastodon/features/ui/util/async-components';
>>>>>>> 8c7223f4

const MODAL_COMPONENTS = {
  'MEDIA': () => Promise.resolve({ default: MediaModal }),
  'VIDEO': () => Promise.resolve({ default: VideoModal }),
  'AUDIO': () => Promise.resolve({ default: AudioModal }),
  'BOOST': () => Promise.resolve({ default: BoostModal }),
  'CONFIRM': () => Promise.resolve({ default: ConfirmationModal }),
  'MUTE': MuteModal,
  'BLOCK': BlockModal,
  'REPORT': ReportModal,
  'ACTIONS': () => Promise.resolve({ default: ActionsModal }),
  'EMBED': EmbedModal,
  'LIST_EDITOR': ListEditor,
  'FOCAL_POINT': () => Promise.resolve({ default: FocalPointModal }),
  'LIST_ADDER': ListAdder,
<<<<<<< HEAD
  'CIRCLE_EDITOR': CircleEditor,
  'CIRCLE_ADDER': CircleAdder,
=======
  'COMPARE_HISTORY': CompareHistoryModal,
>>>>>>> 8c7223f4
};

export default class ModalRoot extends React.PureComponent {

  static propTypes = {
    type: PropTypes.string,
    props: PropTypes.object,
    onClose: PropTypes.func.isRequired,
    ignoreFocus: PropTypes.bool,
  };

  state = {
    backgroundColor: null,
  };

  getSnapshotBeforeUpdate () {
    return { visible: !!this.props.type };
  }

  componentDidUpdate (prevProps, prevState, { visible }) {
    if (visible) {
      document.body.classList.add('with-modals--active');
      document.documentElement.style.marginRight = `${getScrollbarWidth()}px`;
    } else {
      document.body.classList.remove('with-modals--active');
      document.documentElement.style.marginRight = 0;
    }
  }

  setBackgroundColor = color => {
    this.setState({ backgroundColor: color });
  }

  renderLoading = modalId => () => {
    return ['MEDIA', 'VIDEO', 'BOOST', 'CONFIRM', 'ACTIONS'].indexOf(modalId) === -1 ? <ModalLoading /> : null;
  }

  renderError = (props) => {
    const { onClose } = this.props;

    return <BundleModalError {...props} onClose={onClose} />;
  }

<<<<<<< HEAD
  handleClose = () => {
=======
  handleClose = (ignoreFocus = false) => {
>>>>>>> 8c7223f4
    const { onClose } = this.props;
    let message = null;
    try {
      message = this._modal?.getWrappedInstance?.().getCloseConfirmationMessage?.();
    } catch (_) {
      // injectIntl defines `getWrappedInstance` but errors out if `withRef`
      // isn't set.
      // This would be much smoother with react-intl 3+ and `forwardRef`.
    }
<<<<<<< HEAD
    onClose(message);
=======
    onClose(message, ignoreFocus);
>>>>>>> 8c7223f4
  }

  setModalRef = (c) => {
    this._modal = c;
  }

  render () {
<<<<<<< HEAD
    const { type, props } = this.props;
=======
    const { type, props, ignoreFocus } = this.props;
>>>>>>> 8c7223f4
    const { backgroundColor } = this.state;
    const visible = !!type;

    return (
<<<<<<< HEAD
      <Base backgroundColor={backgroundColor} onClose={this.handleClose}>
=======
      <Base backgroundColor={backgroundColor} onClose={this.handleClose} ignoreFocus={ignoreFocus}>
>>>>>>> 8c7223f4
        {visible && (
          <BundleContainer fetchComponent={MODAL_COMPONENTS[type]} loading={this.renderLoading(type)} error={this.renderError} renderDelay={200}>
            {(SpecificComponent) => <SpecificComponent {...props} onChangeBackgroundColor={this.setBackgroundColor} onClose={this.handleClose} ref={this.setModalRef} />}
          </BundleContainer>
        )}
      </Base>
    );
  }

}<|MERGE_RESOLUTION|>--- conflicted
+++ resolved
@@ -19,14 +19,10 @@
   EmbedModal,
   ListEditor,
   ListAdder,
-<<<<<<< HEAD
   CircleEditor,
   CircleAdder,
-} from '../../../features/ui/util/async-components';
-=======
   CompareHistoryModal,
 } from 'mastodon/features/ui/util/async-components';
->>>>>>> 8c7223f4
 
 const MODAL_COMPONENTS = {
   'MEDIA': () => Promise.resolve({ default: MediaModal }),
@@ -42,12 +38,9 @@
   'LIST_EDITOR': ListEditor,
   'FOCAL_POINT': () => Promise.resolve({ default: FocalPointModal }),
   'LIST_ADDER': ListAdder,
-<<<<<<< HEAD
   'CIRCLE_EDITOR': CircleEditor,
   'CIRCLE_ADDER': CircleAdder,
-=======
   'COMPARE_HISTORY': CompareHistoryModal,
->>>>>>> 8c7223f4
 };
 
 export default class ModalRoot extends React.PureComponent {
@@ -91,11 +84,7 @@
     return <BundleModalError {...props} onClose={onClose} />;
   }
 
-<<<<<<< HEAD
-  handleClose = () => {
-=======
   handleClose = (ignoreFocus = false) => {
->>>>>>> 8c7223f4
     const { onClose } = this.props;
     let message = null;
     try {
@@ -105,11 +94,7 @@
       // isn't set.
       // This would be much smoother with react-intl 3+ and `forwardRef`.
     }
-<<<<<<< HEAD
-    onClose(message);
-=======
     onClose(message, ignoreFocus);
->>>>>>> 8c7223f4
   }
 
   setModalRef = (c) => {
@@ -117,20 +102,12 @@
   }
 
   render () {
-<<<<<<< HEAD
-    const { type, props } = this.props;
-=======
     const { type, props, ignoreFocus } = this.props;
->>>>>>> 8c7223f4
     const { backgroundColor } = this.state;
     const visible = !!type;
 
     return (
-<<<<<<< HEAD
-      <Base backgroundColor={backgroundColor} onClose={this.handleClose}>
-=======
       <Base backgroundColor={backgroundColor} onClose={this.handleClose} ignoreFocus={ignoreFocus}>
->>>>>>> 8c7223f4
         {visible && (
           <BundleContainer fetchComponent={MODAL_COMPONENTS[type]} loading={this.renderLoading(type)} error={this.renderError} renderDelay={200}>
             {(SpecificComponent) => <SpecificComponent {...props} onChangeBackgroundColor={this.setBackgroundColor} onClose={this.handleClose} ref={this.setModalRef} />}
