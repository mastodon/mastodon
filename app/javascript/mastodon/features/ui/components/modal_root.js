--- conflicted
+++ resolved
@@ -1,15 +1,5 @@
 import React from 'react';
 import PropTypes from 'prop-types';
-<<<<<<< HEAD
-import MediaModal from './media_modal';
-import OnboardingModal from './onboarding_modal';
-import VideoModal from './video_modal';
-import BoostModal from './boost_modal';
-import ConfirmationModal from './confirmation_modal';
-import ReportModal from './report_modal';
-import SettingsContainer from '../../../../glitch/containers/settings';
-=======
->>>>>>> 056b5ed7
 import TransitionMotion from 'react-motion/lib/TransitionMotion';
 import spring from 'react-motion/lib/spring';
 import BundleContainer from '../containers/bundle_container';
@@ -22,6 +12,7 @@
   BoostModal,
   ConfirmationModal,
   ReportModal,
+  SettingsModal,
 } from '../../../features/ui/util/async-components';
 
 const MODAL_COMPONENTS = {
@@ -31,7 +22,7 @@
   'BOOST': BoostModal,
   'CONFIRM': ConfirmationModal,
   'REPORT': ReportModal,
-  'SETTINGS': SettingsContainer,
+  'SETTINGS': SettingsModal,
 };
 
 export default class ModalRoot extends React.PureComponent {
