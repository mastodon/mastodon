--- conflicted
+++ resolved
@@ -36,13 +36,8 @@
     return false;
   };
 
-<<<<<<< HEAD
-  render() {
-    const { signedIn, permissions } = this.context.identity;
-=======
   render () {
     const { signedIn, permissions } = this.props.identity;
->>>>>>> ab36c152
     const { multiColumn } = this.props;
 
     const canInvite =
