import { connect } from 'react-redux';
import React from 'react';
import PropTypes from 'prop-types';
import { FormattedMessage, defineMessages, injectIntl } from 'react-intl';
import { Link } from 'react-router-dom';
<<<<<<< HEAD
import { invitesEnabled, limitedFederationMode, version, repository, source_url } from 'mastodon/initial_state';
=======
import { invitesEnabled, limitedFederationMode, version, repository, source_url, profile_directory as profileDirectory } from 'mastodon/initial_state';
>>>>>>> 8c7223f4
import { logOut } from 'mastodon/utils/log_out';
import { openModal } from 'mastodon/actions/modal';

const messages = defineMessages({
  logoutMessage: { id: 'confirmations.logout.message', defaultMessage: 'Are you sure you want to log out?' },
  logoutConfirm: { id: 'confirmations.logout.confirm', defaultMessage: 'Log out' },
});

const mapDispatchToProps = (dispatch, { intl }) => ({
  onLogout () {
    dispatch(openModal('CONFIRM', {
      message: intl.formatMessage(messages.logoutMessage),
      confirm: intl.formatMessage(messages.logoutConfirm),
      closeWhenConfirm: false,
      onConfirm: () => logOut(),
    }));
  },
});

export default @injectIntl
@connect(null, mapDispatchToProps)
class LinkFooter extends React.PureComponent {

  static propTypes = {
    withHotkeys: PropTypes.bool,
    onLogout: PropTypes.func.isRequired,
    intl: PropTypes.object.isRequired,
  };

  handleLogoutClick = e => {
    e.preventDefault();
    e.stopPropagation();

    this.props.onLogout();

    return false;
  }

  render () {
    const { withHotkeys } = this.props;

    return (
      <div className='getting-started__footer'>
        <ul>
          {invitesEnabled && <li><a href='/invites' target='_blank'><FormattedMessage id='getting_started.invite' defaultMessage='Invite people' /></a> · </li>}
          {withHotkeys && <li><Link to='/keyboard-shortcuts'><FormattedMessage id='navigation_bar.keyboard_shortcuts' defaultMessage='Hotkeys' /></Link> · </li>}
          <li><a href='/auth/edit'><FormattedMessage id='getting_started.security' defaultMessage='Security' /></a> · </li>
          {!limitedFederationMode && <li><a href='/about/more' target='_blank'><FormattedMessage id='navigation_bar.info' defaultMessage='About this server' /></a> · </li>}
<<<<<<< HEAD
=======
          {profileDirectory && <li><Link to='/directory'><FormattedMessage id='getting_started.directory' defaultMessage='Profile directory' /></Link> · </li>}
>>>>>>> 8c7223f4
          <li><a href='https://joinmastodon.org/apps' target='_blank'><FormattedMessage id='navigation_bar.apps' defaultMessage='Mobile apps' /></a> · </li>
          <li><a href='/terms' target='_blank'><FormattedMessage id='getting_started.terms' defaultMessage='Terms of service' /></a> · </li>
          <li><a href='/settings/applications' target='_blank'><FormattedMessage id='getting_started.developers' defaultMessage='Developers' /></a> · </li>
          <li><a href='https://docs.joinmastodon.org' target='_blank'><FormattedMessage id='getting_started.documentation' defaultMessage='Documentation' /></a> · </li>
          <li><a href='/auth/sign_out' onClick={this.handleLogoutClick}><FormattedMessage id='navigation_bar.logout' defaultMessage='Logout' /></a></li>
        </ul>

        <p>
          <FormattedMessage
            id='getting_started.open_source_notice'
            defaultMessage='Mastodon is open source software. You can contribute or report issues on GitHub at {github}.'
            values={{ github: <span><a href={source_url} rel='noopener noreferrer' target='_blank'>{repository}</a> (v{version})</span> }}
          />
        </p>
      </div>
    );
  }

};<|MERGE_RESOLUTION|>--- conflicted
+++ resolved
@@ -3,11 +3,7 @@
 import PropTypes from 'prop-types';
 import { FormattedMessage, defineMessages, injectIntl } from 'react-intl';
 import { Link } from 'react-router-dom';
-<<<<<<< HEAD
-import { invitesEnabled, limitedFederationMode, version, repository, source_url } from 'mastodon/initial_state';
-=======
 import { invitesEnabled, limitedFederationMode, version, repository, source_url, profile_directory as profileDirectory } from 'mastodon/initial_state';
->>>>>>> 8c7223f4
 import { logOut } from 'mastodon/utils/log_out';
 import { openModal } from 'mastodon/actions/modal';
 
@@ -56,10 +52,7 @@
           {withHotkeys && <li><Link to='/keyboard-shortcuts'><FormattedMessage id='navigation_bar.keyboard_shortcuts' defaultMessage='Hotkeys' /></Link> · </li>}
           <li><a href='/auth/edit'><FormattedMessage id='getting_started.security' defaultMessage='Security' /></a> · </li>
           {!limitedFederationMode && <li><a href='/about/more' target='_blank'><FormattedMessage id='navigation_bar.info' defaultMessage='About this server' /></a> · </li>}
-<<<<<<< HEAD
-=======
           {profileDirectory && <li><Link to='/directory'><FormattedMessage id='getting_started.directory' defaultMessage='Profile directory' /></Link> · </li>}
->>>>>>> 8c7223f4
           <li><a href='https://joinmastodon.org/apps' target='_blank'><FormattedMessage id='navigation_bar.apps' defaultMessage='Mobile apps' /></a> · </li>
           <li><a href='/terms' target='_blank'><FormattedMessage id='getting_started.terms' defaultMessage='Terms of service' /></a> · </li>
           <li><a href='/settings/applications' target='_blank'><FormattedMessage id='getting_started.developers' defaultMessage='Developers' /></a> · </li>
