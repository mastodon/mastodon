--- conflicted
+++ resolved
@@ -2,9 +2,6 @@
 import NavLink from 'react-router-dom/NavLink';
 import { FormattedMessage } from 'react-intl';
 
-<<<<<<< HEAD
-export default class TabsBar extends React.Component {
-=======
 const links = [
   <NavLink className='tabs-bar__link primary' activeClassName='active' to='/statuses/new'><i className='fa fa-fw fa-pencil' /><FormattedMessage id='tabs_bar.compose' defaultMessage='Compose' /></NavLink>,
   <NavLink className='tabs-bar__link primary' activeClassName='active' to='/timelines/home'><i className='fa fa-fw fa-home' /><FormattedMessage id='tabs_bar.home' defaultMessage='Home' /></NavLink>,
@@ -36,8 +33,7 @@
   return null;
 };
 
-class TabsBar extends React.Component {
->>>>>>> 0c44316b
+export default class TabsBar extends React.Component {
 
   render () {
     return (
