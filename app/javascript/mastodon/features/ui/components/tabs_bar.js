--- conflicted
+++ resolved
@@ -1,9 +1,6 @@
 import React from 'react';
 import PropTypes from 'prop-types';
-<<<<<<< HEAD
 import classnames from 'classnames';
-=======
->>>>>>> a248be4f
 import NavLink from 'react-router-dom/NavLink';
 import { FormattedMessage, injectIntl } from 'react-intl';
 
@@ -30,35 +27,24 @@
 export default class TabsBar extends React.Component {
 
   static propTypes = {
-<<<<<<< HEAD
+    intl: PropTypes.object.isRequired,
     bottom: PropTypes.bool,
   }
-
+  
   static defaultProps = {
     bottom: false,
   }
 
   render () {
+    const { intl: { formatMessage } } = this.props;
     const className = classnames('tabs-bar', {
       bottom: this.props.bottom,
     });
 
     return (
-      <div className={className}>
-        {React.Children.toArray(links)}
-      </div>
-=======
-    intl: PropTypes.object.isRequired,
-  }
-
-  render () {
-    const { intl: { formatMessage } } = this.props;
-
-    return (
-      <nav className='tabs-bar'>
+      <nav className={className}>
         {links.map(link => React.cloneElement(link, { key: link.props.to, 'aria-label': formatMessage({ id: link.props['data-preview-title-id'] }) }))}
       </nav>
->>>>>>> a248be4f
     );
   }
 
