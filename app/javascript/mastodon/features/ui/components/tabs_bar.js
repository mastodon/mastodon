import React from 'react';
import PropTypes from 'prop-types';
import classnames from 'classnames';
import NavLink from 'react-router-dom/NavLink';
import { FormattedMessage, injectIntl } from 'react-intl';
import { debounce } from 'lodash';

export const links = [
  <NavLink className='tabs-bar__link primary' to='/statuses/new' data-preview-title-id='tabs_bar.compose' data-preview-icon='pencil' ><i className='fa fa-fw fa-pencil' /><FormattedMessage id='tabs_bar.compose' defaultMessage='Compose' /></NavLink>,
  <NavLink className='tabs-bar__link primary' to='/timelines/home' data-preview-title-id='column.home' data-preview-icon='home' ><i className='fa fa-fw fa-home' /><FormattedMessage id='tabs_bar.home' defaultMessage='Home' /></NavLink>,
  <NavLink className='tabs-bar__link primary' to='/notifications' data-preview-title-id='column.notifications' data-preview-icon='bell' ><i className='fa fa-fw fa-bell' /><FormattedMessage id='tabs_bar.notifications' defaultMessage='Notifications' /></NavLink>,

  <NavLink className='tabs-bar__link secondary' to='/timelines/public/local' data-preview-title-id='column.community' data-preview-icon='users' ><i className='fa fa-fw fa-users' /><FormattedMessage id='tabs_bar.local_timeline' defaultMessage='Local' /></NavLink>,
  <NavLink className='tabs-bar__link secondary' exact to='/timelines/public' data-preview-title-id='column.public' data-preview-icon='globe' ><i className='fa fa-fw fa-globe' /><FormattedMessage id='tabs_bar.federated_timeline' defaultMessage='Federated' /></NavLink>,

  <NavLink className='tabs-bar__link primary' style={{ flexGrow: '0', flexBasis: '30px' }} to='/getting-started' data-preview-title-id='getting_started.heading' data-preview-icon='asterisk' ><i className='fa fa-fw fa-asterisk' /></NavLink>,
];

export function getIndex (path) {
  return links.findIndex(link => link.props.to === path);
}

export function getLink (index) {
  return links[index].props.to;
}

@injectIntl
export default class TabsBar extends React.Component {

  static contextTypes = {
    router: PropTypes.object.isRequired,
  }

  static propTypes = {
    intl: PropTypes.object.isRequired,
    bottom: PropTypes.bool,
  }

  static defaultProps = {
    bottom: false,
  }

  setRef = ref => {
    this.node = ref;
  }

  handleClick = (e) => {
    e.preventDefault();
    e.persist();

    requestAnimationFrame(() => {
      const tabs = Array(...this.node.querySelectorAll('.tabs-bar__link'));
      const currentTab = tabs.find(tab => tab.classList.contains('active'));
      const nextTab = tabs.find(tab => tab.contains(e.target));
      const { props: { to } } = links[Array(...this.node.childNodes).indexOf(nextTab)];

      if (currentTab) {
        currentTab.classList.remove('active');
      }

      const listener = debounce(() => {
        nextTab.removeEventListener('transitionend', listener);
        this.context.router.history.push(to);
      }, 50);

      nextTab.addEventListener('transitionend', listener);
      nextTab.classList.add('active');
    });

  }

  render () {
    const { intl: { formatMessage } } = this.props;
    const className = classnames('tabs-bar', {
      bottom: this.props.bottom,
    });

    return (
<<<<<<< HEAD
      <nav className={className}>
        {links.map(link => React.cloneElement(link, { key: link.props.to, 'aria-label': formatMessage({ id: link.props['data-preview-title-id'] }) }))}
=======
      <nav className='tabs-bar' ref={this.setRef}>
        {links.map(link => React.cloneElement(link, { key: link.props.to, onClick: this.handleClick, 'aria-label': formatMessage({ id: link.props['data-preview-title-id'] }) }))}
>>>>>>> 0913351d
      </nav>
    );
  }

}<|MERGE_RESOLUTION|>--- conflicted
+++ resolved
@@ -76,13 +76,8 @@
     });
 
     return (
-<<<<<<< HEAD
-      <nav className={className}>
-        {links.map(link => React.cloneElement(link, { key: link.props.to, 'aria-label': formatMessage({ id: link.props['data-preview-title-id'] }) }))}
-=======
-      <nav className='tabs-bar' ref={this.setRef}>
+      <nav className={className} ref={this.setRef}>
         {links.map(link => React.cloneElement(link, { key: link.props.to, onClick: this.handleClick, 'aria-label': formatMessage({ id: link.props['data-preview-title-id'] }) }))}
->>>>>>> 0913351d
       </nav>
     );
   }
