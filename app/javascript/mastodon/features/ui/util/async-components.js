--- conflicted
+++ resolved
@@ -142,13 +142,11 @@
   return import(/*webpackChunkName: "features/search" */'../../search');
 }
 
-<<<<<<< HEAD
 export function Synchros () {
   return import(/*webpackChunkName: "features/synchros" */'../../synchros');
-=======
+
 export function SearchUsers () {
   return import(/*webpackChunkName: "features/search" */'../../search_users');
->>>>>>> 2953cc59
 }
 
 export function Tesseract () {
