--- conflicted
+++ resolved
@@ -3,14 +3,6 @@
 import ModalRoot from '../components/modal_root';
 
 const mapStateToProps = state => ({
-<<<<<<< HEAD
-  type: state.getIn(['modal', 0, 'modalType'], null),
-  props: state.getIn(['modal', 0, 'modalProps'], {}),
-});
-
-const mapDispatchToProps = dispatch => ({
-  onClose (confirmationMessage) {
-=======
   ignoreFocus: state.getIn(['modal', 'ignoreFocus']),
   type: state.getIn(['modal', 'stack', 0, 'modalType'], null),
   props: state.getIn(['modal', 'stack', 0, 'modalProps'], {}),
@@ -18,25 +10,16 @@
 
 const mapDispatchToProps = dispatch => ({
   onClose (confirmationMessage, ignoreFocus = false) {
->>>>>>> 8c7223f4
     if (confirmationMessage) {
       dispatch(
         openModal('CONFIRM', {
           message: confirmationMessage.message,
           confirm: confirmationMessage.confirm,
-<<<<<<< HEAD
-          onConfirm: () => dispatch(closeModal()),
-        }),
-      );
-    } else {
-      dispatch(closeModal());
-=======
           onConfirm: () => dispatch(closeModal(undefined, { ignoreFocus })),
         }),
       );
     } else {
       dispatch(closeModal(undefined, { ignoreFocus }));
->>>>>>> 8c7223f4
     }
   },
 });
