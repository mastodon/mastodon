import { connect } from 'react-redux';
import ColumnsArea from '../components/columns_area';
import { closeTutorial } from '../../../actions/tutorial';

const mapStateToProps = state => ({
  columns: state.getIn(['settings', 'columns']),
  tutorial: state.getIn(['tutorial', 'visible']),
  isModalOpen: !!state.get('modal').modalType,
});

<<<<<<< HEAD
const mapDispatchToProps = dispatch => ({
  closeTutorial() {
    dispatch(closeTutorial());
  },
});

export default connect(mapStateToProps, mapDispatchToProps, null, { withRef: true })(ColumnsArea);
=======
export default connect(mapStateToProps, null, null, { forwardRef: true })(ColumnsArea);
>>>>>>> 31e7940d
<|MERGE_RESOLUTION|>--- conflicted
+++ resolved
@@ -8,14 +8,4 @@
   isModalOpen: !!state.get('modal').modalType,
 });
 
-<<<<<<< HEAD
-const mapDispatchToProps = dispatch => ({
-  closeTutorial() {
-    dispatch(closeTutorial());
-  },
-});
-
-export default connect(mapStateToProps, mapDispatchToProps, null, { withRef: true })(ColumnsArea);
-=======
-export default connect(mapStateToProps, null, null, { forwardRef: true })(ColumnsArea);
->>>>>>> 31e7940d
+export default connect(mapStateToProps, null, null, { forwardRef: true })(ColumnsArea);