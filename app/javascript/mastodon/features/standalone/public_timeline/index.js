--- conflicted
+++ resolved
@@ -9,7 +9,7 @@
 import Column from '../../../components/column';
 import ColumnHeader from '../../../components/column_header';
 import { defineMessages, injectIntl } from 'react-intl';
-import { connectPublicStream } from '../../../actions/streaming';
+import { connectCommunityStream } from '../../../actions/streaming';
 
 const messages = defineMessages({
   title: { id: 'standalone.public_title', defaultMessage: 'A look inside...' },
@@ -35,16 +35,8 @@
   componentDidMount () {
     const { dispatch } = this.props;
 
-<<<<<<< HEAD
     dispatch(refreshCommunityTimeline());
-
-    this.polling = setInterval(() => {
-      dispatch(refreshCommunityTimeline());
-    }, 3000);
-=======
-    dispatch(refreshPublicTimeline());
-    this.disconnect = dispatch(connectPublicStream());
->>>>>>> a434d9c0
+    this.disconnect = dispatch(connectCommunityStream());
   }
 
   componentWillUnmount () {
