--- conflicted
+++ resolved
@@ -32,13 +32,8 @@
   componentDidMount () {
     const { dispatch } = this.props;
 
-<<<<<<< HEAD
-    dispatch(refreshPublicTimeline());
-    this.disconnect = dispatch(connectCommunityStream());
-=======
     dispatch(expandPublicTimeline());
     this.disconnect = dispatch(connectPublicStream());
->>>>>>> 4d81809f
   }
 
   componentWillUnmount () {
