import React from 'react';
import Column from '../ui/components/column';
import ColumnBackButtonSlim from '../../components/column_back_button_slim';
import { defineMessages, injectIntl, FormattedMessage } from 'react-intl';
import PropTypes from 'prop-types';
import ImmutablePureComponent from 'react-immutable-pure-component';

const messages = defineMessages({
  heading: { id: 'keyboard_shortcuts.heading', defaultMessage: 'Keyboard Shortcuts' },
});

export default @injectIntl
class KeyboardShortcuts extends ImmutablePureComponent {

  static propTypes = {
    intl: PropTypes.object.isRequired,
    multiColumn: PropTypes.bool,
  };

  render () {
    const { intl, multiColumn } = this.props;

    return (
<<<<<<< HEAD
      <Column icon='keyboard-o' heading={intl.formatMessage(messages.heading)}>
=======
      <Column bindToDocument={!multiColumn} icon='question' heading={intl.formatMessage(messages.heading)}>
>>>>>>> 83d3e773
        <ColumnBackButtonSlim />
        <div className='keyboard-shortcuts scrollable optionally-scrollable'>
          <table>
            <thead>
              <tr>
                <th><FormattedMessage id='keyboard_shortcuts.hotkey' defaultMessage='Hotkey' /></th>
                <th><FormattedMessage id='keyboard_shortcuts.description' defaultMessage='Description' /></th>
              </tr>
            </thead>
            <tbody>
              <tr>
                <td><kbd>r</kbd></td>
                <td><FormattedMessage id='keyboard_shortcuts.reply' defaultMessage='to reply' /></td>
              </tr>
              <tr>
                <td><kbd>m</kbd></td>
                <td><FormattedMessage id='keyboard_shortcuts.mention' defaultMessage='to mention author' /></td>
              </tr>
              <tr>
                <td><kbd>p</kbd></td>
                <td><FormattedMessage id='keyboard_shortcuts.profile' defaultMessage="to open author's profile" /></td>
              </tr>
              <tr>
                <td><kbd>f</kbd></td>
                <td><FormattedMessage id='keyboard_shortcuts.favourite' defaultMessage='to favourite' /></td>
              </tr>
              <tr>
                <td><kbd>b</kbd></td>
                <td><FormattedMessage id='keyboard_shortcuts.boost' defaultMessage='to boost' /></td>
              </tr>
              <tr>
                <td><kbd>enter</kbd>, <kbd>o</kbd></td>
                <td><FormattedMessage id='keyboard_shortcuts.enter' defaultMessage='to open status' /></td>
              </tr>
              <tr>
                <td><kbd>x</kbd></td>
                <td><FormattedMessage id='keyboard_shortcuts.toggle_hidden' defaultMessage='to show/hide text behind CW' /></td>
              </tr>
              <tr>
                <td><kbd>h</kbd></td>
                <td><FormattedMessage id='keyboard_shortcuts.toggle_sensitivity' defaultMessage='to show/hide media' /></td>
              </tr>
              <tr>
                <td><kbd>up</kbd>, <kbd>k</kbd></td>
                <td><FormattedMessage id='keyboard_shortcuts.up' defaultMessage='to move up in the list' /></td>
              </tr>
              <tr>
                <td><kbd>down</kbd>, <kbd>j</kbd></td>
                <td><FormattedMessage id='keyboard_shortcuts.down' defaultMessage='to move down in the list' /></td>
              </tr>
              <tr>
                <td><kbd>1</kbd>-<kbd>9</kbd></td>
                <td><FormattedMessage id='keyboard_shortcuts.column' defaultMessage='to focus a status in one of the columns' /></td>
              </tr>
              <tr>
                <td><kbd>n</kbd></td>
                <td><FormattedMessage id='keyboard_shortcuts.compose' defaultMessage='to focus the compose textarea' /></td>
              </tr>
              <tr>
                <td><kbd>alt</kbd>+<kbd>n</kbd></td>
                <td><FormattedMessage id='keyboard_shortcuts.toot' defaultMessage='to start a brand new toot' /></td>
              </tr>
              <tr>
                <td><kbd>backspace</kbd></td>
                <td><FormattedMessage id='keyboard_shortcuts.back' defaultMessage='to navigate back' /></td>
              </tr>
              <tr>
                <td><kbd>s</kbd></td>
                <td><FormattedMessage id='keyboard_shortcuts.search' defaultMessage='to focus search' /></td>
              </tr>
              <tr>
                <td><kbd>esc</kbd></td>
                <td><FormattedMessage id='keyboard_shortcuts.unfocus' defaultMessage='to un-focus compose textarea/search' /></td>
              </tr>
              <tr>
                <td><kbd>g</kbd>+<kbd>h</kbd></td>
                <td><FormattedMessage id='keyboard_shortcuts.home' defaultMessage='to open home timeline' /></td>
              </tr>
              <tr>
                <td><kbd>g</kbd>+<kbd>n</kbd></td>
                <td><FormattedMessage id='keyboard_shortcuts.notifications' defaultMessage='to open notifications column' /></td>
              </tr>
              <tr>
                <td><kbd>g</kbd>+<kbd>l</kbd></td>
                <td><FormattedMessage id='keyboard_shortcuts.local' defaultMessage='to open local timeline' /></td>
              </tr>
              <tr>
                <td><kbd>g</kbd>+<kbd>t</kbd></td>
                <td><FormattedMessage id='keyboard_shortcuts.federated' defaultMessage='to open federated timeline' /></td>
              </tr>
              <tr>
                <td><kbd>g</kbd>+<kbd>d</kbd></td>
                <td><FormattedMessage id='keyboard_shortcuts.direct' defaultMessage='to open direct messages column' /></td>
              </tr>
              <tr>
                <td><kbd>g</kbd>+<kbd>s</kbd></td>
                <td><FormattedMessage id='keyboard_shortcuts.start' defaultMessage='to open "get started" column' /></td>
              </tr>
              <tr>
                <td><kbd>g</kbd>+<kbd>f</kbd></td>
                <td><FormattedMessage id='keyboard_shortcuts.favourites' defaultMessage='to open favourites list' /></td>
              </tr>
              <tr>
                <td><kbd>g</kbd>+<kbd>p</kbd></td>
                <td><FormattedMessage id='keyboard_shortcuts.pinned' defaultMessage='to open pinned toots list' /></td>
              </tr>
              <tr>
                <td><kbd>g</kbd>+<kbd>u</kbd></td>
                <td><FormattedMessage id='keyboard_shortcuts.my_profile' defaultMessage='to open your profile' /></td>
              </tr>
              <tr>
                <td><kbd>g</kbd>+<kbd>b</kbd></td>
                <td><FormattedMessage id='keyboard_shortcuts.blocked' defaultMessage='to open blocked users list' /></td>
              </tr>
              <tr>
                <td><kbd>g</kbd>+<kbd>m</kbd></td>
                <td><FormattedMessage id='keyboard_shortcuts.muted' defaultMessage='to open muted users list' /></td>
              </tr>
              <tr>
                <td><kbd>g</kbd>+<kbd>r</kbd></td>
                <td><FormattedMessage id='keyboard_shortcuts.requests' defaultMessage='to open follow requests list' /></td>
              </tr>
              <tr>
                <td><kbd>?</kbd></td>
                <td><FormattedMessage id='keyboard_shortcuts.legend' defaultMessage='to display this legend' /></td>
              </tr>
            </tbody>
          </table>
        </div>
      </Column>
    );
  }

}<|MERGE_RESOLUTION|>--- conflicted
+++ resolved
@@ -21,11 +21,7 @@
     const { intl, multiColumn } = this.props;
 
     return (
-<<<<<<< HEAD
-      <Column icon='keyboard-o' heading={intl.formatMessage(messages.heading)}>
-=======
       <Column bindToDocument={!multiColumn} icon='question' heading={intl.formatMessage(messages.heading)}>
->>>>>>> 83d3e773
         <ColumnBackButtonSlim />
         <div className='keyboard-shortcuts scrollable optionally-scrollable'>
           <table>
