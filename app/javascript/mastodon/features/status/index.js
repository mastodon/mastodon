import Immutable from 'immutable';
import React from 'react';
import { connect } from 'react-redux';
import PropTypes from 'prop-types';
import classNames from 'classnames';
import ImmutablePropTypes from 'react-immutable-proptypes';
import { fetchStatus } from '../../actions/statuses';
import MissingIndicator from '../../components/missing_indicator';
import DetailedStatus from './components/detailed_status';
import ActionBar from './components/action_bar';
import Column from '../ui/components/column';
import {
  favourite,
  unfavourite,
  reblog,
  unreblog,
  pin,
  unpin,
} from '../../actions/interactions';
import {
  replyCompose,
  quoteCompose,
  mentionCompose,
  directCompose,
} from '../../actions/compose';
import { blockAccount } from '../../actions/accounts';
import {
  muteStatus,
  unmuteStatus,
  deleteStatus,
  hideStatus,
  revealStatus,
  hideQuote,
  revealQuote,
} from '../../actions/statuses';
import { initMuteModal } from '../../actions/mutes';
import { initReport } from '../../actions/reports';
import { makeGetStatus } from '../../selectors';
import { ScrollContainer } from 'react-router-scroll-4';
import ColumnBackButton from '../../components/column_back_button';
import ColumnHeader from '../../components/column_header';
import StatusContainer from '../../containers/status_container';
import { openModal } from '../../actions/modal';
import { defineMessages, injectIntl, FormattedMessage } from 'react-intl';
import ImmutablePureComponent from 'react-immutable-pure-component';
import { HotKeys } from 'react-hotkeys';
import { boostModal, deleteModal, displayMedia } from '../../initial_state';
import { attachFullscreenListener, detachFullscreenListener, isFullscreen } from '../ui/util/fullscreen';
import { textForScreenReader } from '../../components/status';
import Icon from 'mastodon/components/icon';

const messages = defineMessages({
  deleteConfirm: { id: 'confirmations.delete.confirm', defaultMessage: 'Delete' },
  deleteMessage: { id: 'confirmations.delete.message', defaultMessage: 'Are you sure you want to delete this status?' },
  redraftConfirm: { id: 'confirmations.redraft.confirm', defaultMessage: 'Delete & redraft' },
  redraftMessage: { id: 'confirmations.redraft.message', defaultMessage: 'Are you sure you want to delete this status and re-draft it? Favourites and boosts will be lost, and replies to the original post will be orphaned.' },
  blockConfirm: { id: 'confirmations.block.confirm', defaultMessage: 'Block' },
  revealAll: { id: 'status.show_more_all', defaultMessage: 'Show more for all' },
  hideAll: { id: 'status.show_less_all', defaultMessage: 'Show less for all' },
  detailedStatus: { id: 'status.detailed_status', defaultMessage: 'Detailed conversation view' },
  replyConfirm: { id: 'confirmations.reply.confirm', defaultMessage: 'Reply' },
  replyMessage: { id: 'confirmations.reply.message', defaultMessage: 'Replying now will overwrite the message you are currently composing. Are you sure you want to proceed?' },
  blockAndReport: { id: 'confirmations.block.block_and_report', defaultMessage: 'Block & Report' },
});

const makeMapStateToProps = () => {
  const getStatus = makeGetStatus();

  const mapStateToProps = (state, props) => {
    const status = getStatus(state, { id: props.params.statusId });
    let ancestorsIds = Immutable.List();
    let descendantsIds = Immutable.List();

    if (status) {
      ancestorsIds = ancestorsIds.withMutations(mutable => {
        let id = status.get('in_reply_to_id');

        while (id) {
          mutable.unshift(id);
          id = state.getIn(['contexts', 'inReplyTos', id]);
        }
      });

      descendantsIds = descendantsIds.withMutations(mutable => {
        const ids = [status.get('id')];

        while (ids.length > 0) {
          let id        = ids.shift();
          const replies = state.getIn(['contexts', 'replies', id]);

          if (status.get('id') !== id) {
            mutable.push(id);
          }

          if (replies) {
            replies.reverse().forEach(reply => {
              ids.unshift(reply);
            });
          }
        }
      });
    }

    return {
      status,
      ancestorsIds,
      descendantsIds,
      askReplyConfirmation: state.getIn(['compose', 'text']).trim().length !== 0,
      domain: state.getIn(['meta', 'domain']),
    };
  };

  return mapStateToProps;
};

export default @injectIntl
@connect(makeMapStateToProps)
class Status extends ImmutablePureComponent {

  static contextTypes = {
    router: PropTypes.object,
  };

  static propTypes = {
    params: PropTypes.object.isRequired,
    dispatch: PropTypes.func.isRequired,
    status: ImmutablePropTypes.map,
    ancestorsIds: ImmutablePropTypes.list,
    descendantsIds: ImmutablePropTypes.list,
    intl: PropTypes.object.isRequired,
    askReplyConfirmation: PropTypes.bool,
    domain: PropTypes.string.isRequired,
  };

  state = {
    fullscreen: false,
    showMedia: !this.props.status ? undefined : (displayMedia !== 'hide_all' && !this.props.status.get('sensitive') || displayMedia === 'show_all'),
  };

  componentWillMount () {
    this.props.dispatch(fetchStatus(this.props.params.statusId));
  }

  componentDidMount () {
    attachFullscreenListener(this.onFullScreenChange);
  }

  componentWillReceiveProps (nextProps) {
    if (nextProps.params.statusId !== this.props.params.statusId && nextProps.params.statusId) {
      this._scrolledIntoView = false;
      this.props.dispatch(fetchStatus(nextProps.params.statusId));
    }
    if (!Immutable.is(nextProps.status, this.props.status) && nextProps.status) {
      this.setState({ showMedia: displayMedia !== 'hide_all' && !nextProps.status.get('sensitive') || displayMedia === 'show_all' });
    }
  }

  handleToggleMediaVisibility = () => {
    this.setState({ showMedia: !this.state.showMedia });
  }

  handleFavouriteClick = (status) => {
    if (status.get('favourited')) {
      this.props.dispatch(unfavourite(status));
    } else {
      this.props.dispatch(favourite(status));
    }
  }

  handlePin = (status) => {
    if (status.get('pinned')) {
      this.props.dispatch(unpin(status));
    } else {
      this.props.dispatch(pin(status));
    }
  }

  handleReplyClick = (status) => {
    let { askReplyConfirmation, dispatch, intl } = this.props;
    if (askReplyConfirmation) {
      dispatch(openModal('CONFIRM', {
        message: intl.formatMessage(messages.replyMessage),
        confirm: intl.formatMessage(messages.replyConfirm),
        onConfirm: () => dispatch(replyCompose(status, this.context.router.history)),
      }));
    } else {
      dispatch(replyCompose(status, this.context.router.history));
    }
  }

  handleModalReblog = (status) => {
    this.props.dispatch(reblog(status));
  }

  handleReblogClick = (status, e) => {
    if (status.get('reblogged')) {
      this.props.dispatch(unreblog(status));
    } else {
      if ((e && e.shiftKey) || !boostModal) {
        this.handleModalReblog(status);
      } else {
        this.props.dispatch(openModal('BOOST', { status, onReblog: this.handleModalReblog }));
      }
    }
  }

  handleQuoteClick = (status) => {
    this.props.dispatch(quoteCompose(status, this.context.router.history));
  }

  handleDeleteClick = (status, history, withRedraft = false) => {
    const { dispatch, intl } = this.props;

    if (!deleteModal) {
      dispatch(deleteStatus(status.get('id'), history, withRedraft));
    } else {
      dispatch(openModal('CONFIRM', {
        message: intl.formatMessage(withRedraft ? messages.redraftMessage : messages.deleteMessage),
        confirm: intl.formatMessage(withRedraft ? messages.redraftConfirm : messages.deleteConfirm),
        onConfirm: () => dispatch(deleteStatus(status.get('id'), history, withRedraft)),
      }));
    }
  }

  handleDirectClick = (account, router) => {
    this.props.dispatch(directCompose(account, router));
  }

  handleMentionClick = (account, router) => {
    this.props.dispatch(mentionCompose(account, router));
  }

  handleOpenMedia = (media, index) => {
    this.props.dispatch(openModal('MEDIA', { media, index }));
  }

  handleOpenVideo = (media, time) => {
    this.props.dispatch(openModal('VIDEO', { media, time }));
  }

  handleMuteClick = (account) => {
    this.props.dispatch(initMuteModal(account));
  }

  handleConversationMuteClick = (status) => {
    if (status.get('muted')) {
      this.props.dispatch(unmuteStatus(status.get('id')));
    } else {
      this.props.dispatch(muteStatus(status.get('id')));
    }
  }

  handleToggleHidden = (status) => {
    if (status.get('hidden')) {
      this.props.dispatch(revealStatus(status.get('id')));
    } else {
      this.props.dispatch(hideStatus(status.get('id')));
    }
  }

  handleQuoteToggleHidden = (status) => {
    if (status.get('quote_hidden')) {
      this.props.dispatch(revealQuote(status.get('id')));
    } else {
      this.props.dispatch(hideQuote(status.get('id')));
    }
  }

  handleToggleAll = () => {
    const { status, ancestorsIds, descendantsIds } = this.props;
    const statusIds = [status.get('id')].concat(ancestorsIds.toJS(), descendantsIds.toJS());

    if (status.get('hidden')) {
      this.props.dispatch(revealStatus(statusIds));
    } else {
      this.props.dispatch(hideStatus(statusIds));
    }
  }

  handleBlockClick = (status) => {
    const { dispatch, intl } = this.props;
    const account = status.get('account');

    dispatch(openModal('CONFIRM', {
      message: <FormattedMessage id='confirmations.block.message' defaultMessage='Are you sure you want to block {name}?' values={{ name: <strong>@{account.get('acct')}</strong> }} />,
      confirm: intl.formatMessage(messages.blockConfirm),
      onConfirm: () => dispatch(blockAccount(account.get('id'))),
      secondary: intl.formatMessage(messages.blockAndReport),
      onSecondary: () => {
        dispatch(blockAccount(account.get('id')));
        dispatch(initReport(account, status));
      },
    }));
  }

  handleReport = (status) => {
    this.props.dispatch(initReport(status.get('account'), status));
  }

  handleEmbed = (status) => {
    this.props.dispatch(openModal('EMBED', { url: status.get('url') }));
  }

  handleHotkeyMoveUp = () => {
    this.handleMoveUp(this.props.status.get('id'));
  }

  handleHotkeyMoveDown = () => {
    this.handleMoveDown(this.props.status.get('id'));
  }

  handleHotkeyReply = e => {
    e.preventDefault();
    this.handleReplyClick(this.props.status);
  }

  handleHotkeyFavourite = () => {
    this.handleFavouriteClick(this.props.status);
  }

  handleHotkeyBoost = () => {
    this.handleReblogClick(this.props.status);
  }

  handleHotkeyMention = e => {
    e.preventDefault();
    this.handleMentionClick(this.props.status.get('account'));
  }

  handleHotkeyOpenProfile = () => {
    this.context.router.history.push(`/accounts/${this.props.status.getIn(['account', 'id'])}`);
  }

  handleHotkeyToggleHidden = () => {
    this.handleToggleHidden(this.props.status);
  }

  handleHotkeyToggleSensitive = () => {
    this.handleToggleMediaVisibility();
  }

  handleMoveUp = id => {
    const { status, ancestorsIds, descendantsIds } = this.props;

    if (id === status.get('id')) {
      this._selectChild(ancestorsIds.size - 1, true);
    } else {
      let index = ancestorsIds.indexOf(id);

      if (index === -1) {
        index = descendantsIds.indexOf(id);
        this._selectChild(ancestorsIds.size + index, true);
      } else {
        this._selectChild(index - 1, true);
      }
    }
  }

  handleMoveDown = id => {
    const { status, ancestorsIds, descendantsIds } = this.props;

    if (id === status.get('id')) {
      this._selectChild(ancestorsIds.size + 1, false);
    } else {
      let index = ancestorsIds.indexOf(id);

      if (index === -1) {
        index = descendantsIds.indexOf(id);
        this._selectChild(ancestorsIds.size + index + 2, false);
      } else {
        this._selectChild(index + 1, false);
      }
    }
  }

  _selectChild (index, align_top) {
    const container = this.node;
    const element = container.querySelectorAll('.focusable')[index];

    if (element) {
      if (align_top && container.scrollTop > element.offsetTop) {
        element.scrollIntoView(true);
      } else if (!align_top && container.scrollTop + container.clientHeight < element.offsetTop + element.offsetHeight) {
        element.scrollIntoView(false);
      }
      element.focus();
    }
  }

  renderChildren (list) {
    return list.map(id => (
      <StatusContainer
        key={id}
        id={id}
        onMoveUp={this.handleMoveUp}
        onMoveDown={this.handleMoveDown}
        contextType='thread'
      />
    ));
  }

  setRef = c => {
    this.node = c;
  }

  componentDidUpdate () {
    if (this._scrolledIntoView) {
      return;
    }

    const { status, ancestorsIds } = this.props;

    if (status && ancestorsIds && ancestorsIds.size > 0) {
      const element = this.node.querySelectorAll('.focusable')[ancestorsIds.size - 1];

      window.requestAnimationFrame(() => {
        element.scrollIntoView(true);
      });
      this._scrolledIntoView = true;
    }
  }

  componentWillUnmount () {
    detachFullscreenListener(this.onFullScreenChange);
  }

  onFullScreenChange = () => {
    this.setState({ fullscreen: isFullscreen() });
  }

  render () {
    let ancestors, descendants;
    const { shouldUpdateScroll, status, ancestorsIds, descendantsIds, intl, domain } = this.props;
    const { fullscreen } = this.state;

    if (status === null) {
      return (
        <Column>
          <ColumnBackButton />
          <MissingIndicator />
        </Column>
      );
    }

    if (ancestorsIds && ancestorsIds.size > 0) {
      ancestors = <div>{this.renderChildren(ancestorsIds)}</div>;
    }

    if (descendantsIds && descendantsIds.size > 0) {
      descendants = <div>{this.renderChildren(descendantsIds)}</div>;
    }

    const handlers = {
      moveUp: this.handleHotkeyMoveUp,
      moveDown: this.handleHotkeyMoveDown,
      reply: this.handleHotkeyReply,
      favourite: this.handleHotkeyFavourite,
      boost: this.handleHotkeyBoost,
      mention: this.handleHotkeyMention,
      openProfile: this.handleHotkeyOpenProfile,
      toggleHidden: this.handleHotkeyToggleHidden,
      toggleSensitive: this.handleHotkeyToggleSensitive,
    };

    return (
      <Column label={intl.formatMessage(messages.detailedStatus)}>
        <ColumnHeader
          showBackButton
          extraButton={(
            <button className='column-header__button' title={intl.formatMessage(status.get('hidden') ? messages.revealAll : messages.hideAll)} aria-label={intl.formatMessage(status.get('hidden') ? messages.revealAll : messages.hideAll)} onClick={this.handleToggleAll} aria-pressed={status.get('hidden') ? 'false' : 'true'}><Icon id={status.get('hidden') ? 'eye-slash' : 'eye'} /></button>
          )}
        />

        <ScrollContainer scrollKey='thread' shouldUpdateScroll={shouldUpdateScroll}>
          <div className={classNames('scrollable', { fullscreen })} ref={this.setRef}>
            {ancestors}

            <HotKeys handlers={handlers}>
              <div className={classNames('focusable', 'detailed-status__wrapper')} tabIndex='0' aria-label={textForScreenReader(intl, status, false)}>
                <DetailedStatus
                  status={status}
                  onOpenVideo={this.handleOpenVideo}
                  onOpenMedia={this.handleOpenMedia}
                  onToggleHidden={this.handleToggleHidden}
                  onQuoteToggleHidden={this.handleQuoteToggleHidden}
                  domain={domain}
<<<<<<< HEAD
                  onQuoteToggleHidden={this.handleQuoteToggleHidden}
=======
                  showMedia={this.state.showMedia}
                  onToggleMediaVisibility={this.handleToggleMediaVisibility}
>>>>>>> 0e445ebb
                />

                <ActionBar
                  status={status}
                  onReply={this.handleReplyClick}
                  onFavourite={this.handleFavouriteClick}
                  onReblog={this.handleReblogClick}
                  onQuote={this.handleQuoteClick}
                  onDelete={this.handleDeleteClick}
                  onDirect={this.handleDirectClick}
                  onMention={this.handleMentionClick}
                  onMute={this.handleMuteClick}
                  onMuteConversation={this.handleConversationMuteClick}
                  onBlock={this.handleBlockClick}
                  onReport={this.handleReport}
                  onPin={this.handlePin}
                  onEmbed={this.handleEmbed}
                />
              </div>
            </HotKeys>

            {descendants}
          </div>
        </ScrollContainer>
      </Column>
    );
  }

}<|MERGE_RESOLUTION|>--- conflicted
+++ resolved
@@ -484,12 +484,9 @@
                   onToggleHidden={this.handleToggleHidden}
                   onQuoteToggleHidden={this.handleQuoteToggleHidden}
                   domain={domain}
-<<<<<<< HEAD
                   onQuoteToggleHidden={this.handleQuoteToggleHidden}
-=======
                   showMedia={this.state.showMedia}
                   onToggleMediaVisibility={this.handleToggleMediaVisibility}
->>>>>>> 0e445ebb
                 />
 
                 <ActionBar
