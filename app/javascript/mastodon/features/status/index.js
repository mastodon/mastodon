import React from 'react';
import { connect } from 'react-redux';
import PropTypes from 'prop-types';
import classNames from 'classnames';
import ImmutablePropTypes from 'react-immutable-proptypes';
import { fetchStatus } from '../../actions/statuses';
import MissingIndicator from '../../components/missing_indicator';
import DetailedStatus from './components/detailed_status';
import ActionBar from './components/action_bar';
import Column from '../ui/components/column';
import {
  favourite,
  unfavourite,
  reblog,
  unreblog,
  pin,
  unpin,
} from '../../actions/interactions';
import {
  replyCompose,
  mentionCompose,
} from '../../actions/compose';
import { deleteStatus } from '../../actions/statuses';
import { initReport } from '../../actions/reports';
import { makeGetStatus } from '../../selectors';
import { ScrollContainer } from 'react-router-scroll-4';
import ColumnBackButton from '../../components/column_back_button';
import StatusContainer from '../../../glitch/components/status/container';
import { openModal } from '../../actions/modal';
import { defineMessages, injectIntl } from 'react-intl';
import ImmutablePureComponent from 'react-immutable-pure-component';
import { HotKeys } from 'react-hotkeys';
import { boostModal, deleteModal } from '../../initial_state';
import { attachFullscreenListener, detachFullscreenListener, isFullscreen } from '../../features/ui/util/fullscreen';

const messages = defineMessages({
  deleteConfirm: { id: 'confirmations.delete.confirm', defaultMessage: 'Delete' },
  deleteMessage: { id: 'confirmations.delete.message', defaultMessage: 'Are you sure you want to delete this status?' },
});

const makeMapStateToProps = () => {
  const getStatus = makeGetStatus();

  const mapStateToProps = (state, props) => ({
    status: getStatus(state, props.params.statusId),
    settings: state.get('local_settings'),
    ancestorsIds: state.getIn(['contexts', 'ancestors', props.params.statusId]),
    descendantsIds: state.getIn(['contexts', 'descendants', props.params.statusId]),
  });

  return mapStateToProps;
};

@injectIntl
@connect(makeMapStateToProps)
export default class Status extends ImmutablePureComponent {

  static contextTypes = {
    router: PropTypes.object,
  };

  static propTypes = {
    params: PropTypes.object.isRequired,
    dispatch: PropTypes.func.isRequired,
    status: ImmutablePropTypes.map,
    settings: ImmutablePropTypes.map.isRequired,
    ancestorsIds: ImmutablePropTypes.list,
    descendantsIds: ImmutablePropTypes.list,
    intl: PropTypes.object.isRequired,
  };

  state = {
    fullscreen: false,
  };

  componentWillMount () {
    this.props.dispatch(fetchStatus(this.props.params.statusId));
  }

  componentDidMount () {
    attachFullscreenListener(this.onFullScreenChange);
  }

  componentWillReceiveProps (nextProps) {
    if (nextProps.params.statusId !== this.props.params.statusId && nextProps.params.statusId) {
      this._scrolledIntoView = false;
      this.props.dispatch(fetchStatus(nextProps.params.statusId));
    }
  }

  handleFavouriteClick = (status) => {
    if (status.get('favourited')) {
      this.props.dispatch(unfavourite(status));
    } else {
      this.props.dispatch(favourite(status));
    }
  }

  handlePin = (status) => {
    if (status.get('pinned')) {
      this.props.dispatch(unpin(status));
    } else {
      this.props.dispatch(pin(status));
    }
  }

  handleReplyClick = (status) => {
    this.props.dispatch(replyCompose(status, this.context.router.history));
  }

  handleModalReblog = (status) => {
    this.props.dispatch(reblog(status));
  }

  handleReblogClick = (status, e) => {
    if (status.get('reblogged')) {
      this.props.dispatch(unreblog(status));
    } else {
      if (e.shiftKey || !boostModal) {
        this.handleModalReblog(status);
      } else {
        this.props.dispatch(openModal('BOOST', { status, onReblog: this.handleModalReblog }));
      }
    }
  }

  handleDeleteClick = (status) => {
    const { dispatch, intl } = this.props;

    if (!deleteModal) {
      dispatch(deleteStatus(status.get('id')));
    } else {
      dispatch(openModal('CONFIRM', {
        message: intl.formatMessage(messages.deleteMessage),
        confirm: intl.formatMessage(messages.deleteConfirm),
        onConfirm: () => dispatch(deleteStatus(status.get('id'))),
      }));
    }
  }

  handleMentionClick = (account, router) => {
    this.props.dispatch(mentionCompose(account, router));
  }

  handleOpenMedia = (media, index) => {
    this.props.dispatch(openModal('MEDIA', { media, index }));
  }

  handleOpenVideo = (media, time) => {
    this.props.dispatch(openModal('VIDEO', { media, time }));
  }

  handleReport = (status) => {
    this.props.dispatch(initReport(status.get('account'), status));
  }

  handleEmbed = (status) => {
    this.props.dispatch(openModal('EMBED', { url: status.get('url') }));
  }

  handleHotkeyMoveUp = () => {
    this.handleMoveUp(this.props.status.get('id'));
  }

  handleHotkeyMoveDown = () => {
    this.handleMoveDown(this.props.status.get('id'));
  }

  handleHotkeyReply = e => {
    e.preventDefault();
    this.handleReplyClick(this.props.status);
  }

  handleHotkeyFavourite = () => {
    this.handleFavouriteClick(this.props.status);
  }

  handleHotkeyBoost = () => {
    this.handleReblogClick(this.props.status);
  }

  handleHotkeyMention = e => {
    e.preventDefault();
    this.handleMentionClick(this.props.status);
  }

  handleHotkeyOpenProfile = () => {
    this.context.router.history.push(`/accounts/${this.props.status.getIn(['account', 'id'])}`);
  }

  handleMoveUp = id => {
    const { status, ancestorsIds, descendantsIds } = this.props;

    if (id === status.get('id')) {
      this._selectChild(ancestorsIds.size - 1);
    } else {
      let index = ancestorsIds.indexOf(id);

      if (index === -1) {
        index = descendantsIds.indexOf(id);
        this._selectChild(ancestorsIds.size + index);
      } else {
        this._selectChild(index - 1);
      }
    }
  }

  handleMoveDown = id => {
    const { status, ancestorsIds, descendantsIds } = this.props;

    if (id === status.get('id')) {
      this._selectChild(ancestorsIds.size + 1);
    } else {
      let index = ancestorsIds.indexOf(id);

      if (index === -1) {
        index = descendantsIds.indexOf(id);
        this._selectChild(ancestorsIds.size + index + 2);
      } else {
        this._selectChild(index + 1);
      }
    }
  }

  _selectChild (index) {
    const element = this.node.querySelectorAll('.focusable')[index];

    if (element) {
      element.focus();
    }
  }

  renderChildren (list) {
    return list.map(id => (
      <StatusContainer
        key={id}
        id={id}
        onMoveUp={this.handleMoveUp}
        onMoveDown={this.handleMoveDown}
      />
    ));
  }

  setRef = c => {
    this.node = c;
  }

  componentDidUpdate () {
    if (this._scrolledIntoView) {
      return;
    }

    const { status, ancestorsIds } = this.props;

    if (status && ancestorsIds && ancestorsIds.size > 0) {
      const element = this.node.querySelectorAll('.focusable')[ancestorsIds.size - 1];

      if (element) {
        element.scrollIntoView(true);
        this._scrolledIntoView = true;
      }
    }
  }

  componentWillUnmount () {
    detachFullscreenListener(this.onFullScreenChange);
  }

  onFullScreenChange = () => {
    this.setState({ fullscreen: isFullscreen() });
  }

  render () {
    let ancestors, descendants;
<<<<<<< HEAD
    const { status, ancestorsIds, descendantsIds } = this.props;
    const { fullscreen } = this.state;
=======
    const { status, settings, ancestorsIds, descendantsIds, me, autoPlayGif } = this.props;
>>>>>>> 88627fd7

    if (status === null) {
      return (
        <Column>
          <ColumnBackButton />
          <MissingIndicator />
        </Column>
      );
    }

    if (ancestorsIds && ancestorsIds.size > 0) {
      ancestors = <div>{this.renderChildren(ancestorsIds)}</div>;
    }

    if (descendantsIds && descendantsIds.size > 0) {
      descendants = <div>{this.renderChildren(descendantsIds)}</div>;
    }

    const handlers = {
      moveUp: this.handleHotkeyMoveUp,
      moveDown: this.handleHotkeyMoveDown,
      reply: this.handleHotkeyReply,
      favourite: this.handleHotkeyFavourite,
      boost: this.handleHotkeyBoost,
      mention: this.handleHotkeyMention,
      openProfile: this.handleHotkeyOpenProfile,
    };

    return (
      <Column>
        <ColumnBackButton />

        <ScrollContainer scrollKey='thread'>
          <div className={classNames('scrollable', 'detailed-status__wrapper', { fullscreen })} ref={this.setRef}>
            {ancestors}

            <HotKeys handlers={handlers}>
              <div className='focusable' tabIndex='0'>
                <DetailedStatus
                  status={status}
<<<<<<< HEAD
=======
                  settings={settings}
                  autoPlayGif={autoPlayGif}
                  me={me}
>>>>>>> 88627fd7
                  onOpenVideo={this.handleOpenVideo}
                  onOpenMedia={this.handleOpenMedia}
                />

                <ActionBar
                  status={status}
                  onReply={this.handleReplyClick}
                  onFavourite={this.handleFavouriteClick}
                  onReblog={this.handleReblogClick}
                  onDelete={this.handleDeleteClick}
                  onMention={this.handleMentionClick}
                  onReport={this.handleReport}
                  onPin={this.handlePin}
                  onEmbed={this.handleEmbed}
                />
              </div>
            </HotKeys>

            {descendants}
          </div>
        </ScrollContainer>
      </Column>
    );
  }

}<|MERGE_RESOLUTION|>--- conflicted
+++ resolved
@@ -272,12 +272,8 @@
 
   render () {
     let ancestors, descendants;
-<<<<<<< HEAD
-    const { status, ancestorsIds, descendantsIds } = this.props;
+    const { status, settings, ancestorsIds, descendantsIds } = this.props;
     const { fullscreen } = this.state;
-=======
-    const { status, settings, ancestorsIds, descendantsIds, me, autoPlayGif } = this.props;
->>>>>>> 88627fd7
 
     if (status === null) {
       return (
@@ -318,12 +314,7 @@
               <div className='focusable' tabIndex='0'>
                 <DetailedStatus
                   status={status}
-<<<<<<< HEAD
-=======
                   settings={settings}
-                  autoPlayGif={autoPlayGif}
-                  me={me}
->>>>>>> 88627fd7
                   onOpenVideo={this.handleOpenVideo}
                   onOpenMedia={this.handleOpenMedia}
                 />
