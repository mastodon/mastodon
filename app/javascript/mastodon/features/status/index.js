import React from 'react';
import { connect } from 'react-redux';
import PropTypes from 'prop-types';
import ImmutablePropTypes from 'react-immutable-proptypes';
import { fetchStatus } from '../../actions/statuses';
import MissingIndicator from '../../components/missing_indicator';
import DetailedStatus from './components/detailed_status';
import ActionBar from './components/action_bar';
import Column from '../ui/components/column';
import {
  favourite,
  unfavourite,
  reblog,
  unreblog,
  pin,
  unpin,
} from '../../actions/interactions';
import {
  replyCompose,
  mentionCompose,
} from '../../actions/compose';
import { deleteStatus } from '../../actions/statuses';
import { initReport } from '../../actions/reports';
import { makeGetStatus } from '../../selectors';
import { ScrollContainer } from 'react-router-scroll';
import ColumnBackButton from '../../components/column_back_button';
import StatusContainer from '../../../glitch/components/status/container';
import { openModal } from '../../actions/modal';
import { defineMessages, injectIntl } from 'react-intl';
import ImmutablePureComponent from 'react-immutable-pure-component';
import { HotKeys } from 'react-hotkeys';

const messages = defineMessages({
  deleteConfirm: { id: 'confirmations.delete.confirm', defaultMessage: 'Delete' },
  deleteMessage: { id: 'confirmations.delete.message', defaultMessage: 'Are you sure you want to delete this status?' },
});

const makeMapStateToProps = () => {
  const getStatus = makeGetStatus();

  const mapStateToProps = (state, props) => ({
    status: getStatus(state, props.params.statusId),
    settings: state.get('local_settings'),
    ancestorsIds: state.getIn(['contexts', 'ancestors', props.params.statusId]),
    descendantsIds: state.getIn(['contexts', 'descendants', props.params.statusId]),
    me: state.getIn(['meta', 'me']),
    boostModal: state.getIn(['meta', 'boost_modal']),
    deleteModal: state.getIn(['meta', 'delete_modal']),
    autoPlayGif: state.getIn(['meta', 'auto_play_gif']),
  });

  return mapStateToProps;
};

@injectIntl
@connect(makeMapStateToProps)
export default class Status extends ImmutablePureComponent {

  static contextTypes = {
    router: PropTypes.object,
  };

  static propTypes = {
    params: PropTypes.object.isRequired,
    dispatch: PropTypes.func.isRequired,
    status: ImmutablePropTypes.map,
    settings: ImmutablePropTypes.map.isRequired,
    ancestorsIds: ImmutablePropTypes.list,
    descendantsIds: ImmutablePropTypes.list,
    me: PropTypes.string,
    boostModal: PropTypes.bool,
    deleteModal: PropTypes.bool,
    autoPlayGif: PropTypes.bool,
    intl: PropTypes.object.isRequired,
  };

  componentWillMount () {
    this.props.dispatch(fetchStatus(this.props.params.statusId));
  }

  componentWillReceiveProps (nextProps) {
    if (nextProps.params.statusId !== this.props.params.statusId && nextProps.params.statusId) {
      this.props.dispatch(fetchStatus(nextProps.params.statusId));
    }
  }

  handleFavouriteClick = (status) => {
    if (status.get('favourited')) {
      this.props.dispatch(unfavourite(status));
    } else {
      this.props.dispatch(favourite(status));
    }
  }

  handlePin = (status) => {
    if (status.get('pinned')) {
      this.props.dispatch(unpin(status));
    } else {
      this.props.dispatch(pin(status));
    }
  }

  handleReplyClick = (status) => {
    this.props.dispatch(replyCompose(status, this.context.router.history));
  }

  handleModalReblog = (status) => {
    this.props.dispatch(reblog(status));
  }

  handleReblogClick = (status, e) => {
    if (status.get('reblogged')) {
      this.props.dispatch(unreblog(status));
    } else {
      if (e.shiftKey || !this.props.boostModal) {
        this.handleModalReblog(status);
      } else {
        this.props.dispatch(openModal('BOOST', { status, onReblog: this.handleModalReblog }));
      }
    }
  }

  handleDeleteClick = (status) => {
    const { dispatch, intl } = this.props;

    if (!this.props.deleteModal) {
      dispatch(deleteStatus(status.get('id')));
    } else {
      dispatch(openModal('CONFIRM', {
        message: intl.formatMessage(messages.deleteMessage),
        confirm: intl.formatMessage(messages.deleteConfirm),
        onConfirm: () => dispatch(deleteStatus(status.get('id'))),
      }));
    }
  }

  handleMentionClick = (account, router) => {
    this.props.dispatch(mentionCompose(account, router));
  }

  handleOpenMedia = (media, index) => {
    this.props.dispatch(openModal('MEDIA', { media, index }));
  }

  handleOpenVideo = (media, time) => {
    this.props.dispatch(openModal('VIDEO', { media, time }));
  }

  handleReport = (status) => {
    this.props.dispatch(initReport(status.get('account'), status));
  }

  handleEmbed = (status) => {
    this.props.dispatch(openModal('EMBED', { url: status.get('url') }));
  }

  handleHotkeyMoveUp = () => {
    this.handleMoveUp(this.props.status.get('id'));
  }

  handleHotkeyMoveDown = () => {
    this.handleMoveDown(this.props.status.get('id'));
  }

  handleHotkeyReply = e => {
    e.preventDefault();
    this.handleReplyClick(this.props.status);
  }

  handleHotkeyFavourite = () => {
    this.handleFavouriteClick(this.props.status);
  }

  handleHotkeyBoost = () => {
    this.handleReblogClick(this.props.status);
  }

  handleHotkeyMention = e => {
    e.preventDefault();
    this.handleMentionClick(this.props.status);
  }

  handleHotkeyOpenProfile = () => {
    this.context.router.history.push(`/accounts/${this.props.status.getIn(['account', 'id'])}`);
  }

  handleMoveUp = id => {
    const { status, ancestorsIds, descendantsIds } = this.props;

    if (id === status.get('id')) {
      this._selectChild(ancestorsIds.size - 1);
    } else {
      let index = ancestorsIds.indexOf(id);

      if (index === -1) {
        index = descendantsIds.indexOf(id);
        this._selectChild(ancestorsIds.size + index);
      } else {
        this._selectChild(index - 1);
      }
    }
  }

  handleMoveDown = id => {
    const { status, ancestorsIds, descendantsIds } = this.props;

    if (id === status.get('id')) {
      this._selectChild(ancestorsIds.size + 1);
    } else {
      let index = ancestorsIds.indexOf(id);

      if (index === -1) {
        index = descendantsIds.indexOf(id);
        this._selectChild(ancestorsIds.size + index + 2);
      } else {
        this._selectChild(index + 1);
      }
    }
  }

  _selectChild (index) {
    const element = this.node.querySelectorAll('.focusable')[index];

    if (element) {
      element.focus();
    }
  }

  renderChildren (list) {
    return list.map(id => (
      <StatusContainer
        key={id}
        id={id}
        onMoveUp={this.handleMoveUp}
        onMoveDown={this.handleMoveDown}
      />
    ));
  }

  setRef = c => {
    this.node = c;
  }

  componentDidUpdate () {
    const { status, ancestorsIds } = this.props;

    if (status && ancestorsIds && ancestorsIds.size > 0) {
      const element = this.node.querySelectorAll('.focusable')[ancestorsIds.size];
      element.scrollIntoView();
    }
  }

  render () {
    let ancestors, descendants;
    const { status, settings, ancestorsIds, descendantsIds, me, autoPlayGif } = this.props;

    if (status === null) {
      return (
        <Column>
          <ColumnBackButton />
          <MissingIndicator />
        </Column>
      );
    }

    if (ancestorsIds && ancestorsIds.size > 0) {
      ancestors = <div>{this.renderChildren(ancestorsIds)}</div>;
    }

    if (descendantsIds && descendantsIds.size > 0) {
      descendants = <div>{this.renderChildren(descendantsIds)}</div>;
    }

    const handlers = {
      moveUp: this.handleHotkeyMoveUp,
      moveDown: this.handleHotkeyMoveDown,
      reply: this.handleHotkeyReply,
      favourite: this.handleHotkeyFavourite,
      boost: this.handleHotkeyBoost,
      mention: this.handleHotkeyMention,
      openProfile: this.handleHotkeyOpenProfile,
    };

    return (
      <Column>
        <ColumnBackButton />

        <ScrollContainer scrollKey='thread'>
          <div className='scrollable detailed-status__wrapper' ref={this.setRef}>
            {ancestors}

<<<<<<< HEAD
            <DetailedStatus
              status={status}
              settings={settings}
              autoPlayGif={autoPlayGif}
              me={me}
              onOpenVideo={this.handleOpenVideo}
              onOpenMedia={this.handleOpenMedia}
            />

            <ActionBar
              status={status}
              me={me}
              onReply={this.handleReplyClick}
              onFavourite={this.handleFavouriteClick}
              onReblog={this.handleReblogClick}
              onDelete={this.handleDeleteClick}
              onMention={this.handleMentionClick}
              onReport={this.handleReport}
              onPin={this.handlePin}
              onEmbed={this.handleEmbed}
            />
=======
            <HotKeys handlers={handlers}>
              <div className='focusable' tabIndex='0'>
                <DetailedStatus
                  status={status}
                  autoPlayGif={autoPlayGif}
                  me={me}
                  onOpenVideo={this.handleOpenVideo}
                  onOpenMedia={this.handleOpenMedia}
                />

                <ActionBar
                  status={status}
                  me={me}
                  onReply={this.handleReplyClick}
                  onFavourite={this.handleFavouriteClick}
                  onReblog={this.handleReblogClick}
                  onDelete={this.handleDeleteClick}
                  onMention={this.handleMentionClick}
                  onReport={this.handleReport}
                  onPin={this.handlePin}
                  onEmbed={this.handleEmbed}
                />
              </div>
            </HotKeys>
>>>>>>> 476e79b8

            {descendants}
          </div>
        </ScrollContainer>
      </Column>
    );
  }

}<|MERGE_RESOLUTION|>--- conflicted
+++ resolved
@@ -289,33 +289,11 @@
           <div className='scrollable detailed-status__wrapper' ref={this.setRef}>
             {ancestors}
 
-<<<<<<< HEAD
-            <DetailedStatus
-              status={status}
-              settings={settings}
-              autoPlayGif={autoPlayGif}
-              me={me}
-              onOpenVideo={this.handleOpenVideo}
-              onOpenMedia={this.handleOpenMedia}
-            />
-
-            <ActionBar
-              status={status}
-              me={me}
-              onReply={this.handleReplyClick}
-              onFavourite={this.handleFavouriteClick}
-              onReblog={this.handleReblogClick}
-              onDelete={this.handleDeleteClick}
-              onMention={this.handleMentionClick}
-              onReport={this.handleReport}
-              onPin={this.handlePin}
-              onEmbed={this.handleEmbed}
-            />
-=======
             <HotKeys handlers={handlers}>
               <div className='focusable' tabIndex='0'>
                 <DetailedStatus
                   status={status}
+                  settings={settings}
                   autoPlayGif={autoPlayGif}
                   me={me}
                   onOpenVideo={this.handleOpenVideo}
@@ -336,7 +314,6 @@
                 />
               </div>
             </HotKeys>
->>>>>>> 476e79b8
 
             {descendants}
           </div>
