import PropTypes from 'prop-types';

import { defineMessages, injectIntl, FormattedMessage } from 'react-intl';

import classNames from 'classnames';
import { Helmet } from 'react-helmet';
import { withRouter } from 'react-router-dom';

import { createSelector } from '@reduxjs/toolkit';
import Immutable from 'immutable';
import ImmutablePropTypes from 'react-immutable-proptypes';
import ImmutablePureComponent from 'react-immutable-pure-component';
import { connect } from 'react-redux';

import { HotKeys } from 'react-hotkeys';

import VisibilityIcon from '@/material-icons/400-24px/visibility.svg?react';
import VisibilityOffIcon from '@/material-icons/400-24px/visibility_off.svg?react';
import { Icon }  from 'mastodon/components/icon';
import { LoadingIndicator } from 'mastodon/components/loading_indicator';
import { TimelineHint } from 'mastodon/components/timeline_hint';
import ScrollContainer from 'mastodon/containers/scroll_container';
import BundleColumnError from 'mastodon/features/ui/components/bundle_column_error';
import { identityContextPropShape, withIdentity } from 'mastodon/identity_context';
import { WithRouterPropTypes } from 'mastodon/utils/react_router';

import {
  unblockAccount,
  unmuteAccount,
} from '../../actions/accounts';
import { initBlockModal } from '../../actions/blocks';
import {
  replyCompose,
  mentionCompose,
  directCompose,
} from '../../actions/compose';
import {
  initDomainBlockModal,
  unblockDomain,
} from '../../actions/domain_blocks';
import {
  toggleFavourite,
  bookmark,
  unbookmark,
  toggleReblog,
  pin,
  unpin,
} from '../../actions/interactions';
import { openModal } from '../../actions/modal';
import { initMuteModal } from '../../actions/mutes';
import { initReport } from '../../actions/reports';
import {
  fetchStatus,
  muteStatus,
  unmuteStatus,
  deleteStatus,
  editStatus,
  hideStatus,
  revealStatus,
  translateStatus,
  undoStatusTranslation,
} from '../../actions/statuses';
import ColumnHeader from '../../components/column_header';
import { textForScreenReader, defaultMediaVisibility } from '../../components/status';
import StatusContainer from '../../containers/status_container';
import { deleteModal } from '../../initial_state';
import { makeGetStatus, makeGetPictureInPicture } from '../../selectors';
import Column from '../ui/components/column';
import { attachFullscreenListener, detachFullscreenListener, isFullscreen } from '../ui/util/fullscreen';

import ActionBar from './components/action_bar';
import { DetailedStatus } from './components/detailed_status';


const messages = defineMessages({
  revealAll: { id: 'status.show_more_all', defaultMessage: 'Show more for all' },
  hideAll: { id: 'status.show_less_all', defaultMessage: 'Show less for all' },
  statusTitleWithAttachments: { id: 'status.title.with_attachments', defaultMessage: '{user} posted {attachmentCount, plural, one {an attachment} other {# attachments}}' },
  detailedStatus: { id: 'status.detailed_status', defaultMessage: 'Detailed conversation view' },
});

const makeMapStateToProps = () => {
  const getStatus = makeGetStatus();
  const getPictureInPicture = makeGetPictureInPicture();

  const getAncestorsIds = createSelector([
    (_, { id }) => id,
    state => state.getIn(['contexts', 'inReplyTos']),
  ], (statusId, inReplyTos) => {
    let ancestorsIds = Immutable.List();
    ancestorsIds = ancestorsIds.withMutations(mutable => {
      let id = statusId;

      while (id && !mutable.includes(id)) {
        mutable.unshift(id);
        id = inReplyTos.get(id);
      }
    });

    return ancestorsIds;
  });

  const getDescendantsIds = createSelector([
    (_, { id }) => id,
    state => state.getIn(['contexts', 'replies']),
    state => state.get('statuses'),
  ], (statusId, contextReplies, statuses) => {
    let descendantsIds = [];
    const ids = [statusId];

    while (ids.length > 0) {
      let id        = ids.pop();
      const replies = contextReplies.get(id);

      if (statusId !== id) {
        descendantsIds.push(id);
      }

      if (replies) {
        replies.reverse().forEach(reply => {
          if (!ids.includes(reply) && !descendantsIds.includes(reply) && statusId !== reply) ids.push(reply);
        });
      }
    }

    let insertAt = descendantsIds.findIndex((id) => statuses.get(id).get('in_reply_to_account_id') !== statuses.get(id).get('account'));
    if (insertAt !== -1) {
      descendantsIds.forEach((id, idx) => {
        if (idx > insertAt && statuses.get(id).get('in_reply_to_account_id') === statuses.get(id).get('account')) {
          descendantsIds.splice(idx, 1);
          descendantsIds.splice(insertAt, 0, id);
          insertAt += 1;
        }
      });
    }

    return Immutable.List(descendantsIds);
  });

  const mapStateToProps = (state, props) => {
    const status = getStatus(state, { id: props.params.statusId });

    let ancestorsIds   = Immutable.List();
    let descendantsIds = Immutable.List();

    if (status) {
      ancestorsIds   = getAncestorsIds(state, { id: status.get('in_reply_to_id') });
      descendantsIds = getDescendantsIds(state, { id: status.get('id') });
    }

    return {
      isLoading: state.getIn(['statuses', props.params.statusId, 'isLoading']),
      status,
      ancestorsIds,
      descendantsIds,
      askReplyConfirmation: state.getIn(['compose', 'text']).trim().length !== 0,
      domain: state.getIn(['meta', 'domain']),
      pictureInPicture: getPictureInPicture(state, { id: props.params.statusId }),
    };
  };

  return mapStateToProps;
};

const truncate = (str, num) => {
  const arr = Array.from(str);
  if (arr.length > num) {
    return arr.slice(0, num).join('') + '…';
  } else {
    return str;
  }
};

const titleFromStatus = (intl, status) => {
  const displayName = status.getIn(['account', 'display_name']);
  const username = status.getIn(['account', 'username']);
  const user = displayName.trim().length === 0 ? username : displayName;
  const text = status.get('search_index');
  const attachmentCount = status.get('media_attachments').size;

  return text ? `${user}: "${truncate(text, 30)}"` : intl.formatMessage(messages.statusTitleWithAttachments, { user, attachmentCount });
};

class Status extends ImmutablePureComponent {
  static propTypes = {
    identity: identityContextPropShape,
    params: PropTypes.object.isRequired,
    dispatch: PropTypes.func.isRequired,
    status: ImmutablePropTypes.map,
    isLoading: PropTypes.bool,
    ancestorsIds: ImmutablePropTypes.list.isRequired,
    descendantsIds: ImmutablePropTypes.list.isRequired,
    intl: PropTypes.object.isRequired,
    askReplyConfirmation: PropTypes.bool,
    multiColumn: PropTypes.bool,
    domain: PropTypes.string.isRequired,
    pictureInPicture: ImmutablePropTypes.contains({
      inUse: PropTypes.bool,
      available: PropTypes.bool,
    }),
    ...WithRouterPropTypes
  };

  state = {
    fullscreen: false,
    showMedia: defaultMediaVisibility(this.props.status),
    loadedStatusId: undefined,
  };

  UNSAFE_componentWillMount () {
    this.props.dispatch(fetchStatus(this.props.params.statusId));
  }

  componentDidMount () {
    attachFullscreenListener(this.onFullScreenChange);

    this._scrollStatusIntoView();
  }

  UNSAFE_componentWillReceiveProps (nextProps) {
    if (nextProps.params.statusId !== this.props.params.statusId && nextProps.params.statusId) {
      this.props.dispatch(fetchStatus(nextProps.params.statusId));
    }

    if (nextProps.status && nextProps.status.get('id') !== this.state.loadedStatusId) {
      this.setState({ showMedia: defaultMediaVisibility(nextProps.status), loadedStatusId: nextProps.status.get('id') });
    }
  }

  handleToggleMediaVisibility = () => {
    this.setState({ showMedia: !this.state.showMedia });
  };

  handleFavouriteClick = (status) => {
    const { dispatch } = this.props;
    const { signedIn } = this.props.identity;

    if (signedIn) {
      dispatch(toggleFavourite(status.get('id')));
    } else {
      dispatch(openModal({
        modalType: 'INTERACTION',
        modalProps: {
          type: 'favourite',
          accountId: status.getIn(['account', 'id']),
          url: status.get('uri'),
        },
      }));
    }
  };

  handlePin = (status) => {
    if (status.get('pinned')) {
      this.props.dispatch(unpin(status));
    } else {
      this.props.dispatch(pin(status));
    }
  };

  handleReplyClick = (status) => {
    const { askReplyConfirmation, dispatch } = this.props;
    const { signedIn } = this.props.identity;

    if (signedIn) {
      if (askReplyConfirmation) {
        dispatch(openModal({ modalType: 'CONFIRM_REPLY', modalProps: { status } }));
      } else {
        dispatch(replyCompose(status));
      }
    } else {
      dispatch(openModal({
        modalType: 'INTERACTION',
        modalProps: {
          type: 'reply',
          accountId: status.getIn(['account', 'id']),
          url: status.get('uri'),
        },
      }));
    }
  };

  handleReblogClick = (status, e) => {
    const { dispatch } = this.props;
    const { signedIn } = this.props.identity;

    if (signedIn) {
      dispatch(toggleReblog(status.get('id'), e && e.shiftKey));
    } else {
      dispatch(openModal({
        modalType: 'INTERACTION',
        modalProps: {
          type: 'reblog',
          accountId: status.getIn(['account', 'id']),
          url: status.get('uri'),
        },
      }));
    }
  };

  handleBookmarkClick = (status) => {
    if (status.get('bookmarked')) {
      this.props.dispatch(unbookmark(status));
    } else {
      this.props.dispatch(bookmark(status));
    }
  };

  handleDeleteClick = (status, withRedraft = false) => {
    const { dispatch } = this.props;

    if (!deleteModal) {
      dispatch(deleteStatus(status.get('id'), withRedraft));
    } else {
      dispatch(openModal({ modalType: 'CONFIRM_DELETE_STATUS', modalProps: { statusId: status.get('id'), withRedraft } }));
    }
  };

  handleEditClick = (status) => {
    const { dispatch, askReplyConfirmation } = this.props;

    if (askReplyConfirmation) {
      dispatch(openModal({ modalType: 'CONFIRM_EDIT_STATUS', modalProps: { statusId: status.get('id') } }));
    } else {
      dispatch(editStatus(status.get('id')));
    }
  };

  handleDirectClick = (account) => {
    this.props.dispatch(directCompose(account));
  };

<<<<<<< HEAD
  handleMemberListClick = (status, history) => {
    history.push(`/statuses/${status.get('id')}/mentions`);
  }

  handleMentionClick = (account, router) => {
    this.props.dispatch(mentionCompose(account, router));
=======
  handleMentionClick = (account) => {
    this.props.dispatch(mentionCompose(account));
>>>>>>> ab36c152
  };

  handleOpenMedia = (media, index, lang) => {
    this.props.dispatch(openModal({
      modalType: 'MEDIA',
      modalProps: { statusId: this.props.status.get('id'), media, index, lang },
    }));
  };

  handleOpenVideo = (media, lang, options) => {
    this.props.dispatch(openModal({
      modalType: 'VIDEO',
      modalProps: { statusId: this.props.status.get('id'), media, lang, options },
    }));
  };

  handleHotkeyOpenMedia = e => {
    const { status } = this.props;

    e.preventDefault();

    if (status.get('media_attachments').size > 0) {
      if (status.getIn(['media_attachments', 0, 'type']) === 'video') {
        this.handleOpenVideo(status.getIn(['media_attachments', 0]), { startTime: 0 });
      } else {
        this.handleOpenMedia(status.get('media_attachments'), 0);
      }
    }
  };

  handleMuteClick = (account) => {
    this.props.dispatch(initMuteModal(account));
  };

  handleConversationMuteClick = (status) => {
    if (status.get('muted')) {
      this.props.dispatch(unmuteStatus(status.get('id')));
    } else {
      this.props.dispatch(muteStatus(status.get('id')));
    }
  };

  handleToggleHidden = (status) => {
    if (status.get('hidden')) {
      this.props.dispatch(revealStatus(status.get('id')));
    } else {
      this.props.dispatch(hideStatus(status.get('id')));
    }
  };

  handleToggleAll = () => {
    const { status, ancestorsIds, descendantsIds } = this.props;
    const statusIds = [status.get('id')].concat(ancestorsIds.toJS(), descendantsIds.toJS());

    if (status.get('hidden')) {
      this.props.dispatch(revealStatus(statusIds));
    } else {
      this.props.dispatch(hideStatus(statusIds));
    }
  };

  handleTranslate = status => {
    const { dispatch } = this.props;

    if (status.get('translation')) {
      dispatch(undoStatusTranslation(status.get('id'), status.get('poll')));
    } else {
      dispatch(translateStatus(status.get('id')));
    }
  };

  handleBlockClick = (status) => {
    const { dispatch } = this.props;
    const account = status.get('account');
    dispatch(initBlockModal(account));
  };

  handleReport = (status) => {
    this.props.dispatch(initReport(status.get('account'), status));
  };

  handleEmbed = (status) => {
    this.props.dispatch(openModal({
      modalType: 'EMBED',
      modalProps: { id: status.get('id') },
    }));
  };

  handleUnmuteClick = account => {
    this.props.dispatch(unmuteAccount(account.get('id')));
  };

  handleUnblockClick = account => {
    this.props.dispatch(unblockAccount(account.get('id')));
  };

  handleBlockDomainClick = account => {
    this.props.dispatch(initDomainBlockModal(account));
  };

  handleUnblockDomainClick = domain => {
    this.props.dispatch(unblockDomain(domain));
  };


  handleHotkeyMoveUp = () => {
    this.handleMoveUp(this.props.status.get('id'));
  };

  handleHotkeyMoveDown = () => {
    this.handleMoveDown(this.props.status.get('id'));
  };

  handleHotkeyReply = e => {
    e.preventDefault();
    this.handleReplyClick(this.props.status);
  };

  handleHotkeyFavourite = () => {
    this.handleFavouriteClick(this.props.status);
  };

  handleHotkeyBoost = () => {
    this.handleReblogClick(this.props.status);
  };

  handleHotkeyMention = e => {
    e.preventDefault();
    this.handleMentionClick(this.props.status.get('account'));
  };

  handleHotkeyOpenProfile = () => {
    this.props.history.push(`/@${this.props.status.getIn(['account', 'acct'])}`);
  };

  handleHotkeyToggleHidden = () => {
    this.handleToggleHidden(this.props.status);
  };

  handleHotkeyToggleSensitive = () => {
    this.handleToggleMediaVisibility();
  };

  handleMoveUp = id => {
    const { status, ancestorsIds, descendantsIds } = this.props;

    if (id === status.get('id')) {
      this._selectChild(ancestorsIds.size - 1, true);
    } else {
      let index = ancestorsIds.indexOf(id);

      if (index === -1) {
        index = descendantsIds.indexOf(id);
        this._selectChild(ancestorsIds.size + index, true);
      } else {
        this._selectChild(index - 1, true);
      }
    }
  };

  handleMoveDown = id => {
    const { status, ancestorsIds, descendantsIds } = this.props;

    if (id === status.get('id')) {
      this._selectChild(ancestorsIds.size + 1, false);
    } else {
      let index = ancestorsIds.indexOf(id);

      if (index === -1) {
        index = descendantsIds.indexOf(id);
        this._selectChild(ancestorsIds.size + index + 2, false);
      } else {
        this._selectChild(index + 1, false);
      }
    }
  };

  _selectChild (index, align_top) {
    const container = this.node;
    const element = container.querySelectorAll('.focusable')[index];

    if (element) {
      if (align_top && container.scrollTop > element.offsetTop) {
        element.scrollIntoView(true);
      } else if (!align_top && container.scrollTop + container.clientHeight < element.offsetTop + element.offsetHeight) {
        element.scrollIntoView(false);
      }
      element.focus();
    }
  }

  renderChildren (list, ancestors) {
    const { params: { statusId } } = this.props;

    return list.map((id, i) => (
      <StatusContainer
        key={id}
        id={id}
        onMoveUp={this.handleMoveUp}
        onMoveDown={this.handleMoveDown}
        contextType='thread'
        previousId={i > 0 ? list.get(i - 1) : undefined}
        nextId={list.get(i + 1) || (ancestors && statusId)}
        rootId={statusId}
      />
    ));
  }

  setContainerRef = c => {
    this.node = c;
  };

<<<<<<< HEAD
  _scrollStatusIntoView () {
    const { status, multiColumn } = this.props;

    if (status) {
      window.requestAnimationFrame(() => {
        this.node?.querySelector('.detailed-status__wrapper')?.scrollIntoView(true);
=======
  setStatusRef = c => {
    this.statusNode = c;
  };

  _scrollStatusIntoView () {
    const { status, multiColumn } = this.props;

    if (status) {
      requestIdleCallback(() => {
        this.statusNode?.scrollIntoView(true);
>>>>>>> ab36c152

        // In the single-column interface, `scrollIntoView` will put the post behind the header,
        // so compensate for that.
        if (!multiColumn) {
          const offset = document.querySelector('.column-header__wrapper')?.getBoundingClientRect()?.bottom;
          if (offset) {
            const scrollingElement = document.scrollingElement || document.body;
            scrollingElement.scrollBy(0, -offset);
          }
        }
      });
    }
  }

  componentDidUpdate (prevProps) {
    const { status, ancestorsIds } = this.props;

    if (status && (ancestorsIds.size > prevProps.ancestorsIds.size || prevProps.status?.get('id') !== status.get('id'))) {
      this._scrollStatusIntoView();
    }
  }

  componentWillUnmount () {
    detachFullscreenListener(this.onFullScreenChange);
  }

  onFullScreenChange = () => {
    this.setState({ fullscreen: isFullscreen() });
  };

  shouldUpdateScroll = (prevRouterProps, { location }) => {
    // Do not change scroll when opening a modal
    if (location.state?.mastodonModalKey !== prevRouterProps?.location?.state?.mastodonModalKey) {
      return false;
    }

    // Scroll to focused post if it is loaded
<<<<<<< HEAD
    const child = this.node?.querySelector('.detailed-status__wrapper');
    if (child) {
      return [0, child.offsetTop];
=======
    if (this.statusNode) {
      return [0, this.statusNode.offsetTop];
>>>>>>> ab36c152
    }

    // Do not scroll otherwise, `componentDidUpdate` will take care of that
    return false;
  };

  render () {
    let ancestors, descendants, remoteHint;
    const { isLoading, status, ancestorsIds, descendantsIds, intl, domain, multiColumn, pictureInPicture } = this.props;
    const { fullscreen } = this.state;

    if (isLoading) {
      return (
        <Column>
          <LoadingIndicator />
        </Column>
      );
    }

    if (status === null) {
      return (
        <BundleColumnError multiColumn={multiColumn} errorType='routing' />
      );
    }

    if (ancestorsIds && ancestorsIds.size > 0) {
      ancestors = <>{this.renderChildren(ancestorsIds, true)}</>;
    }

    if (descendantsIds && descendantsIds.size > 0) {
      descendants = <>{this.renderChildren(descendantsIds)}</>;
    }

    const isLocal = status.getIn(['account', 'acct'], '').indexOf('@') === -1;
    const isIndexable = !status.getIn(['account', 'noindex']);

    if (!isLocal) {
      remoteHint = (
        <TimelineHint
          className={classNames(!!descendants && 'timeline-hint--with-descendants')}
          url={status.get('url')}
          message={<FormattedMessage id='hints.threads.replies_may_be_missing' defaultMessage='Replies from other servers may be missing.' />}
          label={<FormattedMessage id='hints.threads.see_more' defaultMessage='See more replies on {domain}' values={{ domain: <strong>{status.getIn(['account', 'acct']).split('@')[1]}</strong> }} />}
        />
      );
    }

    const handlers = {
      moveUp: this.handleHotkeyMoveUp,
      moveDown: this.handleHotkeyMoveDown,
      reply: this.handleHotkeyReply,
      favourite: this.handleHotkeyFavourite,
      boost: this.handleHotkeyBoost,
      mention: this.handleHotkeyMention,
      openProfile: this.handleHotkeyOpenProfile,
      toggleHidden: this.handleHotkeyToggleHidden,
      toggleSensitive: this.handleHotkeyToggleSensitive,
      openMedia: this.handleHotkeyOpenMedia,
    };

    return (
      <Column bindToDocument={!multiColumn} label={intl.formatMessage(messages.detailedStatus)}>
        <ColumnHeader
          showBackButton
          multiColumn={multiColumn}
          extraButton={(
            <button type='button' className='column-header__button' title={intl.formatMessage(status.get('hidden') ? messages.revealAll : messages.hideAll)} aria-label={intl.formatMessage(status.get('hidden') ? messages.revealAll : messages.hideAll)} onClick={this.handleToggleAll}><Icon id={status.get('hidden') ? 'eye-slash' : 'eye'} icon={status.get('hidden') ? VisibilityOffIcon : VisibilityIcon} /></button>
          )}
        />

        <ScrollContainer scrollKey='thread' shouldUpdateScroll={this.shouldUpdateScroll}>
<<<<<<< HEAD
          <div className={classNames('scrollable', { fullscreen })} ref={this.setRef}>
=======
          <div className={classNames('scrollable', { fullscreen })} ref={this.setContainerRef}>
>>>>>>> ab36c152
            {ancestors}

            <HotKeys handlers={handlers}>
              <div className={classNames('focusable', 'detailed-status__wrapper', `detailed-status__wrapper-${status.get('visibility')}`)} tabIndex={0} aria-label={textForScreenReader(intl, status, false)} ref={this.setStatusRef}>
                <DetailedStatus
                  key={`details-${status.get('id')}`}
                  status={status}
                  onOpenVideo={this.handleOpenVideo}
                  onOpenMedia={this.handleOpenMedia}
                  onToggleHidden={this.handleToggleHidden}
                  onTranslate={this.handleTranslate}
                  domain={domain}
                  showMedia={this.state.showMedia}
                  onToggleMediaVisibility={this.handleToggleMediaVisibility}
                  pictureInPicture={pictureInPicture}
                />

                <ActionBar
                  key={`action-bar-${status.get('id')}`}
                  status={status}
                  onReply={this.handleReplyClick}
                  onFavourite={this.handleFavouriteClick}
                  onReblog={this.handleReblogClick}
                  onBookmark={this.handleBookmarkClick}
                  onDelete={this.handleDeleteClick}
                  onEdit={this.handleEditClick}
                  onDirect={this.handleDirectClick}
                  onMemberList={this.handleMemberListClick}
                  onMention={this.handleMentionClick}
                  onMute={this.handleMuteClick}
                  onUnmute={this.handleUnmuteClick}
                  onMuteConversation={this.handleConversationMuteClick}
                  onBlock={this.handleBlockClick}
                  onUnblock={this.handleUnblockClick}
                  onBlockDomain={this.handleBlockDomainClick}
                  onUnblockDomain={this.handleUnblockDomainClick}
                  onReport={this.handleReport}
                  onPin={this.handlePin}
                  onEmbed={this.handleEmbed}
                />
              </div>
            </HotKeys>

            {descendants}
            {remoteHint}
          </div>
        </ScrollContainer>

        <Helmet>
          <title>{titleFromStatus(intl, status)}</title>
          <meta name='robots' content={(isLocal && isIndexable) ? 'all' : 'noindex'} />
          <link rel='canonical' href={status.get('url')} />
        </Helmet>
      </Column>
    );
  }

}

export default withRouter(injectIntl(connect(makeMapStateToProps)(withIdentity(Status))));<|MERGE_RESOLUTION|>--- conflicted
+++ resolved
@@ -329,17 +329,8 @@
     this.props.dispatch(directCompose(account));
   };
 
-<<<<<<< HEAD
-  handleMemberListClick = (status, history) => {
-    history.push(`/statuses/${status.get('id')}/mentions`);
-  }
-
-  handleMentionClick = (account, router) => {
-    this.props.dispatch(mentionCompose(account, router));
-=======
   handleMentionClick = (account) => {
     this.props.dispatch(mentionCompose(account));
->>>>>>> ab36c152
   };
 
   handleOpenMedia = (media, index, lang) => {
@@ -552,14 +543,6 @@
     this.node = c;
   };
 
-<<<<<<< HEAD
-  _scrollStatusIntoView () {
-    const { status, multiColumn } = this.props;
-
-    if (status) {
-      window.requestAnimationFrame(() => {
-        this.node?.querySelector('.detailed-status__wrapper')?.scrollIntoView(true);
-=======
   setStatusRef = c => {
     this.statusNode = c;
   };
@@ -570,7 +553,6 @@
     if (status) {
       requestIdleCallback(() => {
         this.statusNode?.scrollIntoView(true);
->>>>>>> ab36c152
 
         // In the single-column interface, `scrollIntoView` will put the post behind the header,
         // so compensate for that.
@@ -608,14 +590,8 @@
     }
 
     // Scroll to focused post if it is loaded
-<<<<<<< HEAD
-    const child = this.node?.querySelector('.detailed-status__wrapper');
-    if (child) {
-      return [0, child.offsetTop];
-=======
     if (this.statusNode) {
       return [0, this.statusNode.offsetTop];
->>>>>>> ab36c152
     }
 
     // Do not scroll otherwise, `componentDidUpdate` will take care of that
@@ -687,11 +663,7 @@
         />
 
         <ScrollContainer scrollKey='thread' shouldUpdateScroll={this.shouldUpdateScroll}>
-<<<<<<< HEAD
-          <div className={classNames('scrollable', { fullscreen })} ref={this.setRef}>
-=======
           <div className={classNames('scrollable', { fullscreen })} ref={this.setContainerRef}>
->>>>>>> ab36c152
             {ancestors}
 
             <HotKeys handlers={handlers}>
