--- conflicted
+++ resolved
@@ -272,16 +272,12 @@
             <DisplayName account={status.get('account')} localDomain={this.props.domain} />
           </a>
 
-<<<<<<< HEAD
-          <StatusContent status={status} expanded={status.get('activity_pub_type') === 'Article' || !status.get('hidden')} onExpandedToggle={this.handleExpandedToggle} />
-=======
           <StatusContent
             status={status}
-            expanded={!status.get('hidden')}
+            expanded={status.get('activity_pub_type') === 'Article' || !status.get('hidden')}
             onExpandedToggle={this.handleExpandedToggle}
             onTranslate={this.handleTranslate}
           />
->>>>>>> fb389bd7
 
           {media}
 
