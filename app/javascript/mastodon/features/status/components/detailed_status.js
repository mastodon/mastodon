import React from 'react';
import PropTypes from 'prop-types';
import ImmutablePropTypes from 'react-immutable-proptypes';
import Avatar from '../../../components/avatar';
import DisplayName from '../../../components/display_name';
import StatusContent from '../../../components/status_content';
import MediaGallery from '../../../components/media_gallery';
import AttachmentList from '../../../components/attachment_list';
import { Link } from 'react-router-dom';
import { defineMessages, injectIntl, FormattedDate, FormattedNumber } from 'react-intl';
import Card from './card';
import ImmutablePureComponent from 'react-immutable-pure-component';
import Video from '../../video';
import scheduleIdleTask from '../../ui/util/schedule_idle_task';
import classNames from 'classnames';

const messages = defineMessages({
  local_only: { id: 'status.local_only', defaultMessage: 'This post is only visible by other users of your instance' },
});

@injectIntl
export default class DetailedStatus extends ImmutablePureComponent {

  static contextTypes = {
    router: PropTypes.object,
  };

  static propTypes = {
    status: ImmutablePropTypes.map.isRequired,
    onOpenMedia: PropTypes.func.isRequired,
    onOpenVideo: PropTypes.func.isRequired,
    onToggleHidden: PropTypes.func.isRequired,
    measureHeight: PropTypes.bool,
    onHeightChange: PropTypes.func,
    domain: PropTypes.string.isRequired,
    compact: PropTypes.bool,
  };

  state = {
    height: null,
  };

  handleAccountClick = (e) => {
    if (e.button === 0 && !(e.ctrlKey || e.metaKey) && this.context.router) {
      e.preventDefault();
      this.context.router.history.push(`/accounts/${this.props.status.getIn(['account', 'id'])}`);
    }

    e.stopPropagation();
  }

  handleOpenVideo = (media, startTime) => {
    this.props.onOpenVideo(media, startTime);
  }

  handleExpandedToggle = () => {
    this.props.onToggleHidden(this.props.status);
  }

  _measureHeight (heightJustChanged) {
    if (this.props.measureHeight && this.node) {
      scheduleIdleTask(() => this.node && this.setState({ height: Math.ceil(this.node.scrollHeight) + 1 }));

      if (this.props.onHeightChange && heightJustChanged) {
        this.props.onHeightChange();
      }
    }
  }

  setRef = c => {
    this.node = c;
    this._measureHeight();
  }

  componentDidUpdate (prevProps, prevState) {
    this._measureHeight(prevState.height !== this.state.height);
  }

  handleModalLink = e => {
    e.preventDefault();

    let href;

    if (e.target.nodeName !== 'A') {
      href = e.target.parentNode.href;
    } else {
      href = e.target.href;
    }

    window.open(href, 'mastodon-intent', 'width=445,height=600,resizable=no,menubar=no,status=no,scrollbars=yes');
  }

  render () {
<<<<<<< HEAD
    const status = this.props.status.get('reblog') ? this.props.status.get('reblog') : this.props.status;
    const intl = this.props.intl;
=======
    const status = (this.props.status && this.props.status.get('reblog')) ? this.props.status.get('reblog') : this.props.status;
>>>>>>> f3eb99ae
    const outerStyle = { boxSizing: 'border-box' };
    const { compact } = this.props;

    if (!status) {
      return null;
    }

    let media           = '';
    let applicationLink = '';
    let reblogLink = '';
    let localOnly = '';
    let reblogIcon = 'retweet';
    let favouriteLink = '';

    if (this.props.measureHeight) {
      outerStyle.height = `${this.state.height}px`;
    }

    if (status.get('media_attachments').size > 0) {
      if (status.get('media_attachments').some(item => item.get('type') === 'unknown')) {
        media = <AttachmentList media={status.get('media_attachments')} />;
      } else if (status.getIn(['media_attachments', 0, 'type']) === 'video') {
        const video = status.getIn(['media_attachments', 0]);

        media = (
          <Video
            preview={video.get('preview_url')}
            src={video.get('url')}
            alt={video.get('description')}
            width={300}
            height={150}
            inline
            onOpenVideo={this.handleOpenVideo}
            sensitive={status.get('sensitive')}
          />
        );
      } else {
        media = (
          <MediaGallery
            standalone
            sensitive={status.get('sensitive')}
            media={status.get('media_attachments')}
            height={300}
            onOpenMedia={this.props.onOpenMedia}
          />
        );
      }
    } else if (status.get('spoiler_text').length === 0) {
      media = <Card onOpenMedia={this.props.onOpenMedia} card={status.get('card', null)} />;
    }

    if (status.get('application')) {
      applicationLink = <span> · <a className='detailed-status__application' href={status.getIn(['application', 'website'])} target='_blank' rel='noopener'>{status.getIn(['application', 'name'])}</a></span>;
    }

    if (status.get('visibility') === 'direct') {
      reblogIcon = 'envelope';
    } else if (status.get('visibility') === 'private') {
      reblogIcon = 'lock';
    }

    if (status.get('visibility') === 'private') {
      reblogLink = <i className={`fa fa-${reblogIcon}`} />;
    } else if (this.context.router) {
      reblogLink = (
        <Link to={`/statuses/${status.get('id')}/reblogs`} className='detailed-status__link'>
          <i className={`fa fa-${reblogIcon}`} />
          <span className='detailed-status__reblogs'>
            <FormattedNumber value={status.get('reblogs_count')} />
          </span>
        </Link>
      );
    } else {
      reblogLink = (
        <a href={`/interact/${status.get('id')}?type=reblog`} className='detailed-status__link' onClick={this.handleModalLink}>
          <i className={`fa fa-${reblogIcon}`} />
          <span className='detailed-status__reblogs'>
            <FormattedNumber value={status.get('reblogs_count')} />
          </span>
        </a>
      );
    }

    if(status.get('local_only')) {
      localOnly = <span> · <i className='fa fa-chain-broken' title={intl.formatMessage(messages.local_only)} /></span>;
    }

    if (this.context.router) {
      favouriteLink = (
        <Link to={`/statuses/${status.get('id')}/favourites`} className='detailed-status__link'>
          <i className='fa fa-star' />
          <span className='detailed-status__favorites'>
            <FormattedNumber value={status.get('favourites_count')} />
          </span>
        </Link>
      );
    } else {
      favouriteLink = (
        <a href={`/interact/${status.get('id')}?type=favourite`} className='detailed-status__link' onClick={this.handleModalLink}>
          <i className='fa fa-star' />
          <span className='detailed-status__favorites'>
            <FormattedNumber value={status.get('favourites_count')} />
          </span>
        </a>
      );
    }

    return (
      <div style={outerStyle}>
        <div ref={this.setRef} className={classNames('detailed-status', { compact })}>
          <a href={status.getIn(['account', 'url'])} onClick={this.handleAccountClick} className='detailed-status__display-name'>
            <div className='detailed-status__display-avatar'><Avatar account={status.get('account')} size={48} /></div>
            <DisplayName account={status.get('account')} localDomain={this.props.domain} />
          </a>

          <StatusContent status={status} expanded={!status.get('hidden')} onExpandedToggle={this.handleExpandedToggle} />

          {media}

          <div className='detailed-status__meta'>
            <a className='detailed-status__datetime' href={status.get('url')} target='_blank' rel='noopener'>
              <FormattedDate value={new Date(status.get('created_at'))} hour12={false} year='numeric' month='short' day='2-digit' hour='2-digit' minute='2-digit' />
            </a>{applicationLink} · {reblogLink} · {favouriteLink}{localOnly}
          </div>
        </div>
      </div>
    );
  }

}<|MERGE_RESOLUTION|>--- conflicted
+++ resolved
@@ -91,12 +91,8 @@
   }
 
   render () {
-<<<<<<< HEAD
-    const status = this.props.status.get('reblog') ? this.props.status.get('reblog') : this.props.status;
+    const status = (this.props.status && this.props.status.get('reblog')) ? this.props.status.get('reblog') : this.props.status;
     const intl = this.props.intl;
-=======
-    const status = (this.props.status && this.props.status.get('reblog')) ? this.props.status.get('reblog') : this.props.status;
->>>>>>> f3eb99ae
     const outerStyle = { boxSizing: 'border-box' };
     const { compact } = this.props;
 
