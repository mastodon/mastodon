--- conflicted
+++ resolved
@@ -269,11 +269,7 @@
           <div className='detailed-status__meta'>
             <a className='detailed-status__datetime' href={status.get('url')} target='_blank' rel='noopener noreferrer'>
               <FormattedDate value={new Date(status.get('created_at'))} hour12={false} year='numeric' month='short' day='2-digit' hour='2-digit' minute='2-digit' />
-<<<<<<< HEAD
-            </a>{visibilityLink}{applicationLink}{reblogLink} · {favouriteLink}{localOnly}
-=======
-            </a>{edited}{visibilityLink}{applicationLink}{reblogLink} · {favouriteLink}
->>>>>>> 8c7223f4
+            </a>{edited}{visibilityLink}{applicationLink}{reblogLink} · {favouriteLink}{localOnly}
           </div>
         </div>
       </div>
