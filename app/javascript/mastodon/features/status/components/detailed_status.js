import React from 'react';
import PropTypes from 'prop-types';
import ImmutablePropTypes from 'react-immutable-proptypes';
import Avatar from '../../../components/avatar';
import DisplayName from '../../../components/display_name';
import StatusContent from '../../../components/status_content';
import MediaGallery from '../../../components/media_gallery';
import { Link } from 'react-router-dom';
<<<<<<< HEAD
import { defineMessages, injectIntl, FormattedDate } from 'react-intl';
=======
import { injectIntl, defineMessages, FormattedDate } from 'react-intl';
>>>>>>> 93dd413a
import Card from './card';
import ImmutablePureComponent from 'react-immutable-pure-component';
import Video from '../../video';
import Audio from '../../audio';
import scheduleIdleTask from '../../ui/util/schedule_idle_task';
import classNames from 'classnames';
import Icon from 'mastodon/components/icon';
import AnimatedNumber from 'mastodon/components/animated_number';

const messages = defineMessages({
<<<<<<< HEAD
  local_only: { id: 'status.local_only', defaultMessage: 'This post is only visible by other users of your instance' },
});

@injectIntl
export default class DetailedStatus extends ImmutablePureComponent {
=======
  public_short: { id: 'privacy.public.short', defaultMessage: 'Public' },
  unlisted_short: { id: 'privacy.unlisted.short', defaultMessage: 'Unlisted' },
  private_short: { id: 'privacy.private.short', defaultMessage: 'Followers-only' },
  direct_short: { id: 'privacy.direct.short', defaultMessage: 'Direct' },
});

export default  @injectIntl
class DetailedStatus extends ImmutablePureComponent {
>>>>>>> 93dd413a

  static contextTypes = {
    router: PropTypes.object,
  };

  static propTypes = {
    status: ImmutablePropTypes.map,
    onOpenMedia: PropTypes.func.isRequired,
    onOpenVideo: PropTypes.func.isRequired,
    onToggleHidden: PropTypes.func.isRequired,
    measureHeight: PropTypes.bool,
    onHeightChange: PropTypes.func,
    domain: PropTypes.string.isRequired,
    compact: PropTypes.bool,
    showMedia: PropTypes.bool,
    onToggleMediaVisibility: PropTypes.func,
  };

  state = {
    height: null,
  };

  handleAccountClick = (e) => {
    if (e.button === 0 && !(e.ctrlKey || e.metaKey) && this.context.router) {
      e.preventDefault();
      this.context.router.history.push(`/accounts/${this.props.status.getIn(['account', 'id'])}`);
    }

    e.stopPropagation();
  }

  handleOpenVideo = (media, options) => {
    this.props.onOpenVideo(media, options);
  }

  handleExpandedToggle = () => {
    this.props.onToggleHidden(this.props.status);
  }

  _measureHeight (heightJustChanged) {
    if (this.props.measureHeight && this.node) {
      scheduleIdleTask(() => this.node && this.setState({ height: Math.ceil(this.node.scrollHeight) + 1 }));

      if (this.props.onHeightChange && heightJustChanged) {
        this.props.onHeightChange();
      }
    }
  }

  setRef = c => {
    this.node = c;
    this._measureHeight();
  }

  componentDidUpdate (prevProps, prevState) {
    this._measureHeight(prevState.height !== this.state.height);
  }

  handleModalLink = e => {
    e.preventDefault();

    let href;

    if (e.target.nodeName !== 'A') {
      href = e.target.parentNode.href;
    } else {
      href = e.target.href;
    }

    window.open(href, 'mastodon-intent', 'width=445,height=600,resizable=no,menubar=no,status=no,scrollbars=yes');
  }

  render () {
    const status = (this.props.status && this.props.status.get('reblog')) ? this.props.status.get('reblog') : this.props.status;
    const intl = this.props.intl;
    const outerStyle = { boxSizing: 'border-box' };
    const { intl, compact } = this.props;

    if (!status) {
      return null;
    }

    let media           = '';
    let applicationLink = '';
    let reblogLink = '';
    let localOnly = '';
    let reblogIcon = 'retweet';
    let favouriteLink = '';

    if (this.props.measureHeight) {
      outerStyle.height = `${this.state.height}px`;
    }

    if (status.get('media_attachments').size > 0) {
      if (status.getIn(['media_attachments', 0, 'type']) === 'audio') {
        const attachment = status.getIn(['media_attachments', 0]);

        media = (
          <Audio
            src={attachment.get('url')}
            alt={attachment.get('description')}
            duration={attachment.getIn(['meta', 'original', 'duration'], 0)}
            poster={attachment.get('preview_url') || status.getIn(['account', 'avatar_static'])}
            backgroundColor={attachment.getIn(['meta', 'colors', 'background'])}
            foregroundColor={attachment.getIn(['meta', 'colors', 'foreground'])}
            accentColor={attachment.getIn(['meta', 'colors', 'accent'])}
            height={150}
          />
        );
      } else if (status.getIn(['media_attachments', 0, 'type']) === 'video') {
        const attachment = status.getIn(['media_attachments', 0]);

        media = (
          <Video
            preview={attachment.get('preview_url')}
            blurhash={attachment.get('blurhash')}
            src={attachment.get('url')}
            alt={attachment.get('description')}
            width={300}
            height={150}
            inline
            onOpenVideo={this.handleOpenVideo}
            sensitive={status.get('sensitive')}
            visible={this.props.showMedia}
            onToggleVisibility={this.props.onToggleMediaVisibility}
          />
        );
      } else {
        media = (
          <MediaGallery
            standalone
            sensitive={status.get('sensitive')}
            media={status.get('media_attachments')}
            height={300}
            onOpenMedia={this.props.onOpenMedia}
            visible={this.props.showMedia}
            onToggleVisibility={this.props.onToggleMediaVisibility}
          />
        );
      }
    } else if (status.get('spoiler_text').length === 0) {
      media = <Card sensitive={status.get('sensitive')} onOpenMedia={this.props.onOpenMedia} card={status.get('card', null)} />;
    }

    if (status.get('application')) {
      applicationLink = <React.Fragment> · <a className='detailed-status__application' href={status.getIn(['application', 'website'])} target='_blank' rel='noopener noreferrer'>{status.getIn(['application', 'name'])}</a></React.Fragment>;
    }

    const visibilityIconInfo = {
      'public': { icon: 'globe', text: intl.formatMessage(messages.public_short) },
      'unlisted': { icon: 'unlock', text: intl.formatMessage(messages.unlisted_short) },
      'private': { icon: 'lock', text: intl.formatMessage(messages.private_short) },
      'direct': { icon: 'envelope', text: intl.formatMessage(messages.direct_short) },
    };

    const visibilityIcon = visibilityIconInfo[status.get('visibility')];
    const visibilityLink = <React.Fragment> · <Icon id={visibilityIcon.icon} title={visibilityIcon.text} /></React.Fragment>;

    if (['private', 'direct'].includes(status.get('visibility'))) {
      reblogLink = '';
    } else if (this.context.router) {
      reblogLink = (
        <React.Fragment>
          <React.Fragment> · </React.Fragment>
          <Link to={`/statuses/${status.get('id')}/reblogs`} className='detailed-status__link'>
            <Icon id={reblogIcon} />
            <span className='detailed-status__reblogs'>
              <AnimatedNumber value={status.get('reblogs_count')} />
            </span>
          </Link>
        </React.Fragment>
      );
    } else {
      reblogLink = (
        <React.Fragment>
          <React.Fragment> · </React.Fragment>
          <a href={`/interact/${status.get('id')}?type=reblog`} className='detailed-status__link' onClick={this.handleModalLink}>
            <Icon id={reblogIcon} />
            <span className='detailed-status__reblogs'>
              <AnimatedNumber value={status.get('reblogs_count')} />
            </span>
          </a>
        </React.Fragment>
      );
    }

    if(status.get('local_only')) {
      localOnly = <span> · <i className='fa fa-chain-broken' title={intl.formatMessage(messages.local_only)} /></span>;
    }

    if (this.context.router) {
      favouriteLink = (
        <Link to={`/statuses/${status.get('id')}/favourites`} className='detailed-status__link'>
          <Icon id='star' />
          <span className='detailed-status__favorites'>
            <AnimatedNumber value={status.get('favourites_count')} />
          </span>
        </Link>
      );
    } else {
      favouriteLink = (
        <a href={`/interact/${status.get('id')}?type=favourite`} className='detailed-status__link' onClick={this.handleModalLink}>
          <Icon id='star' />
          <span className='detailed-status__favorites'>
            <AnimatedNumber value={status.get('favourites_count')} />
          </span>
        </a>
      );
    }

    return (
      <div style={outerStyle}>
        <div ref={this.setRef} className={classNames('detailed-status', `detailed-status-${status.get('visibility')}`, { compact })}>
          <a href={status.getIn(['account', 'url'])} onClick={this.handleAccountClick} className='detailed-status__display-name'>
            <div className='detailed-status__display-avatar'><Avatar account={status.get('account')} size={48} /></div>
            <DisplayName account={status.get('account')} localDomain={this.props.domain} />
          </a>

          <StatusContent status={status} expanded={status.get('activity_pub_type') === 'Article' || !status.get('hidden')} onExpandedToggle={this.handleExpandedToggle} />

          {media}

          <div className='detailed-status__meta'>
            <a className='detailed-status__datetime' href={status.get('url')} target='_blank' rel='noopener noreferrer'>
              <FormattedDate value={new Date(status.get('created_at'))} hour12={false} year='numeric' month='short' day='2-digit' hour='2-digit' minute='2-digit' />
<<<<<<< HEAD
            </a>{applicationLink} · {reblogLink} · {favouriteLink}{localOnly}
=======
            </a>{visibilityLink}{applicationLink}{reblogLink} · {favouriteLink}
>>>>>>> 93dd413a
          </div>
        </div>
      </div>
    );
  }

}<|MERGE_RESOLUTION|>--- conflicted
+++ resolved
@@ -6,11 +6,7 @@
 import StatusContent from '../../../components/status_content';
 import MediaGallery from '../../../components/media_gallery';
 import { Link } from 'react-router-dom';
-<<<<<<< HEAD
-import { defineMessages, injectIntl, FormattedDate } from 'react-intl';
-=======
 import { injectIntl, defineMessages, FormattedDate } from 'react-intl';
->>>>>>> 93dd413a
 import Card from './card';
 import ImmutablePureComponent from 'react-immutable-pure-component';
 import Video from '../../video';
@@ -21,13 +17,7 @@
 import AnimatedNumber from 'mastodon/components/animated_number';
 
 const messages = defineMessages({
-<<<<<<< HEAD
   local_only: { id: 'status.local_only', defaultMessage: 'This post is only visible by other users of your instance' },
-});
-
-@injectIntl
-export default class DetailedStatus extends ImmutablePureComponent {
-=======
   public_short: { id: 'privacy.public.short', defaultMessage: 'Public' },
   unlisted_short: { id: 'privacy.unlisted.short', defaultMessage: 'Unlisted' },
   private_short: { id: 'privacy.private.short', defaultMessage: 'Followers-only' },
@@ -36,7 +26,6 @@
 
 export default  @injectIntl
 class DetailedStatus extends ImmutablePureComponent {
->>>>>>> 93dd413a
 
   static contextTypes = {
     router: PropTypes.object,
@@ -111,7 +100,6 @@
 
   render () {
     const status = (this.props.status && this.props.status.get('reblog')) ? this.props.status.get('reblog') : this.props.status;
-    const intl = this.props.intl;
     const outerStyle = { boxSizing: 'border-box' };
     const { intl, compact } = this.props;
 
@@ -262,11 +250,7 @@
           <div className='detailed-status__meta'>
             <a className='detailed-status__datetime' href={status.get('url')} target='_blank' rel='noopener noreferrer'>
               <FormattedDate value={new Date(status.get('created_at'))} hour12={false} year='numeric' month='short' day='2-digit' hour='2-digit' minute='2-digit' />
-<<<<<<< HEAD
-            </a>{applicationLink} · {reblogLink} · {favouriteLink}{localOnly}
-=======
-            </a>{visibilityLink}{applicationLink}{reblogLink} · {favouriteLink}
->>>>>>> 93dd413a
+            </a>{visibilityLink}{applicationLink}{reblogLink} · {favouriteLink}{localOnly}
           </div>
         </div>
       </div>
