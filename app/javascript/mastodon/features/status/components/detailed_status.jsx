import PropTypes from 'prop-types';

import { FormattedDate, FormattedMessage } from 'react-intl';

import classNames from 'classnames';
import { Link, withRouter } from 'react-router-dom';

import ImmutablePropTypes from 'react-immutable-proptypes';
import ImmutablePureComponent from 'react-immutable-pure-component';

import AlternateEmailIcon from '@/material-icons/400-24px/alternate_email.svg?react';
import { AnimatedNumber } from 'mastodon/components/animated_number';
import EditedTimestamp from 'mastodon/components/edited_timestamp';
import { getHashtagBarForStatus } from 'mastodon/components/hashtag_bar';
import { Icon }  from 'mastodon/components/icon';
import PictureInPicturePlaceholder from 'mastodon/components/picture_in_picture_placeholder';
import { VisibilityIcon } from 'mastodon/components/visibility_icon';
import { WithRouterPropTypes } from 'mastodon/utils/react_router';

import { Avatar } from '../../../components/avatar';
import { DisplayName } from '../../../components/display_name';
import MediaGallery from '../../../components/media_gallery';
import StatusContent from '../../../components/status_content';
import Audio from '../../audio';
import scheduleIdleTask from '../../ui/util/schedule_idle_task';
import Video from '../../video';

import Card from './card';

class DetailedStatus extends ImmutablePureComponent {

  static propTypes = {
    status: ImmutablePropTypes.map,
    onOpenMedia: PropTypes.func.isRequired,
    onOpenVideo: PropTypes.func.isRequired,
    onToggleHidden: PropTypes.func.isRequired,
    onTranslate: PropTypes.func.isRequired,
    measureHeight: PropTypes.bool,
    onHeightChange: PropTypes.func,
    domain: PropTypes.string.isRequired,
    compact: PropTypes.bool,
    showMedia: PropTypes.bool,
    pictureInPicture: ImmutablePropTypes.contains({
      inUse: PropTypes.bool,
      available: PropTypes.bool,
    }),
    onToggleMediaVisibility: PropTypes.func,
    ...WithRouterPropTypes,
  };

  state = {
    height: null,
  };

  handleAccountClick = (e) => {
    if (e.button === 0 && !(e.ctrlKey || e.metaKey) && this.props.history) {
      e.preventDefault();
      this.props.history.push(`/@${this.props.status.getIn(['account', 'acct'])}`);
    }

    e.stopPropagation();
  };

  handleOpenVideo = (options) => {
    this.props.onOpenVideo(this.props.status.getIn(['media_attachments', 0]), options);
  };

  handleExpandedToggle = () => {
    this.props.onToggleHidden(this.props.status);
  };

  _measureHeight (heightJustChanged) {
    if (this.props.measureHeight && this.node) {
      scheduleIdleTask(() => this.node && this.setState({ height: Math.ceil(this.node.scrollHeight) + 1 }));

      if (this.props.onHeightChange && heightJustChanged) {
        this.props.onHeightChange();
      }
    }
  }

  setRef = c => {
    this.node = c;
    this._measureHeight();
  };

  componentDidUpdate (prevProps, prevState) {
    this._measureHeight(prevState.height !== this.state.height);
  }

  handleModalLink = e => {
    e.preventDefault();

    let href;

    if (e.target.nodeName !== 'A') {
      href = e.target.parentNode.href;
    } else {
      href = e.target.href;
    }

    window.open(href, 'mastodon-intent', 'width=445,height=600,resizable=no,menubar=no,status=no,scrollbars=yes');
  };

  handleTranslate = () => {
    const { onTranslate, status } = this.props;
    onTranslate(status);
  };

  _properStatus () {
    const { status } = this.props;

    if (status.get('reblog', null) !== null && typeof status.get('reblog') === 'object') {
      return status.get('reblog');
    } else {
      return status;
    }
  }

  getAttachmentAspectRatio () {
    const attachments = this._properStatus().get('media_attachments');

    if (attachments.getIn([0, 'type']) === 'video') {
      return `${attachments.getIn([0, 'meta', 'original', 'width'])} / ${attachments.getIn([0, 'meta', 'original', 'height'])}`;
    } else if (attachments.getIn([0, 'type']) === 'audio') {
      return '16 / 9';
    } else {
      return (attachments.size === 1 && attachments.getIn([0, 'meta', 'small', 'aspect'])) ? attachments.getIn([0, 'meta', 'small', 'aspect']) : '3 / 2';
    }
  }

  render () {
    const status = this._properStatus();
    const outerStyle = { boxSizing: 'border-box' };
    const { compact, pictureInPicture } = this.props;

    if (!status) {
      return null;
    }

    let media           = '';
    let applicationLink = '';
    let reblogLink = '';
    let favouriteLink = '';

    if (this.props.measureHeight) {
      outerStyle.height = `${this.state.height}px`;
    }

    const language = status.getIn(['translation', 'language']) || status.get('language');

    if (pictureInPicture.get('inUse')) {
      media = <PictureInPicturePlaceholder aspectRatio={this.getAttachmentAspectRatio()} />;
    } else if (status.get('media_attachments').size > 0) {
      if (status.getIn(['media_attachments', 0, 'type']) === 'audio') {
        const attachment = status.getIn(['media_attachments', 0]);
        const description = attachment.getIn(['translation', 'description']) || attachment.get('description');

        media = (
          <Audio
            src={attachment.get('url')}
            alt={description}
            lang={language}
            duration={attachment.getIn(['meta', 'original', 'duration'], 0)}
            poster={attachment.get('preview_url') || status.getIn(['account', 'avatar_static'])}
            backgroundColor={attachment.getIn(['meta', 'colors', 'background'])}
            foregroundColor={attachment.getIn(['meta', 'colors', 'foreground'])}
            accentColor={attachment.getIn(['meta', 'colors', 'accent'])}
            sensitive={status.get('sensitive')}
            visible={this.props.showMedia}
            blurhash={attachment.get('blurhash')}
            height={150}
            onToggleVisibility={this.props.onToggleMediaVisibility}
          />
        );
      } else if (status.getIn(['media_attachments', 0, 'type']) === 'video') {
        const attachment = status.getIn(['media_attachments', 0]);
        const description = attachment.getIn(['translation', 'description']) || attachment.get('description');

        media = (
          <Video
            preview={attachment.get('preview_url')}
            frameRate={attachment.getIn(['meta', 'original', 'frame_rate'])}
            aspectRatio={`${attachment.getIn(['meta', 'original', 'width'])} / ${attachment.getIn(['meta', 'original', 'height'])}`}
            blurhash={attachment.get('blurhash')}
            src={attachment.get('url')}
            alt={description}
            lang={language}
            width={300}
            height={150}
            onOpenVideo={this.handleOpenVideo}
            sensitive={status.get('sensitive')}
            visible={this.props.showMedia}
            onToggleVisibility={this.props.onToggleMediaVisibility}
          />
        );
      } else {
        media = (
          <MediaGallery
            standalone
            sensitive={status.get('sensitive')}
            media={status.get('media_attachments')}
            lang={language}
            height={300}
            onOpenMedia={this.props.onOpenMedia}
            visible={this.props.showMedia}
            onToggleVisibility={this.props.onToggleMediaVisibility}
          />
        );
      }
    } else if (status.get('spoiler_text').length === 0) {
      media = <Card sensitive={status.get('sensitive')} onOpenMedia={this.props.onOpenMedia} card={status.get('card', null)} />;
    }

    if (status.get('application')) {
      applicationLink = <>·<a className='detailed-status__application' href={status.getIn(['application', 'website'])} target='_blank' rel='noopener noreferrer'>{status.getIn(['application', 'name'])}</a></>;
    }

    const visibilityLink = <>·<VisibilityIcon visibility={status.get('visibility')} /></>;

    if (['private', 'direct'].includes(status.get('visibility'))) {
      reblogLink = '';
    } else if (this.props.history) {
      reblogLink = (
        <Link to={`/@${status.getIn(['account', 'acct'])}/${status.get('id')}/reblogs`} className='detailed-status__link'>
          <span className='detailed-status__reblogs'>
            <AnimatedNumber value={status.get('reblogs_count')} />
          </span>
          <FormattedMessage id='status.reblogs' defaultMessage='{count, plural, one {boost} other {boosts}}' values={{ count: status.get('reblogs_count') }} />
        </Link>
      );
    } else {
      reblogLink = (
        <a href={`/interact/${status.get('id')}?type=reblog`} className='detailed-status__link' onClick={this.handleModalLink}>
          <span className='detailed-status__reblogs'>
            <AnimatedNumber value={status.get('reblogs_count')} />
          </span>
          <FormattedMessage id='status.reblogs' defaultMessage='{count, plural, one {boost} other {boosts}}' values={{ count: status.get('reblogs_count') }} />
        </a>
      );
    }

    if (this.props.history) {
      favouriteLink = (
        <Link to={`/@${status.getIn(['account', 'acct'])}/${status.get('id')}/favourites`} className='detailed-status__link'>
          <span className='detailed-status__favorites'>
            <AnimatedNumber value={status.get('favourites_count')} />
          </span>
          <FormattedMessage id='status.favourites' defaultMessage='{count, plural, one {favorite} other {favorites}}' values={{ count: status.get('favourites_count') }} />
        </Link>
      );
    } else {
      favouriteLink = (
        <a href={`/interact/${status.get('id')}?type=favourite`} className='detailed-status__link' onClick={this.handleModalLink}>
          <span className='detailed-status__favorites'>
            <AnimatedNumber value={status.get('favourites_count')} />
          </span>
          <FormattedMessage id='status.favourites' defaultMessage='{count, plural, one {favorite} other {favorites}}' values={{ count: status.get('favourites_count') }} />
        </a>
      );
    }

    const {statusContentProps, hashtagBar} = getHashtagBarForStatus(status);
    const expanded = !status.get('hidden') || status.get('spoiler_text').length === 0;

    return (
      <div style={outerStyle}>
        <div ref={this.setRef} className={classNames('detailed-status', { compact })}>
          {status.get('visibility') === 'direct' && (
            <div className='status__prepend'>
              <div className='status__prepend-icon-wrapper'><Icon id='at' icon={AlternateEmailIcon} className='status__prepend-icon' /></div>
              <FormattedMessage id='status.direct_indicator' defaultMessage='Private mention' />
            </div>
          )}
<<<<<<< HEAD
          <a href={status.getIn(['account', 'url'])} onClick={this.handleAccountClick} className='detailed-status__display-name'>
=======
          <a href={`/@${status.getIn(['account', 'acct'])}`} data-hover-card-account={status.getIn(['account', 'id'])} onClick={this.handleAccountClick} className='detailed-status__display-name'>
>>>>>>> 05f0d510
            <div className='detailed-status__display-avatar'><Avatar account={status.get('account')} size={46} /></div>
            <DisplayName account={status.get('account')} localDomain={this.props.domain} />
          </a>

          <StatusContent
            status={status}
            expanded={!status.get('hidden')}
            onExpandedToggle={this.handleExpandedToggle}
            onTranslate={this.handleTranslate}
            {...statusContentProps}
          />

          {media}

          {expanded && hashtagBar}

          <div className='detailed-status__meta'>
            <div className='detailed-status__meta__line'>
              <a className='detailed-status__datetime' href={status.get('url')} target='_blank' rel='noopener noreferrer'>
                <FormattedDate value={new Date(status.get('created_at'))} year='numeric' month='short' day='2-digit' hour='2-digit' minute='2-digit' />
              </a>

              {visibilityLink}

              {applicationLink}
            </div>

            {status.get('edited_at') && <div className='detailed-status__meta__line'><EditedTimestamp statusId={status.get('id')} timestamp={status.get('edited_at')} /></div>}

            <div className='detailed-status__meta__line'>
              {reblogLink}
              {reblogLink && <>·</>}
              {favouriteLink}
            </div>
          </div>
        </div>
      </div>
    );
  }

}

export default withRouter(DetailedStatus);<|MERGE_RESOLUTION|>--- conflicted
+++ resolved
@@ -272,11 +272,7 @@
               <FormattedMessage id='status.direct_indicator' defaultMessage='Private mention' />
             </div>
           )}
-<<<<<<< HEAD
-          <a href={status.getIn(['account', 'url'])} onClick={this.handleAccountClick} className='detailed-status__display-name'>
-=======
-          <a href={`/@${status.getIn(['account', 'acct'])}`} data-hover-card-account={status.getIn(['account', 'id'])} onClick={this.handleAccountClick} className='detailed-status__display-name'>
->>>>>>> 05f0d510
+          <a href={status.getIn(['account', 'url'])} data-hover-card-account={status.getIn(['account', 'id'])} onClick={this.handleAccountClick} className='detailed-status__display-name'>
             <div className='detailed-status__display-avatar'><Avatar account={status.get('account')} size={46} /></div>
             <DisplayName account={status.get('account')} localDomain={this.props.domain} />
           </a>
