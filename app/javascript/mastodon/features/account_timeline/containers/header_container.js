import React from 'react';
import { connect } from 'react-redux';
import { makeGetAccount, getAccountHidden } from '../../../selectors';
import Header from '../components/header';
import {
  followAccount,
  unfollowAccount,
  unblockAccount,
  unmuteAccount,
  pinAccount,
  unpinAccount,
} from '../../../actions/accounts';
import {
  mentionCompose,
  directCompose,
} from '../../../actions/compose';
import { initMuteModal } from '../../../actions/mutes';
import { initBlockModal } from '../../../actions/blocks';
import { initReport } from '../../../actions/reports';
import { openModal } from '../../../actions/modal';
import { blockDomain, unblockDomain } from '../../../actions/domain_blocks';
import { defineMessages, injectIntl, FormattedMessage } from 'react-intl';
import { unfollowModal } from '../../../initial_state';

const messages = defineMessages({
  cancelFollowRequestConfirm: { id: 'confirmations.cancel_follow_request.confirm', defaultMessage: 'Withdraw request' },
  unfollowConfirm: { id: 'confirmations.unfollow.confirm', defaultMessage: 'Unfollow' },
  blockDomainConfirm: { id: 'confirmations.domain_block.confirm', defaultMessage: 'Hide entire domain' },
});

const makeMapStateToProps = () => {
  const getAccount = makeGetAccount();

  const mapStateToProps = (state, { accountId }) => ({
    account: getAccount(state, accountId),
    domain: state.getIn(['meta', 'domain']),
    hidden: getAccountHidden(state, accountId),
  });

  return mapStateToProps;
};

const mapDispatchToProps = (dispatch, { intl }) => ({

  onFollow (account) {
    if (account.getIn(['relationship', 'following'])) {
      if (unfollowModal) {
        dispatch(openModal('CONFIRM', {
          message: <FormattedMessage id='confirmations.unfollow.message' defaultMessage='Are you sure you want to unfollow {name}?' values={{ name: <strong>@{account.get('acct')}</strong> }} />,
          confirm: intl.formatMessage(messages.unfollowConfirm),
          onConfirm: () => dispatch(unfollowAccount(account.get('id'))),
        }));
      } else {
        dispatch(unfollowAccount(account.get('id')));
      }
    } else if (account.getIn(['relationship', 'requested'])) {
      if (unfollowModal) {
        dispatch(openModal('CONFIRM', {
          message: <FormattedMessage id='confirmations.cancel_follow_request.message' defaultMessage='Are you sure you want to withdraw your request to follow {name}?' values={{ name: <strong>@{account.get('acct')}</strong> }} />,
          confirm: intl.formatMessage(messages.cancelFollowRequestConfirm),
          onConfirm: () => dispatch(unfollowAccount(account.get('id'))),
        }));
      } else {
        dispatch(unfollowAccount(account.get('id')));
      }
    } else {
      dispatch(followAccount(account.get('id')));
    }
  },

  onInteractionModal (account) {
    dispatch(openModal('INTERACTION', {
      type: 'follow',
      accountId: account.get('id'),
      url: account.get('url'),
    }));
  },

  onBlock (account) {
    if (account.getIn(['relationship', 'blocking'])) {
      dispatch(unblockAccount(account.get('id')));
    } else {
      dispatch(initBlockModal(account));
    }
  },

  onMention (account, router) {
    dispatch(mentionCompose(account, router));
  },

  onDirect (account, router) {
    dispatch(directCompose(account, router));
  },

  onReblogToggle (account) {
    if (account.getIn(['relationship', 'showing_reblogs'])) {
      dispatch(followAccount(account.get('id'), { reblogs: false }));
    } else {
      dispatch(followAccount(account.get('id'), { reblogs: true }));
    }
  },

  onEndorseToggle (account) {
    if (account.getIn(['relationship', 'endorsed'])) {
      dispatch(unpinAccount(account.get('id')));
    } else {
      dispatch(pinAccount(account.get('id')));
    }
  },

  onNotifyToggle (account) {
    if (account.getIn(['relationship', 'notifying'])) {
      dispatch(followAccount(account.get('id'), { notify: false }));
    } else {
      dispatch(followAccount(account.get('id'), { notify: true }));
    }
  },

  onReport (account) {
    dispatch(initReport(account));
  },

  onMute (account) {
    if (account.getIn(['relationship', 'muting'])) {
      dispatch(unmuteAccount(account.get('id')));
    } else {
      dispatch(initMuteModal(account));
    }
  },

  onBlockDomain (domain) {
    dispatch(openModal('CONFIRM', {
      message: <FormattedMessage id='confirmations.domain_block.message' defaultMessage='Are you really, really sure you want to block the entire {domain}? In most cases a few targeted blocks or mutes are sufficient and preferable. You will not see content from that domain in any public timelines or your notifications. Your followers from that domain will be removed.' values={{ domain: <strong>{domain}</strong> }} />,
      confirm: intl.formatMessage(messages.blockDomainConfirm),
      onConfirm: () => dispatch(blockDomain(domain)),
    }));
  },

  onUnblockDomain (domain) {
    dispatch(unblockDomain(domain));
  },

  onAddToList (account) {
    dispatch(openModal('LIST_ADDER', {
      accountId: account.get('id'),
    }));
  },

<<<<<<< HEAD
  onAddToCircle(account){
    dispatch(openModal('CIRCLE_ADDER', {
=======
  onChangeLanguages (account) {
    dispatch(openModal('SUBSCRIBED_LANGUAGES', {
>>>>>>> 03b0f3ac
      accountId: account.get('id'),
    }));
  },

<<<<<<< HEAD
=======
  onOpenAvatar (account) {
    dispatch(openModal('IMAGE', {
      src: account.get('avatar'),
      alt: account.get('acct'),
    }));
  },

>>>>>>> 03b0f3ac
});

export default injectIntl(connect(makeMapStateToProps, mapDispatchToProps)(Header));<|MERGE_RESOLUTION|>--- conflicted
+++ resolved
@@ -146,19 +146,12 @@
     }));
   },
 
-<<<<<<< HEAD
-  onAddToCircle(account){
-    dispatch(openModal('CIRCLE_ADDER', {
-=======
   onChangeLanguages (account) {
     dispatch(openModal('SUBSCRIBED_LANGUAGES', {
->>>>>>> 03b0f3ac
       accountId: account.get('id'),
     }));
   },
 
-<<<<<<< HEAD
-=======
   onOpenAvatar (account) {
     dispatch(openModal('IMAGE', {
       src: account.get('avatar'),
@@ -166,7 +159,12 @@
     }));
   },
 
->>>>>>> 03b0f3ac
+  onAddToCircle(account){
+    dispatch(openModal('CIRCLE_ADDER', {
+      accountId: account.get('id'),
+    }));
+  },
+
 });
 
 export default injectIntl(connect(makeMapStateToProps, mapDispatchToProps)(Header));