--- conflicted
+++ resolved
@@ -22,13 +22,10 @@
     onUnblockDomain: PropTypes.func.isRequired,
     onEndorseToggle: PropTypes.func.isRequired,
     onAddToList: PropTypes.func.isRequired,
-<<<<<<< HEAD
-    onAddToCircle: PropTypes.func.isRequired,
-=======
     onChangeLanguages: PropTypes.func.isRequired,
     onInteractionModal: PropTypes.func.isRequired,
     onOpenAvatar: PropTypes.func.isRequired,
->>>>>>> 03b0f3ac
+    onAddToCircle: PropTypes.func.isRequired,
     hideTabs: PropTypes.bool,
     domain: PropTypes.string.isRequired,
     hidden: PropTypes.bool,
