--- conflicted
+++ resolved
@@ -84,13 +84,8 @@
     let all  = (tags.all || []).map(tag => tag.value);
     let none = (tags.none || []).map(tag => tag.value);
 
-<<<<<<< HEAD
     [id, ...any].map((tag) => {
       this.disconnects.push(dispatch(connectHashtagStream(id, tag, isLocal, (status) => {
-=======
-    [id, ...any].map(tag => {
-      this.disconnects.push(dispatch(connectHashtagStream(id, tag, status => {
->>>>>>> a91349d4
         let tags = status.tags.map(tag => tag.name);
 
         return all.filter(tag => tags.includes(tag)).length === all.length &&
@@ -108,24 +103,15 @@
     const { dispatch, isLocal } = this.props;
     const { id, tags } = this.props.params;
 
-<<<<<<< HEAD
+    this._subscribe(dispatch, id, tags);
     dispatch(expandHashtagTimeline(id, { isLocal, tags }));
-=======
-    this._subscribe(dispatch, id, tags);
-    dispatch(expandHashtagTimeline(id, { tags }));
->>>>>>> a91349d4
   }
 
   componentWillReceiveProps (nextProps) {
     const { dispatch, params } = this.props;
     const { isLocal } = nextProps;
     const { id, tags } = nextProps.params;
-<<<<<<< HEAD
     if (id !== params.id || this.props.isLocal !== isLocal || !isEqual(tags, params.tags)) {
-=======
-
-    if (id !== params.id || !isEqual(tags, params.tags)) {
->>>>>>> a91349d4
       this._unsubscribe();
       this._subscribe(dispatch, id, isLocal, tags);
       this.props.dispatch(clearTimeline(`hashtag:${id}`));
