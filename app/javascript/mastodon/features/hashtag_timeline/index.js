--- conflicted
+++ resolved
@@ -15,7 +15,6 @@
 
 const mapStateToProps = (state, props) => ({
   hasUnread: state.getIn(['timelines', `hashtag:${props.params.id}`, 'unread']) > 0,
-  isLocal: state.getIn(['settings', 'tag', `${props.params.id}`, 'shows', 'local'], false),
 });
 
 export default @connect(mapStateToProps)
@@ -30,7 +29,6 @@
     shouldUpdateScroll: PropTypes.func,
     hasUnread: PropTypes.bool,
     multiColumn: PropTypes.bool,
-    isLocal: PropTypes.bool,
   };
 
   handlePin = () => {
@@ -80,13 +78,13 @@
     this.column.scrollTop();
   }
 
-  _subscribe (dispatch, id, isLocal, tags = {}) {
+  _subscribe (dispatch, id, tags = {}) {
     let any  = (tags.any || []).map(tag => tag.value);
     let all  = (tags.all || []).map(tag => tag.value);
     let none = (tags.none || []).map(tag => tag.value);
 
     [id, ...any].map(tag => {
-      this.disconnects.push(dispatch(connectHashtagStream(id, tag, isLocal, status => {
+      this.disconnects.push(dispatch(connectHashtagStream(id, tag, status => {
         let tags = status.tags.map(tag => tag.name);
 
         return all.filter(tag => tags.includes(tag)).length === all.length &&
@@ -101,33 +99,15 @@
   }
 
   componentDidMount () {
-<<<<<<< HEAD
-    const { dispatch, isLocal } = this.props;
-    const { id, tags } = this.props.params;
-
-    this._subscribe(dispatch, id, isLocal, tags);
-    dispatch(expandHashtagTimeline(id, { isLocal, tags }));
-=======
     const { dispatch } = this.props;
     const { id, tags, local } = this.props.params;
 
     this._subscribe(dispatch, id, tags);
     dispatch(expandHashtagTimeline(id, { tags, local }));
->>>>>>> c9dcc2d3
   }
 
   componentWillReceiveProps (nextProps) {
     const { dispatch, params } = this.props;
-<<<<<<< HEAD
-    const { isLocal } = nextProps;
-    const { id, tags } = nextProps.params;
-
-    if (id !== params.id || this.props.isLocal !== isLocal || !isEqual(tags, params.tags)) {
-      this._unsubscribe();
-      this._subscribe(dispatch, id, isLocal, tags);
-      this.props.dispatch(clearTimeline(`hashtag:${id}`));
-      this.props.dispatch(expandHashtagTimeline(id, { isLocal, tags }));
-=======
     const { id, tags, local } = nextProps.params;
 
     if (id !== params.id || !isEqual(tags, params.tags) || !isEqual(local, params.local)) {
@@ -135,7 +115,6 @@
       this._subscribe(dispatch, id, tags);
       dispatch(clearTimeline(`hashtag:${id}`));
       dispatch(expandHashtagTimeline(id, { tags, local }));
->>>>>>> c9dcc2d3
     }
   }
 
@@ -148,14 +127,8 @@
   }
 
   handleLoadMore = maxId => {
-<<<<<<< HEAD
-    const { isLocal } = this.props;
-    const { id, tags } = this.props.params;
-    this.props.dispatch(expandHashtagTimeline(id, { maxId, isLocal, tags }));
-=======
     const { id, tags, local } = this.props.params;
     this.props.dispatch(expandHashtagTimeline(id, { maxId, tags, local }));
->>>>>>> c9dcc2d3
   }
 
   render () {
