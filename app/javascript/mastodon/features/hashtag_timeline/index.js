import React from 'react';
import { connect } from 'react-redux';
import PropTypes from 'prop-types';
import StatusListContainer from '../ui/containers/status_list_container';
import Column from '../../components/column';
import ColumnHeader from '../../components/column_header';
import ColumnSettingsContainer from './containers/column_settings_container';
import ShowLocalSettingsContainer from './containers/show_local_settings_container';
import { expandHashtagTimeline, clearTimeline } from '../../actions/timelines';
import { addColumn, removeColumn, moveColumn } from '../../actions/columns';
import { FormattedMessage } from 'react-intl';
import { connectHashtagStream } from '../../actions/streaming';
import { isEqual } from 'lodash';

const mapStateToProps = (state, props) => ({
  hasUnread: state.getIn(['timelines', `hashtag:${props.params.id}`, 'unread']) > 0,
  isLocal: state.getIn(['settings', 'tag', `${props.params.id}`, 'shows', 'local'], false),
});

export default @connect(mapStateToProps)
class HashtagTimeline extends React.PureComponent {

  disconnects = [];

  static propTypes = {
    params: PropTypes.object.isRequired,
    columnId: PropTypes.string,
    dispatch: PropTypes.func.isRequired,
    shouldUpdateScroll: PropTypes.func,
    hasUnread: PropTypes.bool,
    multiColumn: PropTypes.bool,
    isLocal: PropTypes.bool,
  };

  handlePin = () => {
    const { columnId, dispatch } = this.props;

    if (columnId) {
      dispatch(removeColumn(columnId));
    } else {
      dispatch(addColumn('HASHTAG', { id: this.props.params.id }));
    }
  }

  title = () => {
    let title = [this.props.params.id];

    if (this.additionalFor('any')) {
      title.push(' ', <FormattedMessage key='any' id='hashtag.column_header.tag_mode.any'  values={{ additional: this.additionalFor('any') }} defaultMessage='or {additional}' />);
    }

    if (this.additionalFor('all')) {
      title.push(' ', <FormattedMessage key='all' id='hashtag.column_header.tag_mode.all'  values={{ additional: this.additionalFor('all') }} defaultMessage='and {additional}' />);
    }

    if (this.additionalFor('none')) {
      title.push(' ', <FormattedMessage key='none' id='hashtag.column_header.tag_mode.none' values={{ additional: this.additionalFor('none') }} defaultMessage='without {additional}' />);
    }

    return title;
  }

  additionalFor = (mode) => {
    const { tags } = this.props.params;

    if (tags && (tags[mode] || []).length > 0) {
      return tags[mode].map(tag => tag.value).join('/');
    } else {
      return '';
    }
  }

  handleMove = (dir) => {
    const { columnId, dispatch } = this.props;
    dispatch(moveColumn(columnId, dir));
  }

  handleHeaderClick = () => {
    this.column.scrollTop();
  }

  _subscribe (dispatch, id, isLocal, tags = {}) {
    let any  = (tags.any || []).map(tag => tag.value);
    let all  = (tags.all || []).map(tag => tag.value);
    let none = (tags.none || []).map(tag => tag.value);

<<<<<<< HEAD
    [id, ...any].map((tag) => {
      this.disconnects.push(dispatch(connectHashtagStream(id, tag, isLocal, (status) => {
=======
    [id, ...any].map(tag => {
      this.disconnects.push(dispatch(connectHashtagStream(id, tag, status => {
>>>>>>> 6afab258
        let tags = status.tags.map(tag => tag.name);

        return all.filter(tag => tags.includes(tag)).length === all.length &&
               none.filter(tag => tags.includes(tag)).length === 0;
      })));
    });
  }

  _unsubscribe () {
    this.disconnects.map(disconnect => disconnect());
    this.disconnects = [];
  }

  componentDidMount () {
    const { dispatch, isLocal } = this.props;
    const { id, tags } = this.props.params;

    this._subscribe(dispatch, id, tags);
<<<<<<< HEAD
    dispatch(expandHashtagTimeline(id, { isLocal, tags }));
=======
    dispatch(expandHashtagTimeline(id, { tags }));
>>>>>>> 6afab258
  }

  componentWillReceiveProps (nextProps) {
    const { dispatch, params } = this.props;
    const { isLocal } = nextProps;
    const { id, tags } = nextProps.params;
<<<<<<< HEAD
    if (id !== params.id || this.props.isLocal !== isLocal || !isEqual(tags, params.tags)) {
=======

    if (id !== params.id || !isEqual(tags, params.tags)) {
>>>>>>> 6afab258
      this._unsubscribe();
      this._subscribe(dispatch, id, isLocal, tags);
      this.props.dispatch(clearTimeline(`hashtag:${id}`));
      this.props.dispatch(expandHashtagTimeline(id, { isLocal, tags }));
    }
  }

  componentWillUnmount () {
    this._unsubscribe();
  }

  setRef = c => {
    this.column = c;
  }

  handleLoadMore = maxId => {
    const { isLocal } = this.props;
    const { id, tags } = this.props.params;
    this.props.dispatch(expandHashtagTimeline(id, { maxId, isLocal, tags }));
  }

  render () {
    const { shouldUpdateScroll, hasUnread, columnId, multiColumn } = this.props;
    const { id } = this.props.params;
    const pinned = !!columnId;

    return (
      <Column ref={this.setRef} label={`#${id}`}>
        <ColumnHeader
          icon='hashtag'
          active={hasUnread}
          title={this.title()}
          onPin={this.handlePin}
          onMove={this.handleMove}
          onClick={this.handleHeaderClick}
          pinned={pinned}
          multiColumn={multiColumn}
          showBackButton
        >
          <ShowLocalSettingsContainer
            tag={id}
          />
          {columnId && <ColumnSettingsContainer columnId={columnId} />}
        </ColumnHeader>

        <StatusListContainer
          tag={id}
          trackScroll={!pinned}
          scrollKey={`hashtag_timeline-${columnId}`}
          timelineId={`hashtag:${id}`}
          onLoadMore={this.handleLoadMore}
          emptyMessage={<FormattedMessage id='empty_column.hashtag' defaultMessage='There is nothing in this hashtag yet.' />}
          shouldUpdateScroll={shouldUpdateScroll}
        />
      </Column>
    );
  }

}<|MERGE_RESOLUTION|>--- conflicted
+++ resolved
@@ -84,13 +84,8 @@
     let all  = (tags.all || []).map(tag => tag.value);
     let none = (tags.none || []).map(tag => tag.value);
 
-<<<<<<< HEAD
-    [id, ...any].map((tag) => {
-      this.disconnects.push(dispatch(connectHashtagStream(id, tag, isLocal, (status) => {
-=======
     [id, ...any].map(tag => {
-      this.disconnects.push(dispatch(connectHashtagStream(id, tag, status => {
->>>>>>> 6afab258
+      this.disconnects.push(dispatch(connectHashtagStream(id, tag, isLocal, status => {
         let tags = status.tags.map(tag => tag.name);
 
         return all.filter(tag => tags.includes(tag)).length === all.length &&
@@ -109,23 +104,15 @@
     const { id, tags } = this.props.params;
 
     this._subscribe(dispatch, id, tags);
-<<<<<<< HEAD
     dispatch(expandHashtagTimeline(id, { isLocal, tags }));
-=======
-    dispatch(expandHashtagTimeline(id, { tags }));
->>>>>>> 6afab258
   }
 
   componentWillReceiveProps (nextProps) {
     const { dispatch, params } = this.props;
     const { isLocal } = nextProps;
     const { id, tags } = nextProps.params;
-<<<<<<< HEAD
+
     if (id !== params.id || this.props.isLocal !== isLocal || !isEqual(tags, params.tags)) {
-=======
-
-    if (id !== params.id || !isEqual(tags, params.tags)) {
->>>>>>> 6afab258
       this._unsubscribe();
       this._subscribe(dispatch, id, isLocal, tags);
       this.props.dispatch(clearTimeline(`hashtag:${id}`));
