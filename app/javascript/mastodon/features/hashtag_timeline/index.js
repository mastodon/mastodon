--- conflicted
+++ resolved
@@ -12,15 +12,8 @@
 import { FormattedMessage } from 'react-intl';
 import { connectHashtagStream } from '../../actions/streaming';
 
-<<<<<<< HEAD
-const mapStateToProps = state => ({
-  hasUnread: state.getIn(['timelines', 'tag', 'unread']) > 0,
-=======
 const mapStateToProps = (state, props) => ({
   hasUnread: state.getIn(['timelines', `hashtag:${props.params.id}`, 'unread']) > 0,
-  streamingAPIBaseURL: state.getIn(['meta', 'streaming_api_base_url']),
-  accessToken: state.getIn(['meta', 'access_token']),
->>>>>>> 23792f5a
 });
 
 @connect(mapStateToProps)
