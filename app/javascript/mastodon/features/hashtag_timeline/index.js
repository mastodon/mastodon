--- conflicted
+++ resolved
@@ -5,11 +5,7 @@
 import Column from '../../components/column';
 import ColumnHeader from '../../components/column_header';
 import ColumnSettingsContainer from './containers/column_settings_container';
-<<<<<<< HEAD
-import { expandHashtagTimeline } from '../../actions/timelines';
-=======
 import { expandHashtagTimeline, clearTimeline } from '../../actions/timelines';
->>>>>>> 31e7940d
 import { addColumn, removeColumn, moveColumn } from '../../actions/columns';
 import { FormattedMessage } from 'react-intl';
 import { connectHashtagStream } from '../../actions/streaming';
@@ -78,10 +74,6 @@
     this.column.scrollTop();
   }
 
-<<<<<<< HEAD
-  _subscribe (dispatch, id, isLocal) {
-    this.disconnect = dispatch(connectHashtagStream(id, isLocal));
-=======
   _subscribe (dispatch, id, tags = {}) {
     let any  = (tags.any || []).map(tag => tag.value);
     let all  = (tags.all || []).map(tag => tag.value);
@@ -94,7 +86,6 @@
                none.filter(tag => tags.includes(tag)).length === 0;
       })));
     });
->>>>>>> 31e7940d
   }
 
   _unsubscribe () {
@@ -103,20 +94,6 @@
   }
 
   componentDidMount () {
-<<<<<<< HEAD
-    const { dispatch, isLocal } = this.props;
-    const { id } = this.props.params;
-
-    dispatch(expandHashtagTimeline(id, isLocal));
-    this._subscribe(dispatch, id, isLocal);
-  }
-
-  componentWillReceiveProps (nextProps) {
-    if (nextProps.params.id !== this.props.params.id || nextProps.isLocal !== this.props.isLocal) {
-      this.props.dispatch(expandHashtagTimeline(nextProps.params.id, nextProps.isLocal));
-      this._unsubscribe();
-      this._subscribe(this.props.dispatch, nextProps.params.id, nextProps.isLocal);
-=======
     const { dispatch } = this.props;
     const { id, tags } = this.props.params;
 
@@ -131,7 +108,6 @@
       this._subscribe(dispatch, id, tags);
       this.props.dispatch(clearTimeline(`hashtag:${id}`));
       this.props.dispatch(expandHashtagTimeline(id, { tags }));
->>>>>>> 31e7940d
     }
   }
 
@@ -144,12 +120,8 @@
   }
 
   handleLoadMore = maxId => {
-<<<<<<< HEAD
-    this.props.dispatch(expandHashtagTimeline(this.props.params.id, { maxId, isLocal: this.props.isLocal }));
-=======
     const { id, tags } = this.props.params;
     this.props.dispatch(expandHashtagTimeline(id, { maxId, tags }));
->>>>>>> 31e7940d
   }
 
   render () {
@@ -170,13 +142,7 @@
           multiColumn={multiColumn}
           showBackButton
         >
-<<<<<<< HEAD
-          <ColumnSettingsContainer
-            tag={id}
-          />
-=======
           {columnId && <ColumnSettingsContainer columnId={columnId} />}
->>>>>>> 31e7940d
         </ColumnHeader>
 
         <StatusListContainer
