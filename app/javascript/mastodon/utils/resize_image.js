import EXIF from 'exif-js';

<<<<<<< HEAD
const MAX_IMAGE_DIMENSION = 1920;
=======
const MAX_IMAGE_PIXELS = 1638400; // 1280x1280px
>>>>>>> ccc2f608

const getImageUrl = inputFile => new Promise((resolve, reject) => {
  if (window.URL && URL.createObjectURL) {
    try {
      resolve(URL.createObjectURL(inputFile));
    } catch (error) {
      reject(error);
    }
    return;
  }

  const reader = new FileReader();
  reader.onerror = (...args) => reject(...args);
  reader.onload  = ({ target }) => resolve(target.result);

  reader.readAsDataURL(inputFile);
});

const loadImage = inputFile => new Promise((resolve, reject) => {
  getImageUrl(inputFile).then(url => {
    const img = new Image();

    img.onerror = (...args) => reject(...args);
    img.onload  = () => resolve(img);

    img.src = url;
  }).catch(reject);
});

const getOrientation = (img, type = 'image/png') => new Promise(resolve => {
  if (type !== 'image/jpeg') {
    resolve(1);
    return;
  }

  EXIF.getData(img, () => {
    const orientation = EXIF.getTag(img, 'Orientation');
    resolve(orientation);
  });
});

const processImage = (img, { width, height, orientation, type = 'image/png' }) => new Promise(resolve => {
  const canvas  = document.createElement('canvas');

  if (4 < orientation && orientation < 9) {
    canvas.width  = height;
    canvas.height = width;
  } else {
    canvas.width  = width;
    canvas.height = height;
  }

  const context = canvas.getContext('2d');

  switch (orientation) {
  case 2: context.transform(-1, 0, 0, 1, width, 0); break;
  case 3: context.transform(-1, 0, 0, -1, width, height); break;
  case 4: context.transform(1, 0, 0, -1, 0, height); break;
  case 5: context.transform(0, 1, 1, 0, 0, 0); break;
  case 6: context.transform(0, 1, -1, 0, height, 0); break;
  case 7: context.transform(0, -1, -1, 0, height, width); break;
  case 8: context.transform(0, -1, 1, 0, 0, width); break;
  }

  context.drawImage(img, 0, 0, width, height);

  canvas.toBlob(resolve, type);
});

const resizeImage = (img, type = 'image/png') => new Promise((resolve, reject) => {
  const { width, height } = img;

  const newWidth  = Math.round(Math.sqrt(MAX_IMAGE_PIXELS * (width / height)));
  const newHeight = Math.round(Math.sqrt(MAX_IMAGE_PIXELS * (height / width)));

  getOrientation(img, type)
    .then(orientation => processImage(img, {
      width: newWidth,
      height: newHeight,
      orientation,
      type,
    }))
    .then(resolve)
    .catch(reject);
});

export default inputFile => new Promise((resolve, reject) => {
  if (!inputFile.type.match(/image.*/) || inputFile.type === 'image/gif') {
    resolve(inputFile);
    return;
  }

  loadImage(inputFile).then(img => {
    if (img.width * img.height < MAX_IMAGE_PIXELS) {
      resolve(inputFile);
      return;
    }

    resizeImage(img, inputFile.type)
      .then(resolve)
      .catch(() => resolve(inputFile));
  }).catch(reject);
});<|MERGE_RESOLUTION|>--- conflicted
+++ resolved
@@ -1,10 +1,6 @@
 import EXIF from 'exif-js';
 
-<<<<<<< HEAD
-const MAX_IMAGE_DIMENSION = 1920;
-=======
-const MAX_IMAGE_PIXELS = 1638400; // 1280x1280px
->>>>>>> ccc2f608
+const MAX_IMAGE_PIXELS = 3686400; // 1920x1920px
 
 const getImageUrl = inputFile => new Promise((resolve, reject) => {
   if (window.URL && URL.createObjectURL) {
