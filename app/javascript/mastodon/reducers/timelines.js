--- conflicted
+++ resolved
@@ -16,10 +16,6 @@
   ACCOUNT_MUTE_SUCCESS,
   ACCOUNT_UNFOLLOW_SUCCESS,
 } from '../actions/accounts';
-import {
-  PIN_SUCCESS,
-  UNPIN_SUCCESS,
-} from '../actions/interactions';
 import { Map as ImmutableMap, List as ImmutableList, fromJS } from 'immutable';
 
 const initialState = ImmutableMap();
@@ -122,39 +118,6 @@
 
 export default function timelines(state = initialState, action) {
   switch(action.type) {
-<<<<<<< HEAD
-    case TIMELINE_REFRESH_REQUEST:
-    case TIMELINE_EXPAND_REQUEST:
-      return state.update(action.timeline, initialTimeline, map => map.set('isLoading', true));
-    case TIMELINE_REFRESH_FAIL:
-    case TIMELINE_EXPAND_FAIL:
-      return state.update(action.timeline, initialTimeline, map => map.set('isLoading', false));
-    case TIMELINE_REFRESH_SUCCESS:
-      return normalizeTimeline(state, action.timeline, fromJS(action.statuses), action.next);
-    case TIMELINE_EXPAND_SUCCESS:
-      return appendNormalizedTimeline(state, action.timeline, fromJS(action.statuses), action.next);
-    case TIMELINE_UPDATE:
-      return updateTimeline(state, action.timeline, fromJS(action.status), action.references);
-    case TIMELINE_DELETE:
-      return deleteStatus(state, action.id, action.accountId, action.references, action.reblogOf);
-    case ACCOUNT_BLOCK_SUCCESS:
-    case ACCOUNT_MUTE_SUCCESS:
-      return filterTimelines(state, action.relationship, action.statuses);
-    case TIMELINE_SCROLL_TOP:
-      return updateTop(state, action.timeline, action.top);
-    case TIMELINE_CONNECT:
-      return state.update(action.timeline, initialTimeline, map => map.set('online', true));
-    case TIMELINE_DISCONNECT:
-      return state.update(action.timeline, initialTimeline, map => map.set('online', false));
-    case PIN_SUCCESS:
-      return state.updateIn([`account:${action.status.getIn(['account', 'id'])}:pinned_status`], initialTimeline, map => map
-        .update('items', ImmutableList(), list => list.unshift(action.status.get('id')).toOrderedSet().toList()));
-    case UNPIN_SUCCESS:
-      return state.updateIn([`account:${action.status.getIn(['account', 'id'])}:pinned_status`], initialTimeline, map => map
-        .update('items', ImmutableList(), list => list.filter((id) => id !== action.status.get('id'))));
-    default:
-      return state;
-=======
   case TIMELINE_REFRESH_REQUEST:
   case TIMELINE_EXPAND_REQUEST:
     return state.update(action.timeline, initialTimeline, map => map.set('isLoading', true));
@@ -182,6 +145,5 @@
     return state.update(action.timeline, initialTimeline, map => map.set('online', false));
   default:
     return state;
->>>>>>> 3810d98c
   }
 };