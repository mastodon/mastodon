--- conflicted
+++ resolved
@@ -88,11 +88,7 @@
 };
 
 const clearTimeline = (state, timeline) => {
-<<<<<<< HEAD
-  return state.updateIn([timeline, 'items'], list => ImmutableList());
-=======
   return state.set(timeline, initialTimeline);
->>>>>>> e3dc8870
 };
 
 const filterTimelines = (state, relationship, statuses) => {
