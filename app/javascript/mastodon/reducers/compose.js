import {
  COMPOSE_MOUNT,
  COMPOSE_UNMOUNT,
  COMPOSE_CHANGE,
  COMPOSE_REPLY,
  COMPOSE_REPLY_CANCEL,
  COMPOSE_DIRECT,
  COMPOSE_MENTION,
  COMPOSE_SUBMIT_REQUEST,
  COMPOSE_SUBMIT_SUCCESS,
  COMPOSE_SUBMIT_FAIL,
  COMPOSE_UPLOAD_REQUEST,
  COMPOSE_UPLOAD_SUCCESS,
  COMPOSE_UPLOAD_FAIL,
  COMPOSE_UPLOAD_UNDO,
  COMPOSE_UPLOAD_PROGRESS,
  COMPOSE_UPLOAD_PROCESSING,
  THUMBNAIL_UPLOAD_REQUEST,
  THUMBNAIL_UPLOAD_SUCCESS,
  THUMBNAIL_UPLOAD_FAIL,
  THUMBNAIL_UPLOAD_PROGRESS,
  COMPOSE_SUGGESTIONS_CLEAR,
  COMPOSE_SUGGESTIONS_READY,
  COMPOSE_SUGGESTION_SELECT,
  COMPOSE_SUGGESTION_IGNORE,
  COMPOSE_SUGGESTION_TAGS_UPDATE,
  COMPOSE_TAG_HISTORY_UPDATE,
  COMPOSE_SENSITIVITY_CHANGE,
  COMPOSE_SPOILERNESS_CHANGE,
  COMPOSE_SPOILER_TEXT_CHANGE,
  COMPOSE_VISIBILITY_CHANGE,
  COMPOSE_CIRCLE_CHANGE,
  COMPOSE_LANGUAGE_CHANGE,
  COMPOSE_COMPOSING_CHANGE,
  COMPOSE_EMOJI_INSERT,
  COMPOSE_UPLOAD_CHANGE_REQUEST,
  COMPOSE_UPLOAD_CHANGE_SUCCESS,
  COMPOSE_UPLOAD_CHANGE_FAIL,
  COMPOSE_RESET,
  COMPOSE_POLL_ADD,
  COMPOSE_POLL_REMOVE,
  COMPOSE_POLL_OPTION_ADD,
  COMPOSE_POLL_OPTION_CHANGE,
  COMPOSE_POLL_OPTION_REMOVE,
  COMPOSE_POLL_SETTINGS_CHANGE,
  INIT_MEDIA_EDIT_MODAL,
  COMPOSE_CHANGE_MEDIA_DESCRIPTION,
  COMPOSE_CHANGE_MEDIA_FOCUS,
  COMPOSE_SET_STATUS,
} from '../actions/compose';
import { TIMELINE_DELETE } from '../actions/timelines';
import { STORE_HYDRATE } from '../actions/store';
import { REDRAFT } from '../actions/statuses';
import { Map as ImmutableMap, List as ImmutableList, OrderedSet as ImmutableOrderedSet, fromJS } from 'immutable';
import uuid from '../uuid';
import { me } from '../initial_state';
import { unescapeHTML } from '../utils/html';

const initialState = ImmutableMap({
  mounted: 0,
  sensitive: false,
  spoiler: false,
  spoiler_text: '',
  privacy: null,
  circle_id: null,
  id: null,
  text: '',
  focusDate: null,
  caretPosition: null,
  preselectDate: null,
  in_reply_to: null,
  reply_status: null,
  is_composing: false,
  is_submitting: false,
  is_changing_upload: false,
  is_uploading: false,
  progress: 0,
  isUploadingThumbnail: false,
  thumbnailProgress: 0,
  media_attachments: ImmutableList(),
  pending_media_attachments: 0,
  poll: null,
  suggestion_token: null,
  suggestions: ImmutableList(),
  default_privacy: 'public',
  default_sensitive: false,
  default_language: 'en',
  resetFileKey: Math.floor((Math.random() * 0x10000)),
  idempotencyKey: null,
  tagHistory: ImmutableList(),
  media_modal: ImmutableMap({
    id: null,
    description: '',
    focusX: 0,
    focusY: 0,
    dirty: false,
  }),
});

const initialPoll = ImmutableMap({
  options: ImmutableList(['', '']),
  expires_in: 24 * 3600,
  multiple: false,
});

const statusToTextMentions = (text, privacy, status) => {
  if(status === null) {
    return text;
  }

  let mentions = ImmutableOrderedSet();

  if (status.getIn(['account', 'id']) !== me) {
    mentions = mentions.add(`@${status.getIn(['account', 'acct'])} `);
  }

<<<<<<< HEAD
  mentions = mentions.union(status.get('mentions').filterNot(mention => mention.get('id') === me).map(mention => `@${mention.get('acct')} `));

  const match = /^(\s*(?:(?:@\S+)\s*)*)([\s\S]*)/.exec(text);
  const extrctMentions = ImmutableOrderedSet(match[1].trim().split(/\s+/).filter(Boolean).map(mention => `${mention} `));
  const others = match[2];

  if(privacy === 'limited') {
    return extrctMentions.subtract(mentions).add(others).join('');
  } else {
    return mentions.union(extrctMentions).add(others).join('');
  }
};
=======
  return set.union(status.get('mentions').filterNot(mention => mention.get('id') === me).map(mention => `@${mention.get('acct')} `)).join('');
}
>>>>>>> 363bedd0

const clearAll = state => {
  return state.withMutations(map => {
    map.set('id', null);
    map.set('text', '');
    map.set('spoiler', false);
    map.set('spoiler_text', '');
    map.set('is_submitting', false);
    map.set('is_changing_upload', false);
    map.set('in_reply_to', null);
    map.set('reply_status', null);
    map.set('privacy', state.get('default_privacy'));
    map.set('circle_id', null);
    map.set('sensitive', state.get('default_sensitive'));
    map.set('language', state.get('default_language'));
    map.update('media_attachments', list => list.clear());
    map.set('poll', null);
    map.set('idempotencyKey', uuid());
  });
}

const appendMedia = (state, media, file) => {
  const prevSize = state.get('media_attachments').size;

  return state.withMutations(map => {
    if (media.get('type') === 'image') {
      media = media.set('file', file);
    }
    map.update('media_attachments', list => list.push(media.set('unattached', true)));
    map.set('is_uploading', false);
    map.set('is_processing', false);
    map.set('resetFileKey', Math.floor((Math.random() * 0x10000)));
    map.set('idempotencyKey', uuid());
    map.update('pending_media_attachments', n => n - 1);

    if (prevSize === 0 && (state.get('default_sensitive') || state.get('spoiler'))) {
      map.set('sensitive', true);
    }
  });
}

const removeMedia = (state, mediaId) => {
  const prevSize = state.get('media_attachments').size;

  return state.withMutations(map => {
    map.update('media_attachments', list => list.filterNot(item => item.get('id') === mediaId));
    map.set('idempotencyKey', uuid());

    if (prevSize === 1) {
      map.set('sensitive', false);
    }
  });
}

const insertSuggestion = (state, position, token, completion, path) => {
  return state.withMutations(map => {
    map.updateIn(path, oldText => `${oldText.slice(0, position)}${completion} ${oldText.slice(position + token.length)}`);
    map.set('suggestion_token', null);
    map.set('suggestions', ImmutableList());
    if (path.length === 1 && path[0] === 'text') {
      map.set('focusDate', new Date());
      map.set('caretPosition', position + completion.length + 1);
    }
    map.set('idempotencyKey', uuid());
  });
};

const ignoreSuggestion = (state, position, token, completion, path) => {
  return state.withMutations(map => {
    map.updateIn(path, oldText => `${oldText.slice(0, position + token.length)} ${oldText.slice(position + token.length)}`);
    map.set('suggestion_token', null);
    map.set('suggestions', ImmutableList());
    map.set('focusDate', new Date());
    map.set('caretPosition', position + token.length + 1);
    map.set('idempotencyKey', uuid());
  });
};

const sortHashtagsByUse = (state, tags) => {
  const personalHistory = state.get('tagHistory').map(tag => tag.toLowerCase());

  const tagsWithLowercase = tags.map(t => ({ ...t, lowerName: t.name.toLowerCase() }));
  const sorted = tagsWithLowercase.sort((a, b) => {
    const usedA = personalHistory.includes(a.lowerName);
    const usedB = personalHistory.includes(b.lowerName);

    if (usedA === usedB) {
      return 0;
    } else if (usedA && !usedB) {
      return -1;
    } else {
      return 1;
    }
  });
  sorted.forEach(tag => delete tag.lowerName);
  return sorted;
};

const insertEmoji = (state, position, emojiData, needsSpace) => {
  const oldText = state.get('text');
  const emoji = needsSpace ? ' ' + emojiData.native : emojiData.native;

  return state.merge({
    text: `${oldText.slice(0, position)}${emoji} ${oldText.slice(position)}`,
    focusDate: new Date(),
    caretPosition: position + emoji.length + 1,
    idempotencyKey: uuid(),
  });
};

const privacyPreference = (a, b) => {
  const order = ['public', 'unlisted', 'private', 'limited', 'direct'];
  return order[Math.max(order.indexOf(a), order.indexOf(b), 0)];
};

const hydrate = (state, hydratedState) => {
  state = clearAll(state.merge(hydratedState));

  if (hydratedState.get('text')) {
    state = state.set('text', hydratedState.get('text')).set('focusDate', new Date());
  }

  return state;
};

const domParser = new DOMParser();

const expandMentions = status => {
  const fragment = domParser.parseFromString(status.get('content'), 'text/html').documentElement;

  status.get('mentions').forEach(mention => {
    fragment.querySelector(`a[href="${mention.get('url')}"]`).textContent = `@${mention.get('acct')}`;
  });

  return fragment.innerHTML;
};

const expiresInFromExpiresAt = expires_at => {
  if (!expires_at) return 24 * 3600;
  const delta = (new Date(expires_at).getTime() - Date.now()) / 1000;
  return [300, 1800, 3600, 21600, 86400, 259200, 604800].find(expires_in => expires_in >= delta) || 24 * 3600;
};

const mergeLocalHashtagResults = (suggestions, prefix, tagHistory) => {
  prefix = prefix.toLowerCase();
  if (suggestions.length < 4) {
    const localTags = tagHistory.filter(tag => tag.toLowerCase().startsWith(prefix) && !suggestions.some(suggestion => suggestion.type === 'hashtag' && suggestion.name.toLowerCase() === tag.toLowerCase()));
    return suggestions.concat(localTags.slice(0, 4 - suggestions.length).toJS().map(tag => ({ type: 'hashtag', name: tag })));
  } else {
    return suggestions;
  }
};

const normalizeSuggestions = (state, { accounts, emojis, tags, token }) => {
  if (accounts) {
    return accounts.map(item => ({ id: item.id, type: 'account' }));
  } else if (emojis) {
    return emojis.map(item => ({ ...item, type: 'emoji' }));
  } else {
    return mergeLocalHashtagResults(sortHashtagsByUse(state, tags.map(item => ({ ...item, type: 'hashtag' }))), token.slice(1), state.get('tagHistory'));
  }
};

const updateSuggestionTags = (state, token) => {
  const prefix = token.slice(1);

  const suggestions = state.get('suggestions').toJS();
  return state.merge({
    suggestions: ImmutableList(mergeLocalHashtagResults(suggestions, prefix, state.get('tagHistory'))),
    suggestion_token: token,
  });
};

export default function compose(state = initialState, action) {
  switch(action.type) {
  case STORE_HYDRATE:
    return hydrate(state, action.state.get('compose'));
  case COMPOSE_MOUNT:
    return state.set('mounted', state.get('mounted') + 1);
  case COMPOSE_UNMOUNT:
    return state
      .set('mounted', Math.max(state.get('mounted') - 1, 0))
      .set('is_composing', false);
  case COMPOSE_SENSITIVITY_CHANGE:
    return state.withMutations(map => {
      if (!state.get('spoiler')) {
        map.set('sensitive', !state.get('sensitive'));
      }

      map.set('idempotencyKey', uuid());
    });
  case COMPOSE_SPOILERNESS_CHANGE:
    return state.withMutations(map => {
      map.set('spoiler', !state.get('spoiler'));
      map.set('idempotencyKey', uuid());

      if (!state.get('sensitive') && state.get('media_attachments').size >= 1) {
        map.set('sensitive', true);
      }
    });
  case COMPOSE_SPOILER_TEXT_CHANGE:
    if (!state.get('spoiler')) return state;
    return state
      .set('spoiler_text', action.text)
      .set('idempotencyKey', uuid());
  case COMPOSE_VISIBILITY_CHANGE:
    return state.withMutations(map => {
      map.set('text', statusToTextMentions(state.get('text'), action.value, state.get('reply_status')));
      map.set('privacy', action.value);
      map.set('idempotencyKey', uuid());
      map.set('circle_id', null);
    });
  case COMPOSE_CIRCLE_CHANGE:
    return state
      .set('circle_id', action.value)
      .set('idempotencyKey', uuid());
  case COMPOSE_CHANGE:
    return state
      .set('text', action.text)
      .set('idempotencyKey', uuid());
  case COMPOSE_COMPOSING_CHANGE:
    return state.set('is_composing', action.value);
  case COMPOSE_REPLY:
    const privacy = privacyPreference(action.status.get('visibility'), state.get('default_privacy'));

    return state.withMutations(map => {
      map.set('id', null);
      map.set('in_reply_to', action.status.get('id'));
      map.set('reply_status', action.status);
      map.set('text', statusToTextMentions('', privacy, action.status));
      map.set('privacy', privacy);
      map.set('circle_id', null);
      map.set('focusDate', new Date());
      map.set('caretPosition', null);
      map.set('preselectDate', new Date());
      map.set('idempotencyKey', uuid());

      map.update('media_attachments', list => list.filter(media => media.get('unattached')));

      if (action.status.get('language') && !action.status.has('translation')) {
        map.set('language', action.status.get('language'));
      } else {
        map.set('language', state.get('default_language'));
      }

      if (action.status.get('spoiler_text').length > 0) {
        map.set('spoiler', true);
        map.set('spoiler_text', action.status.get('spoiler_text'));

        if (map.get('media_attachments').size >= 1) {
          map.set('sensitive', true);
        }
      } else {
        map.set('spoiler', false);
        map.set('spoiler_text', '');
      }
    });
  case COMPOSE_SUBMIT_REQUEST:
    return state.set('is_submitting', true);
  case COMPOSE_UPLOAD_CHANGE_REQUEST:
    return state.set('is_changing_upload', true);
  case COMPOSE_REPLY_CANCEL:
  case COMPOSE_RESET:
  case COMPOSE_SUBMIT_SUCCESS:
    return clearAll(state);
  case COMPOSE_SUBMIT_FAIL:
    return state.set('is_submitting', false);
  case COMPOSE_UPLOAD_CHANGE_FAIL:
    return state.set('is_changing_upload', false);
  case COMPOSE_UPLOAD_REQUEST:
    return state.set('is_uploading', true).update('pending_media_attachments', n => n + 1);
  case COMPOSE_UPLOAD_PROCESSING:
    return state.set('is_processing', true);
  case COMPOSE_UPLOAD_SUCCESS:
    return appendMedia(state, fromJS(action.media), action.file);
  case COMPOSE_UPLOAD_FAIL:
    return state.set('is_uploading', false).set('is_processing', false).update('pending_media_attachments', n => n - 1);
  case COMPOSE_UPLOAD_UNDO:
    return removeMedia(state, action.media_id);
  case COMPOSE_UPLOAD_PROGRESS:
    return state.set('progress', Math.round((action.loaded / action.total) * 100));
  case THUMBNAIL_UPLOAD_REQUEST:
    return state.set('isUploadingThumbnail', true);
  case THUMBNAIL_UPLOAD_PROGRESS:
    return state.set('thumbnailProgress', Math.round((action.loaded / action.total) * 100));
  case THUMBNAIL_UPLOAD_FAIL:
    return state.set('isUploadingThumbnail', false);
  case THUMBNAIL_UPLOAD_SUCCESS:
    return state
      .set('isUploadingThumbnail', false)
      .update('media_attachments', list => list.map(item => {
        if (item.get('id') === action.media.id) {
          return fromJS(action.media);
        }

        return item;
      }));
  case INIT_MEDIA_EDIT_MODAL:
    const media =  state.get('media_attachments').find(item => item.get('id') === action.id);
    return state.set('media_modal', ImmutableMap({
      id: action.id,
      description: media.get('description') || '',
      focusX: media.getIn(['meta', 'focus', 'x'], 0),
      focusY: media.getIn(['meta', 'focus', 'y'], 0),
      dirty: false,
    }));
  case COMPOSE_CHANGE_MEDIA_DESCRIPTION:
    return state.setIn(['media_modal', 'description'], action.description).setIn(['media_modal', 'dirty'], true);
  case COMPOSE_CHANGE_MEDIA_FOCUS:
    return state.setIn(['media_modal', 'focusX'], action.focusX).setIn(['media_modal', 'focusY'], action.focusY).setIn(['media_modal', 'dirty'], true);
  case COMPOSE_MENTION:
    return state.withMutations(map => {
      map.update('text', text => [text.trim(), `@${action.account.get('acct')} `].filter((str) => str.length !== 0).join(' '));
      map.set('focusDate', new Date());
      map.set('caretPosition', null);
      map.set('idempotencyKey', uuid());
    });
  case COMPOSE_DIRECT:
    return state.withMutations(map => {
      map.update('text', text => [text.trim(), `@${action.account.get('acct')} `].filter((str) => str.length !== 0).join(' '));
      map.set('privacy', 'direct');
      map.set('circle_id', null);
      map.set('focusDate', new Date());
      map.set('caretPosition', null);
      map.set('idempotencyKey', uuid());
    });
  case COMPOSE_SUGGESTIONS_CLEAR:
    return state.update('suggestions', ImmutableList(), list => list.clear()).set('suggestion_token', null);
  case COMPOSE_SUGGESTIONS_READY:
    return state.set('suggestions', ImmutableList(normalizeSuggestions(state, action))).set('suggestion_token', action.token);
  case COMPOSE_SUGGESTION_SELECT:
    return insertSuggestion(state, action.position, action.token, action.completion, action.path);
  case COMPOSE_SUGGESTION_IGNORE:
    return ignoreSuggestion(state, action.position, action.token, action.completion, action.path);
  case COMPOSE_SUGGESTION_TAGS_UPDATE:
    return updateSuggestionTags(state, action.token);
  case COMPOSE_TAG_HISTORY_UPDATE:
    return state.set('tagHistory', fromJS(action.tags));
  case TIMELINE_DELETE:
    if (action.id === state.get('in_reply_to')) {
      return state.set('in_reply_to', null);
    } else if (action.id === state.get('id')) {
      return state.set('id', null);
    } else {
      return state;
    }
  case COMPOSE_EMOJI_INSERT:
    return insertEmoji(state, action.position, action.emoji, action.needsSpace);
  case COMPOSE_UPLOAD_CHANGE_SUCCESS:
    return state
      .set('is_changing_upload', false)
      .setIn(['media_modal', 'dirty'], false)
      .update('media_attachments', list => list.map(item => {
        if (item.get('id') === action.media.id) {
          return fromJS(action.media).set('unattached', !action.attached);
        }

        return item;
      }));
  case REDRAFT:
    return state.withMutations(map => {
      map.set('text', action.raw_text || unescapeHTML(expandMentions(action.status)));
      map.set('in_reply_to', action.status.get('in_reply_to_id'));
      map.set('reply_status', action.replyStatus);
      map.set('privacy', action.status.get('visibility'));
      map.set('circle_id', action.status.get('circle_id'));
      map.set('media_attachments', action.status.get('media_attachments').map((media) => media.set('unattached', true)));
      map.set('focusDate', new Date());
      map.set('caretPosition', null);
      map.set('idempotencyKey', uuid());
      map.set('sensitive', action.status.get('sensitive'));
      map.set('language', action.status.get('language'));
      map.set('id', null);

      if (action.status.get('spoiler_text').length > 0) {
        map.set('spoiler', true);
        map.set('spoiler_text', action.status.get('spoiler_text'));
      } else {
        map.set('spoiler', false);
        map.set('spoiler_text', '');
      }

      if (action.status.get('poll')) {
        map.set('poll', ImmutableMap({
          options: action.status.getIn(['poll', 'options']).map(x => x.get('title')),
          multiple: action.status.getIn(['poll', 'multiple']),
          expires_in: expiresInFromExpiresAt(action.status.getIn(['poll', 'expires_at'])),
        }));
      }
    });
  case COMPOSE_SET_STATUS:
    return state.withMutations(map => {
      map.set('id', action.status.get('id'));
      map.set('text', action.text);
      map.set('in_reply_to', action.status.get('in_reply_to_id'));
      map.set('privacy', action.status.get('visibility'));
      map.set('media_attachments', action.status.get('media_attachments'));
      map.set('focusDate', new Date());
      map.set('caretPosition', null);
      map.set('idempotencyKey', uuid());
      map.set('sensitive', action.status.get('sensitive'));
      map.set('language', action.status.get('language'));

      if (action.spoiler_text.length > 0) {
        map.set('spoiler', true);
        map.set('spoiler_text', action.spoiler_text);
      } else {
        map.set('spoiler', false);
        map.set('spoiler_text', '');
      }

      if (action.status.get('poll')) {
        map.set('poll', ImmutableMap({
          options: action.status.getIn(['poll', 'options']).map(x => x.get('title')),
          multiple: action.status.getIn(['poll', 'multiple']),
          expires_in: expiresInFromExpiresAt(action.status.getIn(['poll', 'expires_at'])),
        }));
      }
    });
  case COMPOSE_POLL_ADD:
    return state.set('poll', initialPoll);
  case COMPOSE_POLL_REMOVE:
    return state.set('poll', null);
  case COMPOSE_POLL_OPTION_ADD:
    return state.updateIn(['poll', 'options'], options => options.push(action.title));
  case COMPOSE_POLL_OPTION_CHANGE:
    return state.setIn(['poll', 'options', action.index], action.title);
  case COMPOSE_POLL_OPTION_REMOVE:
    return state.updateIn(['poll', 'options'], options => options.delete(action.index));
  case COMPOSE_POLL_SETTINGS_CHANGE:
    return state.update('poll', poll => poll.set('expires_in', action.expiresIn).set('multiple', action.isMultiple));
  case COMPOSE_LANGUAGE_CHANGE:
    return state.set('language', action.language);
  default:
    return state;
  }
}<|MERGE_RESOLUTION|>--- conflicted
+++ resolved
@@ -51,7 +51,12 @@
 import { TIMELINE_DELETE } from '../actions/timelines';
 import { STORE_HYDRATE } from '../actions/store';
 import { REDRAFT } from '../actions/statuses';
-import { Map as ImmutableMap, List as ImmutableList, OrderedSet as ImmutableOrderedSet, fromJS } from 'immutable';
+import {
+  Map as ImmutableMap,
+  List as ImmutableList,
+  OrderedSet as ImmutableOrderedSet,
+  fromJS,
+} from 'immutable';
 import uuid from '../uuid';
 import { me } from '../initial_state';
 import { unescapeHTML } from '../utils/html';
@@ -85,7 +90,7 @@
   default_privacy: 'public',
   default_sensitive: false,
   default_language: 'en',
-  resetFileKey: Math.floor((Math.random() * 0x10000)),
+  resetFileKey: Math.floor(Math.random() * 0x10000),
   idempotencyKey: null,
   tagHistory: ImmutableList(),
   media_modal: ImmutableMap({
@@ -104,7 +109,7 @@
 });
 
 const statusToTextMentions = (text, privacy, status) => {
-  if(status === null) {
+  if (status === null) {
     return text;
   }
 
@@ -114,26 +119,32 @@
     mentions = mentions.add(`@${status.getIn(['account', 'acct'])} `);
   }
 
-<<<<<<< HEAD
-  mentions = mentions.union(status.get('mentions').filterNot(mention => mention.get('id') === me).map(mention => `@${mention.get('acct')} `));
+  mentions = mentions.union(
+    status
+      .get('mentions')
+      .filterNot((mention) => mention.get('id') === me)
+      .map((mention) => `@${mention.get('acct')} `)
+  );
 
   const match = /^(\s*(?:(?:@\S+)\s*)*)([\s\S]*)/.exec(text);
-  const extrctMentions = ImmutableOrderedSet(match[1].trim().split(/\s+/).filter(Boolean).map(mention => `${mention} `));
+  const extrctMentions = ImmutableOrderedSet(
+    match[1]
+      .trim()
+      .split(/\s+/)
+      .filter(Boolean)
+      .map((mention) => `${mention} `)
+  );
   const others = match[2];
 
-  if(privacy === 'limited') {
+  if (privacy === 'limited') {
     return extrctMentions.subtract(mentions).add(others).join('');
   } else {
     return mentions.union(extrctMentions).add(others).join('');
   }
 };
-=======
-  return set.union(status.get('mentions').filterNot(mention => mention.get('id') === me).map(mention => `@${mention.get('acct')} `)).join('');
-}
->>>>>>> 363bedd0
-
-const clearAll = state => {
-  return state.withMutations(map => {
+
+const clearAll = (state) => {
+  return state.withMutations((map) => {
     map.set('id', null);
     map.set('text', '');
     map.set('spoiler', false);
@@ -146,48 +157,61 @@
     map.set('circle_id', null);
     map.set('sensitive', state.get('default_sensitive'));
     map.set('language', state.get('default_language'));
-    map.update('media_attachments', list => list.clear());
+    map.update('media_attachments', (list) => list.clear());
     map.set('poll', null);
     map.set('idempotencyKey', uuid());
   });
-}
+};
 
 const appendMedia = (state, media, file) => {
   const prevSize = state.get('media_attachments').size;
 
-  return state.withMutations(map => {
+  return state.withMutations((map) => {
     if (media.get('type') === 'image') {
       media = media.set('file', file);
     }
-    map.update('media_attachments', list => list.push(media.set('unattached', true)));
+    map.update('media_attachments', (list) =>
+      list.push(media.set('unattached', true))
+    );
     map.set('is_uploading', false);
     map.set('is_processing', false);
-    map.set('resetFileKey', Math.floor((Math.random() * 0x10000)));
+    map.set('resetFileKey', Math.floor(Math.random() * 0x10000));
     map.set('idempotencyKey', uuid());
-    map.update('pending_media_attachments', n => n - 1);
-
-    if (prevSize === 0 && (state.get('default_sensitive') || state.get('spoiler'))) {
+    map.update('pending_media_attachments', (n) => n - 1);
+
+    if (
+      prevSize === 0 &&
+      (state.get('default_sensitive') || state.get('spoiler'))
+    ) {
       map.set('sensitive', true);
     }
   });
-}
+};
 
 const removeMedia = (state, mediaId) => {
   const prevSize = state.get('media_attachments').size;
 
-  return state.withMutations(map => {
-    map.update('media_attachments', list => list.filterNot(item => item.get('id') === mediaId));
+  return state.withMutations((map) => {
+    map.update('media_attachments', (list) =>
+      list.filterNot((item) => item.get('id') === mediaId)
+    );
     map.set('idempotencyKey', uuid());
 
     if (prevSize === 1) {
       map.set('sensitive', false);
     }
   });
-}
+};
 
 const insertSuggestion = (state, position, token, completion, path) => {
-  return state.withMutations(map => {
-    map.updateIn(path, oldText => `${oldText.slice(0, position)}${completion} ${oldText.slice(position + token.length)}`);
+  return state.withMutations((map) => {
+    map.updateIn(
+      path,
+      (oldText) =>
+        `${oldText.slice(0, position)}${completion} ${oldText.slice(
+          position + token.length
+        )}`
+    );
     map.set('suggestion_token', null);
     map.set('suggestions', ImmutableList());
     if (path.length === 1 && path[0] === 'text') {
@@ -199,8 +223,14 @@
 };
 
 const ignoreSuggestion = (state, position, token, completion, path) => {
-  return state.withMutations(map => {
-    map.updateIn(path, oldText => `${oldText.slice(0, position + token.length)} ${oldText.slice(position + token.length)}`);
+  return state.withMutations((map) => {
+    map.updateIn(
+      path,
+      (oldText) =>
+        `${oldText.slice(0, position + token.length)} ${oldText.slice(
+          position + token.length
+        )}`
+    );
     map.set('suggestion_token', null);
     map.set('suggestions', ImmutableList());
     map.set('focusDate', new Date());
@@ -210,9 +240,14 @@
 };
 
 const sortHashtagsByUse = (state, tags) => {
-  const personalHistory = state.get('tagHistory').map(tag => tag.toLowerCase());
-
-  const tagsWithLowercase = tags.map(t => ({ ...t, lowerName: t.name.toLowerCase() }));
+  const personalHistory = state
+    .get('tagHistory')
+    .map((tag) => tag.toLowerCase());
+
+  const tagsWithLowercase = tags.map((t) => ({
+    ...t,
+    lowerName: t.name.toLowerCase(),
+  }));
   const sorted = tagsWithLowercase.sort((a, b) => {
     const usedA = personalHistory.includes(a.lowerName);
     const usedB = personalHistory.includes(b.lowerName);
@@ -225,7 +260,7 @@
       return 1;
     }
   });
-  sorted.forEach(tag => delete tag.lowerName);
+  sorted.forEach((tag) => delete tag.lowerName);
   return sorted;
 };
 
@@ -250,7 +285,9 @@
   state = clearAll(state.merge(hydratedState));
 
   if (hydratedState.get('text')) {
-    state = state.set('text', hydratedState.get('text')).set('focusDate', new Date());
+    state = state
+      .set('text', hydratedState.get('text'))
+      .set('focusDate', new Date());
   }
 
   return state;
@@ -258,27 +295,49 @@
 
 const domParser = new DOMParser();
 
-const expandMentions = status => {
-  const fragment = domParser.parseFromString(status.get('content'), 'text/html').documentElement;
-
-  status.get('mentions').forEach(mention => {
-    fragment.querySelector(`a[href="${mention.get('url')}"]`).textContent = `@${mention.get('acct')}`;
+const expandMentions = (status) => {
+  const fragment = domParser.parseFromString(
+    status.get('content'),
+    'text/html'
+  ).documentElement;
+
+  status.get('mentions').forEach((mention) => {
+    fragment.querySelector(
+      `a[href="${mention.get('url')}"]`
+    ).textContent = `@${mention.get('acct')}`;
   });
 
   return fragment.innerHTML;
 };
 
-const expiresInFromExpiresAt = expires_at => {
+const expiresInFromExpiresAt = (expires_at) => {
   if (!expires_at) return 24 * 3600;
   const delta = (new Date(expires_at).getTime() - Date.now()) / 1000;
-  return [300, 1800, 3600, 21600, 86400, 259200, 604800].find(expires_in => expires_in >= delta) || 24 * 3600;
+  return (
+    [300, 1800, 3600, 21600, 86400, 259200, 604800].find(
+      (expires_in) => expires_in >= delta
+    ) || 24 * 3600
+  );
 };
 
 const mergeLocalHashtagResults = (suggestions, prefix, tagHistory) => {
   prefix = prefix.toLowerCase();
   if (suggestions.length < 4) {
-    const localTags = tagHistory.filter(tag => tag.toLowerCase().startsWith(prefix) && !suggestions.some(suggestion => suggestion.type === 'hashtag' && suggestion.name.toLowerCase() === tag.toLowerCase()));
-    return suggestions.concat(localTags.slice(0, 4 - suggestions.length).toJS().map(tag => ({ type: 'hashtag', name: tag })));
+    const localTags = tagHistory.filter(
+      (tag) =>
+        tag.toLowerCase().startsWith(prefix) &&
+        !suggestions.some(
+          (suggestion) =>
+            suggestion.type === 'hashtag' &&
+            suggestion.name.toLowerCase() === tag.toLowerCase()
+        )
+    );
+    return suggestions.concat(
+      localTags
+        .slice(0, 4 - suggestions.length)
+        .toJS()
+        .map((tag) => ({ type: 'hashtag', name: tag }))
+    );
   } else {
     return suggestions;
   }
@@ -286,11 +345,18 @@
 
 const normalizeSuggestions = (state, { accounts, emojis, tags, token }) => {
   if (accounts) {
-    return accounts.map(item => ({ id: item.id, type: 'account' }));
+    return accounts.map((item) => ({ id: item.id, type: 'account' }));
   } else if (emojis) {
-    return emojis.map(item => ({ ...item, type: 'emoji' }));
+    return emojis.map((item) => ({ ...item, type: 'emoji' }));
   } else {
-    return mergeLocalHashtagResults(sortHashtagsByUse(state, tags.map(item => ({ ...item, type: 'hashtag' }))), token.slice(1), state.get('tagHistory'));
+    return mergeLocalHashtagResults(
+      sortHashtagsByUse(
+        state,
+        tags.map((item) => ({ ...item, type: 'hashtag' }))
+      ),
+      token.slice(1),
+      state.get('tagHistory')
+    );
   }
 };
 
@@ -299,272 +365,372 @@
 
   const suggestions = state.get('suggestions').toJS();
   return state.merge({
-    suggestions: ImmutableList(mergeLocalHashtagResults(suggestions, prefix, state.get('tagHistory'))),
+    suggestions: ImmutableList(
+      mergeLocalHashtagResults(suggestions, prefix, state.get('tagHistory'))
+    ),
     suggestion_token: token,
   });
 };
 
 export default function compose(state = initialState, action) {
-  switch(action.type) {
-  case STORE_HYDRATE:
-    return hydrate(state, action.state.get('compose'));
-  case COMPOSE_MOUNT:
-    return state.set('mounted', state.get('mounted') + 1);
-  case COMPOSE_UNMOUNT:
-    return state
-      .set('mounted', Math.max(state.get('mounted') - 1, 0))
-      .set('is_composing', false);
-  case COMPOSE_SENSITIVITY_CHANGE:
-    return state.withMutations(map => {
-      if (!state.get('spoiler')) {
-        map.set('sensitive', !state.get('sensitive'));
-      }
-
-      map.set('idempotencyKey', uuid());
-    });
-  case COMPOSE_SPOILERNESS_CHANGE:
-    return state.withMutations(map => {
-      map.set('spoiler', !state.get('spoiler'));
-      map.set('idempotencyKey', uuid());
-
-      if (!state.get('sensitive') && state.get('media_attachments').size >= 1) {
-        map.set('sensitive', true);
-      }
-    });
-  case COMPOSE_SPOILER_TEXT_CHANGE:
-    if (!state.get('spoiler')) return state;
-    return state
-      .set('spoiler_text', action.text)
-      .set('idempotencyKey', uuid());
-  case COMPOSE_VISIBILITY_CHANGE:
-    return state.withMutations(map => {
-      map.set('text', statusToTextMentions(state.get('text'), action.value, state.get('reply_status')));
-      map.set('privacy', action.value);
-      map.set('idempotencyKey', uuid());
-      map.set('circle_id', null);
-    });
-  case COMPOSE_CIRCLE_CHANGE:
-    return state
-      .set('circle_id', action.value)
-      .set('idempotencyKey', uuid());
-  case COMPOSE_CHANGE:
-    return state
-      .set('text', action.text)
-      .set('idempotencyKey', uuid());
-  case COMPOSE_COMPOSING_CHANGE:
-    return state.set('is_composing', action.value);
-  case COMPOSE_REPLY:
-    const privacy = privacyPreference(action.status.get('visibility'), state.get('default_privacy'));
-
-    return state.withMutations(map => {
-      map.set('id', null);
-      map.set('in_reply_to', action.status.get('id'));
-      map.set('reply_status', action.status);
-      map.set('text', statusToTextMentions('', privacy, action.status));
-      map.set('privacy', privacy);
-      map.set('circle_id', null);
-      map.set('focusDate', new Date());
-      map.set('caretPosition', null);
-      map.set('preselectDate', new Date());
-      map.set('idempotencyKey', uuid());
-
-      map.update('media_attachments', list => list.filter(media => media.get('unattached')));
-
-      if (action.status.get('language') && !action.status.has('translation')) {
-        map.set('language', action.status.get('language'));
-      } else {
-        map.set('language', state.get('default_language'));
-      }
-
-      if (action.status.get('spoiler_text').length > 0) {
-        map.set('spoiler', true);
-        map.set('spoiler_text', action.status.get('spoiler_text'));
-
-        if (map.get('media_attachments').size >= 1) {
+  switch (action.type) {
+    case STORE_HYDRATE:
+      return hydrate(state, action.state.get('compose'));
+    case COMPOSE_MOUNT:
+      return state.set('mounted', state.get('mounted') + 1);
+    case COMPOSE_UNMOUNT:
+      return state
+        .set('mounted', Math.max(state.get('mounted') - 1, 0))
+        .set('is_composing', false);
+    case COMPOSE_SENSITIVITY_CHANGE:
+      return state.withMutations((map) => {
+        if (!state.get('spoiler')) {
+          map.set('sensitive', !state.get('sensitive'));
+        }
+
+        map.set('idempotencyKey', uuid());
+      });
+    case COMPOSE_SPOILERNESS_CHANGE:
+      return state.withMutations((map) => {
+        map.set('spoiler', !state.get('spoiler'));
+        map.set('idempotencyKey', uuid());
+
+        if (
+          !state.get('sensitive') &&
+          state.get('media_attachments').size >= 1
+        ) {
           map.set('sensitive', true);
         }
+      });
+    case COMPOSE_SPOILER_TEXT_CHANGE:
+      if (!state.get('spoiler')) return state;
+      return state
+        .set('spoiler_text', action.text)
+        .set('idempotencyKey', uuid());
+    case COMPOSE_VISIBILITY_CHANGE:
+      return state.withMutations((map) => {
+        map.set(
+          'text',
+          statusToTextMentions(
+            state.get('text'),
+            action.value,
+            state.get('reply_status')
+          )
+        );
+        map.set('privacy', action.value);
+        map.set('idempotencyKey', uuid());
+        map.set('circle_id', null);
+      });
+    case COMPOSE_CIRCLE_CHANGE:
+      return state.set('circle_id', action.value).set('idempotencyKey', uuid());
+    case COMPOSE_CHANGE:
+      return state.set('text', action.text).set('idempotencyKey', uuid());
+    case COMPOSE_COMPOSING_CHANGE:
+      return state.set('is_composing', action.value);
+    case COMPOSE_REPLY:
+      const privacy = privacyPreference(
+        action.status.get('visibility'),
+        state.get('default_privacy')
+      );
+
+      return state.withMutations((map) => {
+        map.set('id', null);
+        map.set('in_reply_to', action.status.get('id'));
+        map.set('reply_status', action.status);
+        map.set('text', statusToTextMentions('', privacy, action.status));
+        map.set('privacy', privacy);
+        map.set('circle_id', null);
+        map.set('focusDate', new Date());
+        map.set('caretPosition', null);
+        map.set('preselectDate', new Date());
+        map.set('idempotencyKey', uuid());
+
+        map.update('media_attachments', (list) =>
+          list.filter((media) => media.get('unattached'))
+        );
+
+        if (
+          action.status.get('language') &&
+          !action.status.has('translation')
+        ) {
+          map.set('language', action.status.get('language'));
+        } else {
+          map.set('language', state.get('default_language'));
+        }
+
+        if (action.status.get('spoiler_text').length > 0) {
+          map.set('spoiler', true);
+          map.set('spoiler_text', action.status.get('spoiler_text'));
+
+          if (map.get('media_attachments').size >= 1) {
+            map.set('sensitive', true);
+          }
+        } else {
+          map.set('spoiler', false);
+          map.set('spoiler_text', '');
+        }
+      });
+    case COMPOSE_SUBMIT_REQUEST:
+      return state.set('is_submitting', true);
+    case COMPOSE_UPLOAD_CHANGE_REQUEST:
+      return state.set('is_changing_upload', true);
+    case COMPOSE_REPLY_CANCEL:
+    case COMPOSE_RESET:
+    case COMPOSE_SUBMIT_SUCCESS:
+      return clearAll(state);
+    case COMPOSE_SUBMIT_FAIL:
+      return state.set('is_submitting', false);
+    case COMPOSE_UPLOAD_CHANGE_FAIL:
+      return state.set('is_changing_upload', false);
+    case COMPOSE_UPLOAD_REQUEST:
+      return state
+        .set('is_uploading', true)
+        .update('pending_media_attachments', (n) => n + 1);
+    case COMPOSE_UPLOAD_PROCESSING:
+      return state.set('is_processing', true);
+    case COMPOSE_UPLOAD_SUCCESS:
+      return appendMedia(state, fromJS(action.media), action.file);
+    case COMPOSE_UPLOAD_FAIL:
+      return state
+        .set('is_uploading', false)
+        .set('is_processing', false)
+        .update('pending_media_attachments', (n) => n - 1);
+    case COMPOSE_UPLOAD_UNDO:
+      return removeMedia(state, action.media_id);
+    case COMPOSE_UPLOAD_PROGRESS:
+      return state.set(
+        'progress',
+        Math.round((action.loaded / action.total) * 100)
+      );
+    case THUMBNAIL_UPLOAD_REQUEST:
+      return state.set('isUploadingThumbnail', true);
+    case THUMBNAIL_UPLOAD_PROGRESS:
+      return state.set(
+        'thumbnailProgress',
+        Math.round((action.loaded / action.total) * 100)
+      );
+    case THUMBNAIL_UPLOAD_FAIL:
+      return state.set('isUploadingThumbnail', false);
+    case THUMBNAIL_UPLOAD_SUCCESS:
+      return state
+        .set('isUploadingThumbnail', false)
+        .update('media_attachments', (list) =>
+          list.map((item) => {
+            if (item.get('id') === action.media.id) {
+              return fromJS(action.media);
+            }
+
+            return item;
+          })
+        );
+    case INIT_MEDIA_EDIT_MODAL:
+      const media = state
+        .get('media_attachments')
+        .find((item) => item.get('id') === action.id);
+      return state.set(
+        'media_modal',
+        ImmutableMap({
+          id: action.id,
+          description: media.get('description') || '',
+          focusX: media.getIn(['meta', 'focus', 'x'], 0),
+          focusY: media.getIn(['meta', 'focus', 'y'], 0),
+          dirty: false,
+        })
+      );
+    case COMPOSE_CHANGE_MEDIA_DESCRIPTION:
+      return state
+        .setIn(['media_modal', 'description'], action.description)
+        .setIn(['media_modal', 'dirty'], true);
+    case COMPOSE_CHANGE_MEDIA_FOCUS:
+      return state
+        .setIn(['media_modal', 'focusX'], action.focusX)
+        .setIn(['media_modal', 'focusY'], action.focusY)
+        .setIn(['media_modal', 'dirty'], true);
+    case COMPOSE_MENTION:
+      return state.withMutations((map) => {
+        map.update('text', (text) =>
+          [text.trim(), `@${action.account.get('acct')} `]
+            .filter((str) => str.length !== 0)
+            .join(' ')
+        );
+        map.set('focusDate', new Date());
+        map.set('caretPosition', null);
+        map.set('idempotencyKey', uuid());
+      });
+    case COMPOSE_DIRECT:
+      return state.withMutations((map) => {
+        map.update('text', (text) =>
+          [text.trim(), `@${action.account.get('acct')} `]
+            .filter((str) => str.length !== 0)
+            .join(' ')
+        );
+        map.set('privacy', 'direct');
+        map.set('circle_id', null);
+        map.set('focusDate', new Date());
+        map.set('caretPosition', null);
+        map.set('idempotencyKey', uuid());
+      });
+    case COMPOSE_SUGGESTIONS_CLEAR:
+      return state
+        .update('suggestions', ImmutableList(), (list) => list.clear())
+        .set('suggestion_token', null);
+    case COMPOSE_SUGGESTIONS_READY:
+      return state
+        .set('suggestions', ImmutableList(normalizeSuggestions(state, action)))
+        .set('suggestion_token', action.token);
+    case COMPOSE_SUGGESTION_SELECT:
+      return insertSuggestion(
+        state,
+        action.position,
+        action.token,
+        action.completion,
+        action.path
+      );
+    case COMPOSE_SUGGESTION_IGNORE:
+      return ignoreSuggestion(
+        state,
+        action.position,
+        action.token,
+        action.completion,
+        action.path
+      );
+    case COMPOSE_SUGGESTION_TAGS_UPDATE:
+      return updateSuggestionTags(state, action.token);
+    case COMPOSE_TAG_HISTORY_UPDATE:
+      return state.set('tagHistory', fromJS(action.tags));
+    case TIMELINE_DELETE:
+      if (action.id === state.get('in_reply_to')) {
+        return state.set('in_reply_to', null);
+      } else if (action.id === state.get('id')) {
+        return state.set('id', null);
       } else {
-        map.set('spoiler', false);
-        map.set('spoiler_text', '');
+        return state;
       }
-    });
-  case COMPOSE_SUBMIT_REQUEST:
-    return state.set('is_submitting', true);
-  case COMPOSE_UPLOAD_CHANGE_REQUEST:
-    return state.set('is_changing_upload', true);
-  case COMPOSE_REPLY_CANCEL:
-  case COMPOSE_RESET:
-  case COMPOSE_SUBMIT_SUCCESS:
-    return clearAll(state);
-  case COMPOSE_SUBMIT_FAIL:
-    return state.set('is_submitting', false);
-  case COMPOSE_UPLOAD_CHANGE_FAIL:
-    return state.set('is_changing_upload', false);
-  case COMPOSE_UPLOAD_REQUEST:
-    return state.set('is_uploading', true).update('pending_media_attachments', n => n + 1);
-  case COMPOSE_UPLOAD_PROCESSING:
-    return state.set('is_processing', true);
-  case COMPOSE_UPLOAD_SUCCESS:
-    return appendMedia(state, fromJS(action.media), action.file);
-  case COMPOSE_UPLOAD_FAIL:
-    return state.set('is_uploading', false).set('is_processing', false).update('pending_media_attachments', n => n - 1);
-  case COMPOSE_UPLOAD_UNDO:
-    return removeMedia(state, action.media_id);
-  case COMPOSE_UPLOAD_PROGRESS:
-    return state.set('progress', Math.round((action.loaded / action.total) * 100));
-  case THUMBNAIL_UPLOAD_REQUEST:
-    return state.set('isUploadingThumbnail', true);
-  case THUMBNAIL_UPLOAD_PROGRESS:
-    return state.set('thumbnailProgress', Math.round((action.loaded / action.total) * 100));
-  case THUMBNAIL_UPLOAD_FAIL:
-    return state.set('isUploadingThumbnail', false);
-  case THUMBNAIL_UPLOAD_SUCCESS:
-    return state
-      .set('isUploadingThumbnail', false)
-      .update('media_attachments', list => list.map(item => {
-        if (item.get('id') === action.media.id) {
-          return fromJS(action.media);
+    case COMPOSE_EMOJI_INSERT:
+      return insertEmoji(
+        state,
+        action.position,
+        action.emoji,
+        action.needsSpace
+      );
+    case COMPOSE_UPLOAD_CHANGE_SUCCESS:
+      return state
+        .set('is_changing_upload', false)
+        .setIn(['media_modal', 'dirty'], false)
+        .update('media_attachments', (list) =>
+          list.map((item) => {
+            if (item.get('id') === action.media.id) {
+              return fromJS(action.media).set('unattached', !action.attached);
+            }
+
+            return item;
+          })
+        );
+    case REDRAFT:
+      return state.withMutations((map) => {
+        map.set(
+          'text',
+          action.raw_text || unescapeHTML(expandMentions(action.status))
+        );
+        map.set('in_reply_to', action.status.get('in_reply_to_id'));
+        map.set('reply_status', action.replyStatus);
+        map.set('privacy', action.status.get('visibility'));
+        map.set('circle_id', action.status.get('circle_id'));
+        map.set(
+          'media_attachments',
+          action.status
+            .get('media_attachments')
+            .map((media) => media.set('unattached', true))
+        );
+        map.set('focusDate', new Date());
+        map.set('caretPosition', null);
+        map.set('idempotencyKey', uuid());
+        map.set('sensitive', action.status.get('sensitive'));
+        map.set('language', action.status.get('language'));
+        map.set('id', null);
+
+        if (action.status.get('spoiler_text').length > 0) {
+          map.set('spoiler', true);
+          map.set('spoiler_text', action.status.get('spoiler_text'));
+        } else {
+          map.set('spoiler', false);
+          map.set('spoiler_text', '');
         }
 
-        return item;
-      }));
-  case INIT_MEDIA_EDIT_MODAL:
-    const media =  state.get('media_attachments').find(item => item.get('id') === action.id);
-    return state.set('media_modal', ImmutableMap({
-      id: action.id,
-      description: media.get('description') || '',
-      focusX: media.getIn(['meta', 'focus', 'x'], 0),
-      focusY: media.getIn(['meta', 'focus', 'y'], 0),
-      dirty: false,
-    }));
-  case COMPOSE_CHANGE_MEDIA_DESCRIPTION:
-    return state.setIn(['media_modal', 'description'], action.description).setIn(['media_modal', 'dirty'], true);
-  case COMPOSE_CHANGE_MEDIA_FOCUS:
-    return state.setIn(['media_modal', 'focusX'], action.focusX).setIn(['media_modal', 'focusY'], action.focusY).setIn(['media_modal', 'dirty'], true);
-  case COMPOSE_MENTION:
-    return state.withMutations(map => {
-      map.update('text', text => [text.trim(), `@${action.account.get('acct')} `].filter((str) => str.length !== 0).join(' '));
-      map.set('focusDate', new Date());
-      map.set('caretPosition', null);
-      map.set('idempotencyKey', uuid());
-    });
-  case COMPOSE_DIRECT:
-    return state.withMutations(map => {
-      map.update('text', text => [text.trim(), `@${action.account.get('acct')} `].filter((str) => str.length !== 0).join(' '));
-      map.set('privacy', 'direct');
-      map.set('circle_id', null);
-      map.set('focusDate', new Date());
-      map.set('caretPosition', null);
-      map.set('idempotencyKey', uuid());
-    });
-  case COMPOSE_SUGGESTIONS_CLEAR:
-    return state.update('suggestions', ImmutableList(), list => list.clear()).set('suggestion_token', null);
-  case COMPOSE_SUGGESTIONS_READY:
-    return state.set('suggestions', ImmutableList(normalizeSuggestions(state, action))).set('suggestion_token', action.token);
-  case COMPOSE_SUGGESTION_SELECT:
-    return insertSuggestion(state, action.position, action.token, action.completion, action.path);
-  case COMPOSE_SUGGESTION_IGNORE:
-    return ignoreSuggestion(state, action.position, action.token, action.completion, action.path);
-  case COMPOSE_SUGGESTION_TAGS_UPDATE:
-    return updateSuggestionTags(state, action.token);
-  case COMPOSE_TAG_HISTORY_UPDATE:
-    return state.set('tagHistory', fromJS(action.tags));
-  case TIMELINE_DELETE:
-    if (action.id === state.get('in_reply_to')) {
-      return state.set('in_reply_to', null);
-    } else if (action.id === state.get('id')) {
-      return state.set('id', null);
-    } else {
+        if (action.status.get('poll')) {
+          map.set(
+            'poll',
+            ImmutableMap({
+              options: action.status
+                .getIn(['poll', 'options'])
+                .map((x) => x.get('title')),
+              multiple: action.status.getIn(['poll', 'multiple']),
+              expires_in: expiresInFromExpiresAt(
+                action.status.getIn(['poll', 'expires_at'])
+              ),
+            })
+          );
+        }
+      });
+    case COMPOSE_SET_STATUS:
+      return state.withMutations((map) => {
+        map.set('id', action.status.get('id'));
+        map.set('text', action.text);
+        map.set('in_reply_to', action.status.get('in_reply_to_id'));
+        map.set('privacy', action.status.get('visibility'));
+        map.set('media_attachments', action.status.get('media_attachments'));
+        map.set('focusDate', new Date());
+        map.set('caretPosition', null);
+        map.set('idempotencyKey', uuid());
+        map.set('sensitive', action.status.get('sensitive'));
+        map.set('language', action.status.get('language'));
+
+        if (action.spoiler_text.length > 0) {
+          map.set('spoiler', true);
+          map.set('spoiler_text', action.spoiler_text);
+        } else {
+          map.set('spoiler', false);
+          map.set('spoiler_text', '');
+        }
+
+        if (action.status.get('poll')) {
+          map.set(
+            'poll',
+            ImmutableMap({
+              options: action.status
+                .getIn(['poll', 'options'])
+                .map((x) => x.get('title')),
+              multiple: action.status.getIn(['poll', 'multiple']),
+              expires_in: expiresInFromExpiresAt(
+                action.status.getIn(['poll', 'expires_at'])
+              ),
+            })
+          );
+        }
+      });
+    case COMPOSE_POLL_ADD:
+      return state.set('poll', initialPoll);
+    case COMPOSE_POLL_REMOVE:
+      return state.set('poll', null);
+    case COMPOSE_POLL_OPTION_ADD:
+      return state.updateIn(['poll', 'options'], (options) =>
+        options.push(action.title)
+      );
+    case COMPOSE_POLL_OPTION_CHANGE:
+      return state.setIn(['poll', 'options', action.index], action.title);
+    case COMPOSE_POLL_OPTION_REMOVE:
+      return state.updateIn(['poll', 'options'], (options) =>
+        options.delete(action.index)
+      );
+    case COMPOSE_POLL_SETTINGS_CHANGE:
+      return state.update('poll', (poll) =>
+        poll
+          .set('expires_in', action.expiresIn)
+          .set('multiple', action.isMultiple)
+      );
+    case COMPOSE_LANGUAGE_CHANGE:
+      return state.set('language', action.language);
+    default:
       return state;
-    }
-  case COMPOSE_EMOJI_INSERT:
-    return insertEmoji(state, action.position, action.emoji, action.needsSpace);
-  case COMPOSE_UPLOAD_CHANGE_SUCCESS:
-    return state
-      .set('is_changing_upload', false)
-      .setIn(['media_modal', 'dirty'], false)
-      .update('media_attachments', list => list.map(item => {
-        if (item.get('id') === action.media.id) {
-          return fromJS(action.media).set('unattached', !action.attached);
-        }
-
-        return item;
-      }));
-  case REDRAFT:
-    return state.withMutations(map => {
-      map.set('text', action.raw_text || unescapeHTML(expandMentions(action.status)));
-      map.set('in_reply_to', action.status.get('in_reply_to_id'));
-      map.set('reply_status', action.replyStatus);
-      map.set('privacy', action.status.get('visibility'));
-      map.set('circle_id', action.status.get('circle_id'));
-      map.set('media_attachments', action.status.get('media_attachments').map((media) => media.set('unattached', true)));
-      map.set('focusDate', new Date());
-      map.set('caretPosition', null);
-      map.set('idempotencyKey', uuid());
-      map.set('sensitive', action.status.get('sensitive'));
-      map.set('language', action.status.get('language'));
-      map.set('id', null);
-
-      if (action.status.get('spoiler_text').length > 0) {
-        map.set('spoiler', true);
-        map.set('spoiler_text', action.status.get('spoiler_text'));
-      } else {
-        map.set('spoiler', false);
-        map.set('spoiler_text', '');
-      }
-
-      if (action.status.get('poll')) {
-        map.set('poll', ImmutableMap({
-          options: action.status.getIn(['poll', 'options']).map(x => x.get('title')),
-          multiple: action.status.getIn(['poll', 'multiple']),
-          expires_in: expiresInFromExpiresAt(action.status.getIn(['poll', 'expires_at'])),
-        }));
-      }
-    });
-  case COMPOSE_SET_STATUS:
-    return state.withMutations(map => {
-      map.set('id', action.status.get('id'));
-      map.set('text', action.text);
-      map.set('in_reply_to', action.status.get('in_reply_to_id'));
-      map.set('privacy', action.status.get('visibility'));
-      map.set('media_attachments', action.status.get('media_attachments'));
-      map.set('focusDate', new Date());
-      map.set('caretPosition', null);
-      map.set('idempotencyKey', uuid());
-      map.set('sensitive', action.status.get('sensitive'));
-      map.set('language', action.status.get('language'));
-
-      if (action.spoiler_text.length > 0) {
-        map.set('spoiler', true);
-        map.set('spoiler_text', action.spoiler_text);
-      } else {
-        map.set('spoiler', false);
-        map.set('spoiler_text', '');
-      }
-
-      if (action.status.get('poll')) {
-        map.set('poll', ImmutableMap({
-          options: action.status.getIn(['poll', 'options']).map(x => x.get('title')),
-          multiple: action.status.getIn(['poll', 'multiple']),
-          expires_in: expiresInFromExpiresAt(action.status.getIn(['poll', 'expires_at'])),
-        }));
-      }
-    });
-  case COMPOSE_POLL_ADD:
-    return state.set('poll', initialPoll);
-  case COMPOSE_POLL_REMOVE:
-    return state.set('poll', null);
-  case COMPOSE_POLL_OPTION_ADD:
-    return state.updateIn(['poll', 'options'], options => options.push(action.title));
-  case COMPOSE_POLL_OPTION_CHANGE:
-    return state.setIn(['poll', 'options', action.index], action.title);
-  case COMPOSE_POLL_OPTION_REMOVE:
-    return state.updateIn(['poll', 'options'], options => options.delete(action.index));
-  case COMPOSE_POLL_SETTINGS_CHANGE:
-    return state.update('poll', poll => poll.set('expires_in', action.expiresIn).set('multiple', action.isMultiple));
-  case COMPOSE_LANGUAGE_CHANGE:
-    return state.set('language', action.language);
-  default:
-    return state;
   }
 }