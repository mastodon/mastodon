import {
  COMPOSE_MOUNT,
  COMPOSE_UNMOUNT,
  COMPOSE_CHANGE,
  COMPOSE_REPLY,
  COMPOSE_REPLY_CANCEL,
  COMPOSE_MENTION,
  COMPOSE_SUBMIT_REQUEST,
  COMPOSE_SUBMIT_SUCCESS,
  COMPOSE_SUBMIT_FAIL,
  COMPOSE_UPLOAD_REQUEST,
  COMPOSE_UPLOAD_SUCCESS,
  COMPOSE_UPLOAD_FAIL,
  COMPOSE_UPLOAD_UNDO,
  COMPOSE_UPLOAD_PROGRESS,
  COMPOSE_SUGGESTIONS_CLEAR,
  COMPOSE_SUGGESTIONS_READY,
  COMPOSE_SUGGESTION_SELECT,
  COMPOSE_SENSITIVITY_CHANGE,
  COMPOSE_SPOILERNESS_CHANGE,
  COMPOSE_SPOILER_TEXT_CHANGE,
  COMPOSE_VISIBILITY_CHANGE,
  COMPOSE_COMPOSING_CHANGE,
  COMPOSE_EMOJI_INSERT,
} from '../actions/compose';
import { TIMELINE_DELETE } from '../actions/timelines';
import { STORE_HYDRATE } from '../actions/store';
import { Map as ImmutableMap, List as ImmutableList, OrderedSet as ImmutableOrderedSet, fromJS } from 'immutable';
import uuid from '../uuid';

const initialState = ImmutableMap({
  mounted: false,
  sensitive: false,
  spoiler: false,
  spoiler_text: '',
  privacy: null,
  text: '',
  focusDate: null,
  preselectDate: null,
  in_reply_to: null,
  is_composing: false,
  is_submitting: false,
  is_uploading: false,
  progress: 0,
  media_attachments: ImmutableList(),
  suggestion_token: null,
  suggestions: ImmutableList(),
  me: null,
  default_privacy: 'public',
  default_sensitive: false,
  resetFileKey: Math.floor((Math.random() * 0x10000)),
  idempotencyKey: null,
});

function statusToTextMentions(state, status) {
  let set = ImmutableOrderedSet([]);
  let me  = state.get('me');

  if (status.getIn(['account', 'id']) !== me) {
    set = set.add(`@${status.getIn(['account', 'acct'])} `);
  }

  return set.union(status.get('mentions').filterNot(mention => mention.get('id') === me).map(mention => `@${mention.get('acct')} `)).join('');
};

function clearAll(state) {
  return state.withMutations(map => {
    map.set('text', '');
    map.set('spoiler', false);
    map.set('spoiler_text', '');
    map.set('is_submitting', false);
    map.set('in_reply_to', null);
    map.set('privacy', state.get('default_privacy'));
    map.set('sensitive', false);
    map.update('media_attachments', list => list.clear());
    map.set('idempotencyKey', uuid());
  });
};

function appendMedia(state, media) {
  const prevSize = state.get('media_attachments').size;

  return state.withMutations(map => {
    map.update('media_attachments', list => list.push(media));
    map.set('is_uploading', false);
    map.set('resetFileKey', Math.floor((Math.random() * 0x10000)));
    map.update('text', oldText => `${oldText.trim()} ${media.get('text_url')}`);
    map.set('focusDate', new Date());
    map.set('idempotencyKey', uuid());

    if (prevSize === 0 && (state.get('default_sensitive') || state.get('spoiler'))) {
      map.set('sensitive', true);
    }
  });
};

function removeMedia(state, mediaId) {
  const media    = state.get('media_attachments').find(item => item.get('id') === mediaId);
  const prevSize = state.get('media_attachments').size;

  return state.withMutations(map => {
    map.update('media_attachments', list => list.filterNot(item => item.get('id') === mediaId));
    map.update('text', text => text.replace(media.get('text_url'), '').trim());
    map.set('idempotencyKey', uuid());

    if (prevSize === 1) {
      map.set('sensitive', false);
    }
  });
};

const insertSuggestion = (state, position, token, completion) => {
  return state.withMutations(map => {
    map.update('text', oldText => `${oldText.slice(0, position)}${completion} ${oldText.slice(position + token.length)}`);
    map.set('suggestion_token', null);
    map.update('suggestions', ImmutableList(), list => list.clear());
    map.set('focusDate', new Date());
    map.set('idempotencyKey', uuid());
  });
};

const insertEmoji = (state, position, emojiData) => {
  const emoji = emojiData.unicode.split('-').map(code => String.fromCodePoint(parseInt(code, 16))).join('');

  return state.withMutations(map => {
    map.update('text', oldText => `${oldText.slice(0, position)}${emoji} ${oldText.slice(position)}`);
    map.set('focusDate', new Date());
    map.set('idempotencyKey', uuid());
  });
};

const privacyPreference = (a, b) => {
  if (a === 'direct' || b === 'direct') {
    return 'direct';
  } else if (a === 'private' || b === 'private') {
    return 'private';
  } else if (a === 'unlisted' || b === 'unlisted') {
    return 'unlisted';
  } else {
    return 'public';
  }
};

<<<<<<< HEAD
/**
 * Add missing mentions to a status draft from the compose box
 *
 * @param text - the status draft
 * @param mentionsStr - space-separated user handles to mention
 * @return updated text
 */
function addMentions(text, mentionsStr) {
  let missing = [];
  for (const m of mentionsStr.split(' ')) {
    // regex to make sure we don't match eg. @foo@bar.social or @foobar when looking for @foo
    const re = new RegExp(`${m.replace('.', '\\.')}([^@\w]|$)`);
    if (!re.test(text)) {
      missing.push(m);
    }
  }

  return missing.length ? `${missing.join(' ')} ${text}` : text;
}
=======
const hydrate = (state, hydratedState) => {
  state = clearAll(state.merge(hydratedState));

  if (hydratedState.has('text')) {
    state = state.set('text', hydratedState.get('text'));
  }

  return state;
};
>>>>>>> e33c28a6

export default function compose(state = initialState, action) {
  switch(action.type) {
  case STORE_HYDRATE:
    return hydrate(state, action.state.get('compose'));
  case COMPOSE_MOUNT:
    return state.set('mounted', true);
  case COMPOSE_UNMOUNT:
    return state
      .set('mounted', false)
      .set('is_composing', false);
  case COMPOSE_SENSITIVITY_CHANGE:
    return state.withMutations(map => {
      if (!state.get('spoiler')) {
        map.set('sensitive', !state.get('sensitive'));
      }

      map.set('idempotencyKey', uuid());
    });
  case COMPOSE_SPOILERNESS_CHANGE:
    return state.withMutations(map => {
      map.set('spoiler_text', '');
      map.set('spoiler', !state.get('spoiler'));
      map.set('idempotencyKey', uuid());

      if (!state.get('sensitive') && state.get('media_attachments').size >= 1) {
        map.set('sensitive', true);
      }
    });
  case COMPOSE_SPOILER_TEXT_CHANGE:
    return state
      .set('spoiler_text', action.text)
      .set('idempotencyKey', uuid());
  case COMPOSE_VISIBILITY_CHANGE:
    return state
      .set('privacy', action.value)
      .set('idempotencyKey', uuid());
  case COMPOSE_CHANGE:
    return state
      .set('text', action.text)
      .set('idempotencyKey', uuid());
  case COMPOSE_COMPOSING_CHANGE:
    return state.set('is_composing', action.value);
  case COMPOSE_REPLY:
    return state.withMutations(map => {
      map.set('in_reply_to', action.status.get('id'));
      map.set('text', addMentions(map.get('text'), statusToTextMentions(state, action.status)));
      map.set('privacy', privacyPreference(action.status.get('visibility'), state.get('default_privacy')));
      map.set('focusDate', new Date());
      map.set('preselectDate', new Date());
      map.set('idempotencyKey', uuid());

      // copy spoiler text, do not remove existing
      if (action.status.get('spoiler_text').length > 0) {
        map.set('spoiler', true);
        map.set('spoiler_text', action.status.get('spoiler_text'));
      }
    });
  case COMPOSE_REPLY_CANCEL:
    return state.withMutations(map => {
      map.set('in_reply_to', null);
      map.set('idempotencyKey', uuid());
    });
  case COMPOSE_SUBMIT_REQUEST:
    return state.set('is_submitting', true);
  case COMPOSE_SUBMIT_SUCCESS:
    return clearAll(state);
  case COMPOSE_SUBMIT_FAIL:
    return state.set('is_submitting', false);
  case COMPOSE_UPLOAD_REQUEST:
    return state.withMutations(map => {
      map.set('is_uploading', true);
    });
  case COMPOSE_UPLOAD_SUCCESS:
    return appendMedia(state, fromJS(action.media));
  case COMPOSE_UPLOAD_FAIL:
    return state.set('is_uploading', false);
  case COMPOSE_UPLOAD_UNDO:
    return removeMedia(state, action.media_id);
  case COMPOSE_UPLOAD_PROGRESS:
    return state.set('progress', Math.round((action.loaded / action.total) * 100));
  case COMPOSE_MENTION:
    return state
      .set('text', addMentions(state.get('text'), `@${action.account.get('acct')}`))
      .set('focusDate', new Date())
      .set('idempotencyKey', uuid());
  case COMPOSE_SUGGESTIONS_CLEAR:
    return state.update('suggestions', ImmutableList(), list => list.clear()).set('suggestion_token', null);
  case COMPOSE_SUGGESTIONS_READY:
    return state.set('suggestions', ImmutableList(action.accounts.map(item => item.id))).set('suggestion_token', action.token);
  case COMPOSE_SUGGESTION_SELECT:
    return insertSuggestion(state, action.position, action.token, action.completion);
  case TIMELINE_DELETE:
    if (action.id === state.get('in_reply_to')) {
      return state.set('in_reply_to', null);
    } else {
      return state;
    }
  case COMPOSE_EMOJI_INSERT:
    return insertEmoji(state, action.position, action.emoji);
  default:
    return state;
  }
};<|MERGE_RESOLUTION|>--- conflicted
+++ resolved
@@ -141,7 +141,6 @@
   }
 };
 
-<<<<<<< HEAD
 /**
  * Add missing mentions to a status draft from the compose box
  *
@@ -161,7 +160,7 @@
 
   return missing.length ? `${missing.join(' ')} ${text}` : text;
 }
-=======
+
 const hydrate = (state, hydratedState) => {
   state = clearAll(state.merge(hydratedState));
 
@@ -171,7 +170,6 @@
 
   return state;
 };
->>>>>>> e33c28a6
 
 export default function compose(state = initialState, action) {
   switch(action.type) {
