--- conflicted
+++ resolved
@@ -52,18 +52,8 @@
   COMPOSE_FOCUS,
 } from '../actions/compose';
 import { REDRAFT } from '../actions/statuses';
-<<<<<<< HEAD
-import {
-  Map as ImmutableMap,
-  List as ImmutableList,
-  OrderedSet as ImmutableOrderedSet,
-  fromJS,
-} from 'immutable';
-import uuid from '../uuid';
-=======
 import { STORE_HYDRATE } from '../actions/store';
 import { TIMELINE_DELETE } from '../actions/timelines';
->>>>>>> a8dd3210
 import { me } from '../initial_state';
 import { unescapeHTML } from '../utils/html';
 import { uuid } from '../uuid';
@@ -247,20 +237,9 @@
 };
 
 const sortHashtagsByUse = (state, tags) => {
-<<<<<<< HEAD
-  const personalHistory = state
-    .get('tagHistory')
-    .map((tag) => tag.toLowerCase());
-
-  const tagsWithLowercase = tags.map((t) => ({
-    ...t,
-    lowerName: t.name.toLowerCase(),
-  }));
-=======
   const personalHistory = state.get('tagHistory').map(tag => tag.toLowerCase());
 
   const tagsWithLowercase = tags.map(t => ({ ...t, lowerName: t.name.toLowerCase() }));
->>>>>>> a8dd3210
   const sorted = tagsWithLowercase.sort((a, b) => {
     const usedA = personalHistory.includes(a.lowerName);
     const usedB = personalHistory.includes(b.lowerName);
@@ -273,11 +252,7 @@
       return 1;
     }
   });
-<<<<<<< HEAD
-  sorted.forEach((tag) => delete tag.lowerName);
-=======
   sorted.forEach(tag => delete tag.lowerName);
->>>>>>> a8dd3210
   return sorted;
 };
 
@@ -710,7 +685,6 @@
           map.set('spoiler_text', '');
         }
 
-<<<<<<< HEAD
         if (action.status.get('poll')) {
           map.set(
             'poll',
@@ -748,9 +722,69 @@
       );
     case COMPOSE_LANGUAGE_CHANGE:
       return state.set('language', action.language);
-    default:
-      return state;
-=======
+  case COMPOSE_EMOJI_INSERT:
+    return insertEmoji(state, action.position, action.emoji, action.needsSpace);
+  case COMPOSE_UPLOAD_CHANGE_SUCCESS:
+    return state
+      .set('is_changing_upload', false)
+      .setIn(['media_modal', 'dirty'], false)
+      .update('media_attachments', list => list.map(item => {
+        if (item.get('id') === action.media.id) {
+          return fromJS(action.media).set('unattached', !action.attached);
+        }
+
+        return item;
+      }));
+  case REDRAFT:
+    return state.withMutations(map => {
+      map.set('text', action.raw_text || unescapeHTML(expandMentions(action.status)));
+      map.set('in_reply_to', action.status.get('in_reply_to_id'));
+      map.set('privacy', action.status.get('visibility'));
+      map.set('media_attachments', action.status.get('media_attachments').map((media) => media.set('unattached', true)));
+      map.set('focusDate', new Date());
+      map.set('caretPosition', null);
+      map.set('idempotencyKey', uuid());
+      map.set('sensitive', action.status.get('sensitive'));
+      map.set('language', action.status.get('language'));
+      map.set('id', null);
+
+      if (action.status.get('spoiler_text').length > 0) {
+        map.set('spoiler', true);
+        map.set('spoiler_text', action.status.get('spoiler_text'));
+      } else {
+        map.set('spoiler', false);
+        map.set('spoiler_text', '');
+      }
+
+      if (action.status.get('poll')) {
+        map.set('poll', ImmutableMap({
+          options: action.status.getIn(['poll', 'options']).map(x => x.get('title')),
+          multiple: action.status.getIn(['poll', 'multiple']),
+          expires_in: expiresInFromExpiresAt(action.status.getIn(['poll', 'expires_at'])),
+        }));
+      }
+    });
+  case COMPOSE_SET_STATUS:
+    return state.withMutations(map => {
+      map.set('id', action.status.get('id'));
+      map.set('text', action.text);
+      map.set('in_reply_to', action.status.get('in_reply_to_id'));
+      map.set('privacy', action.status.get('visibility'));
+      map.set('media_attachments', action.status.get('media_attachments'));
+      map.set('focusDate', new Date());
+      map.set('caretPosition', null);
+      map.set('idempotencyKey', uuid());
+      map.set('sensitive', action.status.get('sensitive'));
+      map.set('language', action.status.get('language'));
+
+      if (action.spoiler_text.length > 0) {
+        map.set('spoiler', true);
+        map.set('spoiler_text', action.spoiler_text);
+      } else {
+        map.set('spoiler', false);
+        map.set('spoiler_text', '');
+      }
+
       if (action.status.get('poll')) {
         map.set('poll', ImmutableMap({
           options: action.status.getIn(['poll', 'options']).map(x => x.get('title')),
@@ -777,6 +811,5 @@
     return state.set('focusDate', new Date()).update('text', text => text.length > 0 ? text : action.defaultText);
   default:
     return state;
->>>>>>> a8dd3210
   }
 }