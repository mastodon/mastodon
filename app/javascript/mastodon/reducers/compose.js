--- conflicted
+++ resolved
@@ -123,14 +123,9 @@
     map.set('is_submitting', false);
     map.set('is_changing_upload', false);
     map.set('in_reply_to', null);
-<<<<<<< HEAD
     map.set('privacy', getPrivacy(state));
-    map.set('sensitive', false);
-=======
-    map.set('privacy', state.get('default_privacy'));
     map.set('sensitive', state.get('default_sensitive'));
     map.set('language', state.get('default_language'));
->>>>>>> fbcbf789
     map.update('media_attachments', list => list.clear());
     map.set('poll', null);
     map.set('idempotencyKey', uuid());
