--- conflicted
+++ resolved
@@ -114,12 +114,8 @@
 function clearAll(state) {
   const defaultText = state.get('defaultText');
   return state.withMutations(map => {
-<<<<<<< HEAD
+    map.set('id', null);
     map.set('text', defaultText === '' ? '' : ` ${defaultText}`);
-=======
-    map.set('id', null);
-    map.set('text', '');
->>>>>>> 8c7223f4
     map.set('spoiler', false);
     map.set('spoiler_text', '');
     map.set('is_submitting', false);
@@ -359,21 +355,6 @@
         map.set('spoiler_text', '');
       }
     });
-<<<<<<< HEAD
-  case COMPOSE_REPLY_CANCEL:
-  case COMPOSE_RESET:
-    return state.withMutations(map => {
-      map.set('in_reply_to', null);
-      map.set('text', '');
-      map.set('spoiler', false);
-      map.set('spoiler_text', '');
-      map.set('privacy', getPrivacy(state));
-      map.set('reply_privacy', '');
-      map.set('poll', null);
-      map.set('idempotencyKey', uuid());
-    });
-=======
->>>>>>> 8c7223f4
   case COMPOSE_SUBMIT_REQUEST:
     return state.set('is_submitting', true);
   case COMPOSE_UPLOAD_CHANGE_REQUEST:
