import {
  COMPOSE_MOUNT,
  COMPOSE_UNMOUNT,
  COMPOSE_CHANGE,
  COMPOSE_REPLY,
  COMPOSE_REPLY_CANCEL,
  COMPOSE_DIRECT,
  COMPOSE_MENTION,
  COMPOSE_SUBMIT_REQUEST,
  COMPOSE_SUBMIT_SUCCESS,
  COMPOSE_SUBMIT_FAIL,
  COMPOSE_UPLOAD_REQUEST,
  COMPOSE_UPLOAD_SUCCESS,
  COMPOSE_UPLOAD_FAIL,
  COMPOSE_UPLOAD_UNDO,
  COMPOSE_UPLOAD_PROGRESS,
  THUMBNAIL_UPLOAD_REQUEST,
  THUMBNAIL_UPLOAD_SUCCESS,
  THUMBNAIL_UPLOAD_FAIL,
  THUMBNAIL_UPLOAD_PROGRESS,
  COMPOSE_SUGGESTIONS_CLEAR,
  COMPOSE_SUGGESTIONS_READY,
  COMPOSE_SUGGESTION_SELECT,
  COMPOSE_SUGGESTION_IGNORE,
  COMPOSE_SUGGESTION_TAGS_UPDATE,
  COMPOSE_TAG_HISTORY_UPDATE,
  COMPOSE_SENSITIVITY_CHANGE,
  COMPOSE_SPOILERNESS_CHANGE,
  COMPOSE_SPOILER_TEXT_CHANGE,
  COMPOSE_VISIBILITY_CHANGE,
  COMPOSE_CIRCLE_CHANGE,
  COMPOSE_COMPOSING_CHANGE,
  COMPOSE_EMOJI_INSERT,
  COMPOSE_UPLOAD_CHANGE_REQUEST,
  COMPOSE_UPLOAD_CHANGE_SUCCESS,
  COMPOSE_UPLOAD_CHANGE_FAIL,
  COMPOSE_RESET,
  COMPOSE_POLL_ADD,
  COMPOSE_POLL_REMOVE,
  COMPOSE_POLL_OPTION_ADD,
  COMPOSE_POLL_OPTION_CHANGE,
  COMPOSE_POLL_OPTION_REMOVE,
  COMPOSE_POLL_SETTINGS_CHANGE,
  INIT_MEDIA_EDIT_MODAL,
  COMPOSE_CHANGE_MEDIA_DESCRIPTION,
  COMPOSE_CHANGE_MEDIA_FOCUS,
<<<<<<< HEAD
=======
  COMPOSE_SET_STATUS,
>>>>>>> 8c7223f4
} from '../actions/compose';
import { TIMELINE_DELETE } from '../actions/timelines';
import { STORE_HYDRATE } from '../actions/store';
import { REDRAFT } from '../actions/statuses';
import { Map as ImmutableMap, List as ImmutableList, OrderedSet as ImmutableOrderedSet, fromJS } from 'immutable';
import uuid from '../uuid';
import { me } from '../initial_state';
import { unescapeHTML } from '../utils/html';

const initialState = ImmutableMap({
  mounted: 0,
  sensitive: false,
  spoiler: false,
  spoiler_text: '',
  privacy: null,
<<<<<<< HEAD
  circle_id: null,
=======
  id: null,
>>>>>>> 8c7223f4
  text: '',
  focusDate: null,
  caretPosition: null,
  preselectDate: null,
  in_reply_to: null,
  reply_status: null,
  is_composing: false,
  is_submitting: false,
  is_changing_upload: false,
  is_uploading: false,
  progress: 0,
  isUploadingThumbnail: false,
  thumbnailProgress: 0,
  media_attachments: ImmutableList(),
  pending_media_attachments: 0,
  poll: null,
  suggestion_token: null,
  suggestions: ImmutableList(),
  default_privacy: 'public',
  default_sensitive: false,
  resetFileKey: Math.floor((Math.random() * 0x10000)),
  idempotencyKey: null,
  tagHistory: ImmutableList(),
  media_modal: ImmutableMap({
    id: null,
    description: '',
    focusX: 0,
    focusY: 0,
    dirty: false,
  }),
});

const initialPoll = ImmutableMap({
  options: ImmutableList(['', '']),
  expires_in: 24 * 3600,
  multiple: false,
});

const statusToTextMentions = (text, privacy, status) => {
  if(status === null) {
    return text;
  }

  let mentions = ImmutableOrderedSet();

  if (status.getIn(['account', 'id']) !== me) {
    mentions = mentions.add(`@${status.getIn(['account', 'acct'])} `);
  }

  mentions = mentions.union(status.get('mentions').filterNot(mention => mention.get('id') === me).map(mention => `@${mention.get('acct')} `));

  const match = /^(\s*(?:(?:@\S+)\s*)*)([\s\S]*)/.exec(text);
  const extrctMentions = ImmutableOrderedSet(match[1].trim().split(/\s+/).filter(Boolean).map(mention => `${mention} `));
  const others = match[2];

  if(privacy === 'limited') {
    return extrctMentions.subtract(mentions).add(others).join('');
  } else {
    return mentions.union(extrctMentions).add(others).join('');
  }
};

const clearAll = state => {
  return state.withMutations(map => {
    map.set('id', null);
    map.set('text', '');
    map.set('spoiler', false);
    map.set('spoiler_text', '');
    map.set('is_submitting', false);
    map.set('is_changing_upload', false);
    map.set('in_reply_to', null);
    map.set('reply_status', null);
    map.set('privacy', state.get('default_privacy'));
    map.set('circle_id', null);
    map.set('sensitive', false);
    map.update('media_attachments', list => list.clear());
    map.set('poll', null);
    map.set('idempotencyKey', uuid());
  });
};

const appendMedia = (state, media, file) => {
  const prevSize = state.get('media_attachments').size;

  return state.withMutations(map => {
    if (media.get('type') === 'image') {
      media = media.set('file', file);
    }
    map.update('media_attachments', list => list.push(media));
    map.set('is_uploading', false);
    map.set('resetFileKey', Math.floor((Math.random() * 0x10000)));
    map.set('idempotencyKey', uuid());
    map.update('pending_media_attachments', n => n - 1);

    if (prevSize === 0 && (state.get('default_sensitive') || state.get('spoiler'))) {
      map.set('sensitive', true);
    }
  });
};

const removeMedia = (state, mediaId) => {
  const prevSize = state.get('media_attachments').size;

  return state.withMutations(map => {
    map.update('media_attachments', list => list.filterNot(item => item.get('id') === mediaId));
    map.set('idempotencyKey', uuid());

    if (prevSize === 1) {
      map.set('sensitive', false);
    }
  });
};

const insertSuggestion = (state, position, token, completion, path) => {
  return state.withMutations(map => {
    map.updateIn(path, oldText => `${oldText.slice(0, position)}${completion} ${oldText.slice(position + token.length)}`);
    map.set('suggestion_token', null);
    map.set('suggestions', ImmutableList());
    if (path.length === 1 && path[0] === 'text') {
      map.set('focusDate', new Date());
      map.set('caretPosition', position + completion.length + 1);
    }
    map.set('idempotencyKey', uuid());
  });
};

const ignoreSuggestion = (state, position, token, completion, path) => {
  return state.withMutations(map => {
    map.updateIn(path, oldText => `${oldText.slice(0, position + token.length)} ${oldText.slice(position + token.length)}`);
    map.set('suggestion_token', null);
    map.set('suggestions', ImmutableList());
    map.set('focusDate', new Date());
    map.set('caretPosition', position + token.length + 1);
    map.set('idempotencyKey', uuid());
  });
};

const sortHashtagsByUse = (state, tags) => {
  const personalHistory = state.get('tagHistory');

  return tags.sort((a, b) => {
    const usedA = personalHistory.includes(a.name);
    const usedB = personalHistory.includes(b.name);

    if (usedA === usedB) {
      return 0;
    } else if (usedA && !usedB) {
      return -1;
    } else {
      return 1;
    }
  });
};

const insertEmoji = (state, position, emojiData, needsSpace) => {
  const oldText = state.get('text');
  const emoji = needsSpace ? ' ' + emojiData.native : emojiData.native;

  return state.merge({
    text: `${oldText.slice(0, position)}${emoji} ${oldText.slice(position)}`,
    focusDate: new Date(),
    caretPosition: position + emoji.length + 1,
    idempotencyKey: uuid(),
  });
};

const privacyPreference = (a, b) => {
  const order = ['public', 'unlisted', 'private', 'limited', 'direct'];
  return order[Math.max(order.indexOf(a), order.indexOf(b), 0)];
};

const hydrate = (state, hydratedState) => {
  state = clearAll(state.merge(hydratedState));

  if (hydratedState.has('text')) {
    state = state.set('text', hydratedState.get('text'));
  }

  return state;
};

const domParser = new DOMParser();

const expandMentions = status => {
  const fragment = domParser.parseFromString(status.get('content'), 'text/html').documentElement;

  status.get('mentions').forEach(mention => {
    fragment.querySelector(`a[href="${mention.get('url')}"]`).textContent = `@${mention.get('acct')}`;
  });

  return fragment.innerHTML;
};

const expiresInFromExpiresAt = expires_at => {
  if (!expires_at) return 24 * 3600;
  const delta = (new Date(expires_at).getTime() - Date.now()) / 1000;
  return [300, 1800, 3600, 21600, 86400, 259200, 604800].find(expires_in => expires_in >= delta) || 24 * 3600;
};

const mergeLocalHashtagResults = (suggestions, prefix, tagHistory) => {
  prefix = prefix.toLowerCase();
  if (suggestions.length < 4) {
    const localTags = tagHistory.filter(tag => tag.toLowerCase().startsWith(prefix) && !suggestions.some(suggestion => suggestion.type === 'hashtag' && suggestion.name.toLowerCase() === tag.toLowerCase()));
    return suggestions.concat(localTags.slice(0, 4 - suggestions.length).toJS().map(tag => ({ type: 'hashtag', name: tag })));
  } else {
    return suggestions;
  }
};

const normalizeSuggestions = (state, { accounts, emojis, tags, token }) => {
  if (accounts) {
    return accounts.map(item => ({ id: item.id, type: 'account' }));
  } else if (emojis) {
    return emojis.map(item => ({ ...item, type: 'emoji' }));
  } else {
    return mergeLocalHashtagResults(sortHashtagsByUse(state, tags.map(item => ({ ...item, type: 'hashtag' }))), token.slice(1), state.get('tagHistory'));
  }
};

const updateSuggestionTags = (state, token) => {
  const prefix = token.slice(1);

  const suggestions = state.get('suggestions').toJS();
  return state.merge({
    suggestions: ImmutableList(mergeLocalHashtagResults(suggestions, prefix, state.get('tagHistory'))),
    suggestion_token: token,
  });
};

export default function compose(state = initialState, action) {
  switch(action.type) {
  case STORE_HYDRATE:
    return hydrate(state, action.state.get('compose'));
  case COMPOSE_MOUNT:
    return state.set('mounted', state.get('mounted') + 1);
  case COMPOSE_UNMOUNT:
    return state
      .set('mounted', Math.max(state.get('mounted') - 1, 0))
      .set('is_composing', false);
  case COMPOSE_SENSITIVITY_CHANGE:
    return state.withMutations(map => {
      if (!state.get('spoiler')) {
        map.set('sensitive', !state.get('sensitive'));
      }

      map.set('idempotencyKey', uuid());
    });
  case COMPOSE_SPOILERNESS_CHANGE:
    return state.withMutations(map => {
      map.set('spoiler', !state.get('spoiler'));
      map.set('idempotencyKey', uuid());

      if (!state.get('sensitive') && state.get('media_attachments').size >= 1) {
        map.set('sensitive', true);
      }
    });
  case COMPOSE_SPOILER_TEXT_CHANGE:
    if (!state.get('spoiler')) return state;
    return state
      .set('spoiler_text', action.text)
      .set('idempotencyKey', uuid());
  case COMPOSE_VISIBILITY_CHANGE:
    return state.withMutations(map => {
      map.set('text', statusToTextMentions(state.get('text'), action.value, state.get('reply_status')));
      map.set('privacy', action.value);
      map.set('idempotencyKey', uuid());
      map.set('circle_id', null);
    });
  case COMPOSE_CIRCLE_CHANGE:
    return state
      .set('circle_id', action.value)
      .set('idempotencyKey', uuid());
  case COMPOSE_CHANGE:
    return state
      .set('text', action.text)
      .set('idempotencyKey', uuid());
  case COMPOSE_COMPOSING_CHANGE:
    return state.set('is_composing', action.value);
  case COMPOSE_REPLY:
    const privacy = privacyPreference(action.status.get('visibility'), state.get('default_privacy'));

    return state.withMutations(map => {
      map.set('id', null);
      map.set('in_reply_to', action.status.get('id'));
      map.set('reply_status', action.status);
      map.set('text', statusToTextMentions('', privacy, action.status));
      map.set('privacy', privacy);
      map.set('circle_id', null);
      map.set('focusDate', new Date());
      map.set('caretPosition', null);
      map.set('preselectDate', new Date());
      map.set('idempotencyKey', uuid());

      if (action.status.get('spoiler_text').length > 0) {
        map.set('spoiler', true);
        map.set('spoiler_text', action.status.get('spoiler_text'));
      } else {
        map.set('spoiler', false);
        map.set('spoiler_text', '');
      }
    });
<<<<<<< HEAD
  case COMPOSE_REPLY_CANCEL:
  case COMPOSE_RESET:
    return state.withMutations(map => {
      map.set('in_reply_to', null);
      map.set('reply_status', null);
      map.set('text', '');
      map.set('spoiler', false);
      map.set('spoiler_text', '');
      map.set('privacy', state.get('default_privacy'));
      map.set('circle_id', null);
      map.set('poll', null);
      map.set('idempotencyKey', uuid());
    });
=======
>>>>>>> 8c7223f4
  case COMPOSE_SUBMIT_REQUEST:
    return state.set('is_submitting', true);
  case COMPOSE_UPLOAD_CHANGE_REQUEST:
    return state.set('is_changing_upload', true);
  case COMPOSE_REPLY_CANCEL:
  case COMPOSE_RESET:
  case COMPOSE_SUBMIT_SUCCESS:
    return clearAll(state);
  case COMPOSE_SUBMIT_FAIL:
    return state.set('is_submitting', false);
  case COMPOSE_UPLOAD_CHANGE_FAIL:
    return state.set('is_changing_upload', false);
  case COMPOSE_UPLOAD_REQUEST:
    return state.set('is_uploading', true).update('pending_media_attachments', n => n + 1);
  case COMPOSE_UPLOAD_SUCCESS:
    return appendMedia(state, fromJS(action.media), action.file);
  case COMPOSE_UPLOAD_FAIL:
    return state.set('is_uploading', false).update('pending_media_attachments', n => n - 1);
  case COMPOSE_UPLOAD_UNDO:
    return removeMedia(state, action.media_id);
  case COMPOSE_UPLOAD_PROGRESS:
    return state.set('progress', Math.round((action.loaded / action.total) * 100));
  case THUMBNAIL_UPLOAD_REQUEST:
    return state.set('isUploadingThumbnail', true);
  case THUMBNAIL_UPLOAD_PROGRESS:
    return state.set('thumbnailProgress', Math.round((action.loaded / action.total) * 100));
  case THUMBNAIL_UPLOAD_FAIL:
    return state.set('isUploadingThumbnail', false);
  case THUMBNAIL_UPLOAD_SUCCESS:
    return state
      .set('isUploadingThumbnail', false)
      .update('media_attachments', list => list.map(item => {
        if (item.get('id') === action.media.id) {
          return fromJS(action.media);
        }

        return item;
      }));
  case INIT_MEDIA_EDIT_MODAL:
    const media =  state.get('media_attachments').find(item => item.get('id') === action.id);
    return state.set('media_modal', ImmutableMap({
      id: action.id,
      description: media.get('description') || '',
      focusX: media.getIn(['meta', 'focus', 'x'], 0),
      focusY: media.getIn(['meta', 'focus', 'y'], 0),
      dirty: false,
    }));
  case COMPOSE_CHANGE_MEDIA_DESCRIPTION:
    return state.setIn(['media_modal', 'description'], action.description).setIn(['media_modal', 'dirty'], true);
  case COMPOSE_CHANGE_MEDIA_FOCUS:
    return state.setIn(['media_modal', 'focusX'], action.focusX).setIn(['media_modal', 'focusY'], action.focusY).setIn(['media_modal', 'dirty'], true);
  case COMPOSE_MENTION:
    return state.withMutations(map => {
      map.update('text', text => [text.trim(), `@${action.account.get('acct')} `].filter((str) => str.length !== 0).join(' '));
      map.set('focusDate', new Date());
      map.set('caretPosition', null);
      map.set('idempotencyKey', uuid());
    });
  case COMPOSE_DIRECT:
    return state.withMutations(map => {
      map.update('text', text => [text.trim(), `@${action.account.get('acct')} `].filter((str) => str.length !== 0).join(' '));
      map.set('privacy', 'direct');
      map.set('circle_id', null);
      map.set('focusDate', new Date());
      map.set('caretPosition', null);
      map.set('idempotencyKey', uuid());
    });
  case COMPOSE_SUGGESTIONS_CLEAR:
    return state.update('suggestions', ImmutableList(), list => list.clear()).set('suggestion_token', null);
  case COMPOSE_SUGGESTIONS_READY:
    return state.set('suggestions', ImmutableList(normalizeSuggestions(state, action))).set('suggestion_token', action.token);
  case COMPOSE_SUGGESTION_SELECT:
    return insertSuggestion(state, action.position, action.token, action.completion, action.path);
  case COMPOSE_SUGGESTION_IGNORE:
    return ignoreSuggestion(state, action.position, action.token, action.completion, action.path);
  case COMPOSE_SUGGESTION_TAGS_UPDATE:
    return updateSuggestionTags(state, action.token);
  case COMPOSE_TAG_HISTORY_UPDATE:
    return state.set('tagHistory', fromJS(action.tags));
  case TIMELINE_DELETE:
    if (action.id === state.get('in_reply_to')) {
      return state.set('in_reply_to', null);
    } else {
      return state;
    }
  case COMPOSE_EMOJI_INSERT:
    return insertEmoji(state, action.position, action.emoji, action.needsSpace);
  case COMPOSE_UPLOAD_CHANGE_SUCCESS:
    return state
      .set('is_changing_upload', false)
      .setIn(['media_modal', 'dirty'], false)
      .update('media_attachments', list => list.map(item => {
        if (item.get('id') === action.media.id) {
          return fromJS(action.media);
        }

        return item;
      }));
  case REDRAFT:
    return state.withMutations(map => {
      map.set('text', action.raw_text || unescapeHTML(expandMentions(action.status)));
      map.set('in_reply_to', action.status.get('in_reply_to_id'));
      map.set('reply_status', action.replyStatus);
      map.set('privacy', action.status.get('visibility'));
      map.set('circle_id', action.status.get('circle_id'));
      map.set('media_attachments', action.status.get('media_attachments'));
      map.set('focusDate', new Date());
      map.set('caretPosition', null);
      map.set('idempotencyKey', uuid());
      map.set('sensitive', action.status.get('sensitive'));

      if (action.status.get('spoiler_text').length > 0) {
        map.set('spoiler', true);
        map.set('spoiler_text', action.status.get('spoiler_text'));
      } else {
        map.set('spoiler', false);
        map.set('spoiler_text', '');
      }

      if (action.status.get('poll')) {
        map.set('poll', ImmutableMap({
          options: action.status.getIn(['poll', 'options']).map(x => x.get('title')),
          multiple: action.status.getIn(['poll', 'multiple']),
          expires_in: expiresInFromExpiresAt(action.status.getIn(['poll', 'expires_at'])),
        }));
      }
    });
  case COMPOSE_SET_STATUS:
    return state.withMutations(map => {
      map.set('id', action.status.get('id'));
      map.set('text', action.text);
      map.set('in_reply_to', action.status.get('in_reply_to_id'));
      map.set('privacy', action.status.get('visibility'));
      map.set('media_attachments', action.status.get('media_attachments'));
      map.set('focusDate', new Date());
      map.set('caretPosition', null);
      map.set('idempotencyKey', uuid());
      map.set('sensitive', action.status.get('sensitive'));

      if (action.spoiler_text.length > 0) {
        map.set('spoiler', true);
        map.set('spoiler_text', action.spoiler_text);
      } else {
        map.set('spoiler', false);
        map.set('spoiler_text', '');
      }

      if (action.status.get('poll')) {
        map.set('poll', ImmutableMap({
          options: action.status.getIn(['poll', 'options']).map(x => x.get('title')),
          multiple: action.status.getIn(['poll', 'multiple']),
          expires_in: expiresInFromExpiresAt(action.status.getIn(['poll', 'expires_at'])),
        }));
      }
    });
  case COMPOSE_POLL_ADD:
    return state.set('poll', initialPoll);
  case COMPOSE_POLL_REMOVE:
    return state.set('poll', null);
  case COMPOSE_POLL_OPTION_ADD:
    return state.updateIn(['poll', 'options'], options => options.push(action.title));
  case COMPOSE_POLL_OPTION_CHANGE:
    return state.setIn(['poll', 'options', action.index], action.title);
  case COMPOSE_POLL_OPTION_REMOVE:
    return state.updateIn(['poll', 'options'], options => options.delete(action.index));
  case COMPOSE_POLL_SETTINGS_CHANGE:
    return state.update('poll', poll => poll.set('expires_in', action.expiresIn).set('multiple', action.isMultiple));
  default:
    return state;
  }
};<|MERGE_RESOLUTION|>--- conflicted
+++ resolved
@@ -44,10 +44,7 @@
   INIT_MEDIA_EDIT_MODAL,
   COMPOSE_CHANGE_MEDIA_DESCRIPTION,
   COMPOSE_CHANGE_MEDIA_FOCUS,
-<<<<<<< HEAD
-=======
   COMPOSE_SET_STATUS,
->>>>>>> 8c7223f4
 } from '../actions/compose';
 import { TIMELINE_DELETE } from '../actions/timelines';
 import { STORE_HYDRATE } from '../actions/store';
@@ -63,11 +60,8 @@
   spoiler: false,
   spoiler_text: '',
   privacy: null,
-<<<<<<< HEAD
   circle_id: null,
-=======
   id: null,
->>>>>>> 8c7223f4
   text: '',
   focusDate: null,
   caretPosition: null,
@@ -369,22 +363,6 @@
         map.set('spoiler_text', '');
       }
     });
-<<<<<<< HEAD
-  case COMPOSE_REPLY_CANCEL:
-  case COMPOSE_RESET:
-    return state.withMutations(map => {
-      map.set('in_reply_to', null);
-      map.set('reply_status', null);
-      map.set('text', '');
-      map.set('spoiler', false);
-      map.set('spoiler_text', '');
-      map.set('privacy', state.get('default_privacy'));
-      map.set('circle_id', null);
-      map.set('poll', null);
-      map.set('idempotencyKey', uuid());
-    });
-=======
->>>>>>> 8c7223f4
   case COMPOSE_SUBMIT_REQUEST:
     return state.set('is_submitting', true);
   case COMPOSE_UPLOAD_CHANGE_REQUEST:
