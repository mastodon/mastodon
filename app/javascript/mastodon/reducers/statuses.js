import { Map as ImmutableMap, fromJS } from 'immutable';

import { STATUS_IMPORT, STATUSES_IMPORT } from '../actions/importer';
import {
  REBLOG_REQUEST,
  REBLOG_FAIL,
  FAVOURITE_REQUEST,
  FAVOURITE_FAIL,
  UNFAVOURITE_SUCCESS,
  BOOKMARK_REQUEST,
  BOOKMARK_FAIL,
} from '../actions/interactions';
import {
  STATUS_MUTE_SUCCESS,
  STATUS_UNMUTE_SUCCESS,
  STATUS_REVEAL,
  STATUS_HIDE,
  STATUS_COLLAPSE,
  STATUS_TRANSLATE_SUCCESS,
  STATUS_TRANSLATE_UNDO,
  STATUS_FETCH_REQUEST,
  STATUS_FETCH_FAIL,
} from '../actions/statuses';
import { TIMELINE_DELETE } from '../actions/timelines';
<<<<<<< HEAD
import { STATUS_IMPORT, STATUSES_IMPORT } from '../actions/importer';
import { normalizeStatusTranslation } from '../actions/importer/normalizer';
import { Map as ImmutableMap, fromJS } from 'immutable';
=======
>>>>>>> d27216dc

const importStatus = (state, status) => state.set(status.id, fromJS(status));

const importStatuses = (state, statuses) =>
  state.withMutations(mutable => statuses.forEach(status => importStatus(mutable, status)));

const deleteStatus = (state, id, references) => {
  references.forEach(ref => {
    state = deleteStatus(state, ref, []);
  });

  return state.delete(id);
};

const statusTranslateSuccess = (state, id, translation) => {
  return state.withMutations(map => {
    map.setIn([id, 'translation'], fromJS(normalizeStatusTranslation(translation, map.get(id))));

    const list = map.getIn([id, 'media_attachments']);
    if (translation.media_attachments && list) {
      translation.media_attachments.forEach(item => {
        const index = list.findIndex(i => i.get('id') === item.id);
        map.setIn([id, 'media_attachments', index, 'translation'], fromJS({ description: item.description }));
      });
    }
  });
};

const statusTranslateUndo = (state, id) => {
  return state.withMutations(map => {
    map.deleteIn([id, 'translation']);
    map.getIn([id, 'media_attachments']).forEach((item, index) => map.deleteIn([id, 'media_attachments', index, 'translation']));
  });
};

const initialState = ImmutableMap();

export default function statuses(state = initialState, action) {
  switch(action.type) {
  case STATUS_FETCH_REQUEST:
    return state.setIn([action.id, 'isLoading'], true);
  case STATUS_FETCH_FAIL:
    return state.delete(action.id);
  case STATUS_IMPORT:
    return importStatus(state, action.status);
  case STATUSES_IMPORT:
    return importStatuses(state, action.statuses);
  case FAVOURITE_REQUEST:
    return state.setIn([action.status.get('id'), 'favourited'], true);
  case UNFAVOURITE_SUCCESS:
    return state.updateIn([action.status.get('id'), 'favourites_count'], x => Math.max(0, x - 1));
  case FAVOURITE_FAIL:
    return state.get(action.status.get('id')) === undefined ? state : state.setIn([action.status.get('id'), 'favourited'], false);
  case BOOKMARK_REQUEST:
    return state.get(action.status.get('id')) === undefined ? state : state.setIn([action.status.get('id'), 'bookmarked'], true);
  case BOOKMARK_FAIL:
    return state.get(action.status.get('id')) === undefined ? state : state.setIn([action.status.get('id'), 'bookmarked'], false);
  case REBLOG_REQUEST:
    return state.setIn([action.status.get('id'), 'reblogged'], true);
  case REBLOG_FAIL:
    return state.get(action.status.get('id')) === undefined ? state : state.setIn([action.status.get('id'), 'reblogged'], false);
  case STATUS_MUTE_SUCCESS:
    return state.setIn([action.id, 'muted'], true);
  case STATUS_UNMUTE_SUCCESS:
    return state.setIn([action.id, 'muted'], false);
  case STATUS_REVEAL:
    return state.withMutations(map => {
      action.ids.forEach(id => {
        if (!(state.get(id) === undefined)) {
          map.setIn([id, 'hidden'], false);
        }
      });
    });
  case STATUS_HIDE:
    return state.withMutations(map => {
      action.ids.forEach(id => {
        if (!(state.get(id) === undefined)) {
          map.setIn([id, 'hidden'], true);
        }
      });
    });
  case STATUS_COLLAPSE:
    return state.setIn([action.id, 'collapsed'], action.isCollapsed);
  case TIMELINE_DELETE:
    return deleteStatus(state, action.id, action.references);
  case STATUS_TRANSLATE_SUCCESS:
    return statusTranslateSuccess(state, action.id, action.translation);
  case STATUS_TRANSLATE_UNDO:
    return statusTranslateUndo(state, action.id);
  default:
    return state;
  }
}<|MERGE_RESOLUTION|>--- conflicted
+++ resolved
@@ -1,6 +1,7 @@
 import { Map as ImmutableMap, fromJS } from 'immutable';
 
 import { STATUS_IMPORT, STATUSES_IMPORT } from '../actions/importer';
+import { normalizeStatusTranslation } from '../actions/importer/normalizer';
 import {
   REBLOG_REQUEST,
   REBLOG_FAIL,
@@ -22,12 +23,6 @@
   STATUS_FETCH_FAIL,
 } from '../actions/statuses';
 import { TIMELINE_DELETE } from '../actions/timelines';
-<<<<<<< HEAD
-import { STATUS_IMPORT, STATUSES_IMPORT } from '../actions/importer';
-import { normalizeStatusTranslation } from '../actions/importer/normalizer';
-import { Map as ImmutableMap, fromJS } from 'immutable';
-=======
->>>>>>> d27216dc
 
 const importStatus = (state, status) => state.set(status.id, fromJS(status));
 
