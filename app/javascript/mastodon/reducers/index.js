import { combineReducers } from 'redux-immutable';
import dropdown_menu from './dropdown_menu';
import timelines from './timelines';
import meta from './meta';
import alerts from './alerts';
import { loadingBarReducer } from 'react-redux-loading-bar';
import modal from './modal';
import user_lists from './user_lists';
import domain_lists from './domain_lists';
import accounts from './accounts';
import accounts_counters from './accounts_counters';
import statuses from './statuses';
import relationships from './relationships';
import settings from './settings';
import push_notifications from './push_notifications';
import status_lists from './status_lists';
import mutes from './mutes';
import reports from './reports';
import contexts from './contexts';
import compose from './compose';
import search from './search';
import media_attachments from './media_attachments';
import notifications from './notifications';
import height_cache from './height_cache';
import custom_emojis from './custom_emojis';
import custom_templates from './custom_templates';
import lists from './lists';
import listEditor from './list_editor';
import listAdder from './list_adder';
import filters from './filters';
import conversations from './conversations';
import suggestions from './suggestions';
import polls from './polls';
import identity_proofs from './identity_proofs';

const reducers = {
  dropdown_menu,
  timelines,
  meta,
  alerts,
  loadingBar: loadingBarReducer,
  modal,
  user_lists,
  domain_lists,
  status_lists,
  accounts,
  accounts_counters,
  statuses,
  relationships,
  settings,
  push_notifications,
  mutes,
  reports,
  contexts,
  compose,
  search,
  media_attachments,
  notifications,
  height_cache,
  custom_emojis,
<<<<<<< HEAD
  custom_templates,
=======
  identity_proofs,
>>>>>>> ac650d7a
  lists,
  listEditor,
  listAdder,
  filters,
  conversations,
  suggestions,
  polls,
};

export default combineReducers(reducers);<|MERGE_RESOLUTION|>--- conflicted
+++ resolved
@@ -58,11 +58,8 @@
   notifications,
   height_cache,
   custom_emojis,
-<<<<<<< HEAD
   custom_templates,
-=======
   identity_proofs,
->>>>>>> ac650d7a
   lists,
   listEditor,
   listAdder,
