import { Map as ImmutableMap, List as ImmutableList, fromJS } from 'immutable';

import {
  DIRECTORY_FETCH_REQUEST,
  DIRECTORY_FETCH_SUCCESS,
  DIRECTORY_FETCH_FAIL,
  DIRECTORY_EXPAND_REQUEST,
  DIRECTORY_EXPAND_SUCCESS,
  DIRECTORY_EXPAND_FAIL,
} from 'mastodon/actions/directory';
import {
  FEATURED_TAGS_FETCH_REQUEST,
  FEATURED_TAGS_FETCH_SUCCESS,
  FEATURED_TAGS_FETCH_FAIL,
} from 'mastodon/actions/featured_tags';

import {
  FOLLOWERS_FETCH_REQUEST,
  FOLLOWERS_FETCH_SUCCESS,
  FOLLOWERS_FETCH_FAIL,
  FOLLOWERS_EXPAND_REQUEST,
  FOLLOWERS_EXPAND_SUCCESS,
  FOLLOWERS_EXPAND_FAIL,
  FOLLOWING_FETCH_REQUEST,
  FOLLOWING_FETCH_SUCCESS,
  FOLLOWING_FETCH_FAIL,
  FOLLOWING_EXPAND_REQUEST,
  FOLLOWING_EXPAND_SUCCESS,
  FOLLOWING_EXPAND_FAIL,
  FOLLOW_REQUESTS_FETCH_REQUEST,
  FOLLOW_REQUESTS_FETCH_SUCCESS,
  FOLLOW_REQUESTS_FETCH_FAIL,
  FOLLOW_REQUESTS_EXPAND_REQUEST,
  FOLLOW_REQUESTS_EXPAND_SUCCESS,
  FOLLOW_REQUESTS_EXPAND_FAIL,
  FOLLOW_REQUEST_AUTHORIZE_SUCCESS,
  FOLLOW_REQUEST_REJECT_SUCCESS,
} from '../actions/accounts';
import {
  BLOCKS_FETCH_REQUEST,
  BLOCKS_FETCH_SUCCESS,
  BLOCKS_FETCH_FAIL,
  BLOCKS_EXPAND_REQUEST,
  BLOCKS_EXPAND_SUCCESS,
  BLOCKS_EXPAND_FAIL,
} from '../actions/blocks';
import {
  REBLOGS_FETCH_REQUEST,
  REBLOGS_FETCH_SUCCESS,
<<<<<<< HEAD
  REBLOGS_FETCH_FAIL,
  REBLOGS_EXPAND_REQUEST,
  REBLOGS_EXPAND_SUCCESS,
  REBLOGS_EXPAND_FAIL,
=======
  FAVOURITES_FETCH_REQUEST,
>>>>>>> c0605747
  FAVOURITES_FETCH_SUCCESS,
  FAVOURITES_FETCH_FAIL,
  FAVOURITES_EXPAND_REQUEST,
  FAVOURITES_EXPAND_SUCCESS,
  FAVOURITES_EXPAND_FAIL,
} from '../actions/interactions';
import {
  MUTES_FETCH_REQUEST,
  MUTES_FETCH_SUCCESS,
  MUTES_FETCH_FAIL,
  MUTES_EXPAND_REQUEST,
  MUTES_EXPAND_SUCCESS,
  MUTES_EXPAND_FAIL,
} from '../actions/mutes';
import {
  NOTIFICATIONS_UPDATE,
} from '../actions/notifications';



const initialListState = ImmutableMap({
  next: null,
  isLoading: false,
  items: ImmutableList(),
});

const initialState = ImmutableMap({
  followers: initialListState,
  following: initialListState,
  reblogged_by: initialListState,
  favourited_by: initialListState,
  follow_requests: initialListState,
  blocks: initialListState,
  mutes: initialListState,
  featured_tags: initialListState,
});

const normalizeList = (state, path, accounts, next) => {
  return state.setIn(path, ImmutableMap({
    next,
    items: ImmutableList(accounts.map(item => item.id)),
    isLoading: false,
  }));
};

const appendToList = (state, path, accounts, next) => {
  return state.updateIn(path, map => {
    return map.set('next', next).set('isLoading', false).update('items', list => list.concat(accounts.map(item => item.id)));
  });
};

const normalizeFollowRequest = (state, notification) => {
  return state.updateIn(['follow_requests', 'items'], list => {
    return list.filterNot(item => item === notification.account.id).unshift(notification.account.id);
  });
};

const normalizeFeaturedTag = (featuredTags, accountId) => {
  const normalizeFeaturedTag = { ...featuredTags, accountId: accountId };
  return fromJS(normalizeFeaturedTag);
};

const normalizeFeaturedTags = (state, path, featuredTags, accountId) => {
  return state.setIn(path, ImmutableMap({
    items: ImmutableList(featuredTags.map(featuredTag => normalizeFeaturedTag(featuredTag, accountId)).sort((a, b) => b.get('statuses_count') - a.get('statuses_count'))),
    isLoading: false,
  }));
};

export default function userLists(state = initialState, action) {
  switch(action.type) {
  case FOLLOWERS_FETCH_SUCCESS:
    return normalizeList(state, ['followers', action.id], action.accounts, action.next);
  case FOLLOWERS_EXPAND_SUCCESS:
    return appendToList(state, ['followers', action.id], action.accounts, action.next);
  case FOLLOWERS_FETCH_REQUEST:
  case FOLLOWERS_EXPAND_REQUEST:
    return state.setIn(['followers', action.id, 'isLoading'], true);
  case FOLLOWERS_FETCH_FAIL:
  case FOLLOWERS_EXPAND_FAIL:
    return state.setIn(['followers', action.id, 'isLoading'], false);
  case FOLLOWING_FETCH_SUCCESS:
    return normalizeList(state, ['following', action.id], action.accounts, action.next);
  case FOLLOWING_EXPAND_SUCCESS:
    return appendToList(state, ['following', action.id], action.accounts, action.next);
  case FOLLOWING_FETCH_REQUEST:
  case FOLLOWING_EXPAND_REQUEST:
    return state.setIn(['following', action.id, 'isLoading'], true);
  case FOLLOWING_FETCH_FAIL:
  case FOLLOWING_EXPAND_FAIL:
    return state.setIn(['following', action.id, 'isLoading'], false);
  case REBLOGS_FETCH_SUCCESS:
    return normalizeList(state, ['reblogged_by', action.id], action.accounts, action.next);
  case REBLOGS_EXPAND_SUCCESS:
    return appendToList(state, ['reblogged_by', action.id], action.accounts, action.next);
  case REBLOGS_FETCH_REQUEST:
  case REBLOGS_EXPAND_REQUEST:
    return state.setIn(['reblogged_by', action.id, 'isLoading'], true);
  case REBLOGS_FETCH_FAIL:
  case REBLOGS_EXPAND_FAIL:
    return state.setIn(['reblogged_by', action.id, 'isLoading'], false);
  case FAVOURITES_FETCH_SUCCESS:
    return normalizeList(state, ['favourited_by', action.id], action.accounts, action.next);
  case FAVOURITES_EXPAND_SUCCESS:
    return appendToList(state, ['favourited_by', action.id], action.accounts, action.next);
  case FAVOURITES_FETCH_REQUEST:
  case FAVOURITES_EXPAND_REQUEST:
    return state.setIn(['favourited_by', action.id, 'isLoading'], true);
  case FAVOURITES_FETCH_FAIL:
  case FAVOURITES_EXPAND_FAIL:
    return state.setIn(['favourited_by', action.id, 'isLoading'], false);
  case NOTIFICATIONS_UPDATE:
    return action.notification.type === 'follow_request' ? normalizeFollowRequest(state, action.notification) : state;
  case FOLLOW_REQUESTS_FETCH_SUCCESS:
    return normalizeList(state, ['follow_requests'], action.accounts, action.next);
  case FOLLOW_REQUESTS_EXPAND_SUCCESS:
    return appendToList(state, ['follow_requests'], action.accounts, action.next);
  case FOLLOW_REQUESTS_FETCH_REQUEST:
  case FOLLOW_REQUESTS_EXPAND_REQUEST:
    return state.setIn(['follow_requests', 'isLoading'], true);
  case FOLLOW_REQUESTS_FETCH_FAIL:
  case FOLLOW_REQUESTS_EXPAND_FAIL:
    return state.setIn(['follow_requests', 'isLoading'], false);
  case FOLLOW_REQUEST_AUTHORIZE_SUCCESS:
  case FOLLOW_REQUEST_REJECT_SUCCESS:
    return state.updateIn(['follow_requests', 'items'], list => list.filterNot(item => item === action.id));
  case BLOCKS_FETCH_SUCCESS:
    return normalizeList(state, ['blocks'], action.accounts, action.next);
  case BLOCKS_EXPAND_SUCCESS:
    return appendToList(state, ['blocks'], action.accounts, action.next);
  case BLOCKS_FETCH_REQUEST:
  case BLOCKS_EXPAND_REQUEST:
    return state.setIn(['blocks', 'isLoading'], true);
  case BLOCKS_FETCH_FAIL:
  case BLOCKS_EXPAND_FAIL:
    return state.setIn(['blocks', 'isLoading'], false);
  case MUTES_FETCH_SUCCESS:
    return normalizeList(state, ['mutes'], action.accounts, action.next);
  case MUTES_EXPAND_SUCCESS:
    return appendToList(state, ['mutes'], action.accounts, action.next);
  case MUTES_FETCH_REQUEST:
  case MUTES_EXPAND_REQUEST:
    return state.setIn(['mutes', 'isLoading'], true);
  case MUTES_FETCH_FAIL:
  case MUTES_EXPAND_FAIL:
    return state.setIn(['mutes', 'isLoading'], false);
  case DIRECTORY_FETCH_SUCCESS:
    return normalizeList(state, ['directory'], action.accounts, action.next);
  case DIRECTORY_EXPAND_SUCCESS:
    return appendToList(state, ['directory'], action.accounts, action.next);
  case DIRECTORY_FETCH_REQUEST:
  case DIRECTORY_EXPAND_REQUEST:
    return state.setIn(['directory', 'isLoading'], true);
  case DIRECTORY_FETCH_FAIL:
  case DIRECTORY_EXPAND_FAIL:
    return state.setIn(['directory', 'isLoading'], false);
  case FEATURED_TAGS_FETCH_SUCCESS:
    return normalizeFeaturedTags(state, ['featured_tags', action.id], action.tags, action.id);
  case FEATURED_TAGS_FETCH_REQUEST:
    return state.setIn(['featured_tags', action.id, 'isLoading'], true);
  case FEATURED_TAGS_FETCH_FAIL:
    return state.setIn(['featured_tags', action.id, 'isLoading'], false);
  default:
    return state;
  }
}<|MERGE_RESOLUTION|>--- conflicted
+++ resolved
@@ -47,14 +47,11 @@
 import {
   REBLOGS_FETCH_REQUEST,
   REBLOGS_FETCH_SUCCESS,
-<<<<<<< HEAD
   REBLOGS_FETCH_FAIL,
   REBLOGS_EXPAND_REQUEST,
   REBLOGS_EXPAND_SUCCESS,
   REBLOGS_EXPAND_FAIL,
-=======
   FAVOURITES_FETCH_REQUEST,
->>>>>>> c0605747
   FAVOURITES_FETCH_SUCCESS,
   FAVOURITES_FETCH_FAIL,
   FAVOURITES_EXPAND_REQUEST,
