import { Map as ImmutableMap, fromJS } from 'immutable';

import { COLUMN_ADD, COLUMN_REMOVE, COLUMN_MOVE, COLUMN_PARAMS_CHANGE } from '../actions/columns';
import { COMPOSE_LANGUAGE_CHANGE } from '../actions/compose';
import { EMOJI_USE } from '../actions/emojis';
import { LIST_DELETE_SUCCESS, LIST_FETCH_FAIL } from '../actions/lists';
import { NOTIFICATIONS_FILTER_SET } from '../actions/notifications';
import { SETTING_CHANGE, SETTING_SAVE } from '../actions/settings';
import { STORE_HYDRATE } from '../actions/store';
import { uuid } from '../uuid';

const initialState = ImmutableMap({
  saved: true,

  skinTone: 1,

  trends: ImmutableMap({
    show: true,
  }),

  home: ImmutableMap({
    shows: ImmutableMap({
      reblog: true,
      reply: true,
    }),

    regex: ImmutableMap({
      body: '',
    }),
  }),

  notifications: ImmutableMap({
    alerts: ImmutableMap({
      follow: false,
      follow_request: false,
      favourite: false,
      reblog: false,
      mention: false,
      poll: false,
      status: false,
      update: false,
      'admin.sign_up': false,
      'admin.report': false,
    }),

    quickFilter: ImmutableMap({
      active: 'all',
      show: true,
      advanced: false,
    }),

    dismissPermissionBanner: false,
    showUnread: true,
    minimizeFilteredBanner: false,

    shows: ImmutableMap({
      follow: true,
      follow_request: false,
      favourite: true,
      reblog: true,
      mention: true,
      poll: true,
      status: true,
      update: true,
      'admin.sign_up': true,
      'admin.report': true,
    }),

    sounds: ImmutableMap({
      follow: true,
      follow_request: false,
      favourite: true,
      reblog: true,
      mention: true,
      poll: true,
      status: true,
      update: true,
      'admin.sign_up': true,
      'admin.report': true,
    }),
  }),

  firehose: ImmutableMap({
    onlyMedia: false,
  }),

  community: ImmutableMap({
    regex: ImmutableMap({
      body: '',
    }),
  }),

  public: ImmutableMap({
    regex: ImmutableMap({
      body: '',
    }),
  }),

  direct: ImmutableMap({
    regex: ImmutableMap({
      body: '',
    }),
  }),

  dismissed_banners: ImmutableMap({
    'public_timeline': false,
    'community_timeline': false,
<<<<<<< HEAD
    'home.explore_prompt': false,
=======
    'home/follow-suggestions': false,
>>>>>>> ab36c152
    'explore/links': false,
    'explore/statuses': false,
    'explore/tags': false,
  }),
});

const defaultColumns = fromJS([
  { id: 'COMPOSE', uuid: uuid(), params: {} },
  { id: 'HOME', uuid: uuid(), params: {} },
  { id: 'NOTIFICATIONS', uuid: uuid(), params: {} },
]);

const hydrate = (state, settings) => state.mergeDeep(settings).update('columns', (val = defaultColumns) => val);

const moveColumn = (state, uuid, direction) => {
  const columns  = state.get('columns');
  const index    = columns.findIndex(item => item.get('uuid') === uuid);
  const newIndex = index + direction;

  let newColumns;

  newColumns = columns.splice(index, 1);
  newColumns = newColumns.splice(newIndex, 0, columns.get(index));

  return state
    .set('columns', newColumns)
    .set('saved', false);
};

const changeColumnParams = (state, uuid, path, value) => {
  const columns = state.get('columns');
  const index   = columns.findIndex(item => item.get('uuid') === uuid);

  const newColumns = columns.update(index, column => column.updateIn(['params', ...path], () => value));

  return state
    .set('columns', newColumns)
    .set('saved', false);
};

const updateFrequentEmojis = (state, emoji) => state.update('frequentlyUsedEmojis', ImmutableMap(), map => map.update(emoji.id, 0, count => count + 1)).set('saved', false);

const updateFrequentLanguages = (state, language) => state.update('frequentlyUsedLanguages', ImmutableMap(), map => map.update(language, 0, count => count + 1)).set('saved', false);

const filterDeadListColumns = (state, listId) => state.update('columns', columns => columns.filterNot(column => column.get('id') === 'LIST' && column.get('params').get('id') === listId));

export default function settings(state = initialState, action) {
  switch(action.type) {
  case STORE_HYDRATE:
    return hydrate(state, action.state.get('settings'));
  case NOTIFICATIONS_FILTER_SET:
  case SETTING_CHANGE:
    return state
      .setIn(action.path, action.value)
      .set('saved', false);
  case COLUMN_ADD:
    return state
      .update('columns', list => list.push(fromJS({ id: action.id, uuid: uuid(), params: action.params })))
      .set('saved', false);
  case COLUMN_REMOVE:
    return state
      .update('columns', list => list.filterNot(item => item.get('uuid') === action.uuid))
      .set('saved', false);
  case COLUMN_MOVE:
    return moveColumn(state, action.uuid, action.direction);
  case COLUMN_PARAMS_CHANGE:
    return changeColumnParams(state, action.uuid, action.path, action.value);
  case EMOJI_USE:
    return updateFrequentEmojis(state, action.emoji);
  case COMPOSE_LANGUAGE_CHANGE:
    return updateFrequentLanguages(state, action.language);
  case SETTING_SAVE:
    return state.set('saved', true);
  case LIST_FETCH_FAIL:
    return action.error.response.status === 404 ? filterDeadListColumns(state, action.id) : state;
  case LIST_DELETE_SUCCESS:
    return filterDeadListColumns(state, action.id);
  default:
    return state;
  }
}<|MERGE_RESOLUTION|>--- conflicted
+++ resolved
@@ -105,11 +105,7 @@
   dismissed_banners: ImmutableMap({
     'public_timeline': false,
     'community_timeline': false,
-<<<<<<< HEAD
-    'home.explore_prompt': false,
-=======
     'home/follow-suggestions': false,
->>>>>>> ab36c152
     'explore/links': false,
     'explore/statuses': false,
     'explore/tags': false,
