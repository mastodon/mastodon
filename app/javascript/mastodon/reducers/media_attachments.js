import { Map as ImmutableMap } from 'immutable';

<<<<<<< HEAD
export let currentMedia = null;

export function setCurrentMedia(value) {
  currentMedia = value;
}
=======
import { STORE_HYDRATE } from '../actions/store';
>>>>>>> 38c62160

const initialState = ImmutableMap({
  accept_content_types: [],
});

export default function meta(state = initialState, action) {
  switch(action.type) {
  case STORE_HYDRATE:
    return state.merge(action.state.get('media_attachments'));
  default:
    return state;
  }
}<|MERGE_RESOLUTION|>--- conflicted
+++ resolved
@@ -1,14 +1,12 @@
 import { Map as ImmutableMap } from 'immutable';
 
-<<<<<<< HEAD
 export let currentMedia = null;
 
 export function setCurrentMedia(value) {
   currentMedia = value;
 }
-=======
+
 import { STORE_HYDRATE } from '../actions/store';
->>>>>>> 38c62160
 
 const initialState = ImmutableMap({
   accept_content_types: [],
