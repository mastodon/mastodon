import { Record as ImmutableRecord } from 'immutable';

import { loadingBarReducer } from 'react-redux-loading-bar';
import { combineReducers } from 'redux-immutable';

import { accountsReducer } from './accounts';
import accounts_map from './accounts_map';
import alerts from './alerts';
import announcements from './announcements';
<<<<<<< HEAD
import blocks from './blocks';
import boosts from './boosts';
import circleAdder from './circle_adder';
import circleEditor from './circle_editor';
import circles from './circles';
=======
>>>>>>> ab36c152
import compose from './compose';
import contexts from './contexts';
import conversations from './conversations';
import custom_emojis from './custom_emojis';
import domain_lists from './domain_lists';
import { dropdownMenuReducer } from './dropdown_menu';
import filters from './filters';
import followed_tags from './followed_tags';
import height_cache from './height_cache';
import history from './history';
import listAdder from './list_adder';
import listEditor from './list_editor';
import lists from './lists';
import { markersReducer } from './markers';
import media_attachments from './media_attachments';
import meta from './meta';
import { modalReducer } from './modal';
import { notificationGroupsReducer } from './notification_groups';
import { notificationPolicyReducer } from './notification_policy';
import { notificationRequestsReducer } from './notification_requests';
import notifications from './notifications';
import { pictureInPictureReducer } from './picture_in_picture';
import polls from './polls';
import push_notifications from './push_notifications';
import { relationshipsReducer } from './relationships';
import search from './search';
import server from './server';
import settings from './settings';
import status_lists from './status_lists';
import statuses from './statuses';
import suggestions from './suggestions';
import tags from './tags';
import timelines from './timelines';
import trends from './trends';
import user_lists from './user_lists';

const reducers = {
  announcements,
  dropdownMenu: dropdownMenuReducer,
  timelines,
  meta,
  alerts,
  loadingBar: loadingBarReducer,
  modal: modalReducer,
  user_lists,
  domain_lists,
  status_lists,
  accounts: accountsReducer,
  accounts_map,
  statuses,
  relationships: relationshipsReducer,
  settings,
  push_notifications,
  server,
  contexts,
  compose,
  search,
  media_attachments,
  notifications,
  notificationGroups: notificationGroupsReducer,
  height_cache,
  custom_emojis,
  lists,
  listEditor,
  listAdder,
  circles,
  circleEditor,
  circleAdder,
  filters,
  conversations,
  suggestions,
  polls,
  trends,
  markers: markersReducer,
  picture_in_picture: pictureInPictureReducer,
  history,
  tags,
  followed_tags,
  notificationPolicy: notificationPolicyReducer,
  notificationRequests: notificationRequestsReducer,
};

// We want the root state to be an ImmutableRecord, which is an object with a defined list of keys,
// so it is properly typed and keys can be accessed using `state.<key>` syntax.
// This will allow an easy conversion to a plain object once we no longer call `get` or `getIn` on the root state

// By default with `combineReducers` it is a Collection, so we provide our own implementation to get a Record
const initialRootState = Object.fromEntries(
  Object.entries(reducers).map(([name, reducer]) => [
    name,
    reducer(undefined, {
      // empty action
    }),
  ]),
);

const RootStateRecord = ImmutableRecord(initialRootState, 'RootState');

const rootReducer = combineReducers(reducers, RootStateRecord);

export { rootReducer };<|MERGE_RESOLUTION|>--- conflicted
+++ resolved
@@ -7,14 +7,9 @@
 import accounts_map from './accounts_map';
 import alerts from './alerts';
 import announcements from './announcements';
-<<<<<<< HEAD
-import blocks from './blocks';
-import boosts from './boosts';
 import circleAdder from './circle_adder';
 import circleEditor from './circle_editor';
 import circles from './circles';
-=======
->>>>>>> ab36c152
 import compose from './compose';
 import contexts from './contexts';
 import conversations from './conversations';
