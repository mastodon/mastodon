--- conflicted
+++ resolved
@@ -7,12 +7,7 @@
 import accounts_map from './accounts_map';
 import alerts from './alerts';
 import announcements from './announcements';
-<<<<<<< HEAD
-import blocks from './blocks';
-import boosts from './boosts';
 import instance_stats from './instance_stats';
-=======
->>>>>>> 33368e3e
 import compose from './compose';
 import contexts from './contexts';
 import conversations from './conversations';
