import {
  SEARCH_CHANGE,
  SEARCH_CLEAR,
  SEARCH_FETCH_SUCCESS,
  SEARCH_SHOW,
} from '../actions/search';
<<<<<<< HEAD
import { COMPOSE_MENTION, COMPOSE_REPLY, COMPOSE_QUOTE } from '../actions/compose';
=======
import {
  COMPOSE_MENTION,
  COMPOSE_REPLY,
  COMPOSE_DIRECT,
} from '../actions/compose';
>>>>>>> 6208ea5a
import { Map as ImmutableMap, List as ImmutableList } from 'immutable';

const initialState = ImmutableMap({
  value: '',
  submitted: false,
  hidden: false,
  results: ImmutableMap(),
});

export default function search(state = initialState, action) {
  switch(action.type) {
  case SEARCH_CHANGE:
    return state.set('value', action.value);
  case SEARCH_CLEAR:
    return state.withMutations(map => {
      map.set('value', '');
      map.set('results', ImmutableMap());
      map.set('submitted', false);
      map.set('hidden', false);
    });
  case SEARCH_SHOW:
    return state.set('hidden', false);
  case COMPOSE_REPLY:
  case COMPOSE_MENTION:
<<<<<<< HEAD
  case COMPOSE_QUOTE:
=======
  case COMPOSE_DIRECT:
>>>>>>> 6208ea5a
    return state.set('hidden', true);
  case SEARCH_FETCH_SUCCESS:
    return state.set('results', ImmutableMap({
      accounts: ImmutableList(action.results.accounts.map(item => item.id)),
      statuses: ImmutableList(action.results.statuses.map(item => item.id)),
      hashtags: ImmutableList(action.results.hashtags),
    })).set('submitted', true);
  default:
    return state;
  }
};<|MERGE_RESOLUTION|>--- conflicted
+++ resolved
@@ -4,15 +4,12 @@
   SEARCH_FETCH_SUCCESS,
   SEARCH_SHOW,
 } from '../actions/search';
-<<<<<<< HEAD
-import { COMPOSE_MENTION, COMPOSE_REPLY, COMPOSE_QUOTE } from '../actions/compose';
-=======
 import {
   COMPOSE_MENTION,
   COMPOSE_REPLY,
+  COMPOSE_QUOTE,
   COMPOSE_DIRECT,
 } from '../actions/compose';
->>>>>>> 6208ea5a
 import { Map as ImmutableMap, List as ImmutableList } from 'immutable';
 
 const initialState = ImmutableMap({
@@ -37,11 +34,8 @@
     return state.set('hidden', false);
   case COMPOSE_REPLY:
   case COMPOSE_MENTION:
-<<<<<<< HEAD
   case COMPOSE_QUOTE:
-=======
   case COMPOSE_DIRECT:
->>>>>>> 6208ea5a
     return state.set('hidden', true);
   case SEARCH_FETCH_SUCCESS:
     return state.set('results', ImmutableMap({
