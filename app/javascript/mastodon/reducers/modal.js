import { MODAL_OPEN, MODAL_CLOSE } from '../actions/modal';
import { TIMELINE_DELETE } from '../actions/timelines';
import { COMPOSE_UPLOAD_CHANGE_SUCCESS } from '../actions/compose';
import { Stack as ImmutableStack, Map as ImmutableMap } from 'immutable';

<<<<<<< HEAD
export default function modal(state = ImmutableStack(), action) {
  switch(action.type) {
  case MODAL_OPEN:
    return state.unshift(ImmutableMap({ modalType: action.modalType, modalProps: action.modalProps }));
  case MODAL_CLOSE:
    return (action.modalType === undefined || action.modalType === state.getIn([0, 'modalType'])) ? state.shift() : state;
  case COMPOSE_UPLOAD_CHANGE_SUCCESS:
    return state.getIn([0, 'modalType']) === 'FOCAL_POINT' ? state.shift() : state;
  case TIMELINE_DELETE:
    return state.filterNot((modal) => modal.get('modalProps').statusId === action.id);
=======
const initialState = ImmutableMap({
  ignoreFocus: false,
  stack: ImmutableStack(),
});

const popModal = (state, { modalType, ignoreFocus }) => {
  if (modalType === undefined || modalType === state.getIn(['stack', 0, 'modalType'])) {
    return state.set('ignoreFocus', !!ignoreFocus).update('stack', stack => stack.shift());
  } else {
    return state;
  }
};

const pushModal = (state, modalType, modalProps) => {
  return state.withMutations(map => {
    map.set('ignoreFocus', false);
    map.update('stack', stack => stack.unshift(ImmutableMap({ modalType, modalProps })));
  });
};

export default function modal(state = initialState, action) {
  switch(action.type) {
  case MODAL_OPEN:
    return pushModal(state, action.modalType, action.modalProps);
  case MODAL_CLOSE:
    return popModal(state, action);
  case COMPOSE_UPLOAD_CHANGE_SUCCESS:
    return popModal(state, { modalType: 'FOCAL_POINT', ignoreFocus: false });
  case TIMELINE_DELETE:
    return state.update('stack', stack => stack.filterNot((modal) => modal.get('modalProps').statusId === action.id));
>>>>>>> 8c7223f4
  default:
    return state;
  }
};<|MERGE_RESOLUTION|>--- conflicted
+++ resolved
@@ -3,18 +3,6 @@
 import { COMPOSE_UPLOAD_CHANGE_SUCCESS } from '../actions/compose';
 import { Stack as ImmutableStack, Map as ImmutableMap } from 'immutable';
 
-<<<<<<< HEAD
-export default function modal(state = ImmutableStack(), action) {
-  switch(action.type) {
-  case MODAL_OPEN:
-    return state.unshift(ImmutableMap({ modalType: action.modalType, modalProps: action.modalProps }));
-  case MODAL_CLOSE:
-    return (action.modalType === undefined || action.modalType === state.getIn([0, 'modalType'])) ? state.shift() : state;
-  case COMPOSE_UPLOAD_CHANGE_SUCCESS:
-    return state.getIn([0, 'modalType']) === 'FOCAL_POINT' ? state.shift() : state;
-  case TIMELINE_DELETE:
-    return state.filterNot((modal) => modal.get('modalProps').statusId === action.id);
-=======
 const initialState = ImmutableMap({
   ignoreFocus: false,
   stack: ImmutableStack(),
@@ -45,7 +33,6 @@
     return popModal(state, { modalType: 'FOCAL_POINT', ignoreFocus: false });
   case TIMELINE_DELETE:
     return state.update('stack', stack => stack.filterNot((modal) => modal.get('modalProps').statusId === action.id));
->>>>>>> 8c7223f4
   default:
     return state;
   }
