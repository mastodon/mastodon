import escapeTextContentForBrowser from 'escape-html';
import emojify from '../../features/emoji/emoji';
import { unescapeHTML } from '../../utils/html';
import { expandSpoilers } from '../../initial_state';

const domParser = new DOMParser();

const makeEmojiMap = record => record.emojis.reduce((obj, emoji) => {
  obj[`:${emoji.shortcode}:`] = emoji;
  return obj;
}, {});

export function normalizeAccount(account) {
  account = { ...account };

  const emojiMap = makeEmojiMap(account);
  const displayName = account.display_name.length === 0 ? account.username : account.display_name;

  account.display_name_html = emojify(escapeTextContentForBrowser(displayName), emojiMap);
  account.note_emojified = emojify(account.note, emojiMap);

  if (account.fields) {
    account.fields = account.fields.map(pair => ({
      ...pair,
      name_emojified: emojify(escapeTextContentForBrowser(pair.name)),
      value_emojified: emojify(pair.value, emojiMap),
      value_plain: unescapeHTML(pair.value),
    }));
  }

  if (account.moved) {
    account.moved = account.moved.id;
  }

  return account;
}

export function normalizeStatus(status, normalOldStatus) {
  const normalStatus   = { ...status };
  normalStatus.account = status.account.id;

  if (status.reblog && status.reblog.id) {
    normalStatus.reblog = status.reblog.id;
  }

  // Only calculate these values when status first encountered
  // Otherwise keep the ones already in the reducer
  if (normalOldStatus) {
    normalStatus.search_index = normalOldStatus.get('search_index');
    normalStatus.contentHtml = normalOldStatus.get('contentHtml');
    normalStatus.spoilerHtml = normalOldStatus.get('spoilerHtml');
    normalStatus.hidden = normalOldStatus.get('hidden');
    normalStatus.quote = normalOldStatus.get('quote');
    normalStatus.quote_hidden = normalOldStatus.get('quote_hidden');
  } else {
    const spoilerText   = normalStatus.spoiler_text || '';
    const searchContent = [spoilerText, status.content].join('\n\n').replace(/<br\s*\/?>/g, '\n').replace(/<\/p><p>/g, '\n\n');
    const emojiMap      = makeEmojiMap(normalStatus);

    normalStatus.search_index = domParser.parseFromString(searchContent, 'text/html').documentElement.textContent;
    normalStatus.contentHtml  = emojify(normalStatus.content, emojiMap);
    normalStatus.spoilerHtml  = emojify(escapeTextContentForBrowser(spoilerText), emojiMap);
<<<<<<< HEAD
    normalStatus.hidden       = spoilerText.length > 0 || normalStatus.sensitive;

    if (status.quote && status.quote.id) {
      const quote_spoilerText = status.quote.spoiler_text || '';
      const quote_searchContent = [quote_spoilerText, status.quote.content].join('\n\n').replace(/<br\s*\/?>/g, '\n').replace(/<\/p><p>/g, '\n\n');

      const quote_emojiMap = normalStatus.quote.emojis.reduce((obj, emoji) => {
        obj[`:${emoji.shortcode}:`] = emoji;
        return obj;
      }, {});

      const quote_account_emojiMap = makeEmojiMap(status.quote.account);
      const displayName = normalStatus.quote.account.display_name.length === 0 ? normalStatus.quote.account.username : normalStatus.quote.account.display_name;
      normalStatus.quote.account.display_name_html = emojify(escapeTextContentForBrowser(displayName), quote_account_emojiMap);
      normalStatus.quote.search_index = domParser.parseFromString(quote_searchContent, 'text/html').documentElement.textContent;
      let docElem = domParser.parseFromString(normalStatus.quote.content, 'text/html').documentElement;
      Array.from(docElem.querySelectorAll('span.invisible'), span => span.remove());
      Array.from(docElem.querySelectorAll('p,br'), line => {
        let parentNode = line.parentNode;
        if (line.nextSibling) {
          parentNode.insertBefore(document.createTextNode(' '), line.nextSibling);
        }
      });
      let _contentHtml = docElem.textContent;
      normalStatus.quote.contentHtml  = '<p>'+emojify(_contentHtml.substr(0, 150), quote_emojiMap) + (_contentHtml.substr(150) ? '...' : '')+'</p>';
      normalStatus.quote.spoilerHtml  = emojify(escapeTextContentForBrowser(quote_spoilerText), quote_emojiMap);
      normalStatus.quote_hidden       = quote_spoilerText.length > 0 || normalStatus.quote.sensitive;
    }
=======
    normalStatus.hidden       = expandSpoilers ? false : spoilerText.length > 0 || normalStatus.sensitive;
>>>>>>> 7efa3d02
  }

  return normalStatus;
}<|MERGE_RESOLUTION|>--- conflicted
+++ resolved
@@ -60,8 +60,7 @@
     normalStatus.search_index = domParser.parseFromString(searchContent, 'text/html').documentElement.textContent;
     normalStatus.contentHtml  = emojify(normalStatus.content, emojiMap);
     normalStatus.spoilerHtml  = emojify(escapeTextContentForBrowser(spoilerText), emojiMap);
-<<<<<<< HEAD
-    normalStatus.hidden       = spoilerText.length > 0 || normalStatus.sensitive;
+    normalStatus.hidden       = expandSpoilers ? false : spoilerText.length > 0 || normalStatus.sensitive;
 
     if (status.quote && status.quote.id) {
       const quote_spoilerText = status.quote.spoiler_text || '';
@@ -89,9 +88,6 @@
       normalStatus.quote.spoilerHtml  = emojify(escapeTextContentForBrowser(quote_spoilerText), quote_emojiMap);
       normalStatus.quote_hidden       = quote_spoilerText.length > 0 || normalStatus.quote.sensitive;
     }
-=======
-    normalStatus.hidden       = expandSpoilers ? false : spoilerText.length > 0 || normalStatus.sensitive;
->>>>>>> 7efa3d02
   }
 
   return normalStatus;
