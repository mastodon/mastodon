import escapeTextContentForBrowser from 'escape-html';

import emojify from '../../features/emoji/emoji';
import { expandSpoilers } from '../../initial_state';
import { unescapeHTML } from '../../utils/html';

const domParser = new DOMParser();

const makeEmojiMap = emojis => emojis.reduce((obj, emoji) => {
  obj[`:${emoji.shortcode}:`] = emoji;
  return obj;
}, {});

export function searchTextFromRawStatus (status) {
  const spoilerText   = status.spoiler_text || '';
  const searchContent = ([spoilerText, status.content].concat((status.poll && status.poll.options) ? status.poll.options.map(option => option.title) : [])).concat(status.media_attachments.map(att => att.description)).join('\n\n').replace(/<br\s*\/?>/g, '\n').replace(/<\/p><p>/g, '\n\n');
  return domParser.parseFromString(searchContent, 'text/html').documentElement.textContent;
}

export function normalizeAccount(account) {
  account = { ...account };

  const emojiMap = makeEmojiMap(account.emojis);
  const displayName = account.display_name.trim().length === 0 ? account.username : account.display_name;

  account.display_name_html = emojify(escapeTextContentForBrowser(displayName), emojiMap);
  account.note_emojified = emojify(account.note, emojiMap);
  account.note_plain = unescapeHTML(account.note);

  if (account.fields) {
    account.fields = account.fields.map(pair => ({
      ...pair,
      name_emojified: emojify(escapeTextContentForBrowser(pair.name), emojiMap),
      value_emojified: emojify(pair.value, emojiMap),
      value_plain: unescapeHTML(pair.value),
    }));
  }

  if (account.moved) {
    account.moved = account.moved.id;
  }

  return account;
}

export function normalizeFilterResult(result) {
  const normalResult = { ...result };

  normalResult.filter = normalResult.filter.id;

  return normalResult;
}

export function normalizeStatus(status, normalOldStatus) {
  const normalStatus   = { ...status };
  normalStatus.account = status.account.id;

  if (status.reblog && status.reblog.id) {
    normalStatus.reblog = status.reblog.id;
  }

  if (status.poll && status.poll.id) {
    normalStatus.poll = status.poll.id;
  }

  if (status.filtered) {
    normalStatus.filtered = status.filtered.map(normalizeFilterResult);
  }

  // Only calculate these values when status first encountered and
  // when the underlying values change. Otherwise keep the ones
  // already in the reducer
  if (normalOldStatus && normalOldStatus.get('content') === normalStatus.content && normalOldStatus.get('spoiler_text') === normalStatus.spoiler_text) {
    normalStatus.search_index = normalOldStatus.get('search_index');
    normalStatus.contentHtml = normalOldStatus.get('contentHtml');
    normalStatus.spoilerHtml = normalOldStatus.get('spoilerHtml');
    normalStatus.spoiler_text = normalOldStatus.get('spoiler_text');
    normalStatus.hidden = normalOldStatus.get('hidden');
<<<<<<< HEAD
    normalStatus.visibility = normalOldStatus.get('visibility');
=======

    if (normalOldStatus.get('translation')) {
      normalStatus.translation = normalOldStatus.get('translation');
    }
>>>>>>> a8dd3210
  } else {
    // If the status has a CW but no contents, treat the CW as if it were the
    // status' contents, to avoid having a CW toggle with seemingly no effect.
    if (normalStatus.spoiler_text && !normalStatus.content) {
      normalStatus.content = normalStatus.spoiler_text;
      normalStatus.spoiler_text = '';
    }

    const spoilerText   = normalStatus.spoiler_text || '';
    const searchContent = ([spoilerText, status.content].concat((status.poll && status.poll.options) ? status.poll.options.map(option => option.title) : [])).concat(status.media_attachments.map(att => att.description)).join('\n\n').replace(/<br\s*\/?>/g, '\n').replace(/<\/p><p>/g, '\n\n');
    const emojiMap      = makeEmojiMap(normalStatus.emojis);

    normalStatus.search_index = domParser.parseFromString(searchContent, 'text/html').documentElement.textContent;
    normalStatus.contentHtml  = emojify(normalStatus.content, emojiMap);
    normalStatus.spoilerHtml  = emojify(escapeTextContentForBrowser(spoilerText), emojiMap);
    normalStatus.hidden       = expandSpoilers ? false : spoilerText.length > 0 || normalStatus.sensitive;
    normalStatus.visibility   = normalStatus.limited ? 'limited' : normalStatus.visibility;
  }

  if (normalOldStatus) {
    const list = normalOldStatus.get('media_attachments');
    if (normalStatus.media_attachments && list) {
      normalStatus.media_attachments.forEach(item => {
        const oldItem = list.find(i => i.get('id') === item.id);
        if (oldItem && oldItem.get('description') === item.description) {
          item.translation = oldItem.get('translation')
        }
      });
    }
  }

  return normalStatus;
}

export function normalizeStatusTranslation(translation, status) {
  const emojiMap = makeEmojiMap(status.get('emojis').toJS());

  const normalTranslation = {
    detected_source_language: translation.detected_source_language,
    language: translation.language,
    provider: translation.provider,
    contentHtml: emojify(translation.content, emojiMap),
    spoilerHtml: emojify(escapeTextContentForBrowser(translation.spoiler_text), emojiMap),
    spoiler_text: translation.spoiler_text,
  };

  return normalTranslation;
}

export function normalizePoll(poll, normalOldPoll) {
  const normalPoll = { ...poll };
  const emojiMap = makeEmojiMap(poll.emojis);

  normalPoll.options = poll.options.map((option, index) => {
    const normalOption = {
      ...option,
      voted: poll.own_votes && poll.own_votes.includes(index),
      titleHtml: emojify(escapeTextContentForBrowser(option.title), emojiMap),
    }

    if (normalOldPoll && normalOldPoll.getIn(['options', index, 'title']) === option.title) {
      normalOption.translation = normalOldPoll.getIn(['options', index, 'translation']);
    }

    return normalOption
  });

  return normalPoll;
}

export function normalizePollOptionTranslation(translation, poll) {
  const emojiMap = makeEmojiMap(poll.get('emojis').toJS());

  const normalTranslation = {
    ...translation,
    titleHtml: emojify(escapeTextContentForBrowser(translation.title), emojiMap),
  };

  return normalTranslation;
}

export function normalizeAnnouncement(announcement) {
  const normalAnnouncement = { ...announcement };
  const emojiMap = makeEmojiMap(normalAnnouncement.emojis);

  normalAnnouncement.contentHtml = emojify(normalAnnouncement.content, emojiMap);

  return normalAnnouncement;
}<|MERGE_RESOLUTION|>--- conflicted
+++ resolved
@@ -76,14 +76,10 @@
     normalStatus.spoilerHtml = normalOldStatus.get('spoilerHtml');
     normalStatus.spoiler_text = normalOldStatus.get('spoiler_text');
     normalStatus.hidden = normalOldStatus.get('hidden');
-<<<<<<< HEAD
     normalStatus.visibility = normalOldStatus.get('visibility');
-=======
-
     if (normalOldStatus.get('translation')) {
       normalStatus.translation = normalOldStatus.get('translation');
     }
->>>>>>> a8dd3210
   } else {
     // If the status has a CW but no contents, treat the CW as if it were the
     // status' contents, to avoid having a CW toggle with seemingly no effect.
