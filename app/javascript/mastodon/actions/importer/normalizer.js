--- conflicted
+++ resolved
@@ -58,9 +58,8 @@
 
     normalStatus.search_index = domParser.parseFromString(searchContent, 'text/html').documentElement.textContent;
     normalStatus.contentHtml  = emojify(normalStatus.content, emojiMap);
-<<<<<<< HEAD
-    normalStatus.spoilerHtml  = emojify(escapeTextContentForBrowser(normalStatus.spoiler_text || ''), emojiMap);
-    normalStatus.hidden       = normalStatus.sensitive;
+    normalStatus.spoilerHtml  = emojify(escapeTextContentForBrowser(spoilerText), emojiMap);
+    normalStatus.hidden       = spoilerText.length > 0 || normalStatus.sensitive;
 
     if (status.quote && status.quote.id) {
       const quote_searchContent = [status.quote.spoiler_text, status.quote.content].join('\n\n').replace(/<br\s*\/?>/g, '\n').replace(/<\/p><p>/g, '\n\n');
@@ -88,10 +87,6 @@
 
       normalStatus.quote_hidden       = normalStatus.quote.sensitive;
     }
-=======
-    normalStatus.spoilerHtml  = emojify(escapeTextContentForBrowser(spoilerText), emojiMap);
-    normalStatus.hidden       = spoilerText.length > 0 || normalStatus.sensitive;
->>>>>>> f972815f
   }
 
   return normalStatus;
