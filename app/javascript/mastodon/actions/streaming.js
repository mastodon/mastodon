--- conflicted
+++ resolved
@@ -40,18 +40,9 @@
   dispatch(expandHomeTimeline({}, () => dispatch(expandNotifications({}, done))));
 };
 
-<<<<<<< HEAD
-export const connectUserStream = () => connectTimelineStream('home', 'user', refreshHomeTimelineAndNotification);
-export const connectCommunityStream = () => connectTimelineStream('community', 'public:local');
-export const connectMediaStream = () => connectTimelineStream('community', 'public:local');
-export const connectPublicStream = () => connectTimelineStream('public', 'public');
-export const connectHashtagStream = (tag, isLocal) => connectTimelineStream(`hashtag:${tag}`, `hashtag&tag=${tag}${ isLocal ? ':local' : '' }`);
-export const connectListStream = (id) => connectTimelineStream(`list:${id}`, `list&list=${id}`);
-=======
 export const connectUserStream      = () => connectTimelineStream('home', 'user', refreshHomeTimelineAndNotification);
 export const connectCommunityStream = ({ onlyMedia } = {}) => connectTimelineStream(`community${onlyMedia ? ':media' : ''}`, `public:local${onlyMedia ? ':media' : ''}`);
 export const connectPublicStream    = ({ onlyMedia } = {}) => connectTimelineStream(`public${onlyMedia ? ':media' : ''}`, `public${onlyMedia ? ':media' : ''}`);
-export const connectHashtagStream   = tag => connectTimelineStream(`hashtag:${tag}`, `hashtag&tag=${tag}`);
+export const connectHashtagStream   = (tag, isLocal) => connectTimelineStream(`hashtag:${tag}`, `hashtag&tag=${tag}${ isLocal ? ':local' : '' }`);
 export const connectDirectStream    = () => connectTimelineStream('direct', 'direct');
-export const connectListStream      = id => connectTimelineStream(`list:${id}`, `list&list=${id}`);
->>>>>>> 4d81809f
+export const connectListStream      = id => connectTimelineStream(`list:${id}`, `list&list=${id}`);