import { boostModal } from 'mastodon/initial_state';

import api, { getLinks } from '../api';

import { fetchRelationships } from './accounts';
import { importFetchedAccounts, importFetchedStatus } from './importer';
import { unreblog, reblog } from './interactions_typed';
import { openModal } from './modal';

export const REBLOGS_EXPAND_REQUEST = 'REBLOGS_EXPAND_REQUEST';
export const REBLOGS_EXPAND_SUCCESS = 'REBLOGS_EXPAND_SUCCESS';
export const REBLOGS_EXPAND_FAIL = 'REBLOGS_EXPAND_FAIL';

export const FAVOURITE_REQUEST = 'FAVOURITE_REQUEST';
export const FAVOURITE_SUCCESS = 'FAVOURITE_SUCCESS';
export const FAVOURITE_FAIL    = 'FAVOURITE_FAIL';

<<<<<<< HEAD
export const MENTIONS_FETCH_REQUEST = 'MENTIONS_FETCH_REQUEST';
export const MENTIONS_FETCH_SUCCESS = 'MENTIONS_FETCH_SUCCESS';
export const MENTIONS_FETCH_FAIL    = 'MENTIONS_FETCH_FAIL';

export const UNREBLOG_REQUEST = 'UNREBLOG_REQUEST';
export const UNREBLOG_SUCCESS = 'UNREBLOG_SUCCESS';
export const UNREBLOG_FAIL    = 'UNREBLOG_FAIL';

=======
>>>>>>> ab36c152
export const UNFAVOURITE_REQUEST = 'UNFAVOURITE_REQUEST';
export const UNFAVOURITE_SUCCESS = 'UNFAVOURITE_SUCCESS';
export const UNFAVOURITE_FAIL    = 'UNFAVOURITE_FAIL';

export const REBLOGS_FETCH_REQUEST = 'REBLOGS_FETCH_REQUEST';
export const REBLOGS_FETCH_SUCCESS = 'REBLOGS_FETCH_SUCCESS';
export const REBLOGS_FETCH_FAIL    = 'REBLOGS_FETCH_FAIL';

export const FAVOURITES_FETCH_REQUEST = 'FAVOURITES_FETCH_REQUEST';
export const FAVOURITES_FETCH_SUCCESS = 'FAVOURITES_FETCH_SUCCESS';
export const FAVOURITES_FETCH_FAIL    = 'FAVOURITES_FETCH_FAIL';

export const FAVOURITES_EXPAND_REQUEST = 'FAVOURITES_EXPAND_REQUEST';
export const FAVOURITES_EXPAND_SUCCESS = 'FAVOURITES_EXPAND_SUCCESS';
export const FAVOURITES_EXPAND_FAIL = 'FAVOURITES_EXPAND_FAIL';

export const PIN_REQUEST = 'PIN_REQUEST';
export const PIN_SUCCESS = 'PIN_SUCCESS';
export const PIN_FAIL    = 'PIN_FAIL';

export const UNPIN_REQUEST = 'UNPIN_REQUEST';
export const UNPIN_SUCCESS = 'UNPIN_SUCCESS';
export const UNPIN_FAIL    = 'UNPIN_FAIL';

export const BOOKMARK_REQUEST = 'BOOKMARK_REQUEST';
export const BOOKMARK_SUCCESS = 'BOOKMARKED_SUCCESS';
export const BOOKMARK_FAIL    = 'BOOKMARKED_FAIL';

export const UNBOOKMARK_REQUEST = 'UNBOOKMARKED_REQUEST';
export const UNBOOKMARK_SUCCESS = 'UNBOOKMARKED_SUCCESS';
export const UNBOOKMARK_FAIL    = 'UNBOOKMARKED_FAIL';

export * from "./interactions_typed";

export function favourite(status) {
  return function (dispatch) {
    dispatch(favouriteRequest(status));

    api().post(`/api/v1/statuses/${status.get('id')}/favourite`).then(function (response) {
      dispatch(importFetchedStatus(response.data));
      dispatch(favouriteSuccess(status));
    }).catch(function (error) {
      dispatch(favouriteFail(status, error));
    });
  };
}

export function unfavourite(status) {
  return (dispatch) => {
    dispatch(unfavouriteRequest(status));

    api().post(`/api/v1/statuses/${status.get('id')}/unfavourite`).then(response => {
      dispatch(importFetchedStatus(response.data));
      dispatch(unfavouriteSuccess(status));
    }).catch(error => {
      dispatch(unfavouriteFail(status, error));
    });
  };
}

export function favouriteRequest(status) {
  return {
    type: FAVOURITE_REQUEST,
    status: status,
    skipLoading: true,
  };
}

export function favouriteSuccess(status) {
  return {
    type: FAVOURITE_SUCCESS,
    status: status,
    skipLoading: true,
  };
}

export function favouriteFail(status, error) {
  return {
    type: FAVOURITE_FAIL,
    status: status,
    error: error,
    skipLoading: true,
  };
}

export function unfavouriteRequest(status) {
  return {
    type: UNFAVOURITE_REQUEST,
    status: status,
    skipLoading: true,
  };
}

export function unfavouriteSuccess(status) {
  return {
    type: UNFAVOURITE_SUCCESS,
    status: status,
    skipLoading: true,
  };
}

export function unfavouriteFail(status, error) {
  return {
    type: UNFAVOURITE_FAIL,
    status: status,
    error: error,
    skipLoading: true,
  };
}

export function bookmark(status) {
  return function (dispatch) {
    dispatch(bookmarkRequest(status));

    api().post(`/api/v1/statuses/${status.get('id')}/bookmark`).then(function (response) {
      dispatch(importFetchedStatus(response.data));
      dispatch(bookmarkSuccess(status, response.data));
    }).catch(function (error) {
      dispatch(bookmarkFail(status, error));
    });
  };
}

export function unbookmark(status) {
  return (dispatch) => {
    dispatch(unbookmarkRequest(status));

    api().post(`/api/v1/statuses/${status.get('id')}/unbookmark`).then(response => {
      dispatch(importFetchedStatus(response.data));
      dispatch(unbookmarkSuccess(status, response.data));
    }).catch(error => {
      dispatch(unbookmarkFail(status, error));
    });
  };
}

export function bookmarkRequest(status) {
  return {
    type: BOOKMARK_REQUEST,
    status: status,
  };
}

export function bookmarkSuccess(status, response) {
  return {
    type: BOOKMARK_SUCCESS,
    status: status,
    response: response,
  };
}

export function bookmarkFail(status, error) {
  return {
    type: BOOKMARK_FAIL,
    status: status,
    error: error,
  };
}

export function unbookmarkRequest(status) {
  return {
    type: UNBOOKMARK_REQUEST,
    status: status,
  };
}

export function unbookmarkSuccess(status, response) {
  return {
    type: UNBOOKMARK_SUCCESS,
    status: status,
    response: response,
  };
}

export function unbookmarkFail(status, error) {
  return {
    type: UNBOOKMARK_FAIL,
    status: status,
    error: error,
  };
}

export function fetchReblogs(id) {
  return (dispatch) => {
    dispatch(fetchReblogsRequest(id));

    api().get(`/api/v1/statuses/${id}/reblogged_by`).then(response => {
      const next = getLinks(response).refs.find(link => link.rel === 'next');
      dispatch(importFetchedAccounts(response.data));
      dispatch(fetchReblogsSuccess(id, response.data, next ? next.uri : null));
      dispatch(fetchRelationships(response.data.map(item => item.id)));
    }).catch(error => {
      dispatch(fetchReblogsFail(id, error));
    });
  };
}

export function fetchReblogsRequest(id) {
  return {
    type: REBLOGS_FETCH_REQUEST,
    id,
  };
}

export function fetchReblogsSuccess(id, accounts, next) {
  return {
    type: REBLOGS_FETCH_SUCCESS,
    id,
    accounts,
    next,
  };
}

export function fetchReblogsFail(id, error) {
  return {
    type: REBLOGS_FETCH_FAIL,
    id,
    error,
  };
}

export function expandReblogs(id) {
  return (dispatch, getState) => {
    const url = getState().getIn(['user_lists', 'reblogged_by', id, 'next']);
    if (url === null) {
      return;
    }

    dispatch(expandReblogsRequest(id));

    api().get(url).then(response => {
      const next = getLinks(response).refs.find(link => link.rel === 'next');

      dispatch(importFetchedAccounts(response.data));
      dispatch(expandReblogsSuccess(id, response.data, next ? next.uri : null));
      dispatch(fetchRelationships(response.data.map(item => item.id)));
    }).catch(error => dispatch(expandReblogsFail(id, error)));
  };
}

export function expandReblogsRequest(id) {
  return {
    type: REBLOGS_EXPAND_REQUEST,
    id,
  };
}

export function expandReblogsSuccess(id, accounts, next) {
  return {
    type: REBLOGS_EXPAND_SUCCESS,
    id,
    accounts,
    next,
  };
}

export function expandReblogsFail(id, error) {
  return {
    type: REBLOGS_EXPAND_FAIL,
    id,
    error,
  };
}

export function fetchFavourites(id) {
  return (dispatch) => {
    dispatch(fetchFavouritesRequest(id));

    api().get(`/api/v1/statuses/${id}/favourited_by`).then(response => {
      const next = getLinks(response).refs.find(link => link.rel === 'next');
      dispatch(importFetchedAccounts(response.data));
      dispatch(fetchFavouritesSuccess(id, response.data, next ? next.uri : null));
      dispatch(fetchRelationships(response.data.map(item => item.id)));
    }).catch(error => {
      dispatch(fetchFavouritesFail(id, error));
    });
  };
}

export function fetchFavouritesRequest(id) {
  return {
    type: FAVOURITES_FETCH_REQUEST,
    id,
  };
}

export function fetchFavouritesSuccess(id, accounts, next) {
  return {
    type: FAVOURITES_FETCH_SUCCESS,
    id,
    accounts,
    next,
  };
}

export function fetchFavouritesFail(id, error) {
  return {
    type: FAVOURITES_FETCH_FAIL,
    id,
    error,
  };
}

export function expandFavourites(id) {
  return (dispatch, getState) => {
    const url = getState().getIn(['user_lists', 'favourited_by', id, 'next']);
    if (url === null) {
      return;
    }

    dispatch(expandFavouritesRequest(id));

    api().get(url).then(response => {
      const next = getLinks(response).refs.find(link => link.rel === 'next');

      dispatch(importFetchedAccounts(response.data));
      dispatch(expandFavouritesSuccess(id, response.data, next ? next.uri : null));
      dispatch(fetchRelationships(response.data.map(item => item.id)));
    }).catch(error => dispatch(expandFavouritesFail(id, error)));
  };
}

export function expandFavouritesRequest(id) {
  return {
    type: FAVOURITES_EXPAND_REQUEST,
    id,
  };
}

export function expandFavouritesSuccess(id, accounts, next) {
  return {
    type: FAVOURITES_EXPAND_SUCCESS,
    id,
    accounts,
    next,
  };
}

export function expandFavouritesFail(id, error) {
  return {
    type: FAVOURITES_EXPAND_FAIL,
    id,
    error,
  };
}

export function fetchMentions(id) {
  return (dispatch, getState) => {
    dispatch(fetchMentionsRequest(id));

    api(getState).get(`/api/v1/statuses/${id}/mentioned_by`).then(response => {
      dispatch(importFetchedAccounts(response.data));
      dispatch(fetchMentionsSuccess(id, response.data));
    }).catch(error => {
      dispatch(fetchMentionsFail(id, error));
    });
  };
};

export function fetchMentionsRequest(id) {
  return {
    type: MENTIONS_FETCH_REQUEST,
    id,
  };
};

export function fetchMentionsSuccess(id, accounts) {
  return {
    type: MENTIONS_FETCH_SUCCESS,
    id,
    accounts,
  };
};

export function fetchMentionsFail(id, error) {
  return {
    type: MENTIONS_FETCH_FAIL,
    error,
  };
};

export function pin(status) {
  return (dispatch) => {
    dispatch(pinRequest(status));

    api().post(`/api/v1/statuses/${status.get('id')}/pin`).then(response => {
      dispatch(importFetchedStatus(response.data));
      dispatch(pinSuccess(status));
    }).catch(error => {
      dispatch(pinFail(status, error));
    });
  };
}

export function pinRequest(status) {
  return {
    type: PIN_REQUEST,
    status,
    skipLoading: true,
  };
}

export function pinSuccess(status) {
  return {
    type: PIN_SUCCESS,
    status,
    skipLoading: true,
  };
}

export function pinFail(status, error) {
  return {
    type: PIN_FAIL,
    status,
    error,
    skipLoading: true,
  };
}

export function unpin (status) {
  return (dispatch) => {
    dispatch(unpinRequest(status));

    api().post(`/api/v1/statuses/${status.get('id')}/unpin`).then(response => {
      dispatch(importFetchedStatus(response.data));
      dispatch(unpinSuccess(status));
    }).catch(error => {
      dispatch(unpinFail(status, error));
    });
  };
}

export function unpinRequest(status) {
  return {
    type: UNPIN_REQUEST,
    status,
    skipLoading: true,
  };
}

export function unpinSuccess(status) {
  return {
    type: UNPIN_SUCCESS,
    status,
    skipLoading: true,
  };
}

export function unpinFail(status, error) {
  return {
    type: UNPIN_FAIL,
    status,
    error,
    skipLoading: true,
  };
}

function toggleReblogWithoutConfirmation(status, visibility) {
  return (dispatch) => {
    if (status.get('reblogged')) {
      dispatch(unreblog({ statusId: status.get('id') }));
    } else {
      dispatch(reblog({ statusId: status.get('id'), visibility }));
    }
  };
}

export function toggleReblog(statusId, skipModal = false) {
  return (dispatch, getState) => {
    const state = getState();
    let status = state.statuses.get(statusId);

    if (!status)
      return;

    // The reblog modal expects a pre-filled account in status
    // TODO: fix this by having the reblog modal get a statusId and do the work itself
    status = status.set('account', state.accounts.get(status.get('account')));

    if (boostModal && !skipModal) {
      dispatch(openModal({ modalType: 'BOOST', modalProps: { status, onReblog: (status, privacy) => dispatch(toggleReblogWithoutConfirmation(status, privacy)) } }));
    } else {
      dispatch(toggleReblogWithoutConfirmation(status));
    }
  };
}

export function toggleFavourite(statusId) {
  return (dispatch, getState) => {
    const state = getState();
    const status = state.statuses.get(statusId);

    if (!status)
      return;

    if (status.get('favourited')) {
      dispatch(unfavourite(status));
    } else {
      dispatch(favourite(status));
    }
  };
}<|MERGE_RESOLUTION|>--- conflicted
+++ resolved
@@ -15,17 +15,6 @@
 export const FAVOURITE_SUCCESS = 'FAVOURITE_SUCCESS';
 export const FAVOURITE_FAIL    = 'FAVOURITE_FAIL';
 
-<<<<<<< HEAD
-export const MENTIONS_FETCH_REQUEST = 'MENTIONS_FETCH_REQUEST';
-export const MENTIONS_FETCH_SUCCESS = 'MENTIONS_FETCH_SUCCESS';
-export const MENTIONS_FETCH_FAIL    = 'MENTIONS_FETCH_FAIL';
-
-export const UNREBLOG_REQUEST = 'UNREBLOG_REQUEST';
-export const UNREBLOG_SUCCESS = 'UNREBLOG_SUCCESS';
-export const UNREBLOG_FAIL    = 'UNREBLOG_FAIL';
-
-=======
->>>>>>> ab36c152
 export const UNFAVOURITE_REQUEST = 'UNFAVOURITE_REQUEST';
 export const UNFAVOURITE_SUCCESS = 'UNFAVOURITE_SUCCESS';
 export const UNFAVOURITE_FAIL    = 'UNFAVOURITE_FAIL';
@@ -372,41 +361,6 @@
   };
 }
 
-export function fetchMentions(id) {
-  return (dispatch, getState) => {
-    dispatch(fetchMentionsRequest(id));
-
-    api(getState).get(`/api/v1/statuses/${id}/mentioned_by`).then(response => {
-      dispatch(importFetchedAccounts(response.data));
-      dispatch(fetchMentionsSuccess(id, response.data));
-    }).catch(error => {
-      dispatch(fetchMentionsFail(id, error));
-    });
-  };
-};
-
-export function fetchMentionsRequest(id) {
-  return {
-    type: MENTIONS_FETCH_REQUEST,
-    id,
-  };
-};
-
-export function fetchMentionsSuccess(id, accounts) {
-  return {
-    type: MENTIONS_FETCH_SUCCESS,
-    id,
-    accounts,
-  };
-};
-
-export function fetchMentionsFail(id, error) {
-  return {
-    type: MENTIONS_FETCH_FAIL,
-    error,
-  };
-};
-
 export function pin(status) {
   return (dispatch) => {
     dispatch(pinRequest(status));
