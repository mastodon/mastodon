import { importFetchedStatus, importFetchedStatuses } from './importer';
import api, { getLinks } from '../api';
import { Map as ImmutableMap, List as ImmutableList } from 'immutable';

export const TIMELINE_UPDATE  = 'TIMELINE_UPDATE';
export const TIMELINE_DELETE  = 'TIMELINE_DELETE';
export const TIMELINE_CLEAR   = 'TIMELINE_CLEAR';

export const TIMELINE_EXPAND_REQUEST = 'TIMELINE_EXPAND_REQUEST';
export const TIMELINE_EXPAND_SUCCESS = 'TIMELINE_EXPAND_SUCCESS';
export const TIMELINE_EXPAND_FAIL    = 'TIMELINE_EXPAND_FAIL';

export const TIMELINE_SCROLL_TOP = 'TIMELINE_SCROLL_TOP';

export const TIMELINE_DISCONNECT = 'TIMELINE_DISCONNECT';

export function updateTimeline(timeline, status, accept) {
  return dispatch => {
    if (typeof accept === 'function' && !accept(status)) {
      return;
    }

    dispatch(importFetchedStatus(status));

    dispatch({
      type: TIMELINE_UPDATE,
      timeline,
      status,
    });
  };
};

export function deleteFromTimelines(id) {
  return (dispatch, getState) => {
    const accountId  = getState().getIn(['statuses', id, 'account']);
    const references = getState().get('statuses').filter(status => status.get('reblog') === id).map(status => [status.get('id'), status.get('account')]);
    const reblogOf   = getState().getIn(['statuses', id, 'reblog'], null);

    dispatch({
      type: TIMELINE_DELETE,
      id,
      accountId,
      references,
      reblogOf,
    });
  };
};

export function clearTimeline(timeline) {
  return (dispatch) => {
    dispatch({ type: TIMELINE_CLEAR, timeline });
  };
};

const noOp = () => {};

const parseTags = (tags = {}, mode) => {
  return (tags[mode] || []).map((tag) => {
    return tag.value;
  });
};

export function expandTimeline(timelineId, path, params = {}, done = noOp) {
  return (dispatch, getState) => {
    const timeline = getState().getIn(['timelines', timelineId], ImmutableMap());
    const isLoadingMore = !!params.max_id;

    if (timeline.get('isLoading')) {
      done();
      return;
    }

    if (!params.max_id && !params.pinned && timeline.get('items', ImmutableList()).size > 0) {
      params.since_id = timeline.getIn(['items', 0]);
    }

    const isLoadingRecent = !!params.since_id;

    dispatch(expandTimelineRequest(timelineId, isLoadingMore));

    api(getState).get(path, { params }).then(response => {
      const next = getLinks(response).refs.find(link => link.rel === 'next');
      dispatch(importFetchedStatuses(response.data));
      dispatch(expandTimelineSuccess(timelineId, response.data, next ? next.uri : null, response.code === 206, isLoadingRecent, isLoadingMore));
      done();
    }).catch(error => {
      dispatch(expandTimelineFail(timelineId, error, isLoadingMore));
      done();
    });
  };
};

export const expandHomeTimeline            = ({ maxId } = {}, done = noOp) => expandTimeline('home', '/api/v1/timelines/home', { max_id: maxId }, done);
export const expandPublicTimeline          = ({ maxId, onlyMedia } = {}, done = noOp) => expandTimeline(`public${onlyMedia ? ':media' : ''}`, '/api/v1/timelines/public', { max_id: maxId, only_media: !!onlyMedia }, done);
export const expandCommunityTimeline       = ({ maxId, onlyMedia } = {}, done = noOp) => expandTimeline(`community${onlyMedia ? ':media' : ''}`, '/api/v1/timelines/public', { local: true, max_id: maxId, only_media: !!onlyMedia }, done);
export const expandAccountTimeline         = (accountId, { maxId, withReplies } = {}) => expandTimeline(`account:${accountId}${withReplies ? ':with_replies' : ''}`, `/api/v1/accounts/${accountId}/statuses`, { exclude_replies: !withReplies, max_id: maxId });
export const expandAccountFeaturedTimeline = accountId => expandTimeline(`account:${accountId}:pinned`, `/api/v1/accounts/${accountId}/statuses`, { pinned: true });
export const expandAccountMediaTimeline    = (accountId, { maxId } = {}) => expandTimeline(`account:${accountId}:media`, `/api/v1/accounts/${accountId}/statuses`, { max_id: maxId, only_media: true });
<<<<<<< HEAD
export const expandHashtagTimeline         = (hashtag, { maxId, isLocal } = {}, done = noOp) => expandTimeline(`hashtag:${hashtag}`, `/api/v1/timelines/tag/${hashtag}${isLocal ? '?local=true' : ''}`, { max_id: maxId }, done);
=======
>>>>>>> 31e7940d
export const expandListTimeline            = (id, { maxId } = {}, done = noOp) => expandTimeline(`list:${id}`, `/api/v1/timelines/list/${id}`, { max_id: maxId }, done);
export const expandHashtagTimeline         = (hashtag, { maxId, tags } = {}, done = noOp) => {
  return expandTimeline(`hashtag:${hashtag}`, `/api/v1/timelines/tag/${hashtag}`, {
    max_id: maxId,
    any:    parseTags(tags, 'any'),
    all:    parseTags(tags, 'all'),
    none:   parseTags(tags, 'none'),
  }, done);
};

export function expandTimelineRequest(timeline, isLoadingMore) {
  return {
    type: TIMELINE_EXPAND_REQUEST,
    timeline,
    skipLoading: !isLoadingMore,
  };
};

export function expandTimelineSuccess(timeline, statuses, next, partial, isLoadingRecent, isLoadingMore) {
  return {
    type: TIMELINE_EXPAND_SUCCESS,
    timeline,
    statuses,
    next,
    partial,
    isLoadingRecent,
    skipLoading: !isLoadingMore,
  };
};

export function expandTimelineFail(timeline, error, isLoadingMore) {
  return {
    type: TIMELINE_EXPAND_FAIL,
    timeline,
    error,
    skipLoading: !isLoadingMore,
  };
};

export function scrollTopTimeline(timeline, top) {
  return {
    type: TIMELINE_SCROLL_TOP,
    timeline,
    top,
  };
};

export function disconnectTimeline(timeline) {
  return {
    type: TIMELINE_DISCONNECT,
    timeline,
  };
};<|MERGE_RESOLUTION|>--- conflicted
+++ resolved
@@ -96,10 +96,6 @@
 export const expandAccountTimeline         = (accountId, { maxId, withReplies } = {}) => expandTimeline(`account:${accountId}${withReplies ? ':with_replies' : ''}`, `/api/v1/accounts/${accountId}/statuses`, { exclude_replies: !withReplies, max_id: maxId });
 export const expandAccountFeaturedTimeline = accountId => expandTimeline(`account:${accountId}:pinned`, `/api/v1/accounts/${accountId}/statuses`, { pinned: true });
 export const expandAccountMediaTimeline    = (accountId, { maxId } = {}) => expandTimeline(`account:${accountId}:media`, `/api/v1/accounts/${accountId}/statuses`, { max_id: maxId, only_media: true });
-<<<<<<< HEAD
-export const expandHashtagTimeline         = (hashtag, { maxId, isLocal } = {}, done = noOp) => expandTimeline(`hashtag:${hashtag}`, `/api/v1/timelines/tag/${hashtag}${isLocal ? '?local=true' : ''}`, { max_id: maxId }, done);
-=======
->>>>>>> 31e7940d
 export const expandListTimeline            = (id, { maxId } = {}, done = noOp) => expandTimeline(`list:${id}`, `/api/v1/timelines/list/${id}`, { max_id: maxId }, done);
 export const expandHashtagTimeline         = (hashtag, { maxId, tags } = {}, done = noOp) => {
   return expandTimeline(`hashtag:${hashtag}`, `/api/v1/timelines/tag/${hashtag}`, {
