import api, { getLinks } from '../api';
import { Map as ImmutableMap, List as ImmutableList } from 'immutable';

export const TIMELINE_UPDATE  = 'TIMELINE_UPDATE';
export const TIMELINE_DELETE  = 'TIMELINE_DELETE';

export const TIMELINE_REFRESH_REQUEST = 'TIMELINE_REFRESH_REQUEST';
export const TIMELINE_REFRESH_SUCCESS = 'TIMELINE_REFRESH_SUCCESS';
export const TIMELINE_REFRESH_FAIL    = 'TIMELINE_REFRESH_FAIL';

export const TIMELINE_EXPAND_REQUEST = 'TIMELINE_EXPAND_REQUEST';
export const TIMELINE_EXPAND_SUCCESS = 'TIMELINE_EXPAND_SUCCESS';
export const TIMELINE_EXPAND_FAIL    = 'TIMELINE_EXPAND_FAIL';

export const TIMELINE_SCROLL_TOP = 'TIMELINE_SCROLL_TOP';

export const TIMELINE_CONNECT    = 'TIMELINE_CONNECT';
export const TIMELINE_DISCONNECT = 'TIMELINE_DISCONNECT';

export const TIMELINE_CONTEXT_UPDATE = 'CONTEXT_UPDATE';

export function refreshTimelineSuccess(timeline, statuses, skipLoading, next, partial) {
  return {
    type: TIMELINE_REFRESH_SUCCESS,
    timeline,
    statuses,
    skipLoading,
    next,
    partial,
  };
};

export function updateTimeline(timeline, status) {
  return (dispatch, getState) => {
    const references = status.reblog ? getState().get('statuses').filter((item, itemId) => (itemId === status.reblog.id || item.get('reblog') === status.reblog.id)).map((_, itemId) => itemId) : [];
    const parents = [];

    if (status.in_reply_to_id) {
      let parent = getState().getIn(['statuses', status.in_reply_to_id]);

      while (parent && parent.get('in_reply_to_id')) {
        parents.push(parent.get('id'));
        parent = getState().getIn(['statuses', parent.get('in_reply_to_id')]);
      }
    }

    dispatch({
      type: TIMELINE_UPDATE,
      timeline,
      status,
      references,
    });

    if (parents.length > 0) {
      dispatch({
        type: TIMELINE_CONTEXT_UPDATE,
        status,
        references: parents,
      });
    }
  };
};

export function deleteFromTimelines(id) {
  return (dispatch, getState) => {
    const accountId  = getState().getIn(['statuses', id, 'account']);
    const references = getState().get('statuses').filter(status => status.get('reblog') === id).map(status => [status.get('id'), status.get('account')]);
    const reblogOf   = getState().getIn(['statuses', id, 'reblog'], null);

    dispatch({
      type: TIMELINE_DELETE,
      id,
      accountId,
      references,
      reblogOf,
    });
  };
};

export function refreshTimelineRequest(timeline, skipLoading) {
  return {
    type: TIMELINE_REFRESH_REQUEST,
    timeline,
    skipLoading,
  };
};

export function refreshTimeline(timelineId, path, params = {}) {
  return function (dispatch, getState) {
    const timeline = getState().getIn(['timelines', timelineId], ImmutableMap());

    if (timeline.get('isLoading') || (timeline.get('online') && !timeline.get('isPartial'))) {
      return;
    }

    const ids      = timeline.get('items', ImmutableList());
    const newestId = ids.size > 0 ? ids.first() : null;

    let skipLoading = timeline.get('loaded');

    if (newestId !== null) {
      params.since_id = newestId;
    }

    dispatch(refreshTimelineRequest(timelineId, skipLoading));

    api(getState).get(path, { params }).then(response => {
      if (response.status === 206) {
        dispatch(refreshTimelineSuccess(timelineId, [], skipLoading, null, true));
      } else {
        const next = getLinks(response).refs.find(link => link.rel === 'next');
        dispatch(refreshTimelineSuccess(timelineId, response.data, skipLoading, next ? next.uri : null, false));
      }
    }).catch(error => {
      dispatch(refreshTimelineFail(timelineId, error, skipLoading));
    });
  };
};

<<<<<<< HEAD
export const refreshHomeTimeline         = () => refreshTimeline('home', '/api/v1/timelines/home');
export const refreshPublicTimeline       = () => refreshTimeline('public', '/api/v1/timelines/public');
export const refreshCommunityTimeline    = () => refreshTimeline('community', '/api/v1/timelines/public', { local: true });
export const refreshAccountTimeline      = accountId => refreshTimeline(`account:${accountId}`, `/api/v1/accounts/${accountId}/statuses`);
export const refreshAccountMediaTimeline = accountId => refreshTimeline(`account:${accountId}:media`, `/api/v1/accounts/${accountId}/statuses`, { only_media: true });
export const refreshHashtagTimeline      = (hashtag, isLocal) => refreshTimeline(`hashtag:${hashtag}`, `/api/v1/timelines/tag/${hashtag}${isLocal ? '?local=true' : ''}`);
export const refreshListTimeline         = id => refreshTimeline(`list:${id}`, `/api/v1/timelines/list/${id}`);
=======
export const refreshHomeTimeline            = () => refreshTimeline('home', '/api/v1/timelines/home');
export const refreshPublicTimeline          = () => refreshTimeline('public', '/api/v1/timelines/public');
export const refreshCommunityTimeline       = () => refreshTimeline('community', '/api/v1/timelines/public', { local: true });
export const refreshAccountTimeline         = (accountId, withReplies) => refreshTimeline(`account:${accountId}${withReplies ? ':with_replies' : ''}`, `/api/v1/accounts/${accountId}/statuses`, { exclude_replies: !withReplies });
export const refreshAccountFeaturedTimeline = accountId => refreshTimeline(`account:${accountId}:pinned`, `/api/v1/accounts/${accountId}/statuses`, { pinned: true });
export const refreshAccountMediaTimeline    = accountId => refreshTimeline(`account:${accountId}:media`, `/api/v1/accounts/${accountId}/statuses`, { only_media: true });
export const refreshHashtagTimeline         = hashtag => refreshTimeline(`hashtag:${hashtag}`, `/api/v1/timelines/tag/${hashtag}`);
export const refreshListTimeline            = id => refreshTimeline(`list:${id}`, `/api/v1/timelines/list/${id}`);
>>>>>>> 03119c85

export function refreshTimelineFail(timeline, error, skipLoading) {
  return {
    type: TIMELINE_REFRESH_FAIL,
    timeline,
    error,
    skipLoading,
    skipAlert: error.response && error.response.status === 404,
  };
};

export function expandTimeline(timelineId, path, params = {}) {
  return (dispatch, getState) => {
    const timeline = getState().getIn(['timelines', timelineId], ImmutableMap());
    const ids      = timeline.get('items', ImmutableList());

    if (timeline.get('isLoading') || ids.size === 0) {
      return;
    }

    params.max_id = ids.last();
    params.limit  = 10;

    dispatch(expandTimelineRequest(timelineId));

    api(getState).get(path, { params }).then(response => {
      const next = getLinks(response).refs.find(link => link.rel === 'next');
      dispatch(expandTimelineSuccess(timelineId, response.data, next ? next.uri : null));
    }).catch(error => {
      dispatch(expandTimelineFail(timelineId, error));
    });
  };
};

export const expandHomeTimeline         = () => expandTimeline('home', '/api/v1/timelines/home');
export const expandPublicTimeline       = () => expandTimeline('public', '/api/v1/timelines/public');
export const expandCommunityTimeline    = () => expandTimeline('community', '/api/v1/timelines/public', { local: true });
export const expandAccountTimeline      = (accountId, withReplies) => expandTimeline(`account:${accountId}${withReplies ? ':with_replies' : ''}`, `/api/v1/accounts/${accountId}/statuses`, { exclude_replies: !withReplies });
export const expandAccountMediaTimeline = accountId => expandTimeline(`account:${accountId}:media`, `/api/v1/accounts/${accountId}/statuses`, { only_media: true });
export const expandHashtagTimeline      = (hashtag, isLocal) => expandTimeline(`hashtag:${hashtag}`, `/api/v1/timelines/tag/${hashtag}${isLocal ? '?local=true' : ''}`);
export const expandListTimeline         = id => expandTimeline(`list:${id}`, `/api/v1/timelines/list/${id}`);

export function expandTimelineRequest(timeline) {
  return {
    type: TIMELINE_EXPAND_REQUEST,
    timeline,
  };
};

export function expandTimelineSuccess(timeline, statuses, next) {
  return {
    type: TIMELINE_EXPAND_SUCCESS,
    timeline,
    statuses,
    next,
  };
};

export function expandTimelineFail(timeline, error) {
  return {
    type: TIMELINE_EXPAND_FAIL,
    timeline,
    error,
  };
};

export function scrollTopTimeline(timeline, top) {
  return {
    type: TIMELINE_SCROLL_TOP,
    timeline,
    top,
  };
};

export function connectTimeline(timeline) {
  return {
    type: TIMELINE_CONNECT,
    timeline,
  };
};

export function disconnectTimeline(timeline) {
  return {
    type: TIMELINE_DISCONNECT,
    timeline,
  };
};<|MERGE_RESOLUTION|>--- conflicted
+++ resolved
@@ -117,24 +117,14 @@
   };
 };
 
-<<<<<<< HEAD
-export const refreshHomeTimeline         = () => refreshTimeline('home', '/api/v1/timelines/home');
-export const refreshPublicTimeline       = () => refreshTimeline('public', '/api/v1/timelines/public');
-export const refreshCommunityTimeline    = () => refreshTimeline('community', '/api/v1/timelines/public', { local: true });
-export const refreshAccountTimeline      = accountId => refreshTimeline(`account:${accountId}`, `/api/v1/accounts/${accountId}/statuses`);
-export const refreshAccountMediaTimeline = accountId => refreshTimeline(`account:${accountId}:media`, `/api/v1/accounts/${accountId}/statuses`, { only_media: true });
-export const refreshHashtagTimeline      = (hashtag, isLocal) => refreshTimeline(`hashtag:${hashtag}`, `/api/v1/timelines/tag/${hashtag}${isLocal ? '?local=true' : ''}`);
-export const refreshListTimeline         = id => refreshTimeline(`list:${id}`, `/api/v1/timelines/list/${id}`);
-=======
 export const refreshHomeTimeline            = () => refreshTimeline('home', '/api/v1/timelines/home');
 export const refreshPublicTimeline          = () => refreshTimeline('public', '/api/v1/timelines/public');
 export const refreshCommunityTimeline       = () => refreshTimeline('community', '/api/v1/timelines/public', { local: true });
 export const refreshAccountTimeline         = (accountId, withReplies) => refreshTimeline(`account:${accountId}${withReplies ? ':with_replies' : ''}`, `/api/v1/accounts/${accountId}/statuses`, { exclude_replies: !withReplies });
 export const refreshAccountFeaturedTimeline = accountId => refreshTimeline(`account:${accountId}:pinned`, `/api/v1/accounts/${accountId}/statuses`, { pinned: true });
 export const refreshAccountMediaTimeline    = accountId => refreshTimeline(`account:${accountId}:media`, `/api/v1/accounts/${accountId}/statuses`, { only_media: true });
-export const refreshHashtagTimeline         = hashtag => refreshTimeline(`hashtag:${hashtag}`, `/api/v1/timelines/tag/${hashtag}`);
+export const refreshHashtagTimeline         = (hashtag, isLocal) => refreshTimeline(`hashtag:${hashtag}`, `/api/v1/timelines/tag/${hashtag}${isLocal ? '?local=true' : ''}`);
 export const refreshListTimeline            = id => refreshTimeline(`list:${id}`, `/api/v1/timelines/list/${id}`);
->>>>>>> 03119c85
 
 export function refreshTimelineFail(timeline, error, skipLoading) {
   return {
