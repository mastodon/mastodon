--- conflicted
+++ resolved
@@ -66,45 +66,7 @@
 
 const noOp = () => {};
 
-<<<<<<< HEAD
-    dispatch(refreshTimelineRequest(timelineId, skipLoading));
-
-    api(getState).get(path, { params }).then(response => {
-      if (response.status === 206) {
-        dispatch(refreshTimelineSuccess(timelineId, [], skipLoading, null, true));
-      } else {
-        const next = getLinks(response).refs.find(link => link.rel === 'next');
-        dispatch(refreshTimelineSuccess(timelineId, response.data, skipLoading, next ? next.uri : null, false));
-      }
-    }).catch(error => {
-      dispatch(refreshTimelineFail(timelineId, error, skipLoading));
-    });
-  };
-};
-
-export const refreshHomeTimeline            = () => refreshTimeline('home', '/api/v1/timelines/home');
-export const refreshPublicTimeline          = () => refreshTimeline('public', '/api/v1/timelines/public');
-export const refreshCommunityTimeline       = () => refreshTimeline('community', '/api/v1/timelines/public', { local: true });
-export const refreshAccountTimeline         = (accountId, withReplies) => refreshTimeline(`account:${accountId}${withReplies ? ':with_replies' : ''}`, `/api/v1/accounts/${accountId}/statuses`, { exclude_replies: !withReplies });
-export const refreshAccountFeaturedTimeline = accountId => refreshTimeline(`account:${accountId}:pinned`, `/api/v1/accounts/${accountId}/statuses`, { pinned: true });
-export const refreshAccountMediaTimeline    = accountId => refreshTimeline(`account:${accountId}:media`, `/api/v1/accounts/${accountId}/statuses`, { only_media: true });
-export const refreshHashtagTimeline         = (hashtag, isLocal) => refreshTimeline(`hashtag:${hashtag}`, `/api/v1/timelines/tag/${hashtag}${isLocal ? '?local=true' : ''}`);
-export const refreshListTimeline            = id => refreshTimeline(`list:${id}`, `/api/v1/timelines/list/${id}`);
-
-export function refreshTimelineFail(timeline, error, skipLoading) {
-  return {
-    type: TIMELINE_REFRESH_FAIL,
-    timeline,
-    error,
-    skipLoading,
-    skipAlert: error.response && error.response.status === 404,
-  };
-};
-
-export function expandTimeline(timelineId, path, params = {}) {
-=======
 export function expandTimeline(timelineId, path, params = {}, done = noOp) {
->>>>>>> 4d81809f
   return (dispatch, getState) => {
     const timeline = getState().getIn(['timelines', timelineId], ImmutableMap());
 
@@ -131,15 +93,6 @@
   };
 };
 
-<<<<<<< HEAD
-export const expandHomeTimeline         = () => expandTimeline('home', '/api/v1/timelines/home');
-export const expandPublicTimeline       = () => expandTimeline('public', '/api/v1/timelines/public');
-export const expandCommunityTimeline    = () => expandTimeline('community', '/api/v1/timelines/public', { local: true });
-export const expandAccountTimeline      = (accountId, withReplies) => expandTimeline(`account:${accountId}${withReplies ? ':with_replies' : ''}`, `/api/v1/accounts/${accountId}/statuses`, { exclude_replies: !withReplies });
-export const expandAccountMediaTimeline = accountId => expandTimeline(`account:${accountId}:media`, `/api/v1/accounts/${accountId}/statuses`, { only_media: true });
-export const expandHashtagTimeline      = (hashtag, isLocal) => expandTimeline(`hashtag:${hashtag}`, `/api/v1/timelines/tag/${hashtag}${isLocal ? '?local=true' : ''}`);
-export const expandListTimeline         = id => expandTimeline(`list:${id}`, `/api/v1/timelines/list/${id}`);
-=======
 export const expandHomeTimeline            = ({ maxId } = {}, done = noOp) => expandTimeline('home', '/api/v1/timelines/home', { max_id: maxId }, done);
 export const expandPublicTimeline          = ({ maxId, onlyMedia } = {}, done = noOp) => expandTimeline(`public${onlyMedia ? ':media' : ''}`, '/api/v1/timelines/public', { max_id: maxId, only_media: !!onlyMedia }, done);
 export const expandCommunityTimeline       = ({ maxId, onlyMedia } = {}, done = noOp) => expandTimeline(`community${onlyMedia ? ':media' : ''}`, '/api/v1/timelines/public', { local: true, max_id: maxId, only_media: !!onlyMedia }, done);
@@ -147,9 +100,8 @@
 export const expandAccountTimeline         = (accountId, { maxId, withReplies } = {}) => expandTimeline(`account:${accountId}${withReplies ? ':with_replies' : ''}`, `/api/v1/accounts/${accountId}/statuses`, { exclude_replies: !withReplies, max_id: maxId });
 export const expandAccountFeaturedTimeline = accountId => expandTimeline(`account:${accountId}:pinned`, `/api/v1/accounts/${accountId}/statuses`, { pinned: true });
 export const expandAccountMediaTimeline    = (accountId, { maxId } = {}) => expandTimeline(`account:${accountId}:media`, `/api/v1/accounts/${accountId}/statuses`, { max_id: maxId, only_media: true });
-export const expandHashtagTimeline         = (hashtag, { maxId } = {}, done = noOp) => expandTimeline(`hashtag:${hashtag}`, `/api/v1/timelines/tag/${hashtag}`, { max_id: maxId }, done);
+export const expandHashtagTimeline         = (hashtag, { maxId, isLocal } = {}, done = noOp) => expandTimeline(`hashtag:${hashtag}`, `/api/v1/timelines/tag/${hashtag}${isLocal ? '?local=true' : ''}`, { max_id: maxId }, done);
 export const expandListTimeline            = (id, { maxId } = {}, done = noOp) => expandTimeline(`list:${id}`, `/api/v1/timelines/list/${id}`, { max_id: maxId }, done);
->>>>>>> 4d81809f
 
 export function expandTimelineRequest(timeline) {
   return {
