--- conflicted
+++ resolved
@@ -117,12 +117,8 @@
 export const refreshCommunityTimeline    = () => refreshTimeline('community', '/api/v1/timelines/public', { local: true });
 export const refreshAccountTimeline      = accountId => refreshTimeline(`account:${accountId}`, `/api/v1/accounts/${accountId}/statuses`);
 export const refreshAccountMediaTimeline = accountId => refreshTimeline(`account:${accountId}:media`, `/api/v1/accounts/${accountId}/statuses`, { only_media: true });
-<<<<<<< HEAD
 export const refreshHashtagTimeline      = (hashtag, isLocal) => refreshTimeline(`hashtag:${hashtag}`, `/api/v1/timelines/tag/${hashtag}${isLocal ? '?local=true' : ''}`);
-=======
-export const refreshHashtagTimeline      = hashtag => refreshTimeline(`hashtag:${hashtag}`, `/api/v1/timelines/tag/${hashtag}`);
 export const refreshListTimeline         = id => refreshTimeline(`list:${id}`, `/api/v1/timelines/list/${id}`);
->>>>>>> a434d9c0
 
 export function refreshTimelineFail(timeline, error, skipLoading) {
   return {
@@ -162,12 +158,8 @@
 export const expandCommunityTimeline    = () => expandTimeline('community', '/api/v1/timelines/public', { local: true });
 export const expandAccountTimeline      = accountId => expandTimeline(`account:${accountId}`, `/api/v1/accounts/${accountId}/statuses`);
 export const expandAccountMediaTimeline = accountId => expandTimeline(`account:${accountId}:media`, `/api/v1/accounts/${accountId}/statuses`, { only_media: true });
-<<<<<<< HEAD
 export const expandHashtagTimeline      = (hashtag, isLocal) => expandTimeline(`hashtag:${hashtag}`, `/api/v1/timelines/tag/${hashtag}${isLocal ? '?local=true' : ''}`);
-=======
-export const expandHashtagTimeline      = hashtag => expandTimeline(`hashtag:${hashtag}`, `/api/v1/timelines/tag/${hashtag}`);
 export const expandListTimeline         = id => expandTimeline(`list:${id}`, `/api/v1/timelines/list/${id}`);
->>>>>>> a434d9c0
 
 export function expandTimelineRequest(timeline) {
   return {
