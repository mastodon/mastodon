import api from '../api';
import { CancelToken, isCancel } from 'axios';
import { throttle } from 'lodash';
import { search as emojiSearch } from '../features/emoji/emoji_mart_search_light';
import { tagHistory } from '../settings';
import { useEmoji } from './emojis';
import resizeImage from '../utils/resize_image';
import { importFetchedAccounts } from './importer';
import { updateTimeline } from './timelines';
import { showAlertForError } from './alerts';

let cancelFetchComposeSuggestionsAccounts;

import { extractHashtags } from 'twitter-text';

export const COMPOSE_CHANGE          = 'COMPOSE_CHANGE';
export const COMPOSE_SUBMIT_REQUEST  = 'COMPOSE_SUBMIT_REQUEST';
export const COMPOSE_SUBMIT_SUCCESS  = 'COMPOSE_SUBMIT_SUCCESS';
export const COMPOSE_SUBMIT_FAIL     = 'COMPOSE_SUBMIT_FAIL';
export const COMPOSE_REPLY           = 'COMPOSE_REPLY';
export const COMPOSE_REPLY_CANCEL    = 'COMPOSE_REPLY_CANCEL';
export const COMPOSE_DIRECT          = 'COMPOSE_DIRECT';
export const COMPOSE_QUOTE           = 'COMPOSE_QUOTE';
export const COMPOSE_QUOTE_CANCEL    = 'COMPOSE_QUOTE_CANCEL';
export const COMPOSE_MENTION         = 'COMPOSE_MENTION';
export const COMPOSE_RESET           = 'COMPOSE_RESET';
export const COMPOSE_UPLOAD_REQUEST  = 'COMPOSE_UPLOAD_REQUEST';
export const COMPOSE_UPLOAD_SUCCESS  = 'COMPOSE_UPLOAD_SUCCESS';
export const COMPOSE_UPLOAD_FAIL     = 'COMPOSE_UPLOAD_FAIL';
export const COMPOSE_UPLOAD_PROGRESS = 'COMPOSE_UPLOAD_PROGRESS';
export const COMPOSE_UPLOAD_UNDO     = 'COMPOSE_UPLOAD_UNDO';

export const COMPOSE_SUGGESTIONS_CLEAR = 'COMPOSE_SUGGESTIONS_CLEAR';
export const COMPOSE_SUGGESTIONS_READY = 'COMPOSE_SUGGESTIONS_READY';
export const COMPOSE_SUGGESTION_SELECT = 'COMPOSE_SUGGESTION_SELECT';
export const COMPOSE_SUGGESTION_TAGS_UPDATE = 'COMPOSE_SUGGESTION_TAGS_UPDATE';

export const COMPOSE_TAG_HISTORY_UPDATE = 'COMPOSE_TAG_HISTORY_UPDATE';

export const COMPOSE_MOUNT   = 'COMPOSE_MOUNT';
export const COMPOSE_UNMOUNT = 'COMPOSE_UNMOUNT';

export const COMPOSE_SENSITIVITY_CHANGE = 'COMPOSE_SENSITIVITY_CHANGE';
export const COMPOSE_SPOILERNESS_CHANGE = 'COMPOSE_SPOILERNESS_CHANGE';
export const COMPOSE_SPOILER_TEXT_CHANGE = 'COMPOSE_SPOILER_TEXT_CHANGE';
export const COMPOSE_VISIBILITY_CHANGE  = 'COMPOSE_VISIBILITY_CHANGE';
export const COMPOSE_LISTABILITY_CHANGE = 'COMPOSE_LISTABILITY_CHANGE';
export const COMPOSE_COMPOSING_CHANGE = 'COMPOSE_COMPOSING_CHANGE';

export const COMPOSE_EMOJI_INSERT = 'COMPOSE_EMOJI_INSERT';

export const COMPOSE_UPLOAD_CHANGE_REQUEST     = 'COMPOSE_UPLOAD_UPDATE_REQUEST';
export const COMPOSE_UPLOAD_CHANGE_SUCCESS     = 'COMPOSE_UPLOAD_UPDATE_SUCCESS';
export const COMPOSE_UPLOAD_CHANGE_FAIL        = 'COMPOSE_UPLOAD_UPDATE_FAIL';

export function changeCompose(text) {
  return {
    type: COMPOSE_CHANGE,
    text: text,
  };
};

export function replyCompose(status, routerHistory) {
  return (dispatch, getState) => {
    dispatch({
      type: COMPOSE_REPLY,
      status: status,
    });

    if (!getState().getIn(['compose', 'mounted'])) {
      routerHistory.push('/statuses/new');
    }
  };
};

export function cancelReplyCompose() {
  return {
    type: COMPOSE_REPLY_CANCEL,
  };
};

export function quoteCompose(status, router) {
  return (dispatch, getState) => {
    dispatch({
      type: COMPOSE_QUOTE,
      status: status,
    });

    if (!getState().getIn(['compose', 'mounted'])) {
      router.push('/statuses/new');
    }
  };
};

export function cancelQuoteCompose() {
  return {
    type: COMPOSE_QUOTE_CANCEL,
  };
};

export function resetCompose() {
  return {
    type: COMPOSE_RESET,
  };
};

export function mentionCompose(account, routerHistory) {
  return (dispatch, getState) => {
    dispatch({
      type: COMPOSE_MENTION,
      account: account,
    });

    if (!getState().getIn(['compose', 'mounted'])) {
      routerHistory.push('/statuses/new');
    }
  };
};

export function directCompose(account, routerHistory) {
  return (dispatch, getState) => {
    dispatch({
      type: COMPOSE_DIRECT,
      account: account,
    });

    if (!getState().getIn(['compose', 'mounted'])) {
      routerHistory.push('/statuses/new');
    }
  };
};

export function submitCompose(routerHistory, withCommunity) {
  return function (dispatch, getState) {
    const status = getState().getIn(['compose', 'text'], '');
    const media  = getState().getIn(['compose', 'media_attachments']);

    if ((!status || !status.length) && media.size === 0) {
      return;
    }

    const { newStatus, visibility, hasDefaultHashtag } = handleDefaultTag(
      withCommunity,
      status,
      getState().getIn(['compose', 'privacy'])
    );

    dispatch(submitComposeRequest());

    api(getState).post('/api/v1/statuses', {
      status: newStatus,
      in_reply_to_id: getState().getIn(['compose', 'in_reply_to'], null),
      media_ids: media.map(item => item.get('id')),
      sensitive: getState().getIn(['compose', 'sensitive']),
      spoiler_text: getState().getIn(['compose', 'spoiler_text'], ''),
      visibility,
      quote_id: getState().getIn(['compose', 'quote_from'], null),
    }, {
      headers: {
        'Idempotency-Key': getState().getIn(['compose', 'idempotencyKey']),
      },
    }).then(function (response) {
      dispatch(insertIntoTagHistory(response.data.tags, newStatus));
      dispatch(submitComposeSuccess({ ...response.data }));

      // To make the app more responsive, immediately push the status
      // into the columns

      const insertIfOnline = timelineId => {
        if (getState().getIn(['timelines', timelineId, 'items', 0]) !== null) {
          dispatch(updateTimeline(timelineId, { ...response.data }));
        }
      };

      if (response.data.visibility === 'direct' && getState().getIn(['conversations', 'mounted']) <= 0) {
        routerHistory.push('/timelines/direct');
      } else if (response.data.visibility !== 'direct') {
        insertIfOnline('home');
<<<<<<< HEAD
      } else if (response.data.in_reply_to_id === null && response.data.visibility === 'public') {
        if (hasDefaultHashtag) {
          // Refresh the community timeline only if there is default hashtag
          insertIfOnline('community');
        }
=======
      }

      if (response.data.in_reply_to_id === null && response.data.visibility === 'public') {
        insertIfOnline('community');
>>>>>>> e3a19552
        insertIfOnline('public');
      }
    }).catch(function (error) {
      dispatch(submitComposeFail(error));
    });
  };
};

const handleDefaultTag = (withCommunity, status, visibility) => {
  if (!status || !status.length) {
    return {};
  }

  const tags = extractHashtags(status);
  const hasHashtags = tags.length > 0;
  const hasDefaultHashtag = tags.some(tag => tag === process.env.DEFAULT_HASHTAG);
  const isPublic = visibility === 'public';

  if (withCommunity) {
    // toot with community:
    // if has default hashtag: keep
    // else if public: add default hashtag
    return hasDefaultHashtag ? {
      newStatus: status,
      visibility,
      hasDefaultHashtag: true,
    } : {
      newStatus: isPublic ? `${status} #${process.env.DEFAULT_HASHTAG}` : status,
      visibility,
      hasDefaultHashtag: true,
    };

  } else {
    // toot without community:
    // if has hashtag: keep
    // else if public: change visibility to unlisted
    return hasHashtags ? {
      newStatus: status,
      visibility,
      hasDefaultHashtag: false,
    } : {
      newStatus: status,
      visibility: isPublic ? 'unlisted' : visibility,
      hasDefaultHashtag: false,
    };

  }
};

export function submitComposeRequest() {
  return {
    type: COMPOSE_SUBMIT_REQUEST,
  };
};

export function submitComposeSuccess(status) {
  return {
    type: COMPOSE_SUBMIT_SUCCESS,
    status: status,
  };
};

export function submitComposeFail(error) {
  return {
    type: COMPOSE_SUBMIT_FAIL,
    error: error,
  };
};

export function uploadCompose(files) {
  return function (dispatch, getState) {
    if (getState().getIn(['compose', 'media_attachments']).size > 3) {
      return;
    }

    dispatch(uploadComposeRequest());

    resizeImage(files[0]).then(file => {
      const data = new FormData();
      data.append('file', file);

      return api(getState).post('/api/v1/media', data, {
        onUploadProgress: ({ loaded, total }) => dispatch(uploadComposeProgress(loaded, total)),
      }).then(({ data }) => dispatch(uploadComposeSuccess(data)));
    }).catch(error => dispatch(uploadComposeFail(error)));
  };
};

export function changeUploadCompose(id, params) {
  return (dispatch, getState) => {
    dispatch(changeUploadComposeRequest());

    api(getState).put(`/api/v1/media/${id}`, params).then(response => {
      dispatch(changeUploadComposeSuccess(response.data));
    }).catch(error => {
      dispatch(changeUploadComposeFail(id, error));
    });
  };
};

export function changeUploadComposeRequest() {
  return {
    type: COMPOSE_UPLOAD_CHANGE_REQUEST,
    skipLoading: true,
  };
};
export function changeUploadComposeSuccess(media) {
  return {
    type: COMPOSE_UPLOAD_CHANGE_SUCCESS,
    media: media,
    skipLoading: true,
  };
};

export function changeUploadComposeFail(error) {
  return {
    type: COMPOSE_UPLOAD_CHANGE_FAIL,
    error: error,
    skipLoading: true,
  };
};

export function uploadComposeRequest() {
  return {
    type: COMPOSE_UPLOAD_REQUEST,
    skipLoading: true,
  };
};

export function uploadComposeProgress(loaded, total) {
  return {
    type: COMPOSE_UPLOAD_PROGRESS,
    loaded: loaded,
    total: total,
  };
};

export function uploadComposeSuccess(media) {
  return {
    type: COMPOSE_UPLOAD_SUCCESS,
    media: media,
    skipLoading: true,
  };
};

export function uploadComposeFail(error) {
  return {
    type: COMPOSE_UPLOAD_FAIL,
    error: error,
    skipLoading: true,
  };
};

export function undoUploadCompose(media_id) {
  return {
    type: COMPOSE_UPLOAD_UNDO,
    media_id: media_id,
  };
};

export function clearComposeSuggestions() {
  if (cancelFetchComposeSuggestionsAccounts) {
    cancelFetchComposeSuggestionsAccounts();
  }
  return {
    type: COMPOSE_SUGGESTIONS_CLEAR,
  };
};

const fetchComposeSuggestionsAccounts = throttle((dispatch, getState, token) => {
  if (cancelFetchComposeSuggestionsAccounts) {
    cancelFetchComposeSuggestionsAccounts();
  }
  api(getState).get('/api/v1/accounts/search', {
    cancelToken: new CancelToken(cancel => {
      cancelFetchComposeSuggestionsAccounts = cancel;
    }),
    params: {
      q: token.slice(1),
      resolve: false,
      limit: 4,
    },
  }).then(response => {
    dispatch(importFetchedAccounts(response.data));
    dispatch(readyComposeSuggestionsAccounts(token, response.data));
  }).catch(error => {
    if (!isCancel(error)) {
      dispatch(showAlertForError(error));
    }
  });
}, 200, { leading: true, trailing: true });

const fetchComposeSuggestionsEmojis = (dispatch, getState, token) => {
  const results = emojiSearch(token.replace(':', ''), { maxResults: 5 });
  dispatch(readyComposeSuggestionsEmojis(token, results));
};

const fetchComposeSuggestionsTags = (dispatch, getState, token) => {
  dispatch(updateSuggestionTags(token));
};

export function fetchComposeSuggestions(token) {
  return (dispatch, getState) => {
    switch (token[0]) {
    case ':':
      fetchComposeSuggestionsEmojis(dispatch, getState, token);
      break;
    case '#':
      fetchComposeSuggestionsTags(dispatch, getState, token);
      break;
    default:
      fetchComposeSuggestionsAccounts(dispatch, getState, token);
      break;
    }
  };
};

export function readyComposeSuggestionsEmojis(token, emojis) {
  return {
    type: COMPOSE_SUGGESTIONS_READY,
    token,
    emojis,
  };
};

export function readyComposeSuggestionsAccounts(token, accounts) {
  return {
    type: COMPOSE_SUGGESTIONS_READY,
    token,
    accounts,
  };
};

export function selectComposeSuggestion(position, token, suggestion) {
  return (dispatch, getState) => {
    let completion, startPosition;

    if (typeof suggestion === 'object' && suggestion.id) {
      completion    = suggestion.native || suggestion.colons;
      startPosition = position - 1;

      dispatch(useEmoji(suggestion));
    } else if (suggestion[0] === '#') {
      completion    = suggestion;
      startPosition = position - 1;
    } else {
      completion    = getState().getIn(['accounts', suggestion, 'acct']);
      startPosition = position;
    }

    dispatch({
      type: COMPOSE_SUGGESTION_SELECT,
      position: startPosition,
      token,
      completion,
    });
  };
};

export function updateSuggestionTags(token) {
  return {
    type: COMPOSE_SUGGESTION_TAGS_UPDATE,
    token,
  };
}

export function updateTagHistory(tags) {
  return {
    type: COMPOSE_TAG_HISTORY_UPDATE,
    tags,
  };
}

export function hydrateCompose() {
  return (dispatch, getState) => {
    const me = getState().getIn(['meta', 'me']);
    const history = tagHistory.get(me);

    if (history !== null) {
      dispatch(updateTagHistory(history));
    }
  };
}

function insertIntoTagHistory(recognizedTags, text) {
  return (dispatch, getState) => {
    const state = getState();
    const oldHistory = state.getIn(['compose', 'tagHistory']);
    const me = state.getIn(['meta', 'me']);
    const names = recognizedTags.map(tag => text.match(new RegExp(`#${tag.name}`, 'i'))[0].slice(1));
    const intersectedOldHistory = oldHistory.filter(name => names.findIndex(newName => newName.toLowerCase() === name.toLowerCase()) === -1);

    names.push(...intersectedOldHistory.toJS());

    const newHistory = names.slice(0, 1000);

    tagHistory.set(me, newHistory);
    dispatch(updateTagHistory(newHistory));
  };
}

export function mountCompose() {
  return {
    type: COMPOSE_MOUNT,
  };
};

export function unmountCompose() {
  return {
    type: COMPOSE_UNMOUNT,
  };
};

export function changeComposeSensitivity() {
  return {
    type: COMPOSE_SENSITIVITY_CHANGE,
  };
};

export function changeComposeSpoilerness() {
  return {
    type: COMPOSE_SPOILERNESS_CHANGE,
  };
};

export function changeComposeSpoilerText(text) {
  return {
    type: COMPOSE_SPOILER_TEXT_CHANGE,
    text,
  };
};

export function changeComposeVisibility(value) {
  return {
    type: COMPOSE_VISIBILITY_CHANGE,
    value,
  };
};

export function insertEmojiCompose(position, emoji, needsSpace) {
  return {
    type: COMPOSE_EMOJI_INSERT,
    position,
    emoji,
    needsSpace,
  };
};

export function changeComposing(value) {
  return {
    type: COMPOSE_COMPOSING_CHANGE,
    value,
  };
}<|MERGE_RESOLUTION|>--- conflicted
+++ resolved
@@ -176,18 +176,13 @@
         routerHistory.push('/timelines/direct');
       } else if (response.data.visibility !== 'direct') {
         insertIfOnline('home');
-<<<<<<< HEAD
-      } else if (response.data.in_reply_to_id === null && response.data.visibility === 'public') {
+      }
+      
+      if (response.data.in_reply_to_id === null && response.data.visibility === 'public') {
         if (hasDefaultHashtag) {
           // Refresh the community timeline only if there is default hashtag
           insertIfOnline('community');
         }
-=======
-      }
-
-      if (response.data.in_reply_to_id === null && response.data.visibility === 'public') {
-        insertIfOnline('community');
->>>>>>> e3a19552
         insertIfOnline('public');
       }
     }).catch(function (error) {
