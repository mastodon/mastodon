import api from '../api';
import { CancelToken, isCancel } from 'axios';
import { throttle } from 'lodash';
import { search as emojiSearch } from '../features/emoji/emoji_mart_search_light';
import { tagHistory } from '../settings';
import { useEmoji } from './emojis';
import resizeImage from '../utils/resize_image';
import { importFetchedAccounts } from './importer';
import { updateTimeline } from './timelines';
import { showAlertForError } from './alerts';
import { showAlert } from './alerts';
import { openModal } from './modal';
import { defineMessages } from 'react-intl';

let cancelFetchComposeSuggestionsAccounts, cancelFetchComposeSuggestionsTags;

export const COMPOSE_CHANGE          = 'COMPOSE_CHANGE';
export const COMPOSE_SUBMIT_REQUEST  = 'COMPOSE_SUBMIT_REQUEST';
export const COMPOSE_SUBMIT_SUCCESS  = 'COMPOSE_SUBMIT_SUCCESS';
export const COMPOSE_SUBMIT_FAIL     = 'COMPOSE_SUBMIT_FAIL';
export const COMPOSE_REPLY           = 'COMPOSE_REPLY';
export const COMPOSE_REPLY_CANCEL    = 'COMPOSE_REPLY_CANCEL';
export const COMPOSE_DIRECT          = 'COMPOSE_DIRECT';
export const COMPOSE_MENTION         = 'COMPOSE_MENTION';
export const COMPOSE_RESET           = 'COMPOSE_RESET';
export const COMPOSE_UPLOAD_REQUEST  = 'COMPOSE_UPLOAD_REQUEST';
export const COMPOSE_UPLOAD_SUCCESS  = 'COMPOSE_UPLOAD_SUCCESS';
export const COMPOSE_UPLOAD_FAIL     = 'COMPOSE_UPLOAD_FAIL';
export const COMPOSE_UPLOAD_PROGRESS = 'COMPOSE_UPLOAD_PROGRESS';
export const COMPOSE_UPLOAD_UNDO     = 'COMPOSE_UPLOAD_UNDO';

export const THUMBNAIL_UPLOAD_REQUEST  = 'THUMBNAIL_UPLOAD_REQUEST';
export const THUMBNAIL_UPLOAD_SUCCESS  = 'THUMBNAIL_UPLOAD_SUCCESS';
export const THUMBNAIL_UPLOAD_FAIL     = 'THUMBNAIL_UPLOAD_FAIL';
export const THUMBNAIL_UPLOAD_PROGRESS = 'THUMBNAIL_UPLOAD_PROGRESS';

export const COMPOSE_SUGGESTIONS_CLEAR = 'COMPOSE_SUGGESTIONS_CLEAR';
export const COMPOSE_SUGGESTIONS_READY = 'COMPOSE_SUGGESTIONS_READY';
export const COMPOSE_SUGGESTION_SELECT = 'COMPOSE_SUGGESTION_SELECT';
export const COMPOSE_SUGGESTION_IGNORE = 'COMPOSE_SUGGESTION_IGNORE';
export const COMPOSE_SUGGESTION_TAGS_UPDATE = 'COMPOSE_SUGGESTION_TAGS_UPDATE';

export const COMPOSE_TAG_HISTORY_UPDATE = 'COMPOSE_TAG_HISTORY_UPDATE';

export const COMPOSE_MOUNT   = 'COMPOSE_MOUNT';
export const COMPOSE_UNMOUNT = 'COMPOSE_UNMOUNT';

export const COMPOSE_SENSITIVITY_CHANGE = 'COMPOSE_SENSITIVITY_CHANGE';
export const COMPOSE_SPOILERNESS_CHANGE = 'COMPOSE_SPOILERNESS_CHANGE';
export const COMPOSE_SPOILER_TEXT_CHANGE = 'COMPOSE_SPOILER_TEXT_CHANGE';
export const COMPOSE_VISIBILITY_CHANGE  = 'COMPOSE_VISIBILITY_CHANGE';
export const COMPOSE_CIRCLE_CHANGE = 'COMPOSE_CIRCLE_CHANGE';
export const COMPOSE_LISTABILITY_CHANGE = 'COMPOSE_LISTABILITY_CHANGE';
export const COMPOSE_COMPOSING_CHANGE = 'COMPOSE_COMPOSING_CHANGE';

export const COMPOSE_EMOJI_INSERT = 'COMPOSE_EMOJI_INSERT';

export const COMPOSE_UPLOAD_CHANGE_REQUEST     = 'COMPOSE_UPLOAD_UPDATE_REQUEST';
export const COMPOSE_UPLOAD_CHANGE_SUCCESS     = 'COMPOSE_UPLOAD_UPDATE_SUCCESS';
export const COMPOSE_UPLOAD_CHANGE_FAIL        = 'COMPOSE_UPLOAD_UPDATE_FAIL';

export const COMPOSE_POLL_ADD             = 'COMPOSE_POLL_ADD';
export const COMPOSE_POLL_REMOVE          = 'COMPOSE_POLL_REMOVE';
export const COMPOSE_POLL_OPTION_ADD      = 'COMPOSE_POLL_OPTION_ADD';
export const COMPOSE_POLL_OPTION_CHANGE   = 'COMPOSE_POLL_OPTION_CHANGE';
export const COMPOSE_POLL_OPTION_REMOVE   = 'COMPOSE_POLL_OPTION_REMOVE';
export const COMPOSE_POLL_SETTINGS_CHANGE = 'COMPOSE_POLL_SETTINGS_CHANGE';

export const INIT_MEDIA_EDIT_MODAL = 'INIT_MEDIA_EDIT_MODAL';

export const COMPOSE_CHANGE_MEDIA_DESCRIPTION = 'COMPOSE_CHANGE_MEDIA_DESCRIPTION';
export const COMPOSE_CHANGE_MEDIA_FOCUS       = 'COMPOSE_CHANGE_MEDIA_FOCUS';

<<<<<<< HEAD
=======
export const COMPOSE_SET_STATUS = 'COMPOSE_SET_STATUS';

>>>>>>> 8c7223f4
const messages = defineMessages({
  uploadErrorLimit: { id: 'upload_error.limit', defaultMessage: 'File upload limit exceeded.' },
  uploadErrorPoll:  { id: 'upload_error.poll', defaultMessage: 'File upload not allowed with polls.' },
});

const COMPOSE_PANEL_BREAKPOINT = 600 + (285 * 1) + (10 * 1);

export const ensureComposeIsVisible = (getState, routerHistory) => {
  if (!getState().getIn(['compose', 'mounted']) && window.innerWidth < COMPOSE_PANEL_BREAKPOINT) {
    routerHistory.push('/publish');
  }
};

export function setComposeToStatus(status, text, spoiler_text) {
  return{
    type: COMPOSE_SET_STATUS,
    status,
    text,
    spoiler_text,
  };
};

export function changeCompose(text) {
  return {
    type: COMPOSE_CHANGE,
    text: text,
  };
};

export function replyCompose(status, routerHistory) {
  return (dispatch, getState) => {
    dispatch({
      type: COMPOSE_REPLY,
      status: status,
    });

    ensureComposeIsVisible(getState, routerHistory);
  };
};

export function cancelReplyCompose() {
  return {
    type: COMPOSE_REPLY_CANCEL,
  };
};

export function resetCompose() {
  return {
    type: COMPOSE_RESET,
  };
};

export function mentionCompose(account, routerHistory) {
  return (dispatch, getState) => {
    dispatch({
      type: COMPOSE_MENTION,
      account: account,
    });

    ensureComposeIsVisible(getState, routerHistory);
  };
};

export function directCompose(account, routerHistory) {
  return (dispatch, getState) => {
    dispatch({
      type: COMPOSE_DIRECT,
      account: account,
    });

    ensureComposeIsVisible(getState, routerHistory);
  };
};

export function submitCompose(routerHistory) {
  return function (dispatch, getState) {
    const status   = getState().getIn(['compose', 'text'], '');
    const media    = getState().getIn(['compose', 'media_attachments']);
    const statusId = getState().getIn(['compose', 'id'], null);

    if ((!status || !status.length) && media.size === 0) {
      return;
    }

    dispatch(submitComposeRequest());

<<<<<<< HEAD
    api(getState).post('/api/v1/statuses', {
      status,
      in_reply_to_id: getState().getIn(['compose', 'in_reply_to'], null),
      media_ids: media.map(item => item.get('id')),
      sensitive: getState().getIn(['compose', 'sensitive']),
      spoiler_text: getState().getIn(['compose', 'spoiler']) ? getState().getIn(['compose', 'spoiler_text'], '') : '',
      visibility: getState().getIn(['compose', 'privacy']),
      circle_id: getState().getIn(['compose', 'circle_id']),
      poll: getState().getIn(['compose', 'poll'], null),
    }, {
=======
    api(getState).request({
      url: statusId === null ? '/api/v1/statuses' : `/api/v1/statuses/${statusId}`,
      method: statusId === null ? 'post' : 'put',
      data: {
        status,
        in_reply_to_id: getState().getIn(['compose', 'in_reply_to'], null),
        media_ids: media.map(item => item.get('id')),
        sensitive: getState().getIn(['compose', 'sensitive']),
        spoiler_text: getState().getIn(['compose', 'spoiler']) ? getState().getIn(['compose', 'spoiler_text'], '') : '',
        visibility: getState().getIn(['compose', 'privacy']),
        poll: getState().getIn(['compose', 'poll'], null),
      },
>>>>>>> 8c7223f4
      headers: {
        'Idempotency-Key': getState().getIn(['compose', 'idempotencyKey']),
      },
    }).then(function (response) {
      if (routerHistory && (routerHistory.location.pathname === '/publish' || routerHistory.location.pathname === '/statuses/new') && window.history.state) {
        routerHistory.goBack();
      }

      dispatch(insertIntoTagHistory(response.data.tags, status));
      dispatch(submitComposeSuccess({ ...response.data }));

      // To make the app more responsive, immediately push the status
      // into the columns
      const insertIfOnline = timelineId => {
        const timeline = getState().getIn(['timelines', timelineId]);

        if (timeline && timeline.get('items').size > 0 && timeline.getIn(['items', 0]) !== null && timeline.get('online')) {
          dispatch(updateTimeline(timelineId, { ...response.data }));
        }
      };

      if (statusId === null && response.data.visibility !== 'direct') {
        insertIfOnline('home');
      }

      if (statusId === null && response.data.in_reply_to_id === null && response.data.visibility === 'public') {
        insertIfOnline('community');
        insertIfOnline('public');
        insertIfOnline(`account:${response.data.account.id}`);
      }
    }).catch(function (error) {
      dispatch(submitComposeFail(error));
    });
  };
};

export function submitComposeRequest() {
  return {
    type: COMPOSE_SUBMIT_REQUEST,
  };
};

export function submitComposeSuccess(status) {
  return {
    type: COMPOSE_SUBMIT_SUCCESS,
    status: status,
  };
};

export function submitComposeFail(error) {
  return {
    type: COMPOSE_SUBMIT_FAIL,
    error: error,
  };
};

export function uploadCompose(files) {
  return function (dispatch, getState) {
    const uploadLimit = 4;
    const media  = getState().getIn(['compose', 'media_attachments']);
    const pending  = getState().getIn(['compose', 'pending_media_attachments']);
    const progress = new Array(files.length).fill(0);
    let total = Array.from(files).reduce((a, v) => a + v.size, 0);

    if (files.length + media.size + pending > uploadLimit) {
      dispatch(showAlert(undefined, messages.uploadErrorLimit));
      return;
    }

    if (getState().getIn(['compose', 'poll'])) {
      dispatch(showAlert(undefined, messages.uploadErrorPoll));
      return;
    }

    dispatch(uploadComposeRequest());

    for (const [i, f] of Array.from(files).entries()) {
      if (media.size + i > 3) break;

      resizeImage(f).then(file => {
        const data = new FormData();
        data.append('file', file);
        // Account for disparity in size of original image and resized data
        total += file.size - f.size;

        return api(getState).post('/api/v2/media', data, {
          onUploadProgress: function({ loaded }){
            progress[i] = loaded;
            dispatch(uploadComposeProgress(progress.reduce((a, v) => a + v, 0), total));
          },
        }).then(({ status, data }) => {
          // If server-side processing of the media attachment has not completed yet,
          // poll the server until it is, before showing the media attachment as uploaded

          if (status === 200) {
            dispatch(uploadComposeSuccess(data, f));
          } else if (status === 202) {
            let tryCount = 1;
            const poll = () => {
              api(getState).get(`/api/v1/media/${data.id}`).then(response => {
                if (response.status === 200) {
                  dispatch(uploadComposeSuccess(response.data, f));
                } else if (response.status === 206) {
                  let retryAfter = (Math.log2(tryCount) || 1) * 1000;
                  tryCount += 1;
                  setTimeout(() => poll(), retryAfter);
                }
              }).catch(error => dispatch(uploadComposeFail(error)));
            };

            poll();
          }
        });
      }).catch(error => dispatch(uploadComposeFail(error)));
    };
  };
};

export const uploadThumbnail = (id, file) => (dispatch, getState) => {
  dispatch(uploadThumbnailRequest());

  const total = file.size;
  const data = new FormData();

  data.append('thumbnail', file);

  api(getState).put(`/api/v1/media/${id}`, data, {
    onUploadProgress: ({ loaded }) => {
      dispatch(uploadThumbnailProgress(loaded, total));
    },
  }).then(({ data }) => {
    dispatch(uploadThumbnailSuccess(data));
  }).catch(error => {
    dispatch(uploadThumbnailFail(id, error));
  });
};

export const uploadThumbnailRequest = () => ({
  type: THUMBNAIL_UPLOAD_REQUEST,
  skipLoading: true,
});

export const uploadThumbnailProgress = (loaded, total) => ({
  type: THUMBNAIL_UPLOAD_PROGRESS,
  loaded,
  total,
  skipLoading: true,
});

export const uploadThumbnailSuccess = media => ({
  type: THUMBNAIL_UPLOAD_SUCCESS,
  media,
  skipLoading: true,
});

export const uploadThumbnailFail = error => ({
  type: THUMBNAIL_UPLOAD_FAIL,
  error,
  skipLoading: true,
});

export function initMediaEditModal(id) {
  return dispatch => {
    dispatch({
      type: INIT_MEDIA_EDIT_MODAL,
      id,
    });

    dispatch(openModal('FOCAL_POINT', { id }));
  };
};

export function onChangeMediaDescription(description) {
  return {
    type: COMPOSE_CHANGE_MEDIA_DESCRIPTION,
    description,
  };
};

export function onChangeMediaFocus(focusX, focusY) {
  return {
    type: COMPOSE_CHANGE_MEDIA_FOCUS,
    focusX,
    focusY,
  };
};

export function changeUploadCompose(id, params) {
  return (dispatch, getState) => {
    dispatch(changeUploadComposeRequest());

    api(getState).put(`/api/v1/media/${id}`, params).then(response => {
      dispatch(changeUploadComposeSuccess(response.data));
    }).catch(error => {
      dispatch(changeUploadComposeFail(id, error));
    });
  };
};

export function changeUploadComposeRequest() {
  return {
    type: COMPOSE_UPLOAD_CHANGE_REQUEST,
    skipLoading: true,
  };
};

export function changeUploadComposeSuccess(media) {
  return {
    type: COMPOSE_UPLOAD_CHANGE_SUCCESS,
    media: media,
    skipLoading: true,
  };
};

export function changeUploadComposeFail(error) {
  return {
    type: COMPOSE_UPLOAD_CHANGE_FAIL,
    error: error,
    skipLoading: true,
  };
};

export function uploadComposeRequest() {
  return {
    type: COMPOSE_UPLOAD_REQUEST,
    skipLoading: true,
  };
};

export function uploadComposeProgress(loaded, total) {
  return {
    type: COMPOSE_UPLOAD_PROGRESS,
    loaded: loaded,
    total: total,
  };
};

export function uploadComposeSuccess(media, file) {
  return {
    type: COMPOSE_UPLOAD_SUCCESS,
    media: media,
    file: file,
    skipLoading: true,
  };
};

export function uploadComposeFail(error) {
  return {
    type: COMPOSE_UPLOAD_FAIL,
    error: error,
    skipLoading: true,
  };
};

export function undoUploadCompose(media_id) {
  return {
    type: COMPOSE_UPLOAD_UNDO,
    media_id: media_id,
  };
};

export function clearComposeSuggestions() {
  if (cancelFetchComposeSuggestionsAccounts) {
    cancelFetchComposeSuggestionsAccounts();
  }
  return {
    type: COMPOSE_SUGGESTIONS_CLEAR,
  };
};

const fetchComposeSuggestionsAccounts = throttle((dispatch, getState, token) => {
  if (cancelFetchComposeSuggestionsAccounts) {
    cancelFetchComposeSuggestionsAccounts();
  }

  api(getState).get('/api/v1/accounts/search', {
    cancelToken: new CancelToken(cancel => {
      cancelFetchComposeSuggestionsAccounts = cancel;
    }),

    params: {
      q: token.slice(1),
      resolve: false,
      limit: 4,
    },
  }).then(response => {
    dispatch(importFetchedAccounts(response.data));
    dispatch(readyComposeSuggestionsAccounts(token, response.data));
  }).catch(error => {
    if (!isCancel(error)) {
      dispatch(showAlertForError(error));
    }
  });
}, 200, { leading: true, trailing: true });

const fetchComposeSuggestionsEmojis = (dispatch, getState, token) => {
  const results = emojiSearch(token.replace(':', ''), { maxResults: 5 });
  dispatch(readyComposeSuggestionsEmojis(token, results));
};

const fetchComposeSuggestionsTags = throttle((dispatch, getState, token) => {
  if (cancelFetchComposeSuggestionsTags) {
    cancelFetchComposeSuggestionsTags();
  }

  dispatch(updateSuggestionTags(token));

  api(getState).get('/api/v2/search', {
    cancelToken: new CancelToken(cancel => {
      cancelFetchComposeSuggestionsTags = cancel;
    }),

    params: {
      type: 'hashtags',
      q: token.slice(1),
      resolve: false,
      limit: 4,
      exclude_unreviewed: true,
    },
  }).then(({ data }) => {
    dispatch(readyComposeSuggestionsTags(token, data.hashtags));
  }).catch(error => {
    if (!isCancel(error)) {
      dispatch(showAlertForError(error));
    }
  });
}, 200, { leading: true, trailing: true });

export function fetchComposeSuggestions(token) {
  return (dispatch, getState) => {
    switch (token[0]) {
    case ':':
      fetchComposeSuggestionsEmojis(dispatch, getState, token);
      break;
    case '#':
      fetchComposeSuggestionsTags(dispatch, getState, token);
      break;
    default:
      fetchComposeSuggestionsAccounts(dispatch, getState, token);
      break;
    }
  };
};

export function readyComposeSuggestionsEmojis(token, emojis) {
  return {
    type: COMPOSE_SUGGESTIONS_READY,
    token,
    emojis,
  };
};

export function readyComposeSuggestionsAccounts(token, accounts) {
  return {
    type: COMPOSE_SUGGESTIONS_READY,
    token,
    accounts,
  };
};

export const readyComposeSuggestionsTags = (token, tags) => ({
  type: COMPOSE_SUGGESTIONS_READY,
  token,
  tags,
});

export function selectComposeSuggestion(position, token, suggestion, path) {
  return (dispatch, getState) => {
    let completion, startPosition;

    if (suggestion.type === 'emoji') {
      completion    = suggestion.native || suggestion.colons;
      startPosition = position - 1;

      dispatch(useEmoji(suggestion));
    } else if (suggestion.type === 'hashtag') {
      completion    = `#${suggestion.name}`;
      startPosition = position - 1;
    } else if (suggestion.type === 'account') {
      completion    = getState().getIn(['accounts', suggestion.id, 'acct']);
      startPosition = position;
    }

    // We don't want to replace hashtags that vary only in case due to accessibility, but we need to fire off an event so that
    // the suggestions are dismissed and the cursor moves forward.
    if (suggestion.type !== 'hashtag' || token.slice(1).localeCompare(suggestion.name, undefined, { sensitivity: 'accent' }) !== 0) {
      dispatch({
        type: COMPOSE_SUGGESTION_SELECT,
        position: startPosition,
        token,
        completion,
        path,
      });
    } else {
      dispatch({
        type: COMPOSE_SUGGESTION_IGNORE,
        position: startPosition,
        token,
        completion,
        path,
      });
    }
  };
};

export function updateSuggestionTags(token) {
  return {
    type: COMPOSE_SUGGESTION_TAGS_UPDATE,
    token,
  };
}

export function updateTagHistory(tags) {
  return {
    type: COMPOSE_TAG_HISTORY_UPDATE,
    tags,
  };
}

export function hydrateCompose() {
  return (dispatch, getState) => {
    const me = getState().getIn(['meta', 'me']);
    const history = tagHistory.get(me);

    if (history !== null) {
      dispatch(updateTagHistory(history));
    }
  };
}

function insertIntoTagHistory(recognizedTags, text) {
  return (dispatch, getState) => {
    const state = getState();
    const oldHistory = state.getIn(['compose', 'tagHistory']);
    const me = state.getIn(['meta', 'me']);
    const names = recognizedTags.map(tag => text.match(new RegExp(`#${tag.name}`, 'i'))[0].slice(1));
    const intersectedOldHistory = oldHistory.filter(name => names.findIndex(newName => newName.toLowerCase() === name.toLowerCase()) === -1);

    names.push(...intersectedOldHistory.toJS());

    const newHistory = names.slice(0, 1000);

    tagHistory.set(me, newHistory);
    dispatch(updateTagHistory(newHistory));
  };
}

export function mountCompose() {
  return {
    type: COMPOSE_MOUNT,
  };
};

export function unmountCompose() {
  return {
    type: COMPOSE_UNMOUNT,
  };
};

export function changeComposeSensitivity() {
  return {
    type: COMPOSE_SENSITIVITY_CHANGE,
  };
};

export function changeComposeSpoilerness() {
  return {
    type: COMPOSE_SPOILERNESS_CHANGE,
  };
};

export function changeComposeSpoilerText(text) {
  return {
    type: COMPOSE_SPOILER_TEXT_CHANGE,
    text,
  };
};

export function changeComposeVisibility(value) {
  return {
    type: COMPOSE_VISIBILITY_CHANGE,
    value,
  };
};

export function changeComposeCircle(value) {
  return {
    type: COMPOSE_CIRCLE_CHANGE,
    value,
  };
};

export function insertEmojiCompose(position, emoji, needsSpace) {
  return {
    type: COMPOSE_EMOJI_INSERT,
    position,
    emoji,
    needsSpace,
  };
};

export function changeComposing(value) {
  return {
    type: COMPOSE_COMPOSING_CHANGE,
    value,
  };
};

export function addPoll() {
  return {
    type: COMPOSE_POLL_ADD,
  };
};

export function removePoll() {
  return {
    type: COMPOSE_POLL_REMOVE,
  };
};

export function addPollOption(title) {
  return {
    type: COMPOSE_POLL_OPTION_ADD,
    title,
  };
};

export function changePollOption(index, title) {
  return {
    type: COMPOSE_POLL_OPTION_CHANGE,
    index,
    title,
  };
};

export function removePollOption(index) {
  return {
    type: COMPOSE_POLL_OPTION_REMOVE,
    index,
  };
};

export function changePollSettings(expiresIn, isMultiple) {
  return {
    type: COMPOSE_POLL_SETTINGS_CHANGE,
    expiresIn,
    isMultiple,
  };
};<|MERGE_RESOLUTION|>--- conflicted
+++ resolved
@@ -71,11 +71,8 @@
 export const COMPOSE_CHANGE_MEDIA_DESCRIPTION = 'COMPOSE_CHANGE_MEDIA_DESCRIPTION';
 export const COMPOSE_CHANGE_MEDIA_FOCUS       = 'COMPOSE_CHANGE_MEDIA_FOCUS';
 
-<<<<<<< HEAD
-=======
 export const COMPOSE_SET_STATUS = 'COMPOSE_SET_STATUS';
 
->>>>>>> 8c7223f4
 const messages = defineMessages({
   uploadErrorLimit: { id: 'upload_error.limit', defaultMessage: 'File upload limit exceeded.' },
   uploadErrorPoll:  { id: 'upload_error.poll', defaultMessage: 'File upload not allowed with polls.' },
@@ -162,18 +159,6 @@
 
     dispatch(submitComposeRequest());
 
-<<<<<<< HEAD
-    api(getState).post('/api/v1/statuses', {
-      status,
-      in_reply_to_id: getState().getIn(['compose', 'in_reply_to'], null),
-      media_ids: media.map(item => item.get('id')),
-      sensitive: getState().getIn(['compose', 'sensitive']),
-      spoiler_text: getState().getIn(['compose', 'spoiler']) ? getState().getIn(['compose', 'spoiler_text'], '') : '',
-      visibility: getState().getIn(['compose', 'privacy']),
-      circle_id: getState().getIn(['compose', 'circle_id']),
-      poll: getState().getIn(['compose', 'poll'], null),
-    }, {
-=======
     api(getState).request({
       url: statusId === null ? '/api/v1/statuses' : `/api/v1/statuses/${statusId}`,
       method: statusId === null ? 'post' : 'put',
@@ -184,9 +169,9 @@
         sensitive: getState().getIn(['compose', 'sensitive']),
         spoiler_text: getState().getIn(['compose', 'spoiler']) ? getState().getIn(['compose', 'spoiler_text'], '') : '',
         visibility: getState().getIn(['compose', 'privacy']),
+        circle_id: getState().getIn(['compose', 'circle_id']),
         poll: getState().getIn(['compose', 'poll'], null),
       },
->>>>>>> 8c7223f4
       headers: {
         'Idempotency-Key': getState().getIn(['compose', 'idempotencyKey']),
       },
