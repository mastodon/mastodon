--- conflicted
+++ resolved
@@ -6,10 +6,7 @@
 import api from 'mastodon/api';
 import { search as emojiSearch } from 'mastodon/features/emoji/emoji_mart_search_light';
 import { tagHistory } from 'mastodon/settings';
-<<<<<<< HEAD
-=======
-
->>>>>>> 33e35fbf
+
 import { showAlert, showAlertForError } from './alerts';
 import { useEmoji } from './emojis';
 import { importFetchedAccounts, importFetchedStatus } from './importer';
