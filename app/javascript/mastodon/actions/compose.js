import api from '../api';
import { CancelToken, isCancel } from 'axios';
import { throttle } from 'lodash';
import { search as emojiSearch } from '../features/emoji/emoji_mart_search_light';
import { tagHistory } from '../settings';
import { useEmoji } from './emojis';
import resizeImage from '../utils/resize_image';
import { importFetchedAccounts } from './importer';
import { updateTimeline } from './timelines';
import { showAlertForError } from './alerts';
import { showAlert } from './alerts';
import { defineMessages } from 'react-intl';

let cancelFetchComposeSuggestionsAccounts;

import { extractHashtags } from 'twitter-text';

export const COMPOSE_CHANGE          = 'COMPOSE_CHANGE';
export const COMPOSE_SUBMIT_REQUEST  = 'COMPOSE_SUBMIT_REQUEST';
export const COMPOSE_SUBMIT_SUCCESS  = 'COMPOSE_SUBMIT_SUCCESS';
export const COMPOSE_SUBMIT_FAIL     = 'COMPOSE_SUBMIT_FAIL';
export const COMPOSE_REPLY           = 'COMPOSE_REPLY';
export const COMPOSE_REPLY_CANCEL    = 'COMPOSE_REPLY_CANCEL';
export const COMPOSE_DIRECT          = 'COMPOSE_DIRECT';
export const COMPOSE_QUOTE           = 'COMPOSE_QUOTE';
export const COMPOSE_QUOTE_CANCEL    = 'COMPOSE_QUOTE_CANCEL';
export const COMPOSE_MENTION         = 'COMPOSE_MENTION';
export const COMPOSE_RESET           = 'COMPOSE_RESET';
export const COMPOSE_UPLOAD_REQUEST  = 'COMPOSE_UPLOAD_REQUEST';
export const COMPOSE_UPLOAD_SUCCESS  = 'COMPOSE_UPLOAD_SUCCESS';
export const COMPOSE_UPLOAD_FAIL     = 'COMPOSE_UPLOAD_FAIL';
export const COMPOSE_UPLOAD_PROGRESS = 'COMPOSE_UPLOAD_PROGRESS';
export const COMPOSE_UPLOAD_UNDO     = 'COMPOSE_UPLOAD_UNDO';

export const COMPOSE_SUGGESTIONS_CLEAR = 'COMPOSE_SUGGESTIONS_CLEAR';
export const COMPOSE_SUGGESTIONS_READY = 'COMPOSE_SUGGESTIONS_READY';
export const COMPOSE_SUGGESTION_SELECT = 'COMPOSE_SUGGESTION_SELECT';
export const COMPOSE_SUGGESTION_TAGS_UPDATE = 'COMPOSE_SUGGESTION_TAGS_UPDATE';

export const COMPOSE_TAG_HISTORY_UPDATE = 'COMPOSE_TAG_HISTORY_UPDATE';

export const COMPOSE_MOUNT   = 'COMPOSE_MOUNT';
export const COMPOSE_UNMOUNT = 'COMPOSE_UNMOUNT';

export const COMPOSE_SENSITIVITY_CHANGE = 'COMPOSE_SENSITIVITY_CHANGE';
export const COMPOSE_SPOILERNESS_CHANGE = 'COMPOSE_SPOILERNESS_CHANGE';
export const COMPOSE_SPOILER_TEXT_CHANGE = 'COMPOSE_SPOILER_TEXT_CHANGE';
export const COMPOSE_VISIBILITY_CHANGE  = 'COMPOSE_VISIBILITY_CHANGE';
export const COMPOSE_LISTABILITY_CHANGE = 'COMPOSE_LISTABILITY_CHANGE';
export const COMPOSE_COMPOSING_CHANGE = 'COMPOSE_COMPOSING_CHANGE';

export const COMPOSE_EMOJI_INSERT = 'COMPOSE_EMOJI_INSERT';

export const COMPOSE_UPLOAD_CHANGE_REQUEST     = 'COMPOSE_UPLOAD_UPDATE_REQUEST';
export const COMPOSE_UPLOAD_CHANGE_SUCCESS     = 'COMPOSE_UPLOAD_UPDATE_SUCCESS';
export const COMPOSE_UPLOAD_CHANGE_FAIL        = 'COMPOSE_UPLOAD_UPDATE_FAIL';

export const COMPOSE_POLL_ADD             = 'COMPOSE_POLL_ADD';
export const COMPOSE_POLL_REMOVE          = 'COMPOSE_POLL_REMOVE';
export const COMPOSE_POLL_OPTION_ADD      = 'COMPOSE_POLL_OPTION_ADD';
export const COMPOSE_POLL_OPTION_CHANGE   = 'COMPOSE_POLL_OPTION_CHANGE';
export const COMPOSE_POLL_OPTION_REMOVE   = 'COMPOSE_POLL_OPTION_REMOVE';
export const COMPOSE_POLL_SETTINGS_CHANGE = 'COMPOSE_POLL_SETTINGS_CHANGE';

const messages = defineMessages({
  uploadErrorLimit: { id: 'upload_error.limit', defaultMessage: 'File upload limit exceeded.' },
});

export function changeCompose(text) {
  return {
    type: COMPOSE_CHANGE,
    text: text,
  };
};

export function replyCompose(status, routerHistory) {
  return (dispatch, getState) => {
    dispatch({
      type: COMPOSE_REPLY,
      status: status,
    });

    if (!getState().getIn(['compose', 'mounted'])) {
      routerHistory.push('/statuses/new');
    }
  };
};

export function cancelReplyCompose() {
  return {
    type: COMPOSE_REPLY_CANCEL,
  };
};

export function quoteCompose(status, router) {
  return (dispatch, getState) => {
    dispatch({
      type: COMPOSE_QUOTE,
      status: status,
    });

    if (!getState().getIn(['compose', 'mounted'])) {
      router.push('/statuses/new');
    }
  };
};

export function cancelQuoteCompose() {
  return {
    type: COMPOSE_QUOTE_CANCEL,
  };
};

export function resetCompose() {
  return {
    type: COMPOSE_RESET,
  };
};

export function mentionCompose(account, routerHistory) {
  return (dispatch, getState) => {
    dispatch({
      type: COMPOSE_MENTION,
      account: account,
    });

    if (!getState().getIn(['compose', 'mounted'])) {
      routerHistory.push('/statuses/new');
    }
  };
};

export function directCompose(account, routerHistory) {
  return (dispatch, getState) => {
    dispatch({
      type: COMPOSE_DIRECT,
      account: account,
    });

    if (!getState().getIn(['compose', 'mounted'])) {
      routerHistory.push('/statuses/new');
    }
  };
};

export function submitCompose(routerHistory, withCommunity) {
  return function (dispatch, getState) {
    let status = getState().getIn(['compose', 'text'], '');
    const media  = getState().getIn(['compose', 'media_attachments']);

    if ((!status || !status.length) && media.size === 0) {
      return;
    }

    const { newStatus, visibility, hasDefaultHashtag } = handleDefaultTag(
      withCommunity,
      status,
      getState().getIn(['compose', 'privacy'])
    );

    dispatch(submitComposeRequest());

    api(getState).post('/api/v1/statuses', {
      status: newStatus,
      in_reply_to_id: getState().getIn(['compose', 'in_reply_to'], null),
      media_ids: media.map(item => item.get('id')),
      sensitive: getState().getIn(['compose', 'sensitive']),
      spoiler_text: getState().getIn(['compose', 'spoiler_text'], ''),
<<<<<<< HEAD
      visibility,
      quote_id: getState().getIn(['compose', 'quote_from'], null),
=======
      visibility: getState().getIn(['compose', 'privacy']),
      poll: getState().getIn(['compose', 'poll'], null),
>>>>>>> fd128b9c
    }, {
      headers: {
        'Idempotency-Key': getState().getIn(['compose', 'idempotencyKey']),
      },
    }).then(function (response) {
      if (response.data.visibility === 'direct' && getState().getIn(['conversations', 'mounted']) <= 0 && routerHistory) {
        routerHistory.push('/timelines/direct');
      } else if (routerHistory && routerHistory.location.pathname === '/statuses/new' && window.history.state) {
        routerHistory.goBack();
      }

      dispatch(insertIntoTagHistory(response.data.tags, newStatus));
      dispatch(submitComposeSuccess({ ...response.data }));

      // To make the app more responsive, immediately push the status
      // into the columns

      const insertIfOnline = timelineId => {
        if (getState().getIn(['timelines', timelineId, 'items', 0]) !== null) {
          dispatch(updateTimeline(timelineId, { ...response.data }));
        }
      };

      if (response.data.visibility !== 'direct') {
        insertIfOnline('home');
      }
      
      if (response.data.visibility === 'public') {
        if (hasDefaultHashtag) {
          // Refresh the community timeline only if there is default hashtag
          insertIfOnline('community');
        }
        insertIfOnline('public');
      }
    }).catch(function (error) {
      dispatch(submitComposeFail(error));
    });
  };
};

const handleDefaultTag = (withCommunity, status, visibility) => {
  if (!status || !status.length) {
    return {};
  }

  const tags = extractHashtags(status);
  const hasHashtags = tags.length > 0;
  const hasDefaultHashtag = tags.some(tag => tag === process.env.DEFAULT_HASHTAG);
  const isPublic = visibility === 'public';

  if (withCommunity) {
    // toot with community:
    // if has default hashtag: keep
    // else if public: add default hashtag
    return hasDefaultHashtag ? {
      newStatus: status,
      visibility,
      hasDefaultHashtag: true,
    } : {
      newStatus: isPublic ? `${status} #${process.env.DEFAULT_HASHTAG}` : status,
      visibility,
      hasDefaultHashtag: true,
    };

  } else {
    // toot without community:
    // if has hashtag: keep
    // else if public: change visibility to unlisted
    return hasHashtags ? {
      newStatus: status,
      visibility,
      hasDefaultHashtag: false,
    } : {
      newStatus: status,
      visibility: isPublic ? 'unlisted' : visibility,
      hasDefaultHashtag: false,
    };

  }
};

export function submitComposeRequest() {
  return {
    type: COMPOSE_SUBMIT_REQUEST,
  };
};

export function submitComposeSuccess(status) {
  return {
    type: COMPOSE_SUBMIT_SUCCESS,
    status: status,
  };
};

export function submitComposeFail(error) {
  return {
    type: COMPOSE_SUBMIT_FAIL,
    error: error,
  };
};

export function uploadCompose(files) {
  return function (dispatch, getState) {
    const uploadLimit = 4;
    const media  = getState().getIn(['compose', 'media_attachments']);
    const total = Array.from(files).reduce((a, v) => a + v.size, 0);
    const progress = new Array(files.length).fill(0);

    if (files.length + media.size > uploadLimit) {
      dispatch(showAlert(undefined, messages.uploadErrorLimit));
      return;
    }
    dispatch(uploadComposeRequest());

    for (const [i, f] of Array.from(files).entries()) {
      if (media.size + i > 3) break;

      resizeImage(f).then(file => {
        const data = new FormData();
        data.append('file', file);

        return api(getState).post('/api/v1/media', data, {
          onUploadProgress: function({ loaded }){
            progress[i] = loaded;
            dispatch(uploadComposeProgress(progress.reduce((a, v) => a + v, 0), total));
          },
        }).then(({ data }) => dispatch(uploadComposeSuccess(data)));
      }).catch(error => dispatch(uploadComposeFail(error)));
    };
  };
};

export function changeUploadCompose(id, params) {
  return (dispatch, getState) => {
    dispatch(changeUploadComposeRequest());

    api(getState).put(`/api/v1/media/${id}`, params).then(response => {
      dispatch(changeUploadComposeSuccess(response.data));
    }).catch(error => {
      dispatch(changeUploadComposeFail(id, error));
    });
  };
};

export function changeUploadComposeRequest() {
  return {
    type: COMPOSE_UPLOAD_CHANGE_REQUEST,
    skipLoading: true,
  };
};
export function changeUploadComposeSuccess(media) {
  return {
    type: COMPOSE_UPLOAD_CHANGE_SUCCESS,
    media: media,
    skipLoading: true,
  };
};

export function changeUploadComposeFail(error) {
  return {
    type: COMPOSE_UPLOAD_CHANGE_FAIL,
    error: error,
    skipLoading: true,
  };
};

export function uploadComposeRequest() {
  return {
    type: COMPOSE_UPLOAD_REQUEST,
    skipLoading: true,
  };
};

export function uploadComposeProgress(loaded, total) {
  return {
    type: COMPOSE_UPLOAD_PROGRESS,
    loaded: loaded,
    total: total,
  };
};

export function uploadComposeSuccess(media) {
  return {
    type: COMPOSE_UPLOAD_SUCCESS,
    media: media,
    skipLoading: true,
  };
};

export function uploadComposeFail(error) {
  return {
    type: COMPOSE_UPLOAD_FAIL,
    error: error,
    skipLoading: true,
  };
};

export function undoUploadCompose(media_id) {
  return {
    type: COMPOSE_UPLOAD_UNDO,
    media_id: media_id,
  };
};

export function clearComposeSuggestions() {
  if (cancelFetchComposeSuggestionsAccounts) {
    cancelFetchComposeSuggestionsAccounts();
  }
  return {
    type: COMPOSE_SUGGESTIONS_CLEAR,
  };
};

const fetchComposeSuggestionsAccounts = throttle((dispatch, getState, token) => {
  if (cancelFetchComposeSuggestionsAccounts) {
    cancelFetchComposeSuggestionsAccounts();
  }
  api(getState).get('/api/v1/accounts/search', {
    cancelToken: new CancelToken(cancel => {
      cancelFetchComposeSuggestionsAccounts = cancel;
    }),
    params: {
      q: token.slice(1),
      resolve: false,
      limit: 4,
    },
  }).then(response => {
    dispatch(importFetchedAccounts(response.data));
    dispatch(readyComposeSuggestionsAccounts(token, response.data));
  }).catch(error => {
    if (!isCancel(error)) {
      dispatch(showAlertForError(error));
    }
  });
}, 200, { leading: true, trailing: true });

const fetchComposeSuggestionsEmojis = (dispatch, getState, token) => {
  const results = emojiSearch(token.replace(':', ''), { maxResults: 5 });
  dispatch(readyComposeSuggestionsEmojis(token, results));
};

const fetchComposeSuggestionsTags = (dispatch, getState, token) => {
  dispatch(updateSuggestionTags(token));
};

export function fetchComposeSuggestions(token) {
  return (dispatch, getState) => {
    switch (token[0]) {
    case ':':
      fetchComposeSuggestionsEmojis(dispatch, getState, token);
      break;
    case '#':
      fetchComposeSuggestionsTags(dispatch, getState, token);
      break;
    default:
      fetchComposeSuggestionsAccounts(dispatch, getState, token);
      break;
    }
  };
};

export function readyComposeSuggestionsEmojis(token, emojis) {
  return {
    type: COMPOSE_SUGGESTIONS_READY,
    token,
    emojis,
  };
};

export function readyComposeSuggestionsAccounts(token, accounts) {
  return {
    type: COMPOSE_SUGGESTIONS_READY,
    token,
    accounts,
  };
};

export function selectComposeSuggestion(position, token, suggestion) {
  return (dispatch, getState) => {
    let completion, startPosition;

    if (typeof suggestion === 'object' && suggestion.id) {
      completion    = suggestion.native || suggestion.colons;
      startPosition = position - 1;

      dispatch(useEmoji(suggestion));
    } else if (suggestion[0] === '#') {
      completion    = suggestion;
      startPosition = position - 1;
    } else {
      completion    = getState().getIn(['accounts', suggestion, 'acct']);
      startPosition = position;
    }

    dispatch({
      type: COMPOSE_SUGGESTION_SELECT,
      position: startPosition,
      token,
      completion,
    });
  };
};

export function updateSuggestionTags(token) {
  return {
    type: COMPOSE_SUGGESTION_TAGS_UPDATE,
    token,
  };
}

export function updateTagHistory(tags) {
  return {
    type: COMPOSE_TAG_HISTORY_UPDATE,
    tags,
  };
}

export function hydrateCompose() {
  return (dispatch, getState) => {
    const me = getState().getIn(['meta', 'me']);
    const history = tagHistory.get(me);

    if (history !== null) {
      dispatch(updateTagHistory(history));
    }
  };
}

function insertIntoTagHistory(recognizedTags, text) {
  return (dispatch, getState) => {
    const state = getState();
    const oldHistory = state.getIn(['compose', 'tagHistory']);
    const me = state.getIn(['meta', 'me']);
    const names = recognizedTags.map(tag => text.match(new RegExp(`#${tag.name}`, 'i'))[0].slice(1));
    const intersectedOldHistory = oldHistory.filter(name => names.findIndex(newName => newName.toLowerCase() === name.toLowerCase()) === -1);

    names.push(...intersectedOldHistory.toJS());

    const newHistory = names.slice(0, 1000);

    tagHistory.set(me, newHistory);
    dispatch(updateTagHistory(newHistory));
  };
}

export function mountCompose() {
  return {
    type: COMPOSE_MOUNT,
  };
};

export function unmountCompose() {
  return {
    type: COMPOSE_UNMOUNT,
  };
};

export function changeComposeSensitivity() {
  return {
    type: COMPOSE_SENSITIVITY_CHANGE,
  };
};

export function changeComposeSpoilerness() {
  return {
    type: COMPOSE_SPOILERNESS_CHANGE,
  };
};

export function changeComposeSpoilerText(text) {
  return {
    type: COMPOSE_SPOILER_TEXT_CHANGE,
    text,
  };
};

export function changeComposeVisibility(value) {
  return {
    type: COMPOSE_VISIBILITY_CHANGE,
    value,
  };
};

export function insertEmojiCompose(position, emoji, needsSpace) {
  return {
    type: COMPOSE_EMOJI_INSERT,
    position,
    emoji,
    needsSpace,
  };
};

export function changeComposing(value) {
  return {
    type: COMPOSE_COMPOSING_CHANGE,
    value,
  };
};

export function addPoll() {
  return {
    type: COMPOSE_POLL_ADD,
  };
};

export function removePoll() {
  return {
    type: COMPOSE_POLL_REMOVE,
  };
};

export function addPollOption(title) {
  return {
    type: COMPOSE_POLL_OPTION_ADD,
    title,
  };
};

export function changePollOption(index, title) {
  return {
    type: COMPOSE_POLL_OPTION_CHANGE,
    index,
    title,
  };
};

export function removePollOption(index) {
  return {
    type: COMPOSE_POLL_OPTION_REMOVE,
    index,
  };
};

export function changePollSettings(expiresIn, isMultiple) {
  return {
    type: COMPOSE_POLL_SETTINGS_CHANGE,
    expiresIn,
    isMultiple,
  };
};<|MERGE_RESOLUTION|>--- conflicted
+++ resolved
@@ -166,13 +166,9 @@
       media_ids: media.map(item => item.get('id')),
       sensitive: getState().getIn(['compose', 'sensitive']),
       spoiler_text: getState().getIn(['compose', 'spoiler_text'], ''),
-<<<<<<< HEAD
-      visibility,
+      visibility: getState().getIn(['compose', 'privacy']),
       quote_id: getState().getIn(['compose', 'quote_from'], null),
-=======
-      visibility: getState().getIn(['compose', 'privacy']),
       poll: getState().getIn(['compose', 'poll'], null),
->>>>>>> fd128b9c
     }, {
       headers: {
         'Idempotency-Key': getState().getIn(['compose', 'idempotencyKey']),
