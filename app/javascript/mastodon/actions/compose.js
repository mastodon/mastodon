import axios from 'axios';
import { throttle } from 'lodash';
import { defineMessages } from 'react-intl';
import api from 'mastodon/api';
import { search as emojiSearch } from 'mastodon/features/emoji/emoji_mart_search_light';
import { tagHistory } from 'mastodon/settings';
import { showAlert, showAlertForError } from './alerts';
import { useEmoji } from './emojis';
import { importFetchedAccounts, importFetchedStatus } from './importer';
import { openModal } from './modal';
import { updateTimeline } from './timelines';

/** @type {AbortController | undefined} */
let fetchComposeSuggestionsAccountsController;
/** @type {AbortController | undefined} */
let fetchComposeSuggestionsTagsController;

export const COMPOSE_CHANGE          = 'COMPOSE_CHANGE';
export const COMPOSE_SUBMIT_REQUEST  = 'COMPOSE_SUBMIT_REQUEST';
export const COMPOSE_SUBMIT_SUCCESS  = 'COMPOSE_SUBMIT_SUCCESS';
export const COMPOSE_SUBMIT_FAIL     = 'COMPOSE_SUBMIT_FAIL';
export const COMPOSE_REPLY           = 'COMPOSE_REPLY';
export const COMPOSE_REPLY_CANCEL    = 'COMPOSE_REPLY_CANCEL';
export const COMPOSE_DIRECT          = 'COMPOSE_DIRECT';
export const COMPOSE_MENTION         = 'COMPOSE_MENTION';
export const COMPOSE_RESET           = 'COMPOSE_RESET';

export const COMPOSE_UPLOAD_REQUEST    = 'COMPOSE_UPLOAD_REQUEST';
export const COMPOSE_UPLOAD_SUCCESS    = 'COMPOSE_UPLOAD_SUCCESS';
export const COMPOSE_UPLOAD_FAIL       = 'COMPOSE_UPLOAD_FAIL';
export const COMPOSE_UPLOAD_PROGRESS   = 'COMPOSE_UPLOAD_PROGRESS';
export const COMPOSE_UPLOAD_PROCESSING = 'COMPOSE_UPLOAD_PROCESSING';
export const COMPOSE_UPLOAD_UNDO       = 'COMPOSE_UPLOAD_UNDO';

export const THUMBNAIL_UPLOAD_REQUEST  = 'THUMBNAIL_UPLOAD_REQUEST';
export const THUMBNAIL_UPLOAD_SUCCESS  = 'THUMBNAIL_UPLOAD_SUCCESS';
export const THUMBNAIL_UPLOAD_FAIL     = 'THUMBNAIL_UPLOAD_FAIL';
export const THUMBNAIL_UPLOAD_PROGRESS = 'THUMBNAIL_UPLOAD_PROGRESS';

export const COMPOSE_SUGGESTIONS_CLEAR = 'COMPOSE_SUGGESTIONS_CLEAR';
export const COMPOSE_SUGGESTIONS_READY = 'COMPOSE_SUGGESTIONS_READY';
export const COMPOSE_SUGGESTION_SELECT = 'COMPOSE_SUGGESTION_SELECT';
export const COMPOSE_SUGGESTION_IGNORE = 'COMPOSE_SUGGESTION_IGNORE';
export const COMPOSE_SUGGESTION_TAGS_UPDATE = 'COMPOSE_SUGGESTION_TAGS_UPDATE';

export const COMPOSE_TAG_HISTORY_UPDATE = 'COMPOSE_TAG_HISTORY_UPDATE';

export const COMPOSE_MOUNT   = 'COMPOSE_MOUNT';
export const COMPOSE_UNMOUNT = 'COMPOSE_UNMOUNT';

export const COMPOSE_SENSITIVITY_CHANGE  = 'COMPOSE_SENSITIVITY_CHANGE';
export const COMPOSE_SPOILERNESS_CHANGE  = 'COMPOSE_SPOILERNESS_CHANGE';
export const COMPOSE_SPOILER_TEXT_CHANGE = 'COMPOSE_SPOILER_TEXT_CHANGE';
export const COMPOSE_VISIBILITY_CHANGE   = 'COMPOSE_VISIBILITY_CHANGE';
export const COMPOSE_COMPOSING_CHANGE    = 'COMPOSE_COMPOSING_CHANGE';
export const COMPOSE_LANGUAGE_CHANGE     = 'COMPOSE_LANGUAGE_CHANGE';

export const COMPOSE_EMOJI_INSERT = 'COMPOSE_EMOJI_INSERT';

export const COMPOSE_UPLOAD_CHANGE_REQUEST     = 'COMPOSE_UPLOAD_UPDATE_REQUEST';
export const COMPOSE_UPLOAD_CHANGE_SUCCESS     = 'COMPOSE_UPLOAD_UPDATE_SUCCESS';
export const COMPOSE_UPLOAD_CHANGE_FAIL        = 'COMPOSE_UPLOAD_UPDATE_FAIL';

export const COMPOSE_POLL_ADD             = 'COMPOSE_POLL_ADD';
export const COMPOSE_POLL_REMOVE          = 'COMPOSE_POLL_REMOVE';
export const COMPOSE_POLL_OPTION_ADD      = 'COMPOSE_POLL_OPTION_ADD';
export const COMPOSE_POLL_OPTION_CHANGE   = 'COMPOSE_POLL_OPTION_CHANGE';
export const COMPOSE_POLL_OPTION_REMOVE   = 'COMPOSE_POLL_OPTION_REMOVE';
export const COMPOSE_POLL_SETTINGS_CHANGE = 'COMPOSE_POLL_SETTINGS_CHANGE';

export const INIT_MEDIA_EDIT_MODAL = 'INIT_MEDIA_EDIT_MODAL';

export const COMPOSE_CHANGE_MEDIA_DESCRIPTION = 'COMPOSE_CHANGE_MEDIA_DESCRIPTION';
export const COMPOSE_CHANGE_MEDIA_FOCUS       = 'COMPOSE_CHANGE_MEDIA_FOCUS';

export const COMPOSE_SET_STATUS = 'COMPOSE_SET_STATUS';

const messages = defineMessages({
  uploadErrorLimit: { id: 'upload_error.limit', defaultMessage: 'File upload limit exceeded.' },
  uploadErrorPoll:  { id: 'upload_error.poll', defaultMessage: 'File upload not allowed with polls.' },
});

export const ensureComposeIsVisible = (getState, routerHistory) => {
  if (!getState().getIn(['compose', 'mounted'])) {
    routerHistory.push('/publish');
  }
};

export function setComposeToStatus(status, text, spoiler_text) {
  return{
    type: COMPOSE_SET_STATUS,
    status,
    text,
    spoiler_text,
  };
}

export function changeCompose(text) {
  return {
    type: COMPOSE_CHANGE,
    text: text,
  };
}

export function replyCompose(status, routerHistory) {
  return (dispatch, getState) => {
    dispatch({
      type: COMPOSE_REPLY,
      status: status,
    });

    ensureComposeIsVisible(getState, routerHistory);
  };
}

export function cancelReplyCompose() {
  return {
    type: COMPOSE_REPLY_CANCEL,
  };
}

export function resetCompose() {
  return {
    type: COMPOSE_RESET,
  };
}

export function mentionCompose(account, routerHistory) {
  return (dispatch, getState) => {
    dispatch({
      type: COMPOSE_MENTION,
      account: account,
    });

    ensureComposeIsVisible(getState, routerHistory);
  };
}

export function directCompose(account, routerHistory) {
  return (dispatch, getState) => {
    dispatch({
      type: COMPOSE_DIRECT,
      account: account,
    });

    ensureComposeIsVisible(getState, routerHistory);
  };
}

export function submitCompose(routerHistory) {
  return function (dispatch, getState) {
    const status   = getState().getIn(['compose', 'text'], '');
    const media    = getState().getIn(['compose', 'media_attachments']);
    const statusId = getState().getIn(['compose', 'id'], null);

    if ((!status || !status.length) && media.size === 0) {
      return;
    }

    dispatch(submitComposeRequest());

    // If we're editing a post with media attachments, those have not
    // necessarily been changed on the server. Do it now in the same
    // API call.
    let media_attributes;
    if (statusId !== null) {
      media_attributes = media.map(item => {
        let focus;

        if (item.getIn(['meta', 'focus'])) {
          focus = `${item.getIn(['meta', 'focus', 'x']).toFixed(2)},${item.getIn(['meta', 'focus', 'y']).toFixed(2)}`;
        }

        return {
          id: item.get('id'),
          description: item.get('description'),
          focus,
        };
      });
    }

    api(getState).request({
      url: statusId === null ? '/api/v1/statuses' : `/api/v1/statuses/${statusId}`,
      method: statusId === null ? 'post' : 'put',
      data: {
        status,
        in_reply_to_id: getState().getIn(['compose', 'in_reply_to'], null),
        media_ids: media.map(item => item.get('id')),
        media_attributes,
        sensitive: getState().getIn(['compose', 'sensitive']),
        spoiler_text: getState().getIn(['compose', 'spoiler']) ? getState().getIn(['compose', 'spoiler_text'], '') : '',
        visibility: getState().getIn(['compose', 'privacy']),
        poll: getState().getIn(['compose', 'poll'], null),
        language: getState().getIn(['compose', 'language']),
      },
      headers: {
        'Idempotency-Key': getState().getIn(['compose', 'idempotencyKey']),
      },
    }).then(function (response) {
      if (routerHistory && (routerHistory.location.pathname === '/publish' || routerHistory.location.pathname === '/statuses/new') && window.history.state) {
        routerHistory.goBack();
      }

      dispatch(insertIntoTagHistory(response.data.tags, status));
      dispatch(submitComposeSuccess({ ...response.data }));

      // To make the app more responsive, immediately push the status
      // into the columns
      const insertIfOnline = timelineId => {
        const timeline = getState().getIn(['timelines', timelineId]);

        if (timeline && timeline.get('items').size > 0 && timeline.getIn(['items', 0]) !== null && timeline.get('online')) {
          dispatch(updateTimeline(timelineId, { ...response.data }));
        }
      };

      if (statusId) {
        dispatch(importFetchedStatus({ ...response.data }));
      }

      if (statusId === null && response.data.visibility !== 'direct') {
        insertIfOnline('home');
      }

      if (statusId === null && response.data.in_reply_to_id === null && response.data.visibility === 'public') {
        insertIfOnline('community');
        insertIfOnline('public');
        insertIfOnline(`account:${response.data.account.id}`);
      }
    }).catch(function (error) {
      dispatch(submitComposeFail(error));
    });
  };
}

export function submitComposeRequest() {
  return {
    type: COMPOSE_SUBMIT_REQUEST,
  };
}

export function submitComposeSuccess(status) {
  return {
    type: COMPOSE_SUBMIT_SUCCESS,
    status: status,
  };
}

export function submitComposeFail(error) {
  return {
    type: COMPOSE_SUBMIT_FAIL,
    error: error,
  };
}

export function uploadCompose(files) {
  return function (dispatch, getState) {
    const uploadLimit = 9;
    const media  = getState().getIn(['compose', 'media_attachments']);
    const pending  = getState().getIn(['compose', 'pending_media_attachments']);
    const progress = new Array(files.length).fill(0);
    let total = Array.from(files).reduce((a, v) => a + v.size, 0);

    if (files.length + media.size + pending > uploadLimit) {
      dispatch(showAlert(undefined, messages.uploadErrorLimit));
      return;
    }

    if (getState().getIn(['compose', 'poll'])) {
      dispatch(showAlert(undefined, messages.uploadErrorPoll));
      return;
    }

    dispatch(uploadComposeRequest());

<<<<<<< HEAD
    for (const [i, f] of Array.from(files).entries()) {
      if (media.size + i > 8) break;
=======
    for (const [i, file] of Array.from(files).entries()) {
      if (media.size + i > 3) break;
>>>>>>> c9f3438e

      const data = new FormData();
      data.append('file', file);

      api(getState).post('/api/v2/media', data, {
        onUploadProgress: function({ loaded }){
          progress[i] = loaded;
          dispatch(uploadComposeProgress(progress.reduce((a, v) => a + v, 0), total));
        },
      }).then(({ status, data }) => {
        // If server-side processing of the media attachment has not completed yet,
        // poll the server until it is, before showing the media attachment as uploaded

        if (status === 200) {
          dispatch(uploadComposeSuccess(data, file));
        } else if (status === 202) {
          dispatch(uploadComposeProcessing());

          let tryCount = 1;

          const poll = () => {
            api(getState).get(`/api/v1/media/${data.id}`).then(response => {
              if (response.status === 200) {
                dispatch(uploadComposeSuccess(response.data, file));
              } else if (response.status === 206) {
                const retryAfter = (Math.log2(tryCount) || 1) * 1000;
                tryCount += 1;
                setTimeout(() => poll(), retryAfter);
              }
            }).catch(error => dispatch(uploadComposeFail(error)));
          };

          poll();
        }
      }).catch(error => dispatch(uploadComposeFail(error)));
    }
  };
}

export const uploadComposeProcessing = () => ({
  type: COMPOSE_UPLOAD_PROCESSING,
});

export const uploadThumbnail = (id, file) => (dispatch, getState) => {
  dispatch(uploadThumbnailRequest());

  const total = file.size;
  const data = new FormData();

  data.append('thumbnail', file);

  api(getState).put(`/api/v1/media/${id}`, data, {
    onUploadProgress: ({ loaded }) => {
      dispatch(uploadThumbnailProgress(loaded, total));
    },
  }).then(({ data }) => {
    dispatch(uploadThumbnailSuccess(data));
  }).catch(error => {
    dispatch(uploadThumbnailFail(id, error));
  });
};

export const uploadThumbnailRequest = () => ({
  type: THUMBNAIL_UPLOAD_REQUEST,
  skipLoading: true,
});

export const uploadThumbnailProgress = (loaded, total) => ({
  type: THUMBNAIL_UPLOAD_PROGRESS,
  loaded,
  total,
  skipLoading: true,
});

export const uploadThumbnailSuccess = media => ({
  type: THUMBNAIL_UPLOAD_SUCCESS,
  media,
  skipLoading: true,
});

export const uploadThumbnailFail = error => ({
  type: THUMBNAIL_UPLOAD_FAIL,
  error,
  skipLoading: true,
});

export function initMediaEditModal(id) {
  return dispatch => {
    dispatch({
      type: INIT_MEDIA_EDIT_MODAL,
      id,
    });

    dispatch(openModal('FOCAL_POINT', { id }));
  };
}

export function onChangeMediaDescription(description) {
  return {
    type: COMPOSE_CHANGE_MEDIA_DESCRIPTION,
    description,
  };
}

export function onChangeMediaFocus(focusX, focusY) {
  return {
    type: COMPOSE_CHANGE_MEDIA_FOCUS,
    focusX,
    focusY,
  };
}

export function changeUploadCompose(id, params) {
  return (dispatch, getState) => {
    dispatch(changeUploadComposeRequest());

    let media = getState().getIn(['compose', 'media_attachments']).find((item) => item.get('id') === id);

    // Editing already-attached media is deferred to editing the post itself.
    // For simplicity's sake, fake an API reply.
    if (media && !media.get('unattached')) {
      let { description, focus } = params;
      const data = media.toJS();

      if (description) {
        data.description = description;
      }

      if (focus) {
        focus = focus.split(',');
        data.meta = { focus: { x: parseFloat(focus[0]), y: parseFloat(focus[1]) } };
      }

      dispatch(changeUploadComposeSuccess(data, true));
    } else {
      api(getState).put(`/api/v1/media/${id}`, params).then(response => {
        dispatch(changeUploadComposeSuccess(response.data, false));
      }).catch(error => {
        dispatch(changeUploadComposeFail(id, error));
      });
    }
  };
}

export function changeUploadComposeRequest() {
  return {
    type: COMPOSE_UPLOAD_CHANGE_REQUEST,
    skipLoading: true,
  };
}

export function changeUploadComposeSuccess(media, attached) {
  return {
    type: COMPOSE_UPLOAD_CHANGE_SUCCESS,
    media: media,
    attached: attached,
    skipLoading: true,
  };
}

export function changeUploadComposeFail(error) {
  return {
    type: COMPOSE_UPLOAD_CHANGE_FAIL,
    error: error,
    skipLoading: true,
  };
}

export function uploadComposeRequest() {
  return {
    type: COMPOSE_UPLOAD_REQUEST,
    skipLoading: true,
  };
}

export function uploadComposeProgress(loaded, total) {
  return {
    type: COMPOSE_UPLOAD_PROGRESS,
    loaded: loaded,
    total: total,
  };
}

export function uploadComposeSuccess(media, file) {
  return {
    type: COMPOSE_UPLOAD_SUCCESS,
    media: media,
    file: file,
    skipLoading: true,
  };
}

export function uploadComposeFail(error) {
  return {
    type: COMPOSE_UPLOAD_FAIL,
    error: error,
    skipLoading: true,
  };
}

export function undoUploadCompose(media_id) {
  return {
    type: COMPOSE_UPLOAD_UNDO,
    media_id: media_id,
  };
}

export function clearComposeSuggestions() {
  if (fetchComposeSuggestionsAccountsController) {
    fetchComposeSuggestionsAccountsController.abort();
  }
  return {
    type: COMPOSE_SUGGESTIONS_CLEAR,
  };
}

const fetchComposeSuggestionsAccounts = throttle((dispatch, getState, token) => {
  if (fetchComposeSuggestionsAccountsController) {
    fetchComposeSuggestionsAccountsController.abort();
  }

  fetchComposeSuggestionsAccountsController = new AbortController();

  api(getState).get('/api/v1/accounts/search', {
    signal: fetchComposeSuggestionsAccountsController.signal,

    params: {
      q: token.slice(1),
      resolve: false,
      limit: 4,
    },
  }).then(response => {
    dispatch(importFetchedAccounts(response.data));
    dispatch(readyComposeSuggestionsAccounts(token, response.data));
  }).catch(error => {
    if (!axios.isCancel(error)) {
      dispatch(showAlertForError(error));
    }
  }).finally(() => {
    fetchComposeSuggestionsAccountsController = undefined;
  });
}, 200, { leading: true, trailing: true });

const fetchComposeSuggestionsEmojis = (dispatch, getState, token) => {
  const results = emojiSearch(token.replace(':', ''), { maxResults: 5 });
  dispatch(readyComposeSuggestionsEmojis(token, results));
};

const fetchComposeSuggestionsTags = throttle((dispatch, getState, token) => {
  if (fetchComposeSuggestionsTagsController) {
    fetchComposeSuggestionsTagsController.abort();
  }

  dispatch(updateSuggestionTags(token));

  fetchComposeSuggestionsTagsController = new AbortController();

  api(getState).get('/api/v2/search', {
    signal: fetchComposeSuggestionsTagsController.signal,

    params: {
      type: 'hashtags',
      q: token.slice(1),
      resolve: false,
      limit: 4,
      exclude_unreviewed: true,
    },
  }).then(({ data }) => {
    dispatch(readyComposeSuggestionsTags(token, data.hashtags));
  }).catch(error => {
    if (!axios.isCancel(error)) {
      dispatch(showAlertForError(error));
    }
  }).finally(() => {
    fetchComposeSuggestionsTagsController = undefined;
  });
}, 200, { leading: true, trailing: true });

export function fetchComposeSuggestions(token) {
  return (dispatch, getState) => {
    switch (token[0]) {
    case ':':
      fetchComposeSuggestionsEmojis(dispatch, getState, token);
      break;
    case '#':
      fetchComposeSuggestionsTags(dispatch, getState, token);
      break;
    default:
      fetchComposeSuggestionsAccounts(dispatch, getState, token);
      break;
    }
  };
}

export function readyComposeSuggestionsEmojis(token, emojis) {
  return {
    type: COMPOSE_SUGGESTIONS_READY,
    token,
    emojis,
  };
}

export function readyComposeSuggestionsAccounts(token, accounts) {
  return {
    type: COMPOSE_SUGGESTIONS_READY,
    token,
    accounts,
  };
}

export const readyComposeSuggestionsTags = (token, tags) => ({
  type: COMPOSE_SUGGESTIONS_READY,
  token,
  tags,
});

export function selectComposeSuggestion(position, token, suggestion, path) {
  return (dispatch, getState) => {
    let completion, startPosition;

    if (suggestion.type === 'emoji') {
      completion    = suggestion.native || suggestion.colons;
      startPosition = position - 1;

      dispatch(useEmoji(suggestion));
    } else if (suggestion.type === 'hashtag') {
      completion    = `#${suggestion.name}`;
      startPosition = position - 1;
    } else if (suggestion.type === 'account') {
      completion    = getState().getIn(['accounts', suggestion.id, 'acct']);
      startPosition = position;
    }

    // We don't want to replace hashtags that vary only in case due to accessibility, but we need to fire off an event so that
    // the suggestions are dismissed and the cursor moves forward.
    if (suggestion.type !== 'hashtag' || token.slice(1).localeCompare(suggestion.name, undefined, { sensitivity: 'accent' }) !== 0) {
      dispatch({
        type: COMPOSE_SUGGESTION_SELECT,
        position: startPosition,
        token,
        completion,
        path,
      });
    } else {
      dispatch({
        type: COMPOSE_SUGGESTION_IGNORE,
        position: startPosition,
        token,
        completion,
        path,
      });
    }
  };
}

export function updateSuggestionTags(token) {
  return {
    type: COMPOSE_SUGGESTION_TAGS_UPDATE,
    token,
  };
}

export function updateTagHistory(tags) {
  return {
    type: COMPOSE_TAG_HISTORY_UPDATE,
    tags,
  };
}

export function hydrateCompose() {
  return (dispatch, getState) => {
    const me = getState().getIn(['meta', 'me']);
    const history = tagHistory.get(me);

    if (history !== null) {
      dispatch(updateTagHistory(history));
    }
  };
}

function insertIntoTagHistory(recognizedTags, text) {
  return (dispatch, getState) => {
    const state = getState();
    const oldHistory = state.getIn(['compose', 'tagHistory']);
    const me = state.getIn(['meta', 'me']);

    // FIXME: Matching input hashtags with recognized hashtags has become more
    // complicated because of new normalization rules, it's no longer just
    // a case sensitivity issue
    const names = recognizedTags.map(tag => {
      const matches = text.match(new RegExp(`#${tag.name}`, 'i'));

      if (matches && matches.length > 0) {
        return matches[0].slice(1);
      } else {
        return tag.name;
      }
    });

    const intersectedOldHistory = oldHistory.filter(name => names.findIndex(newName => newName.toLowerCase() === name.toLowerCase()) === -1);

    names.push(...intersectedOldHistory.toJS());

    const newHistory = names.slice(0, 1000);

    tagHistory.set(me, newHistory);
    dispatch(updateTagHistory(newHistory));
  };
}

export function mountCompose() {
  return {
    type: COMPOSE_MOUNT,
  };
}

export function unmountCompose() {
  return {
    type: COMPOSE_UNMOUNT,
  };
}

export function changeComposeSensitivity() {
  return {
    type: COMPOSE_SENSITIVITY_CHANGE,
  };
}

export const changeComposeLanguage = language => ({
  type: COMPOSE_LANGUAGE_CHANGE,
  language,
});

export function changeComposeSpoilerness() {
  return {
    type: COMPOSE_SPOILERNESS_CHANGE,
  };
}

export function changeComposeSpoilerText(text) {
  return {
    type: COMPOSE_SPOILER_TEXT_CHANGE,
    text,
  };
}

export function changeComposeVisibility(value) {
  return {
    type: COMPOSE_VISIBILITY_CHANGE,
    value,
  };
}

export function insertEmojiCompose(position, emoji, needsSpace) {
  return {
    type: COMPOSE_EMOJI_INSERT,
    position,
    emoji,
    needsSpace,
  };
}

export function changeComposing(value) {
  return {
    type: COMPOSE_COMPOSING_CHANGE,
    value,
  };
}

export function addPoll() {
  return {
    type: COMPOSE_POLL_ADD,
  };
}

export function removePoll() {
  return {
    type: COMPOSE_POLL_REMOVE,
  };
}

export function addPollOption(title) {
  return {
    type: COMPOSE_POLL_OPTION_ADD,
    title,
  };
}

export function changePollOption(index, title) {
  return {
    type: COMPOSE_POLL_OPTION_CHANGE,
    index,
    title,
  };
}

export function removePollOption(index) {
  return {
    type: COMPOSE_POLL_OPTION_REMOVE,
    index,
  };
}

export function changePollSettings(expiresIn, isMultiple) {
  return {
    type: COMPOSE_POLL_SETTINGS_CHANGE,
    expiresIn,
    isMultiple,
  };
}<|MERGE_RESOLUTION|>--- conflicted
+++ resolved
@@ -273,13 +273,8 @@
 
     dispatch(uploadComposeRequest());
 
-<<<<<<< HEAD
-    for (const [i, f] of Array.from(files).entries()) {
+    for (const [i, file] of Array.from(files).entries()) {
       if (media.size + i > 8) break;
-=======
-    for (const [i, file] of Array.from(files).entries()) {
-      if (media.size + i > 3) break;
->>>>>>> c9f3438e
 
       const data = new FormData();
       data.append('file', file);
