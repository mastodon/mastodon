import api from '../api';
import { CancelToken, isCancel } from 'axios';
import { throttle } from 'lodash';
import { search as emojiSearch } from '../features/emoji/emoji_mart_search_light';
import { tagHistory } from '../settings';
import { useEmoji } from './emojis';
import { importFetchedAccounts } from './importer';
import { updateTimeline } from './timelines';
import { showAlertForError } from './alerts';

let cancelFetchComposeSuggestionsAccounts;

import { extractHashtags } from 'twitter-text';

export const COMPOSE_CHANGE          = 'COMPOSE_CHANGE';
export const COMPOSE_SUBMIT_REQUEST  = 'COMPOSE_SUBMIT_REQUEST';
export const COMPOSE_SUBMIT_SUCCESS  = 'COMPOSE_SUBMIT_SUCCESS';
export const COMPOSE_SUBMIT_FAIL     = 'COMPOSE_SUBMIT_FAIL';
export const COMPOSE_REPLY           = 'COMPOSE_REPLY';
export const COMPOSE_REPLY_CANCEL    = 'COMPOSE_REPLY_CANCEL';
export const COMPOSE_DIRECT          = 'COMPOSE_DIRECT';
export const COMPOSE_MENTION         = 'COMPOSE_MENTION';
export const COMPOSE_RESET           = 'COMPOSE_RESET';
export const COMPOSE_UPLOAD_REQUEST  = 'COMPOSE_UPLOAD_REQUEST';
export const COMPOSE_UPLOAD_SUCCESS  = 'COMPOSE_UPLOAD_SUCCESS';
export const COMPOSE_UPLOAD_FAIL     = 'COMPOSE_UPLOAD_FAIL';
export const COMPOSE_UPLOAD_PROGRESS = 'COMPOSE_UPLOAD_PROGRESS';
export const COMPOSE_UPLOAD_UNDO     = 'COMPOSE_UPLOAD_UNDO';

export const COMPOSE_SUGGESTIONS_CLEAR = 'COMPOSE_SUGGESTIONS_CLEAR';
export const COMPOSE_SUGGESTIONS_READY = 'COMPOSE_SUGGESTIONS_READY';
export const COMPOSE_SUGGESTION_SELECT = 'COMPOSE_SUGGESTION_SELECT';
export const COMPOSE_SUGGESTION_TAGS_UPDATE = 'COMPOSE_SUGGESTION_TAGS_UPDATE';

export const COMPOSE_TAG_HISTORY_UPDATE = 'COMPOSE_TAG_HISTORY_UPDATE';

export const COMPOSE_MOUNT   = 'COMPOSE_MOUNT';
export const COMPOSE_UNMOUNT = 'COMPOSE_UNMOUNT';

export const COMPOSE_SENSITIVITY_CHANGE = 'COMPOSE_SENSITIVITY_CHANGE';
export const COMPOSE_SPOILERNESS_CHANGE = 'COMPOSE_SPOILERNESS_CHANGE';
export const COMPOSE_SPOILER_TEXT_CHANGE = 'COMPOSE_SPOILER_TEXT_CHANGE';
export const COMPOSE_VISIBILITY_CHANGE  = 'COMPOSE_VISIBILITY_CHANGE';
export const COMPOSE_LISTABILITY_CHANGE = 'COMPOSE_LISTABILITY_CHANGE';
export const COMPOSE_COMPOSING_CHANGE = 'COMPOSE_COMPOSING_CHANGE';

export const COMPOSE_EMOJI_INSERT = 'COMPOSE_EMOJI_INSERT';

export const COMPOSE_UPLOAD_CHANGE_REQUEST     = 'COMPOSE_UPLOAD_UPDATE_REQUEST';
export const COMPOSE_UPLOAD_CHANGE_SUCCESS     = 'COMPOSE_UPLOAD_UPDATE_SUCCESS';
export const COMPOSE_UPLOAD_CHANGE_FAIL        = 'COMPOSE_UPLOAD_UPDATE_FAIL';

export function changeCompose(text) {
  return {
    type: COMPOSE_CHANGE,
    text: text,
  };
};

export function replyCompose(status, router) {
  return (dispatch, getState) => {
    dispatch({
      type: COMPOSE_REPLY,
      status: status,
    });

    if (!getState().getIn(['compose', 'mounted'])) {
      router.push('/statuses/new');
    }
  };
};

export function cancelReplyCompose() {
  return {
    type: COMPOSE_REPLY_CANCEL,
  };
};

export function resetCompose() {
  return {
    type: COMPOSE_RESET,
  };
};

export function mentionCompose(account, router) {
  return (dispatch, getState) => {
    dispatch({
      type: COMPOSE_MENTION,
      account: account,
    });

    if (!getState().getIn(['compose', 'mounted'])) {
      router.push('/statuses/new');
    }
  };
};

<<<<<<< HEAD
export function submitCompose(withCommunity) {
  return function (dispatch, getState) {
    const { status, visibility, hasDefaultHashtag } = handleDefaultTag(
      withCommunity,
      getState().getIn(['compose', 'text'], ''),
      getState().getIn(['compose', 'privacy']),
      getState().getIn(['compose', 'in_reply_to'])
    );
=======
export function directCompose(account, router) {
  return (dispatch, getState) => {
    dispatch({
      type: COMPOSE_DIRECT,
      account: account,
    });

    if (!getState().getIn(['compose', 'mounted'])) {
      router.push('/statuses/new');
    }
  };
};

export function submitCompose() {
  return function (dispatch, getState) {
    const status = getState().getIn(['compose', 'text'], '');
    const media  = getState().getIn(['compose', 'media_attachments']);
>>>>>>> 904a2479

    if ((!status || !status.length) && media.size === 0) {
      return;
    }

    dispatch(submitComposeRequest());

    api(getState).post('/api/v1/statuses', {
      status,
      in_reply_to_id: getState().getIn(['compose', 'in_reply_to'], null),
      media_ids: media.map(item => item.get('id')),
      sensitive: getState().getIn(['compose', 'sensitive']),
      spoiler_text: getState().getIn(['compose', 'spoiler_text'], ''),
      visibility,
    }, {
      headers: {
        'Idempotency-Key': getState().getIn(['compose', 'idempotencyKey']),
      },
    }).then(function (response) {
      dispatch(insertIntoTagHistory(response.data.tags));
      dispatch(submitComposeSuccess({ ...response.data }));

      // To make the app more responsive, immediately get the status into the columns

      const insertIfOnline = (timelineId) => {
        if (getState().getIn(['timelines', timelineId, 'items', 0]) !== null) {
          dispatch(updateTimeline(timelineId, { ...response.data }));
        }
      };

      insertIfOnline('home');

      if (response.data.in_reply_to_id === null && response.data.visibility === 'public') {
<<<<<<< HEAD
        if (hasDefaultHashtag) {
          // Refresh the community timeline only if there is default hashtag
          insertOrRefresh('community', refreshCommunityTimeline);
        }
        insertOrRefresh('public', refreshPublicTimeline);
=======
        insertIfOnline('community');
        insertIfOnline('public');
>>>>>>> 904a2479
      }
    }).catch(function (error) {
      dispatch(submitComposeFail(error));
    });
  };
};

const handleDefaultTag = (withCommunity, status, visibility, in_reply_to) => {
  if (!status || !status.length) {
    return {};
  }

  const tags = extractHashtags(status);
  const hasHashtags = tags.length > 0;
  const hasDefaultHashtag = tags.some(tag => tag === process.env.DEFAULT_HASHTAG);
  const isPublic = visibility === 'public';

  if (withCommunity) {
    // toot with community:
    // if has default hashtag: keep
    // else if public && non-reply: add default hashtag
    return hasDefaultHashtag ? {
      status,
      visibility,
      hasDefaultHashtag: true,
    } : {
      status: isPublic && !in_reply_to ? `${status} #${process.env.DEFAULT_HASHTAG}` : status,
      visibility,
      hasDefaultHashtag: true,
    };

  } else {
    // toot without community:
    // if has hashtag: keep
    // else if public: change visibility to unlisted
    return hasHashtags ? {
      status,
      visibility,
      hasDefaultHashtag: false,
    } : {
      status,
      visibility: isPublic ? 'unlisted' : visibility,
      hasDefaultHashtag: false,
    };

  }
};

export function submitComposeRequest() {
  return {
    type: COMPOSE_SUBMIT_REQUEST,
  };
};

export function submitComposeSuccess(status) {
  return {
    type: COMPOSE_SUBMIT_SUCCESS,
    status: status,
  };
};

export function submitComposeFail(error) {
  return {
    type: COMPOSE_SUBMIT_FAIL,
    error: error,
  };
};

export function uploadCompose(files) {
  return function (dispatch, getState) {
    if (getState().getIn(['compose', 'media_attachments']).size > 3) {
      return;
    }

    dispatch(uploadComposeRequest());

    let data = new FormData();
    data.append('file', files[0]);

    api(getState).post('/api/v1/media', data, {
      onUploadProgress: function (e) {
        dispatch(uploadComposeProgress(e.loaded, e.total));
      },
    }).then(function (response) {
      dispatch(uploadComposeSuccess(response.data));
    }).catch(function (error) {
      dispatch(uploadComposeFail(error));
    });
  };
};

export function changeUploadCompose(id, params) {
  return (dispatch, getState) => {
    dispatch(changeUploadComposeRequest());

    api(getState).put(`/api/v1/media/${id}`, params).then(response => {
      dispatch(changeUploadComposeSuccess(response.data));
    }).catch(error => {
      dispatch(changeUploadComposeFail(id, error));
    });
  };
};

export function changeUploadComposeRequest() {
  return {
    type: COMPOSE_UPLOAD_CHANGE_REQUEST,
    skipLoading: true,
  };
};
export function changeUploadComposeSuccess(media) {
  return {
    type: COMPOSE_UPLOAD_CHANGE_SUCCESS,
    media: media,
    skipLoading: true,
  };
};

export function changeUploadComposeFail(error) {
  return {
    type: COMPOSE_UPLOAD_CHANGE_FAIL,
    error: error,
    skipLoading: true,
  };
};

export function uploadComposeRequest() {
  return {
    type: COMPOSE_UPLOAD_REQUEST,
    skipLoading: true,
  };
};

export function uploadComposeProgress(loaded, total) {
  return {
    type: COMPOSE_UPLOAD_PROGRESS,
    loaded: loaded,
    total: total,
  };
};

export function uploadComposeSuccess(media) {
  return {
    type: COMPOSE_UPLOAD_SUCCESS,
    media: media,
    skipLoading: true,
  };
};

export function uploadComposeFail(error) {
  return {
    type: COMPOSE_UPLOAD_FAIL,
    error: error,
    skipLoading: true,
  };
};

export function undoUploadCompose(media_id) {
  return {
    type: COMPOSE_UPLOAD_UNDO,
    media_id: media_id,
  };
};

export function clearComposeSuggestions() {
  if (cancelFetchComposeSuggestionsAccounts) {
    cancelFetchComposeSuggestionsAccounts();
  }
  return {
    type: COMPOSE_SUGGESTIONS_CLEAR,
  };
};

const fetchComposeSuggestionsAccounts = throttle((dispatch, getState, token) => {
  if (cancelFetchComposeSuggestionsAccounts) {
    cancelFetchComposeSuggestionsAccounts();
  }
  api(getState).get('/api/v1/accounts/search', {
    cancelToken: new CancelToken(cancel => {
      cancelFetchComposeSuggestionsAccounts = cancel;
    }),
    params: {
      q: token.slice(1),
      resolve: false,
      limit: 4,
    },
  }).then(response => {
    dispatch(importFetchedAccounts(response.data));
    dispatch(readyComposeSuggestionsAccounts(token, response.data));
  }).catch(error => {
    if (!isCancel(error)) {
      dispatch(showAlertForError(error));
    }
  });
}, 200, { leading: true, trailing: true });

const fetchComposeSuggestionsEmojis = (dispatch, getState, token) => {
  const results = emojiSearch(token.replace(':', ''), { maxResults: 5 });
  dispatch(readyComposeSuggestionsEmojis(token, results));
};

const fetchComposeSuggestionsTags = (dispatch, getState, token) => {
  dispatch(updateSuggestionTags(token));
};

export function fetchComposeSuggestions(token) {
  return (dispatch, getState) => {
    switch (token[0]) {
    case ':':
      fetchComposeSuggestionsEmojis(dispatch, getState, token);
      break;
    case '#':
      fetchComposeSuggestionsTags(dispatch, getState, token);
      break;
    default:
      fetchComposeSuggestionsAccounts(dispatch, getState, token);
      break;
    }
  };
};

export function readyComposeSuggestionsEmojis(token, emojis) {
  return {
    type: COMPOSE_SUGGESTIONS_READY,
    token,
    emojis,
  };
};

export function readyComposeSuggestionsAccounts(token, accounts) {
  return {
    type: COMPOSE_SUGGESTIONS_READY,
    token,
    accounts,
  };
};

export function selectComposeSuggestion(position, token, suggestion) {
  return (dispatch, getState) => {
    let completion, startPosition;

    if (typeof suggestion === 'object' && suggestion.id) {
      completion    = suggestion.native || suggestion.colons;
      startPosition = position - 1;

      dispatch(useEmoji(suggestion));
    } else if (suggestion[0] === '#') {
      completion    = suggestion;
      startPosition = position - 1;
    } else {
      completion    = getState().getIn(['accounts', suggestion, 'acct']);
      startPosition = position;
    }

    dispatch({
      type: COMPOSE_SUGGESTION_SELECT,
      position: startPosition,
      token,
      completion,
    });
  };
};

export function updateSuggestionTags(token) {
  return {
    type: COMPOSE_SUGGESTION_TAGS_UPDATE,
    token,
  };
}

export function updateTagHistory(tags) {
  return {
    type: COMPOSE_TAG_HISTORY_UPDATE,
    tags,
  };
}

export function hydrateCompose() {
  return (dispatch, getState) => {
    const me = getState().getIn(['meta', 'me']);
    const history = tagHistory.get(me);

    if (history !== null) {
      dispatch(updateTagHistory(history));
    }
  };
}

function insertIntoTagHistory(tags) {
  return (dispatch, getState) => {
    const state = getState();
    const oldHistory = state.getIn(['compose', 'tagHistory']);
    const me = state.getIn(['meta', 'me']);
    const names = tags.map(({ name }) => name);
    const intersectedOldHistory = oldHistory.filter(name => !names.includes(name));

    names.push(...intersectedOldHistory.toJS());

    const newHistory = names.slice(0, 1000);

    tagHistory.set(me, newHistory);
    dispatch(updateTagHistory(newHistory));
  };
}

export function mountCompose() {
  return {
    type: COMPOSE_MOUNT,
  };
};

export function unmountCompose() {
  return {
    type: COMPOSE_UNMOUNT,
  };
};

export function changeComposeSensitivity() {
  return {
    type: COMPOSE_SENSITIVITY_CHANGE,
  };
};

export function changeComposeSpoilerness() {
  return {
    type: COMPOSE_SPOILERNESS_CHANGE,
  };
};

export function changeComposeSpoilerText(text) {
  return {
    type: COMPOSE_SPOILER_TEXT_CHANGE,
    text,
  };
};

export function changeComposeVisibility(value) {
  return {
    type: COMPOSE_VISIBILITY_CHANGE,
    value,
  };
};

export function insertEmojiCompose(position, emoji) {
  return {
    type: COMPOSE_EMOJI_INSERT,
    position,
    emoji,
  };
};

export function changeComposing(value) {
  return {
    type: COMPOSE_COMPOSING_CHANGE,
    value,
  };
}<|MERGE_RESOLUTION|>--- conflicted
+++ resolved
@@ -95,7 +95,19 @@
   };
 };
 
-<<<<<<< HEAD
+export function directCompose(account, router) {
+  return (dispatch, getState) => {
+    dispatch({
+      type: COMPOSE_DIRECT,
+      account: account,
+    });
+
+    if (!getState().getIn(['compose', 'mounted'])) {
+      router.push('/statuses/new');
+    }
+  };
+};
+
 export function submitCompose(withCommunity) {
   return function (dispatch, getState) {
     const { status, visibility, hasDefaultHashtag } = handleDefaultTag(
@@ -104,25 +116,7 @@
       getState().getIn(['compose', 'privacy']),
       getState().getIn(['compose', 'in_reply_to'])
     );
-=======
-export function directCompose(account, router) {
-  return (dispatch, getState) => {
-    dispatch({
-      type: COMPOSE_DIRECT,
-      account: account,
-    });
-
-    if (!getState().getIn(['compose', 'mounted'])) {
-      router.push('/statuses/new');
-    }
-  };
-};
-
-export function submitCompose() {
-  return function (dispatch, getState) {
-    const status = getState().getIn(['compose', 'text'], '');
     const media  = getState().getIn(['compose', 'media_attachments']);
->>>>>>> 904a2479
 
     if ((!status || !status.length) && media.size === 0) {
       return;
@@ -156,16 +150,11 @@
       insertIfOnline('home');
 
       if (response.data.in_reply_to_id === null && response.data.visibility === 'public') {
-<<<<<<< HEAD
         if (hasDefaultHashtag) {
           // Refresh the community timeline only if there is default hashtag
-          insertOrRefresh('community', refreshCommunityTimeline);
+          insertIfOnline('community');
         }
-        insertOrRefresh('public', refreshPublicTimeline);
-=======
-        insertIfOnline('community');
         insertIfOnline('public');
->>>>>>> 904a2479
       }
     }).catch(function (error) {
       dispatch(submitComposeFail(error));
