--- conflicted
+++ resolved
@@ -48,16 +48,10 @@
 export const COMPOSE_SENSITIVITY_CHANGE  = 'COMPOSE_SENSITIVITY_CHANGE';
 export const COMPOSE_SPOILERNESS_CHANGE  = 'COMPOSE_SPOILERNESS_CHANGE';
 export const COMPOSE_SPOILER_TEXT_CHANGE = 'COMPOSE_SPOILER_TEXT_CHANGE';
-<<<<<<< HEAD
-export const COMPOSE_VISIBILITY_CHANGE  = 'COMPOSE_VISIBILITY_CHANGE';
 export const COMPOSE_FEDERATION_CHANGE  = 'COMPOSE_FEDERATION_CHANGE';
-export const COMPOSE_LISTABILITY_CHANGE = 'COMPOSE_LISTABILITY_CHANGE';
-export const COMPOSE_COMPOSING_CHANGE = 'COMPOSE_COMPOSING_CHANGE';
-=======
 export const COMPOSE_VISIBILITY_CHANGE   = 'COMPOSE_VISIBILITY_CHANGE';
 export const COMPOSE_COMPOSING_CHANGE    = 'COMPOSE_COMPOSING_CHANGE';
 export const COMPOSE_LANGUAGE_CHANGE     = 'COMPOSE_LANGUAGE_CHANGE';
->>>>>>> fbcbf789
 
 export const COMPOSE_EMOJI_INSERT = 'COMPOSE_EMOJI_INSERT';
 
@@ -176,11 +170,8 @@
         spoiler_text: getState().getIn(['compose', 'spoiler']) ? getState().getIn(['compose', 'spoiler_text'], '') : '',
         visibility: getState().getIn(['compose', 'privacy']),
         poll: getState().getIn(['compose', 'poll'], null),
-<<<<<<< HEAD
         local_only: !getState().getIn(['compose', 'federation']),
-=======
         language: getState().getIn(['compose', 'language']),
->>>>>>> fbcbf789
       },
       headers: {
         'Idempotency-Key': getState().getIn(['compose', 'idempotencyKey']),
