import api from '../api';
import { CancelToken, isCancel } from 'axios';
import { throttle } from 'lodash';
import { search as emojiSearch } from '../features/emoji/emoji_mart_search_light';
import { tagHistory } from '../settings';
import { useEmoji } from './emojis';
import resizeImage from '../utils/resize_image';
import { importFetchedAccounts } from './importer';
import { updateTimeline } from './timelines';
import { showAlertForError } from './alerts';

let cancelFetchComposeSuggestionsAccounts;

import { extractHashtags } from 'twitter-text';

export const COMPOSE_CHANGE          = 'COMPOSE_CHANGE';
export const COMPOSE_SUBMIT_REQUEST  = 'COMPOSE_SUBMIT_REQUEST';
export const COMPOSE_SUBMIT_SUCCESS  = 'COMPOSE_SUBMIT_SUCCESS';
export const COMPOSE_SUBMIT_FAIL     = 'COMPOSE_SUBMIT_FAIL';
export const COMPOSE_REPLY           = 'COMPOSE_REPLY';
export const COMPOSE_REPLY_CANCEL    = 'COMPOSE_REPLY_CANCEL';
export const COMPOSE_DIRECT          = 'COMPOSE_DIRECT';
export const COMPOSE_QUOTE           = 'COMPOSE_QUOTE';
export const COMPOSE_QUOTE_CANCEL    = 'COMPOSE_QUOTE_CANCEL';
export const COMPOSE_MENTION         = 'COMPOSE_MENTION';
export const COMPOSE_RESET           = 'COMPOSE_RESET';
export const COMPOSE_UPLOAD_REQUEST  = 'COMPOSE_UPLOAD_REQUEST';
export const COMPOSE_UPLOAD_SUCCESS  = 'COMPOSE_UPLOAD_SUCCESS';
export const COMPOSE_UPLOAD_FAIL     = 'COMPOSE_UPLOAD_FAIL';
export const COMPOSE_UPLOAD_PROGRESS = 'COMPOSE_UPLOAD_PROGRESS';
export const COMPOSE_UPLOAD_UNDO     = 'COMPOSE_UPLOAD_UNDO';

export const COMPOSE_SUGGESTIONS_CLEAR = 'COMPOSE_SUGGESTIONS_CLEAR';
export const COMPOSE_SUGGESTIONS_READY = 'COMPOSE_SUGGESTIONS_READY';
export const COMPOSE_SUGGESTION_SELECT = 'COMPOSE_SUGGESTION_SELECT';
export const COMPOSE_SUGGESTION_TAGS_UPDATE = 'COMPOSE_SUGGESTION_TAGS_UPDATE';

export const COMPOSE_TAG_HISTORY_UPDATE = 'COMPOSE_TAG_HISTORY_UPDATE';

export const COMPOSE_MOUNT   = 'COMPOSE_MOUNT';
export const COMPOSE_UNMOUNT = 'COMPOSE_UNMOUNT';

export const COMPOSE_SENSITIVITY_CHANGE = 'COMPOSE_SENSITIVITY_CHANGE';
export const COMPOSE_SPOILERNESS_CHANGE = 'COMPOSE_SPOILERNESS_CHANGE';
export const COMPOSE_SPOILER_TEXT_CHANGE = 'COMPOSE_SPOILER_TEXT_CHANGE';
export const COMPOSE_VISIBILITY_CHANGE  = 'COMPOSE_VISIBILITY_CHANGE';
export const COMPOSE_LISTABILITY_CHANGE = 'COMPOSE_LISTABILITY_CHANGE';
export const COMPOSE_COMPOSING_CHANGE = 'COMPOSE_COMPOSING_CHANGE';

export const COMPOSE_EMOJI_INSERT = 'COMPOSE_EMOJI_INSERT';

export const COMPOSE_UPLOAD_CHANGE_REQUEST     = 'COMPOSE_UPLOAD_UPDATE_REQUEST';
export const COMPOSE_UPLOAD_CHANGE_SUCCESS     = 'COMPOSE_UPLOAD_UPDATE_SUCCESS';
export const COMPOSE_UPLOAD_CHANGE_FAIL        = 'COMPOSE_UPLOAD_UPDATE_FAIL';

export function changeCompose(text) {
  return {
    type: COMPOSE_CHANGE,
    text: text,
  };
};

export function replyCompose(status, routerHistory) {
  return (dispatch, getState) => {
    dispatch({
      type: COMPOSE_REPLY,
      status: status,
    });

    if (!getState().getIn(['compose', 'mounted'])) {
      routerHistory.push('/statuses/new');
    }
  };
};

export function cancelReplyCompose() {
  return {
    type: COMPOSE_REPLY_CANCEL,
  };
};

export function quoteCompose(status, router) {
  return (dispatch, getState) => {
    dispatch({
      type: COMPOSE_QUOTE,
      status: status,
    });

    if (!getState().getIn(['compose', 'mounted'])) {
      router.push('/statuses/new');
    }
  };
};

export function cancelQuoteCompose() {
  return {
    type: COMPOSE_QUOTE_CANCEL,
  };
};

export function resetCompose() {
  return {
    type: COMPOSE_RESET,
  };
};

export function mentionCompose(account, routerHistory) {
  return (dispatch, getState) => {
    dispatch({
      type: COMPOSE_MENTION,
      account: account,
    });

    if (!getState().getIn(['compose', 'mounted'])) {
      routerHistory.push('/statuses/new');
    }
  };
};

export function directCompose(account, routerHistory) {
  return (dispatch, getState) => {
    dispatch({
      type: COMPOSE_DIRECT,
      account: account,
    });

    if (!getState().getIn(['compose', 'mounted'])) {
      routerHistory.push('/statuses/new');
    }
  };
};

<<<<<<< HEAD
export function submitCompose(withCommunity) {
=======
export function submitCompose(routerHistory) {
>>>>>>> e6c01171
  return function (dispatch, getState) {
    const status = getState().getIn(['compose', 'text'], '');
    const media  = getState().getIn(['compose', 'media_attachments']);

    if ((!status || !status.length) && media.size === 0) {
      return;
    }

    const { newStatus, visibility, hasDefaultHashtag } = handleDefaultTag(
      withCommunity,
      status,
      getState().getIn(['compose', 'privacy'])
    );

    dispatch(submitComposeRequest());

    api(getState).post('/api/v1/statuses', {
      status: newStatus,
      in_reply_to_id: getState().getIn(['compose', 'in_reply_to'], null),
      media_ids: media.map(item => item.get('id')),
      sensitive: getState().getIn(['compose', 'sensitive']),
      spoiler_text: getState().getIn(['compose', 'spoiler_text'], ''),
      visibility,
      quote_id: getState().getIn(['compose', 'quote_from'], null),
    }, {
      headers: {
        'Idempotency-Key': getState().getIn(['compose', 'idempotencyKey']),
      },
    }).then(function (response) {
      dispatch(insertIntoTagHistory(response.data.tags, newStatus));
      dispatch(submitComposeSuccess({ ...response.data }));

      // To make the app more responsive, immediately push the status
      // into the columns

      const insertIfOnline = timelineId => {
        if (getState().getIn(['timelines', timelineId, 'items', 0]) !== null) {
          dispatch(updateTimeline(timelineId, { ...response.data }));
        }
      };

<<<<<<< HEAD
      insertIfOnline('home');

      if (response.data.in_reply_to_id === null && response.data.visibility === 'public') {
        if (hasDefaultHashtag) {
          // Refresh the community timeline only if there is default hashtag
          insertIfOnline('community');
        }
=======
      if (response.data.visibility === 'direct' && getState().getIn(['conversations', 'mounted']) <= 0) {
        routerHistory.push('/timelines/direct');
      } else if (response.data.visibility !== 'direct') {
        insertIfOnline('home');
      } else if (response.data.in_reply_to_id === null && response.data.visibility === 'public') {
        insertIfOnline('community');
>>>>>>> e6c01171
        insertIfOnline('public');
      }
    }).catch(function (error) {
      dispatch(submitComposeFail(error));
    });
  };
};

const handleDefaultTag = (withCommunity, status, visibility) => {
  if (!status || !status.length) {
    return {};
  }

  const tags = extractHashtags(status);
  const hasHashtags = tags.length > 0;
  const hasDefaultHashtag = tags.some(tag => tag === process.env.DEFAULT_HASHTAG);
  const isPublic = visibility === 'public';

  if (withCommunity) {
    // toot with community:
    // if has default hashtag: keep
    // else if public: add default hashtag
    return hasDefaultHashtag ? {
      newStatus: status,
      visibility,
      hasDefaultHashtag: true,
    } : {
      newStatus: isPublic ? `${status} #${process.env.DEFAULT_HASHTAG}` : status,
      visibility,
      hasDefaultHashtag: true,
    };

  } else {
    // toot without community:
    // if has hashtag: keep
    // else if public: change visibility to unlisted
    return hasHashtags ? {
      newStatus: status,
      visibility,
      hasDefaultHashtag: false,
    } : {
      newStatus: status,
      visibility: isPublic ? 'unlisted' : visibility,
      hasDefaultHashtag: false,
    };

  }
};

export function submitComposeRequest() {
  return {
    type: COMPOSE_SUBMIT_REQUEST,
  };
};

export function submitComposeSuccess(status) {
  return {
    type: COMPOSE_SUBMIT_SUCCESS,
    status: status,
  };
};

export function submitComposeFail(error) {
  return {
    type: COMPOSE_SUBMIT_FAIL,
    error: error,
  };
};

export function uploadCompose(files) {
  return function (dispatch, getState) {
    if (getState().getIn(['compose', 'media_attachments']).size > 3) {
      return;
    }

    dispatch(uploadComposeRequest());

    resizeImage(files[0]).then(file => {
      const data = new FormData();
      data.append('file', file);

      return api(getState).post('/api/v1/media', data, {
        onUploadProgress: ({ loaded, total }) => dispatch(uploadComposeProgress(loaded, total)),
      }).then(({ data }) => dispatch(uploadComposeSuccess(data)));
    }).catch(error => dispatch(uploadComposeFail(error)));
  };
};

export function changeUploadCompose(id, params) {
  return (dispatch, getState) => {
    dispatch(changeUploadComposeRequest());

    api(getState).put(`/api/v1/media/${id}`, params).then(response => {
      dispatch(changeUploadComposeSuccess(response.data));
    }).catch(error => {
      dispatch(changeUploadComposeFail(id, error));
    });
  };
};

export function changeUploadComposeRequest() {
  return {
    type: COMPOSE_UPLOAD_CHANGE_REQUEST,
    skipLoading: true,
  };
};
export function changeUploadComposeSuccess(media) {
  return {
    type: COMPOSE_UPLOAD_CHANGE_SUCCESS,
    media: media,
    skipLoading: true,
  };
};

export function changeUploadComposeFail(error) {
  return {
    type: COMPOSE_UPLOAD_CHANGE_FAIL,
    error: error,
    skipLoading: true,
  };
};

export function uploadComposeRequest() {
  return {
    type: COMPOSE_UPLOAD_REQUEST,
    skipLoading: true,
  };
};

export function uploadComposeProgress(loaded, total) {
  return {
    type: COMPOSE_UPLOAD_PROGRESS,
    loaded: loaded,
    total: total,
  };
};

export function uploadComposeSuccess(media) {
  return {
    type: COMPOSE_UPLOAD_SUCCESS,
    media: media,
    skipLoading: true,
  };
};

export function uploadComposeFail(error) {
  return {
    type: COMPOSE_UPLOAD_FAIL,
    error: error,
    skipLoading: true,
  };
};

export function undoUploadCompose(media_id) {
  return {
    type: COMPOSE_UPLOAD_UNDO,
    media_id: media_id,
  };
};

export function clearComposeSuggestions() {
  if (cancelFetchComposeSuggestionsAccounts) {
    cancelFetchComposeSuggestionsAccounts();
  }
  return {
    type: COMPOSE_SUGGESTIONS_CLEAR,
  };
};

const fetchComposeSuggestionsAccounts = throttle((dispatch, getState, token) => {
  if (cancelFetchComposeSuggestionsAccounts) {
    cancelFetchComposeSuggestionsAccounts();
  }
  api(getState).get('/api/v1/accounts/search', {
    cancelToken: new CancelToken(cancel => {
      cancelFetchComposeSuggestionsAccounts = cancel;
    }),
    params: {
      q: token.slice(1),
      resolve: false,
      limit: 4,
    },
  }).then(response => {
    dispatch(importFetchedAccounts(response.data));
    dispatch(readyComposeSuggestionsAccounts(token, response.data));
  }).catch(error => {
    if (!isCancel(error)) {
      dispatch(showAlertForError(error));
    }
  });
}, 200, { leading: true, trailing: true });

const fetchComposeSuggestionsEmojis = (dispatch, getState, token) => {
  const results = emojiSearch(token.replace(':', ''), { maxResults: 5 });
  dispatch(readyComposeSuggestionsEmojis(token, results));
};

const fetchComposeSuggestionsTags = (dispatch, getState, token) => {
  dispatch(updateSuggestionTags(token));
};

export function fetchComposeSuggestions(token) {
  return (dispatch, getState) => {
    switch (token[0]) {
    case ':':
      fetchComposeSuggestionsEmojis(dispatch, getState, token);
      break;
    case '#':
      fetchComposeSuggestionsTags(dispatch, getState, token);
      break;
    default:
      fetchComposeSuggestionsAccounts(dispatch, getState, token);
      break;
    }
  };
};

export function readyComposeSuggestionsEmojis(token, emojis) {
  return {
    type: COMPOSE_SUGGESTIONS_READY,
    token,
    emojis,
  };
};

export function readyComposeSuggestionsAccounts(token, accounts) {
  return {
    type: COMPOSE_SUGGESTIONS_READY,
    token,
    accounts,
  };
};

export function selectComposeSuggestion(position, token, suggestion) {
  return (dispatch, getState) => {
    let completion, startPosition;

    if (typeof suggestion === 'object' && suggestion.id) {
      completion    = suggestion.native || suggestion.colons;
      startPosition = position - 1;

      dispatch(useEmoji(suggestion));
    } else if (suggestion[0] === '#') {
      completion    = suggestion;
      startPosition = position - 1;
    } else {
      completion    = getState().getIn(['accounts', suggestion, 'acct']);
      startPosition = position;
    }

    dispatch({
      type: COMPOSE_SUGGESTION_SELECT,
      position: startPosition,
      token,
      completion,
    });
  };
};

export function updateSuggestionTags(token) {
  return {
    type: COMPOSE_SUGGESTION_TAGS_UPDATE,
    token,
  };
}

export function updateTagHistory(tags) {
  return {
    type: COMPOSE_TAG_HISTORY_UPDATE,
    tags,
  };
}

export function hydrateCompose() {
  return (dispatch, getState) => {
    const me = getState().getIn(['meta', 'me']);
    const history = tagHistory.get(me);

    if (history !== null) {
      dispatch(updateTagHistory(history));
    }
  };
}

function insertIntoTagHistory(recognizedTags, text) {
  return (dispatch, getState) => {
    const state = getState();
    const oldHistory = state.getIn(['compose', 'tagHistory']);
    const me = state.getIn(['meta', 'me']);
    const names = recognizedTags.map(tag => text.match(new RegExp(`#${tag.name}`, 'i'))[0].slice(1));
    const intersectedOldHistory = oldHistory.filter(name => names.findIndex(newName => newName.toLowerCase() === name.toLowerCase()) === -1);

    names.push(...intersectedOldHistory.toJS());

    const newHistory = names.slice(0, 1000);

    tagHistory.set(me, newHistory);
    dispatch(updateTagHistory(newHistory));
  };
}

export function mountCompose() {
  return {
    type: COMPOSE_MOUNT,
  };
};

export function unmountCompose() {
  return {
    type: COMPOSE_UNMOUNT,
  };
};

export function changeComposeSensitivity() {
  return {
    type: COMPOSE_SENSITIVITY_CHANGE,
  };
};

export function changeComposeSpoilerness() {
  return {
    type: COMPOSE_SPOILERNESS_CHANGE,
  };
};

export function changeComposeSpoilerText(text) {
  return {
    type: COMPOSE_SPOILER_TEXT_CHANGE,
    text,
  };
};

export function changeComposeVisibility(value) {
  return {
    type: COMPOSE_VISIBILITY_CHANGE,
    value,
  };
};

export function insertEmojiCompose(position, emoji, needsSpace) {
  return {
    type: COMPOSE_EMOJI_INSERT,
    position,
    emoji,
    needsSpace,
  };
};

export function changeComposing(value) {
  return {
    type: COMPOSE_COMPOSING_CHANGE,
    value,
  };
}<|MERGE_RESOLUTION|>--- conflicted
+++ resolved
@@ -130,11 +130,7 @@
   };
 };
 
-<<<<<<< HEAD
-export function submitCompose(withCommunity) {
-=======
-export function submitCompose(routerHistory) {
->>>>>>> e6c01171
+export function submitCompose(routerHistory, withCommunity) {
   return function (dispatch, getState) {
     const status = getState().getIn(['compose', 'text'], '');
     const media  = getState().getIn(['compose', 'media_attachments']);
@@ -176,22 +172,15 @@
         }
       };
 
-<<<<<<< HEAD
-      insertIfOnline('home');
-
-      if (response.data.in_reply_to_id === null && response.data.visibility === 'public') {
-        if (hasDefaultHashtag) {
-          // Refresh the community timeline only if there is default hashtag
-          insertIfOnline('community');
-        }
-=======
       if (response.data.visibility === 'direct' && getState().getIn(['conversations', 'mounted']) <= 0) {
         routerHistory.push('/timelines/direct');
       } else if (response.data.visibility !== 'direct') {
         insertIfOnline('home');
       } else if (response.data.in_reply_to_id === null && response.data.visibility === 'public') {
-        insertIfOnline('community');
->>>>>>> e6c01171
+        if (hasDefaultHashtag) {
+          // Refresh the community timeline only if there is default hashtag
+          insertIfOnline('community');
+        }
         insertIfOnline('public');
       }
     }).catch(function (error) {
