--- conflicted
+++ resolved
@@ -24,13 +24,9 @@
 
   const data = getState().get('settings').filter((_, path) => path !== 'saved').toJS();
 
-<<<<<<< HEAD
-  api().put('/api/web/settings', { data }).then(() => dispatch({ type: SETTING_SAVE }));
-=======
-  api(getState).put('/api/web/settings', { data })
+  api().put('/api/web/settings', { data })
     .then(() => dispatch({ type: SETTING_SAVE }))
     .catch(error => dispatch(showAlertForError(error)));
->>>>>>> 204d72fb
 }, 5000, { trailing: true });
 
 export function saveSettings() {
