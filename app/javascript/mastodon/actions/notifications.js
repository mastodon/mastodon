import api, { getLinks } from '../api';
import IntlMessageFormat from 'intl-messageformat';
import { fetchRelationships } from './accounts';
import {
  importFetchedAccount,
  importFetchedAccounts,
  importFetchedStatus,
  importFetchedStatuses,
} from './importer';
import { defineMessages } from 'react-intl';

export const NOTIFICATIONS_UPDATE = 'NOTIFICATIONS_UPDATE';

export const NOTIFICATIONS_EXPAND_REQUEST = 'NOTIFICATIONS_EXPAND_REQUEST';
export const NOTIFICATIONS_EXPAND_SUCCESS = 'NOTIFICATIONS_EXPAND_SUCCESS';
export const NOTIFICATIONS_EXPAND_FAIL    = 'NOTIFICATIONS_EXPAND_FAIL';

export const NOTIFICATIONS_CLEAR      = 'NOTIFICATIONS_CLEAR';
export const NOTIFICATIONS_SCROLL_TOP = 'NOTIFICATIONS_SCROLL_TOP';

defineMessages({
  mention: { id: 'notification.mention', defaultMessage: '{name} mentioned you' },
});

const fetchRelatedRelationships = (dispatch, notifications) => {
  const accountIds = notifications.filter(item => item.type === 'follow').map(item => item.account.id);

  if (accountIds.length > 0) {
    dispatch(fetchRelationships(accountIds));
  }
};

const unescapeHTML = (html) => {
  const wrapper = document.createElement('div');
  html = html.replace(/<br \/>|<br>|\n/g, ' ');
  wrapper.innerHTML = html;
  return wrapper.textContent;
};

export function updateNotifications(notification, intlMessages, intlLocale) {
  return (dispatch, getState) => {
    const showAlert = getState().getIn(['settings', 'notifications', 'alerts', notification.type], true);
    const playSound = getState().getIn(['settings', 'notifications', 'sounds', notification.type], true);

<<<<<<< HEAD
    // 通知の種類毎に音を変更する
    let sound;
    switch (notification.type) {
    case 'favourite':
      sound = { sound: 'favourite' };
      break;
    case 'reblog':
      sound = { sound: 'reblog' };
      break;
    default:
      sound = { sound: 'boop' };
=======
    dispatch(importFetchedAccount(notification.account));
    if (notification.status) {
      dispatch(importFetchedStatus(notification.status));
>>>>>>> b08ab329
    }

    dispatch({
      type: NOTIFICATIONS_UPDATE,
      notification,
<<<<<<< HEAD
      account: notification.account,
      status: notification.status,
      meta: playSound ? sound : undefined,
=======
      meta: playSound ? { sound: 'boop' } : undefined,
>>>>>>> b08ab329
    });

    fetchRelatedRelationships(dispatch, [notification]);

    // Desktop notifications
    if (typeof window.Notification !== 'undefined' && showAlert) {
      const title = new IntlMessageFormat(intlMessages[`notification.${notification.type}`], intlLocale).format({ name: notification.account.display_name.length > 0 ? notification.account.display_name : notification.account.username });
      const body  = (notification.status && notification.status.spoiler_text.length > 0) ? notification.status.spoiler_text : unescapeHTML(notification.status ? notification.status.content : '');

      const notify = new Notification(title, { body, icon: notification.account.avatar, tag: notification.id });
      notify.addEventListener('click', () => {
        window.focus();
        notify.close();
      });
    }
  };
};

const excludeTypesFromSettings = state => state.getIn(['settings', 'notifications', 'shows']).filter(enabled => !enabled).keySeq().toJS();

export function expandNotifications({ maxId } = {}) {
  return (dispatch, getState) => {
    if (getState().getIn(['notifications', 'isLoading'])) {
      return;
    }

    const params = {
      max_id: maxId,
      exclude_types: excludeTypesFromSettings(getState()),
    };

    dispatch(expandNotificationsRequest());

    api(getState).get('/api/v1/notifications', { params }).then(response => {
      const next = getLinks(response).refs.find(link => link.rel === 'next');

      dispatch(importFetchedAccounts(response.data.map(item => item.account)));
      dispatch(importFetchedStatuses(response.data.map(item => item.status).filter(status => !!status)));

      dispatch(expandNotificationsSuccess(response.data, next ? next.uri : null));
      fetchRelatedRelationships(dispatch, response.data);
    }).catch(error => {
      dispatch(expandNotificationsFail(error));
    });
  };
};

export function expandNotificationsRequest() {
  return {
    type: NOTIFICATIONS_EXPAND_REQUEST,
  };
};

export function expandNotificationsSuccess(notifications, next) {
  return {
    type: NOTIFICATIONS_EXPAND_SUCCESS,
    notifications,
    next,
  };
};

export function expandNotificationsFail(error) {
  return {
    type: NOTIFICATIONS_EXPAND_FAIL,
    error,
  };
};

export function clearNotifications() {
  return (dispatch, getState) => {
    dispatch({
      type: NOTIFICATIONS_CLEAR,
    });

    api(getState).post('/api/v1/notifications/clear');
  };
};

export function scrollTopNotifications(top) {
  return {
    type: NOTIFICATIONS_SCROLL_TOP,
    top,
  };
};<|MERGE_RESOLUTION|>--- conflicted
+++ resolved
@@ -42,7 +42,11 @@
     const showAlert = getState().getIn(['settings', 'notifications', 'alerts', notification.type], true);
     const playSound = getState().getIn(['settings', 'notifications', 'sounds', notification.type], true);
 
-<<<<<<< HEAD
+    dispatch(importFetchedAccount(notification.account));
+    if (notification.status) {
+      dispatch(importFetchedStatus(notification.status));
+    }
+
     // 通知の種類毎に音を変更する
     let sound;
     switch (notification.type) {
@@ -54,23 +58,12 @@
       break;
     default:
       sound = { sound: 'boop' };
-=======
-    dispatch(importFetchedAccount(notification.account));
-    if (notification.status) {
-      dispatch(importFetchedStatus(notification.status));
->>>>>>> b08ab329
     }
 
     dispatch({
       type: NOTIFICATIONS_UPDATE,
       notification,
-<<<<<<< HEAD
-      account: notification.account,
-      status: notification.status,
       meta: playSound ? sound : undefined,
-=======
-      meta: playSound ? { sound: 'boop' } : undefined,
->>>>>>> b08ab329
     });
 
     fetchRelatedRelationships(dispatch, [notification]);
