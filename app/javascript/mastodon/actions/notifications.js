--- conflicted
+++ resolved
@@ -38,45 +38,37 @@
     const showAlert    = getState().getIn(['settings', 'notifications', 'alerts', notification.type], true);
     const playSound    = getState().getIn(['settings', 'notifications', 'sounds', notification.type], true);
 
+    // 通知の種類毎に音を変更する
+    let sound;
+    switch (notification.type) {
+      case 'favourite':
+        sound = { sound: 'favourite' };
+        break;
+      case 'reblog':
+        sound = { sound: 'reblog' };
+        break;
+      default:
+        sound = { sound: 'boop' };
+    }
+
     if (showInColumn) {
       dispatch(importFetchedAccount(notification.account));
 
-<<<<<<< HEAD
-    // 通知の種類毎に音を変更する
-    let sound;
-    switch (notification.type) {
-    case 'favourite':
-      sound = { sound: 'favourite' };
-      break;
-    case 'reblog':
-      sound = { sound: 'reblog' };
-      break;
-    default:
-      sound = { sound: 'boop' };
-    }
-
-    dispatch({
-      type: NOTIFICATIONS_UPDATE,
-      notification,
-      meta: playSound ? sound : undefined,
-    });
-=======
       if (notification.status) {
         dispatch(importFetchedStatus(notification.status));
       }
->>>>>>> 7fe2993b
 
       dispatch({
         type: NOTIFICATIONS_UPDATE,
         notification,
-        meta: playSound ? { sound: 'boop' } : undefined,
+        meta: playSound ? sound : undefined,
       });
 
       fetchRelatedRelationships(dispatch, [notification]);
     } else if (playSound) {
       dispatch({
         type: NOTIFICATIONS_UPDATE_NOOP,
-        meta: { sound: 'boop' },
+        meta: sound,
       });
     }
 
