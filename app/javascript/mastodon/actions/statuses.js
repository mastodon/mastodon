--- conflicted
+++ resolved
@@ -23,13 +23,8 @@
 export const STATUS_UNMUTE_SUCCESS = 'STATUS_UNMUTE_SUCCESS';
 export const STATUS_UNMUTE_FAIL    = 'STATUS_UNMUTE_FAIL';
 
-<<<<<<< HEAD
-export const STATUS_SET_HEIGHT = 'STATUS_SET_HEIGHT';
-export const STATUSES_CLEAR_HEIGHT = 'STATUSES_CLEAR_HEIGHT';
-=======
 export const STATUS_REVEAL = 'STATUS_REVEAL';
 export const STATUS_HIDE   = 'STATUS_HIDE';
->>>>>>> 9924ca88
 
 export function fetchStatusRequest(id, skipLoading) {
   return {
@@ -224,19 +219,6 @@
   };
 };
 
-<<<<<<< HEAD
-export function setStatusHeight (id, height) {
-  return {
-    type: STATUS_SET_HEIGHT,
-    id,
-    height,
-  };
-};
-
-export function clearStatusesHeight () {
-  return {
-    type: STATUSES_CLEAR_HEIGHT,
-=======
 export function hideStatus(ids) {
   if (!Array.isArray(ids)) {
     ids = [ids];
@@ -256,6 +238,5 @@
   return {
     type: STATUS_REVEAL,
     ids,
->>>>>>> 9924ca88
   };
 };