import { useEffect, forwardRef } from 'react';

import { FormattedMessage } from 'react-intl';

import classNames from 'classnames';

import { fetchAccount } from 'mastodon/actions/accounts';
import { AccountBio } from 'mastodon/components/account_bio';
import { AccountFields } from 'mastodon/components/account_fields';
import { Avatar } from 'mastodon/components/avatar';
import { AvatarGroup } from 'mastodon/components/avatar_group';
import {
  FollowersCounter,
  FollowersYouKnowCounter,
} from 'mastodon/components/counters';
import { DisplayName } from 'mastodon/components/display_name';
import { FollowButton } from 'mastodon/components/follow_button';
import { LoadingIndicator } from 'mastodon/components/loading_indicator';
import { ShortNumber } from 'mastodon/components/short_number';
import { useFetchFamiliarFollowers } from 'mastodon/features/account_timeline/hooks/familiar_followers';
import { domain } from 'mastodon/initial_state';
import { getAccountHidden } from 'mastodon/selectors/accounts';
import { useAppSelector, useAppDispatch } from 'mastodon/store';
import Permalink from './permalink';

export const HoverCardAccount = forwardRef<
  HTMLDivElement,
  { accountId?: string }
>(({ accountId }, ref) => {
  const dispatch = useAppDispatch();

  const account = useAppSelector((state) =>
    accountId ? state.accounts.get(accountId) : undefined,
  );
  const suspended = account?.suspended;
  const hidden = useAppSelector((state) =>
    accountId ? getAccountHidden(state, accountId) : undefined,
  );
  const isSuspendedOrHidden = Boolean(suspended || hidden);

  const note = useAppSelector(
    (state) =>
      state.relationships.getIn([accountId, 'note']) as string | undefined,
  );

  useEffect(() => {
    if (accountId && !account) {
      dispatch(fetchAccount(accountId));
    }
  }, [dispatch, accountId, account]);

  const { familiarFollowers } = useFetchFamiliarFollowers({ accountId });

  const relationship = useAppSelector((state) =>
    accountId ? state.relationships.get(accountId) : undefined,
  );
  const isMutual = relationship?.followed_by && relationship.following;
  const isFollower = relationship?.followed_by;
  const hasRelationshipLoaded = !!relationship;

  const shouldDisplayFamiliarFollowers =
    familiarFollowers.length > 0 &&
    hasRelationshipLoaded &&
    !isMutual &&
    !isFollower;

  return (
    <div
      ref={ref}
      id='hover-card'
      role='tooltip'
      className={classNames('hover-card dropdown-animation', {
        'hover-card--loading': !account,
      })}
    >
      {account ? (
        <>
<<<<<<< HEAD
          <Permalink href={account.url} to={`/@${account.acct}`} className='hover-card__name'>
            <Avatar account={account} size={46} />
=======
          <Link to={`/@${account.acct}`} className='hover-card__name'>
            <Avatar
              account={isSuspendedOrHidden ? undefined : account}
              size={46}
            />
>>>>>>> ed4788a3
            <DisplayName account={account} localDomain={domain} />
          </Permalink>

          {isSuspendedOrHidden ? (
            <div className='hover-card__limited-account-note'>
              {suspended ? (
                <FormattedMessage
                  id='empty_column.account_suspended'
                  defaultMessage='Account suspended'
                />
              ) : (
                <FormattedMessage
                  id='limited_account_hint.title'
                  defaultMessage='This profile has been hidden by the moderators of {domain}.'
                  values={{ domain }}
                />
              )}
            </div>
          ) : (
            <>
              <div className='hover-card__text-row'>
                <AccountBio
                  note={account.note_emojified}
                  className='hover-card__bio'
                />
                <AccountFields fields={account.fields} limit={2} />
                {note && note.length > 0 && (
                  <dl className='hover-card__note'>
                    <dt className='hover-card__note-label'>
                      <FormattedMessage
                        id='account.account_note_header'
                        defaultMessage='Personal note'
                      />
                    </dt>
                    <dd>{note}</dd>
                  </dl>
                )}
              </div>

              <div className='hover-card__numbers'>
                <ShortNumber
                  value={account.followers_count}
                  renderer={FollowersCounter}
                />
                {shouldDisplayFamiliarFollowers && (
                  <>
                    &middot;
                    <div className='hover-card__familiar-followers'>
                      <ShortNumber
                        value={familiarFollowers.length}
                        renderer={FollowersYouKnowCounter}
                      />
                      <AvatarGroup compact>
                        {familiarFollowers.slice(0, 3).map((account) => (
                          <Avatar
                            key={account.id}
                            account={account}
                            size={22}
                          />
                        ))}
                      </AvatarGroup>
                    </div>
                  </>
                )}
                {(isMutual || isFollower) && (
                  <>
                    &middot;
                    {isMutual ? (
                      <FormattedMessage
                        id='account.mutual'
                        defaultMessage='You follow each other'
                      />
                    ) : (
                      <FormattedMessage
                        id='account.follows_you'
                        defaultMessage='Follows you'
                      />
                    )}
                  </>
                )}
              </div>

              <FollowButton accountId={accountId} />
            </>
          )}
        </>
      ) : (
        <LoadingIndicator />
      )}
    </div>
  );
});

HoverCardAccount.displayName = 'HoverCardAccount';<|MERGE_RESOLUTION|>--- conflicted
+++ resolved
@@ -75,16 +75,11 @@
     >
       {account ? (
         <>
-<<<<<<< HEAD
           <Permalink href={account.url} to={`/@${account.acct}`} className='hover-card__name'>
-            <Avatar account={account} size={46} />
-=======
-          <Link to={`/@${account.acct}`} className='hover-card__name'>
             <Avatar
               account={isSuspendedOrHidden ? undefined : account}
               size={46}
             />
->>>>>>> ed4788a3
             <DisplayName account={account} localDomain={domain} />
           </Permalink>
 
