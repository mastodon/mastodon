import React from 'react';
import Dropdown, { DropdownTrigger, DropdownContent } from 'react-simple-dropdown';
import PropTypes from 'prop-types';

class DropdownMenu extends React.PureComponent {

  static contextTypes = {
    router: PropTypes.object,
  };

  static propTypes = {
    icon: PropTypes.string.isRequired,
    items: PropTypes.array.isRequired,
    size: PropTypes.number.isRequired,
    direction: PropTypes.string,
    ariaLabel: PropTypes.string,
  };

  static defaultProps = {
    ariaLabel: "Menu",
  };

  state = {
    direction: 'left',
<<<<<<< HEAD
=======
    expanded: false,
>>>>>>> 812fe90e
  };

  setRef = (c) => {
    this.dropdown = c;
  }

  handleClick = (e) => {
    const i = Number(e.currentTarget.getAttribute('data-index'));
    const { action, to } = this.props.items[i];

    e.preventDefault();

    if (typeof action === 'function') {
      action();
    } else if (to) {
      this.context.router.push(to);
    }

    this.dropdown.hide();
  }

  handleShow = () => this.setState({ expanded: true })

  handleHide = () => this.setState({ expanded: false })

  renderItem = (item, i) => {
    if (item === null) {
      return <li key={ 'sep' + i } className='dropdown__sep' />;
    }

    const { text, action, href = '#' } = item;

    return (
      <li className='dropdown__content-list-item' key={ text + i }>
        <a href={href} target='_blank' rel='noopener' onClick={this.handleClick} data-index={i} className='dropdown__content-list-link'>
          {text}
        </a>
      </li>
    );
  }

  render () {
    const { icon, items, size, direction, ariaLabel } = this.props;
    const { expanded } = this.state;
    const directionClass = (direction === "left") ? "dropdown__left" : "dropdown__right";

    const dropdownItems = expanded && (
      <ul className='dropdown__content-list'>
        {items.map(this.renderItem)}
      </ul>
    );

    return (
      <Dropdown ref={this.setRef} onShow={this.handleShow} onHide={this.handleHide}>
        <DropdownTrigger className='icon-button' style={{ fontSize: `${size}px`, width: `${size}px`, lineHeight: `${size}px` }} aria-label={ariaLabel}>
          <i className={ `fa fa-fw fa-${icon} dropdown__icon` }  aria-hidden={true} />
        </DropdownTrigger>

        <DropdownContent className={directionClass}>
          {dropdownItems}
        </DropdownContent>
      </Dropdown>
    );
  }

}

export default DropdownMenu;<|MERGE_RESOLUTION|>--- conflicted
+++ resolved
@@ -22,10 +22,7 @@
 
   state = {
     direction: 'left',
-<<<<<<< HEAD
-=======
     expanded: false,
->>>>>>> 812fe90e
   };
 
   setRef = (c) => {
