import PropTypes from 'prop-types';
import { PureComponent } from 'react';

import { FormattedMessage, injectIntl } from 'react-intl';

import classnames from 'classnames';
import { withRouter } from 'react-router-dom';

import ImmutablePropTypes from 'react-immutable-proptypes';
import { connect } from 'react-redux';

import ChevronRightIcon from '@/material-icons/400-24px/chevron_right.svg?react';
import { Icon } from 'mastodon/components/icon';
import PollContainer from 'mastodon/containers/poll_container';
import { identityContextPropShape, withIdentity } from 'mastodon/identity_context';
import { autoPlayGif, languages as preloadedLanguages, hideTranslateButton } from 'mastodon/initial_state';

const MAX_HEIGHT = 706; // 22px * 32 (+ 2px padding at the top)

/**
 *
 * @param {any} status
 * @returns {string}
 */
export function getStatusContent(status) {
  return status.getIn(['translation', 'contentHtml']) || status.get('contentHtml');
}

class TranslateButton extends PureComponent {

  static propTypes = {
    translation: ImmutablePropTypes.map,
    onClick: PropTypes.func,
  };

  render() {
    const { translation, onClick } = this.props;

    if (translation) {
<<<<<<< HEAD
      const language = preloadedLanguages.find(lang => lang[0] === translation.get('detected_source_language'));
      const languageName = language ? language[2] : translation.get('detected_source_language');
      const provider = translation.get('provider');
=======
      const language     = preloadedLanguages.find(lang => lang[0] === translation.get('detected_source_language'));
      const languageName = language ? language[1] : translation.get('detected_source_language');
      const provider     = translation.get('provider');
>>>>>>> 0aa9bb81

      return (
        <div className='translate-button'>
          <div className='translate-button__meta'>
            <FormattedMessage id='status.translated_from_with' defaultMessage='Translated from {lang} using {provider}' values={{ lang: languageName, provider }} />
          </div>

          <button className='link-button' onClick={onClick}>
            <FormattedMessage id='status.show_original' defaultMessage='Show original' />
          </button>
        </div>
      );
    }

    return (
      <button className='status__content__translate-button' onClick={onClick}>
        <FormattedMessage id='status.translate' defaultMessage='Translate' />
      </button>
    );
  }

}

const mapStateToProps = state => ({
  languages: state.getIn(['server', 'translationLanguages', 'items']),
});

class StatusContent extends PureComponent {
  static propTypes = {
    identity: identityContextPropShape,
    status: ImmutablePropTypes.map.isRequired,
    statusContent: PropTypes.string,
    onTranslate: PropTypes.func,
    onClick: PropTypes.func,
    collapsible: PropTypes.bool,
    onCollapsedToggle: PropTypes.func,
    languages: ImmutablePropTypes.map,
    intl: PropTypes.object,
    // from react-router
    match: PropTypes.object.isRequired,
    location: PropTypes.object.isRequired,
    history: PropTypes.object.isRequired
  };

  _updateStatusLinks() {
    const node = this.node;

    if (!node) {
      return;
    }

    const { status, onCollapsedToggle } = this.props;
    const links = node.querySelectorAll('a');

    let link, mention;

    for (var i = 0; i < links.length; ++i) {
      link = links[i];

      if (link.classList.contains('status-link')) {
        continue;
      }

      link.classList.add('status-link');

      mention = this.props.status.get('mentions').find(item => link.href === item.get('url'));

      if (mention) {
        link.addEventListener('click', this.onMentionClick.bind(this, mention), false);
        link.setAttribute('title', `@${mention.get('acct')}`);
        link.setAttribute('href', `/@${mention.get('acct')}`);
        link.setAttribute('data-hover-card-account', mention.get('id'));
      } else if (link.textContent[0] === '#' || (link.previousSibling && link.previousSibling.textContent && link.previousSibling.textContent[link.previousSibling.textContent.length - 1] === '#')) {
        link.addEventListener('click', this.onHashtagClick.bind(this, link.text), false);
        link.setAttribute('href', `/tags/${link.text.replace(/^#/, '')}`);
      } else {
        link.setAttribute('title', link.href);
        link.classList.add('unhandled-link');
      }
    }

    if (status.get('collapsed', null) === null && onCollapsedToggle) {
      const { collapsible, onClick } = this.props;

      const collapsed =
        collapsible
        && onClick
        && node.clientHeight > MAX_HEIGHT
        && status.get('spoiler_text').length === 0;

      onCollapsedToggle(collapsed);
    }
  }

  handleMouseEnter = ({ currentTarget }) => {
    if (autoPlayGif) {
      return;
    }

    const emojis = currentTarget.querySelectorAll('.custom-emoji');

    for (var i = 0; i < emojis.length; i++) {
      let emoji = emojis[i];
      emoji.src = emoji.getAttribute('data-original');
    }
  };

  handleMouseLeave = ({ currentTarget }) => {
    if (autoPlayGif) {
      return;
    }

    const emojis = currentTarget.querySelectorAll('.custom-emoji');

    for (var i = 0; i < emojis.length; i++) {
      let emoji = emojis[i];
      emoji.src = emoji.getAttribute('data-static');
    }
  };

  componentDidMount() {
    this._updateStatusLinks();
  }

  componentDidUpdate() {
    this._updateStatusLinks();
  }

  onMentionClick = (mention, e) => {
    if (this.props.history && e.button === 0 && !(e.ctrlKey || e.metaKey)) {
      e.preventDefault();
      this.props.history.push(`/@${mention.get('acct')}`);
    }
  };

  onHashtagClick = (hashtag, e) => {
    hashtag = hashtag.replace(/^#/, '');

    if (this.props.history && e.button === 0 && !(e.ctrlKey || e.metaKey)) {
      e.preventDefault();
      this.props.history.push(`/tags/${hashtag}`);
    }
  };

  handleMouseDown = (e) => {
    this.startXY = [e.clientX, e.clientY];
  };

  handleMouseUp = (e) => {
    if (!this.startXY) {
      return;
    }

    const [startX, startY] = this.startXY;
    const [deltaX, deltaY] = [Math.abs(e.clientX - startX), Math.abs(e.clientY - startY)];

    let element = e.target;
    while (element) {
      if (element.localName === 'button' || element.localName === 'a' || element.localName === 'label') {
        return;
      }
      element = element.parentNode;
    }

    if (deltaX + deltaY < 5 && (e.button === 0 || e.button === 1) && e.detail >= 1 && this.props.onClick) {
      this.props.onClick(e);
    }

    this.startXY = null;
  };

  handleTranslate = () => {
    this.props.onTranslate();
  };

  setRef = (c) => {
    this.node = c;
  };

  render() {
    const { status, intl, statusContent } = this.props;

    const renderReadMore = this.props.onClick && status.get('collapsed');
    const contentLocale = intl.locale.replace(/[_-].*/, '');
    const targetLanguages = this.props.languages?.get(status.get('language') || 'und');
    const renderTranslate = !hideTranslateButton && this.props.onTranslate && this.props.identity.signedIn && ['public', 'unlisted'].includes(status.get('visibility')) && status.get('search_index').trim().length > 0 && targetLanguages?.includes(contentLocale);

    const content = { __html: statusContent ?? getStatusContent(status) };
    const language = status.getIn(['translation', 'language']) || status.get('language');
    const classNames = classnames('status__content', {
      'status__content--with-action': this.props.onClick && this.props.history,
      'status__content--collapsed': renderReadMore,
    });

    const readMoreButton = renderReadMore && (
      <button className='status__content__read-more-button' onClick={this.props.onClick} key='read-more'>
        <FormattedMessage id='status.read_more' defaultMessage='Read more' /><Icon id='angle-right' icon={ChevronRightIcon} />
      </button>
    );

    const translateButton = renderTranslate && (
      <TranslateButton onClick={this.handleTranslate} translation={status.get('translation')} />
    );

    const poll = !!status.get('poll') && (
      <PollContainer pollId={status.get('poll')} status={status} lang={language} />
    );

    if (this.props.onClick) {
      return (
        <>
          <div className={classNames} ref={this.setRef} tabIndex={0} onMouseDown={this.handleMouseDown} onMouseUp={this.handleMouseUp} key='status-content' onMouseEnter={this.handleMouseEnter} onMouseLeave={this.handleMouseLeave}>
            <div className='status__content__text status__content__text--visible translate' lang={language} dangerouslySetInnerHTML={content} />

            {poll}
            {translateButton}
          </div>

          {readMoreButton}
        </>
      );
    } else {
      return (
        <div className={classNames} ref={this.setRef} tabIndex={0} onMouseEnter={this.handleMouseEnter} onMouseLeave={this.handleMouseLeave}>
          <div className='status__content__text status__content__text--visible translate' lang={language} dangerouslySetInnerHTML={content} />

          {poll}
          {translateButton}
        </div>
      );
    }
  }

}

export default withRouter(withIdentity(connect(mapStateToProps)(injectIntl(StatusContent))));<|MERGE_RESOLUTION|>--- conflicted
+++ resolved
@@ -37,15 +37,9 @@
     const { translation, onClick } = this.props;
 
     if (translation) {
-<<<<<<< HEAD
-      const language = preloadedLanguages.find(lang => lang[0] === translation.get('detected_source_language'));
-      const languageName = language ? language[2] : translation.get('detected_source_language');
-      const provider = translation.get('provider');
-=======
       const language     = preloadedLanguages.find(lang => lang[0] === translation.get('detected_source_language'));
       const languageName = language ? language[1] : translation.get('detected_source_language');
       const provider     = translation.get('provider');
->>>>>>> 0aa9bb81
 
       return (
         <div className='translate-button'>
