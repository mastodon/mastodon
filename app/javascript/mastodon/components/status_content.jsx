import PropTypes from 'prop-types';
import { PureComponent } from 'react';

import { FormattedMessage, injectIntl } from 'react-intl';

import classnames from 'classnames';
import { withRouter } from 'react-router-dom';

import ImmutablePropTypes from 'react-immutable-proptypes';
import { connect } from 'react-redux';

import ChevronRightIcon from '@/material-icons/400-24px/chevron_right.svg?react';
import { translateStatusSuccess } from 'mastodon/actions/statuses';
import { undoStatusTranslation } from 'mastodon/actions/statuses';
import { Icon }  from 'mastodon/components/icon';
import { Poll } from 'mastodon/components/poll';
import { identityContextPropShape, withIdentity } from 'mastodon/identity_context';
import { autoPlayGif, languages as preloadedLanguages } from 'mastodon/initial_state';
import { EmojiHTML } from '../features/emoji/emoji_html';
import { isModernEmojiEnabled } from '../utils/environment';

const MAX_HEIGHT = 706; // 22px * 32 (+ 2px padding at the top)

const supportsTranslator = 'Translator' in globalThis;

/**
 *
 * @param {any} status
 * @returns {string}
 */
export function getStatusContent(status) {
  if (isModernEmojiEnabled()) {
    return status.getIn(['translation', 'content']) || status.get('content');
  }
  return status.getIn(['translation', 'contentHtml']) || status.get('contentHtml');
}

class TranslateButton extends PureComponent {

  static propTypes = {
    translation: ImmutablePropTypes.map,
    onClick: PropTypes.func,
  };

  render () {
    const { translation, onClick } = this.props;

    if (translation) {
      const language     = preloadedLanguages.find(lang => lang[0] === translation.get('detected_source_language'));
      const languageName = language ? language[1] : translation.get('detected_source_language');
      const provider     = translation.get('provider');

      return (
        <div className='translate-button'>
          <button className='link-button' onClick={onClick}>
            <FormattedMessage id='status.show_original' defaultMessage='Show original' />
          </button>

          <div className='translate-button__meta'>
            <FormattedMessage id='status.translated_from_with' defaultMessage='Translated from {lang} using {provider}' values={{ lang: languageName, provider }} />
          </div>
        </div>
      );
    }

    return (
      <button className='status__content__translate-button' onClick={onClick}>
        <FormattedMessage id='status.translate' defaultMessage='Translate' />
      </button>
    );
  }

}

const mapStateToProps = state => ({
  languages: supportsTranslator ? new Map() : state.getIn(['server', 'translationLanguages', 'items']),
});

class StatusContent extends PureComponent {
  constructor(props) {
    super(props);

    this.state = {
      showTranslateButton: false,
    };
  }

  static propTypes = {
    identity: identityContextPropShape,
    status: ImmutablePropTypes.map.isRequired,
    statusContent: PropTypes.string,
    onTranslate: PropTypes.func,
    onClick: PropTypes.func,
    collapsible: PropTypes.bool,
    onCollapsedToggle: PropTypes.func,
    languages: ImmutablePropTypes.map,
    intl: PropTypes.object,
    // from react-router
    match: PropTypes.object.isRequired,
    location: PropTypes.object.isRequired,
    history: PropTypes.object.isRequired
  };

  _updateStatusLinks () {
    const node = this.node;

    if (!node) {
      return;
    }

    const { status, onCollapsedToggle } = this.props;
    const links = node.querySelectorAll('a');

    let link, mention;

    for (var i = 0; i < links.length; ++i) {
      link = links[i];

      if (link.classList.contains('status-link')) {
        continue;
      }

      link.classList.add('status-link');

      mention = this.props.status.get('mentions').find(item => link.href === item.get('url'));

      if (mention) {
        link.addEventListener('click', this.onMentionClick.bind(this, mention), false);
        link.setAttribute('title', `@${mention.get('acct')}`);
        link.setAttribute('href', `/@${mention.get('acct')}`);
        link.setAttribute('data-hover-card-account', mention.get('id'));
      } else if (link.textContent[0] === '#' || (link.previousSibling && link.previousSibling.textContent && link.previousSibling.textContent[link.previousSibling.textContent.length - 1] === '#')) {
        link.addEventListener('click', this.onHashtagClick.bind(this, link.text), false);
        link.setAttribute('href', `/tags/${link.text.replace(/^#/, '')}`);
        link.setAttribute('data-menu-hashtag', this.props.status.getIn(['account', 'id']));
      } else {
        link.setAttribute('title', link.href);
        link.classList.add('unhandled-link');
      }
    }

    if (status.get('collapsed', null) === null && onCollapsedToggle) {
      const { collapsible, onClick } = this.props;

      const collapsed =
          collapsible
          && onClick
          && node.clientHeight > MAX_HEIGHT
          && status.get('spoiler_text').length === 0;

      onCollapsedToggle(collapsed);
    }
  }

<<<<<<< HEAD
  handleMouseEnter = ({ currentTarget }) => {
    if (autoPlayGif) {
      return;
    }

    const emojis = currentTarget.querySelectorAll('.custom-emoji');

    for (var i = 0; i < emojis.length; i++) {
      let emoji = emojis[i];
      emoji.src = emoji.getAttribute('data-original');
    }
  };

  handleMouseLeave = ({ currentTarget }) => {
    if (autoPlayGif) {
      return;
    }

    const emojis = currentTarget.querySelectorAll('.custom-emoji');

    for (var i = 0; i < emojis.length; i++) {
      let emoji = emojis[i];
      emoji.src = emoji.getAttribute('data-static');
    }
  };

  async componentDidMount () {
=======
  componentDidMount () {
>>>>>>> 82f5901a
    this._updateStatusLinks();

    const { status, intl, languages } = this.props;
    const contentLocale = intl.locale.replace(/[_-].*/, '');
    const targetLanguages = languages?.get(status.get('language') || 'und');

    // The Translator API translates all locally on the client, so private and direct toots are fine to translate.
    const allowedVisibilities = supportsTranslator ? ['public', 'unlisted', 'private', 'direct'] : ['public', 'unlisted'];
    const shouldAttemptTranslate =
      this.props.onTranslate &&
      this.props.identity.signedIn &&
      allowedVisibilities.includes(status.get('visibility')) &&
      status.get('search_index').trim().length > 0;

    if (!shouldAttemptTranslate) return;

    let available = false;
    if (supportsTranslator) {
      available = (await Translator.availability({
        sourceLanguage: status.get('language'),
        targetLanguage: contentLocale,
      })) !== 'unavailable';
    } else {
      available = targetLanguages?.includes(contentLocale);
    }

    if (available) {
      this.setState({ showTranslateButton: true });
    }
  }

  componentDidUpdate () {
    this._updateStatusLinks();
  }

  onMentionClick = (mention, e) => {
    if (this.props.history && e.button === 0 && !(e.ctrlKey || e.metaKey)) {
      e.preventDefault();
      this.props.history.push(`/@${mention.get('acct')}`);
    }
  };

  onHashtagClick = (hashtag, e) => {
    hashtag = hashtag.replace(/^#/, '');

    if (this.props.history && e.button === 0 && !(e.ctrlKey || e.metaKey)) {
      e.preventDefault();
      this.props.history.push(`/tags/${hashtag}`);
    }
  };

  handleMouseDown = (e) => {
    this.startXY = [e.clientX, e.clientY];
  };

  handleMouseUp = (e) => {
    if (!this.startXY) {
      return;
    }

    const [ startX, startY ] = this.startXY;
    const [ deltaX, deltaY ] = [Math.abs(e.clientX - startX), Math.abs(e.clientY - startY)];

    let element = e.target;
    while (element) {
      if (element.localName === 'button' || element.localName === 'a' || element.localName === 'label') {
        return;
      }
      element = element.parentNode;
    }

    if (deltaX + deltaY < 5 && (e.button === 0 || e.button === 1) && e.detail >= 1 && this.props.onClick) {
      this.props.onClick(e);
    }

    this.startXY = null;
  };

  handleTranslate = async () => {
    if (!supportsTranslator) {
      this.props.onTranslate();
      return;
    }

    const { intl, status, statusContent } = this.props;

    if (status.get('translation')) {
      this.props.dispatch(undoStatusTranslation(status.get('id'), status.get('poll')));
      return;
    }

    const sourceLanguage = status.get('language');
    const targetLanguage = intl.locale.replace(/[_-].*/, '');
    try {
      const translator = await Translator.create({
        sourceLanguage,
        targetLanguage,
      });
      const translatedText = await translator.translate(statusContent);
      const translation = {
        content: translatedText,
        provider: 'Translator API',
        detected_source_language: sourceLanguage,
        language: targetLanguage,
      };
      this.props.dispatch(translateStatusSuccess(status.get('id'), translation));
    } catch (error) {
      console.error(error);
    }
  };

  setRef = (c) => {
    this.node = c;
  };

  render () {
    const { status, statusContent } = this.props;

    const renderReadMore = this.props.onClick && status.get('collapsed');

    const content = statusContent ?? getStatusContent(status);
    const language = status.getIn(['translation', 'language']) || status.get('language');
    const classNames = classnames('status__content', {
      'status__content--with-action': this.props.onClick && this.props.history,
      'status__content--collapsed': renderReadMore,
    });

    const readMoreButton = renderReadMore && (
      <button className='status__content__read-more-button' onClick={this.props.onClick} key='read-more'>
        <FormattedMessage id='status.read_more' defaultMessage='Read more' /><Icon id='angle-right' icon={ChevronRightIcon} />
      </button>
    );

    const translateButton = this.state.showTranslateButton && (
      <TranslateButton onClick={this.handleTranslate} translation={status.get('translation')} />
    );

    const poll = !!status.get('poll') && (
      <Poll pollId={status.get('poll')} status={status} lang={language} />
    );

    if (this.props.onClick) {
      return (
        <>
          <div
            className={classNames}
            ref={this.setRef}
            onMouseDown={this.handleMouseDown}
            onMouseUp={this.handleMouseUp}
            key='status-content'
          >
            <EmojiHTML
              className='status__content__text status__content__text--visible translate'
              lang={language}
              htmlString={content}
              extraEmojis={status.get('emojis')}
            />

            {poll}
            {translateButton}
          </div>

          {readMoreButton}
        </>
      );
    } else {
      return (
        <div className={classNames} ref={this.setRef}>
          <EmojiHTML
            className='status__content__text status__content__text--visible translate'
            lang={language}
            htmlString={content}
            extraEmojis={status.get('emojis')}
          />

          {poll}
          {translateButton}
        </div>
      );
    }
  };
}

export default withRouter(withIdentity(connect(mapStateToProps)(injectIntl(StatusContent))));<|MERGE_RESOLUTION|>--- conflicted
+++ resolved
@@ -152,37 +152,7 @@
     }
   }
 
-<<<<<<< HEAD
-  handleMouseEnter = ({ currentTarget }) => {
-    if (autoPlayGif) {
-      return;
-    }
-
-    const emojis = currentTarget.querySelectorAll('.custom-emoji');
-
-    for (var i = 0; i < emojis.length; i++) {
-      let emoji = emojis[i];
-      emoji.src = emoji.getAttribute('data-original');
-    }
-  };
-
-  handleMouseLeave = ({ currentTarget }) => {
-    if (autoPlayGif) {
-      return;
-    }
-
-    const emojis = currentTarget.querySelectorAll('.custom-emoji');
-
-    for (var i = 0; i < emojis.length; i++) {
-      let emoji = emojis[i];
-      emoji.src = emoji.getAttribute('data-static');
-    }
-  };
-
   async componentDidMount () {
-=======
-  componentDidMount () {
->>>>>>> 82f5901a
     this._updateStatusLinks();
 
     const { status, intl, languages } = this.props;
