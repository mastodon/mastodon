import React from 'react';
import ImmutablePropTypes from 'react-immutable-proptypes';
import PropTypes from 'prop-types';
import { FormattedMessage, injectIntl } from 'react-intl';
import { Link } from 'react-router-dom';
import { connect } from 'react-redux';
import classnames from 'classnames';
import PollContainer from 'mastodon/containers/poll_container';
import Icon from 'mastodon/components/icon';
import { autoPlayGif, languages as preloadedLanguages } from 'mastodon/initial_state';

const MAX_HEIGHT = 706; // 22px * 32 (+ 2px padding at the top)

class TranslateButton extends React.PureComponent {

  static propTypes = {
    translation: ImmutablePropTypes.map,
    onClick: PropTypes.func,
  };

  render () {
    const { translation, onClick } = this.props;

    if (translation) {
      const language     = preloadedLanguages.find(lang => lang[0] === translation.get('detected_source_language'));
      const languageName = language ? language[2] : translation.get('detected_source_language');
      const provider     = translation.get('provider');

      return (
        <div className='translate-button'>
          <div className='translate-button__meta'>
            <FormattedMessage id='status.translated_from_with' defaultMessage='Translated from {lang} using {provider}' values={{ lang: languageName, provider }} />
          </div>

          <button className='link-button' onClick={onClick}>
            <FormattedMessage id='status.show_original' defaultMessage='Show original' />
          </button>
        </div>
      );
    }

    return (
      <button className='status__content__read-more-button' onClick={onClick}>
        <FormattedMessage id='status.translate' defaultMessage='Translate' />
      </button>
    );
  }

}

const mapStateToProps = state => ({
  languages: state.getIn(['server', 'translationLanguages', 'items']),
});

class StatusContent extends React.PureComponent {

  static contextTypes = {
    router: PropTypes.object,
    identity: PropTypes.object,
  };

  static propTypes = {
    status: ImmutablePropTypes.map.isRequired,
    expanded: PropTypes.bool,
    onExpandedToggle: PropTypes.func,
    onTranslate: PropTypes.func,
    onClick: PropTypes.func,
    collapsable: PropTypes.bool,
    onCollapsedToggle: PropTypes.func,
    languages: ImmutablePropTypes.map,
    intl: PropTypes.object,
  };

  state = {
    hidden: true,
  };

  _updateStatusLinks () {
    const node = this.node;

    if (!node) {
      return;
    }

    const { status, onCollapsedToggle } = this.props;
    const links = node.querySelectorAll('a');

    let link, mention;

    for (var i = 0; i < links.length; ++i) {
      link = links[i];

      if (link.classList.contains('status-link')) {
        continue;
      }

      link.classList.add('status-link');

      mention = this.props.status.get('mentions').find(item => link.href === item.get('url'));

      if (mention) {
        link.addEventListener('click', this.onMentionClick.bind(this, mention), false);
        link.setAttribute('title', mention.get('acct'));
        link.setAttribute('href', `/@${mention.get('acct')}`);
      } else if (link.textContent[0] === '#' || (link.previousSibling && link.previousSibling.textContent && link.previousSibling.textContent[link.previousSibling.textContent.length - 1] === '#')) {
        link.addEventListener('click', this.onHashtagClick.bind(this, link.text), false);
        link.setAttribute('href', `/tags/${link.text.slice(1)}`);
      } else {
        link.setAttribute('title', link.href);
        link.classList.add('unhandled-link');
      }
    }

    if (status.get('collapsed', null) === null && onCollapsedToggle) {
      const { collapsable, onClick } = this.props;

      const collapsed =
          collapsable
          && onClick
          && node.clientHeight > MAX_HEIGHT
          && status.get('spoiler_text').length === 0;

      onCollapsedToggle(collapsed);
    }
  }

  handleMouseEnter = ({ currentTarget }) => {
    if (autoPlayGif) {
      return;
    }

    const emojis = currentTarget.querySelectorAll('.custom-emoji');

    for (var i = 0; i < emojis.length; i++) {
      let emoji = emojis[i];
      emoji.src = emoji.getAttribute('data-original');
    }
  };

  handleMouseLeave = ({ currentTarget }) => {
    if (autoPlayGif) {
      return;
    }

    const emojis = currentTarget.querySelectorAll('.custom-emoji');

    for (var i = 0; i < emojis.length; i++) {
      let emoji = emojis[i];
      emoji.src = emoji.getAttribute('data-static');
    }
  };

  componentDidMount () {
    this._updateStatusLinks();
  }

  componentDidUpdate () {
    this._updateStatusLinks();
  }

  onMentionClick = (mention, e) => {
    if (this.context.router && e.button === 0 && !(e.ctrlKey || e.metaKey)) {
      e.preventDefault();
      this.context.router.history.push(`/@${mention.get('acct')}`);
    }
  };

  onHashtagClick = (hashtag, e) => {
    hashtag = hashtag.replace(/^#/, '');

    if (this.context.router && e.button === 0 && !(e.ctrlKey || e.metaKey)) {
      e.preventDefault();
      this.context.router.history.push(`/tags/${hashtag}`);
    }
  };

  handleMouseDown = (e) => {
    this.startXY = [e.clientX, e.clientY];
  };

  handleMouseUp = (e) => {
    if (!this.startXY) {
      return;
    }

    const [ startX, startY ] = this.startXY;
    const [ deltaX, deltaY ] = [Math.abs(e.clientX - startX), Math.abs(e.clientY - startY)];

    let element = e.target;
    while (element) {
      if (element.localName === 'button' || element.localName === 'a' || element.localName === 'label') {
        return;
      }
      element = element.parentNode;
    }

    if (deltaX + deltaY < 5 && e.button === 0 && this.props.onClick) {
      this.props.onClick();
    }

    this.startXY = null;
  };

  handleSpoilerClick = (e) => {
    e.preventDefault();

    if (this.props.onExpandedToggle) {
      // The parent manages the state
      this.props.onExpandedToggle();
    } else {
      this.setState({ hidden: !this.state.hidden });
    }
  };

  handleTranslate = () => {
    this.props.onTranslate();
  };

  setRef = (c) => {
    this.node = c;
  };

  render () {
    const { status, intl } = this.props;

    const hidden = this.props.onExpandedToggle ? !this.props.expanded : this.state.hidden;
    const renderReadMore = this.props.onClick && status.get('collapsed');
    const contentLocale = intl.locale.replace(/[_-].*/, '');
    const targetLanguages = this.props.languages?.get(status.get('language') || 'und');
    const renderTranslate = this.props.onTranslate && this.context.identity.signedIn && ['public', 'unlisted'].includes(status.get('visibility')) && status.get('contentHtml').length > 0 && targetLanguages?.includes(contentLocale);

    const content = { __html: status.getIn(['translation', 'contentHtml']) || status.get('contentHtml') };
    const spoilerContent = { __html: status.getIn(['translation', 'spoilerHtml']) || status.get('spoilerHtml') };
    const language = status.getIn(['translation', 'language']) || status.get('language');
    const classNames = classnames('status__content', {
      'status__content--with-action': this.props.onClick && this.context.router,
      'status__content--with-spoiler': status.get('spoiler_text').length > 0,
      'status__content--collapsed': renderReadMore,
    });

    const readMoreButton = renderReadMore && (
      <button className='status__content__read-more-button' onClick={this.props.onClick} key='read-more'>
        <FormattedMessage id='status.read_more' defaultMessage='Read more' /><Icon id='angle-right' fixedWidth />
      </button>
    );

    const translateButton = renderTranslate && (
      <TranslateButton onClick={this.handleTranslate} translation={status.get('translation')} />
    );

    const poll = !!status.get('poll') && (
      <PollContainer pollId={status.get('poll')} lang={language} />
    );

    if (status.get('spoiler_text').length > 0) {
      let mentionsPlaceholder = '';

      const mentionLinks = status.get('mentions').map(item => (
        <Link to={`/@${item.get('acct')}`} key={item.get('id')} className='status-link mention'>
          @<span>{item.get('username')}</span>
        </Link>
      )).reduce((aggregate, item) => [...aggregate, item, ' '], []);

      const toggleText = hidden ? <FormattedMessage id='status.show_more' defaultMessage='Show more' /> : <FormattedMessage id='status.show_less' defaultMessage='Show less' />;

      if (hidden) {
        mentionsPlaceholder = <div>{mentionLinks}</div>;
      }

      return (
        <div className={classNames} ref={this.setRef} tabIndex={0} onMouseDown={this.handleMouseDown} onMouseUp={this.handleMouseUp} onMouseEnter={this.handleMouseEnter} onMouseLeave={this.handleMouseLeave}>
          <p style={{ marginBottom: hidden && status.get('mentions').isEmpty() ? '0px' : null }}>
            <span dangerouslySetInnerHTML={spoilerContent} className='translate' lang={language} />
            {' '}
            <button type='button' className={`status__content__spoiler-link ${hidden ? 'status__content__spoiler-link--show-more' : 'status__content__spoiler-link--show-less'}`} onClick={this.handleSpoilerClick} aria-expanded={!hidden}>{toggleText}</button>
          </p>

          {mentionsPlaceholder}

          <div tabIndex={!hidden ? 0 : null} className={`status__content__text ${!hidden ? 'status__content__text--visible' : ''} translate`} lang={language} dangerouslySetInnerHTML={content} />

          {!hidden && poll}
          {translateButton}
        </div>
      );
    } else if (this.props.onClick) {
      return (
        <>
<<<<<<< HEAD
          <div className={classNames} ref={this.setRef} tabIndex='0' onMouseDown={this.handleMouseDown} onMouseUp={this.handleMouseUp} key='status-content' onMouseEnter={this.handleMouseEnter} onMouseLeave={this.handleMouseLeave}>
            <div className='status__content__text status__content__text--visible translate' lang={language} dangerouslySetInnerHTML={content} />
=======
          <div className={classNames} ref={this.setRef} tabIndex={0} onMouseDown={this.handleMouseDown} onMouseUp={this.handleMouseUp} key='status-content' onMouseEnter={this.handleMouseEnter} onMouseLeave={this.handleMouseLeave}>
            <div className='status__content__text status__content__text--visible translate' lang={lang} dangerouslySetInnerHTML={content} />
>>>>>>> 45848d65

            {poll}
            {translateButton}
          </div>

          {readMoreButton}
        </>
      );
    } else {
      return (
<<<<<<< HEAD
        <div className={classNames} ref={this.setRef} tabIndex='0' onMouseEnter={this.handleMouseEnter} onMouseLeave={this.handleMouseLeave}>
          <div className='status__content__text status__content__text--visible translate' lang={language} dangerouslySetInnerHTML={content} />
=======
        <div className={classNames} ref={this.setRef} tabIndex={0} onMouseEnter={this.handleMouseEnter} onMouseLeave={this.handleMouseLeave}>
          <div className='status__content__text status__content__text--visible translate' lang={lang} dangerouslySetInnerHTML={content} />
>>>>>>> 45848d65

          {poll}
          {translateButton}
        </div>
      );
    }
  }

}

export default connect(mapStateToProps)(injectIntl(StatusContent));<|MERGE_RESOLUTION|>--- conflicted
+++ resolved
@@ -286,13 +286,8 @@
     } else if (this.props.onClick) {
       return (
         <>
-<<<<<<< HEAD
-          <div className={classNames} ref={this.setRef} tabIndex='0' onMouseDown={this.handleMouseDown} onMouseUp={this.handleMouseUp} key='status-content' onMouseEnter={this.handleMouseEnter} onMouseLeave={this.handleMouseLeave}>
+          <div className={classNames} ref={this.setRef} tabIndex={0} onMouseDown={this.handleMouseDown} onMouseUp={this.handleMouseUp} key='status-content' onMouseEnter={this.handleMouseEnter} onMouseLeave={this.handleMouseLeave}>
             <div className='status__content__text status__content__text--visible translate' lang={language} dangerouslySetInnerHTML={content} />
-=======
-          <div className={classNames} ref={this.setRef} tabIndex={0} onMouseDown={this.handleMouseDown} onMouseUp={this.handleMouseUp} key='status-content' onMouseEnter={this.handleMouseEnter} onMouseLeave={this.handleMouseLeave}>
-            <div className='status__content__text status__content__text--visible translate' lang={lang} dangerouslySetInnerHTML={content} />
->>>>>>> 45848d65
 
             {poll}
             {translateButton}
@@ -303,13 +298,8 @@
       );
     } else {
       return (
-<<<<<<< HEAD
-        <div className={classNames} ref={this.setRef} tabIndex='0' onMouseEnter={this.handleMouseEnter} onMouseLeave={this.handleMouseLeave}>
+        <div className={classNames} ref={this.setRef} tabIndex={0} onMouseEnter={this.handleMouseEnter} onMouseLeave={this.handleMouseLeave}>
           <div className='status__content__text status__content__text--visible translate' lang={language} dangerouslySetInnerHTML={content} />
-=======
-        <div className={classNames} ref={this.setRef} tabIndex={0} onMouseEnter={this.handleMouseEnter} onMouseLeave={this.handleMouseLeave}>
-          <div className='status__content__text status__content__text--visible translate' lang={lang} dangerouslySetInnerHTML={content} />
->>>>>>> 45848d65
 
           {poll}
           {translateButton}
