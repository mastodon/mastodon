--- conflicted
+++ resolved
@@ -158,16 +158,8 @@
 
           {mentionsPlaceholder}
 
-<<<<<<< HEAD
-          {status.get('enquete') ?
-            <div tabIndex={!hidden && 0} className={`status__content__text ${!hidden ? 'status__content__text--visible' : ''}`} style={directionStyle} >
-              <EnqueteContainer status={status} />
-            </div> :
-            <div tabIndex={!hidden && 0} className={`status__content__text ${!hidden ? 'status__content__text--visible' : ''}`} style={directionStyle} dangerouslySetInnerHTML={content} />
-          }
-=======
           <div tabIndex={!hidden ? 0 : null} className={`status__content__text ${!hidden ? 'status__content__text--visible' : ''}`} style={directionStyle} dangerouslySetInnerHTML={content} />
->>>>>>> 3810d98c
+
         </div>
       );
     } else if (this.props.onClick) {
