--- conflicted
+++ resolved
@@ -230,11 +230,7 @@
       );
     } else if (this.props.onClick) {
       const output = [
-<<<<<<< HEAD
-        <div className={classNames} ref={this.setRef} tabIndex='0' style={directionStyle} onMouseDown={this.handleMouseDown} onMouseUp={this.handleMouseUp}>
-=======
         <div className={classNames} ref={this.setRef} tabIndex='0' style={directionStyle} onMouseDown={this.handleMouseDown} onMouseUp={this.handleMouseUp} key='status-content'>
->>>>>>> 83d3e773
           <div className='status__content__text status__content__text--visible' style={directionStyle} dangerouslySetInnerHTML={content} lang={status.get('language')} />
 
           {!!status.get('poll') && <PollContainer pollId={status.get('poll')} />}
