import React from 'react';
import ImmutablePropTypes from 'react-immutable-proptypes';
import PropTypes from 'prop-types';
import { FormattedMessage, injectIntl } from 'react-intl';
import { Link } from 'react-router-dom';
import classnames from 'classnames';
import PollContainer from 'mastodon/containers/poll_container';
import Icon from 'mastodon/components/icon';
import { autoPlayGif, languages as preloadedLanguages, translationEnabled } from 'mastodon/initial_state';

const MAX_HEIGHT = 706; // 22px * 32 (+ 2px padding at the top)

class TranslateButton extends React.PureComponent {

  static propTypes = {
    translation: ImmutablePropTypes.map,
    onClick: PropTypes.func,
  };

  render () {
    const { translation, onClick } = this.props;

    if (translation) {
      const language     = preloadedLanguages.find(lang => lang[0] === translation.get('detected_source_language'));
      const languageName = language ? language[2] : translation.get('detected_source_language');
      const provider     = translation.get('provider');

      return (
        <div className='translate-button'>
          <div className='translate-button__meta'>
            <FormattedMessage id='status.translated_from_with' defaultMessage='Translated from {lang} using {provider}' values={{ lang: languageName, provider }} />
          </div>

          <button className='link-button' onClick={onClick}>
            <FormattedMessage id='status.show_original' defaultMessage='Show original' />
          </button>
        </div>
      );
    }

    return (
      <button className='status__content__read-more-button' onClick={onClick}>
        <FormattedMessage id='status.translate' defaultMessage='Translate' />
      </button>
    );
  }

}

export default @injectIntl
class StatusContent extends React.PureComponent {

  static contextTypes = {
    router: PropTypes.object,
    identity: PropTypes.object,
  };

  static propTypes = {
    status: ImmutablePropTypes.map.isRequired,
    expanded: PropTypes.bool,
    onExpandedToggle: PropTypes.func,
    onTranslate: PropTypes.func,
    onClick: PropTypes.func,
    collapsable: PropTypes.bool,
    onCollapsedToggle: PropTypes.func,
    intl: PropTypes.object,
  };

  state = {
    hidden: true,
  };

  _updateStatusLinks () {
    const node = this.node;

    if (!node) {
      return;
    }

    const { status, onCollapsedToggle } = this.props;
    const links = node.querySelectorAll('a');

    let link, mention;

    for (var i = 0; i < links.length; ++i) {
      link = links[i];

      if (link.classList.contains('status-link')) {
        continue;
      }

      link.classList.add('status-link');

      mention = this.props.status.get('mentions').find(item => link.href === item.get('url'));

      if (mention) {
        link.addEventListener('click', this.onMentionClick.bind(this, mention), false);
        link.setAttribute('title', mention.get('acct'));
        link.setAttribute('href', `/@${mention.get('acct')}`);
      } else if (link.textContent[0] === '#' || (link.previousSibling && link.previousSibling.textContent && link.previousSibling.textContent[link.previousSibling.textContent.length - 1] === '#')) {
        link.addEventListener('click', this.onHashtagClick.bind(this, link.text), false);
        link.setAttribute('href', `/tags/${link.text.slice(1)}`);
      } else {
        link.setAttribute('title', link.href);
        link.classList.add('unhandled-link');
      }
    }

    if (status.get('collapsed', null) === null && onCollapsedToggle) {
      const { collapsable, onClick } = this.props;

      const collapsed =
          collapsable
          && onClick
          && node.clientHeight > MAX_HEIGHT
          && status.get('spoiler_text').length === 0;

      onCollapsedToggle(collapsed);
    }
  }

  handleMouseEnter = ({ currentTarget }) => {
    if (autoPlayGif) {
      return;
    }

    const emojis = currentTarget.querySelectorAll('.custom-emoji');

    for (var i = 0; i < emojis.length; i++) {
      let emoji = emojis[i];
      emoji.src = emoji.getAttribute('data-original');
    }
  }

  handleMouseLeave = ({ currentTarget }) => {
    if (autoPlayGif) {
      return;
    }

    const emojis = currentTarget.querySelectorAll('.custom-emoji');

    for (var i = 0; i < emojis.length; i++) {
      let emoji = emojis[i];
      emoji.src = emoji.getAttribute('data-static');
    }
  }

  componentDidMount () {
    this._updateStatusLinks();
  }

  componentDidUpdate () {
    this._updateStatusLinks();
  }

  onMentionClick = (mention, e) => {
    if (this.context.router && e.button === 0 && !(e.ctrlKey || e.metaKey)) {
      e.preventDefault();
      this.context.router.history.push(`/@${mention.get('acct')}`);
    }
  }

  onHashtagClick = (hashtag, e) => {
    hashtag = hashtag.replace(/^#/, '');

    if (this.context.router && e.button === 0 && !(e.ctrlKey || e.metaKey)) {
      e.preventDefault();
      this.context.router.history.push(`/tags/${hashtag}`);
    }
  }

  handleMouseDown = (e) => {
    this.startXY = [e.clientX, e.clientY];
  }

  handleMouseUp = (e) => {
    if (!this.startXY) {
      return;
    }

    const [ startX, startY ] = this.startXY;
    const [ deltaX, deltaY ] = [Math.abs(e.clientX - startX), Math.abs(e.clientY - startY)];

    let element = e.target;
    while (element) {
      if (element.localName === 'button' || element.localName === 'a' || element.localName === 'label') {
        return;
      }
      element = element.parentNode;
    }

    if (deltaX + deltaY < 5 && e.button === 0 && this.props.onClick) {
      this.props.onClick();
    }

    this.startXY = null;
  }

  handleSpoilerClick = (e) => {
    e.preventDefault();

    if (this.props.onExpandedToggle) {
      // The parent manages the state
      this.props.onExpandedToggle();
    } else {
      this.setState({ hidden: !this.state.hidden });
    }
  }

  handleTranslate = () => {
    this.props.onTranslate();
  }

  setRef = (c) => {
    this.node = c;
  }

  render () {
    const { status, intl } = this.props;

    const hidden = this.props.onExpandedToggle ? !this.props.expanded : this.state.hidden;
    const renderReadMore = this.props.onClick && status.get('collapsed');
    const renderTranslate = translationEnabled && this.context.identity.signedIn && this.props.onTranslate && ['public', 'unlisted'].includes(status.get('visibility')) && status.get('contentHtml').length > 0 && status.get('language') !== null && intl.locale !== status.get('language');

    const content = { __html: status.get('translation') ? status.getIn(['translation', 'content']) : status.get('contentHtml') };
    const spoilerContent = { __html: status.get('spoilerHtml') };
    const lang = status.get('translation') ? intl.locale : status.get('language');
    const classNames = classnames('status__content', {
      'status__content--with-action': this.props.onClick && this.context.router,
      'status__content--with-spoiler': status.get('spoiler_text').length > 0,
      'status__content--collapsed': renderReadMore,
    });

    const readMoreButton = renderReadMore && (
      <button className='status__content__read-more-button' onClick={this.props.onClick} key='read-more'>
        <FormattedMessage id='status.read_more' defaultMessage='Read more' /><Icon id='angle-right' fixedWidth />
      </button>
    );

    const readArticleButton = (
      <button className='status__content__read-more-button' onClick={this.props.onClick} key='read-more'>
        <FormattedMessage id='status.read_article' defaultMessage='Read article' /><Icon id='angle-right' fixedWidth />
      </button>
    );

    const translateButton = renderTranslate && (
      <TranslateButton onClick={this.handleTranslate} translation={status.get('translation')} />
    );

    const poll = !!status.get('poll') && (
      <PollContainer pollId={status.get('poll')} />
    );

    if (status.get('spoiler_text').length > 0) {
      let mentionsPlaceholder = '';

      const mentionLinks = status.get('mentions').map(item => (
        <Link to={`/@${item.get('acct')}`} key={item.get('id')} className='status-link mention'>
          @<span>{item.get('username')}</span>
        </Link>
      )).reduce((aggregate, item) => [...aggregate, item, ' '], []);

      const toggleText = hidden ? <FormattedMessage id='status.show_more' defaultMessage='Show more' /> : <FormattedMessage id='status.show_less' defaultMessage='Show less' />;

      if (hidden) {
        mentionsPlaceholder = <div>{mentionLinks}</div>;
      }

      const output = [
        <div className={classNames} ref={this.setRef} tabIndex='0' onMouseDown={this.handleMouseDown} onMouseUp={this.handleMouseUp} onMouseEnter={this.handleMouseEnter} onMouseLeave={this.handleMouseLeave}>
          <p style={{ marginBottom: hidden && status.get('mentions').isEmpty() ? '0px' : null }}>
            <span dangerouslySetInnerHTML={spoilerContent} className='translate' lang={lang} />
            {' '}
            {status.get('activity_pub_type') === 'Article' ? '' : <button type='button' className={`status__content__spoiler-link ${hidden ? 'status__content__spoiler-link--show-more' : 'status__content__spoiler-link--show-less'}`} onClick={this.handleSpoilerClick} aria-expanded={!hidden}>{toggleText}</button>}
          </p>

          {mentionsPlaceholder}

<<<<<<< HEAD
          <div tabIndex={!hidden ? 0 : null} className={`status__content__text ${!hidden ? 'status__content__text--visible' : ''} translate`} lang={lang} dangerouslySetInnerHTML={content} />
          {!hidden && poll}
          {!hidden && translateButton}
        </div>
=======
          <div tabIndex={!hidden ? 0 : null} className={`status__content__text ${!hidden ? 'status__content__text--visible' : ''} ${status.get('activity_pub_type') === 'Article' ? 'article-type' : ''} translate`} dangerouslySetInnerHTML={content} />

          {!hidden && !!status.get('poll') && <PollContainer pollId={status.get('poll')} />}
          {renderViewThread && showThreadButton}
        </div>,
>>>>>>> 29eb83d0
      ];

      if (status.get('activity_pub_type') === 'Article' && !this.props.expanded) {
        output.push(readArticleButton);
      }

      return output;
    } else if (this.props.onClick) {
      return (
        <>
          <div className={classNames} ref={this.setRef} tabIndex='0' onMouseDown={this.handleMouseDown} onMouseUp={this.handleMouseUp} key='status-content' onMouseEnter={this.handleMouseEnter} onMouseLeave={this.handleMouseLeave}>
            <div className='status__content__text status__content__text--visible translate' lang={lang} dangerouslySetInnerHTML={content} />

            {poll}
            {translateButton}
          </div>

          {readMoreButton}
        </>
      );
    } else {
      return (
        <div className={classNames} ref={this.setRef} tabIndex='0' onMouseEnter={this.handleMouseEnter} onMouseLeave={this.handleMouseLeave}>
          <div className='status__content__text status__content__text--visible translate' lang={lang} dangerouslySetInnerHTML={content} />

          {poll}
          {translateButton}
        </div>
      );
    }
  }

}<|MERGE_RESOLUTION|>--- conflicted
+++ resolved
@@ -276,18 +276,10 @@
 
           {mentionsPlaceholder}
 
-<<<<<<< HEAD
-          <div tabIndex={!hidden ? 0 : null} className={`status__content__text ${!hidden ? 'status__content__text--visible' : ''} translate`} lang={lang} dangerouslySetInnerHTML={content} />
+          <div tabIndex={!hidden ? 0 : null} className={`status__content__text ${!hidden ? 'status__content__text--visible' : ''} ${status.get('activity_pub_type') === 'Article' ? 'article-type' : ''} translate`} lang={lang} dangerouslySetInnerHTML={content} />
           {!hidden && poll}
           {!hidden && translateButton}
         </div>
-=======
-          <div tabIndex={!hidden ? 0 : null} className={`status__content__text ${!hidden ? 'status__content__text--visible' : ''} ${status.get('activity_pub_type') === 'Article' ? 'article-type' : ''} translate`} dangerouslySetInnerHTML={content} />
-
-          {!hidden && !!status.get('poll') && <PollContainer pollId={status.get('poll')} />}
-          {renderViewThread && showThreadButton}
-        </div>,
->>>>>>> 29eb83d0
       ];
 
       if (status.get('activity_pub_type') === 'Article' && !this.props.expanded) {
