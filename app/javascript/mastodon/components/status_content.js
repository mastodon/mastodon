import React from 'react';
import ImmutablePropTypes from 'react-immutable-proptypes';
import PropTypes from 'prop-types';
import { isRtl } from '../rtl';
import { FormattedMessage } from 'react-intl';
import Permalink from './permalink';
import classnames from 'classnames';

<<<<<<< HEAD
const loadScriptOnce = require('load-script-once');

function mapAlternate(array, fn1, fn2, thisArg) {
    var fn = fn1, output = [];
    for (var i=0; i<array.length; i++){
	output[i] = fn.call(thisArg, array[i], i, array);
	fn = fn === fn1 ? fn2 : fn1;
    }
    return output;
}

const componentToString = c => {
    let aDom = document.createElement('span');
    var finished = false;
    ReactDOM.render(c, aDom, () => {
	finished = true;
    });
    while(finished == false) { }
    
    const s = aDom.outerHTML;
    console.log([aDom,s]);
    result = s;

    return s;
};

const mathjaxify = str => {
    var s = mapAlternate(str.split(/\$\$/g),
	x => x,
	x => componentToString(<MathJax.Context><MathJax.Node>{x}</MathJax.Node></MathJax.Context>)).join("");
    s = mapAlternate(s.split(/\$/g),
	x => x,
	x => componentToString(<MathJax.Context><MathJax.Node inline>{x}</MathJax.Node></MathJax.Context>)).join("");
    s = s.replace(/\\\((.*?)\\\)/g,
	componentToString(<MathJax.Context><MathJax.Node inline>{"$1"}</MathJax.Node></MathJax.Context>))
    .replace(/\\\[(.*?)\\\]/g,
	componentToString(<MathJax.Context><MathJax.Node>{"$1"}</MathJax.Node></MathJax.Context>));
    console.log(s);
    return s;
};

const isMathjaxifyable = str => {
    return [ /\$\$(.*?)\$\$/g, /\$(.*?)\$/g, /\\\((.*?)\\\)/g, /\\\[(.*?)\\\]/g]
    .map( r => str.match(r))
    .reduce((prev, elem) => prev || elem, false);
}
=======
const MAX_HEIGHT = 642; // 20px * 32 (+ 2px padding at the top)
>>>>>>> 887f9de6

export default class StatusContent extends React.PureComponent {

  static contextTypes = {
    router: PropTypes.object,
  };

  static propTypes = {
    status: ImmutablePropTypes.map.isRequired,
    expanded: PropTypes.bool,
    onExpandedToggle: PropTypes.func,
    onClick: PropTypes.func,
    collapsable: PropTypes.bool,
  };

  state = {
    hidden: true,
    collapsed: null, //  `collapsed: null` indicates that an element doesn't need collapsing, while `true` or `false` indicates that it does (and is/isn't).
  };

  _updateStatusLinks () {
    const node = this.node;

    if (!node) {
      return;
    }

    const links = node.querySelectorAll('a');

    for (var i = 0; i < links.length; ++i) {
      let link = links[i];
      if (link.classList.contains('status-link')) {
        continue;
      }
      link.classList.add('status-link');

      let mention = this.props.status.get('mentions').find(item => link.href === item.get('url'));

      if (mention) {
        link.addEventListener('click', this.onMentionClick.bind(this, mention), false);
        link.setAttribute('title', mention.get('acct'));
      } else if (link.textContent[0] === '#' || (link.previousSibling && link.previousSibling.textContent && link.previousSibling.textContent[link.previousSibling.textContent.length - 1] === '#')) {
        link.addEventListener('click', this.onHashtagClick.bind(this, link.text), false);
      } else {
        link.setAttribute('title', link.href);
      }

      link.setAttribute('target', '_blank');
      link.setAttribute('rel', 'noopener');
    }
<<<<<<< HEAD
    loadScriptOnce('https://cdnjs.cloudflare.com/ajax/libs/mathjax/2.7.0/MathJax.js?config=TeX-AMS-MML_HTMLorMML,Safe',
	               (err, script) => {
	                 if (err) {
	                 } else {
		               const options = {
		                 tex2jax: {
			               inlineMath: [ ['$','$'], ['\\(','\\)'] ]
		                 },
                         TeX: {
                           extensions: ["AMScd.js"]
                         },
		                 skipStartupTypeset: true,
		                 showProcessingMessages: false,
		                 messageStyle: "none",
		                 showMathMenu: true,
		                 showMathMenuMSIE: true,
		                 "SVG": {
			               font:
			               "TeX"
			               // "STIX-Web"
			               // "Asana-Math"
			               // "Neo-Euler"
			               // "Gyre-Pagella"
			               // "Gyre-Termes"
			               // "Latin-Modern"
		                 },
		                 "HTML-CSS": {
			               availableFonts: ["TeX"],
			               preferredFont: "TeX",
			               webFont: "TeX"
		                 }
		               };
		               MathJax.Hub.Config(options);
		               MathJax.Hub.Queue(["Typeset", MathJax.Hub, node]);
	                 }
	               });
  }

  componentDidMount () {
    this._updateStatusLinks();
  }

  componentDidMount () {
    this._updateStatusLinks();
  }

  componentDidMount () {
    this._updateStatusLinks();
=======

    if (
      this.props.collapsable
      && this.props.onClick
      && this.state.collapsed === null
      && node.clientHeight > MAX_HEIGHT
      && this.props.status.get('spoiler_text').length === 0
    ) {
      this.setState({ collapsed: true });
    }
>>>>>>> 887f9de6
  }

  componentDidMount () {
    this._updateStatusLinks();
  }

  componentDidUpdate () {
    this._updateStatusLinks();
  }

  onMentionClick = (mention, e) => {
    if (this.context.router && e.button === 0 && !(e.ctrlKey || e.metaKey)) {
      e.preventDefault();
      this.context.router.history.push(`/accounts/${mention.get('id')}`);
    }
  }

  onHashtagClick = (hashtag, e) => {
    hashtag = hashtag.replace(/^#/, '').toLowerCase();

    if (this.context.router && e.button === 0 && !(e.ctrlKey || e.metaKey)) {
      e.preventDefault();
      this.context.router.history.push(`/timelines/tag/${hashtag}`);
    }
  }

  handleMouseDown = (e) => {
    this.startXY = [e.clientX, e.clientY];
  }

  handleMouseUp = (e) => {
    if (!this.startXY) {
      return;
    }

    const [ startX, startY ] = this.startXY;
    const [ deltaX, deltaY ] = [Math.abs(e.clientX - startX), Math.abs(e.clientY - startY)];

    if (e.target.localName === 'button' || e.target.localName === 'a' || (e.target.parentNode && (e.target.parentNode.localName === 'button' || e.target.parentNode.localName === 'a'))) {
      return;
    }

    if (deltaX + deltaY < 5 && e.button === 0 && this.props.onClick) {
      this.props.onClick();
    }

    this.startXY = null;
  }

  handleSpoilerClick = (e) => {
    e.preventDefault();

    if (this.props.onExpandedToggle) {
      // The parent manages the state
      this.props.onExpandedToggle();
    } else {
      this.setState({ hidden: !this.state.hidden });
    }
  }

  handleCollapsedClick = (e) => {
    e.preventDefault();
    this.setState({ collapsed: !this.state.collapsed });
  }

  setRef = (c) => {
    this.node = c;
  }

  render () {
    const { status } = this.props;

    if (status.get('content').length === 0) {
      return null;
    }

    const hidden = this.props.onExpandedToggle ? !this.props.expanded : this.state.hidden;

    const content = { __html: status.get('contentHtml') };
    const spoilerContent = { __html: status.get('spoilerHtml') };
    const directionStyle = { direction: 'ltr' };
    const classNames = classnames('status__content', {
      'status__content--with-action': this.props.onClick && this.context.router,
      'status__content--with-spoiler': status.get('spoiler_text').length > 0,
      'status__content--collapsed': this.state.collapsed === true,
    });

    if (isRtl(status.get('search_index'))) {
      directionStyle.direction = 'rtl';
    }

    const readMoreButton = (
      <button className='status__content__read-more-button' onClick={this.props.onClick} key='read-more'>
        <FormattedMessage id='status.read_more' defaultMessage='Read more' /><i className='fa fa-fw fa-angle-right' />
      </button>
    );

    if (status.get('spoiler_text').length > 0) {
      let mentionsPlaceholder = '';

      const mentionLinks = status.get('mentions').map(item => (
        <Permalink to={`/accounts/${item.get('id')}`} href={item.get('url')} key={item.get('id')} className='mention'>
          @<span>{item.get('username')}</span>
        </Permalink>
      )).reduce((aggregate, item) => [...aggregate, item, ' '], []);

      const toggleText = hidden ? <FormattedMessage id='status.show_more' defaultMessage='Show more' /> : <FormattedMessage id='status.show_less' defaultMessage='Show less' />;

      if (hidden) {
        mentionsPlaceholder = <div>{mentionLinks}</div>;
      }

      return (
        <div className={classNames} ref={this.setRef} tabIndex='0' style={directionStyle} onMouseDown={this.handleMouseDown} onMouseUp={this.handleMouseUp}>
          <p style={{ marginBottom: hidden && status.get('mentions').isEmpty() ? '0px' : null }}>
            <span dangerouslySetInnerHTML={spoilerContent} />
            {' '}
            <button tabIndex='0' className={`status__content__spoiler-link ${hidden ? 'status__content__spoiler-link--show-more' : 'status__content__spoiler-link--show-less'}`} onClick={this.handleSpoilerClick}>{toggleText}</button>
          </p>

          {mentionsPlaceholder}

          <div tabIndex={!hidden ? 0 : null} className={`status__content__text ${!hidden ? 'status__content__text--visible' : ''}`} style={directionStyle} dangerouslySetInnerHTML={content} />
        </div>
      );
    } else if (this.props.onClick) {
      const output = [
        <div
          ref={this.setRef}
          tabIndex='0'
          key='content'
          className={classNames}
          style={directionStyle}
          dangerouslySetInnerHTML={content}
          onMouseDown={this.handleMouseDown}
          onMouseUp={this.handleMouseUp}
        />,
      ];

      if (this.state.collapsed) {
        output.push(readMoreButton);
      }

      return output;
    } else {
      return (
        <div
          tabIndex='0'
          ref={this.setRef}
          className='status__content'
          style={directionStyle}
          dangerouslySetInnerHTML={content}
        />
      );
    }
  }

}<|MERGE_RESOLUTION|>--- conflicted
+++ resolved
@@ -6,7 +6,6 @@
 import Permalink from './permalink';
 import classnames from 'classnames';
 
-<<<<<<< HEAD
 const loadScriptOnce = require('load-script-once');
 
 function mapAlternate(array, fn1, fn2, thisArg) {
@@ -53,9 +52,8 @@
     .map( r => str.match(r))
     .reduce((prev, elem) => prev || elem, false);
 }
-=======
+
 const MAX_HEIGHT = 642; // 20px * 32 (+ 2px padding at the top)
->>>>>>> 887f9de6
 
 export default class StatusContent extends React.PureComponent {
 
@@ -106,7 +104,7 @@
       link.setAttribute('target', '_blank');
       link.setAttribute('rel', 'noopener');
     }
-<<<<<<< HEAD
+
     loadScriptOnce('https://cdnjs.cloudflare.com/ajax/libs/mathjax/2.7.0/MathJax.js?config=TeX-AMS-MML_HTMLorMML,Safe',
 	               (err, script) => {
 	                 if (err) {
@@ -143,19 +141,6 @@
 		               MathJax.Hub.Queue(["Typeset", MathJax.Hub, node]);
 	                 }
 	               });
-  }
-
-  componentDidMount () {
-    this._updateStatusLinks();
-  }
-
-  componentDidMount () {
-    this._updateStatusLinks();
-  }
-
-  componentDidMount () {
-    this._updateStatusLinks();
-=======
 
     if (
       this.props.collapsable
@@ -166,7 +151,6 @@
     ) {
       this.setState({ collapsed: true });
     }
->>>>>>> 887f9de6
   }
 
   componentDidMount () {
