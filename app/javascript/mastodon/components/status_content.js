--- conflicted
+++ resolved
@@ -5,7 +5,6 @@
 import { FormattedMessage } from 'react-intl';
 import Permalink from './permalink';
 import classnames from 'classnames';
-<<<<<<< HEAD
 
 const loadScriptOnce = require('load-script-once');
 
@@ -53,8 +52,6 @@
     .map( r => str.match(r))
     .reduce((prev, elem) => prev || elem, false);
 }
-=======
->>>>>>> 4c14ff65
 
 export default class StatusContent extends React.PureComponent {
 
