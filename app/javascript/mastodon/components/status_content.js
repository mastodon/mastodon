--- conflicted
+++ resolved
@@ -231,7 +231,6 @@
 
           <div tabIndex={!hidden ? 0 : null} className={`status__content__text ${!hidden ? 'status__content__text--visible' : ''}`} style={directionStyle} dangerouslySetInnerHTML={content} lang={status.get('language')} />
           {!hidden && !!status.get('poll') && <PollContainer pollId={status.get('poll')} />}
-<<<<<<< HEAD
         </div>,
       ];
 
@@ -242,7 +241,7 @@
       return output;
     } else if (this.props.onClick) {
       const output = [
-        <div className={classNames} ref={this.setRef} tabIndex='0' style={directionStyle} onMouseDown={this.handleMouseDown} onMouseUp={this.handleMouseUp}>
+        <div className={classNames} ref={this.setRef} tabIndex='0' style={directionStyle} onMouseDown={this.handleMouseDown} onMouseUp={this.handleMouseUp} key='status-content'>
           <div className='status__content__text status__content__text--visible' style={directionStyle} dangerouslySetInnerHTML={content} lang={status.get('language')} />
 
           {!!status.get('poll') && <PollContainer pollId={status.get('poll')} />}
@@ -259,29 +258,6 @@
         <div className={classNames} ref={this.setRef} tabIndex='0' style={directionStyle}>
           <div className='status__content__text status__content__text--visible' style={directionStyle} dangerouslySetInnerHTML={content} lang={status.get('language')} />
 
-=======
-        </div>
-      );
-    } else if (this.props.onClick) {
-      const output = [
-        <div className={classNames} ref={this.setRef} tabIndex='0' style={directionStyle} onMouseDown={this.handleMouseDown} onMouseUp={this.handleMouseUp} key='status-content'>
-          <div className='status__content__text status__content__text--visible' style={directionStyle} dangerouslySetInnerHTML={content} lang={status.get('language')} />
-
-          {!!status.get('poll') && <PollContainer pollId={status.get('poll')} />}
-        </div>,
-      ];
-
-      if (this.state.collapsed) {
-        output.push(readMoreButton);
-      }
-
-      return output;
-    } else {
-      return (
-        <div className={classNames} ref={this.setRef} tabIndex='0' style={directionStyle}>
-          <div className='status__content__text status__content__text--visible' style={directionStyle} dangerouslySetInnerHTML={content} lang={status.get('language')} />
-
->>>>>>> 83d3e773
           {!!status.get('poll') && <PollContainer pollId={status.get('poll')} />}
         </div>
       );
