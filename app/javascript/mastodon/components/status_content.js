--- conflicted
+++ resolved
@@ -43,11 +43,7 @@
       } else if (link.textContent[0] === '#' || (link.previousSibling && link.previousSibling.textContent && link.previousSibling.textContent[link.previousSibling.textContent.length - 1] === '#')) {
         link.addEventListener('click', this.onHashtagClick.bind(this, link.text), false);
       } else if (media) {
-<<<<<<< HEAD
-        link.innerHTML = '<i class="fa fa-fw fa-photo"></i>';
-=======
         link.innerHTML = '<i class="fa fa-file-image-o"></i>';
->>>>>>> 8b629fb3
       } else {
         link.setAttribute('title', link.href);
       }
