--- conflicted
+++ resolved
@@ -1,56 +1,86 @@
-import React from 'react';
-import ImmutablePropTypes from 'react-immutable-proptypes';
-import { connect } from 'react-redux';
-import PropTypes from 'prop-types';
-import IconButton from './icon_button';
-import DropdownMenuContainer from '../containers/dropdown_menu_container';
-import { defineMessages, injectIntl } from 'react-intl';
-import ImmutablePureComponent from 'react-immutable-pure-component';
-import { me, isStaff } from '../initial_state';
-import classNames from 'classnames';
+import React from "react";
+import ImmutablePropTypes from "react-immutable-proptypes";
+import { connect } from "react-redux";
+import PropTypes from "prop-types";
+import IconButton from "./icon_button";
+import DropdownMenuContainer from "../containers/dropdown_menu_container";
+import { defineMessages, injectIntl } from "react-intl";
+import ImmutablePureComponent from "react-immutable-pure-component";
+import { me, isStaff } from "../initial_state";
+import classNames from "classnames";
 
 const messages = defineMessages({
-  delete: { id: 'status.delete', defaultMessage: 'Delete' },
-  redraft: { id: 'status.redraft', defaultMessage: 'Delete & re-draft' },
-  direct: { id: 'status.direct', defaultMessage: 'Direct message @{name}' },
-  mention: { id: 'status.mention', defaultMessage: 'Mention @{name}' },
-  mute: { id: 'account.mute', defaultMessage: 'Mute @{name}' },
-  block: { id: 'account.block', defaultMessage: 'Block @{name}' },
-  reply: { id: 'status.reply', defaultMessage: 'Reply' },
-  share: { id: 'status.share', defaultMessage: 'Share' },
-  more: { id: 'status.more', defaultMessage: 'More' },
-  replyAll: { id: 'status.replyAll', defaultMessage: 'Reply to thread' },
-  reblog: { id: 'status.reblog', defaultMessage: 'Boost' },
-  reblog_private: { id: 'status.reblog_private', defaultMessage: 'Boost with original visibility' },
-  cancel_reblog_private: { id: 'status.cancel_reblog_private', defaultMessage: 'Unboost' },
-  cannot_reblog: { id: 'status.cannot_reblog', defaultMessage: 'This post cannot be boosted' },
-  favourite: { id: 'status.favourite', defaultMessage: 'Favourite' },
-  bookmark: { id: 'status.bookmark', defaultMessage: 'Bookmark' },
-  removeBookmark: { id: 'status.remove_bookmark', defaultMessage: 'Remove bookmark' },
-  open: { id: 'status.open', defaultMessage: 'Expand this status' },
-  report: { id: 'status.report', defaultMessage: 'Report @{name}' },
-  muteConversation: { id: 'status.mute_conversation', defaultMessage: 'Mute conversation' },
-  unmuteConversation: { id: 'status.unmute_conversation', defaultMessage: 'Unmute conversation' },
-  pin: { id: 'status.pin', defaultMessage: 'Pin on profile' },
-  unpin: { id: 'status.unpin', defaultMessage: 'Unpin from profile' },
-  embed: { id: 'status.embed', defaultMessage: 'Embed' },
-  admin_account: { id: 'status.admin_account', defaultMessage: 'Open moderation interface for @{name}' },
-  admin_status: { id: 'status.admin_status', defaultMessage: 'Open this status in the moderation interface' },
-  copy: { id: 'status.copy', defaultMessage: 'Copy link to status' },
-  blockDomain: { id: 'account.block_domain', defaultMessage: 'Block domain {domain}' },
-  unblockDomain: { id: 'account.unblock_domain', defaultMessage: 'Unblock domain {domain}' },
-  unmute: { id: 'account.unmute', defaultMessage: 'Unmute @{name}' },
-  unblock: { id: 'account.unblock', defaultMessage: 'Unblock @{name}' },
+  delete: { id: "status.delete", defaultMessage: "Delete" },
+  redraft: { id: "status.redraft", defaultMessage: "Delete & re-draft" },
+  direct: { id: "status.direct", defaultMessage: "Direct message @{name}" },
+  mention: { id: "status.mention", defaultMessage: "Mention @{name}" },
+  mute: { id: "account.mute", defaultMessage: "Mute @{name}" },
+  block: { id: "account.block", defaultMessage: "Block @{name}" },
+  reply: { id: "status.reply", defaultMessage: "Reply" },
+  share: { id: "status.share", defaultMessage: "Share" },
+  more: { id: "status.more", defaultMessage: "More" },
+  replyAll: { id: "status.replyAll", defaultMessage: "Reply to thread" },
+  reblog: { id: "status.reblog", defaultMessage: "Boost" },
+  reblog_private: {
+    id: "status.reblog_private",
+    defaultMessage: "Boost with original visibility",
+  },
+  cancel_reblog_private: {
+    id: "status.cancel_reblog_private",
+    defaultMessage: "Unboost",
+  },
+  cannot_reblog: {
+    id: "status.cannot_reblog",
+    defaultMessage: "This post cannot be boosted",
+  },
+  favourite: { id: "status.favourite", defaultMessage: "Favourite" },
+  bookmark: { id: "status.bookmark", defaultMessage: "Bookmark" },
+  removeBookmark: {
+    id: "status.remove_bookmark",
+    defaultMessage: "Remove bookmark",
+  },
+  open: { id: "status.open", defaultMessage: "Expand this status" },
+  report: { id: "status.report", defaultMessage: "Report @{name}" },
+  muteConversation: {
+    id: "status.mute_conversation",
+    defaultMessage: "Mute conversation",
+  },
+  unmuteConversation: {
+    id: "status.unmute_conversation",
+    defaultMessage: "Unmute conversation",
+  },
+  pin: { id: "status.pin", defaultMessage: "Pin on profile" },
+  unpin: { id: "status.unpin", defaultMessage: "Unpin from profile" },
+  embed: { id: "status.embed", defaultMessage: "Embed" },
+  admin_account: {
+    id: "status.admin_account",
+    defaultMessage: "Open moderation interface for @{name}",
+  },
+  admin_status: {
+    id: "status.admin_status",
+    defaultMessage: "Open this status in the moderation interface",
+  },
+  copy: { id: "status.copy", defaultMessage: "Copy link to status" },
+  blockDomain: {
+    id: "account.block_domain",
+    defaultMessage: "Block domain {domain}",
+  },
+  unblockDomain: {
+    id: "account.unblock_domain",
+    defaultMessage: "Unblock domain {domain}",
+  },
+  unmute: { id: "account.unmute", defaultMessage: "Unmute @{name}" },
+  unblock: { id: "account.unblock", defaultMessage: "Unblock @{name}" },
 });
 
 const mapStateToProps = (state, { status }) => ({
-  relationship: state.getIn(['relationships', status.getIn(['account', 'id'])]),
+  relationship: state.getIn(["relationships", status.getIn(["account", "id"])]),
 });
 
-export default @connect(mapStateToProps)
+export default
+@connect(mapStateToProps)
 @injectIntl
 class StatusActionBar extends ImmutablePureComponent {
-
   static contextTypes = {
     router: PropTypes.object,
   };
@@ -82,226 +112,323 @@
 
   // Avoid checking props that are functions (and whose equality will always
   // evaluate to false. See react-immutable-pure-component for usage.
-  updateOnProps = [
-    'status',
-    'relationship',
-    'withDismiss',
-  ]
+  updateOnProps = ["status", "relationship", "withDismiss"];
 
   handleReplyClick = () => {
     if (me) {
       this.props.onReply(this.props.status, this.context.router.history);
     } else {
-      this._openInteractionDialog('reply');
-    }
-  }
+      this._openInteractionDialog("reply");
+    }
+  };
 
   handleShareClick = () => {
-    navigator.share({
-      text: this.props.status.get('search_index'),
-      url: this.props.status.get('url'),
-    }).catch((e) => {
-      if (e.name !== 'AbortError') console.error(e);
-    });
-  }
+    navigator
+      .share({
+        text: this.props.status.get("search_index"),
+        url: this.props.status.get("url"),
+      })
+      .catch((e) => {
+        if (e.name !== "AbortError") console.error(e);
+      });
+  };
 
   handleFavouriteClick = () => {
     if (me) {
       this.props.onFavourite(this.props.status);
     } else {
-      this._openInteractionDialog('favourite');
-    }
-  }
-
-  handleReblogClick = e => {
+      this._openInteractionDialog("favourite");
+    }
+  };
+
+  handleReblogClick = (e) => {
     if (me) {
       this.props.onReblog(this.props.status, e);
     } else {
-      this._openInteractionDialog('reblog');
-    }
-  }
-
-  _openInteractionDialog = type => {
-    window.open(`/interact/${this.props.status.get('id')}?type=${type}`, 'mastodon-intent', 'width=445,height=600,resizable=no,menubar=no,status=no,scrollbars=yes');
-  }
+      this._openInteractionDialog("reblog");
+    }
+  };
+
+  _openInteractionDialog = (type) => {
+    window.open(
+      `/interact/${this.props.status.get("id")}?type=${type}`,
+      "mastodon-intent",
+      "width=445,height=600,resizable=no,menubar=no,status=no,scrollbars=yes"
+    );
+  };
 
   handleBookmarkClick = () => {
     this.props.onBookmark(this.props.status);
-  }
+  };
 
   handleDeleteClick = () => {
     this.props.onDelete(this.props.status, this.context.router.history);
-  }
+  };
 
   handleRedraftClick = () => {
     this.props.onDelete(this.props.status, this.context.router.history, true);
-  }
+  };
 
   handlePinClick = () => {
     this.props.onPin(this.props.status);
-  }
+  };
 
   handleMentionClick = () => {
-    this.props.onMention(this.props.status.get('account'), this.context.router.history);
-  }
+    this.props.onMention(
+      this.props.status.get("account"),
+      this.context.router.history
+    );
+  };
 
   handleDirectClick = () => {
-    this.props.onDirect(this.props.status.get('account'), this.context.router.history);
-  }
+    this.props.onDirect(
+      this.props.status.get("account"),
+      this.context.router.history
+    );
+  };
 
   handleMuteClick = () => {
     const { status, relationship, onMute, onUnmute } = this.props;
-    const account = status.get('account');
-
-    if (relationship && relationship.get('muting')) {
+    const account = status.get("account");
+
+    if (relationship && relationship.get("muting")) {
       onUnmute(account);
     } else {
       onMute(account);
     }
-  }
+  };
 
   handleBlockClick = () => {
     const { status, relationship, onBlock, onUnblock } = this.props;
-    const account = status.get('account');
-
-    if (relationship && relationship.get('blocking')) {
+    const account = status.get("account");
+
+    if (relationship && relationship.get("blocking")) {
       onUnblock(account);
     } else {
       onBlock(status);
     }
-  }
+  };
 
   handleBlockDomain = () => {
     const { status, onBlockDomain } = this.props;
-    const account = status.get('account');
-
-    onBlockDomain(account.get('acct').split('@')[1]);
-  }
+    const account = status.get("account");
+
+    onBlockDomain(account.get("acct").split("@")[1]);
+  };
 
   handleUnblockDomain = () => {
     const { status, onUnblockDomain } = this.props;
-    const account = status.get('account');
-
-    onUnblockDomain(account.get('acct').split('@')[1]);
-  }
+    const account = status.get("account");
+
+    onUnblockDomain(account.get("acct").split("@")[1]);
+  };
 
   handleOpen = () => {
-    this.context.router.history.push(`/statuses/${this.props.status.get('id')}`);
-  }
+    this.context.router.history.push(
+      `/statuses/${this.props.status.get("id")}`
+    );
+  };
 
   handleEmbed = () => {
     this.props.onEmbed(this.props.status);
-  }
+  };
 
   handleReport = () => {
     this.props.onReport(this.props.status);
-  }
+  };
 
   handleConversationMuteClick = () => {
     this.props.onMuteConversation(this.props.status);
-  }
+  };
 
   handleCopy = () => {
-    const url      = this.props.status.get('url');
-    const textarea = document.createElement('textarea');
-
-    textarea.textContent    = url;
-    textarea.style.position = 'fixed';
+    const url = this.props.status.get("url");
+    const textarea = document.createElement("textarea");
+
+    textarea.textContent = url;
+    textarea.style.position = "fixed";
 
     document.body.appendChild(textarea);
 
     try {
       textarea.select();
-      document.execCommand('copy');
+      document.execCommand("copy");
     } catch (e) {
-
     } finally {
       document.body.removeChild(textarea);
     }
-  }
-
-  render () {
+  };
+
+  render() {
     const { status, relationship, intl, withDismiss, scrollKey } = this.props;
 
-    const mutingConversation = status.get('muted');
-    const anonymousAccess    = !me;
-    const publicStatus       = ['public', 'unlisted'].includes(status.get('visibility'));
-    const account            = status.get('account');
+    const mutingConversation = status.get("muted");
+    const anonymousAccess = !me;
+    const publicStatus = ["public", "unlisted"].includes(
+      status.get("visibility")
+    );
+    const account = status.get("account");
 
     let menu = [];
 
-    menu.push({ text: intl.formatMessage(messages.open), action: this.handleOpen });
+    menu.push({
+      text: intl.formatMessage(messages.open),
+      action: this.handleOpen,
+    });
 
     if (publicStatus) {
-      menu.push({ text: intl.formatMessage(messages.copy), action: this.handleCopy });
-      menu.push({ text: intl.formatMessage(messages.embed), action: this.handleEmbed });
-    }
-
-    menu.push({ text: intl.formatMessage(status.get('bookmarked') ? messages.removeBookmark : messages.bookmark), action: this.handleBookmarkClick });
+      menu.push({
+        text: intl.formatMessage(messages.copy),
+        action: this.handleCopy,
+      });
+      menu.push({
+        text: intl.formatMessage(messages.embed),
+        action: this.handleEmbed,
+      });
+    }
+
+    menu.push({
+      text: intl.formatMessage(
+        status.get("bookmarked") ? messages.removeBookmark : messages.bookmark
+      ),
+      action: this.handleBookmarkClick,
+    });
     menu.push(null);
 
-    if (status.getIn(['account', 'id']) === me || withDismiss) {
-      menu.push({ text: intl.formatMessage(mutingConversation ? messages.unmuteConversation : messages.muteConversation), action: this.handleConversationMuteClick });
+    if (status.getIn(["account", "id"]) === me || withDismiss) {
+      menu.push({
+        text: intl.formatMessage(
+          mutingConversation
+            ? messages.unmuteConversation
+            : messages.muteConversation
+        ),
+        action: this.handleConversationMuteClick,
+      });
       menu.push(null);
     }
 
-    if (status.getIn(['account', 'id']) === me) {
+    if (status.getIn(["account", "id"]) === me) {
       if (publicStatus) {
-        menu.push({ text: intl.formatMessage(status.get('pinned') ? messages.unpin : messages.pin), action: this.handlePinClick });
+        menu.push({
+          text: intl.formatMessage(
+            status.get("pinned") ? messages.unpin : messages.pin
+          ),
+          action: this.handlePinClick,
+        });
       }
 
-      menu.push({ text: intl.formatMessage(messages.delete), action: this.handleDeleteClick });
-      menu.push({ text: intl.formatMessage(messages.redraft), action: this.handleRedraftClick });
-    } else {
-      menu.push({ text: intl.formatMessage(messages.mention, { name: account.get('username') }), action: this.handleMentionClick });
-      menu.push({ text: intl.formatMessage(messages.direct, { name: account.get('username') }), action: this.handleDirectClick });
+      menu.push({
+        text: intl.formatMessage(messages.delete),
+        action: this.handleDeleteClick,
+      });
+      menu.push({
+        text: intl.formatMessage(messages.redraft),
+        action: this.handleRedraftClick,
+      });
+    } else {
+      menu.push({
+        text: intl.formatMessage(messages.mention, {
+          name: account.get("username"),
+        }),
+        action: this.handleMentionClick,
+      });
+      menu.push({
+        text: intl.formatMessage(messages.direct, {
+          name: account.get("username"),
+        }),
+        action: this.handleDirectClick,
+      });
       menu.push(null);
 
-      if (relationship && relationship.get('muting')) {
-        menu.push({ text: intl.formatMessage(messages.unmute, { name: account.get('username') }), action: this.handleMuteClick });
+      if (relationship && relationship.get("muting")) {
+        menu.push({
+          text: intl.formatMessage(messages.unmute, {
+            name: account.get("username"),
+          }),
+          action: this.handleMuteClick,
+        });
       } else {
-        menu.push({ text: intl.formatMessage(messages.mute, { name: account.get('username') }), action: this.handleMuteClick });
+        menu.push({
+          text: intl.formatMessage(messages.mute, {
+            name: account.get("username"),
+          }),
+          action: this.handleMuteClick,
+        });
       }
 
-      if (relationship && relationship.get('blocking')) {
-        menu.push({ text: intl.formatMessage(messages.unblock, { name: account.get('username') }), action: this.handleBlockClick });
+      if (relationship && relationship.get("blocking")) {
+        menu.push({
+          text: intl.formatMessage(messages.unblock, {
+            name: account.get("username"),
+          }),
+          action: this.handleBlockClick,
+        });
       } else {
-        menu.push({ text: intl.formatMessage(messages.block, { name: account.get('username') }), action: this.handleBlockClick });
+        menu.push({
+          text: intl.formatMessage(messages.block, {
+            name: account.get("username"),
+          }),
+          action: this.handleBlockClick,
+        });
       }
 
-      menu.push({ text: intl.formatMessage(messages.report, { name: account.get('username') }), action: this.handleReport });
-
-      if (account.get('acct') !== account.get('username')) {
-        const domain = account.get('acct').split('@')[1];
+      menu.push({
+        text: intl.formatMessage(messages.report, {
+          name: account.get("username"),
+        }),
+        action: this.handleReport,
+      });
+
+      if (account.get("acct") !== account.get("username")) {
+        const domain = account.get("acct").split("@")[1];
 
         menu.push(null);
 
-        if (relationship && relationship.get('domain_blocking')) {
-          menu.push({ text: intl.formatMessage(messages.unblockDomain, { domain }), action: this.handleUnblockDomain });
+        if (relationship && relationship.get("domain_blocking")) {
+          menu.push({
+            text: intl.formatMessage(messages.unblockDomain, { domain }),
+            action: this.handleUnblockDomain,
+          });
         } else {
-          menu.push({ text: intl.formatMessage(messages.blockDomain, { domain }), action: this.handleBlockDomain });
+          menu.push({
+            text: intl.formatMessage(messages.blockDomain, { domain }),
+            action: this.handleBlockDomain,
+          });
         }
       }
 
       if (isStaff) {
         menu.push(null);
-        menu.push({ text: intl.formatMessage(messages.admin_account, { name: account.get('username') }), href: `/admin/accounts/${status.getIn(['account', 'id'])}` });
-        menu.push({ text: intl.formatMessage(messages.admin_status), href: `/admin/accounts/${status.getIn(['account', 'id'])}/statuses/${status.get('id')}` });
+        menu.push({
+          text: intl.formatMessage(messages.admin_account, {
+            name: account.get("username"),
+          }),
+          href: `/admin/accounts/${status.getIn(["account", "id"])}`,
+        });
+        menu.push({
+          text: intl.formatMessage(messages.admin_status),
+          href: `/admin/accounts/${status.getIn([
+            "account",
+            "id",
+          ])}/statuses/${status.get("id")}`,
+        });
       }
     }
 
     let replyIcon;
     let replyTitle;
-    if (status.get('in_reply_to_id', null) === null) {
+    if (status.get("in_reply_to_id", null) === null) {
       replyTitle = intl.formatMessage(messages.reply);
     } else {
       replyTitle = intl.formatMessage(messages.replyAll);
     }
 
-    const reblogPrivate = status.getIn(['account', 'id']) === me && status.get('visibility') === 'private';
-
-    let reblogTitle = '';
-    if (status.get('reblogged')) {
+    const reblogPrivate =
+      status.getIn(["account", "id"]) === me &&
+      status.get("visibility") === "private";
+
+    let reblogTitle = "";
+    if (status.get("reblogged")) {
       reblogTitle = intl.formatMessage(messages.cancel_reblog_private);
     } else if (publicStatus) {
       reblogTitle = intl.formatMessage(messages.reblog);
@@ -311,36 +438,64 @@
       reblogTitle = intl.formatMessage(messages.cannot_reblog);
     }
 
-    const shareButton = ('share' in navigator) && publicStatus && (
-      <IconButton className='status__action-bar-button' title={intl.formatMessage(messages.share)} icon='share-alt' onClick={this.handleShareClick} />
+    const shareButton = "share" in navigator && publicStatus && (
+      <IconButton
+        className="status__action-bar-button"
+        title={intl.formatMessage(messages.share)}
+        icon="share-alt"
+        onClick={this.handleShareClick}
+      />
     );
 
     return (
-      <div className='status__action-bar'>
-<<<<<<< HEAD
-        <div className='status__action-bar__counter'><IconButton className='status__action-bar-button' title={replyTitle} icon={status.get('in_reply_to_account_id') === status.getIn(['account', 'id']) ? 'reply' : replyIcon} onClick={this.handleReplyClick} /><span className='status__action-bar__counter__label' >{obfuscatedCount(status.get('replies_count'))}</span></div>
-=======
-        <IconButton className='status__action-bar-button' title={replyTitle} icon={status.get('in_reply_to_account_id') === status.getIn(['account', 'id']) ? 'reply' : replyIcon} onClick={this.handleReplyClick} counter={status.get('replies_count')} obfuscateCount />
->>>>>>> 633d1751
-        <IconButton className={classNames('status__action-bar-button', { reblogPrivate })} disabled={!publicStatus && !reblogPrivate}  active={status.get('reblogged')} pressed={status.get('reblogged')} title={reblogTitle} icon='retweet' onClick={this.handleReblogClick} />
-        <IconButton className='status__action-bar-button star-icon' animate active={status.get('favourited')} pressed={status.get('favourited')} title={intl.formatMessage(messages.favourite)} icon='star' onClick={this.handleFavouriteClick} />
+      <div className="status__action-bar">
+        <IconButton
+          className="status__action-bar-button"
+          title={replyTitle}
+          icon={
+            status.get("in_reply_to_account_id") ===
+            status.getIn(["account", "id"])
+              ? "reply"
+              : replyIcon
+          }
+          onClick={this.handleReplyClick}
+          counter={status.get("replies_count")}
+          obfuscateCount
+        />
+        <IconButton
+          className={classNames("status__action-bar-button", { reblogPrivate })}
+          disabled={!publicStatus && !reblogPrivate}
+          active={status.get("reblogged")}
+          pressed={status.get("reblogged")}
+          title={reblogTitle}
+          icon="retweet"
+          onClick={this.handleReblogClick}
+        />
+        <IconButton
+          className="status__action-bar-button star-icon"
+          animate
+          active={status.get("favourited")}
+          pressed={status.get("favourited")}
+          title={intl.formatMessage(messages.favourite)}
+          icon="star"
+          onClick={this.handleFavouriteClick}
+        />
 
         {shareButton}
 
-        <div className='status__action-bar-dropdown'>
+        <div className="status__action-bar-dropdown">
           <DropdownMenuContainer
             scrollKey={scrollKey}
             disabled={anonymousAccess}
             status={status}
             items={menu}
-            icon='ellipsis-h'
+            icon="ellipsis-h"
             size={18}
-            direction='right'
+            direction="right"
             title={intl.formatMessage(messages.more)}
           />
         </div>
       </div>
     );
   }
-
 }