--- conflicted
+++ resolved
@@ -311,9 +311,6 @@
       replyTitle = intl.formatMessage(messages.replyAll);
     }
 
-<<<<<<< HEAD
-    const shareButton = ('share' in navigator) && publicStatus && federated && (
-=======
     const reblogPrivate = status.getIn(['account', 'id']) === me && status.get('visibility') === 'private';
 
     let reblogTitle = '';
@@ -327,8 +324,7 @@
       reblogTitle = intl.formatMessage(messages.cannot_reblog);
     }
 
-    const shareButton = ('share' in navigator) && publicStatus && (
->>>>>>> 93dd413a
+    const shareButton = ('share' in navigator) && publicStatus && federated && (
       <IconButton className='status__action-bar-button' title={intl.formatMessage(messages.share)} icon='share-alt' onClick={this.handleShareClick} />
     );
 
