import React from 'react';
import ImmutablePropTypes from 'react-immutable-proptypes';
import { connect } from 'react-redux';
import PropTypes from 'prop-types';
import IconButton from './icon_button';
import DropdownMenuContainer from '../containers/dropdown_menu_container';
import { defineMessages, injectIntl } from 'react-intl';
import ImmutablePureComponent from 'react-immutable-pure-component';
import { me, isStaff } from '../initial_state';
import classNames from 'classnames';

const messages = defineMessages({
  delete: { id: 'status.delete', defaultMessage: 'Delete' },
  redraft: { id: 'status.redraft', defaultMessage: 'Delete & re-draft' },
  direct: { id: 'status.direct', defaultMessage: 'Direct message @{name}' },
  mention: { id: 'status.mention', defaultMessage: 'Mention @{name}' },
  mute: { id: 'account.mute', defaultMessage: 'Mute @{name}' },
  block: { id: 'account.block', defaultMessage: 'Block @{name}' },
  reply: { id: 'status.reply', defaultMessage: 'Reply' },
  share: { id: 'status.share', defaultMessage: 'Share' },
  more: { id: 'status.more', defaultMessage: 'More' },
  replyAll: { id: 'status.replyAll', defaultMessage: 'Reply to thread' },
  reblog: { id: 'status.reblog', defaultMessage: 'Boost' },
  reblog_private: { id: 'status.reblog_private', defaultMessage: 'Boost to original audience' },
  cancel_reblog_private: { id: 'status.cancel_reblog_private', defaultMessage: 'Unboost' },
  cannot_reblog: { id: 'status.cannot_reblog', defaultMessage: 'This post cannot be boosted' },
  favourite: { id: 'status.favourite', defaultMessage: 'Favourite' },
  bookmark: { id: 'status.bookmark', defaultMessage: 'Bookmark' },
  removeBookmark: { id: 'status.remove_bookmark', defaultMessage: 'Remove bookmark' },
  open: { id: 'status.open', defaultMessage: 'Expand this status' },
  report: { id: 'status.report', defaultMessage: 'Report @{name}' },
  muteConversation: { id: 'status.mute_conversation', defaultMessage: 'Mute conversation' },
  unmuteConversation: { id: 'status.unmute_conversation', defaultMessage: 'Unmute conversation' },
  pin: { id: 'status.pin', defaultMessage: 'Pin on profile' },
  unpin: { id: 'status.unpin', defaultMessage: 'Unpin from profile' },
  embed: { id: 'status.embed', defaultMessage: 'Embed' },
  admin_account: { id: 'status.admin_account', defaultMessage: 'Open moderation interface for @{name}' },
  admin_status: { id: 'status.admin_status', defaultMessage: 'Open this status in the moderation interface' },
  copy: { id: 'status.copy', defaultMessage: 'Copy link to status' },
  blockDomain: { id: 'account.block_domain', defaultMessage: 'Block domain {domain}' },
  unblockDomain: { id: 'account.unblock_domain', defaultMessage: 'Unblock domain {domain}' },
  unmute: { id: 'account.unmute', defaultMessage: 'Unmute @{name}' },
  unblock: { id: 'account.unblock', defaultMessage: 'Unblock @{name}' },
});

const obfuscatedCount = count => {
  if (count < 0) {
    return 0;
  } else if (count <= 1) {
    return count;
  } else {
    return '1+';
  }
};

const mapStateToProps = (state, { status }) => ({
  relationship: state.getIn(['relationships', status.getIn(['account', 'id'])]),
});

export default @connect(mapStateToProps)
@injectIntl
class StatusActionBar extends ImmutablePureComponent {

  static contextTypes = {
    router: PropTypes.object,
  };

  static propTypes = {
    status: ImmutablePropTypes.map.isRequired,
    relationship: ImmutablePropTypes.map,
    onReply: PropTypes.func,
    onFavourite: PropTypes.func,
    onReblog: PropTypes.func,
    onDelete: PropTypes.func,
    onDirect: PropTypes.func,
    onMention: PropTypes.func,
    onMute: PropTypes.func,
    onUnmute: PropTypes.func,
    onBlock: PropTypes.func,
    onUnblock: PropTypes.func,
    onBlockDomain: PropTypes.func,
    onUnblockDomain: PropTypes.func,
    onReport: PropTypes.func,
    onEmbed: PropTypes.func,
    onMuteConversation: PropTypes.func,
    onPin: PropTypes.func,
    onBookmark: PropTypes.func,
    withDismiss: PropTypes.bool,
    scrollKey: PropTypes.string,
    intl: PropTypes.object.isRequired,
  };

  // Avoid checking props that are functions (and whose equality will always
  // evaluate to false. See react-immutable-pure-component for usage.
  updateOnProps = [
    'status',
    'relationship',
    'withDismiss',
  ]

  handleReplyClick = () => {
    if (me) {
      this.props.onReply(this.props.status, this.context.router.history);
    } else {
      this._openInteractionDialog('reply');
    }
  }

  handleShareClick = () => {
    navigator.share({
      text: this.props.status.get('search_index'),
      url: this.props.status.get('url'),
    }).catch((e) => {
      if (e.name !== 'AbortError') console.error(e);
    });
  }

  handleFavouriteClick = () => {
    if (me) {
      this.props.onFavourite(this.props.status);
    } else {
      this._openInteractionDialog('favourite');
    }
  }

  handleReblogClick = e => {
    if (me) {
      this.props.onReblog(this.props.status, e);
    } else {
      this._openInteractionDialog('reblog');
    }
  }

  _openInteractionDialog = type => {
    window.open(`/interact/${this.props.status.get('id')}?type=${type}`, 'mastodon-intent', 'width=445,height=600,resizable=no,menubar=no,status=no,scrollbars=yes');
  }

  handleBookmarkClick = () => {
    this.props.onBookmark(this.props.status);
  }

  handleDeleteClick = () => {
    this.props.onDelete(this.props.status, this.context.router.history);
  }

  handleRedraftClick = () => {
    this.props.onDelete(this.props.status, this.context.router.history, true);
  }

  handlePinClick = () => {
    this.props.onPin(this.props.status);
  }

  handleMentionClick = () => {
    this.props.onMention(this.props.status.get('account'), this.context.router.history);
  }

  handleDirectClick = () => {
    this.props.onDirect(this.props.status.get('account'), this.context.router.history);
  }

  handleMuteClick = () => {
    const { status, relationship, onMute, onUnmute } = this.props;
    const account = status.get('account');

    if (relationship && relationship.get('muting')) {
      onUnmute(account);
    } else {
      onMute(account);
    }
  }

  handleBlockClick = () => {
    const { status, relationship, onBlock, onUnblock } = this.props;
    const account = status.get('account');

    if (relationship && relationship.get('blocking')) {
      onUnblock(account);
    } else {
      onBlock(status);
    }
  }

  handleBlockDomain = () => {
    const { status, onBlockDomain } = this.props;
    const account = status.get('account');

    onBlockDomain(account.get('acct').split('@')[1]);
  }

  handleUnblockDomain = () => {
    const { status, onUnblockDomain } = this.props;
    const account = status.get('account');

    onUnblockDomain(account.get('acct').split('@')[1]);
  }

  handleOpen = () => {
    this.context.router.history.push(`/statuses/${this.props.status.get('id')}`);
  }

  handleEmbed = () => {
    this.props.onEmbed(this.props.status);
  }

  handleReport = () => {
    this.props.onReport(this.props.status);
  }

  handleConversationMuteClick = () => {
    this.props.onMuteConversation(this.props.status);
  }

  handleCopy = () => {
    const url      = this.props.status.get('url');
    const textarea = document.createElement('textarea');

    textarea.textContent    = url;
    textarea.style.position = 'fixed';

    document.body.appendChild(textarea);

    try {
      textarea.select();
      document.execCommand('copy');
    } catch (e) {

    } finally {
      document.body.removeChild(textarea);
    }
  }

  render () {
    const { status, relationship, intl, withDismiss, scrollKey } = this.props;

    const mutingConversation = status.get('muted');
    const anonymousAccess    = !me;
    const publicStatus       = ['public', 'unlisted'].includes(status.get('visibility'));
    const account            = status.get('account');

    let menu = [];
<<<<<<< HEAD
    let reblogIcon = 'retweet';
    let replyTitle;
=======
>>>>>>> 2d5a5bac

    menu.push({ text: intl.formatMessage(messages.open), action: this.handleOpen });

    if (publicStatus) {
      menu.push({ text: intl.formatMessage(messages.copy), action: this.handleCopy });
      menu.push({ text: intl.formatMessage(messages.embed), action: this.handleEmbed });
    }

    menu.push({ text: intl.formatMessage(status.get('bookmarked') ? messages.removeBookmark : messages.bookmark), action: this.handleBookmarkClick });
    menu.push(null);

    if (status.getIn(['account', 'id']) === me || withDismiss) {
      menu.push({ text: intl.formatMessage(mutingConversation ? messages.unmuteConversation : messages.muteConversation), action: this.handleConversationMuteClick });
      menu.push(null);
    }

    if (status.getIn(['account', 'id']) === me) {
      if (publicStatus) {
        menu.push({ text: intl.formatMessage(status.get('pinned') ? messages.unpin : messages.pin), action: this.handlePinClick });
      }

      menu.push({ text: intl.formatMessage(messages.delete), action: this.handleDeleteClick });
      menu.push({ text: intl.formatMessage(messages.redraft), action: this.handleRedraftClick });
    } else {
      menu.push({ text: intl.formatMessage(messages.mention, { name: account.get('username') }), action: this.handleMentionClick });
      menu.push({ text: intl.formatMessage(messages.direct, { name: account.get('username') }), action: this.handleDirectClick });
      menu.push(null);

      if (relationship && relationship.get('muting')) {
        menu.push({ text: intl.formatMessage(messages.unmute, { name: account.get('username') }), action: this.handleMuteClick });
      } else {
        menu.push({ text: intl.formatMessage(messages.mute, { name: account.get('username') }), action: this.handleMuteClick });
      }

      if (relationship && relationship.get('blocking')) {
        menu.push({ text: intl.formatMessage(messages.unblock, { name: account.get('username') }), action: this.handleBlockClick });
      } else {
        menu.push({ text: intl.formatMessage(messages.block, { name: account.get('username') }), action: this.handleBlockClick });
      }

      menu.push({ text: intl.formatMessage(messages.report, { name: account.get('username') }), action: this.handleReport });

      if (account.get('acct') !== account.get('username')) {
        const domain = account.get('acct').split('@')[1];

        menu.push(null);

        if (relationship && relationship.get('domain_blocking')) {
          menu.push({ text: intl.formatMessage(messages.unblockDomain, { domain }), action: this.handleUnblockDomain });
        } else {
          menu.push({ text: intl.formatMessage(messages.blockDomain, { domain }), action: this.handleBlockDomain });
        }
      }

      if (isStaff) {
        menu.push(null);
        menu.push({ text: intl.formatMessage(messages.admin_account, { name: account.get('username') }), href: `/admin/accounts/${status.getIn(['account', 'id'])}` });
        menu.push({ text: intl.formatMessage(messages.admin_status), href: `/admin/accounts/${status.getIn(['account', 'id'])}/statuses/${status.get('id')}` });
      }
    }

    let replyIcon;
<<<<<<< HEAD
    if (status.get('in_reply_to_id', null) === null) {
      replyIcon = 'reply';
    } else {
      replyIcon = 'reply-all';
    }
    
    if (status.get('visibility') === 'direct') {
      reblogIcon = 'envelope';
    } else if (status.get('visibility') === 'private') {
      reblogIcon = 'lock';
    }

=======
    let replyTitle;
>>>>>>> 2d5a5bac
    if (status.get('in_reply_to_id', null) === null) {
      replyTitle = intl.formatMessage(messages.reply);
    } else {
      replyTitle = intl.formatMessage(messages.replyAll);
    }

    const reblogPrivate = status.getIn(['account', 'id']) === me && status.get('visibility') === 'private';

    let reblogTitle = '';
    if (status.get('reblogged')) {
      reblogTitle = intl.formatMessage(messages.cancel_reblog_private);
    } else if (publicStatus) {
      reblogTitle = intl.formatMessage(messages.reblog);
    } else if (reblogPrivate) {
      reblogTitle = intl.formatMessage(messages.reblog_private);
    } else {
      reblogTitle = intl.formatMessage(messages.cannot_reblog);
    }

    const shareButton = ('share' in navigator) && publicStatus && (
      <IconButton className='status__action-bar-button' title={intl.formatMessage(messages.share)} icon='share-alt' onClick={this.handleShareClick} />
    );

    return (
      <div className='status__action-bar'>
        <div className='status__action-bar__counter'><IconButton className='status__action-bar-button' title={replyTitle} icon={status.get('in_reply_to_account_id') === status.getIn(['account', 'id']) ? 'reply' : replyIcon} onClick={this.handleReplyClick} /><span className='status__action-bar__counter__label' >{obfuscatedCount(status.get('replies_count'))}</span></div>
        <IconButton className={classNames('status__action-bar-button', { reblogPrivate })} disabled={!publicStatus && !reblogPrivate}  active={status.get('reblogged')} pressed={status.get('reblogged')} title={reblogTitle} icon='retweet' onClick={this.handleReblogClick} />
        <IconButton className='status__action-bar-button star-icon' animate active={status.get('favourited')} pressed={status.get('favourited')} title={intl.formatMessage(messages.favourite)} icon='star' onClick={this.handleFavouriteClick} />
        {shareButton}

        <div className='status__action-bar-dropdown'>
          <DropdownMenuContainer
            scrollKey={scrollKey}
            disabled={anonymousAccess}
            status={status}
            items={menu}
            icon='ellipsis-h'
            size={18}
            direction='right'
            title={intl.formatMessage(messages.more)}
          />
        </div>
      </div>
    );
  }

}<|MERGE_RESOLUTION|>--- conflicted
+++ resolved
@@ -239,11 +239,6 @@
     const account            = status.get('account');
 
     let menu = [];
-<<<<<<< HEAD
-    let reblogIcon = 'retweet';
-    let replyTitle;
-=======
->>>>>>> 2d5a5bac
 
     menu.push({ text: intl.formatMessage(messages.open), action: this.handleOpen });
 
@@ -306,22 +301,7 @@
     }
 
     let replyIcon;
-<<<<<<< HEAD
-    if (status.get('in_reply_to_id', null) === null) {
-      replyIcon = 'reply';
-    } else {
-      replyIcon = 'reply-all';
-    }
-    
-    if (status.get('visibility') === 'direct') {
-      reblogIcon = 'envelope';
-    } else if (status.get('visibility') === 'private') {
-      reblogIcon = 'lock';
-    }
-
-=======
     let replyTitle;
->>>>>>> 2d5a5bac
     if (status.get('in_reply_to_id', null) === null) {
       replyTitle = intl.formatMessage(messages.reply);
     } else {
