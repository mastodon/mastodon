import React from 'react';
import ImmutablePropTypes from 'react-immutable-proptypes';
import PropTypes from 'prop-types';
import Avatar from './avatar';
import AvatarOverlay from './avatar_overlay';
import AvatarOverlayIcon from './avatar_overlay_icon';
import AvatarComposite from './avatar_composite';
import RelativeTimestamp from './relative_timestamp';
import DisplayName from './display_name';
import StatusContent from './status_content';
import StatusActionBar from './status_action_bar';
import AttachmentList from './attachment_list';
import Card from '../features/status/components/card';
import { injectIntl, FormattedMessage } from 'react-intl';
import ImmutablePureComponent from 'react-immutable-pure-component';
import { MediaGallery, Video } from '../features/ui/util/async-components';
import { HotKeys } from 'react-hotkeys';
import classNames from 'classnames';

// We use the component (and not the container) since we do not want
// to use the progress bar to show download progress
import Bundle from '../features/ui/components/bundle';

const iconList = [
  { key: 'public', value: 'globe' },
  { key: 'unlisted', value: 'unlock-alt' },
  { key: 'private', value: 'lock' },
  { key: 'direct', value: 'envelope' },
];

export const textForScreenReader = (intl, status, rebloggedByText = false) => {
  const displayName = status.getIn(['account', 'display_name']);

  const values = [
    displayName.length === 0 ? status.getIn(['account', 'acct']).split('@')[0] : displayName,
    status.get('spoiler_text') && status.get('hidden') ? status.get('spoiler_text') : status.get('search_index').slice(status.get('spoiler_text').length),
    intl.formatDate(status.get('created_at'), { hour: '2-digit', minute: '2-digit', month: 'short', day: 'numeric' }),
    status.getIn(['account', 'acct']),
  ];

  if (rebloggedByText) {
    values.push(rebloggedByText);
  }

  return values.join(', ');
};

export default @injectIntl
class Status extends ImmutablePureComponent {

  static contextTypes = {
    router: PropTypes.object,
  };

  static propTypes = {
    status: ImmutablePropTypes.map,
    account: ImmutablePropTypes.map,
    otherAccounts: ImmutablePropTypes.list,
    onClick: PropTypes.func,
    onReply: PropTypes.func,
    onFavourite: PropTypes.func,
    onReblog: PropTypes.func,
    onDelete: PropTypes.func,
    onDirect: PropTypes.func,
    onMention: PropTypes.func,
    onPin: PropTypes.func,
    onOpenMedia: PropTypes.func,
    onOpenVideo: PropTypes.func,
    onBlock: PropTypes.func,
    onEmbed: PropTypes.func,
    onHeightChange: PropTypes.func,
    onToggleHidden: PropTypes.func,
    muted: PropTypes.bool,
    hidden: PropTypes.bool,
    unread: PropTypes.bool,
    onMoveUp: PropTypes.func,
    onMoveDown: PropTypes.func,
    showThread: PropTypes.bool,
  };

  // Avoid checking props that are functions (and whose equality will always
  // evaluate to false. See react-immutable-pure-component for usage.
  updateOnProps = [
    'status',
    'account',
    'muted',
    'hidden',
<<<<<<< HEAD
    'tutorial',
  ]
=======
  ];
>>>>>>> 31e7940d

  handleClick = () => {
    if (this.props.onClick) {
      this.props.onClick();
      return;
    }

    if (!this.context.router) {
      return;
    }

    const { status } = this.props;
    this.context.router.history.push(`/statuses/${status.getIn(['reblog', 'id'], status.get('id'))}`);
  }

  handleAccountClick = (e) => {
    if (this.context.router && e.button === 0 && !(e.ctrlKey || e.metaKey)) {
      const id = e.currentTarget.getAttribute('data-id');
      e.preventDefault();
      this.context.router.history.push(`/accounts/${id}`);
    }
  }

  handleExpandedToggle = () => {
    this.props.onToggleHidden(this._properStatus());
  };

  renderLoadingMediaGallery () {
    return <div className='media_gallery' style={{ height: '110px' }} />;
  }

  renderLoadingVideoPlayer () {
    return <div className='media-spoiler-video' style={{ height: '110px' }} />;
  }

  handleOpenVideo = (media, startTime) => {
    this.props.onOpenVideo(media, startTime);
  }

  handleHotkeyReply = e => {
    e.preventDefault();
    this.props.onReply(this._properStatus(), this.context.router.history);
  }

  handleHotkeyFavourite = () => {
    this.props.onFavourite(this._properStatus());
  }

  handleHotkeyBoost = e => {
    this.props.onReblog(this._properStatus(), e);
  }

  handleHotkeyMention = e => {
    e.preventDefault();
    this.props.onMention(this._properStatus().get('account'), this.context.router.history);
  }

  handleHotkeyOpen = () => {
    this.context.router.history.push(`/statuses/${this._properStatus().get('id')}`);
  }

  handleHotkeyOpenProfile = () => {
    this.context.router.history.push(`/accounts/${this._properStatus().getIn(['account', 'id'])}`);
  }

  handleHotkeyMoveUp = e => {
    this.props.onMoveUp(this.props.status.get('id'), e.target.getAttribute('data-featured'));
  }

  handleHotkeyMoveDown = e => {
    this.props.onMoveDown(this.props.status.get('id'), e.target.getAttribute('data-featured'));
  }

  handleHotkeyToggleHidden = () => {
    this.props.onToggleHidden(this._properStatus());
  }

  _properStatus () {
    const { status } = this.props;

    if (status.get('reblog', null) !== null && typeof status.get('reblog') === 'object') {
      return status.get('reblog');
    } else {
      return status;
    }
  }

  render () {
    let media = null;
    let statusAvatar, prepend, rebloggedByText;

    const { intl, hidden, featured, otherAccounts, unread, showThread } = this.props;

    let { status, account, ...other } = this.props;

    if (status === null) {
      return null;
    }

    if (hidden) {
      return (
        <div>
          {status.getIn(['account', 'display_name']) || status.getIn(['account', 'username'])}
          {status.get('content')}
        </div>
      );
    }

    if (status.get('filtered') || status.getIn(['reblog', 'filtered'])) {
      const minHandlers = this.props.muted ? {} : {
        moveUp: this.handleHotkeyMoveUp,
        moveDown: this.handleHotkeyMoveDown,
      };

      return (
        <HotKeys handlers={minHandlers}>
          <div className='status__wrapper status__wrapper--filtered focusable' tabIndex='0'>
            <FormattedMessage id='status.filtered' defaultMessage='Filtered' />
          </div>
        </HotKeys>
      );
    }

    if (featured) {
      prepend = (
        <div className='status__prepend'>
          <div className='status__prepend-icon-wrapper'><i className='fa fa-fw fa-thumb-tack status__prepend-icon' /></div>
          <FormattedMessage id='status.pinned' defaultMessage='Pinned toot' />
        </div>
      );
    } else if (status.get('reblog', null) !== null && typeof status.get('reblog') === 'object') {
      const display_name_html = { __html: status.getIn(['account', 'display_name_html']) };

      prepend = (
        <div className='status__prepend'>
          <div className='status__prepend-icon-wrapper'><i className='fa fa-fw fa-retweet status__prepend-icon' /></div>
          <FormattedMessage id='status.reblogged_by' defaultMessage='{name} boosted' values={{ name: <a onClick={this.handleAccountClick} data-id={status.getIn(['account', 'id'])} href={status.getIn(['account', 'url'])} className='status__display-name muted'><bdi><strong dangerouslySetInnerHTML={display_name_html} /></bdi></a> }} />
        </div>
      );

      rebloggedByText = intl.formatMessage({ id: 'status.reblogged_by', defaultMessage: '{name} boosted' }, { name: status.getIn(['account', 'acct']) });

      account = status.get('account');
      status  = status.get('reblog');
    }

    if (status.get('media_attachments').size > 0) {
      if (this.props.muted || status.get('media_attachments').some(item => item.get('type') === 'unknown')) {
        media = (
          <AttachmentList
            compact
            media={status.get('media_attachments')}
          />
        );
      } else if (status.getIn(['media_attachments', 0, 'type']) === 'video') {
        const video = status.getIn(['media_attachments', 0]);

        media = (
          <Bundle fetchComponent={Video} loading={this.renderLoadingVideoPlayer} >
            {Component => (
              <Component
                preview={video.get('preview_url')}
                src={video.get('url')}
                alt={video.get('description')}
                width={239}
                height={110}
                inline
                sensitive={status.get('sensitive')}
                onOpenVideo={this.handleOpenVideo}
              />
            )}
          </Bundle>
        );
      } else {
        media = (
          <Bundle fetchComponent={MediaGallery} loading={this.renderLoadingMediaGallery}>
            {Component => <Component media={status.get('media_attachments')} sensitive={status.get('sensitive')} height={110} onOpenMedia={this.props.onOpenMedia} />}
          </Bundle>
        );
      }
    } else if (status.get('spoiler_text').length === 0 && status.get('card')) {
      media = (
        <Card
          onOpenMedia={this.props.onOpenMedia}
          card={status.get('card')}
          compact
        />
      );
    }

    if (otherAccounts) {
      statusAvatar = <AvatarComposite accounts={otherAccounts} size={48} />;
    } else if (account === undefined || account === null) {
      if (status.get('visibility') === 'public') {
        statusAvatar = <Avatar account={status.get('account')} size={48} />;
      } else {
        statusAvatar = <AvatarOverlayIcon account={status.get('account')} icon={iconList.find(item => item.key === status.get('visibility')).value} />;
      }
    } else {
      statusAvatar = <AvatarOverlay account={status.get('account')} friend={account} />;
    }

    const handlers = this.props.muted ? {} : {
      reply: this.handleHotkeyReply,
      favourite: this.handleHotkeyFavourite,
      boost: this.handleHotkeyBoost,
      mention: this.handleHotkeyMention,
      open: this.handleHotkeyOpen,
      openProfile: this.handleHotkeyOpenProfile,
      moveUp: this.handleHotkeyMoveUp,
      moveDown: this.handleHotkeyMoveDown,
      toggleHidden: this.handleHotkeyToggleHidden,
    };

    return (
      <HotKeys handlers={handlers}>
        <div className={classNames('status__wrapper', `status__wrapper-${status.get('visibility')}`, { 'status__wrapper-reply': !!status.get('in_reply_to_id'), read: unread === false, focusable: !this.props.muted })} tabIndex={this.props.muted ? null : 0} data-featured={featured ? 'true' : null} aria-label={textForScreenReader(intl, status, rebloggedByText, !status.get('hidden'))}>
          {prepend}

          <div className={classNames('status', `status-${status.get('visibility')}`, { 'status-reply': !!status.get('in_reply_to_id'), muted: this.props.muted, read: unread === false })} data-id={status.get('id')}>
            <div className='status__info'>
              <a href={status.get('url')} className='status__relative-time' target='_blank' rel='noopener'><RelativeTimestamp timestamp={status.get('created_at')} /></a>

              <a onClick={this.handleAccountClick} target='_blank' data-id={status.getIn(['account', 'id'])} href={status.getIn(['account', 'url'])} title={status.getIn(['account', 'acct'])} className='status__display-name'>
                <div className='status__avatar'>
                  {statusAvatar}
                </div>

                <DisplayName account={status.get('account')} others={otherAccounts} />
              </a>
            </div>

            <StatusContent status={status} onClick={this.handleClick} expanded={!status.get('hidden')} onExpandedToggle={this.handleExpandedToggle} collapsable />

            {media}

            {showThread && status.get('in_reply_to_id') && status.get('in_reply_to_account_id') === status.getIn(['account', 'id']) && (
              <button className='status__content__read-more-button' onClick={this.handleClick}>
                <FormattedMessage id='status.show_thread' defaultMessage='Show thread' />
              </button>
            )}

            <StatusActionBar status={status} account={account} {...other} />
          </div>
        </div>
      </HotKeys>
    );
  }

}<|MERGE_RESOLUTION|>--- conflicted
+++ resolved
@@ -85,12 +85,7 @@
     'account',
     'muted',
     'hidden',
-<<<<<<< HEAD
-    'tutorial',
-  ]
-=======
   ];
->>>>>>> 31e7940d
 
   handleClick = () => {
     if (this.props.onClick) {
