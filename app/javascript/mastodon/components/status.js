--- conflicted
+++ resolved
@@ -167,7 +167,6 @@
     if (this.props.displayPinned && status.get('pinned')) {
       const { displayPinned, intersectionObserverWrapper, ...otherProps } = this.props;
 
-<<<<<<< HEAD
       return (
         <div className='status__wrapper pinned' ref={this.handleRef} data-id={status.get('id')} >
           <div className='status__prepend'>
@@ -183,8 +182,6 @@
     if (status.get('reblog', null) !== null && typeof status.get('reblog') === 'object') {
       const display_name_html = { __html: status.getIn(['account', 'display_name_html']) };
 
-=======
->>>>>>> 3810d98c
       prepend = (
         <div className='status__prepend'>
           <div className='status__prepend-icon-wrapper'><i className='fa fa-fw fa-retweet status__prepend-icon' /></div>
@@ -239,7 +236,6 @@
       moveUp: this.handleHotkeyMoveUp,
       moveDown: this.handleHotkeyMoveDown,
     };
-<<<<<<< HEAD
 
     return (
       <HotKeys handlers={handlers}>
@@ -254,31 +250,11 @@
                 <div className='status__avatar'>
                   {statusAvatar}
                 </div>
+
                 <DisplayName account={status.get('account')} />
               </a>
             </div>
 
-=======
-
-    return (
-      <HotKeys handlers={handlers}>
-        <div className={classNames('status__wrapper', `status__wrapper-${status.get('visibility')}`, { focusable: !this.props.muted })} tabIndex={this.props.muted ? null : 0}>
-          {prepend}
-
-          <div className={classNames('status', `status-${status.get('visibility')}`, { muted: this.props.muted })} data-id={status.get('id')}>
-            <div className='status__info'>
-              <a href={status.get('url')} className='status__relative-time' target='_blank' rel='noopener'><RelativeTimestamp timestamp={status.get('created_at')} /></a>
-
-              <a onClick={this.handleAccountClick} target='_blank' data-id={status.getIn(['account', 'id'])} href={status.getIn(['account', 'url'])} title={status.getIn(['account', 'acct'])} className='status__display-name'>
-                <div className='status__avatar'>
-                  {statusAvatar}
-                </div>
-
-                <DisplayName account={status.get('account')} />
-              </a>
-            </div>
-
->>>>>>> 3810d98c
             <StatusContent status={status} onClick={this.handleClick} expanded={isExpanded} onExpandedToggle={this.handleExpandedToggle} />
 
             {media}
