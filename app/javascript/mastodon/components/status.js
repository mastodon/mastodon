--- conflicted
+++ resolved
@@ -165,18 +165,12 @@
     this.setState({ showMedia: !this.state.showMedia });
   }
 
-<<<<<<< HEAD
   handleToggleQuoteMediaVisibility = () => {
     this.setState({ showQuoteMedia: !this.state.showQuoteMedia });
   }
 
-  handleClick = () => {
-    if (this.props.onClick) {
-      this.props.onClick();
-=======
   handleClick = e => {
     if (e && (e.button !== 0 || e.ctrlKey || e.metaKey)) {
->>>>>>> 4b616c4f
       return;
     }
 
@@ -192,7 +186,6 @@
       return;
     }
 
-<<<<<<< HEAD
     if (e.button === 0) {
       if (!this.context.router) {
         return;
@@ -215,9 +208,6 @@
   handleAccountClick = (e) => {
     if (this.context.router && e.button === 0 && !(e.ctrlKey || e.metaKey)) {
       const id = e.currentTarget.getAttribute('data-id');
-=======
-    if (e) {
->>>>>>> 4b616c4f
       e.preventDefault();
     }
 
