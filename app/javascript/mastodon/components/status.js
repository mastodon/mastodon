import React from 'react';
import ImmutablePropTypes from 'react-immutable-proptypes';
import PropTypes from 'prop-types';
import Avatar from './avatar';
import AvatarOverlay from './avatar_overlay';
import RelativeTimestamp from './relative_timestamp';
import DisplayName from './display_name';
import StatusContent from './status_content';
import StatusActionBar from './status_action_bar';
import { FormattedMessage } from 'react-intl';
import ImmutablePureComponent from 'react-immutable-pure-component';
import { MediaGallery, Video } from '../features/ui/util/async-components';
import { HotKeys } from 'react-hotkeys';
import classNames from 'classnames';

// We use the component (and not the container) since we do not want
// to use the progress bar to show download progress
import Bundle from '../features/ui/components/bundle';

export default class Status extends ImmutablePureComponent {

  static contextTypes = {
    router: PropTypes.object,
  };

  static propTypes = {
    status: ImmutablePropTypes.map,
    account: ImmutablePropTypes.map,
    onReply: PropTypes.func,
    onFavourite: PropTypes.func,
    onReblog: PropTypes.func,
    onDelete: PropTypes.func,
    onPin: PropTypes.func,
    onOpenMedia: PropTypes.func,
    onOpenVideo: PropTypes.func,
    onBlock: PropTypes.func,
    onEmbed: PropTypes.func,
    onHeightChange: PropTypes.func,
    me: PropTypes.string,
    boostModal: PropTypes.bool,
    autoPlayGif: PropTypes.bool,
    muted: PropTypes.bool,
    hidden: PropTypes.bool,
    onMoveUp: PropTypes.func,
    onMoveDown: PropTypes.func,
  };

  state = {
    isExpanded: false,
  }

  // Avoid checking props that are functions (and whose equality will always
  // evaluate to false. See react-immutable-pure-component for usage.
  updateOnProps = [
    'status',
    'account',
    'me',
    'boostModal',
    'autoPlayGif',
    'muted',
    'hidden',
  ]

  updateOnStates = ['isExpanded']

  handleClick = () => {
    if (!this.context.router) {
      return;
    }

    const { status } = this.props;
    this.context.router.history.push(`/statuses/${status.getIn(['reblog', 'id'], status.get('id'))}`);
  }

  handleAccountClick = (e) => {
    if (this.context.router && e.button === 0) {
      const id = e.currentTarget.getAttribute('data-id');
      e.preventDefault();
      this.context.router.history.push(`/accounts/${id}`);
    }
  }

  handleExpandedToggle = () => {
    this.setState({ isExpanded: !this.state.isExpanded });
  };

  renderLoadingMediaGallery () {
    return <div className='media_gallery' style={{ height: '110px' }} />;
  }

  renderLoadingVideoPlayer () {
    return <div className='media-spoiler-video' style={{ height: '110px' }} />;
  }

  handleOpenVideo = startTime => {
    this.props.onOpenVideo(this._properStatus().getIn(['media_attachments', 0]), startTime);
  }

  handleHotkeyReply = e => {
    e.preventDefault();
    this.props.onReply(this._properStatus(), this.context.router.history);
  }

  handleHotkeyFavourite = () => {
    this.props.onFavourite(this._properStatus());
  }

  handleHotkeyBoost = e => {
    this.props.onReblog(this._properStatus(), e);
  }

  handleHotkeyMention = e => {
    e.preventDefault();
    this.props.onMention(this._properStatus().get('account'), this.context.router.history);
  }

  handleHotkeyOpen = () => {
    this.context.router.history.push(`/statuses/${this._properStatus().get('id')}`);
  }

  handleHotkeyOpenProfile = () => {
    this.context.router.history.push(`/accounts/${this._properStatus().getIn(['account', 'id'])}`);
  }

  handleHotkeyMoveUp = () => {
    this.props.onMoveUp(this.props.status.get('id'));
  }

  handleHotkeyMoveDown = () => {
    this.props.onMoveDown(this.props.status.get('id'));
  }

  _properStatus () {
    const { status } = this.props;

    if (status.get('reblog', null) !== null && typeof status.get('reblog') === 'object') {
      return status.get('reblog');
    } else {
      return status;
    }
  }

  render () {
    let media = null;
    let statusAvatar, prepend;

    const { hidden }     = this.props;
    const { isExpanded } = this.state;

    let { status, account, ...other } = this.props;

    if (status === null) {
      return null;
    }

    if (hidden) {
      return (
        <div>
          {status.getIn(['account', 'display_name']) || status.getIn(['account', 'username'])}
          {status.get('content')}
        </div>
      );
    }

    if (status.get('reblog', null) !== null && typeof status.get('reblog') === 'object') {
      const display_name_html = { __html: status.getIn(['account', 'display_name_html']) };

      prepend = (
        <div className='status__prepend'>
          <div className='status__prepend-icon-wrapper'><i className='fa fa-fw fa-retweet status__prepend-icon' /></div>
          <FormattedMessage id='status.reblogged_by' defaultMessage='{name} boosted' values={{ name: <a onClick={this.handleAccountClick} data-id={status.getIn(['account', 'id'])} href={status.getIn(['account', 'url'])} className='status__display-name muted'><strong dangerouslySetInnerHTML={display_name_html} /></a> }} />
        </div>
      );

      account = status.get('account');
      status  = status.get('reblog');
    }

    if (status.get('media_attachments').size > 0 && !this.props.muted) {
      if (status.get('media_attachments').some(item => item.get('type') === 'unknown')) {

      } else if (status.getIn(['media_attachments', 0, 'type']) === 'video') {
        const video = status.getIn(['media_attachments', 0]);

        media = (
          <Bundle fetchComponent={Video} loading={this.renderLoadingVideoPlayer} >
            {Component => <Component
              preview={video.get('preview_url')}
              src={video.get('url')}
              width={239}
              height={110}
              sensitive={status.get('sensitive')}
              onOpenVideo={this.handleOpenVideo}
            />}
          </Bundle>
        );
      } else {
        media = (
          <Bundle fetchComponent={MediaGallery} loading={this.renderLoadingMediaGallery} >
            {Component => <Component media={status.get('media_attachments')} sensitive={status.get('sensitive')} height={110} onOpenMedia={this.props.onOpenMedia} autoPlayGif={this.props.autoPlayGif} />}
          </Bundle>
        );
      }
    }

    if (account === undefined || account === null) {
      statusAvatar = <Avatar account={status.get('account')} size={48} />;
    }else{
      statusAvatar = <AvatarOverlay account={status.get('account')} friend={account} />;
    }

    const handlers = this.props.muted ? {} : {
      reply: this.handleHotkeyReply,
      favourite: this.handleHotkeyFavourite,
      boost: this.handleHotkeyBoost,
      mention: this.handleHotkeyMention,
      open: this.handleHotkeyOpen,
      openProfile: this.handleHotkeyOpenProfile,
      moveUp: this.handleHotkeyMoveUp,
      moveDown: this.handleHotkeyMoveDown,
    };

    return (
      <HotKeys handlers={handlers}>
        <div className={classNames('status__wrapper', `status__wrapper-${status.get('visibility')}`, { focusable: !this.props.muted })} tabIndex={this.props.muted ? null : 0}>
          {prepend}

<<<<<<< HEAD
          <div className={classNames('status', `status-${status.get('visibility')}`, { muted: this.props.muted })} data-id={status.get('id')}>
            <div className='status__info'>
              <a href={status.get('url')} className='status__relative-time' target='_blank' rel='noopener'><RelativeTimestamp timestamp={status.get('created_at')} /></a>
=======
          <a onClick={this.handleAccountClick} target='_blank' data-id={status.getIn(['account', 'id'])} href={status.getIn(['account', 'url'])} title={status.getIn(['account', 'acct'])} className='status__display-name'>
            <div className='status__avatar'>
              {statusAvatar}
            </div>
>>>>>>> 632178d7

              <a onClick={this.handleAccountClick} target='_blank' data-id={status.getIn(['account', 'id'])} href={status.getIn(['account', 'url'])} className='status__display-name'>
                <div className='status__avatar'>
                  {statusAvatar}
                </div>

                <DisplayName account={status.get('account')} />
              </a>
            </div>

            <StatusContent status={status} onClick={this.handleClick} expanded={isExpanded} onExpandedToggle={this.handleExpandedToggle} />

            {media}

            <StatusActionBar status={status} account={account} {...other} />
          </div>
        </div>
      </HotKeys>
    );
  }

}<|MERGE_RESOLUTION|>--- conflicted
+++ resolved
@@ -225,18 +225,11 @@
         <div className={classNames('status__wrapper', `status__wrapper-${status.get('visibility')}`, { focusable: !this.props.muted })} tabIndex={this.props.muted ? null : 0}>
           {prepend}
 
-<<<<<<< HEAD
           <div className={classNames('status', `status-${status.get('visibility')}`, { muted: this.props.muted })} data-id={status.get('id')}>
             <div className='status__info'>
               <a href={status.get('url')} className='status__relative-time' target='_blank' rel='noopener'><RelativeTimestamp timestamp={status.get('created_at')} /></a>
-=======
-          <a onClick={this.handleAccountClick} target='_blank' data-id={status.getIn(['account', 'id'])} href={status.getIn(['account', 'url'])} title={status.getIn(['account', 'acct'])} className='status__display-name'>
-            <div className='status__avatar'>
-              {statusAvatar}
-            </div>
->>>>>>> 632178d7
-
-              <a onClick={this.handleAccountClick} target='_blank' data-id={status.getIn(['account', 'id'])} href={status.getIn(['account', 'url'])} className='status__display-name'>
+
+              <a onClick={this.handleAccountClick} target='_blank' data-id={status.getIn(['account', 'id'])} href={status.getIn(['account', 'url'])} title={status.getIn(['account', 'acct'])} className='status__display-name'>
                 <div className='status__avatar'>
                   {statusAvatar}
                 </div>
