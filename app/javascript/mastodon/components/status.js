--- conflicted
+++ resolved
@@ -3,11 +3,7 @@
 import PropTypes from 'prop-types';
 import Avatar from './avatar';
 import AvatarOverlay from './avatar_overlay';
-<<<<<<< HEAD
-import AvatarOverlayIcon from './avatar_overlay_icon';
-=======
 import AvatarComposite from './avatar_composite';
->>>>>>> ba06a5f4
 import RelativeTimestamp from './relative_timestamp';
 import DisplayName from './display_name';
 import StatusContent from './status_content';
@@ -75,11 +71,7 @@
     onToggleHidden: PropTypes.func,
     muted: PropTypes.bool,
     hidden: PropTypes.bool,
-<<<<<<< HEAD
-    tutorial: PropTypes.bool,
-=======
     unread: PropTypes.bool,
->>>>>>> ba06a5f4
     onMoveUp: PropTypes.func,
     onMoveDown: PropTypes.func,
   };
@@ -283,19 +275,10 @@
       );
     }
 
-<<<<<<< HEAD
-    if (account === undefined || account === null) {
-      if (status.get('visibility') === 'public') {
-        statusAvatar = <Avatar account={status.get('account')} size={48} />;
-      } else {
-        statusAvatar = <AvatarOverlayIcon account={status.get('account')} icon={iconList.find(item => item.key === status.get('visibility')).value} />;
-      }
-=======
     if (otherAccounts) {
       statusAvatar = <AvatarComposite accounts={otherAccounts} size={48} />;
     } else if (account === undefined || account === null) {
       statusAvatar = <Avatar account={status.get('account')} size={48} />;
->>>>>>> ba06a5f4
     } else {
       statusAvatar = <AvatarOverlay account={status.get('account')} friend={account} />;
     }
