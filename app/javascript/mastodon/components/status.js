--- conflicted
+++ resolved
@@ -49,12 +49,9 @@
     autoPlayGif: PropTypes.bool,
     muted: PropTypes.bool,
     hidden: PropTypes.bool,
-<<<<<<< HEAD
     tutorial: PropTypes.bool,
-=======
     onMoveUp: PropTypes.func,
     onMoveDown: PropTypes.func,
->>>>>>> 09d81def
   };
 
   state = {
