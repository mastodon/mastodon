--- conflicted
+++ resolved
@@ -3,11 +3,8 @@
 import PropTypes from 'prop-types';
 import Avatar from './avatar';
 import AvatarOverlay from './avatar_overlay';
-<<<<<<< HEAD
 import AvatarOverlayIcon from './avatar_overlay_icon';
 import AvatarComposite from './avatar_composite';
-=======
->>>>>>> c3f0621a
 import RelativeTimestamp from './relative_timestamp';
 import DisplayName from './display_name';
 import StatusContent from './status_content';
@@ -474,16 +471,10 @@
       );
     }
 
-<<<<<<< HEAD
-    if (otherAccounts && otherAccounts.size > 0) {
-      statusAvatar = <AvatarComposite accounts={otherAccounts} size={48} />;
+    if (account ==  null && status.get('visibility') === 'public') {
+      <AvatarOverlayIcon account={status.get('account')} visibility={status.get('visibility')} />
     } else if (account === undefined || account === null) {
-      statusAvatar = status.get('visibility') === 'public' ? <Avatar account={status.get('account')} size={48} />
-                                                           : <AvatarOverlayIcon account={status.get('account')} visibility={status.get('visibility')} />
-=======
-    if (account === undefined || account === null) {
       statusAvatar = <Avatar account={status.get('account')} size={48} />;
->>>>>>> c3f0621a
     } else {
       statusAvatar = <AvatarOverlay account={status.get('account')} friend={account} />;
     }
