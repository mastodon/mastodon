import React from 'react';
import ImmutablePropTypes from 'react-immutable-proptypes';
import PropTypes from 'prop-types';
import Avatar from './avatar';
import AvatarOverlay from './avatar_overlay';
import AvatarOverlayIcon from './avatar_overlay_icon';
import RelativeTimestamp from './relative_timestamp';
import DisplayName from './display_name';
import StatusContent from './status_content';
import StatusActionBar from './status_action_bar';
import AttachmentList from './attachment_list';
import { injectIntl, FormattedMessage } from 'react-intl';
import ImmutablePureComponent from 'react-immutable-pure-component';
import { MediaGallery, Video } from '../features/ui/util/async-components';
import { HotKeys } from 'react-hotkeys';
import classNames from 'classnames';

// We use the component (and not the container) since we do not want
// to use the progress bar to show download progress
import Bundle from '../features/ui/components/bundle';

<<<<<<< HEAD
const iconList = [
  { key: 'public', value: 'globe' },
  { key: 'unlisted', value: 'unlock-alt' },
  { key: 'private', value: 'lock' },
  { key: 'direct', value: 'envelope' },
];

=======
export const textForScreenReader = (intl, status, rebloggedByText = false) => {
  const displayName = status.getIn(['account', 'display_name']);

  const values = [
    displayName.length === 0 ? status.getIn(['account', 'acct']).split('@')[0] : displayName,
    status.get('spoiler_text') && status.get('hidden') ? status.get('spoiler_text') : status.get('search_index').slice(status.get('spoiler_text').length),
    intl.formatDate(status.get('created_at'), { hour: '2-digit', minute: '2-digit', month: 'short', day: 'numeric' }),
    status.getIn(['account', 'acct']),
  ];

  if (rebloggedByText) {
    values.push(rebloggedByText);
  }

  return values.join(', ');
};

@injectIntl
>>>>>>> ccc2f608
export default class Status extends ImmutablePureComponent {

  static contextTypes = {
    router: PropTypes.object,
  };

  static propTypes = {
    status: ImmutablePropTypes.map,
    account: ImmutablePropTypes.map,
    onReply: PropTypes.func,
    onFavourite: PropTypes.func,
    onReblog: PropTypes.func,
    onDelete: PropTypes.func,
    onDirect: PropTypes.func,
    onMention: PropTypes.func,
    onPin: PropTypes.func,
    onOpenMedia: PropTypes.func,
    onOpenVideo: PropTypes.func,
    onBlock: PropTypes.func,
    onEmbed: PropTypes.func,
    onHeightChange: PropTypes.func,
    onToggleHidden: PropTypes.func,
    muted: PropTypes.bool,
    hidden: PropTypes.bool,
    tutorial: PropTypes.bool,
    onMoveUp: PropTypes.func,
    onMoveDown: PropTypes.func,
  };

  // Avoid checking props that are functions (and whose equality will always
  // evaluate to false. See react-immutable-pure-component for usage.
  updateOnProps = [
    'status',
    'account',
    'muted',
    'hidden',
    'tutorial',
  ]

  handleClick = () => {
    if (!this.context.router) {
      return;
    }

    const { status } = this.props;
    this.context.router.history.push(`/statuses/${status.getIn(['reblog', 'id'], status.get('id'))}`);
  }

  handleAccountClick = (e) => {
    if (this.context.router && e.button === 0 && !(e.ctrlKey || e.metaKey)) {
      const id = e.currentTarget.getAttribute('data-id');
      e.preventDefault();
      this.context.router.history.push(`/accounts/${id}`);
    }
  }

  handleExpandedToggle = () => {
    this.props.onToggleHidden(this._properStatus());
  };

  renderLoadingMediaGallery () {
    return <div className='media_gallery' style={{ height: '110px' }} />;
  }

  renderLoadingVideoPlayer () {
    return <div className='media-spoiler-video' style={{ height: '110px' }} />;
  }

  handleOpenVideo = (media, startTime) => {
    this.props.onOpenVideo(media, startTime);
  }

  handleHotkeyReply = e => {
    e.preventDefault();
    this.props.onReply(this._properStatus(), this.context.router.history);
  }

  handleHotkeyFavourite = () => {
    this.props.onFavourite(this._properStatus());
  }

  handleHotkeyBoost = e => {
    this.props.onReblog(this._properStatus(), e);
  }

  handleHotkeyMention = e => {
    e.preventDefault();
    this.props.onMention(this._properStatus().get('account'), this.context.router.history);
  }

  handleHotkeyOpen = () => {
    this.context.router.history.push(`/statuses/${this._properStatus().get('id')}`);
  }

  handleHotkeyOpenProfile = () => {
    this.context.router.history.push(`/accounts/${this._properStatus().getIn(['account', 'id'])}`);
  }

  handleHotkeyMoveUp = e => {
    this.props.onMoveUp(this.props.status.get('id'), e.target.getAttribute('data-featured'));
  }

  handleHotkeyMoveDown = e => {
    this.props.onMoveDown(this.props.status.get('id'), e.target.getAttribute('data-featured'));
  }

  handleHotkeyToggleHidden = () => {
    this.props.onToggleHidden(this._properStatus());
  }

  _properStatus () {
    const { status } = this.props;

    if (status.get('reblog', null) !== null && typeof status.get('reblog') === 'object') {
      return status.get('reblog');
    } else {
      return status;
    }
  }

  render () {
    let media = null;
    let statusAvatar, prepend, rebloggedByText;

    const { intl, hidden, featured } = this.props;

    let { status, account, ...other } = this.props;

    if (status === null) {
      return null;
    }

    if (hidden) {
      return (
        <div>
          {status.getIn(['account', 'display_name']) || status.getIn(['account', 'username'])}
          {status.get('content')}
        </div>
      );
    }

    if (status.get('filtered') || status.getIn(['reblog', 'filtered'])) {
      const minHandlers = this.props.muted ? {} : {
        moveUp: this.handleHotkeyMoveUp,
        moveDown: this.handleHotkeyMoveDown,
      };

      return (
        <HotKeys handlers={minHandlers}>
          <div className='status__wrapper status__wrapper--filtered focusable' tabIndex='0'>
            <FormattedMessage id='status.filtered' defaultMessage='Filtered' />
          </div>
        </HotKeys>
      );
    }

    if (featured) {
      prepend = (
        <div className='status__prepend'>
          <div className='status__prepend-icon-wrapper'><i className='fa fa-fw fa-thumb-tack status__prepend-icon' /></div>
          <FormattedMessage id='status.pinned' defaultMessage='Pinned toot' />
        </div>
      );
    } else if (status.get('reblog', null) !== null && typeof status.get('reblog') === 'object') {
      const display_name_html = { __html: status.getIn(['account', 'display_name_html']) };

      prepend = (
        <div className='status__prepend'>
          <div className='status__prepend-icon-wrapper'><i className='fa fa-fw fa-retweet status__prepend-icon' /></div>
          <FormattedMessage id='status.reblogged_by' defaultMessage='{name} boosted' values={{ name: <a onClick={this.handleAccountClick} data-id={status.getIn(['account', 'id'])} href={status.getIn(['account', 'url'])} className='status__display-name muted'><bdi><strong dangerouslySetInnerHTML={display_name_html} /></bdi></a> }} />
        </div>
      );

      rebloggedByText = intl.formatMessage({ id: 'status.reblogged_by', defaultMessage: '{name} boosted' }, { name: status.getIn(['account', 'acct']) });

      account = status.get('account');
      status  = status.get('reblog');
    }

    if (status.get('media_attachments').size > 0) {
      if (this.props.muted || status.get('media_attachments').some(item => item.get('type') === 'unknown')) {
        media = (
          <AttachmentList
            compact
            media={status.get('media_attachments')}
          />
        );
      } else if (status.getIn(['media_attachments', 0, 'type']) === 'video') {
        const video = status.getIn(['media_attachments', 0]);

        media = (
          <Bundle fetchComponent={Video} loading={this.renderLoadingVideoPlayer} >
            {Component => (
              <Component
                preview={video.get('preview_url')}
                src={video.get('url')}
                alt={video.get('description')}
                width={239}
                height={110}
                inline
                sensitive={status.get('sensitive')}
                onOpenVideo={this.handleOpenVideo}
              />
            )}
          </Bundle>
        );
      } else {
        media = (
          <Bundle fetchComponent={MediaGallery} loading={this.renderLoadingMediaGallery}>
            {Component => <Component media={status.get('media_attachments')} sensitive={status.get('sensitive')} height={110} onOpenMedia={this.props.onOpenMedia} />}
          </Bundle>
        );
      }
    }

    if (account === undefined || account === null) {
      if (status.get('visibility') === 'public') {
        statusAvatar = <Avatar account={status.get('account')} size={48} />;
      } else {
        statusAvatar = <AvatarOverlayIcon account={status.get('account')} icon={iconList.find(item => item.key === status.get('visibility')).value} />;
      }
    } else {
      statusAvatar = <AvatarOverlay account={status.get('account')} friend={account} />;
    }

    const handlers = this.props.muted ? {} : {
      reply: this.handleHotkeyReply,
      favourite: this.handleHotkeyFavourite,
      boost: this.handleHotkeyBoost,
      mention: this.handleHotkeyMention,
      open: this.handleHotkeyOpen,
      openProfile: this.handleHotkeyOpenProfile,
      moveUp: this.handleHotkeyMoveUp,
      moveDown: this.handleHotkeyMoveDown,
      toggleHidden: this.handleHotkeyToggleHidden,
    };

    return (
      <HotKeys handlers={handlers}>
        <div className={classNames('status__wrapper', `status__wrapper-${status.get('visibility')}`, { 'status__wrapper-reply': !!status.get('in_reply_to_id'), focusable: !this.props.muted })} tabIndex={this.props.muted ? null : 0} data-featured={featured ? 'true' : null} aria-label={textForScreenReader(intl, status, rebloggedByText, !status.get('hidden'))}>
          {prepend}

          <div className={classNames('status', `status-${status.get('visibility')}`, { 'status-reply': !!status.get('in_reply_to_id'), muted: this.props.muted })} data-id={status.get('id')}>
            <div className='status__info'>
              <a href={status.get('url')} className='status__relative-time' target='_blank' rel='noopener'><RelativeTimestamp timestamp={status.get('created_at')} /></a>

              <a onClick={this.handleAccountClick} target='_blank' data-id={status.getIn(['account', 'id'])} href={status.getIn(['account', 'url'])} title={status.getIn(['account', 'acct'])} className='status__display-name'>
                <div className='status__avatar'>
                  {statusAvatar}
                </div>

                <DisplayName account={status.get('account')} />
              </a>
            </div>

            <StatusContent status={status} onClick={this.handleClick} expanded={!status.get('hidden')} onExpandedToggle={this.handleExpandedToggle} />

            {media}

            <StatusActionBar status={status} account={account} {...other} />
          </div>
        </div>
      </HotKeys>
    );
  }

}<|MERGE_RESOLUTION|>--- conflicted
+++ resolved
@@ -19,7 +19,6 @@
 // to use the progress bar to show download progress
 import Bundle from '../features/ui/components/bundle';
 
-<<<<<<< HEAD
 const iconList = [
   { key: 'public', value: 'globe' },
   { key: 'unlisted', value: 'unlock-alt' },
@@ -27,7 +26,6 @@
   { key: 'direct', value: 'envelope' },
 ];
 
-=======
 export const textForScreenReader = (intl, status, rebloggedByText = false) => {
   const displayName = status.getIn(['account', 'display_name']);
 
@@ -46,7 +44,6 @@
 };
 
 @injectIntl
->>>>>>> ccc2f608
 export default class Status extends ImmutablePureComponent {
 
   static contextTypes = {
