import React from 'react';
import ImmutablePropTypes from 'react-immutable-proptypes';
import PropTypes from 'prop-types';
import Avatar from './avatar';
import AvatarOverlay from './avatar_overlay';
import AvatarComposite from './avatar_composite';
import RelativeTimestamp from './relative_timestamp';
import DisplayName from './display_name';
import StatusContent from './status_content';
import StatusActionBar from './status_action_bar';
import AttachmentList from './attachment_list';
import Card from '../features/status/components/card';
import { injectIntl, defineMessages, FormattedMessage } from 'react-intl';
import ImmutablePureComponent from 'react-immutable-pure-component';
import { MediaGallery, Video, Audio } from '../features/ui/util/async-components';
import { HotKeys } from 'react-hotkeys';
import classNames from 'classnames';
import { Link } from 'react-router-dom';
import Icon from 'mastodon/components/icon';
import { displayMedia, me } from '../initial_state';
import PictureInPicturePlaceholder from 'mastodon/components/picture_in_picture_placeholder';

// We use the component (and not the container) since we do not want
// to use the progress bar to show download progress
import Bundle from '../features/ui/components/bundle';

export const textForScreenReader = (intl, status, rebloggedByText = false) => {
  const displayName = status.getIn(['account', 'display_name']);

  const values = [
    displayName.length === 0 ? status.getIn(['account', 'acct']).split('@')[0] : displayName,
    status.get('spoiler_text') && status.get('hidden') ? status.get('spoiler_text') : status.get('search_index').slice(status.get('spoiler_text').length),
    intl.formatDate(status.get('created_at'), { hour: '2-digit', minute: '2-digit', month: 'short', day: 'numeric' }),
    status.getIn(['account', 'acct']),
  ];

  if (rebloggedByText) {
    values.push(rebloggedByText);
  }

  return values.join(', ');
};

export const defaultMediaVisibility = (status) => {
  if (!status) {
    return undefined;
  }

  if (status.get('reblog', null) !== null && typeof status.get('reblog') === 'object') {
    status = status.get('reblog');
  }

  return (displayMedia !== 'hide_all' && !status.get('sensitive') || displayMedia === 'show_all');
};

const messages = defineMessages({
  public_short: { id: 'privacy.public.short', defaultMessage: 'Public' },
  unlisted_short: { id: 'privacy.unlisted.short', defaultMessage: 'Unlisted' },
  private_short: { id: 'privacy.private.short', defaultMessage: 'Followers-only' },
<<<<<<< HEAD
  limited_short: { id: 'privacy.limited.short', defaultMessage: 'Circle' },
  direct_short: { id: 'privacy.direct.short', defaultMessage: 'Direct' },
=======
  direct_short: { id: 'privacy.direct.short', defaultMessage: 'Mentioned people only' },
>>>>>>> 01406591
  edited: { id: 'status.edited', defaultMessage: 'Edited {date}' },
});

export default @injectIntl
class Status extends ImmutablePureComponent {

  static contextTypes = {
    router: PropTypes.object,
  };

  static propTypes = {
    status: ImmutablePropTypes.map,
    account: ImmutablePropTypes.map,
    otherAccounts: ImmutablePropTypes.list,
    onClick: PropTypes.func,
    onReply: PropTypes.func,
    onFavourite: PropTypes.func,
    onReblog: PropTypes.func,
    onDelete: PropTypes.func,
    onDirect: PropTypes.func,
    onMemberList: PropTypes.func,
    onMention: PropTypes.func,
    onPin: PropTypes.func,
    onOpenMedia: PropTypes.func,
    onOpenVideo: PropTypes.func,
    onBlock: PropTypes.func,
    onEmbed: PropTypes.func,
    onHeightChange: PropTypes.func,
    onToggleHidden: PropTypes.func,
    onToggleCollapsed: PropTypes.func,
    muted: PropTypes.bool,
    hidden: PropTypes.bool,
    unread: PropTypes.bool,
    onMoveUp: PropTypes.func,
    onMoveDown: PropTypes.func,
    showThread: PropTypes.bool,
    getScrollPosition: PropTypes.func,
    updateScrollBottom: PropTypes.func,
    cacheMediaWidth: PropTypes.func,
    cachedMediaWidth: PropTypes.number,
    scrollKey: PropTypes.string,
    deployPictureInPicture: PropTypes.func,
    pictureInPicture: ImmutablePropTypes.contains({
      inUse: PropTypes.bool,
      available: PropTypes.bool,
    }),
  };

  // Avoid checking props that are functions (and whose equality will always
  // evaluate to false. See react-immutable-pure-component for usage.
  updateOnProps = [
    'status',
    'account',
    'muted',
    'hidden',
    'unread',
    'pictureInPicture',
  ];

  state = {
    showMedia: defaultMediaVisibility(this.props.status),
    statusId: undefined,
  };

  static getDerivedStateFromProps(nextProps, prevState) {
    if (nextProps.status && nextProps.status.get('id') !== prevState.statusId) {
      return {
        showMedia: defaultMediaVisibility(nextProps.status),
        statusId: nextProps.status.get('id'),
      };
    } else {
      return null;
    }
  }

  handleToggleMediaVisibility = () => {
    this.setState({ showMedia: !this.state.showMedia });
  }

  handleClick = e => {
    if (e && (e.button !== 0 || e.ctrlKey || e.metaKey)) {
      return;
    }

    if (e) {
      e.preventDefault();
    }

    this.handleHotkeyOpen();
  }

  handlePrependAccountClick = e => {
    this.handleAccountClick(e, false);
  }

  handleAccountClick = (e, proper = true) => {
    if (e && (e.button !== 0 || e.ctrlKey || e.metaKey))  {
      return;
    }

    if (e) {
      e.preventDefault();
    }

    this._openProfile(proper);
  }

  handleExpandedToggle = () => {
    this.props.onToggleHidden(this._properStatus());
  }

  handleCollapsedToggle = isCollapsed => {
    this.props.onToggleCollapsed(this._properStatus(), isCollapsed);
  }

  renderLoadingMediaGallery () {
    return <div className='media-gallery' style={{ height: '110px' }} />;
  }

  renderLoadingVideoPlayer () {
    return <div className='video-player' style={{ height: '110px' }} />;
  }

  renderLoadingAudioPlayer () {
    return <div className='audio-player' style={{ height: '110px' }} />;
  }

  handleOpenVideo = (options) => {
    const status = this._properStatus();
    this.props.onOpenVideo(status.get('id'), status.getIn(['media_attachments', 0]), options);
  }

  handleOpenMedia = (media, index) => {
    this.props.onOpenMedia(this._properStatus().get('id'), media, index);
  }

  handleHotkeyOpenMedia = e => {
    const { onOpenMedia, onOpenVideo } = this.props;
    const status = this._properStatus();

    e.preventDefault();

    if (status.get('media_attachments').size > 0) {
      if (status.getIn(['media_attachments', 0, 'type']) === 'video') {
        onOpenVideo(status.get('id'), status.getIn(['media_attachments', 0]), { startTime: 0 });
      } else {
        onOpenMedia(status.get('id'), status.get('media_attachments'), 0);
      }
    }
  }

  handleDeployPictureInPicture = (type, mediaProps) => {
    const { deployPictureInPicture } = this.props;
    const status = this._properStatus();

    deployPictureInPicture(status, type, mediaProps);
  }

  handleHotkeyReply = e => {
    e.preventDefault();
    this.props.onReply(this._properStatus(), this.context.router.history);
  }

  handleHotkeyFavourite = () => {
    this.props.onFavourite(this._properStatus());
  }

  handleHotkeyBoost = e => {
    this.props.onReblog(this._properStatus(), e);
  }

  handleHotkeyMention = e => {
    e.preventDefault();
    this.props.onMention(this._properStatus().get('account'), this.context.router.history);
  }

  handleHotkeyOpen = () => {
    if (this.props.onClick) {
      this.props.onClick();
      return;
    }

    const { router } = this.context;
    const status = this._properStatus();

    if (!router) {
      return;
    }

    router.history.push(`/@${status.getIn(['account', 'acct'])}/${status.get('id')}`);
  }

  handleHotkeyOpenProfile = () => {
    this._openProfile();
  }

  _openProfile = (proper = true) => {
    const { router } = this.context;
    const status = proper ? this._properStatus() : this.props.status;

    if (!router) {
      return;
    }

    router.history.push(`/@${status.getIn(['account', 'acct'])}`);
  }

  handleHotkeyMoveUp = e => {
    this.props.onMoveUp(this.props.status.get('id'), e.target.getAttribute('data-featured'));
  }

  handleHotkeyMoveDown = e => {
    this.props.onMoveDown(this.props.status.get('id'), e.target.getAttribute('data-featured'));
  }

  handleHotkeyToggleHidden = () => {
    this.props.onToggleHidden(this._properStatus());
  }

  handleHotkeyToggleSensitive = () => {
    this.handleToggleMediaVisibility();
  }

  _properStatus () {
    const { status } = this.props;

    if (status.get('reblog', null) !== null && typeof status.get('reblog') === 'object') {
      return status.get('reblog');
    } else {
      return status;
    }
  }

  handleRef = c => {
    this.node = c;
  }

  render () {
    let media = null;
    let statusAvatar, prepend, rebloggedByText;

    const { intl, hidden, featured, otherAccounts, unread, showThread, scrollKey, pictureInPicture } = this.props;

    let { status, account, ...other } = this.props;

    if (status === null) {
      return null;
    }

    const handlers = this.props.muted ? {} : {
      reply: this.handleHotkeyReply,
      favourite: this.handleHotkeyFavourite,
      boost: this.handleHotkeyBoost,
      mention: this.handleHotkeyMention,
      open: this.handleHotkeyOpen,
      openProfile: this.handleHotkeyOpenProfile,
      moveUp: this.handleHotkeyMoveUp,
      moveDown: this.handleHotkeyMoveDown,
      toggleHidden: this.handleHotkeyToggleHidden,
      toggleSensitive: this.handleHotkeyToggleSensitive,
      openMedia: this.handleHotkeyOpenMedia,
    };

    if (hidden) {
      return (
        <HotKeys handlers={handlers}>
          <div ref={this.handleRef} className={classNames('status__wrapper', { focusable: !this.props.muted })} tabIndex='0'>
            <span>{status.getIn(['account', 'display_name']) || status.getIn(['account', 'username'])}</span>
            <span>{status.get('content')}</span>
          </div>
        </HotKeys>
      );
    }

    if (status.get('filtered') || status.getIn(['reblog', 'filtered'])) {
      const minHandlers = this.props.muted ? {} : {
        moveUp: this.handleHotkeyMoveUp,
        moveDown: this.handleHotkeyMoveDown,
      };

      return (
        <HotKeys handlers={minHandlers}>
          <div className='status__wrapper status__wrapper--filtered focusable' tabIndex='0' ref={this.handleRef}>
            <FormattedMessage id='status.filtered' defaultMessage='Filtered' />
          </div>
        </HotKeys>
      );
    }

    if (featured) {
      prepend = (
        <div className='status__prepend'>
          <div className='status__prepend-icon-wrapper'><Icon id='thumb-tack' className='status__prepend-icon' fixedWidth /></div>
          <FormattedMessage id='status.pinned' defaultMessage='Pinned post' />
        </div>
      );
    } else if (status.get('reblog', null) !== null && typeof status.get('reblog') === 'object') {
      const display_name_html = { __html: status.getIn(['account', 'display_name_html']) };

      prepend = (
        <div className='status__prepend'>
          <div className='status__prepend-icon-wrapper'><Icon id='retweet' className='status__prepend-icon' fixedWidth /></div>
          <FormattedMessage id='status.reblogged_by' defaultMessage='{name} boosted' values={{ name: <a onClick={this.handlePrependAccountClick} data-id={status.getIn(['account', 'id'])} href={status.getIn(['account', 'url'])} className='status__display-name muted'><bdi><strong dangerouslySetInnerHTML={display_name_html} /></bdi></a> }} />
        </div>
      );

      rebloggedByText = intl.formatMessage({ id: 'status.reblogged_by', defaultMessage: '{name} boosted' }, { name: status.getIn(['account', 'acct']) });

      account = status.get('account');
      status  = status.get('reblog');
    }

    if (pictureInPicture.get('inUse')) {
      media = <PictureInPicturePlaceholder width={this.props.cachedMediaWidth} />;
    } else if (status.get('media_attachments').size > 0) {
      if (this.props.muted) {
        media = (
          <AttachmentList
            compact
            media={status.get('media_attachments')}
          />
        );
      } else if (status.getIn(['media_attachments', 0, 'type']) === 'audio') {
        const attachment = status.getIn(['media_attachments', 0]);

        media = (
          <Bundle fetchComponent={Audio} loading={this.renderLoadingAudioPlayer} >
            {Component => (
              <Component
                src={attachment.get('url')}
                alt={attachment.get('description')}
                poster={attachment.get('preview_url') || status.getIn(['account', 'avatar_static'])}
                backgroundColor={attachment.getIn(['meta', 'colors', 'background'])}
                foregroundColor={attachment.getIn(['meta', 'colors', 'foreground'])}
                accentColor={attachment.getIn(['meta', 'colors', 'accent'])}
                duration={attachment.getIn(['meta', 'original', 'duration'], 0)}
                width={this.props.cachedMediaWidth}
                height={110}
                cacheWidth={this.props.cacheMediaWidth}
                deployPictureInPicture={pictureInPicture.get('available') ? this.handleDeployPictureInPicture : undefined}
              />
            )}
          </Bundle>
        );
      } else if (status.getIn(['media_attachments', 0, 'type']) === 'video') {
        const attachment = status.getIn(['media_attachments', 0]);

        media = (
          <Bundle fetchComponent={Video} loading={this.renderLoadingVideoPlayer} >
            {Component => (
              <Component
                preview={attachment.get('preview_url')}
                frameRate={attachment.getIn(['meta', 'original', 'frame_rate'])}
                blurhash={attachment.get('blurhash')}
                src={attachment.get('url')}
                alt={attachment.get('description')}
                width={this.props.cachedMediaWidth}
                height={110}
                inline
                sensitive={status.get('sensitive')}
                onOpenVideo={this.handleOpenVideo}
                cacheWidth={this.props.cacheMediaWidth}
                deployPictureInPicture={pictureInPicture.get('available') ? this.handleDeployPictureInPicture : undefined}
                visible={this.state.showMedia}
                onToggleVisibility={this.handleToggleMediaVisibility}
              />
            )}
          </Bundle>
        );
      } else {
        media = (
          <Bundle fetchComponent={MediaGallery} loading={this.renderLoadingMediaGallery}>
            {Component => (
              <Component
                media={status.get('media_attachments')}
                sensitive={status.get('sensitive')}
                height={110}
                onOpenMedia={this.handleOpenMedia}
                cacheWidth={this.props.cacheMediaWidth}
                defaultWidth={this.props.cachedMediaWidth}
                visible={this.state.showMedia}
                onToggleVisibility={this.handleToggleMediaVisibility}
              />
            )}
          </Bundle>
        );
      }
    } else if (status.get('spoiler_text').length === 0 && status.get('card')) {
      media = (
        <Card
          onOpenMedia={this.handleOpenMedia}
          card={status.get('card')}
          compact
          cacheWidth={this.props.cacheMediaWidth}
          defaultWidth={this.props.cachedMediaWidth}
          sensitive={status.get('sensitive')}
        />
      );
    }

    if (otherAccounts && otherAccounts.size > 0) {
      statusAvatar = <AvatarComposite accounts={otherAccounts} size={48} />;
    } else if (account === undefined || account === null) {
      statusAvatar = <Avatar account={status.get('account')} size={48} />;
    } else {
      statusAvatar = <AvatarOverlay account={status.get('account')} friend={account} />;
    }

    const visibilityIconInfo = {
      'public': { icon: 'globe', text: intl.formatMessage(messages.public_short) },
      'unlisted': { icon: 'unlock', text: intl.formatMessage(messages.unlisted_short) },
      'private': { icon: 'lock', text: intl.formatMessage(messages.private_short) },
      'limited': { icon: 'user-circle', text: intl.formatMessage(messages.limited_short) },
      'direct': { icon: 'envelope', text: intl.formatMessage(messages.direct_short) },
    };

    const visibilityIcon = visibilityIconInfo[status.get('visibility')];
    const visibilityLink = <Icon id={visibilityIcon.icon} title={visibilityIcon.text} />;

    return (
      <HotKeys handlers={handlers}>
        <div className={classNames('status__wrapper', `status__wrapper-${status.get('visibility')}`, { 'status__wrapper-reply': !!status.get('in_reply_to_id'), unread, focusable: !this.props.muted })} tabIndex={this.props.muted ? null : 0} data-featured={featured ? 'true' : null} aria-label={textForScreenReader(intl, status, rebloggedByText)} ref={this.handleRef}>
          {prepend}

          <div className={classNames('status', `status-${status.get('visibility')}`, { 'status-reply': !!status.get('in_reply_to_id'), muted: this.props.muted })} data-id={status.get('id')}>
            <div className='status__expand' onClick={this.handleClick} role='presentation' />

            <div className='status__info'>
              <a onClick={this.handleClick} href={status.get('url')} className='status__relative-time' target='_blank' rel='noopener noreferrer'>
                <span className='status__visibility-icon'>{visibilityLink}</span>
                <RelativeTimestamp timestamp={status.get('created_at')} />{status.get('edited_at') && <abbr title={intl.formatMessage(messages.edited, { date: intl.formatDate(status.get('edited_at'), { hour12: false, year: 'numeric', month: 'short', day: '2-digit', hour: '2-digit', minute: '2-digit' }) })}> *</abbr>}
              </a>

              <a onClick={this.handleAccountClick} href={status.getIn(['account', 'url'])} title={status.getIn(['account', 'acct'])} className='status__display-name' target='_blank' rel='noopener noreferrer'>
                <div className='status__avatar'>
                  {statusAvatar}
                </div>

                <DisplayName account={status.get('account')} others={otherAccounts} />
              </a>
            </div>

            <StatusContent status={status} onClick={this.handleClick} expanded={!status.get('hidden')} showThread={showThread} onExpandedToggle={this.handleExpandedToggle} collapsable onCollapsedToggle={this.handleCollapsedToggle} />

            {media}

            <StatusActionBar scrollKey={scrollKey} status={status} account={account} {...other} />
          </div>
        </div>
      </HotKeys>
    );
  }

}<|MERGE_RESOLUTION|>--- conflicted
+++ resolved
@@ -57,12 +57,8 @@
   public_short: { id: 'privacy.public.short', defaultMessage: 'Public' },
   unlisted_short: { id: 'privacy.unlisted.short', defaultMessage: 'Unlisted' },
   private_short: { id: 'privacy.private.short', defaultMessage: 'Followers-only' },
-<<<<<<< HEAD
   limited_short: { id: 'privacy.limited.short', defaultMessage: 'Circle' },
-  direct_short: { id: 'privacy.direct.short', defaultMessage: 'Direct' },
-=======
   direct_short: { id: 'privacy.direct.short', defaultMessage: 'Mentioned people only' },
->>>>>>> 01406591
   edited: { id: 'status.edited', defaultMessage: 'Edited {date}' },
 });
 
