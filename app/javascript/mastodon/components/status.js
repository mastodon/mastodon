import React from 'react';
import ImmutablePropTypes from 'react-immutable-proptypes';
import PropTypes from 'prop-types';
import Avatar from './avatar';
import AvatarOverlay from './avatar_overlay';
import RelativeTimestamp from './relative_timestamp';
import DisplayName from './display_name';
import StatusContent from './status_content';
import StatusActionBar from './status_action_bar';
import { FormattedMessage } from 'react-intl';
import ImmutablePureComponent from 'react-immutable-pure-component';
import { MediaGallery, Video } from '../features/ui/util/async-components';
<<<<<<< HEAD
import { remote_type } from '../remote_media_detector';
=======
import { HotKeys } from 'react-hotkeys';
import classNames from 'classnames';
>>>>>>> 72d939b6

// We use the component (and not the container) since we do not want
// to use the progress bar to show download progress
import Bundle from '../features/ui/components/bundle';

export default class Status extends ImmutablePureComponent {

  static contextTypes = {
    router: PropTypes.object,
  };

  static propTypes = {
    status: ImmutablePropTypes.map,
    account: ImmutablePropTypes.map,
    onReply: PropTypes.func,
    onFavourite: PropTypes.func,
    onReblog: PropTypes.func,
    onDelete: PropTypes.func,
    onPin: PropTypes.func,
    onOpenMedia: PropTypes.func,
    onOpenVideo: PropTypes.func,
    onBlock: PropTypes.func,
    onEmbed: PropTypes.func,
    onHeightChange: PropTypes.func,
    me: PropTypes.string,
    boostModal: PropTypes.bool,
    autoPlayGif: PropTypes.bool,
    muted: PropTypes.bool,
    hidden: PropTypes.bool,
    onMoveUp: PropTypes.func,
    onMoveDown: PropTypes.func,
  };

  state = {
    isExpanded: false,
  }

  // Avoid checking props that are functions (and whose equality will always
  // evaluate to false. See react-immutable-pure-component for usage.
  updateOnProps = [
    'status',
    'account',
    'me',
    'boostModal',
    'autoPlayGif',
    'muted',
    'hidden',
  ]

  updateOnStates = ['isExpanded']

  handleClick = () => {
    if (!this.context.router) {
      return;
    }

    const { status } = this.props;
    this.context.router.history.push(`/statuses/${status.getIn(['reblog', 'id'], status.get('id'))}`);
  }

  handleAccountClick = (e) => {
    if (this.context.router && e.button === 0) {
      const id = e.currentTarget.getAttribute('data-id');
      e.preventDefault();
      this.context.router.history.push(`/accounts/${id}`);
    }
  }

  handleExpandedToggle = () => {
    this.setState({ isExpanded: !this.state.isExpanded });
  };

  renderLoadingMediaGallery () {
    return <div className='media_gallery' style={{ height: '110px' }} />;
  }

  renderLoadingVideoPlayer () {
    return <div className='media-spoiler-video' style={{ height: '110px' }} />;
  }

  handleOpenVideo = startTime => {
    this.props.onOpenVideo(this._properStatus().getIn(['media_attachments', 0]), startTime);
  }

  handleHotkeyReply = e => {
    e.preventDefault();
    this.props.onReply(this._properStatus(), this.context.router.history);
  }

  handleHotkeyFavourite = () => {
    this.props.onFavourite(this._properStatus());
  }

  handleHotkeyBoost = e => {
    this.props.onReblog(this._properStatus(), e);
  }

  handleHotkeyMention = e => {
    e.preventDefault();
    this.props.onMention(this._properStatus().get('account'), this.context.router.history);
  }

  handleHotkeyOpen = () => {
    this.context.router.history.push(`/statuses/${this._properStatus().get('id')}`);
  }

  handleHotkeyOpenProfile = () => {
    this.context.router.history.push(`/accounts/${this._properStatus().getIn(['account', 'id'])}`);
  }

  handleHotkeyMoveUp = () => {
    this.props.onMoveUp(this.props.status.get('id'));
  }

  handleHotkeyMoveDown = () => {
    this.props.onMoveDown(this.props.status.get('id'));
  }

  _properStatus () {
    const { status } = this.props;

    if (status.get('reblog', null) !== null && typeof status.get('reblog') === 'object') {
      return status.get('reblog');
    } else {
      return status;
    }
  }

  render () {
    let media = null;
    let statusAvatar, prepend;

    const { hidden }     = this.props;
    const { isExpanded } = this.state;

    let { status, account, ...other } = this.props;

    if (status === null) {
      return null;
    }

    if (hidden) {
      return (
        <div>
          {status.getIn(['account', 'display_name']) || status.getIn(['account', 'username'])}
          {status.get('content')}
        </div>
      );
    }

    if (status.get('reblog', null) !== null && typeof status.get('reblog') === 'object') {
      const display_name_html = { __html: status.getIn(['account', 'display_name_html']) };

      prepend = (
        <div className='status__prepend'>
          <div className='status__prepend-icon-wrapper'><i className='fa fa-fw fa-retweet status__prepend-icon' /></div>
          <FormattedMessage id='status.reblogged_by' defaultMessage='{name} boosted' values={{ name: <a onClick={this.handleAccountClick} data-id={status.getIn(['account', 'id'])} href={status.getIn(['account', 'url'])} className='status__display-name muted'><strong dangerouslySetInnerHTML={display_name_html} /></a> }} />
        </div>
      );

      account = status.get('account');
      status  = status.get('reblog');
    }

    if (status.get('media_attachments').size > 0 && !this.props.muted) {
      if (status.get('media_attachments').some(item => remote_type(item) === 'unknown')) {

      } else if (remote_type(status.getIn(['media_attachments', 0])) === 'video') {
        const video = status.getIn(['media_attachments', 0]);

        media = (
          <Bundle fetchComponent={Video} loading={this.renderLoadingVideoPlayer} >
            {Component => <Component
              preview={video.get('preview_url')}
              src={video.get('url')}
              width={239}
              height={110}
              sensitive={status.get('sensitive')}
              onOpenVideo={this.handleOpenVideo}
            />}
          </Bundle>
        );
      } else {
        media = (
          <Bundle fetchComponent={MediaGallery} loading={this.renderLoadingMediaGallery} >
            {Component => <Component media={status.get('media_attachments')} sensitive={status.get('sensitive')} height={110} onOpenMedia={this.props.onOpenMedia} autoPlayGif={this.props.autoPlayGif} />}
          </Bundle>
        );
      }
    }

    if (account === undefined || account === null) {
      statusAvatar = <Avatar account={status.get('account')} size={48} />;
    }else{
      statusAvatar = <AvatarOverlay account={status.get('account')} friend={account} />;
    }

    const handlers = this.props.muted ? {} : {
      reply: this.handleHotkeyReply,
      favourite: this.handleHotkeyFavourite,
      boost: this.handleHotkeyBoost,
      mention: this.handleHotkeyMention,
      open: this.handleHotkeyOpen,
      openProfile: this.handleHotkeyOpenProfile,
      moveUp: this.handleHotkeyMoveUp,
      moveDown: this.handleHotkeyMoveDown,
    };

    return (
      <HotKeys handlers={handlers}>
        <div className={classNames('status__wrapper', `status__wrapper-${status.get('visibility')}`, { focusable: !this.props.muted })} tabIndex={this.props.muted ? null : 0}>
          {prepend}

          <div className={classNames('status', `status-${status.get('visibility')}`, { muted: this.props.muted })} data-id={status.get('id')}>
            <div className='status__info'>
              <a href={status.get('url')} className='status__relative-time' target='_blank' rel='noopener'><RelativeTimestamp timestamp={status.get('created_at')} /></a>

              <a onClick={this.handleAccountClick} target='_blank' data-id={status.getIn(['account', 'id'])} href={status.getIn(['account', 'url'])} title={status.getIn(['account', 'acct'])} className='status__display-name'>
                <div className='status__avatar'>
                  {statusAvatar}
                </div>

                <DisplayName account={status.get('account')} />
              </a>
            </div>

            <StatusContent status={status} onClick={this.handleClick} expanded={isExpanded} onExpandedToggle={this.handleExpandedToggle} />

            {media}

            <StatusActionBar status={status} account={account} {...other} />
          </div>
        </div>
      </HotKeys>
    );
  }

}<|MERGE_RESOLUTION|>--- conflicted
+++ resolved
@@ -10,12 +10,9 @@
 import { FormattedMessage } from 'react-intl';
 import ImmutablePureComponent from 'react-immutable-pure-component';
 import { MediaGallery, Video } from '../features/ui/util/async-components';
-<<<<<<< HEAD
 import { remote_type } from '../remote_media_detector';
-=======
 import { HotKeys } from 'react-hotkeys';
 import classNames from 'classnames';
->>>>>>> 72d939b6
 
 // We use the component (and not the container) since we do not want
 // to use the progress bar to show download progress
