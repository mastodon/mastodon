import PropTypes from 'prop-types';

import { injectIntl, defineMessages, FormattedMessage } from 'react-intl';

import classNames from 'classnames';

import ImmutablePropTypes from 'react-immutable-proptypes';
import ImmutablePureComponent from 'react-immutable-pure-component';

import { HotKeys } from 'react-hotkeys';

import AlternateEmailIcon from '@/material-icons/400-24px/alternate_email.svg?react';
import PushPinIcon from '@/material-icons/400-24px/push_pin.svg?react';
import RepeatIcon from '@/material-icons/400-24px/repeat.svg?react';
import ReplyIcon from '@/material-icons/400-24px/reply.svg?react';
import { Icon }  from 'mastodon/components/icon';
import PictureInPicturePlaceholder from 'mastodon/components/picture_in_picture_placeholder';
import { withOptionalRouter, WithOptionalRouterPropTypes } from 'mastodon/utils/react_router';

import Card from '../features/status/components/card';
// We use the component (and not the container) since we do not want
// to use the progress bar to show download progress
import Bundle from '../features/ui/components/bundle';
import { MediaGallery, Video, Audio } from '../features/ui/util/async-components';
import { SensitiveMediaContext } from '../features/ui/util/sensitive_media_context';
import { displayMedia } from '../initial_state';

import AttachmentList from './attachment_list';
import { Avatar } from './avatar';
import { AvatarOverlay } from './avatar_overlay';
import { DisplayName } from './display_name';
import { getHashtagBarForStatus } from './hashtag_bar';
import { RelativeTimestamp } from './relative_timestamp';
import StatusActionBar from './status_action_bar';
import StatusContent from './status_content';
import { VisibilityIcon } from './visibility_icon';

const domParser = new DOMParser();

export const textForScreenReader = (intl, status, rebloggedByText = false) => {
  const displayName = status.getIn(['account', 'display_name']);

  const spoilerText = status.getIn(['translation', 'spoiler_text']) || status.get('spoiler_text');
  const contentHtml = status.getIn(['translation', 'contentHtml']) || status.get('contentHtml');
  const contentText = domParser.parseFromString(contentHtml, 'text/html').documentElement.textContent;

  const values = [
    displayName.length === 0 ? status.getIn(['account', 'acct']).split('@')[0] : displayName,
    spoilerText && status.get('hidden') ? spoilerText : contentText,
    intl.formatDate(status.get('created_at'), { hour: '2-digit', minute: '2-digit', month: 'short', day: 'numeric' }),
    status.getIn(['account', 'acct']),
  ];

  if (rebloggedByText) {
    values.push(rebloggedByText);
  }

  return values.join(', ');
};

export const defaultMediaVisibility = (status) => {
  if (!status) {
    return undefined;
  }

  if (status.get('reblog', null) !== null && typeof status.get('reblog') === 'object') {
    status = status.get('reblog');
  }

  return (displayMedia !== 'hide_all' && !status.get('sensitive') || displayMedia === 'show_all');
};

const messages = defineMessages({
  public_short: { id: 'privacy.public.short', defaultMessage: 'Public' },
  unlisted_short: { id: 'privacy.unlisted.short', defaultMessage: 'Quiet public' },
  private_short: { id: 'privacy.private.short', defaultMessage: 'Followers' },
  direct_short: { id: 'privacy.direct.short', defaultMessage: 'Specific people' },
  edited: { id: 'status.edited', defaultMessage: 'Edited {date}' },
});

class Status extends ImmutablePureComponent {

  static contextType = SensitiveMediaContext;

  static propTypes = {
    status: ImmutablePropTypes.map,
    account: ImmutablePropTypes.record,
    previousId: PropTypes.string,
    nextInReplyToId: PropTypes.string,
    rootId: PropTypes.string,
    onClick: PropTypes.func,
    onReply: PropTypes.func,
    onFavourite: PropTypes.func,
    onReblog: PropTypes.func,
    onDelete: PropTypes.func,
    onDirect: PropTypes.func,
    onMention: PropTypes.func,
    onPin: PropTypes.func,
    onOpenMedia: PropTypes.func,
    onOpenVideo: PropTypes.func,
    onBlock: PropTypes.func,
    onAddFilter: PropTypes.func,
    onEmbed: PropTypes.func,
    onHeightChange: PropTypes.func,
    onToggleHidden: PropTypes.func,
    onToggleCollapsed: PropTypes.func,
    onTranslate: PropTypes.func,
    onInteractionModal: PropTypes.func,
    muted: PropTypes.bool,
    hidden: PropTypes.bool,
    unread: PropTypes.bool,
    onMoveUp: PropTypes.func,
    onMoveDown: PropTypes.func,
    showThread: PropTypes.bool,
    getScrollPosition: PropTypes.func,
    updateScrollBottom: PropTypes.func,
    cacheMediaWidth: PropTypes.func,
    cachedMediaWidth: PropTypes.number,
    scrollKey: PropTypes.string,
    deployPictureInPicture: PropTypes.func,
    pictureInPicture: ImmutablePropTypes.contains({
      inUse: PropTypes.bool,
      available: PropTypes.bool,
    }),
    ...WithOptionalRouterPropTypes,
  };

  // Avoid checking props that are functions (and whose equality will always
  // evaluate to false. See react-immutable-pure-component for usage.
  updateOnProps = [
    'status',
    'account',
    'muted',
    'hidden',
    'unread',
    'pictureInPicture',
  ];

  state = {
    showMedia: defaultMediaVisibility(this.props.status) && !(this.context?.hideMediaByDefault),
    forceFilter: undefined,
  };

  componentDidUpdate (prevProps) {
    // This will potentially cause a wasteful redraw, but in most cases `Status` components are used
    // with a `key` directly depending on their `id`, preventing re-use of the component across
    // different IDs.
    // But just in case this does change, reset the state on status change.

    if (this.props.status?.get('id') !== prevProps.status?.get('id')) {
      this.setState({
        showMedia: defaultMediaVisibility(this.props.status) && !(this.context?.hideMediaByDefault),
        forceFilter: undefined,
      });
    }
  }

  handleToggleMediaVisibility = () => {
    this.setState({ showMedia: !this.state.showMedia });
  };

  handleClick = e => {
    if (e && (e.button !== 0 || e.ctrlKey || e.metaKey)) {
      return;
    }

    if (e) {
      e.preventDefault();
    }

    this.handleHotkeyOpen();
  };

  handlePrependAccountClick = e => {
    this.handleAccountClick(e, false);
  };

  handleAccountClick = (e, proper = true) => {
    if (e && (e.button !== 0 || e.ctrlKey || e.metaKey))  {
      return;
    }

    if (e) {
      e.preventDefault();
      e.stopPropagation();
    }

    this._openProfile(proper);
  };

  handleExpandedToggle = () => {
    this.props.onToggleHidden(this._properStatus());
  };

  handleCollapsedToggle = isCollapsed => {
    this.props.onToggleCollapsed(this._properStatus(), isCollapsed);
  };

  handleTranslate = () => {
    this.props.onTranslate(this._properStatus());
  };

  getAttachmentAspectRatio () {
    const attachments = this._properStatus().get('media_attachments');

    if (attachments.getIn([0, 'type']) === 'video') {
      return `${attachments.getIn([0, 'meta', 'original', 'width'])} / ${attachments.getIn([0, 'meta', 'original', 'height'])}`;
    } else if (attachments.getIn([0, 'type']) === 'audio') {
      return '16 / 9';
    } else {
      return (attachments.size === 1 && attachments.getIn([0, 'meta', 'small', 'aspect'])) ? attachments.getIn([0, 'meta', 'small', 'aspect']) : '3 / 2';
    }
  }

  renderLoadingMediaGallery = () => {
    return (
      <div className='media-gallery' style={{ aspectRatio: this.getAttachmentAspectRatio() }} />
    );
  };

  renderLoadingVideoPlayer = () => {
    return (
      <div className='video-player' style={{ aspectRatio: this.getAttachmentAspectRatio() }} />
    );
  };

  renderLoadingAudioPlayer = () => {
    return (
      <div className='audio-player' style={{ aspectRatio: this.getAttachmentAspectRatio() }} />
    );
  };

  handleOpenVideo = (options) => {
    const status = this._properStatus();
    const lang = status.getIn(['translation', 'language']) || status.get('language');
    this.props.onOpenVideo(status.get('id'), status.getIn(['media_attachments', 0]), lang, options);
  };

  handleOpenMedia = (media, index) => {
    const status = this._properStatus();
    const lang = status.getIn(['translation', 'language']) || status.get('language');
    this.props.onOpenMedia(status.get('id'), media, index, lang);
  };

  handleHotkeyOpenMedia = e => {
    const { onOpenMedia, onOpenVideo } = this.props;
    const status = this._properStatus();

    e.preventDefault();

    if (status.get('media_attachments').size > 0) {
      const lang = status.getIn(['translation', 'language']) || status.get('language');
      if (status.getIn(['media_attachments', 0, 'type']) === 'video') {
        onOpenVideo(status.get('id'), status.getIn(['media_attachments', 0]), lang, { startTime: 0 });
      } else {
        onOpenMedia(status.get('id'), status.get('media_attachments'), 0, lang);
      }
    }
  };

  handleDeployPictureInPicture = (type, mediaProps) => {
    const { deployPictureInPicture } = this.props;
    const status = this._properStatus();

    deployPictureInPicture(status, type, mediaProps);
  };

  handleHotkeyReply = e => {
    e.preventDefault();
    this.props.onReply(this._properStatus(), this.props.history);
  };

  handleHotkeyFavourite = () => {
    this.props.onFavourite(this._properStatus());
  };

  handleHotkeyBoost = e => {
    this.props.onReblog(this._properStatus(), e);
  };

  handleHotkeyMention = e => {
    e.preventDefault();
    this.props.onMention(this._properStatus().get('account'), this.props.history);
  };

  handleHotkeyOpen = () => {
    if (this.props.onClick) {
      this.props.onClick();
      return;
    }

    const { history } = this.props;
    const status = this._properStatus();

    if (!history) {
      return;
    }

    history.push(`/@${status.getIn(['account', 'acct'])}/${status.get('id')}`);
  };

  handleHotkeyOpenProfile = () => {
    this._openProfile();
  };

  _openProfile = (proper = true) => {
    const { history } = this.props;
    const status = proper ? this._properStatus() : this.props.status;

    if (!history) {
      return;
    }

    history.push(`/@${status.getIn(['account', 'acct'])}`);
  };

  handleHotkeyMoveUp = e => {
    this.props.onMoveUp(this.props.status.get('id'), e.target.getAttribute('data-featured'));
  };

  handleHotkeyMoveDown = e => {
    this.props.onMoveDown(this.props.status.get('id'), e.target.getAttribute('data-featured'));
  };

  handleHotkeyToggleHidden = () => {
    this.props.onToggleHidden(this._properStatus());
  };

  handleHotkeyToggleSensitive = () => {
    this.handleToggleMediaVisibility();
  };

  handleUnfilterClick = e => {
    this.setState({ forceFilter: false });
    e.preventDefault();
  };

  handleFilterClick = () => {
    this.setState({ forceFilter: true });
  };

  _properStatus () {
    const { status } = this.props;

    if (status.get('reblog', null) !== null && typeof status.get('reblog') === 'object') {
      return status.get('reblog');
    } else {
      return status;
    }
  }

  handleRef = c => {
    this.node = c;
  };

  render () {
    const { intl, hidden, featured, unread, showThread, scrollKey, pictureInPicture, previousId, nextInReplyToId, rootId } = this.props;

    let { status, account, ...other } = this.props;

    if (status === null) {
      return null;
    }

    const handlers = this.props.muted ? {} : {
      reply: this.handleHotkeyReply,
      favourite: this.handleHotkeyFavourite,
      boost: this.handleHotkeyBoost,
      mention: this.handleHotkeyMention,
      open: this.handleHotkeyOpen,
      openProfile: this.handleHotkeyOpenProfile,
      moveUp: this.handleHotkeyMoveUp,
      moveDown: this.handleHotkeyMoveDown,
      toggleHidden: this.handleHotkeyToggleHidden,
      toggleSensitive: this.handleHotkeyToggleSensitive,
      openMedia: this.handleHotkeyOpenMedia,
    };

    let media, statusAvatar, prepend, rebloggedByText;

    if (hidden) {
      return (
        <HotKeys handlers={handlers}>
          <div ref={this.handleRef} className={classNames('status__wrapper', { focusable: !this.props.muted })} tabIndex={0}>
            <span>{status.getIn(['account', 'display_name']) || status.getIn(['account', 'username'])}</span>
            <span>{status.get('content')}</span>
          </div>
        </HotKeys>
      );
    }

    const connectUp = previousId && previousId === status.get('in_reply_to_id');
    const connectToRoot = rootId && rootId === status.get('in_reply_to_id');
    const connectReply = nextInReplyToId && nextInReplyToId === status.get('id');
    const matchedFilters = status.get('matched_filters');

    if (this.state.forceFilter === undefined ? matchedFilters : this.state.forceFilter) {
      const minHandlers = this.props.muted ? {} : {
        moveUp: this.handleHotkeyMoveUp,
        moveDown: this.handleHotkeyMoveDown,
      };

      return (
        <HotKeys handlers={minHandlers}>
          <div className='status__wrapper status__wrapper--filtered focusable' tabIndex={0} ref={this.handleRef}>
            <FormattedMessage id='status.filtered' defaultMessage='Filtered' />: {matchedFilters.join(', ')}.
            {' '}
            <button className='status__wrapper--filtered__button' onClick={this.handleUnfilterClick}>
              <FormattedMessage id='status.show_filter_reason' defaultMessage='Show anyway' />
            </button>
          </div>
        </HotKeys>
      );
    }

    if (featured) {
      prepend = (
        <div className='status__prepend'>
          <div className='status__prepend-icon-wrapper'><Icon id='thumb-tack' icon={PushPinIcon} className='status__prepend-icon' /></div>
          <FormattedMessage id='status.pinned' defaultMessage='Pinned post' />
        </div>
      );
    } else if (status.get('reblog', null) !== null && typeof status.get('reblog') === 'object') {
      const display_name_html = { __html: status.getIn(['account', 'display_name_html']) };

      prepend = (
        <div className='status__prepend'>
          <div className='status__prepend-icon-wrapper'><Icon id='retweet' icon={RepeatIcon} className='status__prepend-icon' /></div>
<<<<<<< HEAD
          <FormattedMessage id='status.reblogged_by' defaultMessage='{name} boosted' values={{ name: <a onClick={this.handlePrependAccountClick} data-id={status.getIn(['account', 'id'])} href={status.getIn(['account', 'url'])} className='status__display-name muted'><bdi><strong dangerouslySetInnerHTML={display_name_html} /></bdi></a> }} />
=======
          <FormattedMessage id='status.reblogged_by' defaultMessage='{name} boosted' values={{ name: <a onClick={this.handlePrependAccountClick} data-id={status.getIn(['account', 'id'])} data-hover-card-account={status.getIn(['account', 'id'])} href={`/@${status.getIn(['account', 'acct'])}`} className='status__display-name muted'><bdi><strong dangerouslySetInnerHTML={display_name_html} /></bdi></a> }} />
>>>>>>> 05f0d510
        </div>
      );

      rebloggedByText = intl.formatMessage({ id: 'status.reblogged_by', defaultMessage: '{name} boosted' }, { name: status.getIn(['account', 'acct']) });

      account = status.get('account');
      status  = status.get('reblog');
    } else if (status.get('visibility') === 'direct') {
      prepend = (
        <div className='status__prepend'>
          <div className='status__prepend-icon-wrapper'><Icon id='at' icon={AlternateEmailIcon} className='status__prepend-icon' /></div>
          <FormattedMessage id='status.direct_indicator' defaultMessage='Private mention' />
        </div>
      );
    } else if (showThread && status.get('in_reply_to_id') && status.get('in_reply_to_account_id') === status.getIn(['account', 'id'])) {
      const display_name_html = { __html: status.getIn(['account', 'display_name_html']) };

      prepend = (
        <div className='status__prepend'>
          <div className='status__prepend-icon-wrapper'><Icon id='reply' icon={ReplyIcon} className='status__prepend-icon' /></div>
<<<<<<< HEAD
          <FormattedMessage id='status.replied_to' defaultMessage='Replied to {name}' values={{ name: <a onClick={this.handlePrependAccountClick} data-id={status.getIn(['account', 'id'])} href={status.getIn(['account', 'url'])} className='status__display-name muted'><bdi><strong dangerouslySetInnerHTML={display_name_html} /></bdi></a> }} />
=======
          <FormattedMessage id='status.replied_to' defaultMessage='Replied to {name}' values={{ name: <a onClick={this.handlePrependAccountClick} data-id={status.getIn(['account', 'id'])} data-hover-card-account={status.getIn(['account', 'id'])} href={`/@${status.getIn(['account', 'acct'])}`} className='status__display-name muted'><bdi><strong dangerouslySetInnerHTML={display_name_html} /></bdi></a> }} />
>>>>>>> 05f0d510
        </div>
      );
    }

    if (pictureInPicture.get('inUse')) {
      media = <PictureInPicturePlaceholder aspectRatio={this.getAttachmentAspectRatio()} />;
    } else if (status.get('media_attachments').size > 0) {
      const language = status.getIn(['translation', 'language']) || status.get('language');

      if (this.props.muted) {
        media = (
          <AttachmentList
            compact
            media={status.get('media_attachments')}
          />
        );
      } else if (status.getIn(['media_attachments', 0, 'type']) === 'audio') {
        const attachment = status.getIn(['media_attachments', 0]);
        const description = attachment.getIn(['translation', 'description']) || attachment.get('description');

        media = (
          <Bundle fetchComponent={Audio} loading={this.renderLoadingAudioPlayer} >
            {Component => (
              <Component
                src={attachment.get('url')}
                alt={description}
                lang={language}
                poster={attachment.get('preview_url') || status.getIn(['account', 'avatar_static'])}
                backgroundColor={attachment.getIn(['meta', 'colors', 'background'])}
                foregroundColor={attachment.getIn(['meta', 'colors', 'foreground'])}
                accentColor={attachment.getIn(['meta', 'colors', 'accent'])}
                duration={attachment.getIn(['meta', 'original', 'duration'], 0)}
                width={this.props.cachedMediaWidth}
                height={110}
                cacheWidth={this.props.cacheMediaWidth}
                deployPictureInPicture={pictureInPicture.get('available') ? this.handleDeployPictureInPicture : undefined}
                sensitive={status.get('sensitive')}
                blurhash={attachment.get('blurhash')}
                visible={this.state.showMedia}
                onToggleVisibility={this.handleToggleMediaVisibility}
              />
            )}
          </Bundle>
        );
      } else if (status.getIn(['media_attachments', 0, 'type']) === 'video') {
        const attachment = status.getIn(['media_attachments', 0]);
        const description = attachment.getIn(['translation', 'description']) || attachment.get('description');

        media = (
          <Bundle fetchComponent={Video} loading={this.renderLoadingVideoPlayer} >
            {Component => (
              <Component
                preview={attachment.get('preview_url')}
                frameRate={attachment.getIn(['meta', 'original', 'frame_rate'])}
                aspectRatio={`${attachment.getIn(['meta', 'original', 'width'])} / ${attachment.getIn(['meta', 'original', 'height'])}`}
                blurhash={attachment.get('blurhash')}
                src={attachment.get('url')}
                alt={description}
                lang={language}
                sensitive={status.get('sensitive')}
                onOpenVideo={this.handleOpenVideo}
                deployPictureInPicture={pictureInPicture.get('available') ? this.handleDeployPictureInPicture : undefined}
                visible={this.state.showMedia}
                onToggleVisibility={this.handleToggleMediaVisibility}
              />
            )}
          </Bundle>
        );
      } else {
        media = (
          <Bundle fetchComponent={MediaGallery} loading={this.renderLoadingMediaGallery}>
            {Component => (
              <Component
                media={status.get('media_attachments')}
                lang={language}
                sensitive={status.get('sensitive')}
                height={110}
                onOpenMedia={this.handleOpenMedia}
                cacheWidth={this.props.cacheMediaWidth}
                defaultWidth={this.props.cachedMediaWidth}
                visible={this.state.showMedia}
                onToggleVisibility={this.handleToggleMediaVisibility}
              />
            )}
          </Bundle>
        );
      }
    } else if (status.get('spoiler_text').length === 0 && status.get('card') && !this.props.muted) {
      media = (
        <Card
          onOpenMedia={this.handleOpenMedia}
          card={status.get('card')}
          compact
          sensitive={status.get('sensitive')}
        />
      );
    }

    if (account === undefined || account === null) {
      statusAvatar = <Avatar account={status.get('account')} size={46} />;
    } else {
      statusAvatar = <AvatarOverlay account={status.get('account')} friend={account} />;
    }

    const {statusContentProps, hashtagBar} = getHashtagBarForStatus(status);
    const expanded = !status.get('hidden') || status.get('spoiler_text').length === 0;

    return (
      <HotKeys handlers={handlers}>
        <div className={classNames('status__wrapper', `status__wrapper-${status.get('visibility')}`, { 'status__wrapper-reply': !!status.get('in_reply_to_id'), unread, focusable: !this.props.muted })} tabIndex={this.props.muted ? null : 0} data-featured={featured ? 'true' : null} aria-label={textForScreenReader(intl, status, rebloggedByText)} ref={this.handleRef} data-nosnippet={status.getIn(['account', 'noindex'], true) || undefined}>
          {prepend}

          <div className={classNames('status', `status-${status.get('visibility')}`, { 'status-reply': !!status.get('in_reply_to_id'), 'status--in-thread': !!rootId, 'status--first-in-thread': previousId && (!connectUp || connectToRoot), muted: this.props.muted })} data-id={status.get('id')}>
            {(connectReply || connectUp || connectToRoot) && <div className={classNames('status__line', { 'status__line--full': connectReply, 'status__line--first': !status.get('in_reply_to_id') && !connectToRoot })} />}

            {/* eslint-disable-next-line jsx-a11y/no-static-element-interactions */}
            <div onClick={this.handleClick} className='status__info'>
              <a href={status.get('url')} className='status__relative-time' target='_blank' rel='noopener noreferrer'>
                <span className='status__visibility-icon'><VisibilityIcon visibility={status.get('visibility')} /></span>
                <RelativeTimestamp timestamp={status.get('created_at')} />{status.get('edited_at') && <abbr title={intl.formatMessage(messages.edited, { date: intl.formatDate(status.get('edited_at'), { year: 'numeric', month: 'short', day: '2-digit', hour: '2-digit', minute: '2-digit' }) })}> *</abbr>}
              </a>

<<<<<<< HEAD
              <a onClick={this.handleAccountClick} href={status.getIn(['account', 'url'])} title={status.getIn(['account', 'acct'])} className='status__display-name' target='_blank' rel='noopener noreferrer'>
=======
              <a onClick={this.handleAccountClick} href={`/@${status.getIn(['account', 'acct'])}`} data-hover-card-account={status.getIn(['account', 'id'])} className='status__display-name' target='_blank' rel='noopener noreferrer'>
>>>>>>> 05f0d510
                <div className='status__avatar'>
                  {statusAvatar}
                </div>

                <DisplayName account={status.get('account')} />
              </a>
            </div>

            <StatusContent
              status={status}
              onClick={this.handleClick}
              expanded={expanded}
              onExpandedToggle={this.handleExpandedToggle}
              onTranslate={this.handleTranslate}
              collapsible
              onCollapsedToggle={this.handleCollapsedToggle}
              {...statusContentProps}
            />

            {media}

            {expanded && hashtagBar}

            <StatusActionBar scrollKey={scrollKey} status={status} account={account} onFilter={matchedFilters ? this.handleFilterClick : null} {...other} />
          </div>
        </div>
      </HotKeys>
    );
  }

}

export default withOptionalRouter(injectIntl(Status));<|MERGE_RESOLUTION|>--- conflicted
+++ resolved
@@ -426,11 +426,7 @@
       prepend = (
         <div className='status__prepend'>
           <div className='status__prepend-icon-wrapper'><Icon id='retweet' icon={RepeatIcon} className='status__prepend-icon' /></div>
-<<<<<<< HEAD
-          <FormattedMessage id='status.reblogged_by' defaultMessage='{name} boosted' values={{ name: <a onClick={this.handlePrependAccountClick} data-id={status.getIn(['account', 'id'])} href={status.getIn(['account', 'url'])} className='status__display-name muted'><bdi><strong dangerouslySetInnerHTML={display_name_html} /></bdi></a> }} />
-=======
-          <FormattedMessage id='status.reblogged_by' defaultMessage='{name} boosted' values={{ name: <a onClick={this.handlePrependAccountClick} data-id={status.getIn(['account', 'id'])} data-hover-card-account={status.getIn(['account', 'id'])} href={`/@${status.getIn(['account', 'acct'])}`} className='status__display-name muted'><bdi><strong dangerouslySetInnerHTML={display_name_html} /></bdi></a> }} />
->>>>>>> 05f0d510
+          <FormattedMessage id='status.reblogged_by' defaultMessage='{name} boosted' values={{ name: <a onClick={this.handlePrependAccountClick} data-id={status.getIn(['account', 'id'])} data-hover-card-account={status.getIn(['account', 'id'])} href={status.getIn(['account', 'url'])} className='status__display-name muted'><bdi><strong dangerouslySetInnerHTML={display_name_html} /></bdi></a> }} />
         </div>
       );
 
@@ -451,11 +447,7 @@
       prepend = (
         <div className='status__prepend'>
           <div className='status__prepend-icon-wrapper'><Icon id='reply' icon={ReplyIcon} className='status__prepend-icon' /></div>
-<<<<<<< HEAD
-          <FormattedMessage id='status.replied_to' defaultMessage='Replied to {name}' values={{ name: <a onClick={this.handlePrependAccountClick} data-id={status.getIn(['account', 'id'])} href={status.getIn(['account', 'url'])} className='status__display-name muted'><bdi><strong dangerouslySetInnerHTML={display_name_html} /></bdi></a> }} />
-=======
-          <FormattedMessage id='status.replied_to' defaultMessage='Replied to {name}' values={{ name: <a onClick={this.handlePrependAccountClick} data-id={status.getIn(['account', 'id'])} data-hover-card-account={status.getIn(['account', 'id'])} href={`/@${status.getIn(['account', 'acct'])}`} className='status__display-name muted'><bdi><strong dangerouslySetInnerHTML={display_name_html} /></bdi></a> }} />
->>>>>>> 05f0d510
+          <FormattedMessage id='status.replied_to' defaultMessage='Replied to {name}' values={{ name: <a onClick={this.handlePrependAccountClick} data-id={status.getIn(['account', 'id'])} data-hover-card-account={status.getIn(['account', 'id'])} href={status.getIn(['account', 'url'])} className='status__display-name muted'><bdi><strong dangerouslySetInnerHTML={display_name_html} /></bdi></a> }} />
         </div>
       );
     }
@@ -578,11 +570,7 @@
                 <RelativeTimestamp timestamp={status.get('created_at')} />{status.get('edited_at') && <abbr title={intl.formatMessage(messages.edited, { date: intl.formatDate(status.get('edited_at'), { year: 'numeric', month: 'short', day: '2-digit', hour: '2-digit', minute: '2-digit' }) })}> *</abbr>}
               </a>
 
-<<<<<<< HEAD
-              <a onClick={this.handleAccountClick} href={status.getIn(['account', 'url'])} title={status.getIn(['account', 'acct'])} className='status__display-name' target='_blank' rel='noopener noreferrer'>
-=======
-              <a onClick={this.handleAccountClick} href={`/@${status.getIn(['account', 'acct'])}`} data-hover-card-account={status.getIn(['account', 'id'])} className='status__display-name' target='_blank' rel='noopener noreferrer'>
->>>>>>> 05f0d510
+              <a onClick={this.handleAccountClick} href={status.getIn(['account', 'url'])} data-hover-card-account={status.getIn(['account', 'id'])} className='status__display-name' target='_blank' rel='noopener noreferrer'>
                 <div className='status__avatar'>
                   {statusAvatar}
                 </div>
