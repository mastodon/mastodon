import PropTypes from 'prop-types';

import { injectIntl, defineMessages, FormattedMessage } from 'react-intl';

import classNames from 'classnames';
import { Link } from 'react-router-dom';


import ImmutablePropTypes from 'react-immutable-proptypes';
import ImmutablePureComponent from 'react-immutable-pure-component';

import { HotKeys } from 'react-hotkeys';

import AlternateEmailIcon from '@/material-icons/400-24px/alternate_email.svg?react';
import PushPinIcon from '@/material-icons/400-24px/push_pin.svg?react';
import RepeatIcon from '@/material-icons/400-24px/repeat.svg?react';
import { ContentWarning } from 'mastodon/components/content_warning';
import { FilterWarning } from 'mastodon/components/filter_warning';
import { Icon } from 'mastodon/components/icon';
import PictureInPicturePlaceholder from 'mastodon/components/picture_in_picture_placeholder';
import { withOptionalRouter, WithOptionalRouterPropTypes } from 'mastodon/utils/react_router';

import Card from '../features/status/components/card';
// We use the component (and not the container) since we do not want
// to use the progress bar to show download progress
import Bundle from '../features/ui/components/bundle';
import { MediaGallery, Video, Audio } from '../features/ui/util/async-components';
import { SensitiveMediaContext } from '../features/ui/util/sensitive_media_context';
import { cropAttachmentThumbnailsOnTimeline, displayMedia } from '../initial_state';

import { Avatar } from './avatar';
import { AvatarOverlay } from './avatar_overlay';
import { DisplayName } from './display_name';
import { getHashtagBarForStatus } from './hashtag_bar';
import { RelativeTimestamp } from './relative_timestamp';
import StatusActionBar from './status_action_bar';
import StatusContent from './status_content';
import { StatusThreadLabel } from './status_thread_label';
import { VisibilityIcon } from './visibility_icon';

const domParser = new DOMParser();

export const textForScreenReader = (intl, status, rebloggedByText = false) => {
  const displayName = status.getIn(['account', 'display_name']);

  const spoilerText = status.getIn(['translation', 'spoiler_text']) || status.get('spoiler_text');
  const contentHtml = status.getIn(['translation', 'contentHtml']) || status.get('contentHtml');
  const contentText = domParser.parseFromString(contentHtml, 'text/html').documentElement.textContent;

  const values = [
    displayName.length === 0 ? status.getIn(['account', 'acct']).split('@')[0] : displayName,
    spoilerText && status.get('hidden') ? spoilerText : contentText,
    intl.formatDate(status.get('created_at'), { hour: '2-digit', minute: '2-digit', month: 'short', day: 'numeric' }),
    status.getIn(['account', 'acct']),
  ];

  if (rebloggedByText) {
    values.push(rebloggedByText);
  }

  return values.join(', ');
};

export const defaultMediaVisibility = (status) => {
  if (!status) {
    return undefined;
  }

  if (status.get('reblog', null) !== null && typeof status.get('reblog') === 'object') {
    status = status.get('reblog');
  }

  return (displayMedia !== 'hide_all' && !status.get('sensitive') || displayMedia === 'show_all');
};

const messages = defineMessages({
  public_short: { id: 'privacy.public.short', defaultMessage: 'Public' },
  unlisted_short: { id: 'privacy.unlisted.short', defaultMessage: 'Quiet public' },
  private_short: { id: 'privacy.private.short', defaultMessage: 'Followers' },
  direct_short: { id: 'privacy.direct.short', defaultMessage: 'Specific people' },
  edited: { id: 'status.edited', defaultMessage: 'Edited {date}' },
});

class Status extends ImmutablePureComponent {

  static contextType = SensitiveMediaContext;

  static propTypes = {
    status: ImmutablePropTypes.map,
    account: ImmutablePropTypes.record,
    previousId: PropTypes.string,
    nextInReplyToId: PropTypes.string,
    rootId: PropTypes.string,
    onClick: PropTypes.func,
    onReply: PropTypes.func,
    onFavourite: PropTypes.func,
    onReblog: PropTypes.func,
    onDelete: PropTypes.func,
    onDirect: PropTypes.func,
    onMention: PropTypes.func,
    onPin: PropTypes.func,
    onOpenMedia: PropTypes.func,
    onOpenVideo: PropTypes.func,
    onBlock: PropTypes.func,
    onAddFilter: PropTypes.func,
    onEmbed: PropTypes.func,
    onHeightChange: PropTypes.func,
    onToggleHidden: PropTypes.func,
    onToggleCollapsed: PropTypes.func,
    onTranslate: PropTypes.func,
    onInteractionModal: PropTypes.func,
    muted: PropTypes.bool,
    hidden: PropTypes.bool,
    unread: PropTypes.bool,
    onMoveUp: PropTypes.func,
    onMoveDown: PropTypes.func,
    showThread: PropTypes.bool,
    getScrollPosition: PropTypes.func,
    updateScrollBottom: PropTypes.func,
    cacheMediaWidth: PropTypes.func,
    cachedMediaWidth: PropTypes.number,
    scrollKey: PropTypes.string,
    skipPrepend: PropTypes.bool,
    avatarSize: PropTypes.number,
    deployPictureInPicture: PropTypes.func,
    unfocusable: PropTypes.bool,
    pictureInPicture: ImmutablePropTypes.contains({
      inUse: PropTypes.bool,
      available: PropTypes.bool,
    }),
    ...WithOptionalRouterPropTypes,
  };

  // Avoid checking props that are functions (and whose equality will always
  // evaluate to false. See react-immutable-pure-component for usage.
  updateOnProps = [
    'status',
    'account',
    'muted',
    'hidden',
    'unread',
    'pictureInPicture',
  ];

  state = {
    showMedia: defaultMediaVisibility(this.props.status) && !(this.context?.hideMediaByDefault),
    showDespiteFilter: undefined,
  };

  componentDidUpdate(prevProps) {
    // This will potentially cause a wasteful redraw, but in most cases `Status` components are used
    // with a `key` directly depending on their `id`, preventing re-use of the component across
    // different IDs.
    // But just in case this does change, reset the state on status change.

    if (this.props.status?.get('id') !== prevProps.status?.get('id')) {
      this.setState({
        showMedia: defaultMediaVisibility(this.props.status) && !(this.context?.hideMediaByDefault),
        showDespiteFilter: undefined,
      });
    }
  }

  handleToggleMediaVisibility = () => {
    this.setState({ showMedia: !this.state.showMedia });
  };

  handleClick = e => {
    e.preventDefault();
    this.handleHotkeyOpen(e);
  };

  handleMouseUp = e => {
    // Only handle clicks on the empty space above the content

<<<<<<< HEAD
  handleAccountClick = (e, proper = true) => {
    if (e && (e.button !== 0 || e.ctrlKey || e.metaKey)) {
=======
    if (e.target !== e.currentTarget && e.detail >= 1) {
>>>>>>> 87709051
      return;
    }

    this.handleClick(e);
  };

  handleExpandedToggle = () => {
    this.props.onToggleHidden(this._properStatus());
  };

  handleCollapsedToggle = isCollapsed => {
    this.props.onToggleCollapsed(this._properStatus(), isCollapsed);
  };

  handleTranslate = () => {
    this.props.onTranslate(this._properStatus());
  };

  getAttachmentAspectRatio() {
    const attachments = this._properStatus().get('media_attachments');

    if (attachments.getIn([0, 'type']) === 'video') {
      return cropAttachmentThumbnailsOnTimeline ? '16 / 9' : `${attachments.getIn([0, 'meta', 'original', 'width'])} / ${attachments.getIn([0, 'meta', 'original', 'height'])}`;
    } else if (attachments.getIn([0, 'type']) === 'audio') {
      return '16 / 9';
    } else {
      return (attachments.size === 1 && attachments.getIn([0, 'meta', 'small', 'aspect'])) ? attachments.getIn([0, 'meta', 'small', 'aspect']) : '3 / 2';
    }
  }

  renderLoadingMediaGallery = () => {
    return (
      <div className='media-gallery' style={{ aspectRatio: this.getAttachmentAspectRatio() }} />
    );
  };

  renderLoadingVideoPlayer = () => {
    return (
      <div className='video-player' style={{ aspectRatio: this.getAttachmentAspectRatio() }} />
    );
  };

  renderLoadingAudioPlayer = () => {
    return (
      <div className='audio-player' style={{ aspectRatio: this.getAttachmentAspectRatio() }} />
    );
  };

  handleOpenVideo = (options) => {
    const status = this._properStatus();
    const lang = status.getIn(['translation', 'language']) || status.get('language');
    this.props.onOpenVideo(status.get('id'), status.getIn(['media_attachments', 0]), lang, options);
  };

  handleOpenMedia = (media, index) => {
    const status = this._properStatus();
    const lang = status.getIn(['translation', 'language']) || status.get('language');
    this.props.onOpenMedia(status.get('id'), media, index, lang);
  };

  handleHotkeyOpenMedia = e => {
    const { onOpenMedia, onOpenVideo } = this.props;
    const status = this._properStatus();

    e.preventDefault();

    if (status.get('media_attachments').size > 0) {
      const lang = status.getIn(['translation', 'language']) || status.get('language');
      if (status.getIn(['media_attachments', 0, 'type']) === 'video') {
        onOpenVideo(status.get('id'), status.getIn(['media_attachments', 0]), lang, { startTime: 0 });
      } else {
        onOpenMedia(status.get('id'), status.get('media_attachments'), 0, lang);
      }
    }
  };

  handleDeployPictureInPicture = (type, mediaProps) => {
    const { deployPictureInPicture } = this.props;
    const status = this._properStatus();

    deployPictureInPicture(status, type, mediaProps);
  };

  handleHotkeyReply = e => {
    e.preventDefault();
    this.props.onReply(this._properStatus());
  };

  handleHotkeyFavourite = () => {
    this.props.onFavourite(this._properStatus());
  };

  handleHotkeyBoost = e => {
    this.props.onReblog(this._properStatus(), e);
  };

  handleHotkeyMention = e => {
    e.preventDefault();
    this.props.onMention(this._properStatus().get('account'));
  };

  handleHotkeyOpen = (e) => {
    if (this.props.onClick) {
      this.props.onClick();
      return;
    }

    const { history } = this.props;
    const status = this._properStatus();

    if (!history) {
      return;
    }

    const path = `/@${status.getIn(['account', 'acct'])}/${status.get('id')}`;

    if (e?.button === 0 && !(e?.ctrlKey || e?.metaKey)) {
      history.push(path);
    } else if (e?.button === 1 || (e?.button === 0 && (e?.ctrlKey || e?.metaKey))) {
      window.open(path, '_blank', 'noopener');
    }
  };

  handleHotkeyOpenProfile = () => {
    this._openProfile();
  };

  _openProfile = (proper = true) => {
    const { history } = this.props;
    const status = proper ? this._properStatus() : this.props.status;

    if (!history) {
      return;
    }

    history.push(`/@${status.getIn(['account', 'acct'])}`);
  };

  handleHotkeyMoveUp = e => {
    this.props.onMoveUp(this.props.status.get('id'), e.target.getAttribute('data-featured'));
  };

  handleHotkeyMoveDown = e => {
    this.props.onMoveDown(this.props.status.get('id'), e.target.getAttribute('data-featured'));
  };

  handleHotkeyToggleHidden = () => {
    const { onToggleHidden } = this.props;
    const status = this._properStatus();

    if (status.get('matched_filters')) {
      const expandedBecauseOfCW = !status.get('hidden') || status.get('spoiler_text').length === 0;
      const expandedBecauseOfFilter = this.state.showDespiteFilter;

      if (expandedBecauseOfFilter && !expandedBecauseOfCW) {
        onToggleHidden(status);
      } else if (expandedBecauseOfFilter && expandedBecauseOfCW) {
        onToggleHidden(status);
        this.handleFilterToggle();
      } else {
        this.handleFilterToggle();
      }
    } else {
      onToggleHidden(status);
    }
  };

  handleHotkeyToggleSensitive = () => {
    this.handleToggleMediaVisibility();
  };

  handleFilterToggle = () => {
    this.setState(state => ({ ...state, showDespiteFilter: !state.showDespiteFilter }));
  };

  _properStatus() {
    const { status } = this.props;

    if (status.get('reblog', null) !== null && typeof status.get('reblog') === 'object') {
      return status.get('reblog');
    } else {
      return status;
    }
  }

  handleRef = c => {
    this.node = c;
  };

  render() {
    const { intl, hidden, featured, unfocusable, unread, showThread, scrollKey, pictureInPicture, previousId, nextInReplyToId, rootId, skipPrepend, avatarSize = 46 } = this.props;

    let { status, account, ...other } = this.props;

    if (status === null) {
      return null;
    }

    const handlers = this.props.muted ? {} : {
      reply: this.handleHotkeyReply,
      favourite: this.handleHotkeyFavourite,
      boost: this.handleHotkeyBoost,
      mention: this.handleHotkeyMention,
      open: this.handleHotkeyOpen,
      openProfile: this.handleHotkeyOpenProfile,
      moveUp: this.handleHotkeyMoveUp,
      moveDown: this.handleHotkeyMoveDown,
      toggleHidden: this.handleHotkeyToggleHidden,
      toggleSensitive: this.handleHotkeyToggleSensitive,
      openMedia: this.handleHotkeyOpenMedia,
    };

    let media, statusAvatar, prepend, rebloggedByText;

    const connectUp = previousId && previousId === status.get('in_reply_to_id');
    const connectToRoot = rootId && rootId === status.get('in_reply_to_id');
    const connectReply = nextInReplyToId && nextInReplyToId === status.get('id');
    const matchedFilters = status.get('matched_filters');

    if (featured) {
      prepend = (
        <div className='status__prepend'>
          <div className='status__prepend__icon'><Icon id='thumb-tack' icon={PushPinIcon} /></div>
          <FormattedMessage id='status.pinned' defaultMessage='Pinned post' />
        </div>
      );
    } else if (status.get('reblog', null) !== null && typeof status.get('reblog') === 'object') {
      const display_name_html = { __html: status.getIn(['account', 'display_name_html']) };

      prepend = (
        <div className='status__prepend'>
          <div className='status__prepend__icon'><Icon id='retweet' icon={RepeatIcon} /></div>
<<<<<<< HEAD
          <FormattedMessage id='status.reblogged_by' defaultMessage='{name} boosted' values={{ name: <a onClick={this.handlePrependAccountClick} data-id={status.getIn(['account', 'id'])} data-hover-card-account={status.getIn(['account', 'id'])} href={status.getIn(['account', 'url'])} className='status__display-name muted'><bdi><strong dangerouslySetInnerHTML={display_name_html} /></bdi></a> }} />
=======
          <FormattedMessage id='status.reblogged_by' defaultMessage='{name} boosted' values={{ name: <Link data-id={status.getIn(['account', 'id'])} data-hover-card-account={status.getIn(['account', 'id'])} to={`/@${status.getIn(['account', 'acct'])}`} className='status__display-name muted'><bdi><strong dangerouslySetInnerHTML={display_name_html} /></bdi></Link> }} />
>>>>>>> 87709051
        </div>
      );

      rebloggedByText = intl.formatMessage({ id: 'status.reblogged_by', defaultMessage: '{name} boosted' }, { name: status.getIn(['account', 'acct']) });

      account = status.get('account');
      status = status.get('reblog');
    } else if (status.get('visibility') === 'direct') {
      prepend = (
        <div className='status__prepend'>
          <div className='status__prepend__icon'><Icon id='at' icon={AlternateEmailIcon} /></div>
          <FormattedMessage id='status.direct_indicator' defaultMessage='Private mention' />
        </div>
      );
    } else if (showThread && status.get('in_reply_to_id')) {
      prepend = (
        <StatusThreadLabel accountId={status.getIn(['account', 'id'])} inReplyToAccountId={status.get('in_reply_to_account_id')} />
      );
    }

    const expanded = (!matchedFilters || this.state.showDespiteFilter) && (!status.get('hidden') || status.get('spoiler_text').length === 0);

    if (hidden) {
      return (
        <HotKeys handlers={handlers} tabIndex={unfocusable ? null : -1}>
          <div ref={this.handleRef} className={classNames('status__wrapper', { focusable: !this.props.muted })} tabIndex={unfocusable ? null : 0}>
            <span>{status.getIn(['account', 'display_name']) || status.getIn(['account', 'username'])}</span>
            {status.get('spoiler_text').length > 0 && (<span>{status.get('spoiler_text')}</span>)}
            {expanded && <span>{status.get('content')}</span>}
          </div>
        </HotKeys>
      );
    }

    if (pictureInPicture.get('inUse')) {
      media = <PictureInPicturePlaceholder aspectRatio={this.getAttachmentAspectRatio()} />;
    } else if (status.get('media_attachments').size > 0) {
      const language = status.getIn(['translation', 'language']) || status.get('language');

      if (['image', 'gifv', 'unknown'].includes(status.getIn(['media_attachments', 0, 'type'])) || status.get('media_attachments').size > 1) {
        media = (
          <Bundle fetchComponent={MediaGallery} loading={this.renderLoadingMediaGallery}>
            {Component => (
              <Component
                media={status.get('media_attachments')}
                lang={language}
                sensitive={status.get('sensitive')}
                height={110}
                onOpenMedia={this.handleOpenMedia}
                cacheWidth={this.props.cacheMediaWidth}
                defaultWidth={this.props.cachedMediaWidth}
                visible={this.state.showMedia}
                onToggleVisibility={this.handleToggleMediaVisibility}
              />
            )}
          </Bundle>
        );
      } else if (status.getIn(['media_attachments', 0, 'type']) === 'audio') {
        const attachment = status.getIn(['media_attachments', 0]);
        const description = attachment.getIn(['translation', 'description']) || attachment.get('description');

        media = (
          <Bundle fetchComponent={Audio} loading={this.renderLoadingAudioPlayer} >
            {Component => (
              <Component
                src={attachment.get('url')}
                alt={description}
                lang={language}
                poster={attachment.get('preview_url') || status.getIn(['account', 'avatar_static'])}
                backgroundColor={attachment.getIn(['meta', 'colors', 'background'])}
                foregroundColor={attachment.getIn(['meta', 'colors', 'foreground'])}
                accentColor={attachment.getIn(['meta', 'colors', 'accent'])}
                duration={attachment.getIn(['meta', 'original', 'duration'], 0)}
                width={this.props.cachedMediaWidth}
                height={110}
                cacheWidth={this.props.cacheMediaWidth}
                deployPictureInPicture={pictureInPicture.get('available') ? this.handleDeployPictureInPicture : undefined}
                sensitive={status.get('sensitive')}
                blurhash={attachment.get('blurhash')}
                visible={this.state.showMedia}
                onToggleVisibility={this.handleToggleMediaVisibility}
              />
            )}
          </Bundle>
        );
      } else if (status.getIn(['media_attachments', 0, 'type']) === 'video') {
        const attachment = status.getIn(['media_attachments', 0]);
        const description = attachment.getIn(['translation', 'description']) || attachment.get('description');

        media = (
          <Bundle fetchComponent={Video} loading={this.renderLoadingVideoPlayer} >
            {Component => (
              <Component
                preview={attachment.get('preview_url')}
                frameRate={attachment.getIn(['meta', 'original', 'frame_rate'])}
                aspectRatio={cropAttachmentThumbnailsOnTimeline ? '16 / 9' : `${attachment.getIn(['meta', 'original', 'width'])} / ${attachment.getIn(['meta', 'original', 'height'])}`}
                blurhash={attachment.get('blurhash')}
                src={attachment.get('url')}
                alt={description}
                lang={language}
                sensitive={status.get('sensitive')}
                onOpenVideo={this.handleOpenVideo}
                deployPictureInPicture={pictureInPicture.get('available') ? this.handleDeployPictureInPicture : undefined}
                visible={this.state.showMedia}
                onToggleVisibility={this.handleToggleMediaVisibility}
              />
            )}
          </Bundle>
        );
      }
    } else if (status.get('spoiler_text').length === 0 && status.get('card')) {
      media = (
        <Card
          onOpenMedia={this.handleOpenMedia}
          card={status.get('card')}
          compact
          sensitive={status.get('sensitive')}
        />
      );
    }

    if (account === undefined || account === null) {
      statusAvatar = <Avatar account={status.get('account')} size={avatarSize} />;
    } else {
      statusAvatar = <AvatarOverlay account={status.get('account')} friend={account} />;
    }

<<<<<<< HEAD
    const { statusContentProps, hashtagBar } = getHashtagBarForStatus(status);
    const expanded = (!matchedFilters || this.state.showDespiteFilter) && (!status.get('hidden') || status.get('spoiler_text').length === 0);
=======
    const {statusContentProps, hashtagBar} = getHashtagBarForStatus(status);
>>>>>>> 87709051

    return (
      <HotKeys handlers={handlers} tabIndex={unfocusable ? null : -1}>
        <div className={classNames('status__wrapper', `status__wrapper-${status.get('visibility')}`, { 'status__wrapper-reply': !!status.get('in_reply_to_id'), unread, focusable: !this.props.muted })} tabIndex={this.props.muted || unfocusable ? null : 0} data-featured={featured ? 'true' : null} aria-label={textForScreenReader(intl, status, rebloggedByText)} ref={this.handleRef} data-nosnippet={status.getIn(['account', 'noindex'], true) || undefined}>
          {!skipPrepend && prepend}

          <div className={classNames('status', `status-${status.get('visibility')}`, { 'status-reply': !!status.get('in_reply_to_id'), 'status--in-thread': !!rootId, 'status--first-in-thread': previousId && (!connectUp || connectToRoot), muted: this.props.muted })} data-id={status.get('id')}>
            {(connectReply || connectUp || connectToRoot) && <div className={classNames('status__line', { 'status__line--full': connectReply, 'status__line--first': !status.get('in_reply_to_id') && !connectToRoot })} />}

<<<<<<< HEAD
            {/* eslint-disable-next-line jsx-a11y/no-static-element-interactions */}
            <div onClick={this.handleClick} className='status__info'>
              <a href={status.get('url')} className='status__relative-time' target='_blank' rel='noopener noreferrer'>
=======
            <div onMouseUp={this.handleMouseUp} className='status__info'>
              <Link to={`/@${status.getIn(['account', 'acct'])}/${status.get('id')}`} className='status__relative-time'>
>>>>>>> 87709051
                <span className='status__visibility-icon'><VisibilityIcon visibility={status.get('visibility')} /></span>
                <RelativeTimestamp timestamp={status.get('created_at')} />{status.get('edited_at') && <abbr title={intl.formatMessage(messages.edited, { date: intl.formatDate(status.get('edited_at'), { year: 'numeric', month: 'short', day: '2-digit', hour: '2-digit', minute: '2-digit' }) })}> *</abbr>}
              </Link>

<<<<<<< HEAD
              <a onClick={this.handleAccountClick} href={status.getIn(['account', 'url'])} title={status.getIn(['account', 'acct'])} data-hover-card-account={status.getIn(['account', 'id'])} className='status__display-name' target='_blank' rel='noopener noreferrer'>
=======
              <Link to={`/@${status.getIn(['account', 'acct'])}`} title={status.getIn(['account', 'acct'])} data-hover-card-account={status.getIn(['account', 'id'])} className='status__display-name'>
>>>>>>> 87709051
                <div className='status__avatar'>
                  {statusAvatar}
                </div>

                <DisplayName account={status.get('account')} />
              </Link>
            </div>

            {matchedFilters && <FilterWarning title={matchedFilters.join(', ')} expanded={this.state.showDespiteFilter} onClick={this.handleFilterToggle} />}

            {(status.get('spoiler_text').length > 0 && (!matchedFilters || this.state.showDespiteFilter)) && <ContentWarning text={status.getIn(['translation', 'spoilerHtml']) || status.get('spoilerHtml')} expanded={expanded} onClick={this.handleExpandedToggle} />}

            {
              expanded && (
                <>
                  <StatusContent
                    status={status}
                    onClick={this.handleClick}
                    onTranslate={this.handleTranslate}
                    collapsible
                    onCollapsedToggle={this.handleCollapsedToggle}
                    {...statusContentProps}
                  />

                  {media}
                  {hashtagBar}
                </>
              )
            }

            <StatusActionBar scrollKey={scrollKey} status={status} account={account}  {...other} />
          </div >
        </div >
      </HotKeys >
    );
  }

}

export default withOptionalRouter(injectIntl(Status));<|MERGE_RESOLUTION|>--- conflicted
+++ resolved
@@ -5,6 +5,7 @@
 import classNames from 'classnames';
 import { Link } from 'react-router-dom';
 
+import Permalink from './permalink';
 
 import ImmutablePropTypes from 'react-immutable-proptypes';
 import ImmutablePureComponent from 'react-immutable-pure-component';
@@ -173,12 +174,7 @@
   handleMouseUp = e => {
     // Only handle clicks on the empty space above the content
 
-<<<<<<< HEAD
-  handleAccountClick = (e, proper = true) => {
-    if (e && (e.button !== 0 || e.ctrlKey || e.metaKey)) {
-=======
     if (e.target !== e.currentTarget && e.detail >= 1) {
->>>>>>> 87709051
       return;
     }
 
@@ -411,11 +407,7 @@
       prepend = (
         <div className='status__prepend'>
           <div className='status__prepend__icon'><Icon id='retweet' icon={RepeatIcon} /></div>
-<<<<<<< HEAD
-          <FormattedMessage id='status.reblogged_by' defaultMessage='{name} boosted' values={{ name: <a onClick={this.handlePrependAccountClick} data-id={status.getIn(['account', 'id'])} data-hover-card-account={status.getIn(['account', 'id'])} href={status.getIn(['account', 'url'])} className='status__display-name muted'><bdi><strong dangerouslySetInnerHTML={display_name_html} /></bdi></a> }} />
-=======
-          <FormattedMessage id='status.reblogged_by' defaultMessage='{name} boosted' values={{ name: <Link data-id={status.getIn(['account', 'id'])} data-hover-card-account={status.getIn(['account', 'id'])} to={`/@${status.getIn(['account', 'acct'])}`} className='status__display-name muted'><bdi><strong dangerouslySetInnerHTML={display_name_html} /></bdi></Link> }} />
->>>>>>> 87709051
+          <FormattedMessage id='status.reblogged_by' defaultMessage='{name} boosted' values={{ name: <Permalink data-id={status.getIn(['account', 'id'])} data-hover-card-account={status.getIn(['account', 'id'])} href={status.getIn(['account', 'url'])} className='status__display-name muted'><bdi><strong dangerouslySetInnerHTML={display_name_html} /></bdi></Permalink> }} />
         </div>
       );
 
@@ -543,12 +535,7 @@
       statusAvatar = <AvatarOverlay account={status.get('account')} friend={account} />;
     }
 
-<<<<<<< HEAD
-    const { statusContentProps, hashtagBar } = getHashtagBarForStatus(status);
-    const expanded = (!matchedFilters || this.state.showDespiteFilter) && (!status.get('hidden') || status.get('spoiler_text').length === 0);
-=======
     const {statusContentProps, hashtagBar} = getHashtagBarForStatus(status);
->>>>>>> 87709051
 
     return (
       <HotKeys handlers={handlers} tabIndex={unfocusable ? null : -1}>
@@ -558,29 +545,19 @@
           <div className={classNames('status', `status-${status.get('visibility')}`, { 'status-reply': !!status.get('in_reply_to_id'), 'status--in-thread': !!rootId, 'status--first-in-thread': previousId && (!connectUp || connectToRoot), muted: this.props.muted })} data-id={status.get('id')}>
             {(connectReply || connectUp || connectToRoot) && <div className={classNames('status__line', { 'status__line--full': connectReply, 'status__line--first': !status.get('in_reply_to_id') && !connectToRoot })} />}
 
-<<<<<<< HEAD
-            {/* eslint-disable-next-line jsx-a11y/no-static-element-interactions */}
-            <div onClick={this.handleClick} className='status__info'>
-              <a href={status.get('url')} className='status__relative-time' target='_blank' rel='noopener noreferrer'>
-=======
             <div onMouseUp={this.handleMouseUp} className='status__info'>
-              <Link to={`/@${status.getIn(['account', 'acct'])}/${status.get('id')}`} className='status__relative-time'>
->>>>>>> 87709051
+              <Permalink href={status.get('url')} className='status__relative-time' target='_blank' rel='noopener noreferrer'>
                 <span className='status__visibility-icon'><VisibilityIcon visibility={status.get('visibility')} /></span>
                 <RelativeTimestamp timestamp={status.get('created_at')} />{status.get('edited_at') && <abbr title={intl.formatMessage(messages.edited, { date: intl.formatDate(status.get('edited_at'), { year: 'numeric', month: 'short', day: '2-digit', hour: '2-digit', minute: '2-digit' }) })}> *</abbr>}
-              </Link>
-
-<<<<<<< HEAD
-              <a onClick={this.handleAccountClick} href={status.getIn(['account', 'url'])} title={status.getIn(['account', 'acct'])} data-hover-card-account={status.getIn(['account', 'id'])} className='status__display-name' target='_blank' rel='noopener noreferrer'>
-=======
-              <Link to={`/@${status.getIn(['account', 'acct'])}`} title={status.getIn(['account', 'acct'])} data-hover-card-account={status.getIn(['account', 'id'])} className='status__display-name'>
->>>>>>> 87709051
+              </Permalink>
+
+              <Permalink href={status.getIn(['account', 'url'])} title={status.getIn(['account', 'acct'])} data-hover-card-account={status.getIn(['account', 'id'])} className='status__display-name' target='_blank' rel='noopener noreferrer'>
                 <div className='status__avatar'>
                   {statusAvatar}
                 </div>
 
                 <DisplayName account={status.get('account')} />
-              </Link>
+              </Permalink>
             </div>
 
             {matchedFilters && <FilterWarning title={matchedFilters.join(', ')} expanded={this.state.showDespiteFilter} onClick={this.handleFilterToggle} />}
