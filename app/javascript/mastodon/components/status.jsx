--- conflicted
+++ resolved
@@ -26,7 +26,6 @@
 import { SensitiveMediaContext } from '../features/ui/util/sensitive_media_context';
 import { cropAttachmentThumbnailsOnTimeline, displayMedia } from '../initial_state';
 
-import AttachmentList from './attachment_list';
 import { Avatar } from './avatar';
 import { AvatarOverlay } from './avatar_overlay';
 import { DisplayName } from './display_name';
@@ -450,18 +449,7 @@
     } else if (status.get('media_attachments').size > 0) {
       const language = status.getIn(['translation', 'language']) || status.get('language');
 
-<<<<<<< HEAD
-      if (this.props.muted) {
-        media = (
-          <AttachmentList
-            compact
-            media={status.get('media_attachments')}
-          />
-        );
-      } else if (['image', 'gifv'].includes(status.getIn(['media_attachments', 0, 'type'])) || status.get('media_attachments').size > 1) {
-=======
       if (['image', 'gifv', 'unknown'].includes(status.getIn(['media_attachments', 0, 'type'])) || status.get('media_attachments').size > 1) {
->>>>>>> 029c99bd
         media = (
           <Bundle fetchComponent={MediaGallery} loading={this.renderLoadingMediaGallery}>
             {Component => (
@@ -532,7 +520,7 @@
           </Bundle>
         );
       }
-    } else if (status.get('spoiler_text').length === 0 && status.get('card') && !this.props.muted) {
+    } else if (status.get('spoiler_text').length === 0 && status.get('card')) {
       media = (
         <Card
           onOpenMedia={this.handleOpenMedia}
