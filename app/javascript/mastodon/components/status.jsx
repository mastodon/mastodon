import PropTypes from 'prop-types';

import { injectIntl, defineMessages, FormattedMessage } from 'react-intl';

import classNames from 'classnames';
import { Link } from 'react-router-dom';

<<<<<<< HEAD
import Permalink from './permalink';

=======
>>>>>>> 79ccba17
import ImmutablePropTypes from 'react-immutable-proptypes';
import ImmutablePureComponent from 'react-immutable-pure-component';

import { HotKeys } from 'react-hotkeys';

import AlternateEmailIcon from '@/material-icons/400-24px/alternate_email.svg?react';
import RepeatIcon from '@/material-icons/400-24px/repeat.svg?react';
import { ContentWarning } from 'mastodon/components/content_warning';
import { FilterWarning } from 'mastodon/components/filter_warning';
import { Icon }  from 'mastodon/components/icon';
import { PictureInPicturePlaceholder } from 'mastodon/components/picture_in_picture_placeholder';
import { withOptionalRouter, WithOptionalRouterPropTypes } from 'mastodon/utils/react_router';

import Card from '../features/status/components/card';
// We use the component (and not the container) since we do not want
// to use the progress bar to show download progress
import Bundle from '../features/ui/components/bundle';
import { MediaGallery, Video, Audio } from '../features/ui/util/async-components';
import { SensitiveMediaContext } from '../features/ui/util/sensitive_media_context';
import { cropAttachmentThumbnailsOnTimeline, displayMedia } from '../initial_state';

import { Avatar } from './avatar';
import { AvatarOverlay } from './avatar_overlay';
import { DisplayName } from './display_name';
import { getHashtagBarForStatus } from './hashtag_bar';
import { RelativeTimestamp } from './relative_timestamp';
import StatusActionBar from './status_action_bar';
import StatusContent from './status_content';
import { StatusThreadLabel } from './status_thread_label';
import { VisibilityIcon } from './visibility_icon';

const domParser = new DOMParser();

export const textForScreenReader = (intl, status, rebloggedByText = false) => {
  const displayName = status.getIn(['account', 'display_name']);

  const spoilerText = status.getIn(['translation', 'spoiler_text']) || status.get('spoiler_text');
  const contentHtml = status.getIn(['translation', 'contentHtml']) || status.get('contentHtml');
  const contentText = domParser.parseFromString(contentHtml, 'text/html').documentElement.textContent;

  const values = [
    displayName.length === 0 ? status.getIn(['account', 'acct']).split('@')[0] : displayName,
    spoilerText && status.get('hidden') ? spoilerText : contentText,
    intl.formatDate(status.get('created_at'), { hour: '2-digit', minute: '2-digit', month: 'short', day: 'numeric' }),
    status.getIn(['account', 'acct']),
  ];

  if (rebloggedByText) {
    values.push(rebloggedByText);
  }

  return values.join(', ');
};

export const defaultMediaVisibility = (status) => {
  if (!status) {
    return undefined;
  }

  if (status.get('reblog', null) !== null && typeof status.get('reblog') === 'object') {
    status = status.get('reblog');
  }

  return !status.get('matched_media_filters') && (displayMedia !== 'hide_all' && !status.get('sensitive') || displayMedia === 'show_all');
};

const messages = defineMessages({
  public_short: { id: 'privacy.public.short', defaultMessage: 'Public' },
  unlisted_short: { id: 'privacy.unlisted.short', defaultMessage: 'Quiet public' },
  private_short: { id: 'privacy.private.short', defaultMessage: 'Followers' },
  direct_short: { id: 'privacy.direct.short', defaultMessage: 'Specific people' },
  edited: { id: 'status.edited', defaultMessage: 'Edited {date}' },
});

class Status extends ImmutablePureComponent {

  static contextType = SensitiveMediaContext;

  static propTypes = {
    status: ImmutablePropTypes.map,
    account: ImmutablePropTypes.record,
    children: PropTypes.node,
    previousId: PropTypes.string,
    nextInReplyToId: PropTypes.string,
    rootId: PropTypes.string,
    onClick: PropTypes.func,
    onReply: PropTypes.func,
    onFavourite: PropTypes.func,
    onReblog: PropTypes.func,
    onDelete: PropTypes.func,
    onDirect: PropTypes.func,
    onMention: PropTypes.func,
    onPin: PropTypes.func,
    onOpenMedia: PropTypes.func,
    onOpenVideo: PropTypes.func,
    onBlock: PropTypes.func,
    onAddFilter: PropTypes.func,
    onEmbed: PropTypes.func,
    onHeightChange: PropTypes.func,
    onToggleHidden: PropTypes.func,
    onToggleCollapsed: PropTypes.func,
    onTranslate: PropTypes.func,
    onInteractionModal: PropTypes.func,
    muted: PropTypes.bool,
    hidden: PropTypes.bool,
    unread: PropTypes.bool,
    onMoveUp: PropTypes.func,
    onMoveDown: PropTypes.func,
    showThread: PropTypes.bool,
    isQuotedPost: PropTypes.bool,
    getScrollPosition: PropTypes.func,
    updateScrollBottom: PropTypes.func,
    cacheMediaWidth: PropTypes.func,
    cachedMediaWidth: PropTypes.number,
    scrollKey: PropTypes.string,
    skipPrepend: PropTypes.bool,
    avatarSize: PropTypes.number,
    deployPictureInPicture: PropTypes.func,
    unfocusable: PropTypes.bool,
    pictureInPicture: ImmutablePropTypes.contains({
      inUse: PropTypes.bool,
      available: PropTypes.bool,
    }),
    ...WithOptionalRouterPropTypes,
  };

  // Avoid checking props that are functions (and whose equality will always
  // evaluate to false. See react-immutable-pure-component for usage.
  updateOnProps = [
    'status',
    'account',
    'muted',
    'hidden',
    'unread',
    'pictureInPicture',
  ];

  state = {
    showMedia: defaultMediaVisibility(this.props.status) && !(this.context?.hideMediaByDefault),
    showDespiteFilter: undefined,
  };

  componentDidUpdate(prevProps) {
    // This will potentially cause a wasteful redraw, but in most cases `Status` components are used
    // with a `key` directly depending on their `id`, preventing re-use of the component across
    // different IDs.
    // But just in case this does change, reset the state on status change.

    if (this.props.status?.get('id') !== prevProps.status?.get('id')) {
      this.setState({
        showMedia: defaultMediaVisibility(this.props.status) && !(this.context?.hideMediaByDefault),
        showDespiteFilter: undefined,
      });
    }
  }

  handleToggleMediaVisibility = () => {
    this.setState({ showMedia: !this.state.showMedia });
  };

  handleClick = e => {
    e.preventDefault();

    if (e?.button === 0 && !(e?.ctrlKey || e?.metaKey)) {
      this._openStatus();
    } else if (e?.button === 1 || (e?.button === 0 && (e?.ctrlKey || e?.metaKey))) {
      this._openStatus(true);
    }
  };

  handleHeaderClick = e => {
    // Only handle clicks on the empty space above the content
    if (e.target !== e.currentTarget && e.detail >= 1) {
      return;
    }

    this.handleClick(e);
  };

  handleExpandedToggle = () => {
    this.props.onToggleHidden(this._properStatus());
  };

  handleCollapsedToggle = isCollapsed => {
    this.props.onToggleCollapsed(this._properStatus(), isCollapsed);
  };

  handleTranslate = () => {
    this.props.onTranslate(this._properStatus());
  };

  getAttachmentAspectRatio() {
    const attachments = this._properStatus().get('media_attachments');

    if (attachments.getIn([0, 'type']) === 'video') {
      return cropAttachmentThumbnailsOnTimeline ? '16 / 9' : `${attachments.getIn([0, 'meta', 'original', 'width'])} / ${attachments.getIn([0, 'meta', 'original', 'height'])}`;
    } else if (attachments.getIn([0, 'type']) === 'audio') {
      return '16 / 9';
    } else {
      return (attachments.size === 1 && attachments.getIn([0, 'meta', 'small', 'aspect'])) ? attachments.getIn([0, 'meta', 'small', 'aspect']) : '3 / 2';
    }
  }

  renderLoadingMediaGallery = () => {
    return (
      <div className='media-gallery' style={{ aspectRatio: this.getAttachmentAspectRatio() }} />
    );
  };

  renderLoadingVideoPlayer = () => {
    return (
      <div className='video-player' style={{ aspectRatio: this.getAttachmentAspectRatio() }} />
    );
  };

  renderLoadingAudioPlayer = () => {
    return (
      <div className='audio-player' style={{ aspectRatio: this.getAttachmentAspectRatio() }} />
    );
  };

  handleOpenVideo = (options) => {
    const status = this._properStatus();
    const lang = status.getIn(['translation', 'language']) || status.get('language');
    this.props.onOpenVideo(status.get('id'), status.getIn(['media_attachments', 0]), lang, options);
  };

  handleOpenMedia = (media, index) => {
    const status = this._properStatus();
    const lang = status.getIn(['translation', 'language']) || status.get('language');
    this.props.onOpenMedia(status.get('id'), media, index, lang);
  };

  handleHotkeyOpenMedia = e => {
    const { onOpenMedia, onOpenVideo } = this.props;
    const status = this._properStatus();

    e.preventDefault();

    if (status.get('media_attachments').size > 0) {
      const lang = status.getIn(['translation', 'language']) || status.get('language');
      if (status.getIn(['media_attachments', 0, 'type']) === 'video') {
        onOpenVideo(status.get('id'), status.getIn(['media_attachments', 0]), lang, { startTime: 0 });
      } else {
        onOpenMedia(status.get('id'), status.get('media_attachments'), 0, lang);
      }
    }
  };

  handleDeployPictureInPicture = (type, mediaProps) => {
    const { deployPictureInPicture } = this.props;
    const status = this._properStatus();

    deployPictureInPicture(status, type, mediaProps);
  };

  handleHotkeyReply = e => {
    e.preventDefault();
    this.props.onReply(this._properStatus());
  };

  handleHotkeyFavourite = () => {
    this.props.onFavourite(this._properStatus());
  };

  handleHotkeyBoost = e => {
    this.props.onReblog(this._properStatus(), e);
  };

  handleHotkeyMention = e => {
    e.preventDefault();
    this.props.onMention(this._properStatus().get('account'));
  };

  handleHotkeyOpen = () => {
    this._openStatus();
  };

  _openStatus = (newTab = false) => {
    if (this.props.onClick) {
      this.props.onClick();
      return;
    }

    const { history } = this.props;
    const status = this._properStatus();

    if (!history) {
      return;
    }

    const path = `/@${status.getIn(['account', 'acct'])}/${status.get('id')}`;

    if (newTab) {
      window.open(path, '_blank', 'noopener');
    } else {
      history.push(path);
    }
  };

  handleHotkeyOpenProfile = () => {
    this._openProfile();
  };

  _openProfile = (proper = true) => {
    const { history } = this.props;
    const status = proper ? this._properStatus() : this.props.status;

    if (!history) {
      return;
    }

    history.push(`/@${status.getIn(['account', 'acct'])}`);
  };

  handleHotkeyMoveUp = e => {
    this.props.onMoveUp(this.props.status.get('id'), e.target.getAttribute('data-featured'));
  };

  handleHotkeyMoveDown = e => {
    this.props.onMoveDown(this.props.status.get('id'), e.target.getAttribute('data-featured'));
  };

  handleHotkeyToggleHidden = () => {
    const { onToggleHidden } = this.props;
    const status = this._properStatus();

    if (this.props.status.get('matched_filters')) {
      const expandedBecauseOfCW = !status.get('hidden') || status.get('spoiler_text').length === 0;
      const expandedBecauseOfFilter = this.state.showDespiteFilter;

      if (expandedBecauseOfFilter && !expandedBecauseOfCW) {
        onToggleHidden(status);
      } else if (expandedBecauseOfFilter && expandedBecauseOfCW) {
        onToggleHidden(status);
        this.handleFilterToggle();
      } else {
        this.handleFilterToggle();
      }
    } else {
      onToggleHidden(status);
    }
  };

  handleHotkeyToggleSensitive = () => {
    this.handleToggleMediaVisibility();
  };

  handleFilterToggle = () => {
    this.setState(state => ({ ...state, showDespiteFilter: !state.showDespiteFilter }));
  };

  _properStatus() {
    const { status } = this.props;

    if (status.get('reblog', null) !== null && typeof status.get('reblog') === 'object') {
      return status.get('reblog');
    } else {
      return status;
    }
  }

  handleRef = c => {
    this.node = c;
  };

<<<<<<< HEAD
  render() {
    const { intl, hidden, featured, unfocusable, unread, showThread, scrollKey, pictureInPicture, previousId, nextInReplyToId, rootId, skipPrepend, avatarSize = 46 } = this.props;
=======
  render () {
    const { intl, hidden, featured, unfocusable, unread, showThread, isQuotedPost = false, scrollKey, pictureInPicture, previousId, nextInReplyToId, rootId, skipPrepend, avatarSize = 46, children } = this.props;
>>>>>>> 79ccba17

    let { status, account, ...other } = this.props;

    if (status === null) {
      return null;
    }

    const handlers = this.props.muted ? {} : {
      reply: this.handleHotkeyReply,
      favourite: this.handleHotkeyFavourite,
      boost: this.handleHotkeyBoost,
      mention: this.handleHotkeyMention,
      open: this.handleHotkeyOpen,
      openProfile: this.handleHotkeyOpenProfile,
      moveUp: this.handleHotkeyMoveUp,
      moveDown: this.handleHotkeyMoveDown,
      toggleHidden: this.handleHotkeyToggleHidden,
      toggleSensitive: this.handleHotkeyToggleSensitive,
      openMedia: this.handleHotkeyOpenMedia,
      onTranslate: this.handleTranslate,
    };

    let media, statusAvatar, prepend, rebloggedByText;

    const connectUp = previousId && previousId === status.get('in_reply_to_id');
    const connectToRoot = rootId && rootId === status.get('in_reply_to_id');
    const connectReply = nextInReplyToId && nextInReplyToId === status.get('id');
    const matchedFilters = status.get('matched_filters');

    if (status.get('reblog', null) !== null && typeof status.get('reblog') === 'object') {
      const display_name_html = { __html: status.getIn(['account', 'display_name_html']) };

      prepend = (
        <div className='status__prepend'>
          <div className='status__prepend__icon'><Icon id='retweet' icon={RepeatIcon} /></div>
          <FormattedMessage id='status.reblogged_by' defaultMessage='{name} boosted' values={{ name: <Permalink data-id={status.getIn(['account', 'id'])} data-hover-card-account={status.getIn(['account', 'id'])} href={status.getIn(['account', 'url'])} to={`/@${status.getIn(['account', 'acct'])}`} className='status__display-name muted'><bdi><strong dangerouslySetInnerHTML={display_name_html} /></bdi></Permalink> }} />
        </div>
      );

      rebloggedByText = intl.formatMessage({ id: 'status.reblogged_by', defaultMessage: '{name} boosted' }, { name: status.getIn(['account', 'acct']) });

      account = status.get('account');
      status = status.get('reblog');
    } else if (status.get('visibility') === 'direct') {
      prepend = (
        <div className='status__prepend'>
          <div className='status__prepend__icon'><Icon id='at' icon={AlternateEmailIcon} /></div>
          <FormattedMessage id='status.direct_indicator' defaultMessage='Private mention' />
        </div>
      );
    } else if (showThread && status.get('in_reply_to_id')) {
      prepend = (
        <StatusThreadLabel accountId={status.getIn(['account', 'id'])} inReplyToAccountId={status.get('in_reply_to_account_id')} />
      );
    }

    const expanded = (!matchedFilters || this.state.showDespiteFilter) && (!status.get('hidden') || status.get('spoiler_text').length === 0);

    if (hidden) {
      return (
        <HotKeys handlers={handlers} tabIndex={unfocusable ? null : -1}>
          <div ref={this.handleRef} className={classNames('status__wrapper', { focusable: !this.props.muted })} tabIndex={unfocusable ? null : 0}>
            <span>{status.getIn(['account', 'display_name']) || status.getIn(['account', 'username'])}</span>
            {status.get('spoiler_text').length > 0 && (<span>{status.get('spoiler_text')}</span>)}
            {expanded && <span>{status.get('content')}</span>}
          </div>
        </HotKeys>
      );
    }

    if (pictureInPicture.get('inUse')) {
      media = <PictureInPicturePlaceholder aspectRatio={this.getAttachmentAspectRatio()} />;
    } else if (status.get('media_attachments').size > 0) {
      const language = status.getIn(['translation', 'language']) || status.get('language');

      if (['image', 'gifv', 'unknown'].includes(status.getIn(['media_attachments', 0, 'type'])) || status.get('media_attachments').size > 1) {
        media = (
          <Bundle fetchComponent={MediaGallery} loading={this.renderLoadingMediaGallery}>
            {Component => (
              <Component
                media={status.get('media_attachments')}
                lang={language}
                sensitive={status.get('sensitive')}
                height={110}
                onOpenMedia={this.handleOpenMedia}
                cacheWidth={this.props.cacheMediaWidth}
                defaultWidth={this.props.cachedMediaWidth}
                visible={this.state.showMedia}
                onToggleVisibility={this.handleToggleMediaVisibility}
                matchedFilters={status.get('matched_media_filters')}
              />
            )}
          </Bundle>
        );
      } else if (status.getIn(['media_attachments', 0, 'type']) === 'audio') {
        const attachment = status.getIn(['media_attachments', 0]);
        const description = attachment.getIn(['translation', 'description']) || attachment.get('description');

        media = (
          <Bundle fetchComponent={Audio} loading={this.renderLoadingAudioPlayer} >
            {Component => (
              <Component
                src={attachment.get('url')}
                alt={description}
                lang={language}
                poster={attachment.get('preview_url') || status.getIn(['account', 'avatar_static'])}
                backgroundColor={attachment.getIn(['meta', 'colors', 'background'])}
                foregroundColor={attachment.getIn(['meta', 'colors', 'foreground'])}
                accentColor={attachment.getIn(['meta', 'colors', 'accent'])}
                duration={attachment.getIn(['meta', 'original', 'duration'], 0)}
                deployPictureInPicture={pictureInPicture.get('available') ? this.handleDeployPictureInPicture : undefined}
                sensitive={status.get('sensitive')}
                blurhash={attachment.get('blurhash')}
                visible={this.state.showMedia}
                onToggleVisibility={this.handleToggleMediaVisibility}
                matchedFilters={status.get('matched_media_filters')}
              />
            )}
          </Bundle>
        );
      } else if (status.getIn(['media_attachments', 0, 'type']) === 'video') {
        const attachment = status.getIn(['media_attachments', 0]);
        const description = attachment.getIn(['translation', 'description']) || attachment.get('description');

        media = (
          <Bundle fetchComponent={Video} loading={this.renderLoadingVideoPlayer} >
            {Component => (
              <Component
                preview={attachment.get('preview_url')}
                frameRate={attachment.getIn(['meta', 'original', 'frame_rate'])}
                aspectRatio={cropAttachmentThumbnailsOnTimeline ? '16 / 9' : `${attachment.getIn(['meta', 'original', 'width'])} / ${attachment.getIn(['meta', 'original', 'height'])}`}
                blurhash={attachment.get('blurhash')}
                src={attachment.get('url')}
                alt={description}
                lang={language}
                sensitive={status.get('sensitive')}
                onOpenVideo={this.handleOpenVideo}
                deployPictureInPicture={pictureInPicture.get('available') ? this.handleDeployPictureInPicture : undefined}
                visible={this.state.showMedia}
                onToggleVisibility={this.handleToggleMediaVisibility}
                matchedFilters={status.get('matched_media_filters')}
              />
            )}
          </Bundle>
        );
      }
    } else if (status.get('card')) {
      media = (
        <Card
          onOpenMedia={this.handleOpenMedia}
          card={status.get('card')}
          compact
          sensitive={status.get('sensitive')}
        />
      );
    }

    if (account === undefined || account === null) {
      statusAvatar = <Avatar account={status.get('account')} size={avatarSize} />;
    } else {
      statusAvatar = <AvatarOverlay account={status.get('account')} friend={account} />;
    }

    const { statusContentProps, hashtagBar } = getHashtagBarForStatus(status);

    return (
      <HotKeys handlers={handlers} tabIndex={unfocusable ? null : -1}>
        <div className={classNames('status__wrapper', `status__wrapper-${status.get('visibility')}`, { 'status__wrapper-reply': !!status.get('in_reply_to_id'), unread, focusable: !this.props.muted })} tabIndex={this.props.muted || unfocusable ? null : 0} data-featured={featured ? 'true' : null} aria-label={textForScreenReader(intl, status, rebloggedByText)} ref={this.handleRef} data-nosnippet={status.getIn(['account', 'noindex'], true) || undefined}>
          {!skipPrepend && prepend}

          <div className={classNames('status', `status-${status.get('visibility')}`, { 'status-reply': !!status.get('in_reply_to_id'), 'status--in-thread': !!rootId, 'status--first-in-thread': previousId && (!connectUp || connectToRoot), muted: this.props.muted, 'status--is-quote': isQuotedPost })} data-id={status.get('id')}>
            {(connectReply || connectUp || connectToRoot) && <div className={classNames('status__line', { 'status__line--full': connectReply, 'status__line--first': !status.get('in_reply_to_id') && !connectToRoot })} />}

<<<<<<< HEAD
            <div onMouseUp={this.handleMouseUp} className='status__info'>
              <Permalink to={`/@${status.getIn(['account', 'acct'])}/${status.get('id')}`} href={status.get('url')} className='status__relative-time' target='_blank' rel='noopener noreferrer'>
=======
            <div onClick={this.handleHeaderClick} onAuxClick={this.handleHeaderClick} className='status__info'>
              <Link to={`/@${status.getIn(['account', 'acct'])}/${status.get('id')}`} className='status__relative-time'>
>>>>>>> 79ccba17
                <span className='status__visibility-icon'><VisibilityIcon visibility={status.get('visibility')} /></span>
                <RelativeTimestamp timestamp={status.get('created_at')} />{status.get('edited_at') && <abbr title={intl.formatMessage(messages.edited, { date: intl.formatDate(status.get('edited_at'), { year: 'numeric', month: 'short', day: '2-digit', hour: '2-digit', minute: '2-digit' }) })}> *</abbr>}
              </Permalink>

              <Permalink to={`/@${status.getIn(['account', 'acct'])}`} href={status.getIn(['account', 'url'])} title={status.getIn(['account', 'acct'])} data-hover-card-account={status.getIn(['account', 'id'])} className='status__display-name' target='_blank' rel='noopener noreferrer'>
                <div className='status__avatar'>
                  {statusAvatar}
                </div>

                <DisplayName account={status.get('account')} />
              </Permalink>
            </div>

            {matchedFilters && <FilterWarning title={matchedFilters.join(', ')} expanded={this.state.showDespiteFilter} onClick={this.handleFilterToggle} />}

            {(status.get('spoiler_text').length > 0 && (!matchedFilters || this.state.showDespiteFilter)) && <ContentWarning text={status.getIn(['translation', 'spoilerHtml']) || status.get('spoilerHtml')} expanded={expanded} onClick={this.handleExpandedToggle} />}

<<<<<<< HEAD
            {
              expanded && (
                <>
                  <StatusContent
                    status={status}
                    onClick={this.handleClick}
                    onTranslate={this.handleTranslate}
                    collapsible
                    onCollapsedToggle={this.handleCollapsedToggle}
                    {...statusContentProps}
                  />

                  {media}
                  {hashtagBar}
                </>
              )
            }

            <StatusActionBar scrollKey={scrollKey} status={status} account={account}  {...other} />
          </div >
        </div >
      </HotKeys >
=======
            {expanded && (
              <>
                <StatusContent
                  status={status}
                  onClick={this.handleClick}
                  onTranslate={this.handleTranslate}
                  collapsible
                  onCollapsedToggle={this.handleCollapsedToggle}
                  {...statusContentProps}
                />

                {children}

                {media}
                {hashtagBar}
              </>
            )}

            {!isQuotedPost &&
              <StatusActionBar scrollKey={scrollKey} status={status} account={account}  {...other} />
            }
          </div>
        </div>
      </HotKeys>
>>>>>>> 79ccba17
    );
  }

}

export default withOptionalRouter(injectIntl(Status));<|MERGE_RESOLUTION|>--- conflicted
+++ resolved
@@ -5,11 +5,8 @@
 import classNames from 'classnames';
 import { Link } from 'react-router-dom';
 
-<<<<<<< HEAD
 import Permalink from './permalink';
 
-=======
->>>>>>> 79ccba17
 import ImmutablePropTypes from 'react-immutable-proptypes';
 import ImmutablePureComponent from 'react-immutable-pure-component';
 
@@ -19,7 +16,7 @@
 import RepeatIcon from '@/material-icons/400-24px/repeat.svg?react';
 import { ContentWarning } from 'mastodon/components/content_warning';
 import { FilterWarning } from 'mastodon/components/filter_warning';
-import { Icon }  from 'mastodon/components/icon';
+import { Icon } from 'mastodon/components/icon';
 import { PictureInPicturePlaceholder } from 'mastodon/components/picture_in_picture_placeholder';
 import { withOptionalRouter, WithOptionalRouterPropTypes } from 'mastodon/utils/react_router';
 
@@ -376,13 +373,8 @@
     this.node = c;
   };
 
-<<<<<<< HEAD
   render() {
-    const { intl, hidden, featured, unfocusable, unread, showThread, scrollKey, pictureInPicture, previousId, nextInReplyToId, rootId, skipPrepend, avatarSize = 46 } = this.props;
-=======
-  render () {
     const { intl, hidden, featured, unfocusable, unread, showThread, isQuotedPost = false, scrollKey, pictureInPicture, previousId, nextInReplyToId, rootId, skipPrepend, avatarSize = 46, children } = this.props;
->>>>>>> 79ccba17
 
     let { status, account, ...other } = this.props;
 
@@ -556,13 +548,8 @@
           <div className={classNames('status', `status-${status.get('visibility')}`, { 'status-reply': !!status.get('in_reply_to_id'), 'status--in-thread': !!rootId, 'status--first-in-thread': previousId && (!connectUp || connectToRoot), muted: this.props.muted, 'status--is-quote': isQuotedPost })} data-id={status.get('id')}>
             {(connectReply || connectUp || connectToRoot) && <div className={classNames('status__line', { 'status__line--full': connectReply, 'status__line--first': !status.get('in_reply_to_id') && !connectToRoot })} />}
 
-<<<<<<< HEAD
-            <div onMouseUp={this.handleMouseUp} className='status__info'>
+            <div onClick={this.handleHeaderClick} onAuxClick={this.handleHeaderClick} className='status__info'>
               <Permalink to={`/@${status.getIn(['account', 'acct'])}/${status.get('id')}`} href={status.get('url')} className='status__relative-time' target='_blank' rel='noopener noreferrer'>
-=======
-            <div onClick={this.handleHeaderClick} onAuxClick={this.handleHeaderClick} className='status__info'>
-              <Link to={`/@${status.getIn(['account', 'acct'])}/${status.get('id')}`} className='status__relative-time'>
->>>>>>> 79ccba17
                 <span className='status__visibility-icon'><VisibilityIcon visibility={status.get('visibility')} /></span>
                 <RelativeTimestamp timestamp={status.get('created_at')} />{status.get('edited_at') && <abbr title={intl.formatMessage(messages.edited, { date: intl.formatDate(status.get('edited_at'), { year: 'numeric', month: 'short', day: '2-digit', hour: '2-digit', minute: '2-digit' }) })}> *</abbr>}
               </Permalink>
@@ -580,7 +567,6 @@
 
             {(status.get('spoiler_text').length > 0 && (!matchedFilters || this.state.showDespiteFilter)) && <ContentWarning text={status.getIn(['translation', 'spoilerHtml']) || status.get('spoilerHtml')} expanded={expanded} onClick={this.handleExpandedToggle} />}
 
-<<<<<<< HEAD
             {
               expanded && (
                 <>
@@ -593,34 +579,12 @@
                     {...statusContentProps}
                   />
 
+                  {children}
+
                   {media}
                   {hashtagBar}
                 </>
-              )
-            }
-
-            <StatusActionBar scrollKey={scrollKey} status={status} account={account}  {...other} />
-          </div >
-        </div >
-      </HotKeys >
-=======
-            {expanded && (
-              <>
-                <StatusContent
-                  status={status}
-                  onClick={this.handleClick}
-                  onTranslate={this.handleTranslate}
-                  collapsible
-                  onCollapsedToggle={this.handleCollapsedToggle}
-                  {...statusContentProps}
-                />
-
-                {children}
-
-                {media}
-                {hashtagBar}
-              </>
-            )}
+              )}
 
             {!isQuotedPost &&
               <StatusActionBar scrollKey={scrollKey} status={status} account={account}  {...other} />
@@ -628,7 +592,6 @@
           </div>
         </div>
       </HotKeys>
->>>>>>> 79ccba17
     );
   }
 
