--- conflicted
+++ resolved
@@ -14,7 +14,7 @@
 import RepeatIcon from '@/material-icons/400-24px/repeat.svg?react';
 import { ContentWarning } from 'mastodon/components/content_warning';
 import { FilterWarning } from 'mastodon/components/filter_warning';
-import { Icon }  from 'mastodon/components/icon';
+import { Icon } from 'mastodon/components/icon';
 import PictureInPicturePlaceholder from 'mastodon/components/picture_in_picture_placeholder';
 import { withOptionalRouter, WithOptionalRouterPropTypes } from 'mastodon/utils/react_router';
 
@@ -146,7 +146,7 @@
     showDespiteFilter: undefined,
   };
 
-  componentDidUpdate (prevProps) {
+  componentDidUpdate(prevProps) {
     // This will potentially cause a wasteful redraw, but in most cases `Status` components are used
     // with a `key` directly depending on their `id`, preventing re-use of the component across
     // different IDs.
@@ -181,7 +181,7 @@
   };
 
   handleAccountClick = (e, proper = true) => {
-    if (e && (e.button !== 0 || e.ctrlKey || e.metaKey))  {
+    if (e && (e.button !== 0 || e.ctrlKey || e.metaKey)) {
       return;
     }
 
@@ -205,7 +205,7 @@
     this.props.onTranslate(this._properStatus());
   };
 
-  getAttachmentAspectRatio () {
+  getAttachmentAspectRatio() {
     const attachments = this._properStatus().get('media_attachments');
 
     if (attachments.getIn([0, 'type']) === 'video') {
@@ -340,7 +340,7 @@
       } else if (expandedBecauseOfFilter && expandedBecauseOfCW) {
         onToggleHidden(status);
         this.handleFilterToggle();
-      } else  {
+      } else {
         this.handleFilterToggle();
       }
     } else {
@@ -356,7 +356,7 @@
     this.setState(state => ({ ...state, showDespiteFilter: !state.showDespiteFilter }));
   };
 
-  _properStatus () {
+  _properStatus() {
     const { status } = this.props;
 
     if (status.get('reblog', null) !== null && typeof status.get('reblog') === 'object') {
@@ -370,7 +370,7 @@
     this.node = c;
   };
 
-  render () {
+  render() {
     const { intl, hidden, featured, unfocusable, unread, showThread, scrollKey, pictureInPicture, previousId, nextInReplyToId, rootId, skipPrepend, avatarSize = 46 } = this.props;
 
     let { status, account, ...other } = this.props;
@@ -423,20 +423,15 @@
 
       prepend = (
         <div className='status__prepend'>
-<<<<<<< HEAD
-          <div className='status__prepend-icon-wrapper'><Icon id='retweet' icon={RepeatIcon} className='status__prepend-icon' /></div>
+          <div className='status__prepend__icon'><Icon id='retweet' icon={RepeatIcon} /></div>
           <FormattedMessage id='status.reblogged_by' defaultMessage='{name} boosted' values={{ name: <a onClick={this.handlePrependAccountClick} data-id={status.getIn(['account', 'id'])} data-hover-card-account={status.getIn(['account', 'id'])} href={status.getIn(['account', 'url'])} className='status__display-name muted'><bdi><strong dangerouslySetInnerHTML={display_name_html} /></bdi></a> }} />
-=======
-          <div className='status__prepend__icon'><Icon id='retweet' icon={RepeatIcon} /></div>
-          <FormattedMessage id='status.reblogged_by' defaultMessage='{name} boosted' values={{ name: <a onClick={this.handlePrependAccountClick} data-id={status.getIn(['account', 'id'])} data-hover-card-account={status.getIn(['account', 'id'])} href={`/@${status.getIn(['account', 'acct'])}`} className='status__display-name muted'><bdi><strong dangerouslySetInnerHTML={display_name_html} /></bdi></a> }} />
->>>>>>> 258dce12
         </div>
       );
 
       rebloggedByText = intl.formatMessage({ id: 'status.reblogged_by', defaultMessage: '{name} boosted' }, { name: status.getIn(['account', 'acct']) });
 
       account = status.get('account');
-      status  = status.get('reblog');
+      status = status.get('reblog');
     } else if (status.get('visibility') === 'direct') {
       prepend = (
         <div className='status__prepend'>
@@ -446,14 +441,7 @@
       );
     } else if (showThread && status.get('in_reply_to_id')) {
       prepend = (
-<<<<<<< HEAD
-        <div className='status__prepend'>
-          <div className='status__prepend-icon-wrapper'><Icon id='reply' icon={ReplyIcon} className='status__prepend-icon' /></div>
-          <FormattedMessage id='status.replied_to' defaultMessage='Replied to {name}' values={{ name: <a onClick={this.handlePrependAccountClick} data-id={status.getIn(['account', 'id'])} data-hover-card-account={status.getIn(['account', 'id'])} href={status.getIn(['account', 'url'])} className='status__display-name muted'><bdi><strong dangerouslySetInnerHTML={display_name_html} /></bdi></a> }} />
-        </div>
-=======
         <StatusThreadLabel accountId={status.getIn(['account', 'id'])} inReplyToAccountId={status.get('in_reply_to_account_id')} />
->>>>>>> 258dce12
       );
     }
 
@@ -462,15 +450,14 @@
     } else if (status.get('media_attachments').size > 0) {
       const language = status.getIn(['translation', 'language']) || status.get('language');
 
-<<<<<<< HEAD
       if (this.props.muted) {
         media = (
           <AttachmentList
             compact
             media={status.get('media_attachments')}
           />
-=======
-      if (['image', 'gifv'].includes(status.getIn(['media_attachments', 0, 'type'])) || status.get('media_attachments').size > 1) {
+        );
+      } else if (['image', 'gifv'].includes(status.getIn(['media_attachments', 0, 'type'])) || status.get('media_attachments').size > 1) {
         media = (
           <Bundle fetchComponent={MediaGallery} loading={this.renderLoadingMediaGallery}>
             {Component => (
@@ -487,7 +474,6 @@
               />
             )}
           </Bundle>
->>>>>>> 258dce12
         );
       } else if (status.getIn(['media_attachments', 0, 'type']) === 'audio') {
         const attachment = status.getIn(['media_attachments', 0]);
@@ -559,7 +545,7 @@
       statusAvatar = <AvatarOverlay account={status.get('account')} friend={account} />;
     }
 
-    const {statusContentProps, hashtagBar} = getHashtagBarForStatus(status);
+    const { statusContentProps, hashtagBar } = getHashtagBarForStatus(status);
     const expanded = (!matchedFilters || this.state.showDespiteFilter) && (!status.get('hidden') || status.get('spoiler_text').length === 0);
 
     return (
@@ -577,11 +563,7 @@
                 <RelativeTimestamp timestamp={status.get('created_at')} />{status.get('edited_at') && <abbr title={intl.formatMessage(messages.edited, { date: intl.formatDate(status.get('edited_at'), { year: 'numeric', month: 'short', day: '2-digit', hour: '2-digit', minute: '2-digit' }) })}> *</abbr>}
               </a>
 
-<<<<<<< HEAD
-              <a onClick={this.handleAccountClick} href={status.getIn(['account', 'url'])} data-hover-card-account={status.getIn(['account', 'id'])} className='status__display-name' target='_blank' rel='noopener noreferrer'>
-=======
-              <a onClick={this.handleAccountClick} href={`/@${status.getIn(['account', 'acct'])}`} title={status.getIn(['account', 'acct'])} data-hover-card-account={status.getIn(['account', 'id'])} className='status__display-name' target='_blank' rel='noopener noreferrer'>
->>>>>>> 258dce12
+              <a onClick={this.handleAccountClick} href={status.getIn(['account', 'url'])} title={status.getIn(['account', 'acct'])} data-hover-card-account={status.getIn(['account', 'id'])} className='status__display-name' target='_blank' rel='noopener noreferrer'>
                 <div className='status__avatar'>
                   {statusAvatar}
                 </div>
@@ -594,26 +576,28 @@
 
             {(status.get('spoiler_text').length > 0 && (!matchedFilters || this.state.showDespiteFilter)) && <ContentWarning text={status.getIn(['translation', 'spoilerHtml']) || status.get('spoilerHtml')} expanded={expanded} onClick={this.handleExpandedToggle} />}
 
-            {expanded && (
-              <>
-                <StatusContent
-                  status={status}
-                  onClick={this.handleClick}
-                  onTranslate={this.handleTranslate}
-                  collapsible
-                  onCollapsedToggle={this.handleCollapsedToggle}
-                  {...statusContentProps}
-                />
-
-                {media}
-                {hashtagBar}
-              </>
-            )}
+            {
+              expanded && (
+                <>
+                  <StatusContent
+                    status={status}
+                    onClick={this.handleClick}
+                    onTranslate={this.handleTranslate}
+                    collapsible
+                    onCollapsedToggle={this.handleCollapsedToggle}
+                    {...statusContentProps}
+                  />
+
+                  {media}
+                  {hashtagBar}
+                </>
+              )
+            }
 
             <StatusActionBar scrollKey={scrollKey} status={status} account={account}  {...other} />
-          </div>
-        </div>
-      </HotKeys>
+          </div >
+        </div >
+      </HotKeys >
     );
   }
 
