import PropTypes from 'prop-types';

import { injectIntl, defineMessages, FormattedMessage } from 'react-intl';

import classNames from 'classnames';

import ImmutablePropTypes from 'react-immutable-proptypes';
import ImmutablePureComponent from 'react-immutable-pure-component';

import { HotKeys } from 'react-hotkeys';

import AlternateEmailIcon from '@/material-icons/400-24px/alternate_email.svg?react';
import PushPinIcon from '@/material-icons/400-24px/push_pin.svg?react';
import RepeatIcon from '@/material-icons/400-24px/repeat.svg?react';
import { ContentWarning } from 'mastodon/components/content_warning';
import { FilterWarning } from 'mastodon/components/filter_warning';
import { Icon }  from 'mastodon/components/icon';
import PictureInPicturePlaceholder from 'mastodon/components/picture_in_picture_placeholder';
import { withOptionalRouter, WithOptionalRouterPropTypes } from 'mastodon/utils/react_router';

import Card from '../features/status/components/card';
// We use the component (and not the container) since we do not want
// to use the progress bar to show download progress
import Bundle from '../features/ui/components/bundle';
import { MediaGallery, Video, Audio } from '../features/ui/util/async-components';
import { SensitiveMediaContext } from '../features/ui/util/sensitive_media_context';
import { displayMedia } from '../initial_state';

import { Avatar } from './avatar';
import { AvatarOverlay } from './avatar_overlay';
import { DisplayName } from './display_name';
import { getHashtagBarForStatus } from './hashtag_bar';
import { RelativeTimestamp } from './relative_timestamp';
import StatusActionBar from './status_action_bar';
import StatusContent from './status_content';
import { StatusThreadLabel } from './status_thread_label';
import { VisibilityIcon } from './visibility_icon';

const domParser = new DOMParser();

export const textForScreenReader = (intl, status, rebloggedByText = false) => {
  const displayName = status.getIn(['account', 'display_name']);

  const spoilerText = status.getIn(['translation', 'spoiler_text']) || status.get('spoiler_text');
  const contentHtml = status.getIn(['translation', 'contentHtml']) || status.get('contentHtml');
  const contentText = domParser.parseFromString(contentHtml, 'text/html').documentElement.textContent;

  const values = [
    displayName.length === 0 ? status.getIn(['account', 'acct']).split('@')[0] : displayName,
    spoilerText && status.get('hidden') ? spoilerText : contentText,
    intl.formatDate(status.get('created_at'), { hour: '2-digit', minute: '2-digit', month: 'short', day: 'numeric' }),
    status.getIn(['account', 'acct']),
  ];

  if (rebloggedByText) {
    values.push(rebloggedByText);
  }

  return values.join(', ');
};

export const defaultMediaVisibility = (status) => {
  if (!status) {
    return undefined;
  }

  if (status.get('reblog', null) !== null && typeof status.get('reblog') === 'object') {
    status = status.get('reblog');
  }

  return (displayMedia !== 'hide_all' && !status.get('sensitive') || displayMedia === 'show_all');
};

const messages = defineMessages({
  public_short: { id: 'privacy.public.short', defaultMessage: 'Public' },
<<<<<<< HEAD
  unlisted_short: { id: 'privacy.unlisted.short', defaultMessage: 'Unlisted' },
  private_short: { id: 'privacy.private.short', defaultMessage: 'Followers only' },
  limited_short: { id: 'privacy.limited.short', defaultMessage: 'Circle' },
  direct_short: { id: 'privacy.direct.short', defaultMessage: 'Mentioned people only' },
=======
  unlisted_short: { id: 'privacy.unlisted.short', defaultMessage: 'Quiet public' },
  private_short: { id: 'privacy.private.short', defaultMessage: 'Followers' },
  direct_short: { id: 'privacy.direct.short', defaultMessage: 'Specific people' },
>>>>>>> ab36c152
  edited: { id: 'status.edited', defaultMessage: 'Edited {date}' },
});

class Status extends ImmutablePureComponent {

  static contextType = SensitiveMediaContext;

  static propTypes = {
    status: ImmutablePropTypes.map,
    account: ImmutablePropTypes.record,
    previousId: PropTypes.string,
    nextInReplyToId: PropTypes.string,
    rootId: PropTypes.string,
    onClick: PropTypes.func,
    onReply: PropTypes.func,
    onFavourite: PropTypes.func,
    onReblog: PropTypes.func,
    onDelete: PropTypes.func,
    onDirect: PropTypes.func,
    onMemberList: PropTypes.func,
    onMention: PropTypes.func,
    onPin: PropTypes.func,
    onOpenMedia: PropTypes.func,
    onOpenVideo: PropTypes.func,
    onBlock: PropTypes.func,
    onAddFilter: PropTypes.func,
    onEmbed: PropTypes.func,
    onHeightChange: PropTypes.func,
    onToggleHidden: PropTypes.func,
    onToggleCollapsed: PropTypes.func,
    onTranslate: PropTypes.func,
    onInteractionModal: PropTypes.func,
    muted: PropTypes.bool,
    hidden: PropTypes.bool,
    unread: PropTypes.bool,
    onMoveUp: PropTypes.func,
    onMoveDown: PropTypes.func,
    showThread: PropTypes.bool,
    getScrollPosition: PropTypes.func,
    updateScrollBottom: PropTypes.func,
    cacheMediaWidth: PropTypes.func,
    cachedMediaWidth: PropTypes.number,
    scrollKey: PropTypes.string,
    skipPrepend: PropTypes.bool,
    avatarSize: PropTypes.number,
    deployPictureInPicture: PropTypes.func,
    unfocusable: PropTypes.bool,
    pictureInPicture: ImmutablePropTypes.contains({
      inUse: PropTypes.bool,
      available: PropTypes.bool,
    }),
    ...WithOptionalRouterPropTypes,
  };

  // Avoid checking props that are functions (and whose equality will always
  // evaluate to false. See react-immutable-pure-component for usage.
  updateOnProps = [
    'status',
    'account',
    'muted',
    'hidden',
    'unread',
    'pictureInPicture',
  ];

  state = {
    showMedia: defaultMediaVisibility(this.props.status) && !(this.context?.hideMediaByDefault),
    showDespiteFilter: undefined,
  };

  componentDidUpdate (prevProps) {
    // This will potentially cause a wasteful redraw, but in most cases `Status` components are used
    // with a `key` directly depending on their `id`, preventing re-use of the component across
    // different IDs.
    // But just in case this does change, reset the state on status change.

    if (this.props.status?.get('id') !== prevProps.status?.get('id')) {
      this.setState({
        showMedia: defaultMediaVisibility(this.props.status) && !(this.context?.hideMediaByDefault),
        showDespiteFilter: undefined,
      });
    }
  }

  handleToggleMediaVisibility = () => {
    this.setState({ showMedia: !this.state.showMedia });
  };

  handleClick = e => {
    if (e && (e.button !== 0 || e.ctrlKey || e.metaKey)) {
      return;
    }

    if (e) {
      e.preventDefault();
    }

    this.handleHotkeyOpen();
  };

  handlePrependAccountClick = e => {
    this.handleAccountClick(e, false);
  };

  handleAccountClick = (e, proper = true) => {
    if (e && (e.button !== 0 || e.ctrlKey || e.metaKey))  {
      return;
    }

    if (e) {
      e.preventDefault();
      e.stopPropagation();
    }

    this._openProfile(proper);
  };

  handleExpandedToggle = () => {
    this.props.onToggleHidden(this._properStatus());
  };

  handleCollapsedToggle = isCollapsed => {
    this.props.onToggleCollapsed(this._properStatus(), isCollapsed);
  };

  handleTranslate = () => {
    this.props.onTranslate(this._properStatus());
  };

  getAttachmentAspectRatio () {
    const attachments = this._properStatus().get('media_attachments');

    if (attachments.getIn([0, 'type']) === 'video') {
      return `${attachments.getIn([0, 'meta', 'original', 'width'])} / ${attachments.getIn([0, 'meta', 'original', 'height'])}`;
    } else if (attachments.getIn([0, 'type']) === 'audio') {
      return '16 / 9';
    } else {
      return (attachments.size === 1 && attachments.getIn([0, 'meta', 'small', 'aspect'])) ? attachments.getIn([0, 'meta', 'small', 'aspect']) : '3 / 2';
    }
  }

  renderLoadingMediaGallery = () => {
    return (
      <div className='media-gallery' style={{ aspectRatio: this.getAttachmentAspectRatio() }} />
    );
  };

  renderLoadingVideoPlayer = () => {
    return (
      <div className='video-player' style={{ aspectRatio: this.getAttachmentAspectRatio() }} />
    );
  };

  renderLoadingAudioPlayer = () => {
    return (
      <div className='audio-player' style={{ aspectRatio: this.getAttachmentAspectRatio() }} />
    );
  };

  handleOpenVideo = (options) => {
    const status = this._properStatus();
    const lang = status.getIn(['translation', 'language']) || status.get('language');
    this.props.onOpenVideo(status.get('id'), status.getIn(['media_attachments', 0]), lang, options);
  };

  handleOpenMedia = (media, index) => {
    const status = this._properStatus();
    const lang = status.getIn(['translation', 'language']) || status.get('language');
    this.props.onOpenMedia(status.get('id'), media, index, lang);
  };

  handleHotkeyOpenMedia = e => {
    const { onOpenMedia, onOpenVideo } = this.props;
    const status = this._properStatus();

    e.preventDefault();

    if (status.get('media_attachments').size > 0) {
      const lang = status.getIn(['translation', 'language']) || status.get('language');
      if (status.getIn(['media_attachments', 0, 'type']) === 'video') {
        onOpenVideo(status.get('id'), status.getIn(['media_attachments', 0]), lang, { startTime: 0 });
      } else {
        onOpenMedia(status.get('id'), status.get('media_attachments'), 0, lang);
      }
    }
  };

  handleDeployPictureInPicture = (type, mediaProps) => {
    const { deployPictureInPicture } = this.props;
    const status = this._properStatus();

    deployPictureInPicture(status, type, mediaProps);
  };

  handleHotkeyReply = e => {
    e.preventDefault();
    this.props.onReply(this._properStatus());
  };

  handleHotkeyFavourite = () => {
    this.props.onFavourite(this._properStatus());
  };

  handleHotkeyBoost = e => {
    this.props.onReblog(this._properStatus(), e);
  };

  handleHotkeyMention = e => {
    e.preventDefault();
    this.props.onMention(this._properStatus().get('account'));
  };

  handleHotkeyOpen = () => {
    if (this.props.onClick) {
      this.props.onClick();
      return;
    }

    const { history } = this.props;
    const status = this._properStatus();

    if (!history) {
      return;
    }

    history.push(`/@${status.getIn(['account', 'acct'])}/${status.get('id')}`);
  };

  handleHotkeyOpenProfile = () => {
    this._openProfile();
  };

  _openProfile = (proper = true) => {
    const { history } = this.props;
    const status = proper ? this._properStatus() : this.props.status;

    if (!history) {
      return;
    }

    history.push(`/@${status.getIn(['account', 'acct'])}`);
  };

  handleHotkeyMoveUp = e => {
    this.props.onMoveUp(this.props.status.get('id'), e.target.getAttribute('data-featured'));
  };

  handleHotkeyMoveDown = e => {
    this.props.onMoveDown(this.props.status.get('id'), e.target.getAttribute('data-featured'));
  };

  handleHotkeyToggleHidden = () => {
    const { onToggleHidden } = this.props;
    const status = this._properStatus();

    if (status.get('matched_filters')) {
      const expandedBecauseOfCW = !status.get('hidden') || status.get('spoiler_text').length === 0;
      const expandedBecauseOfFilter = this.state.showDespiteFilter;

      if (expandedBecauseOfFilter && !expandedBecauseOfCW) {
        onToggleHidden(status);
      } else if (expandedBecauseOfFilter && expandedBecauseOfCW) {
        onToggleHidden(status);
        this.handleFilterToggle();
      } else  {
        this.handleFilterToggle();
      }
    } else {
      onToggleHidden(status);
    }
  };

  handleHotkeyToggleSensitive = () => {
    this.handleToggleMediaVisibility();
  };

  handleFilterToggle = () => {
    this.setState(state => ({ ...state, showDespiteFilter: !state.showDespiteFilter }));
  };

  _properStatus () {
    const { status } = this.props;

    if (status.get('reblog', null) !== null && typeof status.get('reblog') === 'object') {
      return status.get('reblog');
    } else {
      return status;
    }
  }

  handleRef = c => {
    this.node = c;
  };

  render () {
    const { intl, hidden, featured, unfocusable, unread, showThread, scrollKey, pictureInPicture, previousId, nextInReplyToId, rootId, skipPrepend, avatarSize = 46 } = this.props;

    let { status, account, ...other } = this.props;

    if (status === null) {
      return null;
    }

    const handlers = this.props.muted ? {} : {
      reply: this.handleHotkeyReply,
      favourite: this.handleHotkeyFavourite,
      boost: this.handleHotkeyBoost,
      mention: this.handleHotkeyMention,
      open: this.handleHotkeyOpen,
      openProfile: this.handleHotkeyOpenProfile,
      moveUp: this.handleHotkeyMoveUp,
      moveDown: this.handleHotkeyMoveDown,
      toggleHidden: this.handleHotkeyToggleHidden,
      toggleSensitive: this.handleHotkeyToggleSensitive,
      openMedia: this.handleHotkeyOpenMedia,
    };

    let media, statusAvatar, prepend, rebloggedByText;

    if (hidden) {
      return (
        <HotKeys handlers={handlers} tabIndex={unfocusable ? null : -1}>
          <div ref={this.handleRef} className={classNames('status__wrapper', { focusable: !this.props.muted })} tabIndex={unfocusable ? null : 0}>
            <span>{status.getIn(['account', 'display_name']) || status.getIn(['account', 'username'])}</span>
            <span>{status.get('content')}</span>
          </div>
        </HotKeys>
      );
    }

    const connectUp = previousId && previousId === status.get('in_reply_to_id');
    const connectToRoot = rootId && rootId === status.get('in_reply_to_id');
    const connectReply = nextInReplyToId && nextInReplyToId === status.get('id');
    const matchedFilters = status.get('matched_filters');

    if (featured) {
      prepend = (
        <div className='status__prepend'>
          <div className='status__prepend__icon'><Icon id='thumb-tack' icon={PushPinIcon} /></div>
          <FormattedMessage id='status.pinned' defaultMessage='Pinned post' />
        </div>
      );
    } else if (status.get('reblog', null) !== null && typeof status.get('reblog') === 'object') {
      const display_name_html = { __html: status.getIn(['account', 'display_name_html']) };

      prepend = (
        <div className='status__prepend'>
          <div className='status__prepend__icon'><Icon id='retweet' icon={RepeatIcon} /></div>
          <FormattedMessage id='status.reblogged_by' defaultMessage='{name} boosted' values={{ name: <a onClick={this.handlePrependAccountClick} data-id={status.getIn(['account', 'id'])} data-hover-card-account={status.getIn(['account', 'id'])} href={`/@${status.getIn(['account', 'acct'])}`} className='status__display-name muted'><bdi><strong dangerouslySetInnerHTML={display_name_html} /></bdi></a> }} />
        </div>
      );

      rebloggedByText = intl.formatMessage({ id: 'status.reblogged_by', defaultMessage: '{name} boosted' }, { name: status.getIn(['account', 'acct']) });

      account = status.get('account');
      status  = status.get('reblog');
    } else if (status.get('visibility') === 'direct') {
      prepend = (
        <div className='status__prepend'>
          <div className='status__prepend__icon'><Icon id='at' icon={AlternateEmailIcon} /></div>
          <FormattedMessage id='status.direct_indicator' defaultMessage='Private mention' />
        </div>
      );
    } else if (showThread && status.get('in_reply_to_id')) {
      prepend = (
        <StatusThreadLabel accountId={status.getIn(['account', 'id'])} inReplyToAccountId={status.get('in_reply_to_account_id')} />
      );
    }

    if (pictureInPicture.get('inUse')) {
      media = <PictureInPicturePlaceholder aspectRatio={this.getAttachmentAspectRatio()} />;
    } else if (status.get('media_attachments').size > 0) {
      const language = status.getIn(['translation', 'language']) || status.get('language');

      if (['image', 'gifv'].includes(status.getIn(['media_attachments', 0, 'type'])) || status.get('media_attachments').size > 1) {
        media = (
          <Bundle fetchComponent={MediaGallery} loading={this.renderLoadingMediaGallery}>
            {Component => (
              <Component
                media={status.get('media_attachments')}
                lang={language}
                sensitive={status.get('sensitive')}
                height={110}
                onOpenMedia={this.handleOpenMedia}
                cacheWidth={this.props.cacheMediaWidth}
                defaultWidth={this.props.cachedMediaWidth}
                visible={this.state.showMedia}
                onToggleVisibility={this.handleToggleMediaVisibility}
              />
            )}
          </Bundle>
        );
      } else if (status.getIn(['media_attachments', 0, 'type']) === 'audio') {
        const attachment = status.getIn(['media_attachments', 0]);
        const description = attachment.getIn(['translation', 'description']) || attachment.get('description');

        media = (
          <Bundle fetchComponent={Audio} loading={this.renderLoadingAudioPlayer} >
            {Component => (
              <Component
                src={attachment.get('url')}
                alt={description}
                lang={language}
                poster={attachment.get('preview_url') || status.getIn(['account', 'avatar_static'])}
                backgroundColor={attachment.getIn(['meta', 'colors', 'background'])}
                foregroundColor={attachment.getIn(['meta', 'colors', 'foreground'])}
                accentColor={attachment.getIn(['meta', 'colors', 'accent'])}
                duration={attachment.getIn(['meta', 'original', 'duration'], 0)}
                width={this.props.cachedMediaWidth}
                height={110}
                cacheWidth={this.props.cacheMediaWidth}
                deployPictureInPicture={pictureInPicture.get('available') ? this.handleDeployPictureInPicture : undefined}
                sensitive={status.get('sensitive')}
                blurhash={attachment.get('blurhash')}
                visible={this.state.showMedia}
                onToggleVisibility={this.handleToggleMediaVisibility}
              />
            )}
          </Bundle>
        );
      } else if (status.getIn(['media_attachments', 0, 'type']) === 'video') {
        const attachment = status.getIn(['media_attachments', 0]);
        const description = attachment.getIn(['translation', 'description']) || attachment.get('description');

        media = (
          <Bundle fetchComponent={Video} loading={this.renderLoadingVideoPlayer} >
            {Component => (
              <Component
                preview={attachment.get('preview_url')}
                frameRate={attachment.getIn(['meta', 'original', 'frame_rate'])}
                aspectRatio={`${attachment.getIn(['meta', 'original', 'width'])} / ${attachment.getIn(['meta', 'original', 'height'])}`}
                blurhash={attachment.get('blurhash')}
                src={attachment.get('url')}
                alt={description}
                lang={language}
                sensitive={status.get('sensitive')}
                onOpenVideo={this.handleOpenVideo}
                deployPictureInPicture={pictureInPicture.get('available') ? this.handleDeployPictureInPicture : undefined}
                visible={this.state.showMedia}
                onToggleVisibility={this.handleToggleMediaVisibility}
              />
            )}
          </Bundle>
        );
      }
    } else if (status.get('spoiler_text').length === 0 && status.get('card')) {
      media = (
        <Card
          onOpenMedia={this.handleOpenMedia}
          card={status.get('card')}
          compact
          sensitive={status.get('sensitive')}
        />
      );
    }

    if (account === undefined || account === null) {
      statusAvatar = <Avatar account={status.get('account')} size={avatarSize} />;
    } else {
      statusAvatar = <AvatarOverlay account={status.get('account')} friend={account} />;
    }

<<<<<<< HEAD
    const visibilityIconInfo = {
      'public': { icon: 'globe', text: intl.formatMessage(messages.public_short) },
      'unlisted': { icon: 'unlock', text: intl.formatMessage(messages.unlisted_short) },
      'private': { icon: 'lock', text: intl.formatMessage(messages.private_short) },
      'limited': { icon: 'user-circle', text: intl.formatMessage(messages.limited_short) },
      'direct': { icon: 'at', text: intl.formatMessage(messages.direct_short) },
    };

    const visibilityIcon = visibilityIconInfo[status.get('visibility')];

    const {statusContentProps} = getHashtagBarForStatus(status);
    const expanded = !status.get('hidden') || status.get('spoiler_text').length === 0;
=======
    const {statusContentProps, hashtagBar} = getHashtagBarForStatus(status);
    const expanded = (!matchedFilters || this.state.showDespiteFilter) && (!status.get('hidden') || status.get('spoiler_text').length === 0);
>>>>>>> ab36c152

    return (
      <HotKeys handlers={handlers} tabIndex={unfocusable ? null : -1}>
        <div className={classNames('status__wrapper', `status__wrapper-${status.get('visibility')}`, { 'status__wrapper-reply': !!status.get('in_reply_to_id'), unread, focusable: !this.props.muted })} tabIndex={this.props.muted || unfocusable ? null : 0} data-featured={featured ? 'true' : null} aria-label={textForScreenReader(intl, status, rebloggedByText)} ref={this.handleRef} data-nosnippet={status.getIn(['account', 'noindex'], true) || undefined}>
          {!skipPrepend && prepend}

          <div className={classNames('status', `status-${status.get('visibility')}`, { 'status-reply': !!status.get('in_reply_to_id'), 'status--in-thread': !!rootId, 'status--first-in-thread': previousId && (!connectUp || connectToRoot), muted: this.props.muted })} data-id={status.get('id')}>
            {(connectReply || connectUp || connectToRoot) && <div className={classNames('status__line', { 'status__line--full': connectReply, 'status__line--first': !status.get('in_reply_to_id') && !connectToRoot })} />}

            {/* eslint-disable-next-line jsx-a11y/no-static-element-interactions */}
            <div onClick={this.handleClick} className='status__info'>
              <a href={`/@${status.getIn(['account', 'acct'])}/${status.get('id')}`} className='status__relative-time' target='_blank' rel='noopener noreferrer'>
                <span className='status__visibility-icon'><VisibilityIcon visibility={status.get('visibility')} /></span>
                <RelativeTimestamp timestamp={status.get('created_at')} />{status.get('edited_at') && <abbr title={intl.formatMessage(messages.edited, { date: intl.formatDate(status.get('edited_at'), { year: 'numeric', month: 'short', day: '2-digit', hour: '2-digit', minute: '2-digit' }) })}> *</abbr>}
              </a>

              <a onClick={this.handleAccountClick} href={`/@${status.getIn(['account', 'acct'])}`} title={status.getIn(['account', 'acct'])} data-hover-card-account={status.getIn(['account', 'id'])} className='status__display-name' target='_blank' rel='noopener noreferrer'>
                <div className='status__avatar'>
                  {statusAvatar}
                </div>

                <DisplayName account={status.get('account')} />
              </a>
            </div>

<<<<<<< HEAD
            {media}

            <StatusContent
              status={status}
              onClick={this.handleClick}
              expanded={expanded}
              onExpandedToggle={this.handleExpandedToggle}
              onTranslate={this.handleTranslate}
              collapsible
              onCollapsedToggle={this.handleCollapsedToggle}
              {...statusContentProps}
            />

            <StatusActionBar scrollKey={scrollKey} status={status} account={account} onFilter={matchedFilters ? this.handleFilterClick : null} {...other} />
=======
            {matchedFilters && <FilterWarning title={matchedFilters.join(', ')} expanded={this.state.showDespiteFilter} onClick={this.handleFilterToggle} />}

            {(status.get('spoiler_text').length > 0 && (!matchedFilters || this.state.showDespiteFilter)) && <ContentWarning text={status.getIn(['translation', 'spoilerHtml']) || status.get('spoilerHtml')} expanded={expanded} onClick={this.handleExpandedToggle} />}

            {expanded && (
              <>
                <StatusContent
                  status={status}
                  onClick={this.handleClick}
                  onTranslate={this.handleTranslate}
                  collapsible
                  onCollapsedToggle={this.handleCollapsedToggle}
                  {...statusContentProps}
                />

                {media}
                {hashtagBar}
              </>
            )}

            <StatusActionBar scrollKey={scrollKey} status={status} account={account}  {...other} />
>>>>>>> ab36c152
          </div>
        </div>
      </HotKeys>
    );
  }

}

export default withOptionalRouter(injectIntl(Status));<|MERGE_RESOLUTION|>--- conflicted
+++ resolved
@@ -73,16 +73,10 @@
 
 const messages = defineMessages({
   public_short: { id: 'privacy.public.short', defaultMessage: 'Public' },
-<<<<<<< HEAD
-  unlisted_short: { id: 'privacy.unlisted.short', defaultMessage: 'Unlisted' },
-  private_short: { id: 'privacy.private.short', defaultMessage: 'Followers only' },
-  limited_short: { id: 'privacy.limited.short', defaultMessage: 'Circle' },
-  direct_short: { id: 'privacy.direct.short', defaultMessage: 'Mentioned people only' },
-=======
   unlisted_short: { id: 'privacy.unlisted.short', defaultMessage: 'Quiet public' },
   private_short: { id: 'privacy.private.short', defaultMessage: 'Followers' },
+  limited_short: { id: 'privacy.limited.short', defaultMessage: 'Circle' },
   direct_short: { id: 'privacy.direct.short', defaultMessage: 'Specific people' },
->>>>>>> ab36c152
   edited: { id: 'status.edited', defaultMessage: 'Edited {date}' },
 });
 
@@ -545,23 +539,8 @@
       statusAvatar = <AvatarOverlay account={status.get('account')} friend={account} />;
     }
 
-<<<<<<< HEAD
-    const visibilityIconInfo = {
-      'public': { icon: 'globe', text: intl.formatMessage(messages.public_short) },
-      'unlisted': { icon: 'unlock', text: intl.formatMessage(messages.unlisted_short) },
-      'private': { icon: 'lock', text: intl.formatMessage(messages.private_short) },
-      'limited': { icon: 'user-circle', text: intl.formatMessage(messages.limited_short) },
-      'direct': { icon: 'at', text: intl.formatMessage(messages.direct_short) },
-    };
-
-    const visibilityIcon = visibilityIconInfo[status.get('visibility')];
-
-    const {statusContentProps} = getHashtagBarForStatus(status);
-    const expanded = !status.get('hidden') || status.get('spoiler_text').length === 0;
-=======
     const {statusContentProps, hashtagBar} = getHashtagBarForStatus(status);
     const expanded = (!matchedFilters || this.state.showDespiteFilter) && (!status.get('hidden') || status.get('spoiler_text').length === 0);
->>>>>>> ab36c152
 
     return (
       <HotKeys handlers={handlers} tabIndex={unfocusable ? null : -1}>
@@ -587,22 +566,8 @@
               </a>
             </div>
 
-<<<<<<< HEAD
             {media}
 
-            <StatusContent
-              status={status}
-              onClick={this.handleClick}
-              expanded={expanded}
-              onExpandedToggle={this.handleExpandedToggle}
-              onTranslate={this.handleTranslate}
-              collapsible
-              onCollapsedToggle={this.handleCollapsedToggle}
-              {...statusContentProps}
-            />
-
-            <StatusActionBar scrollKey={scrollKey} status={status} account={account} onFilter={matchedFilters ? this.handleFilterClick : null} {...other} />
-=======
             {matchedFilters && <FilterWarning title={matchedFilters.join(', ')} expanded={this.state.showDespiteFilter} onClick={this.handleFilterToggle} />}
 
             {(status.get('spoiler_text').length > 0 && (!matchedFilters || this.state.showDespiteFilter)) && <ContentWarning text={status.getIn(['translation', 'spoilerHtml']) || status.get('spoilerHtml')} expanded={expanded} onClick={this.handleExpandedToggle} />}
@@ -624,7 +589,6 @@
             )}
 
             <StatusActionBar scrollKey={scrollKey} status={status} account={account}  {...other} />
->>>>>>> ab36c152
           </div>
         </div>
       </HotKeys>
