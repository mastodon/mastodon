--- conflicted
+++ resolved
@@ -105,156 +105,7 @@
       badges.push(<span key='alt' className='media-gallery__gifv__label'>ALT</span>);
     }
 
-<<<<<<< HEAD
-    if (size === 5) {
-      height = 50;
-      width = 33.3;
-
-      if (index === 4) {
-        width = 66.6;
-      }
-
-      if (index < 3) {
-        bottom = '2px';
-      } else {
-        top = '2px';
-      }
-
-      if (index !== 2 && index !== 4) {
-        right = '2px';
-      }
-
-      if (index !== 0 && index !== 3) {
-        if (index % 3 === 1) {
-          left = '2px';
-        } else {
-          left = '6px';
-        }
-      }
-    }
-
-    if (size === 6) {
-      height = 50;
-      width = 33.3;
-
-      if (index < 3) {
-        bottom = '2px';
-      } else {
-        top = '2px';
-      }
-
-      if (index !== 2 && index !== 5) {
-        right = '2px';
-      }
-
-      if (index !== 0 && index !== 3) {
-        if (index % 3 === 1) {
-          left = '2px';
-        } else {
-          left = '6px';
-        }
-      }
-    }
-
-    if (size === 7) {
-      height = 33.3;
-      width = 33.3;
-
-      if (index === 6) {
-        width = 100;
-      }
-
-      if (index < 6) {
-        bottom = '2px';
-      }
-
-      if (index > 2) {
-        if (parseInt(index/3) === 1) {
-          top = '2px';
-        } else {
-          top = '6px';
-        }
-      }
-
-      if (index !== 2 && index !== 5 && index !== 6) {
-        right = '2px';
-      }
-
-      if (index !== 0 && index !== 3 && index !== 6) {
-        if (index % 3 === 1) {
-          left = '2px';
-        } else {
-          left = '6px';
-        }
-      }
-    }
-
-    if (size === 8) {
-      height = 33.3;
-      width = 33.3;
-
-      if (index === 7) {
-        width = 66.6;
-      }
-
-      if (index < 6) {
-        bottom = '2px';
-      }
-
-      if (index > 2) {
-        if (parseInt(index/3) === 1) {
-          top = '2px';
-        } else {
-          top = '6px';
-        }
-      }
-
-      if (index !== 2 && index !== 5 && index !== 7) {
-        right = '2px';
-      }
-
-      if (index !== 0 && index !== 3 && index !== 6) {
-        if (index % 3 === 1) {
-          left = '2px';
-        } else {
-          left = '6px';
-        }
-      }
-    }
-
-    if (size === 9) {
-      height = 33.3;
-      width = 33.3;
-
-      if (index < 6) {
-        bottom = '2px';
-      }
-
-      if (index > 2) {
-        if (parseInt(index/3) === 1) {
-          top = '2px';
-        } else {
-          top = '6px';
-        }
-      }
-
-      if (index !== 2 && index !== 5 && index !== 8) {
-        right = '2px';
-      }
-
-      if (index !== 0 && index !== 3 && index !== 6) {
-        if (index % 3 === 1) {
-          left = '2px';
-        } else {
-          left = '6px';
-        }
-      }
-    }
-
-    let thumbnail = '';
-=======
     const description = attachment.getIn(['translation', 'description']) || attachment.get('description');
->>>>>>> e6a8faae
 
     if (attachment.get('type') === 'unknown') {
       return (
