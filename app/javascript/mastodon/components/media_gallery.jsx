import PropTypes from 'prop-types';
import { PureComponent } from 'react';

import { FormattedMessage } from 'react-intl';

import classNames from 'classnames';

import { is } from 'immutable';
import ImmutablePropTypes from 'react-immutable-proptypes';

import { debounce } from 'lodash';

import { AltTextBadge } from 'mastodon/components/alt_text_badge';
import { Blurhash } from 'mastodon/components/blurhash';
import { formatTime } from 'mastodon/features/video';

import { autoPlayGif, cropAttachmentThumbnailsOnTimeline, displayMedia, useBlurhash } from '../initial_state';

class Item extends PureComponent {

  static propTypes = {
    attachment: ImmutablePropTypes.map.isRequired,
    lang: PropTypes.string,
    standalone: PropTypes.bool,
    index: PropTypes.number.isRequired,
    size: PropTypes.number.isRequired,
    onClick: PropTypes.func.isRequired,
    displayWidth: PropTypes.number,
    visible: PropTypes.bool.isRequired,
    autoplay: PropTypes.bool,
  };

  static defaultProps = {
    standalone: false,
    index: 0,
    size: 1,
  };

  state = {
    loaded: false,
    error: false,
  };

  handleMouseEnter = (e) => {
    if (this.hoverToPlay()) {
      e.target.play();
    }
  };

  handleMouseLeave = (e) => {
    if (this.hoverToPlay()) {
      e.target.pause();
      e.target.currentTime = 0;
    }
  };

  getAutoPlay() {
    return this.props.autoplay || autoPlayGif;
  }

  hoverToPlay() {
    const { attachment } = this.props;
    return !this.getAutoPlay() && ['gifv', 'video'].includes(attachment.get('type'));
  }

  handleClick = (e) => {
    const { index, onClick } = this.props;

    if (e.button === 0 && !(e.ctrlKey || e.metaKey)) {
      if (this.hoverToPlay()) {
        e.target.pause();
        e.target.currentTime = 0;
      }
      e.preventDefault();
      onClick(index);
    }

    e.stopPropagation();
  };

  handleImageLoad = () => {
    this.setState({ loaded: true });
  };

<<<<<<< HEAD
  render() {
=======
  handleImageError = () => {
    this.setState({ error: true });
  };

  render () {
>>>>>>> 1960aac9
    const { attachment, lang, index, size, standalone, displayWidth, visible } = this.props;

    let badges = [], thumbnail;

    let width = 50;
    let height = 100;

    if (size === 1) {
      width = 100;
    }

    if (size === 4 || (size === 3 && index > 0)) {
      height = 50;
    }

    const description = attachment.getIn(['translation', 'description']) || attachment.get('description');

    if (description?.length > 0) {
      badges.push(<AltTextBadge key='alt' description={description} />);
    }

    if (attachment.get('type') === 'unknown') {
      return (
        <div className={classNames('media-gallery__item', { standalone, 'media-gallery__item--tall': height === 100, 'media-gallery__item--wide': width === 100 })} key={attachment.get('id')}>
          <a className='media-gallery__item-thumbnail' href={attachment.get('remote_url') || attachment.get('url')} style={{ cursor: 'pointer' }} title={description} lang={lang} target='_blank' rel='noopener'>
            <Blurhash
              hash={attachment.get('blurhash')}
              className='media-gallery__preview'
              dummy={!useBlurhash}
            />
          </a>
        </div>
      );
    } else if (attachment.get('type') === 'image') {
      const previewUrl = attachment.get('preview_url');
      const previewWidth = attachment.getIn(['meta', 'small', 'width']);

      const originalUrl = attachment.get('url');
      const originalWidth = attachment.getIn(['meta', 'original', 'width']);

      const hasSize = typeof originalWidth === 'number' && typeof previewWidth === 'number';

      const srcSet = hasSize ? `${originalUrl} ${originalWidth}w, ${previewUrl} ${previewWidth}w` : null;
      const sizes = hasSize && (displayWidth > 0) ? `${displayWidth * (width / 100)}px` : null;

      const focusX = attachment.getIn(['meta', 'focus', 'x']) || 0;
      const focusY = attachment.getIn(['meta', 'focus', 'y']) || 0;
      const x = ((focusX / 2) + .5) * 100;
      const y = ((focusY / -2) + .5) * 100;

      thumbnail = (
        <a
          className='media-gallery__item-thumbnail'
          href={attachment.get('remote_url') || originalUrl}
          onClick={this.handleClick}
          target='_blank'
          rel='noopener'
        >
          <img
            src={previewUrl}
            srcSet={srcSet}
            sizes={sizes}
            alt={description}
            lang={lang}
            style={{ objectPosition: `${x}% ${y}%` }}
            onLoad={this.handleImageLoad}
            onError={this.handleImageError}
          />
        </a>
      );
    } else if (['gifv', 'video'].includes(attachment.get('type'))) {
      const autoPlay = this.getAutoPlay();
      const duration = attachment.getIn(['meta', 'original', 'duration']);

      if (attachment.get('type') === 'gifv') {
        badges.push(<span key='gif' className='media-gallery__alt__label media-gallery__alt__label--non-interactive'>GIF</span>);
      } else {
        badges.push(<span key='video' className='media-gallery__alt__label media-gallery__alt__label--non-interactive'>{formatTime(Math.floor(duration))}</span>);
      }

      thumbnail = (
        <div className={classNames('media-gallery__gifv', { autoplay: autoPlay })}>
          <video
            className='media-gallery__item-gifv-thumbnail'
            aria-label={description}
            lang={lang}
            role='application'
            src={attachment.get('url')}
            onClick={this.handleClick}
            onMouseEnter={this.handleMouseEnter}
            onMouseLeave={this.handleMouseLeave}
            onLoadedData={this.handleImageLoad}
            autoPlay={autoPlay}
            playsInline
            loop
            muted
          />
        </div>
      );
    }

    return (
      <div className={classNames('media-gallery__item', { standalone, 'media-gallery__item--error': this.state.error, 'media-gallery__item--tall': height === 100, 'media-gallery__item--wide': width === 100 })} key={attachment.get('id')}>
        <Blurhash
          hash={attachment.get('blurhash')}
          dummy={!useBlurhash}
          className={classNames('media-gallery__preview', {
            'media-gallery__preview--hidden': visible && this.state.loaded,
          })}
        />

        {visible && thumbnail}

        {visible && badges && (
          <div className='media-gallery__item__badges'>
            {badges}
          </div>
        )}
      </div>
    );
  }

}

class MediaGallery extends PureComponent {

  static propTypes = {
    sensitive: PropTypes.bool,
    media: ImmutablePropTypes.list.isRequired,
    lang: PropTypes.string,
    size: PropTypes.object,
    height: PropTypes.number.isRequired,
    onOpenMedia: PropTypes.func.isRequired,
    defaultWidth: PropTypes.number,
    cacheWidth: PropTypes.func,
    visible: PropTypes.bool,
    autoplay: PropTypes.bool,
    onToggleVisibility: PropTypes.func,
    standalone: PropTypes.bool,
  };

  state = {
    visible: this.props.visible !== undefined ? this.props.visible : (displayMedia !== 'hide_all' && !this.props.sensitive || displayMedia === 'show_all'),
    width: this.props.defaultWidth,
  };

  componentDidMount() {
    window.addEventListener('resize', this.handleResize, { passive: true });
  }

  componentWillUnmount() {
    window.removeEventListener('resize', this.handleResize);
  }

  UNSAFE_componentWillReceiveProps(nextProps) {
    if (!is(nextProps.media, this.props.media) && nextProps.visible === undefined) {
      this.setState({ visible: displayMedia !== 'hide_all' && !nextProps.sensitive || displayMedia === 'show_all' });
    } else if (!is(nextProps.visible, this.props.visible) && nextProps.visible !== undefined) {
      this.setState({ visible: nextProps.visible });
    }
  }

  handleResize = debounce(() => {
    if (this.node) {
      this._setDimensions();
    }
  }, 250, {
    trailing: true,
  });

  handleOpen = () => {
    if (this.props.onToggleVisibility) {
      this.props.onToggleVisibility();
    } else {
      this.setState({ visible: !this.state.visible });
    }
  };

  handleClick = (index) => {
    this.props.onOpenMedia(this.props.media, index, this.props.lang);
  };

  handleRef = c => {
    this.node = c;

    if (this.node) {
      this._setDimensions();
    }
  };

  _setDimensions() {
    const width = this.node.offsetWidth;

    // offsetWidth triggers a layout, so only calculate when we need to
    if (this.props.cacheWidth) {
      this.props.cacheWidth(width);
    }

    this.setState({
      width: width,
    });
  }

  isFullSizeEligible() {
    const { media, standalone } = this.props;
    if (cropAttachmentThumbnailsOnTimeline) {
      return media.size === 1 && media.getIn([0, 'meta', 'small', 'aspect']) && standalone;
    }

    return media.size === 1 && media.getIn([0, 'meta', 'small', 'aspect']);
  }

  isCropThumbnail() {
    const { media, standalone } = this.props;
    return media.size === 1 && cropAttachmentThumbnailsOnTimeline && standalone !== true;
  }

  render() {
    const { media, lang, sensitive, defaultWidth, autoplay } = this.props;
    const { visible } = this.state;
    const width = this.state.width || defaultWidth;

    let children, spoilerButton;

    const style = {};

    if (this.isFullSizeEligible()) {
      style.aspectRatio = `${this.props.media.getIn([0, 'meta', 'small', 'aspect'])}`;
    } else if (this.isCropThumbnail()) {
      style.aspectRatio = '16 / 9';
    } else {
      style.aspectRatio = '3 / 2';
    }

    const size = media.size;
    const uncached = media.every(attachment => attachment.get('type') === 'unknown');

    if (this.isFullSizeEligible()) {
      children = <Item standalone autoplay={autoplay} onClick={this.handleClick} attachment={media.get(0)} lang={lang} displayWidth={width} visible={visible} />;
    } else {
      children = media.map((attachment, i) => <Item key={attachment.get('id')} autoplay={autoplay} onClick={this.handleClick} attachment={attachment} index={i} lang={lang} size={size} displayWidth={width} visible={visible || uncached} />);
    }

    if (uncached) {
      spoilerButton = (
        <button type='button' disabled className='spoiler-button__overlay'>
          <span className='spoiler-button__overlay__label'>
            <FormattedMessage id='status.uncached_media_warning' defaultMessage='Preview not available' />
            <span className='spoiler-button__overlay__action'><FormattedMessage id='status.media.open' defaultMessage='Click to open' /></span>
          </span>
        </button>
      );
    } else if (!visible) {
      spoilerButton = (
        <button type='button' onClick={this.handleOpen} className='spoiler-button__overlay'>
          <span className='spoiler-button__overlay__label'>
            {sensitive ? <FormattedMessage id='status.sensitive_warning' defaultMessage='Sensitive content' /> : <FormattedMessage id='status.media_hidden' defaultMessage='Media hidden' />}
            <span className='spoiler-button__overlay__action'><FormattedMessage id='status.media.show' defaultMessage='Click to show' /></span>
          </span>
        </button>
      );
    }

    return (
      <div className={`media-gallery media-gallery--layout-${size}`} style={style} ref={this.handleRef}>
        {children}

        {(!visible || uncached) && (
          <div className={classNames('spoiler-button', { 'spoiler-button--click-thru': uncached })}>
            {spoilerButton}
          </div>
        )}

        {(visible && !uncached) && (
          <div className='media-gallery__actions'>
            <button className='media-gallery__actions__pill' onClick={this.handleOpen}><FormattedMessage id='media_gallery.hide' defaultMessage='Hide' /></button>
          </div>
        )}
      </div>
    );
  }

}

export default MediaGallery;<|MERGE_RESOLUTION|>--- conflicted
+++ resolved
@@ -82,15 +82,11 @@
     this.setState({ loaded: true });
   };
 
-<<<<<<< HEAD
-  render() {
-=======
   handleImageError = () => {
     this.setState({ error: true });
   };
 
   render () {
->>>>>>> 1960aac9
     const { attachment, lang, index, size, standalone, displayWidth, visible } = this.props;
 
     let badges = [], thumbnail;
