import React from 'react';
import ImmutablePropTypes from 'react-immutable-proptypes';
import PropTypes from 'prop-types';
import { is } from 'immutable';
import IconButton from './icon_button';
import { defineMessages, injectIntl, FormattedMessage } from 'react-intl';
import { isIOS } from '../is_mobile';
import classNames from 'classnames';
import { autoPlayGif, displayMedia } from '../initial_state';

const messages = defineMessages({
  toggle_visible: { id: 'media_gallery.toggle_visible', defaultMessage: 'Toggle visibility' },
});

class Item extends React.PureComponent {

  static propTypes = {
    attachment: ImmutablePropTypes.map.isRequired,
    standalone: PropTypes.bool,
    index: PropTypes.number.isRequired,
    size: PropTypes.number.isRequired,
    onClick: PropTypes.func.isRequired,
    displayWidth: PropTypes.number,
  };

  static defaultProps = {
    standalone: false,
    index: 0,
    size: 1,
  };

  handleMouseEnter = (e) => {
    if (this.hoverToPlay()) {
      e.target.play();
    }
  }

  handleMouseLeave = (e) => {
    if (this.hoverToPlay()) {
      e.target.pause();
      e.target.currentTime = 0;
    }
  }

  hoverToPlay () {
    const { attachment } = this.props;
    return !autoPlayGif && attachment.get('type') === 'gifv';
  }

  handleClick = (e) => {
    const { index, onClick } = this.props;

    if (e.button === 0 && !(e.ctrlKey || e.metaKey)) {
      if (this.hoverToPlay()) {
        e.target.pause();
        e.target.currentTime = 0;
      }
      e.preventDefault();
      onClick(index);
    }

    e.stopPropagation();
  }

  render () {
    const { attachment, index, size, standalone, displayWidth } = this.props;

    let width  = 50;
    let height = 100;
    let top    = 'auto';
    let left   = 'auto';
    let bottom = 'auto';
    let right  = 'auto';

    if (size === 1) {
      width = 100;
    }

    if (size === 4 || (size === 3 && index > 0)) {
      height = 50;
    }

    if (size === 2) {
      if (index === 0) {
        right = '2px';
      } else {
        left = '2px';
      }
    } else if (size === 3) {
      if (index === 0) {
        right = '2px';
      } else if (index > 0) {
        left = '2px';
      }

      if (index === 1) {
        bottom = '2px';
      } else if (index > 1) {
        top = '2px';
      }
    } else if (size === 4) {
      if (index === 0 || index === 2) {
        right = '2px';
      }

      if (index === 1 || index === 3) {
        left = '2px';
      }

      if (index < 2) {
        bottom = '2px';
      } else {
        top = '2px';
      }
    }

    let thumbnail = '';

    if (attachment.get('type') === 'image') {
      const previewUrl   = attachment.get('preview_url');
      const previewWidth = attachment.getIn(['meta', 'small', 'width']);

      const originalUrl    = attachment.get('url');
      const originalWidth  = attachment.getIn(['meta', 'original', 'width']);

      const hasSize = typeof originalWidth === 'number' && typeof previewWidth === 'number';

      const srcSet = hasSize ? `${originalUrl} ${originalWidth}w, ${previewUrl} ${previewWidth}w` : null;
      const sizes  = hasSize && (displayWidth > 0) ? `${displayWidth * (width / 100)}px` : null;

      const focusX = attachment.getIn(['meta', 'focus', 'x']) || 0;
      const focusY = attachment.getIn(['meta', 'focus', 'y']) || 0;
      const x      = ((focusX /  2) + .5) * 100;
      const y      = ((focusY / -2) + .5) * 100;

      thumbnail = (
        <a
          className='media-gallery__item-thumbnail'
          href={attachment.get('remote_url') || originalUrl}
          onClick={this.handleClick}
          target='_blank'
        >
          <img
            src={previewUrl}
            srcSet={srcSet}
            sizes={sizes}
            alt={attachment.get('description')}
            title={attachment.get('description')}
            style={{ objectPosition: `${x}% ${y}%` }}
          />
        </a>
      );
    } else if (attachment.get('type') === 'gifv') {
      const autoPlay = !isIOS() && autoPlayGif;

      thumbnail = (
        <div className={classNames('media-gallery__gifv', { autoplay: autoPlay })}>
          <video
            className='media-gallery__item-gifv-thumbnail'
            aria-label={attachment.get('description')}
            title={attachment.get('description')}
            role='application'
            src={attachment.get('url')}
            onClick={this.handleClick}
            onMouseEnter={this.handleMouseEnter}
            onMouseLeave={this.handleMouseLeave}
            autoPlay={autoPlay}
            loop
            muted
          />

          <span className='media-gallery__gifv__label'>GIF</span>
        </div>
      );
    }

    return (
      <div className={classNames('media-gallery__item', { standalone })} key={attachment.get('id')} style={{ left: left, top: top, right: right, bottom: bottom, width: `${width}%`, height: `${height}%` }}>
        {thumbnail}
      </div>
    );
  }

}

export default @injectIntl
class MediaGallery extends React.PureComponent {

  static propTypes = {
    sensitive: PropTypes.bool,
    standalone: PropTypes.bool,
    media: ImmutablePropTypes.list.isRequired,
    size: PropTypes.object,
    height: PropTypes.number.isRequired,
    onOpenMedia: PropTypes.func.isRequired,
    intl: PropTypes.object.isRequired,
<<<<<<< HEAD
    quote: PropTypes.bool,
=======
    defaultWidth: PropTypes.number,
    cacheWidth: PropTypes.func,
>>>>>>> 99fa1ce9
  };

  static defaultProps = {
    standalone: false,
    quote: false,
  };

  state = {
    visible: displayMedia !== 'hide_all' && !this.props.sensitive || displayMedia === 'show_all',
    width: this.props.defaultWidth,
  };

  componentWillReceiveProps (nextProps) {
    if (!is(nextProps.media, this.props.media)) {
      this.setState({ visible: !nextProps.sensitive });
    }
  }

  handleOpen = () => {
    this.setState({ visible: !this.state.visible });
  }

  handleClick = (index) => {
    this.props.onOpenMedia(this.props.media, index);
  }

  handleRef = (node) => {
    if (node /*&& this.isStandaloneEligible()*/) {
      // offsetWidth triggers a layout, so only calculate when we need to
      if (this.props.cacheWidth) this.props.cacheWidth(node.offsetWidth);
      this.setState({
        width: node.offsetWidth,
      });
    }
  }

  isStandaloneEligible() {
    const { media, standalone } = this.props;
    return standalone && media.size === 1 && media.getIn([0, 'meta', 'small', 'aspect']);
  }

  render () {
<<<<<<< HEAD
    const { media, intl, sensitive, height, quote } = this.props;
    const { width, visible } = this.state;
=======
    const { media, intl, sensitive, height, defaultWidth } = this.props;
    const { visible } = this.state;

    const width = this.state.width || defaultWidth;
>>>>>>> 99fa1ce9

    let children;

    const style = {};

    if (this.isStandaloneEligible()) {
      if (width) {
        style.height = width / this.props.media.getIn([0, 'meta', 'small', 'aspect']);
      }
    } else if (width) {
      style.height = width / (16/9);
    } else {
      style.height = height;
    }

    if (quote) {
      style.height /= 2;
    }

    if (!visible) {
      let warning;

      if (sensitive) {
        warning = <FormattedMessage id='status.sensitive_warning' defaultMessage='Sensitive content' />;
      } else {
        warning = <FormattedMessage id='status.media_hidden' defaultMessage='Media hidden' />;
      }

      children = (
        <button type='button' className='media-spoiler' onClick={this.handleOpen} style={style} ref={this.handleRef}>
          <span className='media-spoiler__warning'>{warning}</span>
          <span className='media-spoiler__trigger'><FormattedMessage id='status.sensitive_toggle' defaultMessage='Click to view' /></span>
        </button>
      );
    } else {
      const size = media.take(4).size;

      if (this.isStandaloneEligible()) {
        children = <Item standalone onClick={this.handleClick} attachment={media.get(0)} displayWidth={width} />;
      } else {
        children = media.take(4).map((attachment, i) => <Item key={attachment.get('id')} onClick={this.handleClick} attachment={attachment} index={i} size={size} displayWidth={width} />);
      }
    }

    return (
      <div className='media-gallery' style={style} ref={this.handleRef}>
        <div className={classNames('spoiler-button', { 'spoiler-button--visible': visible })}>
          <IconButton title={intl.formatMessage(messages.toggle_visible)} icon={visible ? 'eye' : 'eye-slash'} overlay onClick={this.handleOpen} />
        </div>

        {children}
      </div>
    );
  }

}<|MERGE_RESOLUTION|>--- conflicted
+++ resolved
@@ -194,12 +194,9 @@
     height: PropTypes.number.isRequired,
     onOpenMedia: PropTypes.func.isRequired,
     intl: PropTypes.object.isRequired,
-<<<<<<< HEAD
     quote: PropTypes.bool,
-=======
     defaultWidth: PropTypes.number,
     cacheWidth: PropTypes.func,
->>>>>>> 99fa1ce9
   };
 
   static defaultProps = {
@@ -242,15 +239,10 @@
   }
 
   render () {
-<<<<<<< HEAD
-    const { media, intl, sensitive, height, quote } = this.props;
-    const { width, visible } = this.state;
-=======
-    const { media, intl, sensitive, height, defaultWidth } = this.props;
+    const { media, intl, sensitive, height, quote, defaultWidth } = this.props;
     const { visible } = this.state;
 
     const width = this.state.width || defaultWidth;
->>>>>>> 99fa1ce9
 
     let children;
 
