import React from 'react';
import ImmutablePropTypes from 'react-immutable-proptypes';
import PropTypes from 'prop-types';
import { is } from 'immutable';
import IconButton from './icon_button';
import { defineMessages, injectIntl, FormattedMessage } from 'react-intl';
import { isIOS } from '../is_mobile';
import classNames from 'classnames';
<<<<<<< HEAD
import sizeMe from 'react-sizeme';
import { remote_type } from '../remote_media_detector';
=======
>>>>>>> 395a57d0

const messages = defineMessages({
  toggle_visible: { id: 'media_gallery.toggle_visible', defaultMessage: 'Toggle visibility' },
});

class Item extends React.PureComponent {

  static contextTypes = {
    router: PropTypes.object,
  };

  static propTypes = {
    attachment: ImmutablePropTypes.map.isRequired,
    standalone: PropTypes.bool,
    index: PropTypes.number.isRequired,
    size: PropTypes.number.isRequired,
    onClick: PropTypes.func.isRequired,
    autoPlayGif: PropTypes.bool,
  };

  static defaultProps = {
    autoPlayGif: false,
    standalone: false,
    index: 0,
    size: 1,
  };

  handleMouseEnter = (e) => {
    if (this.hoverToPlay()) {
      e.target.play();
    }
  }

  handleMouseLeave = (e) => {
    if (this.hoverToPlay()) {
      e.target.pause();
      e.target.currentTime = 0;
    }
  }

  hoverToPlay () {
    const { attachment, autoPlayGif } = this.props;
    return !autoPlayGif && attachment.get('type') === 'gifv';
  }

  handleClick = (e) => {
    const { index, onClick } = this.props;

    if (this.context.router && e.button === 0) {
      e.preventDefault();
      onClick(index);
    }

    e.stopPropagation();
  }

  render () {
    const { attachment, index, size, standalone } = this.props;

    let width  = 50;
    let height = 100;
    let top    = 'auto';
    let left   = 'auto';
    let bottom = 'auto';
    let right  = 'auto';

    if (size === 1) {
      width = 100;
    }

    if (size === 4 || (size === 3 && index > 0)) {
      height = 50;
    }

    if (size === 2) {
      if (index === 0) {
        right = '2px';
      } else {
        left = '2px';
      }
    } else if (size === 3) {
      if (index === 0) {
        right = '2px';
      } else if (index > 0) {
        left = '2px';
      }

      if (index === 1) {
        bottom = '2px';
      } else if (index > 1) {
        top = '2px';
      }
    } else if (size === 4) {
      if (index === 0 || index === 2) {
        right = '2px';
      }

      if (index === 1 || index === 3) {
        left = '2px';
      }

      if (index < 2) {
        bottom = '2px';
      } else {
        top = '2px';
      }
    }

    let thumbnail = '';

    if (attachment.get('type') === 'image') {
      const previewUrl = attachment.get('preview_url');
      const previewWidth = attachment.getIn(['meta', 'small', 'width']);

      const originalUrl = attachment.get('url');
      const originalWidth = attachment.getIn(['meta', 'original', 'width']);

      const hasSize = typeof originalWidth === 'number' && typeof previewWidth === 'number';

      const srcSet = hasSize ? `${originalUrl} ${originalWidth}w, ${previewUrl} ${previewWidth}w` : null;
      const sizes = hasSize ? `(min-width: 1025px) ${320 * (width / 100)}px, ${width}vw` : null;

      thumbnail = (
        <a
          className='media-gallery__item-thumbnail'
          href={attachment.get('remote_url') || originalUrl}
          onClick={this.handleClick}
          target='_blank'
        >
          <img src={previewUrl} srcSet={srcSet} sizes={sizes} alt={attachment.get('description')} title={attachment.get('description')} />
        </a>
      );
    } else if (attachment.get('type') === 'gifv') {
      const autoPlay = !isIOS() && this.props.autoPlayGif;

      thumbnail = (
        <div className={classNames('media-gallery__gifv', { autoplay: autoPlay })}>
          <video
            className='media-gallery__item-gifv-thumbnail'
            aria-label={attachment.get('description')}
            role='application'
            src={attachment.get('url')}
            onClick={this.handleClick}
            onMouseEnter={this.handleMouseEnter}
            onMouseLeave={this.handleMouseLeave}
            autoPlay={autoPlay}
            loop
            muted
          />

          <span className='media-gallery__gifv__label'>GIF</span>
        </div>
      );
    } else if (remote_type(attachment) === 'image') {
      const previewUrl = attachment.get('preview_url');

      const originalUrl = attachment.get('url');

      thumbnail = (
        <a
          className='media-gallery__item-thumbnail'
          href={attachment.get('remote_url') || originalUrl}
          onClick={this.handleClick}
          target='_blank'
        >
          <img src={previewUrl} alt='' />
        </a>
      );
    }

    return (
      <div className={classNames('media-gallery__item', { standalone })} key={attachment.get('id')} style={{ left: left, top: top, right: right, bottom: bottom, width: `${width}%`, height: `${height}%` }}>
        {thumbnail}
      </div>
    );
  }

}

@injectIntl
export default class MediaGallery extends React.PureComponent {

  static propTypes = {
    sensitive: PropTypes.bool,
    standalone: PropTypes.bool,
    media: ImmutablePropTypes.list.isRequired,
    size: PropTypes.object,
    height: PropTypes.number.isRequired,
    onOpenMedia: PropTypes.func.isRequired,
    intl: PropTypes.object.isRequired,
    autoPlayGif: PropTypes.bool,
  };

  static defaultProps = {
    autoPlayGif: false,
    standalone: false,
  };

  state = {
    visible: !this.props.sensitive,
  };

  componentWillReceiveProps (nextProps) {
    if (!is(nextProps.media, this.props.media)) {
      this.setState({ visible: !nextProps.sensitive });
    }
  }

  handleOpen = () => {
    this.setState({ visible: !this.state.visible });
  }

  handleClick = (index) => {
    this.props.onOpenMedia(this.props.media, index);
  }

  handleRef = (node) => {
    if (node && this.isStandaloneEligible()) {
      // offsetWidth triggers a layout, so only calculate when we need to
      this.setState({
        width: node.offsetWidth,
      });
    }
  }

  isStandaloneEligible() {
    const { media, standalone } = this.props;
    return standalone && media.size === 1 && media.getIn([0, 'meta', 'small', 'aspect']);
  }

  render () {
    const { media, intl, sensitive, height } = this.props;
    const { width, visible } = this.state;

    let children;

    const style = {};

    if (this.isStandaloneEligible()) {
      if (!visible && width) {
        // only need to forcibly set the height in "sensitive" mode
        style.height = width / this.props.media.getIn([0, 'meta', 'small', 'aspect']);
      } else {
        // layout automatically, using image's natural aspect ratio
        style.height = '';
      }
    } else {
      // crop the image
      style.height = height;
    }

    if (!visible) {
      let warning;

      if (sensitive) {
        warning = <FormattedMessage id='status.sensitive_warning' defaultMessage='Sensitive content' />;
      } else {
        warning = <FormattedMessage id='status.media_hidden' defaultMessage='Media hidden' />;
      }

      children = (
        <button className='media-spoiler' onClick={this.handleOpen} style={style} ref={this.handleRef}>
          <span className='media-spoiler__warning'>{warning}</span>
          <span className='media-spoiler__trigger'><FormattedMessage id='status.sensitive_toggle' defaultMessage='Click to view' /></span>
        </button>
      );
    } else {
      const size = media.take(4).size;

      if (this.isStandaloneEligible()) {
        children = <Item standalone onClick={this.handleClick} attachment={media.get(0)} autoPlayGif={this.props.autoPlayGif} />;
      } else {
        children = media.take(4).map((attachment, i) => <Item key={attachment.get('id')} onClick={this.handleClick} attachment={attachment} autoPlayGif={this.props.autoPlayGif} index={i} size={size} />);
      }
    }

    return (
      <div className='media-gallery' style={style}>
        <div className={classNames('spoiler-button', { 'spoiler-button--visible': visible })}>
          <IconButton title={intl.formatMessage(messages.toggle_visible)} icon={visible ? 'eye' : 'eye-slash'} overlay onClick={this.handleOpen} />
        </div>

        {children}
      </div>
    );
  }

}<|MERGE_RESOLUTION|>--- conflicted
+++ resolved
@@ -6,11 +6,7 @@
 import { defineMessages, injectIntl, FormattedMessage } from 'react-intl';
 import { isIOS } from '../is_mobile';
 import classNames from 'classnames';
-<<<<<<< HEAD
-import sizeMe from 'react-sizeme';
 import { remote_type } from '../remote_media_detector';
-=======
->>>>>>> 395a57d0
 
 const messages = defineMessages({
   toggle_visible: { id: 'media_gallery.toggle_visible', defaultMessage: 'Toggle visibility' },
