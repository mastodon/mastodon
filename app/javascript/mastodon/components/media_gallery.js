import React from 'react';
import ImmutablePropTypes from 'react-immutable-proptypes';
import PropTypes from 'prop-types';
import { is } from 'immutable';
import IconButton from './icon_button';
import { defineMessages, injectIntl, FormattedMessage } from 'react-intl';
import { isIOS } from '../is_mobile';
import classNames from 'classnames';
<<<<<<< HEAD
import { autoPlayGif } from '../initial_state';
import { remote_type } from '../remote_media_detector';
=======
import { autoPlayGif, displaySensitiveMedia } from '../initial_state';
>>>>>>> 718802a0

const messages = defineMessages({
  toggle_visible: { id: 'media_gallery.toggle_visible', defaultMessage: 'Toggle visibility' },
});

class Item extends React.PureComponent {

  static contextTypes = {
    router: PropTypes.object,
  };

  static propTypes = {
    attachment: ImmutablePropTypes.map.isRequired,
    standalone: PropTypes.bool,
    index: PropTypes.number.isRequired,
    size: PropTypes.number.isRequired,
    onClick: PropTypes.func.isRequired,
  };

  static defaultProps = {
    standalone: false,
    index: 0,
    size: 1,
  };

  handleMouseEnter = (e) => {
    if (this.hoverToPlay()) {
      e.target.play();
    }
  }

  handleMouseLeave = (e) => {
    if (this.hoverToPlay()) {
      e.target.pause();
      e.target.currentTime = 0;
    }
  }

  hoverToPlay () {
    const { attachment } = this.props;
    return !autoPlayGif && attachment.get('type') === 'gifv';
  }

  handleClick = (e) => {
    const { index, onClick } = this.props;

    if (this.context.router && e.button === 0) {
      e.preventDefault();
      onClick(index);
    }

    e.stopPropagation();
  }

  render () {
    const { attachment, index, size, standalone } = this.props;

    let width  = 50;
    let height = 100;
    let top    = 'auto';
    let left   = 'auto';
    let bottom = 'auto';
    let right  = 'auto';

    if (size === 1) {
      width = 100;
    }

    if (size === 4 || (size === 3 && index > 0)) {
      height = 50;
    }

    if (size === 2) {
      if (index === 0) {
        right = '2px';
      } else {
        left = '2px';
      }
    } else if (size === 3) {
      if (index === 0) {
        right = '2px';
      } else if (index > 0) {
        left = '2px';
      }

      if (index === 1) {
        bottom = '2px';
      } else if (index > 1) {
        top = '2px';
      }
    } else if (size === 4) {
      if (index === 0 || index === 2) {
        right = '2px';
      }

      if (index === 1 || index === 3) {
        left = '2px';
      }

      if (index < 2) {
        bottom = '2px';
      } else {
        top = '2px';
      }
    }

    let thumbnail = '';

    if (attachment.get('type') === 'image') {
      const previewUrl = attachment.get('preview_url');
      const previewWidth = attachment.getIn(['meta', 'small', 'width']);

      const originalUrl = attachment.get('url');
      const originalWidth = attachment.getIn(['meta', 'original', 'width']);

      const hasSize = typeof originalWidth === 'number' && typeof previewWidth === 'number';

      const srcSet = hasSize ? `${originalUrl} ${originalWidth}w, ${previewUrl} ${previewWidth}w` : null;
      const sizes = hasSize ? `(min-width: 1025px) ${320 * (width / 100)}px, ${width}vw` : null;

      thumbnail = (
        <a
          className='media-gallery__item-thumbnail'
          href={attachment.get('remote_url') || originalUrl}
          onClick={this.handleClick}
          target='_blank'
        >
          <img src={previewUrl} srcSet={srcSet} sizes={sizes} alt={attachment.get('description')} title={attachment.get('description')} />
        </a>
      );
    } else if (attachment.get('type') === 'gifv') {
      const autoPlay = !isIOS() && autoPlayGif;

      thumbnail = (
        <div className={classNames('media-gallery__gifv', { autoplay: autoPlay })}>
          <video
            className='media-gallery__item-gifv-thumbnail'
            aria-label={attachment.get('description')}
            role='application'
            src={attachment.get('url')}
            onClick={this.handleClick}
            onMouseEnter={this.handleMouseEnter}
            onMouseLeave={this.handleMouseLeave}
            autoPlay={autoPlay}
            loop
            muted
          />

          <span className='media-gallery__gifv__label'>GIF</span>
        </div>
      );
    } else if (remote_type(attachment) === 'image') {
      const previewUrl = attachment.get('preview_url');

      const originalUrl = attachment.get('url');

      thumbnail = (
        <a
          className='media-gallery__item-thumbnail'
          href={attachment.get('remote_url') || originalUrl}
          onClick={this.handleClick}
          target='_blank'
        >
          <img src={previewUrl} alt='' />
        </a>
      );
    }

    return (
      <div className={classNames('media-gallery__item', { standalone })} key={attachment.get('id')} style={{ left: left, top: top, right: right, bottom: bottom, width: `${width}%`, height: `${height}%` }}>
        {thumbnail}
      </div>
    );
  }

}

@injectIntl
export default class MediaGallery extends React.PureComponent {

  static propTypes = {
    sensitive: PropTypes.bool,
    standalone: PropTypes.bool,
    media: ImmutablePropTypes.list.isRequired,
    size: PropTypes.object,
    height: PropTypes.number.isRequired,
    onOpenMedia: PropTypes.func.isRequired,
    intl: PropTypes.object.isRequired,
  };

  static defaultProps = {
    standalone: false,
  };

  state = {
    visible: !this.props.sensitive || displaySensitiveMedia,
  };

  componentWillReceiveProps (nextProps) {
    if (!is(nextProps.media, this.props.media)) {
      this.setState({ visible: !nextProps.sensitive });
    }
  }

  handleOpen = () => {
    this.setState({ visible: !this.state.visible });
  }

  handleClick = (index) => {
    this.props.onOpenMedia(this.props.media, index);
  }

  handleRef = (node) => {
    if (node && this.isStandaloneEligible()) {
      // offsetWidth triggers a layout, so only calculate when we need to
      this.setState({
        width: node.offsetWidth,
      });
    }
  }

  isStandaloneEligible() {
    const { media, standalone } = this.props;
    return standalone && media.size === 1 && media.getIn([0, 'meta', 'small', 'aspect']);
  }

  render () {
    const { media, intl, sensitive, height } = this.props;
    const { width, visible } = this.state;

    let children;

    const style = {};

    if (this.isStandaloneEligible()) {
      if (!visible && width) {
        // only need to forcibly set the height in "sensitive" mode
        style.height = width / this.props.media.getIn([0, 'meta', 'small', 'aspect']);
      } else {
        // layout automatically, using image's natural aspect ratio
        style.height = '';
      }
    } else {
      // crop the image
      style.height = height;
    }

    if (!visible) {
      let warning;

      if (sensitive) {
        warning = <FormattedMessage id='status.sensitive_warning' defaultMessage='Sensitive content' />;
      } else {
        warning = <FormattedMessage id='status.media_hidden' defaultMessage='Media hidden' />;
      }

      children = (
        <button className='media-spoiler' onClick={this.handleOpen} style={style} ref={this.handleRef}>
          <span className='media-spoiler__warning'>{warning}</span>
          <span className='media-spoiler__trigger'><FormattedMessage id='status.sensitive_toggle' defaultMessage='Click to view' /></span>
        </button>
      );
    } else {
      const size = media.take(4).size;

      if (this.isStandaloneEligible()) {
        children = <Item standalone onClick={this.handleClick} attachment={media.get(0)} />;
      } else {
        children = media.take(4).map((attachment, i) => <Item key={attachment.get('id')} onClick={this.handleClick} attachment={attachment} index={i} size={size} />);
      }
    }

    return (
      <div className='media-gallery' style={style}>
        <div className={classNames('spoiler-button', { 'spoiler-button--visible': visible })}>
          <IconButton title={intl.formatMessage(messages.toggle_visible)} icon={visible ? 'eye' : 'eye-slash'} overlay onClick={this.handleOpen} />
        </div>

        {children}
      </div>
    );
  }

}<|MERGE_RESOLUTION|>--- conflicted
+++ resolved
@@ -6,12 +6,9 @@
 import { defineMessages, injectIntl, FormattedMessage } from 'react-intl';
 import { isIOS } from '../is_mobile';
 import classNames from 'classnames';
-<<<<<<< HEAD
 import { autoPlayGif } from '../initial_state';
+import { autoPlayGif, displaySensitiveMedia } from '../initial_state';
 import { remote_type } from '../remote_media_detector';
-=======
-import { autoPlayGif, displaySensitiveMedia } from '../initial_state';
->>>>>>> 718802a0
 
 const messages = defineMessages({
   toggle_visible: { id: 'media_gallery.toggle_visible', defaultMessage: 'Toggle visibility' },
