--- conflicted
+++ resolved
@@ -245,12 +245,9 @@
     quote: PropTypes.bool,
     defaultWidth: PropTypes.number,
     cacheWidth: PropTypes.func,
-<<<<<<< HEAD
     quote: PropTypes.bool,
-=======
     visible: PropTypes.bool,
     onToggleVisibility: PropTypes.func,
->>>>>>> 0e445ebb
   };
 
   static defaultProps = {
