--- conflicted
+++ resolved
@@ -308,16 +308,11 @@
       style.height = height;
     }
 
-<<<<<<< HEAD
     if (quote) {
       style.height /= 2;
     }
 
-    if (!visible) {
-      let warning;
-=======
     const size = media.take(4).size;
->>>>>>> 8025a41a
 
     if (this.isStandaloneEligible()) {
       children = <Item standalone onClick={this.handleClick} attachment={media.get(0)} displayWidth={width} visible={visible} />;
