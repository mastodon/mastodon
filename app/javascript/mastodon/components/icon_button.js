--- conflicted
+++ resolved
@@ -94,11 +94,7 @@
     };
 
     return (
-<<<<<<< HEAD
-      <Motion defaultStyle={motionDefaultStyle} style={motionStyle}>
-=======
       <Motion defaultStyle={{ rotate: active ? -360 : 0 }} style={{ rotate: animate ? spring(active ? -360 : 0, { stiffness: 120, damping: 7 }) : 0 }}>
->>>>>>> aec70b44
         {({ rotate }) =>
           <button
             aria-label={title}
@@ -110,12 +106,8 @@
             style={style}
             tabIndex={tabIndex}
           >
-<<<<<<< HEAD
-            <i style={{ transform: `rotate(${rotate}deg)` }} className={`fa fa-fw fa-${this.props.icon}`} aria-hidden='true' />
+            <i style={{ transform: `rotate(${rotate}deg)` }} className={`fa fa-fw fa-${icon}`} aria-hidden='true' />
             {this.props.label}
-=======
-            <i style={{ transform: `rotate(${rotate}deg)` }} className={`fa fa-fw fa-${icon}`} aria-hidden='true' />
->>>>>>> aec70b44
           </button>
         }
       </Motion>
