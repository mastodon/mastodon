--- conflicted
+++ resolved
@@ -95,11 +95,8 @@
       icon,
       inverted,
       overlay,
-<<<<<<< HEAD
       pressed,
-=======
       tabIndex,
->>>>>>> 536d55c6
       title,
       counter,
       obfuscateCount,
