import PropTypes from 'prop-types';
import { Children, cloneElement, PureComponent } from 'react';

import classNames from 'classnames';

import { List as ImmutableList } from 'immutable';
import { connect } from 'react-redux';

import { supportsPassiveEvents } from 'detect-passive-events';
import { throttle } from 'lodash';

import ScrollContainer from 'mastodon/containers/scroll_container';

import IntersectionObserverArticleContainer from '../containers/intersection_observer_article_container';
import { attachFullscreenListener, detachFullscreenListener, isFullscreen } from '../features/ui/util/fullscreen';
import IntersectionObserverWrapper from '../features/ui/util/intersection_observer_wrapper';

import { LoadMore } from './load_more';
<<<<<<< HEAD
import LoadPending from './load_pending';
import { LoadingIndicator } from './loading_indicator';
=======
import { LoadPending } from './load_pending';
import LoadingIndicator from './loading_indicator';
>>>>>>> dfaf59d9

const MOUSE_IDLE_DELAY = 300;

const listenerOptions = supportsPassiveEvents ? { passive: true } : false;

const mapStateToProps = (state, { scrollKey }) => {
  return {
    preventScroll: scrollKey === state.getIn(['dropdown_menu', 'scroll_key']),
  };
};

class ScrollableList extends PureComponent {

  static contextTypes = {
    router: PropTypes.object,
  };

  static propTypes = {
    scrollKey: PropTypes.string.isRequired,
    onLoadMore: PropTypes.func,
    onLoadPending: PropTypes.func,
    onScrollToTop: PropTypes.func,
    onScroll: PropTypes.func,
    trackScroll: PropTypes.bool,
    isLoading: PropTypes.bool,
    showLoading: PropTypes.bool,
    hasMore: PropTypes.bool,
    numPending: PropTypes.number,
    prepend: PropTypes.node,
    append: PropTypes.node,
    alwaysPrepend: PropTypes.bool,
    emptyMessage: PropTypes.node,
    children: PropTypes.node,
    bindToDocument: PropTypes.bool,
    preventScroll: PropTypes.bool,
  };

  static defaultProps = {
    trackScroll: true,
  };

  state = {
    fullscreen: null,
    cachedMediaWidth: 250, // Default media/card width using default Mastodon theme
  };

  intersectionObserverWrapper = new IntersectionObserverWrapper();

  handleScroll = throttle(() => {
    if (this.node) {
      const scrollTop = this.getScrollTop();
      const scrollHeight = this.getScrollHeight();
      const clientHeight = this.getClientHeight();
      const offset = scrollHeight - scrollTop - clientHeight;

      if (400 > offset && this.props.onLoadMore && this.props.hasMore && !this.props.isLoading) {
        this.props.onLoadMore();
      }

      if (scrollTop < 100 && this.props.onScrollToTop) {
        this.props.onScrollToTop();
      } else if (this.props.onScroll) {
        this.props.onScroll();
      }

      if (!this.lastScrollWasSynthetic) {
        // If the last scroll wasn't caused by setScrollTop(), assume it was
        // intentional and cancel any pending scroll reset on mouse idle
        this.scrollToTopOnMouseIdle = false;
      }
      this.lastScrollWasSynthetic = false;
    }
  }, 150, {
    trailing: true,
  });

  mouseIdleTimer = null;
  mouseMovedRecently = false;
  lastScrollWasSynthetic = false;
  scrollToTopOnMouseIdle = false;

  _getScrollingElement = () => {
    if (this.props.bindToDocument) {
      return (document.scrollingElement || document.body);
    } else {
      return this.node;
    }
  };

  setScrollTop = newScrollTop => {
    if (this.getScrollTop() !== newScrollTop) {
      this.lastScrollWasSynthetic = true;

      this._getScrollingElement().scrollTop = newScrollTop;
    }
  };

  clearMouseIdleTimer = () => {
    if (this.mouseIdleTimer === null) {
      return;
    }

    clearTimeout(this.mouseIdleTimer);
    this.mouseIdleTimer = null;
  };

  handleMouseMove = throttle(() => {
    // As long as the mouse keeps moving, clear and restart the idle timer.
    this.clearMouseIdleTimer();
    this.mouseIdleTimer = setTimeout(this.handleMouseIdle, MOUSE_IDLE_DELAY);

    if (!this.mouseMovedRecently && this.getScrollTop() === 0) {
      // Only set if we just started moving and are scrolled to the top.
      this.scrollToTopOnMouseIdle = true;
    }

    // Save setting this flag for last, so we can do the comparison above.
    this.mouseMovedRecently = true;
  }, MOUSE_IDLE_DELAY / 2);

  handleWheel = throttle(() => {
    this.scrollToTopOnMouseIdle = false;
  }, 150, {
    trailing: true,
  });

  handleMouseIdle = () => {
    if (this.scrollToTopOnMouseIdle && !this.props.preventScroll) {
      this.setScrollTop(0);
    }

    this.mouseMovedRecently = false;
    this.scrollToTopOnMouseIdle = false;
  };

  componentDidMount () {
    this.attachScrollListener();
    this.attachIntersectionObserver();

    attachFullscreenListener(this.onFullScreenChange);

    // Handle initial scroll position
    this.handleScroll();
  }

  getScrollPosition = () => {
    if (this.node && (this.getScrollTop() > 0 || this.mouseMovedRecently)) {
      return { height: this.getScrollHeight(), top: this.getScrollTop() };
    } else {
      return null;
    }
  };

  getScrollTop = () => {
    return this._getScrollingElement().scrollTop;
  };

  getScrollHeight = () => {
    return this._getScrollingElement().scrollHeight;
  };

  getClientHeight = () => {
    return this._getScrollingElement().clientHeight;
  };

  updateScrollBottom = (snapshot) => {
    const newScrollTop = this.getScrollHeight() - snapshot;

    this.setScrollTop(newScrollTop);
  };

  getSnapshotBeforeUpdate (prevProps) {
    const someItemInserted = Children.count(prevProps.children) > 0 &&
      Children.count(prevProps.children) < Children.count(this.props.children) &&
      this.getFirstChildKey(prevProps) !== this.getFirstChildKey(this.props);
    const pendingChanged = (prevProps.numPending > 0) !== (this.props.numPending > 0);

    if (pendingChanged || someItemInserted && (this.getScrollTop() > 0 || this.mouseMovedRecently || this.props.preventScroll)) {
      return this.getScrollHeight() - this.getScrollTop();
    } else {
      return null;
    }
  }

  componentDidUpdate (prevProps, prevState, snapshot) {
    // Reset the scroll position when a new child comes in in order not to
    // jerk the scrollbar around if you're already scrolled down the page.
    if (snapshot !== null) {
      this.setScrollTop(this.getScrollHeight() - snapshot);
    }
  }

  cacheMediaWidth = (width) => {
    if (width && this.state.cachedMediaWidth !== width) {
      this.setState({ cachedMediaWidth: width });
    }
  };

  componentWillUnmount () {
    this.clearMouseIdleTimer();
    this.detachScrollListener();
    this.detachIntersectionObserver();

    detachFullscreenListener(this.onFullScreenChange);
  }

  onFullScreenChange = () => {
    this.setState({ fullscreen: isFullscreen() });
  };

  attachIntersectionObserver () {
    let nodeOptions = {
      root: this.node,
      rootMargin: '300% 0px',
    };

    this.intersectionObserverWrapper
      .connect(this.props.bindToDocument ? {} : nodeOptions);
  }

  detachIntersectionObserver () {
    this.intersectionObserverWrapper.disconnect();
  }

  attachScrollListener () {
    if (this.props.bindToDocument) {
      document.addEventListener('scroll', this.handleScroll);
      document.addEventListener('wheel', this.handleWheel,  listenerOptions);
    } else {
      this.node.addEventListener('scroll', this.handleScroll);
      this.node.addEventListener('wheel', this.handleWheel, listenerOptions);
    }
  }

  detachScrollListener () {
    if (this.props.bindToDocument) {
      document.removeEventListener('scroll', this.handleScroll);
      document.removeEventListener('wheel', this.handleWheel, listenerOptions);
    } else {
      this.node.removeEventListener('scroll', this.handleScroll);
      this.node.removeEventListener('wheel', this.handleWheel, listenerOptions);
    }
  }

  getFirstChildKey (props) {
    const { children } = props;
    let firstChild     = children;

    if (children instanceof ImmutableList) {
      firstChild = children.get(0);
    } else if (Array.isArray(children)) {
      firstChild = children[0];
    }

    return firstChild && firstChild.key;
  }

  setRef = (c) => {
    this.node = c;
  };

  handleLoadMore = e => {
    e.preventDefault();
    this.props.onLoadMore();
  };

  handleLoadPending = e => {
    e.preventDefault();
    this.props.onLoadPending();
    // Prevent the weird scroll-jumping behavior, as we explicitly don't want to
    // scroll to top, and we know the scroll height is going to change
    this.scrollToTopOnMouseIdle = false;
    this.lastScrollWasSynthetic = false;
    this.clearMouseIdleTimer();
    this.mouseIdleTimer = setTimeout(this.handleMouseIdle, MOUSE_IDLE_DELAY);
    this.mouseMovedRecently = true;
  };

  render () {
    const { children, scrollKey, trackScroll, showLoading, isLoading, hasMore, numPending, prepend, alwaysPrepend, append, emptyMessage, onLoadMore } = this.props;
    const { fullscreen } = this.state;
    const childrenCount = Children.count(children);

    const loadMore     = (hasMore && onLoadMore) ? <LoadMore visible={!isLoading} onClick={this.handleLoadMore} /> : null;
    const loadPending  = (numPending > 0) ? <LoadPending count={numPending} onClick={this.handleLoadPending} /> : null;
    let scrollableArea = null;

    if (showLoading) {
      scrollableArea = (
        <div className='scrollable scrollable--flex' ref={this.setRef}>
          <div role='feed' className='item-list'>
            {prepend}
          </div>

          <div className='scrollable__append'>
            <LoadingIndicator />
          </div>
        </div>
      );
    } else if (isLoading || childrenCount > 0 || numPending > 0 || hasMore || !emptyMessage) {
      scrollableArea = (
        <div className={classNames('scrollable', { fullscreen })} ref={this.setRef} onMouseMove={this.handleMouseMove}>
          <div role='feed' className='item-list'>
            {prepend}

            {loadPending}

            {Children.map(this.props.children, (child, index) => (
              <IntersectionObserverArticleContainer
                key={child.key}
                id={child.key}
                index={index}
                listLength={childrenCount}
                intersectionObserverWrapper={this.intersectionObserverWrapper}
                saveHeightKey={trackScroll ? `${this.context.router.route.location.key}:${scrollKey}` : null}
              >
                {cloneElement(child, {
                  getScrollPosition: this.getScrollPosition,
                  updateScrollBottom: this.updateScrollBottom,
                  cachedMediaWidth: this.state.cachedMediaWidth,
                  cacheMediaWidth: this.cacheMediaWidth,
                })}
              </IntersectionObserverArticleContainer>
            ))}

            {loadMore}

            {!hasMore && append}
          </div>
        </div>
      );
    } else {
      scrollableArea = (
        <div className={classNames('scrollable scrollable--flex', { fullscreen })} ref={this.setRef}>
          {alwaysPrepend && prepend}

          <div className='empty-column-indicator'>
            {emptyMessage}
          </div>
        </div>
      );
    }

    if (trackScroll) {
      return (
        <ScrollContainer scrollKey={scrollKey}>
          {scrollableArea}
        </ScrollContainer>
      );
    } else {
      return scrollableArea;
    }
  }

}

export default connect(mapStateToProps, null, null, { forwardRef: true })(ScrollableList);<|MERGE_RESOLUTION|>--- conflicted
+++ resolved
@@ -16,13 +16,8 @@
 import IntersectionObserverWrapper from '../features/ui/util/intersection_observer_wrapper';
 
 import { LoadMore } from './load_more';
-<<<<<<< HEAD
-import LoadPending from './load_pending';
+import { LoadPending } from './load_pending';
 import { LoadingIndicator } from './loading_indicator';
-=======
-import { LoadPending } from './load_pending';
-import LoadingIndicator from './loading_indicator';
->>>>>>> dfaf59d9
 
 const MOUSE_IDLE_DELAY = 300;
 
