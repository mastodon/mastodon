/* eslint-disable @typescript-eslint/no-unsafe-call,
                  @typescript-eslint/no-unsafe-return,
                  @typescript-eslint/no-unsafe-assignment,
                  @typescript-eslint/no-unsafe-member-access
                  -- the settings store is not yet typed */
import type { PropsWithChildren } from 'react';
import { useCallback, useState, useEffect } from 'react';

import { defineMessages, useIntl } from 'react-intl';

<<<<<<< HEAD
=======
import CloseIcon from '@/material-icons/400-24px/close.svg?react';
>>>>>>> ab36c152
import { changeSetting } from 'mastodon/actions/settings';
import { bannerSettings } from 'mastodon/settings';
import { useAppSelector, useAppDispatch } from 'mastodon/store';

import { IconButton } from './icon_button';

const messages = defineMessages({
  dismiss: { id: 'dismissable_banner.dismiss', defaultMessage: 'Dismiss' },
});

interface Props {
  id: string;
}

export const DismissableBanner: React.FC<PropsWithChildren<Props>> = ({
  id,
  children,
}) => {
  const dismissed = useAppSelector((state) =>
    state.settings.getIn(['dismissed_banners', id], false),
  );
  const dispatch = useAppDispatch();

  const [visible, setVisible] = useState(!bannerSettings.get(id) && !dismissed);
  const intl = useIntl();

  const handleDismiss = useCallback(() => {
    setVisible(false);
    bannerSettings.set(id, true);
    dispatch(changeSetting(['dismissed_banners', id], true));
  }, [id, dispatch]);

  useEffect(() => {
    if (!visible && !dismissed) {
      dispatch(changeSetting(['dismissed_banners', id], true));
    }
  }, [id, dispatch, visible, dismissed]);

  if (!visible) {
    return null;
  }

  return (
    <div className='dismissable-banner'>
      <div className='dismissable-banner__action'>
        <IconButton
          icon='times'
          iconComponent={CloseIcon}
          title={intl.formatMessage(messages.dismiss)}
          onClick={handleDismiss}
        />
      </div>

      <div className='dismissable-banner__message'>{children}</div>
    </div>
  );
};<|MERGE_RESOLUTION|>--- conflicted
+++ resolved
@@ -8,10 +8,7 @@
 
 import { defineMessages, useIntl } from 'react-intl';
 
-<<<<<<< HEAD
-=======
 import CloseIcon from '@/material-icons/400-24px/close.svg?react';
->>>>>>> ab36c152
 import { changeSetting } from 'mastodon/actions/settings';
 import { bannerSettings } from 'mastodon/settings';
 import { useAppSelector, useAppDispatch } from 'mastodon/store';
