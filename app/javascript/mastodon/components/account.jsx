import PropTypes from 'prop-types';
import { useCallback } from 'react';

import { defineMessages, useIntl, FormattedMessage } from 'react-intl';

import classNames from 'classnames';
import Permalink from './permalink';

import ImmutablePropTypes from 'react-immutable-proptypes';

import MoreHorizIcon from '@/material-icons/400-24px/more_horiz.svg?react';
import { EmptyAccount } from 'mastodon/components/empty_account';
import { ShortNumber } from 'mastodon/components/short_number';
import { VerifiedBadge } from 'mastodon/components/verified_badge';

import DropdownMenuContainer from '../containers/dropdown_menu_container';
import { me } from '../initial_state';

import { Avatar } from './avatar';
import { Button } from './button';
import { FollowersCounter } from './counters';
import { DisplayName } from './display_name';
import { RelativeTimestamp } from './relative_timestamp';

const messages = defineMessages({
  follow: { id: 'account.follow', defaultMessage: 'Follow' },
  unfollow: { id: 'account.unfollow', defaultMessage: 'Unfollow' },
  cancel_follow_request: { id: 'account.cancel_follow_request', defaultMessage: 'Withdraw follow request' },
  unblock: { id: 'account.unblock_short', defaultMessage: 'Unblock' },
  unmute: { id: 'account.unmute_short', defaultMessage: 'Unmute' },
  mute_notifications: { id: 'account.mute_notifications_short', defaultMessage: 'Mute notifications' },
  unmute_notifications: { id: 'account.unmute_notifications_short', defaultMessage: 'Unmute notifications' },
  mute: { id: 'account.mute_short', defaultMessage: 'Mute' },
  block: { id: 'account.block_short', defaultMessage: 'Block' },
  more: { id: 'status.more', defaultMessage: 'More' },
});

const Account = ({ size = 46, account, onFollow, onBlock, onMute, onMuteNotifications, hidden, minimal, defaultAction, withBio }) => {
  const intl = useIntl();

  const handleFollow = useCallback(() => {
    onFollow(account);
  }, [onFollow, account]);

  const handleBlock = useCallback(() => {
    onBlock(account);
  }, [onBlock, account]);

  const handleMute = useCallback(() => {
    onMute(account);
  }, [onMute, account]);

  const handleMuteNotifications = useCallback(() => {
    onMuteNotifications(account, true);
  }, [onMuteNotifications, account]);

  const handleUnmuteNotifications = useCallback(() => {
    onMuteNotifications(account, false);
  }, [onMuteNotifications, account]);

  if (!account) {
    return <EmptyAccount size={size} minimal={minimal} />;
  }

  if (hidden) {
    return (
      <>
        {account.get('display_name')}
        {account.get('username')}
      </>
    );
  }

  let buttons;

  if (account.get('id') !== me && account.get('relationship', null) !== null) {
    const following = account.getIn(['relationship', 'following']);
    const requested = account.getIn(['relationship', 'requested']);
    const blocking  = account.getIn(['relationship', 'blocking']);
    const muting  = account.getIn(['relationship', 'muting']);

    if (requested) {
      buttons = <Button text={intl.formatMessage(messages.cancel_follow_request)} onClick={handleFollow} />;
    } else if (blocking) {
      buttons = <Button text={intl.formatMessage(messages.unblock)} onClick={handleBlock} />;
    } else if (muting) {
      let menu;

      if (account.getIn(['relationship', 'muting_notifications'])) {
        menu = [{ text: intl.formatMessage(messages.unmute_notifications), action: handleUnmuteNotifications }];
      } else {
        menu = [{ text: intl.formatMessage(messages.mute_notifications), action: handleMuteNotifications }];
      }

      buttons = (
        <>
          <DropdownMenuContainer
            items={menu}
            icon='ellipsis-h'
            iconComponent={MoreHorizIcon}
            direction='right'
            title={intl.formatMessage(messages.more)}
          />

          <Button text={intl.formatMessage(messages.unmute)} onClick={handleMute} />
        </>
      );
    } else if (defaultAction === 'mute') {
      buttons = <Button title={intl.formatMessage(messages.mute)} onClick={handleMute} />;
    } else if (defaultAction === 'block') {
      buttons = <Button text={intl.formatMessage(messages.block)} onClick={handleBlock} />;
    } else if (!account.get('suspended') && !account.get('moved') || following) {
      buttons = <Button text={intl.formatMessage(following ? messages.unfollow : messages.follow)} onClick={handleFollow} />;
    }
  }

  let muteTimeRemaining;

  if (account.get('mute_expires_at')) {
    muteTimeRemaining = <>· <RelativeTimestamp timestamp={account.get('mute_expires_at')} futureDate /></>;
  }

  let verification;

  const firstVerifiedField = account.get('fields').find(item => !!item.get('verified_at'));

<<<<<<< HEAD
    return (
      <div className={classNames('account', { 'account--minimal': minimal })}>
        <div className='account__wrapper'>
          <Permalink key={account.get('id')} className='account__display-name' title={account.get('acct')} href={account.get('url')} to={`/@${account.get('acct')}`}>
            <div className='account__avatar-wrapper'>
              <Avatar account={account} size={size} />
            </div>

            <div className='account__contents'>
              <DisplayName account={account} />
              {!minimal && (
                <div className='account__details'>
                  <ShortNumber value={account.get('followers_count')} renderer={FollowersCounter} /> {verification} {muteTimeRemaining}
                </div>
              )}
            </div>
          </Permalink>

          {!minimal && (
            <div className='account__relationship'>
              {buttons}
            </div>
          )}
        </div>

        {withBio && (account.get('note').length > 0 ? (
          <div
            className='account__note translate'
            dangerouslySetInnerHTML={{ __html: account.get('note_emojified') }}
          />
        ) : (
          <div className='account__note account__note--missing'><FormattedMessage id='account.no_bio' defaultMessage='No description provided.' /></div>
        ))}
      </div>
    );
=======
  if (firstVerifiedField) {
    verification = <VerifiedBadge link={firstVerifiedField.get('value')} />;
>>>>>>> 33368e3e
  }

  return (
    <div className={classNames('account', { 'account--minimal': minimal })}>
      <div className='account__wrapper'>
        <Link key={account.get('id')} className='account__display-name' title={account.get('acct')} to={`/@${account.get('acct')}`}>
          <div className='account__avatar-wrapper'>
            <Avatar account={account} size={size} />
          </div>

          <div className='account__contents'>
            <DisplayName account={account} />
            {!minimal && (
              <div className='account__details'>
                <ShortNumber value={account.get('followers_count')} renderer={FollowersCounter} /> {verification} {muteTimeRemaining}
              </div>
            )}
          </div>
        </Link>

        {!minimal && (
          <div className='account__relationship'>
            {buttons}
          </div>
        )}
      </div>

      {withBio && (account.get('note').length > 0 ? (
        <div
          className='account__note translate'
          dangerouslySetInnerHTML={{ __html: account.get('note_emojified') }}
        />
      ) : (
        <div className='account__note account__note--missing'><FormattedMessage id='account.no_bio' defaultMessage='No description provided.' /></div>
      ))}
    </div>
  );
};

Account.propTypes = {
  size: PropTypes.number,
  account: ImmutablePropTypes.record,
  onFollow: PropTypes.func,
  onBlock: PropTypes.func,
  onMute: PropTypes.func,
  onMuteNotifications: PropTypes.func,
  intl: PropTypes.object.isRequired,
  hidden: PropTypes.bool,
  minimal: PropTypes.bool,
  defaultAction: PropTypes.string,
  withBio: PropTypes.bool,
};

export default Account;<|MERGE_RESOLUTION|>--- conflicted
+++ resolved
@@ -5,6 +5,7 @@
 
 import classNames from 'classnames';
 import Permalink from './permalink';
+import { Link } from 'react-router-dom';
 
 import ImmutablePropTypes from 'react-immutable-proptypes';
 
@@ -124,46 +125,8 @@
 
   const firstVerifiedField = account.get('fields').find(item => !!item.get('verified_at'));
 
-<<<<<<< HEAD
-    return (
-      <div className={classNames('account', { 'account--minimal': minimal })}>
-        <div className='account__wrapper'>
-          <Permalink key={account.get('id')} className='account__display-name' title={account.get('acct')} href={account.get('url')} to={`/@${account.get('acct')}`}>
-            <div className='account__avatar-wrapper'>
-              <Avatar account={account} size={size} />
-            </div>
-
-            <div className='account__contents'>
-              <DisplayName account={account} />
-              {!minimal && (
-                <div className='account__details'>
-                  <ShortNumber value={account.get('followers_count')} renderer={FollowersCounter} /> {verification} {muteTimeRemaining}
-                </div>
-              )}
-            </div>
-          </Permalink>
-
-          {!minimal && (
-            <div className='account__relationship'>
-              {buttons}
-            </div>
-          )}
-        </div>
-
-        {withBio && (account.get('note').length > 0 ? (
-          <div
-            className='account__note translate'
-            dangerouslySetInnerHTML={{ __html: account.get('note_emojified') }}
-          />
-        ) : (
-          <div className='account__note account__note--missing'><FormattedMessage id='account.no_bio' defaultMessage='No description provided.' /></div>
-        ))}
-      </div>
-    );
-=======
   if (firstVerifiedField) {
     verification = <VerifiedBadge link={firstVerifiedField.get('value')} />;
->>>>>>> 33368e3e
   }
 
   return (
