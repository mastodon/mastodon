import React, { PureComponent } from 'react';
import { ScrollContainer } from 'react-router-scroll-4';
import PropTypes from 'prop-types';
import IntersectionObserverArticleContainer from '../containers/intersection_observer_article_container';
import LoadMore from './load_more';
import IntersectionObserverWrapper from '../features/ui/util/intersection_observer_wrapper';
import { throttle } from 'lodash';
import { List as ImmutableList } from 'immutable';
import classNames from 'classnames';
import { attachFullscreenListener, detachFullscreenListener, isFullscreen } from '../features/ui/util/fullscreen';
import LoadingIndicator from './loading_indicator';

const MOUSE_IDLE_DELAY = 300;

export default class ScrollableList extends PureComponent {

  static contextTypes = {
    router: PropTypes.object,
  };

  static propTypes = {
    scrollKey: PropTypes.string.isRequired,
    onLoadMore: PropTypes.func,
    onScrollToTop: PropTypes.func,
    onScroll: PropTypes.func,
    trackScroll: PropTypes.bool,
    shouldUpdateScroll: PropTypes.func,
    isLoading: PropTypes.bool,
    showLoading: PropTypes.bool,
    hasMore: PropTypes.bool,
    prepend: PropTypes.node,
    alwaysPrepend: PropTypes.bool,
    alwaysShowScrollbar: PropTypes.bool,
    emptyMessage: PropTypes.node,
    children: PropTypes.node,
  };

  static defaultProps = {
    trackScroll: true,
  };

  state = {
    fullscreen: null,
  };

  intersectionObserverWrapper = new IntersectionObserverWrapper();

  handleScroll = throttle(() => {
    if (this.node) {
      const { scrollTop, scrollHeight, clientHeight } = this.node;
      const offset = scrollHeight - scrollTop - clientHeight;

      if (400 > offset && this.props.onLoadMore && !this.props.isLoading) {
        this.props.onLoadMore();
      }

      if (scrollTop < 100 && this.props.onScrollToTop) {
        this.props.onScrollToTop();
      } else if (this.props.onScroll) {
        this.props.onScroll();
      }
    }
  }, 150, {
    trailing: true,
  });

  mouseIdleTimer = null;
  mouseMovedRecently = false;
  scrollToTopOnMouseIdle = false;

  clearMouseIdleTimer = () => {
    if (this.mouseIdleTimer === null) {
      return;
    }

    clearTimeout(this.mouseIdleTimer);
    this.mouseIdleTimer = null;
  };

  handleMouseMove = throttle(() => {
    // As long as the mouse keeps moving, clear and restart the idle timer.
    this.clearMouseIdleTimer();
    this.mouseIdleTimer = setTimeout(this.handleMouseIdle, MOUSE_IDLE_DELAY);

    if (!this.mouseMovedRecently && this.node.scrollTop === 0) {
      // Only set if we just started moving and are scrolled to the top.
      this.scrollToTopOnMouseIdle = true;
    }
    // Save setting this flag for last, so we can do the comparison above.
    this.mouseMovedRecently = true;
  }, MOUSE_IDLE_DELAY / 2);

  handleWheel = throttle(() => {
    this.scrollToTopOnMouseIdle = false;
  }, 150, {
    trailing: true,
  });

  handleMouseIdle = () => {
    if (this.scrollToTopOnMouseIdle) {
      this.node.scrollTop = 0;
<<<<<<< HEAD

      if (this.props.onScrollToTop) {
        this.props.onScrollToTop();
      }
    }

    this.setState({
      mouseMovedRecently: false,
      scrollToTopOnMouseIdle: false,
    });
=======
    }
    this.mouseMovedRecently = false;
    this.scrollToTopOnMouseIdle = false;
>>>>>>> 3ddb4604
  }

  componentDidMount () {
    this.attachScrollListener();
    this.attachIntersectionObserver();
    attachFullscreenListener(this.onFullScreenChange);

    // Handle initial scroll posiiton
    this.handleScroll();
  }

  getSnapshotBeforeUpdate (prevProps) {
    const someItemInserted = React.Children.count(prevProps.children) > 0 &&
      React.Children.count(prevProps.children) < React.Children.count(this.props.children) &&
      this.getFirstChildKey(prevProps) !== this.getFirstChildKey(this.props);
    if ((someItemInserted && this.node.scrollTop > 0) || this.mouseMovedRecently) {
      return this.node.scrollHeight - this.node.scrollTop;
    } else {
      return null;
    }
  }

  componentDidUpdate (prevProps, prevState, snapshot) {
    // Reset the scroll position when a new child comes in in order not to
    // jerk the scrollbar around if you're already scrolled down the page.
    if (snapshot !== null) {
      const newScrollTop = this.node.scrollHeight - snapshot;

      if (this.node.scrollTop !== newScrollTop) {
        this.node.scrollTop = newScrollTop;
      }
    }
  }

  componentWillUnmount () {
    this.clearMouseIdleTimer();
    this.detachScrollListener();
    this.detachIntersectionObserver();
    detachFullscreenListener(this.onFullScreenChange);
  }

  onFullScreenChange = () => {
    this.setState({ fullscreen: isFullscreen() });
  }

  attachIntersectionObserver () {
    this.intersectionObserverWrapper.connect({
      root: this.node,
      rootMargin: '300% 0px',
    });
  }

  detachIntersectionObserver () {
    this.intersectionObserverWrapper.disconnect();
  }

  attachScrollListener () {
    this.node.addEventListener('scroll', this.handleScroll);
    this.node.addEventListener('wheel', this.handleWheel);
  }

  detachScrollListener () {
    this.node.removeEventListener('scroll', this.handleScroll);
    this.node.removeEventListener('wheel', this.handleWheel);
  }

  getFirstChildKey (props) {
    const { children } = props;
    let firstChild     = children;

    if (children instanceof ImmutableList) {
      firstChild = children.get(0);
    } else if (Array.isArray(children)) {
      firstChild = children[0];
    }

    return firstChild && firstChild.key;
  }

  setRef = (c) => {
    this.node = c;
  }

  handleLoadMore = e => {
    e.preventDefault();
    this.props.onLoadMore();
  }

  render () {
    const { children, scrollKey, trackScroll, shouldUpdateScroll, showLoading, isLoading, hasMore, prepend, alwaysPrepend, alwaysShowScrollbar, emptyMessage, onLoadMore } = this.props;
    const { fullscreen } = this.state;
    const childrenCount = React.Children.count(children);

    const loadMore     = (hasMore && childrenCount > 0 && onLoadMore) ? <LoadMore visible={!isLoading} onClick={this.handleLoadMore} /> : null;
    let scrollableArea = null;

    if (showLoading) {
      scrollableArea = (
        <div className='scrollable scrollable--flex' ref={this.setRef}>
          <div role='feed' className='item-list'>
            {prepend}
          </div>

          <div className='scrollable__append'>
            <LoadingIndicator />
          </div>
        </div>
      );
    } else if (isLoading || childrenCount > 0 || !emptyMessage) {
      scrollableArea = (
        <div className={classNames('scrollable', { fullscreen })} ref={this.setRef} onMouseMove={this.handleMouseMove}>
          <div role='feed' className='item-list'>
            {prepend}

            {React.Children.map(this.props.children, (child, index) => (
              <IntersectionObserverArticleContainer
                key={child.key}
                id={child.key}
                index={index}
                listLength={childrenCount}
                intersectionObserverWrapper={this.intersectionObserverWrapper}
                saveHeightKey={trackScroll ? `${this.context.router.route.location.key}:${scrollKey}` : null}
              >
                {child}
              </IntersectionObserverArticleContainer>
            ))}

            {loadMore}
          </div>
        </div>
      );
    } else {
      const scrollable = alwaysShowScrollbar;

      scrollableArea = (
        <div className={classNames({ scrollable, fullscreen })} ref={this.setRef} style={{ flex: '1 1 auto', display: 'flex', flexDirection: 'column' }}>
          {alwaysPrepend && prepend}

          <div className='empty-column-indicator'>
            {emptyMessage}
          </div>
        </div>
      );
    }

    if (trackScroll) {
      return (
        <ScrollContainer scrollKey={scrollKey} shouldUpdateScroll={shouldUpdateScroll}>
          {scrollableArea}
        </ScrollContainer>
      );
    } else {
      return scrollableArea;
    }
  }

}<|MERGE_RESOLUTION|>--- conflicted
+++ resolved
@@ -86,6 +86,7 @@
       // Only set if we just started moving and are scrolled to the top.
       this.scrollToTopOnMouseIdle = true;
     }
+
     // Save setting this flag for last, so we can do the comparison above.
     this.mouseMovedRecently = true;
   }, MOUSE_IDLE_DELAY / 2);
@@ -99,27 +100,16 @@
   handleMouseIdle = () => {
     if (this.scrollToTopOnMouseIdle) {
       this.node.scrollTop = 0;
-<<<<<<< HEAD
-
-      if (this.props.onScrollToTop) {
-        this.props.onScrollToTop();
-      }
-    }
-
-    this.setState({
-      mouseMovedRecently: false,
-      scrollToTopOnMouseIdle: false,
-    });
-=======
-    }
+    }
+
     this.mouseMovedRecently = false;
     this.scrollToTopOnMouseIdle = false;
->>>>>>> 3ddb4604
   }
 
   componentDidMount () {
     this.attachScrollListener();
     this.attachIntersectionObserver();
+
     attachFullscreenListener(this.onFullScreenChange);
 
     // Handle initial scroll posiiton
@@ -130,6 +120,7 @@
     const someItemInserted = React.Children.count(prevProps.children) > 0 &&
       React.Children.count(prevProps.children) < React.Children.count(this.props.children) &&
       this.getFirstChildKey(prevProps) !== this.getFirstChildKey(this.props);
+
     if ((someItemInserted && this.node.scrollTop > 0) || this.mouseMovedRecently) {
       return this.node.scrollHeight - this.node.scrollTop;
     } else {
