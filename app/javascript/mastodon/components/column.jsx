import PropTypes from 'prop-types';
import { PureComponent } from 'react';

import { supportsPassiveEvents } from 'detect-passive-events';

import { scrollTop } from '../scroll';

const listenerOptions = supportsPassiveEvents ? { passive: true } : false;

export default class Column extends PureComponent {

  static propTypes = {
    children: PropTypes.node,
    label: PropTypes.string,
    bindToDocument: PropTypes.bool,
  };

  scrollTop () {
    let scrollable = null;

    if (this.props.bindToDocument) {
      scrollable = document.scrollingElement;
    } else {
      scrollable = this.node.querySelector('.scrollable');
<<<<<<< HEAD
   }
=======
    }
>>>>>>> ab36c152

    if (!scrollable) {
      return;
    }

    this._interruptScrollAnimation = scrollTop(scrollable);
  }

  handleWheel = () => {
    if (typeof this._interruptScrollAnimation !== 'function') {
      return;
    }

    this._interruptScrollAnimation();
  };

  setRef = c => {
    this.node = c;
  };

  componentDidMount () {
    if (this.props.bindToDocument) {
      document.addEventListener('wheel', this.handleWheel, listenerOptions);
    } else {
      this.node.addEventListener('wheel', this.handleWheel, listenerOptions);
    }
  }

  componentWillUnmount () {
    if (this.props.bindToDocument) {
      document.removeEventListener('wheel', this.handleWheel, listenerOptions);
    } else {
      this.node.removeEventListener('wheel', this.handleWheel, listenerOptions);
    }
  }

  render () {
    const { label, children } = this.props;

    return (
      <div role='region' aria-label={label} className='column' ref={this.setRef}>
        {children}
      </div>
    );
  }

}<|MERGE_RESOLUTION|>--- conflicted
+++ resolved
@@ -22,11 +22,7 @@
       scrollable = document.scrollingElement;
     } else {
       scrollable = this.node.querySelector('.scrollable');
-<<<<<<< HEAD
-   }
-=======
     }
->>>>>>> ab36c152
 
     if (!scrollable) {
       return;
