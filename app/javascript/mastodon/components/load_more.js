--- conflicted
+++ resolved
@@ -17,11 +17,7 @@
     const { visible } = this.props;
 
     return (
-<<<<<<< HEAD
-      <button className='load-more' disabled={!visible} style={{ opacity: visible ? 1 : 0 }} onClick={this.props.onClick}>
-=======
       <button className='load-more' disabled={!visible} style={{ visibility: visible ? 'visible' : 'hidden' }} onClick={this.props.onClick}>
->>>>>>> 4c14ff65
         <FormattedMessage id='status.load_more' defaultMessage='Load more' />
       </button>
     );
