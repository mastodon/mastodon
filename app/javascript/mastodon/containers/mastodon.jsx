--- conflicted
+++ resolved
@@ -19,14 +19,10 @@
 import { store } from 'mastodon/store';
 import { isProduction } from 'mastodon/utils/environment';
 
-<<<<<<< HEAD
 import { fetchCircles } from '../actions/circles';
 
 const title =
-  process.env.NODE_ENV === 'production' ? siteTitle : `${siteTitle} (Dev)`;
-=======
-const title = isProduction() ? siteTitle : `${siteTitle} (Dev)`;
->>>>>>> ab36c152
+  isProduction() ? siteTitle : `${siteTitle} (Dev)`;
 
 const hydrateAction = hydrateStore(initialState);
 
@@ -36,17 +32,6 @@
   store.dispatch(fetchCircles());
 }
 
-<<<<<<< HEAD
-const createIdentityContext = (state) => ({
-  signedIn: !!state.meta.me,
-  accountId: state.meta.me,
-  disabledAccountId: state.meta.disabled_account_id,
-  accessToken: state.meta.access_token,
-  permissions: state.role ? state.role.permissions : 0,
-});
-
-=======
->>>>>>> ab36c152
 export default class Mastodon extends PureComponent {
   identity = createIdentityContext(initialState);
 
