import React from 'react';
import { connect } from 'react-redux';
import Status from '../components/status';
import { makeGetStatus } from '../selectors';
import {
  replyCompose,
  mentionCompose,
} from '../actions/compose';
import {
  reblog,
  favourite,
  unreblog,
  unfavourite,
  pin,
  unpin,
} from '../actions/interactions';
import { blockAccount } from '../actions/accounts';
import { muteStatus, unmuteStatus, deleteStatus } from '../actions/statuses';
import { initMuteModal } from '../actions/mutes';
import { initReport } from '../actions/reports';
import { openModal } from '../actions/modal';
import { defineMessages, injectIntl, FormattedMessage } from 'react-intl';
import { boostModal, deleteModal } from '../initial_state';

const messages = defineMessages({
  deleteConfirm: { id: 'confirmations.delete.confirm', defaultMessage: 'Delete' },
  deleteMessage: { id: 'confirmations.delete.message', defaultMessage: 'Are you sure you want to delete this status?' },
  blockConfirm: { id: 'confirmations.block.confirm', defaultMessage: 'Block' },
});

const makeMapStateToProps = () => {
  const getStatus = makeGetStatus();

  const mapStateToProps = (state, props) => ({
    status: getStatus(state, props.id),
<<<<<<< HEAD
    me: state.getIn(['meta', 'me']),
    boostModal: state.getIn(['meta', 'boost_modal']),
    deleteModal: state.getIn(['meta', 'delete_modal']),
    autoPlayGif: state.getIn(['meta', 'auto_play_gif']),
    tutorial: state.getIn(['tutorial', 'visible']),
=======
>>>>>>> a434d9c0
  });

  return mapStateToProps;
};

const mapDispatchToProps = (dispatch, { intl }) => ({

  onReply (status, router) {
    dispatch(replyCompose(status, router));
  },

  onModalReblog (status) {
    dispatch(reblog(status));
  },

  onReblog (status, e) {
    if (status.get('reblogged')) {
      dispatch(unreblog(status));
    } else {
      if (e.shiftKey || !boostModal) {
        this.onModalReblog(status);
      } else {
        dispatch(openModal('BOOST', { status, onReblog: this.onModalReblog }));
      }
    }
  },

  onFavourite (status) {
    if (status.get('favourited')) {
      dispatch(unfavourite(status));
    } else {
      dispatch(favourite(status));
    }
  },

  onPin (status) {
    if (status.get('pinned')) {
      dispatch(unpin(status));
    } else {
      dispatch(pin(status));
    }
  },

  onEmbed (status) {
    dispatch(openModal('EMBED', { url: status.get('url') }));
  },

  onDelete (status) {
    if (!deleteModal) {
      dispatch(deleteStatus(status.get('id')));
    } else {
      dispatch(openModal('CONFIRM', {
        message: intl.formatMessage(messages.deleteMessage),
        confirm: intl.formatMessage(messages.deleteConfirm),
        onConfirm: () => dispatch(deleteStatus(status.get('id'))),
      }));
    }
  },

  onMention (account, router) {
    dispatch(mentionCompose(account, router));
  },

  onOpenMedia (media, index) {
    dispatch(openModal('MEDIA', { media, index }));
  },

  onOpenVideo (media, time) {
    dispatch(openModal('VIDEO', { media, time }));
  },

  onBlock (account) {
    dispatch(openModal('CONFIRM', {
      message: <FormattedMessage id='confirmations.block.message' defaultMessage='Are you sure you want to block {name}?' values={{ name: <strong>@{account.get('acct')}</strong> }} />,
      confirm: intl.formatMessage(messages.blockConfirm),
      onConfirm: () => dispatch(blockAccount(account.get('id'))),
    }));
  },

  onReport (status) {
    dispatch(initReport(status.get('account'), status));
  },

  onMute (account) {
    dispatch(initMuteModal(account));
  },

  onMuteConversation (status) {
    if (status.get('muted')) {
      dispatch(unmuteStatus(status.get('id')));
    } else {
      dispatch(muteStatus(status.get('id')));
    }
  },

});

export default injectIntl(connect(makeMapStateToProps, mapDispatchToProps)(Status));<|MERGE_RESOLUTION|>--- conflicted
+++ resolved
@@ -33,14 +33,7 @@
 
   const mapStateToProps = (state, props) => ({
     status: getStatus(state, props.id),
-<<<<<<< HEAD
-    me: state.getIn(['meta', 'me']),
-    boostModal: state.getIn(['meta', 'boost_modal']),
-    deleteModal: state.getIn(['meta', 'delete_modal']),
-    autoPlayGif: state.getIn(['meta', 'auto_play_gif']),
     tutorial: state.getIn(['tutorial', 'visible']),
-=======
->>>>>>> a434d9c0
   });
 
   return mapStateToProps;
