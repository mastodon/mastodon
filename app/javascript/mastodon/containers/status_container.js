import React from 'react';
import { connect } from 'react-redux';
import Status from '../components/status';
import { makeGetStatus } from '../selectors';
import {
  replyCompose,
  mentionCompose,
} from '../actions/compose';
import {
  reblog,
  favourite,
  unreblog,
  unfavourite,
  pin,
  unpin,
} from '../actions/interactions';
<<<<<<< HEAD
import {
  blockAccount,
  muteAccount,
} from '../actions/accounts';
import { muteStatus, unmuteStatus, deleteStatus, setStatusHeight } from '../actions/statuses';
=======
import { blockAccount } from '../actions/accounts';
import { muteStatus, unmuteStatus, deleteStatus } from '../actions/statuses';
import { initMuteModal } from '../actions/mutes';
>>>>>>> a29432f0
import { initReport } from '../actions/reports';
import { openModal } from '../actions/modal';
import { defineMessages, injectIntl, FormattedMessage } from 'react-intl';
import { boostModal, deleteModal } from '../initial_state';

const messages = defineMessages({
  deleteConfirm: { id: 'confirmations.delete.confirm', defaultMessage: 'Delete' },
  deleteMessage: { id: 'confirmations.delete.message', defaultMessage: 'Are you sure you want to delete this status?' },
  blockConfirm: { id: 'confirmations.block.confirm', defaultMessage: 'Block' },
});

const makeMapStateToProps = () => {
  const getStatus = makeGetStatus();

  const mapStateToProps = (state, props) => ({
    status: getStatus(state, props.id),
  });

  return mapStateToProps;
};

const mapDispatchToProps = (dispatch, { intl }) => ({

  onReply (status, router) {
    dispatch(replyCompose(status, router));
  },

  onModalReblog (status) {
    dispatch(reblog(status));
  },

  onReblog (status, e) {
    if (status.get('reblogged')) {
      dispatch(unreblog(status));
    } else {
      if (e.shiftKey || !boostModal) {
        this.onModalReblog(status);
      } else {
        dispatch(openModal('BOOST', { status, onReblog: this.onModalReblog }));
      }
    }
  },

  onFavourite (status) {
    if (status.get('favourited')) {
      dispatch(unfavourite(status));
    } else {
      dispatch(favourite(status));
    }
  },

  onPin (status) {
    if (status.get('pinned')) {
      dispatch(unpin(status));
    } else {
      dispatch(pin(status));
    }
  },

  onEmbed (status) {
    dispatch(openModal('EMBED', { url: status.get('url') }));
  },

  onDelete (status) {
    if (!deleteModal) {
      dispatch(deleteStatus(status.get('id')));
    } else {
      dispatch(openModal('CONFIRM', {
        message: intl.formatMessage(messages.deleteMessage),
        confirm: intl.formatMessage(messages.deleteConfirm),
        onConfirm: () => dispatch(deleteStatus(status.get('id'))),
      }));
    }
  },

  onMention (account, router) {
    dispatch(mentionCompose(account, router));
  },

  onOpenMedia (media, index) {
    dispatch(openModal('MEDIA', { media, index }));
  },

  onOpenVideo (media, time) {
    dispatch(openModal('VIDEO', { media, time }));
  },

  onBlock (account) {
    dispatch(openModal('CONFIRM', {
      message: <FormattedMessage id='confirmations.block.message' defaultMessage='Are you sure you want to block {name}?' values={{ name: <strong>@{account.get('acct')}</strong> }} />,
      confirm: intl.formatMessage(messages.blockConfirm),
      onConfirm: () => dispatch(blockAccount(account.get('id'))),
    }));
  },

  onReport (status) {
    dispatch(initReport(status.get('account'), status));
  },

  onMute (account) {
    dispatch(initMuteModal(account));
  },

  onMuteConversation (status) {
    if (status.get('muted')) {
      dispatch(unmuteStatus(status.get('id')));
    } else {
      dispatch(muteStatus(status.get('id')));
    }
  },

  onHeightChange (status, height) {
    dispatch(setStatusHeight(status.get('id'), height));
  },

});

export default injectIntl(connect(makeMapStateToProps, mapDispatchToProps)(Status));<|MERGE_RESOLUTION|>--- conflicted
+++ resolved
@@ -14,17 +14,9 @@
   pin,
   unpin,
 } from '../actions/interactions';
-<<<<<<< HEAD
-import {
-  blockAccount,
-  muteAccount,
-} from '../actions/accounts';
-import { muteStatus, unmuteStatus, deleteStatus, setStatusHeight } from '../actions/statuses';
-=======
 import { blockAccount } from '../actions/accounts';
 import { muteStatus, unmuteStatus, deleteStatus } from '../actions/statuses';
 import { initMuteModal } from '../actions/mutes';
->>>>>>> a29432f0
 import { initReport } from '../actions/reports';
 import { openModal } from '../actions/modal';
 import { defineMessages, injectIntl, FormattedMessage } from 'react-intl';
@@ -136,10 +128,6 @@
     }
   },
 
-  onHeightChange (status, height) {
-    dispatch(setStatusHeight(status.get('id'), height));
-  },
-
 });
 
 export default injectIntl(connect(makeMapStateToProps, mapDispatchToProps)(Status));