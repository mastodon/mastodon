--- conflicted
+++ resolved
@@ -42,12 +42,8 @@
   const getStatus = makeGetStatus();
 
   const mapStateToProps = (state, props) => ({
-<<<<<<< HEAD
-    status: getStatus(state, props.id),
+    status: getStatus(state, props),
     tutorial: state.getIn(['tutorial', 'visible']),
-=======
-    status: getStatus(state, props),
->>>>>>> 7ac5151b
   });
 
   return mapStateToProps;
