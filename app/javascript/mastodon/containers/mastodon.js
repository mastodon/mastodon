--- conflicted
+++ resolved
@@ -2,11 +2,7 @@
 import { Provider, connect } from 'react-redux';
 import PropTypes from 'prop-types';
 import configureStore from '../store/configureStore';
-<<<<<<< HEAD
-import { showOnboardingOnce } from '../actions/tutorial';
-=======
 import { INTRODUCTION_VERSION } from '../actions/onboarding';
->>>>>>> 31e7940d
 import { BrowserRouter, Route } from 'react-router-dom';
 import { ScrollContext } from 'react-router-scroll-4';
 import UI from '../features/ui';
@@ -65,18 +61,6 @@
 
   componentDidMount() {
     this.disconnect = store.dispatch(connectUserStream());
-<<<<<<< HEAD
-    this.commandDisconnect = store.dispatch(connectCommandStream());
-
-    // Desktop notifications
-    // Ask after 1 minute
-    if (typeof window.Notification !== 'undefined' && Notification.permission === 'default') {
-      window.setTimeout(() => Notification.requestPermission(), 60 * 1000);
-    }
-
-    store.dispatch(showOnboardingOnce());
-=======
->>>>>>> 31e7940d
   }
 
   componentWillUnmount () {
