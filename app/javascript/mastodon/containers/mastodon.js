--- conflicted
+++ resolved
@@ -5,26 +5,15 @@
 import { Provider as ReduxProvider } from 'react-redux';
 import { BrowserRouter, Route } from 'react-router-dom';
 import { ScrollContext } from 'react-router-scroll-4';
-<<<<<<< HEAD
-import UI from '../features/ui';
-import { fetchCustomEmojis } from '../actions/custom_emojis';
-import { fetchCircles } from '../actions/circles';
-import { hydrateStore } from '../actions/store';
-import { connectUserStream } from '../actions/streaming';
-import { IntlProvider, addLocaleData } from 'react-intl';
-import { getLocale } from '../locales';
-import initialState from '../initial_state';
-import ErrorBoundary from '../components/error_boundary';
-=======
 import configureStore from 'mastodon/store/configureStore';
 import UI from 'mastodon/features/ui';
 import { fetchCustomEmojis } from 'mastodon/actions/custom_emojis';
+import { fetchCircles } from '../actions/circles';
 import { hydrateStore } from 'mastodon/actions/store';
 import { connectUserStream } from 'mastodon/actions/streaming';
 import ErrorBoundary from 'mastodon/components/error_boundary';
 import initialState, { title as siteTitle } from 'mastodon/initial_state';
 import { getLocale } from 'mastodon/locales';
->>>>>>> 03b0f3ac
 
 const { localeData, messages } = getLocale();
 addLocaleData(localeData);
