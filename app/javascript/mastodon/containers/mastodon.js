import PropTypes from 'prop-types';
import React from 'react';
import { Helmet } from 'react-helmet';
import { IntlProvider, addLocaleData } from 'react-intl';
import { Provider as ReduxProvider } from 'react-redux';
import { BrowserRouter, Route } from 'react-router-dom';
import { ScrollContext } from 'react-router-scroll-4';
import configureStore from 'mastodon/store/configureStore';
import UI from 'mastodon/features/ui';
import { fetchCustomEmojis } from 'mastodon/actions/custom_emojis';
import { fetchCircles } from '../actions/circles';
import { hydrateStore } from 'mastodon/actions/store';
import { connectUserStream } from 'mastodon/actions/streaming';
import ErrorBoundary from 'mastodon/components/error_boundary';
import initialState, { title as siteTitle } from 'mastodon/initial_state';
import { getLocale } from 'mastodon/locales';

const { localeData, messages } = getLocale();
addLocaleData(localeData);

const title = process.env.NODE_ENV === 'production' ? siteTitle : `${siteTitle} (Dev)`;

export const store = configureStore();
const hydrateAction = hydrateStore(initialState);

store.dispatch(hydrateAction);
<<<<<<< HEAD
store.dispatch(fetchCustomEmojis());
store.dispatch(fetchCircles());
=======
if (initialState.meta.me) {
  store.dispatch(fetchCustomEmojis());
}
>>>>>>> 363bedd0

const createIdentityContext = state => ({
  signedIn: !!state.meta.me,
  accountId: state.meta.me,
  disabledAccountId: state.meta.disabled_account_id,
  accessToken: state.meta.access_token,
  permissions: state.role ? state.role.permissions : 0,
});

export default class Mastodon extends React.PureComponent {

  static propTypes = {
    locale: PropTypes.string.isRequired,
  };

  static childContextTypes = {
    identity: PropTypes.shape({
      signedIn: PropTypes.bool.isRequired,
      accountId: PropTypes.string,
      disabledAccountId: PropTypes.string,
      accessToken: PropTypes.string,
    }).isRequired,
  };

  identity = createIdentityContext(initialState);

  getChildContext() {
    return {
      identity: this.identity,
    };
  }

  componentDidMount() {
    if (this.identity.signedIn) {
      this.disconnect = store.dispatch(connectUserStream());
    }
  }

  componentWillUnmount () {
    if (this.disconnect) {
      this.disconnect();
      this.disconnect = null;
    }
  }

  shouldUpdateScroll (prevRouterProps, { location }) {
    return !(location.state?.mastodonModalKey && location.state?.mastodonModalKey !== prevRouterProps?.location?.state?.mastodonModalKey);
  }

  render () {
    const { locale } = this.props;

    return (
      <IntlProvider locale={locale} messages={messages}>
        <ReduxProvider store={store}>
          <ErrorBoundary>
            <BrowserRouter>
              <ScrollContext shouldUpdateScroll={this.shouldUpdateScroll}>
                <Route path='/' component={UI} />
              </ScrollContext>
            </BrowserRouter>

            <Helmet defaultTitle={title} titleTemplate={`%s - ${title}`} />
          </ErrorBoundary>
        </ReduxProvider>
      </IntlProvider>
    );
  }

}<|MERGE_RESOLUTION|>--- conflicted
+++ resolved
@@ -18,22 +18,19 @@
 const { localeData, messages } = getLocale();
 addLocaleData(localeData);
 
-const title = process.env.NODE_ENV === 'production' ? siteTitle : `${siteTitle} (Dev)`;
+const title =
+  process.env.NODE_ENV === 'production' ? siteTitle : `${siteTitle} (Dev)`;
 
 export const store = configureStore();
 const hydrateAction = hydrateStore(initialState);
 
 store.dispatch(hydrateAction);
-<<<<<<< HEAD
-store.dispatch(fetchCustomEmojis());
-store.dispatch(fetchCircles());
-=======
 if (initialState.meta.me) {
   store.dispatch(fetchCustomEmojis());
+  store.dispatch(fetchCircles());
 }
->>>>>>> 363bedd0
 
-const createIdentityContext = state => ({
+const createIdentityContext = (state) => ({
   signedIn: !!state.meta.me,
   accountId: state.meta.me,
   disabledAccountId: state.meta.disabled_account_id,
@@ -42,7 +39,6 @@
 });
 
 export default class Mastodon extends React.PureComponent {
-
   static propTypes = {
     locale: PropTypes.string.isRequired,
   };
@@ -70,18 +66,22 @@
     }
   }
 
-  componentWillUnmount () {
+  componentWillUnmount() {
     if (this.disconnect) {
       this.disconnect();
       this.disconnect = null;
     }
   }
 
-  shouldUpdateScroll (prevRouterProps, { location }) {
-    return !(location.state?.mastodonModalKey && location.state?.mastodonModalKey !== prevRouterProps?.location?.state?.mastodonModalKey);
+  shouldUpdateScroll(prevRouterProps, { location }) {
+    return !(
+      location.state?.mastodonModalKey &&
+      location.state?.mastodonModalKey !==
+        prevRouterProps?.location?.state?.mastodonModalKey
+    );
   }
 
-  render () {
+  render() {
     const { locale } = this.props;
 
     return (
@@ -90,7 +90,7 @@
           <ErrorBoundary>
             <BrowserRouter>
               <ScrollContext shouldUpdateScroll={this.shouldUpdateScroll}>
-                <Route path='/' component={UI} />
+                <Route path="/" component={UI} />
               </ScrollContext>
             </BrowserRouter>
 
@@ -100,5 +100,4 @@
       </IntlProvider>
     );
   }
-
 }