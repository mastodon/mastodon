import { injectIntl } from 'react-intl';

import { connect } from 'react-redux';

import {
  unmuteAccount,
  unblockAccount,
} from '../actions/accounts';
import { initBlockModal } from '../actions/blocks';
import {
  replyCompose,
  mentionCompose,
  directCompose,
} from '../actions/compose';
import {
  initDomainBlockModal,
  unblockDomain,
} from '../actions/domain_blocks';
import {
  initAddFilter,
} from '../actions/filters';
import {
  toggleReblog,
  toggleFavourite,
  bookmark,
  unbookmark,
  pin,
  unpin,
} from '../actions/interactions';
import { openModal } from '../actions/modal';
import { initMuteModal } from '../actions/mutes';
import { deployPictureInPicture } from '../actions/picture_in_picture';
import { initReport } from '../actions/reports';
import {
  muteStatus,
  unmuteStatus,
  deleteStatus,
  toggleStatusSpoilers,
  toggleStatusCollapse,
  editStatus,
  translateStatus,
  undoStatusTranslation,
} from '../actions/statuses';
import Status from '../components/status';
import { deleteModal } from '../initial_state';
import { makeGetStatus, makeGetPictureInPicture } from '../selectors';

const makeMapStateToProps = () => {
  const getStatus = makeGetStatus();
  const getPictureInPicture = makeGetPictureInPicture();

  const mapStateToProps = (state, props) => ({
    status: getStatus(state, props),
    nextInReplyToId: props.nextId ? state.getIn(['statuses', props.nextId, 'in_reply_to_id']) : null,
    pictureInPicture: getPictureInPicture(state, props),
  });

  return mapStateToProps;
};

const mapDispatchToProps = (dispatch, { contextType }) => ({

  onReply (status) {
    dispatch((_, getState) => {
      let state = getState();

      if (state.getIn(['compose', 'text']).trim().length !== 0) {
        dispatch(openModal({ modalType: 'CONFIRM_REPLY', modalProps: { status } }));
      } else {
        dispatch(replyCompose(status));
      }
    });
  },

  onReblog (status, e) {
    dispatch(toggleReblog(status.get('id'), e.shiftKey));
  },

  onFavourite (status) {
    dispatch(toggleFavourite(status.get('id')));
  },

  onBookmark (status) {
    if (status.get('bookmarked')) {
      dispatch(unbookmark(status));
    } else {
      dispatch(bookmark(status));
    }
  },

  onPin (status) {
    if (status.get('pinned')) {
      dispatch(unpin(status));
    } else {
      dispatch(pin(status));
    }
  },

  onEmbed (status) {
    dispatch(openModal({
      modalType: 'EMBED',
      modalProps: { id: status.get('id') },
    }));
  },

  onDelete (status, withRedraft = false) {
    if (!deleteModal) {
      dispatch(deleteStatus(status.get('id'), withRedraft));
    } else {
      dispatch(openModal({ modalType: 'CONFIRM_DELETE_STATUS', modalProps: { statusId: status.get('id'), withRedraft } }));
    }
  },

  onEdit (status) {
    dispatch((_, getState) => {
      let state = getState();
      if (state.getIn(['compose', 'text']).trim().length !== 0) {
        dispatch(openModal({ modalType: 'CONFIRM_EDIT_STATUS', modalProps: { statusId: status.get('id') } }));
      } else {
        dispatch(editStatus(status.get('id')));
      }
    });
  },

  onTranslate (status) {
    if (status.get('translation')) {
      dispatch(undoStatusTranslation(status.get('id'), status.get('poll')));
    } else {
      dispatch(translateStatus(status.get('id')));
    }
  },

  onDirect (account) {
    dispatch(directCompose(account));
  },

<<<<<<< HEAD
  onMemberList (status, history) {
    history.push(`/statuses/${status.get('id')}/mentions`);
  },

  onMention (account, router) {
    dispatch(mentionCompose(account, router));
=======
  onMention (account) {
    dispatch(mentionCompose(account));
>>>>>>> ab36c152
  },

  onOpenMedia (statusId, media, index, lang) {
    dispatch(openModal({
      modalType: 'MEDIA',
      modalProps: { statusId, media, index, lang },
    }));
  },

  onOpenVideo (statusId, media, lang, options) {
    dispatch(openModal({
      modalType: 'VIDEO',
      modalProps: { statusId, media, lang, options },
    }));
  },

  onBlock (status) {
    const account = status.get('account');
    dispatch(initBlockModal(account));
  },

  onUnblock (account) {
    dispatch(unblockAccount(account.get('id')));
  },

  onReport (status) {
    dispatch(initReport(status.get('account'), status));
  },

  onAddFilter (status) {
    dispatch(initAddFilter(status, { contextType }));
  },

  onMute (account) {
    dispatch(initMuteModal(account));
  },

  onUnmute (account) {
    dispatch(unmuteAccount(account.get('id')));
  },

  onMuteConversation (status) {
    if (status.get('muted')) {
      dispatch(unmuteStatus(status.get('id')));
    } else {
      dispatch(muteStatus(status.get('id')));
    }
  },

  onToggleHidden (status) {
    dispatch(toggleStatusSpoilers(status.get('id')));
  },

  onToggleCollapsed (status, isCollapsed) {
    dispatch(toggleStatusCollapse(status.get('id'), isCollapsed));
  },

  onBlockDomain (account) {
    dispatch(initDomainBlockModal(account));
  },

  onUnblockDomain (domain) {
    dispatch(unblockDomain(domain));
  },

  deployPictureInPicture (status, type, mediaProps) {
    dispatch(deployPictureInPicture({statusId: status.get('id'), accountId: status.getIn(['account', 'id']), playerType: type, props: mediaProps}));
  },

  onInteractionModal (type, status) {
    dispatch(openModal({
      modalType: 'INTERACTION',
      modalProps: {
        type,
        accountId: status.getIn(['account', 'id']),
        url: status.get('uri'),
      },
    }));
  },

});

export default injectIntl(connect(makeMapStateToProps, mapDispatchToProps)(Status));<|MERGE_RESOLUTION|>--- conflicted
+++ resolved
@@ -134,17 +134,8 @@
     dispatch(directCompose(account));
   },
 
-<<<<<<< HEAD
-  onMemberList (status, history) {
-    history.push(`/statuses/${status.get('id')}/mentions`);
-  },
-
-  onMention (account, router) {
-    dispatch(mentionCompose(account, router));
-=======
   onMention (account) {
     dispatch(mentionCompose(account));
->>>>>>> ab36c152
   },
 
   onOpenMedia (statusId, media, index, lang) {
