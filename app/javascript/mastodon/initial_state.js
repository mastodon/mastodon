--- conflicted
+++ resolved
@@ -45,12 +45,9 @@
  * @property {boolean=} use_pending_items
  * @property {string} version
  * @property {string} sso_redirect
-<<<<<<< HEAD
  * @property {boolean} wider_column
-=======
  * @property {string} status_page_url
  * @property {boolean} terms_of_service_enabled
->>>>>>> 87709051
  */
 
 /**
