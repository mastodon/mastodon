const element = document.getElementById('initial-state');
const initialState = element && JSON.parse(element.textContent);

const getMeta = (prop) => initialState && initialState.meta && initialState.meta[prop];

export const reduceMotion = getMeta('reduce_motion');
export const autoPlayGif = getMeta('auto_play_gif');
export const displaySensitiveMedia = getMeta('display_sensitive_media');
export const unfollowModal = getMeta('unfollow_modal');
export const boostModal = getMeta('boost_modal');
export const deleteModal = getMeta('delete_modal');
export const me = getMeta('me');
export const searchEnabled = getMeta('search_enabled');
export const invitesEnabled = getMeta('invites_enabled');
<<<<<<< HEAD
export const playerEnabled = getMeta('player_enabled');
export const playerUrl = getMeta('player_url');
export const playerName = getMeta('player_name');
=======
export const version = getMeta('version');
>>>>>>> daacf15d

export default initialState;<|MERGE_RESOLUTION|>--- conflicted
+++ resolved
@@ -12,12 +12,9 @@
 export const me = getMeta('me');
 export const searchEnabled = getMeta('search_enabled');
 export const invitesEnabled = getMeta('invites_enabled');
-<<<<<<< HEAD
 export const playerEnabled = getMeta('player_enabled');
 export const playerUrl = getMeta('player_url');
 export const playerName = getMeta('player_name');
-=======
 export const version = getMeta('version');
->>>>>>> daacf15d
 
 export default initialState;