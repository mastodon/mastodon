--- conflicted
+++ resolved
@@ -80,11 +80,8 @@
  * @property {boolean} use_blurhash
  * @property {boolean=} use_pending_items
  * @property {string} version
-<<<<<<< HEAD
+ * @property {string} sso_redirect
  * @property {boolean} wider_column
-=======
- * @property {string} sso_redirect
->>>>>>> dab54ccb
  */
 
 /**
