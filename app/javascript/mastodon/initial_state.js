const element = document.getElementById('initial-state');
const initialState = element && JSON.parse(element.textContent);

const getMeta = (prop) => initialState && initialState.meta && initialState.meta[prop];

export const reduceMotion = getMeta('reduce_motion');
export const autoPlayGif = getMeta('auto_play_gif');
export const displaySensitiveMedia = getMeta('display_sensitive_media');
export const unfollowModal = getMeta('unfollow_modal');
export const boostModal = getMeta('boost_modal');
export const deleteModal = getMeta('delete_modal');
export const me = getMeta('me');
export const searchEnabled = getMeta('search_enabled');
<<<<<<< HEAD
export const maxChars = getMeta('max_toot_chars') || 500;
=======
export const invitesEnabled = getMeta('invites_enabled');
>>>>>>> 0df91c7b

export default initialState;<|MERGE_RESOLUTION|>--- conflicted
+++ resolved
@@ -11,10 +11,7 @@
 export const deleteModal = getMeta('delete_modal');
 export const me = getMeta('me');
 export const searchEnabled = getMeta('search_enabled');
-<<<<<<< HEAD
 export const maxChars = getMeta('max_toot_chars') || 500;
-=======
 export const invitesEnabled = getMeta('invites_enabled');
->>>>>>> 0df91c7b
 
 export default initialState;