--- conflicted
+++ resolved
@@ -80,11 +80,7 @@
  * @property {boolean} use_blurhash
  * @property {boolean=} use_pending_items
  * @property {string} version
-<<<<<<< HEAD
- * @property {boolean} translation_enabled
  * @property {boolean} resized_custom_emoji
-=======
->>>>>>> aa98c8fb
  */
 
 /**
