--- conflicted
+++ resolved
@@ -2,7 +2,6 @@
 import loadPolyfills from '../mastodon/load_polyfills';
 import { start } from '../mastodon/common';
 
-import escapeTextContentForBrowser from 'escape-html';
 import ready from '../mastodon/ready';
 import loadKeyboardExtensions from '../mastodon/load_keyboard_extensions';
 import 'cocoon-js-vanilla';
@@ -26,34 +25,7 @@
   passwordDoesNotMatch: { id: 'password_confirmation.mismatching', defaultMessage: 'Password confirmation does not match' },
 });
 
-<<<<<<< HEAD
-start();
-
-function main() {
-  const IntlMessageFormat = require('intl-messageformat').default;
-  const { timeAgoString } = require('../mastodon/components/relative_timestamp');
-  const { delegate } = require('@rails/ujs');
-  const emojify = require('../mastodon/features/emoji/emoji').default;
-  const { getLocale } = require('../mastodon/locales');
-=======
-window.addEventListener('message', e => {
-  const data = e.data || {};
-
-  if (!window.parent || data.type !== 'setHeight') {
-    return;
-  }
-
-  ready(() => {
-    window.parent.postMessage({
-      type: 'setHeight',
-      id: data.id,
-      height: document.getElementsByTagName('html')[0].scrollHeight,
-    }, '*');
-  });
-});
-
 function loaded() {
->>>>>>> c8181eb0
   const { localeData } = getLocale();
 
   const scrollToDetailedStatus = () => {
