import { createRoot }  from 'react-dom/client';

import './public-path';

import { IntlMessageFormat }  from 'intl-messageformat';
import { defineMessages } from 'react-intl';

import { delegate }  from '@rails/ujs';
import axios from 'axios';
import { throttle } from 'lodash';

import { start } from '../mastodon/common';
import { timeAgoString }  from '../mastodon/components/relative_timestamp';
import emojify  from '../mastodon/features/emoji/emoji';
import loadKeyboardExtensions from '../mastodon/load_keyboard_extensions';
import { loadLocale, getLocale } from '../mastodon/locales';
import { loadPolyfills } from '../mastodon/polyfills';
import ready from '../mastodon/ready';

import 'cocoon-js-vanilla';

start();

const messages = defineMessages({
  usernameTaken: { id: 'username.taken', defaultMessage: 'That username is taken. Try another' },
  passwordExceedsLength: { id: 'password_confirmation.exceeds_maxlength', defaultMessage: 'Password confirmation exceeds the maximum password length' },
  passwordDoesNotMatch: { id: 'password_confirmation.mismatching', defaultMessage: 'Password confirmation does not match' },
});

window.addEventListener('message', e => {
  const data = e.data || {};

  if (!window.parent || data.type !== 'setHeight') {
    return;
  }

  ready(() => {
    window.parent.postMessage({
      type: 'setHeight',
      id: data.id,
      height: document.getElementsByTagName('html')[0].scrollHeight,
    }, '*');
  });
});

function loaded() {
  const { messages: localeData } = getLocale();

  const locale = document.documentElement.lang;

  const dateTimeFormat = new Intl.DateTimeFormat(locale, {
    year: 'numeric',
    month: 'long',
    day: 'numeric',
    hour: 'numeric',
    minute: 'numeric',
  });

  const dateFormat = new Intl.DateTimeFormat(locale, {
    year: 'numeric',
    month: 'short',
    day: 'numeric',
    timeFormat: false,
  });

  const timeFormat = new Intl.DateTimeFormat(locale, {
    timeStyle: 'short',
    hour12: false,
  });

  const formatMessage = ({ id, defaultMessage }, values) => {
    const messageFormat = new IntlMessageFormat(localeData[id] || defaultMessage, locale);
    return messageFormat.format(values);
  };

  [].forEach.call(document.querySelectorAll('.emojify'), (content) => {
    content.innerHTML = emojify(content.innerHTML);
  });

  [].forEach.call(document.querySelectorAll('time.formatted'), (content) => {
    const datetime = new Date(content.getAttribute('datetime'));
    const formattedDate = dateTimeFormat.format(datetime);

    content.title = formattedDate;
    content.textContent = formattedDate;
  });

  const isToday = date => {
    const today = new Date();

    return date.getDate() === today.getDate() &&
      date.getMonth() === today.getMonth() &&
      date.getFullYear() === today.getFullYear();
  };
  const todayFormat = new IntlMessageFormat(localeData['relative_format.today'] || 'Today at {time}', locale);

  [].forEach.call(document.querySelectorAll('time.relative-formatted'), (content) => {
    const datetime = new Date(content.getAttribute('datetime'));

    let formattedContent;

    if (isToday(datetime)) {
      const formattedTime = timeFormat.format(datetime);

      formattedContent = todayFormat.format({ time: formattedTime });
    } else {
      formattedContent = dateFormat.format(datetime);
    }

    content.title = formattedContent;
    content.textContent = formattedContent;
  });

  [].forEach.call(document.querySelectorAll('time.time-ago'), (content) => {
    const datetime = new Date(content.getAttribute('datetime'));
    const now      = new Date();

    const timeGiven = content.getAttribute('datetime').includes('T');
    content.title = timeGiven ? dateTimeFormat.format(datetime) : dateFormat.format(datetime);
    content.textContent = timeAgoString({
      formatMessage,
      formatDate: (date, options) => (new Intl.DateTimeFormat(locale, options)).format(date),
    }, datetime, now, now.getFullYear(), timeGiven);
  });

  const reactComponents = document.querySelectorAll('[data-component]');

  if (reactComponents.length > 0) {
    import(/* webpackChunkName: "containers/media_container" */ '../mastodon/containers/media_container')
      .then(({ default: MediaContainer }) => {
        [].forEach.call(reactComponents, (component) => {
          [].forEach.call(component.children, (child) => {
            component.removeChild(child);
          });
        });

        const content = document.createElement('div');

        const root = createRoot(content);
        root.render(<MediaContainer locale={locale} components={reactComponents} />);
        document.body.appendChild(content);
      })
      .catch(error => {
        console.error(error);
      });
  }

  delegate(document, '#user_account_attributes_username', 'input', throttle(({ target }) => {
    if (target.value && target.value.length > 0) {
      axios.get('/api/v1/accounts/lookup', { params: { acct: target.value } }).then(() => {
        target.setCustomValidity(formatMessage(messages.usernameTaken));
      }).catch(() => {
        target.setCustomValidity('');
      });
    } else {
      target.setCustomValidity('');
    }
  }, 500, { leading: false, trailing: true }));

  delegate(document, '#user_password,#user_password_confirmation', 'input', () => {
    const password = document.getElementById('user_password');
    const confirmation = document.getElementById('user_password_confirmation');
    if (!confirmation) return;

    if (confirmation.value && confirmation.value.length > password.maxLength) {
      confirmation.setCustomValidity(formatMessage(messages.passwordExceedsLength));
    } else if (password.value && password.value !== confirmation.value) {
      confirmation.setCustomValidity(formatMessage(messages.passwordDoesNotMatch));
    } else {
      confirmation.setCustomValidity('');
    }
  });

  delegate(document, '.status__content__spoiler-link', 'click', function() {
    const statusEl = this.parentNode.parentNode;

    if (statusEl.dataset.spoiler === 'expanded') {
      statusEl.dataset.spoiler = 'folded';
      this.textContent = (new IntlMessageFormat(localeData['status.show_more'] || 'Show more', locale)).format();
    } else {
      statusEl.dataset.spoiler = 'expanded';
      this.textContent = (new IntlMessageFormat(localeData['status.show_less'] || 'Show less', locale)).format();
    }

    return false;
  });

  [].forEach.call(document.querySelectorAll('.status__content__spoiler-link'), (spoilerLink) => {
    const statusEl = spoilerLink.parentNode.parentNode;
    const message = (statusEl.dataset.spoiler === 'expanded') ? (localeData['status.show_less'] || 'Show less') : (localeData['status.show_more'] || 'Show more');
    spoilerLink.textContent = (new IntlMessageFormat(message, locale)).format();
  });
}

delegate(document, '#edit_profile input[type=file]', 'change', ({ target }) => {
  const avatar = document.getElementById(target.id + '-preview');
  const [file] = target.files || [];
  const url = file ? URL.createObjectURL(file) : avatar.dataset.originalSrc;

  avatar.src = url;
});

delegate(document, '.input-copy input', 'click', ({ target }) => {
  target.focus();
  target.select();
  target.setSelectionRange(0, target.value.length);
});

delegate(document, '.input-copy button', 'click', ({ target }) => {
  const input = target.parentNode.querySelector('.input-copy__wrapper input');

  const oldReadOnly = input.readonly;

  input.readonly = false;
  input.focus();
  input.select();
  input.setSelectionRange(0, input.value.length);

  try {
    if (document.execCommand('copy')) {
      input.blur();
      target.parentNode.classList.add('copied');

      setTimeout(() => {
        target.parentNode.classList.remove('copied');
      }, 700);
    }
  } catch (err) {
    console.error(err);
  }

  input.readonly = oldReadOnly;
});

const toggleSidebar = () => {
  const sidebar = document.querySelector('.sidebar ul');
  const toggleButton = document.querySelector('.sidebar__toggle__icon');

  if (sidebar.classList.contains('visible')) {
    document.body.style.overflow = null;
    toggleButton.setAttribute('aria-expanded', 'false');
  } else {
    document.body.style.overflow = 'hidden';
    toggleButton.setAttribute('aria-expanded', 'true');
  }

  toggleButton.classList.toggle('active');
  sidebar.classList.toggle('visible');
};

delegate(document, '.sidebar__toggle__icon', 'click', () => {
  toggleSidebar();
});

delegate(document, '.sidebar__toggle__icon', 'keydown', e => {
  if (e.key === ' ' || e.key === 'Enter') {
    e.preventDefault();
    toggleSidebar();
  }
});

<<<<<<< HEAD
const setInputDisabled = (input, disabled) => {
  input.disabled = disabled;

  const wrapper = input.closest('.with_label');
  if (wrapper) {
    wrapper.classList.toggle('disabled', input.disabled);

    const hidden = input.type === 'checkbox' && wrapper.querySelector('input[type=hidden][value="0"]');
    if (hidden) {
      hidden.disabled = input.disabled;
    }
  }
};

delegate(document, '#account_statuses_cleanup_policy_enabled', 'change', ({ target }) => {
  target.form.querySelectorAll('input:not([type=hidden],#account_statuses_cleanup_policy_enabled), select').forEach((input) => {
    setInputDisabled(input, !target.checked);
  });
});
=======
delegate(document, '.custom-emoji', 'mouseover', ({ target }) => target.src = target.getAttribute('data-original'));
delegate(document, '.custom-emoji', 'mouseout', ({ target }) => target.src = target.getAttribute('data-static'));
>>>>>>> 74eb7dbf

// Empty the honeypot fields in JS in case something like an extension
// automatically filled them.
delegate(document, '#registration_new_user,#new_user', 'submit', () => {
  ['user_website', 'user_confirm_password', 'registration_user_website', 'registration_user_confirm_password'].forEach(id => {
    const field = document.getElementById(id);
    if (field) {
      field.value = '';
    }
  });
});

function main() {
  ready(loaded);
}

loadPolyfills()
  .then(loadLocale)
  .then(main)
  .then(loadKeyboardExtensions)
  .catch(error => {
    console.error(error);
  });<|MERGE_RESOLUTION|>--- conflicted
+++ resolved
@@ -259,7 +259,9 @@
   }
 });
 
-<<<<<<< HEAD
+delegate(document, '.custom-emoji', 'mouseover', ({ target }) => target.src = target.getAttribute('data-original'));
+delegate(document, '.custom-emoji', 'mouseout', ({ target }) => target.src = target.getAttribute('data-static'));
+
 const setInputDisabled = (input, disabled) => {
   input.disabled = disabled;
 
@@ -279,10 +281,6 @@
     setInputDisabled(input, !target.checked);
   });
 });
-=======
-delegate(document, '.custom-emoji', 'mouseover', ({ target }) => target.src = target.getAttribute('data-original'));
-delegate(document, '.custom-emoji', 'mouseout', ({ target }) => target.src = target.getAttribute('data-static'));
->>>>>>> 74eb7dbf
 
 // Empty the honeypot fields in JS in case something like an extension
 // automatically filled them.
