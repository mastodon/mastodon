import './public-path';
<<<<<<< HEAD
import { loadPolyfills } from '../mastodon/polyfills';
import { start } from '../mastodon/common';
import ready from '../mastodon/ready';
import ComposeContainer  from '../mastodon/containers/compose_container';
=======
import React from 'react';
>>>>>>> d27216dc
import { createRoot } from 'react-dom/client';

import { start } from '../mastodon/common';
import ComposeContainer  from '../mastodon/containers/compose_container';
import { loadPolyfills } from '../mastodon/polyfills';
import ready from '../mastodon/ready';

start();

function loaded() {
  const mountNode = document.getElementById('mastodon-compose');

  if (mountNode) {
    const attr = mountNode.getAttribute('data-props');
    if(!attr) return;

    const props = JSON.parse(attr);
    const root = createRoot(mountNode);
    root.render(<ComposeContainer {...props} />);
  }
}

function main() {
  ready(loaded);
}

loadPolyfills().then(main).catch(error => {
  console.error(error);
});<|MERGE_RESOLUTION|>--- conflicted
+++ resolved
@@ -1,12 +1,4 @@
 import './public-path';
-<<<<<<< HEAD
-import { loadPolyfills } from '../mastodon/polyfills';
-import { start } from '../mastodon/common';
-import ready from '../mastodon/ready';
-import ComposeContainer  from '../mastodon/containers/compose_container';
-=======
-import React from 'react';
->>>>>>> d27216dc
 import { createRoot } from 'react-dom/client';
 
 import { start } from '../mastodon/common';
