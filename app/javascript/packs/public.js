import escapeTextContentForBrowser from 'escape-html';
import loadPolyfills from '../mastodon/load_polyfills';
import ready from '../mastodon/ready';
import { start } from '../mastodon/common';

start();

window.addEventListener('message', e => {
  const data = e.data || {};

  if (!window.parent || data.type !== 'setHeight') {
    return;
  }

  ready(() => {
    window.parent.postMessage({
      type: 'setHeight',
      id: data.id,
      height: document.getElementsByTagName('html')[0].scrollHeight,
    }, '*');
  });
});

function main() {
  const IntlMessageFormat = require('intl-messageformat').default;
  const { timeAgoString } = require('../mastodon/components/relative_timestamp');
  const { delegate } = require('rails-ujs');
  const emojify = require('../mastodon/features/emoji/emoji').default;
  const { getLocale } = require('../mastodon/locales');
  const { messages } = getLocale();
  const React = require('react');
  const ReactDOM = require('react-dom');
  const Rellax = require('rellax');
  const createHistory = require('history').createBrowserHistory;

  const scrollToDetailedStatus = () => {
    const history = createHistory();
    const detailedStatuses = document.querySelectorAll('.public-layout .detailed-status');
    const location = history.location;

    if (detailedStatuses.length === 1 && (!location.state || !location.state.scrolledToDetailedStatus)) {
      detailedStatuses[0].scrollIntoView();
      history.replace(location.pathname, { ...location.state, scrolledToDetailedStatus: true });
    }
  };

  ready(() => {
    const locale = document.documentElement.lang;

    const dateTimeFormat = new Intl.DateTimeFormat(locale, {
      year: 'numeric',
      month: 'long',
      day: 'numeric',
      hour: 'numeric',
      minute: 'numeric',
    });

    [].forEach.call(document.querySelectorAll('.emojify'), (content) => {
      content.innerHTML = emojify(content.innerHTML);
    });

    [].forEach.call(document.querySelectorAll('time.formatted'), (content) => {
      const datetime = new Date(content.getAttribute('datetime'));
      const formattedDate = dateTimeFormat.format(datetime);

      content.title = formattedDate;
      content.textContent = formattedDate;
    });

    [].forEach.call(document.querySelectorAll('time.time-ago'), (content) => {
      const datetime = new Date(content.getAttribute('datetime'));
      const now      = new Date();

      content.title = dateTimeFormat.format(datetime);
      content.textContent = timeAgoString({
        formatMessage: ({ id, defaultMessage }, values) => (new IntlMessageFormat(messages[id] || defaultMessage, locale)).format(values),
        formatDate: (date, options) => (new Intl.DateTimeFormat(locale, options)).format(date),
      }, datetime, now, now.getFullYear());
    });

    const reactComponents = document.querySelectorAll('[data-component]');

    if (reactComponents.length > 0) {
      import(/* webpackChunkName: "containers/media_container" */ '../mastodon/containers/media_container')
        .then(({ default: MediaContainer }) => {
          [].forEach.call(reactComponents, (component) => {
            [].forEach.call(component.children, (child) => {
              component.removeChild(child);
            });
          });

          const content = document.createElement('div');

          ReactDOM.render(<MediaContainer locale={locale} components={reactComponents} />, content);
          document.body.appendChild(content);
          scrollToDetailedStatus();
        })
        .catch(error => {
          console.error(error);
          scrollToDetailedStatus();
        });
    } else {
      scrollToDetailedStatus();
    }

    const parallaxComponents = document.querySelectorAll('.parallax');

    if (parallaxComponents.length > 0 ) {
      new Rellax('.parallax', { speed: -1 });
    }

    if (document.body.classList.contains('with-modals')) {
      const scrollbarWidth = window.innerWidth - document.documentElement.clientWidth;
      const scrollbarWidthStyle = document.createElement('style');
      scrollbarWidthStyle.id = 'scrollbar-width';
      document.head.appendChild(scrollbarWidthStyle);
      scrollbarWidthStyle.sheet.insertRule(`body.with-modals--active { margin-right: ${scrollbarWidth}px; }`, 0);
    }
  });

  delegate(document, '.webapp-btn', 'click', ({ target, button }) => {
    if (button !== 0) {
      return true;
    }
    window.location.href = target.href;
    return false;
  });

  delegate(document, '.status__content__spoiler-link', 'click', ({ target }) => {
    const contentEl = target.parentNode.parentNode.querySelector('.e-content');

    if (contentEl.style.display === 'block') {
      contentEl.style.display = 'none';
      target.parentNode.style.marginBottom = 0;
    } else {
      contentEl.style.display = 'block';
      target.parentNode.style.marginBottom = null;
    }

    return false;
  });

  delegate(document, '.modal-button', 'click', e => {
    e.preventDefault();

    let href;

    if (e.target.nodeName !== 'A') {
      href = e.target.parentNode.href;
    } else {
      href = e.target.href;
    }

    window.open(href, 'mastodon-intent', 'width=445,height=600,resizable=no,menubar=no,status=no,scrollbars=yes');
  });

  delegate(document, '#account_display_name', 'input', ({ target }) => {
    const name = document.querySelector('.card .display-name strong');
    if (name) {
      if (target.value) {
        name.innerHTML = emojify(escapeTextContentForBrowser(target.value));
      } else {
        name.textContent = document.querySelector('#default_account_display_name').textContent;
      }
    }
  });

  delegate(document, '#account_avatar', 'change', ({ target }) => {
    const avatar = document.querySelector('.card .avatar img');
    const [file] = target.files || [];
    const url = file ? URL.createObjectURL(file) : avatar.dataset.originalSrc;

    avatar.src = url;
  });

<<<<<<< HEAD

  const getProfileAvatarAnimationHandler = (swapTo) => {
    //animate avatar gifs on the profile page when moused over
    return ({ target }) => {
      const swapSrc = target.getAttribute(swapTo);
      //only change the img source if autoplay is off and the image src is actually different
      if(target.getAttribute('data-autoplay') === 'false' && target.src !== swapSrc) {
        target.src = swapSrc;
      }
    };
  };

  delegate(document, 'img#profile_page_avatar', 'mouseover', getProfileAvatarAnimationHandler('data-original'));

  delegate(document, 'img#profile_page_avatar', 'mouseout', getProfileAvatarAnimationHandler('data-static'));
=======
  //animate avatar gifs on the profile page when moused over
  const profileAvatarAnimationHandler = ({ target }) => {
    const originalImageMeta = document.querySelector('meta[property="og:toggle"]');

    //only change the image source if the static and original images are different
    if(target.src !== originalImageMeta.content) {
      const targetSrc = target.src;
      target.src = originalImageMeta.content;
      originalImageMeta.content = targetSrc;
    }
  };

  delegate(document, 'img#profile_page_avatar', 'mouseover', profileAvatarAnimationHandler);

  delegate(document, 'img#profile_page_avatar', 'mouseout', profileAvatarAnimationHandler);
>>>>>>> 1646ea26

  delegate(document, '#account_header', 'change', ({ target }) => {
    const header = document.querySelector('.card .card__img img');
    const [file] = target.files || [];
    const url = file ? URL.createObjectURL(file) : header.dataset.originalSrc;

    header.src = url;
  });

  delegate(document, '#account_locked', 'change', ({ target }) => {
    const lock = document.querySelector('.card .display-name i');

    if (target.checked) {
      lock.style.display = 'inline';
    } else {
      lock.style.display = 'none';
    }
  });

  delegate(document, '.input-copy input', 'click', ({ target }) => {
    target.focus();
    target.select();
    target.setSelectionRange(0, target.value.length);
  });

  delegate(document, '.input-copy button', 'click', ({ target }) => {
    const input = target.parentNode.querySelector('.input-copy__wrapper input');

    const oldReadOnly = input.readonly;

    input.readonly = false;
    input.focus();
    input.select();
    input.setSelectionRange(0, input.value.length);

    try {
      if (document.execCommand('copy')) {
        input.blur();
        target.parentNode.classList.add('copied');

        setTimeout(() => {
          target.parentNode.classList.remove('copied');
        }, 700);
      }
    } catch (err) {
      console.error(err);
    }

    input.readonly = oldReadOnly;
  });
}

loadPolyfills().then(main).catch(error => {
  console.error(error);
});<|MERGE_RESOLUTION|>--- conflicted
+++ resolved
@@ -173,8 +173,6 @@
     avatar.src = url;
   });
 
-<<<<<<< HEAD
-
   const getProfileAvatarAnimationHandler = (swapTo) => {
     //animate avatar gifs on the profile page when moused over
     return ({ target }) => {
@@ -189,23 +187,6 @@
   delegate(document, 'img#profile_page_avatar', 'mouseover', getProfileAvatarAnimationHandler('data-original'));
 
   delegate(document, 'img#profile_page_avatar', 'mouseout', getProfileAvatarAnimationHandler('data-static'));
-=======
-  //animate avatar gifs on the profile page when moused over
-  const profileAvatarAnimationHandler = ({ target }) => {
-    const originalImageMeta = document.querySelector('meta[property="og:toggle"]');
-
-    //only change the image source if the static and original images are different
-    if(target.src !== originalImageMeta.content) {
-      const targetSrc = target.src;
-      target.src = originalImageMeta.content;
-      originalImageMeta.content = targetSrc;
-    }
-  };
-
-  delegate(document, 'img#profile_page_avatar', 'mouseover', profileAvatarAnimationHandler);
-
-  delegate(document, 'img#profile_page_avatar', 'mouseout', profileAvatarAnimationHandler);
->>>>>>> 1646ea26
 
   delegate(document, '#account_header', 'change', ({ target }) => {
     const header = document.querySelector('.card .card__img img');
