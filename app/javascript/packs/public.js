--- conflicted
+++ resolved
@@ -1,7 +1,4 @@
 import loadPolyfills from '../mastodon/load_polyfills';
-
-<<<<<<< HEAD
-require.context('../images/', true);
 
 function main() {
   const { length } = require('stringz');
@@ -10,10 +7,6 @@
   const emojify = require('../mastodon/emoji').default;
   const { getLocale } = require('../mastodon/locales');
   const ready = require('../mastodon/ready').default;
-=======
-const { localeData } = getLocale();
-localeData.forEach(IntlRelativeFormat.__addLocaleData);
->>>>>>> 681c33d1
 
   const { localeData } = getLocale();
   localeData.forEach(IntlRelativeFormat.__addLocaleData);
