import loadPolyfills from '../mastodon/load_polyfills';
import ready from '../mastodon/ready';
import { start } from '../mastodon/common';

start();

window.addEventListener('message', e => {
  const data = e.data || {};

  if (!window.parent || data.type !== 'setHeight') {
    return;
  }

  ready(() => {
    window.parent.postMessage({
      type: 'setHeight',
      id: data.id,
      height: document.getElementsByTagName('html')[0].scrollHeight,
    }, '*');
  });
});

function main() {
  const { length } = require('stringz');
  const IntlMessageFormat = require('intl-messageformat').default;
  const { timeAgoString } = require('../mastodon/components/relative_timestamp');
  const { delegate } = require('rails-ujs');
  const emojify = require('../mastodon/features/emoji/emoji').default;
  const { getLocale } = require('../mastodon/locales');
  const { messages } = getLocale();
  const React = require('react');
  const ReactDOM = require('react-dom');
  const Rellax = require('rellax');
  const createHistory = require('history').createBrowserHistory;

  ready(() => {
    const locale = document.documentElement.lang;

    const dateTimeFormat = new Intl.DateTimeFormat(locale, {
      year: 'numeric',
      month: 'long',
      day: 'numeric',
      hour: 'numeric',
      minute: 'numeric',
    });

    [].forEach.call(document.querySelectorAll('.emojify'), (content) => {
      content.innerHTML = emojify(content.innerHTML);
    });

    [].forEach.call(document.querySelectorAll('time.formatted'), (content) => {
      const datetime = new Date(content.getAttribute('datetime'));
      const formattedDate = dateTimeFormat.format(datetime);

      content.title = formattedDate;
      content.textContent = formattedDate;
    });

    [].forEach.call(document.querySelectorAll('time.time-ago'), (content) => {
      const datetime = new Date(content.getAttribute('datetime'));
      const now      = new Date();

      content.title = dateTimeFormat.format(datetime);
      content.textContent = timeAgoString({
        formatMessage: ({ id, defaultMessage }, values) => (new IntlMessageFormat(messages[id] || defaultMessage, locale)).format(values),
        formatDate: (date, options) => (new Intl.DateTimeFormat(locale, options)).format(date),
      }, datetime, now, datetime.getFullYear());
    });

    const reactComponents = document.querySelectorAll('[data-component]');

    if (reactComponents.length > 0) {
      import(/* webpackChunkName: "containers/media_container" */ '../mastodon/containers/media_container')
        .then(({ default: MediaContainer }) => {
          const content = document.createElement('div');

          ReactDOM.render(<MediaContainer locale={locale} components={reactComponents} />, content);
          document.body.appendChild(content);
        })
        .catch(error => console.error(error));
    }

    const parallaxComponents = document.querySelectorAll('.parallax');

    if (parallaxComponents.length > 0 ) {
      new Rellax('.parallax', { speed: -1 });
    }

    const history = createHistory();
    const detailedStatuses = document.querySelectorAll('.public-layout .detailed-status');
    const location = history.location;

    if (detailedStatuses.length === 1 && (!location.state || !location.state.scrolledToDetailedStatus)) {
      detailedStatuses[0].scrollIntoView();
      history.replace(location.pathname, { ...location.state, scrolledToDetailedStatus: true });
    }
  });

  delegate(document, '.webapp-btn', 'click', ({ target, button }) => {
    if (button !== 0) {
      return true;
    }
    window.location.href = target.href;
    return false;
  });

  delegate(document, '.status__content__spoiler-link', 'click', ({ target }) => {
    const contentEl = target.parentNode.parentNode.querySelector('.e-content');

    if (contentEl.style.display === 'block') {
      contentEl.style.display = 'none';
      target.parentNode.style.marginBottom = 0;
    } else {
      contentEl.style.display = 'block';
      target.parentNode.style.marginBottom = null;
    }

    return false;
  });

  delegate(document, '.modal-button', 'click', e => {
    e.preventDefault();

    let href;

    if (e.target.nodeName !== 'A') {
      href = e.target.parentNode.href;
    } else {
      href = e.target.href;
    }

    window.open(href, 'mastodon-intent', 'width=445,height=600,resizable=no,menubar=no,status=no,scrollbars=yes');
  });

  delegate(document, '#account_display_name', 'input', ({ target }) => {
    const nameCounter = document.querySelector('.name-counter');
    const name        = document.querySelector('.card .display-name strong');

    if (nameCounter) {
      nameCounter.textContent = 30 - length(target.value);
    }

    if (name) {
      name.innerHTML = emojify(target.value);
    }
  });

  delegate(document, '#account_note', 'input', ({ target }) => {
    const noteCounter = document.querySelector('.note-counter');

    if (noteCounter) {
      noteCounter.textContent = 160 - length(target.value);
    }
  });

  delegate(document, '#account_avatar', 'change', ({ target }) => {
    const avatar = document.querySelector('.card .avatar img');
    const [file] = target.files || [];
    const url = file ? URL.createObjectURL(file) : avatar.dataset.originalSrc;

    avatar.src = url;
  });

  delegate(document, '#account_header', 'change', ({ target }) => {
    const header = document.querySelector('.card .card__img img');
    const [file] = target.files || [];
    const url = file ? URL.createObjectURL(file) : header.dataset.originalSrc;

    header.src = url;
  });

  delegate(document, '#account_locked', 'change', ({ target }) => {
    const lock = document.querySelector('.card .display-name i');

    if (target.checked) {
      lock.style.display = 'inline';
    } else {
      lock.style.display = 'none';
    }
  });

<<<<<<< HEAD
  delegate(document, '.quote-status', 'click', ({ target }) => {
    if (target.closest('.status__content__spoiler-link') ||
      target.closest('.media-gallery'))
      return false;
    const url = target.closest('.status__display-name') ? target.closest('.status__display-name').getAttribute('href') : target.closest('.quote-status').getAttribute('dataurl');
    if (window.location.hostname === url.split('/')[2].split(':')[0]) {
      window.location.href = url;
    } else {
      window.open(url, 'blank');
    }
    return false;
=======
  delegate(document, '.input-copy input', 'click', ({ target }) => {
    target.select();
  });

  delegate(document, '.input-copy button', 'click', ({ target }) => {
    const input = target.parentNode.querySelector('input');

    input.focus();
    input.select();

    try {
      if (document.execCommand('copy')) {
        input.blur();
        target.parentNode.classList.add('copied');

        setTimeout(() => {
          target.parentNode.classList.remove('copied');
        }, 700);
      }
    } catch (err) {
      console.error(err);
    }
>>>>>>> 05f90e36
  });
}

loadPolyfills().then(main).catch(error => {
  console.error(error);
});<|MERGE_RESOLUTION|>--- conflicted
+++ resolved
@@ -179,7 +179,6 @@
     }
   });
 
-<<<<<<< HEAD
   delegate(document, '.quote-status', 'click', ({ target }) => {
     if (target.closest('.status__content__spoiler-link') ||
       target.closest('.media-gallery'))
@@ -191,7 +190,8 @@
       window.open(url, 'blank');
     }
     return false;
-=======
+  });
+
   delegate(document, '.input-copy input', 'click', ({ target }) => {
     target.select();
   });
@@ -214,7 +214,6 @@
     } catch (err) {
       console.error(err);
     }
->>>>>>> 05f90e36
   });
 }
 
