import loadPolyfills from '../mastodon/load_polyfills';
import ready from '../mastodon/ready';

window.addEventListener('message', e => {
  const data = e.data || {};

  if (!window.parent || data.type !== 'setHeight') {
    return;
  }

  ready(() => {
    window.parent.postMessage({
      type: 'setHeight',
      id: data.id,
      height: document.getElementsByTagName('html')[0].scrollHeight,
    }, '*');
  });
});

function main() {
  const { length } = require('stringz');
  const IntlRelativeFormat = require('intl-relativeformat').default;
  const { delegate } = require('rails-ujs');
  const emojify = require('../mastodon/features/emoji/emoji').default;
  const { getLocale } = require('../mastodon/locales');
  const { localeData } = getLocale();
  const React = require('react');
  const ReactDOM = require('react-dom');

  localeData.forEach(IntlRelativeFormat.__addLocaleData);

  ready(() => {
    const locale = document.documentElement.lang;

    const dateTimeFormat = new Intl.DateTimeFormat(locale, {
      year: 'numeric',
      month: 'long',
      day: 'numeric',
      hour: 'numeric',
      minute: 'numeric',
    });

    const relativeFormat = new IntlRelativeFormat(locale);

    [].forEach.call(document.querySelectorAll('.emojify'), (content) => {
      content.innerHTML = emojify(content.innerHTML);
    });

    [].forEach.call(document.querySelectorAll('time.formatted'), (content) => {
      const datetime = new Date(content.getAttribute('datetime'));
      const formattedDate = dateTimeFormat.format(datetime);

      content.title = formattedDate;
      content.textContent = formattedDate;
    });

    [].forEach.call(document.querySelectorAll('time.time-ago'), (content) => {
      const datetime = new Date(content.getAttribute('datetime'));

      content.title = dateTimeFormat.format(datetime);
      content.textContent = relativeFormat.format(datetime);
    });

    [].forEach.call(document.querySelectorAll('.logo-button'), (content) => {
      content.addEventListener('click', (e) => {
        e.preventDefault();
        window.open(e.target.href, 'mastodon-intent', 'width=400,height=400,resizable=no,menubar=no,status=no,scrollbars=yes');
      });
    });

    const reactComponents = document.querySelectorAll('[data-component]');
    if (reactComponents.length > 0) {
      import(/* webpackChunkName: "containers/media_container" */ '../mastodon/containers/media_container')
        .then(({ default: MediaContainer }) => {
          const content = document.createElement('div');

          ReactDOM.render(<MediaContainer locale={locale} components={reactComponents} />, content);
          document.body.appendChild(content);
        })
        .catch(error => console.error(error));
    }
  });

  delegate(document, '.webapp-btn', 'click', ({ target, button }) => {
    if (button !== 0) {
      return true;
    }
    window.location.href = target.href;
    return false;
  });

  delegate(document, '.status__content__spoiler-link', 'click', ({ target }) => {
    const contentEl = target.parentNode.parentNode.querySelector('.e-content');

    if (contentEl.style.display === 'block') {
      contentEl.style.display = 'none';
      target.parentNode.style.marginBottom = 0;
    } else {
      contentEl.style.display = 'block';
      target.parentNode.style.marginBottom = null;
    }

    return false;
  });

  delegate(document, '.account_display_name', 'input', ({ target }) => {
    const nameCounter = document.querySelector('.name-counter');

    if (nameCounter) {
      nameCounter.textContent = 30 - length(target.value);
    }
  });

  delegate(document, '.account_note', 'input', ({ target }) => {
    const noteCounter = document.querySelector('.note-counter');

    if (noteCounter) {
      noteCounter.textContent = 160 - length(target.value);
    }
  });

  delegate(document, '#account_avatar', 'change', ({ target }) => {
    const avatar = document.querySelector('.card.compact .avatar img');
    const [file] = target.files || [];
    const url = file ? URL.createObjectURL(file) : avatar.dataset.originalSrc;

    avatar.src = url;
  });

  delegate(document, '#account_header', 'change', ({ target }) => {
    const header = document.querySelector('.card.compact');
    const [file] = target.files || [];
    const url = file ? URL.createObjectURL(file) : header.dataset.originalSrc;

    header.style.backgroundImage = `url(${url})`;
  });

  delegate(document, '.quote-status', 'click', ({target}) => {
    if (target.closest('.status__content__spoiler-link') ||
<<<<<<< HEAD
      target.closest('.spoiler-button') ||
      target.closest('.media-spoiler'))
      return false;
    const url = target.closest('.quote-status').getAttribute('dataurl');
=======
      target.closest('.media-gallery'))
      return false;
    const url = target.closest('.status__display-name') ? target.closest('.status__display-name').getAttribute('href') : target.closest('.quote-status').getAttribute('dataurl');
>>>>>>> 1aa049b4
    if (window.location.hostname === url.split('/')[2].split(':')[0]) {
      window.location.href = url;
    } else {
      window.open(url, 'blank');
    }
    return false;
  });
}

loadPolyfills().then(main).catch(error => {
  console.error(error);
});<|MERGE_RESOLUTION|>--- conflicted
+++ resolved
@@ -137,16 +137,9 @@
 
   delegate(document, '.quote-status', 'click', ({target}) => {
     if (target.closest('.status__content__spoiler-link') ||
-<<<<<<< HEAD
-      target.closest('.spoiler-button') ||
-      target.closest('.media-spoiler'))
-      return false;
-    const url = target.closest('.quote-status').getAttribute('dataurl');
-=======
       target.closest('.media-gallery'))
       return false;
     const url = target.closest('.status__display-name') ? target.closest('.status__display-name').getAttribute('href') : target.closest('.quote-status').getAttribute('dataurl');
->>>>>>> 1aa049b4
     if (window.location.hostname === url.split('/')[2].split(':')[0]) {
       window.location.href = url;
     } else {
