--- conflicted
+++ resolved
@@ -1,13 +1,8 @@
-<<<<<<< HEAD
-import emojify from 'mastodon/emoji';
-import highlightCode from 'mastodon/highlight-code';
-import { getLocale } from 'mastodon/locales';
-=======
->>>>>>> 947887f2
 import { length } from 'stringz';
 import IntlRelativeFormat from 'intl-relativeformat';
 import { delegate } from 'rails-ujs';
 import emojify from '../mastodon/emoji';
+import highlightCode from '../mastodon/highlight-code';
 import { getLocale } from '../mastodon/locales';
 import loadPolyfills from '../mastodon/load_polyfills';
 
@@ -38,20 +33,13 @@
     content.textContent = formattedDate;
   });
 
-<<<<<<< HEAD
-    [].forEach.call(document.querySelectorAll('time.time-ago'), (content) => {
-      const datetime = new Date(content.getAttribute('datetime'));
-      content.textContent = relativeFormat.format(datetime);;
-    });
-
-    [].forEach.call(document.getElementsByTagName('code'), (content) => {
-      content.outerHTML = highlightCode(content.outerHTML);
-    });
-=======
   [].forEach.call(document.querySelectorAll('time.time-ago'), (content) => {
     const datetime = new Date(content.getAttribute('datetime'));
     content.textContent = relativeFormat.format(datetime);;
->>>>>>> 947887f2
+  });
+
+  [].forEach.call(document.getElementsByTagName('code'), (content) => {
+    content.outerHTML = highlightCode(content.outerHTML);
   });
 }
 
