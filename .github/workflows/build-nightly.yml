name: Build nightly container image
on:
  workflow_dispatch:
  schedule:
    - cron: '0 2 * * *' # run at 2 AM UTC

permissions:
  contents: read
  packages: write

jobs:
  compute-suffix:
    runs-on: ubuntu-latest
    steps:
      - id: version_vars
        env:
          TZ: Etc/UTC
        run: |
          echo mastodon_version_suffix=nightly.$(date +'%Y-%m-%d')>> $GITHUB_OUTPUT
    outputs:
      suffix: ${{ steps.version_vars.outputs.mastodon_version_suffix }}

  build-image:
    needs: compute-suffix
    uses: ./.github/workflows/build-container-image.yml
    with:
      platforms: linux/amd64,linux/arm64
      use_native_arm64_builder: false
      push_to_images: |
<<<<<<< HEAD
        ghcr.io/${{ github.repository_owner }}/mastodon
      # The `+` is important here, result will be v4.1.2+nightly-2022-03-05
      version_suffix: +${{ needs.compute-suffix.outputs.suffix }}
=======
        tootsuite/mastodon
        ghcr.io/mastodon/mastodon
      # The `-` is important here, result will be v4.1.2-nightly.2022-03-05
      version_suffix: -${{ needs.compute-suffix.outputs.suffix }}
>>>>>>> 96bcee66
      labels: |
        org.opencontainers.image.description=Nightly build image used for testing purposes
      flavor: |
        latest=auto
      tags: |
        type=raw,value=edge
        type=raw,value=nightly
        type=schedule,pattern=${{ needs.compute-suffix.outputs.suffix }}
    secrets: inherit<|MERGE_RESOLUTION|>--- conflicted
+++ resolved
@@ -27,16 +27,9 @@
       platforms: linux/amd64,linux/arm64
       use_native_arm64_builder: false
       push_to_images: |
-<<<<<<< HEAD
         ghcr.io/${{ github.repository_owner }}/mastodon
-      # The `+` is important here, result will be v4.1.2+nightly-2022-03-05
-      version_suffix: +${{ needs.compute-suffix.outputs.suffix }}
-=======
-        tootsuite/mastodon
-        ghcr.io/mastodon/mastodon
       # The `-` is important here, result will be v4.1.2-nightly.2022-03-05
       version_suffix: -${{ needs.compute-suffix.outputs.suffix }}
->>>>>>> 96bcee66
       labels: |
         org.opencontainers.image.description=Nightly build image used for testing purposes
       flavor: |
