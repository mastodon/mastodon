name: Build container image for PR
on:
  pull_request:
    types: [labeled, synchronize, reopened, ready_for_review, opened]

permissions:
  contents: read
  packages: write

jobs:
  compute-suffix:
    runs-on: ubuntu-latest
    # This is only allowed to run if:
    # - the PR branch is in the `mastodon/mastodon` repository
    # - the PR is not a draft
    # - the PR has the "build-image" label
    if: ${{ github.event.pull_request.head.repo.full_name == github.repository && !github.event.pull_request.draft && contains(github.event.pull_request.labels.*.name, 'build-image') }}
    steps:
      # Repository needs to be cloned so `git rev-parse` below works
      - name: Clone repository
        uses: actions/checkout@v3
      - id: version_vars
        run: |
          echo mastodon_version_metadata=pr-${{ github.event.pull_request.number }}-$(git rev-parse --short HEAD) >> $GITHUB_OUTPUT
    outputs:
      metadata: ${{ steps.version_vars.outputs.mastodon_version_metadata }}

  build-image:
    needs: compute-suffix
    uses: ./.github/workflows/build-container-image.yml
    with:
      platforms: linux/amd64,linux/arm64
      use_native_arm64_builder: false
      push_to_images: |
<<<<<<< HEAD
        ghcr.io/${{ github.repository_owner }}/mastodon
      version_suffix: ${{ needs.compute-suffix.outputs.suffix }}
=======
        ghcr.io/mastodon/mastodon
      version_metadata: ${{ needs.compute-suffix.outputs.metadata }}
>>>>>>> 5694e24b
      flavor: |
        latest=auto
      tags: |
        type=ref,event=pr
    secrets: inherit<|MERGE_RESOLUTION|>--- conflicted
+++ resolved
@@ -32,13 +32,8 @@
       platforms: linux/amd64,linux/arm64
       use_native_arm64_builder: false
       push_to_images: |
-<<<<<<< HEAD
         ghcr.io/${{ github.repository_owner }}/mastodon
-      version_suffix: ${{ needs.compute-suffix.outputs.suffix }}
-=======
-        ghcr.io/mastodon/mastodon
       version_metadata: ${{ needs.compute-suffix.outputs.metadata }}
->>>>>>> 5694e24b
       flavor: |
         latest=auto
       tags: |
