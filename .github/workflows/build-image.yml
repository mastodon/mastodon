--- conflicted
+++ resolved
@@ -40,10 +40,5 @@
           builder: ${{ steps.buildx.outputs.name }}
           push: ${{ github.event_name != 'pull_request' }}
           tags: ${{ steps.meta.outputs.tags }}
-<<<<<<< HEAD
-          cache-from: type=registry,ref=ghcr.io/${{ github.repository_owner }}/mastodon:edge
-          cache-to: type=inline
-=======
           cache-from: type=gha
-          cache-to: type=gha,mode=max
->>>>>>> 585cc1a6
+          cache-to: type=gha,mode=max