--- conflicted
+++ resolved
@@ -38,15 +38,8 @@
           tags: |
             type=raw,value=latest,enable={{is_default_branch}}
             type=edge,branch=main
-<<<<<<< HEAD
             type=sha,prefix=,format=long
-      - uses: docker/build-push-action@v3
-=======
-            type=pep440,pattern={{raw}}
-            type=pep440,pattern=v{{major}}.{{minor}}
-            type=ref,event=pr
       - uses: docker/build-push-action@v4
->>>>>>> 79ca19e9
         with:
           context: .
           platforms: linux/amd64,linux/arm64
