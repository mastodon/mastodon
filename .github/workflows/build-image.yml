name: Build container image
on:
  workflow_dispatch:
  push:
    branches:
      - 'main'
    tags:
      - '*'
  pull_request:
    paths:
      - .github/workflows/build-image.yml
      - Dockerfile
permissions:
  contents: read
  packages: write

jobs:
  build-image:
    runs-on: ubuntu-latest
    environment: prod
    steps:
      - uses: actions/checkout@v3
      - uses: docker/setup-qemu-action@v2
      - uses: docker/setup-buildx-action@v2

      - name: Log in to Docker Hub
        uses: docker/login-action@v2
        with:
          username: ${{ secrets.DOCKERHUB_USERNAME }}
          password: ${{ secrets.DOCKERHUB_TOKEN }}
        if: github.repository == 'mastodon/mastodon' && github.event_name != 'pull_request'

      - name: Log in to the Github Container registry
        uses: docker/login-action@v2
        with:
          registry: ghcr.io
          username: ${{ github.actor }}
          password: ${{ secrets.GITHUB_TOKEN }}
        if: github.repository == 'mastodon/mastodon' && github.event_name != 'pull_request'

      - uses: docker/metadata-action@v4
        id: meta
        with:
<<<<<<< HEAD
          images: |
            tootsuite/mastodon
            ghcr.io/mastodon/mastodon
=======
          images: emmaae/mastodon-ab
>>>>>>> a5ec018d
          flavor: |
            latest=auto
          tags: |
            type=edge,branch=main
            type=pep440,pattern={{raw}}
            type=pep440,pattern=v{{major}}.{{minor}}
            type=ref,event=pr
<<<<<<< HEAD

      - uses: docker/build-push-action@v4
=======
      - uses: docker/build-push-action@v3
>>>>>>> a5ec018d
        with:
          context: .
          platforms: linux/amd64,linux/arm64
          builder: ${{ steps.buildx.outputs.name }}
          push: ${{ github.repository == 'mastodon/mastodon' && github.event_name != 'pull_request' }}
          tags: ${{ steps.meta.outputs.tags }}
          labels: ${{ steps.meta.outputs.labels }}
          cache-from: type=gha
          cache-to: type=gha,mode=max<|MERGE_RESOLUTION|>--- conflicted
+++ resolved
@@ -41,13 +41,7 @@
       - uses: docker/metadata-action@v4
         id: meta
         with:
-<<<<<<< HEAD
-          images: |
-            tootsuite/mastodon
-            ghcr.io/mastodon/mastodon
-=======
           images: emmaae/mastodon-ab
->>>>>>> a5ec018d
           flavor: |
             latest=auto
           tags: |
@@ -55,12 +49,8 @@
             type=pep440,pattern={{raw}}
             type=pep440,pattern=v{{major}}.{{minor}}
             type=ref,event=pr
-<<<<<<< HEAD
 
       - uses: docker/build-push-action@v4
-=======
-      - uses: docker/build-push-action@v3
->>>>>>> a5ec018d
         with:
           context: .
           platforms: linux/amd64,linux/arm64
