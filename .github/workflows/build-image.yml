name: Build container image
on:
  workflow_dispatch:
  push:
    branches:
      - 'main'
    tags:
      - '*'
  pull_request:
    paths:
      - .github/workflows/build-image.yml
      - Dockerfile

permissions:
  contents: read
  packages: write
<<<<<<< HEAD

env:
  IMAGE_NAME: ${{ github.repository }}
=======
>>>>>>> a2a22bad

jobs:
  build-image:
    runs-on: ubuntu-latest

    concurrency:
      group: ${{ github.workflow }}-${{ github.ref }}
      cancel-in-progress: true

    steps:
      - name: Extract release name
        env:
          INPUT_IMAGE_NAME: ${{ secrets.IMAGE_NAME }}
        shell: bash
        run: |
          if [ -z "$INPUT_IMAGE_NAME" ]; then
              if [[ "$IMAGE_NAME" == "mastodon/mastodon" ]]; then
                  image_name=tootsuite/mastodon
              else
                  image_name=$IMAGE_NAME
              fi
          else
              image_name=$INPUT_IMAGE_NAME
          fi
          echo IMAGE_NAME=$image_name >> $GITHUB_ENV
        id: extract_image_name

      - name: Configure Docker
        env:
          DOCKERHUB_USERNAME: ${{ secrets.DOCKERHUB_USERNAME }}
          DOCKERHUB_TOKEN: ${{ secrets.DOCKERHUB_TOKEN }}
          REGISTRY: ${{ secrets.REGISTRY }}
        shell: bash
        run: |
          if [ -z "$DOCKERHUB_TOKEN" ]; then
              echo DOCKER_TOKEN=${{ secrets.GITHUB_TOKEN }} >> $GITHUB_ENV
          else
              echo DOCKER_TOKEN=$DOCKERHUB_TOKEN >> $GITHUB_ENV
          fi
          if [ -z "$DOCKERHUB_USERNAME" ]; then
              echo DOCKER_USERNAME=${{ github.actor }} >> $GITHUB_ENV
          else
              echo DOCKER_USERNAME=$DOCKERHUB_USERNAME >> $GITHUB_ENV
          fi
          if [ ! -z "$REGISTRY" ]; then
              echo REGISTRY=$REGISTRY >> $GITHUB_ENV
              echo IMAGE=$REGISTRY/$IMAGE_NAME >> $GITHUB_ENV
          else
              echo IMAGE=$IMAGE_NAME >> $GITHUB_ENV
          fi

      - uses: actions/checkout@v3
      - uses: hadolint/hadolint-action@v3.1.0
      - uses: docker/setup-qemu-action@v2
      - uses: docker/setup-buildx-action@v2

      - name: Log in to Docker Hub
        uses: docker/login-action@v2
        with:
<<<<<<< HEAD
          registry: ${{ env.REGISTRY }}
          username: ${{ env.DOCKER_USERNAME }}
          password: ${{ env.DOCKER_TOKEN }}
        if: github.event_name != 'pull_request'
=======
          username: ${{ secrets.DOCKERHUB_USERNAME }}
          password: ${{ secrets.DOCKERHUB_TOKEN }}
        if: github.repository == 'mastodon/mastodon' && github.event_name != 'pull_request'

      - name: Log in to the Github Container registry
        uses: docker/login-action@v2
        with:
          registry: ghcr.io
          username: ${{ github.actor }}
          password: ${{ secrets.GITHUB_TOKEN }}
        if: github.repository == 'mastodon/mastodon' && github.event_name != 'pull_request'
>>>>>>> a2a22bad

      - uses: docker/metadata-action@v4
        id: meta
        with:
<<<<<<< HEAD
          images: ${{ env.IMAGE }}
=======
          images: |
            tootsuite/mastodon
            ghcr.io/mastodon/mastodon
>>>>>>> a2a22bad
          flavor: |
            latest=auto
          tags: |
            type=edge,branch=main
            type=pep440,pattern={{raw}}
            type=pep440,pattern=v{{major}}.{{minor}}
            type=ref,event=pr

<<<<<<< HEAD
      - uses: docker/build-push-action@v3
=======
      - uses: docker/build-push-action@v4
>>>>>>> a2a22bad
        with:
          context: .
          platforms: linux/amd64,linux/arm64
          provenance: false
          builder: ${{ steps.buildx.outputs.name }}
          push: ${{ github.repository == 'mastodon/mastodon' && github.event_name != 'pull_request' }}
          tags: ${{ steps.meta.outputs.tags }}
          labels: ${{ steps.meta.outputs.labels }}
          cache-from: type=gha
          cache-to: type=gha,mode=max<|MERGE_RESOLUTION|>--- conflicted
+++ resolved
@@ -14,12 +14,9 @@
 permissions:
   contents: read
   packages: write
-<<<<<<< HEAD
 
 env:
   IMAGE_NAME: ${{ github.repository }}
-=======
->>>>>>> a2a22bad
 
 jobs:
   build-image:
@@ -79,12 +76,6 @@
       - name: Log in to Docker Hub
         uses: docker/login-action@v2
         with:
-<<<<<<< HEAD
-          registry: ${{ env.REGISTRY }}
-          username: ${{ env.DOCKER_USERNAME }}
-          password: ${{ env.DOCKER_TOKEN }}
-        if: github.event_name != 'pull_request'
-=======
           username: ${{ secrets.DOCKERHUB_USERNAME }}
           password: ${{ secrets.DOCKERHUB_TOKEN }}
         if: github.repository == 'mastodon/mastodon' && github.event_name != 'pull_request'
@@ -96,18 +87,11 @@
           username: ${{ github.actor }}
           password: ${{ secrets.GITHUB_TOKEN }}
         if: github.repository == 'mastodon/mastodon' && github.event_name != 'pull_request'
->>>>>>> a2a22bad
 
       - uses: docker/metadata-action@v4
         id: meta
         with:
-<<<<<<< HEAD
-          images: ${{ env.IMAGE }}
-=======
-          images: |
-            tootsuite/mastodon
-            ghcr.io/mastodon/mastodon
->>>>>>> a2a22bad
+          images: ${{ env.IMAGE_NAME }}
           flavor: |
             latest=auto
           tags: |
@@ -116,11 +100,7 @@
             type=pep440,pattern=v{{major}}.{{minor}}
             type=ref,event=pr
 
-<<<<<<< HEAD
-      - uses: docker/build-push-action@v3
-=======
       - uses: docker/build-push-action@v4
->>>>>>> a2a22bad
         with:
           context: .
           platforms: linux/amd64,linux/arm64
