--- conflicted
+++ resolved
@@ -15,14 +15,9 @@
       platforms: linux/amd64,linux/arm64
       use_native_arm64_builder: false
       push_to_images: |
-<<<<<<< HEAD
         ghcr.io/${{ github.repository_owner }}/mastodon
-=======
-        tootsuite/mastodon
-        ghcr.io/mastodon/mastodon
       # Only tag with latest when ran against the latest stable branch
       # This needs to be updated after each minor version release
->>>>>>> 6c4c7249
       flavor: |
         latest=${{ startsWith(github.ref, 'refs/tags/v4.1.') }}
       tags: |
