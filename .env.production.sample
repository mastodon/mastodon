--- conflicted
+++ resolved
@@ -86,7 +86,6 @@
 # If you need to use pgBouncer, you need to disable prepared statements:
 # PREPARED_STATEMENTS=false
 
-<<<<<<< HEAD
 # Frontends/skins
 # Separate these by pipes if you want to load more than one of each
 SKIN=rooty
@@ -94,8 +93,7 @@
 
 # Character limit (defaults to 500 if not specified)
 MAX_CHARS=500
-=======
+
 # Cluster number setting for streaming API server.
 # If you comment out following line, cluster number will be `numOfCpuCores - 1`.
-STREAMING_CLUSTER_NUM=1
->>>>>>> f8766652
+STREAMING_CLUSTER_NUM=1