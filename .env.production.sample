--- conflicted
+++ resolved
@@ -101,14 +101,12 @@
 # If you comment out following line, cluster number will be `numOfCpuCores - 1`.
 STREAMING_CLUSTER_NUM=1
 
-<<<<<<< HEAD
 SENTRY_DSN=
 
 QIITA_CLIENT_ID=
 QIITA_CLIENT_SECRET=
-=======
+
 # Docker mastodon user
 # If you use Docker, you may want to assign UID/GID manually.
 # UID=1000
-# GID=1000
->>>>>>> 8963f8c3
+# GID=1000