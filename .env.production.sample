--- conflicted
+++ resolved
@@ -112,7 +112,6 @@
 
 # File storage (optional)
 # -----------------------
-<<<<<<< HEAD
 # The attachment host must allow cross origin request from WEB_DOMAIN or
 # LOCAL_DOMAIN if WEB_DOMAIN is not set. For example, the server may have the
 # following header field:
@@ -290,12 +289,6 @@
 # Optional hCaptcha support
 # HCAPTCHA_SECRET_KEY=
 # HCAPTCHA_SITE_KEY=
-=======
-S3_ENABLED=true
-S3_BUCKET=files.example.com
-AWS_ACCESS_KEY_ID=
-AWS_SECRET_ACCESS_KEY=
-S3_ALIAS_HOST=files.example.com
 
 # IP and session retention
 # -----------------------
@@ -303,5 +296,4 @@
 # to be less than daily if you lower IP_RETENTION_PERIOD below two days (172800).
 # -----------------------
 IP_RETENTION_PERIOD=31556952
-SESSION_RETENTION_PERIOD=31556952
->>>>>>> c3f0621a
+SESSION_RETENTION_PERIOD=31556952