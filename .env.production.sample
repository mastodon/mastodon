--- conflicted
+++ resolved
@@ -229,15 +229,9 @@
 # Use HTTP proxy for outgoing request (optional)
 # http_proxy=http://gateway.local:8118
 # Access control for hidden service.
-<<<<<<< HEAD
 # ALLOW_ACCESS_TO_HIDDEN_SERVICE=true
-# If you use transparent proxy to access to hidden service, uncomment following for skipping private address check.
-# HIDDEN_SERVICE_VIA_TRANSPARENT_PROXY=true
 
 # Allow Google reCaptcha (default: false)
 # RECAPTCHA_ENABLED=true
 # RECAPTCHA_SITE_KEY=YOUR-SITE-KEY
-# RECAPTCHA_SECRET_KEY=YOUR-SECRET-KEY
-=======
-# ALLOW_ACCESS_TO_HIDDEN_SERVICE=true
->>>>>>> c930b617
+# RECAPTCHA_SECRET_KEY=YOUR-SECRET-KEY