# Service dependencies
# You may set REDIS_URL instead for more advanced options
# You may also set REDIS_NAMESPACE to share Redis between multiple Mastodon servers
REDIS_HOST=redis
REDIS_PORT=6379
# You may set DATABASE_URL instead for more advanced options
DB_HOST=db
DB_USER=postgres
DB_NAME=postgres
DB_PASS=
DB_PORT=5432
<<<<<<< HEAD
DB_POOL=24
=======
# Optional ElasticSearch configuration
# ES_ENABLED=true
# ES_HOST=localhost
# ES_PORT=9200
>>>>>>> 718802a0

# Federation
# Note: Changing LOCAL_DOMAIN at a later time will cause unwanted side effects, including breaking all existing federation.
# LOCAL_DOMAIN should *NOT* contain the protocol part of the domain e.g https://example.com.
LOCAL_DOMAIN=example.com

# Changing LOCAL_HTTPS in production is no longer supported. (Mastodon will always serve https:// links)

# Use this only if you need to run mastodon on a different domain than the one used for federation.
# You can read more about this option on https://github.com/tootsuite/documentation/blob/master/Running-Mastodon/Serving_a_different_domain.md
# DO *NOT* USE THIS UNLESS YOU KNOW *EXACTLY* WHAT YOU ARE DOING.
# WEB_DOMAIN=mastodon.example.com

# Use this if you want to have several aliases handler@example1.com
# handler@example2.com etc. for the same user. LOCAL_DOMAIN should not
# be added. Comma separated values
# ALTERNATE_DOMAINS=example1.com,example2.com

# Application secrets
# Generate each with the `RAILS_ENV=production bundle exec rake secret` task (`docker-compose run --rm web rake secret` if you use docker compose)
PAPERCLIP_SECRET=
SECRET_KEY_BASE=
OTP_SECRET=

# VAPID keys (used for push notifications
# You can generate the keys using the following command (first is the private key, second is the public one)
# You should only generate this once per instance. If you later decide to change it, all push subscription will
# be invalidated, requiring the users to access the website again to resubscribe.
#
# Generate with `RAILS_ENV=production bundle exec rake mastodon:webpush:generate_vapid_key` task (`docker-compose run --rm web rake mastodon:webpush:generate_vapid_key` if you use docker compose)
#
# For more information visit https://rossta.net/blog/using-the-web-push-api-with-vapid.html
VAPID_PRIVATE_KEY=
VAPID_PUBLIC_KEY=

# Registrations
# Single user mode will disable registrations and redirect frontpage to the first profile
# SINGLE_USER_MODE=true
# Prevent registrations with following e-mail domains
# EMAIL_DOMAIN_BLACKLIST=example1.com|example2.de|etc
# Only allow registrations with the following e-mail domains
# EMAIL_DOMAIN_WHITELIST=example1.com|example2.de|etc

# Optionally change default language
# DEFAULT_LOCALE=de

# E-mail configuration
# Note: Mailgun and SparkPost (https://sparkpo.st/smtp) each have good free tiers
# If you want to use an SMTP server without authentication (e.g local Postfix relay)
# then set SMTP_AUTH_METHOD and SMTP_OPENSSL_VERIFY_MODE to 'none' and
# *comment* SMTP_LOGIN and SMTP_PASSWORD (leaving them blank is not enough).
SMTP_SERVER=smtp.mailgun.org
SMTP_PORT=587
SMTP_LOGIN=
SMTP_PASSWORD=
SMTP_FROM_ADDRESS=notifications@example.com
#SMTP_DOMAIN= # defaults to LOCAL_DOMAIN
#SMTP_DELIVERY_METHOD=smtp # delivery method can also be sendmail
#SMTP_AUTH_METHOD=plain
#SMTP_CA_FILE=/etc/ssl/certs/ca-certificates.crt
#SMTP_OPENSSL_VERIFY_MODE=peer
#SMTP_ENABLE_STARTTLS_AUTO=true
#SMTP_TLS=true

# Optional user upload path and URL (images, avatars). Default is :rails_root/public/system. If you set this variable, you are responsible for making your HTTP server (eg. nginx) serve these files.
# PAPERCLIP_ROOT_PATH=/var/lib/mastodon/public-system
# PAPERCLIP_ROOT_URL=/system

# Optional asset host for multi-server setups
# CDN_HOST=https://assets.example.com

# S3 (optional)
# S3_ENABLED=true
# S3_BUCKET=
# AWS_ACCESS_KEY_ID=
# AWS_SECRET_ACCESS_KEY=
# S3_REGION=
# S3_PROTOCOL=http
# S3_HOSTNAME=192.168.1.123:9000

# S3 (Minio Config (optional) Please check Minio instance for details)
# S3_ENABLED=true
# S3_BUCKET=
# AWS_ACCESS_KEY_ID=
# AWS_SECRET_ACCESS_KEY=
# S3_REGION=
# S3_PROTOCOL=https
# S3_HOSTNAME=
# S3_ENDPOINT=
# S3_SIGNATURE_VERSION=

# Swift (optional)
# SWIFT_ENABLED=true
# SWIFT_USERNAME=
# For Keystone V3, the value for SWIFT_TENANT should be the project name
# SWIFT_TENANT=
# SWIFT_PASSWORD=
# Keystone V2 and V3 URLs are supported. Use a V3 URL if possible to avoid
# issues with token rate-limiting during high load.
# SWIFT_AUTH_URL=
# SWIFT_CONTAINER=
# SWIFT_OBJECT_URL=
# SWIFT_REGION=
# Defaults to 'default'
# SWIFT_DOMAIN_NAME=
# Defaults to 60 seconds. Set to 0 to disable
# SWIFT_CACHE_TTL=

# Optional alias for S3 if you want to use Cloudfront or Cloudflare in front
# S3_CLOUDFRONT_HOST=

# Streaming API integration
# STREAMING_API_BASE_URL=

# Advanced settings
# If you need to use pgBouncer, you need to disable prepared statements:
# PREPARED_STATEMENTS=false

# Cluster number setting for streaming API server.
# If you comment out following line, cluster number will be `numOfCpuCores - 1`.
STREAMING_CLUSTER_NUM=1

# Docker mastodon user
# If you use Docker, you may want to assign UID/GID manually.
# UID=1000
# GID=1000

# PAM authentication (optional)
# PAM_ENABLED=true
# Suffix for email address generation (nil by default)
# PAM_DEFAULT_SUFFIX=pam
# Name of the pam service (pam "auth" section is evaluated)
# PAM_DEFAULT_SERVICE=rpam
# Name of the pam service used for checking if an user can register (pam "account" section is evaluated)
# PAM_CONTROLLED_SERVICE=rpam

# Optional CAS authentication (cf. omniauth-cas) :
# CAS_ENABLED=true
# CAS_URL=https://sso.myserver.com/
# CAS_HOST=sso.myserver.com/
# CAS_PORT=443
# CAS_SSL=true
# CAS_VALIDATE_URL=
# CAS_CALLBACK_URL=
# CAS_LOGOUT_URL=
# CAS_LOGIN_URL=
# CAS_UID_FIELD='user'
# CAS_CA_PATH=
# CAS_DISABLE_SSL_VERIFICATION=false
# CAS_UID_KEY='user'
# CAS_NAME_KEY='name'
# CAS_EMAIL_KEY='email'
# CAS_NICKNAME_KEY='nickname'
# CAS_FIRST_NAME_KEY='firstname'
# CAS_LAST_NAME_KEY='lastname'
# CAS_LOCATION_KEY='location'
# CAS_IMAGE_KEY='image'
# CAS_PHONE_KEY='phone'

# Optional SAML authentication (cf. omniauth-saml)
# SAML_ENABLED=true
# SAML_ACS_URL=
# SAML_ISSUER=http://localhost:3000/auth/auth/saml/metadata
# SAML_IDP_SSO_TARGET_URL=https://idp.testshib.org/idp/profile/SAML2/Redirect/SSO
# SAML_IDP_CERT=
# SAML_IDP_CERT_FINGERPRINT=
# SAML_NAME_IDENTIFIER_FORMAT=
# SAML_CERT=
# SAML_PRIVATE_KEY=
# SAML_SECURITY_WANT_ASSERTION_SIGNED=true
# SAML_SECURITY_WANT_ASSERTION_ENCRYPTED=true
# SAML_ATTRIBUTES_STATEMENTS_UID="urn:oid:0.9.2342.19200300.100.1.1"
# SAML_ATTRIBUTES_STATEMENTS_EMAIL="urn:oid:1.3.6.1.4.1.5923.1.1.1.6"
# SAML_ATTRIBUTES_STATEMENTS_FULL_NAME="urn:oid:2.5.4.42"
# SAML_UID_ATTRIBUTE="urn:oid:0.9.2342.19200300.100.1.1"<|MERGE_RESOLUTION|>--- conflicted
+++ resolved
@@ -9,14 +9,11 @@
 DB_NAME=postgres
 DB_PASS=
 DB_PORT=5432
-<<<<<<< HEAD
 DB_POOL=24
-=======
 # Optional ElasticSearch configuration
 # ES_ENABLED=true
 # ES_HOST=localhost
 # ES_PORT=9200
->>>>>>> 718802a0
 
 # Federation
 # Note: Changing LOCAL_DOMAIN at a later time will cause unwanted side effects, including breaking all existing federation.
