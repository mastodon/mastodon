--- conflicted
+++ resolved
@@ -89,10 +89,6 @@
       host:     process.env.DB_HOST || pg.defaults.host,
       port:     process.env.DB_PORT || pg.defaults.port,
       max:      10,
-<<<<<<< HEAD
-      ssl:      !!process.env.DB_SSLMODE && process.env.DB_SSLMODE !== 'disable' ? true : undefined,
-=======
->>>>>>> 65fffeac
     },
 
     production: {
@@ -102,10 +98,6 @@
       host:     process.env.DB_HOST || 'localhost',
       port:     process.env.DB_PORT || 5432,
       max:      10,
-<<<<<<< HEAD
-      ssl:      !!process.env.DB_SSLMODE && process.env.DB_SSLMODE !== 'disable' ? true : undefined,
-=======
->>>>>>> 65fffeac
     },
   };
 
