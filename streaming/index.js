import os from 'os';
import throng from 'throng';
import dotenv from 'dotenv';
import express from 'express';
import http from 'http';
import redis from 'redis';
import pg from 'pg';
import log from 'npmlog';
import url from 'url';
import WebSocket from 'uws';
import uuid from 'uuid';

const env = process.env.NODE_ENV || 'development';

dotenv.config({
  path: env === 'production' ? '.env.production' : '.env',
});

log.level = process.env.LOG_LEVEL || 'verbose';

const dbUrlToConfig = (dbUrl) => {
  if (!dbUrl) {
    return {};
  }

  const params = url.parse(dbUrl);
  const config = {};

  if (params.auth) {
    [config.user, config.password] = params.auth.split(':');
  }

  if (params.hostname) {
    config.host = params.hostname;
  }

  if (params.port) {
    config.port = params.port;
  }

  if (params.pathname) {
    config.database = params.pathname.split('/')[1];
  }

  const ssl = params.query && params.query.ssl;

  if (ssl) {
    config.ssl = ssl === 'true' || ssl === '1';
  }

  return config;
};

const redisUrlToClient = (defaultConfig, redisUrl) => {
  const config = defaultConfig;

  if (!redisUrl) {
    return redis.createClient(config);
  }

  if (redisUrl.startsWith('unix://')) {
    return redis.createClient(redisUrl.slice(7), config);
  }

  return redis.createClient(Object.assign(config, {
    url: redisUrl,
  }));
};

const numWorkers = +process.env.STREAMING_CLUSTER_NUM || (env === 'development' ? 1 : Math.max(os.cpus().length - 1, 1));

const startMaster = () => {
  log.info(`Starting streaming API server master with ${numWorkers} workers`);
};

const startWorker = (workerId) => {
  log.info(`Starting worker ${workerId}`);

  const pgConfigs = {
    development: {
      database: 'mastodon_development',
      max:      10,
    },

    production: {
      user:     process.env.DB_USER || 'mastodon',
      password: process.env.DB_PASS || '',
      database: process.env.DB_NAME || 'mastodon_production',
      host:     process.env.DB_HOST || 'localhost',
      port:     process.env.DB_PORT || 5432,
      max:      10,
    },
  };

  const app    = express();
  const pgPool = new pg.Pool(Object.assign(pgConfigs[env], dbUrlToConfig(process.env.DATABASE_URL)));
  const server = http.createServer(app);
  const wss    = new WebSocket.Server({ server });
  const redisNamespace = process.env.REDIS_NAMESPACE || null;

  const redisParams = {
    host:     process.env.REDIS_HOST     || '127.0.0.1',
    port:     process.env.REDIS_PORT     || 6379,
    db:       process.env.REDIS_DB       || 0,
    password: process.env.REDIS_PASSWORD,
  };

  if (redisNamespace) {
    redisParams.namespace = redisNamespace;
  }

  const redisPrefix = redisNamespace ? `${redisNamespace}:` : '';

  const redisSubscribeClient = redisUrlToClient(redisParams, process.env.REDIS_URL);
  const redisClient = redisUrlToClient(redisParams, process.env.REDIS_URL);

  const subs = {};

  redisSubscribeClient.on('pmessage', (_, channel, message) => {
    const callbacks = subs[channel];

    log.silly(`New message on channel ${channel}`);

    if (!callbacks) {
      return;
    }

    callbacks.forEach(callback => callback(message));
  });

  redisSubscribeClient.psubscribe(`${redisPrefix}timeline:*`);

  const subscriptionHeartbeat = (channel) => {
    const interval = 6*60;
    const tellSubscribed = () => {
      redisClient.set(`${redisPrefix}subscribed:${channel}`, '1', 'EX', interval*3);
    };
    tellSubscribed();
    const heartbeat = setInterval(tellSubscribed, interval*1000);
    return () => {
      clearInterval(heartbeat);
    };
  };

  const subscribe = (channel, callback) => {
    log.silly(`Adding listener for ${channel}`);
    subs[channel] = subs[channel] || [];
    subs[channel].push(callback);
  };

  const unsubscribe = (channel, callback) => {
    log.silly(`Removing listener for ${channel}`);
    subs[channel] = subs[channel].filter(item => item !== callback);
  };

  const allowCrossDomain = (req, res, next) => {
    res.header('Access-Control-Allow-Origin', '*');
    res.header('Access-Control-Allow-Headers', 'Authorization, Accept, Cache-Control');
    res.header('Access-Control-Allow-Methods', 'GET, OPTIONS');

    next();
  };

  const setRequestId = (req, res, next) => {
    req.requestId = uuid.v4();
    res.header('X-Request-Id', req.requestId);

    next();
  };

  const accountFromToken = (token, req, next) => {
    pgPool.connect((err, client, done) => {
      if (err) {
        next(err);
        return;
      }

      client.query('SELECT oauth_access_tokens.resource_owner_id, users.account_id, users.filtered_languages FROM oauth_access_tokens INNER JOIN users ON oauth_access_tokens.resource_owner_id = users.id WHERE oauth_access_tokens.token = $1 AND oauth_access_tokens.revoked_at IS NULL LIMIT 1', [token], (err, result) => {
        done();

        if (err) {
          next(err);
          return;
        }

        if (result.rows.length === 0) {
          err = new Error('Invalid access token');
          err.statusCode = 401;

          next(err);
          return;
        }

        req.accountId = result.rows[0].account_id;
        req.filteredLanguages = result.rows[0].filtered_languages;

        next();
      });
    });
  };

  const authenticationMiddleware = (req, res, next) => {
    if (req.method === 'OPTIONS') {
      next();
      return;
    }

    const authorization = req.get('Authorization');
    const accessToken = req.query.access_token;

    if (!authorization && !accessToken) {
      const err = new Error('Missing access token');
      err.statusCode = 401;

      next(err);
      return;
    }

    const token = authorization ? authorization.replace(/^Bearer /, '') : accessToken;

    accountFromToken(token, req, next);
  };

  const errorMiddleware = (err, req, res, next) => {
    log.error(req.requestId, err.toString());
    res.writeHead(err.statusCode || 500, { 'Content-Type': 'application/json' });
    res.end(JSON.stringify({ error: err.statusCode ? err.toString() : 'An unexpected error occurred' }));
  };

  const placeholders = (arr, shift = 0) => arr.map((_, i) => `$${i + 1 + shift}`).join(', ');

  const streamFrom = (id, req, output, attachCloseHandler, needsFiltering = false, notificationOnly = false) => {
    log.verbose(req.requestId, `Starting stream from ${id} for ${req.accountId}`);

    const listener = message => {
      const { event, payload, queued_at } = JSON.parse(message);

      const transmit = () => {
        const now   = new Date().getTime();
        const delta = now - queued_at;

        log.silly(req.requestId, `Transmitting for ${req.accountId}: ${event} ${payload} Delay: ${delta}ms`);
        output(event, payload);
      };

      if (notificationOnly && event !== 'notification') {
        return;
      }

      // Only messages that may require filtering are statuses, since notifications
      // are already personalized and deletes do not matter
      if (needsFiltering && event === 'update') {
        pgPool.connect((err, client, done) => {
          if (err) {
            log.error(err);
            return;
          }

          const unpackedPayload  = JSON.parse(payload);
          const targetAccountIds = [unpackedPayload.account.id].concat(unpackedPayload.mentions.map(item => item.id)).concat(unpackedPayload.reblog ? [unpackedPayload.reblog.account.id] : []);
          const accountDomain    = unpackedPayload.account.acct.split('@')[1];

          if (Array.isArray(req.filteredLanguages) && req.filteredLanguages.includes(unpackedPayload.language)) {
            log.silly(req.requestId, `Message ${unpackedPayload.id} filtered by language (${unpackedPayload.language})`);
            done();
            return;
          }

          const queries = [
            client.query(`SELECT 1 FROM blocks WHERE account_id = $1 AND target_account_id IN (${placeholders(targetAccountIds, 1)}) UNION SELECT 1 FROM mutes WHERE account_id = $1 AND target_account_id IN (${placeholders(targetAccountIds, 1)})`, [req.accountId].concat(targetAccountIds)),
          ];

          if (accountDomain) {
            queries.push(client.query('SELECT 1 FROM account_domain_blocks WHERE account_id = $1 AND domain = $2', [req.accountId, accountDomain]));
          }

          Promise.all(queries).then(values => {
            done();

            if (values[0].rows.length > 0 || (values.length > 1 && values[1].rows.length > 0)) {
              return;
            }

            transmit();
          }).catch(err => {
            done();
            log.error(err);
          });
        });
      } else {
        transmit();
      }
    };

    subscribe(`${redisPrefix}${id}`, listener);
    attachCloseHandler(`${redisPrefix}${id}`, listener);
  };

  // Setup stream output to HTTP
  const streamToHttp = (req, res, closeHandler = false) => {
    res.setHeader('Content-Type', 'text/event-stream');
    res.setHeader('Transfer-Encoding', 'chunked');

    const heartbeat = setInterval(() => res.write(':thump\n'), 15000);

    req.on('close', () => {
      log.verbose(req.requestId, `Ending stream for ${req.accountId}`);
      clearInterval(heartbeat);
      if (closeHandler) {
        closeHandler();
      }
    });

    return (event, payload) => {
      res.write(`event: ${event}\n`);
      res.write(`data: ${payload}\n\n`);
    };
  };

  // Setup stream end for HTTP
  const streamHttpEnd = req => (id, listener) => {
    req.on('close', () => {
      unsubscribe(id, listener);
    });
  };

  // Setup stream output to WebSockets
<<<<<<< HEAD
  const streamToWs = (req, ws, closeHandler = false) => {
    const heartbeat = setInterval(() => {
      // TODO: Can't add multiple listeners, due to the limitation of uws.
      if (ws.readyState !== ws.OPEN) {
        log.verbose(req.requestId, `Ending stream for ${req.accountId}`);
        clearInterval(heartbeat);
        if (closeHandler) {
          closeHandler();
        }
        return;
      }

      ws.ping();
    }, 15000);

    return (event, payload) => {
      if (ws.readyState !== ws.OPEN) {
        log.error(req.requestId, 'Tried writing to closed socket');
        return;
      }
=======
  const streamToWs = (req, ws) => (event, payload) => {
    if (ws.readyState !== ws.OPEN) {
      log.error(req.requestId, 'Tried writing to closed socket');
      return;
    }
>>>>>>> 24d645b7

    ws.send(JSON.stringify({ event, payload }));
  };

  // Setup stream end for WebSockets
  const streamWsEnd = ws => (id, listener) => {
    ws.on('close', () => {
      unsubscribe(id, listener);
    });

    ws.on('error', e => {
      unsubscribe(id, listener);
    });
  };

  app.use(setRequestId);
  app.use(allowCrossDomain);
  app.use(authenticationMiddleware);
  app.use(errorMiddleware);

  app.get('/api/v1/streaming/user', (req, res) => {
    const channel = `timeline:${req.accountId}`;
    streamFrom(channel, req, streamToHttp(req, res, subscriptionHeartbeat(channel)), streamHttpEnd(req));
  });

  app.get('/api/v1/streaming/user/notification', (req, res) => {
    streamFrom(`timeline:${req.accountId}`, req, streamToHttp(req, res), streamHttpEnd(req), false, true);
  });

  app.get('/api/v1/streaming/public', (req, res) => {
    streamFrom('timeline:public', req, streamToHttp(req, res), streamHttpEnd(req), true);
  });

  app.get('/api/v1/streaming/public/local', (req, res) => {
    streamFrom('timeline:public:local', req, streamToHttp(req, res), streamHttpEnd(req), true);
  });

  app.get('/api/v1/streaming/hashtag', (req, res) => {
    streamFrom(`timeline:hashtag:${req.query.tag}`, req, streamToHttp(req, res), streamHttpEnd(req), true);
  });

  app.get('/api/v1/streaming/hashtag/local', (req, res) => {
    streamFrom(`timeline:hashtag:${req.query.tag}:local`, req, streamToHttp(req, res), streamHttpEnd(req), true);
  });

  wss.on('connection', ws => {
    const location = url.parse(ws.upgradeReq.url, true);
    const token    = location.query.access_token;
    const req      = { requestId: uuid.v4() };

    ws.isAlive = true;

    ws.on('pong', () => {
      ws.isAlive = true;
    });

    accountFromToken(token, req, err => {
      if (err) {
        log.error(req.requestId, err);
        ws.close();
        return;
      }

      switch(location.query.stream) {
      case 'user':
        const channel = `timeline:${req.accountId}`;
        streamFrom(channel, req, streamToWs(req, ws, subscriptionHeartbeat(channel)), streamWsEnd(ws));
        break;
      case 'user:notification':
        streamFrom(`timeline:${req.accountId}`, req, streamToWs(req, ws), streamWsEnd(ws), false, true);
        break;
      case 'public':
        streamFrom('timeline:public', req, streamToWs(req, ws), streamWsEnd(ws), true);
        break;
      case 'public:local':
        streamFrom('timeline:public:local', req, streamToWs(req, ws), streamWsEnd(ws), true);
        break;
      case 'hashtag':
        streamFrom(`timeline:hashtag:${location.query.tag}`, req, streamToWs(req, ws), streamWsEnd(ws), true);
        break;
      case 'hashtag:local':
        streamFrom(`timeline:hashtag:${location.query.tag}:local`, req, streamToWs(req, ws), streamWsEnd(ws), true);
        break;
      default:
        ws.close();
      }
    });
  });

  const wsInterval = setInterval(() => {
    wss.clients.forEach(ws => {
      if (ws.isAlive === false) {
        ws.terminate();
        return;
      }

      ws.isAlive = false;
      ws.ping('', false, true);
    });
  }, 30000);

  server.listen(process.env.PORT || 4000, () => {
    log.info(`Worker ${workerId} now listening on ${server.address().address}:${server.address().port}`);
  });

  const onExit = () => {
    log.info(`Worker ${workerId} exiting, bye bye`);
    server.close();
  };

  const onError = (err) => {
    log.error(err);
  };

  process.on('SIGINT', onExit);
  process.on('SIGTERM', onExit);
  process.on('exit', onExit);
  process.on('error', onError);
};

throng({
  workers: numWorkers,
  lifetime: Infinity,
  start: startWorker,
  master: startMaster,
});<|MERGE_RESOLUTION|>--- conflicted
+++ resolved
@@ -297,7 +297,7 @@
   };
 
   // Setup stream output to HTTP
-  const streamToHttp = (req, res, closeHandler = false) => {
+  const streamToHttp = (req, res) => {
     res.setHeader('Content-Type', 'text/event-stream');
     res.setHeader('Transfer-Encoding', 'chunked');
 
@@ -306,9 +306,6 @@
     req.on('close', () => {
       log.verbose(req.requestId, `Ending stream for ${req.accountId}`);
       clearInterval(heartbeat);
-      if (closeHandler) {
-        closeHandler();
-      }
     });
 
     return (event, payload) => {
@@ -325,34 +322,11 @@
   };
 
   // Setup stream output to WebSockets
-<<<<<<< HEAD
-  const streamToWs = (req, ws, closeHandler = false) => {
-    const heartbeat = setInterval(() => {
-      // TODO: Can't add multiple listeners, due to the limitation of uws.
-      if (ws.readyState !== ws.OPEN) {
-        log.verbose(req.requestId, `Ending stream for ${req.accountId}`);
-        clearInterval(heartbeat);
-        if (closeHandler) {
-          closeHandler();
-        }
-        return;
-      }
-
-      ws.ping();
-    }, 15000);
-
-    return (event, payload) => {
-      if (ws.readyState !== ws.OPEN) {
-        log.error(req.requestId, 'Tried writing to closed socket');
-        return;
-      }
-=======
   const streamToWs = (req, ws) => (event, payload) => {
     if (ws.readyState !== ws.OPEN) {
       log.error(req.requestId, 'Tried writing to closed socket');
       return;
     }
->>>>>>> 24d645b7
 
     ws.send(JSON.stringify({ event, payload }));
   };
@@ -375,7 +349,7 @@
 
   app.get('/api/v1/streaming/user', (req, res) => {
     const channel = `timeline:${req.accountId}`;
-    streamFrom(channel, req, streamToHttp(req, res, subscriptionHeartbeat(channel)), streamHttpEnd(req));
+    streamFrom(channel, req, streamToHttp(req, res), streamHttpEnd(req));
   });
 
   app.get('/api/v1/streaming/user/notification', (req, res) => {
@@ -419,7 +393,7 @@
       switch(location.query.stream) {
       case 'user':
         const channel = `timeline:${req.accountId}`;
-        streamFrom(channel, req, streamToWs(req, ws, subscriptionHeartbeat(channel)), streamWsEnd(ws));
+        streamFrom(channel, req, streamToWs(req, ws), streamWsEnd(ws));
         break;
       case 'user:notification':
         streamFrom(`timeline:${req.accountId}`, req, streamToWs(req, ws), streamWsEnd(ws), false, true);
