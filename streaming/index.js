--- conflicted
+++ resolved
@@ -617,22 +617,9 @@
     });
   }, 30000);
 
-<<<<<<< HEAD
-  if (process.env.SOCKET || process.env.PORT && isNaN(+process.env.PORT)) {
-    server.listen(process.env.SOCKET || process.env.PORT, () => {
-      fs.chmodSync(server.address(), 0o777 & ~process.env.SOCKET_UMASK);
-      log.info(`Worker ${workerId} now listening on ${server.address()}`);
-    });
-  } else {
-    server.listen(+process.env.PORT || 4000, process.env.BIND || '0.0.0.0', () => {
-      log.info(`Worker ${workerId} now listening on ${server.address().address}:${server.address().port}`);
-    });
-  }
-=======
   attachServerWithConfig(server, address => {
     log.info(`Worker ${workerId} now listening on ${address}`);
   });
->>>>>>> f468bfb8
 
   const onExit = () => {
     log.info(`Worker ${workerId} exiting, bye bye`);
@@ -655,7 +642,7 @@
 const attachServerWithConfig = (server, onSuccess) => {
   if (process.env.SOCKET || process.env.PORT && isNaN(+process.env.PORT)) {
     server.listen(process.env.SOCKET || process.env.PORT, () => {
-      fs.chmodSync(server.address(), 0o666);
+      fs.chmodSync(server.address(), 0o777 & ~process.env.SOCKET_UMASK);
 
       if (onSuccess) {
         onSuccess(server.address());
