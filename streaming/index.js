--- conflicted
+++ resolved
@@ -749,11 +749,7 @@
    * @param {boolean=} allowLocalOnly
    * @returns {SubscriptionListener}
    */
-<<<<<<< HEAD
-  const streamFrom = (ids, req, output, attachCloseHandler, needsFiltering = false, allowLocalOnly = false) => {
-=======
-  const streamFrom = (ids, req, output, attachCloseHandler, destinationType, needsFiltering = false) => {
->>>>>>> a83615ed
+  const streamFrom = (ids, req, output, attachCloseHandler, destinationType, needsFiltering = false, allowLocalOnly = false) => {
     const accountId = req.accountId || req.remoteAddress;
 
     log.verbose(req.requestId, `Starting stream from ${ids.join(', ')} for ${accountId}`);
@@ -1084,11 +1080,7 @@
       const onSend = streamToHttp(req, res);
       const onEnd = streamHttpEnd(req, subscriptionHeartbeat(channelIds));
 
-<<<<<<< HEAD
-      streamFrom(channelIds, req, onSend, onEnd, options.needsFiltering, options.allowLocalOnly);
-=======
-      streamFrom(channelIds, req, onSend, onEnd, 'eventsource', options.needsFiltering);
->>>>>>> a83615ed
+      streamFrom(channelIds, req, onSend, onEnd, 'eventsource', options.needsFiltering, options.allowLocalOnly);
     }).catch(err => {
       log.verbose(req.requestId, 'Subscription error:', err.toString());
       httpNotFound(res);
@@ -1312,11 +1304,7 @@
 
       const onSend = streamToWs(request, socket, streamNameFromChannelName(channelName, params));
       const stopHeartbeat = subscriptionHeartbeat(channelIds);
-<<<<<<< HEAD
-      const listener = streamFrom(channelIds, request, onSend, undefined, options.needsFiltering, options.allowLocalOnly);
-=======
-      const listener = streamFrom(channelIds, request, onSend, undefined, 'websocket', options.needsFiltering);
->>>>>>> a83615ed
+      const listener = streamFrom(channelIds, request, onSend, undefined, 'websocket', options.needsFiltering, options.allowLocalOnly);
 
       connectedChannels.labels({ type: 'websocket', channel: channelName }).inc();
 
