--- conflicted
+++ resolved
@@ -468,14 +468,10 @@
   });
 
   app.get('/api/v1/streaming/public/local', (req, res) => {
-<<<<<<< HEAD
-    streamFrom(`timeline:hashtag:${process.env.DEFAULT_HASHTAG.toLowerCase()}`, req, streamToHttp(req, res), streamHttpEnd(req), true);
-=======
     const onlyMedia = req.query.only_media === '1' || req.query.only_media === 'true';
     const channel   = onlyMedia ? 'timeline:public:local:media' : 'timeline:public:local';
 
-    streamFrom(channel, req, streamToHttp(req, res), streamHttpEnd(req), true);
->>>>>>> 7403e5d3
+    streamFrom(`timeline:hashtag:${process.env.DEFAULT_HASHTAG.toLowerCase()}`, req, streamToHttp(req, res), streamHttpEnd(req), true);
   });
 
   app.get('/api/v1/streaming/direct', (req, res) => {
