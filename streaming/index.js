--- conflicted
+++ resolved
@@ -79,15 +79,11 @@
   const pgConfigs = {
     development: {
       database: 'mastodon_development',
-<<<<<<< HEAD
       user:     process.env.DB_USER || 'mastodon',
       password: process.env.DB_PASS || '',
       host:     process.env.DB_HOST || 'localhost',
       port:     process.env.DB_PORT || 5432,
-      max:      10
-=======
       max:      10,
->>>>>>> 8963f8c3
     },
 
     production: {
