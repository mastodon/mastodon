import os from 'os';
import throng from 'throng';
import dotenv from 'dotenv';
import express from 'express';
import http from 'http';
import redis from 'redis';
import pg from 'pg';
import log from 'npmlog';
import url from 'url';
import WebSocket from 'uws';
import uuid from 'uuid';

const env = process.env.NODE_ENV || 'development';

dotenv.config({
  path: env === 'production' ? '.env.production' : '.env',
});

log.level = process.env.LOG_LEVEL || 'verbose';

const dbUrlToConfig = (dbUrl) => {
  if (!dbUrl) {
    return {};
  }

  const params = url.parse(dbUrl);
  const config = {};

  if (params.auth) {
    [config.user, config.password] = params.auth.split(':');
  }

  if (params.hostname) {
    config.host = params.hostname;
  }

  if (params.port) {
    config.port = params.port;
  }

  if (params.pathname) {
    config.database = params.pathname.split('/')[1];
  }

  const ssl = params.query && params.query.ssl;

  if (ssl) {
    config.ssl = ssl === 'true' || ssl === '1';
  }

  return config;
};

const redisUrlToClient = (defaultConfig, redisUrl) => {
  const config = defaultConfig;

  if (!redisUrl) {
    return redis.createClient(config);
  }

  if (redisUrl.startsWith('unix://')) {
    return redis.createClient(redisUrl.slice(7), config);
  }

  return redis.createClient(Object.assign(config, {
    url: redisUrl,
  }));
};

const numWorkers = +process.env.STREAMING_CLUSTER_NUM || (env === 'development' ? 1 : Math.max(os.cpus().length - 1, 1));

const startMaster = () => {
  log.info(`Starting streaming API server master with ${numWorkers} workers`);
};

const startWorker = (workerId) => {
  log.info(`Starting worker ${workerId}`);

  const pgConfigs = {
    development: {
      database: 'mastodon_development',
      max:      10,
    },

    production: {
      user:     process.env.DB_USER || 'mastodon',
      password: process.env.DB_PASS || '',
      database: process.env.DB_NAME || 'mastodon_production',
      host:     process.env.DB_HOST || 'localhost',
      port:     process.env.DB_PORT || 5432,
      max:      10,
    },
  };

  const app    = express();
  const pgPool = new pg.Pool(Object.assign(pgConfigs[env], dbUrlToConfig(process.env.DATABASE_URL)));
  const server = http.createServer(app);
  const wss    = new WebSocket.Server({ server });
  const redisNamespace = process.env.REDIS_NAMESPACE || null;

  const redisParams = {
    host:     process.env.REDIS_HOST     || '127.0.0.1',
    port:     process.env.REDIS_PORT     || 6379,
    db:       process.env.REDIS_DB       || 0,
    password: process.env.REDIS_PASSWORD,
  };

  if (redisNamespace) {
    redisParams.namespace = redisNamespace;
  }

  const redisPrefix = redisNamespace ? `${redisNamespace}:` : '';

  const redisSubscribeClient = redisUrlToClient(redisParams, process.env.REDIS_URL);
  const redisClient = redisUrlToClient(redisParams, process.env.REDIS_URL);

  const subs = {};

  redisSubscribeClient.on('pmessage', (_, channel, message) => {
    const callbacks = subs[channel];

    log.silly(`New message on channel ${channel}`);

    if (!callbacks) {
      return;
    }

    callbacks.forEach(callback => callback(message));
  });

  redisSubscribeClient.psubscribe(`${redisPrefix}timeline:*`);

  const subscriptionHeartbeat = (channel) => {
    const interval = 6*60;
    const tellSubscribed = () => {
      redisClient.set(`${redisPrefix}subscribed:${channel}`, '1', 'EX', interval*3);
    };
    tellSubscribed();
    const heartbeat = setInterval(tellSubscribed, interval*1000);
    return () => {
      clearInterval(heartbeat);
    };
  };

  const subscribe = (channel, callback) => {
    log.silly(`Adding listener for ${channel}`);
    subs[channel] = subs[channel] || [];
    subs[channel].push(callback);
  };

  const unsubscribe = (channel, callback) => {
    log.silly(`Removing listener for ${channel}`);
    subs[channel] = subs[channel].filter(item => item !== callback);
  };

  const allowCrossDomain = (req, res, next) => {
    res.header('Access-Control-Allow-Origin', '*');
    res.header('Access-Control-Allow-Headers', 'Authorization, Accept, Cache-Control');
    res.header('Access-Control-Allow-Methods', 'GET, OPTIONS');

    next();
  };

  const setRequestId = (req, res, next) => {
    req.requestId = uuid.v4();
    res.header('X-Request-Id', req.requestId);

    next();
  };

  const accountFromToken = (token, req, next) => {
    pgPool.connect((err, client, done) => {
      if (err) {
        next(err);
        return;
      }

      client.query('SELECT oauth_access_tokens.resource_owner_id, users.account_id, users.filtered_languages FROM oauth_access_tokens INNER JOIN users ON oauth_access_tokens.resource_owner_id = users.id WHERE oauth_access_tokens.token = $1 AND oauth_access_tokens.revoked_at IS NULL LIMIT 1', [token], (err, result) => {
        done();

        if (err) {
          next(err);
          return;
        }

        if (result.rows.length === 0) {
          err = new Error('Invalid access token');
          err.statusCode = 401;

          next(err);
          return;
        }

        req.accountId = result.rows[0].account_id;
        req.filteredLanguages = result.rows[0].filtered_languages;

        next();
      });
    });
  };

  const authenticationMiddleware = (req, res, next) => {
    if (req.method === 'OPTIONS') {
      next();
      return;
    }

    const authorization = req.get('Authorization');
    const accessToken = req.query.access_token;

    if (!authorization && !accessToken) {
      const err = new Error('Missing access token');
      err.statusCode = 401;

      next(err);
      return;
    }

    const token = authorization ? authorization.replace(/^Bearer /, '') : accessToken;

    accountFromToken(token, req, next);
  };

  const errorMiddleware = (err, req, res, next) => {
    log.error(req.requestId, err.toString());
    res.writeHead(err.statusCode || 500, { 'Content-Type': 'application/json' });
    res.end(JSON.stringify({ error: err.statusCode ? err.toString() : 'An unexpected error occurred' }));
  };

  const placeholders = (arr, shift = 0) => arr.map((_, i) => `$${i + 1 + shift}`).join(', ');

  const streamFrom = (id, req, output, attachCloseHandler, needsFiltering = false, notificationOnly = false) => {
    const streamType = notificationOnly ? ' (notification)' : '';
    log.verbose(req.requestId, `Starting stream from ${id} for ${req.accountId}${streamType}`);

    const listener = message => {
      const { event, payload, queued_at } = JSON.parse(message);

      const transmit = () => {
        const now   = new Date().getTime();
        const delta = now - queued_at;

        log.silly(req.requestId, `Transmitting for ${req.accountId}: ${event} ${payload} Delay: ${delta}ms`);
        output(event, payload);
      };

      if (notificationOnly && event !== 'notification') {
        return;
      }

      // Only messages that may require filtering are statuses, since notifications
      // are already personalized and deletes do not matter
      if (needsFiltering && event === 'update') {
        pgPool.connect((err, client, done) => {
          if (err) {
            log.error(err);
            return;
          }

          const unpackedPayload  = JSON.parse(payload);
          const targetAccountIds = [unpackedPayload.account.id].concat(unpackedPayload.mentions.map(item => item.id)).concat(unpackedPayload.reblog ? [unpackedPayload.reblog.account.id] : []);
          const accountDomain    = unpackedPayload.account.acct.split('@')[1];

          if (Array.isArray(req.filteredLanguages) && req.filteredLanguages.includes(unpackedPayload.language)) {
            log.silly(req.requestId, `Message ${unpackedPayload.id} filtered by language (${unpackedPayload.language})`);
            done();
            return;
          }

          const queries = [
            client.query(`SELECT 1 FROM blocks WHERE account_id = $1 AND target_account_id IN (${placeholders(targetAccountIds, 1)}) UNION SELECT 1 FROM mutes WHERE account_id = $1 AND target_account_id IN (${placeholders(targetAccountIds, 1)})`, [req.accountId].concat(targetAccountIds)),
          ];

          if (accountDomain) {
            queries.push(client.query('SELECT 1 FROM account_domain_blocks WHERE account_id = $1 AND domain = $2', [req.accountId, accountDomain]));
          }

          Promise.all(queries).then(values => {
            done();

            if (values[0].rows.length > 0 || (values.length > 1 && values[1].rows.length > 0)) {
              return;
            }

            transmit();
          }).catch(err => {
            done();
            log.error(err);
          });
        });
      } else {
        transmit();
      }
    };

    subscribe(`${redisPrefix}${id}`, listener);
    attachCloseHandler(`${redisPrefix}${id}`, listener);
  };

  // Setup stream output to HTTP
  const streamToHttp = (req, res) => {
    res.setHeader('Content-Type', 'text/event-stream');
    res.setHeader('Transfer-Encoding', 'chunked');

    const heartbeat = setInterval(() => res.write(':thump\n'), 15000);

    req.on('close', () => {
      log.verbose(req.requestId, `Ending stream for ${req.accountId}`);
      clearInterval(heartbeat);
    });

    return (event, payload) => {
      res.write(`event: ${event}\n`);
      res.write(`data: ${payload}\n\n`);
    };
  };

  // Setup stream end for HTTP
  const streamHttpEnd = (req, closeHandler = false) => (id, listener) => {
    req.on('close', () => {
      unsubscribe(id, listener);
      if (closeHandler) {
        closeHandler();
      }
    });
  };

  // Setup stream output to WebSockets
  const streamToWs = (req, ws) => (event, payload) => {
    if (ws.readyState !== ws.OPEN) {
      log.error(req.requestId, 'Tried writing to closed socket');
      return;
    }

    ws.send(JSON.stringify({ event, payload }));
  };

  // Setup stream end for WebSockets
<<<<<<< HEAD
  const streamWsEnd = (ws, closeHandler = false) => (id, listener) => {
=======
  const streamWsEnd = (req, ws) => (id, listener) => {
>>>>>>> 8963f8c3
    ws.on('close', () => {
      log.verbose(req.requestId, `Ending stream for ${req.accountId}`);
      unsubscribe(id, listener);
      if (closeHandler) {
        closeHandler();
      }
    });

    ws.on('error', e => {
      log.verbose(req.requestId, `Ending stream for ${req.accountId}`);
      unsubscribe(id, listener);
      if (closeHandler) {
        closeHandler();
      }
    });
  };

  app.use(setRequestId);
  app.use(allowCrossDomain);
  app.use(authenticationMiddleware);
  app.use(errorMiddleware);

  app.get('/api/v1/streaming/user', (req, res) => {
    const channel = `timeline:${req.accountId}`;
    streamFrom(channel, req, streamToHttp(req, res), streamHttpEnd(req, subscriptionHeartbeat(channel)));
  });

  app.get('/api/v1/streaming/user/notification', (req, res) => {
    streamFrom(`timeline:${req.accountId}`, req, streamToHttp(req, res), streamHttpEnd(req), false, true);
  });

  app.get('/api/v1/streaming/public', (req, res) => {
    streamFrom('timeline:public', req, streamToHttp(req, res), streamHttpEnd(req), true);
  });

  app.get('/api/v1/streaming/public/local', (req, res) => {
    streamFrom('timeline:public:local', req, streamToHttp(req, res), streamHttpEnd(req), true);
  });

  app.get('/api/v1/streaming/hashtag', (req, res) => {
    streamFrom(`timeline:hashtag:${req.query.tag}`, req, streamToHttp(req, res), streamHttpEnd(req), true);
  });

  app.get('/api/v1/streaming/hashtag/local', (req, res) => {
    streamFrom(`timeline:hashtag:${req.query.tag}:local`, req, streamToHttp(req, res), streamHttpEnd(req), true);
  });

  wss.on('connection', ws => {
    const location = url.parse(ws.upgradeReq.url, true);
    const token    = location.query.access_token;
    const req      = { requestId: uuid.v4() };

    ws.isAlive = true;

    ws.on('pong', () => {
      ws.isAlive = true;
    });

    accountFromToken(token, req, err => {
      if (err) {
        log.error(req.requestId, err);
        ws.close();
        return;
      }

      switch(location.query.stream) {
      case 'user':
<<<<<<< HEAD
        const channel = `timeline:${req.accountId}`;
        streamFrom(channel, req, streamToWs(req, ws), streamWsEnd(ws, subscriptionHeartbeat(channel)));
        break;
      case 'user:notification':
        streamFrom(`timeline:${req.accountId}`, req, streamToWs(req, ws), streamWsEnd(ws), false, true);
=======
        streamFrom(`timeline:${req.accountId}`, req, streamToWs(req, ws), streamWsEnd(req, ws));
>>>>>>> 8963f8c3
        break;
      case 'public':
        streamFrom('timeline:public', req, streamToWs(req, ws), streamWsEnd(req, ws), true);
        break;
      case 'public:local':
        streamFrom('timeline:public:local', req, streamToWs(req, ws), streamWsEnd(req, ws), true);
        break;
      case 'hashtag':
        streamFrom(`timeline:hashtag:${location.query.tag}`, req, streamToWs(req, ws), streamWsEnd(req, ws), true);
        break;
      case 'hashtag:local':
        streamFrom(`timeline:hashtag:${location.query.tag}:local`, req, streamToWs(req, ws), streamWsEnd(req, ws), true);
        break;
      default:
        ws.close();
      }
    });
  });

  const wsInterval = setInterval(() => {
    wss.clients.forEach(ws => {
      if (ws.isAlive === false) {
        ws.terminate();
        return;
      }

      ws.isAlive = false;
      ws.ping('', false, true);
    });
  }, 30000);

  server.listen(process.env.PORT || 4000, () => {
    log.info(`Worker ${workerId} now listening on ${server.address().address}:${server.address().port}`);
  });

  const onExit = () => {
    log.info(`Worker ${workerId} exiting, bye bye`);
    server.close();
  };

  const onError = (err) => {
    log.error(err);
  };

  process.on('SIGINT', onExit);
  process.on('SIGTERM', onExit);
  process.on('exit', onExit);
  process.on('error', onError);
};

throng({
  workers: numWorkers,
  lifetime: Infinity,
  start: startWorker,
  master: startMaster,
});<|MERGE_RESOLUTION|>--- conflicted
+++ resolved
@@ -336,11 +336,7 @@
   };
 
   // Setup stream end for WebSockets
-<<<<<<< HEAD
-  const streamWsEnd = (ws, closeHandler = false) => (id, listener) => {
-=======
-  const streamWsEnd = (req, ws) => (id, listener) => {
->>>>>>> 8963f8c3
+  const streamWsEnd = (req, ws, closeHandler = false) => (id, listener) => {
     ws.on('close', () => {
       log.verbose(req.requestId, `Ending stream for ${req.accountId}`);
       unsubscribe(id, listener);
@@ -408,15 +404,11 @@
 
       switch(location.query.stream) {
       case 'user':
-<<<<<<< HEAD
         const channel = `timeline:${req.accountId}`;
-        streamFrom(channel, req, streamToWs(req, ws), streamWsEnd(ws, subscriptionHeartbeat(channel)));
+        streamFrom(channel, req, streamToWs(req, ws), streamWsEnd(req, ws, subscriptionHeartbeat(channel)));
         break;
       case 'user:notification':
-        streamFrom(`timeline:${req.accountId}`, req, streamToWs(req, ws), streamWsEnd(ws), false, true);
-=======
-        streamFrom(`timeline:${req.accountId}`, req, streamToWs(req, ws), streamWsEnd(req, ws));
->>>>>>> 8963f8c3
+        streamFrom(`timeline:${req.accountId}`, req, streamToWs(req, ws), streamWsEnd(req, ws), false, true);
         break;
       case 'public':
         streamFrom('timeline:public', req, streamToWs(req, ws), streamWsEnd(req, ws), true);
