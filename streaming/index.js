const os = require('os');
const throng = require('throng');
const dotenv = require('dotenv');
const express = require('express');
const http = require('http');
const redis = require('redis');
const pg = require('pg');
const log = require('npmlog');
const url = require('url');
const WebSocket = require('uws');
const uuid = require('uuid');

const env = process.env.NODE_ENV || 'development';

dotenv.config({
  path: env === 'production' ? '.env.production' : '.env',
});

log.level = process.env.LOG_LEVEL || 'verbose';

const dbUrlToConfig = (dbUrl) => {
  if (!dbUrl) {
    return {};
  }

  const params = url.parse(dbUrl);
  const config = {};

  if (params.auth) {
    [config.user, config.password] = params.auth.split(':');
  }

  if (params.hostname) {
    config.host = params.hostname;
  }

  if (params.port) {
    config.port = params.port;
  }

  if (params.pathname) {
    config.database = params.pathname.split('/')[1];
  }

  const ssl = params.query && params.query.ssl;

  if (ssl) {
    config.ssl = ssl === 'true' || ssl === '1';
  }

  return config;
};

const redisUrlToClient = (defaultConfig, redisUrl) => {
  const config = defaultConfig;

  if (!redisUrl) {
    return redis.createClient(config);
  }

  if (redisUrl.startsWith('unix://')) {
    return redis.createClient(redisUrl.slice(7), config);
  }

  return redis.createClient(Object.assign(config, {
    url: redisUrl,
  }));
};

const numWorkers = +process.env.STREAMING_CLUSTER_NUM || (env === 'development' ? 1 : Math.max(os.cpus().length - 1, 1));

const startMaster = () => {
  log.info(`Starting streaming API server master with ${numWorkers} workers`);
};

const startWorker = (workerId) => {
  log.info(`Starting worker ${workerId}`);

  const pgConfigs = {
    development: {
      user:     process.env.DB_USER || pg.defaults.user,
      password: process.env.DB_PASS || pg.defaults.password,
      database: process.env.DB_NAME || 'mastodon_development',
      host:     process.env.DB_HOST || pg.defaults.host,
      port:     process.env.DB_PORT || pg.defaults.port,
      max:      10,
    },

    production: {
      user:     process.env.DB_USER || 'mastodon',
      password: process.env.DB_PASS || '',
      database: process.env.DB_NAME || 'mastodon_production',
      host:     process.env.DB_HOST || 'localhost',
      port:     process.env.DB_PORT || 5432,
      max:      10,
    },
  };

  const app    = express();
  app.set('trusted proxy', process.env.TRUSTED_PROXY_IP || 'loopback,uniquelocal');

  const pgPool = new pg.Pool(Object.assign(pgConfigs[env], dbUrlToConfig(process.env.DATABASE_URL)));
  const server = http.createServer(app);
  const redisNamespace = process.env.REDIS_NAMESPACE || null;

  const redisParams = {
    host:     process.env.REDIS_HOST     || '127.0.0.1',
    port:     process.env.REDIS_PORT     || 6379,
    db:       process.env.REDIS_DB       || 0,
    password: process.env.REDIS_PASSWORD,
  };

  if (redisNamespace) {
    redisParams.namespace = redisNamespace;
  }

  const redisPrefix = redisNamespace ? `${redisNamespace}:` : '';

  const redisSubscribeClient = redisUrlToClient(redisParams, process.env.REDIS_URL);
  const redisClient = redisUrlToClient(redisParams, process.env.REDIS_URL);

  const subs = {};

  redisSubscribeClient.on('message', (channel, message) => {
    const callbacks = subs[channel];

    log.silly(`New message on channel ${channel}`);

    if (!callbacks) {
      return;
    }

    callbacks.forEach(callback => callback(message));
  });

  const subscriptionHeartbeat = (channel) => {
    const interval = 6*60;
    const tellSubscribed = () => {
      redisClient.set(`${redisPrefix}subscribed:${channel}`, '1', 'EX', interval*3);
    };
    tellSubscribed();
    const heartbeat = setInterval(tellSubscribed, interval*1000);
    return () => {
      clearInterval(heartbeat);
    };
  };

  const subscribe = (channel, callback) => {
    log.silly(`Adding listener for ${channel}`);
    subs[channel] = subs[channel] || [];
    if (subs[channel].length === 0) {
      log.verbose(`Subscribe ${channel}`);
      redisSubscribeClient.subscribe(channel);
    }
    subs[channel].push(callback);
  };

  const unsubscribe = (channel, callback) => {
    log.silly(`Removing listener for ${channel}`);
    subs[channel] = subs[channel].filter(item => item !== callback);
    if (subs[channel].length === 0) {
      log.verbose(`Unsubscribe ${channel}`);
      redisSubscribeClient.unsubscribe(channel);
    }
  };

  const allowCrossDomain = (req, res, next) => {
    res.header('Access-Control-Allow-Origin', '*');
    res.header('Access-Control-Allow-Headers', 'Authorization, Accept, Cache-Control');
    res.header('Access-Control-Allow-Methods', 'GET, OPTIONS');

    next();
  };

  const setRequestId = (req, res, next) => {
    req.requestId = uuid.v4();
    res.header('X-Request-Id', req.requestId);

    next();
  };

  const setRemoteAddress = (req, res, next) => {
    req.remoteAddress = req.connection.remoteAddress;

    next();
  };

  const accountFromToken = (token, req, next) => {
    pgPool.connect((err, client, done) => {
      if (err) {
        next(err);
        return;
      }

      client.query('SELECT oauth_access_tokens.resource_owner_id, users.account_id, users.filtered_languages FROM oauth_access_tokens INNER JOIN users ON oauth_access_tokens.resource_owner_id = users.id WHERE oauth_access_tokens.token = $1 AND oauth_access_tokens.revoked_at IS NULL LIMIT 1', [token], (err, result) => {
        done();

        if (err) {
          next(err);
          return;
        }

        if (result.rows.length === 0) {
          err = new Error('Invalid access token');
          err.statusCode = 401;

          next(err);
          return;
        }

        req.accountId = result.rows[0].account_id;
        req.filteredLanguages = result.rows[0].filtered_languages;

        next();
      });
    });
  };

  const accountFromRequest = (req, next, required = true) => {
    const authorization = req.headers.authorization;
    const location = url.parse(req.url, true);
    const accessToken = location.query.access_token;

    if (!authorization && !accessToken) {
      if (required) {
        const err = new Error('Missing access token');
        err.statusCode = 401;

        next(err);
        return;
      } else {
        next();
        return;
      }
    }

    const token = authorization ? authorization.replace(/^Bearer /, '') : accessToken;

    accountFromToken(token, req, next);
  };

  const PUBLIC_STREAMS = [
    'public',
    'public:local',
    'hashtag',
    'hashtag:local',
  ];

  const wsVerifyClient = (info, cb) => {
    const location = url.parse(info.req.url, true);
    const authRequired = !PUBLIC_STREAMS.some(stream => stream === location.query.stream);

    accountFromRequest(info.req, err => {
      if (!err) {
        cb(true, undefined, undefined);
      } else {
        log.error(info.req.requestId, err.toString());
        cb(false, 401, 'Unauthorized');
      }
    }, authRequired);
  };

  const PUBLIC_ENDPOINTS = [
    '/api/v1/streaming/public',
    '/api/v1/streaming/public/local',
    '/api/v1/streaming/hashtag',
    '/api/v1/streaming/hashtag/local',
  ];

  const authenticationMiddleware = (req, res, next) => {
    if (req.method === 'OPTIONS') {
      next();
      return;
    }

    const authRequired = !PUBLIC_ENDPOINTS.some(endpoint => endpoint === req.path);
    accountFromRequest(req, next, authRequired);
  };

  const errorMiddleware = (err, req, res, {}) => {
    log.error(req.requestId, err.toString());
    res.writeHead(err.statusCode || 500, { 'Content-Type': 'application/json' });
    res.end(JSON.stringify({ error: err.statusCode ? err.toString() : 'An unexpected error occurred' }));
  };

  const placeholders = (arr, shift = 0) => arr.map((_, i) => `$${i + 1 + shift}`).join(', ');

  const authorizeListAccess = (id, req, next) => {
    pgPool.connect((err, client, done) => {
      if (err) {
        next(false);
        return;
      }

      client.query('SELECT id, account_id FROM lists WHERE id = $1 LIMIT 1', [id], (err, result) => {
        done();

        if (err || result.rows.length === 0 || result.rows[0].account_id !== req.accountId) {
          next(false);
          return;
        }

        next(true);
      });
    });
  };

  const streamFrom = (id, req, output, attachCloseHandler, needsFiltering = false, notificationOnly = false) => {
    const accountId = req.accountId || req.remoteAddress;

    const streamType = notificationOnly ? ' (notification)' : '';
    log.verbose(req.requestId, `Starting stream from ${id} for ${accountId}${streamType}`);


    const content_filter = payload => {
      const allowedWords = [/猫/,/ねこ/,/cat/];
      const allowedDomains = [/cat/,/mstdn\.jp/];

      var refused = true;
      if(typeof payload.content === 'string' ) {
        allowedWords.forEach((current, index, arr) => {
          if(payload.content.match(current)) {
            refused = false;
            return;
          }
        });
      }
      if(refused && typeof payload.url === 'string') {
        allowedDomains.forEach((current, index, arr) => {
          if(payload.url.match(current)) {
            refused = false;
            return;
          }
        });
      }
      return !refused;
    }

    const listener = message => {
      const { event, payload, queued_at } = JSON.parse(message);

      if (typeof payload !== 'number') {
        if(!content_filter(payload)) {
          log.verbose(req.requestId, 'No cat! filtered!: ' + JSON.stringify(payload));
          return;
        }
      }

      const transmit = () => {
        const now            = new Date().getTime();
        const delta          = now - queued_at;
        const encodedPayload = typeof payload === 'object' ? JSON.stringify(payload) : payload;

<<<<<<< HEAD
        log.info(req.requestId, encodedPayload);
        log.silly(req.requestId, `Transmitting for ${req.accountId}: ${event} ${encodedPayload} Delay: ${delta}ms`);
=======
        log.silly(req.requestId, `Transmitting for ${accountId}: ${event} ${encodedPayload} Delay: ${delta}ms`);
>>>>>>> a29432f0
        output(event, encodedPayload);
      };

      if (notificationOnly && event !== 'notification') {
        return;
      }

      // Only messages that may require filtering are statuses, since notifications
      // are already personalized and deletes do not matter
      if (needsFiltering && event === 'update') {
        pgPool.connect((err, client, done) => {
          if (err) {
            log.error(err);
            return;
          }

          const unpackedPayload  = payload;
          const targetAccountIds = [unpackedPayload.account.id].concat(unpackedPayload.mentions.map(item => item.id));
          const accountDomain    = unpackedPayload.account.acct.split('@')[1];

          if (Array.isArray(req.filteredLanguages) && req.filteredLanguages.indexOf(unpackedPayload.language) !== -1) {
            log.silly(req.requestId, `Message ${unpackedPayload.id} filtered by language (${unpackedPayload.language})`);
            done();
            return;
          }

          if (req.accountId) {
            const queries = [
              client.query(`SELECT 1 FROM blocks WHERE (account_id = $1 AND target_account_id IN (${placeholders(targetAccountIds, 2)})) OR (account_id = $2 AND target_account_id = $1) UNION SELECT 1 FROM mutes WHERE account_id = $1 AND target_account_id IN (${placeholders(targetAccountIds, 2)})`, [req.accountId, unpackedPayload.account.id].concat(targetAccountIds)),
            ];

            if (accountDomain) {
              queries.push(client.query('SELECT 1 FROM account_domain_blocks WHERE account_id = $1 AND domain = $2', [req.accountId, accountDomain]));
            }

            Promise.all(queries).then(values => {
              done();

              if (values[0].rows.length > 0 || (values.length > 1 && values[1].rows.length > 0)) {
                return;
              }

              transmit();
            }).catch(err => {
              done();
              log.error(err);
            });
          } else {
            done();
            transmit();
          }
        });
      } else {
        transmit();
      }
    };

    subscribe(`${redisPrefix}${id}`, listener);
    attachCloseHandler(`${redisPrefix}${id}`, listener);
  };

  // Setup stream output to HTTP
  const streamToHttp = (req, res) => {
    const accountId = req.accountId || req.remoteAddress;

    res.setHeader('Content-Type', 'text/event-stream');
    res.setHeader('Transfer-Encoding', 'chunked');

    const heartbeat = setInterval(() => res.write(':thump\n'), 15000);

    req.on('close', () => {
      log.verbose(req.requestId, `Ending stream for ${accountId}`);
      clearInterval(heartbeat);
    });

    return (event, payload) => {
      res.write(`event: ${event}\n`);
      res.write(`data: ${payload}\n\n`);
    };
  };

  // Setup stream end for HTTP
  const streamHttpEnd = (req, closeHandler = false) => (id, listener) => {
    req.on('close', () => {
      unsubscribe(id, listener);
      if (closeHandler) {
        closeHandler();
      }
    });
  };

  // Setup stream output to WebSockets
  const streamToWs = (req, ws) => (event, payload) => {
    if (ws.readyState !== ws.OPEN) {
      log.error(req.requestId, 'Tried writing to closed socket');
      return;
    }

    ws.send(JSON.stringify({ event, payload }));
  };

  // Setup stream end for WebSockets
  const streamWsEnd = (req, ws, closeHandler = false) => (id, listener) => {
    const accountId = req.accountId || req.remoteAddress;

    ws.on('close', () => {
      log.verbose(req.requestId, `Ending stream for ${accountId}`);
      unsubscribe(id, listener);
      if (closeHandler) {
        closeHandler();
      }
    });

    ws.on('error', () => {
      log.verbose(req.requestId, `Ending stream for ${accountId}`);
      unsubscribe(id, listener);
      if (closeHandler) {
        closeHandler();
      }
    });
  };

  app.use(setRequestId);
  app.use(setRemoteAddress);
  app.use(allowCrossDomain);
  app.use(authenticationMiddleware);
  app.use(errorMiddleware);

  app.get('/api/v1/streaming/user', (req, res) => {
    const channel = `timeline:${req.accountId}`;
    streamFrom(channel, req, streamToHttp(req, res), streamHttpEnd(req, subscriptionHeartbeat(channel)));
  });

  app.get('/api/v1/streaming/user/notification', (req, res) => {
    streamFrom(`timeline:${req.accountId}`, req, streamToHttp(req, res), streamHttpEnd(req), false, true);
  });

  app.get('/api/v1/streaming/public', (req, res) => {
    streamFrom('timeline:public', req, streamToHttp(req, res), streamHttpEnd(req), true);
  });

  app.get('/api/v1/streaming/public/local', (req, res) => {
    streamFrom('timeline:public:local', req, streamToHttp(req, res), streamHttpEnd(req), true);
  });

  app.get('/api/v1/streaming/hashtag', (req, res) => {
    streamFrom(`timeline:hashtag:${req.query.tag.toLowerCase()}`, req, streamToHttp(req, res), streamHttpEnd(req), true);
  });

  app.get('/api/v1/streaming/hashtag/local', (req, res) => {
    streamFrom(`timeline:hashtag:${req.query.tag.toLowerCase()}:local`, req, streamToHttp(req, res), streamHttpEnd(req), true);
  });

  app.get('/api/v1/streaming/list', (req, res) => {
    const listId = req.query.list;

    authorizeListAccess(listId, req, authorized => {
      if (!authorized) {
        res.writeHead(404, { 'Content-Type': 'application/json' });
        res.end(JSON.stringify({ error: 'Not found' }));
        return;
      }

      const channel = `timeline:list:${listId}`;
      streamFrom(channel, req, streamToHttp(req, res), streamHttpEnd(req, subscriptionHeartbeat(channel)));
    });
  });

  const wss = new WebSocket.Server({ server, verifyClient: wsVerifyClient });

  wss.on('connection', ws => {
    const req      = ws.upgradeReq;
    const location = url.parse(req.url, true);
    req.requestId  = uuid.v4();
    req.remoteAddress = ws._socket.remoteAddress;

    ws.isAlive = true;

    ws.on('pong', () => {
      ws.isAlive = true;
    });

    switch(location.query.stream) {
    case 'user':
      const channel = `timeline:${req.accountId}`;
      streamFrom(channel, req, streamToWs(req, ws), streamWsEnd(req, ws, subscriptionHeartbeat(channel)));
      break;
    case 'user:notification':
      streamFrom(`timeline:${req.accountId}`, req, streamToWs(req, ws), streamWsEnd(req, ws), false, true);
      break;
    case 'public':
      streamFrom('timeline:public', req, streamToWs(req, ws), streamWsEnd(req, ws), true);
      break;
    case 'public:local':
      streamFrom('timeline:public:local', req, streamToWs(req, ws), streamWsEnd(req, ws), true);
      break;
    case 'hashtag':
      streamFrom(`timeline:hashtag:${location.query.tag.toLowerCase()}`, req, streamToWs(req, ws), streamWsEnd(req, ws), true);
      break;
    case 'hashtag:local':
      streamFrom(`timeline:hashtag:${location.query.tag.toLowerCase()}:local`, req, streamToWs(req, ws), streamWsEnd(req, ws), true);
      break;
    case 'list':
      const listId = location.query.list;

      authorizeListAccess(listId, req, authorized => {
        if (!authorized) {
          ws.close();
          return;
        }

        const channel = `timeline:list:${listId}`;
        streamFrom(channel, req, streamToWs(req, ws), streamWsEnd(req, ws, subscriptionHeartbeat(channel)));
      });
      break;
    default:
      ws.close();
    }
  });

  setInterval(() => {
    wss.clients.forEach(ws => {
      if (ws.isAlive === false) {
        ws.terminate();
        return;
      }

      ws.isAlive = false;
      ws.ping('', false, true);
    });
  }, 30000);

  server.listen(process.env.PORT || 4000, process.env.BIND || '0.0.0.0', () => {
    log.info(`Worker ${workerId} now listening on ${server.address().address}:${server.address().port}`);
  });

  const onExit = () => {
    log.info(`Worker ${workerId} exiting, bye bye`);
    server.close();
    process.exit(0);
  };

  const onError = (err) => {
    log.error(err);
    server.close();
    process.exit(0);
  };

  process.on('SIGINT', onExit);
  process.on('SIGTERM', onExit);
  process.on('exit', onExit);
  process.on('uncaughtException', onError);
};

throng({
  workers: numWorkers,
  lifetime: Infinity,
  start: startWorker,
  master: startMaster,
});<|MERGE_RESOLUTION|>--- conflicted
+++ resolved
@@ -351,12 +351,7 @@
         const delta          = now - queued_at;
         const encodedPayload = typeof payload === 'object' ? JSON.stringify(payload) : payload;
 
-<<<<<<< HEAD
-        log.info(req.requestId, encodedPayload);
-        log.silly(req.requestId, `Transmitting for ${req.accountId}: ${event} ${encodedPayload} Delay: ${delta}ms`);
-=======
         log.silly(req.requestId, `Transmitting for ${accountId}: ${event} ${encodedPayload} Delay: ${delta}ms`);
->>>>>>> a29432f0
         output(event, encodedPayload);
       };
 
