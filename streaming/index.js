const os = require('os');
const throng = require('throng');
const dotenv = require('dotenv');
const express = require('express');
const http = require('http');
const redis = require('redis');
const pg = require('pg');
const log = require('npmlog');
const url = require('url');
const { WebSocketServer } = require('@clusterws/cws');
const uuid = require('uuid');
const fs = require('fs');

const env = process.env.NODE_ENV || 'development';

dotenv.config({
  path: env === 'production' ? '.env.production' : '.env',
});

log.level = process.env.LOG_LEVEL || 'verbose';

const dbUrlToConfig = (dbUrl) => {
  if (!dbUrl) {
    return {};
  }

  const params = url.parse(dbUrl, true);
  const config = {};

  if (params.auth) {
    [config.user, config.password] = params.auth.split(':');
  }

  if (params.hostname) {
    config.host = params.hostname;
  }

  if (params.port) {
    config.port = params.port;
  }

  if (params.pathname) {
    config.database = params.pathname.split('/')[1];
  }

  const ssl = params.query && params.query.ssl;

  if (ssl && ssl === 'true' || ssl === '1') {
    config.ssl = true;
  }

  return config;
};

const redisUrlToClient = (defaultConfig, redisUrl) => {
  const config = defaultConfig;

  if (!redisUrl) {
    return redis.createClient(config);
  }

  if (redisUrl.startsWith('unix://')) {
    return redis.createClient(redisUrl.slice(7), config);
  }

  return redis.createClient(Object.assign(config, {
    url: redisUrl,
  }));
};

const numWorkers = +process.env.STREAMING_CLUSTER_NUM || (env === 'development' ? 1 : Math.max(os.cpus().length - 1, 1));

const startMaster = () => {
  if (!process.env.SOCKET && process.env.PORT && isNaN(+process.env.PORT)) {
    log.warn('UNIX domain socket is now supported by using SOCKET. Please migrate from PORT hack.');
  }

  log.info(`Starting streaming API server master with ${numWorkers} workers`);
};

const startWorker = (workerId) => {
  log.info(`Starting worker ${workerId}`);

  const pgConfigs = {
    development: {
      user:     process.env.DB_USER || pg.defaults.user,
      password: process.env.DB_PASS || pg.defaults.password,
      database: process.env.DB_NAME || 'mastodon_development',
      host:     process.env.DB_HOST || pg.defaults.host,
      port:     process.env.DB_PORT || pg.defaults.port,
      max:      10,
    },

    production: {
      user:     process.env.DB_USER || 'mastodon',
      password: process.env.DB_PASS || '',
      database: process.env.DB_NAME || 'mastodon_production',
      host:     process.env.DB_HOST || 'localhost',
      port:     process.env.DB_PORT || 5432,
      max:      10,
    },
  };

  if (!!process.env.DB_SSLMODE && process.env.DB_SSLMODE !== 'disable') {
    pgConfigs.development.ssl = true;
    pgConfigs.production.ssl  = true;
  }

  const app = express();
  app.set('trusted proxy', process.env.TRUSTED_PROXY_IP || 'loopback,uniquelocal');

  const pgPool = new pg.Pool(Object.assign(pgConfigs[env], dbUrlToConfig(process.env.DATABASE_URL)));
  const server = http.createServer(app);
  const redisNamespace = process.env.REDIS_NAMESPACE || null;

  const redisParams = {
    host:     process.env.REDIS_HOST     || '127.0.0.1',
    port:     process.env.REDIS_PORT     || 6379,
    db:       process.env.REDIS_DB       || 0,
    password: process.env.REDIS_PASSWORD,
  };

  if (redisNamespace) {
    redisParams.namespace = redisNamespace;
  }

  const redisPrefix = redisNamespace ? `${redisNamespace}:` : '';

  const redisSubscribeClient = redisUrlToClient(redisParams, process.env.REDIS_URL);
  const redisClient = redisUrlToClient(redisParams, process.env.REDIS_URL);

  const subs = {};

  redisSubscribeClient.on('message', (channel, message) => {
    const callbacks = subs[channel];

    log.silly(`New message on channel ${channel}`);

    if (!callbacks) {
      return;
    }

    callbacks.forEach(callback => callback(message));
  });

  const subscriptionHeartbeat = (channel) => {
    const interval = 6*60;
    const tellSubscribed = () => {
      redisClient.set(`${redisPrefix}subscribed:${channel}`, '1', 'EX', interval*3);
    };
    tellSubscribed();
    const heartbeat = setInterval(tellSubscribed, interval*1000);
    return () => {
      clearInterval(heartbeat);
    };
  };

  const subscribe = (channel, callback) => {
    log.silly(`Adding listener for ${channel}`);
    subs[channel] = subs[channel] || [];
    if (subs[channel].length === 0) {
      log.verbose(`Subscribe ${channel}`);
      redisSubscribeClient.subscribe(channel);
    }
    subs[channel].push(callback);
  };

  const unsubscribe = (channel, callback) => {
    log.silly(`Removing listener for ${channel}`);
    subs[channel] = subs[channel].filter(item => item !== callback);
    if (subs[channel].length === 0) {
      log.verbose(`Unsubscribe ${channel}`);
      redisSubscribeClient.unsubscribe(channel);
    }
  };

  const allowCrossDomain = (req, res, next) => {
    res.header('Access-Control-Allow-Origin', '*');
    res.header('Access-Control-Allow-Headers', 'Authorization, Accept, Cache-Control');
    res.header('Access-Control-Allow-Methods', 'GET, OPTIONS');

    next();
  };

  const setRequestId = (req, res, next) => {
    req.requestId = uuid.v4();
    res.header('X-Request-Id', req.requestId);

    next();
  };

  const setRemoteAddress = (req, res, next) => {
    req.remoteAddress = req.connection.remoteAddress;

    next();
  };

  const accountFromToken = (token, allowedScopes, req, next) => {
    pgPool.connect((err, client, done) => {
      if (err) {
        next(err);
        return;
      }

      client.query('SELECT oauth_access_tokens.resource_owner_id, users.account_id, users.chosen_languages, oauth_access_tokens.scopes FROM oauth_access_tokens INNER JOIN users ON oauth_access_tokens.resource_owner_id = users.id WHERE oauth_access_tokens.token = $1 AND oauth_access_tokens.revoked_at IS NULL LIMIT 1', [token], (err, result) => {
        done();

        if (err) {
          next(err);
          return;
        }

        if (result.rows.length === 0) {
          err = new Error('Invalid access token');
          err.statusCode = 401;

          next(err);
          return;
        }

        const scopes = result.rows[0].scopes.split(' ');

        if (allowedScopes.size > 0 && !scopes.some(scope => allowedScopes.includes(scope))) {
          err = new Error('Access token does not cover required scopes');
          err.statusCode = 401;

          next(err);
          return;
        }

        req.accountId = result.rows[0].account_id;
        req.chosenLanguages = result.rows[0].chosen_languages;
        req.allowNotifications = scopes.some(scope => ['read', 'read:notifications'].includes(scope));

        next();
      });
    });
  };

  const accountFromRequest = (req, next, required = true, allowedScopes = ['read']) => {
    const authorization = req.headers.authorization;
    const location = url.parse(req.url, true);
    const accessToken = location.query.access_token || req.headers['sec-websocket-protocol'];

    if (!authorization && !accessToken) {
      if (required) {
        const err = new Error('Missing access token');
        err.statusCode = 401;

        next(err);
        return;
      } else {
        next();
        return;
      }
    }

    const token = authorization ? authorization.replace(/^Bearer /, '') : accessToken;

    accountFromToken(token, allowedScopes, req, next);
  };

  const PUBLIC_STREAMS = [
    'public',
    'public:media',
    'public:local',
    'public:local:media',
    'hashtag',
    'hashtag:local',
  ];

  const wsVerifyClient = (info, cb) => {
    const location = url.parse(info.req.url, true);
    const authRequired = !PUBLIC_STREAMS.some(stream => stream === location.query.stream);
    const allowedScopes = [];

    if (authRequired) {
      allowedScopes.push('read');
      if (location.query.stream === 'user:notification') {
        allowedScopes.push('read:notifications');
      } else {
        allowedScopes.push('read:statuses');
      }
    }

    accountFromRequest(info.req, err => {
      if (!err) {
        cb(true, undefined, undefined);
      } else {
        log.error(info.req.requestId, err.toString());
        cb(false, 401, 'Unauthorized');
      }
    }, authRequired, allowedScopes);
  };

  const PUBLIC_ENDPOINTS = [
    '/api/v1/streaming/public',
    '/api/v1/streaming/public/local',
    '/api/v1/streaming/hashtag',
    '/api/v1/streaming/hashtag/local',
  ];

  const authenticationMiddleware = (req, res, next) => {
    if (req.method === 'OPTIONS') {
      next();
      return;
    }

    const authRequired = !PUBLIC_ENDPOINTS.some(endpoint => endpoint === req.path);
    const allowedScopes = [];

    if (authRequired) {
      allowedScopes.push('read');
      if (req.path === '/api/v1/streaming/user/notification') {
        allowedScopes.push('read:notifications');
      } else {
        allowedScopes.push('read:statuses');
      }
    }

    accountFromRequest(req, next, authRequired, allowedScopes);
  };

  const errorMiddleware = (err, req, res, {}) => {
    log.error(req.requestId, err.toString());
    res.writeHead(err.statusCode || 500, { 'Content-Type': 'application/json' });
    res.end(JSON.stringify({ error: err.statusCode ? err.toString() : 'An unexpected error occurred' }));
  };

  const placeholders = (arr, shift = 0) => arr.map((_, i) => `$${i + 1 + shift}`).join(', ');

  const authorizeListAccess = (id, req, next) => {
    pgPool.connect((err, client, done) => {
      if (err) {
        next(false);
        return;
      }

      client.query('SELECT id, account_id FROM lists WHERE id = $1 LIMIT 1', [id], (err, result) => {
        done();

        if (err || result.rows.length === 0 || result.rows[0].account_id !== req.accountId) {
          next(false);
          return;
        }

        next(true);
      });
    });
  };

  const streamFrom = (id, req, output, attachCloseHandler, needsFiltering = false, notificationOnly = false) => {
    const accountId = req.accountId || req.remoteAddress;

    const streamType = notificationOnly ? ' (notification)' : '';
    log.verbose(req.requestId, `Starting stream from ${id} for ${accountId}${streamType}`);

    const listener = message => {
      const { event, payload, queued_at } = JSON.parse(message);

      const transmit = () => {
        const now            = new Date().getTime();
        const delta          = now - queued_at;
        const encodedPayload = typeof payload === 'object' ? JSON.stringify(payload) : payload;

        log.silly(req.requestId, `Transmitting for ${accountId}: ${event} ${encodedPayload} Delay: ${delta}ms`);
        output(event, encodedPayload);
      };

      if (notificationOnly && event !== 'notification') {
        return;
      }

      if (event === 'notification' && !req.allowNotifications) {
        return;
      }

<<<<<<< HEAD
      // Only send local-only statuses to logged-in users
      if (payload.local_only && !req.accountId) {
        log.silly(req.requestId, `Message ${payload.id} filtered because it was local-only`);
        return;
      }

=======
>>>>>>> 66ac1bd0
      // Only messages that may require filtering are statuses, since notifications
      // are already personalized and deletes do not matter
      if (!needsFiltering || event !== 'update') {
        transmit();
        return;
      }

      const unpackedPayload  = payload;
      const targetAccountIds = [unpackedPayload.account.id].concat(unpackedPayload.mentions.map(item => item.id));
      const accountDomain    = unpackedPayload.account.acct.split('@')[1];

      if (Array.isArray(req.chosenLanguages) && unpackedPayload.language !== null && req.chosenLanguages.indexOf(unpackedPayload.language) === -1) {
        log.silly(req.requestId, `Message ${unpackedPayload.id} filtered by language (${unpackedPayload.language})`);
        return;
      }

      // When the account is not logged in, it is not necessary to confirm the block or mute
      if (!req.accountId) {
        transmit();
        return;
      }

      pgPool.connect((err, client, done) => {
        if (err) {
          log.error(err);
          return;
        }

        const queries = [
          client.query(`SELECT 1 FROM blocks WHERE (account_id = $1 AND target_account_id IN (${placeholders(targetAccountIds, 2)})) OR (account_id = $2 AND target_account_id = $1) UNION SELECT 1 FROM mutes WHERE account_id = $1 AND target_account_id IN (${placeholders(targetAccountIds, 2)})`, [req.accountId, unpackedPayload.account.id].concat(targetAccountIds)),
        ];

        if (accountDomain) {
          queries.push(client.query('SELECT 1 FROM account_domain_blocks WHERE account_id = $1 AND domain = $2', [req.accountId, accountDomain]));
        }

        Promise.all(queries).then(values => {
          done();

          if (values[0].rows.length > 0 || (values.length > 1 && values[1].rows.length > 0)) {
            return;
          }

          transmit();
        }).catch(err => {
          done();
          log.error(err);
        });
      });
    };

    subscribe(`${redisPrefix}${id}`, listener);
    attachCloseHandler(`${redisPrefix}${id}`, listener);
  };

  // Setup stream output to HTTP
  const streamToHttp = (req, res) => {
    const accountId = req.accountId || req.remoteAddress;

    res.setHeader('Content-Type', 'text/event-stream');
    res.setHeader('Transfer-Encoding', 'chunked');

    const heartbeat = setInterval(() => res.write(':thump\n'), 15000);

    req.on('close', () => {
      log.verbose(req.requestId, `Ending stream for ${accountId}`);
      clearInterval(heartbeat);
    });

    return (event, payload) => {
      res.write(`event: ${event}\n`);
      res.write(`data: ${payload}\n\n`);
    };
  };

  // Setup stream end for HTTP
  const streamHttpEnd = (req, closeHandler = false) => (id, listener) => {
    req.on('close', () => {
      unsubscribe(id, listener);
      if (closeHandler) {
        closeHandler();
      }
    });
  };

  // Setup stream output to WebSockets
  const streamToWs = (req, ws) => (event, payload) => {
    if (ws.readyState !== ws.OPEN) {
      log.error(req.requestId, 'Tried writing to closed socket');
      return;
    }

    ws.send(JSON.stringify({ event, payload }));
  };

  // Setup stream end for WebSockets
  const streamWsEnd = (req, ws, closeHandler = false) => (id, listener) => {
    const accountId = req.accountId || req.remoteAddress;

    ws.on('close', () => {
      log.verbose(req.requestId, `Ending stream for ${accountId}`);
      unsubscribe(id, listener);
      if (closeHandler) {
        closeHandler();
      }
    });

    ws.on('error', () => {
      log.verbose(req.requestId, `Ending stream for ${accountId}`);
      unsubscribe(id, listener);
      if (closeHandler) {
        closeHandler();
      }
    });
  };

  const httpNotFound = res => {
    res.writeHead(404, { 'Content-Type': 'application/json' });
    res.end(JSON.stringify({ error: 'Not found' }));
  };

  app.use(setRequestId);
  app.use(setRemoteAddress);
  app.use(allowCrossDomain);

  app.get('/api/v1/streaming/health', (req, res) => {
    res.writeHead(200, { 'Content-Type': 'text/plain' });
    res.end('OK');
  });

  app.use(authenticationMiddleware);
  app.use(errorMiddleware);

  app.get('/api/v1/streaming/user', (req, res) => {
    const channel = `timeline:${req.accountId}`;
    streamFrom(channel, req, streamToHttp(req, res), streamHttpEnd(req, subscriptionHeartbeat(channel)));
  });

  app.get('/api/v1/streaming/user/notification', (req, res) => {
    streamFrom(`timeline:${req.accountId}`, req, streamToHttp(req, res), streamHttpEnd(req), false, true);
  });

  app.get('/api/v1/streaming/public', (req, res) => {
    const onlyMedia = req.query.only_media === '1' || req.query.only_media === 'true';
    const channel   = onlyMedia ? 'timeline:public:media' : 'timeline:public';

    streamFrom(channel, req, streamToHttp(req, res), streamHttpEnd(req), true);
  });

  app.get('/api/v1/streaming/public/local', (req, res) => {
    const onlyMedia = req.query.only_media === '1' || req.query.only_media === 'true';
    const channel   = onlyMedia ? 'timeline:public:local:media' : 'timeline:public:local';

    streamFrom(channel, req, streamToHttp(req, res), streamHttpEnd(req), true);
  });

  app.get('/api/v1/streaming/direct', (req, res) => {
    const channel = `timeline:direct:${req.accountId}`;
    streamFrom(channel, req, streamToHttp(req, res), streamHttpEnd(req, subscriptionHeartbeat(channel)), true);
  });

  app.get('/api/v1/streaming/hashtag', (req, res) => {
    const { tag } = req.query;

    if (!tag || tag.length === 0) {
      httpNotFound(res);
      return;
    }

    streamFrom(`timeline:hashtag:${tag.toLowerCase()}`, req, streamToHttp(req, res), streamHttpEnd(req), true);
  });

  app.get('/api/v1/streaming/hashtag/local', (req, res) => {
    const { tag } = req.query;

    if (!tag || tag.length === 0) {
      httpNotFound(res);
      return;
    }

    streamFrom(`timeline:hashtag:${tag.toLowerCase()}:local`, req, streamToHttp(req, res), streamHttpEnd(req), true);
  });

  app.get('/api/v1/streaming/list', (req, res) => {
    const listId = req.query.list;

    authorizeListAccess(listId, req, authorized => {
      if (!authorized) {
        httpNotFound(res);
        return;
      }

      const channel = `timeline:list:${listId}`;
      streamFrom(channel, req, streamToHttp(req, res), streamHttpEnd(req, subscriptionHeartbeat(channel)));
    });
  });

  const wss = new WebSocketServer({ server, verifyClient: wsVerifyClient });

  wss.on('connection', (ws, req) => {
    const location = url.parse(req.url, true);
    req.requestId  = uuid.v4();
    req.remoteAddress = ws._socket.remoteAddress;

    let channel;

    switch(location.query.stream) {
    case 'user':
      channel = `timeline:${req.accountId}`;
      streamFrom(channel, req, streamToWs(req, ws), streamWsEnd(req, ws, subscriptionHeartbeat(channel)));
      break;
    case 'user:notification':
      streamFrom(`timeline:${req.accountId}`, req, streamToWs(req, ws), streamWsEnd(req, ws), false, true);
      break;
    case 'public':
      streamFrom('timeline:public', req, streamToWs(req, ws), streamWsEnd(req, ws), true);
      break;
    case 'public:local':
      streamFrom('timeline:public:local', req, streamToWs(req, ws), streamWsEnd(req, ws), true);
      break;
    case 'public:media':
      streamFrom('timeline:public:media', req, streamToWs(req, ws), streamWsEnd(req, ws), true);
      break;
    case 'public:local:media':
      streamFrom('timeline:public:local:media', req, streamToWs(req, ws), streamWsEnd(req, ws), true);
      break;
    case 'direct':
      channel = `timeline:direct:${req.accountId}`;
      streamFrom(channel, req, streamToWs(req, ws), streamWsEnd(req, ws, subscriptionHeartbeat(channel)), true);
      break;
    case 'hashtag':
      if (!location.query.tag || location.query.tag.length === 0) {
        ws.close();
        return;
      }

      streamFrom(`timeline:hashtag:${location.query.tag.toLowerCase()}`, req, streamToWs(req, ws), streamWsEnd(req, ws), true);
      break;
    case 'hashtag:local':
      if (!location.query.tag || location.query.tag.length === 0) {
        ws.close();
        return;
      }

      streamFrom(`timeline:hashtag:${location.query.tag.toLowerCase()}:local`, req, streamToWs(req, ws), streamWsEnd(req, ws), true);
      break;
    case 'list':
      const listId = location.query.list;

      authorizeListAccess(listId, req, authorized => {
        if (!authorized) {
          ws.close();
          return;
        }

        channel = `timeline:list:${listId}`;
        streamFrom(channel, req, streamToWs(req, ws), streamWsEnd(req, ws, subscriptionHeartbeat(channel)));
      });
      break;
    default:
      ws.close();
    }
  });

  wss.startAutoPing(30000);

  attachServerWithConfig(server, address => {
    log.info(`Worker ${workerId} now listening on ${address}`);
  });

  const onExit = () => {
    log.info(`Worker ${workerId} exiting, bye bye`);
    server.close();
    process.exit(0);
  };

  const onError = (err) => {
    log.error(err);
    server.close();
    process.exit(0);
  };

  process.on('SIGINT', onExit);
  process.on('SIGTERM', onExit);
  process.on('exit', onExit);
  process.on('uncaughtException', onError);
};

const attachServerWithConfig = (server, onSuccess) => {
  if (process.env.SOCKET || process.env.PORT && isNaN(+process.env.PORT)) {
    server.listen(process.env.SOCKET || process.env.PORT, () => {
      if (onSuccess) {
        fs.chmodSync(server.address(), 0o666);
        onSuccess(server.address());
      }
    });
  } else {
    server.listen(+process.env.PORT || 4000, process.env.BIND || '0.0.0.0', () => {
      if (onSuccess) {
        onSuccess(`${server.address().address}:${server.address().port}`);
      }
    });
  }
};

const onPortAvailable = onSuccess => {
  const testServer = http.createServer();

  testServer.once('error', err => {
    onSuccess(err);
  });

  testServer.once('listening', () => {
    testServer.once('close', () => onSuccess());
    testServer.close();
  });

  attachServerWithConfig(testServer);
};

onPortAvailable(err => {
  if (err) {
    log.error('Could not start server, the port or socket is in use');
    return;
  }

  throng({
    workers: numWorkers,
    lifetime: Infinity,
    start: startWorker,
    master: startMaster,
  });
});<|MERGE_RESOLUTION|>--- conflicted
+++ resolved
@@ -375,15 +375,12 @@
         return;
       }
 
-<<<<<<< HEAD
       // Only send local-only statuses to logged-in users
       if (payload.local_only && !req.accountId) {
         log.silly(req.requestId, `Message ${payload.id} filtered because it was local-only`);
         return;
       }
 
-=======
->>>>>>> 66ac1bd0
       // Only messages that may require filtering are statuses, since notifications
       // are already personalized and deletes do not matter
       if (!needsFiltering || event !== 'update') {
