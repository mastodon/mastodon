import os from 'os';
import cluster from 'cluster';
import dotenv from 'dotenv'
import express from 'express'
import http from 'http'
import redis from 'redis'
import pg from 'pg'
import log from 'npmlog'
import url from 'url'
import WebSocket from 'uws'
import uuid from 'uuid'

const env = process.env.NODE_ENV || 'development'

dotenv.config({
  path: env === 'production' ? '.env.production' : '.env'
})

const dbUrlToConfig = (dbUrl) => {
  if (!dbUrl) {
    return {}
  }

  const params = url.parse(dbUrl)
  const config = {}

  if (params.auth) {
    [config.user, config.password] = params.auth.split(':')
  }

  if (params.hostname) {
    config.host = params.hostname
  }

  if (params.port) {
    config.port = params.port
  }

  if (params.pathname) {
    config.database = params.params.pathname.split('/')[1]
  }

  const ssl = params.query && params.query.ssl
  if (ssl) {
    config.ssl = ssl === 'true' || ssl === '1'
  }

  return config
}

if (cluster.isMaster) {
  // Cluster master
  const core = +process.env.STREAMING_CLUSTER_NUM || (env === 'development' ? 1 : Math.max(os.cpus().length - 1, 1))

  const fork = () => {
    const worker = cluster.fork();

    worker.on('exit', (code, signal) => {
      log.error(`Worker died with exit code ${code}, signal ${signal} received.`);
      setTimeout(() => fork(), 0);
    });
  };

  for (let i = 0; i < core; i++) fork();

  log.info(`Starting streaming API server master with ${core} workers`)
} else {
  // Cluster worker
  const pgConfigs = {
    development: {
      database: 'mastodon_development',
      host:     '/var/run/postgresql',
      max:      10
    },

    production: {
      user:     process.env.DB_USER || 'mastodon',
      password: process.env.DB_PASS || '',
      database: process.env.DB_NAME || 'mastodon_production',
      host:     process.env.DB_HOST || 'localhost',
      port:     process.env.DB_PORT || 5432,
      max:      10
    }
  }

  const app    = express()
  const pgPool = new pg.Pool(Object.assign(pgConfigs[env], dbUrlToConfig(process.env.DATABASE_URL)))
  const server = http.createServer(app)
  const wss    = new WebSocket.Server({ server })
  const redisNamespace = process.env.REDIS_NAMESPACE || null

  const redisParams = {
    host:     process.env.REDIS_HOST     || '127.0.0.1',
    port:     process.env.REDIS_PORT     || 6379,
    password: process.env.REDIS_PASSWORD,
    url:      process.env.REDIS_URL      || null
  }

  if (redisNamespace) {
    redisParams.namespace = redisNamespace
  }
  const redisPrefix = redisNamespace ? `${redisNamespace}:` : ''

  const redisClient = redis.createClient(redisParams)

  const subs = {}

  redisClient.on('pmessage', (_, channel, message) => {
    const callbacks = subs[channel]

    log.silly(`New message on channel ${channel}`)

    if (!callbacks) {
      return
    }
    callbacks.forEach(callback => callback(message))
  })

  redisClient.psubscribe(`${redisPrefix}timeline:*`)

  const subscribe = (channel, callback) => {
    log.silly(`Adding listener for ${channel}`)
    subs[channel] = subs[channel] || []
    subs[channel].push(callback)
  }

  const unsubscribe = (channel, callback) => {
    log.silly(`Removing listener for ${channel}`)
    subs[channel] = subs[channel].filter(item => item !== callback)
  }

  const allowCrossDomain = (req, res, next) => {
    res.header('Access-Control-Allow-Origin', '*')
    res.header('Access-Control-Allow-Headers', 'Authorization, Accept, Cache-Control')
    res.header('Access-Control-Allow-Methods', 'GET, OPTIONS')

    next()
  }

  const setRequestId = (req, res, next) => {
    req.requestId = uuid.v4()
    res.header('X-Request-Id', req.requestId)

    next()
  }

  const accountFromToken = (token, req, next) => {
    pgPool.connect((err, client, done) => {
      if (err) {
        next(err)
        return
      }

      client.query('SELECT oauth_access_tokens.resource_owner_id, users.account_id FROM oauth_access_tokens INNER JOIN users ON oauth_access_tokens.resource_owner_id = users.id WHERE oauth_access_tokens.token = $1 LIMIT 1', [token], (err, result) => {
        done()

        if (err) {
          next(err)
          return
        }

        if (result.rows.length === 0) {
          err = new Error('Invalid access token')
          err.statusCode = 401

          next(err)
          return
        }

        req.accountId = result.rows[0].account_id

        next()
      })
    })
  }

  const authenticationMiddleware = (req, res, next) => {
    if (req.method === 'OPTIONS') {
      next()
      return
    }

    const authorization = req.get('Authorization')

    if (!authorization) {
      const err = new Error('Missing access token')
      err.statusCode = 401

      next(err)
      return
    }

    const token = authorization.replace(/^Bearer /, '')

    accountFromToken(token, req, next)
  }

  const errorMiddleware = (err, req, res, next) => {
    log.error(req.requestId, err)
    res.writeHead(err.statusCode || 500, { 'Content-Type': 'application/json' })
    res.end(JSON.stringify({ error: err.statusCode ? `${err}` : 'An unexpected error occurred' }))
  }

  const placeholders = (arr, shift = 0) => arr.map((_, i) => `$${i + 1 + shift}`).join(', ');

  const streamFrom = (id, req, output, attachCloseHandler, needsFiltering = false) => {
    log.verbose(req.requestId, `Starting stream from ${id} for ${req.accountId}`)

    const listener = message => {
      const { event, payload, queued_at } = JSON.parse(message)

      const transmit = () => {
        const now   = new Date().getTime()
        const delta = now - queued_at;

        log.silly(req.requestId, `Transmitting for ${req.accountId}: ${event} ${payload} Delay: ${delta}ms`)
        output(event, payload)
      }

      // Only messages that may require filtering are statuses, since notifications
      // are already personalized and deletes do not matter
      if (needsFiltering && event === 'update') {
        pgPool.connect((err, client, done) => {
          if (err) {
            log.error(err)
            return
          }

          const unpackedPayload  = JSON.parse(payload)
          const targetAccountIds = [unpackedPayload.account.id].concat(unpackedPayload.mentions.map(item => item.id)).concat(unpackedPayload.reblog ? [unpackedPayload.reblog.account.id] : [])

          client.query(`SELECT target_account_id FROM blocks WHERE account_id = $1 AND target_account_id IN (${placeholders(targetAccountIds, 1)}) UNION SELECT target_account_id FROM mutes WHERE account_id = $1 AND target_account_id IN (${placeholders(targetAccountIds, 1)})`, [req.accountId].concat(targetAccountIds), (err, result) => {
            done()

            if (err) {
              log.error(err)
              return
            }

            if (result.rows.length > 0) {
              return
            }

            transmit()
          })
        })
      } else {
        transmit()
      }
    }

    subscribe(`${redisPrefix}${id}`, listener)
    attachCloseHandler(`${redisPrefix}${id}`, listener)
  }

  // Setup stream output to HTTP
  const streamToHttp = (req, res) => {
    res.setHeader('Content-Type', 'text/event-stream')
    res.setHeader('Transfer-Encoding', 'chunked')

    const heartbeat = setInterval(() => res.write(':thump\n'), 15000)

    req.on('close', () => {
      log.verbose(req.requestId, `Ending stream for ${req.accountId}`)
      clearInterval(heartbeat)
    })

    return (event, payload) => {
      res.write(`event: ${event}\n`)
      res.write(`data: ${payload}\n\n`)
    }
  }

  // Setup stream end for HTTP
  const streamHttpEnd = req => (id, listener) => {
    req.on('close', () => {
      unsubscribe(id, listener)
    })
  }

  // Setup stream output to WebSockets
  const streamToWs = (req, ws) => {
    const heartbeat = setInterval(() => {
      // TODO: Can't add multiple listeners, due to the limitation of uws.
      if (ws.readyState !== ws.OPEN) {
        log.verbose(req.requestId, `Ending stream for ${req.accountId}`)
        clearInterval(heartbeat)
        return
      }

      ws.ping()
    }, 15000)

    return (event, payload) => {
      if (ws.readyState !== ws.OPEN) {
        log.error(req.requestId, 'Tried writing to closed socket')
        return
      }

      ws.send(JSON.stringify({ event, payload }))
    }
  }

  // Setup stream end for WebSockets
  const streamWsEnd = ws => (id, listener) => {
    ws.on('close', () => {
      unsubscribe(id, listener)
    })

    ws.on('error', e => {
      unsubscribe(id, listener)
    })
  }

  app.use(setRequestId)
  app.use(allowCrossDomain)
  app.use(authenticationMiddleware)
  app.use(errorMiddleware)

  app.get('/api/v1/streaming/user', (req, res) => {
    streamFrom(`timeline:${req.accountId}`, req, streamToHttp(req, res), streamHttpEnd(req))
  })

  app.get('/api/v1/streaming/public', (req, res) => {
    streamFrom('timeline:public', req, streamToHttp(req, res), streamHttpEnd(req), true)
  })

  app.get('/api/v1/streaming/public/local', (req, res) => {
    streamFrom('timeline:public:local', req, streamToHttp(req, res), streamHttpEnd(req), true)
  })

  app.get('/api/v1/streaming/hashtag', (req, res) => {
    streamFrom(`timeline:hashtag:${req.query.tag}`, req, streamToHttp(req, res), streamHttpEnd(req), true)
  })

  app.get('/api/v1/streaming/hashtag/local', (req, res) => {
    streamFrom(`timeline:hashtag:${req.query.tag}:local`, req, streamToHttp(req, res), streamHttpEnd(req), true)
  })

  wss.on('connection', ws => {
    const location = url.parse(ws.upgradeReq.url, true)
    const token    = location.query.access_token
    const req      = { requestId: uuid.v4() }

    accountFromToken(token, req, err => {
      if (err) {
        log.error(req.requestId, err)
        ws.close()
        return
      }

      switch(location.query.stream) {
      case 'user':
        streamFrom(`timeline:${req.accountId}`, req, streamToWs(req, ws), streamWsEnd(ws))
        break;
      case 'public':
        streamFrom('timeline:public', req, streamToWs(req, ws), streamWsEnd(ws), true)
        break;
      case 'public:local':
        streamFrom('timeline:public:local', req, streamToWs(req, ws), streamWsEnd(ws), true)
        break;
      case 'hashtag':
        streamFrom(`timeline:hashtag:${location.query.tag}`, req, streamToWs(req, ws), streamWsEnd(ws), true)
        break;
      case 'hashtag:local':
        streamFrom(`timeline:hashtag:${location.query.tag}:local`, req, streamToWs(req, ws), streamWsEnd(ws), true)
        break;
      default:
        ws.close()
      }
    })
  })

  server.listen(process.env.PORT || 4000, () => {
    log.level = process.env.LOG_LEVEL || 'verbose'
    log.info(`Starting streaming API server worker on ${server.address().address}:${server.address().port}`)
  })

<<<<<<< HEAD
server.listen(process.env.PORT || 4000, process.env.BIND || '0.0.0.0', () => {
  log.level = process.env.LOG_LEVEL || 'verbose'
  log.info(`Starting streaming API server on port ${server.address().port}`)
})
=======
  process.on('SIGINT', exit)
  process.on('SIGTERM', exit)
  process.on('exit', exit)

  function exit() {
    server.close()
  }
}
>>>>>>> 2fba4196
<|MERGE_RESOLUTION|>--- conflicted
+++ resolved
@@ -371,17 +371,11 @@
     })
   })
 
-  server.listen(process.env.PORT || 4000, () => {
+  server.listen(process.env.PORT || 4000, process.env.BIND || '0.0.0.0', () => {
     log.level = process.env.LOG_LEVEL || 'verbose'
     log.info(`Starting streaming API server worker on ${server.address().address}:${server.address().port}`)
   })
 
-<<<<<<< HEAD
-server.listen(process.env.PORT || 4000, process.env.BIND || '0.0.0.0', () => {
-  log.level = process.env.LOG_LEVEL || 'verbose'
-  log.info(`Starting streaming API server on port ${server.address().port}`)
-})
-=======
   process.on('SIGINT', exit)
   process.on('SIGTERM', exit)
   process.on('exit', exit)
@@ -389,5 +383,4 @@
   function exit() {
     server.close()
   }
-}
->>>>>>> 2fba4196
+}