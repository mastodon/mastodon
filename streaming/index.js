// @ts-check

const os = require('os');
const throng = require('throng');
const dotenv = require('dotenv');
const express = require('express');
const http = require('http');
const redis = require('redis');
const pg = require('pg');
const log = require('npmlog');
const url = require('url');
const uuid = require('uuid');
const fs = require('fs');
const WebSocket = require('ws');
const { JSDOM } = require('jsdom');

const env = process.env.NODE_ENV || 'development';
const alwaysRequireAuth = process.env.LIMITED_FEDERATION_MODE === 'true' || process.env.WHITELIST_MODE === 'true' || process.env.AUTHORIZED_FETCH === 'true';

dotenv.config({
  path: env === 'production' ? '.env.production' : '.env',
});

log.level = process.env.LOG_LEVEL || 'verbose';

/**
 * @param {string} dbUrl
 * @return {Object.<string, any>}
 */
const dbUrlToConfig = (dbUrl) => {
  if (!dbUrl) {
    return {};
  }

  const params = url.parse(dbUrl, true);
  const config = {};

  if (params.auth) {
    [config.user, config.password] = params.auth.split(':');
  }

  if (params.hostname) {
    config.host = params.hostname;
  }

  if (params.port) {
    config.port = params.port;
  }

  if (params.pathname) {
    config.database = params.pathname.split('/')[1];
  }

  const ssl = params.query && params.query.ssl;

  if (ssl && ssl === 'true' || ssl === '1') {
    config.ssl = true;
  }

  return config;
};

/**
 * @param {Object.<string, any>} defaultConfig
 * @param {string} redisUrl
 */
const redisUrlToClient = async (defaultConfig, redisUrl) => {
  const config = defaultConfig;

  let client;

  if (!redisUrl) {
    client = redis.createClient(config);
  } else if (redisUrl.startsWith('unix://')) {
    client = redis.createClient(Object.assign(config, {
      socket: {
        path: redisUrl.slice(7),
      },
    }));
  } else {
    client = redis.createClient(Object.assign(config, {
      url: redisUrl,
    }));
  }

  client.on('error', (err) => log.error('Redis Client Error!', err));
  await client.connect();

  return client;
};

const numWorkers = +process.env.STREAMING_CLUSTER_NUM || (env === 'development' ? 1 : Math.max(os.cpus().length - 1, 1));

/**
 * Attempts to safely parse a string as JSON, used when both receiving a message
 * from redis and when receiving a message from a client over a websocket
 * connection, this is why it accepts a `req` argument.
 * @param {string} json
 * @param {any?} req
 * @returns {Object.<string, any>|null}
 */
const parseJSON = (json, req) => {
  try {
    return JSON.parse(json);
  } catch (err) {
    /* FIXME: This logging isn't great, and should probably be done at the
     * call-site of parseJSON, not in the method, but this would require changing
     * the signature of parseJSON to return something akin to a Result type:
     * [Error|null, null|Object<string,any}], and then handling the error
     * scenarios.
     */
    if (req) {
      if (req.accountId) {
        log.warn(req.requestId, `Error parsing message from user ${req.accountId}: ${err}`);
      } else {
        log.silly(req.requestId, `Error parsing message from ${req.remoteAddress}: ${err}`);
      }
    } else {
      log.warn(`Error parsing message from redis: ${err}`);
    }
    return null;
  }
};

const startMaster = () => {
  if (!process.env.SOCKET && process.env.PORT && isNaN(+process.env.PORT)) {
    log.warn('UNIX domain socket is now supported by using SOCKET. Please migrate from PORT hack.');
  }

  log.warn(`Starting streaming API server master with ${numWorkers} workers`);
};

const startWorker = async (workerId) => {
  log.warn(`Starting worker ${workerId}`);

  const pgConfigs = {
    development: {
      user:     process.env.DB_USER || pg.defaults.user,
      password: process.env.DB_PASS || pg.defaults.password,
      database: process.env.DB_NAME || 'mastodon_development',
      host:     process.env.DB_HOST || pg.defaults.host,
      port:     process.env.DB_PORT || pg.defaults.port,
    },

    production: {
      user:     process.env.DB_USER || 'mastodon',
      password: process.env.DB_PASS || '',
      database: process.env.DB_NAME || 'mastodon_production',
      host:     process.env.DB_HOST || 'localhost',
      port:     process.env.DB_PORT || 5432,
    },
  };

  const app = express();

  app.set('trust proxy', process.env.TRUSTED_PROXY_IP ? process.env.TRUSTED_PROXY_IP.split(/(?:\s*,\s*|\s+)/) : 'loopback,uniquelocal');

  const pgPool = new pg.Pool(Object.assign(pgConfigs[env], dbUrlToConfig(process.env.DATABASE_URL), {
    max: process.env.DB_POOL || 10,
    connectionTimeoutMillis: 15000,
    ssl: !!process.env.DB_SSLMODE && process.env.DB_SSLMODE !== 'disable',
  }));

  const server = http.createServer(app);
  const redisNamespace = process.env.REDIS_NAMESPACE || null;

  const redisParams = {
    socket: {
      host: process.env.REDIS_HOST || '127.0.0.1',
      port: process.env.REDIS_PORT || 6379,
    },
    database: process.env.REDIS_DB || 0,
    password: process.env.REDIS_PASSWORD || undefined,
  };

  if (redisNamespace) {
    redisParams.namespace = redisNamespace;
  }

  const redisPrefix = redisNamespace ? `${redisNamespace}:` : '';

  /**
   * @type {Object.<string, Array.<function(Object<string, any>): void>>}
   */
  const subs = {};

  const redisSubscribeClient = await redisUrlToClient(redisParams, process.env.REDIS_URL);
  const redisClient = await redisUrlToClient(redisParams, process.env.REDIS_URL);

  /**
   * @param {string[]} channels
   * @return {function(): void}
   */
  const subscriptionHeartbeat = channels => {
    const interval = 6 * 60;

    const tellSubscribed = () => {
      channels.forEach(channel => redisClient.set(`${redisPrefix}subscribed:${channel}`, '1', 'EX', interval * 3));
    };

    tellSubscribed();

    const heartbeat = setInterval(tellSubscribed, interval * 1000);

    return () => {
      clearInterval(heartbeat);
    };
  };

  /**
   * @param {string} message
   * @param {string} channel
   */
  const onRedisMessage = (message, channel) => {
    const callbacks = subs[channel];

    log.silly(`New message on channel ${channel}`);

    if (!callbacks) {
      return;
    }

    const json = parseJSON(message, null);
    if (!json) return;

    callbacks.forEach(callback => callback(json));
  };

  /**
   * @callback SubscriptionListener
   * @param {ReturnType<parseJSON>} json of the message
   * @returns void
   */

  /**
   * @param {string} channel
   * @param {SubscriptionListener} callback
   */
  const subscribe = (channel, callback) => {
    log.silly(`Adding listener for ${channel}`);

    subs[channel] = subs[channel] || [];

    if (subs[channel].length === 0) {
      log.verbose(`Subscribe ${channel}`);
      redisSubscribeClient.subscribe(channel, onRedisMessage);
    }

    subs[channel].push(callback);
  };

  /**
   * @param {string} channel
<<<<<<< HEAD
   * @param {function(Object<string, any>): void} callback
=======
   * @param {SubscriptionListener} callback
>>>>>>> 363bedd0
   */
  const unsubscribe = (channel) => {

    redisSubscribeClient.unsubscribe(channel);
  };

  const FALSE_VALUES = [
    false,
    0,
    '0',
    'f',
    'F',
    'false',
    'FALSE',
    'off',
    'OFF',
  ];

  /**
   * @param {any} value
   * @return {boolean}
   */
  const isTruthy = value =>
    value && !FALSE_VALUES.includes(value);

  /**
   * @param {any} req
   * @param {any} res
   * @param {function(Error=): void}
   */
  const allowCrossDomain = (req, res, next) => {
    res.header('Access-Control-Allow-Origin', '*');
    res.header('Access-Control-Allow-Headers', 'Authorization, Accept, Cache-Control');
    res.header('Access-Control-Allow-Methods', 'GET, OPTIONS');

    next();
  };

  /**
   * @param {any} req
   * @param {any} res
   * @param {function(Error=): void}
   */
  const setRequestId = (req, res, next) => {
    req.requestId = uuid.v4();
    res.header('X-Request-Id', req.requestId);

    next();
  };

  /**
   * @param {any} req
   * @param {any} res
   * @param {function(Error=): void}
   */
  const setRemoteAddress = (req, res, next) => {
    req.remoteAddress = req.connection.remoteAddress;

    next();
  };

  /**
   * @param {any} req
   * @param {string[]} necessaryScopes
   * @return {boolean}
   */
  const isInScope = (req, necessaryScopes) =>
    req.scopes.some(scope => necessaryScopes.includes(scope));

  /**
   * @param {string} token
   * @param {any} req
   * @return {Promise.<void>}
   */
  const accountFromToken = (token, req) => new Promise((resolve, reject) => {
    pgPool.connect((err, client, done) => {
      if (err) {
        reject(err);
        return;
      }

      client.query('SELECT oauth_access_tokens.id, oauth_access_tokens.resource_owner_id, users.account_id, users.chosen_languages, oauth_access_tokens.scopes, devices.device_id FROM oauth_access_tokens INNER JOIN users ON oauth_access_tokens.resource_owner_id = users.id LEFT OUTER JOIN devices ON oauth_access_tokens.id = devices.access_token_id WHERE oauth_access_tokens.token = $1 AND oauth_access_tokens.revoked_at IS NULL LIMIT 1', [token], (err, result) => {
        done();

        if (err) {
          reject(err);
          return;
        }

        if (result.rows.length === 0) {
          err = new Error('Invalid access token');
          err.status = 401;

          reject(err);
          return;
        }

        req.accessTokenId = result.rows[0].id;
        req.scopes = result.rows[0].scopes.split(' ');
        req.accountId = result.rows[0].account_id;
        req.chosenLanguages = result.rows[0].chosen_languages;
        req.deviceId = result.rows[0].device_id;

        resolve();
      });
    });
  });

  /**
   * @param {any} req
   * @param {boolean=} required
   * @return {Promise.<void>}
   */
  const accountFromRequest = (req, required = true) => new Promise((resolve, reject) => {
    const authorization = req.headers.authorization;
    const location      = url.parse(req.url, true);
    const accessToken   = location.query.access_token || req.headers['sec-websocket-protocol'];

    if (!authorization && !accessToken) {
      if (required) {
        const err = new Error('Missing access token');
        err.status = 401;

        reject(err);
        return;
      } else {
        resolve();
        return;
      }
    }

    const token = authorization ? authorization.replace(/^Bearer /, '') : accessToken;

    resolve(accountFromToken(token, req));
  });

  /**
   * @param {any} req
   * @returns {string|undefined}
   */
  const channelNameFromPath = req => {
    const { path, query } = req;
    const onlyMedia = isTruthy(query.only_media);

    switch (path) {
    case '/api/v1/streaming/user':
      return 'user';
    case '/api/v1/streaming/user/notification':
      return 'user:notification';
    case '/api/v1/streaming/public':
      return onlyMedia ? 'public:media' : 'public';
    case '/api/v1/streaming/public/local':
      return onlyMedia ? 'public:local:media' : 'public:local';
    case '/api/v1/streaming/public/remote':
      return onlyMedia ? 'public:remote:media' : 'public:remote';
    case '/api/v1/streaming/hashtag':
      return 'hashtag';
    case '/api/v1/streaming/hashtag/local':
      return 'hashtag:local';
    case '/api/v1/streaming/direct':
      return 'direct';
    case '/api/v1/streaming/list':
      return 'list';
    default:
      return undefined;
    }
  };

  const PUBLIC_CHANNELS = [
    'public',
    'public:media',
    'public:local',
    'public:local:media',
    'public:remote',
    'public:remote:media',
    'hashtag',
    'hashtag:local',
  ];

  /**
   * @param {any} req
   * @param {string} channelName
   * @return {Promise.<void>}
   */
  const checkScopes = (req, channelName) => new Promise((resolve, reject) => {
    log.silly(req.requestId, `Checking OAuth scopes for ${channelName}`);

    // When accessing public channels, no scopes are needed
    if (PUBLIC_CHANNELS.includes(channelName)) {
      resolve();
      return;
    }

    // The `read` scope has the highest priority, if the token has it
    // then it can access all streams
    const requiredScopes = ['read'];

    // When accessing specifically the notifications stream,
    // we need a read:notifications, while in all other cases,
    // we can allow access with read:statuses. Mind that the
    // user stream will not contain notifications unless
    // the token has either read or read:notifications scope
    // as well, this is handled separately.
    if (channelName === 'user:notification') {
      requiredScopes.push('read:notifications');
    } else {
      requiredScopes.push('read:statuses');
    }

    if (req.scopes && requiredScopes.some(requiredScope => req.scopes.includes(requiredScope))) {
      resolve();
      return;
    }

    const err = new Error('Access token does not cover required scopes');
    err.status = 401;

    reject(err);
  });

  /**
   * @param {any} info
   * @param {function(boolean, number, string): void} callback
   */
  const wsVerifyClient = (info, callback) => {
    // When verifying the websockets connection, we no longer pre-emptively
    // check OAuth scopes and drop the connection if they're missing. We only
    // drop the connection if access without token is not allowed by environment
    // variables. OAuth scope checks are moved to the point of subscription
    // to a specific stream.

    accountFromRequest(info.req, alwaysRequireAuth).then(() => {
      callback(true, undefined, undefined);
    }).catch(err => {
      log.error(info.req.requestId, err.toString());
      callback(false, 401, 'Unauthorized');
    });
  };

  /**
   * @typedef SystemMessageHandlers
   * @property {function(): void} onKill
   */

  /**
   * @param {any} req
   * @param {SystemMessageHandlers} eventHandlers
   * @returns {function(object): void}
   */
  const createSystemMessageListener = (req, eventHandlers) => {
    return message => {
      const { event } = message;

      log.silly(req.requestId, `System message for ${req.accountId}: ${event}`);

      if (event === 'kill') {
        log.verbose(req.requestId, `Closing connection for ${req.accountId} due to expired access token`);
        eventHandlers.onKill();
      } else if (event === 'filters_changed') {
        log.verbose(req.requestId, `Invalidating filters cache for ${req.accountId}`);
        req.cachedFilters = null;
      }
    };
  };

  /**
   * @param {any} req
   * @param {any} res
   */
  const subscribeHttpToSystemChannel = (req, res) => {
    const accessTokenChannelId = `timeline:access_token:${req.accessTokenId}`;
    const systemChannelId = `timeline:system:${req.accountId}`;

    const listener = createSystemMessageListener(req, {

      onKill() {
        res.end();
      },

    });

    res.on('close', () => {
      unsubscribe(`${redisPrefix}${accessTokenChannelId}`, listener);
      unsubscribe(`${redisPrefix}${systemChannelId}`, listener);
    });

    subscribe(`${redisPrefix}${accessTokenChannelId}`, listener);
    subscribe(`${redisPrefix}${systemChannelId}`, listener);
  };

  /**
   * @param {any} req
   * @param {any} res
   * @param {function(Error=): void} next
   */
  const authenticationMiddleware = (req, res, next) => {
    if (req.method === 'OPTIONS') {
      next();
      return;
    }

    accountFromRequest(req, alwaysRequireAuth).then(() => checkScopes(req, channelNameFromPath(req))).then(() => {
      subscribeHttpToSystemChannel(req, res);
    }).then(() => {
      next();
    }).catch(err => {
      next(err);
    });
  };

  /**
   * @param {Error} err
   * @param {any} req
   * @param {any} res
   * @param {function(Error=): void} next
   */
  const errorMiddleware = (err, req, res, next) => {
    log.error(req.requestId, err.toString());

    if (res.headersSent) {
      next(err);
      return;
    }

    res.writeHead(err.status || 500, { 'Content-Type': 'application/json' });
    res.end(JSON.stringify({ error: err.status ? err.toString() : 'An unexpected error occurred' }));
  };

  /**
   * @param {array} arr
   * @param {number=} shift
   * @return {string}
   */
  const placeholders = (arr, shift = 0) => arr.map((_, i) => `$${i + 1 + shift}`).join(', ');

  /**
   * @param {string} listId
   * @param {any} req
   * @return {Promise.<void>}
   */
  const authorizeListAccess = (listId, req) => new Promise((resolve, reject) => {
    const { accountId } = req;

    pgPool.connect((err, client, done) => {
      if (err) {
        reject();
        return;
      }

      client.query('SELECT id, account_id FROM lists WHERE id = $1 LIMIT 1', [listId], (err, result) => {
        done();

        if (err || result.rows.length === 0 || result.rows[0].account_id !== accountId) {
          reject();
          return;
        }

        resolve();
      });
    });
  });

  /**
   * @param {string[]} ids
   * @param {any} req
   * @param {function(string, string): void} output
   * @param {undefined | function(string[], SubscriptionListener): void} attachCloseHandler
   * @param {boolean=} needsFiltering
<<<<<<< HEAD
   * @returns {function(object): void}
=======
   * @returns {SubscriptionListener}
>>>>>>> 363bedd0
   */
  const streamFrom = (ids, req, output, attachCloseHandler, needsFiltering = false) => {
    const accountId = req.accountId || req.remoteAddress;

    log.verbose(req.requestId, `Starting stream from ${ids.join(', ')} for ${accountId}`);

<<<<<<< HEAD
    // Currently message is of type string, soon it'll be Record<string, any>
    const listener = message => {
      const { event, payload, queued_at } = message;

      const transmit = () => {
        const now = new Date().getTime();
        const delta = now - queued_at;
        const encodedPayload = typeof payload === 'object' ? JSON.stringify(payload) : payload;
=======
    const transmit = (event, payload) => {
      // TODO: Replace "string"-based delete payloads with object payloads:
      const encodedPayload = typeof payload === 'object' ? JSON.stringify(payload) : payload;
>>>>>>> 363bedd0

      log.silly(req.requestId, `Transmitting for ${accountId}: ${event} ${encodedPayload}`);
      output(event, encodedPayload);
    };

    // The listener used to process each message off the redis subscription,
    // message here is an object with an `event` and `payload` property. Some
    // events also include a queued_at value, but this is being removed shortly.
    /** @type {SubscriptionListener} */
    const listener = message => {
      const { event, payload } = message;

      // Streaming only needs to apply filtering to some channels and only to
      // some events. This is because majority of the filtering happens on the
      // Ruby on Rails side when producing the event for streaming.
      //
      // The only events that require filtering from the streaming server are
      // `update` and `status.update`, all other events are transmitted to the
      // client as soon as they're received (pass-through).
      //
      // The channels that need filtering are determined in the function
      // `channelNameToIds` defined below:
      if (!needsFiltering || (event !== 'update' && event !== 'status.update')) {
        transmit(event, payload);
        return;
      }

      // The rest of the logic from here on in this function is to handle
      // filtering of statuses:

      // Filter based on language:
      if (Array.isArray(req.chosenLanguages) && payload.language !== null && req.chosenLanguages.indexOf(payload.language) === -1) {
        log.silly(req.requestId, `Message ${payload.id} filtered by language (${payload.language})`);
        return;
      }

      // When the account is not logged in, it is not necessary to confirm the block or mute
      if (!req.accountId) {
        transmit(event, payload);
        return;
      }

      // Filter based on domain blocks, blocks, mutes, or custom filters:
      const targetAccountIds = [payload.account.id].concat(payload.mentions.map(item => item.id));
      const accountDomain = payload.account.acct.split('@')[1];

      // TODO: Move this logic out of the message handling loop
      pgPool.connect((err, client, releasePgConnection) => {
        if (err) {
          log.error(err);
          return;
        }

        const queries = [
          client.query(`SELECT 1
                        FROM blocks
                        WHERE (account_id = $1 AND target_account_id IN (${placeholders(targetAccountIds, 2)}))
                           OR (account_id = $2 AND target_account_id = $1)
                        UNION
                        SELECT 1
                        FROM mutes
                        WHERE account_id = $1
                          AND target_account_id IN (${placeholders(targetAccountIds, 2)})`, [req.accountId, payload.account.id].concat(targetAccountIds)),
        ];

        if (accountDomain) {
          queries.push(client.query('SELECT 1 FROM account_domain_blocks WHERE account_id = $1 AND domain = $2', [req.accountId, accountDomain]));
        }

        if (!payload.filtered && !req.cachedFilters) {
          queries.push(client.query('SELECT filter.id AS id, filter.phrase AS title, filter.context AS context, filter.expires_at AS expires_at, filter.action AS filter_action, keyword.keyword AS keyword, keyword.whole_word AS whole_word FROM custom_filter_keywords keyword JOIN custom_filters filter ON keyword.custom_filter_id = filter.id WHERE filter.account_id = $1 AND (filter.expires_at IS NULL OR filter.expires_at > NOW())', [req.accountId]));
        }

        Promise.all(queries).then(values => {
          releasePgConnection();

          // Handling blocks & mutes and domain blocks: If one of those applies,
          // then we don't transmit the payload of the event to the client
          if (values[0].rows.length > 0 || (accountDomain && values[1].rows.length > 0)) {
            return;
          }

          // If the payload already contains the `filtered` property, it means
          // that filtering has been applied on the ruby on rails side, as
          // such, we don't need to construct or apply the filters in streaming:
          if (Object.prototype.hasOwnProperty.call(payload, "filtered")) {
            transmit(event, payload);
            return;
          }

          // Handling for constructing the custom filters and caching them on the request
          // TODO: Move this logic out of the message handling lifecycle
          if (!req.cachedFilters) {
            const filterRows = values[accountDomain ? 2 : 1].rows;

            req.cachedFilters = filterRows.reduce((cache, filter) => {
              if (cache[filter.id]) {
                cache[filter.id].keywords.push([filter.keyword, filter.whole_word]);
              } else {
                cache[filter.id] = {
                  keywords: [[filter.keyword, filter.whole_word]],
                  expires_at: filter.expires_at,
                  filter: {
                    id: filter.id,
                    title: filter.title,
                    context: filter.context,
                    expires_at: filter.expires_at,
                    // filter.filter_action is the value from the
                    // custom_filters.action database column, it is an integer
                    // representing a value in an enum defined by Ruby on Rails:
                    //
                    // enum { warn: 0, hide: 1 }
                    filter_action: ['warn', 'hide'][filter.filter_action],
                  },
                };
              }

              return cache;
            }, {});

            // Construct the regular expressions for the custom filters: This
            // needs to be done in a separate loop as the database returns one
            // filterRow per keyword, so we need all the keywords before
            // constructing the regular expression
            Object.keys(req.cachedFilters).forEach((key) => {
              req.cachedFilters[key].regexp = new RegExp(req.cachedFilters[key].keywords.map(([keyword, whole_word]) => {
                let expr = keyword.replace(/[.*+?^${}()|[\]\\]/g, '\\$&');

                if (whole_word) {
                  if (/^[\w]/.test(expr)) {
                    expr = `\\b${expr}`;
                  }

                  if (/[\w]$/.test(expr)) {
                    expr = `${expr}\\b`;
                  }
                }

                return expr;
              }).join('|'), 'i');
            });
          }

          // Apply cachedFilters against the payload, constructing a
          // `filter_results` array of FilterResult entities
          if (req.cachedFilters) {
            const status = payload;
            // TODO: Calculate searchableContent in Ruby on Rails:
            const searchableContent = ([status.spoiler_text || '', status.content].concat((status.poll && status.poll.options) ? status.poll.options.map(option => option.title) : [])).concat(status.media_attachments.map(att => att.description)).join('\n\n').replace(/<br\s*\/?>/g, '\n').replace(/<\/p><p>/g, '\n\n');
            const searchableTextContent = JSDOM.fragment(searchableContent).textContent;

            const now = new Date();
            const filter_results = Object.values(req.cachedFilters).reduce((results, cachedFilter) => {
              // Check the filter hasn't expired before applying:
              if (cachedFilter.expires_at !== null && cachedFilter.expires_at < now) {
                return results;
              }

              // Just in-case JSDOM fails to find textContent in searchableContent
              if (!searchableTextContent) {
                return results;
              }

              const keyword_matches = searchableTextContent.match(cachedFilter.regexp);
              if (keyword_matches) {
                // results is an Array of FilterResult; status_matches is always
                // null as we only are only applying the keyword-based custom
                // filters, not the status-based custom filters.
                // https://docs.joinmastodon.org/entities/FilterResult/
                results.push({
                  filter: cachedFilter.filter,
                  keyword_matches,
                  status_matches: null
                });
              }

              return results;
            }, []);

            // Send the payload + the FilterResults as the `filtered` property
            // to the streaming connection. To reach this code, the `event` must
            // have been either `update` or `status.update`, meaning the
            // `payload` is a Status entity, which has a `filtered` property:
            //
            // filtered: https://docs.joinmastodon.org/entities/Status/#filtered
            transmit(event, {
              ...payload,
              filtered: filter_results
            });
          } else {
            transmit(event, payload);
          }
        }).catch(err => {
          releasePgConnection();
          log.error(err);
        });
      });
    };

    ids.forEach(id => {
      subscribe(`${redisPrefix}${id}`, listener);
    });

    if (typeof attachCloseHandler === 'function') {
      attachCloseHandler(ids.map(id => `${redisPrefix}${id}`), listener);
    }

    return listener;
  };

  /**
   * @param {any} req
   * @param {any} res
   * @return {function(string, string): void}
   */
  const streamToHttp = (req, res) => {
    const accountId = req.accountId || req.remoteAddress;

    res.setHeader('Content-Type', 'text/event-stream');
    res.setHeader('Cache-Control', 'no-store');
    res.setHeader('Transfer-Encoding', 'chunked');

    res.write(':)\n');

    const heartbeat = setInterval(() => res.write(':thump\n'), 15000);

    req.on('close', () => {
      log.verbose(req.requestId, `Ending stream for ${accountId}`);
      clearInterval(heartbeat);
    });

    return (event, payload) => {
      res.write(`event: ${event}\n`);
      res.write(`data: ${payload}\n\n`);
    };
  };

  /**
   * @param {any} req
   * @param {function(): void} [closeHandler]
   * @returns {function(string[], SubscriptionListener): void}
   */

  const streamHttpEnd = (req, closeHandler = undefined) => (ids, listener) => {
    req.on('close', () => {
      ids.forEach(id => {
        unsubscribe(id, listener);
      });

      if (closeHandler) {
        closeHandler();
      }
    });
  };

  /**
   * @param {any} req
   * @param {any} ws
   * @param {string[]} streamName
   * @return {function(string, string): void}
   */
  const streamToWs = (req, ws, streamName) => (event, payload) => {
    if (ws.readyState !== ws.OPEN) {
      log.error(req.requestId, 'Tried writing to closed socket');
      return;
    }

    ws.send(JSON.stringify({ stream: streamName, event, payload }));
  };

  /**
   * @param {any} res
   */
  const httpNotFound = res => {
    res.writeHead(404, { 'Content-Type': 'application/json' });
    res.end(JSON.stringify({ error: 'Not found' }));
  };

  app.use(setRequestId);
  app.use(setRemoteAddress);
  app.use(allowCrossDomain);

  app.get('/api/v1/streaming/health', (req, res) => {
    res.writeHead(200, { 'Content-Type': 'text/plain' });
    res.end('OK');
  });

  app.get('/metrics', (req, res) => server.getConnections((err, count) => {
    res.writeHeader(200, { 'Content-Type': 'application/openmetrics-text; version=1.0.0; charset=utf-8' });
    res.write('# TYPE connected_clients gauge\n');
    res.write('# HELP connected_clients The number of clients connected to the streaming server\n');
    res.write(`connected_clients ${count}.0\n`);
    res.write('# TYPE connected_channels gauge\n');
    res.write('# HELP connected_channels The number of Redis channels the streaming server is subscribed to\n');
    res.write(`connected_channels ${Object.keys(subs).length}.0\n`);
    res.write('# TYPE pg_pool_total_connections gauge\n');
    res.write('# HELP pg_pool_total_connections The total number of clients existing within the pool\n');
    res.write(`pg_pool_total_connections ${pgPool.totalCount}.0\n`);
    res.write('# TYPE pg_pool_idle_connections gauge\n');
    res.write('# HELP pg_pool_idle_connections The number of clients which are not checked out but are currently idle in the pool\n');
    res.write(`pg_pool_idle_connections ${pgPool.idleCount}.0\n`);
    res.write('# TYPE pg_pool_waiting_queries gauge\n');
    res.write('# HELP pg_pool_waiting_queries The number of queued requests waiting on a client when all clients are checked out\n');
    res.write(`pg_pool_waiting_queries ${pgPool.waitingCount}.0\n`);
    res.write('# EOF\n');
    res.end();
  }));

  app.use(authenticationMiddleware);
  app.use(errorMiddleware);

  app.get('/api/v1/streaming/*', (req, res) => {
    channelNameToIds(req, channelNameFromPath(req), req.query).then(({ channelIds, options }) => {
      const onSend = streamToHttp(req, res);
      const onEnd = streamHttpEnd(req, subscriptionHeartbeat(channelIds));

      streamFrom(channelIds, req, onSend, onEnd, options.needsFiltering);
    }).catch(err => {
      log.verbose(req.requestId, 'Subscription error:', err.toString());
      httpNotFound(res);
    });
  });

  const wss = new WebSocket.Server({ server, verifyClient: wsVerifyClient });

  /**
   * @typedef StreamParams
   * @property {string} [tag]
   * @property {string} [list]
   * @property {string} [only_media]
   */

  /**
   * @param {any} req
   * @return {string[]}
   */
  const channelsForUserStream = req => {
    const arr = [`timeline:${req.accountId}`];

    if (isInScope(req, ['crypto']) && req.deviceId) {
      arr.push(`timeline:${req.accountId}:${req.deviceId}`);
    }

    if (isInScope(req, ['read', 'read:notifications'])) {
      arr.push(`timeline:${req.accountId}:notifications`);
    }

    return arr;
  };

  /**
   * See app/lib/ascii_folder.rb for the canon definitions
   * of these constants
   */
  const NON_ASCII_CHARS        = 'ÀÁÂÃÄÅàáâãäåĀāĂăĄąÇçĆćĈĉĊċČčÐðĎďĐđÈÉÊËèéêëĒēĔĕĖėĘęĚěĜĝĞğĠġĢģĤĥĦħÌÍÎÏìíîïĨĩĪīĬĭĮįİıĴĵĶķĸĹĺĻļĽľĿŀŁłÑñŃńŅņŇňŉŊŋÒÓÔÕÖØòóôõöøŌōŎŏŐőŔŕŖŗŘřŚśŜŝŞşŠšſŢţŤťŦŧÙÚÛÜùúûüŨũŪūŬŭŮůŰűŲųŴŵÝýÿŶŷŸŹźŻżŽž';
  const EQUIVALENT_ASCII_CHARS = 'AAAAAAaaaaaaAaAaAaCcCcCcCcCcDdDdDdEEEEeeeeEeEeEeEeEeGgGgGgGgHhHhIIIIiiiiIiIiIiIiIiJjKkkLlLlLlLlLlNnNnNnNnnNnOOOOOOooooooOoOoOoRrRrRrSsSsSsSssTtTtTtUUUUuuuuUuUuUuUuUuUuWwYyyYyYZzZzZz';

  /**
   * @param {string} str
   * @return {string}
   */
  const foldToASCII = str => {
    const regex = new RegExp(NON_ASCII_CHARS.split('').join('|'), 'g');

    return str.replace(regex, match => {
      const index = NON_ASCII_CHARS.indexOf(match);
      return EQUIVALENT_ASCII_CHARS[index];
    });
  };

  /**
   * @param {string} str
   * @return {string}
   */
  const normalizeHashtag = str => {
    return foldToASCII(str.normalize('NFKC').toLowerCase()).replace(/[^\p{L}\p{N}_\u00b7\u200c]/gu, '');
  };

  /**
   * @param {any} req
   * @param {string} name
   * @param {StreamParams} params
   * @return {Promise.<{ channelIds: string[], options: { needsFiltering: boolean } }>}
   */
  const channelNameToIds = (req, name, params) => new Promise((resolve, reject) => {
    switch (name) {
    case 'user':
      resolve({
        channelIds: channelsForUserStream(req),
        options: { needsFiltering: false },
      });

      break;
    case 'user:notification':
      resolve({
        channelIds: [`timeline:${req.accountId}:notifications`],
        options: { needsFiltering: false },
      });

      break;
    case 'public':
      resolve({
        channelIds: ['timeline:public'],
        options: { needsFiltering: true },
      });

      break;
    case 'public:local':
      resolve({
        channelIds: ['timeline:public:local'],
        options: { needsFiltering: true },
      });

      break;
    case 'public:remote':
      resolve({
        channelIds: ['timeline:public:remote'],
        options: { needsFiltering: true },
      });

      break;
    case 'public:media':
      resolve({
        channelIds: ['timeline:public:media'],
        options: { needsFiltering: true },
      });

      break;
    case 'public:local:media':
      resolve({
        channelIds: ['timeline:public:local:media'],
        options: { needsFiltering: true },
      });

      break;
    case 'public:remote:media':
      resolve({
        channelIds: ['timeline:public:remote:media'],
        options: { needsFiltering: true },
      });

      break;
    case 'direct':
      resolve({
        channelIds: [`timeline:direct:${req.accountId}`],
        options: { needsFiltering: false },
      });

      break;
    case 'hashtag':
      if (!params.tag || params.tag.length === 0) {
        reject('No tag for stream provided');
      } else {
        resolve({
          channelIds: [`timeline:hashtag:${normalizeHashtag(params.tag)}`],
          options: { needsFiltering: true },
        });
      }

      break;
    case 'hashtag:local':
      if (!params.tag || params.tag.length === 0) {
        reject('No tag for stream provided');
      } else {
        resolve({
          channelIds: [`timeline:hashtag:${normalizeHashtag(params.tag)}:local`],
          options: { needsFiltering: true },
        });
      }

      break;
    case 'list':
      authorizeListAccess(params.list, req).then(() => {
        resolve({
          channelIds: [`timeline:list:${params.list}`],
          options: { needsFiltering: false },
        });
      }).catch(() => {
        reject('Not authorized to stream this list');
      });

      break;
    default:
      reject('Unknown stream type');
    }
  });

  /**
   * @param {string} channelName
   * @param {StreamParams} params
   * @return {string[]}
   */
  const streamNameFromChannelName = (channelName, params) => {
    if (channelName === 'list') {
      return [channelName, params.list];
    } else if (['hashtag', 'hashtag:local'].includes(channelName)) {
      return [channelName, params.tag];
    } else {
      return [channelName];
    }
  };

  /**
   * @typedef WebSocketSession
   * @property {any} socket
   * @property {any} request
   * @property {Object.<string, { listener: SubscriptionListener, stopHeartbeat: function(): void }>} subscriptions
   */

  /**
   * @param {WebSocketSession} session
   * @param {string} channelName
   * @param {StreamParams} params
   */
  const subscribeWebsocketToChannel = ({ socket, request, subscriptions }, channelName, params) =>
    checkScopes(request, channelName).then(() => channelNameToIds(request, channelName, params)).then(({
      channelIds,
      options,
    }) => {
      if (subscriptions[channelIds.join(';')]) {
        return;
      }

      const onSend = streamToWs(request, socket, streamNameFromChannelName(channelName, params));
      const stopHeartbeat = subscriptionHeartbeat(channelIds);
      const listener = streamFrom(channelIds, request, onSend, undefined, options.needsFiltering);

      subscriptions[channelIds.join(';')] = {
        listener,
        stopHeartbeat,
      };
    }).catch(err => {
      log.verbose(request.requestId, 'Subscription error:', err.toString());
      socket.send(JSON.stringify({ error: err.toString() }));
    });

  /**
   * @param {WebSocketSession} session
   * @param {string} channelName
   * @param {StreamParams} params
   */
  const unsubscribeWebsocketFromChannel = ({ socket, request, subscriptions }, channelName, params) =>
    channelNameToIds(request, channelName, params).then(({ channelIds }) => {
      log.verbose(request.requestId, `Ending stream from ${channelIds.join(', ')} for ${request.accountId}`);

      const subscription = subscriptions[channelIds.join(';')];

      if (!subscription) {
        return;
      }

      const { listener, stopHeartbeat } = subscription;

      channelIds.forEach(channelId => {
        unsubscribe(`${redisPrefix}${channelId}`, listener);
      });

      stopHeartbeat();

      delete subscriptions[channelIds.join(';')];
    }).catch(err => {
      log.verbose(request.requestId, 'Unsubscription error:', err);
      socket.send(JSON.stringify({ error: err.toString() }));
    });

  /**
   * @param {WebSocketSession} session
   */
  const subscribeWebsocketToSystemChannel = ({ socket, request, subscriptions }) => {
    const accessTokenChannelId = `timeline:access_token:${request.accessTokenId}`;
    const systemChannelId = `timeline:system:${request.accountId}`;

    const listener = createSystemMessageListener(request, {

      onKill() {
        socket.close();
      },

    });

    subscribe(`${redisPrefix}${accessTokenChannelId}`, listener);
    subscribe(`${redisPrefix}${systemChannelId}`, listener);

    subscriptions[accessTokenChannelId] = {
      listener,
      stopHeartbeat: () => {
      },
    };

    subscriptions[systemChannelId] = {
      listener,
      stopHeartbeat: () => {
      },
    };
  };

  /**
   * @param {string|string[]} arrayOrString
   * @return {string}
   */
  const firstParam = arrayOrString => {
    if (Array.isArray(arrayOrString)) {
      return arrayOrString[0];
    } else {
      return arrayOrString;
    }
  };

  wss.on('connection', (ws, req) => {
    const location = url.parse(req.url, true);

    req.requestId = uuid.v4();
    req.remoteAddress = ws._socket.remoteAddress;

    ws.isAlive = true;

    ws.on('pong', () => {
      ws.isAlive = true;
    });

    /**
     * @type {WebSocketSession}
     */
    const session = {
      socket: ws,
      request: req,
      subscriptions: {},
    };

    const onEnd = () => {
      const keys = Object.keys(session.subscriptions);

      keys.forEach(channelIds => {
        const { listener, stopHeartbeat } = session.subscriptions[channelIds];

        channelIds.split(';').forEach(channelId => {
          unsubscribe(`${redisPrefix}${channelId}`, listener);
        });

        stopHeartbeat();
      });
    };

    ws.on('close', onEnd);
    ws.on('error', onEnd);

    ws.on('message', (data, isBinary) => {
      if (isBinary) {
        log.warn('socket', 'Received binary data, closing connection');
        ws.close(1003, 'The mastodon streaming server does not support binary messages');
        return;
      }
      const message = data.toString('utf8');

      const json = parseJSON(message, session.request);

      if (!json) return;

      const { type, stream, ...params } = json;

      if (type === 'subscribe') {
        subscribeWebsocketToChannel(session, firstParam(stream), params);
      } else if (type === 'unsubscribe') {
        unsubscribeWebsocketFromChannel(session, firstParam(stream), params);
      } else {
        // Unknown action type
      }
    });

    subscribeWebsocketToSystemChannel(session);

    if (location.query.stream) {
      subscribeWebsocketToChannel(session, firstParam(location.query.stream), location.query);
    }
  });

  setInterval(() => {
    wss.clients.forEach(ws => {
      if (ws.isAlive === false) {
        ws.terminate();
        return;
      }

      ws.isAlive = false;
      ws.ping('', false);
    });
  }, 30000);

  attachServerWithConfig(server, address => {
    log.warn(`Worker ${workerId} now listening on ${address}`);
  });

  const onExit = () => {
    log.warn(`Worker ${workerId} exiting`);
    server.close();
    process.exit(0);
  };

  const onError = (err) => {
    log.error(err);
    server.close();
    process.exit(0);
  };

  process.on('SIGINT', onExit);
  process.on('SIGTERM', onExit);
  process.on('exit', onExit);
  process.on('uncaughtException', onError);
};

/**
 * @param {any} server
 * @param {function(string): void} [onSuccess]
 */
const attachServerWithConfig = (server, onSuccess) => {
  if (process.env.SOCKET || process.env.PORT && isNaN(+process.env.PORT)) {
    server.listen(process.env.SOCKET || process.env.PORT, () => {
      if (onSuccess) {
        fs.chmodSync(server.address(), 0o666);
        onSuccess(server.address());
      }
    });
  } else {
    server.listen(+process.env.PORT || 4000, process.env.BIND || '127.0.0.1', () => {
      if (onSuccess) {
        onSuccess(`${server.address().address}:${server.address().port}`);
      }
    });
  }
};

/**
 * @param {function(Error=): void} onSuccess
 */
const onPortAvailable = onSuccess => {
  const testServer = http.createServer();

  testServer.once('error', err => {
    onSuccess(err);
  });

  testServer.once('listening', () => {
    testServer.once('close', () => onSuccess());
    testServer.close();
  });

  attachServerWithConfig(testServer);
};

onPortAvailable(err => {
  if (err) {
    log.error('Could not start server, the port or socket is in use');
    return;
  }

  throng({
    workers: numWorkers,
    lifetime: Infinity,
    start: startWorker,
    master: startMaster,
  });
});<|MERGE_RESOLUTION|>--- conflicted
+++ resolved
@@ -15,7 +15,10 @@
 const { JSDOM } = require('jsdom');
 
 const env = process.env.NODE_ENV || 'development';
-const alwaysRequireAuth = process.env.LIMITED_FEDERATION_MODE === 'true' || process.env.WHITELIST_MODE === 'true' || process.env.AUTHORIZED_FETCH === 'true';
+const alwaysRequireAuth =
+  process.env.LIMITED_FEDERATION_MODE === 'true' ||
+  process.env.WHITELIST_MODE === 'true' ||
+  process.env.AUTHORIZED_FETCH === 'true';
 
 dotenv.config({
   path: env === 'production' ? '.env.production' : '.env',
@@ -53,7 +56,7 @@
 
   const ssl = params.query && params.query.ssl;
 
-  if (ssl && ssl === 'true' || ssl === '1') {
+  if ((ssl && ssl === 'true') || ssl === '1') {
     config.ssl = true;
   }
 
@@ -72,15 +75,19 @@
   if (!redisUrl) {
     client = redis.createClient(config);
   } else if (redisUrl.startsWith('unix://')) {
-    client = redis.createClient(Object.assign(config, {
-      socket: {
-        path: redisUrl.slice(7),
-      },
-    }));
+    client = redis.createClient(
+      Object.assign(config, {
+        socket: {
+          path: redisUrl.slice(7),
+        },
+      })
+    );
   } else {
-    client = redis.createClient(Object.assign(config, {
-      url: redisUrl,
-    }));
+    client = redis.createClient(
+      Object.assign(config, {
+        url: redisUrl,
+      })
+    );
   }
 
   client.on('error', (err) => log.error('Redis Client Error!', err));
@@ -89,7 +96,9 @@
   return client;
 };
 
-const numWorkers = +process.env.STREAMING_CLUSTER_NUM || (env === 'development' ? 1 : Math.max(os.cpus().length - 1, 1));
+const numWorkers =
+  +process.env.STREAMING_CLUSTER_NUM ||
+  (env === 'development' ? 1 : Math.max(os.cpus().length - 1, 1));
 
 /**
  * Attempts to safely parse a string as JSON, used when both receiving a message
@@ -111,9 +120,15 @@
      */
     if (req) {
       if (req.accountId) {
-        log.warn(req.requestId, `Error parsing message from user ${req.accountId}: ${err}`);
+        log.warn(
+          req.requestId,
+          `Error parsing message from user ${req.accountId}: ${err}`
+        );
       } else {
-        log.silly(req.requestId, `Error parsing message from ${req.remoteAddress}: ${err}`);
+        log.silly(
+          req.requestId,
+          `Error parsing message from ${req.remoteAddress}: ${err}`
+        );
       }
     } else {
       log.warn(`Error parsing message from redis: ${err}`);
@@ -124,7 +139,9 @@
 
 const startMaster = () => {
   if (!process.env.SOCKET && process.env.PORT && isNaN(+process.env.PORT)) {
-    log.warn('UNIX domain socket is now supported by using SOCKET. Please migrate from PORT hack.');
+    log.warn(
+      'UNIX domain socket is now supported by using SOCKET. Please migrate from PORT hack.'
+    );
   }
 
   log.warn(`Starting streaming API server master with ${numWorkers} workers`);
@@ -135,31 +152,38 @@
 
   const pgConfigs = {
     development: {
-      user:     process.env.DB_USER || pg.defaults.user,
+      user: process.env.DB_USER || pg.defaults.user,
       password: process.env.DB_PASS || pg.defaults.password,
       database: process.env.DB_NAME || 'mastodon_development',
-      host:     process.env.DB_HOST || pg.defaults.host,
-      port:     process.env.DB_PORT || pg.defaults.port,
+      host: process.env.DB_HOST || pg.defaults.host,
+      port: process.env.DB_PORT || pg.defaults.port,
     },
 
     production: {
-      user:     process.env.DB_USER || 'mastodon',
+      user: process.env.DB_USER || 'mastodon',
       password: process.env.DB_PASS || '',
       database: process.env.DB_NAME || 'mastodon_production',
-      host:     process.env.DB_HOST || 'localhost',
-      port:     process.env.DB_PORT || 5432,
+      host: process.env.DB_HOST || 'localhost',
+      port: process.env.DB_PORT || 5432,
     },
   };
 
   const app = express();
 
-  app.set('trust proxy', process.env.TRUSTED_PROXY_IP ? process.env.TRUSTED_PROXY_IP.split(/(?:\s*,\s*|\s+)/) : 'loopback,uniquelocal');
-
-  const pgPool = new pg.Pool(Object.assign(pgConfigs[env], dbUrlToConfig(process.env.DATABASE_URL), {
-    max: process.env.DB_POOL || 10,
-    connectionTimeoutMillis: 15000,
-    ssl: !!process.env.DB_SSLMODE && process.env.DB_SSLMODE !== 'disable',
-  }));
+  app.set(
+    'trust proxy',
+    process.env.TRUSTED_PROXY_IP
+      ? process.env.TRUSTED_PROXY_IP.split(/(?:\s*,\s*|\s+)/)
+      : 'loopback,uniquelocal'
+  );
+
+  const pgPool = new pg.Pool(
+    Object.assign(pgConfigs[env], dbUrlToConfig(process.env.DATABASE_URL), {
+      max: process.env.DB_POOL || 10,
+      connectionTimeoutMillis: 15000,
+      ssl: !!process.env.DB_SSLMODE && process.env.DB_SSLMODE !== 'disable',
+    })
+  );
 
   const server = http.createServer(app);
   const redisNamespace = process.env.REDIS_NAMESPACE || null;
@@ -184,18 +208,31 @@
    */
   const subs = {};
 
-  const redisSubscribeClient = await redisUrlToClient(redisParams, process.env.REDIS_URL);
-  const redisClient = await redisUrlToClient(redisParams, process.env.REDIS_URL);
+  const redisSubscribeClient = await redisUrlToClient(
+    redisParams,
+    process.env.REDIS_URL
+  );
+  const redisClient = await redisUrlToClient(
+    redisParams,
+    process.env.REDIS_URL
+  );
 
   /**
    * @param {string[]} channels
    * @return {function(): void}
    */
-  const subscriptionHeartbeat = channels => {
+  const subscriptionHeartbeat = (channels) => {
     const interval = 6 * 60;
 
     const tellSubscribed = () => {
-      channels.forEach(channel => redisClient.set(`${redisPrefix}subscribed:${channel}`, '1', 'EX', interval * 3));
+      channels.forEach((channel) =>
+        redisClient.set(
+          `${redisPrefix}subscribed:${channel}`,
+          '1',
+          'EX',
+          interval * 3
+        )
+      );
     };
 
     tellSubscribed();
@@ -223,7 +260,7 @@
     const json = parseJSON(message, null);
     if (!json) return;
 
-    callbacks.forEach(callback => callback(json));
+    callbacks.forEach((callback) => callback(json));
   };
 
   /**
@@ -251,14 +288,9 @@
 
   /**
    * @param {string} channel
-<<<<<<< HEAD
-   * @param {function(Object<string, any>): void} callback
-=======
    * @param {SubscriptionListener} callback
->>>>>>> 363bedd0
    */
   const unsubscribe = (channel) => {
-
     redisSubscribeClient.unsubscribe(channel);
   };
 
@@ -278,8 +310,7 @@
    * @param {any} value
    * @return {boolean}
    */
-  const isTruthy = value =>
-    value && !FALSE_VALUES.includes(value);
+  const isTruthy = (value) => value && !FALSE_VALUES.includes(value);
 
   /**
    * @param {any} req
@@ -288,7 +319,10 @@
    */
   const allowCrossDomain = (req, res, next) => {
     res.header('Access-Control-Allow-Origin', '*');
-    res.header('Access-Control-Allow-Headers', 'Authorization, Accept, Cache-Control');
+    res.header(
+      'Access-Control-Allow-Headers',
+      'Authorization, Accept, Cache-Control'
+    );
     res.header('Access-Control-Allow-Methods', 'GET, OPTIONS');
 
     next();
@@ -323,104 +357,113 @@
    * @return {boolean}
    */
   const isInScope = (req, necessaryScopes) =>
-    req.scopes.some(scope => necessaryScopes.includes(scope));
+    req.scopes.some((scope) => necessaryScopes.includes(scope));
 
   /**
    * @param {string} token
    * @param {any} req
    * @return {Promise.<void>}
    */
-  const accountFromToken = (token, req) => new Promise((resolve, reject) => {
-    pgPool.connect((err, client, done) => {
-      if (err) {
-        reject(err);
-        return;
-      }
-
-      client.query('SELECT oauth_access_tokens.id, oauth_access_tokens.resource_owner_id, users.account_id, users.chosen_languages, oauth_access_tokens.scopes, devices.device_id FROM oauth_access_tokens INNER JOIN users ON oauth_access_tokens.resource_owner_id = users.id LEFT OUTER JOIN devices ON oauth_access_tokens.id = devices.access_token_id WHERE oauth_access_tokens.token = $1 AND oauth_access_tokens.revoked_at IS NULL LIMIT 1', [token], (err, result) => {
-        done();
-
+  const accountFromToken = (token, req) =>
+    new Promise((resolve, reject) => {
+      pgPool.connect((err, client, done) => {
         if (err) {
           reject(err);
           return;
         }
 
-        if (result.rows.length === 0) {
-          err = new Error('Invalid access token');
+        client.query(
+          'SELECT oauth_access_tokens.id, oauth_access_tokens.resource_owner_id, users.account_id, users.chosen_languages, oauth_access_tokens.scopes, devices.device_id FROM oauth_access_tokens INNER JOIN users ON oauth_access_tokens.resource_owner_id = users.id LEFT OUTER JOIN devices ON oauth_access_tokens.id = devices.access_token_id WHERE oauth_access_tokens.token = $1 AND oauth_access_tokens.revoked_at IS NULL LIMIT 1',
+          [token],
+          (err, result) => {
+            done();
+
+            if (err) {
+              reject(err);
+              return;
+            }
+
+            if (result.rows.length === 0) {
+              err = new Error('Invalid access token');
+              err.status = 401;
+
+              reject(err);
+              return;
+            }
+
+            req.accessTokenId = result.rows[0].id;
+            req.scopes = result.rows[0].scopes.split(' ');
+            req.accountId = result.rows[0].account_id;
+            req.chosenLanguages = result.rows[0].chosen_languages;
+            req.deviceId = result.rows[0].device_id;
+
+            resolve();
+          }
+        );
+      });
+    });
+
+  /**
+   * @param {any} req
+   * @param {boolean=} required
+   * @return {Promise.<void>}
+   */
+  const accountFromRequest = (req, required = true) =>
+    new Promise((resolve, reject) => {
+      const authorization = req.headers.authorization;
+      const location = url.parse(req.url, true);
+      const accessToken =
+        location.query.access_token || req.headers['sec-websocket-protocol'];
+
+      if (!authorization && !accessToken) {
+        if (required) {
+          const err = new Error('Missing access token');
           err.status = 401;
 
           reject(err);
           return;
+        } else {
+          resolve();
+          return;
         }
-
-        req.accessTokenId = result.rows[0].id;
-        req.scopes = result.rows[0].scopes.split(' ');
-        req.accountId = result.rows[0].account_id;
-        req.chosenLanguages = result.rows[0].chosen_languages;
-        req.deviceId = result.rows[0].device_id;
-
-        resolve();
-      });
+      }
+
+      const token = authorization
+        ? authorization.replace(/^Bearer /, '')
+        : accessToken;
+
+      resolve(accountFromToken(token, req));
     });
-  });
-
-  /**
-   * @param {any} req
-   * @param {boolean=} required
-   * @return {Promise.<void>}
-   */
-  const accountFromRequest = (req, required = true) => new Promise((resolve, reject) => {
-    const authorization = req.headers.authorization;
-    const location      = url.parse(req.url, true);
-    const accessToken   = location.query.access_token || req.headers['sec-websocket-protocol'];
-
-    if (!authorization && !accessToken) {
-      if (required) {
-        const err = new Error('Missing access token');
-        err.status = 401;
-
-        reject(err);
-        return;
-      } else {
-        resolve();
-        return;
-      }
-    }
-
-    const token = authorization ? authorization.replace(/^Bearer /, '') : accessToken;
-
-    resolve(accountFromToken(token, req));
-  });
 
   /**
    * @param {any} req
    * @returns {string|undefined}
    */
-  const channelNameFromPath = req => {
+  const channelNameFromPath = (req) => {
     const { path, query } = req;
     const onlyMedia = isTruthy(query.only_media);
 
     switch (path) {
-    case '/api/v1/streaming/user':
-      return 'user';
-    case '/api/v1/streaming/user/notification':
-      return 'user:notification';
-    case '/api/v1/streaming/public':
-      return onlyMedia ? 'public:media' : 'public';
-    case '/api/v1/streaming/public/local':
-      return onlyMedia ? 'public:local:media' : 'public:local';
-    case '/api/v1/streaming/public/remote':
-      return onlyMedia ? 'public:remote:media' : 'public:remote';
-    case '/api/v1/streaming/hashtag':
-      return 'hashtag';
-    case '/api/v1/streaming/hashtag/local':
-      return 'hashtag:local';
-    case '/api/v1/streaming/direct':
-      return 'direct';
-    case '/api/v1/streaming/list':
-      return 'list';
-    default:
-      return undefined;
+      case '/api/v1/streaming/user':
+        return 'user';
+      case '/api/v1/streaming/user/notification':
+        return 'user:notification';
+      case '/api/v1/streaming/public':
+        return onlyMedia ? 'public:media' : 'public';
+      case '/api/v1/streaming/public/local':
+        return onlyMedia ? 'public:local:media' : 'public:local';
+      case '/api/v1/streaming/public/remote':
+        return onlyMedia ? 'public:remote:media' : 'public:remote';
+      case '/api/v1/streaming/hashtag':
+        return 'hashtag';
+      case '/api/v1/streaming/hashtag/local':
+        return 'hashtag:local';
+      case '/api/v1/streaming/direct':
+        return 'direct';
+      case '/api/v1/streaming/list':
+        return 'list';
+      default:
+        return undefined;
     }
   };
 
@@ -440,41 +483,47 @@
    * @param {string} channelName
    * @return {Promise.<void>}
    */
-  const checkScopes = (req, channelName) => new Promise((resolve, reject) => {
-    log.silly(req.requestId, `Checking OAuth scopes for ${channelName}`);
-
-    // When accessing public channels, no scopes are needed
-    if (PUBLIC_CHANNELS.includes(channelName)) {
-      resolve();
-      return;
-    }
-
-    // The `read` scope has the highest priority, if the token has it
-    // then it can access all streams
-    const requiredScopes = ['read'];
-
-    // When accessing specifically the notifications stream,
-    // we need a read:notifications, while in all other cases,
-    // we can allow access with read:statuses. Mind that the
-    // user stream will not contain notifications unless
-    // the token has either read or read:notifications scope
-    // as well, this is handled separately.
-    if (channelName === 'user:notification') {
-      requiredScopes.push('read:notifications');
-    } else {
-      requiredScopes.push('read:statuses');
-    }
-
-    if (req.scopes && requiredScopes.some(requiredScope => req.scopes.includes(requiredScope))) {
-      resolve();
-      return;
-    }
-
-    const err = new Error('Access token does not cover required scopes');
-    err.status = 401;
-
-    reject(err);
-  });
+  const checkScopes = (req, channelName) =>
+    new Promise((resolve, reject) => {
+      log.silly(req.requestId, `Checking OAuth scopes for ${channelName}`);
+
+      // When accessing public channels, no scopes are needed
+      if (PUBLIC_CHANNELS.includes(channelName)) {
+        resolve();
+        return;
+      }
+
+      // The `read` scope has the highest priority, if the token has it
+      // then it can access all streams
+      const requiredScopes = ['read'];
+
+      // When accessing specifically the notifications stream,
+      // we need a read:notifications, while in all other cases,
+      // we can allow access with read:statuses. Mind that the
+      // user stream will not contain notifications unless
+      // the token has either read or read:notifications scope
+      // as well, this is handled separately.
+      if (channelName === 'user:notification') {
+        requiredScopes.push('read:notifications');
+      } else {
+        requiredScopes.push('read:statuses');
+      }
+
+      if (
+        req.scopes &&
+        requiredScopes.some((requiredScope) =>
+          req.scopes.includes(requiredScope)
+        )
+      ) {
+        resolve();
+        return;
+      }
+
+      const err = new Error('Access token does not cover required scopes');
+      err.status = 401;
+
+      reject(err);
+    });
 
   /**
    * @param {any} info
@@ -487,12 +536,14 @@
     // variables. OAuth scope checks are moved to the point of subscription
     // to a specific stream.
 
-    accountFromRequest(info.req, alwaysRequireAuth).then(() => {
-      callback(true, undefined, undefined);
-    }).catch(err => {
-      log.error(info.req.requestId, err.toString());
-      callback(false, 401, 'Unauthorized');
-    });
+    accountFromRequest(info.req, alwaysRequireAuth)
+      .then(() => {
+        callback(true, undefined, undefined);
+      })
+      .catch((err) => {
+        log.error(info.req.requestId, err.toString());
+        callback(false, 401, 'Unauthorized');
+      });
   };
 
   /**
@@ -506,16 +557,22 @@
    * @returns {function(object): void}
    */
   const createSystemMessageListener = (req, eventHandlers) => {
-    return message => {
+    return (message) => {
       const { event } = message;
 
       log.silly(req.requestId, `System message for ${req.accountId}: ${event}`);
 
       if (event === 'kill') {
-        log.verbose(req.requestId, `Closing connection for ${req.accountId} due to expired access token`);
+        log.verbose(
+          req.requestId,
+          `Closing connection for ${req.accountId} due to expired access token`
+        );
         eventHandlers.onKill();
       } else if (event === 'filters_changed') {
-        log.verbose(req.requestId, `Invalidating filters cache for ${req.accountId}`);
+        log.verbose(
+          req.requestId,
+          `Invalidating filters cache for ${req.accountId}`
+        );
         req.cachedFilters = null;
       }
     };
@@ -530,11 +587,9 @@
     const systemChannelId = `timeline:system:${req.accountId}`;
 
     const listener = createSystemMessageListener(req, {
-
       onKill() {
         res.end();
       },
-
     });
 
     res.on('close', () => {
@@ -557,13 +612,17 @@
       return;
     }
 
-    accountFromRequest(req, alwaysRequireAuth).then(() => checkScopes(req, channelNameFromPath(req))).then(() => {
-      subscribeHttpToSystemChannel(req, res);
-    }).then(() => {
-      next();
-    }).catch(err => {
-      next(err);
-    });
+    accountFromRequest(req, alwaysRequireAuth)
+      .then(() => checkScopes(req, channelNameFromPath(req)))
+      .then(() => {
+        subscribeHttpToSystemChannel(req, res);
+      })
+      .then(() => {
+        next();
+      })
+      .catch((err) => {
+        next(err);
+      });
   };
 
   /**
@@ -581,7 +640,11 @@
     }
 
     res.writeHead(err.status || 500, { 'Content-Type': 'application/json' });
-    res.end(JSON.stringify({ error: err.status ? err.toString() : 'An unexpected error occurred' }));
+    res.end(
+      JSON.stringify({
+        error: err.status ? err.toString() : 'An unexpected error occurred',
+      })
+    );
   };
 
   /**
@@ -589,34 +652,44 @@
    * @param {number=} shift
    * @return {string}
    */
-  const placeholders = (arr, shift = 0) => arr.map((_, i) => `$${i + 1 + shift}`).join(', ');
+  const placeholders = (arr, shift = 0) =>
+    arr.map((_, i) => `$${i + 1 + shift}`).join(', ');
 
   /**
    * @param {string} listId
    * @param {any} req
    * @return {Promise.<void>}
    */
-  const authorizeListAccess = (listId, req) => new Promise((resolve, reject) => {
-    const { accountId } = req;
-
-    pgPool.connect((err, client, done) => {
-      if (err) {
-        reject();
-        return;
-      }
-
-      client.query('SELECT id, account_id FROM lists WHERE id = $1 LIMIT 1', [listId], (err, result) => {
-        done();
-
-        if (err || result.rows.length === 0 || result.rows[0].account_id !== accountId) {
+  const authorizeListAccess = (listId, req) =>
+    new Promise((resolve, reject) => {
+      const { accountId } = req;
+
+      pgPool.connect((err, client, done) => {
+        if (err) {
           reject();
           return;
         }
 
-        resolve();
+        client.query(
+          'SELECT id, account_id FROM lists WHERE id = $1 LIMIT 1',
+          [listId],
+          (err, result) => {
+            done();
+
+            if (
+              err ||
+              result.rows.length === 0 ||
+              result.rows[0].account_id !== accountId
+            ) {
+              reject();
+              return;
+            }
+
+            resolve();
+          }
+        );
       });
     });
-  });
 
   /**
    * @param {string[]} ids
@@ -624,33 +697,31 @@
    * @param {function(string, string): void} output
    * @param {undefined | function(string[], SubscriptionListener): void} attachCloseHandler
    * @param {boolean=} needsFiltering
-<<<<<<< HEAD
-   * @returns {function(object): void}
-=======
    * @returns {SubscriptionListener}
->>>>>>> 363bedd0
-   */
-  const streamFrom = (ids, req, output, attachCloseHandler, needsFiltering = false) => {
+   */
+  const streamFrom = (
+    ids,
+    req,
+    output,
+    attachCloseHandler,
+    needsFiltering = false
+  ) => {
     const accountId = req.accountId || req.remoteAddress;
 
-    log.verbose(req.requestId, `Starting stream from ${ids.join(', ')} for ${accountId}`);
-
-<<<<<<< HEAD
-    // Currently message is of type string, soon it'll be Record<string, any>
-    const listener = message => {
-      const { event, payload, queued_at } = message;
-
-      const transmit = () => {
-        const now = new Date().getTime();
-        const delta = now - queued_at;
-        const encodedPayload = typeof payload === 'object' ? JSON.stringify(payload) : payload;
-=======
+    log.verbose(
+      req.requestId,
+      `Starting stream from ${ids.join(', ')} for ${accountId}`
+    );
+
     const transmit = (event, payload) => {
       // TODO: Replace "string"-based delete payloads with object payloads:
-      const encodedPayload = typeof payload === 'object' ? JSON.stringify(payload) : payload;
->>>>>>> 363bedd0
-
-      log.silly(req.requestId, `Transmitting for ${accountId}: ${event} ${encodedPayload}`);
+      const encodedPayload =
+        typeof payload === 'object' ? JSON.stringify(payload) : payload;
+
+      log.silly(
+        req.requestId,
+        `Transmitting for ${accountId}: ${event} ${encodedPayload}`
+      );
       output(event, encodedPayload);
     };
 
@@ -658,7 +729,7 @@
     // message here is an object with an `event` and `payload` property. Some
     // events also include a queued_at value, but this is being removed shortly.
     /** @type {SubscriptionListener} */
-    const listener = message => {
+    const listener = (message) => {
       const { event, payload } = message;
 
       // Streaming only needs to apply filtering to some channels and only to
@@ -671,7 +742,10 @@
       //
       // The channels that need filtering are determined in the function
       // `channelNameToIds` defined below:
-      if (!needsFiltering || (event !== 'update' && event !== 'status.update')) {
+      if (
+        !needsFiltering ||
+        (event !== 'update' && event !== 'status.update')
+      ) {
         transmit(event, payload);
         return;
       }
@@ -680,8 +754,15 @@
       // filtering of statuses:
 
       // Filter based on language:
-      if (Array.isArray(req.chosenLanguages) && payload.language !== null && req.chosenLanguages.indexOf(payload.language) === -1) {
-        log.silly(req.requestId, `Message ${payload.id} filtered by language (${payload.language})`);
+      if (
+        Array.isArray(req.chosenLanguages) &&
+        payload.language !== null &&
+        req.chosenLanguages.indexOf(payload.language) === -1
+      ) {
+        log.silly(
+          req.requestId,
+          `Message ${payload.id} filtered by language (${payload.language})`
+        );
         return;
       }
 
@@ -692,7 +773,9 @@
       }
 
       // Filter based on domain blocks, blocks, mutes, or custom filters:
-      const targetAccountIds = [payload.account.id].concat(payload.mentions.map(item => item.id));
+      const targetAccountIds = [payload.account.id].concat(
+        payload.mentions.map((item) => item.id)
+      );
       const accountDomain = payload.account.acct.split('@')[1];
 
       // TODO: Move this logic out of the message handling loop
@@ -703,157 +786,213 @@
         }
 
         const queries = [
-          client.query(`SELECT 1
+          client.query(
+            `SELECT 1
                         FROM blocks
-                        WHERE (account_id = $1 AND target_account_id IN (${placeholders(targetAccountIds, 2)}))
+                        WHERE (account_id = $1 AND target_account_id IN (${placeholders(
+                          targetAccountIds,
+                          2
+                        )}))
                            OR (account_id = $2 AND target_account_id = $1)
                         UNION
                         SELECT 1
                         FROM mutes
                         WHERE account_id = $1
-                          AND target_account_id IN (${placeholders(targetAccountIds, 2)})`, [req.accountId, payload.account.id].concat(targetAccountIds)),
+                          AND target_account_id IN (${placeholders(
+                            targetAccountIds,
+                            2
+                          )})`,
+            [req.accountId, payload.account.id].concat(targetAccountIds)
+          ),
         ];
 
         if (accountDomain) {
-          queries.push(client.query('SELECT 1 FROM account_domain_blocks WHERE account_id = $1 AND domain = $2', [req.accountId, accountDomain]));
+          queries.push(
+            client.query(
+              'SELECT 1 FROM account_domain_blocks WHERE account_id = $1 AND domain = $2',
+              [req.accountId, accountDomain]
+            )
+          );
         }
 
         if (!payload.filtered && !req.cachedFilters) {
-          queries.push(client.query('SELECT filter.id AS id, filter.phrase AS title, filter.context AS context, filter.expires_at AS expires_at, filter.action AS filter_action, keyword.keyword AS keyword, keyword.whole_word AS whole_word FROM custom_filter_keywords keyword JOIN custom_filters filter ON keyword.custom_filter_id = filter.id WHERE filter.account_id = $1 AND (filter.expires_at IS NULL OR filter.expires_at > NOW())', [req.accountId]));
+          queries.push(
+            client.query(
+              'SELECT filter.id AS id, filter.phrase AS title, filter.context AS context, filter.expires_at AS expires_at, filter.action AS filter_action, keyword.keyword AS keyword, keyword.whole_word AS whole_word FROM custom_filter_keywords keyword JOIN custom_filters filter ON keyword.custom_filter_id = filter.id WHERE filter.account_id = $1 AND (filter.expires_at IS NULL OR filter.expires_at > NOW())',
+              [req.accountId]
+            )
+          );
         }
 
-        Promise.all(queries).then(values => {
-          releasePgConnection();
-
-          // Handling blocks & mutes and domain blocks: If one of those applies,
-          // then we don't transmit the payload of the event to the client
-          if (values[0].rows.length > 0 || (accountDomain && values[1].rows.length > 0)) {
-            return;
-          }
-
-          // If the payload already contains the `filtered` property, it means
-          // that filtering has been applied on the ruby on rails side, as
-          // such, we don't need to construct or apply the filters in streaming:
-          if (Object.prototype.hasOwnProperty.call(payload, "filtered")) {
-            transmit(event, payload);
-            return;
-          }
-
-          // Handling for constructing the custom filters and caching them on the request
-          // TODO: Move this logic out of the message handling lifecycle
-          if (!req.cachedFilters) {
-            const filterRows = values[accountDomain ? 2 : 1].rows;
-
-            req.cachedFilters = filterRows.reduce((cache, filter) => {
-              if (cache[filter.id]) {
-                cache[filter.id].keywords.push([filter.keyword, filter.whole_word]);
-              } else {
-                cache[filter.id] = {
-                  keywords: [[filter.keyword, filter.whole_word]],
-                  expires_at: filter.expires_at,
-                  filter: {
-                    id: filter.id,
-                    title: filter.title,
-                    context: filter.context,
+        Promise.all(queries)
+          .then((values) => {
+            releasePgConnection();
+
+            // Handling blocks & mutes and domain blocks: If one of those applies,
+            // then we don't transmit the payload of the event to the client
+            if (
+              values[0].rows.length > 0 ||
+              (accountDomain && values[1].rows.length > 0)
+            ) {
+              return;
+            }
+
+            // If the payload already contains the `filtered` property, it means
+            // that filtering has been applied on the ruby on rails side, as
+            // such, we don't need to construct or apply the filters in streaming:
+            if (Object.prototype.hasOwnProperty.call(payload, 'filtered')) {
+              transmit(event, payload);
+              return;
+            }
+
+            // Handling for constructing the custom filters and caching them on the request
+            // TODO: Move this logic out of the message handling lifecycle
+            if (!req.cachedFilters) {
+              const filterRows = values[accountDomain ? 2 : 1].rows;
+
+              req.cachedFilters = filterRows.reduce((cache, filter) => {
+                if (cache[filter.id]) {
+                  cache[filter.id].keywords.push([
+                    filter.keyword,
+                    filter.whole_word,
+                  ]);
+                } else {
+                  cache[filter.id] = {
+                    keywords: [[filter.keyword, filter.whole_word]],
                     expires_at: filter.expires_at,
-                    // filter.filter_action is the value from the
-                    // custom_filters.action database column, it is an integer
-                    // representing a value in an enum defined by Ruby on Rails:
-                    //
-                    // enum { warn: 0, hide: 1 }
-                    filter_action: ['warn', 'hide'][filter.filter_action],
-                  },
-                };
-              }
-
-              return cache;
-            }, {});
-
-            // Construct the regular expressions for the custom filters: This
-            // needs to be done in a separate loop as the database returns one
-            // filterRow per keyword, so we need all the keywords before
-            // constructing the regular expression
-            Object.keys(req.cachedFilters).forEach((key) => {
-              req.cachedFilters[key].regexp = new RegExp(req.cachedFilters[key].keywords.map(([keyword, whole_word]) => {
-                let expr = keyword.replace(/[.*+?^${}()|[\]\\]/g, '\\$&');
-
-                if (whole_word) {
-                  if (/^[\w]/.test(expr)) {
-                    expr = `\\b${expr}`;
+                    filter: {
+                      id: filter.id,
+                      title: filter.title,
+                      context: filter.context,
+                      expires_at: filter.expires_at,
+                      // filter.filter_action is the value from the
+                      // custom_filters.action database column, it is an integer
+                      // representing a value in an enum defined by Ruby on Rails:
+                      //
+                      // enum { warn: 0, hide: 1 }
+                      filter_action: ['warn', 'hide'][filter.filter_action],
+                    },
+                  };
+                }
+
+                return cache;
+              }, {});
+
+              // Construct the regular expressions for the custom filters: This
+              // needs to be done in a separate loop as the database returns one
+              // filterRow per keyword, so we need all the keywords before
+              // constructing the regular expression
+              Object.keys(req.cachedFilters).forEach((key) => {
+                req.cachedFilters[key].regexp = new RegExp(
+                  req.cachedFilters[key].keywords
+                    .map(([keyword, whole_word]) => {
+                      let expr = keyword.replace(/[.*+?^${}()|[\]\\]/g, '\\$&');
+
+                      if (whole_word) {
+                        if (/^[\w]/.test(expr)) {
+                          expr = `\\b${expr}`;
+                        }
+
+                        if (/[\w]$/.test(expr)) {
+                          expr = `${expr}\\b`;
+                        }
+                      }
+
+                      return expr;
+                    })
+                    .join('|'),
+                  'i'
+                );
+              });
+            }
+
+            // Apply cachedFilters against the payload, constructing a
+            // `filter_results` array of FilterResult entities
+            if (req.cachedFilters) {
+              const status = payload;
+              // TODO: Calculate searchableContent in Ruby on Rails:
+              const searchableContent = [
+                status.spoiler_text || '',
+                status.content,
+              ]
+                .concat(
+                  status.poll && status.poll.options
+                    ? status.poll.options.map((option) => option.title)
+                    : []
+                )
+                .concat(status.media_attachments.map((att) => att.description))
+                .join('\n\n')
+                .replace(/<br\s*\/?>/g, '\n')
+                .replace(/<\/p><p>/g, '\n\n');
+              const searchableTextContent =
+                JSDOM.fragment(searchableContent).textContent;
+
+              const now = new Date();
+              const filter_results = Object.values(req.cachedFilters).reduce(
+                (results, cachedFilter) => {
+                  // Check the filter hasn't expired before applying:
+                  if (
+                    cachedFilter.expires_at !== null &&
+                    cachedFilter.expires_at < now
+                  ) {
+                    return results;
                   }
 
-                  if (/[\w]$/.test(expr)) {
-                    expr = `${expr}\\b`;
+                  // Just in-case JSDOM fails to find textContent in searchableContent
+                  if (!searchableTextContent) {
+                    return results;
                   }
-                }
-
-                return expr;
-              }).join('|'), 'i');
-            });
-          }
-
-          // Apply cachedFilters against the payload, constructing a
-          // `filter_results` array of FilterResult entities
-          if (req.cachedFilters) {
-            const status = payload;
-            // TODO: Calculate searchableContent in Ruby on Rails:
-            const searchableContent = ([status.spoiler_text || '', status.content].concat((status.poll && status.poll.options) ? status.poll.options.map(option => option.title) : [])).concat(status.media_attachments.map(att => att.description)).join('\n\n').replace(/<br\s*\/?>/g, '\n').replace(/<\/p><p>/g, '\n\n');
-            const searchableTextContent = JSDOM.fragment(searchableContent).textContent;
-
-            const now = new Date();
-            const filter_results = Object.values(req.cachedFilters).reduce((results, cachedFilter) => {
-              // Check the filter hasn't expired before applying:
-              if (cachedFilter.expires_at !== null && cachedFilter.expires_at < now) {
-                return results;
-              }
-
-              // Just in-case JSDOM fails to find textContent in searchableContent
-              if (!searchableTextContent) {
-                return results;
-              }
-
-              const keyword_matches = searchableTextContent.match(cachedFilter.regexp);
-              if (keyword_matches) {
-                // results is an Array of FilterResult; status_matches is always
-                // null as we only are only applying the keyword-based custom
-                // filters, not the status-based custom filters.
-                // https://docs.joinmastodon.org/entities/FilterResult/
-                results.push({
-                  filter: cachedFilter.filter,
-                  keyword_matches,
-                  status_matches: null
-                });
-              }
-
-              return results;
-            }, []);
-
-            // Send the payload + the FilterResults as the `filtered` property
-            // to the streaming connection. To reach this code, the `event` must
-            // have been either `update` or `status.update`, meaning the
-            // `payload` is a Status entity, which has a `filtered` property:
-            //
-            // filtered: https://docs.joinmastodon.org/entities/Status/#filtered
-            transmit(event, {
-              ...payload,
-              filtered: filter_results
-            });
-          } else {
-            transmit(event, payload);
-          }
-        }).catch(err => {
-          releasePgConnection();
-          log.error(err);
-        });
+
+                  const keyword_matches = searchableTextContent.match(
+                    cachedFilter.regexp
+                  );
+                  if (keyword_matches) {
+                    // results is an Array of FilterResult; status_matches is always
+                    // null as we only are only applying the keyword-based custom
+                    // filters, not the status-based custom filters.
+                    // https://docs.joinmastodon.org/entities/FilterResult/
+                    results.push({
+                      filter: cachedFilter.filter,
+                      keyword_matches,
+                      status_matches: null,
+                    });
+                  }
+
+                  return results;
+                },
+                []
+              );
+
+              // Send the payload + the FilterResults as the `filtered` property
+              // to the streaming connection. To reach this code, the `event` must
+              // have been either `update` or `status.update`, meaning the
+              // `payload` is a Status entity, which has a `filtered` property:
+              //
+              // filtered: https://docs.joinmastodon.org/entities/Status/#filtered
+              transmit(event, {
+                ...payload,
+                filtered: filter_results,
+              });
+            } else {
+              transmit(event, payload);
+            }
+          })
+          .catch((err) => {
+            releasePgConnection();
+            log.error(err);
+          });
       });
     };
 
-    ids.forEach(id => {
+    ids.forEach((id) => {
       subscribe(`${redisPrefix}${id}`, listener);
     });
 
     if (typeof attachCloseHandler === 'function') {
-      attachCloseHandler(ids.map(id => `${redisPrefix}${id}`), listener);
+      attachCloseHandler(
+        ids.map((id) => `${redisPrefix}${id}`),
+        listener
+      );
     }
 
     return listener;
@@ -892,17 +1031,19 @@
    * @returns {function(string[], SubscriptionListener): void}
    */
 
-  const streamHttpEnd = (req, closeHandler = undefined) => (ids, listener) => {
-    req.on('close', () => {
-      ids.forEach(id => {
-        unsubscribe(id, listener);
+  const streamHttpEnd =
+    (req, closeHandler = undefined) =>
+    (ids, listener) => {
+      req.on('close', () => {
+        ids.forEach((id) => {
+          unsubscribe(id, listener);
+        });
+
+        if (closeHandler) {
+          closeHandler();
+        }
       });
-
-      if (closeHandler) {
-        closeHandler();
-      }
-    });
-  };
+    };
 
   /**
    * @param {any} req
@@ -922,7 +1063,7 @@
   /**
    * @param {any} res
    */
-  const httpNotFound = res => {
+  const httpNotFound = (res) => {
     res.writeHead(404, { 'Content-Type': 'application/json' });
     res.end(JSON.stringify({ error: 'Not found' }));
   };
@@ -936,40 +1077,57 @@
     res.end('OK');
   });
 
-  app.get('/metrics', (req, res) => server.getConnections((err, count) => {
-    res.writeHeader(200, { 'Content-Type': 'application/openmetrics-text; version=1.0.0; charset=utf-8' });
-    res.write('# TYPE connected_clients gauge\n');
-    res.write('# HELP connected_clients The number of clients connected to the streaming server\n');
-    res.write(`connected_clients ${count}.0\n`);
-    res.write('# TYPE connected_channels gauge\n');
-    res.write('# HELP connected_channels The number of Redis channels the streaming server is subscribed to\n');
-    res.write(`connected_channels ${Object.keys(subs).length}.0\n`);
-    res.write('# TYPE pg_pool_total_connections gauge\n');
-    res.write('# HELP pg_pool_total_connections The total number of clients existing within the pool\n');
-    res.write(`pg_pool_total_connections ${pgPool.totalCount}.0\n`);
-    res.write('# TYPE pg_pool_idle_connections gauge\n');
-    res.write('# HELP pg_pool_idle_connections The number of clients which are not checked out but are currently idle in the pool\n');
-    res.write(`pg_pool_idle_connections ${pgPool.idleCount}.0\n`);
-    res.write('# TYPE pg_pool_waiting_queries gauge\n');
-    res.write('# HELP pg_pool_waiting_queries The number of queued requests waiting on a client when all clients are checked out\n');
-    res.write(`pg_pool_waiting_queries ${pgPool.waitingCount}.0\n`);
-    res.write('# EOF\n');
-    res.end();
-  }));
+  app.get('/metrics', (req, res) =>
+    server.getConnections((err, count) => {
+      res.writeHeader(200, {
+        'Content-Type':
+          'application/openmetrics-text; version=1.0.0; charset=utf-8',
+      });
+      res.write('# TYPE connected_clients gauge\n');
+      res.write(
+        '# HELP connected_clients The number of clients connected to the streaming server\n'
+      );
+      res.write(`connected_clients ${count}.0\n`);
+      res.write('# TYPE connected_channels gauge\n');
+      res.write(
+        '# HELP connected_channels The number of Redis channels the streaming server is subscribed to\n'
+      );
+      res.write(`connected_channels ${Object.keys(subs).length}.0\n`);
+      res.write('# TYPE pg_pool_total_connections gauge\n');
+      res.write(
+        '# HELP pg_pool_total_connections The total number of clients existing within the pool\n'
+      );
+      res.write(`pg_pool_total_connections ${pgPool.totalCount}.0\n`);
+      res.write('# TYPE pg_pool_idle_connections gauge\n');
+      res.write(
+        '# HELP pg_pool_idle_connections The number of clients which are not checked out but are currently idle in the pool\n'
+      );
+      res.write(`pg_pool_idle_connections ${pgPool.idleCount}.0\n`);
+      res.write('# TYPE pg_pool_waiting_queries gauge\n');
+      res.write(
+        '# HELP pg_pool_waiting_queries The number of queued requests waiting on a client when all clients are checked out\n'
+      );
+      res.write(`pg_pool_waiting_queries ${pgPool.waitingCount}.0\n`);
+      res.write('# EOF\n');
+      res.end();
+    })
+  );
 
   app.use(authenticationMiddleware);
   app.use(errorMiddleware);
 
   app.get('/api/v1/streaming/*', (req, res) => {
-    channelNameToIds(req, channelNameFromPath(req), req.query).then(({ channelIds, options }) => {
-      const onSend = streamToHttp(req, res);
-      const onEnd = streamHttpEnd(req, subscriptionHeartbeat(channelIds));
-
-      streamFrom(channelIds, req, onSend, onEnd, options.needsFiltering);
-    }).catch(err => {
-      log.verbose(req.requestId, 'Subscription error:', err.toString());
-      httpNotFound(res);
-    });
+    channelNameToIds(req, channelNameFromPath(req), req.query)
+      .then(({ channelIds, options }) => {
+        const onSend = streamToHttp(req, res);
+        const onEnd = streamHttpEnd(req, subscriptionHeartbeat(channelIds));
+
+        streamFrom(channelIds, req, onSend, onEnd, options.needsFiltering);
+      })
+      .catch((err) => {
+        log.verbose(req.requestId, 'Subscription error:', err.toString());
+        httpNotFound(res);
+      });
   });
 
   const wss = new WebSocket.Server({ server, verifyClient: wsVerifyClient });
@@ -985,7 +1143,7 @@
    * @param {any} req
    * @return {string[]}
    */
-  const channelsForUserStream = req => {
+  const channelsForUserStream = (req) => {
     const arr = [`timeline:${req.accountId}`];
 
     if (isInScope(req, ['crypto']) && req.deviceId) {
@@ -1003,17 +1161,19 @@
    * See app/lib/ascii_folder.rb for the canon definitions
    * of these constants
    */
-  const NON_ASCII_CHARS        = 'ÀÁÂÃÄÅàáâãäåĀāĂăĄąÇçĆćĈĉĊċČčÐðĎďĐđÈÉÊËèéêëĒēĔĕĖėĘęĚěĜĝĞğĠġĢģĤĥĦħÌÍÎÏìíîïĨĩĪīĬĭĮįİıĴĵĶķĸĹĺĻļĽľĿŀŁłÑñŃńŅņŇňŉŊŋÒÓÔÕÖØòóôõöøŌōŎŏŐőŔŕŖŗŘřŚśŜŝŞşŠšſŢţŤťŦŧÙÚÛÜùúûüŨũŪūŬŭŮůŰűŲųŴŵÝýÿŶŷŸŹźŻżŽž';
-  const EQUIVALENT_ASCII_CHARS = 'AAAAAAaaaaaaAaAaAaCcCcCcCcCcDdDdDdEEEEeeeeEeEeEeEeEeGgGgGgGgHhHhIIIIiiiiIiIiIiIiIiJjKkkLlLlLlLlLlNnNnNnNnnNnOOOOOOooooooOoOoOoRrRrRrSsSsSsSssTtTtTtUUUUuuuuUuUuUuUuUuUuWwYyyYyYZzZzZz';
+  const NON_ASCII_CHARS =
+    'ÀÁÂÃÄÅàáâãäåĀāĂăĄąÇçĆćĈĉĊċČčÐðĎďĐđÈÉÊËèéêëĒēĔĕĖėĘęĚěĜĝĞğĠġĢģĤĥĦħÌÍÎÏìíîïĨĩĪīĬĭĮįİıĴĵĶķĸĹĺĻļĽľĿŀŁłÑñŃńŅņŇňŉŊŋÒÓÔÕÖØòóôõöøŌōŎŏŐőŔŕŖŗŘřŚśŜŝŞşŠšſŢţŤťŦŧÙÚÛÜùúûüŨũŪūŬŭŮůŰűŲųŴŵÝýÿŶŷŸŹźŻżŽž';
+  const EQUIVALENT_ASCII_CHARS =
+    'AAAAAAaaaaaaAaAaAaCcCcCcCcCcDdDdDdEEEEeeeeEeEeEeEeEeGgGgGgGgHhHhIIIIiiiiIiIiIiIiIiJjKkkLlLlLlLlLlNnNnNnNnnNnOOOOOOooooooOoOoOoRrRrRrSsSsSsSssTtTtTtUUUUuuuuUuUuUuUuUuUuWwYyyYyYZzZzZz';
 
   /**
    * @param {string} str
    * @return {string}
    */
-  const foldToASCII = str => {
+  const foldToASCII = (str) => {
     const regex = new RegExp(NON_ASCII_CHARS.split('').join('|'), 'g');
 
-    return str.replace(regex, match => {
+    return str.replace(regex, (match) => {
       const index = NON_ASCII_CHARS.indexOf(match);
       return EQUIVALENT_ASCII_CHARS[index];
     });
@@ -1023,8 +1183,11 @@
    * @param {string} str
    * @return {string}
    */
-  const normalizeHashtag = str => {
-    return foldToASCII(str.normalize('NFKC').toLowerCase()).replace(/[^\p{L}\p{N}_\u00b7\u200c]/gu, '');
+  const normalizeHashtag = (str) => {
+    return foldToASCII(str.normalize('NFKC').toLowerCase()).replace(
+      /[^\p{L}\p{N}_\u00b7\u200c]/gu,
+      ''
+    );
   };
 
   /**
@@ -1033,108 +1196,113 @@
    * @param {StreamParams} params
    * @return {Promise.<{ channelIds: string[], options: { needsFiltering: boolean } }>}
    */
-  const channelNameToIds = (req, name, params) => new Promise((resolve, reject) => {
-    switch (name) {
-    case 'user':
-      resolve({
-        channelIds: channelsForUserStream(req),
-        options: { needsFiltering: false },
-      });
-
-      break;
-    case 'user:notification':
-      resolve({
-        channelIds: [`timeline:${req.accountId}:notifications`],
-        options: { needsFiltering: false },
-      });
-
-      break;
-    case 'public':
-      resolve({
-        channelIds: ['timeline:public'],
-        options: { needsFiltering: true },
-      });
-
-      break;
-    case 'public:local':
-      resolve({
-        channelIds: ['timeline:public:local'],
-        options: { needsFiltering: true },
-      });
-
-      break;
-    case 'public:remote':
-      resolve({
-        channelIds: ['timeline:public:remote'],
-        options: { needsFiltering: true },
-      });
-
-      break;
-    case 'public:media':
-      resolve({
-        channelIds: ['timeline:public:media'],
-        options: { needsFiltering: true },
-      });
-
-      break;
-    case 'public:local:media':
-      resolve({
-        channelIds: ['timeline:public:local:media'],
-        options: { needsFiltering: true },
-      });
-
-      break;
-    case 'public:remote:media':
-      resolve({
-        channelIds: ['timeline:public:remote:media'],
-        options: { needsFiltering: true },
-      });
-
-      break;
-    case 'direct':
-      resolve({
-        channelIds: [`timeline:direct:${req.accountId}`],
-        options: { needsFiltering: false },
-      });
-
-      break;
-    case 'hashtag':
-      if (!params.tag || params.tag.length === 0) {
-        reject('No tag for stream provided');
-      } else {
-        resolve({
-          channelIds: [`timeline:hashtag:${normalizeHashtag(params.tag)}`],
-          options: { needsFiltering: true },
-        });
+  const channelNameToIds = (req, name, params) =>
+    new Promise((resolve, reject) => {
+      switch (name) {
+        case 'user':
+          resolve({
+            channelIds: channelsForUserStream(req),
+            options: { needsFiltering: false },
+          });
+
+          break;
+        case 'user:notification':
+          resolve({
+            channelIds: [`timeline:${req.accountId}:notifications`],
+            options: { needsFiltering: false },
+          });
+
+          break;
+        case 'public':
+          resolve({
+            channelIds: ['timeline:public'],
+            options: { needsFiltering: true },
+          });
+
+          break;
+        case 'public:local':
+          resolve({
+            channelIds: ['timeline:public:local'],
+            options: { needsFiltering: true },
+          });
+
+          break;
+        case 'public:remote':
+          resolve({
+            channelIds: ['timeline:public:remote'],
+            options: { needsFiltering: true },
+          });
+
+          break;
+        case 'public:media':
+          resolve({
+            channelIds: ['timeline:public:media'],
+            options: { needsFiltering: true },
+          });
+
+          break;
+        case 'public:local:media':
+          resolve({
+            channelIds: ['timeline:public:local:media'],
+            options: { needsFiltering: true },
+          });
+
+          break;
+        case 'public:remote:media':
+          resolve({
+            channelIds: ['timeline:public:remote:media'],
+            options: { needsFiltering: true },
+          });
+
+          break;
+        case 'direct':
+          resolve({
+            channelIds: [`timeline:direct:${req.accountId}`],
+            options: { needsFiltering: false },
+          });
+
+          break;
+        case 'hashtag':
+          if (!params.tag || params.tag.length === 0) {
+            reject('No tag for stream provided');
+          } else {
+            resolve({
+              channelIds: [`timeline:hashtag:${normalizeHashtag(params.tag)}`],
+              options: { needsFiltering: true },
+            });
+          }
+
+          break;
+        case 'hashtag:local':
+          if (!params.tag || params.tag.length === 0) {
+            reject('No tag for stream provided');
+          } else {
+            resolve({
+              channelIds: [
+                `timeline:hashtag:${normalizeHashtag(params.tag)}:local`,
+              ],
+              options: { needsFiltering: true },
+            });
+          }
+
+          break;
+        case 'list':
+          authorizeListAccess(params.list, req)
+            .then(() => {
+              resolve({
+                channelIds: [`timeline:list:${params.list}`],
+                options: { needsFiltering: false },
+              });
+            })
+            .catch(() => {
+              reject('Not authorized to stream this list');
+            });
+
+          break;
+        default:
+          reject('Unknown stream type');
       }
-
-      break;
-    case 'hashtag:local':
-      if (!params.tag || params.tag.length === 0) {
-        reject('No tag for stream provided');
-      } else {
-        resolve({
-          channelIds: [`timeline:hashtag:${normalizeHashtag(params.tag)}:local`],
-          options: { needsFiltering: true },
-        });
-      }
-
-      break;
-    case 'list':
-      authorizeListAccess(params.list, req).then(() => {
-        resolve({
-          channelIds: [`timeline:list:${params.list}`],
-          options: { needsFiltering: false },
-        });
-      }).catch(() => {
-        reject('Not authorized to stream this list');
-      });
-
-      break;
-    default:
-      reject('Unknown stream type');
-    }
-  });
+    });
 
   /**
    * @param {string} channelName
@@ -1163,70 +1331,95 @@
    * @param {string} channelName
    * @param {StreamParams} params
    */
-  const subscribeWebsocketToChannel = ({ socket, request, subscriptions }, channelName, params) =>
-    checkScopes(request, channelName).then(() => channelNameToIds(request, channelName, params)).then(({
-      channelIds,
-      options,
-    }) => {
-      if (subscriptions[channelIds.join(';')]) {
-        return;
-      }
-
-      const onSend = streamToWs(request, socket, streamNameFromChannelName(channelName, params));
-      const stopHeartbeat = subscriptionHeartbeat(channelIds);
-      const listener = streamFrom(channelIds, request, onSend, undefined, options.needsFiltering);
-
-      subscriptions[channelIds.join(';')] = {
-        listener,
-        stopHeartbeat,
-      };
-    }).catch(err => {
-      log.verbose(request.requestId, 'Subscription error:', err.toString());
-      socket.send(JSON.stringify({ error: err.toString() }));
-    });
+  const subscribeWebsocketToChannel = (
+    { socket, request, subscriptions },
+    channelName,
+    params
+  ) =>
+    checkScopes(request, channelName)
+      .then(() => channelNameToIds(request, channelName, params))
+      .then(({ channelIds, options }) => {
+        if (subscriptions[channelIds.join(';')]) {
+          return;
+        }
+
+        const onSend = streamToWs(
+          request,
+          socket,
+          streamNameFromChannelName(channelName, params)
+        );
+        const stopHeartbeat = subscriptionHeartbeat(channelIds);
+        const listener = streamFrom(
+          channelIds,
+          request,
+          onSend,
+          undefined,
+          options.needsFiltering
+        );
+
+        subscriptions[channelIds.join(';')] = {
+          listener,
+          stopHeartbeat,
+        };
+      })
+      .catch((err) => {
+        log.verbose(request.requestId, 'Subscription error:', err.toString());
+        socket.send(JSON.stringify({ error: err.toString() }));
+      });
 
   /**
    * @param {WebSocketSession} session
    * @param {string} channelName
    * @param {StreamParams} params
    */
-  const unsubscribeWebsocketFromChannel = ({ socket, request, subscriptions }, channelName, params) =>
-    channelNameToIds(request, channelName, params).then(({ channelIds }) => {
-      log.verbose(request.requestId, `Ending stream from ${channelIds.join(', ')} for ${request.accountId}`);
-
-      const subscription = subscriptions[channelIds.join(';')];
-
-      if (!subscription) {
-        return;
-      }
-
-      const { listener, stopHeartbeat } = subscription;
-
-      channelIds.forEach(channelId => {
-        unsubscribe(`${redisPrefix}${channelId}`, listener);
+  const unsubscribeWebsocketFromChannel = (
+    { socket, request, subscriptions },
+    channelName,
+    params
+  ) =>
+    channelNameToIds(request, channelName, params)
+      .then(({ channelIds }) => {
+        log.verbose(
+          request.requestId,
+          `Ending stream from ${channelIds.join(', ')} for ${request.accountId}`
+        );
+
+        const subscription = subscriptions[channelIds.join(';')];
+
+        if (!subscription) {
+          return;
+        }
+
+        const { listener, stopHeartbeat } = subscription;
+
+        channelIds.forEach((channelId) => {
+          unsubscribe(`${redisPrefix}${channelId}`, listener);
+        });
+
+        stopHeartbeat();
+
+        delete subscriptions[channelIds.join(';')];
+      })
+      .catch((err) => {
+        log.verbose(request.requestId, 'Unsubscription error:', err);
+        socket.send(JSON.stringify({ error: err.toString() }));
       });
 
-      stopHeartbeat();
-
-      delete subscriptions[channelIds.join(';')];
-    }).catch(err => {
-      log.verbose(request.requestId, 'Unsubscription error:', err);
-      socket.send(JSON.stringify({ error: err.toString() }));
-    });
-
   /**
    * @param {WebSocketSession} session
    */
-  const subscribeWebsocketToSystemChannel = ({ socket, request, subscriptions }) => {
+  const subscribeWebsocketToSystemChannel = ({
+    socket,
+    request,
+    subscriptions,
+  }) => {
     const accessTokenChannelId = `timeline:access_token:${request.accessTokenId}`;
     const systemChannelId = `timeline:system:${request.accountId}`;
 
     const listener = createSystemMessageListener(request, {
-
       onKill() {
         socket.close();
       },
-
     });
 
     subscribe(`${redisPrefix}${accessTokenChannelId}`, listener);
@@ -1234,14 +1427,12 @@
 
     subscriptions[accessTokenChannelId] = {
       listener,
-      stopHeartbeat: () => {
-      },
+      stopHeartbeat: () => {},
     };
 
     subscriptions[systemChannelId] = {
       listener,
-      stopHeartbeat: () => {
-      },
+      stopHeartbeat: () => {},
     };
   };
 
@@ -1249,7 +1440,7 @@
    * @param {string|string[]} arrayOrString
    * @return {string}
    */
-  const firstParam = arrayOrString => {
+  const firstParam = (arrayOrString) => {
     if (Array.isArray(arrayOrString)) {
       return arrayOrString[0];
     } else {
@@ -1281,10 +1472,10 @@
     const onEnd = () => {
       const keys = Object.keys(session.subscriptions);
 
-      keys.forEach(channelIds => {
+      keys.forEach((channelIds) => {
         const { listener, stopHeartbeat } = session.subscriptions[channelIds];
 
-        channelIds.split(';').forEach(channelId => {
+        channelIds.split(';').forEach((channelId) => {
           unsubscribe(`${redisPrefix}${channelId}`, listener);
         });
 
@@ -1298,7 +1489,10 @@
     ws.on('message', (data, isBinary) => {
       if (isBinary) {
         log.warn('socket', 'Received binary data, closing connection');
-        ws.close(1003, 'The mastodon streaming server does not support binary messages');
+        ws.close(
+          1003,
+          'The mastodon streaming server does not support binary messages'
+        );
         return;
       }
       const message = data.toString('utf8');
@@ -1321,12 +1515,16 @@
     subscribeWebsocketToSystemChannel(session);
 
     if (location.query.stream) {
-      subscribeWebsocketToChannel(session, firstParam(location.query.stream), location.query);
+      subscribeWebsocketToChannel(
+        session,
+        firstParam(location.query.stream),
+        location.query
+      );
     }
   });
 
   setInterval(() => {
-    wss.clients.forEach(ws => {
+    wss.clients.forEach((ws) => {
       if (ws.isAlive === false) {
         ws.terminate();
         return;
@@ -1337,7 +1535,7 @@
     });
   }, 30000);
 
-  attachServerWithConfig(server, address => {
+  attachServerWithConfig(server, (address) => {
     log.warn(`Worker ${workerId} now listening on ${address}`);
   });
 
@@ -1364,7 +1562,7 @@
  * @param {function(string): void} [onSuccess]
  */
 const attachServerWithConfig = (server, onSuccess) => {
-  if (process.env.SOCKET || process.env.PORT && isNaN(+process.env.PORT)) {
+  if (process.env.SOCKET || (process.env.PORT && isNaN(+process.env.PORT))) {
     server.listen(process.env.SOCKET || process.env.PORT, () => {
       if (onSuccess) {
         fs.chmodSync(server.address(), 0o666);
@@ -1372,21 +1570,25 @@
       }
     });
   } else {
-    server.listen(+process.env.PORT || 4000, process.env.BIND || '127.0.0.1', () => {
-      if (onSuccess) {
-        onSuccess(`${server.address().address}:${server.address().port}`);
+    server.listen(
+      +process.env.PORT || 4000,
+      process.env.BIND || '127.0.0.1',
+      () => {
+        if (onSuccess) {
+          onSuccess(`${server.address().address}:${server.address().port}`);
+        }
       }
-    });
+    );
   }
 };
 
 /**
  * @param {function(Error=): void} onSuccess
  */
-const onPortAvailable = onSuccess => {
+const onPortAvailable = (onSuccess) => {
   const testServer = http.createServer();
 
-  testServer.once('error', err => {
+  testServer.once('error', (err) => {
     onSuccess(err);
   });
 
@@ -1398,7 +1600,7 @@
   attachServerWithConfig(testServer);
 };
 
-onPortAvailable(err => {
+onPortAvailable((err) => {
   if (err) {
     log.error('Could not start server, the port or socket is in use');
     return;
