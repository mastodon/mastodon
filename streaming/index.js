--- conflicted
+++ resolved
@@ -478,18 +478,14 @@
   });
 
   app.get('/api/v1/streaming/public/local', (req, res) => {
-<<<<<<< HEAD
-    streamFrom(`timeline:hashtag:${process.env.DEFAULT_HASHTAG.toLowerCase()}`, req, streamToHttp(req, res), streamHttpEnd(req), true);
-=======
     const onlyMedia = req.query.only_media === '1' || req.query.only_media === 'true';
     const channel   = onlyMedia ? 'timeline:public:local:media' : 'timeline:public:local';
 
-    streamFrom(channel, req, streamToHttp(req, res), streamHttpEnd(req), true);
+    streamFrom(`timeline:hashtag:${process.env.DEFAULT_HASHTAG.toLowerCase()}`, req, streamToHttp(req, res), streamHttpEnd(req), true);
   });
 
   app.get('/api/v1/streaming/direct', (req, res) => {
     streamFrom(`timeline:direct:${req.accountId}`, req, streamToHttp(req, res), streamHttpEnd(req), true);
->>>>>>> b31449cd
   });
 
   app.get('/api/v1/streaming/hashtag', (req, res) => {
