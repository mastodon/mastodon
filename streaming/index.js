--- conflicted
+++ resolved
@@ -241,33 +241,16 @@
   // which means we can't use it. But this is something that should be looked into.
   const redisPrefix = env.REDIS_NAMESPACE ? `${env.REDIS_NAMESPACE}:` : '';
 
-<<<<<<< HEAD
-  let redisParams = {
-=======
   let redisPort = parseIntFromEnv(env.REDIS_PORT, 6379, 'REDIS_PORT');
   let redisDatabase = parseIntFromEnv(env.REDIS_DB, 0, 'REDIS_DB');
 
   /** @type {import('ioredis').RedisOptions} */
   const redisParams = {
->>>>>>> d702a03a
     host: env.REDIS_HOST || '127.0.0.1',
     port: redisPort,
     db: redisDatabase,
     password: env.REDIS_PASSWORD || undefined,
   };
-
-  if (env.REDIS_SENTINEL) {
-	redisParams = {
-	  password: env.REDIS_PASSWORD || undefined,
-	  sentinels: env.REDIS_SENTINEL.split(',').map(h => {
-		const s = h.split(':');
-		const host = s[0] || '127.0.0.1';
-		const port =  s[1] || '26379';
-		return { "host": host, "port": port };
-	  }),
-	  name: env.REDIS_SENTINEL_MASTER || 'mymaster',
-	};
-  }
 
   // redisParams.path takes precedence over host and port.
   if (env.REDIS_URL && env.REDIS_URL.startsWith('unix://')) {
