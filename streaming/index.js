--- conflicted
+++ resolved
@@ -615,12 +615,8 @@
    * @param {function(string, string): void} output
    * @param {function(string[], function(string): void): void} attachCloseHandler
    * @param {boolean=} needsFiltering
-<<<<<<< HEAD
    * @param {boolean=} allowLocalOnly
-   * @returns {function(string): void}
-=======
    * @returns {function(object): void}
->>>>>>> 16dd3f08
    */
   const streamFrom = (ids, req, output, attachCloseHandler, needsFiltering = false, allowLocalOnly = false) => {
     const accountId = req.accountId || req.remoteAddress;
