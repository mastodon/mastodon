const os = require('os');
const throng = require('throng');
const dotenv = require('dotenv');
const express = require('express');
const http = require('http');
const redis = require('redis');
const pg = require('pg');
const log = require('npmlog');
const url = require('url');
const WebSocket = require('uws');
const uuid = require('uuid');
const fs = require('fs');

const env = process.env.NODE_ENV || 'development';

dotenv.config({
  path: env === 'production' ? '.env.production' : '.env',
});

log.level = process.env.LOG_LEVEL || 'verbose';

const dbUrlToConfig = (dbUrl) => {
  if (!dbUrl) {
    return {};
  }

  const params = url.parse(dbUrl);
  const config = {};

  if (params.auth) {
    [config.user, config.password] = params.auth.split(':');
  }

  if (params.hostname) {
    config.host = params.hostname;
  }

  if (params.port) {
    config.port = params.port;
  }

  if (params.pathname) {
    config.database = params.pathname.split('/')[1];
  }

  const ssl = params.query && params.query.ssl;

  if (ssl) {
    config.ssl = ssl === 'true' || ssl === '1';
  }

  return config;
};

const redisUrlToClient = (defaultConfig, redisUrl) => {
  const config = defaultConfig;

  if (!redisUrl) {
    return redis.createClient(config);
  }

  if (redisUrl.startsWith('unix://')) {
    return redis.createClient(redisUrl.slice(7), config);
  }

  return redis.createClient(Object.assign(config, {
    url: redisUrl,
  }));
};

const numWorkers = +process.env.STREAMING_CLUSTER_NUM || (env === 'development' ? 1 : Math.max(os.cpus().length - 1, 1));

const startMaster = () => {
  if (!process.env.SOCKET && process.env.PORT && isNaN(+process.env.PORT)) {
    log.warn('UNIX domain socket is now supported by using SOCKET. Please migrate from PORT hack.');
  }
  log.info(`Starting streaming API server master with ${numWorkers} workers`);
};

const startWorker = (workerId) => {
  log.info(`Starting worker ${workerId}`);

  const pgConfigs = {
    development: {
      user:     process.env.DB_USER || pg.defaults.user,
      password: process.env.DB_PASS || pg.defaults.password,
      database: process.env.DB_NAME || 'mastodon_development',
      host:     process.env.DB_HOST || pg.defaults.host,
      port:     process.env.DB_PORT || pg.defaults.port,
      max:      10,
    },

    production: {
      user:     process.env.DB_USER || 'mastodon',
      password: process.env.DB_PASS || '',
      database: process.env.DB_NAME || 'mastodon_production',
      host:     process.env.DB_HOST || 'localhost',
      port:     process.env.DB_PORT || 5432,
      max:      10,
    },
  };

  const app    = express();
  app.set('trusted proxy', process.env.TRUSTED_PROXY_IP || 'loopback,uniquelocal');

  const pgPool = new pg.Pool(Object.assign(pgConfigs[env], dbUrlToConfig(process.env.DATABASE_URL)));
  const server = http.createServer(app);
  const redisNamespace = process.env.REDIS_NAMESPACE || null;

  const redisParams = {
    host:     process.env.REDIS_HOST     || '127.0.0.1',
    port:     process.env.REDIS_PORT     || 6379,
    db:       process.env.REDIS_DB       || 0,
    password: process.env.REDIS_PASSWORD,
  };

  if (redisNamespace) {
    redisParams.namespace = redisNamespace;
  }

  const redisPrefix = redisNamespace ? `${redisNamespace}:` : '';

  const redisSubscribeClient = redisUrlToClient(redisParams, process.env.REDIS_URL);
  const redisClient = redisUrlToClient(redisParams, process.env.REDIS_URL);

  const subs = {};

  redisSubscribeClient.on('message', (channel, message) => {
    const callbacks = subs[channel];

    log.silly(`New message on channel ${channel}`);

    if (!callbacks) {
      return;
    }

    callbacks.forEach(callback => callback(message));
  });

  const subscriptionHeartbeat = (channel) => {
    const interval = 6*60;
    const tellSubscribed = () => {
      redisClient.set(`${redisPrefix}subscribed:${channel}`, '1', 'EX', interval*3);
    };
    tellSubscribed();
    const heartbeat = setInterval(tellSubscribed, interval*1000);
    return () => {
      clearInterval(heartbeat);
    };
  };

  const subscribe = (channel, callback) => {
    log.silly(`Adding listener for ${channel}`);
    subs[channel] = subs[channel] || [];
    if (subs[channel].length === 0) {
      log.verbose(`Subscribe ${channel}`);
      redisSubscribeClient.subscribe(channel);
    }
    subs[channel].push(callback);
  };

  const unsubscribe = (channel, callback) => {
    log.silly(`Removing listener for ${channel}`);
    subs[channel] = subs[channel].filter(item => item !== callback);
    if (subs[channel].length === 0) {
      log.verbose(`Unsubscribe ${channel}`);
      redisSubscribeClient.unsubscribe(channel);
    }
  };

  const allowCrossDomain = (req, res, next) => {
    res.header('Access-Control-Allow-Origin', '*');
    res.header('Access-Control-Allow-Headers', 'Authorization, Accept, Cache-Control');
    res.header('Access-Control-Allow-Methods', 'GET, OPTIONS');

    next();
  };

  const setRequestId = (req, res, next) => {
    req.requestId = uuid.v4();
    res.header('X-Request-Id', req.requestId);

    next();
  };

  const setRemoteAddress = (req, res, next) => {
    req.remoteAddress = req.connection.remoteAddress;

    next();
  };

  const accountFromToken = (token, req, next) => {
    pgPool.connect((err, client, done) => {
      if (err) {
        next(err);
        return;
      }

      client.query('SELECT oauth_access_tokens.resource_owner_id, users.account_id, users.chosen_languages FROM oauth_access_tokens INNER JOIN users ON oauth_access_tokens.resource_owner_id = users.id WHERE oauth_access_tokens.token = $1 AND oauth_access_tokens.revoked_at IS NULL LIMIT 1', [token], (err, result) => {
        done();

        if (err) {
          next(err);
          return;
        }

        if (result.rows.length === 0) {
          err = new Error('Invalid access token');
          err.statusCode = 401;

          next(err);
          return;
        }

        req.accountId = result.rows[0].account_id;
        req.chosenLanguages = result.rows[0].chosen_languages;

        next();
      });
    });
  };

  const accountFromRequest = (req, next, required = true) => {
    const authorization = req.headers.authorization;
    const location = url.parse(req.url, true);
    const accessToken = location.query.access_token;

    if (!authorization && !accessToken) {
      if (required) {
        const err = new Error('Missing access token');
        err.statusCode = 401;

        next(err);
        return;
      } else {
        next();
        return;
      }
    }

    const token = authorization ? authorization.replace(/^Bearer /, '') : accessToken;

    accountFromToken(token, req, next);
  };

  const PUBLIC_STREAMS = [
    'public',
    'public:media',
    'public:local',
    'public:local:media',
    'hashtag',
    'hashtag:media',
    'hashtag:local',
    'hashtag:local:media',
  ];

  const wsVerifyClient = (info, cb) => {
    const location = url.parse(info.req.url, true);
    const authRequired = !PUBLIC_STREAMS.some(stream => stream === location.query.stream);

    accountFromRequest(info.req, err => {
      if (!err) {
        cb(true, undefined, undefined);
      } else {
        log.error(info.req.requestId, err.toString());
        cb(false, 401, 'Unauthorized');
      }
    }, authRequired);
  };

  const PUBLIC_ENDPOINTS = [
    '/api/v1/streaming/public',
    '/api/v1/streaming/public/local',
    '/api/v1/streaming/hashtag',
    '/api/v1/streaming/hashtag/local',
  ];

  const authenticationMiddleware = (req, res, next) => {
    if (req.method === 'OPTIONS') {
      next();
      return;
    }

    const authRequired = !PUBLIC_ENDPOINTS.some(endpoint => endpoint === req.path);
    accountFromRequest(req, next, authRequired);
  };

  const errorMiddleware = (err, req, res, {}) => {
    log.error(req.requestId, err.toString());
    res.writeHead(err.statusCode || 500, { 'Content-Type': 'application/json' });
    res.end(JSON.stringify({ error: err.statusCode ? err.toString() : 'An unexpected error occurred' }));
  };

  const placeholders = (arr, shift = 0) => arr.map((_, i) => `$${i + 1 + shift}`).join(', ');

  const authorizeListAccess = (id, req, next) => {
    pgPool.connect((err, client, done) => {
      if (err) {
        next(false);
        return;
      }

      client.query('SELECT id, account_id FROM lists WHERE id = $1 LIMIT 1', [id], (err, result) => {
        done();

        if (err || result.rows.length === 0 || result.rows[0].account_id !== req.accountId) {
          next(false);
          return;
        }

        next(true);
      });
    });
  };

  const streamFrom = (id, req, output, attachCloseHandler, needsFiltering = false, notificationOnly = false) => {
    const accountId = req.accountId || req.remoteAddress;

    const streamType = notificationOnly ? ' (notification)' : '';
    log.verbose(req.requestId, `Starting stream from ${id} for ${accountId}${streamType}`);

    const listener = message => {
      const { event, payload, queued_at } = JSON.parse(message);

      const transmit = () => {
        const now            = new Date().getTime();
        const delta          = now - queued_at;
        const encodedPayload = typeof payload === 'object' ? JSON.stringify(payload) : payload;

        log.silly(req.requestId, `Transmitting for ${accountId}: ${event} ${encodedPayload} Delay: ${delta}ms`);
        output(event, encodedPayload);
      };

      if (notificationOnly && event !== 'notification') {
        return;
      }

      // Only messages that may require filtering are statuses, since notifications
      // are already personalized and deletes do not matter
      if (!needsFiltering || event !== 'update') {
        transmit();
        return;
      }

      const unpackedPayload  = payload;
      const targetAccountIds = [unpackedPayload.account.id].concat(unpackedPayload.mentions.map(item => item.id));
      const accountDomain    = unpackedPayload.account.acct.split('@')[1];

      if (Array.isArray(req.chosenLanguages) && unpackedPayload.language !== null && req.chosenLanguages.indexOf(unpackedPayload.language) === -1) {
        log.silly(req.requestId, `Message ${unpackedPayload.id} filtered by language (${unpackedPayload.language})`);
        return;
      }

      // When the account is not logged in, it is not necessary to confirm the block or mute
      if (!req.accountId) {
        transmit();
        return;
      }

      pgPool.connect((err, client, done) => {
        if (err) {
          log.error(err);
          return;
        }

        const queries = [
          client.query(`SELECT 1 FROM blocks WHERE (account_id = $1 AND target_account_id IN (${placeholders(targetAccountIds, 2)})) OR (account_id = $2 AND target_account_id = $1) UNION SELECT 1 FROM mutes WHERE account_id = $1 AND target_account_id IN (${placeholders(targetAccountIds, 2)})`, [req.accountId, unpackedPayload.account.id].concat(targetAccountIds)),
        ];

        if (accountDomain) {
          queries.push(client.query('SELECT 1 FROM account_domain_blocks WHERE account_id = $1 AND domain = $2', [req.accountId, accountDomain]));
        }

        Promise.all(queries).then(values => {
          done();

          if (values[0].rows.length > 0 || (values.length > 1 && values[1].rows.length > 0)) {
            return;
          }

          transmit();
        }).catch(err => {
          done();
          log.error(err);
        });
      });
    };

    subscribe(`${redisPrefix}${id}`, listener);
    attachCloseHandler(`${redisPrefix}${id}`, listener);
  };

  // Setup stream output to HTTP
  const streamToHttp = (req, res) => {
    const accountId = req.accountId || req.remoteAddress;

    res.setHeader('Content-Type', 'text/event-stream');
    res.setHeader('Transfer-Encoding', 'chunked');

    const heartbeat = setInterval(() => res.write(':thump\n'), 15000);

    req.on('close', () => {
      log.verbose(req.requestId, `Ending stream for ${accountId}`);
      clearInterval(heartbeat);
    });

    return (event, payload) => {
      res.write(`event: ${event}\n`);
      res.write(`data: ${payload}\n\n`);
    };
  };

  // Setup stream end for HTTP
  const streamHttpEnd = (req, closeHandler = false) => (id, listener) => {
    req.on('close', () => {
      unsubscribe(id, listener);
      if (closeHandler) {
        closeHandler();
      }
    });
  };

  // Setup stream output to WebSockets
  const streamToWs = (req, ws) => (event, payload) => {
    if (ws.readyState !== ws.OPEN) {
      log.error(req.requestId, 'Tried writing to closed socket');
      return;
    }

    ws.send(JSON.stringify({ event, payload }));
  };

  // Setup stream end for WebSockets
  const streamWsEnd = (req, ws, closeHandler = false) => (id, listener) => {
    const accountId = req.accountId || req.remoteAddress;

    ws.on('close', () => {
      log.verbose(req.requestId, `Ending stream for ${accountId}`);
      unsubscribe(id, listener);
      if (closeHandler) {
        closeHandler();
      }
    });

    ws.on('error', () => {
      log.verbose(req.requestId, `Ending stream for ${accountId}`);
      unsubscribe(id, listener);
      if (closeHandler) {
        closeHandler();
      }
    });
  };

  const httpNotFound = res => {
    res.writeHead(404, { 'Content-Type': 'application/json' });
    res.end(JSON.stringify({ error: 'Not found' }));
  };

  app.use(setRequestId);
  app.use(setRemoteAddress);
  app.use(allowCrossDomain);

  app.get('/api/v1/streaming/health', (req, res) => {
    res.writeHead(200, { 'Content-Type': 'text/plain' });
    res.end('OK');
  });

  app.use(authenticationMiddleware);
  app.use(errorMiddleware);

  app.get('/api/v1/streaming/user', (req, res) => {
    const channel = `timeline:${req.accountId}`;
    streamFrom(channel, req, streamToHttp(req, res), streamHttpEnd(req, subscriptionHeartbeat(channel)));
  });

  app.get('/api/v1/streaming/user/notification', (req, res) => {
    streamFrom(`timeline:${req.accountId}`, req, streamToHttp(req, res), streamHttpEnd(req), false, true);
  });

  app.get('/api/v1/streaming/public', (req, res) => {
    const onlyMedia = req.query.only_media === '1' || req.query.only_media === 'true';
    const channel   = onlyMedia ? 'timeline:public:media' : 'timeline:public';

    streamFrom(channel, req, streamToHttp(req, res), streamHttpEnd(req), true);
  });

  app.get('/api/v1/streaming/public/local', (req, res) => {
    const onlyMedia = req.query.only_media === '1' || req.query.only_media === 'true';
    const channel   = onlyMedia ? `timeline:hashtag:${process.env.DEFAULT_HASHTAG.toLowerCase()}:media` : `timeline:hashtag:${process.env.DEFAULT_HASHTAG.toLowerCase()}`;

    streamFrom(channel, req, streamToHttp(req, res), streamHttpEnd(req), true);
  });

  app.get('/api/v1/streaming/direct', (req, res) => {
    const channel = `timeline:direct:${req.accountId}`;
    streamFrom(channel, req, streamToHttp(req, res), streamHttpEnd(req, subscriptionHeartbeat(channel)), true);
  });

  app.get('/api/v1/streaming/hashtag', (req, res) => {
<<<<<<< HEAD
    const onlyMedia = req.query.only_media === '1' || req.query.only_media === 'true';
    const channel   = onlyMedia ? `timeline:hashtag:${process.env.DEFAULT_HASHTAG.toLowerCase()}:media` : `timeline:hashtag:${process.env.DEFAULT_HASHTAG.toLowerCase()}`;

    streamFrom(channel, req, streamToHttp(req, res), streamHttpEnd(req), true);
  });

  app.get('/api/v1/streaming/hashtag/local', (req, res) => {
    const onlyMedia = req.query.only_media === '1' || req.query.only_media === 'true';
    const channel   = onlyMedia ? `timeline:hashtag:${process.env.DEFAULT_HASHTAG.toLowerCase()}:local:media` : `timeline:hashtag:${process.env.DEFAULT_HASHTAG.toLowerCase()}:local`;

    streamFrom(channel, req, streamToHttp(req, res), streamHttpEnd(req), true);
=======
    const { tag } = req.query;

    if (!tag || tag.length === 0) {
      httpNotFound(res);
      return;
    }

    streamFrom(`timeline:hashtag:${tag.toLowerCase()}`, req, streamToHttp(req, res), streamHttpEnd(req), true);
  });

  app.get('/api/v1/streaming/hashtag/local', (req, res) => {
    const { tag } = req.query;

    if (!tag || tag.length === 0) {
      httpNotFound(res);
      return;
    }

    streamFrom(`timeline:hashtag:${tag.toLowerCase()}:local`, req, streamToHttp(req, res), streamHttpEnd(req), true);
>>>>>>> ef43f1d2
  });

  app.get('/api/v1/streaming/list', (req, res) => {
    const listId = req.query.list;

    authorizeListAccess(listId, req, authorized => {
      if (!authorized) {
        httpNotFound(res);
        return;
      }

      const channel = `timeline:list:${listId}`;
      streamFrom(channel, req, streamToHttp(req, res), streamHttpEnd(req, subscriptionHeartbeat(channel)));
    });
  });

  const wss = new WebSocket.Server({ server, verifyClient: wsVerifyClient });

  wss.on('connection', ws => {
    const req      = ws.upgradeReq;
    const location = url.parse(req.url, true);
    req.requestId  = uuid.v4();
    req.remoteAddress = ws._socket.remoteAddress;

    ws.isAlive = true;

    ws.on('pong', () => {
      ws.isAlive = true;
    });

    let channel;

    switch(location.query.stream) {
    case 'user':
      channel = `timeline:${req.accountId}`;
      streamFrom(channel, req, streamToWs(req, ws), streamWsEnd(req, ws, subscriptionHeartbeat(channel)));
      break;
    case 'user:notification':
      streamFrom(`timeline:${req.accountId}`, req, streamToWs(req, ws), streamWsEnd(req, ws), false, true);
      break;
    case 'public':
      streamFrom('timeline:public', req, streamToWs(req, ws), streamWsEnd(req, ws), true);
      break;
    case 'public:local':
      streamFrom(`timeline:hashtag:${process.env.DEFAULT_HASHTAG.toLowerCase()}`, req, streamToWs(req, ws), streamWsEnd(req, ws), true);
      break;
    case 'public:media':
      streamFrom('timeline:public:media', req, streamToWs(req, ws), streamWsEnd(req, ws), true);
      break;
    case 'public:local:media':
      streamFrom(`timeline:hashtag:${process.env.DEFAULT_HASHTAG.toLowerCase()}:media`, req, streamToWs(req, ws), streamWsEnd(req, ws), true);
      break;
    case 'direct':
      channel = `timeline:direct:${req.accountId}`;
      streamFrom(channel, req, streamToWs(req, ws), streamWsEnd(req, ws, subscriptionHeartbeat(channel)), true);
      break;
    case 'hashtag':
      if (!location.query.tag || location.query.tag.length === 0) {
        ws.close();
        return;
      }

      streamFrom(`timeline:hashtag:${location.query.tag.toLowerCase()}`, req, streamToWs(req, ws), streamWsEnd(req, ws), true);
      break;
    case 'hashtag:local':
      if (!location.query.tag || location.query.tag.length === 0) {
        ws.close();
        return;
      }

      streamFrom(`timeline:hashtag:${location.query.tag.toLowerCase()}:local`, req, streamToWs(req, ws), streamWsEnd(req, ws), true);
      break;
    case 'hashtag:media':
      streamFrom(`timeline:hashtag:${location.query.tag.toLowerCase()}:media`, req, streamToWs(req, ws), streamWsEnd(req, ws), true);
      break;
    case 'hashtag:local:media':
      streamFrom(`timeline:hashtag:${location.query.tag.toLowerCase()}:local:media`, req, streamToWs(req, ws), streamWsEnd(req, ws), true);
      break;
    case 'list':
      const listId = location.query.list;

      authorizeListAccess(listId, req, authorized => {
        if (!authorized) {
          ws.close();
          return;
        }

        channel = `timeline:list:${listId}`;
        streamFrom(channel, req, streamToWs(req, ws), streamWsEnd(req, ws, subscriptionHeartbeat(channel)));
      });
      break;
    default:
      ws.close();
    }
  });

  setInterval(() => {
    wss.clients.forEach(ws => {
      if (ws.isAlive === false) {
        ws.terminate();
        return;
      }

      ws.isAlive = false;
      ws.ping('', false, true);
    });
  }, 30000);

  if (process.env.SOCKET || process.env.PORT && isNaN(+process.env.PORT)) {
    server.listen(process.env.SOCKET || process.env.PORT, () => {
      fs.chmodSync(server.address(), 0o666);
      log.info(`Worker ${workerId} now listening on ${server.address()}`);
    });
  } else {
    server.listen(+process.env.PORT || 4000, process.env.BIND || '0.0.0.0', () => {
      log.info(`Worker ${workerId} now listening on ${server.address().address}:${server.address().port}`);
    });
  }

  const onExit = () => {
    log.info(`Worker ${workerId} exiting, bye bye`);
    server.close();
    process.exit(0);
  };

  const onError = (err) => {
    log.error(err);
    server.close();
    process.exit(0);
  };

  process.on('SIGINT', onExit);
  process.on('SIGTERM', onExit);
  process.on('exit', onExit);
  process.on('uncaughtException', onError);
};

throng({
  workers: numWorkers,
  lifetime: Infinity,
  start: startWorker,
  master: startMaster,
});<|MERGE_RESOLUTION|>--- conflicted
+++ resolved
@@ -497,7 +497,6 @@
   });
 
   app.get('/api/v1/streaming/hashtag', (req, res) => {
-<<<<<<< HEAD
     const onlyMedia = req.query.only_media === '1' || req.query.only_media === 'true';
     const channel   = onlyMedia ? `timeline:hashtag:${process.env.DEFAULT_HASHTAG.toLowerCase()}:media` : `timeline:hashtag:${process.env.DEFAULT_HASHTAG.toLowerCase()}`;
 
@@ -509,27 +508,6 @@
     const channel   = onlyMedia ? `timeline:hashtag:${process.env.DEFAULT_HASHTAG.toLowerCase()}:local:media` : `timeline:hashtag:${process.env.DEFAULT_HASHTAG.toLowerCase()}:local`;
 
     streamFrom(channel, req, streamToHttp(req, res), streamHttpEnd(req), true);
-=======
-    const { tag } = req.query;
-
-    if (!tag || tag.length === 0) {
-      httpNotFound(res);
-      return;
-    }
-
-    streamFrom(`timeline:hashtag:${tag.toLowerCase()}`, req, streamToHttp(req, res), streamHttpEnd(req), true);
-  });
-
-  app.get('/api/v1/streaming/hashtag/local', (req, res) => {
-    const { tag } = req.query;
-
-    if (!tag || tag.length === 0) {
-      httpNotFound(res);
-      return;
-    }
-
-    streamFrom(`timeline:hashtag:${tag.toLowerCase()}:local`, req, streamToHttp(req, res), streamHttpEnd(req), true);
->>>>>>> ef43f1d2
   });
 
   app.get('/api/v1/streaming/list', (req, res) => {
