// @ts-check

const os = require('os');
const throng = require('throng');
const dotenv = require('dotenv');
const express = require('express');
const http = require('http');
const redis = require('redis');
const pg = require('pg');
const log = require('npmlog');
const url = require('url');
const uuid = require('uuid');
const fs = require('fs');
const WebSocket = require('ws');

const env = process.env.NODE_ENV || 'development';
const alwaysRequireAuth = process.env.LIMITED_FEDERATION_MODE === 'true' || process.env.WHITELIST_MODE === 'true' || process.env.AUTHORIZED_FETCH === 'true';

dotenv.config({
  path: env === 'production' ? '.env.production' : '.env',
});

log.level = process.env.LOG_LEVEL || 'verbose';

/**
 * @param {string} dbUrl
 * @return {Object.<string, any>}
 */
const dbUrlToConfig = (dbUrl) => {
  if (!dbUrl) {
    return {};
  }

  const params = url.parse(dbUrl, true);
  const config = {};

  if (params.auth) {
    [config.user, config.password] = params.auth.split(':');
  }

  if (params.hostname) {
    config.host = params.hostname;
  }

  if (params.port) {
    config.port = params.port;
  }

  if (params.pathname) {
    config.database = params.pathname.split('/')[1];
  }

  const ssl = params.query && params.query.ssl;

  if (ssl && ssl === 'true' || ssl === '1') {
    config.ssl = true;
  }

  return config;
};

/**
 * @param {Object.<string, any>} defaultConfig
 * @param {string} redisUrl
 */
const redisUrlToClient = async (defaultConfig, redisUrl) => {
  const config = defaultConfig;

  let client;

  if (!redisUrl) {
    client = redis.createClient(config);
  } else if (redisUrl.startsWith('unix://')) {
    client = redis.createClient(Object.assign(config, {
      socket: {
        path: redisUrl.slice(7),
      },
    }));
  } else {
    client = redis.createClient(Object.assign(config, {
      url: redisUrl,
    }));
  }

  client.on('error', (err) => log.error('Redis Client Error!', err));
  await client.connect();

  return client;
};

const numWorkers = +process.env.STREAMING_CLUSTER_NUM || (env === 'development' ? 1 : Math.max(os.cpus().length - 1, 1));

/**
 * @param {string} json
 * @return {Object.<string, any>|null}
 */
const parseJSON = (json) => {
  try {
    return JSON.parse(json);
  } catch (err) {
    log.error(err);
    return null;
  }
};

const startMaster = () => {
  if (!process.env.SOCKET && process.env.PORT && isNaN(+process.env.PORT)) {
    log.warn('UNIX domain socket is now supported by using SOCKET. Please migrate from PORT hack.');
  }

  log.warn(`Starting streaming API server master with ${numWorkers} workers`);
};

const startWorker = async (workerId) => {
  log.warn(`Starting worker ${workerId}`);

  const pgConfigs = {
    development: {
      user:     process.env.DB_USER || pg.defaults.user,
      password: process.env.DB_PASS || pg.defaults.password,
      database: process.env.DB_NAME || 'mastodon_development',
      host:     process.env.DB_HOST || pg.defaults.host,
      port:     process.env.DB_PORT || pg.defaults.port,
      max:      10,
    },

    production: {
      user:     process.env.DB_USER || 'mastodon',
      password: process.env.DB_PASS || '',
      database: process.env.DB_NAME || 'mastodon_production',
      host:     process.env.DB_HOST || 'localhost',
      port:     process.env.DB_PORT || 5432,
      max:      10,
    },
  };

  if (!!process.env.DB_SSLMODE && process.env.DB_SSLMODE !== 'disable') {
    pgConfigs.development.ssl = true;
    pgConfigs.production.ssl = true;
  }

  const app = express();

  app.set('trusted proxy', process.env.TRUSTED_PROXY_IP || 'loopback,uniquelocal');

  const pgPool = new pg.Pool(Object.assign(pgConfigs[env], dbUrlToConfig(process.env.DATABASE_URL)));
  const server = http.createServer(app);
  const redisNamespace = process.env.REDIS_NAMESPACE || null;

  const redisParams = {
    socket: {
      host: process.env.REDIS_HOST || '127.0.0.1',
      port: process.env.REDIS_PORT || 6379,
    },
    database: process.env.REDIS_DB || 0,
    password: process.env.REDIS_PASSWORD || undefined,
  };

  if (redisNamespace) {
    redisParams.namespace = redisNamespace;
  }

  const redisPrefix = redisNamespace ? `${redisNamespace}:` : '';

  const redisSubscribeClient = await redisUrlToClient(redisParams, process.env.REDIS_URL);
  const redisClient = await redisUrlToClient(redisParams, process.env.REDIS_URL);

  /**
   * @param {string[]} channels
   * @return {function(): void}
   */
  const subscriptionHeartbeat = channels => {
    const interval = 6 * 60;

    const tellSubscribed = () => {
      channels.forEach(channel => redisClient.set(`${redisPrefix}subscribed:${channel}`, '1', 'EX', interval * 3));
    };

    tellSubscribed();

    const heartbeat = setInterval(tellSubscribed, interval * 1000);

    return () => {
      clearInterval(heartbeat);
    };
  };

  /**
   * @param {string} channel
   * @param {function(string): void} callback
   */
  const subscribe = (channel, callback) => {
    log.silly(`Adding listener for ${channel}`);

    redisSubscribeClient.subscribe(channel, callback);
  };

  /**
   * @param {string} channel
   * @param {function(string): void} callback
   */
  const unsubscribe = (channel, callback) => {
    log.silly(`Removing listener for ${channel}`);

    redisSubscribeClient.unsubscribe(channel, callback);
  };

  const FALSE_VALUES = [
    false,
    0,
    '0',
    'f',
    'F',
    'false',
    'FALSE',
    'off',
    'OFF',
  ];

  /**
   * @param {any} value
   * @return {boolean}
   */
  const isTruthy = value =>
    value && !FALSE_VALUES.includes(value);

  /**
   * @param {any} req
   * @param {any} res
   * @param {function(Error=): void}
   */
  const allowCrossDomain = (req, res, next) => {
    res.header('Access-Control-Allow-Origin', '*');
    res.header('Access-Control-Allow-Headers', 'Authorization, Accept, Cache-Control');
    res.header('Access-Control-Allow-Methods', 'GET, OPTIONS');

    next();
  };

  /**
   * @param {any} req
   * @param {any} res
   * @param {function(Error=): void}
   */
  const setRequestId = (req, res, next) => {
    req.requestId = uuid.v4();
    res.header('X-Request-Id', req.requestId);

    next();
  };

  /**
   * @param {any} req
   * @param {any} res
   * @param {function(Error=): void}
   */
  const setRemoteAddress = (req, res, next) => {
    req.remoteAddress = req.connection.remoteAddress;

    next();
  };

  /**
   * @param {any} req
   * @param {string[]} necessaryScopes
   * @return {boolean}
   */
  const isInScope = (req, necessaryScopes) =>
    req.scopes.some(scope => necessaryScopes.includes(scope));

  /**
   * @param {string} token
   * @param {any} req
   * @return {Promise.<void>}
   */
  const accountFromToken = (token, req) => new Promise((resolve, reject) => {
    pgPool.connect((err, client, done) => {
      if (err) {
        reject(err);
        return;
      }

      client.query('SELECT oauth_access_tokens.id, oauth_access_tokens.resource_owner_id, users.account_id, users.chosen_languages, oauth_access_tokens.scopes, devices.device_id FROM oauth_access_tokens INNER JOIN users ON oauth_access_tokens.resource_owner_id = users.id LEFT OUTER JOIN devices ON oauth_access_tokens.id = devices.access_token_id WHERE oauth_access_tokens.token = $1 AND oauth_access_tokens.revoked_at IS NULL LIMIT 1', [token], (err, result) => {
        done();

        if (err) {
          reject(err);
          return;
        }

        if (result.rows.length === 0) {
          err = new Error('Invalid access token');
          err.status = 401;

          reject(err);
          return;
        }

        req.accessTokenId = result.rows[0].id;
        req.scopes = result.rows[0].scopes.split(' ');
        req.accountId = result.rows[0].account_id;
        req.chosenLanguages = result.rows[0].chosen_languages;
        req.deviceId = result.rows[0].device_id;

        resolve();
      });
    });
  });

  /**
   * @param {any} req
   * @param {boolean=} required
   * @return {Promise.<void>}
   */
  const accountFromRequest = (req, required = true) => new Promise((resolve, reject) => {
    const authorization = req.headers.authorization;
    const location      = url.parse(req.url, true);
    const accessToken   = location.query.access_token || req.headers['sec-websocket-protocol'];

    if (!authorization && !accessToken) {
      if (required) {
        const err = new Error('Missing access token');
        err.status = 401;

        reject(err);
        return;
      } else {
        resolve();
        return;
      }
    }

    const token = authorization ? authorization.replace(/^Bearer /, '') : accessToken;

    resolve(accountFromToken(token, req));
  });

  /**
   * @param {any} req
   * @return {string}
   */
  const channelNameFromPath = req => {
    const { path, query } = req;
    const onlyMedia = isTruthy(query.only_media);

    switch (path) {
    case '/api/v1/streaming/user':
      return 'user';
    case '/api/v1/streaming/user/notification':
      return 'user:notification';
    case '/api/v1/streaming/public':
      return onlyMedia ? 'public:media' : 'public';
    case '/api/v1/streaming/public/local':
      return onlyMedia ? 'public:local:media' : 'public:local';
    case '/api/v1/streaming/public/remote':
      return onlyMedia ? 'public:remote:media' : 'public:remote';
    case '/api/v1/streaming/hashtag':
      return 'hashtag';
    case '/api/v1/streaming/hashtag/local':
      return 'hashtag:local';
    case '/api/v1/streaming/direct':
      return 'direct';
    case '/api/v1/streaming/list':
      return 'list';
    default:
      return undefined;
    }
  };

  const PUBLIC_CHANNELS = [
    'public',
    'public:media',
    'public:local',
    'public:local:media',
    'public:remote',
    'public:remote:media',
    'hashtag',
    'hashtag:local',
  ];

  /**
   * @param {any} req
   * @param {string} channelName
   * @return {Promise.<void>}
   */
  const checkScopes = (req, channelName) => new Promise((resolve, reject) => {
    log.silly(req.requestId, `Checking OAuth scopes for ${channelName}`);

    // When accessing public channels, no scopes are needed
    if (PUBLIC_CHANNELS.includes(channelName)) {
      resolve();
      return;
    }

    // The `read` scope has the highest priority, if the token has it
    // then it can access all streams
    const requiredScopes = ['read'];

    // When accessing specifically the notifications stream,
    // we need a read:notifications, while in all other cases,
    // we can allow access with read:statuses. Mind that the
    // user stream will not contain notifications unless
    // the token has either read or read:notifications scope
    // as well, this is handled separately.
    if (channelName === 'user:notification') {
      requiredScopes.push('read:notifications');
    } else {
      requiredScopes.push('read:statuses');
    }

    if (req.scopes && requiredScopes.some(requiredScope => req.scopes.includes(requiredScope))) {
      resolve();
      return;
    }

    const err = new Error('Access token does not cover required scopes');
    err.status = 401;

    reject(err);
  });

  /**
   * @param {any} info
   * @param {function(boolean, number, string): void} callback
   */
  const wsVerifyClient = (info, callback) => {
    // When verifying the websockets connection, we no longer pre-emptively
    // check OAuth scopes and drop the connection if they're missing. We only
    // drop the connection if access without token is not allowed by environment
    // variables. OAuth scope checks are moved to the point of subscription
    // to a specific stream.

    accountFromRequest(info.req, alwaysRequireAuth).then(() => {
      callback(true, undefined, undefined);
    }).catch(err => {
      log.error(info.req.requestId, err.toString());
      callback(false, 401, 'Unauthorized');
    });
  };

  /**
   * @typedef SystemMessageHandlers
   * @property {function(): void} onKill
   */

  /**
   * @param {any} req
   * @param {SystemMessageHandlers} eventHandlers
   * @return {function(string): void}
   */
  const createSystemMessageListener = (req, eventHandlers) => {
    return message => {
      const json = parseJSON(message);

      if (!json) return;

      const { event } = json;

      log.silly(req.requestId, `System message for ${req.accountId}: ${event}`);

      if (event === 'kill') {
        log.verbose(req.requestId, `Closing connection for ${req.accountId} due to expired access token`);
        eventHandlers.onKill();
      }
    };
  };

  /**
   * @param {any} req
   * @param {any} res
   */
  const subscribeHttpToSystemChannel = (req, res) => {
    const systemChannelId = `timeline:access_token:${req.accessTokenId}`;

    const listener = createSystemMessageListener(req, {

      onKill() {
        res.end();
      },

    });

    res.on('close', () => {
      unsubscribe(`${redisPrefix}${systemChannelId}`, listener);
    });

    subscribe(`${redisPrefix}${systemChannelId}`, listener);
  };

  /**
   * @param {any} req
   * @param {any} res
   * @param {function(Error=): void} next
   */
  const authenticationMiddleware = (req, res, next) => {
    if (req.method === 'OPTIONS') {
      next();
      return;
    }

    accountFromRequest(req, alwaysRequireAuth).then(() => checkScopes(req, channelNameFromPath(req))).then(() => {
      subscribeHttpToSystemChannel(req, res);
    }).then(() => {
      next();
    }).catch(err => {
      next(err);
    });
  };

  /**
   * @param {Error} err
   * @param {any} req
   * @param {any} res
   * @param {function(Error=): void} next
   */
  const errorMiddleware = (err, req, res, next) => {
    log.error(req.requestId, err.toString());

    if (res.headersSent) {
      next(err);
      return;
    }

    res.writeHead(err.status || 500, { 'Content-Type': 'application/json' });
    res.end(JSON.stringify({ error: err.status ? err.toString() : 'An unexpected error occurred' }));
  };

  /**
   * @param {array} arr
   * @param {number=} shift
   * @return {string}
   */
  const placeholders = (arr, shift = 0) => arr.map((_, i) => `$${i + 1 + shift}`).join(', ');

  /**
   * @param {string} listId
   * @param {any} req
   * @return {Promise.<void>}
   */
  const authorizeListAccess = (listId, req) => new Promise((resolve, reject) => {
    const { accountId } = req;

    pgPool.connect((err, client, done) => {
      if (err) {
        reject();
        return;
      }

      client.query('SELECT id, account_id FROM lists WHERE id = $1 LIMIT 1', [listId], (err, result) => {
        done();

        if (err || result.rows.length === 0 || result.rows[0].account_id !== accountId) {
          reject();
          return;
        }

        resolve();
      });
    });
  });

  /**
   * @param {string[]} ids
   * @param {any} req
   * @param {function(string, string): void} output
   * @param {function(string[], function(string): void): void} attachCloseHandler
   * @param {boolean=} needsFiltering
   * @return {function(string): void}
   */
  const streamFrom = (ids, req, output, attachCloseHandler, needsFiltering = false) => {
    const accountId = req.accountId || req.remoteAddress;

    log.verbose(req.requestId, `Starting stream from ${ids.join(', ')} for ${accountId}`);

    const listener = message => {
      const json = parseJSON(message);

      if (!json) return;

      const { event, payload, queued_at } = json;

      const transmit = () => {
        const now = new Date().getTime();
        const delta = now - queued_at;
        const encodedPayload = typeof payload === 'object' ? JSON.stringify(payload) : payload;

        log.silly(req.requestId, `Transmitting for ${accountId}: ${event} ${encodedPayload} Delay: ${delta}ms`);
        output(event, encodedPayload);
      };

      // Only messages that may require filtering are statuses, since notifications
      // are already personalized and deletes do not matter
      if (!needsFiltering || event !== 'update') {
        transmit();
        return;
      }

      const unpackedPayload = payload;
      const targetAccountIds = [unpackedPayload.account.id].concat(unpackedPayload.mentions.map(item => item.id));
      const accountDomain = unpackedPayload.account.acct.split('@')[1];

      if (Array.isArray(req.chosenLanguages) && unpackedPayload.language !== null && req.chosenLanguages.indexOf(unpackedPayload.language) === -1) {
        log.silly(req.requestId, `Message ${unpackedPayload.id} filtered by language (${unpackedPayload.language})`);
        return;
      }

      // When the account is not logged in, it is not necessary to confirm the block or mute
      if (!req.accountId) {
        transmit();
        return;
      }

      pgPool.connect((err, client, done) => {
        if (err) {
          log.error(err);
          return;
        }

        const queries = [
          client.query(`SELECT 1
                        FROM blocks
                        WHERE (account_id = $1 AND target_account_id IN (${placeholders(targetAccountIds, 2)}))
                           OR (account_id = $2 AND target_account_id = $1)
                        UNION
                        SELECT 1
                        FROM mutes
                        WHERE account_id = $1
                          AND target_account_id IN (${placeholders(targetAccountIds, 2)})`, [req.accountId, unpackedPayload.account.id].concat(targetAccountIds)),
        ];

        if (accountDomain) {
          queries.push(client.query('SELECT 1 FROM account_domain_blocks WHERE account_id = $1 AND domain = $2', [req.accountId, accountDomain]));
        }

        Promise.all(queries).then(values => {
          done();

          if (values[0].rows.length > 0 || (values.length > 1 && values[1].rows.length > 0)) {
            return;
          }

          transmit();
        }).catch(err => {
          done();
          log.error(err);
        });
      });
    };

    ids.forEach(id => {
      subscribe(`${redisPrefix}${id}`, listener);
    });

    if (attachCloseHandler) {
      attachCloseHandler(ids.map(id => `${redisPrefix}${id}`), listener);
    }

    return listener;
  };

  /**
   * @param {any} req
   * @param {any} res
   * @return {function(string, string): void}
   */
  const streamToHttp = (req, res) => {
    const accountId = req.accountId || req.remoteAddress;

    res.setHeader('Content-Type', 'text/event-stream');
    res.setHeader('Cache-Control', 'no-store');
    res.setHeader('Transfer-Encoding', 'chunked');

    res.write(':)\n');

    const heartbeat = setInterval(() => res.write(':thump\n'), 15000);

    req.on('close', () => {
      log.verbose(req.requestId, `Ending stream for ${accountId}`);
      clearInterval(heartbeat);
    });

    return (event, payload) => {
      res.write(`event: ${event}\n`);
      res.write(`data: ${payload}\n\n`);
    };
  };

  /**
   * @param {any} req
   * @param {function(): void} [closeHandler]
   * @return {function(string[]): void}
   */
  const streamHttpEnd = (req, closeHandler = undefined) => (ids) => {
    req.on('close', () => {
      ids.forEach(id => {
        unsubscribe(id);
      });

      if (closeHandler) {
        closeHandler();
      }
    });
  };

  /**
   * @param {any} req
   * @param {any} ws
   * @param {string[]} streamName
   * @return {function(string, string): void}
   */
  const streamToWs = (req, ws, streamName) => (event, payload) => {
    if (ws.readyState !== ws.OPEN) {
      log.error(req.requestId, 'Tried writing to closed socket');
      return;
    }

    ws.send(JSON.stringify({ stream: streamName, event, payload }));
  };

  /**
   * @param {any} res
   */
  const httpNotFound = res => {
    res.writeHead(404, { 'Content-Type': 'application/json' });
    res.end(JSON.stringify({ error: 'Not found' }));
  };

  app.use(setRequestId);
  app.use(setRemoteAddress);
  app.use(allowCrossDomain);

  app.get('/api/v1/streaming/health', (req, res) => {
    res.writeHead(200, { 'Content-Type': 'text/plain' });
    res.end('OK');
  });

  app.use(authenticationMiddleware);
  app.use(errorMiddleware);

  app.get('/api/v1/streaming/*', (req, res) => {
    channelNameToIds(req, channelNameFromPath(req), req.query).then(({ channelIds, options }) => {
      const onSend = streamToHttp(req, res);
      const onEnd = streamHttpEnd(req, subscriptionHeartbeat(channelIds));

      streamFrom(channelIds, req, onSend, onEnd, options.needsFiltering);
    }).catch(err => {
      log.verbose(req.requestId, 'Subscription error:', err.toString());
      httpNotFound(res);
    });
  });

  const wss = new WebSocket.Server({ server, verifyClient: wsVerifyClient });

  /**
   * @typedef StreamParams
   * @property {string} [tag]
   * @property {string} [list]
   * @property {string} [only_media]
   */

  /**
   * @param {any} req
   * @return {string[]}
   */
  const channelsForUserStream = req => {
    const arr = [`timeline:${req.accountId}`];

    if (isInScope(req, ['crypto']) && req.deviceId) {
      arr.push(`timeline:${req.accountId}:${req.deviceId}`);
    }

    if (isInScope(req, ['read', 'read:notifications'])) {
      arr.push(`timeline:${req.accountId}:notifications`);
    }

    return arr;
  };

  /**
   * @param {any} req
   * @param {string} name
   * @param {StreamParams} params
   * @return {Promise.<{ channelIds: string[], options: { needsFiltering: boolean } }>}
   */
  const channelNameToIds = (req, name, params) => new Promise((resolve, reject) => {
    switch (name) {
    case 'user':
      resolve({
        channelIds: channelsForUserStream(req),
        options: { needsFiltering: false },
      });

      break;
    case 'user:notification':
      resolve({
        channelIds: [`timeline:${req.accountId}:notifications`],
        options: { needsFiltering: false },
      });

      break;
    case 'public':
      resolve({
        channelIds: ['timeline:public'],
        options: { needsFiltering: true },
      });

      break;
    case 'public:local':
      resolve({
        channelIds: ['timeline:public:local'],
        options: { needsFiltering: true },
      });

      break;
    case 'public:remote':
      resolve({
        channelIds: ['timeline:public:remote'],
        options: { needsFiltering: true },
      });

      break;
    case 'public:media':
      resolve({
        channelIds: ['timeline:public:media'],
        options: { needsFiltering: true },
      });

      break;
    case 'public:local:media':
      resolve({
        channelIds: ['timeline:public:local:media'],
        options: { needsFiltering: true },
      });

      break;
    case 'public:remote:media':
      resolve({
        channelIds: ['timeline:public:remote:media'],
        options: { needsFiltering: true },
      });

      break;
    case 'direct':
      resolve({
        channelIds: [`timeline:direct:${req.accountId}`],
        options: { needsFiltering: false },
      });

      break;
    case 'hashtag':
      if (!params.tag || params.tag.length === 0) {
        reject('No tag for stream provided');
      } else {
        resolve({
<<<<<<< HEAD
          channelIds: [`timeline:hashtag:${params.tag.toLowerCase()}${req.accountId ? ':authorized' : ''}`],
          options: { needsFiltering: true, notificationOnly: false },
=======
          channelIds: [`timeline:hashtag:${params.tag.toLowerCase()}`],
          options: { needsFiltering: true },
>>>>>>> d0d15bf4
        });
      }

      break;
    case 'hashtag:local':
      if (!params.tag || params.tag.length === 0) {
        reject('No tag for stream provided');
      } else {
        resolve({
<<<<<<< HEAD
          channelIds: [`timeline:hashtag:${params.tag.toLowerCase()}${req.accountId ? ':authorized' : ''}:local`],
          options: { needsFiltering: true, notificationOnly: false },
=======
          channelIds: [`timeline:hashtag:${params.tag.toLowerCase()}:local`],
          options: { needsFiltering: true },
>>>>>>> d0d15bf4
        });
      }

      break;
    case 'list':
      authorizeListAccess(params.list, req).then(() => {
        resolve({
          channelIds: [`timeline:list:${params.list}`],
          options: { needsFiltering: false },
        });
      }).catch(() => {
        reject('Not authorized to stream this list');
      });

      break;
    default:
      reject('Unknown stream type');
    }
  });

  /**
   * @param {string} channelName
   * @param {StreamParams} params
   * @return {string[]}
   */
  const streamNameFromChannelName = (channelName, params) => {
    if (channelName === 'list') {
      return [channelName, params.list];
    } else if (['hashtag', 'hashtag:local'].includes(channelName)) {
      return [channelName, params.tag];
    } else {
      return [channelName];
    }
  };

  /**
   * @typedef WebSocketSession
   * @property {any} socket
   * @property {any} request
   * @property {Object.<string, { listener: function(string): void, stopHeartbeat: function(): void }>} subscriptions
   */

  /**
   * @param {WebSocketSession} session
   * @param {string} channelName
   * @param {StreamParams} params
   */
  const subscribeWebsocketToChannel = ({ socket, request, subscriptions }, channelName, params) =>
    checkScopes(request, channelName).then(() => channelNameToIds(request, channelName, params)).then(({
      channelIds,
      options,
    }) => {
      if (subscriptions[channelIds.join(';')]) {
        return;
      }

      const onSend = streamToWs(request, socket, streamNameFromChannelName(channelName, params));
      const stopHeartbeat = subscriptionHeartbeat(channelIds);
      const listener = streamFrom(channelIds, request, onSend, undefined, options.needsFiltering);

      subscriptions[channelIds.join(';')] = {
        listener,
        stopHeartbeat,
      };
    }).catch(err => {
      log.verbose(request.requestId, 'Subscription error:', err.toString());
      socket.send(JSON.stringify({ error: err.toString() }));
    });

  /**
   * @param {WebSocketSession} session
   * @param {string} channelName
   * @param {StreamParams} params
   */
  const unsubscribeWebsocketFromChannel = ({ socket, request, subscriptions }, channelName, params) =>
    channelNameToIds(request, channelName, params).then(({ channelIds }) => {
      log.verbose(request.requestId, `Ending stream from ${channelIds.join(', ')} for ${request.accountId}`);

      const subscription = subscriptions[channelIds.join(';')];

      if (!subscription) {
        return;
      }

      const { listener, stopHeartbeat } = subscription;

      channelIds.forEach(channelId => {
        unsubscribe(`${redisPrefix}${channelId}`, listener);
      });

      stopHeartbeat();

      delete subscriptions[channelIds.join(';')];
    }).catch(err => {
      log.verbose(request.requestId, 'Unsubscription error:', err);
      socket.send(JSON.stringify({ error: err.toString() }));
    });

  /**
   * @param {WebSocketSession} session
   */
  const subscribeWebsocketToSystemChannel = ({ socket, request, subscriptions }) => {
    const systemChannelId = `timeline:access_token:${request.accessTokenId}`;

    const listener = createSystemMessageListener(request, {

      onKill() {
        socket.close();
      },

    });

    subscribe(`${redisPrefix}${systemChannelId}`, listener);

    subscriptions[systemChannelId] = {
      listener,
      stopHeartbeat: () => {
      },
    };
  };

  /**
   * @param {string|string[]} arrayOrString
   * @return {string}
   */
  const firstParam = arrayOrString => {
    if (Array.isArray(arrayOrString)) {
      return arrayOrString[0];
    } else {
      return arrayOrString;
    }
  };

  wss.on('connection', (ws, req) => {
    const location = url.parse(req.url, true);

    req.requestId = uuid.v4();
    req.remoteAddress = ws._socket.remoteAddress;

    ws.isAlive = true;

    ws.on('pong', () => {
      ws.isAlive = true;
    });

    /**
     * @type {WebSocketSession}
     */
    const session = {
      socket: ws,
      request: req,
      subscriptions: {},
    };

    const onEnd = () => {
      const keys = Object.keys(session.subscriptions);

      keys.forEach(channelIds => {
        const { listener, stopHeartbeat } = session.subscriptions[channelIds];

        channelIds.split(';').forEach(channelId => {
          unsubscribe(`${redisPrefix}${channelId}`, listener);
        });

        stopHeartbeat();
      });
    };

    ws.on('close', onEnd);
    ws.on('error', onEnd);

    ws.on('message', data => {
      const json = parseJSON(data);

      if (!json) return;

      const { type, stream, ...params } = json;

      if (type === 'subscribe') {
        subscribeWebsocketToChannel(session, firstParam(stream), params);
      } else if (type === 'unsubscribe') {
        unsubscribeWebsocketFromChannel(session, firstParam(stream), params);
      } else {
        // Unknown action type
      }
    });

    subscribeWebsocketToSystemChannel(session);

    if (location.query.stream) {
      subscribeWebsocketToChannel(session, firstParam(location.query.stream), location.query);
    }
  });

  setInterval(() => {
    wss.clients.forEach(ws => {
      if (ws.isAlive === false) {
        ws.terminate();
        return;
      }

      ws.isAlive = false;
      ws.ping('', false);
    });
  }, 30000);

  attachServerWithConfig(server, address => {
    log.warn(`Worker ${workerId} now listening on ${address}`);
  });

  const onExit = () => {
    log.warn(`Worker ${workerId} exiting`);
    server.close();
    process.exit(0);
  };

  const onError = (err) => {
    log.error(err);
    server.close();
    process.exit(0);
  };

  process.on('SIGINT', onExit);
  process.on('SIGTERM', onExit);
  process.on('exit', onExit);
  process.on('uncaughtException', onError);
};

/**
 * @param {any} server
 * @param {function(string): void} [onSuccess]
 */
const attachServerWithConfig = (server, onSuccess) => {
  if (process.env.SOCKET || process.env.PORT && isNaN(+process.env.PORT)) {
    server.listen(process.env.SOCKET || process.env.PORT, () => {
      if (onSuccess) {
        fs.chmodSync(server.address(), 0o666);
        onSuccess(server.address());
      }
    });
  } else {
    server.listen(+process.env.PORT || 4000, process.env.BIND || '127.0.0.1', () => {
      if (onSuccess) {
        onSuccess(`${server.address().address}:${server.address().port}`);
      }
    });
  }
};

/**
 * @param {function(Error=): void} onSuccess
 */
const onPortAvailable = onSuccess => {
  const testServer = http.createServer();

  testServer.once('error', err => {
    onSuccess(err);
  });

  testServer.once('listening', () => {
    testServer.once('close', () => onSuccess());
    testServer.close();
  });

  attachServerWithConfig(testServer);
};

onPortAvailable(err => {
  if (err) {
    log.error('Could not start server, the port or socket is in use');
    return;
  }

  throng({
    workers: numWorkers,
    lifetime: Infinity,
    start: startWorker,
    master: startMaster,
  });
});<|MERGE_RESOLUTION|>--- conflicted
+++ resolved
@@ -852,13 +852,8 @@
         reject('No tag for stream provided');
       } else {
         resolve({
-<<<<<<< HEAD
           channelIds: [`timeline:hashtag:${params.tag.toLowerCase()}${req.accountId ? ':authorized' : ''}`],
-          options: { needsFiltering: true, notificationOnly: false },
-=======
-          channelIds: [`timeline:hashtag:${params.tag.toLowerCase()}`],
           options: { needsFiltering: true },
->>>>>>> d0d15bf4
         });
       }
 
@@ -868,13 +863,8 @@
         reject('No tag for stream provided');
       } else {
         resolve({
-<<<<<<< HEAD
           channelIds: [`timeline:hashtag:${params.tag.toLowerCase()}${req.accountId ? ':authorized' : ''}:local`],
-          options: { needsFiltering: true, notificationOnly: false },
-=======
-          channelIds: [`timeline:hashtag:${params.tag.toLowerCase()}:local`],
           options: { needsFiltering: true },
->>>>>>> d0d15bf4
         });
       }
 
