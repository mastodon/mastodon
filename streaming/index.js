import os from 'os';
import cluster from 'cluster';
import dotenv from 'dotenv'
import express from 'express'
import http from 'http'
import redis from 'redis'
import pg from 'pg'
import log from 'npmlog'
import url from 'url'
import WebSocket from 'ws'
import uuid from 'uuid'
import { parse as parseDatabaseUrl } from 'pg-connection-string'

const env = process.env.NODE_ENV || 'development'

dotenv.config({
  path: env === 'production' ? '.env.production' : '.env'
})

const dbUrlToConfig = (dbUrl) => {
  if (!dbUrl) {
    return {}
  }

  const params = url.parse(dbUrl)
  const auth   = params.auth ? params.auth.split(':') : []

  return {
    user: auth[0],
    password: auth[1],
    host: params.hostname,
    port: params.port,
    database: params.pathname ? params.pathname.split('/')[1] : null,
    ssl: true
  }
}

if (cluster.isMaster) {
  // Cluster master
  const core = +process.env.STREAMING_CLUSTER_NUM || (env === 'development' ? 1 : Math.max(os.cpus().length - 1, 1))

  const fork = () => {
    const worker = cluster.fork();

    worker.on('exit', (code, signal) => {
      log.error(`Worker died with exit code ${code}, signal ${signal} received.`);
      setTimeout(() => fork(), 0);
    });
  };

  for (let i = 0; i < core; i++) fork();

  log.info(`Starting streaming API server master with ${core} workers`)
} else {
  // Cluster worker
  const pgConfigs = {
    development: {
      database: 'mastodon_development',
      host:     '/var/run/postgresql',
      max:      10
    },

    production: {
      user:     process.env.DB_USER || 'mastodon',
      password: process.env.DB_PASS || '',
      database: process.env.DB_NAME || 'mastodon_production',
      host:     process.env.DB_HOST || 'localhost',
      port:     process.env.DB_PORT || 5432,
      max:      10
    }
  }

  const pgConfig = pgConfigs[env];
  if (process.env.DATABASE_URL) {
    const parsedConfig = parseDatabaseUrl(process.env.DATABASE_URL);
    for (const key of Object.keys(parsedConfig)) {
      if (parsedConfig[key] !== null) {
        pgConfig[key] = parsedConfig[key]
      }
    }
  }

  const app    = express()
<<<<<<< HEAD
  const pgPool = new pg.Pool(pgConfig)
=======
  const pgPool = new pg.Pool(Object.assign(dbUrlToConfig(process.env.DB_URL), pgConfigs[env]))
>>>>>>> 4fcc0d5a
  const server = http.createServer(app)
  const wss    = new WebSocket.Server({ server })

  const redisClient = redis.createClient({
    host:     process.env.REDIS_HOST     || '127.0.0.1',
    port:     process.env.REDIS_PORT     || 6379,
    password: process.env.REDIS_PASSWORD,
    url:      process.env.REDIS_URL      || null
  })

  const subs = {}

  redisClient.on('pmessage', (_, channel, message) => {
    const callbacks = subs[channel]

    log.silly(`New message on channel ${channel}`)

    if (!callbacks) {
      return
    }

    callbacks.forEach(callback => callback(message))
  })

  redisClient.psubscribe('timeline:*')

  const subscribe = (channel, callback) => {
    log.silly(`Adding listener for ${channel}`)
    subs[channel] = subs[channel] || []
    subs[channel].push(callback)
  }

  const unsubscribe = (channel, callback) => {
    log.silly(`Removing listener for ${channel}`)
    subs[channel] = subs[channel].filter(item => item !== callback)
  }

  const allowCrossDomain = (req, res, next) => {
    res.header('Access-Control-Allow-Origin', '*')
    res.header('Access-Control-Allow-Headers', 'Authorization, Accept, Cache-Control')
    res.header('Access-Control-Allow-Methods', 'GET, OPTIONS')

    next()
  }

  const setRequestId = (req, res, next) => {
    req.requestId = uuid.v4()
    res.header('X-Request-Id', req.requestId)

    next()
  }

  const accountFromToken = (token, req, next) => {
    pgPool.connect((err, client, done) => {
      if (err) {
        next(err)
        return
      }

      client.query('SELECT oauth_access_tokens.resource_owner_id, users.account_id FROM oauth_access_tokens INNER JOIN users ON oauth_access_tokens.resource_owner_id = users.id WHERE oauth_access_tokens.token = $1 LIMIT 1', [token], (err, result) => {
        done()

        if (err) {
          next(err)
          return
        }

        if (result.rows.length === 0) {
          err = new Error('Invalid access token')
          err.statusCode = 401

          next(err)
          return
        }

        req.accountId = result.rows[0].account_id

        next()
      })
    })
  }

  const authenticationMiddleware = (req, res, next) => {
    if (req.method === 'OPTIONS') {
      next()
      return
    }

    const authorization = req.get('Authorization')

    if (!authorization) {
      const err = new Error('Missing access token')
      err.statusCode = 401

      next(err)
      return
    }

    const token = authorization.replace(/^Bearer /, '')

    accountFromToken(token, req, next)
  }

  const errorMiddleware = (err, req, res, next) => {
    log.error(req.requestId, err)
    res.writeHead(err.statusCode || 500, { 'Content-Type': 'application/json' })
    res.end(JSON.stringify({ error: err.statusCode ? `${err}` : 'An unexpected error occurred' }))
  }

  const placeholders = (arr, shift = 0) => arr.map((_, i) => `$${i + 1 + shift}`).join(', ');

  const streamFrom = (id, req, output, attachCloseHandler, needsFiltering = false) => {
    log.verbose(req.requestId, `Starting stream from ${id} for ${req.accountId}`)

    const listener = message => {
      const { event, payload, queued_at } = JSON.parse(message)

      const transmit = () => {
        const now   = new Date().getTime()
        const delta = now - queued_at;

        log.silly(req.requestId, `Transmitting for ${req.accountId}: ${event} ${payload} Delay: ${delta}ms`)
        output(event, payload)
      }

      // Only messages that may require filtering are statuses, since notifications
      // are already personalized and deletes do not matter
      if (needsFiltering && event === 'update') {
        pgPool.connect((err, client, done) => {
          if (err) {
            log.error(err)
            return
          }

          const unpackedPayload  = JSON.parse(payload)
          const targetAccountIds = [unpackedPayload.account.id].concat(unpackedPayload.mentions.map(item => item.id)).concat(unpackedPayload.reblog ? [unpackedPayload.reblog.account.id] : [])

          client.query(`SELECT target_account_id FROM blocks WHERE account_id = $1 AND target_account_id IN (${placeholders(targetAccountIds, 1)}) UNION SELECT target_account_id FROM mutes WHERE account_id = $1 AND target_account_id IN (${placeholders(targetAccountIds, 1)})`, [req.accountId].concat(targetAccountIds), (err, result) => {
            done()

            if (err) {
              log.error(err)
              return
            }

            if (result.rows.length > 0) {
              return
            }

            transmit()
          })
        })
      } else {
        transmit()
      }
    }

    subscribe(id, listener)
    attachCloseHandler(id, listener)
  }

  // Setup stream output to HTTP
  const streamToHttp = (req, res) => {
    res.setHeader('Content-Type', 'text/event-stream')
    res.setHeader('Transfer-Encoding', 'chunked')

    const heartbeat = setInterval(() => res.write(':thump\n'), 15000)

    req.on('close', () => {
      log.verbose(req.requestId, `Ending stream for ${req.accountId}`)
      clearInterval(heartbeat)
    })

    return (event, payload) => {
      res.write(`event: ${event}\n`)
      res.write(`data: ${payload}\n\n`)
    }
  }

  // Setup stream end for HTTP
  const streamHttpEnd = req => (id, listener) => {
    req.on('close', () => {
      unsubscribe(id, listener)
    })
  }

  // Setup stream output to WebSockets
  const streamToWs = (req, ws) => {
    const heartbeat = setInterval(() => ws.ping(), 15000)

    ws.on('close', () => {
      log.verbose(req.requestId, `Ending stream for ${req.accountId}`)
      clearInterval(heartbeat)
    })

    return (event, payload) => {
      if (ws.readyState !== ws.OPEN) {
        log.error(req.requestId, 'Tried writing to closed socket')
        return
      }

      ws.send(JSON.stringify({ event, payload }))
    }
  }

  // Setup stream end for WebSockets
  const streamWsEnd = ws => (id, listener) => {
    ws.on('close', () => {
      unsubscribe(id, listener)
    })

    ws.on('error', e => {
      unsubscribe(id, listener)
    })
  }

  app.use(setRequestId)
  app.use(allowCrossDomain)
  app.use(authenticationMiddleware)
  app.use(errorMiddleware)

  app.get('/api/v1/streaming/user', (req, res) => {
    streamFrom(`timeline:${req.accountId}`, req, streamToHttp(req, res), streamHttpEnd(req))
  })

  app.get('/api/v1/streaming/public', (req, res) => {
    streamFrom('timeline:public', req, streamToHttp(req, res), streamHttpEnd(req), true)
  })

  app.get('/api/v1/streaming/public/local', (req, res) => {
    streamFrom('timeline:public:local', req, streamToHttp(req, res), streamHttpEnd(req), true)
  })

  app.get('/api/v1/streaming/hashtag', (req, res) => {
    streamFrom(`timeline:hashtag:${req.query.tag}`, req, streamToHttp(req, res), streamHttpEnd(req), true)
  })

  app.get('/api/v1/streaming/hashtag/local', (req, res) => {
    streamFrom(`timeline:hashtag:${req.query.tag}:local`, req, streamToHttp(req, res), streamHttpEnd(req), true)
  })

  wss.on('connection', ws => {
    const location = url.parse(ws.upgradeReq.url, true)
    const token    = location.query.access_token
    const req      = { requestId: uuid.v4() }

    accountFromToken(token, req, err => {
      if (err) {
        log.error(req.requestId, err)
        ws.close()
        return
      }

      switch(location.query.stream) {
      case 'user':
        streamFrom(`timeline:${req.accountId}`, req, streamToWs(req, ws), streamWsEnd(ws))
        break;
      case 'public':
        streamFrom('timeline:public', req, streamToWs(req, ws), streamWsEnd(ws), true)
        break;
      case 'public:local':
        streamFrom('timeline:public:local', req, streamToWs(req, ws), streamWsEnd(ws), true)
        break;
      case 'hashtag':
        streamFrom(`timeline:hashtag:${location.query.tag}`, req, streamToWs(req, ws), streamWsEnd(ws), true)
        break;
      case 'hashtag:local':
        streamFrom(`timeline:hashtag:${location.query.tag}:local`, req, streamToWs(req, ws), streamWsEnd(ws), true)
        break;
      default:
        ws.close()
      }
    })
  })

  server.listen(process.env.PORT || 4000, () => {
    log.level = process.env.LOG_LEVEL || 'verbose'
    log.info(`Starting streaming API server worker on ${server.address().address}:${server.address().port}`)
  })

  process.on('SIGINT', exit)
  process.on('SIGTERM', exit)
  process.on('exit', exit)

  function exit() {
    server.close()
  }
}<|MERGE_RESOLUTION|>--- conflicted
+++ resolved
@@ -81,11 +81,7 @@
   }
 
   const app    = express()
-<<<<<<< HEAD
-  const pgPool = new pg.Pool(pgConfig)
-=======
   const pgPool = new pg.Pool(Object.assign(dbUrlToConfig(process.env.DB_URL), pgConfigs[env]))
->>>>>>> 4fcc0d5a
   const server = http.createServer(app)
   const wss    = new WebSocket.Server({ server })
 
