// @ts-check

const os = require('os');
const throng = require('throng');
const dotenv = require('dotenv');
const express = require('express');
const http = require('http');
const redis = require('redis');
const pg = require('pg');
const log = require('npmlog');
const url = require('url');
const uuid = require('uuid');
const fs = require('fs');
const WebSocket = require('ws');

const env = process.env.NODE_ENV || 'development';
const alwaysRequireAuth = process.env.LIMITED_FEDERATION_MODE === 'true' || process.env.WHITELIST_MODE === 'true' || process.env.AUTHORIZED_FETCH === 'true';

dotenv.config({
  path: env === 'production' ? '.env.production' : '.env',
});

log.level = process.env.LOG_LEVEL || 'verbose';

/**
 * @param {string} dbUrl
 * @return {Object.<string, any>}
 */
const dbUrlToConfig = (dbUrl) => {
  if (!dbUrl) {
    return {};
  }

  const params = url.parse(dbUrl, true);
  const config = {};

  if (params.auth) {
    [config.user, config.password] = params.auth.split(':');
  }

  if (params.hostname) {
    config.host = params.hostname;
  }

  if (params.port) {
    config.port = params.port;
  }

  if (params.pathname) {
    config.database = params.pathname.split('/')[1];
  }

  const ssl = params.query && params.query.ssl;

  if (ssl && ssl === 'true' || ssl === '1') {
    config.ssl = true;
  }

  return config;
};

/**
 * @param {Object.<string, any>} defaultConfig
 * @param {string} redisUrl
 */
const redisUrlToClient = async (defaultConfig, redisUrl) => {
  const config = defaultConfig;

  let client;

  if (!redisUrl) {
    client = redis.createClient(config);
  } else if (redisUrl.startsWith('unix://')) {
    client = redis.createClient(Object.assign(config, {
      socket: {
        path: redisUrl.slice(7),
      },
    }));
  } else {
    client = redis.createClient(Object.assign(config, {
      url: redisUrl,
    }));
  }

  client.on('error', (err) => log.error('Redis Client Error!', err));
  await client.connect();

  return client;
};

const numWorkers = +process.env.STREAMING_CLUSTER_NUM || (env === 'development' ? 1 : Math.max(os.cpus().length - 1, 1));

/**
 * @param {string} json
 * @param {any} req
 * @return {Object.<string, any>|null}
 */
const parseJSON = (json, req) => {
  try {
    return JSON.parse(json);
  } catch (err) {
    if (req.accountId) {
      log.warn(req.requestId, `Error parsing message from user ${req.accountId}: ${err}`);
    } else {
      log.silly(req.requestId, `Error parsing message from ${req.remoteAddress}: ${err}`);
    }
    return null;
  }
};

const startMaster = () => {
  if (!process.env.SOCKET && process.env.PORT && isNaN(+process.env.PORT)) {
    log.warn('UNIX domain socket is now supported by using SOCKET. Please migrate from PORT hack.');
  }

  log.warn(`Starting streaming API server master with ${numWorkers} workers`);
};

const startWorker = async (workerId) => {
  log.warn(`Starting worker ${workerId}`);

  const pgConfigs = {
    development: {
      user:     process.env.DB_USER || pg.defaults.user,
      password: process.env.DB_PASS || pg.defaults.password,
      database: process.env.DB_NAME || 'mastodon_development',
      host:     process.env.DB_HOST || pg.defaults.host,
      port:     process.env.DB_PORT || pg.defaults.port,
      max:      10,
    },

    production: {
      user:     process.env.DB_USER || 'mastodon',
      password: process.env.DB_PASS || '',
      database: process.env.DB_NAME || 'mastodon_production',
      host:     process.env.DB_HOST || 'localhost',
      port:     process.env.DB_PORT || 5432,
      max:      10,
    },
  };

  if (!!process.env.DB_SSLMODE && process.env.DB_SSLMODE !== 'disable') {
    pgConfigs.development.ssl = true;
    pgConfigs.production.ssl = true;
  }

  const app = express();

  app.set('trusted proxy', process.env.TRUSTED_PROXY_IP || 'loopback,uniquelocal');

  const pgPool = new pg.Pool(Object.assign(pgConfigs[env], dbUrlToConfig(process.env.DATABASE_URL)));
  const server = http.createServer(app);
  const redisNamespace = process.env.REDIS_NAMESPACE || null;

  const redisParams = {
    socket: {
      host: process.env.REDIS_HOST || '127.0.0.1',
      port: process.env.REDIS_PORT || 6379,
    },
    database: process.env.REDIS_DB || 0,
    password: process.env.REDIS_PASSWORD || undefined,
  };

  if (redisNamespace) {
    redisParams.namespace = redisNamespace;
  }

  const redisPrefix = redisNamespace ? `${redisNamespace}:` : '';

<<<<<<< HEAD
=======
  /**
   * @type {Object.<string, Array.<function(string): void>>}
   */
  const subs = {};

>>>>>>> 8c7223f4
  const redisSubscribeClient = await redisUrlToClient(redisParams, process.env.REDIS_URL);
  const redisClient = await redisUrlToClient(redisParams, process.env.REDIS_URL);

  /**
   * @param {string[]} channels
   * @return {function(): void}
   */
  const subscriptionHeartbeat = channels => {
    const interval = 6 * 60;

    const tellSubscribed = () => {
      channels.forEach(channel => redisClient.set(`${redisPrefix}subscribed:${channel}`, '1', 'EX', interval * 3));
    };

    tellSubscribed();

    const heartbeat = setInterval(tellSubscribed, interval * 1000);

    return () => {
      clearInterval(heartbeat);
    };
  };

  /**
   * @param {string} message
   * @param {string} channel
   */
  const onRedisMessage = (message, channel) => {
    const callbacks = subs[channel];

    log.silly(`New message on channel ${channel}`);

    if (!callbacks) {
      return;
    }

    callbacks.forEach(callback => callback(message));
  };

  /**
   * @param {string} channel
   * @param {function(string): void} callback
   */
  const subscribe = (channel, callback) => {
    log.silly(`Adding listener for ${channel}`);
<<<<<<< HEAD

    redisSubscribeClient.subscribe(channel, callback);
=======

    subs[channel] = subs[channel] || [];

    if (subs[channel].length === 0) {
      log.verbose(`Subscribe ${channel}`);
      redisSubscribeClient.subscribe(channel, onRedisMessage);
    }

    subs[channel].push(callback);
>>>>>>> 8c7223f4
  };

  /**
   * @param {string} channel
   */
  const unsubscribe = (channel) => {

    redisSubscribeClient.unsubscribe(channel);
  };

  const FALSE_VALUES = [
    false,
    0,
    '0',
    'f',
    'F',
    'false',
    'FALSE',
    'off',
    'OFF',
  ];

  /**
   * @param {any} value
   * @return {boolean}
   */
  const isTruthy = value =>
    value && !FALSE_VALUES.includes(value);

  /**
   * @param {any} req
   * @param {any} res
   * @param {function(Error=): void}
   */
  const allowCrossDomain = (req, res, next) => {
    res.header('Access-Control-Allow-Origin', '*');
    res.header('Access-Control-Allow-Headers', 'Authorization, Accept, Cache-Control');
    res.header('Access-Control-Allow-Methods', 'GET, OPTIONS');

    next();
  };

  /**
   * @param {any} req
   * @param {any} res
   * @param {function(Error=): void}
   */
  const setRequestId = (req, res, next) => {
    req.requestId = uuid.v4();
    res.header('X-Request-Id', req.requestId);

    next();
  };

  /**
   * @param {any} req
   * @param {any} res
   * @param {function(Error=): void}
   */
  const setRemoteAddress = (req, res, next) => {
    req.remoteAddress = req.connection.remoteAddress;

    next();
  };

  /**
   * @param {any} req
   * @param {string[]} necessaryScopes
   * @return {boolean}
   */
  const isInScope = (req, necessaryScopes) =>
    req.scopes.some(scope => necessaryScopes.includes(scope));

  /**
   * @param {string} token
   * @param {any} req
   * @return {Promise.<void>}
   */
  const accountFromToken = (token, req) => new Promise((resolve, reject) => {
    pgPool.connect((err, client, done) => {
      if (err) {
        reject(err);
        return;
      }

      client.query('SELECT oauth_access_tokens.id, oauth_access_tokens.resource_owner_id, users.account_id, users.chosen_languages, oauth_access_tokens.scopes, devices.device_id FROM oauth_access_tokens INNER JOIN users ON oauth_access_tokens.resource_owner_id = users.id LEFT OUTER JOIN devices ON oauth_access_tokens.id = devices.access_token_id WHERE oauth_access_tokens.token = $1 AND oauth_access_tokens.revoked_at IS NULL LIMIT 1', [token], (err, result) => {
        done();

        if (err) {
          reject(err);
          return;
        }

        if (result.rows.length === 0) {
          err = new Error('Invalid access token');
          err.status = 401;

          reject(err);
          return;
        }

        req.accessTokenId = result.rows[0].id;
        req.scopes = result.rows[0].scopes.split(' ');
        req.accountId = result.rows[0].account_id;
        req.chosenLanguages = result.rows[0].chosen_languages;
        req.deviceId = result.rows[0].device_id;

        resolve();
      });
    });
  });

  /**
   * @param {any} req
   * @param {boolean=} required
   * @return {Promise.<void>}
   */
  const accountFromRequest = (req, required = true) => new Promise((resolve, reject) => {
    const authorization = req.headers.authorization;
    const location      = url.parse(req.url, true);
    const accessToken   = location.query.access_token || req.headers['sec-websocket-protocol'];

    if (!authorization && !accessToken) {
      if (required) {
        const err = new Error('Missing access token');
        err.status = 401;

        reject(err);
        return;
      } else {
        resolve();
        return;
      }
    }

    const token = authorization ? authorization.replace(/^Bearer /, '') : accessToken;

    resolve(accountFromToken(token, req));
  });

  /**
   * @param {any} req
   * @return {string}
   */
  const channelNameFromPath = req => {
    const { path, query } = req;
    const onlyMedia = isTruthy(query.only_media);

    switch (path) {
    case '/api/v1/streaming/user':
      return 'user';
    case '/api/v1/streaming/user/notification':
      return 'user:notification';
    case '/api/v1/streaming/public':
      return onlyMedia ? 'public:media' : 'public';
    case '/api/v1/streaming/public/local':
      return onlyMedia ? 'public:local:media' : 'public:local';
    case '/api/v1/streaming/public/remote':
      return onlyMedia ? 'public:remote:media' : 'public:remote';
    case '/api/v1/streaming/hashtag':
      return 'hashtag';
    case '/api/v1/streaming/hashtag/local':
      return 'hashtag:local';
    case '/api/v1/streaming/direct':
      return 'direct';
    case '/api/v1/streaming/list':
      return 'list';
    default:
      return undefined;
    }
  };

  const PUBLIC_CHANNELS = [
    'public',
    'public:media',
    'public:local',
    'public:local:media',
    'public:remote',
    'public:remote:media',
    'hashtag',
    'hashtag:local',
  ];

  /**
   * @param {any} req
   * @param {string} channelName
   * @return {Promise.<void>}
   */
  const checkScopes = (req, channelName) => new Promise((resolve, reject) => {
    log.silly(req.requestId, `Checking OAuth scopes for ${channelName}`);

    // When accessing public channels, no scopes are needed
    if (PUBLIC_CHANNELS.includes(channelName)) {
      resolve();
      return;
    }

    // The `read` scope has the highest priority, if the token has it
    // then it can access all streams
    const requiredScopes = ['read'];

    // When accessing specifically the notifications stream,
    // we need a read:notifications, while in all other cases,
    // we can allow access with read:statuses. Mind that the
    // user stream will not contain notifications unless
    // the token has either read or read:notifications scope
    // as well, this is handled separately.
    if (channelName === 'user:notification') {
      requiredScopes.push('read:notifications');
    } else {
      requiredScopes.push('read:statuses');
    }

    if (req.scopes && requiredScopes.some(requiredScope => req.scopes.includes(requiredScope))) {
      resolve();
      return;
    }

    const err = new Error('Access token does not cover required scopes');
    err.status = 401;

    reject(err);
  });

  /**
   * @param {any} info
   * @param {function(boolean, number, string): void} callback
   */
  const wsVerifyClient = (info, callback) => {
    // When verifying the websockets connection, we no longer pre-emptively
    // check OAuth scopes and drop the connection if they're missing. We only
    // drop the connection if access without token is not allowed by environment
    // variables. OAuth scope checks are moved to the point of subscription
    // to a specific stream.

    accountFromRequest(info.req, alwaysRequireAuth).then(() => {
      callback(true, undefined, undefined);
    }).catch(err => {
      log.error(info.req.requestId, err.toString());
      callback(false, 401, 'Unauthorized');
    });
  };

  /**
   * @typedef SystemMessageHandlers
   * @property {function(): void} onKill
   */

  /**
   * @param {any} req
   * @param {SystemMessageHandlers} eventHandlers
   * @return {function(string): void}
   */
  const createSystemMessageListener = (req, eventHandlers) => {
    return message => {
      const json = parseJSON(message, req);

      if (!json) return;

      const { event } = json;

      log.silly(req.requestId, `System message for ${req.accountId}: ${event}`);

      if (event === 'kill') {
        log.verbose(req.requestId, `Closing connection for ${req.accountId} due to expired access token`);
        eventHandlers.onKill();
      }
    };
  };

  /**
   * @param {any} req
   * @param {any} res
   */
  const subscribeHttpToSystemChannel = (req, res) => {
    const systemChannelId = `timeline:access_token:${req.accessTokenId}`;

    const listener = createSystemMessageListener(req, {

      onKill() {
        res.end();
      },

    });

    res.on('close', () => {
      unsubscribe(`${redisPrefix}${systemChannelId}`, listener);
    });

    subscribe(`${redisPrefix}${systemChannelId}`, listener);
  };

  /**
   * @param {any} req
   * @param {any} res
   * @param {function(Error=): void} next
   */
  const authenticationMiddleware = (req, res, next) => {
    if (req.method === 'OPTIONS') {
      next();
      return;
    }

    accountFromRequest(req, alwaysRequireAuth).then(() => checkScopes(req, channelNameFromPath(req))).then(() => {
      subscribeHttpToSystemChannel(req, res);
    }).then(() => {
      next();
    }).catch(err => {
      next(err);
    });
  };

  /**
   * @param {Error} err
   * @param {any} req
   * @param {any} res
   * @param {function(Error=): void} next
   */
  const errorMiddleware = (err, req, res, next) => {
    log.error(req.requestId, err.toString());

    if (res.headersSent) {
      next(err);
      return;
    }

    res.writeHead(err.status || 500, { 'Content-Type': 'application/json' });
    res.end(JSON.stringify({ error: err.status ? err.toString() : 'An unexpected error occurred' }));
  };

  /**
   * @param {array} arr
   * @param {number=} shift
   * @return {string}
   */
  const placeholders = (arr, shift = 0) => arr.map((_, i) => `$${i + 1 + shift}`).join(', ');

  /**
   * @param {string} listId
   * @param {any} req
   * @return {Promise.<void>}
   */
  const authorizeListAccess = (listId, req) => new Promise((resolve, reject) => {
    const { accountId } = req;

    pgPool.connect((err, client, done) => {
      if (err) {
        reject();
        return;
      }

      client.query('SELECT id, account_id FROM lists WHERE id = $1 LIMIT 1', [listId], (err, result) => {
        done();

        if (err || result.rows.length === 0 || result.rows[0].account_id !== accountId) {
          reject();
          return;
        }

        resolve();
      });
    });
  });

  /**
   * @param {string[]} ids
   * @param {any} req
   * @param {function(string, string): void} output
   * @param {function(string[], function(string): void): void} attachCloseHandler
   * @param {boolean=} needsFiltering
   * @return {function(string): void}
   */
  const streamFrom = (ids, req, output, attachCloseHandler, needsFiltering = false) => {
    const accountId = req.accountId || req.remoteAddress;

    log.verbose(req.requestId, `Starting stream from ${ids.join(', ')} for ${accountId}`);

    const listener = message => {
      const json = parseJSON(message, req);

      if (!json) return;

      const { event, payload, queued_at } = json;

      const transmit = () => {
        const now = new Date().getTime();
        const delta = now - queued_at;
        const encodedPayload = typeof payload === 'object' ? JSON.stringify(payload) : payload;

        log.silly(req.requestId, `Transmitting for ${accountId}: ${event} ${encodedPayload} Delay: ${delta}ms`);
        output(event, encodedPayload);
      };

      // Only messages that may require filtering are statuses, since notifications
      // are already personalized and deletes do not matter
      if (!needsFiltering || event !== 'update') {
        transmit();
        return;
      }

      const unpackedPayload = payload;
      const targetAccountIds = [unpackedPayload.account.id].concat(unpackedPayload.mentions.map(item => item.id));
      const accountDomain = unpackedPayload.account.acct.split('@')[1];

      if (Array.isArray(req.chosenLanguages) && unpackedPayload.language !== null && req.chosenLanguages.indexOf(unpackedPayload.language) === -1) {
        log.silly(req.requestId, `Message ${unpackedPayload.id} filtered by language (${unpackedPayload.language})`);
        return;
      }

      // When the account is not logged in, it is not necessary to confirm the block or mute
      if (!req.accountId) {
        transmit();
        return;
      }

      pgPool.connect((err, client, done) => {
        if (err) {
          log.error(err);
          return;
        }

        const queries = [
          client.query(`SELECT 1
                        FROM blocks
                        WHERE (account_id = $1 AND target_account_id IN (${placeholders(targetAccountIds, 2)}))
                           OR (account_id = $2 AND target_account_id = $1)
                        UNION
                        SELECT 1
                        FROM mutes
                        WHERE account_id = $1
                          AND target_account_id IN (${placeholders(targetAccountIds, 2)})`, [req.accountId, unpackedPayload.account.id].concat(targetAccountIds)),
        ];

        if (accountDomain) {
          queries.push(client.query('SELECT 1 FROM account_domain_blocks WHERE account_id = $1 AND domain = $2', [req.accountId, accountDomain]));
        }

        Promise.all(queries).then(values => {
          done();

          if (values[0].rows.length > 0 || (values.length > 1 && values[1].rows.length > 0)) {
            return;
          }

          transmit();
        }).catch(err => {
          done();
          log.error(err);
        });
      });
    };

    ids.forEach(id => {
      subscribe(`${redisPrefix}${id}`, listener);
    });

    if (attachCloseHandler) {
      attachCloseHandler(ids.map(id => `${redisPrefix}${id}`), listener);
    }

    return listener;
  };

  /**
   * @param {any} req
   * @param {any} res
   * @return {function(string, string): void}
   */
  const streamToHttp = (req, res) => {
    const accountId = req.accountId || req.remoteAddress;

    res.setHeader('Content-Type', 'text/event-stream');
    res.setHeader('Cache-Control', 'no-store');
    res.setHeader('Transfer-Encoding', 'chunked');

    res.write(':)\n');

    const heartbeat = setInterval(() => res.write(':thump\n'), 15000);

    req.on('close', () => {
      log.verbose(req.requestId, `Ending stream for ${accountId}`);
      clearInterval(heartbeat);
    });

    return (event, payload) => {
      res.write(`event: ${event}\n`);
      res.write(`data: ${payload}\n\n`);
    };
  };

  /**
   * @param {any} req
   * @param {function(): void} [closeHandler]
   * @return {function(string[]): void}
   */
  const streamHttpEnd = (req, closeHandler = undefined) => (ids) => {
    req.on('close', () => {
      ids.forEach(id => {
        unsubscribe(id);
      });

      if (closeHandler) {
        closeHandler();
      }
    });
  };

  /**
   * @param {any} req
   * @param {any} ws
   * @param {string[]} streamName
   * @return {function(string, string): void}
   */
  const streamToWs = (req, ws, streamName) => (event, payload) => {
    if (ws.readyState !== ws.OPEN) {
      log.error(req.requestId, 'Tried writing to closed socket');
      return;
    }

    ws.send(JSON.stringify({ stream: streamName, event, payload }));
  };

  /**
   * @param {any} res
   */
  const httpNotFound = res => {
    res.writeHead(404, { 'Content-Type': 'application/json' });
    res.end(JSON.stringify({ error: 'Not found' }));
  };

  app.use(setRequestId);
  app.use(setRemoteAddress);
  app.use(allowCrossDomain);

  app.get('/api/v1/streaming/health', (req, res) => {
    res.writeHead(200, { 'Content-Type': 'text/plain' });
    res.end('OK');
  });

  app.use(authenticationMiddleware);
  app.use(errorMiddleware);

  app.get('/api/v1/streaming/*', (req, res) => {
    channelNameToIds(req, channelNameFromPath(req), req.query).then(({ channelIds, options }) => {
      const onSend = streamToHttp(req, res);
      const onEnd = streamHttpEnd(req, subscriptionHeartbeat(channelIds));

      streamFrom(channelIds, req, onSend, onEnd, options.needsFiltering);
    }).catch(err => {
      log.verbose(req.requestId, 'Subscription error:', err.toString());
      httpNotFound(res);
    });
  });

  const wss = new WebSocket.Server({ server, verifyClient: wsVerifyClient });

  /**
   * @typedef StreamParams
   * @property {string} [tag]
   * @property {string} [list]
   * @property {string} [only_media]
   */

  /**
   * @param {any} req
   * @return {string[]}
   */
  const channelsForUserStream = req => {
    const arr = [`timeline:${req.accountId}`];

    if (isInScope(req, ['crypto']) && req.deviceId) {
      arr.push(`timeline:${req.accountId}:${req.deviceId}`);
    }

    if (isInScope(req, ['read', 'read:notifications'])) {
      arr.push(`timeline:${req.accountId}:notifications`);
    }

    return arr;
  };

  /**
   * @param {any} req
   * @param {string} name
   * @param {StreamParams} params
   * @return {Promise.<{ channelIds: string[], options: { needsFiltering: boolean } }>}
   */
  const channelNameToIds = (req, name, params) => new Promise((resolve, reject) => {
    switch (name) {
    case 'user':
      resolve({
        channelIds: channelsForUserStream(req),
        options: { needsFiltering: false },
      });

      break;
    case 'user:notification':
      resolve({
        channelIds: [`timeline:${req.accountId}:notifications`],
        options: { needsFiltering: false },
      });

      break;
    case 'public':
      resolve({
        channelIds: ['timeline:public'],
        options: { needsFiltering: true },
      });

      break;
    case 'public:local':
      resolve({
        channelIds: ['timeline:public:local'],
        options: { needsFiltering: true },
      });

      break;
    case 'public:remote':
      resolve({
        channelIds: ['timeline:public:remote'],
        options: { needsFiltering: true },
      });

      break;
    case 'public:media':
      resolve({
        channelIds: ['timeline:public:media'],
        options: { needsFiltering: true },
      });

      break;
    case 'public:local:media':
      resolve({
        channelIds: ['timeline:public:local:media'],
        options: { needsFiltering: true },
      });

      break;
    case 'public:remote:media':
      resolve({
        channelIds: ['timeline:public:remote:media'],
        options: { needsFiltering: true },
      });

      break;
    case 'direct':
      resolve({
        channelIds: [`timeline:direct:${req.accountId}`],
        options: { needsFiltering: false },
      });

      break;
    case 'hashtag':
      if (!params.tag || params.tag.length === 0) {
        reject('No tag for stream provided');
      } else {
        resolve({
          channelIds: [`timeline:hashtag:${params.tag.toLowerCase()}`],
          options: { needsFiltering: true },
        });
      }

      break;
    case 'hashtag:local':
      if (!params.tag || params.tag.length === 0) {
        reject('No tag for stream provided');
      } else {
        resolve({
          channelIds: [`timeline:hashtag:${params.tag.toLowerCase()}:local`],
          options: { needsFiltering: true },
        });
      }

      break;
    case 'list':
      authorizeListAccess(params.list, req).then(() => {
        resolve({
          channelIds: [`timeline:list:${params.list}`],
          options: { needsFiltering: false },
        });
      }).catch(() => {
        reject('Not authorized to stream this list');
      });

      break;
    default:
      reject('Unknown stream type');
    }
  });

  /**
   * @param {string} channelName
   * @param {StreamParams} params
   * @return {string[]}
   */
  const streamNameFromChannelName = (channelName, params) => {
    if (channelName === 'list') {
      return [channelName, params.list];
    } else if (['hashtag', 'hashtag:local'].includes(channelName)) {
      return [channelName, params.tag];
    } else {
      return [channelName];
    }
  };

  /**
   * @typedef WebSocketSession
   * @property {any} socket
   * @property {any} request
   * @property {Object.<string, { listener: function(string): void, stopHeartbeat: function(): void }>} subscriptions
   */

  /**
   * @param {WebSocketSession} session
   * @param {string} channelName
   * @param {StreamParams} params
   */
  const subscribeWebsocketToChannel = ({ socket, request, subscriptions }, channelName, params) =>
    checkScopes(request, channelName).then(() => channelNameToIds(request, channelName, params)).then(({
      channelIds,
      options,
    }) => {
      if (subscriptions[channelIds.join(';')]) {
        return;
      }

      const onSend = streamToWs(request, socket, streamNameFromChannelName(channelName, params));
      const stopHeartbeat = subscriptionHeartbeat(channelIds);
      const listener = streamFrom(channelIds, request, onSend, undefined, options.needsFiltering);

      subscriptions[channelIds.join(';')] = {
        listener,
        stopHeartbeat,
      };
    }).catch(err => {
      log.verbose(request.requestId, 'Subscription error:', err.toString());
      socket.send(JSON.stringify({ error: err.toString() }));
    });

  /**
   * @param {WebSocketSession} session
   * @param {string} channelName
   * @param {StreamParams} params
   */
  const unsubscribeWebsocketFromChannel = ({ socket, request, subscriptions }, channelName, params) =>
    channelNameToIds(request, channelName, params).then(({ channelIds }) => {
      log.verbose(request.requestId, `Ending stream from ${channelIds.join(', ')} for ${request.accountId}`);

      const subscription = subscriptions[channelIds.join(';')];

      if (!subscription) {
        return;
      }

      const { listener, stopHeartbeat } = subscription;

      channelIds.forEach(channelId => {
        unsubscribe(`${redisPrefix}${channelId}`, listener);
      });

      stopHeartbeat();

      delete subscriptions[channelIds.join(';')];
    }).catch(err => {
      log.verbose(request.requestId, 'Unsubscription error:', err);
      socket.send(JSON.stringify({ error: err.toString() }));
    });

  /**
   * @param {WebSocketSession} session
   */
  const subscribeWebsocketToSystemChannel = ({ socket, request, subscriptions }) => {
    const systemChannelId = `timeline:access_token:${request.accessTokenId}`;

    const listener = createSystemMessageListener(request, {

      onKill() {
        socket.close();
      },

    });

    subscribe(`${redisPrefix}${systemChannelId}`, listener);

    subscriptions[systemChannelId] = {
      listener,
      stopHeartbeat: () => {
      },
    };
  };

  /**
   * @param {string|string[]} arrayOrString
   * @return {string}
   */
  const firstParam = arrayOrString => {
    if (Array.isArray(arrayOrString)) {
      return arrayOrString[0];
    } else {
      return arrayOrString;
    }
  };

  wss.on('connection', (ws, req) => {
    const location = url.parse(req.url, true);

    req.requestId = uuid.v4();
    req.remoteAddress = ws._socket.remoteAddress;

    ws.isAlive = true;

    ws.on('pong', () => {
      ws.isAlive = true;
    });

    /**
     * @type {WebSocketSession}
     */
    const session = {
      socket: ws,
      request: req,
      subscriptions: {},
    };

    const onEnd = () => {
      const keys = Object.keys(session.subscriptions);

      keys.forEach(channelIds => {
        const { listener, stopHeartbeat } = session.subscriptions[channelIds];

        channelIds.split(';').forEach(channelId => {
          unsubscribe(`${redisPrefix}${channelId}`, listener);
        });

        stopHeartbeat();
      });
    };

    ws.on('close', onEnd);
    ws.on('error', onEnd);

    ws.on('message', data => {
      const json = parseJSON(data, session.request);

      if (!json) return;

      const { type, stream, ...params } = json;

      if (type === 'subscribe') {
        subscribeWebsocketToChannel(session, firstParam(stream), params);
      } else if (type === 'unsubscribe') {
        unsubscribeWebsocketFromChannel(session, firstParam(stream), params);
      } else {
        // Unknown action type
      }
    });

    subscribeWebsocketToSystemChannel(session);

    if (location.query.stream) {
      subscribeWebsocketToChannel(session, firstParam(location.query.stream), location.query);
    }
  });

  setInterval(() => {
    wss.clients.forEach(ws => {
      if (ws.isAlive === false) {
        ws.terminate();
        return;
      }

      ws.isAlive = false;
      ws.ping('', false);
    });
  }, 30000);

  attachServerWithConfig(server, address => {
    log.warn(`Worker ${workerId} now listening on ${address}`);
  });

  const onExit = () => {
    log.warn(`Worker ${workerId} exiting`);
    server.close();
    process.exit(0);
  };

  const onError = (err) => {
    log.error(err);
    server.close();
    process.exit(0);
  };

  process.on('SIGINT', onExit);
  process.on('SIGTERM', onExit);
  process.on('exit', onExit);
  process.on('uncaughtException', onError);
};

/**
 * @param {any} server
 * @param {function(string): void} [onSuccess]
 */
const attachServerWithConfig = (server, onSuccess) => {
  if (process.env.SOCKET || process.env.PORT && isNaN(+process.env.PORT)) {
    server.listen(process.env.SOCKET || process.env.PORT, () => {
      if (onSuccess) {
        fs.chmodSync(server.address(), 0o666);
        onSuccess(server.address());
      }
    });
  } else {
    server.listen(+process.env.PORT || 4000, process.env.BIND || '127.0.0.1', () => {
      if (onSuccess) {
        onSuccess(`${server.address().address}:${server.address().port}`);
      }
    });
  }
};

/**
 * @param {function(Error=): void} onSuccess
 */
const onPortAvailable = onSuccess => {
  const testServer = http.createServer();

  testServer.once('error', err => {
    onSuccess(err);
  });

  testServer.once('listening', () => {
    testServer.once('close', () => onSuccess());
    testServer.close();
  });

  attachServerWithConfig(testServer);
};

onPortAvailable(err => {
  if (err) {
    log.error('Could not start server, the port or socket is in use');
    return;
  }

  throng({
    workers: numWorkers,
    lifetime: Infinity,
    start: startWorker,
    master: startMaster,
  });
});<|MERGE_RESOLUTION|>--- conflicted
+++ resolved
@@ -167,14 +167,11 @@
 
   const redisPrefix = redisNamespace ? `${redisNamespace}:` : '';
 
-<<<<<<< HEAD
-=======
   /**
    * @type {Object.<string, Array.<function(string): void>>}
    */
   const subs = {};
 
->>>>>>> 8c7223f4
   const redisSubscribeClient = await redisUrlToClient(redisParams, process.env.REDIS_URL);
   const redisClient = await redisUrlToClient(redisParams, process.env.REDIS_URL);
 
@@ -220,10 +217,6 @@
    */
   const subscribe = (channel, callback) => {
     log.silly(`Adding listener for ${channel}`);
-<<<<<<< HEAD
-
-    redisSubscribeClient.subscribe(channel, callback);
-=======
 
     subs[channel] = subs[channel] || [];
 
@@ -233,7 +226,6 @@
     }
 
     subs[channel].push(callback);
->>>>>>> 8c7223f4
   };
 
   /**
