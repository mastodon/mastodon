--- conflicted
+++ resolved
@@ -1,8 +1,9 @@
-# Bottle
+<h1><picture>
+  <source media="(prefers-color-scheme: dark)" srcset="./lib/assets/wordmark.dark.png?raw=true">
+  <source media="(prefers-color-scheme: light)" srcset="./lib/assets/wordmark.light.png?raw=true">
+  <img alt="Mastodon" src="./lib/assets/wordmark.light.png?raw=true" height="34">
+</picture></h1>
 
-<<<<<<< HEAD
-A fork of [mastodon](https://github.com/mastodon/mastodon) used on [ABDL.link](https://abdl.link).
-=======
 [![GitHub release](https://img.shields.io/github/release/mastodon/mastodon.svg)][releases]
 [![Build Status](https://img.shields.io/circleci/project/github/mastodon/mastodon.svg)][circleci]
 [![Code Climate](https://img.shields.io/codeclimate/maintainability/mastodon/mastodon.svg)][code_climate]
@@ -91,11 +92,10 @@
 You can open issues for bugs you've found or features you think are missing. You can also submit pull requests to this repository or submit translations using Crowdin. To get started, take a look at [CONTRIBUTING.md](CONTRIBUTING.md). If your contributions are accepted into Mastodon, you can request to be paid through [our OpenCollective](https://opencollective.com/mastodon).
 
 **IRC channel**: #mastodon on irc.libera.chat
->>>>>>> f77ed3a6
 
 ## License
 
-Copyright (C) 2016-2021 Eugen Rochko, [James](https://abdl.link/@james), Luna , & other Mastodon contributors (see [AUTHORS.md](AUTHORS.md))
+Copyright (C) 2016-2022 Eugen Rochko & other Mastodon contributors (see [AUTHORS.md](AUTHORS.md))
 
 This program is free software: you can redistribute it and/or modify it under the terms of the GNU Affero General Public License as published by the Free Software Foundation, either version 3 of the License, or (at your option) any later version.
 
