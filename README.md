# Hometown: a Mastodon fork

<img width="300" src="https://live.staticflickr.com/7005/26777339042_b32cef4e1f_b.jpg" alt="photo of a village of stone huts nestled in a lush green valley">

Photo by [Joana Mujollari](https://www.flickr.com/photos/141654969@N04/26777339042/), CC0 / Public Domain.

<<<<<<< HEAD
Mastodon is a **free, open-source social network server** based on ActivityPub. This is *not* the official version of Mastodon; this is a separate version (i.e. a fork) maintained by [Darius Kazemi](https://friend.camp/@darius). For more information on Mastodon, you can see the [official website](https://joinmastodon.org) and the [upstream repo](https://github.com/tootsuite/mastodon).
=======
Mastodon is a **free, open-source social network server** based on ActivityPub where users can follow friends and discover new ones. On Mastodon, users can publish anything they want: links, pictures, text, video. All Mastodon servers are interoperable as a federated network (users on one server can seamlessly communicate with users from another one, including non-Mastodon software that implements ActivityPub)!
>>>>>>> e0f3a458

__Hometown__ is a light weight fork of Mastodon. This fork is based on the principle of: minimum code change for maximum user experience change.

Please [check out our wiki](https://github.com/hometown-fork/hometown/wiki) for a list of Hometown-exclusive features. Some but not all of these are covered in this document.

## Support this project

Please consider [supporting Hometown by pledging to my Patreon](https://www.patreon.com/tinysubversions), which supports all my open source projects including this one!

Of course this project couldn't exist without Mastodon so maybe [support the Mastodon project Patreon](https://www.patreon.com/mastodon) too.

## Migrating from Mastodon to Hometown

Please see [this article in the wiki](https://github.com/hometown-fork/hometown/wiki/Initial-migration) for directions on migration from Mastodon to Hometown.

## Local only posting

Mastodon right now is designed to get your messages out to the entire fediverse. This is great, but there is a huge need for more private communities. And in a federated network I think it makes the most sense for your home server to be that community (hence "Hometown").

**In the context of Hometown, local only posting is a per-post security option that lets you set whether that post can federate out to other servers or not.**

I've been running Friend Camp, a Mastodon fork with local only posting, for about a year. Being able to have conversations with people on your server that don't federate is a hugely liberating thing. It allows inside jokes to develop. It allows people the freedom to complain about things that they wouldn't necessarily feel comfortable leaving a trusted server (cops, employers, etc). It also lets us do things like have a server-wide movie night where we flood the local timeline with posts about the movie, and it doesn't pollute the rest of the Fediverse.

This feature is based on [the work of Renato Lond](https://github.com/tootsuite/mastodon/pull/8427), which is itself based on a feature in the [Mastodon Glitch Edition](https://glitch-soc.github.io/docs/) fork.

## Reading more content types

Mastodon is microblogging software, meant for Twitter-style shortform posting.

Hometown is microblogging for _writing_, but its goal is to accept many content types for _reading_. So while I don't plan to let Hometown users publish massive blog posts, I would like your Hometown instance to be your one-stop shop for viewing all sorts of things on the Fediverse.

For Hometown this means if you subscribe to a service that sends out `Article` objects over ActivityPub (such as a blog on [Write As](https://write.as)), then those full articles render in your home timeline, behind a cut for length. Also, Hometown will render a variety of rich text like _italic_ and **bold**.

Click on this GIF for a brief video demo:

<img src="http://tinysubversions.com/pics/hometown-article.gif" alt="Video demo of someone clicking 'read article' on an incoming article post, which then renders a full article.">

This is based on rich text work by [Thibaut Girka](https://sitedethib.com), and my own work on `Article` support.

### It's more than just reading more stuff

Reading more content types also helps make the fediverse better. ActivityPub supports all kinds of content, but most ActivityPub servers shoehorn all their content into `Note` because that's the type that Mastodon treats as first-class. This has important implications for the fediverse and also on your day to do user experience.

Take the "quote tweet" debate for example.

<<<<<<< HEAD
Twitter has a feature called "quote tweeting" that lets you embed what someone else tweets, with your own comment right next to it. It's really useful for provide commentary in context, like this, where I point people to a sale and they can read both my comment on the sale and the original tweet about the sale in one post:

<img width="600" src="http://tinysubversions.com/pics/quote-tweet.png" alt="An example of a quote tweet from Twitter.">
=======
- **PostgreSQL** 9.5+
- **Redis**
- **Ruby** 2.4+
- **Node.js** 10.13+

The repository includes deployment configurations for **Docker and docker-compose**, but also a few specific platforms like **Heroku**, **Scalingo**, and **Nanobox**. The [**stand-alone** installation guide](https://docs.joinmastodon.org/admin/install/) is available in the documentation.
>>>>>>> e0f3a458

But it's also open to abuse with people quote-tweeting things they disagree with to encourage a pile-on from their followers. There's been a lot of debate among Mastodon users as to whether the good of this feature outweighs the bad. So far, Mastodon has avoided implementing quoting.

What does this have to do with content types? Well, if we support an `Article` content type and a `Note` content type, we can support quoting for an `Article` but not for a `Note`. In practice this means that you can quote blog posts and news articles, but you can't quote a quick personal microblog note.

<<<<<<< HEAD
> Hometown doesn't support quoting articles yet... but it will.
=======
Mastodon is **free, open-source software** licensed under **AGPLv3**.
>>>>>>> e0f3a458

## Better list management

If Hometown is going to be a universal reader, you're going to need better control over organizing your feeds than mainline Mastodon provides.

### Exclusive lists

My first plan is to introduce a new kind of _exclusive list_. Right now if you add an account to your "friends I like" list in Mastodon, posts from people on that list appear on that list. But they also appear on your home timeline, and maybe you don't want that! You'd rather treat your "friends I like" list as your "real" home timeline, and then check your home timeline when you're bored.

Or another case: I might have all the blogs I read in one list, but I only check it on Saturdays when I have time to read things. In that case I don't want updates from those blogs clogging up my home timeline.

> This is not yet implemented but will be available in the first release.

## Better accessibility defaults

Look, right now this pretty much just means that we underline hyperlinks by default. I'm of course open to implementing other obviously beneficial accessibilty defaults that Mastodon itself doesn't implement.

## Hometown is still 99.999% Mastodon

I don't intend to stray very far from mainline Mastodon with this fork. If you want something that provides a ton of new features and widgets and stuff, the [Mastodon Glitch Edition](https://glitch-soc.github.io/docs/) fork is a wondrous kitchen sink of major and minor tweaks.

Part of why I don't want to stray far from mainline Mastodon is that this project is going to be just me for the foreseeable future, and I'd like to keep it up to date with new Mastodon versions as easily as possible. The less code I change from Mastodon, the easier that is. Hence the principle of "minimum code change for maximum user experience change."

## Versioning

Hometown uses [semantic versioning](https://semver.org) and follows a versioning convention like `v1.0.0+2.9.3`. The 1.0.0 part is the actual Hometown version number, and then the 2.9.3 after the + sign is what's known in semantic versioning as "build metadata". It just means that a particular release is synchronized with Mastodon version 2.9.3, so for example an upgrade from `v1.0.0+2.9.2` to `v1.0.0+2.9.3` would upgrade _Mastodon_ but not provide any new Hometown features or fixes.

## Contributing to Hometown

Setting up your Hometown development environment is [exactly like setting up your Mastodon development environment](https://docs.joinmastodon.org/development/overview/). Pull requests should be made to the `hometown-dev` branch, which is our default branch in Github.

## License

<<<<<<< HEAD
Copyright (C) 2016-2019 Eugen Rochko and other Mastodon contributors; see [AUTHORS.md](AUTHORS.md).
=======
Copyright (C) 2016-2020 Eugen Rochko & other Mastodon contributors (see [AUTHORS.md](AUTHORS.md))
>>>>>>> e0f3a458

This program is free software: you can redistribute it and/or modify it under the terms of the GNU Affero General Public License as published by the Free Software Foundation, either version 3 of the License, or (at your option) any later version.

This program is distributed in the hope that it will be useful, but WITHOUT ANY WARRANTY; without even the implied warranty of MERCHANTABILITY or FITNESS FOR A PARTICULAR PURPOSE. See the GNU Affero General Public License for more details.

You should have received a copy of the GNU Affero General Public License along with this program. If not, see <https://www.gnu.org/licenses/>.<|MERGE_RESOLUTION|>--- conflicted
+++ resolved
@@ -4,11 +4,7 @@
 
 Photo by [Joana Mujollari](https://www.flickr.com/photos/141654969@N04/26777339042/), CC0 / Public Domain.
 
-<<<<<<< HEAD
 Mastodon is a **free, open-source social network server** based on ActivityPub. This is *not* the official version of Mastodon; this is a separate version (i.e. a fork) maintained by [Darius Kazemi](https://friend.camp/@darius). For more information on Mastodon, you can see the [official website](https://joinmastodon.org) and the [upstream repo](https://github.com/tootsuite/mastodon).
-=======
-Mastodon is a **free, open-source social network server** based on ActivityPub where users can follow friends and discover new ones. On Mastodon, users can publish anything they want: links, pictures, text, video. All Mastodon servers are interoperable as a federated network (users on one server can seamlessly communicate with users from another one, including non-Mastodon software that implements ActivityPub)!
->>>>>>> e0f3a458
 
 __Hometown__ is a light weight fork of Mastodon. This fork is based on the principle of: minimum code change for maximum user experience change.
 
@@ -54,28 +50,15 @@
 
 Take the "quote tweet" debate for example.
 
-<<<<<<< HEAD
 Twitter has a feature called "quote tweeting" that lets you embed what someone else tweets, with your own comment right next to it. It's really useful for provide commentary in context, like this, where I point people to a sale and they can read both my comment on the sale and the original tweet about the sale in one post:
 
 <img width="600" src="http://tinysubversions.com/pics/quote-tweet.png" alt="An example of a quote tweet from Twitter.">
-=======
-- **PostgreSQL** 9.5+
-- **Redis**
-- **Ruby** 2.4+
-- **Node.js** 10.13+
-
-The repository includes deployment configurations for **Docker and docker-compose**, but also a few specific platforms like **Heroku**, **Scalingo**, and **Nanobox**. The [**stand-alone** installation guide](https://docs.joinmastodon.org/admin/install/) is available in the documentation.
->>>>>>> e0f3a458
 
 But it's also open to abuse with people quote-tweeting things they disagree with to encourage a pile-on from their followers. There's been a lot of debate among Mastodon users as to whether the good of this feature outweighs the bad. So far, Mastodon has avoided implementing quoting.
 
 What does this have to do with content types? Well, if we support an `Article` content type and a `Note` content type, we can support quoting for an `Article` but not for a `Note`. In practice this means that you can quote blog posts and news articles, but you can't quote a quick personal microblog note.
 
-<<<<<<< HEAD
 > Hometown doesn't support quoting articles yet... but it will.
-=======
-Mastodon is **free, open-source software** licensed under **AGPLv3**.
->>>>>>> e0f3a458
 
 ## Better list management
 
@@ -109,11 +92,7 @@
 
 ## License
 
-<<<<<<< HEAD
-Copyright (C) 2016-2019 Eugen Rochko and other Mastodon contributors; see [AUTHORS.md](AUTHORS.md).
-=======
 Copyright (C) 2016-2020 Eugen Rochko & other Mastodon contributors (see [AUTHORS.md](AUTHORS.md))
->>>>>>> e0f3a458
 
 This program is free software: you can redistribute it and/or modify it under the terms of the GNU Affero General Public License as published by the Free Software Foundation, either version 3 of the License, or (at your option) any later version.
 
