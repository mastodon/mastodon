AllCops:
  TargetRubyVersion: 2.3
  Exclude:
  - 'spec/**/*'
  - 'db/**/*'
  - 'app/views/**/*'
  - 'config/**/*'
  - 'bin/*'
  - 'Rakefile'
  - 'node_modules/**/*'
  - 'Vagrantfile'
  - 'vendor/**/*'

Bundler/OrderedGems:
  Enabled: false

Layout/AccessModifierIndentation:
  EnforcedStyle: indent

Layout/EmptyLineAfterMagicComment:
  Enabled: false

Layout/SpaceInsideHashLiteralBraces:
  EnforcedStyle: space

Metrics/AbcSize:
  Max: 100

Metrics/BlockLength:
  Exclude:
    - 'lib/tasks/**/*'

Metrics/BlockNesting:
  Max: 3

Metrics/ClassLength:
  CountComments: false
  Max: 200

Metrics/CyclomaticComplexity:
  Max: 15

Metrics/LineLength:
  AllowURI: true
  Enabled: false

Metrics/MethodLength:
  CountComments: false
  Max: 55

Metrics/ModuleLength:
  CountComments: false
  Max: 200

Metrics/ParameterLists:
  Max: 4
  CountKeywordArgs: true

Metrics/PerceivedComplexity:
  Max: 10

Rails:
  Enabled: true

Rails/HasAndBelongsToMany:
  Enabled: false

Rails/SkipsModelValidations:
  Enabled: false

Style/ClassAndModuleChildren:
  Enabled: false

Style/CollectionMethods:
  Enabled: true
  PreferredMethods:
    find_all: 'select'

Style/Documentation:
  Enabled: false

Style/DoubleNegation:
  Enabled: true

Style/FrozenStringLiteralComment:
  Enabled: true

Style/GuardClause:
  Enabled: false

Style/Lambda:
  Enabled: false

<<<<<<< HEAD
Style/GuardClause:
  Enabled: false

Rails/HasAndBelongsToMany:
  Enabled: false

Bundler/OrderedGems:
  Enabled: false

AllCops:
  TargetRubyVersion: 2.3
  Exclude:
  - 'spec/**/*'
  - 'db/**/*'
  - 'app/views/**/*'
  - 'config/**/*'
  - 'bin/*'
  - 'Rakefile'
  - 'node_modules/**/*'
  - 'Vagrantfile'
  - 'vendor/**/*'
=======
Style/PercentLiteralDelimiters:
  PreferredDelimiters:
    '%i': '()'
    '%w': '()'

Style/PerlBackrefs:
  AutoCorrect: false

Style/RegexpLiteral:
  Enabled: false

Style/SymbolArray:
  Enabled: false

Style/TrailingCommaInLiteral:
  EnforcedStyleForMultiline: 'comma'
>>>>>>> 947887f2
<|MERGE_RESOLUTION|>--- conflicted
+++ resolved
@@ -91,29 +91,6 @@
 Style/Lambda:
   Enabled: false
 
-<<<<<<< HEAD
-Style/GuardClause:
-  Enabled: false
-
-Rails/HasAndBelongsToMany:
-  Enabled: false
-
-Bundler/OrderedGems:
-  Enabled: false
-
-AllCops:
-  TargetRubyVersion: 2.3
-  Exclude:
-  - 'spec/**/*'
-  - 'db/**/*'
-  - 'app/views/**/*'
-  - 'config/**/*'
-  - 'bin/*'
-  - 'Rakefile'
-  - 'node_modules/**/*'
-  - 'Vagrantfile'
-  - 'vendor/**/*'
-=======
 Style/PercentLiteralDelimiters:
   PreferredDelimiters:
     '%i': '()'
@@ -129,5 +106,4 @@
   Enabled: false
 
 Style/TrailingCommaInLiteral:
-  EnforcedStyleForMultiline: 'comma'
->>>>>>> 947887f2
+  EnforcedStyleForMultiline: 'comma'