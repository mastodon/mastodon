inherit_from: .rubocop_todo.yml

inherit_mode:
  merge:
    - Exclude

require:
  - rubocop-rails
  - rubocop-rspec
  - rubocop-performance
  - rubocop-capybara

AllCops:
  TargetRubyVersion: 2.7
  DisplayCopNames: true
  DisplayStyleGuide: true
  ExtraDetails: true
  UseCache: true
  CacheRootDirectory: tmp
  NewCops: enable
  Exclude:
    - db/schema.rb
    - 'bin/*'
    - 'Rakefile'
    - 'node_modules/**/*'
    - 'Vagrantfile'
    - 'vendor/**/*'
    - 'lib/json_ld/*'
    - 'lib/templates/**/*'

Layout/FirstHashElementIndentation:
  EnforcedStyle: consistent

Layout/LineLength:
  AllowedPatterns:
    # Allow comments to be long lines
    - !ruby/regexp / \# .*$/
    - !ruby/regexp /^\# .*$/
  Exclude:
    - lib/**/*cli*.rb
    - db/*migrate/**/*
    - db/seeds/**/*

Lint/UselessAccessModifier:
  ContextCreatingMethods:
    - class_methods

Metrics/AbcSize:
  Exclude:
    - 'lib/**/*cli*.rb'
    - db/*migrate/**/*

Metrics/BlockLength:
  CountAsOne: [array, heredoc]
  Exclude:
    - 'lib/mastodon/*_cli.rb'

Metrics/BlockNesting:
  Exclude:
    - 'lib/mastodon/*_cli.rb'

Metrics/ClassLength:
  CountAsOne: [array, heredoc]
  Exclude:
    - 'lib/mastodon/*_cli.rb'

Metrics/CyclomaticComplexity:
  Exclude:
    - lib/mastodon/*cli*.rb
    - db/*migrate/**/*

Metrics/MethodLength:
  CountAsOne: [array, heredoc]
  Exclude:
    - 'lib/mastodon/*_cli.rb'

Metrics/ModuleLength:
  CountAsOne: [array, heredoc]

<<<<<<< HEAD
Metrics/ParameterLists:
  Max: 5 # RuboCop default 5
  CountKeywordArgs: true # RuboCop default true
  MaxOptionalParameters: 3 # RuboCop default 3
  Exclude:
    - app/models/concerns/account_interactions.rb
    - app/services/activitypub/fetch_remote_account_service.rb
    - app/services/activitypub/fetch_remote_actor_service.rb

Metrics/PerceivedComplexity:
  Max: 16 # RuboCop default 8
  AllowedMethods:
    - attempt_oembed
    - build_crutches
    - calculate_scores
    - deduplicate_users!
    - discover_endpoint!
    - filter_from_home?
    - hydrate
    - patch_for_forwarding!
    - process_update
    - remove
    - remove_orphans
    - update_media_attachments!

Naming/MemoizedInstanceVariableName:
  Enabled: false

Naming/MethodParameterName:
  Enabled: true

Rails:
  Enabled: true

Rails/ApplicationController:
  Enabled: false
  Exclude:
    - 'app/controllers/well_known/**/*.rb'

Rails/BelongsTo:
  Enabled: false

Rails/ContentTag:
  Enabled: false

Rails/EnumHash:
  Enabled: false
=======
Rails/HttpStatus:
  EnforcedStyle: numeric
>>>>>>> 34096bc6

Rails/Exit:
  Exclude:
    - 'lib/mastodon/*_cli.rb'
    - 'lib/mastodon/cli_helper.rb'
    - 'lib/cli.rb'

# Reason: Some single letter camel case files shouldn't be split
# https://docs.rubocop.org/rubocop-rspec/cops_rspec.html#rspecfilepath
RSpec/FilePath:
  CustomTransform:
    ActivityPub: activitypub # Ignore the snake_case due to the amount of files to rename
    DeepL: deepl
    FetchOEmbedService: fetch_oembed_service
    JsonLdHelper: jsonld_helper
    OEmbedController: oembed_controller
    OStatus: ostatus
    NodeInfoController: nodeinfo_controller # NodeInfo isn't snake_cased for any of the instances
  Exclude:
    - 'spec/config/initializers/rack_attack_spec.rb' # namespaces usually have separate folder
    - 'spec/lib/sanitize_config_spec.rb' # namespaces usually have separate folder
    - 'spec/controllers/concerns/account_controller_concern_spec.rb' # Concerns describe ApplicationController and don't fit naming
    - 'spec/controllers/concerns/export_controller_concern_spec.rb'
    - 'spec/controllers/concerns/localized_spec.rb'
    - 'spec/controllers/concerns/rate_limit_headers_spec.rb'
    - 'spec/controllers/concerns/signature_verification_spec.rb'
    - 'spec/controllers/concerns/user_tracking_concern_spec.rb'

RSpec/NotToNot:
  EnforcedStyle: to_not

RSpec/Rails/HttpStatus:
  EnforcedStyle: numeric

# Reason:
# https://docs.rubocop.org/rubocop/cops_style.html#styleclassandmodulechildren
Style/ClassAndModuleChildren:
  Enabled: false

# Reason: Classes mostly self-document with their names
# https://docs.rubocop.org/rubocop/cops_style.html#styledocumentation
Style/Documentation:
  Enabled: false

Style/HashSyntax:
  EnforcedStyle: ruby19_no_mixed_keys

Style/NumericLiterals:
  AllowedPatterns:
    - \d{4}_\d{2}_\d{2}_\d{6} # For DB migration date version number readability

Style/PercentLiteralDelimiters:
  PreferredDelimiters:
    '%i': '()'
    '%w': '()'

Style/RescueStandardError:
  EnforcedStyle: implicit

Style/TrailingCommaInArrayLiteral:
  EnforcedStyleForMultiline: 'comma'

Style/TrailingCommaInHashLiteral:
  EnforcedStyleForMultiline: 'comma'

Style/SymbolArray:
  Enabled: false<|MERGE_RESOLUTION|>--- conflicted
+++ resolved
@@ -77,58 +77,8 @@
 Metrics/ModuleLength:
   CountAsOne: [array, heredoc]
 
-<<<<<<< HEAD
-Metrics/ParameterLists:
-  Max: 5 # RuboCop default 5
-  CountKeywordArgs: true # RuboCop default true
-  MaxOptionalParameters: 3 # RuboCop default 3
-  Exclude:
-    - app/models/concerns/account_interactions.rb
-    - app/services/activitypub/fetch_remote_account_service.rb
-    - app/services/activitypub/fetch_remote_actor_service.rb
-
-Metrics/PerceivedComplexity:
-  Max: 16 # RuboCop default 8
-  AllowedMethods:
-    - attempt_oembed
-    - build_crutches
-    - calculate_scores
-    - deduplicate_users!
-    - discover_endpoint!
-    - filter_from_home?
-    - hydrate
-    - patch_for_forwarding!
-    - process_update
-    - remove
-    - remove_orphans
-    - update_media_attachments!
-
-Naming/MemoizedInstanceVariableName:
-  Enabled: false
-
-Naming/MethodParameterName:
-  Enabled: true
-
-Rails:
-  Enabled: true
-
-Rails/ApplicationController:
-  Enabled: false
-  Exclude:
-    - 'app/controllers/well_known/**/*.rb'
-
-Rails/BelongsTo:
-  Enabled: false
-
-Rails/ContentTag:
-  Enabled: false
-
-Rails/EnumHash:
-  Enabled: false
-=======
 Rails/HttpStatus:
   EnforcedStyle: numeric
->>>>>>> 34096bc6
 
 Rails/Exit:
   Exclude:
