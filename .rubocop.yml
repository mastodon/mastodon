--- conflicted
+++ resolved
@@ -5,16 +5,12 @@
 
 AllCops:
   TargetRubyVersion: 2.7
-<<<<<<< HEAD
-  NewCops: disable
-=======
   DisplayCopNames: true
   DisplayStyleGuide: true
   ExtraDetails: true
   UseCache: true
   CacheRootDirectory: tmp
   NewCops: enable
->>>>>>> 8180f7ba
   Exclude:
     - db/schema.rb
     - 'app/views/**/*'
@@ -79,11 +75,6 @@
 Metrics/AbcSize:
   Max: 34 # RuboCop default 17
   Exclude:
-<<<<<<< HEAD
-    - 'lib/mastodon/*_cli.rb'
-  AllowedMethods:
-    - process_update
-=======
     - 'lib/**/*cli*.rb'
     - db/*migrate/**/*
     - lib/paperclip/color_extractor.rb
@@ -121,7 +112,6 @@
     - signed_request_actor
     - statuses_to_delete
     - update_poll!
->>>>>>> 8180f7ba
 
 Metrics/BlockLength:
   Max: 55
@@ -150,11 +140,6 @@
 Metrics/CyclomaticComplexity:
   Max: 12
   Exclude:
-<<<<<<< HEAD
-    - 'lib/mastodon/*_cli.rb'
-  AllowedMethods:
-    - process_update
-=======
     - lib/mastodon/*cli*.rb
     - db/*migrate/**/*
   AllowedMethods:
@@ -179,7 +164,6 @@
     - set_fetchable_attributes!
     - setup_redis_env_url
     - update_media_attachments!
->>>>>>> 8180f7ba
 
 Layout/LineLength:
   Max: 140 # RuboCop default 120
@@ -274,11 +258,6 @@
     - app/services/activitypub/fetch_remote_actor_service.rb
 
 Metrics/PerceivedComplexity:
-<<<<<<< HEAD
-  Max: 25
-  AllowedMethods:
-    - process_update
-=======
   Max: 16 # RuboCop default 8
   AllowedMethods:
     - attempt_oembed
@@ -292,7 +271,6 @@
     - process_update
     - remove_orphans
     - update_media_attachments!
->>>>>>> 8180f7ba
 
 Naming/MemoizedInstanceVariableName:
   Enabled: false
