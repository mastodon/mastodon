const path = require('path');

module.exports = {
  module: {
    rules: [
      {
        test: /\.(jpg|jpeg|png|gif|svg|eot|ttf|woff|woff2)$/i,
        loader: 'url-loader',
      },
      {
        test: /\.(jpg|jpeg|png|gif|svg|eot|ttf|woff|woff2)$/i,
        loader: 'url-loader',
      },
      {
        test: /.scss$/,
<<<<<<< HEAD
        loaders: ["style-loader", "css-loader", "postcss-loader", "sass-loader"],
=======
        loaders: ['style-loader', 'css-loader', 'postcss-loader', 'sass-loader'],
>>>>>>> 947887f2
      },
    ],
  },
  resolve: {
<<<<<<< HEAD
    modulesDirectories: [
      path.resolve(__dirname, '..', 'storybook'),
      path.resolve(__dirname, '..', 'app', 'javascript'),
      path.resolve(__dirname, '..', 'node_modules'),
    ],
=======
    alias: {
      mastodon: path.resolve(__dirname, '..', 'app', 'javascript', 'mastodon'),
    },
>>>>>>> 947887f2
  },
};<|MERGE_RESOLUTION|>--- conflicted
+++ resolved
@@ -8,30 +8,14 @@
         loader: 'url-loader',
       },
       {
-        test: /\.(jpg|jpeg|png|gif|svg|eot|ttf|woff|woff2)$/i,
-        loader: 'url-loader',
-      },
-      {
         test: /.scss$/,
-<<<<<<< HEAD
-        loaders: ["style-loader", "css-loader", "postcss-loader", "sass-loader"],
-=======
         loaders: ['style-loader', 'css-loader', 'postcss-loader', 'sass-loader'],
->>>>>>> 947887f2
       },
     ],
   },
   resolve: {
-<<<<<<< HEAD
-    modulesDirectories: [
-      path.resolve(__dirname, '..', 'storybook'),
-      path.resolve(__dirname, '..', 'app', 'javascript'),
-      path.resolve(__dirname, '..', 'node_modules'),
-    ],
-=======
     alias: {
       mastodon: path.resolve(__dirname, '..', 'app', 'javascript', 'mastodon'),
     },
->>>>>>> 947887f2
   },
 };