--- conflicted
+++ resolved
@@ -4,11 +4,8 @@
   yarn: true
   directories:
   - node_modules
-<<<<<<< HEAD
-=======
   - public/assets
   - public/packs
->>>>>>> 947887f2
 dist: trusty
 sudo: false
 
@@ -55,10 +52,6 @@
   - ln -s /usr/bin/x86_64-linux-gnu-g++-6 "$HOME/g++"
 
 script:
-<<<<<<< HEAD
-  - bundle exec parallel_test spec/ --group-by filesize --type rspec
-=======
   - travis_retry bundle exec parallel_test spec/ --group-by filesize --type rspec
->>>>>>> 947887f2
   - npm test
   - bundle exec i18n-tasks unused