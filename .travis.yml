language: ruby
cache:
  bundler: true
  yarn: false
dist: trusty
sudo: false

notifications:
  email: false

env:
  global:
    - LOCAL_DOMAIN=cb6e6126.ngrok.io
    - LOCAL_HTTPS=true
    - RAILS_ENV=test
    - CXX=g++-4.8
    - NOKOGIRI_USE_SYSTEM_LIBRARIES=true
    - PARALLEL_TEST_PROCESSORS=2

addons:
  postgresql: 9.4
  apt:
    sources:
    - ubuntu-toolchain-r-test
    - trusty-media
    packages:
    - g++-4.8
    - ffmpeg

rvm:
  - 2.3.4
  - 2.4.1

services:
  - redis-server

bundler_args: --without development production --retry=3 --jobs=16

install:
  - nvm install
  - npm install -g yarn
  - bundle install
  - yarn install

before_script:
<<<<<<< HEAD
  - bundle exec rake parallel:create parallel:load_schema parallel:prepare
=======
  - bundle exec rails db:create db:schema:load
  - bundle exec rails assets:precompile
>>>>>>> 2b9bc9c1

script:
  - bundle exec parallel_test spec/ --group-by filesize --type rspec
  - npm test
  - i18n-tasks unused<|MERGE_RESOLUTION|>--- conflicted
+++ resolved
@@ -43,12 +43,8 @@
   - yarn install
 
 before_script:
-<<<<<<< HEAD
   - bundle exec rake parallel:create parallel:load_schema parallel:prepare
-=======
-  - bundle exec rails db:create db:schema:load
   - bundle exec rails assets:precompile
->>>>>>> 2b9bc9c1
 
 script:
   - bundle exec parallel_test spec/ --group-by filesize --type rspec
