language: ruby
cache:
  bundler: true
  yarn: true
  directories:
    - node_modules
    - public/assets
    - public/packs-test
    - tmp/cache/babel-loader
dist: trusty
sudo: false
branches:
  only:
<<<<<<< HEAD
  - imastodon
=======
    - master
>>>>>>> 03119c85

notifications:
  email: false

env:
  global:
    - LOCAL_DOMAIN=cb6e6126.ngrok.io
    - LOCAL_HTTPS=true
    - RAILS_ENV=test
    - NOKOGIRI_USE_SYSTEM_LIBRARIES=true
    - PARALLEL_TEST_PROCESSORS=2

addons:
  postgresql: 9.4
  apt:
    sources:
      - trusty-media
      - sourceline: deb https://dl.yarnpkg.com/debian/ stable main
        key_url: https://dl.yarnpkg.com/debian/pubkey.gpg
    packages:
      - ffmpeg
      - libicu-dev
      - libprotobuf-dev
      - protobuf-compiler
      - yarn

rvm:
  - 2.4.2
  - 2.5.0

services:
  - redis-server

install:
  - nvm install
  - bundle install --path=vendor/bundle --without development production --retry=3 --jobs=16
  - yarn install

before_script:
  - ./bin/rails parallel:create parallel:load_schema parallel:prepare assets:precompile

script:
  - travis_retry bundle exec parallel_test spec/ --group-by filesize --type rspec
  - yarn run test:jest
  - bundle exec i18n-tasks check-normalized && bundle exec i18n-tasks unused<|MERGE_RESOLUTION|>--- conflicted
+++ resolved
@@ -11,11 +11,7 @@
 sudo: false
 branches:
   only:
-<<<<<<< HEAD
-  - imastodon
-=======
-    - master
->>>>>>> 03119c85
+    - imastodon
 
 notifications:
   email: false
