--- conflicted
+++ resolved
@@ -57,14 +57,9 @@
   #     - '127.0.0.1:9200:9200'
 
   web:
-<<<<<<< HEAD
-    build: .
-    image: ghcr.io/mastodon/mastodon:v4.2.12
-=======
     # You can uncomment the following line if you want to not use the prebuilt image, for example if you have local code changes
     # build: .
     image: ghcr.io/mastodon/mastodon:v4.3.0
->>>>>>> ab36c152
     restart: always
     env_file: .env.production
     command: bundle exec puma -C config/puma.rb
@@ -84,16 +79,11 @@
       - ./public/system:/mastodon/public/system
 
   streaming:
-<<<<<<< HEAD
-    build: .
-    image: ghcr.io/mastodon/mastodon:v4.2.12
-=======
     # You can uncomment the following lines if you want to not use the prebuilt image, for example if you have local code changes
     # build:
     #   dockerfile: ./streaming/Dockerfile
     #   context: .
     image: ghcr.io/mastodon/mastodon-streaming:v4.3.0
->>>>>>> ab36c152
     restart: always
     env_file: .env.production
     command: node ./streaming/index.js
@@ -111,11 +101,7 @@
 
   sidekiq:
     build: .
-<<<<<<< HEAD
-    image: ghcr.io/mastodon/mastodon:v4.2.12
-=======
     image: ghcr.io/mastodon/mastodon:v4.3.0
->>>>>>> ab36c152
     restart: always
     env_file: .env.production
     command: bundle exec sidekiq
