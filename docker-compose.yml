version: '3'
services:

  db:
    image: postgres:9.6-alpine
    volumes:
    - /var/data/docker-data/catgram-postgres:/var/lib/postgresql/data
    networks:
      - internal_network
    healthcheck:
      test: ["CMD", "pg_isready", "-U", "postgres"]

  redis:
<<<<<<< HEAD
    image: redis:4.0-alpine
    volumes:
    - /var/data/docker-data/catgram-redis:/data
=======
    restart: always
    image: redis:5.0-alpine
>>>>>>> c9eeb2e8
    networks:
      - internal_network
    healthcheck:
      test: ["CMD", "redis-cli", "ping"]

#  es:
#    restart: always
#    image: docker.elastic.co/elasticsearch/elasticsearch-oss:6.1.3
#    environment:
#      - "ES_JAVA_OPTS=-Xms512m -Xmx512m"
#    networks:
#      - internal_network
#    healthcheck:
#      test: ["CMD-SHELL", "curl --silent --fail localhost:9200/_cluster/health || exit 1"]
#    volumes:
#      - ./elasticsearch:/usr/share/elasticsearch/data

  web:
    build:
      context: .
      dockerfile: Dockerfile
    image: 563848776164.dkr.ecr.us-west-2.amazonaws.com/catgram
    restart: always
    env_file: .env.production
    command: bash -c "rm -f /mastodon/tmp/pids/server.pid; bundle exec rails s -p 3000 -b '0.0.0.0'"
    networks:
      - external_network
      - internal_network
    healthcheck:
      test: ["CMD-SHELL", "wget -q --spider --header 'x-forwarded-proto: https' --proxy=off localhost:3000/api/v1/instance || exit 1"]
    ports:
      - "127.0.0.1:3000:3000"
    depends_on:
      - db
      - redis
#      - es
    volumes:
      - ./public/system:/mastodon/public/system

  streaming:
    build:
      context: .
      dockerfile: Dockerfile
    image: 563848776164.dkr.ecr.us-west-2.amazonaws.com/catgram
    restart: always
    env_file: .env.production
    command: yarn start
    networks:
      - external_network
      - internal_network
    healthcheck:
      test: ["CMD-SHELL", "wget -q --spider --header 'x-forwarded-proto: https' --proxy=off localhost:4000/api/v1/streaming/health || exit 1"]
    ports:
      - "127.0.0.1:4000:4000"
    depends_on:
      - db
      - redis

  sidekiq:
    build:
      context: .
      dockerfile: Dockerfile
    image: 563848776164.dkr.ecr.us-west-2.amazonaws.com/catgram
    restart: always
    env_file: .env.production
    command: bundle exec sidekiq
    depends_on:
      - db
      - redis
    networks:
      - external_network
      - internal_network
    volumes:
      - ./public/system:/mastodon/public/system
## Uncomment to enable federation with tor instances along with adding the following ENV variables
## http_proxy=http://privoxy:8118
## ALLOW_ACCESS_TO_HIDDEN_SERVICE=true
#  tor:
#    image: sirboops/tor
#    networks:
#      - external_network
#      - internal_network
#
#  privoxy:
#    image: sirboops/privoxy
#    volumes:
#      - ./priv-config:/opt/config
#    networks:
#      - external_network
#      - internal_network

networks:
  external_network:
  internal_network:
    internal: true<|MERGE_RESOLUTION|>--- conflicted
+++ resolved
@@ -11,14 +11,10 @@
       test: ["CMD", "pg_isready", "-U", "postgres"]
 
   redis:
-<<<<<<< HEAD
-    image: redis:4.0-alpine
+    restart: always
+    image: redis:5.0-alpine
     volumes:
     - /var/data/docker-data/catgram-redis:/data
-=======
-    restart: always
-    image: redis:5.0-alpine
->>>>>>> c9eeb2e8
     networks:
       - internal_network
     healthcheck:
