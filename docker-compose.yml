version: '3'
services:

  db:
    image: postgres:9.6-alpine
    volumes:
    - /var/data/docker-data/catgram-postgres:/var/lib/postgresql/data
    networks:
      - internal_network
<<<<<<< HEAD
=======
    volumes:
      - ./postgres:/var/lib/postgresql/data
>>>>>>> ba06a5f4

  redis:
    image: redis:4.0-alpine
    volumes:
    - /var/data/docker-data/catgram-redis:/data
    networks:
      - internal_network
<<<<<<< HEAD
=======
    volumes:
      - ./redis:/data
>>>>>>> ba06a5f4

#  es:
#    restart: always
#    image: docker.elastic.co/elasticsearch/elasticsearch-oss:6.1.3
#    environment:
#      - "ES_JAVA_OPTS=-Xms512m -Xmx512m"
#    networks:
#      - internal_network
#    volumes:
#      - ./elasticsearch:/usr/share/elasticsearch/data

  web:
    build:
      context: .
      dockerfile: Dockerfile-catgram
    image: 563848776164.dkr.ecr.us-west-2.amazonaws.com/catgram
    restart: always
    env_file: .env.production
    command: /mastodon/web_boot.sh
    networks:
      - external_network
      - internal_network
    ports:
      - "127.0.0.1:3000:3000"
    depends_on:
      - db
      - redis
#      - es
    volumes:
      - ./public/system:/mastodon/public/system

  streaming:
    build:
      context: .
      dockerfile: Dockerfile-catgram
    image: 563848776164.dkr.ecr.us-west-2.amazonaws.com/catgram
    restart: always
    env_file: .env.production
    command: yarn start
    networks:
      - external_network
      - internal_network
    ports:
      - "127.0.0.1:4000:4000"
    depends_on:
      - db
      - redis

  sidekiq:
    build:
      context: .
      dockerfile: Dockerfile-catgram
    image: 563848776164.dkr.ecr.us-west-2.amazonaws.com/catgram
    restart: always
    env_file: .env.production
    command: bundle exec sidekiq
    depends_on:
      - db
      - redis
    networks:
      - external_network
      - internal_network
    volumes:
      - ./public/system:/mastodon/public/system
## Uncomment to enable federation with tor instances along with adding the following ENV variables
## http_proxy=http://privoxy:8118
## ALLOW_ACCESS_TO_HIDDEN_SERVICE=true
#  tor:
#    build: https://github.com/usbsnowcrash/docker-tor.git
#    networks:
#      - external_network
#      - internal_network
#
#  privoxy:
#    build: https://github.com/usbsnowcrash/docker-privoxy.git
#    command: /opt/sbin/privoxy --no-daemon --user privoxy.privoxy /opt/config
#    volumes:
#      - ./priv-config:/opt/config
#    networks:
#      - external_network
#      - internal_network

networks:
  external_network:
  internal_network:
    internal: true<|MERGE_RESOLUTION|>--- conflicted
+++ resolved
@@ -7,11 +7,6 @@
     - /var/data/docker-data/catgram-postgres:/var/lib/postgresql/data
     networks:
       - internal_network
-<<<<<<< HEAD
-=======
-    volumes:
-      - ./postgres:/var/lib/postgresql/data
->>>>>>> ba06a5f4
 
   redis:
     image: redis:4.0-alpine
@@ -19,11 +14,6 @@
     - /var/data/docker-data/catgram-redis:/data
     networks:
       - internal_network
-<<<<<<< HEAD
-=======
-    volumes:
-      - ./redis:/data
->>>>>>> ba06a5f4
 
 #  es:
 #    restart: always
