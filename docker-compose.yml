--- conflicted
+++ resolved
@@ -6,10 +6,6 @@
     image: postgres:9.6-alpine
     networks:
       - internal_network
-<<<<<<< HEAD
-### Uncomment to enable DB persistance
-=======
->>>>>>> 98b4cdf1
     volumes:
       - ./postgres:/var/lib/postgresql/data
 
@@ -18,10 +14,6 @@
     image: redis:4.0-alpine
     networks:
       - internal_network
-<<<<<<< HEAD
-### Uncomment to enable REDIS persistance
-=======
->>>>>>> 98b4cdf1
     volumes:
       - ./redis:/data
 
