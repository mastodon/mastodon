version: '3'
volumes:
  postgres:
  redis:
  elasticsearch:
  storage:

services:
  db:
    restart: always
    image: postgres:15-alpine
    shm_size: 256mb
    networks:
      internal_network:
        aliases:
          - postgres
    healthcheck:
      test: ['CMD', 'pg_isready', '-U', 'postgres']
    volumes:
      - postgres:/var/lib/postgresql/data
    environment:
      - 'POSTGRES_HOST_AUTH_METHOD=trust'

  redis:
    image: redis:7-alpine
    deploy:
      replicas: 1
      restart_policy:
        condition: on-failure
    networks:
      internal_network:
        aliases:
          - redis
    healthcheck:
      test: ['CMD', 'redis-cli', 'ping']
    volumes:
      - redis:/data

  #  es:
  #    restart: always
  #    image: docker.elastic.co/elasticsearch/elasticsearch:8.5.0
  #    environment:
  #      - "ES_JAVA_OPTS=-Xms512m -Xmx512m -Des.enforce.bootstrap.checks=true"
  #      - "xpack.license.self_generated.type=basic"
  #      - "xpack.security.enabled=false"
  #      - "xpack.watcher.enabled=false"
  #      - "xpack.graph.enabled=false"
  #      - "xpack.ml.enabled=false"
  #      - "bootstrap.memory_lock=true"
  #      - "cluster.name=es-mastodon"
  #      - "discovery.type=single-node"
  #      - "thread_pool.write.queue_size=1000"
  #    networks:
  #      internal_network:
  #        aliases:
  #          - elasticsearch
  #    healthcheck:
  #       test: ["CMD-SHELL", "curl --silent --fail localhost:9200/_cluster/health || exit 1"]
  #    volumes:
  #       - elasticsearch:/usr/share/elasticsearch/data
  #    ulimits:
  #      memlock:
  #        soft: -1
  #        hard: -1
  #      nofile:
  #        soft: 65536
  #        hard: 65536
  #    ports:
  #      - '127.0.0.1:9200:9200'

  web:
    build: .
<<<<<<< HEAD
    image: tootsuite/mastodon
    deploy:
      replicas: 1
      restart_policy:
        condition: on-failure
    env_file: stack.env
=======
    image: ghcr.io/mastodon/mastodon
    restart: always
    env_file: .env.production
>>>>>>> b4612522
    command: bash -c "rm -f /mastodon/tmp/pids/server.pid; bundle exec rails s -p 3000"
    networks:
      external_network:
        aliases:
          - backend
      internal_network:
        aliases:
          - puma
    healthcheck:
      test: ['CMD-SHELL', 'wget -q --spider --proxy=off localhost:3000/health || exit 1']
    ports:
      - '127.0.0.1:3000:3000'
    depends_on:
      - db
      - redis
  #      - es
    volumes:
      - storage:/mastodon/public/system

  streaming:
    build: .
<<<<<<< HEAD
    image: tootsuite/mastodon
    env_file: stack.env
=======
    image: ghcr.io/mastodon/mastodon
    restart: always
    env_file: .env.production
>>>>>>> b4612522
    command: node ./streaming
    deploy:
      replicas: 1
      restart_policy:
        condition: on-failure
    networks:
      external_network:
        aliases:
          - streaming
      internal_network:
    healthcheck:
      test: ['CMD-SHELL', 'wget -q --spider --proxy=off localhost:4000/api/v1/streaming/health || exit 1']
    ports:
      - '127.0.0.1:4000:4000'
    depends_on:
      - db
      - redis

  sidekiq:
    build: .
<<<<<<< HEAD
    image: tootsuite/mastodon
    env_file: stack.env
=======
    image: ghcr.io/mastodon/mastodon
    restart: always
    env_file: .env.production
>>>>>>> b4612522
    command: bundle exec sidekiq
    deploy:
      replicas: 1
      restart_policy:
        condition: on-failure
    depends_on:
      - db
      - redis
    networks:
      - external_network
      - internal_network
    volumes:
      - storage:/mastodon/public/system
    healthcheck:
      test: ['CMD-SHELL', "ps aux | grep '[s]idekiq\ 6' || false"]


  ## Uncomment to enable federation with tor instances along with adding the following ENV variables
  ## http_proxy=http://privoxy:8118
  ## ALLOW_ACCESS_TO_HIDDEN_SERVICE=true
  #  tor:
  #    image: sirboops/tor
  #    networks:
  #       external_network:
  #         aliases:
  #           - tor
  #
  #  privoxy:
  #    image: sirboops/privoxy
  #    volumes:
  #      - ./priv-config:/opt/config
  #    networks:
  #      external_network:
  #      internal_network:
  #        aliases:
  #          - privoxy

  #  nginx:
  #    image: nginx
  #    restart: always
  #    networks:
  #      - external_network
  #    healthcheck:
  #      # Replace example.com with testing domain
  #      test: ["CMD-SHELL", "curl -Isf --resolve example.com:80:127.0.0.1 http://example.com || exit 1"]
  #    ports:
  #      - '80:80'
  #      - '443:443'
  #    depends_on:
  #      - web
  #      - streaming
  #    volumes:
  #      - ./nginx:/etc/nginx/
  #      - ./letsencrypt:/etc/letsencrypt
  #
  #  certbot:
  #    image: certbot/certbot
  #    tty: true
  #    command: certonly
  #    restart: on-failure
  #    profiles: ["certbot"]
  #    networks:
  #      external_network:
  #        aliases:
  #          - certbot
  #    ports:
  #      - '127.0.0.0:5000:80'
  #    depends_on:
  #      - nginx
  #    volumes:
  #      - ./letsencrypt:/etc/letsencrypt

networks:
  external_network:
  internal_network:
    driver: overlay
    attachable: true
    internal: true<|MERGE_RESOLUTION|>--- conflicted
+++ resolved
@@ -70,18 +70,12 @@
 
   web:
     build: .
-<<<<<<< HEAD
-    image: tootsuite/mastodon
-    deploy:
-      replicas: 1
-      restart_policy:
-        condition: on-failure
-    env_file: stack.env
-=======
     image: ghcr.io/mastodon/mastodon
-    restart: always
+    deploy:
+      replicas: 1
+      restart_policy:
+        condition: on-failure
     env_file: .env.production
->>>>>>> b4612522
     command: bash -c "rm -f /mastodon/tmp/pids/server.pid; bundle exec rails s -p 3000"
     networks:
       external_network:
@@ -103,14 +97,8 @@
 
   streaming:
     build: .
-<<<<<<< HEAD
-    image: tootsuite/mastodon
-    env_file: stack.env
-=======
     image: ghcr.io/mastodon/mastodon
-    restart: always
     env_file: .env.production
->>>>>>> b4612522
     command: node ./streaming
     deploy:
       replicas: 1
@@ -131,14 +119,8 @@
 
   sidekiq:
     build: .
-<<<<<<< HEAD
-    image: tootsuite/mastodon
-    env_file: stack.env
-=======
     image: ghcr.io/mastodon/mastodon
-    restart: always
     env_file: .env.production
->>>>>>> b4612522
     command: bundle exec sidekiq
     deploy:
       replicas: 1
