version: '3'
services:

  db:
    restart: always
<<<<<<< HEAD
    image: lindwurm/pg_repack:9.6
=======
    image: postgres:9.6-alpine
    shm_size: 256mb
>>>>>>> f51c5474
    networks:
      - internal_network
    healthcheck:
      test: ["CMD", "pg_isready", "-U", "postgres"]
    volumes:
      - /home/ubuntu/mastodon_data/postgresql:/var/lib/postgresql/data

  redis:
    restart: always
    image: redis:5.0-alpine
    networks:
      - internal_network
    healthcheck:
      test: ["CMD", "redis-cli", "ping"]
    volumes:
      - /home/ubuntu/mastodon_data/redis:/data

#  es:
#    restart: always
#    image: docker.elastic.co/elasticsearch/elasticsearch-oss:6.1.3
#    environment:
#      - "ES_JAVA_OPTS=-Xms512m -Xmx512m"
#    networks:
#      - internal_network
#    healthcheck:
#      test: ["CMD-SHELL", "curl --silent --fail localhost:9200/_cluster/health || exit 1"]
#    volumes:
#      - ./elasticsearch:/usr/share/elasticsearch/data

  web:
    build: .
    image: tootsuite/mastodon
    restart: always
    env_file: .env.production
    command: bash -c "rm -f /mastodon/tmp/pids/server.pid; bundle exec rails s -p 3000"
    networks:
      - external_network
      - internal_network
    healthcheck:
      test: ["CMD-SHELL", "wget -q --spider --proxy=off localhost:3000/health || exit 1"]
    ports:
      - "127.0.0.1:3000:3000"
    depends_on:
      - db
      - redis
#      - es
    volumes:
      - ./public/system:/mastodon/public/system

  streaming:
    build: .
    image: tootsuite/mastodon
    restart: always
    env_file: .env.production
    command: node ./streaming
    networks:
      - external_network
      - internal_network
    healthcheck:
      test: ["CMD-SHELL", "wget -q --spider --proxy=off localhost:4000/api/v1/streaming/health || exit 1"]
    ports:
      - "127.0.0.1:4000:4000"
    depends_on:
      - db
      - redis

  sidekiq_default_first:
    build: .
    image: tootsuite/mastodon
    restart: always
    env_file: .env.production
    command: bundle exec sidekiq -c 16 -q default -q push
    depends_on:
      - db
      - redis
    networks:
      - external_network
      - internal_network
    volumes:
      - ./public/system:/mastodon/public/system

  sidekiq_push_first:
    build: .
    image: tootsuite/mastodon
    restart: always
    env_file: .env.production
    command: bundle exec sidekiq -c 16 -q push -q default
    depends_on:
      - db
      - redis
    networks:
      - external_network
      - internal_network
    volumes:
      - ./public/system:/mastodon/public/system

  sidekiq_all:
    build: .
    image: tootsuite/mastodon
    restart: always
    env_file: .env.production
    command: bundle exec sidekiq -c 16 -q default,1 -q push,1 -q mailers,1 -q pull,1
    depends_on:
      - db
      - redis
    networks:
      - external_network
      - internal_network
    volumes:
      - ./public/system:/mastodon/public/system

## Uncomment to enable federation with tor instances along with adding the following ENV variables
## http_proxy=http://privoxy:8118
## ALLOW_ACCESS_TO_HIDDEN_SERVICE=true
#  tor:
#    image: sirboops/tor
#    networks:
#      - external_network
#      - internal_network
#
#  privoxy:
#    image: sirboops/privoxy
#    volumes:
#      - ./priv-config:/opt/config
#    networks:
#      - external_network
#      - internal_network

networks:
  external_network:
  internal_network:
    internal: true<|MERGE_RESOLUTION|>--- conflicted
+++ resolved
@@ -3,12 +3,8 @@
 
   db:
     restart: always
-<<<<<<< HEAD
     image: lindwurm/pg_repack:9.6
-=======
-    image: postgres:9.6-alpine
     shm_size: 256mb
->>>>>>> f51c5474
     networks:
       - internal_network
     healthcheck:
