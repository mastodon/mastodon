version: '3'
services:

  db:
    image: postgres:9.6-alpine
<<<<<<< HEAD
    volumes:
    - /var/data/docker-data/catgram-postgres:/var/lib/postgresql/data
=======
    networks:
      - internal_network
### Uncomment to enable DB persistance
#    volumes:
#      - ./postgres:/var/lib/postgresql/data
>>>>>>> 03119c85

  redis:
    image: redis:4.0-alpine
<<<<<<< HEAD
    volumes:
    - /var/data/docker-data/catgram-redis:/data
=======
    networks:
      - internal_network
### Uncomment to enable REDIS persistance
#    volumes:
#      - ./redis:/data
>>>>>>> 03119c85

#  es:
#    restart: always
#    image: docker.elastic.co/elasticsearch/elasticsearch-oss:6.1.3
#    environment:
#      - "ES_JAVA_OPTS=-Xms512m -Xmx512m"
#    networks:
#      - internal_network
#### Uncomment to enable ES persistance
##    volumes:
##      - ./elasticsearch:/usr/share/elasticsearch/data

  web:
    build: .
<<<<<<< HEAD
    image: 563848776164.dkr.ecr.us-west-2.amazonaws.com/catgram
    restart: always
    env_file: .env.production
    command: /mastodon/web_boot.sh
=======
    image: tootsuite/mastodon
    restart: always
    env_file: .env.production
    command: bundle exec rails s -p 3000 -b '0.0.0.0'
    networks:
      - external_network
      - internal_network
>>>>>>> 03119c85
    ports:
      - "3000:3000"
    depends_on:
      - db
      - redis
#      - es
    volumes:
      - ./public/packs:/mastodon/public/packs
      - ./public/system:/mastodon/public/system

  streaming:
    build: .
<<<<<<< HEAD
    image: 563848776164.dkr.ecr.us-west-2.amazonaws.com/catgram
=======
    image: tootsuite/mastodon
>>>>>>> 03119c85
    restart: always
    env_file: .env.production
    command: yarn start
    networks:
      - external_network
      - internal_network
    ports:
      - "4000:4000"
    depends_on:
      - db
      - redis

  sidekiq:
    build: .
<<<<<<< HEAD
    image: 563848776164.dkr.ecr.us-west-2.amazonaws.com/catgram
=======
    image: tootsuite/mastodon
>>>>>>> 03119c85
    restart: always
    env_file: .env.production
    command: bundle exec sidekiq -q default -q mailers -q pull -q push
    depends_on:
      - db
      - redis
    networks:
      - external_network
      - internal_network
    volumes:
      - ./public/packs:/mastodon/public/packs
      - ./public/system:/mastodon/public/system

networks:
  external_network:
  internal_network:
    internal: true<|MERGE_RESOLUTION|>--- conflicted
+++ resolved
@@ -3,29 +3,17 @@
 
   db:
     image: postgres:9.6-alpine
-<<<<<<< HEAD
     volumes:
     - /var/data/docker-data/catgram-postgres:/var/lib/postgresql/data
-=======
     networks:
       - internal_network
-### Uncomment to enable DB persistance
-#    volumes:
-#      - ./postgres:/var/lib/postgresql/data
->>>>>>> 03119c85
 
   redis:
     image: redis:4.0-alpine
-<<<<<<< HEAD
     volumes:
     - /var/data/docker-data/catgram-redis:/data
-=======
     networks:
       - internal_network
-### Uncomment to enable REDIS persistance
-#    volumes:
-#      - ./redis:/data
->>>>>>> 03119c85
 
 #  es:
 #    restart: always
@@ -40,20 +28,13 @@
 
   web:
     build: .
-<<<<<<< HEAD
     image: 563848776164.dkr.ecr.us-west-2.amazonaws.com/catgram
     restart: always
     env_file: .env.production
     command: /mastodon/web_boot.sh
-=======
-    image: tootsuite/mastodon
-    restart: always
-    env_file: .env.production
-    command: bundle exec rails s -p 3000 -b '0.0.0.0'
     networks:
       - external_network
       - internal_network
->>>>>>> 03119c85
     ports:
       - "3000:3000"
     depends_on:
@@ -66,11 +47,7 @@
 
   streaming:
     build: .
-<<<<<<< HEAD
     image: 563848776164.dkr.ecr.us-west-2.amazonaws.com/catgram
-=======
-    image: tootsuite/mastodon
->>>>>>> 03119c85
     restart: always
     env_file: .env.production
     command: yarn start
@@ -85,11 +62,7 @@
 
   sidekiq:
     build: .
-<<<<<<< HEAD
     image: 563848776164.dkr.ecr.us-west-2.amazonaws.com/catgram
-=======
-    image: tootsuite/mastodon
->>>>>>> 03119c85
     restart: always
     env_file: .env.production
     command: bundle exec sidekiq -q default -q mailers -q pull -q push
