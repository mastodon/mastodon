version: '3'
services:

  db:
    restart: always
    image: postgres:alpine
### Uncomment to enable DB persistance
    volumes:
      - ./postgres:/var/lib/postgresql/data

  redis:
    restart: always
    image: redis:alpine
### Uncomment to enable REDIS persistance
    volumes:
      - ./redis:/data

  web:
    build: .
    image: gargron/mastodon
    restart: always
    env_file: .env.production
    command: bundle exec rails s -p 3000 -b '0.0.0.0'
    ports:
      - "3000:3000"
    depends_on:
      - db
      - redis
    volumes:
      - ./public/assets:/mastodon/public/assets
      - ./public/packs:/mastodon/public/packs
      - ./public/system:/mastodon/public/system

  streaming:
    build: .
    image: gargron/mastodon
    restart: always
    env_file: .env.production
    command: npm run start
    ports:
      - "4000:4000"
    depends_on:
      - db
      - redis

<<<<<<< HEAD
#  sidekiq:
#    restart: always
#    build: .
#    image: gargron/mastodon
#    env_file: .env.production
#    command: bundle exec sidekiq -q default -q mailers -q pull -q push
#    depends_on:
#      - db
#      - redis
#    volumes:
#      - ./public/system:/mastodon/public/system

  sidekiq1:
    restart: always
    build: .
=======
  sidekiq:
    build: .
    image: gargron/mastodon
    restart: always
>>>>>>> 81584779
    env_file: .env.production
    command: bundle exec sidekiq -c 40 -q default 
    depends_on:
      - db
      - redis
    volumes:
      - ./public/system:/mastodon/public/system

  sidekiq2:
    restart: always
    build: .
    env_file: .env.production
    command: bundle exec sidekiq -c 5 -q mailers
    depends_on:
      - db
      - redis
    volumes:
      - ./public/system:/mastodon/public/system

  sidekiq3:
    restart: always
    build: .
    env_file: .env.production
    command: bundle exec sidekiq -c 10 -q pull
    depends_on:
      - db
      - redis
    volumes:
      - ./public/system:/mastodon/public/system

  sidekiq4:
    restart: always
    build: .
    command: bundle exec sidekiq -c 15 -q push
    env_file: .env.production
    depends_on:
      - db
      - redis
    volumes:
      - ./public/system:/mastodon/public/system

  sidekiq5:
    restart: always
    build: .
    env_file: .env.production
    command: bundle exec sidekiq -c 40 -q default 
    depends_on:
      - db
      - redis
    volumes:
      - ./public/system:/mastodon/public/system

#  sidekiq6:
#    restart: always
#    build: .
#    env_file: .env.production
#    command: bundle exec sidekiq -c 20 -q default 
#    depends_on:
#      - db
#      - redis
#    volumes:
#      - ./public/system:/mastodon/public/system<|MERGE_RESOLUTION|>--- conflicted
+++ resolved
@@ -1,4 +1,4 @@
-version: '3'
+version: '2'
 services:
 
   db:
@@ -43,28 +43,10 @@
       - db
       - redis
 
-<<<<<<< HEAD
-#  sidekiq:
-#    restart: always
-#    build: .
-#    image: gargron/mastodon
-#    env_file: .env.production
-#    command: bundle exec sidekiq -q default -q mailers -q pull -q push
-#    depends_on:
-#      - db
-#      - redis
-#    volumes:
-#      - ./public/system:/mastodon/public/system
-
   sidekiq1:
-    restart: always
-    build: .
-=======
-  sidekiq:
     build: .
     image: gargron/mastodon
     restart: always
->>>>>>> 81584779
     env_file: .env.production
     command: bundle exec sidekiq -c 40 -q default 
     depends_on:
@@ -76,6 +58,7 @@
   sidekiq2:
     restart: always
     build: .
+    image: gargron/mastodon
     env_file: .env.production
     command: bundle exec sidekiq -c 5 -q mailers
     depends_on:
@@ -87,6 +70,7 @@
   sidekiq3:
     restart: always
     build: .
+    image: gargron/mastodon
     env_file: .env.production
     command: bundle exec sidekiq -c 10 -q pull
     depends_on:
@@ -98,6 +82,7 @@
   sidekiq4:
     restart: always
     build: .
+    image: gargron/mastodon
     command: bundle exec sidekiq -c 15 -q push
     env_file: .env.production
     depends_on:
@@ -109,6 +94,7 @@
   sidekiq5:
     restart: always
     build: .
+    image: gargron/mastodon
     env_file: .env.production
     command: bundle exec sidekiq -c 40 -q default 
     depends_on:
