version: '3'
services:

  db:
    restart: always
    image: postgres:9.6-alpine
    networks:
      - internal_network
<<<<<<< HEAD
### Uncomment to enable DB persistence
=======
>>>>>>> 39abec4d
    volumes:
      - ./postgres:/var/lib/postgresql/data

  redis:
    restart: always
    image: redis:4.0-alpine
    networks:
      - internal_network
<<<<<<< HEAD
### Uncomment to enable REDIS persistence
=======
>>>>>>> 39abec4d
    volumes:
      - ./redis:/data

#  es:
#    restart: always
#    image: docker.elastic.co/elasticsearch/elasticsearch-oss:6.1.3
#    environment:
#      - "ES_JAVA_OPTS=-Xms512m -Xmx512m"
#    networks:
#      - internal_network
<<<<<<< HEAD
#### Uncomment to enable ES persistance
##    volumes:
##      - ./elasticsearch:/usr/share/elasticsearch/data
=======
#    volumes:
#      - ./elasticsearch:/usr/share/elasticsearch/data
>>>>>>> 39abec4d

  web:
    build: .
    image: tootsuite/mastodon
    restart: always
    env_file: .env.production
    command: bash -c "rm -f /mastodon/tmp/pids/server.pid; bundle exec rails s -p 3000 -b '0.0.0.0'"
    networks:
      - external_network
      - internal_network
    ports:
      - "127.0.0.1:3000:3000"
    depends_on:
      - db
      - redis
#      - es
    volumes:
      - ./public/system:/mastodon/public/system

  streaming:
    build: .
    image: tootsuite/mastodon
    restart: always
    env_file: .env.production
    command: yarn start
    networks:
      - external_network
      - internal_network
    ports:
      - "127.0.0.1:4000:4000"
    depends_on:
      - db
      - redis

  sidekiq:
    build: .
    image: tootsuite/mastodon
    restart: always
    env_file: .env.production
    command: bundle exec sidekiq
    depends_on:
      - db
      - redis
    networks:
      - external_network
      - internal_network
    volumes:
      - ./public/system:/mastodon/public/system
## Uncomment to enable federation with tor instances along with adding the following ENV variables
## http_proxy=http://privoxy:8118
## ALLOW_ACCESS_TO_HIDDEN_SERVICE=true
#  tor:
#    build: https://github.com/usbsnowcrash/docker-tor.git
#    networks:
#      - external_network
#      - internal_network
#
#  privoxy:
#    build: https://github.com/usbsnowcrash/docker-privoxy.git
#    command: /opt/sbin/privoxy --no-daemon --user privoxy.privoxy /opt/config
#    volumes:
#      - ./priv-config:/opt/config
#    networks:
#      - external_network
#      - internal_network

networks:
  external_network:
  internal_network:
    internal: true<|MERGE_RESOLUTION|>--- conflicted
+++ resolved
@@ -6,10 +6,7 @@
     image: postgres:9.6-alpine
     networks:
       - internal_network
-<<<<<<< HEAD
 ### Uncomment to enable DB persistence
-=======
->>>>>>> 39abec4d
     volumes:
       - ./postgres:/var/lib/postgresql/data
 
@@ -18,10 +15,7 @@
     image: redis:4.0-alpine
     networks:
       - internal_network
-<<<<<<< HEAD
 ### Uncomment to enable REDIS persistence
-=======
->>>>>>> 39abec4d
     volumes:
       - ./redis:/data
 
@@ -32,14 +26,9 @@
 #      - "ES_JAVA_OPTS=-Xms512m -Xmx512m"
 #    networks:
 #      - internal_network
-<<<<<<< HEAD
 #### Uncomment to enable ES persistance
 ##    volumes:
 ##      - ./elasticsearch:/usr/share/elasticsearch/data
-=======
-#    volumes:
-#      - ./elasticsearch:/usr/share/elasticsearch/data
->>>>>>> 39abec4d
 
   web:
     build: .
