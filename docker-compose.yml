--- conflicted
+++ resolved
@@ -15,11 +15,7 @@
 
   redis:
     restart: always
-<<<<<<< HEAD
-    image: redis:6.0-alpine
-=======
     image: redis:7-alpine
->>>>>>> 03b0f3ac
     networks:
       - internal_network
     healthcheck:
