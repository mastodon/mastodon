<<<<<<< HEAD
# This docker-compose.yml sets up a deployment of Mastodon's web (Puma), Sidekiq, and streaming containers,
# as well as the required Postgres and Redis components. Optionally, you can enable Elastic Search and Tor by
# removing the comments (#) from those blocks.

# You should check the Docker image tag used for the web, sidekiq, and streaming containers to make sure you are running
# the appropriate version for your deployment. Using `nightly` will deploy the in-development version of Mastodon, which is
# not considered a stable release. Visit https://github.com/mastodon/mastodon/releases for currently released versions and tags.

version: '3'
=======
>>>>>>> de4815af
services:
  web:
    # build:
    #   context: .
    #   dockerfile: Dockerfile
    image: ghcr.io/mastodon/mastodon:nightly
    env_file: .env.production
    restart: always
    command: bundle exec puma -C config/puma.rb
    healthcheck:
      test: ['CMD-SHELL', "curl -s --noproxy localhost localhost:3000/health | grep -q 'OK' || exit 1"]
    networks:
      - external_network
      - internal_network
    ports:
      - '127.0.0.1:3000:3000'
    volumes:
      - ./public/system:/mastodon/public/system
    depends_on:
      - db
      - redis
      # - es

  sidekiq:
    # build:
    #   context: .
    #   dockerfile: Dockerfile
    image: ghcr.io/mastodon/mastodon:nightly
    env_file: .env.production
    restart: always
    command: bundle exec sidekiq
    healthcheck:
      test: ['CMD-SHELL', "ps aux | grep '[s]idekiq\ 6' || false"]
    networks:
      - external_network
      - internal_network
    volumes:
      - ./public/system:/mastodon/public/system
    depends_on:
      - db
      - redis
      # - es

  streaming:
    # build:
    #   context: ./streaming
    #   dockerfile: Dockerfile
    image: ghcr.io/mastodon/mastodon-streaming:nightly
    env_file: .env.production
    restart: always
    command: node ./streaming/index.js
    healthcheck:
      test: ['CMD-SHELL', "curl -s --noproxy localhost localhost:4000/api/v1/streaming/health | grep -q 'OK' || exit 1"]
    networks:
      - external_network
      - internal_network
    ports:
      - '127.0.0.1:4000:4000'
    depends_on:
      - db
      - redis

  db:
    image: postgres:14-alpine
    restart: always
    healthcheck:
      test: ['CMD', 'pg_isready', '-U', 'postgres']
    shm_size: 256mb
    networks:
      - internal_network
    volumes:
      - ./postgres14:/var/lib/postgresql/data
    environment:
      - 'POSTGRES_HOST_AUTH_METHOD=trust'

  redis:
    restart: always
    image: redis:7-alpine
    healthcheck:
      test: ['CMD', 'redis-cli', 'ping']
    networks:
      - internal_network
    volumes:
      - ./redis:/data

  # Uncomment to enable Elastic Search
  # es:
  #   image: docker.elastic.co/elasticsearch/elasticsearch:7.17.4
  #   environment:
  #     - "ES_JAVA_OPTS=-Xms512m -Xmx512m -Des.enforce.bootstrap.checks=true"
  #     - "xpack.license.self_generated.type=basic"
  #     - "xpack.security.enabled=false"
  #     - "xpack.watcher.enabled=false"
  #     - "xpack.graph.enabled=false"
  #     - "xpack.ml.enabled=false"
  #     - "bootstrap.memory_lock=true"
  #     - "cluster.name=es-mastodon"
  #     - "discovery.type=single-node"
  #     - "thread_pool.write.queue_size=1000"
  #   ulimits:
  #     memlock:
  #       soft: -1
  #       hard: -1
  #     nofile:
  #       soft: 65536
  #       hard: 65536
  #   restart: always
  #   healthcheck:
  #      test: ['CMD-SHELL', "curl --silent --fail localhost:9200/_cluster/health || exit 1"]
  #   networks:
  #      - external_network
  #      - internal_network
  #   ports:
  #     - '127.0.0.1:9200:9200'
  #   volumes:
  #      - ./elasticsearch:/usr/share/elasticsearch/data

<<<<<<< HEAD
  ## Uncomment to enable Tor and Privoxy
=======
  web:
    build: .
    image: ghcr.io/mastodon/mastodon:v4.2.7
    restart: always
    env_file: .env.production
    command: bundle exec puma -C config/puma.rb
    networks:
      - external_network
      - internal_network
    healthcheck:
      # prettier-ignore
      test: ['CMD-SHELL', 'wget -q --spider --proxy=off localhost:3000/health || exit 1']
    ports:
      - '127.0.0.1:3000:3000'
    depends_on:
      - db
      - redis
      # - es
    volumes:
      - ./public/system:/mastodon/public/system

  streaming:
    build: .
    image: ghcr.io/mastodon/mastodon:v4.2.7
    restart: always
    env_file: .env.production
    command: node ./streaming
    networks:
      - external_network
      - internal_network
    healthcheck:
      # prettier-ignore
      test: ['CMD-SHELL', 'wget -q --spider --proxy=off localhost:4000/api/v1/streaming/health || exit 1']
    ports:
      - '127.0.0.1:4000:4000'
    depends_on:
      - db
      - redis

  sidekiq:
    build: .
    image: ghcr.io/mastodon/mastodon:v4.2.7
    restart: always
    env_file: .env.production
    command: bundle exec sidekiq
    depends_on:
      - db
      - redis
    networks:
      - external_network
      - internal_network
    volumes:
      - ./public/system:/mastodon/public/system
    healthcheck:
      test: ['CMD-SHELL', "ps aux | grep '[s]idekiq\ 6' || false"]

  ## Uncomment to enable federation with tor instances along with adding the following ENV variables
  ## http_hidden_proxy=http://privoxy:8118
  ## ALLOW_ACCESS_TO_HIDDEN_SERVICE=true
>>>>>>> de4815af
  # tor:
  #   image: sirboops/tor
  #   networks:
  #      - external_network
  #      - internal_network
  #
  # privoxy:
  #   image: sirboops/privoxy
  #   networks:
  #     - external_network
  #     - internal_network
  #   volumes:
  #     - ./priv-config:/opt/config

networks:
  external_network:
  internal_network:
    internal: true<|MERGE_RESOLUTION|>--- conflicted
+++ resolved
@@ -1,4 +1,3 @@
-<<<<<<< HEAD
 # This docker-compose.yml sets up a deployment of Mastodon's web (Puma), Sidekiq, and streaming containers,
 # as well as the required Postgres and Redis components. Optionally, you can enable Elastic Search and Tor by
 # removing the comments (#) from those blocks.
@@ -7,9 +6,6 @@
 # the appropriate version for your deployment. Using `nightly` will deploy the in-development version of Mastodon, which is
 # not considered a stable release. Visit https://github.com/mastodon/mastodon/releases for currently released versions and tags.
 
-version: '3'
-=======
->>>>>>> de4815af
 services:
   web:
     # build:
@@ -127,69 +123,7 @@
   #   volumes:
   #      - ./elasticsearch:/usr/share/elasticsearch/data
 
-<<<<<<< HEAD
   ## Uncomment to enable Tor and Privoxy
-=======
-  web:
-    build: .
-    image: ghcr.io/mastodon/mastodon:v4.2.7
-    restart: always
-    env_file: .env.production
-    command: bundle exec puma -C config/puma.rb
-    networks:
-      - external_network
-      - internal_network
-    healthcheck:
-      # prettier-ignore
-      test: ['CMD-SHELL', 'wget -q --spider --proxy=off localhost:3000/health || exit 1']
-    ports:
-      - '127.0.0.1:3000:3000'
-    depends_on:
-      - db
-      - redis
-      # - es
-    volumes:
-      - ./public/system:/mastodon/public/system
-
-  streaming:
-    build: .
-    image: ghcr.io/mastodon/mastodon:v4.2.7
-    restart: always
-    env_file: .env.production
-    command: node ./streaming
-    networks:
-      - external_network
-      - internal_network
-    healthcheck:
-      # prettier-ignore
-      test: ['CMD-SHELL', 'wget -q --spider --proxy=off localhost:4000/api/v1/streaming/health || exit 1']
-    ports:
-      - '127.0.0.1:4000:4000'
-    depends_on:
-      - db
-      - redis
-
-  sidekiq:
-    build: .
-    image: ghcr.io/mastodon/mastodon:v4.2.7
-    restart: always
-    env_file: .env.production
-    command: bundle exec sidekiq
-    depends_on:
-      - db
-      - redis
-    networks:
-      - external_network
-      - internal_network
-    volumes:
-      - ./public/system:/mastodon/public/system
-    healthcheck:
-      test: ['CMD-SHELL', "ps aux | grep '[s]idekiq\ 6' || false"]
-
-  ## Uncomment to enable federation with tor instances along with adding the following ENV variables
-  ## http_hidden_proxy=http://privoxy:8118
-  ## ALLOW_ACCESS_TO_HIDDEN_SERVICE=true
->>>>>>> de4815af
   # tor:
   #   image: sirboops/tor
   #   networks:
