--- conflicted
+++ resolved
@@ -2,30 +2,14 @@
 services:
 
   db:
-    restart: always
-<<<<<<< HEAD
-    image: postgres:alpine
+    image: postgres:9.6-alpine
     volumes:
     - /var/data/docker-data/catgram-postgres:/var/lib/postgresql/data
 
   redis:
-    restart: always
-    image: redis:alpine
+    image: redis:4.0-alpine
     volumes:
     - /var/data/docker-data/catgram-redis:/data
-=======
-    image: postgres:9.6-alpine
-### Uncomment to enable DB persistance
-#    volumes:
-#      - ./postgres:/var/lib/postgresql/data
-
-  redis:
-    restart: always
-    image: redis:4.0-alpine
-### Uncomment to enable REDIS persistance
-#    volumes:
-#      - ./redis:/data
->>>>>>> 61d3ecc8
 
   web:
     build: .
