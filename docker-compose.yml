version: '2'
services:

  db:
    restart: always
    image: postgres:9.6-alpine
<<<<<<< HEAD
    volumes:
      - ./postgres:/var/lib/postgresql/data
=======
    networks:
      - internal_network
### Uncomment to enable DB persistance
#    volumes:
#      - ./postgres:/var/lib/postgresql/data
>>>>>>> 718802a0

  redis:
    restart: always
    image: redis:4.0-alpine
<<<<<<< HEAD
    volumes:
      - ./redis:/data
=======
    networks:
      - internal_network
### Uncomment to enable REDIS persistance
#    volumes:
#      - ./redis:/data
>>>>>>> 718802a0

#  es:
#    restart: always
#    image: docker.elastic.co/elasticsearch/elasticsearch-oss:6.1.3
#    environment:
#      - "ES_JAVA_OPTS=-Xms512m -Xmx512m"
#    networks:
#      - internal_network
#### Uncomment to enable ES persistance
##    volumes:
##      - ./elasticsearch:/usr/share/elasticsearch/data

  web:
    build: .
    image: gargron/mastodon
    restart: always
    env_file: .env.production
    command: bundle exec rails s -p 3000 -b '0.0.0.0'
    networks:
      - external_network
      - internal_network
    ports:
      - "3000:3000"
    depends_on:
      - db
      - redis
#      - es
    volumes:
      - ./public/assets:/mastodon/public/assets
      - ./public/packs:/mastodon/public/packs
      - ./public/system:/mastodon/public/system

  streaming:
    build: .
    image: gargron/mastodon
    restart: always
    env_file: .env.production
    command: npm run start
    networks:
      - external_network
      - internal_network
    ports:
      - "4000:4000"
    depends_on:
      - db
      - redis

  sidekiq:
    build: .
    image: gargron/mastodon
    restart: always
    env_file: .env.production
    command: bundle exec sidekiq -q default -q mailers -q pull -q push
    depends_on:
      - db
      - redis
    networks:
      - external_network
      - internal_network
    volumes:
      - ./public/packs:/mastodon/public/packs
      - ./public/system:/mastodon/public/system

networks:
  external_network:
  internal_network:
    internal: true<|MERGE_RESOLUTION|>--- conflicted
+++ resolved
@@ -1,33 +1,21 @@
-version: '2'
+version: '3'
 services:
 
   db:
     restart: always
     image: postgres:9.6-alpine
-<<<<<<< HEAD
+    networks:
+      - internal_network
     volumes:
       - ./postgres:/var/lib/postgresql/data
-=======
-    networks:
-      - internal_network
-### Uncomment to enable DB persistance
-#    volumes:
-#      - ./postgres:/var/lib/postgresql/data
->>>>>>> 718802a0
 
   redis:
     restart: always
     image: redis:4.0-alpine
-<<<<<<< HEAD
+    networks:
+      - internal_network
     volumes:
       - ./redis:/data
-=======
-    networks:
-      - internal_network
-### Uncomment to enable REDIS persistance
-#    volumes:
-#      - ./redis:/data
->>>>>>> 718802a0
 
 #  es:
 #    restart: always
