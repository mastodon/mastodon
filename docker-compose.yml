--- conflicted
+++ resolved
@@ -4,30 +4,18 @@
   db:
     restart: always
     image: postgres:9.6-alpine
-<<<<<<< HEAD
+    networks:
+      - internal_network
     volumes:
       - /home/ubuntu/mastodon_data/postgresql:/var/lib/postgresql/data
-=======
-    networks:
-      - internal_network
-### Uncomment to enable DB persistance
-#    volumes:
-#      - ./postgres:/var/lib/postgresql/data
->>>>>>> 718802a0
 
   redis:
     restart: always
     image: redis:4.0-alpine
-<<<<<<< HEAD
+    networks:
+      - internal_network
     volumes:
       - /home/ubuntu/mastodon_data/redis:/data
-=======
-    networks:
-      - internal_network
-### Uncomment to enable REDIS persistance
-#    volumes:
-#      - ./redis:/data
->>>>>>> 718802a0
 
 #  es:
 #    restart: always
@@ -84,6 +72,9 @@
     depends_on:
       - db
       - redis
+    networks:
+      - external_network
+      - internal_network
     volumes:
       - ./public/system:/mastodon/public/system
 
@@ -103,7 +94,6 @@
       - ./public/packs:/mastodon/public/packs
       - ./public/system:/mastodon/public/system
 
-<<<<<<< HEAD
   sidekiq_push_a:
     build: .
     image: gargron/mastodon
@@ -113,6 +103,9 @@
     depends_on:
       - db
       - redis
+    networks:
+      - external_network
+      - internal_network
     volumes:
       - ./public/system:/mastodon/public/system
 
@@ -125,6 +118,9 @@
     depends_on:
       - db
       - redis
+    networks:
+      - external_network
+      - internal_network
     volumes:
       - ./public/system:/mastodon/public/system
 
@@ -137,11 +133,13 @@
     depends_on:
       - db
       - redis
+    networks:
+      - external_network
+      - internal_network
     volumes:
       - ./public/system:/mastodon/public/system
-=======
+
 networks:
   external_network:
   internal_network:
-    internal: true
->>>>>>> 718802a0
+    internal: true