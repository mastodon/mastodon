# Security Policy

If you believe you've identified a security vulnerability in Mastodon (a bug that allows something to happen that shouldn't be possible), you can either:

- open a [GitHub security issue on the Mastodon project](https://github.com/mastodon/mastodon/security/advisories/new)
- reach us at <security@joinmastodon.org>

You should _not_ report such issues on public GitHub issues or in other public spaces to give us time to publish a fix for the issue without exposing Mastodon's users to increased risk.

## Scope

A "vulnerability in Mastodon" is a vulnerability in the code distributed through our main source code repository on GitHub. Vulnerabilities that are specific to a given installation (e.g. misconfiguration) should be reported to the owner of that installation and not us.

## Supported Versions

<<<<<<< HEAD
| Version | Supported |
| ------- | --------- |
| 4.2.x   | Yes       |
| 4.1.x   | Yes       |
| < 4.1   | No        |
=======
| Version | Supported        |
| ------- | ---------------- |
| 4.3.x   | Yes              |
| 4.2.x   | Yes              |
| 4.1.x   | Until 2025-04-08 |
| < 4.1   | No               |
>>>>>>> ab36c152
<|MERGE_RESOLUTION|>--- conflicted
+++ resolved
@@ -13,17 +13,9 @@
 
 ## Supported Versions
 
-<<<<<<< HEAD
-| Version | Supported |
-| ------- | --------- |
-| 4.2.x   | Yes       |
-| 4.1.x   | Yes       |
-| < 4.1   | No        |
-=======
 | Version | Supported        |
 | ------- | ---------------- |
 | 4.3.x   | Yes              |
 | 4.2.x   | Yes              |
 | 4.1.x   | Until 2025-04-08 |
-| < 4.1   | No               |
->>>>>>> ab36c152
+| < 4.1   | No               |