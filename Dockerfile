--- conflicted
+++ resolved
@@ -1,18 +1,13 @@
 # syntax=docker/dockerfile:1.4
-<<<<<<< HEAD
 # Ignoring these here since we don't want to pin any versions and the Debian image removes apt-get content after use
 # See: https://github.com/hadolint/hadolint/wiki/DL3008
 # hadolint global ignore=DL3008,DL3009
-=======
-# This needs to be bookworm-slim because the Ruby image is built on bookworm-slim
-ARG NODE_VERSION="20.8-bookworm-slim"
->>>>>>> ee866ec0
 
 # Ruby version to use, change with [--build-arg RUBY_VERSION=]
 ARG RUBY_VERSION="3.2.2"
 
 # Node version to use, change with [--build-arg NODE_VERSION=]
-ARG NODE_VERSION="20.7.0"
+ARG NODE_VERSION="20.8.0"
 
 # Image variant to use for ruby and node, change with [--build-arg IMAGE_VARIANT=]
 ARG IMAGE_VARIANT="bookworm"
