# syntax=docker/dockerfile:1.4
# This needs to be bookworm-slim because the Ruby image is built on bookworm-slim
ARG NODE_VERSION="16.20-bookworm-slim"

FROM ghcr.io/moritzheiber/ruby-jemalloc:3.2.2-slim as ruby
FROM node:${NODE_VERSION} as build

COPY --link --from=ruby /opt/ruby /opt/ruby

ENV DEBIAN_FRONTEND="noninteractive" \
    PATH="${PATH}:/opt/ruby/bin"

SHELL ["/bin/bash", "-o", "pipefail", "-c"]

WORKDIR /opt/mastodon
COPY Gemfile* package.json yarn.lock /opt/mastodon/

# hadolint ignore=DL3008
RUN apt-get update && \
    apt-get install -y --no-install-recommends build-essential \
        git \
        libicu-dev \
        libidn-dev \
        libpq-dev \
        libjemalloc-dev \
        zlib1g-dev \
        libgdbm-dev \
        libgmp-dev \
        libssl-dev \
        libyaml-0-2 \
        ca-certificates \
        libreadline8 \
        python3 \
        shared-mime-info && \
    bundle config set --local deployment 'true' && \
    bundle config set --local without 'development test' && \
    bundle config set silence_root_warning true && \
    bundle install -j"$(nproc)" && \
    yarn install --pure-lockfile --production --network-timeout 600000 && \
    yarn cache clean

FROM node:${NODE_VERSION}

# Use those args to specify your own version flags & suffixes
ARG MASTODON_VERSION_PRERELEASE=""
ARG MASTODON_VERSION_METADATA=""

ARG UID="991"
ARG GID="991"

COPY --link --from=ruby /opt/ruby /opt/ruby

SHELL ["/bin/bash", "-o", "pipefail", "-c"]

ENV DEBIAN_FRONTEND="noninteractive" \
    PATH="${PATH}:/opt/ruby/bin:/opt/mastodon/bin"

# Ignoring these here since we don't want to pin any versions and the Debian image removes apt-get content after use
# hadolint ignore=DL3008,DL3009
RUN apt-get update && \
    echo "Etc/UTC" > /etc/localtime && \
    groupadd -g "${GID}" mastodon && \
    useradd -l -u "$UID" -g "${GID}" -m -d /opt/mastodon mastodon && \
    apt-get -y --no-install-recommends install whois \
        wget \
<<<<<<< HEAD
        libssl1.1 \
=======
        procps \
        libssl3 \
>>>>>>> b749de76
        libpq5 \
        imagemagick \
        ffmpeg \
        libjemalloc2 \
        libicu72 \
        libidn12 \
        libyaml-0-2 \
        file \
        ca-certificates \
        tzdata \
        libreadline8 \
        tini && \
    ln -s /opt/mastodon /mastodon

# Note: no, cleaning here since Debian does this automatically
# See the file /etc/apt/apt.conf.d/docker-clean within the Docker image's filesystem

COPY --chown=mastodon:mastodon . /opt/mastodon
COPY --chown=mastodon:mastodon --from=build /opt/mastodon /opt/mastodon

ENV RAILS_ENV="production" \
    NODE_ENV="production" \
    RAILS_SERVE_STATIC_FILES="true" \
    BIND="0.0.0.0" \
    MASTODON_VERSION_PRERELEASE="${MASTODON_VERSION_PRERELEASE}" \
    MASTODON_VERSION_METADATA="${MASTODON_VERSION_METADATA}"

# Set the run user
USER mastodon
WORKDIR /opt/mastodon

# Precompile assets
RUN OTP_SECRET=precompile_placeholder SECRET_KEY_BASE=precompile_placeholder rails assets:precompile

# Set the work dir and the container entry point
ENTRYPOINT ["/usr/bin/tini", "--"]
EXPOSE 3000 4000<|MERGE_RESOLUTION|>--- conflicted
+++ resolved
@@ -63,12 +63,7 @@
     useradd -l -u "$UID" -g "${GID}" -m -d /opt/mastodon mastodon && \
     apt-get -y --no-install-recommends install whois \
         wget \
-<<<<<<< HEAD
-        libssl1.1 \
-=======
-        procps \
         libssl3 \
->>>>>>> b749de76
         libpq5 \
         imagemagick \
         ffmpeg \
