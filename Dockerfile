# syntax=docker/dockerfile:1.4
# Ignoring these here since we don't want to pin any versions and the Debian image removes apt-get content after use
# See: https://github.com/hadolint/hadolint/wiki/DL3008
# hadolint global ignore=DL3008,DL3009

<<<<<<< HEAD
ARG BASE_IMAGE="gchr.io/mastodon/mastodon/base"
=======
# Ruby version to use, change with [--build-arg RUBY_VERSION=]
ARG RUBY_VERSION="3.2.2"

# Node version to use, change with [--build-arg NODE_VERSION=]
ARG NODE_VERSION="20.9.0"

# Image variant to use for ruby and node, change with [--build-arg IMAGE_VARIANT=]
ARG IMAGE_VARIANT="bookworm"

# Image to use for ruby, change with [--build-arg RUBY_IMAGE=]
ARG RUBY_IMAGE="ruby:${RUBY_VERSION}-slim-${IMAGE_VARIANT}"

# Image to use for node, change with [--build-arg NODE_IMAGE=]
ARG NODE_IMAGE="node:${NODE_VERSION}-${IMAGE_VARIANT}-slim"
>>>>>>> dca92a19

# Linux UID (user id) for the mastodon user, change with [--build-arg UID=1234]
ARG UID="991"

# Linux GID (group id) for the mastodon user, change with [--build-arg GID=1234]
ARG GID="991"

# Mastodon home directory for the mastodon user and project, change with [--build-arg MASTODON_HOME=/some/path]
ARG MASTODON_HOME="/opt/mastodon"

# Timezone used by the Docker container and runtime, change with [--build-arg TZ=Europe/Berlin]
ARG TZ="Etc/UTC"

# Allow specifying your own version prerelease, change with [--build-arg MASTODON_VERSION_PRERELEASE="hello"]
ARG MASTODON_VERSION_PRERELEASE=""

# Allow specifying your own version metadata, change with [--build-arg MASTODON_VERSION_METADATA="world"]
ARG MASTODON_VERSION_METADATA=""

# Use production settings for Ruby on Rails (and thus, Mastodon)
#
# See: https://docs.joinmastodon.org/admin/config/#rails_env
# See: https://guides.rubyonrails.org/configuring.html#rails-environment-settings
ARG RAILS_ENV="production"

# Use production settings for Yarn, Node and related nodejs based tools
#
# See: https://docs.joinmastodon.org/admin/config/#node_env
ARG NODE_ENV="production"

# Allow Ruby on Rails to serve static files
#
# See: https://docs.joinmastodon.org/admin/config/#rails_serve_static_files
ARG RAILS_SERVE_STATIC_FILES="true"

# Configure the IP to bind Mastodon to when serving traffic
#
# See: https://docs.joinmastodon.org/admin/config/#bind
ARG BIND="0.0.0.0"

########################################################################################################################
<<<<<<< HEAD
FROM ${BASE_IMAGE} as base
=======
FROM ${NODE_IMAGE} as node

RUN set -eux; \
    rm /usr/local/bin/yarn* /usr/local/bin/docker-entrypoint.sh;

########################################################################################################################
FROM ${RUBY_IMAGE} as base
ARG TARGETPLATFORM

RUN \
    --mount=type=cache,id=${TARGETPLATFORM}-/var/cache,target=/var/cache,sharing=locked \
    --mount=type=cache,id=${TARGETPLATFORM}-/var/lib/apt,target=/var/lib/apt,sharing=locked \
    --mount=type=tmpfs,target=/var/log \
    set -eux; \
    # Remove /etc/apt/apt.conf.d/docker-clean for keeping caches
    rm -f /etc/apt/apt.conf.d/docker-clean; \
    # Update apt
    apt-get update; \
    # Upgrade packages
	apt-get -yq dist-upgrade; \
    # Install dependencies
    DEBIAN_FRONTEND=noninteractive apt-get install -y --no-install-recommends \
        # Dependencies for nodejs
        libatomic1 \
    ;

# Node image contains node on /usr/local without /usr/local/share
#
# See: https://github.com/nodejs/docker-node/blob/151ec75067877000120d634fc7fd2a18c544e3d4/20/bookworm-slim/Dockerfile
COPY --link --from=node /usr/local/bin /usr/local/bin
COPY --link --from=node /usr/local/include /usr/local/include
COPY --link --from=node /usr/local/lib /usr/local/lib

ENV COREPACK_HOME /usr/local/corepack

RUN set -eux; \
    corepack enable; \
    yarn set version stable; \
    # Smoke test for node, yarn
    node --version; \
    yarn --version; \
    # Remove tmp files from node
    rm -rf .yarn* /tmp/* /usr/local/share/.cache;

########################################################################################################################
FROM base as mastodon-base
>>>>>>> dca92a19
ARG TARGETPLATFORM
ARG UID
ARG GID
ARG MASTODON_HOME
ARG TZ
ARG RAILS_ENV
ARG NODE_ENV

RUN \
    --mount=type=cache,id=${TARGETPLATFORM}-/var/cache,target=/var/cache,sharing=locked \
    --mount=type=cache,id=${TARGETPLATFORM}-/var/lib/apt,target=/var/lib/apt,sharing=locked \
    --mount=type=tmpfs,target=/var/log \
    set -eux; \
    # Update apt
    apt-get update; \
    # Upgrade packages
    apt-get -yq dist-upgrade; \
    # Install dependencies
    DEBIAN_FRONTEND=noninteractive apt-get install -y --no-install-recommends \
        # Dependencies for runtime
        file \
        libjemalloc2 \
        tini \
        tzdata \
        wget \
        # Dependencies for ruby gems
        libicu72 \
        libidn12 \
        libpq5 \
    ;

RUN set -eux; \
    # Add mastodon group and user
    groupadd -g "${GID}" mastodon; \
    useradd -u "${UID}" -g "${GID}" -l -m -d "${MASTODON_HOME}" mastodon; \
    # Set bundle configs
    bundle config set --local path 'vendor/bundle'; \
    case "${RAILS_ENV}" in \
        test) bundle config set --local without 'development';; \
        production) \
            bundle config set --local deployment 'true'; \
            bundle config set --local without 'development test'; \
        ;; \
    esac;

ENV MASTODON_HOME="${MASTODON_HOME}" \
    TZ="${TZ}" \
    RAILS_ENV="${RAILS_ENV}" \
    NODE_ENV="${NODE_ENV}"

WORKDIR ${MASTODON_HOME}

########################################################################################################################
FROM base as builder-base
ARG TARGETPLATFORM

RUN \
    --mount=type=cache,id=${TARGETPLATFORM}-/var/cache,target=/var/cache,sharing=locked \
    --mount=type=cache,id=${TARGETPLATFORM}-/var/lib/apt,target=/var/lib/apt,sharing=locked \
    --mount=type=tmpfs,target=/var/log \
    set -eux; \
    # Update apt
    apt-get update; \
    # Install builder dependencies for node-gyp, ruby gem native extensions
    DEBIAN_FRONTEND=noninteractive apt-get install -y --no-install-recommends \
        gcc \
        git \
        g++ \
        make \
        python3 \
    ;

########################################################################################################################
FROM builder-base as bundle-installer
ARG TARGETPLATFORM

ADD Gemfile* ${MASTODON_HOME}/

RUN \
    --mount=type=cache,id=${TARGETPLATFORM}-/var/cache,target=/var/cache,sharing=locked \
    --mount=type=cache,id=${TARGETPLATFORM}-/var/lib/apt,target=/var/lib/apt,sharing=locked \
    --mount=type=tmpfs,target=/var/log \
    set -eux; \
    # Update apt
    apt-get update; \
    # Install ruby gems dependencies
    DEBIAN_FRONTEND=noninteractive apt-get install -y --no-install-recommends \
        libicu-dev \
        libidn-dev \
        libpq-dev \
    ;

RUN set -eux; \
    # Install gems
    bundle install --no-cache;

########################################################################################################################
FROM builder-base as yarn-installer

ADD package.json yarn.lock .yarnrc.yml ${MASTODON_HOME}/
ADD .yarn /opt/mastodon/.yarn

RUN set -eux; \
    # Download and install yarn packages
    case "${NODE_ENV}" in \
        production) yarn workspaces focus --all --production;; \
        *) yarn workspaces focus --all;; \
    esac; \
    yarn cache clean --all; \
    # Remove tmp files from node
    rm -rf /tmp/* /usr/local/share/.cache;

########################################################################################################################
FROM base
ARG RAILS_SERVE_STATIC_FILES
ARG BIND
ARG MASTODON_VERSION_PRERELEASE
ARG MASTODON_VERSION_METADATA

# Copy the git source code into the image layer
COPY --link . ${MASTODON_HOME}

# Copy output of the "bundle install" build stage into this layer
COPY --link --from=bundle-installer ${MASTODON_HOME}/vendor/bundle ${MASTODON_HOME}/vendor/bundle

# Copy output of the "yarn install" build stage into this image layer
COPY --link --from=yarn-installer ${MASTODON_HOME}/node_modules ${MASTODON_HOME}/node_modules

# Run commands before the mastodon user used
RUN set -eux; \
    # Create some dirs as 1777
    mkdir -p ${MASTODON_HOME}/tmp && chmod 1777 ${MASTODON_HOME}/tmp; \
    mkdir -p ${MASTODON_HOME}/log && chmod 1777 ${MASTODON_HOME}/log; \
    mkdir -p ${MASTODON_HOME}/public && chmod 1777 ${MASTODON_HOME}/public; \
    mkdir -p ${MASTODON_HOME}/public/assets && chmod 1777 ${MASTODON_HOME}/public/assets; \
    mkdir -p ${MASTODON_HOME}/public/packs && chmod 1777 ${MASTODON_HOME}/public/packs; \
    mkdir -p ${MASTODON_HOME}/public/system && chmod 1777 ${MASTODON_HOME}/public/system; \
    chmod 1777 ${MASTODON_HOME}/.yarn;

# Set runtime envs
ENV PATH="${PATH}:${MASTODON_HOME}/bin" \
    LD_PRELOAD="libjemalloc.so.2" \
    RAILS_SERVE_STATIC_FILES="${RAILS_SERVE_STATIC_FILES}" \
    BIND="${BIND}" \
    MASTODON_VERSION_PRERELEASE="${MASTODON_VERSION_PRERELEASE}" \
    MASTODON_VERSION_METADATA="${MASTODON_VERSION_METADATA}"

# Use the mastodon user from here on out
USER mastodon

RUN set -eux; \
    # Precompile assets
    OTP_SECRET=precompile_placeholder SECRET_KEY_BASE=precompile_placeholder rails assets:precompile; \
    # Remove tmp files from assets:precompile
    rm -rf /tmp/* tmp/* log/* .cache/*;

# Set the work dir and the container entry point
ENTRYPOINT ["/usr/bin/tini", "--"]

EXPOSE 3000 4000<|MERGE_RESOLUTION|>--- conflicted
+++ resolved
@@ -3,24 +3,7 @@
 # See: https://github.com/hadolint/hadolint/wiki/DL3008
 # hadolint global ignore=DL3008,DL3009
 
-<<<<<<< HEAD
 ARG BASE_IMAGE="gchr.io/mastodon/mastodon/base"
-=======
-# Ruby version to use, change with [--build-arg RUBY_VERSION=]
-ARG RUBY_VERSION="3.2.2"
-
-# Node version to use, change with [--build-arg NODE_VERSION=]
-ARG NODE_VERSION="20.9.0"
-
-# Image variant to use for ruby and node, change with [--build-arg IMAGE_VARIANT=]
-ARG IMAGE_VARIANT="bookworm"
-
-# Image to use for ruby, change with [--build-arg RUBY_IMAGE=]
-ARG RUBY_IMAGE="ruby:${RUBY_VERSION}-slim-${IMAGE_VARIANT}"
-
-# Image to use for node, change with [--build-arg NODE_IMAGE=]
-ARG NODE_IMAGE="node:${NODE_VERSION}-${IMAGE_VARIANT}-slim"
->>>>>>> dca92a19
 
 # Linux UID (user id) for the mastodon user, change with [--build-arg UID=1234]
 ARG UID="991"
@@ -62,56 +45,7 @@
 ARG BIND="0.0.0.0"
 
 ########################################################################################################################
-<<<<<<< HEAD
 FROM ${BASE_IMAGE} as base
-=======
-FROM ${NODE_IMAGE} as node
-
-RUN set -eux; \
-    rm /usr/local/bin/yarn* /usr/local/bin/docker-entrypoint.sh;
-
-########################################################################################################################
-FROM ${RUBY_IMAGE} as base
-ARG TARGETPLATFORM
-
-RUN \
-    --mount=type=cache,id=${TARGETPLATFORM}-/var/cache,target=/var/cache,sharing=locked \
-    --mount=type=cache,id=${TARGETPLATFORM}-/var/lib/apt,target=/var/lib/apt,sharing=locked \
-    --mount=type=tmpfs,target=/var/log \
-    set -eux; \
-    # Remove /etc/apt/apt.conf.d/docker-clean for keeping caches
-    rm -f /etc/apt/apt.conf.d/docker-clean; \
-    # Update apt
-    apt-get update; \
-    # Upgrade packages
-	apt-get -yq dist-upgrade; \
-    # Install dependencies
-    DEBIAN_FRONTEND=noninteractive apt-get install -y --no-install-recommends \
-        # Dependencies for nodejs
-        libatomic1 \
-    ;
-
-# Node image contains node on /usr/local without /usr/local/share
-#
-# See: https://github.com/nodejs/docker-node/blob/151ec75067877000120d634fc7fd2a18c544e3d4/20/bookworm-slim/Dockerfile
-COPY --link --from=node /usr/local/bin /usr/local/bin
-COPY --link --from=node /usr/local/include /usr/local/include
-COPY --link --from=node /usr/local/lib /usr/local/lib
-
-ENV COREPACK_HOME /usr/local/corepack
-
-RUN set -eux; \
-    corepack enable; \
-    yarn set version stable; \
-    # Smoke test for node, yarn
-    node --version; \
-    yarn --version; \
-    # Remove tmp files from node
-    rm -rf .yarn* /tmp/* /usr/local/share/.cache;
-
-########################################################################################################################
-FROM base as mastodon-base
->>>>>>> dca92a19
 ARG TARGETPLATFORM
 ARG UID
 ARG GID
