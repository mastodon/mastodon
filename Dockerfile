--- conflicted
+++ resolved
@@ -76,16 +76,10 @@
 
 COPY . /mastodon
 
-<<<<<<< HEAD
 RUN chmod +x /mastodon/boot.sh
-=======
-RUN chown -R mastodon:mastodon /mastodon
 
 VOLUME /mastodon/public/system
 
 USER mastodon
 
 RUN OTP_SECRET=precompile_placeholder SECRET_KEY_BASE=precompile_placeholder bundle exec rails assets:precompile
-
-ENTRYPOINT ["/sbin/tini", "--"]
->>>>>>> ccc2f608
