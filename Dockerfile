--- conflicted
+++ resolved
@@ -59,13 +59,7 @@
 
 ARG BUNDLE_WITHOUT="--without development test"
 RUN cd /opt/mastodon && \
-<<<<<<< HEAD
 	bundle install -j$(nproc) --deployment ${BUNDLE_WITHOUT} && \
-=======
-  bundle config set deployment 'true' && \
-  bundle config set without 'development test' && \
-	bundle install -j$(nproc) && \
->>>>>>> b752666e
 	yarn install --pure-lockfile
 
 FROM ubuntu:18.04
