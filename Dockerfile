FROM ruby:2.4.2-alpine3.6

LABEL maintainer="https://github.com/tootsuite/mastodon" \
      description="A GNU Social-compatible microblogging server"

ENV UID=991 GID=991 \
    RAILS_SERVE_STATIC_FILES=true \
    RAILS_ENV=production NODE_ENV=production

ARG YARN_VERSION=1.1.0
ARG YARN_DOWNLOAD_SHA256=171c1f9ee93c488c0d774ac6e9c72649047c3f896277d88d0f805266519430f3
ARG LIBICONV_VERSION=1.15
ARG LIBICONV_DOWNLOAD_SHA256=ccf536620a45458d26ba83887a983b96827001e92a13847b45e4925cc8913178

EXPOSE 3000 4000

WORKDIR /mastodon

RUN apk -U upgrade \
 && apk add -t build-dependencies \
    build-base \
    icu-dev \
    libidn-dev \
    libressl \
    libtool \
    postgresql-dev \
    protobuf-dev \
    python \
 && apk add \
    ca-certificates \
    ffmpeg \
    file \
    git \
    icu-libs \
    imagemagick \
    libidn \
    libpq \
    nodejs \
    nodejs-npm \
    protobuf \
    su-exec \
    tini \
 && update-ca-certificates \
 && mkdir -p /tmp/src /opt \
 && wget -O yarn.tar.gz "https://github.com/yarnpkg/yarn/releases/download/v$YARN_VERSION/yarn-v$YARN_VERSION.tar.gz" \
 && echo "$YARN_DOWNLOAD_SHA256 *yarn.tar.gz" | sha256sum -c - \
 && tar -xzf yarn.tar.gz -C /tmp/src \
 && rm yarn.tar.gz \
 && mv /tmp/src/yarn-v$YARN_VERSION /opt/yarn \
 && ln -s /opt/yarn/bin/yarn /usr/local/bin/yarn \
 && wget -O libiconv.tar.gz "http://ftp.gnu.org/pub/gnu/libiconv/libiconv-$LIBICONV_VERSION.tar.gz" \
 && echo "$LIBICONV_DOWNLOAD_SHA256 *libiconv.tar.gz" | sha256sum -c - \
 && tar -xzf libiconv.tar.gz -C /tmp/src \
 && rm libiconv.tar.gz \
 && cd /tmp/src/libiconv-$LIBICONV_VERSION \
 && ./configure --prefix=/usr/local \
 && make -j$(getconf _NPROCESSORS_ONLN)\
 && make install \
 && libtool --finish /usr/local/lib \
 && cd /mastodon \
 && rm -rf /tmp/* /var/cache/apk/*

COPY Gemfile Gemfile.lock package.json yarn.lock .yarnclean /mastodon/

<<<<<<< HEAD
RUN bundle install --deployment --without test development \
 && yarn --ignore-optional --pure-lockfile \
 && yarn cache clean
=======
RUN bundle config build.nokogiri --with-iconv-lib=/usr/local/lib --with-iconv-include=/usr/local/include \
 && bundle install -j$(getconf _NPROCESSORS_ONLN) --deployment --without test development \
 && yarn --pure-lockfile
>>>>>>> d0b4709b

COPY . /mastodon

COPY docker_entrypoint.sh /usr/local/bin/run

RUN chmod +x /usr/local/bin/run

VOLUME /mastodon/public/system /mastodon/public/assets /mastodon/public/packs

ENTRYPOINT ["/usr/local/bin/run"]<|MERGE_RESOLUTION|>--- conflicted
+++ resolved
@@ -62,15 +62,10 @@
 
 COPY Gemfile Gemfile.lock package.json yarn.lock .yarnclean /mastodon/
 
-<<<<<<< HEAD
-RUN bundle install --deployment --without test development \
- && yarn --ignore-optional --pure-lockfile \
- && yarn cache clean
-=======
 RUN bundle config build.nokogiri --with-iconv-lib=/usr/local/lib --with-iconv-include=/usr/local/include \
  && bundle install -j$(getconf _NPROCESSORS_ONLN) --deployment --without test development \
  && yarn --pure-lockfile
->>>>>>> d0b4709b
+ && yarn cache clean
 
 COPY . /mastodon
 
