--- conflicted
+++ resolved
@@ -1,12 +1,7 @@
 # syntax=docker/dockerfile:1.9
 
-<<<<<<< HEAD
-FROM ghcr.io/moritzheiber/ruby-jemalloc:3.2.3-slim as ruby
-FROM node:${NODE_VERSION} as build
-=======
 # This file is designed for production server deployment, not local development work
 # For a containerized local dev environment, see: https://github.com/mastodon/mastodon/blob/main/README.md#docker
->>>>>>> ab36c152
 
 # Please see https://docs.docker.com/engine/reference/builder for information about
 # the extended buildx capabilities used in this file.
@@ -28,47 +23,9 @@
 # Ruby image to use for base image based on combined variables (ex: 3.3.x-slim-bookworm)
 FROM docker.io/ruby:${RUBY_VERSION}-slim-${DEBIAN_VERSION} AS ruby
 
-<<<<<<< HEAD
-SHELL ["/bin/bash", "-o", "pipefail", "-c"]
-
-WORKDIR /opt/mastodon
-COPY Gemfile* package.json yarn.lock /opt/mastodon/
-RUN mkdir -p /opt/mastodon/subscription
-COPY subscription/ /opt/mastodon/subscription
-
-# hadolint ignore=DL3008
-RUN apt-get update && \
-    apt-get -yq dist-upgrade && \
-    apt-get install -y --no-install-recommends build-essential \
-        git \
-        libicu-dev \
-        libidn-dev \
-        libpq-dev \
-        libjemalloc-dev \
-        zlib1g-dev \
-        libgdbm-dev \
-        libgmp-dev \
-        libssl-dev \
-        libyaml-0-2 \
-        ca-certificates \
-        libreadline8 \
-        python3 \
-        shared-mime-info && \
-    bundle config set --local deployment 'true' && \
-    bundle config set --local without 'development test' && \
-    bundle config set silence_root_warning true && \
-    bundle install -j"$(nproc)" && \
-    yarn install --pure-lockfile --production --network-timeout 600000 && \
-    yarn cache clean
-
-FROM node:${NODE_VERSION}
-
-# Use those args to specify your own version flags & suffixes
-=======
 # Resulting version string is vX.X.X-MASTODON_VERSION_PRERELEASE+MASTODON_VERSION_METADATA
 # Example: v4.3.0-nightly.2023.11.09+pr-123456
 # Overwrite existence of 'alpha.X' in version.rb [--build-arg MASTODON_VERSION_PRERELEASE="nightly.2023.11.09"]
->>>>>>> ab36c152
 ARG MASTODON_VERSION_PRERELEASE=""
 # Append build metadata or fork information to version.rb [--build-arg MASTODON_VERSION_METADATA="pr-123456"]
 ARG MASTODON_VERSION_METADATA=""
@@ -302,6 +259,8 @@
 
 ARG TARGETPLATFORM
 
+# Copy subscription engine into working directory
+COPY ./subscription /opt/mastodon/subscription
 # Copy Gemfile config into working directory
 COPY Gemfile* /opt/mastodon/
 
