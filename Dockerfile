FROM ubuntu:18.04 as build-dep

# Use bash for the shell
SHELL ["bash", "-c"]

# Install Node
ENV NODE_VER="8.15.0"
RUN	echo "Etc/UTC" > /etc/localtime && \
	apt update && \
	apt -y dist-upgrade && \
	apt -y install wget make gcc g++ python && \
	cd ~ && \
	wget https://nodejs.org/download/release/v$NODE_VER/node-v$NODE_VER.tar.gz && \
	tar xf node-v$NODE_VER.tar.gz && \
	cd node-v$NODE_VER && \
	./configure --prefix=/opt/node && \
	make -j$(nproc) > /dev/null && \
	make install

# Install jemalloc
ENV JE_VER="5.1.0"
RUN apt -y install autoconf && \
	cd ~ && \
	wget https://github.com/jemalloc/jemalloc/archive/$JE_VER.tar.gz && \
	tar xf $JE_VER.tar.gz && \
	cd jemalloc-$JE_VER && \
	./autogen.sh && \
	./configure --prefix=/opt/jemalloc && \
	make -j$(nproc) > /dev/null && \
	make install_bin install_include install_lib

# Install ruby
ENV RUBY_VER="2.6.1"
ENV CPPFLAGS="-I/opt/jemalloc/include"
ENV LDFLAGS="-L/opt/jemalloc/lib/"
RUN apt -y install build-essential \
		bison libyaml-dev libgdbm-dev libreadline-dev \
		libncurses5-dev libffi-dev zlib1g-dev libssl-dev && \
	cd ~ && \
	wget https://cache.ruby-lang.org/pub/ruby/${RUBY_VER%.*}/ruby-$RUBY_VER.tar.gz && \
	tar xf ruby-$RUBY_VER.tar.gz && \
	cd ruby-$RUBY_VER && \
	./configure --prefix=/opt/ruby \
	  --with-jemalloc \
	  --with-shared \
	  --disable-install-doc && \
	ln -s /opt/jemalloc/lib/* /usr/lib/ && \
	make -j$(nproc) > /dev/null && \
	make install

ENV PATH="${PATH}:/opt/ruby/bin:/opt/node/bin"

RUN npm install -g yarn && \
	gem install bundler

COPY . /opt/mastodon

RUN apt -y install git libicu-dev libidn11-dev \
	libpq-dev libprotobuf-dev protobuf-compiler && \
	cd /opt/mastodon && \
	bundle install -j$(nproc) --deployment --without development test && \
	yarn install --pure-lockfile

FROM ubuntu:18.04

# Copy over all the langs needed for runtime
COPY --from=build-dep /opt/node /opt/node
COPY --from=build-dep /opt/ruby /opt/ruby
COPY --from=build-dep /opt/jemalloc /opt/jemalloc

# Add more PATHs to the PATH
ENV PATH="${PATH}:/opt/ruby/bin:/opt/node/bin:/opt/mastodon/bin"

# Create the mastodon user
ARG UID=991
ARG GID=991
<<<<<<< HEAD

ENV PATH=/mastodon/bin:$PATH \
    RAILS_SERVE_STATIC_FILES=true \
    RAILS_ENV=production \
    NODE_ENV=production

ARG LIBICONV_VERSION=1.15
ARG LIBICONV_DOWNLOAD_SHA256=ccf536620a45458d26ba83887a983b96827001e92a13847b45e4925cc8913178

EXPOSE 3000 4000

WORKDIR /mastodon

COPY --from=node /usr/local/bin/node /usr/local/bin/node
COPY --from=node /usr/local/lib/node_modules /usr/local/lib/node_modules
COPY --from=node /usr/local/bin/npm /usr/local/bin/npm
COPY --from=node /opt/yarn-* /opt/yarn

RUN apk add --no-cache -t build-dependencies \
    build-base \
    icu-dev \
    libidn-dev \
    openssl \
    libtool \
    libxml2-dev \
    libxslt-dev \
    postgresql-dev \
    protobuf-dev \
    python \
 && apk add --no-cache \
    ca-certificates \
    ffmpeg \
    file \
    git \
    icu-libs \
    imagemagick \
    libidn \
    libpq \
    libxml2 \
    libxslt \
    protobuf \
    tini \
    tzdata \
 && update-ca-certificates \
 && ln -s /opt/yarn/bin/yarn /usr/local/bin/yarn \
 && ln -s /opt/yarn/bin/yarnpkg /usr/local/bin/yarnpkg \
 && mkdir -p /tmp/src /opt \
 && wget -O libiconv.tar.gz "https://ftp.gnu.org/pub/gnu/libiconv/libiconv-$LIBICONV_VERSION.tar.gz" \
 && echo "$LIBICONV_DOWNLOAD_SHA256 *libiconv.tar.gz" | sha256sum -c - \
 && tar -xzf libiconv.tar.gz -C /tmp/src \
 && rm libiconv.tar.gz \
 && cd /tmp/src/libiconv-$LIBICONV_VERSION \
 && ./configure --prefix=/usr/local \
 && make -j$(getconf _NPROCESSORS_ONLN)\
 && make install \
 && libtool --finish /usr/local/lib \
 && cd /mastodon \
 && rm -rf /tmp/*

COPY Gemfile Gemfile.lock package.json yarn.lock .yarnclean /mastodon/
COPY stack-fix.c /lib
RUN gcc -shared -fPIC /lib/stack-fix.c -o /lib/stack-fix.so
RUN rm /lib/stack-fix.c

RUN bundle config build.nokogiri --use-system-libraries --with-iconv-lib=/usr/local/lib --with-iconv-include=/usr/local/include \
 && bundle install -j$(getconf _NPROCESSORS_ONLN) --deployment --without test development \
 && yarn install --pure-lockfile --ignore-engines \
 && yarn cache clean

RUN addgroup -g ${GID} mastodon && adduser -h /mastodon -s /bin/sh -D -G mastodon -u ${UID} mastodon \
 && mkdir -p /mastodon/public/system /mastodon/public/assets /mastodon/public/packs \
 && chown -R mastodon:mastodon /mastodon/public

COPY . /mastodon

RUN chown -R mastodon:mastodon /mastodon

VOLUME /mastodon/public/system

USER mastodon

ENV LD_PRELOAD=/lib/stack-fix.so
RUN OTP_SECRET=precompile_placeholder SECRET_KEY_BASE=precompile_placeholder bundle exec rails assets:precompile
=======
RUN apt update && \
	echo "Etc/UTC" > /etc/localtime && \
	ln -s /opt/jemalloc/lib/* /usr/lib/ && \
	apt -y dist-upgrade && \
	apt install -y whois wget && \
	addgroup --gid $GID mastodon && \
	useradd -m -u $UID -g $GID -d /opt/mastodon mastodon && \
	echo "mastodon:`head /dev/urandom | tr -dc A-Za-z0-9 | head -c 24 | mkpasswd -s -m sha-256`" | chpasswd

# Copy over masto source from building and set permissions
COPY --from=build-dep --chown=mastodon:mastodon /opt/mastodon /opt/mastodon

# Install masto runtime deps
RUN apt -y --no-install-recommends install \
	  libssl1.1 libpq5 imagemagick ffmpeg \
	  libicu60 libprotobuf10 libidn11 libyaml-0-2 \
	  file ca-certificates tzdata libreadline7 && \
	apt -y install gcc && \
	ln -s /opt/mastodon /mastodon && \
	gem install bundler

# Clean up more dirs
RUN rm -rf /var/cache && \
	rm -rf /var/apt

# Add tini
ENV TINI_VERSION="0.18.0"
ENV TINI_SUM="12d20136605531b09a2c2dac02ccee85e1b874eb322ef6baf7561cd93f93c855"
ADD https://github.com/krallin/tini/releases/download/v${TINI_VERSION}/tini /tini
RUN echo "$TINI_SUM tini" | sha256sum -c -
RUN chmod +x /tini

# Run masto services in prod mode
ENV RAILS_ENV="production"
ENV NODE_ENV="production"

# Tell rails to serve static files
ENV RAILS_SERVE_STATIC_FILES="true"

# Set the run user
USER mastodon

# Precompile assets
RUN cd ~ && \
	OTP_SECRET=precompile_placeholder SECRET_KEY_BASE=precompile_placeholder rails assets:precompile && \
	yarn cache clean
>>>>>>> a5e7ada6

# Set the work dir and the container entry point
WORKDIR /opt/mastodon
ENTRYPOINT ["/tini", "--"]<|MERGE_RESOLUTION|>--- conflicted
+++ resolved
@@ -74,91 +74,6 @@
 # Create the mastodon user
 ARG UID=991
 ARG GID=991
-<<<<<<< HEAD
-
-ENV PATH=/mastodon/bin:$PATH \
-    RAILS_SERVE_STATIC_FILES=true \
-    RAILS_ENV=production \
-    NODE_ENV=production
-
-ARG LIBICONV_VERSION=1.15
-ARG LIBICONV_DOWNLOAD_SHA256=ccf536620a45458d26ba83887a983b96827001e92a13847b45e4925cc8913178
-
-EXPOSE 3000 4000
-
-WORKDIR /mastodon
-
-COPY --from=node /usr/local/bin/node /usr/local/bin/node
-COPY --from=node /usr/local/lib/node_modules /usr/local/lib/node_modules
-COPY --from=node /usr/local/bin/npm /usr/local/bin/npm
-COPY --from=node /opt/yarn-* /opt/yarn
-
-RUN apk add --no-cache -t build-dependencies \
-    build-base \
-    icu-dev \
-    libidn-dev \
-    openssl \
-    libtool \
-    libxml2-dev \
-    libxslt-dev \
-    postgresql-dev \
-    protobuf-dev \
-    python \
- && apk add --no-cache \
-    ca-certificates \
-    ffmpeg \
-    file \
-    git \
-    icu-libs \
-    imagemagick \
-    libidn \
-    libpq \
-    libxml2 \
-    libxslt \
-    protobuf \
-    tini \
-    tzdata \
- && update-ca-certificates \
- && ln -s /opt/yarn/bin/yarn /usr/local/bin/yarn \
- && ln -s /opt/yarn/bin/yarnpkg /usr/local/bin/yarnpkg \
- && mkdir -p /tmp/src /opt \
- && wget -O libiconv.tar.gz "https://ftp.gnu.org/pub/gnu/libiconv/libiconv-$LIBICONV_VERSION.tar.gz" \
- && echo "$LIBICONV_DOWNLOAD_SHA256 *libiconv.tar.gz" | sha256sum -c - \
- && tar -xzf libiconv.tar.gz -C /tmp/src \
- && rm libiconv.tar.gz \
- && cd /tmp/src/libiconv-$LIBICONV_VERSION \
- && ./configure --prefix=/usr/local \
- && make -j$(getconf _NPROCESSORS_ONLN)\
- && make install \
- && libtool --finish /usr/local/lib \
- && cd /mastodon \
- && rm -rf /tmp/*
-
-COPY Gemfile Gemfile.lock package.json yarn.lock .yarnclean /mastodon/
-COPY stack-fix.c /lib
-RUN gcc -shared -fPIC /lib/stack-fix.c -o /lib/stack-fix.so
-RUN rm /lib/stack-fix.c
-
-RUN bundle config build.nokogiri --use-system-libraries --with-iconv-lib=/usr/local/lib --with-iconv-include=/usr/local/include \
- && bundle install -j$(getconf _NPROCESSORS_ONLN) --deployment --without test development \
- && yarn install --pure-lockfile --ignore-engines \
- && yarn cache clean
-
-RUN addgroup -g ${GID} mastodon && adduser -h /mastodon -s /bin/sh -D -G mastodon -u ${UID} mastodon \
- && mkdir -p /mastodon/public/system /mastodon/public/assets /mastodon/public/packs \
- && chown -R mastodon:mastodon /mastodon/public
-
-COPY . /mastodon
-
-RUN chown -R mastodon:mastodon /mastodon
-
-VOLUME /mastodon/public/system
-
-USER mastodon
-
-ENV LD_PRELOAD=/lib/stack-fix.so
-RUN OTP_SECRET=precompile_placeholder SECRET_KEY_BASE=precompile_placeholder bundle exec rails assets:precompile
-=======
 RUN apt update && \
 	echo "Etc/UTC" > /etc/localtime && \
 	ln -s /opt/jemalloc/lib/* /usr/lib/ && \
@@ -205,7 +120,6 @@
 RUN cd ~ && \
 	OTP_SECRET=precompile_placeholder SECRET_KEY_BASE=precompile_placeholder rails assets:precompile && \
 	yarn cache clean
->>>>>>> a5e7ada6
 
 # Set the work dir and the container entry point
 WORKDIR /opt/mastodon
