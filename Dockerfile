--- conflicted
+++ resolved
@@ -45,18 +45,14 @@
 ARG BIND="0.0.0.0"
 
 ########################################################################################################################
-<<<<<<< HEAD
 FROM ${BASE_IMAGE} as base
-=======
-FROM ${NODE_IMAGE} as node
-
-RUN set -eux; \
-    rm /usr/local/bin/yarn* /usr/local/bin/docker-entrypoint.sh;
-
-########################################################################################################################
-FROM ${RUBY_IMAGE} as base
->>>>>>> 09ebde11
 ARG TARGETPLATFORM
+ARG UID
+ARG GID
+ARG MASTODON_HOME
+ARG TZ
+ARG RAILS_ENV
+ARG NODE_ENV
 
 RUN \
     --mount=type=cache,id=${TARGETPLATFORM}-/var/cache,target=/var/cache,sharing=locked \
@@ -65,75 +61,23 @@
     set -eux; \
     # Update apt due to /var/lib/apt/lists is empty
     apt-get update; \
+    # Upgrade packages
+    apt-get -yq dist-upgrade; \
     # Install builder dependencies
     apt-get install -y --no-install-recommends \
-<<<<<<< HEAD
         # Dependencies for runtime
         file \
-=======
-        # Dependencies for nodejs
-        libatomic1 \
-    ;
-
-# Node image contains node on /usr/local without /usr/local/share
-#
-# See: https://github.com/nodejs/docker-node/blob/151ec75067877000120d634fc7fd2a18c544e3d4/20/bookworm-slim/Dockerfile
-COPY --link --from=node /usr/local/bin /usr/local/bin
-COPY --link --from=node /usr/local/include /usr/local/include
-COPY --link --from=node /usr/local/lib /usr/local/lib
-
-ENV COREPACK_HOME /usr/local/corepack
-
-RUN set -eux; \
-    corepack enable; \
-    yarn set version classic; \
-    # Smoke test for node, yarn
-    node --version; \
-    yarn --version; \
-    # Remove tmp files from node
-    rm -rf .yarn* /tmp/* /usr/local/share/.cache;
-
-########################################################################################################################
-FROM base as mastodon-base
-ARG TARGETPLATFORM
-ARG UID
-ARG GID
-ARG MASTODON_HOME
-ARG TZ
-ARG RAILS_ENV
-ARG NODE_ENV
-
-RUN \
-    --mount=type=cache,id=${TARGETPLATFORM}-/var/cache,target=/var/cache,sharing=locked \
-    --mount=type=cache,id=${TARGETPLATFORM}-/var/lib/apt,target=/var/lib/apt,sharing=locked \
-    --mount=type=tmpfs,target=/var/log \
-    set -eux; \
-    # Install base dependencies
-    apt-get install -y --no-install-recommends \
+        libjemalloc2 \
+        tini \
+        tzdata \
+        wget \
         # Dependencies for ruby gems
         libicu72 \
         libidn12 \
         libpq5 \
-        # Dependencies for mastodon runtime
-        ffmpeg \
-        file \
-        imagemagick \
->>>>>>> 09ebde11
-        libjemalloc2 \
-        tini \
-        tzdata \
-        wget \
-<<<<<<< HEAD
-        # Dependencies for ruby gems
-        libicu72 \
-        libidn12 \
-        libpq5 \
-    ; \
-=======
     ;
 
 RUN set -eux; \
->>>>>>> 09ebde11
     # Add mastodon group and user
     groupadd -g "${GID}" mastodon; \
     useradd -u "${UID}" -g "${GID}" -l -m -d "${MASTODON_HOME}" mastodon; \
@@ -155,7 +99,7 @@
 WORKDIR ${MASTODON_HOME}
 
 ########################################################################################################################
-FROM mastodon-base as builder-base
+FROM base as builder-base
 ARG TARGETPLATFORM
 
 RUN \
@@ -188,13 +132,9 @@
         libicu-dev \
         libidn-dev \
         libpq-dev \
-<<<<<<< HEAD
-    ; \
-=======
     ;
 
 RUN set -eux; \
->>>>>>> 09ebde11
     # Install gems
     bundle install --no-cache;
 
@@ -214,7 +154,7 @@
     rm -rf .yarn* /tmp/* /usr/local/share/.cache;
 
 ########################################################################################################################
-FROM mastodon-base
+FROM base
 ARG RAILS_SERVE_STATIC_FILES
 ARG BIND
 ARG MASTODON_VERSION_PRERELEASE
