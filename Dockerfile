# syntax=docker/dockerfile:1.4
# This needs to be bullseye-slim because the Ruby image is built on bullseye-slim
ARG NODE_VERSION="16.18.1-bullseye-slim"

FROM ghcr.io/moritzheiber/ruby-jemalloc:3.0.4-slim as ruby
FROM node:${NODE_VERSION} as build

COPY --link --from=ruby /opt/ruby /opt/ruby

ENV DEBIAN_FRONTEND="noninteractive" \
    PATH="${PATH}:/opt/ruby/bin"

SHELL ["/bin/bash", "-o", "pipefail", "-c"]

WORKDIR /opt/mastodon
COPY Gemfile* package.json yarn.lock /opt/mastodon/

RUN apt update && \
    apt-get install -y --no-install-recommends build-essential \
        ca-certificates \
        git \
        libicu-dev \
        libidn11-dev \
        libpq-dev \
        libjemalloc-dev \
        zlib1g-dev \
        libgdbm-dev \
        libgmp-dev \
        libssl-dev \
        libyaml-0-2 \
        ca-certificates \
        libreadline8 \
        python3 \
        shared-mime-info && \
    bundle config set --local deployment 'true' && \
    bundle config set --local without 'development test' && \
    bundle config set silence_root_warning true && \
    bundle install -j"$(nproc)" && \
<<<<<<< HEAD
    # don't need .gem files once installed, but we do need to keep the git cloned cache
    rm -rf /opt/mastodon/vendor/bundle/ruby/3.0.0/cache/*.gem && \
    # clean build artifacts
    # https://github.com/rubygems/rubygems/issues/3958
    find /opt/mastodon/vendor/bundle/ruby/3.0.0 -name '*.o' -delete && \
    yarn install --pure-lockfile
=======
    yarn install --pure-lockfile --network-timeout 600000
>>>>>>> 736b4283

FROM node:${NODE_VERSION}

ARG UID="991"
ARG GID="991"

COPY --link --from=ruby /opt/ruby /opt/ruby

SHELL ["/bin/bash", "-o", "pipefail", "-c"]

ENV DEBIAN_FRONTEND="noninteractive" \
    PATH="${PATH}:/opt/ruby/bin:/opt/mastodon/bin"

RUN apt-get update && \
    echo "Etc/UTC" > /etc/localtime && \
    groupadd -g "${GID}" mastodon && \
    useradd -u "$UID" -g "${GID}" -m -d /opt/mastodon mastodon && \
    apt-get -y --no-install-recommends install whois \
        wget \
        procps \
        libssl1.1 \
        libpq5 \
        imagemagick \
        ffmpeg \
        libjemalloc2 \
        libicu67 \
        libidn11 \
        libyaml-0-2 \
        file \
        ca-certificates \
        tzdata \
        libreadline8 \
        tini && \
    ln -s /opt/mastodon /mastodon

# Note: no, cleaning here since Debian does this automatically
# See the file /etc/apt/apt.conf.d/docker-clean within the Docker image's filesystem

COPY --chown=mastodon:mastodon . /opt/mastodon
COPY --chown=mastodon:mastodon --from=build /opt/mastodon /opt/mastodon

ENV RAILS_ENV="production" \
    NODE_ENV="production" \
    RAILS_SERVE_STATIC_FILES="true" \
    BIND="0.0.0.0"

# Set the run user
USER mastodon
WORKDIR /opt/mastodon

# Precompile assets
RUN OTP_SECRET=precompile_placeholder SECRET_KEY_BASE=precompile_placeholder rails assets:precompile && \
    yarn cache clean

# Set the work dir and the container entry point
ENTRYPOINT ["/usr/bin/tini", "--"]
EXPOSE 3000 4000<|MERGE_RESOLUTION|>--- conflicted
+++ resolved
@@ -36,16 +36,12 @@
     bundle config set --local without 'development test' && \
     bundle config set silence_root_warning true && \
     bundle install -j"$(nproc)" && \
-<<<<<<< HEAD
     # don't need .gem files once installed, but we do need to keep the git cloned cache
     rm -rf /opt/mastodon/vendor/bundle/ruby/3.0.0/cache/*.gem && \
     # clean build artifacts
     # https://github.com/rubygems/rubygems/issues/3958
     find /opt/mastodon/vendor/bundle/ruby/3.0.0 -name '*.o' -delete && \
-    yarn install --pure-lockfile
-=======
     yarn install --pure-lockfile --network-timeout 600000
->>>>>>> 736b4283
 
 FROM node:${NODE_VERSION}
 
