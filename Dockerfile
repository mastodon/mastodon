FROM ruby:2.5.0-alpine3.7

<<<<<<< HEAD
LABEL maintainer="https://github.com/tri-star/mastodon" \
      description="A GNU Social-compatible microblogging server"
=======
LABEL maintainer="https://github.com/tootsuite/mastodon" \
      description="Your self-hosted, globally interconnected microblogging community"
>>>>>>> 03119c85

ARG UID=991
ARG GID=991

ENV RAILS_SERVE_STATIC_FILES=true \
    RAILS_ENV=production NODE_ENV=production

ARG LIBICONV_VERSION=1.15
ARG LIBICONV_DOWNLOAD_SHA256=ccf536620a45458d26ba83887a983b96827001e92a13847b45e4925cc8913178

EXPOSE 3000 4000 8080

WORKDIR /mastodon

RUN apk -U upgrade \
 && apk add -t build-dependencies \
    build-base \
    icu-dev \
    libidn-dev \
    libressl \
    libtool \
    postgresql-dev \
    protobuf-dev \
    python \
 && apk add \
    ca-certificates \
    ffmpeg \
    file \
    icu-libs \
    imagemagick \
    libidn \
    libpq \
    nodejs \
    protobuf \
    tini \
    tzdata \
    yarn \
 && update-ca-certificates \
 && mkdir -p /tmp/src \
 && wget -O libiconv.tar.gz "https://ftp.gnu.org/pub/gnu/libiconv/libiconv-$LIBICONV_VERSION.tar.gz" \
 && echo "$LIBICONV_DOWNLOAD_SHA256 *libiconv.tar.gz" | sha256sum -c - \
 && tar -xzf libiconv.tar.gz -C /tmp/src \
 && rm libiconv.tar.gz \
 && cd /tmp/src/libiconv-$LIBICONV_VERSION \
 && ./configure --prefix=/usr/local \
 && make -j$(getconf _NPROCESSORS_ONLN)\
 && make install \
 && libtool --finish /usr/local/lib \
 && cd /mastodon \
 && rm -rf /tmp/* /var/cache/apk/*

COPY Gemfile Gemfile.lock package.json yarn.lock .yarnclean /mastodon/

RUN bundle config build.nokogiri --with-iconv-lib=/usr/local/lib --with-iconv-include=/usr/local/include \
 && bundle install -j$(getconf _NPROCESSORS_ONLN) --deployment --without test development \
 && yarn --pure-lockfile \
 && yarn cache clean

RUN addgroup -g ${GID} mastodon && adduser -h /mastodon -s /bin/sh -D -G mastodon -u ${UID} mastodon \
 && mkdir -p /mastodon/public/system /mastodon/public/assets /mastodon/public/packs \
 && chown -R mastodon:mastodon /mastodon/public

<<<<<<< HEAD
RUN chmod +x /mastodon/boot.sh
=======
COPY . /mastodon

RUN chown -R mastodon:mastodon /mastodon

VOLUME /mastodon/public/system /mastodon/public/assets /mastodon/public/packs

USER mastodon

ENTRYPOINT ["/sbin/tini", "--"]
>>>>>>> 03119c85
<|MERGE_RESOLUTION|>--- conflicted
+++ resolved
@@ -1,12 +1,7 @@
 FROM ruby:2.5.0-alpine3.7
 
-<<<<<<< HEAD
 LABEL maintainer="https://github.com/tri-star/mastodon" \
       description="A GNU Social-compatible microblogging server"
-=======
-LABEL maintainer="https://github.com/tootsuite/mastodon" \
-      description="Your self-hosted, globally interconnected microblogging community"
->>>>>>> 03119c85
 
 ARG UID=991
 ARG GID=991
@@ -69,16 +64,4 @@
  && mkdir -p /mastodon/public/system /mastodon/public/assets /mastodon/public/packs \
  && chown -R mastodon:mastodon /mastodon/public
 
-<<<<<<< HEAD
-RUN chmod +x /mastodon/boot.sh
-=======
-COPY . /mastodon
-
-RUN chown -R mastodon:mastodon /mastodon
-
-VOLUME /mastodon/public/system /mastodon/public/assets /mastodon/public/packs
-
-USER mastodon
-
-ENTRYPOINT ["/sbin/tini", "--"]
->>>>>>> 03119c85
+RUN chmod +x /mastodon/boot.sh