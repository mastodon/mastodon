FROM ubuntu:20.04 as build-dep

# Use bash for the shell
SHELL ["bash", "-c"]

# Install Node v12 (LTS)
ENV NODE_VER="12.16.3"
RUN ARCH= && \
    dpkgArch="$(dpkg --print-architecture)" && \
  case "${dpkgArch##*-}" in \
    amd64) ARCH='x64';; \
    ppc64el) ARCH='ppc64le';; \
    s390x) ARCH='s390x';; \
    arm64) ARCH='arm64';; \
    armhf) ARCH='armv7l';; \
    i386) ARCH='x86';; \
    *) echo "unsupported architecture"; exit 1 ;; \
  esac && \
    echo "Etc/UTC" > /etc/localtime && \
	apt update && \
	apt -y install wget python && \
	cd ~ && \
	wget https://nodejs.org/download/release/v$NODE_VER/node-v$NODE_VER-linux-$ARCH.tar.gz && \
	tar xf node-v$NODE_VER-linux-$ARCH.tar.gz && \
	rm node-v$NODE_VER-linux-$ARCH.tar.gz && \
	mv node-v$NODE_VER-linux-$ARCH /opt/node

# Install jemalloc
ENV JE_VER="5.2.1"
RUN apt update && \
	apt -y install make autoconf gcc g++ && \
	cd ~ && \
	wget https://github.com/jemalloc/jemalloc/archive/$JE_VER.tar.gz && \
	tar xf $JE_VER.tar.gz && \
	cd jemalloc-$JE_VER && \
	./autogen.sh && \
	./configure --prefix=/opt/jemalloc && \
	make -j$(nproc) > /dev/null && \
	make install_bin install_include install_lib

# Install Ruby
ENV RUBY_VER="2.6.6"
ENV CPPFLAGS="-I/opt/jemalloc/include"
ENV LDFLAGS="-L/opt/jemalloc/lib/"
RUN apt update && \
	apt -y install build-essential \
		bison libyaml-dev libgdbm-dev libreadline-dev \
		libncurses5-dev libffi-dev zlib1g-dev libssl-dev && \
	cd ~ && \
	wget https://cache.ruby-lang.org/pub/ruby/${RUBY_VER%.*}/ruby-$RUBY_VER.tar.gz && \
	tar xf ruby-$RUBY_VER.tar.gz && \
	cd ruby-$RUBY_VER && \
	./configure --prefix=/opt/ruby \
	  --with-jemalloc \
	  --with-shared \
	  --disable-install-doc && \
	ln -s /opt/jemalloc/lib/* /usr/lib/ && \
	make -j$(nproc) > /dev/null && \
	make install

ENV PATH="${PATH}:/opt/ruby/bin:/opt/node/bin"

RUN npm install -g yarn && \
	gem install bundler && \
	apt update && \
	apt -y install git libicu-dev libidn11-dev \
	libpq-dev libprotobuf-dev protobuf-compiler libssl1.1

COPY Gemfile* package.json yarn.lock /opt/mastodon/

ARG BUNDLE_WITHOUT="--without development test"
RUN cd /opt/mastodon && \
	bundle install -j$(nproc) --deployment ${BUNDLE_WITHOUT} && \
	yarn install --pure-lockfile

FROM ubuntu:20.04

# Copy over all the langs needed for runtime
COPY --from=build-dep /opt/node /opt/node
COPY --from=build-dep /opt/ruby /opt/ruby
COPY --from=build-dep /opt/jemalloc /opt/jemalloc

# Add more PATHs to the PATH
ENV PATH="${PATH}:/opt/ruby/bin:/opt/node/bin:/opt/mastodon/bin"

# Create the mastodon user
ARG UID=991
ARG GID=991
RUN apt update && \
	echo "Etc/UTC" > /etc/localtime && \
	ln -s /opt/jemalloc/lib/* /usr/lib/ && \
	apt install -y whois wget git && \
	addgroup --gid $GID mastodon && \
	useradd -m -u $UID -g $GID -d /opt/mastodon mastodon && \
	echo "mastodon:`head /dev/urandom | tr -dc A-Za-z0-9 | head -c 24 | mkpasswd -s -m sha-256`" | chpasswd

# Install mastodon runtime deps
RUN apt -y --no-install-recommends install \
	  libssl1.1 libpq5 imagemagick ffmpeg \
<<<<<<< HEAD
	  libicu60 libprotobuf10 libidn11 libyaml-0-2 \
	  file ca-certificates tzdata libreadline7 && \
=======
	  libicu66 libprotobuf17 libidn11 libyaml-0-2 \
	  file ca-certificates tzdata libreadline8 && \
	apt -y install gcc && \
>>>>>>> 2d5a5bac
	ln -s /opt/mastodon /mastodon && \
	gem install bundler && \
	rm -rf /var/cache && \
	rm -rf /var/lib/apt/lists/*

# Add tini
ENV TINI_VERSION="0.18.0"
ENV TINI_SUM="12d20136605531b09a2c2dac02ccee85e1b874eb322ef6baf7561cd93f93c855"
ADD https://github.com/krallin/tini/releases/download/v${TINI_VERSION}/tini /tini
RUN echo "$TINI_SUM tini" | sha256sum -c -
RUN chmod +x /tini

# Copy over mastodon source, and dependencies from building, and set permissions
COPY --chown=mastodon:mastodon . /opt/mastodon
COPY --from=build-dep --chown=mastodon:mastodon /opt/mastodon /opt/mastodon

# Run masto services in prod mode
ARG RAILS_ENV="production"
ARG NODE_ENV="production"

# Tell rails to serve static files
ENV RAILS_SERVE_STATIC_FILES="true"
ENV BIND="0.0.0.0"

# Set the run user
USER mastodon

# Precompile assets
RUN cd ~ && \
	OTP_SECRET=precompile_placeholder SECRET_KEY_BASE=precompile_placeholder rails assets:precompile && \
	yarn cache clean

# Set the work dir and the container entry point
WORKDIR /opt/mastodon
ENTRYPOINT ["/tini", "--"]
EXPOSE 3000 4000<|MERGE_RESOLUTION|>--- conflicted
+++ resolved
@@ -6,72 +6,72 @@
 # Install Node v12 (LTS)
 ENV NODE_VER="12.16.3"
 RUN ARCH= && \
-    dpkgArch="$(dpkg --print-architecture)" && \
+  dpkgArch="$(dpkg --print-architecture)" && \
   case "${dpkgArch##*-}" in \
-    amd64) ARCH='x64';; \
-    ppc64el) ARCH='ppc64le';; \
-    s390x) ARCH='s390x';; \
-    arm64) ARCH='arm64';; \
-    armhf) ARCH='armv7l';; \
-    i386) ARCH='x86';; \
-    *) echo "unsupported architecture"; exit 1 ;; \
+  amd64) ARCH='x64';; \
+  ppc64el) ARCH='ppc64le';; \
+  s390x) ARCH='s390x';; \
+  arm64) ARCH='arm64';; \
+  armhf) ARCH='armv7l';; \
+  i386) ARCH='x86';; \
+  *) echo "unsupported architecture"; exit 1 ;; \
   esac && \
-    echo "Etc/UTC" > /etc/localtime && \
-	apt update && \
-	apt -y install wget python && \
-	cd ~ && \
-	wget https://nodejs.org/download/release/v$NODE_VER/node-v$NODE_VER-linux-$ARCH.tar.gz && \
-	tar xf node-v$NODE_VER-linux-$ARCH.tar.gz && \
-	rm node-v$NODE_VER-linux-$ARCH.tar.gz && \
-	mv node-v$NODE_VER-linux-$ARCH /opt/node
+  echo "Etc/UTC" > /etc/localtime && \
+  apt update && \
+  apt -y install wget python && \
+  cd ~ && \
+  wget https://nodejs.org/download/release/v$NODE_VER/node-v$NODE_VER-linux-$ARCH.tar.gz && \
+  tar xf node-v$NODE_VER-linux-$ARCH.tar.gz && \
+  rm node-v$NODE_VER-linux-$ARCH.tar.gz && \
+  mv node-v$NODE_VER-linux-$ARCH /opt/node
 
 # Install jemalloc
 ENV JE_VER="5.2.1"
 RUN apt update && \
-	apt -y install make autoconf gcc g++ && \
-	cd ~ && \
-	wget https://github.com/jemalloc/jemalloc/archive/$JE_VER.tar.gz && \
-	tar xf $JE_VER.tar.gz && \
-	cd jemalloc-$JE_VER && \
-	./autogen.sh && \
-	./configure --prefix=/opt/jemalloc && \
-	make -j$(nproc) > /dev/null && \
-	make install_bin install_include install_lib
+  apt -y install make autoconf gcc g++ && \
+  cd ~ && \
+  wget https://github.com/jemalloc/jemalloc/archive/$JE_VER.tar.gz && \
+  tar xf $JE_VER.tar.gz && \
+  cd jemalloc-$JE_VER && \
+  ./autogen.sh && \
+  ./configure --prefix=/opt/jemalloc && \
+  make -j$(nproc) > /dev/null && \
+  make install_bin install_include install_lib
 
 # Install Ruby
 ENV RUBY_VER="2.6.6"
 ENV CPPFLAGS="-I/opt/jemalloc/include"
 ENV LDFLAGS="-L/opt/jemalloc/lib/"
 RUN apt update && \
-	apt -y install build-essential \
-		bison libyaml-dev libgdbm-dev libreadline-dev \
-		libncurses5-dev libffi-dev zlib1g-dev libssl-dev && \
-	cd ~ && \
-	wget https://cache.ruby-lang.org/pub/ruby/${RUBY_VER%.*}/ruby-$RUBY_VER.tar.gz && \
-	tar xf ruby-$RUBY_VER.tar.gz && \
-	cd ruby-$RUBY_VER && \
-	./configure --prefix=/opt/ruby \
-	  --with-jemalloc \
-	  --with-shared \
-	  --disable-install-doc && \
-	ln -s /opt/jemalloc/lib/* /usr/lib/ && \
-	make -j$(nproc) > /dev/null && \
-	make install
+  apt -y install build-essential \
+  bison libyaml-dev libgdbm-dev libreadline-dev \
+  libncurses5-dev libffi-dev zlib1g-dev libssl-dev && \
+  cd ~ && \
+  wget https://cache.ruby-lang.org/pub/ruby/${RUBY_VER%.*}/ruby-$RUBY_VER.tar.gz && \
+  tar xf ruby-$RUBY_VER.tar.gz && \
+  cd ruby-$RUBY_VER && \
+  ./configure --prefix=/opt/ruby \
+  --with-jemalloc \
+  --with-shared \
+  --disable-install-doc && \
+  ln -s /opt/jemalloc/lib/* /usr/lib/ && \
+  make -j$(nproc) > /dev/null && \
+  make install
 
 ENV PATH="${PATH}:/opt/ruby/bin:/opt/node/bin"
 
 RUN npm install -g yarn && \
-	gem install bundler && \
-	apt update && \
-	apt -y install git libicu-dev libidn11-dev \
-	libpq-dev libprotobuf-dev protobuf-compiler libssl1.1
+  gem install bundler && \
+  apt update && \
+  apt -y install git libicu-dev libidn11-dev \
+  libpq-dev libprotobuf-dev protobuf-compiler libssl1.1
 
 COPY Gemfile* package.json yarn.lock /opt/mastodon/
 
 ARG BUNDLE_WITHOUT="--without development test"
 RUN cd /opt/mastodon && \
-	bundle install -j$(nproc) --deployment ${BUNDLE_WITHOUT} && \
-	yarn install --pure-lockfile
+  bundle install -j$(nproc) --deployment ${BUNDLE_WITHOUT} && \
+  yarn install --pure-lockfile
 
 FROM ubuntu:20.04
 
@@ -87,28 +87,23 @@
 ARG UID=991
 ARG GID=991
 RUN apt update && \
-	echo "Etc/UTC" > /etc/localtime && \
-	ln -s /opt/jemalloc/lib/* /usr/lib/ && \
-	apt install -y whois wget git && \
-	addgroup --gid $GID mastodon && \
-	useradd -m -u $UID -g $GID -d /opt/mastodon mastodon && \
-	echo "mastodon:`head /dev/urandom | tr -dc A-Za-z0-9 | head -c 24 | mkpasswd -s -m sha-256`" | chpasswd
+  echo "Etc/UTC" > /etc/localtime && \
+  ln -s /opt/jemalloc/lib/* /usr/lib/ && \
+  apt install -y whois wget git && \
+  addgroup --gid $GID mastodon && \
+  useradd -m -u $UID -g $GID -d /opt/mastodon mastodon && \
+  echo "mastodon:`head /dev/urandom | tr -dc A-Za-z0-9 | head -c 24 | mkpasswd -s -m sha-256`" | chpasswd
 
 # Install mastodon runtime deps
 RUN apt -y --no-install-recommends install \
-	  libssl1.1 libpq5 imagemagick ffmpeg \
-<<<<<<< HEAD
-	  libicu60 libprotobuf10 libidn11 libyaml-0-2 \
-	  file ca-certificates tzdata libreadline7 && \
-=======
-	  libicu66 libprotobuf17 libidn11 libyaml-0-2 \
-	  file ca-certificates tzdata libreadline8 && \
-	apt -y install gcc && \
->>>>>>> 2d5a5bac
-	ln -s /opt/mastodon /mastodon && \
-	gem install bundler && \
-	rm -rf /var/cache && \
-	rm -rf /var/lib/apt/lists/*
+  libssl1.1 libpq5 imagemagick ffmpeg \
+  libicu66 libprotobuf17 libidn11 libyaml-0-2 \
+  file ca-certificates tzdata libreadline8 && \
+  apt -y install gcc && \
+  ln -s /opt/mastodon /mastodon && \
+  gem install bundler && \
+  rm -rf /var/cache && \
+  rm -rf /var/lib/apt/lists/*
 
 # Add tini
 ENV TINI_VERSION="0.18.0"
@@ -134,8 +129,8 @@
 
 # Precompile assets
 RUN cd ~ && \
-	OTP_SECRET=precompile_placeholder SECRET_KEY_BASE=precompile_placeholder rails assets:precompile && \
-	yarn cache clean
+  OTP_SECRET=precompile_placeholder SECRET_KEY_BASE=precompile_placeholder rails assets:precompile && \
+  yarn cache clean
 
 # Set the work dir and the container entry point
 WORKDIR /opt/mastodon
