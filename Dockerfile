--- conflicted
+++ resolved
@@ -45,17 +45,14 @@
 ARG BIND="0.0.0.0"
 
 ########################################################################################################################
-<<<<<<< HEAD
 FROM ${BASE_IMAGE} as base
-=======
-FROM ${NODE_IMAGE} as node
-
-RUN set -eux; \
-    rm /usr/local/bin/yarn* /usr/local/bin/docker-entrypoint.sh;
-
-########################################################################################################################
-FROM ${RUBY_IMAGE} as base
 ARG TARGETPLATFORM
+ARG UID
+ARG GID
+ARG MASTODON_HOME
+ARG TZ
+ARG RAILS_ENV
+ARG NODE_ENV
 
 RUN \
     --mount=type=cache,id=${TARGETPLATFORM}-/var/cache,target=/var/cache,sharing=locked \
@@ -65,56 +62,8 @@
     # Update apt due to /var/lib/apt/lists is empty
     apt-get update; \
     # Upgrade packages
-	apt-get -yq dist-upgrade; \
+    apt-get -yq dist-upgrade; \
     # Install dependencies
-    apt-get install -y --no-install-recommends \
-        # Dependencies for nodejs
-        libatomic1 \
-    ;
-
-# Node image contains node on /usr/local without /usr/local/share
-#
-# See: https://github.com/nodejs/docker-node/blob/151ec75067877000120d634fc7fd2a18c544e3d4/20/bookworm-slim/Dockerfile
-COPY --link --from=node /usr/local/bin /usr/local/bin
-COPY --link --from=node /usr/local/include /usr/local/include
-COPY --link --from=node /usr/local/lib /usr/local/lib
-
-ENV COREPACK_HOME /usr/local/corepack
-
-RUN set -eux; \
-    corepack enable; \
-    yarn set version classic; \
-    # Smoke test for node, yarn
-    node --version; \
-    yarn --version; \
-    # Remove tmp files from node
-    rm -rf .yarn* /tmp/* /usr/local/share/.cache;
-
-########################################################################################################################
-FROM base as mastodon-base
->>>>>>> 60adc6eb
-ARG TARGETPLATFORM
-ARG UID
-ARG GID
-ARG MASTODON_HOME
-ARG TZ
-ARG RAILS_ENV
-ARG NODE_ENV
-
-RUN \
-    --mount=type=cache,id=${TARGETPLATFORM}-/var/cache,target=/var/cache,sharing=locked \
-    --mount=type=cache,id=${TARGETPLATFORM}-/var/lib/apt,target=/var/lib/apt,sharing=locked \
-    --mount=type=tmpfs,target=/var/log \
-    set -eux; \
-<<<<<<< HEAD
-    # Update apt due to /var/lib/apt/lists is empty
-    apt-get update; \
-    # Upgrade packages
-    apt-get -yq dist-upgrade; \
-    # Install builder dependencies
-=======
-    # Install dependencies
->>>>>>> 60adc6eb
     apt-get install -y --no-install-recommends \
         # Dependencies for runtime
         file \
