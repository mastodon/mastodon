FROM ubuntu:20.04 as build-dep

# Use bash for the shell
SHELL ["bash", "-c"]

# Install Node v12 (LTS)
ENV NODE_VER="12.20.0"
RUN ARCH= && \
  dpkgArch="$(dpkg --print-architecture)" && \
  case "${dpkgArch##*-}" in \
  amd64) ARCH='x64';; \
  ppc64el) ARCH='ppc64le';; \
  s390x) ARCH='s390x';; \
  arm64) ARCH='arm64';; \
  armhf) ARCH='armv7l';; \
  i386) ARCH='x86';; \
  *) echo "unsupported architecture"; exit 1 ;; \
  esac && \
  echo "Etc/UTC" > /etc/localtime && \
  apt update && \
  apt -y install wget python && \
  cd ~ && \
  wget https://nodejs.org/download/release/v$NODE_VER/node-v$NODE_VER-linux-$ARCH.tar.gz && \
  tar xf node-v$NODE_VER-linux-$ARCH.tar.gz && \
  rm node-v$NODE_VER-linux-$ARCH.tar.gz && \
  mv node-v$NODE_VER-linux-$ARCH /opt/node

# Install jemalloc
ENV JE_VER="5.2.1"
RUN apt update && \
<<<<<<< HEAD
  apt -y install make autoconf gcc g++ && \
  cd ~ && \
  wget https://github.com/jemalloc/jemalloc/archive/$JE_VER.tar.gz && \
  tar xf $JE_VER.tar.gz && \
  cd jemalloc-$JE_VER && \
  ./autogen.sh && \
  ./configure --prefix=/opt/jemalloc && \
  make -j$(nproc) > /dev/null && \
  make install_bin install_include install_lib
=======
	apt -y install make autoconf gcc g++ && \
	cd ~ && \
	wget https://github.com/jemalloc/jemalloc/archive/$JE_VER.tar.gz && \
	tar xf $JE_VER.tar.gz && \
	cd jemalloc-$JE_VER && \
	./autogen.sh && \
	./configure --prefix=/opt/jemalloc && \
	make -j$(nproc) > /dev/null && \
	make install_bin install_include install_lib && \
	cd .. && rm -rf jemalloc-$JE_VER $JE_VER.tar.gz
>>>>>>> 633d1751

# Install Ruby
ENV RUBY_VER="2.7.2"
ENV CPPFLAGS="-I/opt/jemalloc/include"
ENV LDFLAGS="-L/opt/jemalloc/lib/"
RUN apt update && \
<<<<<<< HEAD
  apt -y install build-essential \
  bison libyaml-dev libgdbm-dev libreadline-dev \
  libncurses5-dev libffi-dev zlib1g-dev libssl-dev && \
  cd ~ && \
  wget https://cache.ruby-lang.org/pub/ruby/${RUBY_VER%.*}/ruby-$RUBY_VER.tar.gz && \
  tar xf ruby-$RUBY_VER.tar.gz && \
  cd ruby-$RUBY_VER && \
  ./configure --prefix=/opt/ruby \
  --with-jemalloc \
  --with-shared \
  --disable-install-doc && \
  ln -s /opt/jemalloc/lib/* /usr/lib/ && \
  make -j$(nproc) > /dev/null && \
  make install
=======
	apt -y install build-essential \
		bison libyaml-dev libgdbm-dev libreadline-dev \
		libncurses5-dev libffi-dev zlib1g-dev libssl-dev && \
	cd ~ && \
	wget https://cache.ruby-lang.org/pub/ruby/${RUBY_VER%.*}/ruby-$RUBY_VER.tar.gz && \
	tar xf ruby-$RUBY_VER.tar.gz && \
	cd ruby-$RUBY_VER && \
	./configure --prefix=/opt/ruby \
	  --with-jemalloc \
	  --with-shared \
	  --disable-install-doc && \
	ln -s /opt/jemalloc/lib/* /usr/lib/ && \
	make -j$(nproc) > /dev/null && \
	make install && \
	cd .. && rm -rf ruby-$RUBY_VER.tar.gz ruby-$RUBY_VER
>>>>>>> 633d1751

ENV PATH="${PATH}:/opt/ruby/bin:/opt/node/bin"

RUN npm install -g yarn && \
  gem install bundler && \
  apt update && \
  apt -y install git libicu-dev libidn11-dev \
  libpq-dev libprotobuf-dev protobuf-compiler libssl1.1

COPY Gemfile* package.json yarn.lock /opt/mastodon/

ARG BUNDLE_WITHOUT="--without development test"
RUN cd /opt/mastodon && \
  bundle install -j$(nproc) --deployment ${BUNDLE_WITHOUT} && \
  yarn install --pure-lockfile

FROM ubuntu:20.04

# Copy over all the langs needed for runtime
COPY --from=build-dep /opt/node /opt/node
COPY --from=build-dep /opt/ruby /opt/ruby
COPY --from=build-dep /opt/jemalloc /opt/jemalloc

# Add more PATHs to the PATH
ENV PATH="${PATH}:/opt/ruby/bin:/opt/node/bin:/opt/mastodon/bin"

# Create the mastodon user
ARG UID=991
ARG GID=991
RUN apt update && \
  echo "Etc/UTC" > /etc/localtime && \
  ln -s /opt/jemalloc/lib/* /usr/lib/ && \
  apt install -y whois wget git && \
  addgroup --gid $GID mastodon && \
  useradd -m -u $UID -g $GID -d /opt/mastodon mastodon && \
  echo "mastodon:`head /dev/urandom | tr -dc A-Za-z0-9 | head -c 24 | mkpasswd -s -m sha-256`" | chpasswd

# Install mastodon runtime deps
RUN apt -y --no-install-recommends install \
  libssl1.1 libpq5 imagemagick ffmpeg \
  libicu66 libprotobuf17 libidn11 libyaml-0-2 \
  file ca-certificates tzdata libreadline8 && \
  apt -y install gcc && \
  ln -s /opt/mastodon /mastodon && \
  gem install bundler && \
  rm -rf /var/cache && \
  rm -rf /var/lib/apt/lists/*

# Add tini
ENV TINI_VERSION="0.19.0"
RUN dpkgArch="$(dpkg --print-architecture)" && \
	ARCH=$dpkgArch && \
	wget https://github.com/krallin/tini/releases/download/v${TINI_VERSION}/tini-$ARCH \
	https://github.com/krallin/tini/releases/download/v${TINI_VERSION}/tini-$ARCH.sha256sum && \
	cat tini-$ARCH.sha256sum | sha256sum -c - && \
	mv tini-$ARCH /tini && rm tini-$ARCH.sha256sum && \
	chmod +x /tini

# Copy over mastodon source, and dependencies from building, and set permissions
COPY --chown=mastodon:mastodon . /opt/mastodon
COPY --from=build-dep --chown=mastodon:mastodon /opt/mastodon /opt/mastodon

# Run masto services in prod mode
ARG RAILS_ENV="production"
ARG NODE_ENV="production"

# Tell rails to serve static files
ENV RAILS_SERVE_STATIC_FILES="true"
ENV BIND="0.0.0.0"

# Set the run user
USER mastodon

# Precompile assets
RUN cd ~ && \
  OTP_SECRET=precompile_placeholder SECRET_KEY_BASE=precompile_placeholder rails assets:precompile && \
  yarn cache clean

# Set the work dir and the container entry point
WORKDIR /opt/mastodon
ENTRYPOINT ["/tini", "--"]
EXPOSE 3000 4000<|MERGE_RESOLUTION|>--- conflicted
+++ resolved
@@ -28,7 +28,6 @@
 # Install jemalloc
 ENV JE_VER="5.2.1"
 RUN apt update && \
-<<<<<<< HEAD
   apt -y install make autoconf gcc g++ && \
   cd ~ && \
   wget https://github.com/jemalloc/jemalloc/archive/$JE_VER.tar.gz && \
@@ -37,26 +36,14 @@
   ./autogen.sh && \
   ./configure --prefix=/opt/jemalloc && \
   make -j$(nproc) > /dev/null && \
-  make install_bin install_include install_lib
-=======
-	apt -y install make autoconf gcc g++ && \
-	cd ~ && \
-	wget https://github.com/jemalloc/jemalloc/archive/$JE_VER.tar.gz && \
-	tar xf $JE_VER.tar.gz && \
-	cd jemalloc-$JE_VER && \
-	./autogen.sh && \
-	./configure --prefix=/opt/jemalloc && \
-	make -j$(nproc) > /dev/null && \
-	make install_bin install_include install_lib && \
-	cd .. && rm -rf jemalloc-$JE_VER $JE_VER.tar.gz
->>>>>>> 633d1751
+  make install_bin install_include install_lib && \
+  cd .. && rm -rf jemalloc-$JE_VER $JE_VER.tar.gz
 
 # Install Ruby
 ENV RUBY_VER="2.7.2"
 ENV CPPFLAGS="-I/opt/jemalloc/include"
 ENV LDFLAGS="-L/opt/jemalloc/lib/"
 RUN apt update && \
-<<<<<<< HEAD
   apt -y install build-essential \
   bison libyaml-dev libgdbm-dev libreadline-dev \
   libncurses5-dev libffi-dev zlib1g-dev libssl-dev && \
@@ -70,24 +57,8 @@
   --disable-install-doc && \
   ln -s /opt/jemalloc/lib/* /usr/lib/ && \
   make -j$(nproc) > /dev/null && \
-  make install
-=======
-	apt -y install build-essential \
-		bison libyaml-dev libgdbm-dev libreadline-dev \
-		libncurses5-dev libffi-dev zlib1g-dev libssl-dev && \
-	cd ~ && \
-	wget https://cache.ruby-lang.org/pub/ruby/${RUBY_VER%.*}/ruby-$RUBY_VER.tar.gz && \
-	tar xf ruby-$RUBY_VER.tar.gz && \
-	cd ruby-$RUBY_VER && \
-	./configure --prefix=/opt/ruby \
-	  --with-jemalloc \
-	  --with-shared \
-	  --disable-install-doc && \
-	ln -s /opt/jemalloc/lib/* /usr/lib/ && \
-	make -j$(nproc) > /dev/null && \
-	make install && \
-	cd .. && rm -rf ruby-$RUBY_VER.tar.gz ruby-$RUBY_VER
->>>>>>> 633d1751
+  make install && \
+  cd .. && rm -rf ruby-$RUBY_VER.tar.gz ruby-$RUBY_VER
 
 ENV PATH="${PATH}:/opt/ruby/bin:/opt/node/bin"
 
@@ -139,12 +110,12 @@
 # Add tini
 ENV TINI_VERSION="0.19.0"
 RUN dpkgArch="$(dpkg --print-architecture)" && \
-	ARCH=$dpkgArch && \
-	wget https://github.com/krallin/tini/releases/download/v${TINI_VERSION}/tini-$ARCH \
-	https://github.com/krallin/tini/releases/download/v${TINI_VERSION}/tini-$ARCH.sha256sum && \
-	cat tini-$ARCH.sha256sum | sha256sum -c - && \
-	mv tini-$ARCH /tini && rm tini-$ARCH.sha256sum && \
-	chmod +x /tini
+  ARCH=$dpkgArch && \
+  wget https://github.com/krallin/tini/releases/download/v${TINI_VERSION}/tini-$ARCH \
+  https://github.com/krallin/tini/releases/download/v${TINI_VERSION}/tini-$ARCH.sha256sum && \
+  cat tini-$ARCH.sha256sum | sha256sum -c - && \
+  mv tini-$ARCH /tini && rm tini-$ARCH.sha256sum && \
+  chmod +x /tini
 
 # Copy over mastodon source, and dependencies from building, and set permissions
 COPY --chown=mastodon:mastodon . /opt/mastodon
