--- conflicted
+++ resolved
@@ -282,9 +282,4 @@
             - install
       - check-i18n:
           requires:
-<<<<<<< HEAD
-            - install-ruby2.6
-      - docker-build
-=======
-            - install-ruby2.7
->>>>>>> c9dcc2d3
+            - install-ruby2.7