--- conflicted
+++ resolved
@@ -1,13 +1,8 @@
 version: 2.1
 
 orbs:
-<<<<<<< HEAD
-  ruby: circleci/ruby@1.2.0
-  node: circleci/node@4.7.0
-=======
   ruby: circleci/ruby@1.4.1
   node: circleci/node@5.0.1
->>>>>>> 8c7223f4
 
 executors:
   default:
@@ -28,11 +23,7 @@
         environment:
           POSTGRES_USER: root
           POSTGRES_HOST_AUTH_METHOD: trust
-<<<<<<< HEAD
-      - image: circleci/redis:6-alpine
-=======
       - image: cimg/redis:6.2
->>>>>>> 8c7223f4
 
 commands:
   install-system-dependencies:
@@ -41,11 +32,7 @@
           name: Install system dependencies
           command: |
             sudo apt-get update
-<<<<<<< HEAD
-            sudo apt-get install -y libicu-dev libidn11-dev libprotobuf-dev protobuf-compiler
-=======
             sudo apt-get install -y libicu-dev libidn11-dev
->>>>>>> 8c7223f4
   install-ruby-dependencies:
     parameters:
       ruby-version:
@@ -58,11 +45,7 @@
             bundle config without 'development production'
           name: Set bundler settings
       - ruby/install-deps:
-<<<<<<< HEAD
-          bundler-version: '2.2.31'
-=======
           bundler-version: '2.3.8'
->>>>>>> 8c7223f4
           key: ruby<< parameters.ruby-version >>-gems-v1
   wait-db:
     steps:
@@ -138,11 +121,6 @@
       - run:
           command: ./bin/rails db:create
           name: Create database
-<<<<<<< HEAD
-      - run:
-          command: ./bin/rails db:migrate
-          name: Run migrations
-=======
       - run:
           command: ./bin/rails db:migrate VERSION=20171010025614
           name: Run migrations up to v2.0.0
@@ -200,7 +178,6 @@
       - run:
           command: ./bin/rails tests:migrations:check_database
           name: Check migration result
->>>>>>> 8c7223f4
 
 workflows:
   version: 2
@@ -215,30 +192,11 @@
                 - '3.0'
           name: test-ruby<< matrix.ruby-version >>
           requires:
-<<<<<<< HEAD
-            - install
-            - install-ruby2.7
-      - build:
-          requires:
-            - install-ruby2.7
+            - build
       - test-migrations:
           requires:
-            - install-ruby2.7
+            - build
       - test-two-step-migrations:
-          requires:
-            - install-ruby2.7
-      - test-ruby2.7:
-          requires:
-            - install-ruby2.7
-            - build
-      - test-migrations:
-=======
-            - build
-      - test-migrations:
-          requires:
-            - build
-      - test-two-step-migrations:
->>>>>>> 8c7223f4
           requires:
             - build
       - node/run:
