version: 2

aliases:
  - &defaults
    docker:
      - image: circleci/ruby:2.7-buster-node
        environment: &ruby_environment
          BUNDLE_JOBS: 3
          BUNDLE_RETRY: 3
          BUNDLE_APP_CONFIG: ./.bundle/
          BUNDLE_PATH: ./vendor/bundle/
          DB_HOST: localhost
          DB_USER: root
          RAILS_ENV: test
          ALLOW_NOPAM: true
          CONTINUOUS_INTEGRATION: true
          DISABLE_SIMPLECOV: true
          PAM_ENABLED: true
          PAM_DEFAULT_SERVICE: pam_test
          PAM_CONTROLLED_SERVICE: pam_test_controlled
    working_directory: ~/projects/mastodon/

  - &attach_workspace
    attach_workspace:
      at: ~/projects/

  - &persist_to_workspace
    persist_to_workspace:
      root: ~/projects/
      paths:
        - ./mastodon/

  - &restore_ruby_dependencies
    restore_cache:
      keys:
        - v3-ruby-dependencies-{{ checksum "/tmp/.ruby-version" }}-{{ checksum "Gemfile.lock" }}
        - v3-ruby-dependencies-{{ checksum "/tmp/.ruby-version" }}-
        - v3-ruby-dependencies-

  - &install_steps
    steps:
      - checkout
      - *attach_workspace
      - restore_cache:
          keys:
<<<<<<< HEAD
            - v2-node-dependencies-{{ checksum "yarn.lock" }}
            - v2-node-dependencies-
      - run: yarn install --frozen-lockfile
=======
            - v1-node-dependencies-{{ checksum "yarn.lock" }}
            - v1-node-dependencies-
      - run:
          name: Install yarn dependencies
          command: yarn install --frozen-lockfile
>>>>>>> 60408fa3
      - save_cache:
          key: v2-node-dependencies-{{ checksum "yarn.lock" }}
          paths:
            - ./node_modules/
      - *persist_to_workspace

  - &install_system_dependencies
      run:
        name: Install system dependencies
        command: |
          sudo apt-get update
          sudo apt-get install -y libicu-dev libidn11-dev libprotobuf-dev protobuf-compiler
<<<<<<< HEAD
=======

          ## TODO: FIX THESE BUSTER DEPENDANCES
          sudo wget http://ftp.au.debian.org/debian/pool/main/i/icu/libicu57_57.1-6+deb9u3_amd64.deb
          sudo dpkg -i libicu57_57.1-6+deb9u3_amd64.deb
          sudo wget http://ftp.au.debian.org/debian/pool/main/p/protobuf/libprotobuf10_3.0.0-9_amd64.deb
          sudo dpkg -i libprotobuf10_3.0.0-9_amd64.deb
>>>>>>> 60408fa3

  - &install_ruby_dependencies
      steps:
        - *attach_workspace
        - *install_system_dependencies
        - run:
            name: Set Ruby version
            command: ruby -e 'puts RUBY_VERSION' | tee /tmp/.ruby-version
        - *restore_ruby_dependencies
        - run:
            name: Set bundler settings
            command: |
              bundle config clean 'true'
              bundle config deployment 'true'
              bundle config with 'pam_authentication'
              bundle config without 'development production'
              bundle config frozen 'true'
        - run:
            name: Install bundler dependencies
            command: bundle check || (bundle install && bundle clean)
        - save_cache:
            key: v3-ruby-dependencies-{{ checksum "/tmp/.ruby-version" }}-{{ checksum "Gemfile.lock" }}
            paths:
              - ./.bundle/
              - ./vendor/bundle/
        - persist_to_workspace:
            root: ~/projects/
            paths:
                - ./mastodon/.bundle/
                - ./mastodon/vendor/bundle/

  - &test_steps
      parallelism: 4
      steps:
        - *attach_workspace
        - *install_system_dependencies
        - run:
            name: Install FFMPEG
            command: sudo apt-get install -y ffmpeg
        - run:
            name: Load database schema
            command: ./bin/rails db:create db:schema:load db:seed
        - run:
            name: Run rspec in parallel
            command: |
              bundle exec rspec --profile 10 \
                                --format RspecJunitFormatter \
                                --out test_results/rspec.xml \
                                --format progress \
                                $(circleci tests glob "spec/**/*_spec.rb" | circleci tests split --split-by=timings)
        - store_test_results:
            path: test_results
jobs:
  install:
    <<: *defaults
    <<: *install_steps

  install-ruby2.7:
    <<: *defaults
    <<: *install_ruby_dependencies

  install-ruby2.6:
    <<: *defaults
    docker:
      - image: circleci/ruby:2.6-buster-node
        environment: *ruby_environment
    <<: *install_ruby_dependencies

  build:
    <<: *defaults
    steps:
      - *attach_workspace
      - *install_system_dependencies
      - run:
          name: Precompile assets
          command: ./bin/rails assets:precompile
      - persist_to_workspace:
          root: ~/projects/
          paths:
              - ./mastodon/public/assets
              - ./mastodon/public/packs-test/

  test-migrations:
    <<: *defaults
    docker:
      - image: circleci/ruby:2.7-buster-node
        environment: *ruby_environment
      - image: circleci/postgres:12.2
        environment:
          POSTGRES_USER: root
          POSTGRES_HOST_AUTH_METHOD: trust
      - image: circleci/redis:5-alpine
    steps:
      - *attach_workspace
      - *install_system_dependencies
      - run:
          name: Create database
          command: ./bin/rails db:create
      - run:
          name: Run migrations
          command: ./bin/rails db:migrate

  test-ruby2.7:
    <<: *defaults
    docker:
      - image: circleci/ruby:2.7-buster-node
        environment: *ruby_environment
      - image: circleci/postgres:12.2
        environment:
          POSTGRES_USER: root
          POSTGRES_HOST_AUTH_METHOD: trust
      - image: circleci/redis:5-alpine
    <<: *test_steps

  test-ruby2.6:
    <<: *defaults
    docker:
      - image: circleci/ruby:2.6-buster-node
        environment: *ruby_environment
      - image: circleci/postgres:12.2
        environment:
          POSTGRES_USER: root
          POSTGRES_HOST_AUTH_METHOD: trust
      - image: circleci/redis:5-alpine
    <<: *test_steps

  test-webui:
    <<: *defaults
    docker:
      - image: circleci/node:12-buster
    steps:
      - *attach_workspace
      - run:
          name: Run jest
          command: yarn test:jest

  check-i18n:
    <<: *defaults
    steps:
      - *attach_workspace
      - *install_system_dependencies
      - run:
          name: Check locale file normalization
          command: bundle exec i18n-tasks check-normalized
      - run:
          name: Check for unused strings
          command: bundle exec i18n-tasks unused -l en
      - run:
          name: Check for wrong string interpolations
          command: bundle exec i18n-tasks check-consistent-interpolations
      - run:
          name: Check that all required locale files exist
          command: bundle exec rake repo:check_locales_files

workflows:
  version: 2
  build-and-test:
    jobs:
      - install
      - install-ruby2.7:
          requires:
            - install
      - install-ruby2.6:
          requires:
            - install
            - install-ruby2.7
      - build:
          requires:
            - install-ruby2.7
      - test-migrations:
          requires:
            - install-ruby2.7
      - test-ruby2.7:
          requires:
            - install-ruby2.7
            - build
      - test-ruby2.6:
          requires:
            - install-ruby2.6
            - build
      - test-webui:
          requires:
            - install
      - check-i18n:
          requires:
            - install-ruby2.7<|MERGE_RESOLUTION|>--- conflicted
+++ resolved
@@ -43,17 +43,11 @@
       - *attach_workspace
       - restore_cache:
           keys:
-<<<<<<< HEAD
             - v2-node-dependencies-{{ checksum "yarn.lock" }}
             - v2-node-dependencies-
-      - run: yarn install --frozen-lockfile
-=======
-            - v1-node-dependencies-{{ checksum "yarn.lock" }}
-            - v1-node-dependencies-
       - run:
           name: Install yarn dependencies
           command: yarn install --frozen-lockfile
->>>>>>> 60408fa3
       - save_cache:
           key: v2-node-dependencies-{{ checksum "yarn.lock" }}
           paths:
@@ -66,15 +60,6 @@
         command: |
           sudo apt-get update
           sudo apt-get install -y libicu-dev libidn11-dev libprotobuf-dev protobuf-compiler
-<<<<<<< HEAD
-=======
-
-          ## TODO: FIX THESE BUSTER DEPENDANCES
-          sudo wget http://ftp.au.debian.org/debian/pool/main/i/icu/libicu57_57.1-6+deb9u3_amd64.deb
-          sudo dpkg -i libicu57_57.1-6+deb9u3_amd64.deb
-          sudo wget http://ftp.au.debian.org/debian/pool/main/p/protobuf/libprotobuf10_3.0.0-9_amd64.deb
-          sudo dpkg -i libprotobuf10_3.0.0-9_amd64.deb
->>>>>>> 60408fa3
 
   - &install_ruby_dependencies
       steps:
