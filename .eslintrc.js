--- conflicted
+++ resolved
@@ -104,13 +104,6 @@
     'react/jsx-equals-spacing': 'error',
     'react/jsx-no-bind': 'error',
     'react/jsx-no-target-blank': 'off',
-<<<<<<< HEAD
-    'react/jsx-tag-spacing': 'error',
-    'react/jsx-wrap-multilines': 'error',
-    'react/no-deprecated': 'off',
-=======
-    'react/no-unknown-property': 'off',
->>>>>>> b878e3d8
     'react/self-closing-comp': 'error',
 
     // recommended values found in https://github.com/jsx-eslint/eslint-plugin-jsx-a11y/blob/main/src/index.js
