{
  "presets": [
    "react",
    [
      "env",
      {
        "loose": true,
        "modules": false,
        "targets": {
          "browsers": ["last 2 versions", "IE >= 11", "iOS >= 9"]
        }
      }
    ]
  ],
  "plugins": [
    "syntax-dynamic-import",
<<<<<<< HEAD
    "transform-object-rest-spread",
    "transform-class-properties",
    "transform-decorators-legacy",
=======
    ["transform-object-rest-spread", { "useBuiltIns": true }],
    "transform-class-properties",
>>>>>>> 947887f2
    [
      "react-intl",
      {
        "messagesDir": "./build/messages"
      }
    ]
  ],
  "env": {
    "development": {
      "plugins": [
        "transform-react-jsx-source",
        "transform-react-jsx-self"
      ]
    },
    "production": {
      "plugins": [
        "lodash",
        [
          "transform-react-remove-prop-types",
          {
            "mode": "remove",
            "removeImport": true,
            "additionalLibraries": [
              "react-immutable-proptypes"
            ]
          }
        ],
        [
          "transform-runtime",
          {
            "helpers": true,
            "polyfill": false,
            "regenerator": false
          }
        ]
      ]
    },
    "test": {
      "plugins": [
        "transform-es2015-modules-commonjs"
      ]
    }
  }
}<|MERGE_RESOLUTION|>--- conflicted
+++ resolved
@@ -14,14 +14,9 @@
   ],
   "plugins": [
     "syntax-dynamic-import",
-<<<<<<< HEAD
-    "transform-object-rest-spread",
+    ["transform-object-rest-spread", { "useBuiltIns": true }],
     "transform-class-properties",
     "transform-decorators-legacy",
-=======
-    ["transform-object-rest-spread", { "useBuiltIns": true }],
-    "transform-class-properties",
->>>>>>> 947887f2
     [
       "react-intl",
       {
