--- conflicted
+++ resolved
@@ -13,10 +13,7 @@
 require_relative 'mastodon/cache_cli'
 require_relative 'mastodon/upgrade_cli'
 require_relative 'mastodon/email_domain_blocks_cli'
-<<<<<<< HEAD
-=======
 require_relative 'mastodon/ip_blocks_cli'
->>>>>>> 633d1751
 require_relative 'mastodon/maintenance_cli'
 require_relative 'mastodon/version'
 
@@ -62,12 +59,9 @@
     desc 'email_domain_blocks SUBCOMMAND ...ARGS', 'Manage e-mail domain blocks'
     subcommand 'email_domain_blocks', Mastodon::EmailDomainBlocksCLI
 
-<<<<<<< HEAD
-=======
     desc 'ip_blocks SUBCOMMAND ...ARGS', 'Manage IP blocks'
     subcommand 'ip_blocks', Mastodon::IpBlocksCLI
 
->>>>>>> 633d1751
     desc 'maintenance SUBCOMMAND ...ARGS', 'Various maintenance utilities'
     subcommand 'maintenance', Mastodon::MaintenanceCLI
 
