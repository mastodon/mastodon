# frozen_string_literal: true

class Sanitize
  module Config
    HTTP_PROTOCOLS = %w(
      http
      https
    ).freeze

    LINK_PROTOCOLS = %w(
      http
      https
      dat
      dweb
      ipfs
      ipns
      ssb
      gopher
      xmpp
      magnet
      gemini
    ).freeze

    CLASS_WHITELIST_TRANSFORMER = lambda do |env|
      node = env[:node]
      class_list = node['class']&.split(/[\t\n\f\r ]/)

      return unless class_list

      class_list.keep_if do |e|
        next true if /^(h|p|u|dt|e)-/.match?(e) # microformats classes
        next true if /^(mention|hashtag)$/.match?(e) # semantic classes
        next true if /^(ellipsis|invisible)$/.match?(e) # link formatting classes
      end

      node['class'] = class_list.join(' ')
    end

    TRANSLATE_TRANSFORMER = lambda do |env|
      node = env[:node]
      node.remove_attribute('translate') unless node['translate'] == 'no'
    end

    UNSUPPORTED_HREF_TRANSFORMER = lambda do |env|
      return unless env[:node_name] == 'a'

      current_node = env[:node]

      scheme = if current_node['href'] =~ Sanitize::REGEX_PROTOCOL
                 Regexp.last_match(1).downcase
               else
                 :relative
               end

      current_node.replace(Nokogiri::XML::Text.new(current_node.text, current_node.document)) unless LINK_PROTOCOLS.include?(scheme)
    end

    UNSUPPORTED_ELEMENTS_TRANSFORMER = lambda do |env|
      return unless %w(h1 h2 h3 h4 h5 h6).include?(env[:node_name])

      current_node = env[:node]

      current_node.name = 'strong'
      current_node.wrap('<p></p>')
    end

    MASTODON_STRICT ||= freeze_config(
      elements: %w(p br span a del pre blockquote code b strong u i em ul ol li),

      attributes: {
        'a' => %w(href rel class translate),
        'span' => %w(class translate),
        'ol' => %w(start reversed),
        'li' => %w(value),
      },

      add_attributes: {
        'a' => {
          'rel' => 'nofollow noopener noreferrer',
          'target' => '_blank',
        },
      },

      protocols: {},

      transformers: [
        CLASS_WHITELIST_TRANSFORMER,
        TRANSLATE_TRANSFORMER,
        UNSUPPORTED_ELEMENTS_TRANSFORMER,
        UNSUPPORTED_HREF_TRANSFORMER,
      ]
    )

    MASTODON_OEMBED ||= freeze_config(
      elements: %w(audio embed iframe source video),

      attributes: {
<<<<<<< HEAD
        'audio'  => %w(controls),
        'embed'  => %w(height src type width),
        'iframe' => %w(allowfullscreen frameborder height scrolling src width),
        'source' => %w(src type),
        'video'  => %w(controls height loop width),
      },

      protocols: {
        'embed'  => { 'src' => HTTP_PROTOCOLS },
=======
        'audio' => %w(controls),
        'embed' => %w(height src type width),
        'iframe' => %w(allowfullscreen frameborder height scrolling src width),
        'source' => %w(src type),
        'video' => %w(controls height loop width),
      },

      protocols: {
        'embed' => { 'src' => HTTP_PROTOCOLS },
>>>>>>> a8dd3210
        'iframe' => { 'src' => HTTP_PROTOCOLS },
        'source' => { 'src' => HTTP_PROTOCOLS },
      },

      add_attributes: {
        'iframe' => { 'sandbox' => 'allow-scripts allow-same-origin allow-popups allow-popups-to-escape-sandbox allow-forms' },
      }
    )
  end
end<|MERGE_RESOLUTION|>--- conflicted
+++ resolved
@@ -95,17 +95,6 @@
       elements: %w(audio embed iframe source video),
 
       attributes: {
-<<<<<<< HEAD
-        'audio'  => %w(controls),
-        'embed'  => %w(height src type width),
-        'iframe' => %w(allowfullscreen frameborder height scrolling src width),
-        'source' => %w(src type),
-        'video'  => %w(controls height loop width),
-      },
-
-      protocols: {
-        'embed'  => { 'src' => HTTP_PROTOCOLS },
-=======
         'audio' => %w(controls),
         'embed' => %w(height src type width),
         'iframe' => %w(allowfullscreen frameborder height scrolling src width),
@@ -115,7 +104,6 @@
 
       protocols: {
         'embed' => { 'src' => HTTP_PROTOCOLS },
->>>>>>> a8dd3210
         'iframe' => { 'src' => HTTP_PROTOCOLS },
         'source' => { 'src' => HTTP_PROTOCOLS },
       },
