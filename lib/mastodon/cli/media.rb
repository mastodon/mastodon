# frozen_string_literal: true

require_relative 'base'

module Mastodon::CLI
  class Media < Base
    include ActionView::Helpers::NumberHelper

    VALID_PATH_SEGMENTS_SIZE = [7, 10].freeze

    option :days, type: :numeric, default: 7, aliases: [:d]
    option :attachments, type: :boolean, default: false
    option :avatars, type: :boolean, default: false
    option :headers, type: :boolean, default: false
    option :include_follows, type: :boolean, default: false
    option :concurrency, type: :numeric, default: 5, aliases: [:c]
    option :verbose, type: :boolean, default: false, aliases: [:v]
    option :dry_run, type: :boolean, default: false
    # BEGIN deprecation
    option :prune_profiles, type: :boolean, default: false
    option :remove_headers, type: :boolean, default: false
    # END deprecation
    desc 'remove', 'Remove remote media files, headers or avatars'
    long_desc <<-DESC
      Removes locally cached copies of media attachments, avatars or profile headers from other servers.

      DEPRECATION: For backward compatibility, media attachments will be removed if no flags specifying media are provided, but this is
      deprecated. In future releases, if no flags are provided, nothing will be removed. The flags --prune-profiles and --remove-headers is
      also deprecated.

      Use the --days=N option to exclude media attachments that have been posted in the past N days and accounts that have been updated in
      the past N days. Defaults to N=7.

      Use the --attachments option to include media attachments for removal.

      Use the --avatars option to include account avatars for removal.

      Use the --headers option to include profile headers for removal.

      Use the --include-follows option to remove media even if a follow relationship exists. If this flag is not provided, only accounts that
      are not followed by or following anyone locally will have their media removed.

      Use the --dry-run option to print expected results only, without performing any actions.
    DESC
    def remove
      # BEGIN deprecation
      if options[:prune_profiles]
        options[:avatars] = true
        options[:headers] = true
        say('--prune-profiles is deprecated and will be removed in the future.', :red, true)
      end
<<<<<<< HEAD
      if options[:remove_headers]
        options[:headers] = true
        say('--remove-headers is deprecated and will be removed in the future.', :red, true)
      end
      unless options[:prune_profiles] || options[:remove_headers] || options[:attachments] || options[:avatars] || options[:headers]
        options[:attachments] = true
        options[:include_follows] = true
        say('Usage of this command with no flags specifying media is deprecated and will be removed in the future.', :red, true)
      end
      # END deprecation
      time_ago        = options[:days].days.ago
      dry_run         = options[:dry_run] ? ' (DRY RUN)' : ''
=======

      if options[:include_follows] && !(options[:prune_profiles] || options[:remove_headers])
        say('--include-follows can only be used with --prune-profiles or --remove-headers', :red, true)
        exit(1)
      end
      time_ago = options[:days].days.ago
>>>>>>> 14bb6bb2

      if options[:avatars] || options[:headers]
        processed, aggregate = parallelize_with_progress(Account.remote.where({ last_webfingered_at: ..time_ago, updated_at: ..time_ago })) do |account|
          next if !options[:include_follows] && Follow.where(account: account).or(Follow.where(target_account: account)).exists?
          next if account.avatar.blank? && account.header.blank?

          size = 0
          size += (account.header_file_size || 0) if options[:headers]
          size += (account.avatar_file_size || 0) if options[:avatars]

<<<<<<< HEAD
          unless options[:dry_run]
            account.header.destroy if options[:headers]
            account.avatar.destroy if options[:avatars]
=======
          unless dry_run?
            account.header.destroy
            account.avatar.destroy if options[:prune_profiles]
>>>>>>> 14bb6bb2
            account.save!
          end

          size
        end

        say("Visited #{processed} accounts and removed profile media totaling #{number_to_human_size(aggregate)}#{dry_run_mode_suffix}", :green, true)
      end

      if options[:attachments]
        processed, aggregate = parallelize_with_progress(MediaAttachment.cached.where.not(remote_url: '').where(created_at: ..time_ago)) do |media_attachment|
          next if !options[:include_follows] && Follow.where(account: media_attachment.account).or(Follow.where(target_account: media_attachment.account)).exists?
          next if media_attachment.file.blank?

          size = (media_attachment.file_file_size || 0) + (media_attachment.thumbnail_file_size || 0)

          unless dry_run?
            media_attachment.file.destroy
            media_attachment.thumbnail.destroy
            media_attachment.save
          end

          size
        end

        say("Removed #{processed} media attachments (approx. #{number_to_human_size(aggregate)})#{dry_run_mode_suffix}", :green, true)
      end
    end

    option :start_after
    option :prefix
    option :fix_permissions, type: :boolean, default: false
    option :dry_run, type: :boolean, default: false
    desc 'remove-orphans', 'Scan storage and check for files that do not belong to existing media attachments'
    long_desc <<~LONG_DESC
      Scans file storage for files that do not belong to existing media attachments. Because this operation
      requires iterating over every single file individually, it will be slow.

      Please mind that some storage providers charge for the necessary API requests to list objects.
    LONG_DESC
    def remove_orphans
      progress        = create_progress_bar(nil)
      reclaimed_bytes = 0
      removed         = 0
      prefix          = options[:prefix]

      case Paperclip::Attachment.default_options[:storage]
      when :s3
        paperclip_instance = MediaAttachment.new.file
        s3_interface       = paperclip_instance.s3_interface
        s3_permissions     = Paperclip::Attachment.default_options[:s3_permissions]
        bucket             = s3_interface.bucket(Paperclip::Attachment.default_options[:s3_credentials][:bucket])
        last_key           = options[:start_after]

        loop do
          objects = begin
            bucket.objects(start_after: last_key, prefix: prefix).limit(1000).map { |x| x }
          rescue => e
            progress.log(pastel.red("Error fetching list of files: #{e}"))
            progress.log("If you want to continue from this point, add --start-after=#{last_key} to your command") if last_key
            break
          end

          break if objects.empty?

          last_key   = objects.last.key
          record_map = preload_records_from_mixed_objects(objects)

          objects.each do |object|
            object.acl.put(acl: s3_permissions) if options[:fix_permissions] && !dry_run?

            path_segments = object.key.split('/')
            path_segments.delete('cache')

            unless VALID_PATH_SEGMENTS_SIZE.include?(path_segments.size)
              progress.log(pastel.yellow("Unrecognized file found: #{object.key}"))
              next
            end

            model_name      = path_segments.first.classify
            attachment_name = path_segments[1].singularize
            record_id       = path_segments[2..-2].join.to_i
            file_name       = path_segments.last
            record          = record_map.dig(model_name, record_id)
            attachment      = record&.public_send(attachment_name)

            progress.increment

            next unless attachment.blank? || !attachment.variant?(file_name)

            begin
              object.delete unless dry_run?

              reclaimed_bytes += object.size
              removed += 1

              progress.log("Found and removed orphan: #{object.key}")
            rescue => e
              progress.log(pastel.red("Error processing #{object.key}: #{e}"))
            end
          end
        end
      when :fog
        say('The fog storage driver is not supported for this operation at this time', :red)
        exit(1)
      when :filesystem
        require 'find'

        root_path = ENV.fetch('PAPERCLIP_ROOT_PATH', File.join(':rails_root', 'public', 'system')).gsub(':rails_root', Rails.root.to_s)

        Find.find(File.join(*[root_path, prefix].compact)) do |path|
          next if File.directory?(path)

          key = path.gsub("#{root_path}#{File::SEPARATOR}", '')

          path_segments = key.split(File::SEPARATOR)
          path_segments.delete('cache')

          unless VALID_PATH_SEGMENTS_SIZE.include?(path_segments.size)
            progress.log(pastel.yellow("Unrecognized file found: #{key}"))
            next
          end

          model_name      = path_segments.first.classify
          record_id       = path_segments[2..-2].join.to_i
          attachment_name = path_segments[1].singularize
          file_name       = path_segments.last

          next unless PRELOAD_MODEL_WHITELIST.include?(model_name)

          record     = model_name.constantize.find_by(id: record_id)
          attachment = record&.public_send(attachment_name)

          progress.increment

          next unless attachment.blank? || !attachment.variant?(file_name)

          begin
            size = File.size(path)

            unless dry_run?
              File.delete(path)
              begin
                FileUtils.rmdir(File.dirname(path), parents: true)
              rescue Errno::ENOTEMPTY
                # OK
              end
            end

            reclaimed_bytes += size
            removed += 1

            progress.log("Found and removed orphan: #{key}")
          rescue => e
            progress.log(pastel.red("Error processing #{key}: #{e}"))
          end
        end
      end

      progress.total = progress.progress
      progress.finish

      say("Removed #{removed} orphans (approx. #{number_to_human_size(reclaimed_bytes)})#{dry_run_mode_suffix}", :green, true)
    end

    option :account, type: :string
    option :domain, type: :string
    option :status, type: :numeric
    option :days, type: :numeric
    option :concurrency, type: :numeric, default: 5, aliases: [:c]
    option :verbose, type: :boolean, default: false, aliases: [:v]
    option :dry_run, type: :boolean, default: false
    option :force, type: :boolean, default: false
    desc 'refresh', 'Fetch remote media files'
    long_desc <<-DESC
      Re-downloads media attachments from other servers. You must specify the
      source of media attachments with one of the following options:

      Use the --status option to download attachments from a specific status,
      using the status local numeric ID.

      Use the --account option to download attachments from a specific account,
      using username@domain handle of the account.

      Use the --domain option to download attachments from a specific domain.

      Use the --days option to limit attachments created within days.

      By default, attachments that are believed to be already downloaded will
      not be re-downloaded. To force re-download of every URL, use --force.
    DESC
    def refresh
      if options[:status]
        scope = MediaAttachment.where(status_id: options[:status])
      elsif options[:account]
        username, domain = options[:account].split('@')
        account = Account.find_remote(username, domain)

        if account.nil?
          say('No such account', :red)
          exit(1)
        end

        scope = MediaAttachment.where(account_id: account.id)
      elsif options[:domain]
        scope = MediaAttachment.joins(:account).merge(Account.by_domain_and_subdomains(options[:domain]))
      elsif options[:days].present?
        scope = MediaAttachment.remote
      else
        exit(1)
      end

      scope = scope.where('media_attachments.id > ?', Mastodon::Snowflake.id_at(options[:days].days.ago, with_random: false)) if options[:days].present?

      processed, aggregate = parallelize_with_progress(scope) do |media_attachment|
        next if media_attachment.remote_url.blank? || (!options[:force] && media_attachment.file_file_name.present?)
        next if DomainBlock.reject_media?(media_attachment.account.domain)

        unless dry_run?
          media_attachment.reset_file!
          media_attachment.reset_thumbnail!
          media_attachment.save
        end

        media_attachment.file_file_size + (media_attachment.thumbnail_file_size || 0)
      end

      say("Downloaded #{processed} media attachments (approx. #{number_to_human_size(aggregate)})#{dry_run_mode_suffix}", :green, true)
    end

    desc 'usage', 'Calculate disk space consumed by Mastodon'
    def usage
      say("Attachments:\t#{number_to_human_size(MediaAttachment.sum(Arel.sql('COALESCE(file_file_size, 0) + COALESCE(thumbnail_file_size, 0)')))} (#{number_to_human_size(MediaAttachment.where(account: Account.local).sum(Arel.sql('COALESCE(file_file_size, 0) + COALESCE(thumbnail_file_size, 0)')))} local)")
      say("Custom emoji:\t#{number_to_human_size(CustomEmoji.sum(:image_file_size))} (#{number_to_human_size(CustomEmoji.local.sum(:image_file_size))} local)")
      say("Preview cards:\t#{number_to_human_size(PreviewCard.sum(:image_file_size))}")
      say("Avatars:\t#{number_to_human_size(Account.sum(:avatar_file_size))} (#{number_to_human_size(Account.local.sum(:avatar_file_size))} local)")
      say("Headers:\t#{number_to_human_size(Account.sum(:header_file_size))} (#{number_to_human_size(Account.local.sum(:header_file_size))} local)")
      say("Backups:\t#{number_to_human_size(Backup.sum(:dump_file_size))}")
      say("Imports:\t#{number_to_human_size(Import.sum(:data_file_size))}")
      say("Settings:\t#{number_to_human_size(SiteUpload.sum(:file_file_size))}")
    end

    desc 'lookup URL', 'Lookup where media is displayed by passing a media URL'
    def lookup(url)
      path = Addressable::URI.parse(url).path

      path_segments = path.split('/')[2..]
      path_segments.delete('cache')

      unless VALID_PATH_SEGMENTS_SIZE.include?(path_segments.size)
        say('Not a media URL', :red)
        exit(1)
      end

      model_name = path_segments.first.classify
      record_id  = path_segments[2..-2].join.to_i

      unless PRELOAD_MODEL_WHITELIST.include?(model_name)
        say("Cannot find corresponding model: #{model_name}", :red)
        exit(1)
      end

      record = model_name.constantize.find_by(id: record_id)
      record = record.status if record.respond_to?(:status)

      unless record
        say('Cannot find corresponding record', :red)
        exit(1)
      end

      display_url = ActivityPub::TagManager.instance.url_for(record)

      if display_url.blank?
        say('No public URL for this type of record', :red)
        exit(1)
      end

      say(display_url, :blue)
    rescue Addressable::URI::InvalidURIError
      say('Invalid URL', :red)
      exit(1)
    end

    private

    PRELOAD_MODEL_WHITELIST = %w(
      Account
      Backup
      CustomEmoji
      Import
      MediaAttachment
      PreviewCard
      SiteUpload
    ).freeze

    def preload_records_from_mixed_objects(objects)
      preload_map = Hash.new { |hash, key| hash[key] = [] }

      objects.map do |object|
        segments = object.key.split('/')
        segments.delete('cache')

        next unless VALID_PATH_SEGMENTS_SIZE.include?(segments.size)

        model_name = segments.first.classify
        record_id  = segments[2..-2].join.to_i

        next unless PRELOAD_MODEL_WHITELIST.include?(model_name)

        preload_map[model_name] << record_id
      end

      preload_map.each_with_object({}) do |(model_name, record_ids), model_map|
        model_map[model_name] = model_name.constantize.where(id: record_ids).index_by(&:id)
      end
    end
  end
end<|MERGE_RESOLUTION|>--- conflicted
+++ resolved
@@ -49,7 +49,6 @@
         options[:headers] = true
         say('--prune-profiles is deprecated and will be removed in the future.', :red, true)
       end
-<<<<<<< HEAD
       if options[:remove_headers]
         options[:headers] = true
         say('--remove-headers is deprecated and will be removed in the future.', :red, true)
@@ -62,14 +61,6 @@
       # END deprecation
       time_ago        = options[:days].days.ago
       dry_run         = options[:dry_run] ? ' (DRY RUN)' : ''
-=======
-
-      if options[:include_follows] && !(options[:prune_profiles] || options[:remove_headers])
-        say('--include-follows can only be used with --prune-profiles or --remove-headers', :red, true)
-        exit(1)
-      end
-      time_ago = options[:days].days.ago
->>>>>>> 14bb6bb2
 
       if options[:avatars] || options[:headers]
         processed, aggregate = parallelize_with_progress(Account.remote.where({ last_webfingered_at: ..time_ago, updated_at: ..time_ago })) do |account|
@@ -80,15 +71,9 @@
           size += (account.header_file_size || 0) if options[:headers]
           size += (account.avatar_file_size || 0) if options[:avatars]
 
-<<<<<<< HEAD
-          unless options[:dry_run]
+          unless dry_run?
             account.header.destroy if options[:headers]
             account.avatar.destroy if options[:avatars]
-=======
-          unless dry_run?
-            account.header.destroy
-            account.avatar.destroy if options[:prune_profiles]
->>>>>>> 14bb6bb2
             account.save!
           end
 
