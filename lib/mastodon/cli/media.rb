# frozen_string_literal: true

require_relative 'base'

module Mastodon::CLI
  class Media < Base
    include ActionView::Helpers::NumberHelper

    VALID_PATH_SEGMENTS_SIZE = [7, 10].freeze

    option :days, type: :numeric, default: 7, aliases: [:d]
    option :attachments, type: :boolean, default: false
    option :avatars, type: :boolean, default: false
    option :headers, type: :boolean, default: false
    option :include_follows, type: :boolean, default: false
    option :concurrency, type: :numeric, default: 5, aliases: [:c]
    option :verbose, type: :boolean, default: false, aliases: [:v]
    option :dry_run, type: :boolean, default: false
    # BEGIN deprecation
    option :prune_profiles, type: :boolean, default: false
    option :remove_headers, type: :boolean, default: false
    # END deprecation
    desc 'remove', 'Remove remote media files, headers or avatars'
    long_desc <<-DESC
      Removes locally cached copies of media attachments, avatars or profile headers from other servers.

      DEPRECATION: For backward compatibility, media attachments will be removed if no flags specifying media are provided, but this is
      deprecated. In future releases, if no flags are provided, nothing will be removed. The flags --prune-profiles and --remove-headers is
      also deprecated.

      Use the --days=N option to exclude media attachments that have been posted in the past N days and accounts that have been updated in
      the past N days. Defaults to N=7.

      Use the --attachments option to include media attachments for removal.

      Use the --avatars option to include account avatars for removal.

      Use the --headers option to include profile headers for removal.

      Use the --include-follows option to remove media even if a follow relationship exists. If this flag is not provided, only accounts that
      are not followed by or following anyone locally will have their media removed.

      Use the --dry-run option to print expected results only, without performing any actions.
    DESC
    def remove
      # BEGIN deprecation
      if options[:prune_profiles]
        options[:avatars] = true
        options[:headers] = true
        say('--prune-profiles is deprecated and will be removed in the future.', :red, true)
      end
      if options[:remove_headers]
        options[:headers] = true
        say('--remove-headers is deprecated and will be removed in the future.', :red, true)
      end
      unless options[:prune_profiles] || options[:remove_headers] || options[:attachments] || options[:avatars] || options[:headers]
        options[:attachments] = true
        options[:include_follows] = true
        say('Usage of this command with no flags specifying media is deprecated and will be removed in the future.', :red, true)
      end
      # END deprecation
      time_ago = options[:days].days.ago

      if options[:avatars] || options[:headers]
        processed, aggregate = parallelize_with_progress(Account.remote.where({ last_webfingered_at: ..time_ago, updated_at: ..time_ago })) do |account|
          next if !options[:include_follows] && Follow.where(account: account).or(Follow.where(target_account: account)).exists?
          next if account.avatar.blank? && account.header.blank?

<<<<<<< HEAD
          size = 0
          size += (account.header_file_size || 0) if options[:headers]
          size += (account.avatar_file_size || 0) if options[:avatars]
=======
          size = account.header_file_size || 0
          size += account.avatar_file_size || 0 if options[:prune_profiles]
>>>>>>> 456597da

          unless dry_run?
            account.header.destroy if options[:headers]
            account.avatar.destroy if options[:avatars]
            account.save!
          end

          size
        end

        say("Visited #{processed} accounts and removed profile media totaling #{number_to_human_size(aggregate)}#{dry_run_mode_suffix}", :green, true)
      end

      if options[:attachments]
        processed, aggregate = parallelize_with_progress(MediaAttachment.cached.where.not(remote_url: '').where(created_at: ..time_ago)) do |media_attachment|
          next if !options[:include_follows] && Follow.where(account: media_attachment.account).or(Follow.where(target_account: media_attachment.account)).exists?
          next if media_attachment.file.blank?

          size = (media_attachment.file_file_size || 0) + (media_attachment.thumbnail_file_size || 0)

          unless dry_run?
            media_attachment.file.destroy
            media_attachment.thumbnail.destroy
            media_attachment.save
          end

          size
        end

        say("Removed #{processed} media attachments (approx. #{number_to_human_size(aggregate)})#{dry_run_mode_suffix}", :green, true)
      end
    end

    option :start_after
    option :prefix
    option :fix_permissions, type: :boolean, default: false
    option :dry_run, type: :boolean, default: false
    desc 'remove-orphans', 'Scan storage and check for files that do not belong to existing media attachments'
    long_desc <<~LONG_DESC
      Scans file storage for files that do not belong to existing media attachments. Because this operation
      requires iterating over every single file individually, it will be slow.

      Please mind that some storage providers charge for the necessary API requests to list objects.
    LONG_DESC
    def remove_orphans
      progress        = create_progress_bar(nil)
      reclaimed_bytes = 0
      removed         = 0
      prefix          = options[:prefix]

      case Paperclip::Attachment.default_options[:storage]
      when :s3
        paperclip_instance = MediaAttachment.new.file
        s3_interface       = paperclip_instance.s3_interface
        s3_permissions     = Paperclip::Attachment.default_options[:s3_permissions]
        bucket             = s3_interface.bucket(Paperclip::Attachment.default_options[:s3_credentials][:bucket])
        last_key           = options[:start_after]

        loop do
          objects = begin
            bucket.objects(start_after: last_key, prefix: prefix).limit(1000).map { |x| x }
          rescue => e
            progress.log(pastel.red("Error fetching list of files: #{e}"))
            progress.log("If you want to continue from this point, add --start-after=#{last_key} to your command") if last_key
            break
          end

          break if objects.empty?

          last_key   = objects.last.key
          record_map = preload_records_from_mixed_objects(objects)

          objects.each do |object|
            object.acl.put(acl: s3_permissions) if options[:fix_permissions] && !dry_run?

            path_segments = object.key.split('/')
            path_segments.delete('cache')

            unless VALID_PATH_SEGMENTS_SIZE.include?(path_segments.size)
              progress.log(pastel.yellow("Unrecognized file found: #{object.key}"))
              next
            end

            model_name      = path_segments.first.classify
            attachment_name = path_segments[1].singularize
            record_id       = path_segments[2..-2].join.to_i
            file_name       = path_segments.last
            record          = record_map.dig(model_name, record_id)
            attachment      = record&.public_send(attachment_name)

            progress.increment

            next unless attachment.blank? || !attachment.variant?(file_name)

            begin
              object.delete unless dry_run?

              reclaimed_bytes += object.size
              removed += 1

              progress.log("Found and removed orphan: #{object.key}")
            rescue => e
              progress.log(pastel.red("Error processing #{object.key}: #{e}"))
            end
          end
        end
      when :fog
        say('The fog storage driver is not supported for this operation at this time', :red)
        exit(1)
      when :azure
        say('The azure storage driver is not supported for this operation at this time', :red)
        exit(1)
      when :filesystem
        require 'find'

        root_path = ENV.fetch('PAPERCLIP_ROOT_PATH', File.join(':rails_root', 'public', 'system')).gsub(':rails_root', Rails.root.to_s)

        Find.find(File.join(*[root_path, prefix].compact)) do |path|
          next if File.directory?(path)

          key = path.gsub("#{root_path}#{File::SEPARATOR}", '')

          path_segments = key.split(File::SEPARATOR)
          path_segments.delete('cache')

          unless VALID_PATH_SEGMENTS_SIZE.include?(path_segments.size)
            progress.log(pastel.yellow("Unrecognized file found: #{key}"))
            next
          end

          model_name      = path_segments.first.classify
          record_id       = path_segments[2..-2].join.to_i
          attachment_name = path_segments[1].singularize
          file_name       = path_segments.last

          next unless PRELOAD_MODEL_WHITELIST.include?(model_name)

          record     = model_name.constantize.find_by(id: record_id)
          attachment = record&.public_send(attachment_name)

          progress.increment

          next unless attachment.blank? || !attachment.variant?(file_name)

          begin
            size = File.size(path)

            unless dry_run?
              File.delete(path)
              begin
                FileUtils.rmdir(File.dirname(path), parents: true)
              rescue Errno::ENOTEMPTY
                # OK
              end
            end

            reclaimed_bytes += size
            removed += 1

            progress.log("Found and removed orphan: #{key}")
          rescue => e
            progress.log(pastel.red("Error processing #{key}: #{e}"))
          end
        end
      end

      progress.total = progress.progress
      progress.finish

      say("Removed #{removed} orphans (approx. #{number_to_human_size(reclaimed_bytes)})#{dry_run_mode_suffix}", :green, true)
    end

    option :account, type: :string
    option :domain, type: :string
    option :status, type: :numeric
    option :days, type: :numeric
    option :concurrency, type: :numeric, default: 5, aliases: [:c]
    option :verbose, type: :boolean, default: false, aliases: [:v]
    option :dry_run, type: :boolean, default: false
    option :force, type: :boolean, default: false
    desc 'refresh', 'Fetch remote media files'
    long_desc <<-DESC
      Re-downloads media attachments from other servers. You must specify the
      source of media attachments with one of the following options:

      Use the --status option to download attachments from a specific status,
      using the status local numeric ID.

      Use the --account option to download attachments from a specific account,
      using username@domain handle of the account.

      Use the --domain option to download attachments from a specific domain.

      Use the --days option to limit attachments created within days.

      By default, attachments that are believed to be already downloaded will
      not be re-downloaded. To force re-download of every URL, use --force.
    DESC
    def refresh
      if options[:status]
        scope = MediaAttachment.where(status_id: options[:status])
      elsif options[:account]
        username, domain = options[:account].split('@')
        account = Account.find_remote(username, domain)

        if account.nil?
          say('No such account', :red)
          exit(1)
        end

        scope = MediaAttachment.where(account_id: account.id)
      elsif options[:domain]
        scope = MediaAttachment.joins(:account).merge(Account.by_domain_and_subdomains(options[:domain]))
      elsif options[:days].present?
        scope = MediaAttachment.remote
      else
        say('Specify the source of media attachments', :red)
        exit(1)
      end

      scope = scope.where('media_attachments.id > ?', Mastodon::Snowflake.id_at(options[:days].days.ago, with_random: false)) if options[:days].present?

      processed, aggregate = parallelize_with_progress(scope) do |media_attachment|
        next if media_attachment.remote_url.blank? || (!options[:force] && media_attachment.file_file_name.present?)
        next if DomainBlock.reject_media?(media_attachment.account.domain)

        unless dry_run?
          media_attachment.reset_file!
          media_attachment.reset_thumbnail!
          media_attachment.save
        end

        media_attachment.file_file_size + (media_attachment.thumbnail_file_size || 0)
      end

      say("Downloaded #{processed} media attachments (approx. #{number_to_human_size(aggregate)})#{dry_run_mode_suffix}", :green, true)
    end

    desc 'usage', 'Calculate disk space consumed by Mastodon'
    def usage
      say("Attachments:\t#{number_to_human_size(MediaAttachment.sum(Arel.sql('COALESCE(file_file_size, 0) + COALESCE(thumbnail_file_size, 0)')))} (#{number_to_human_size(MediaAttachment.where(account: Account.local).sum(Arel.sql('COALESCE(file_file_size, 0) + COALESCE(thumbnail_file_size, 0)')))} local)")
      say("Custom emoji:\t#{number_to_human_size(CustomEmoji.sum(:image_file_size))} (#{number_to_human_size(CustomEmoji.local.sum(:image_file_size))} local)")
      say("Preview cards:\t#{number_to_human_size(PreviewCard.sum(:image_file_size))}")
      say("Avatars:\t#{number_to_human_size(Account.sum(:avatar_file_size))} (#{number_to_human_size(Account.local.sum(:avatar_file_size))} local)")
      say("Headers:\t#{number_to_human_size(Account.sum(:header_file_size))} (#{number_to_human_size(Account.local.sum(:header_file_size))} local)")
      say("Backups:\t#{number_to_human_size(Backup.sum(:dump_file_size))}")
      say("Imports:\t#{number_to_human_size(Import.sum(:data_file_size))}")
      say("Settings:\t#{number_to_human_size(SiteUpload.sum(:file_file_size))}")
    end

    desc 'lookup URL', 'Lookup where media is displayed by passing a media URL'
    def lookup(url)
      path = Addressable::URI.parse(url).path

      path_segments = path.split('/')[2..]
      path_segments.delete('cache')

      unless VALID_PATH_SEGMENTS_SIZE.include?(path_segments.size)
        say('Not a media URL', :red)
        exit(1)
      end

      model_name = path_segments.first.classify
      record_id  = path_segments[2..-2].join.to_i

      unless PRELOAD_MODEL_WHITELIST.include?(model_name)
        say("Cannot find corresponding model: #{model_name}", :red)
        exit(1)
      end

      record = model_name.constantize.find_by(id: record_id)
      record = record.status if record.respond_to?(:status)

      unless record
        say('Cannot find corresponding record', :red)
        exit(1)
      end

      display_url = ActivityPub::TagManager.instance.url_for(record)

      if display_url.blank?
        say('No public URL for this type of record', :red)
        exit(1)
      end

      say(display_url, :blue)
    rescue Addressable::URI::InvalidURIError
      say('Invalid URL', :red)
      exit(1)
    end

    private

    PRELOAD_MODEL_WHITELIST = %w(
      Account
      Backup
      CustomEmoji
      Import
      MediaAttachment
      PreviewCard
      SiteUpload
    ).freeze

    def preload_records_from_mixed_objects(objects)
      preload_map = Hash.new { |hash, key| hash[key] = [] }

      objects.map do |object|
        segments = object.key.split('/')
        segments.delete('cache')

        next unless VALID_PATH_SEGMENTS_SIZE.include?(segments.size)

        model_name = segments.first.classify
        record_id  = segments[2..-2].join.to_i

        next unless PRELOAD_MODEL_WHITELIST.include?(model_name)

        preload_map[model_name] << record_id
      end

      preload_map.each_with_object({}) do |(model_name, record_ids), model_map|
        model_map[model_name] = model_name.constantize.where(id: record_ids).index_by(&:id)
      end
    end
  end
end<|MERGE_RESOLUTION|>--- conflicted
+++ resolved
@@ -66,14 +66,9 @@
           next if !options[:include_follows] && Follow.where(account: account).or(Follow.where(target_account: account)).exists?
           next if account.avatar.blank? && account.header.blank?
 
-<<<<<<< HEAD
           size = 0
           size += (account.header_file_size || 0) if options[:headers]
           size += (account.avatar_file_size || 0) if options[:avatars]
-=======
-          size = account.header_file_size || 0
-          size += account.avatar_file_size || 0 if options[:prune_profiles]
->>>>>>> 456597da
 
           unless dry_run?
             account.header.destroy if options[:headers]
