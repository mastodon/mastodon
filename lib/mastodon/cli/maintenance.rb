--- conflicted
+++ resolved
@@ -5,11 +5,7 @@
 module Mastodon::CLI
   class Maintenance < Base
     MIN_SUPPORTED_VERSION = 2019_10_01_213028
-<<<<<<< HEAD
-    MAX_SUPPORTED_VERSION = 2023_09_07_150100
-=======
     MAX_SUPPORTED_VERSION = 2023_10_23_105620
->>>>>>> ab36c152
 
     # Stubs to enjoy ActiveRecord queries while not depending on a particular
     # version of the code/database
@@ -46,15 +42,12 @@
     class Webhook < ApplicationRecord; end
     class BulkImport < ApplicationRecord; end
     class SoftwareUpdate < ApplicationRecord; end
-<<<<<<< HEAD
-=======
     class SeveredRelationship < ApplicationRecord; end
 
     class DomainBlock < ApplicationRecord
       enum :severity, { silence: 0, suspend: 1, noop: 2 }
       scope :by_severity, -> { in_order_of(:severity, %w(noop silence suspend)).order(:domain) }
     end
->>>>>>> ab36c152
 
     class PreviewCard < ApplicationRecord
       self.inheritance_column = false
@@ -103,21 +96,12 @@
           AccountModerationNote, AccountPin, AccountStat, ListAccount,
           PollVote, Mention
         ]
-<<<<<<< HEAD
-        owned_classes << AccountDeletionRequest if ActiveRecord::Base.connection.table_exists?(:account_deletion_requests)
-        owned_classes << AccountNote if ActiveRecord::Base.connection.table_exists?(:account_notes)
-        owned_classes << FollowRecommendationSuppression if ActiveRecord::Base.connection.table_exists?(:follow_recommendation_suppressions)
-        owned_classes << AccountIdentityProof if ActiveRecord::Base.connection.table_exists?(:account_identity_proofs)
-        owned_classes << Appeal if ActiveRecord::Base.connection.table_exists?(:appeals)
-        owned_classes << BulkImport if ActiveRecord::Base.connection.table_exists?(:bulk_imports)
-=======
         owned_classes << AccountDeletionRequest if db_table_exists?(:account_deletion_requests)
         owned_classes << AccountNote if db_table_exists?(:account_notes)
         owned_classes << FollowRecommendationSuppression if db_table_exists?(:follow_recommendation_suppressions)
         owned_classes << AccountIdentityProof if db_table_exists?(:account_identity_proofs)
         owned_classes << Appeal if db_table_exists?(:appeals)
         owned_classes << BulkImport if db_table_exists?(:bulk_imports)
->>>>>>> ab36c152
 
         owned_classes.each do |klass|
           klass.where(account_id: other_account.id).find_each do |record|
@@ -228,10 +212,7 @@
       deduplicate_webauthn_credentials!
       deduplicate_webhooks!
       deduplicate_software_updates!
-<<<<<<< HEAD
-=======
-    end
->>>>>>> ab36c152
+    end
 
     def deduplication_cleanup_tasks
       refresh_instances_view if schema_has_instances_view?
@@ -291,17 +272,10 @@
       end
 
       say 'Reindexing textual indexes on accounts…'
-<<<<<<< HEAD
-      ActiveRecord::Base.connection.execute('REINDEX INDEX search_index;')
-      ActiveRecord::Base.connection.execute('REINDEX INDEX index_accounts_on_uri;')
-      ActiveRecord::Base.connection.execute('REINDEX INDEX index_accounts_on_url;')
-      ActiveRecord::Base.connection.execute('REINDEX INDEX index_accounts_on_domain_and_id;') if ActiveRecord::Migrator.current_version >= 2023_05_24_190515
-=======
       rebuild_index(:search_index)
       rebuild_index(:index_accounts_on_uri)
       rebuild_index(:index_accounts_on_url)
       rebuild_index(:index_accounts_on_domain_and_id) if migrator_version >= 2023_05_24_190515
->>>>>>> ab36c152
     end
 
     def deduplicate_users!
@@ -312,23 +286,7 @@
 
       say 'Deduplicating user records…'
 
-<<<<<<< HEAD
-      # Deduplicating email
-      ActiveRecord::Base.connection.select_all("SELECT string_agg(id::text, ',') AS ids FROM users GROUP BY email HAVING count(*) > 1").each do |row|
-        users = User.where(id: row['ids'].split(',')).sort_by(&:updated_at).reverse
-        ref_user = users.shift
-        say "Multiple users registered with e-mail address #{ref_user.email}.", :yellow
-        say "e-mail will be disabled for the following accounts: #{users.map { |user| user.account.acct }.join(', ')}", :yellow
-        say 'Please reach out to them and set another address with `tootctl account modify` or delete them.', :yellow
-
-        users.each_with_index do |user, index|
-          user.update!(email: "#{index} " + user.email)
-        end
-      end
-
-=======
       deduplicate_users_process_email
->>>>>>> ab36c152
       deduplicate_users_process_confirmation_token
       deduplicate_users_process_remember_token
       deduplicate_users_process_password_token
@@ -359,8 +317,6 @@
           user.update!(email: "#{index} " + user.email)
         end
       end
-
-      ActiveRecord::Base.connection.execute('REINDEX INDEX index_users_on_unconfirmed_email;') if ActiveRecord::Migrator.current_version >= 2023_07_02_151753
     end
 
     def deduplicate_users_process_confirmation_token
@@ -666,13 +622,8 @@
       SoftwareUpdate.delete_all
     end
 
-<<<<<<< HEAD
-    def deduplicate_local_accounts!(accounts)
-      accounts = accounts.sort_by(&:id).reverse
-=======
     def deduplicate_local_accounts!(scope)
       accounts = scope.order(id: :desc).includes(:account_stat, :user).to_a
->>>>>>> ab36c152
 
       say "Multiple local accounts were found for username '#{accounts.first.username}'.", :yellow
       say 'All those accounts are distinct accounts but only the most recently-created one is fully-functional.', :yellow
