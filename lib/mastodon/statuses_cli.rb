--- conflicted
+++ resolved
@@ -156,11 +156,7 @@
 
         ActiveRecord::Base.connection.add_index(:statuses, :conversation_id, name: :index_statuses_conversation_id, algorithm: :concurrently, if_not_exists: true)
 
-<<<<<<< HEAD
-        say('Extract the deletion target from coversations... This might take a while...')
-=======
         say('Extract the deletion target from conversations... This might take a while...')
->>>>>>> 8c7223f4
 
         ActiveRecord::Base.connection.create_table('conversations_to_be_deleted', force: true)
 
