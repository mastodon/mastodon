# frozen_string_literal: true

module Mastodon
  module Version
    module_function

    def major
      3
    end

    def minor
      5
    end

    def patch
<<<<<<< HEAD
      7
=======
      0
>>>>>>> 8c7223f4
    end

    def flags
      ''
    end

    def suffix
      ''
    end

    def to_a
      [major, minor, patch].compact
    end

    def to_s
      [to_a.join('.'), flags, suffix].join
    end

    def repository
<<<<<<< HEAD
      ENV.fetch('GITHUB_REPOSITORY', 'jesseplusplus/decodon')
=======
      ENV.fetch('GITHUB_REPOSITORY', 'mastodon/mastodon')
>>>>>>> 8c7223f4
    end

    def source_base_url
      ENV.fetch('SOURCE_BASE_URL', "https://github.com/#{repository}")
    end

    # specify git tag or commit hash here
    def source_tag
      ENV.fetch('SOURCE_TAG', nil)
    end

    def source_url
      if source_tag
        "#{source_base_url}/tree/#{source_tag}"
      else
        source_base_url
      end
    end

    def user_agent
      @user_agent ||= "#{HTTP::Request::USER_AGENT} (Mastodon/#{Version}; +http#{Rails.configuration.x.use_https ? 's' : ''}://#{Rails.configuration.x.web_domain}/)"
    end
  end
end<|MERGE_RESOLUTION|>--- conflicted
+++ resolved
@@ -13,11 +13,7 @@
     end
 
     def patch
-<<<<<<< HEAD
-      7
-=======
       0
->>>>>>> 8c7223f4
     end
 
     def flags
@@ -37,11 +33,7 @@
     end
 
     def repository
-<<<<<<< HEAD
       ENV.fetch('GITHUB_REPOSITORY', 'jesseplusplus/decodon')
-=======
-      ENV.fetch('GITHUB_REPOSITORY', 'mastodon/mastodon')
->>>>>>> 8c7223f4
     end
 
     def source_base_url
