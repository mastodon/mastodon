--- conflicted
+++ resolved
@@ -21,11 +21,7 @@
     end
 
     def suffix
-<<<<<<< HEAD
-      ENV.fetch('MASTODON_VERSION_SUFFIX', '')
-=======
       '+bottle'
->>>>>>> 428bd8ac
     end
 
     def to_a
