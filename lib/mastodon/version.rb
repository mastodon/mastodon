--- conflicted
+++ resolved
@@ -33,11 +33,7 @@
     end
 
     def repository
-<<<<<<< HEAD
       'S-H-GAMELINKS/mastodon'
-=======
-      ENV.fetch('GITHUB_REPOSITORY', 'mastodon/mastodon')
->>>>>>> 84ceebe1
     end
 
     def source_base_url
