--- conflicted
+++ resolved
@@ -33,15 +33,11 @@
     end
 
     def repository
-      'tootsuite/mastodon'
+      'Na0ki/mastodon'
     end
 
     def source_base_url
-<<<<<<< HEAD
-      'https://github.com/Na0ki/mastodon'
-=======
       "https://github.com/#{repository}"
->>>>>>> d7847426
     end
 
     # specify git tag or commit hash here
