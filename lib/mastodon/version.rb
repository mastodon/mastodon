# frozen_string_literal: true

module Mastodon
  module Version
    module_function

    def major
      2
    end

    def minor
      8
    end

    def patch
      2
    end

    def pre
      nil
    end

    def flags
      ''
    end

    def to_a
      [major, minor, patch, pre].compact
    end

    def to_s
      [to_a.join('.'), flags].join
    end

    def repository
<<<<<<< HEAD
      'lindwurm/mastodon'
=======
      ENV.fetch('GITHUB_REPOSITORY') { 'tootsuite/mastodon' }
>>>>>>> 5c82d660
    end

    def source_base_url
      ENV.fetch('SOURCE_BASE_URL') { "https://github.com/#{repository}" }
    end

    # specify git tag or commit hash here
    def source_tag
<<<<<<< HEAD
      "hota/master"
=======
      ENV.fetch('SOURCE_TAG') { nil }
>>>>>>> 5c82d660
    end

    def source_url
      if source_tag
        "#{source_base_url}/tree/#{source_tag}"
      else
        source_base_url
      end
    end

    def user_agent
      @user_agent ||= "#{HTTP::Request::USER_AGENT} (Mastodon/#{Version}; +http#{Rails.configuration.x.use_https ? 's' : ''}://#{Rails.configuration.x.web_domain}/)"
    end
  end
end<|MERGE_RESOLUTION|>--- conflicted
+++ resolved
@@ -33,11 +33,7 @@
     end
 
     def repository
-<<<<<<< HEAD
-      'lindwurm/mastodon'
-=======
       ENV.fetch('GITHUB_REPOSITORY') { 'tootsuite/mastodon' }
->>>>>>> 5c82d660
     end
 
     def source_base_url
@@ -46,11 +42,7 @@
 
     # specify git tag or commit hash here
     def source_tag
-<<<<<<< HEAD
-      "hota/master"
-=======
       ENV.fetch('SOURCE_TAG') { nil }
->>>>>>> 5c82d660
     end
 
     def source_url
