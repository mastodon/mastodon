--- conflicted
+++ resolved
@@ -13,11 +13,7 @@
     end
 
     def patch
-<<<<<<< HEAD
-      2
-=======
       1
->>>>>>> ba06a5f4
     end
 
     def pre
