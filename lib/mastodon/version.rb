# frozen_string_literal: true

module Mastodon
  module Version
    module_function

    def major
      3
    end

    def minor
      0
    end

    def patch
<<<<<<< HEAD
      3
=======
      0
>>>>>>> 83d3e773
    end

    def flags
      ''
    end

    def suffix
      ''
    end

    def to_a
      [major, minor, patch].compact
    end

    def to_s
      [to_a.join('.'), flags, suffix].join
    end

    def repository
      ENV.fetch('GITHUB_REPOSITORY') { 'tootsuite/mastodon' }
    end

    def source_base_url
      ENV.fetch('SOURCE_BASE_URL') { "https://github.com/#{repository}" }
    end

    # specify git tag or commit hash here
    def source_tag
      ENV.fetch('SOURCE_TAG') { nil }
    end

    def source_url
      if source_tag
        "#{source_base_url}/tree/#{source_tag}"
      else
        source_base_url
      end
    end

    def user_agent
      @user_agent ||= "#{HTTP::Request::USER_AGENT} (Mastodon/#{Version}; +http#{Rails.configuration.x.use_https ? 's' : ''}://#{Rails.configuration.x.web_domain}/)"
    end
  end
end<|MERGE_RESOLUTION|>--- conflicted
+++ resolved
@@ -13,11 +13,7 @@
     end
 
     def patch
-<<<<<<< HEAD
-      3
-=======
       0
->>>>>>> 83d3e773
     end
 
     def flags
