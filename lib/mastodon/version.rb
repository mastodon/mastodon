--- conflicted
+++ resolved
@@ -13,11 +13,7 @@
     end
 
     def patch
-<<<<<<< HEAD
-      4
-=======
       0
->>>>>>> 6afab258
     end
 
     def pre
