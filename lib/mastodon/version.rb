# frozen_string_literal: true

module Mastodon
  module Version
    module_function

    def major
      2
    end

    def minor
      6
    end

    def patch
<<<<<<< HEAD
      2
=======
      5
>>>>>>> 887f9de6
    end

    def pre
      nil
    end

    def flags
      ''
    end

    def to_a
      [major, minor, patch, pre].compact
    end

    def to_s
      [to_a.join('.'), flags].join
    end

    def repository
      'Nyoho/mastodon'
    end

    def source_base_url
      "https://github.com/#{repository}"
    end

    # specify git tag or commit hash here
    def source_tag
      nil
    end

    def source_url
      if source_tag
        "#{source_base_url}/tree/#{source_tag}"
      else
        source_base_url
      end
    end

    def user_agent
      @user_agent ||= "#{HTTP::Request::USER_AGENT} (Mastodon/#{Version}; +http#{Rails.configuration.x.use_https ? 's' : ''}://#{Rails.configuration.x.web_domain}/)"
    end
  end
end<|MERGE_RESOLUTION|>--- conflicted
+++ resolved
@@ -13,11 +13,7 @@
     end
 
     def patch
-<<<<<<< HEAD
-      2
-=======
       5
->>>>>>> 887f9de6
     end
 
     def pre
