# frozen_string_literal: true

module Mastodon
  module Version
    module_function

    def major
      1
    end

    def minor
      0
    end

    def patch
<<<<<<< HEAD
      5
=======
      2
>>>>>>> 01406591
    end

    def flags
      ''
    end

    def suffix
      '+3.5.1'
    end

    def to_a
      [major, minor, patch].compact
    end

    def to_s
      [to_a.join('.'), flags, suffix].join
    end

    def repository
      ENV.fetch('GITHUB_REPOSITORY', 'mastodon/mastodon')
    end

    def source_base_url
      ENV.fetch('SOURCE_BASE_URL', "https://github.com/#{repository}")
    end

    # specify git tag or commit hash here
    def source_tag
      ENV.fetch('SOURCE_TAG', nil)
    end

    def source_url
      if source_tag
        "#{source_base_url}/tree/#{source_tag}"
      else
        source_base_url
      end
    end

    def user_agent
      @user_agent ||= "#{HTTP::Request::USER_AGENT} (Mastodon/#{Version}; +http#{Rails.configuration.x.use_https ? 's' : ''}://#{Rails.configuration.x.web_domain}/)"
    end
  end
end<|MERGE_RESOLUTION|>--- conflicted
+++ resolved
@@ -13,11 +13,7 @@
     end
 
     def patch
-<<<<<<< HEAD
       5
-=======
-      2
->>>>>>> 01406591
     end
 
     def flags
@@ -25,7 +21,7 @@
     end
 
     def suffix
-      '+3.5.1'
+      '+3.5.2'
     end
 
     def to_a
