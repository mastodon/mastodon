--- conflicted
+++ resolved
@@ -9,7 +9,7 @@
     end
 
     def minor
-      3
+      
     end
 
     def patch
@@ -17,11 +17,7 @@
     end
 
     def default_prerelease
-<<<<<<< HEAD
       '~klog'
-=======
-      'alpha.0'
->>>>>>> d7a8f6b6
     end
 
     def prerelease
