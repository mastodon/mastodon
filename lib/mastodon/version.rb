# frozen_string_literal: true

module Mastodon
  module Version
    module_function

    def major
      2
    end

    def minor
      8
    end

    def patch
      0
    end

    def pre
      nil
    end

    def flags
      ''
    end

    def to_a
      [major, minor, patch, pre].compact
    end

    def to_s
      [to_a.join('.'), flags].join
    end

    def repository
<<<<<<< HEAD
      'dtp-mstdn-jp/mastodon'
=======
      ENV.fetch('GITHUB_REPOSITORY') { 'tootsuite/mastodon' }
>>>>>>> 8a0d677c
    end

    def source_base_url
      ENV.fetch('SOURCE_BASE_URL') { "https://github.com/#{repository}" }
    end

    # specify git tag or commit hash here
    def source_tag
      nil
    end

    def source_url
      if source_tag
        "#{source_base_url}/tree/#{source_tag}"
      else
        source_base_url
      end
    end

    def user_agent
      @user_agent ||= "#{HTTP::Request::USER_AGENT} (Mastodon/#{Version}; +http#{Rails.configuration.x.use_https ? 's' : ''}://#{Rails.configuration.x.web_domain}/)"
    end
  end
end<|MERGE_RESOLUTION|>--- conflicted
+++ resolved
@@ -33,11 +33,7 @@
     end
 
     def repository
-<<<<<<< HEAD
-      'dtp-mstdn-jp/mastodon'
-=======
       ENV.fetch('GITHUB_REPOSITORY') { 'tootsuite/mastodon' }
->>>>>>> 8a0d677c
     end
 
     def source_base_url
