# frozen_string_literal: true

module Mastodon
  module Version
    module_function

    def major
      1
    end

    def minor
      6
    end

    def patch
<<<<<<< HEAD
      0
=======
      1
>>>>>>> 4c14ff65
    end

    def pre
      nil
    end

    def flags
      ''
    end

    def to_a
      [major, minor, patch, pre].compact
    end

    def to_s
      [to_a.join('.'), flags].join
    end

    def source_base_url
      'https://github.com/tootsuite/mastodon'
    end

    # specify git tag or commit hash here
    def source_tag
      nil
    end

    def source_url
      if source_tag
        "#{source_base_url}/tree/#{source_tag}"
      else
        source_base_url
      end
    end
  end
end<|MERGE_RESOLUTION|>--- conflicted
+++ resolved
@@ -13,11 +13,7 @@
     end
 
     def patch
-<<<<<<< HEAD
-      0
-=======
       1
->>>>>>> 4c14ff65
     end
 
     def pre
