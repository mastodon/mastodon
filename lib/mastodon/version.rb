--- conflicted
+++ resolved
@@ -13,11 +13,7 @@
     end
 
     def patch
-<<<<<<< HEAD
-      1
-=======
       3
->>>>>>> 947887f2
     end
 
     def pre
