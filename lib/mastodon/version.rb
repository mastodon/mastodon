# frozen_string_literal: true

module Mastodon
  module Version
    module_function

    def major
      2
    end

    def minor
      8
    end

    def patch
      1
    end

    def pre
      nil
    end

    def flags
      ''
    end

    def to_a
      [major, minor, patch, pre].compact
    end

    def to_s
      [to_a.join('.'), flags].join
    end

    def repository
<<<<<<< HEAD
      'Gomasy/mastodon'
=======
      ENV.fetch('GITHUB_REPOSITORY') { 'tootsuite/mastodon' }
>>>>>>> 8025a41a
    end

    def source_base_url
      ENV.fetch('SOURCE_BASE_URL') { "https://github.com/#{repository}" }
    end

    # specify git tag or commit hash here
    def source_tag
      nil
    end

    def source_url
      if source_tag
        "#{source_base_url}/tree/#{source_tag}"
      else
        source_base_url
      end
    end

    def user_agent
      @user_agent ||= "#{HTTP::Request::USER_AGENT} (Mastodon/#{Version}; +http#{Rails.configuration.x.use_https ? 's' : ''}://#{Rails.configuration.x.web_domain}/)"
    end
  end
end<|MERGE_RESOLUTION|>--- conflicted
+++ resolved
@@ -33,11 +33,7 @@
     end
 
     def repository
-<<<<<<< HEAD
-      'Gomasy/mastodon'
-=======
       ENV.fetch('GITHUB_REPOSITORY') { 'tootsuite/mastodon' }
->>>>>>> 8025a41a
     end
 
     def source_base_url
