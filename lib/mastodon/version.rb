# frozen_string_literal: true

module Mastodon
  module Version
    module_function

    def major
      1
    end

    def minor
      0
    end

    def patch
<<<<<<< HEAD
      6
=======
      5
>>>>>>> 2c5862ed
    end

    def flags
      ''
    end

    def suffix
      '+3.5.2'
    end

    def to_a
      [major, minor, patch].compact
    end

    def to_s
      [to_a.join('.'), flags, suffix].join
    end

    def repository
      ENV.fetch('GITHUB_REPOSITORY', 'mastodon/mastodon')
    end

    def source_base_url
      ENV.fetch('SOURCE_BASE_URL', "https://github.com/#{repository}")
    end

    # specify git tag or commit hash here
    def source_tag
      ENV.fetch('SOURCE_TAG', nil)
    end

    def source_url
      if source_tag
        "#{source_base_url}/tree/#{source_tag}"
      else
        source_base_url
      end
    end

    def user_agent
      @user_agent ||= "#{HTTP::Request::USER_AGENT} (Mastodon/#{Version}; +http#{Rails.configuration.x.use_https ? 's' : ''}://#{Rails.configuration.x.web_domain}/)"
    end
  end
end<|MERGE_RESOLUTION|>--- conflicted
+++ resolved
@@ -13,11 +13,7 @@
     end
 
     def patch
-<<<<<<< HEAD
-      6
-=======
       5
->>>>>>> 2c5862ed
     end
 
     def flags
