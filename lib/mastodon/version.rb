--- conflicted
+++ resolved
@@ -13,11 +13,7 @@
     end
 
     def patch
-<<<<<<< HEAD
-      4
-=======
       0
->>>>>>> ccc2f608
     end
 
     def pre
@@ -37,19 +33,15 @@
     end
 
     def repository
-      'tootsuite/mastodon'
+      'imas/mastodon'
     end
 
     def source_base_url
-<<<<<<< HEAD
-      'https://github.com/imas/mastodon'
+      "https://github.com/#{repository}"
     end
 
     def source_link_title
       source_url.sub('https://github.com/', '')
-=======
-      "https://github.com/#{repository}"
->>>>>>> ccc2f608
     end
 
     # specify git tag or commit hash here
