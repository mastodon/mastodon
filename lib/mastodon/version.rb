# frozen_string_literal: true

module Mastodon
  module Version
    module_function

    def major
      2
    end

    def minor
      8
    end

    def patch
      2
    end

    def pre
      nil
    end

    def flags
      ''
    end

    def to_a
      [major, minor, patch, pre].compact
    end

    def to_s
      [to_a.join('.'), flags].join
    end

    def repository
      ENV.fetch('GITHUB_REPOSITORY') { 'tootsuite/mastodon' }
    end

    def source_base_url
      ENV.fetch('SOURCE_BASE_URL') { "https://github.com/#{repository}" }
    end

    # specify git tag or commit hash here
    def source_tag
<<<<<<< HEAD
      'current-foresdon'
=======
      ENV.fetch('SOURCE_TAG') { nil }
>>>>>>> 2508370f
    end

    def source_url
      if source_tag
        "#{source_base_url}/tree/#{source_tag}"
      else
        source_base_url
      end
    end

    def user_agent
      @user_agent ||= "#{HTTP::Request::USER_AGENT} (Mastodon/#{Version}; +http#{Rails.configuration.x.use_https ? 's' : ''}://#{Rails.configuration.x.web_domain}/)"
    end
  end
end<|MERGE_RESOLUTION|>--- conflicted
+++ resolved
@@ -42,11 +42,7 @@
 
     # specify git tag or commit hash here
     def source_tag
-<<<<<<< HEAD
-      'current-foresdon'
-=======
       ENV.fetch('SOURCE_TAG') { nil }
->>>>>>> 2508370f
     end
 
     def source_url
