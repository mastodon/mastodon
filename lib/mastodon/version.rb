# frozen_string_literal: true

module Mastodon
  module Version
    module_function

    def major
      2
    end

    def minor
      5
    end

    def patch
<<<<<<< HEAD
      5
=======
      0
>>>>>>> ccc2f608
    end

    def pre
      nil
    end

    def flags
      ''
    end

    def to_a
      [major, minor, patch, pre].compact
    end

    def to_s
      [to_a.join('.'), flags].join
    end

    def repository
      'tootsuite/mastodon'
    end

    def source_base_url
<<<<<<< HEAD
      'https://github.com/kedamaDQ/mastodon'
=======
      "https://github.com/#{repository}"
>>>>>>> ccc2f608
    end

    # specify git tag or commit hash here
    def source_tag
      'current-foresdon'
    end

    def source_url
      if source_tag
        "#{source_base_url}/tree/#{source_tag}"
      else
        source_base_url
      end
    end

    def user_agent
      @user_agent ||= "#{HTTP::Request::USER_AGENT} (Mastodon/#{Version}; +http#{Rails.configuration.x.use_https ? 's' : ''}://#{Rails.configuration.x.web_domain}/)"
    end
  end
end<|MERGE_RESOLUTION|>--- conflicted
+++ resolved
@@ -13,11 +13,7 @@
     end
 
     def patch
-<<<<<<< HEAD
-      5
-=======
       0
->>>>>>> ccc2f608
     end
 
     def pre
@@ -37,15 +33,11 @@
     end
 
     def repository
-      'tootsuite/mastodon'
+      'kedamaDQ/mastodon'
     end
 
     def source_base_url
-<<<<<<< HEAD
-      'https://github.com/kedamaDQ/mastodon'
-=======
       "https://github.com/#{repository}"
->>>>>>> ccc2f608
     end
 
     # specify git tag or commit hash here
