--- conflicted
+++ resolved
@@ -37,20 +37,12 @@
     end
 
     def source_base_url
-<<<<<<< HEAD
       'https://github.com/tri-star/mastodon'
-=======
-      ENV.fetch('SOURCE_BASE_URL') { "https://github.com/#{repository}" }
->>>>>>> c9eeb2e8
     end
 
     # specify git tag or commit hash here
     def source_tag
-<<<<<<< HEAD
       'catgram'
-=======
-      ENV.fetch('SOURCE_TAG') { nil }
->>>>>>> c9eeb2e8
     end
 
     def source_url
