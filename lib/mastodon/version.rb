# frozen_string_literal: true

module Mastodon
  module Version
    module_function

    def major
      4
    end

    def minor
      2
    end

    def patch
      8
    end

    def default_prerelease
      'rc2'
    end

<<<<<<< HEAD
    def suffix
      '-mscdn'
=======
    def prerelease
      ENV['MASTODON_VERSION_PRERELEASE'].presence || default_prerelease
    end

    def build_metadata
      ENV.fetch('MASTODON_VERSION_METADATA', nil)
>>>>>>> f4b780ba
    end

    def to_a
      [major, minor, patch].compact
    end

    def to_s
      components = [to_a.join('.')]
      components << "-#{prerelease}" if prerelease.present?
      components << "+#{build_metadata}" if build_metadata.present?
      components.join
    end

    def gem_version
      @gem_version ||= Gem::Version.new(to_s.split('+')[0])
    end

    def repository
      ENV.fetch('GITHUB_REPOSITORY', 'mastodon/mastodon')
    end

    def source_base_url
      ENV.fetch('SOURCE_BASE_URL', "https://github.com/#{repository}")
    end

    # specify git tag or commit hash here
    def source_tag
      ENV.fetch('SOURCE_TAG', nil)
    end

    def source_url
      if source_tag
        "#{source_base_url}/tree/#{source_tag}"
      else
        source_base_url
      end
    end

    def user_agent
      @user_agent ||= "#{HTTP::Request::USER_AGENT} (Mastodon/#{Version}; +http#{Rails.configuration.x.use_https ? 's' : ''}://#{Rails.configuration.x.web_domain}/)"
    end
  end
end<|MERGE_RESOLUTION|>--- conflicted
+++ resolved
@@ -13,24 +13,19 @@
     end
 
     def patch
-      8
+      0
     end
 
     def default_prerelease
       'rc2'
     end
 
-<<<<<<< HEAD
-    def suffix
-      '-mscdn'
-=======
     def prerelease
       ENV['MASTODON_VERSION_PRERELEASE'].presence || default_prerelease
     end
 
     def build_metadata
       ENV.fetch('MASTODON_VERSION_METADATA', nil)
->>>>>>> f4b780ba
     end
 
     def to_a
