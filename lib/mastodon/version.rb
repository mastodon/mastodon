# frozen_string_literal: true

module Mastodon
  module Version
    module_function

    def major
<<<<<<< HEAD
      2
=======
      3
>>>>>>> 29eb83d0
    end

    def minor
      5
    end

    def patch
<<<<<<< HEAD
      2
=======
      5
>>>>>>> 29eb83d0
    end

    def flags
      ''
    end

    def suffix
<<<<<<< HEAD
      '+4.0.0'
=======
      '+hometown-1.0.8'
>>>>>>> 29eb83d0
    end

    def to_a
      [major, minor, patch].compact
    end

    def to_s
      [to_a.join('.'), flags, suffix].join
    end

    def repository
      ENV.fetch('GITHUB_REPOSITORY', 'mastodon/mastodon')
    end

    def source_base_url
      ENV.fetch('SOURCE_BASE_URL', "https://github.com/#{repository}")
    end

    # specify git tag or commit hash here
    def source_tag
      ENV.fetch('SOURCE_TAG', nil)
    end

    def source_url
      if source_tag
        "#{source_base_url}/tree/#{source_tag}"
      else
        source_base_url
      end
    end

    def user_agent
      @user_agent ||= "#{HTTP::Request::USER_AGENT} (Mastodon/#{Version}; +http#{Rails.configuration.x.use_https ? 's' : ''}://#{Rails.configuration.x.web_domain}/)"
    end
  end
end<|MERGE_RESOLUTION|>--- conflicted
+++ resolved
@@ -5,23 +5,15 @@
     module_function
 
     def major
-<<<<<<< HEAD
-      2
-=======
-      3
->>>>>>> 29eb83d0
+      4
     end
 
     def minor
-      5
+      0
     end
 
     def patch
-<<<<<<< HEAD
       2
-=======
-      5
->>>>>>> 29eb83d0
     end
 
     def flags
@@ -29,11 +21,7 @@
     end
 
     def suffix
-<<<<<<< HEAD
-      '+4.0.0'
-=======
-      '+hometown-1.0.8'
->>>>>>> 29eb83d0
+      '+hometown-1.1.0'
     end
 
     def to_a
