--- conflicted
+++ resolved
@@ -13,11 +13,7 @@
     end
 
     def patch
-<<<<<<< HEAD
-      1
-=======
       2
->>>>>>> 9d4541c6
     end
 
     def pre
