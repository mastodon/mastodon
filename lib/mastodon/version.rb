--- conflicted
+++ resolved
@@ -13,11 +13,7 @@
     end
 
     def patch
-<<<<<<< HEAD
-      12
-=======
       2
->>>>>>> 13ab4b54
     end
 
     def default_prerelease
