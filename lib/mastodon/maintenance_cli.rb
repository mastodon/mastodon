--- conflicted
+++ resolved
@@ -13,13 +13,8 @@
       true
     end
 
-<<<<<<< HEAD
-    MIN_SUPPORTED_VERSION = 2019_10_01_213028
-    MAX_SUPPORTED_VERSION = 2021_05_26_193025
-=======
     MIN_SUPPORTED_VERSION = 2019_10_01_213028 # rubocop:disable Style/NumericLiterals
     MAX_SUPPORTED_VERSION = 2022_03_16_233212 # rubocop:disable Style/NumericLiterals
->>>>>>> 2c5862ed
 
     # Stubs to enjoy ActiveRecord queries while not depending on a particular
     # version of the code/database
