--- conflicted
+++ resolved
@@ -367,7 +367,6 @@
       say("OK, unfollowed target from #{processed} accounts, skipped #{failed}", :green)
     end
 
-<<<<<<< HEAD
     option :follow, type: :boolean, default: false
     option :follower, type: :boolean, default: false
     desc 'reset USERNAME', 'Reset all followee and / or followers for a user'
@@ -433,7 +432,9 @@
         end
 
         say("OK, unfollowed #{processed} followers, skipped #{failed}", :green)
-=======
+      end
+    end
+
     option :number, type: :numeric, aliases: [:n]
     option :all, type: :boolean
     desc 'approve [USERNAME]', 'Approve pending accounts'
@@ -462,7 +463,6 @@
         say('OK', :green)
       else
         exit(1)
->>>>>>> 20d301c3
       end
     end
 
