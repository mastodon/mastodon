--- conflicted
+++ resolved
@@ -99,15 +99,9 @@
                 index_count     = 0
                 delete_count    = 0
 
-<<<<<<< HEAD
-                  ActiveRecord::Base.connection_pool.with_connection do
-                    grouped_records = type.adapter.send(:grouped_objects, records)
-                    bulk_body       = Chewy::Type::Import::BulkBuilder.new(type, **grouped_records).bulk_body
-=======
                 ActiveRecord::Base.connection_pool.with_connection do
                   grouped_records = records.to_a.group_by do |record|
                     index.adapter.send(:delete_from_index?, record) ? :delete : :to_index
->>>>>>> 2c5862ed
                   end
 
                   bulk_body = Chewy::Index::Import::BulkBuilder.new(index, **grouped_records).bulk_body
