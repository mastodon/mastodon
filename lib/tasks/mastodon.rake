--- conflicted
+++ resolved
@@ -388,195 +388,6 @@
     end
   end
 
-<<<<<<< HEAD
-  desc 'Turn a user into an admin, identified by the USERNAME environment variable'
-  task make_admin: :environment do
-    include RoutingHelper
-
-    account_username = ENV.fetch('USERNAME')
-    user             = User.joins(:account).where(accounts: { username: account_username })
-
-    if user.present?
-      user.update(admin: true)
-      puts "Congrats! #{account_username} is now an admin. \\o/\nNavigate to #{edit_admin_settings_url} to get started"
-    else
-      puts "User could not be found; please make sure an account with the `#{account_username}` username exists."
-    end
-  end
-
-  desc 'Turn a user into a moderator, identified by the USERNAME environment variable'
-  task make_mod: :environment do
-    account_username = ENV.fetch('USERNAME')
-    user             = User.joins(:account).where(accounts: { username: account_username })
-
-    if user.present?
-      user.update(moderator: true)
-      puts "Congrats! #{account_username} is now a moderator \\o/"
-    else
-      puts "User could not be found; please make sure an account with the `#{account_username}` username exists."
-    end
-  end
-
-  desc 'Remove admin and moderator privileges from user identified by the USERNAME environment variable'
-  task revoke_staff: :environment do
-    account_username = ENV.fetch('USERNAME')
-    user             = User.joins(:account).where(accounts: { username: account_username })
-
-    if user.present?
-      user.update(moderator: false, admin: false)
-      puts "#{account_username} is no longer admin or moderator."
-    else
-      puts "User could not be found; please make sure an account with the `#{account_username}` username exists."
-    end
-  end
-
-  desc 'Manually confirms a user with associated user email address stored in USER_EMAIL environment variable.'
-  task confirm_email: :environment do
-    email = ENV.fetch('USER_EMAIL')
-    user  = User.find_by(email: email)
-
-    if user
-      user.update(confirmed_at: Time.now.utc)
-      puts "#{email} confirmed"
-    else
-      abort "#{email} not found"
-    end
-  end
-
-  desc 'Add a user by providing their email, username and initial password.' \
-       'The user will receive a confirmation email, then they must reset their password before logging in.'
-  task add_user: :environment do
-    disable_log_stdout!
-
-    prompt = TTY::Prompt.new
-
-    begin
-      email = prompt.ask('E-mail:', required: true) do |q|
-        q.modify :strip
-      end
-
-      username = prompt.ask('Username:', required: true) do |q|
-        q.modify :strip
-      end
-
-      role = prompt.select('Role:', %w(user moderator admin))
-
-      if prompt.yes?('Proceed to create the user?')
-        user = User.new(email: email, password: SecureRandom.hex, admin: role == 'admin', moderator: role == 'moderator', account_attributes: { username: username })
-
-        if user.save
-          prompt.ok 'User created and confirmation mail sent to the user\'s email address.'
-          prompt.ok "Here is the random password generated for the user: #{user.password}"
-        else
-          prompt.warn 'User was not created because of the following errors:'
-
-          user.errors.each do |key, val|
-            prompt.error "#{key}: #{val}"
-          end
-        end
-      else
-        prompt.ok 'Aborting. Bye!'
-      end
-    rescue TTY::Reader::InputInterrupt
-      prompt.ok 'Aborting. Bye!'
-    end
-  end
-
-  namespace :media do
-    desc 'Remove media attachments attributed to silenced accounts'
-    task remove_silenced: :environment do
-      nb_media_attachments = 0
-      MediaAttachment.where(account: Account.silenced).select(:id).reorder(nil).find_in_batches do |media_attachments|
-        nb_media_attachments += media_attachments.length
-        Maintenance::DestroyMediaWorker.push_bulk(media_attachments.map(&:id))
-      end
-      puts "Scheduled the deletion of #{nb_media_attachments} media attachments"
-    end
-
-    desc 'Remove cached remote media attachments that are older than NUM_DAYS. By default 7 (week)'
-    task remove_remote: :environment do
-      puts 'Please use `./bin/tootctl media remove --help` directly'.colorize(:yellow)
-      require_relative '../mastodon/media_cli'
-      cli = Mastodon::MediaCLI.new([], days: (ENV['NUM_DAYS'] || 7).to_i)
-      cli.invoke(:remove)
-    end
-
-    desc 'Set unknown attachment type for remote-only attachments'
-    task set_unknown: :environment do
-      puts 'Setting unknown attachment type for remote-only attachments...'
-      MediaAttachment.where(file_file_name: nil).where.not(type: :unknown).in_batches.update_all(type: :unknown)
-      puts 'Done!'
-    end
-
-    desc 'Redownload avatars/headers of remote users. Optionally limit to a particular domain with DOMAIN'
-    task redownload_avatars: :environment do
-      accounts = Account.remote
-      accounts = accounts.where(domain: ENV['DOMAIN']) if ENV['DOMAIN'].present?
-      nb_accounts = 0
-
-      accounts.select(:id).reorder(nil).find_in_batches do |accounts_batch|
-        nb_accounts += accounts_batch.length
-        Maintenance::RedownloadAccountMediaWorker.push_bulk(accounts_batch.map(&:id))
-      end
-      puts "Scheduled the download of avatars/headers for #{nb_accounts} remote users"
-    end
-
-    desc 'Redownload avatars/headers of remote users. Optionally limit to a particular domain with DOMAIN'
-    task redownload_avatars: :environment do
-      accounts = Account.remote
-      accounts = accounts.where(domain: ENV['DOMAIN']) if ENV['DOMAIN'].present?
-
-      accounts.find_each do |account|
-        account.reset_avatar!
-        account.reset_header!
-        account.save
-      end
-    end
-  end
-
-  namespace :push do
-    desc 'Unsubscribes from PuSH updates of feeds nobody follows locally'
-    task clear: :environment do
-      Pubsubhubbub::UnsubscribeWorker.push_bulk(Account.remote.without_followers.where.not(subscription_expires_at: nil).pluck(:id))
-    end
-  end
-
-  namespace :feeds do
-    desc 'Clear all timelines without regenerating them'
-    task clear_all: :environment do
-      Redis.current.keys('feed:*').each { |key| Redis.current.del(key) }
-    end
-
-    desc 'Generates home timelines for users who logged in in the past two weeks'
-    task build: :environment do
-      User.active.select(:id, :account_id).reorder(nil).find_in_batches do |users|
-        RegenerationWorker.push_bulk(users.map(&:account_id))
-      end
-    end
-  end
-
-  namespace :users do
-    desc 'List e-mails of all admin users'
-    task admins: :environment do
-      puts 'Admin user emails:'
-      puts User.admins.map(&:email).join("\n")
-    end
-  end
-
-  namespace :settings do
-    desc 'Open registrations on this instance'
-    task open_registrations: :environment do
-      Setting.open_registrations = true
-    end
-
-    desc 'Close registrations on this instance'
-    task close_registrations: :environment do
-      Setting.open_registrations = false
-    end
-  end
-
-=======
->>>>>>> 887f9de6
   namespace :webpush do
     desc 'Generate VAPID key'
     task generate_vapid_key: :environment do
