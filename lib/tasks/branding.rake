# frozen_string_literal: true

namespace :branding do
  desc 'Generate necessary graphic assets for branding from source SVG files'
  task generate: :environment do
    Rake::Task['branding:generate_app_icons'].invoke
    Rake::Task['branding:generate_app_badge'].invoke
    Rake::Task['branding:generate_github_assets'].invoke
    Rake::Task['branding:generate_mailer_assets'].invoke
  end

  desc 'Generate PNG icons and logos for e-mail templates'
  task generate_mailer_assets: :environment do
    rsvg_convert = Terrapin::CommandLine.new('rsvg-convert', '-h :size --keep-aspect-ratio :input -o :output')
    output_dest  = Rails.root.join('app', 'javascript', 'images', 'mailer')

    # Displayed size is 64px, at 3x it's 192px
    Dir[Rails.root.join('app', 'javascript', 'images', 'icons', '*.svg')].each do |path|
      rsvg_convert.run(input: path, size: 192, output: output_dest.join("#{File.basename(path, '.svg')}.png"))
    end

    # Displayed size is 34px, at 3x it's 102px
    rsvg_convert.run(input: Rails.root.join('app', 'javascript', 'images', 'logo-symbol-wordmark.svg'), size: 102, output: output_dest.join('wordmark.png'))

    # Displayed size is 24px, at 3x it's 72px
    rsvg_convert.run(input: Rails.root.join('app', 'javascript', 'images', 'logo-symbol-icon.svg'), size: 72, output: output_dest.join('logo.png'))
  end

  desc 'Generate light/dark logotypes for GitHub'
  task generate_github_assets: :environment do
    rsvg_convert = Terrapin::CommandLine.new('rsvg-convert', '--stylesheet :stylesheet -h :size --keep-aspect-ratio :input -o :output')
    output_dest  = Rails.root.join('lib', 'assets')

    rsvg_convert.run(stylesheet: Rails.root.join('lib', 'assets', 'wordmark.dark.css'), input: Rails.root.join('app', 'javascript', 'images', 'logo-symbol-wordmark.svg'), size: 102, output: output_dest.join('wordmark.dark.png'))
    rsvg_convert.run(stylesheet: Rails.root.join('lib', 'assets', 'wordmark.light.css'), input: Rails.root.join('app', 'javascript', 'images', 'logo-symbol-wordmark.svg'), size: 102, output: output_dest.join('wordmark.light.png'))
  end

  desc 'Generate favicons and app icons from SVG source files'
  task generate_app_icons: :environment do
    favicon_source  = Rails.root.join('app', 'javascript', 'images', 'logo.png')
    app_icon_source = Rails.root.join('app', 'javascript', 'images', 'app-icon.png')
    output_dest     = Rails.root.join('app', 'javascript', 'icons')

<<<<<<< HEAD
    rsvg_convert = Terrapin::CommandLine.new('convert', '-resize x:size :input :output', environment: { 'MAGICK_CONFIGURE_PATH' => nil })
=======
    rsvg_convert = Terrapin::CommandLine.new('rsvg-convert', '-w :size -h :size --keep-aspect-ratio :input -o :output')
>>>>>>> f4b780ba
    convert = Terrapin::CommandLine.new('convert', ':input :output', environment: { 'MAGICK_CONFIGURE_PATH' => nil })

    favicon_sizes      = [16, 32, 48]
    apple_icon_sizes   = [57, 60, 72, 76, 114, 120, 144, 152, 167, 180, 1024]
    android_icon_sizes = [36, 48, 72, 96, 144, 192, 256, 384, 512]

    favicons = []

    favicon_sizes.each do |size|
      output_path = output_dest.join("favicon-#{size}x#{size}.png")
      favicons << output_path
      rsvg_convert.run(size: size, input: favicon_source, output: output_path)
    end

    convert.run(input: favicons, output: Rails.public_path.join('favicon.ico'))
    
    apple_icon_sizes.each do |size|
      rsvg_convert.run(size: size, input: app_icon_source, output: output_dest.join("apple-touch-icon-#{size}x#{size}.png"))
    end

    android_icon_sizes.each do |size|
      rsvg_convert.run(size: size, input: app_icon_source, output: output_dest.join("android-chrome-#{size}x#{size}.png"))
    end
  end

  desc 'Generate badge icon from SVG source files'
  task generate_app_badge: :environment do
    rsvg_convert = Terrapin::CommandLine.new('rsvg-convert', '--stylesheet :stylesheet -w :size -h :size --keep-aspect-ratio :input -o :output')
    badge_source = Rails.root.join('app', 'javascript', 'images', 'logo-symbol-icon.svg')
    output_dest  = Rails.public_path
    stylesheet   = Rails.root.join('lib', 'assets', 'wordmark.light.css')

    rsvg_convert.run(stylesheet: stylesheet, input: badge_source, size: 192, output: output_dest.join('badge.png'))
  end
end<|MERGE_RESOLUTION|>--- conflicted
+++ resolved
@@ -41,11 +41,7 @@
     app_icon_source = Rails.root.join('app', 'javascript', 'images', 'app-icon.png')
     output_dest     = Rails.root.join('app', 'javascript', 'icons')
 
-<<<<<<< HEAD
     rsvg_convert = Terrapin::CommandLine.new('convert', '-resize x:size :input :output', environment: { 'MAGICK_CONFIGURE_PATH' => nil })
-=======
-    rsvg_convert = Terrapin::CommandLine.new('rsvg-convert', '-w :size -h :size --keep-aspect-ratio :input -o :output')
->>>>>>> f4b780ba
     convert = Terrapin::CommandLine.new('convert', ':input :output', environment: { 'MAGICK_CONFIGURE_PATH' => nil })
 
     favicon_sizes      = [16, 32, 48]
