--- conflicted
+++ resolved
@@ -41,10 +41,6 @@
         @output_options['vframes'] = 1
       when 'mp4'
         unless eligible_to_passthrough?(metadata)
-<<<<<<< HEAD
-          @output_options['acodec'] = 'aac'
-          @output_options['strict'] = 'experimental'
-=======
           size_limit_in_bits = MediaAttachment::VIDEO_LIMIT * 8
           desired_bitrate = (metadata.width * metadata.height * 30 * BITS_PER_PIXEL).floor
           duration = [metadata.duration, 1].max
@@ -54,7 +50,6 @@
           @output_options['b:v']     = bitrate
           @output_options['maxrate'] = bitrate + 192_000
           @output_options['bufsize'] = bitrate * 5
->>>>>>> a8dd3210
 
           if high_vfr?(metadata)
             @output_options['vsync'] = 'vfr'
