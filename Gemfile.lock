--- conflicted
+++ resolved
@@ -259,13 +259,9 @@
     nio4r (2.0.0)
     nokogiri (1.7.1)
       mini_portile2 (~> 2.1.0)
-<<<<<<< HEAD
-    oj (2.18.5)
-=======
     nokogumbo (1.4.10)
       nokogiri
     oj (3.0.2)
->>>>>>> e3b60b07
     openssl (2.0.3)
     orm_adapter (0.5.0)
     ostatus2 (1.1.0)
