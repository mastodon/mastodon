--- conflicted
+++ resolved
@@ -460,12 +460,9 @@
     websocket-driver (0.6.5)
       websocket-extensions (>= 0.1.0)
     websocket-extensions (0.1.2)
-<<<<<<< HEAD
     whatlanguage (1.0.6)
-=======
     xpath (2.0.0)
       nokogiri (~> 1.3)
->>>>>>> 00392d3c
 
 PLATFORMS
   ruby
