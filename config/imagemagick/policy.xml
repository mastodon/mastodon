<policymap>
  <!-- Set some basic system resource limits -->
  <policy domain="resource" name="time" value="60" />

  <policy domain="module" rights="none" pattern="URL" />

  <policy domain="filter" rights="none" pattern="*" />

  <!--
    Ideally, we would restrict ImageMagick to only accessing its own
    disk-backed pixel cache as well as Mastodon-created Tempfiles.

    However, those paths depend on the operating system and environment
    variables, so they can only be known at runtime.

    Furthermore, those paths are not necessarily shared across Mastodon
    processes, so even creating a policy.xml at runtime is impractical.

    For the time being, only disable indirect reads.
  -->
  <policy domain="path" rights="none" pattern="@*" />

  <!-- Disallow any coder by default, and only enable ones required by Mastodon -->
  <policy domain="coder" rights="none" pattern="*" />
<<<<<<< HEAD
  <policy domain="coder" rights="read | write" pattern="{JPEG,JPG,PNG,GIF,WEBP,HEIC,AVIF}" />
  <policy domain="coder" rights="write" pattern="{HISTOGRAM,RGB,INFO}" />
=======
  <policy domain="coder" rights="read | write" pattern="{JPEG,PNG,GIF,WEBP,HEIC,AVIF}" />
  <policy domain="coder" rights="write" pattern="{HISTOGRAM,RGB,INFO,ICO}" />
>>>>>>> 20e490ba
</policymap><|MERGE_RESOLUTION|>--- conflicted
+++ resolved
@@ -22,11 +22,6 @@
 
   <!-- Disallow any coder by default, and only enable ones required by Mastodon -->
   <policy domain="coder" rights="none" pattern="*" />
-<<<<<<< HEAD
   <policy domain="coder" rights="read | write" pattern="{JPEG,JPG,PNG,GIF,WEBP,HEIC,AVIF}" />
-  <policy domain="coder" rights="write" pattern="{HISTOGRAM,RGB,INFO}" />
-=======
-  <policy domain="coder" rights="read | write" pattern="{JPEG,PNG,GIF,WEBP,HEIC,AVIF}" />
   <policy domain="coder" rights="write" pattern="{HISTOGRAM,RGB,INFO,ICO}" />
->>>>>>> 20e490ba
 </policymap>