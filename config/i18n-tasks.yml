--- conflicted
+++ resolved
@@ -59,11 +59,8 @@
   - 'errors.429'
   - 'admin.accounts.roles.*'
   - 'admin.action_logs.actions.*'
-<<<<<<< HEAD
   - 'themes.*'
-=======
   - 'admin_mailer.new_appeal.actions.*'
->>>>>>> 68273a7c
   - 'statuses.attached.*'
   - 'move_handler.carry_{mutes,blocks}_over_text'
   - 'notification_mailer.*'
