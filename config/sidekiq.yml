---
:concurrency: <%= ENV.fetch('SIDEKIQ_CONCURRENCY', 5) %>
:queues:
  - [default, 8]
  - [push, 6]
  - [ingress, 4]
  - [mailers, 2]
  - [pull]
  - [scheduler]
:scheduler:
  :listened_queues_only: true
<<<<<<< HEAD
:schedule:
  scheduled_statuses_scheduler:
    every: '5m'
    class: Scheduler::ScheduledStatusesScheduler
    queue: scheduler
  trends_refresh_scheduler:
    every: '5m'
    class: Scheduler::Trends::RefreshScheduler
    queue: scheduler
  trends_review_notifications_scheduler:
    every: '6h'
    class: Scheduler::Trends::ReviewNotificationsScheduler
    queue: scheduler
  indexing_scheduler:
    every: '5m'
    class: Scheduler::IndexingScheduler
    queue: scheduler
  media_cleanup_scheduler:
    cron: '<%= Random.rand(0..59) %> <%= Random.rand(3..5) %> * * *'
    class: Scheduler::MediaCleanupScheduler
    queue: scheduler
  feed_cleanup_scheduler:
    cron: '<%= Random.rand(0..59) %> <%= Random.rand(0..2) %> * * *'
    class: Scheduler::FeedCleanupScheduler
    queue: scheduler
  follow_recommendations_scheduler:
    cron: '<%= Random.rand(0..59) %> <%= Random.rand(6..9) %> * * *'
    class: Scheduler::FollowRecommendationsScheduler
    queue: scheduler
  doorkeeper_cleanup_scheduler:
    cron: '<%= Random.rand(0..59) %> <%= Random.rand(0..2) %> * * 0'
    class: Scheduler::DoorkeeperCleanupScheduler
    queue: scheduler
  user_cleanup_scheduler:
    cron: '<%= Random.rand(0..59) %> <%= Random.rand(4..6) %> * * *'
    class: Scheduler::UserCleanupScheduler
    queue: scheduler
  ip_cleanup_scheduler:
    cron: '<%= Random.rand(0..59) %> <%= Random.rand(3..5) %> * * *'
    class: Scheduler::IpCleanupScheduler
    queue: scheduler
  email_scheduler:
    cron: '0 10 * * 2'
    class: Scheduler::EmailScheduler
    queue: scheduler
  backup_cleanup_scheduler:
    cron: '<%= Random.rand(0..59) %> <%= Random.rand(3..5) %> * * *'
    class: Scheduler::BackupCleanupScheduler
    queue: scheduler
  pghero_scheduler:
    cron: '0 0 * * *'
    class: Scheduler::PgheroScheduler
    queue: scheduler
  instance_refresh_scheduler:
    cron: '0 * * * *'
    class: Scheduler::InstanceRefreshScheduler
    queue: scheduler
  accounts_statuses_cleanup_scheduler:
    interval: 1 minute
    class: Scheduler::AccountsStatusesCleanupScheduler
    queue: scheduler
  ip_blocklist_URL_scheduler:
    every: '24h'
    class: Scheduler::IPBlocklistURLScheduler
    queue: scheduler
 
=======
  :schedule:
    scheduled_statuses_scheduler:
      every: '5m'
      class: Scheduler::ScheduledStatusesScheduler
      queue: scheduler
    trends_refresh_scheduler:
      every: '5m'
      class: Scheduler::Trends::RefreshScheduler
      queue: scheduler
    trends_review_notifications_scheduler:
      every: '6h'
      class: Scheduler::Trends::ReviewNotificationsScheduler
      queue: scheduler
    indexing_scheduler:
      every: '5m'
      class: Scheduler::IndexingScheduler
      queue: scheduler
    vacuum_scheduler:
      cron: '<%= Random.rand(0..59) %> <%= Random.rand(3..5) %> * * *'
      class: Scheduler::VacuumScheduler
      queue: scheduler
    follow_recommendations_scheduler:
      cron: '<%= Random.rand(0..59) %> <%= Random.rand(6..9) %> * * *'
      class: Scheduler::FollowRecommendationsScheduler
      queue: scheduler
    user_cleanup_scheduler:
      cron: '<%= Random.rand(0..59) %> <%= Random.rand(4..6) %> * * *'
      class: Scheduler::UserCleanupScheduler
      queue: scheduler
    ip_cleanup_scheduler:
      cron: '<%= Random.rand(0..59) %> <%= Random.rand(3..5) %> * * *'
      class: Scheduler::IpCleanupScheduler
      queue: scheduler
    pghero_scheduler:
      cron: '0 0 * * *'
      class: Scheduler::PgheroScheduler
      queue: scheduler
    instance_refresh_scheduler:
      cron: '0 * * * *'
      class: Scheduler::InstanceRefreshScheduler
      queue: scheduler
    accounts_statuses_cleanup_scheduler:
      interval: 1 minute
      class: Scheduler::AccountsStatusesCleanupScheduler
      queue: scheduler
    suspended_user_cleanup_scheduler:
      interval: 1 minute
      class: Scheduler::SuspendedUserCleanupScheduler
      queue: scheduler
>>>>>>> 49fad26e
<|MERGE_RESOLUTION|>--- conflicted
+++ resolved
@@ -9,74 +9,6 @@
   - [scheduler]
 :scheduler:
   :listened_queues_only: true
-<<<<<<< HEAD
-:schedule:
-  scheduled_statuses_scheduler:
-    every: '5m'
-    class: Scheduler::ScheduledStatusesScheduler
-    queue: scheduler
-  trends_refresh_scheduler:
-    every: '5m'
-    class: Scheduler::Trends::RefreshScheduler
-    queue: scheduler
-  trends_review_notifications_scheduler:
-    every: '6h'
-    class: Scheduler::Trends::ReviewNotificationsScheduler
-    queue: scheduler
-  indexing_scheduler:
-    every: '5m'
-    class: Scheduler::IndexingScheduler
-    queue: scheduler
-  media_cleanup_scheduler:
-    cron: '<%= Random.rand(0..59) %> <%= Random.rand(3..5) %> * * *'
-    class: Scheduler::MediaCleanupScheduler
-    queue: scheduler
-  feed_cleanup_scheduler:
-    cron: '<%= Random.rand(0..59) %> <%= Random.rand(0..2) %> * * *'
-    class: Scheduler::FeedCleanupScheduler
-    queue: scheduler
-  follow_recommendations_scheduler:
-    cron: '<%= Random.rand(0..59) %> <%= Random.rand(6..9) %> * * *'
-    class: Scheduler::FollowRecommendationsScheduler
-    queue: scheduler
-  doorkeeper_cleanup_scheduler:
-    cron: '<%= Random.rand(0..59) %> <%= Random.rand(0..2) %> * * 0'
-    class: Scheduler::DoorkeeperCleanupScheduler
-    queue: scheduler
-  user_cleanup_scheduler:
-    cron: '<%= Random.rand(0..59) %> <%= Random.rand(4..6) %> * * *'
-    class: Scheduler::UserCleanupScheduler
-    queue: scheduler
-  ip_cleanup_scheduler:
-    cron: '<%= Random.rand(0..59) %> <%= Random.rand(3..5) %> * * *'
-    class: Scheduler::IpCleanupScheduler
-    queue: scheduler
-  email_scheduler:
-    cron: '0 10 * * 2'
-    class: Scheduler::EmailScheduler
-    queue: scheduler
-  backup_cleanup_scheduler:
-    cron: '<%= Random.rand(0..59) %> <%= Random.rand(3..5) %> * * *'
-    class: Scheduler::BackupCleanupScheduler
-    queue: scheduler
-  pghero_scheduler:
-    cron: '0 0 * * *'
-    class: Scheduler::PgheroScheduler
-    queue: scheduler
-  instance_refresh_scheduler:
-    cron: '0 * * * *'
-    class: Scheduler::InstanceRefreshScheduler
-    queue: scheduler
-  accounts_statuses_cleanup_scheduler:
-    interval: 1 minute
-    class: Scheduler::AccountsStatusesCleanupScheduler
-    queue: scheduler
-  ip_blocklist_URL_scheduler:
-    every: '24h'
-    class: Scheduler::IPBlocklistURLScheduler
-    queue: scheduler
- 
-=======
   :schedule:
     scheduled_statuses_scheduler:
       every: '5m'
@@ -126,4 +58,7 @@
       interval: 1 minute
       class: Scheduler::SuspendedUserCleanupScheduler
       queue: scheduler
->>>>>>> 49fad26e
+    ip_blocklist_URL_scheduler:
+      every: '24h'
+      class: Scheduler::IPBlocklistURLScheduler
+      queue: scheduler