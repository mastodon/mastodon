--- conflicted
+++ resolved
@@ -1,7 +1,4 @@
 ---
-<<<<<<< HEAD
-:concurrency: 50
-=======
 :concurrency: 50
 :queues:
   - default
@@ -11,5 +8,4 @@
 :schedule:
   subscriptions_scheduler:
     cron: '0 5 * * *'
-    class: Scheduler::SubscriptionsScheduler
->>>>>>> 75d2f23f
+    class: Scheduler::SubscriptionsScheduler