--- conflicted
+++ resolved
@@ -63,13 +63,11 @@
       interval: 30 minutes
       class: Scheduler::SoftwareUpdateCheckScheduler
       queue: scheduler
-<<<<<<< HEAD
+    auto_close_registrations_scheduler:
+      interval: 1 hour
+      class: Scheduler::AutoCloseRegistrationsScheduler
+      queue: scheduler
     ip_spamlist_url_scheduler:
       every: '24h'
       class: Scheduler::IpSpamlistUrlsScheduler
-=======
-    auto_close_registrations_scheduler:
-      interval: 1 hour
-      class: Scheduler::AutoCloseRegistrationsScheduler
->>>>>>> 68600893
       queue: scheduler