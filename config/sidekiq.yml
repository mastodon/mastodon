--- conflicted
+++ resolved
@@ -16,16 +16,6 @@
     cron: '<%= Random.rand(0..59) %> <%= Random.rand(0..2) %> * * *'
     class: Scheduler::FeedCleanupScheduler
   doorkeeper_cleanup_scheduler:
-<<<<<<< HEAD
-    cron: '1 1 * * 0'
-    class: Scheduler::DoorkeeperCleanupScheduler
-  user_cleanup_scheduler:
-    cron: '4 5 * * *'
-    class: Scheduler::UserCleanupScheduler
-  subscriptions_cleanup_scheduler:
-    cron: '2 2 * * 0'
-    class: Scheduler::SubscriptionsCleanupScheduler
-=======
     cron: '<%= Random.rand(0..59) %> <%= Random.rand(0..2) %> * * 0'
     class: Scheduler::DoorkeeperCleanupScheduler
   user_cleanup_scheduler:
@@ -36,5 +26,4 @@
     class: Scheduler::SubscriptionsCleanupScheduler
   ip_cleanup_scheduler:
     cron: '<%= Random.rand(0..59) %> <%= Random.rand(3..5) %> * * *'
-    class: Scheduler::IpCleanupScheduler
->>>>>>> 4c14ff65
+    class: Scheduler::IpCleanupScheduler