---
:concurrency: 5
:queues:
  - [default, 6]
  - [push, 4]
  - [mailers, 2]
  - [pull]
  - [scheduler]
:scheduler:
  :listened_queues_only: true
:schedule:
  scheduled_statuses_scheduler:
    every: '5m'
    class: Scheduler::ScheduledStatusesScheduler
    queue: scheduler
  trends_refresh_scheduler:
    every: '5m'
    class: Scheduler::Trends::RefreshScheduler
    queue: scheduler
<<<<<<< HEAD
  trends_review_notifications_scheduler:
    every: '2h'
=======
  email_domain_block_refresh_scheduler:
    every: '1h'
    class: Scheduler::EmailDomainBlockRefreshScheduler
    queue: scheduler
  trends_review_notifications_scheduler:
    every: '6h'
>>>>>>> 8c7223f4
    class: Scheduler::Trends::ReviewNotificationsScheduler
    queue: scheduler
  media_cleanup_scheduler:
    cron: '<%= Random.rand(0..59) %> <%= Random.rand(3..5) %> * * *'
    class: Scheduler::MediaCleanupScheduler
    queue: scheduler
  feed_cleanup_scheduler:
    cron: '<%= Random.rand(0..59) %> <%= Random.rand(0..2) %> * * *'
    class: Scheduler::FeedCleanupScheduler
    queue: scheduler
  follow_recommendations_scheduler:
    cron: '<%= Random.rand(0..59) %> <%= Random.rand(6..9) %> * * *'
    class: Scheduler::FollowRecommendationsScheduler
    queue: scheduler
  doorkeeper_cleanup_scheduler:
    cron: '<%= Random.rand(0..59) %> <%= Random.rand(0..2) %> * * 0'
    class: Scheduler::DoorkeeperCleanupScheduler
    queue: scheduler
  user_cleanup_scheduler:
    cron: '<%= Random.rand(0..59) %> <%= Random.rand(4..6) %> * * *'
    class: Scheduler::UserCleanupScheduler
    queue: scheduler
  ip_cleanup_scheduler:
    cron: '<%= Random.rand(0..59) %> <%= Random.rand(3..5) %> * * *'
    class: Scheduler::IpCleanupScheduler
    queue: scheduler
  email_scheduler:
    cron: '0 10 * * 2'
    class: Scheduler::EmailScheduler
    queue: scheduler
  backup_cleanup_scheduler:
    cron: '<%= Random.rand(0..59) %> <%= Random.rand(3..5) %> * * *'
    class: Scheduler::BackupCleanupScheduler
    queue: scheduler
  pghero_scheduler:
    cron: '0 0 * * *'
    class: Scheduler::PgheroScheduler
    queue: scheduler
  instance_refresh_scheduler:
    cron: '0 * * * *'
    class: Scheduler::InstanceRefreshScheduler
    queue: scheduler
  accounts_statuses_cleanup_scheduler:
    interval: 1 minute
    class: Scheduler::AccountsStatusesCleanupScheduler
    queue: scheduler<|MERGE_RESOLUTION|>--- conflicted
+++ resolved
@@ -17,17 +17,12 @@
     every: '5m'
     class: Scheduler::Trends::RefreshScheduler
     queue: scheduler
-<<<<<<< HEAD
-  trends_review_notifications_scheduler:
-    every: '2h'
-=======
   email_domain_block_refresh_scheduler:
     every: '1h'
     class: Scheduler::EmailDomainBlockRefreshScheduler
     queue: scheduler
   trends_review_notifications_scheduler:
     every: '6h'
->>>>>>> 8c7223f4
     class: Scheduler::Trends::ReviewNotificationsScheduler
     queue: scheduler
   media_cleanup_scheduler:
