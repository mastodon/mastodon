// Common configuration for webpacker loaded from config/webpacker.yml

const { basename, dirname, extname, join, resolve } = require('path');
const { env } = require('process');
<<<<<<< HEAD
const { safeLoad } = require('js-yaml');
const { lstatSync, readFileSync } = require('fs');
const glob = require('glob');

const configPath = resolve('config', 'webpacker.yml');
const settings = safeLoad(readFileSync(configPath), 'utf8')[env.RAILS_ENV || env.NODE_ENV];
const flavourFiles = glob.sync('app/javascript/flavours/*/theme.yml');
const skinFiles = glob.sync('app/javascript/skins/*/*');
const flavours = {};

const core = function () {
  const coreFile = resolve('app', 'javascript', 'core', 'theme.yml');
  const data = safeLoad(readFileSync(coreFile), 'utf8');
  if (!data.pack_directory) {
    data.pack_directory = dirname(coreFile);
  }
  return data.pack ? data : {};
}();

for (let i = 0; i < flavourFiles.length; i++) {
  const flavourFile = flavourFiles[i];
  const data = safeLoad(readFileSync(flavourFile), 'utf8');
  data.name = basename(dirname(flavourFile));
  data.skin = {};
  if (!data.pack_directory) {
    data.pack_directory = dirname(flavourFile);
  }
  if (data.locales) {
    data.locales = join(dirname(flavourFile), data.locales);
  }
  if (data.pack && typeof data.pack === 'object') {
    flavours[data.name] = data;
  }
}

for (let i = 0; i < skinFiles.length; i++) {
  const skinFile = skinFiles[i];
  let skin = basename(skinFile);
  const name = basename(dirname(skinFile));
  if (!flavours[name]) {
    continue;
  }
  const data = flavours[name].skin;
  if (lstatSync(skinFile).isDirectory()) {
    data[skin] = {};
    const skinPacks = glob.sync(join(skinFile, '*.{css,scss}'));
    for (let j = 0; j < skinPacks.length; j++) {
      const pack = skinPacks[j];
      data[skin][basename(pack, extname(pack))] = pack;
    }
  } else if ((skin = skin.match(/^(.*)\.s?css$/i))) {
    data[skin[1]] = { common: skinFile };
  }
}
=======
const { load } = require('js-yaml');
const { readFileSync } = require('fs');

const configPath = resolve('config', 'webpacker.yml');
const settings = load(readFileSync(configPath), 'utf8')[env.RAILS_ENV || env.NODE_ENV];

const themePath = resolve('config', 'themes.yml');
const themes = load(readFileSync(themePath), 'utf8');
>>>>>>> 69763b63

const output = {
  path: resolve('public', settings.public_output_path),
  publicPath: `/${settings.public_output_path}/`,
};

module.exports = {
  settings,
  core,
  flavours,
  env: {
    NODE_ENV: env.NODE_ENV,
    PUBLIC_OUTPUT_PATH: settings.public_output_path,
  },
  output,
};<|MERGE_RESOLUTION|>--- conflicted
+++ resolved
@@ -2,20 +2,19 @@
 
 const { basename, dirname, extname, join, resolve } = require('path');
 const { env } = require('process');
-<<<<<<< HEAD
-const { safeLoad } = require('js-yaml');
+const { load } = require('js-yaml');
 const { lstatSync, readFileSync } = require('fs');
 const glob = require('glob');
 
 const configPath = resolve('config', 'webpacker.yml');
-const settings = safeLoad(readFileSync(configPath), 'utf8')[env.RAILS_ENV || env.NODE_ENV];
+const settings = load(readFileSync(configPath), 'utf8')[env.RAILS_ENV || env.NODE_ENV];
 const flavourFiles = glob.sync('app/javascript/flavours/*/theme.yml');
 const skinFiles = glob.sync('app/javascript/skins/*/*');
 const flavours = {};
 
 const core = function () {
   const coreFile = resolve('app', 'javascript', 'core', 'theme.yml');
-  const data = safeLoad(readFileSync(coreFile), 'utf8');
+  const data = load(readFileSync(coreFile), 'utf8');
   if (!data.pack_directory) {
     data.pack_directory = dirname(coreFile);
   }
@@ -24,7 +23,7 @@
 
 for (let i = 0; i < flavourFiles.length; i++) {
   const flavourFile = flavourFiles[i];
-  const data = safeLoad(readFileSync(flavourFile), 'utf8');
+  const data = load(readFileSync(flavourFile), 'utf8');
   data.name = basename(dirname(flavourFile));
   data.skin = {};
   if (!data.pack_directory) {
@@ -57,16 +56,6 @@
     data[skin[1]] = { common: skinFile };
   }
 }
-=======
-const { load } = require('js-yaml');
-const { readFileSync } = require('fs');
-
-const configPath = resolve('config', 'webpacker.yml');
-const settings = load(readFileSync(configPath), 'utf8')[env.RAILS_ENV || env.NODE_ENV];
-
-const themePath = resolve('config', 'themes.yml');
-const themes = load(readFileSync(themePath), 'utf8');
->>>>>>> 69763b63
 
 const output = {
   path: resolve('public', settings.public_output_path),
