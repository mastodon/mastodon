--- conflicted
+++ resolved
@@ -6,12 +6,7 @@
 const webpack = require('webpack');
 const AssetsManifestPlugin = require('webpack-assets-manifest');
 
-<<<<<<< HEAD
 const { env, settings, core, flavours, output } = require('./configuration');
-const localePacks = require('./generateLocalePacks');
-=======
-const { env, settings, themes, output } = require('./configuration');
->>>>>>> 44cd88ad
 const rules = require('./rules');
 
 function reducePacks (data, into = {}) {
@@ -53,29 +48,13 @@
 
 const entries = Object.assign(
   { locales: resolve('app', 'javascript', 'locales') },
-  localePacks,
   reducePacks(core),
   Object.values(flavours).reduce((map, data) => reducePacks(data, map), {}),
 );
 
 
 module.exports = {
-<<<<<<< HEAD
   entry: entries,
-=======
-  entry: Object.assign(
-    packPaths.reduce((map, entry) => {
-      const localMap = map;
-      const namespace = relative(join(entryPath), dirname(entry));
-      localMap[join(namespace, basename(entry, extname(entry)))] = resolve(entry);
-      return localMap;
-    }, {}),
-    Object.keys(themes).reduce((themePaths, name) => {
-      themePaths[name] = resolve(join(settings.source_path, themes[name]));
-      return themePaths;
-    }, {}),
-  ),
->>>>>>> 44cd88ad
 
   output: {
     filename: 'js/[name]-[chunkhash].js',
