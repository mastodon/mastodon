--- conflicted
+++ resolved
@@ -16,11 +16,7 @@
       settings.item :follower_domains, safe_join([fa_icon('users fw'), t('settings.followers')]), settings_follower_domains_url
     end
 
-<<<<<<< HEAD
-    primary.item :invites, safe_join([fa_icon('user-plus fw'), t('invites.title')]), invites_path, if: proc { Setting.invites }
-=======
     primary.item :invites, safe_join([fa_icon('user-plus fw'), t('invites.title')]), invites_path, if: proc { Setting.min_invite_role == 'user' }
->>>>>>> 706e5344
 
     primary.item :development, safe_join([fa_icon('code fw'), t('settings.development')]), settings_applications_url do |development|
       development.item :your_apps, safe_join([fa_icon('list fw'), t('settings.your_apps')]), settings_applications_url, highlights_on: %r{/settings/applications}
