--- conflicted
+++ resolved
@@ -1,22 +1,6 @@
 # frozen_string_literal: true
 
 SimpleNavigation::Configuration.run do |navigation|
-<<<<<<< HEAD
-  navigation.items do |primary|
-    primary.item :web, safe_join([fa_icon('chevron-left fw'), t('settings.back')]), root_url
-
-    primary.item :settings, safe_join([fa_icon('cog fw'), t('settings.settings')]), settings_profile_url do |settings|
-      settings.item :profile, safe_join([fa_icon('user fw'), t('settings.edit_profile')]), settings_profile_url, highlights_on: %r{/settings/profile|/settings/migration}
-      settings.item :preferences, safe_join([fa_icon('sliders fw'), t('settings.preferences')]), settings_preferences_url
-      settings.item :notifications, safe_join([fa_icon('bell fw'), t('settings.notifications')]), settings_notifications_url
-      settings.item :password, safe_join([fa_icon('lock fw'), t('auth.security')]), edit_user_registration_url, highlights_on: %r{/auth/edit|/settings/delete}
-      settings.item :two_factor_authentication, safe_join([fa_icon('mobile fw'), t('settings.two_factor_authentication')]), settings_two_factor_authentication_url, highlights_on: %r{/settings/two_factor_authentication}
-      settings.item :import, safe_join([fa_icon('cloud-upload fw'), t('settings.import')]), settings_import_url
-      settings.item :export, safe_join([fa_icon('cloud-download fw'), t('settings.export')]), settings_export_url
-      settings.item :authorized_apps, safe_join([fa_icon('list fw'), t('settings.authorized_apps')]), oauth_authorized_applications_url
-      settings.item :follower_domains, safe_join([fa_icon('users fw'), t('settings.followers')]), settings_follower_domains_url
-      settings.item :favourite_tags, safe_join([fa_icon('tag fw'), t('settings.favourite_tags')]), settings_favourite_tags_url
-=======
   navigation.items do |n|
     n.item :web, safe_join([fa_icon('chevron-left fw'), t('settings.back')]), root_url
 
@@ -24,12 +8,12 @@
       s.item :profile, safe_join([fa_icon('pencil fw'), t('settings.appearance')]), settings_profile_url, highlights_on: %r{/settings/profile|/settings/migration}
       s.item :featured_tags, safe_join([fa_icon('hashtag fw'), t('settings.featured_tags')]), settings_featured_tags_url
       s.item :identity_proofs, safe_join([fa_icon('key fw'), t('settings.identity_proofs')]), settings_identity_proofs_path, highlights_on: %r{/settings/identity_proofs*}, if: proc { current_account.identity_proofs.exists? }
->>>>>>> 6afab258
     end
 
     n.item :preferences, safe_join([fa_icon('cog fw'), t('settings.preferences')]), settings_preferences_url, highlights_on: %r{/settings/preferences|/settings/notifications}
     n.item :relationships, safe_join([fa_icon('users fw'), t('settings.relationships')]), relationships_url
     n.item :filters, safe_join([fa_icon('filter fw'), t('filters.index.title')]), filters_path, highlights_on: %r{/filters}
+    n.item :favourite_tags, safe_join([fa_icon('tag fw'), t('settings.favourite_tags')]), settings_favourite_tags_url
 
     n.item :security, safe_join([fa_icon('lock fw'), t('settings.account')]), edit_user_registration_url do |s|
       s.item :password, safe_join([fa_icon('lock fw'), t('settings.account_settings')]), edit_user_registration_url, highlights_on: %r{/auth/edit|/settings/delete}
@@ -55,26 +39,15 @@
       s.item :email_domain_blocks, safe_join([fa_icon('envelope fw'), t('admin.email_domain_blocks.title')]), admin_email_domain_blocks_url, highlights_on: %r{/admin/email_domain_blocks}, if: -> { current_user.admin? }
     end
 
-<<<<<<< HEAD
-    primary.item :admin, safe_join([fa_icon('cogs fw'), t('admin.title')]), admin_dashboard_url, if: proc { current_user.staff? } do |admin|
-      admin.item :dashboard, safe_join([fa_icon('tachometer fw'), t('admin.dashboard.title')]), admin_dashboard_url
-      admin.item :settings, safe_join([fa_icon('cogs fw'), t('admin.settings.title')]), edit_admin_settings_url, if: -> { current_user.admin? }
-      admin.item :announcements, safe_join([fa_icon('cogs fw'), t('admin.announcements.title')]), admin_announcements_url
-      admin.item :custom_emojis, safe_join([fa_icon('smile-o fw'), t('admin.custom_emojis.title')]), admin_custom_emojis_url, highlights_on: %r{/admin/custom_emojis}
-      admin.item :relays, safe_join([fa_icon('exchange fw'), t('admin.relays.title')]), admin_relays_url, if: -> { current_user.admin? }, highlights_on: %r{/admin/relays}
-      admin.item :subscriptions, safe_join([fa_icon('paper-plane-o fw'), t('admin.subscriptions.title')]), admin_subscriptions_url, if: -> { current_user.admin? }
-      admin.item :sidekiq, safe_join([fa_icon('diamond fw'), 'Sidekiq']), sidekiq_url, link_html: { target: 'sidekiq' }, if: -> { current_user.admin? }
-      admin.item :pghero, safe_join([fa_icon('database fw'), 'PgHero']), pghero_url, link_html: { target: 'pghero' }, if: -> { current_user.admin? }
-=======
     n.item :admin, safe_join([fa_icon('cogs fw'), t('admin.title')]), admin_dashboard_url, if: proc { current_user.staff? } do |s|
       s.item :dashboard, safe_join([fa_icon('tachometer fw'), t('admin.dashboard.title')]), admin_dashboard_url
       s.item :settings, safe_join([fa_icon('cogs fw'), t('admin.settings.title')]), edit_admin_settings_url, if: -> { current_user.admin? }, highlights_on: %r{/admin/settings}
+      s.item :announcements, safe_join([fa_icon('cogs fw'), t('admin.announcements.title')]), admin_announcements_url
       s.item :custom_emojis, safe_join([fa_icon('smile-o fw'), t('admin.custom_emojis.title')]), admin_custom_emojis_url, highlights_on: %r{/admin/custom_emojis}
       s.item :relays, safe_join([fa_icon('exchange fw'), t('admin.relays.title')]), admin_relays_url, if: -> { current_user.admin? }, highlights_on: %r{/admin/relays}
       s.item :subscriptions, safe_join([fa_icon('paper-plane-o fw'), t('admin.subscriptions.title')]), admin_subscriptions_url, if: -> { current_user.admin? }
       s.item :sidekiq, safe_join([fa_icon('diamond fw'), 'Sidekiq']), sidekiq_url, link_html: { target: 'sidekiq' }, if: -> { current_user.admin? }
       s.item :pghero, safe_join([fa_icon('database fw'), 'PgHero']), pghero_url, link_html: { target: 'pghero' }, if: -> { current_user.admin? }
->>>>>>> 6afab258
     end
 
     n.item :logout, safe_join([fa_icon('sign-out fw'), t('auth.logout')]), destroy_user_session_url, link_html: { 'data-method' => 'delete' }
