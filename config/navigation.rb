--- conflicted
+++ resolved
@@ -16,21 +16,17 @@
       s.item :other, safe_join([fa_icon('cog fw'), t('preferences.other')]), settings_preferences_other_path
     end
 
-<<<<<<< HEAD
     n.item :flavours, safe_join([fa_icon('paint-brush fw'), t('settings.flavours')]), settings_flavours_path do |flavours|
       Themes.instance.flavours.each do |flavour|
         flavours.item flavour.to_sym, safe_join([fa_icon('star fw'), t("flavours.#{flavour}.name", default: flavour)]), settings_flavour_path(flavour)
       end
     end
 
-    n.item :relationships, safe_join([fa_icon('users fw'), t('settings.relationships')]), relationships_path, if: -> { current_user.functional? && !self_destruct }
-=======
     n.item :relationships, safe_join([fa_icon('users fw'), t('settings.relationships')]), relationships_path, if: -> { current_user.functional? && !self_destruct } do |s|
       s.item :current, safe_join([fa_icon('users fw'), t('settings.relationships')]), relationships_path
       s.item :severed_relationships, safe_join([fa_icon('unlink fw'), t('settings.severed_relationships')]), severed_relationships_path
     end
 
->>>>>>> 954b470f
     n.item :filters, safe_join([fa_icon('filter fw'), t('filters.index.title')]), filters_path, highlights_on: %r{/filters}, if: -> { current_user.functional? && !self_destruct }
     n.item :statuses_cleanup, safe_join([fa_icon('history fw'), t('settings.statuses_cleanup')]), statuses_cleanup_path, if: -> { current_user.functional_or_moved? && !self_destruct }
 
