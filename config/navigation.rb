# frozen_string_literal: true

SimpleNavigation::Configuration.run do |navigation|
  navigation.items do |n|
    n.item :web, safe_join([fa_icon('chevron-left fw'), t('settings.back')]), root_url

    n.item :profile, safe_join([fa_icon('user fw'), t('settings.profile')]), settings_profile_url, if: -> { current_user.functional? } do |s|
      s.item :profile, safe_join([fa_icon('pencil fw'), t('settings.appearance')]), settings_profile_url
      s.item :featured_tags, safe_join([fa_icon('hashtag fw'), t('settings.featured_tags')]), settings_featured_tags_url
      s.item :identity_proofs, safe_join([fa_icon('key fw'), t('settings.identity_proofs')]), settings_identity_proofs_path, highlights_on: %r{/settings/identity_proofs*}, if: proc { current_account.identity_proofs.exists? }
    end

    n.item :preferences, safe_join([fa_icon('cog fw'), t('settings.preferences')]), settings_preferences_url, if: -> { current_user.functional? } do |s|
      s.item :appearance, safe_join([fa_icon('desktop fw'), t('settings.appearance')]), settings_preferences_appearance_url
      s.item :notifications, safe_join([fa_icon('bell fw'), t('settings.notifications')]), settings_preferences_notifications_url
      s.item :other, safe_join([fa_icon('cog fw'), t('preferences.other')]), settings_preferences_other_url
    end

    n.item :relationships, safe_join([fa_icon('users fw'), t('settings.relationships')]), relationships_url, if: -> { current_user.functional? }
    n.item :filters, safe_join([fa_icon('filter fw'), t('filters.index.title')]), filters_path, highlights_on: %r{/filters}, if: -> { current_user.functional? }

    n.item :security, safe_join([fa_icon('lock fw'), t('settings.account')]), edit_user_registration_url do |s|
      s.item :password, safe_join([fa_icon('lock fw'), t('settings.account_settings')]), edit_user_registration_url, highlights_on: %r{/auth/edit|/settings/delete|/settings/migration|/settings/aliases}
      s.item :two_factor_authentication, safe_join([fa_icon('mobile fw'), t('settings.two_factor_authentication')]), settings_two_factor_authentication_url, highlights_on: %r{/settings/two_factor_authentication}
      s.item :authorized_apps, safe_join([fa_icon('list fw'), t('settings.authorized_apps')]), oauth_authorized_applications_url
    end

    n.item :data, safe_join([fa_icon('cloud-download fw'), t('settings.import_and_export')]), settings_export_url do |s|
      s.item :import, safe_join([fa_icon('cloud-upload fw'), t('settings.import')]), settings_import_url, if: -> { current_user.functional? }
      s.item :export, safe_join([fa_icon('cloud-download fw'), t('settings.export')]), settings_export_url
    end

    n.item :invites, safe_join([fa_icon('user-plus fw'), t('invites.title')]), invites_path, if: proc { Setting.min_invite_role == 'user' && current_user.functional? }
    n.item :development, safe_join([fa_icon('code fw'), t('settings.development')]), settings_applications_url, if: -> { current_user.functional? }

    n.item :moderation, safe_join([fa_icon('gavel fw'), t('moderation.title')]), admin_reports_url, if: proc { current_user.staff? } do |s|
      s.item :action_logs, safe_join([fa_icon('bars fw'), t('admin.action_logs.title')]), admin_action_logs_url
      s.item :reports, safe_join([fa_icon('flag fw'), t('admin.reports.title')]), admin_reports_url, highlights_on: %r{/admin/reports}
      s.item :accounts, safe_join([fa_icon('users fw'), t('admin.accounts.title')]), admin_accounts_url, highlights_on: %r{/admin/accounts|/admin/pending_accounts}
      s.item :invites, safe_join([fa_icon('user-plus fw'), t('admin.invites.title')]), admin_invites_path
      s.item :tags, safe_join([fa_icon('hashtag fw'), t('admin.tags.title')]), admin_tags_path, highlights_on: %r{/admin/tags}
      s.item :instances, safe_join([fa_icon('cloud fw'), t('admin.instances.title')]), admin_instances_url(limited: whitelist_mode? ? nil : '1'), highlights_on: %r{/admin/instances|/admin/domain_blocks|/admin/domain_allows}, if: -> { current_user.admin? }
      s.item :email_domain_blocks, safe_join([fa_icon('envelope fw'), t('admin.email_domain_blocks.title')]), admin_email_domain_blocks_url, highlights_on: %r{/admin/email_domain_blocks}, if: -> { current_user.admin? }
    end

    n.item :admin, safe_join([fa_icon('cogs fw'), t('admin.title')]), admin_dashboard_url, if: proc { current_user.staff? } do |s|
      s.item :dashboard, safe_join([fa_icon('tachometer fw'), t('admin.dashboard.title')]), admin_dashboard_url
      s.item :settings, safe_join([fa_icon('cogs fw'), t('admin.settings.title')]), edit_admin_settings_url, if: -> { current_user.admin? }, highlights_on: %r{/admin/settings}
<<<<<<< HEAD
      s.item :announcements, safe_join([fa_icon('cogs fw'), t('admin.announcements.title')]), admin_announcements_url, if: -> { current_user.admin? }
=======
      s.item :announcements, safe_join([fa_icon('bullhorn fw'), t('admin.announcements.title')]), admin_announcements_path, highlights_on: %r{/admin/announcements}
>>>>>>> b752666e
      s.item :custom_emojis, safe_join([fa_icon('smile-o fw'), t('admin.custom_emojis.title')]), admin_custom_emojis_url, highlights_on: %r{/admin/custom_emojis}
      s.item :relays, safe_join([fa_icon('exchange fw'), t('admin.relays.title')]), admin_relays_url, if: -> { current_user.admin? && !whitelist_mode? }, highlights_on: %r{/admin/relays}
      s.item :sidekiq, safe_join([fa_icon('diamond fw'), 'Sidekiq']), sidekiq_url, link_html: { target: 'sidekiq' }, if: -> { current_user.admin? }
      s.item :pghero, safe_join([fa_icon('database fw'), 'PgHero']), pghero_url, link_html: { target: 'pghero' }, if: -> { current_user.admin? }
    end

    n.item :logout, safe_join([fa_icon('sign-out fw'), t('auth.logout')]), destroy_user_session_url, link_html: { 'data-method' => 'delete' }
  end
end<|MERGE_RESOLUTION|>--- conflicted
+++ resolved
@@ -46,11 +46,7 @@
     n.item :admin, safe_join([fa_icon('cogs fw'), t('admin.title')]), admin_dashboard_url, if: proc { current_user.staff? } do |s|
       s.item :dashboard, safe_join([fa_icon('tachometer fw'), t('admin.dashboard.title')]), admin_dashboard_url
       s.item :settings, safe_join([fa_icon('cogs fw'), t('admin.settings.title')]), edit_admin_settings_url, if: -> { current_user.admin? }, highlights_on: %r{/admin/settings}
-<<<<<<< HEAD
-      s.item :announcements, safe_join([fa_icon('cogs fw'), t('admin.announcements.title')]), admin_announcements_url, if: -> { current_user.admin? }
-=======
       s.item :announcements, safe_join([fa_icon('bullhorn fw'), t('admin.announcements.title')]), admin_announcements_path, highlights_on: %r{/admin/announcements}
->>>>>>> b752666e
       s.item :custom_emojis, safe_join([fa_icon('smile-o fw'), t('admin.custom_emojis.title')]), admin_custom_emojis_url, highlights_on: %r{/admin/custom_emojis}
       s.item :relays, safe_join([fa_icon('exchange fw'), t('admin.relays.title')]), admin_relays_url, if: -> { current_user.admin? && !whitelist_mode? }, highlights_on: %r{/admin/relays}
       s.item :sidekiq, safe_join([fa_icon('diamond fw'), 'Sidekiq']), sidekiq_url, link_html: { target: 'sidekiq' }, if: -> { current_user.admin? }
