--- conflicted
+++ resolved
@@ -30,14 +30,9 @@
       s.item :export, safe_join([fa_icon('cloud-download fw'), t('settings.export')]), settings_export_path
     end
 
-<<<<<<< HEAD
-    n.item :invites, safe_join([fa_icon('user-plus fw'), t('invites.title')]), invites_path, if: proc { Setting.min_invite_role == 'user' && current_user.functional? }
+    n.item :invites, safe_join([fa_icon('user-plus fw'), t('invites.title')]), invites_path, if: -> { current_user.can?(:invite_users) && current_user.functional? }
     n.item :custom_emoji, safe_join([fa_icon('smile-o fw'), t('settings.custom_emoji')]), settings_custom_emojis_url
-    n.item :development, safe_join([fa_icon('code fw'), t('settings.development')]), settings_applications_url, if: -> { current_user.functional? }
-=======
-    n.item :invites, safe_join([fa_icon('user-plus fw'), t('invites.title')]), invites_path, if: -> { current_user.can?(:invite_users) && current_user.functional? }
     n.item :development, safe_join([fa_icon('code fw'), t('settings.development')]), settings_applications_path, if: -> { current_user.functional? }
->>>>>>> 03b0f3ac
 
     n.item :trends, safe_join([fa_icon('fire fw'), t('admin.trends.title')]), admin_trends_statuses_path, if: -> { current_user.can?(:manage_taxonomies) } do |s|
       s.item :statuses, safe_join([fa_icon('comments-o fw'), t('admin.trends.statuses.title')]), admin_trends_statuses_path, highlights_on: %r{/admin/trends/statuses}
