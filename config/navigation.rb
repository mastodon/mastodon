--- conflicted
+++ resolved
@@ -18,15 +18,9 @@
       admin.item :reports, safe_join([fa_icon('flag fw'), t('admin.reports.title')]), admin_reports_url, highlights_on: %r{/admin/reports}
       admin.item :accounts, safe_join([fa_icon('users fw'), t('admin.accounts.title')]), admin_accounts_url, highlights_on: %r{/admin/accounts}
       admin.item :pubsubhubbubs, safe_join([fa_icon('paper-plane-o fw'), t('admin.pubsubhubbub.title')]), admin_pubsubhubbub_index_url
-<<<<<<< HEAD
-      admin.item :domain_blocks, safe_join([fa_icon('lock fw'), t('admin.domain_block.title')]), admin_domain_blocks_url, highlights_on: %r{/admin/domain_blocks}
+      admin.item :domain_blocks, safe_join([fa_icon('lock fw'), t('admin.domain_blocks.title')]), admin_domain_blocks_url, highlights_on: %r{/admin/domain_blocks}
       admin.item :sidekiq, safe_join([fa_icon('diamond fw'), 'Sidekiq']), sidekiq_url, link_html: { target: 'sidekiq' }
       admin.item :pghero, safe_join([fa_icon('database fw'), 'PgHero']), pghero_url, link_html: { target: 'pghero' }
-=======
-      admin.item :domain_blocks, safe_join([fa_icon('lock fw'), t('admin.domain_blocks.title')]), admin_domain_blocks_url, highlights_on: %r{/admin/domain_blocks}
-      admin.item :sidekiq, safe_join([fa_icon('diamond fw'), 'Sidekiq']), sidekiq_url
-      admin.item :pghero, safe_join([fa_icon('database fw'), 'PgHero']), pghero_url
->>>>>>> fd62d4de
       admin.item :settings, safe_join([fa_icon('cogs fw'), t('admin.settings.title')]), admin_settings_url
     end
 
