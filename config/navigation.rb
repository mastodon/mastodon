# frozen_string_literal: true

SimpleNavigation::Configuration.run do |navigation|
  navigation.items do |n|
    n.item :web, safe_join([fa_icon('chevron-left fw'), t('settings.back')]), root_url

    n.item :profile, safe_join([fa_icon('user fw'), t('settings.profile')]), settings_profile_url do |s|
      s.item :profile, safe_join([fa_icon('pencil fw'), t('settings.appearance')]), settings_profile_url, highlights_on: %r{/settings/profile|/settings/migration}
      s.item :featured_tags, safe_join([fa_icon('hashtag fw'), t('settings.featured_tags')]), settings_featured_tags_url
      s.item :identity_proofs, safe_join([fa_icon('key fw'), t('settings.identity_proofs')]), settings_identity_proofs_path, highlights_on: %r{/settings/identity_proofs*}, if: proc { current_account.identity_proofs.exists? }
    end

    n.item :preferences, safe_join([fa_icon('cog fw'), t('settings.preferences')]), settings_preferences_url, highlights_on: %r{/settings/preferences|/settings/notifications}
    n.item :relationships, safe_join([fa_icon('users fw'), t('settings.relationships')]), relationships_url
    n.item :filters, safe_join([fa_icon('filter fw'), t('filters.index.title')]), filters_path, highlights_on: %r{/filters}

    n.item :security, safe_join([fa_icon('lock fw'), t('settings.account')]), edit_user_registration_url do |s|
      s.item :password, safe_join([fa_icon('lock fw'), t('settings.account_settings')]), edit_user_registration_url, highlights_on: %r{/auth/edit|/settings/delete}
      s.item :two_factor_authentication, safe_join([fa_icon('mobile fw'), t('settings.two_factor_authentication')]), settings_two_factor_authentication_url, highlights_on: %r{/settings/two_factor_authentication}
      s.item :authorized_apps, safe_join([fa_icon('list fw'), t('settings.authorized_apps')]), oauth_authorized_applications_url
    end

    n.item :data, safe_join([fa_icon('cloud-download fw'), t('settings.import_and_export')]), settings_export_url do |s|
      s.item :import, safe_join([fa_icon('cloud-upload fw'), t('settings.import')]), settings_import_url
      s.item :export, safe_join([fa_icon('cloud-download fw'), t('settings.export')]), settings_export_url
    end

    n.item :invites, safe_join([fa_icon('user-plus fw'), t('invites.title')]), invites_path, if: proc { Setting.min_invite_role == 'user' }
    n.item :development, safe_join([fa_icon('code fw'), t('settings.development')]), settings_applications_url

    n.item :moderation, safe_join([fa_icon('gavel fw'), t('moderation.title')]), admin_reports_url, if: proc { current_user.staff? } do |s|
      s.item :action_logs, safe_join([fa_icon('bars fw'), t('admin.action_logs.title')]), admin_action_logs_url
      s.item :reports, safe_join([fa_icon('flag fw'), t('admin.reports.title')]), admin_reports_url, highlights_on: %r{/admin/reports}
      s.item :accounts, safe_join([fa_icon('users fw'), t('admin.accounts.title')]), admin_accounts_url, highlights_on: %r{/admin/accounts|/admin/pending_accounts}
      s.item :invites, safe_join([fa_icon('user-plus fw'), t('admin.invites.title')]), admin_invites_path
      s.item :tags, safe_join([fa_icon('tag fw'), t('admin.tags.title')]), admin_tags_path
      s.item :instances, safe_join([fa_icon('cloud fw'), t('admin.instances.title')]), admin_instances_url(limited: '1'), highlights_on: %r{/admin/instances|/admin/domain_blocks}, if: -> { current_user.admin? }
      s.item :email_domain_blocks, safe_join([fa_icon('envelope fw'), t('admin.email_domain_blocks.title')]), admin_email_domain_blocks_url, highlights_on: %r{/admin/email_domain_blocks}, if: -> { current_user.admin? }
    end

<<<<<<< HEAD
    primary.item :admin, safe_join([fa_icon('cogs fw'), t('admin.title')]), admin_dashboard_url, if: proc { current_user.staff? } do |admin|
      admin.item :dashboard, safe_join([fa_icon('tachometer fw'), t('admin.dashboard.title')]), admin_dashboard_url
      admin.item :settings, safe_join([fa_icon('cogs fw'), t('admin.settings.title')]), edit_admin_settings_url, if: -> { current_user.admin? }, highlights_on: %r{/admin/settings}
      admin.item :custom_emojis, safe_join([fa_icon('smile-o fw'), t('admin.custom_emojis.title')]), admin_custom_emojis_url, highlights_on: %r{/admin/custom_emojis}
      admin.item :custom_templates, safe_join([fa_icon('picture-o fw'), t('admin.custom_templates.title')]), admin_custom_templates_url, highlights_on: %r{/admin/custom_templates}
      admin.item :relays, safe_join([fa_icon('exchange fw'), t('admin.relays.title')]), admin_relays_url, if: -> { current_user.admin? }, highlights_on: %r{/admin/relays}
      admin.item :subscriptions, safe_join([fa_icon('paper-plane-o fw'), t('admin.subscriptions.title')]), admin_subscriptions_url, if: -> { current_user.admin? }
      admin.item :sidekiq, safe_join([fa_icon('diamond fw'), 'Sidekiq']), sidekiq_url, link_html: { target: 'sidekiq' }, if: -> { current_user.admin? }
      admin.item :pghero, safe_join([fa_icon('database fw'), 'PgHero']), pghero_url, link_html: { target: 'pghero' }, if: -> { current_user.admin? }
=======
    n.item :admin, safe_join([fa_icon('cogs fw'), t('admin.title')]), admin_dashboard_url, if: proc { current_user.staff? } do |s|
      s.item :dashboard, safe_join([fa_icon('tachometer fw'), t('admin.dashboard.title')]), admin_dashboard_url
      s.item :settings, safe_join([fa_icon('cogs fw'), t('admin.settings.title')]), edit_admin_settings_url, if: -> { current_user.admin? }, highlights_on: %r{/admin/settings}
      s.item :custom_emojis, safe_join([fa_icon('smile-o fw'), t('admin.custom_emojis.title')]), admin_custom_emojis_url, highlights_on: %r{/admin/custom_emojis}
      s.item :relays, safe_join([fa_icon('exchange fw'), t('admin.relays.title')]), admin_relays_url, if: -> { current_user.admin? }, highlights_on: %r{/admin/relays}
      s.item :subscriptions, safe_join([fa_icon('paper-plane-o fw'), t('admin.subscriptions.title')]), admin_subscriptions_url, if: -> { current_user.admin? }
      s.item :sidekiq, safe_join([fa_icon('diamond fw'), 'Sidekiq']), sidekiq_url, link_html: { target: 'sidekiq' }, if: -> { current_user.admin? }
      s.item :pghero, safe_join([fa_icon('database fw'), 'PgHero']), pghero_url, link_html: { target: 'pghero' }, if: -> { current_user.admin? }
>>>>>>> 830c2a9c
    end

    n.item :logout, safe_join([fa_icon('sign-out fw'), t('auth.logout')]), destroy_user_session_url, link_html: { 'data-method' => 'delete' }
  end
end<|MERGE_RESOLUTION|>--- conflicted
+++ resolved
@@ -38,26 +38,15 @@
       s.item :email_domain_blocks, safe_join([fa_icon('envelope fw'), t('admin.email_domain_blocks.title')]), admin_email_domain_blocks_url, highlights_on: %r{/admin/email_domain_blocks}, if: -> { current_user.admin? }
     end
 
-<<<<<<< HEAD
-    primary.item :admin, safe_join([fa_icon('cogs fw'), t('admin.title')]), admin_dashboard_url, if: proc { current_user.staff? } do |admin|
-      admin.item :dashboard, safe_join([fa_icon('tachometer fw'), t('admin.dashboard.title')]), admin_dashboard_url
-      admin.item :settings, safe_join([fa_icon('cogs fw'), t('admin.settings.title')]), edit_admin_settings_url, if: -> { current_user.admin? }, highlights_on: %r{/admin/settings}
-      admin.item :custom_emojis, safe_join([fa_icon('smile-o fw'), t('admin.custom_emojis.title')]), admin_custom_emojis_url, highlights_on: %r{/admin/custom_emojis}
-      admin.item :custom_templates, safe_join([fa_icon('picture-o fw'), t('admin.custom_templates.title')]), admin_custom_templates_url, highlights_on: %r{/admin/custom_templates}
-      admin.item :relays, safe_join([fa_icon('exchange fw'), t('admin.relays.title')]), admin_relays_url, if: -> { current_user.admin? }, highlights_on: %r{/admin/relays}
-      admin.item :subscriptions, safe_join([fa_icon('paper-plane-o fw'), t('admin.subscriptions.title')]), admin_subscriptions_url, if: -> { current_user.admin? }
-      admin.item :sidekiq, safe_join([fa_icon('diamond fw'), 'Sidekiq']), sidekiq_url, link_html: { target: 'sidekiq' }, if: -> { current_user.admin? }
-      admin.item :pghero, safe_join([fa_icon('database fw'), 'PgHero']), pghero_url, link_html: { target: 'pghero' }, if: -> { current_user.admin? }
-=======
     n.item :admin, safe_join([fa_icon('cogs fw'), t('admin.title')]), admin_dashboard_url, if: proc { current_user.staff? } do |s|
       s.item :dashboard, safe_join([fa_icon('tachometer fw'), t('admin.dashboard.title')]), admin_dashboard_url
       s.item :settings, safe_join([fa_icon('cogs fw'), t('admin.settings.title')]), edit_admin_settings_url, if: -> { current_user.admin? }, highlights_on: %r{/admin/settings}
       s.item :custom_emojis, safe_join([fa_icon('smile-o fw'), t('admin.custom_emojis.title')]), admin_custom_emojis_url, highlights_on: %r{/admin/custom_emojis}
+      s.item :custom_templates, safe_join([fa_icon('picture-o fw'), t('admin.custom_templates.title')]), admin_custom_templates_url, highlights_on: %r{/admin/custom_templates}
       s.item :relays, safe_join([fa_icon('exchange fw'), t('admin.relays.title')]), admin_relays_url, if: -> { current_user.admin? }, highlights_on: %r{/admin/relays}
       s.item :subscriptions, safe_join([fa_icon('paper-plane-o fw'), t('admin.subscriptions.title')]), admin_subscriptions_url, if: -> { current_user.admin? }
       s.item :sidekiq, safe_join([fa_icon('diamond fw'), 'Sidekiq']), sidekiq_url, link_html: { target: 'sidekiq' }, if: -> { current_user.admin? }
       s.item :pghero, safe_join([fa_icon('database fw'), 'PgHero']), pghero_url, link_html: { target: 'pghero' }, if: -> { current_user.admin? }
->>>>>>> 830c2a9c
     end
 
     n.item :logout, safe_join([fa_icon('sign-out fw'), t('auth.logout')]), destroy_user_session_url, link_html: { 'data-method' => 'delete' }
