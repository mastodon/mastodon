--- conflicted
+++ resolved
@@ -26,14 +26,9 @@
       s.item :authorized_apps, safe_join([fa_icon('list fw'), t('settings.authorized_apps')]), oauth_authorized_applications_path, if: -> { !self_destruct }
     end
 
-<<<<<<< HEAD
     n.item :data, safe_join([fa_icon('cloud-download fw'), t('settings.export_and_import')]), settings_export_path do |s|
-=======
-    n.item :data, safe_join([fa_icon('cloud-download fw'), t('settings.import_and_export')]), settings_export_path do |s|
-      s.item :import, safe_join([fa_icon('cloud-upload fw'), t('settings.import')]), settings_imports_path, if: -> { current_user.functional? && !self_destruct }
->>>>>>> ba8dcb50
       s.item :export, safe_join([fa_icon('cloud-download fw'), t('settings.export')]), settings_export_path
-      s.item :import, safe_join([fa_icon('cloud-upload fw'), t('settings.import')]), settings_imports_path, if: -> { current_user.functional? }, highlights_on: :subpath
+      s.item :import, safe_join([fa_icon('cloud-upload fw'), t('settings.import')]), settings_imports_path, if: -> { current_user.functional? && !self_destruct }, highlights_on: :subpath
     end
 
     n.item :invites, safe_join([fa_icon('user-plus fw'), t('invites.title')]), invites_path, if: -> { current_user.can?(:invite_users) && current_user.functional? && !self_destruct }
