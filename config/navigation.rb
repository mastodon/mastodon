--- conflicted
+++ resolved
@@ -30,15 +30,9 @@
       s.item :authorized_apps, safe_join([material_symbol('list_alt'), t('settings.authorized_apps')]), oauth_authorized_applications_path, if: -> { !self_destruct }
     end
 
-<<<<<<< HEAD
-    n.item :data, safe_join([fa_icon('cloud-download fw'), t('settings.export_and_import')]), settings_export_path do |s|
-      s.item :export, safe_join([fa_icon('cloud-download fw'), t('settings.export')]), settings_export_path
-      s.item :import, safe_join([fa_icon('cloud-upload fw'), t('settings.import')]), settings_imports_path, if: -> { current_user.functional? && !self_destruct }, highlights_on: :subpath
-=======
-    n.item :data, safe_join([material_symbol('cloud_sync'), t('settings.import_and_export')]), settings_export_path do |s|
+    n.item :data, safe_join([material_symbol('cloud_sync'), t('settings.export_and_import')]), settings_export_path do |s|
+      s.item :export, safe_join([material_symbol('cloud_download'), t('settings.export')]), settings_export_path
       s.item :import, safe_join([material_symbol('cloud_upload'), t('settings.import')]), settings_imports_path, if: -> { current_user.functional? && !self_destruct }
-      s.item :export, safe_join([material_symbol('cloud_download'), t('settings.export')]), settings_export_path
->>>>>>> 17015757
     end
 
     n.item :invites, safe_join([material_symbol('person_add'), t('invites.title')]), invites_path, if: -> { current_user.can?(:invite_users) && current_user.functional? && !self_destruct }
