{
  "ignored_warnings": [
    {
      "warning_type": "SQL Injection",
      "warning_code": 0,
      "fingerprint": "19df3740b8d02a9fe0eb52c939b4b87d3a2a591162a6adfa8d64e9c26aeebe6d",
      "check_name": "SQL",
      "message": "Possible SQL injection",
      "file": "app/models/status.rb",
      "line": 106,
      "link": "https://brakemanscanner.org/docs/warning_types/sql_injection/",
      "code": "result.joins(\"INNER JOIN statuses_tags t#{id} ON t#{id}.status_id = statuses.id AND t#{id}.tag_id = #{id}\")",
      "render_path": null,
      "location": {
        "type": "method",
        "class": "Status",
        "method": null
      },
      "user_input": "id",
      "confidence": "Weak",
      "note": ""
    },
    {
      "warning_type": "SQL Injection",
      "warning_code": 0,
      "fingerprint": "30dfe36e87fe1b8f239df9a33d576e44a9863f73b680198d4713be6540ae61d3",
      "check_name": "SQL",
      "message": "Possible SQL injection",
      "file": "app/models/trends/query.rb",
      "line": 76,
      "link": "https://brakemanscanner.org/docs/warning_types/sql_injection/",
      "code": "klass.joins(\"join unnest(array[#{ids.join(\",\")}]) with ordinality as x (id, ordering) on #{klass.table_name}.id = x.id\")",
      "render_path": null,
      "location": {
        "type": "method",
        "class": "Trends::Query",
        "method": "to_arel"
      },
      "user_input": "ids.join(\",\")",
      "confidence": "Weak",
      "note": ""
    },
    {
      "warning_type": "Redirect",
      "warning_code": 18,
      "fingerprint": "5fad11cd67f905fab9b1d5739d01384a1748ebe78c5af5ac31518201925265a7",
      "check_name": "Redirect",
      "message": "Possible unprotected redirect",
      "file": "app/controllers/remote_interaction_controller.rb",
      "line": 24,
      "link": "https://brakemanscanner.org/docs/warning_types/redirect/",
      "code": "redirect_to(RemoteFollow.new(resource_params).interact_address_for(Status.find(params[:id])))",
      "render_path": null,
      "location": {
        "type": "method",
        "class": "RemoteInteractionController",
        "method": "create"
      },
      "user_input": "RemoteFollow.new(resource_params).interact_address_for(Status.find(params[:id]))",
      "confidence": "High",
      "note": ""
    },
    {
<<<<<<< HEAD
      "warning_type": "SQL Injection",
      "warning_code": 0,
      "fingerprint": "6e4051854bb62e2ddbc671f82d6c2328892e1134b8b28105ecba9b0122540714",
      "check_name": "SQL",
      "message": "Possible SQL injection",
      "file": "app/models/account.rb",
      "line": 484,
      "link": "https://brakemanscanner.org/docs/warning_types/sql_injection/",
      "code": "find_by_sql([\"          WITH first_degree AS (\\n            SELECT target_account_id\\n            FROM follows\\n            WHERE account_id = ?\\n            UNION ALL\\n            SELECT ?\\n          )\\n          SELECT\\n            accounts.*,\\n            (count(f.id) + 1) * ts_rank_cd(#{textsearch}, #{query}, 32) AS rank\\n          FROM accounts\\n          LEFT OUTER JOIN follows AS f ON (accounts.id = f.account_id AND f.target_account_id = ?)\\n          WHERE accounts.id IN (SELECT * FROM first_degree)\\n            AND #{query} @@ #{textsearch}\\n            AND accounts.suspended_at IS NULL\\n            AND accounts.moved_to_account_id IS NULL\\n          GROUP BY accounts.id\\n          ORDER BY rank DESC\\n          LIMIT ? OFFSET ?\\n\".squish, account.id, account.id, account.id, limit, offset])",
      "render_path": null,
=======
      "warning_type": "Cross-Site Scripting",
      "warning_code": 2,
      "fingerprint": "71cf98c8235b5cfa9946b5db8fdc1a2f3a862566abb34e4542be6f3acae78233",
      "check_name": "CrossSiteScripting",
      "message": "Unescaped model attribute",
      "file": "app/views/admin/disputes/appeals/_appeal.html.haml",
      "line": 7,
      "link": "https://brakemanscanner.org/docs/warning_types/cross_site_scripting",
      "code": "t((Unresolved Model).new.strike.action, :scope => \"admin.strikes.actions\", :name => content_tag(:span, (Unresolved Model).new.strike.account.username, :class => \"username\"), :target => content_tag(:span, (Unresolved Model).new.account.username, :class => \"target\"))",
      "render_path": [
        {
          "type": "template",
          "name": "admin/disputes/appeals/index",
          "line": 20,
          "file": "app/views/admin/disputes/appeals/index.html.haml",
          "rendered": {
            "name": "admin/disputes/appeals/_appeal",
            "file": "app/views/admin/disputes/appeals/_appeal.html.haml"
          }
        }
      ],
>>>>>>> 8c7223f4
      "location": {
        "type": "template",
        "template": "admin/disputes/appeals/_appeal"
      },
      "user_input": "(Unresolved Model).new.strike",
      "confidence": "Weak",
      "note": ""
    },
    {
      "warning_type": "SQL Injection",
      "warning_code": 0,
      "fingerprint": "75fcd147b7611763ab6915faf8c5b0709e612b460f27c05c72d8b9bd0a6a77f8",
      "check_name": "SQL",
      "message": "Possible SQL injection",
      "file": "lib/mastodon/snowflake.rb",
      "line": 87,
      "link": "https://brakemanscanner.org/docs/warning_types/sql_injection/",
      "code": "connection.execute(\"CREATE OR REPLACE FUNCTION timestamp_id(table_name text)\\nRETURNS bigint AS\\n$$\\n  DECLARE\\n    time_part bigint;\\n    sequence_base bigint;\\n    tail bigint;\\n  BEGIN\\n    time_part := (\\n      -- Get the time in milliseconds\\n      ((date_part('epoch', now()) * 1000))::bigint\\n      -- And shift it over two bytes\\n      << 16);\\n\\n    sequence_base := (\\n      'x' ||\\n      -- Take the first two bytes (four hex characters)\\n      substr(\\n        -- Of the MD5 hash of the data we documented\\n        md5(table_name || '#{SecureRandom.hex(16)}' || time_part::text),\\n        1, 4\\n      )\\n    -- And turn it into a bigint\\n    )::bit(16)::bigint;\\n\\n    -- Finally, add our sequence number to our base, and chop\\n    -- it to the last two bytes\\n    tail := (\\n      (sequence_base + nextval(table_name || '_id_seq'))\\n      & 65535);\\n\\n    -- Return the time part and the sequence part. OR appears\\n    -- faster here than addition, but they're equivalent:\\n    -- time_part has no trailing two bytes, and tail is only\\n    -- the last two bytes.\\n    RETURN time_part | tail;\\n  END\\n$$ LANGUAGE plpgsql VOLATILE;\\n\")",
      "render_path": null,
      "location": {
        "type": "method",
        "class": "Mastodon::Snowflake",
        "method": "define_timestamp_id"
      },
      "user_input": "SecureRandom.hex(16)",
      "confidence": "Medium",
      "note": ""
    },
    {
      "warning_type": "SQL Injection",
      "warning_code": 0,
      "fingerprint": "75fcd147b7611763ab6915faf8c5b0709e612b460f27c05c72d8b9bd0a6a77f8",
      "check_name": "SQL",
      "message": "Possible SQL injection",
      "file": "lib/mastodon/snowflake.rb",
      "line": 87,
      "link": "https://brakemanscanner.org/docs/warning_types/sql_injection/",
      "code": "connection.execute(\"CREATE OR REPLACE FUNCTION timestamp_id(table_name text)\\nRETURNS bigint AS\\n$$\\n  DECLARE\\n    time_part bigint;\\n    sequence_base bigint;\\n    tail bigint;\\n  BEGIN\\n    time_part := (\\n      -- Get the time in milliseconds\\n      ((date_part('epoch', now()) * 1000))::bigint\\n      -- And shift it over two bytes\\n      << 16);\\n\\n    sequence_base := (\\n      'x' ||\\n      -- Take the first two bytes (four hex characters)\\n      substr(\\n        -- Of the MD5 hash of the data we documented\\n        md5(table_name || '#{SecureRandom.hex(16)}' || time_part::text),\\n        1, 4\\n      )\\n    -- And turn it into a bigint\\n    )::bit(16)::bigint;\\n\\n    -- Finally, add our sequence number to our base, and chop\\n    -- it to the last two bytes\\n    tail := (\\n      (sequence_base + nextval(table_name || '_id_seq'))\\n      & 65535);\\n\\n    -- Return the time part and the sequence part. OR appears\\n    -- faster here than addition, but they're equivalent:\\n    -- time_part has no trailing two bytes, and tail is only\\n    -- the last two bytes.\\n    RETURN time_part | tail;\\n  END\\n$$ LANGUAGE plpgsql VOLATILE;\\n\")",
      "render_path": null,
      "location": {
        "type": "method",
        "class": "Mastodon::Snowflake",
        "method": "define_timestamp_id"
      },
      "user_input": "SecureRandom.hex(16)",
      "confidence": "Medium",
      "note": ""
    },
    {
      "warning_type": "Mass Assignment",
      "warning_code": 105,
      "fingerprint": "7631e93d0099506e7c3e5c91ba8d88523b00a41a0834ae30031a5a4e8bb3020a",
      "check_name": "PermitAttributes",
      "message": "Potentially dangerous key allowed for mass assignment",
      "file": "app/controllers/api/v2/search_controller.rb",
      "line": 28,
      "link": "https://brakemanscanner.org/docs/warning_types/mass_assignment/",
      "code": "params.permit(:type, :offset, :min_id, :max_id, :account_id)",
      "render_path": null,
      "location": {
        "type": "method",
        "class": "Api::V2::SearchController",
        "method": "search_params"
      },
      "user_input": ":account_id",
      "confidence": "High",
      "note": ""
    },
    {
      "warning_type": "Mass Assignment",
      "warning_code": 105,
      "fingerprint": "874be88fedf4c680926845e9a588d3197765a6ccbfdd76466b44cc00151c612e",
      "check_name": "PermitAttributes",
      "message": "Potentially dangerous key allowed for mass assignment",
      "file": "app/controllers/api/v1/admin/reports_controller.rb",
      "line": 90,
      "link": "https://brakemanscanner.org/docs/warning_types/mass_assignment/",
      "code": "params.permit(:resolved, :account_id, :target_account_id)",
      "render_path": null,
      "location": {
        "type": "method",
        "class": "Api::V1::Admin::ReportsController",
        "method": "filter_params"
      },
      "user_input": ":account_id",
      "confidence": "High",
      "note": ""
    },
    {
<<<<<<< HEAD
      "warning_type": "SQL Injection",
      "warning_code": 0,
      "fingerprint": "8c1d8c4b76c1cd3960e90dff999f854a6ff742fcfd8de6c7184ac5a1b1a4d7dd",
      "check_name": "SQL",
      "message": "Possible SQL injection",
      "file": "app/models/preview_card_filter.rb",
      "line": 50,
      "link": "https://brakemanscanner.org/docs/warning_types/sql_injection/",
      "code": "PreviewCard.joins(\"join unnest(array[#{(Trends.links.currently_trending_ids(true, -1) or Trends.links.currently_trending_ids(false, -1)).map(&:to_i).join(\",\")}]::integer[]) with ordinality as x (id, ordering) on preview_cards.id = x.id\")",
      "render_path": null,
      "location": {
        "type": "method",
        "class": "PreviewCardFilter",
        "method": "trending_scope"
      },
      "user_input": "(Trends.links.currently_trending_ids(true, -1) or Trends.links.currently_trending_ids(false, -1)).map(&:to_i).join(\",\")",
      "confidence": "Medium",
      "note": ""
    },
    {
      "warning_type": "SQL Injection",
      "warning_code": 0,
      "fingerprint": "9251d682c4e2840e1b2fea91e7d758efe2097ecb7f6255c065e3750d25eb178c",
      "check_name": "SQL",
      "message": "Possible SQL injection",
      "file": "app/models/account.rb",
      "line": 453,
      "link": "https://brakemanscanner.org/docs/warning_types/sql_injection/",
      "code": "find_by_sql([\"        SELECT\\n          accounts.*,\\n          ts_rank_cd(#{textsearch}, #{query}, 32) AS rank\\n        FROM accounts\\n        WHERE #{query} @@ #{textsearch}\\n          AND accounts.suspended_at IS NULL\\n          AND accounts.moved_to_account_id IS NULL\\n        ORDER BY rank DESC\\n        LIMIT ? OFFSET ?\\n\".squish, limit, offset])",
      "render_path": null,
      "location": {
        "type": "method",
        "class": "Account",
        "method": "search_for"
      },
      "user_input": "textsearch",
      "confidence": "Medium",
=======
      "warning_type": "Mass Assignment",
      "warning_code": 105,
      "fingerprint": "ab5035dd1a9f8c3a8d92fb2c37e8fe86fede4f87c91b71aa32e89c9eede602fc",
      "check_name": "PermitAttributes",
      "message": "Potentially dangerous key allowed for mass assignment",
      "file": "app/controllers/api/v1/notifications_controller.rb",
      "line": 81,
      "link": "https://brakemanscanner.org/docs/warning_types/mass_assignment/",
      "code": "params.permit(:account_id, :types => ([]), :exclude_types => ([]))",
      "render_path": null,
      "location": {
        "type": "method",
        "class": "Api::V1::NotificationsController",
        "method": "browserable_params"
      },
      "user_input": ":account_id",
      "confidence": "High",
>>>>>>> 8c7223f4
      "note": ""
    },
    {
      "warning_type": "Redirect",
      "warning_code": 18,
      "fingerprint": "ba568ac09683f98740f663f3d850c31785900215992e8c090497d359a2563d50",
      "check_name": "Redirect",
      "message": "Possible unprotected redirect",
      "file": "app/controllers/remote_follow_controller.rb",
      "line": 21,
      "link": "https://brakemanscanner.org/docs/warning_types/redirect/",
      "code": "redirect_to(RemoteFollow.new(resource_params).subscribe_address_for(@account))",
      "render_path": null,
      "location": {
        "type": "method",
        "class": "RemoteFollowController",
        "method": "create"
      },
      "user_input": "RemoteFollow.new(resource_params).subscribe_address_for(@account)",
      "confidence": "High",
      "note": ""
    },
    {
<<<<<<< HEAD
      "warning_type": "SQL Injection",
      "warning_code": 0,
      "fingerprint": "c32a484ccd9da46abd3bc93d08b72029d7dbc0576ccf4e878a9627e9a83cad2e",
      "check_name": "SQL",
      "message": "Possible SQL injection",
      "file": "app/models/tag_filter.rb",
      "line": 50,
      "link": "https://brakemanscanner.org/docs/warning_types/sql_injection/",
      "code": "Tag.joins(\"join unnest(array[#{Trends.tags.currently_trending_ids(false, -1).map(&:to_i).join(\",\")}]::integer[]) with ordinality as x (id, ordering) on tags.id = x.id\")",
      "render_path": null,
      "location": {
        "type": "method",
        "class": "TagFilter",
        "method": "trending_scope"
      },
      "user_input": "Trends.tags.currently_trending_ids(false, -1).map(&:to_i).join(\",\")",
      "confidence": "Medium",
      "note": ""
    },
    {
      "warning_type": "Cross-Site Scripting",
      "warning_code": 4,
      "fingerprint": "cd5cfd7f40037fbfa753e494d7129df16e358bfc43ef0da3febafbf4ee1ed3ac",
      "check_name": "LinkToHref",
      "message": "Potentially unsafe model attribute in `link_to` href",
      "file": "app/views/admin/trends/links/_preview_card.html.haml",
      "line": 7,
      "link": "https://brakemanscanner.org/docs/warning_types/link_to_href",
      "code": "link_to((Unresolved Model).new.title, (Unresolved Model).new.url)",
      "render_path": [
        {
          "type": "template",
          "name": "admin/trends/links/index",
          "line": 37,
          "file": "app/views/admin/trends/links/index.html.haml",
          "rendered": {
            "name": "admin/trends/links/_preview_card",
            "file": "app/views/admin/trends/links/_preview_card.html.haml"
          }
        }
      ],
      "location": {
        "type": "template",
        "template": "admin/trends/links/_preview_card"
      },
      "user_input": "(Unresolved Model).new.url",
      "confidence": "Weak",
      "note": ""
    },
    {
      "warning_type": "SQL Injection",
      "warning_code": 0,
      "fingerprint": "e21d8fee7a5805761679877ca35ed1029c64c45ef3b4012a30262623e1ba8bb9",
      "check_name": "SQL",
      "message": "Possible SQL injection",
      "file": "app/models/account.rb",
      "line": 500,
      "link": "https://brakemanscanner.org/docs/warning_types/sql_injection/",
      "code": "find_by_sql([\"          SELECT\\n            accounts.*,\\n            (count(f.id) + 1) * ts_rank_cd(#{textsearch}, #{query}, 32) AS rank\\n          FROM accounts\\n          LEFT OUTER JOIN follows AS f ON (accounts.id = f.account_id AND f.target_account_id = ?) OR (accounts.id = f.target_account_id AND f.account_id = ?)\\n          WHERE #{query} @@ #{textsearch}\\n            AND accounts.suspended_at IS NULL\\n            AND accounts.moved_to_account_id IS NULL\\n          GROUP BY accounts.id\\n          ORDER BY rank DESC\\n          LIMIT ? OFFSET ?\\n\".squish, account.id, account.id, limit, offset])",
      "render_path": null,
      "location": {
        "type": "method",
        "class": "Account",
        "method": "advanced_search_for"
      },
      "user_input": "textsearch",
      "confidence": "Medium",
=======
      "warning_type": "Cross-Site Scripting",
      "warning_code": 4,
      "fingerprint": "cd5cfd7f40037fbfa753e494d7129df16e358bfc43ef0da3febafbf4ee1ed3ac",
      "check_name": "LinkToHref",
      "message": "Potentially unsafe model attribute in `link_to` href",
      "file": "app/views/admin/trends/links/_preview_card.html.haml",
      "line": 7,
      "link": "https://brakemanscanner.org/docs/warning_types/link_to_href",
      "code": "link_to((Unresolved Model).new.title, (Unresolved Model).new.url)",
      "render_path": [
        {
          "type": "template",
          "name": "admin/trends/links/index",
          "line": 49,
          "file": "app/views/admin/trends/links/index.html.haml",
          "rendered": {
            "name": "admin/trends/links/_preview_card",
            "file": "app/views/admin/trends/links/_preview_card.html.haml"
          }
        }
      ],
      "location": {
        "type": "template",
        "template": "admin/trends/links/_preview_card"
      },
      "user_input": "(Unresolved Model).new.url",
      "confidence": "Weak",
>>>>>>> 8c7223f4
      "note": ""
    },
    {
      "warning_type": "Mass Assignment",
      "warning_code": 105,
      "fingerprint": "f9de0ca4b04ae4b51b74d98db14dcbb6dae6809e627b58e711019cf9b4a47866",
      "check_name": "PermitAttributes",
      "message": "Potentially dangerous key allowed for mass assignment",
      "file": "app/controllers/api/v1/reports_controller.rb",
      "line": 26,
      "link": "https://brakemanscanner.org/docs/warning_types/mass_assignment/",
      "code": "params.permit(:account_id, :comment, :category, :forward, :status_ids => ([]), :rule_ids => ([]))",
      "render_path": null,
      "location": {
        "type": "method",
        "class": "Api::V1::ReportsController",
        "method": "report_params"
      },
      "user_input": ":account_id",
      "confidence": "High",
      "note": ""
    }
  ],
<<<<<<< HEAD
  "updated": "2021-11-14 05:26:09 +0100",
  "brakeman_version": "5.1.2"
=======
  "updated": "2022-03-22 07:48:32 +0100",
  "brakeman_version": "5.2.1"
>>>>>>> 8c7223f4
}<|MERGE_RESOLUTION|>--- conflicted
+++ resolved
@@ -61,18 +61,6 @@
       "note": ""
     },
     {
-<<<<<<< HEAD
-      "warning_type": "SQL Injection",
-      "warning_code": 0,
-      "fingerprint": "6e4051854bb62e2ddbc671f82d6c2328892e1134b8b28105ecba9b0122540714",
-      "check_name": "SQL",
-      "message": "Possible SQL injection",
-      "file": "app/models/account.rb",
-      "line": 484,
-      "link": "https://brakemanscanner.org/docs/warning_types/sql_injection/",
-      "code": "find_by_sql([\"          WITH first_degree AS (\\n            SELECT target_account_id\\n            FROM follows\\n            WHERE account_id = ?\\n            UNION ALL\\n            SELECT ?\\n          )\\n          SELECT\\n            accounts.*,\\n            (count(f.id) + 1) * ts_rank_cd(#{textsearch}, #{query}, 32) AS rank\\n          FROM accounts\\n          LEFT OUTER JOIN follows AS f ON (accounts.id = f.account_id AND f.target_account_id = ?)\\n          WHERE accounts.id IN (SELECT * FROM first_degree)\\n            AND #{query} @@ #{textsearch}\\n            AND accounts.suspended_at IS NULL\\n            AND accounts.moved_to_account_id IS NULL\\n          GROUP BY accounts.id\\n          ORDER BY rank DESC\\n          LIMIT ? OFFSET ?\\n\".squish, account.id, account.id, account.id, limit, offset])",
-      "render_path": null,
-=======
       "warning_type": "Cross-Site Scripting",
       "warning_code": 2,
       "fingerprint": "71cf98c8235b5cfa9946b5db8fdc1a2f3a862566abb34e4542be6f3acae78233",
@@ -94,7 +82,6 @@
           }
         }
       ],
->>>>>>> 8c7223f4
       "location": {
         "type": "template",
         "template": "admin/disputes/appeals/_appeal"
@@ -184,45 +171,6 @@
       "note": ""
     },
     {
-<<<<<<< HEAD
-      "warning_type": "SQL Injection",
-      "warning_code": 0,
-      "fingerprint": "8c1d8c4b76c1cd3960e90dff999f854a6ff742fcfd8de6c7184ac5a1b1a4d7dd",
-      "check_name": "SQL",
-      "message": "Possible SQL injection",
-      "file": "app/models/preview_card_filter.rb",
-      "line": 50,
-      "link": "https://brakemanscanner.org/docs/warning_types/sql_injection/",
-      "code": "PreviewCard.joins(\"join unnest(array[#{(Trends.links.currently_trending_ids(true, -1) or Trends.links.currently_trending_ids(false, -1)).map(&:to_i).join(\",\")}]::integer[]) with ordinality as x (id, ordering) on preview_cards.id = x.id\")",
-      "render_path": null,
-      "location": {
-        "type": "method",
-        "class": "PreviewCardFilter",
-        "method": "trending_scope"
-      },
-      "user_input": "(Trends.links.currently_trending_ids(true, -1) or Trends.links.currently_trending_ids(false, -1)).map(&:to_i).join(\",\")",
-      "confidence": "Medium",
-      "note": ""
-    },
-    {
-      "warning_type": "SQL Injection",
-      "warning_code": 0,
-      "fingerprint": "9251d682c4e2840e1b2fea91e7d758efe2097ecb7f6255c065e3750d25eb178c",
-      "check_name": "SQL",
-      "message": "Possible SQL injection",
-      "file": "app/models/account.rb",
-      "line": 453,
-      "link": "https://brakemanscanner.org/docs/warning_types/sql_injection/",
-      "code": "find_by_sql([\"        SELECT\\n          accounts.*,\\n          ts_rank_cd(#{textsearch}, #{query}, 32) AS rank\\n        FROM accounts\\n        WHERE #{query} @@ #{textsearch}\\n          AND accounts.suspended_at IS NULL\\n          AND accounts.moved_to_account_id IS NULL\\n        ORDER BY rank DESC\\n        LIMIT ? OFFSET ?\\n\".squish, limit, offset])",
-      "render_path": null,
-      "location": {
-        "type": "method",
-        "class": "Account",
-        "method": "search_for"
-      },
-      "user_input": "textsearch",
-      "confidence": "Medium",
-=======
       "warning_type": "Mass Assignment",
       "warning_code": 105,
       "fingerprint": "ab5035dd1a9f8c3a8d92fb2c37e8fe86fede4f87c91b71aa32e89c9eede602fc",
@@ -240,7 +188,6 @@
       },
       "user_input": ":account_id",
       "confidence": "High",
->>>>>>> 8c7223f4
       "note": ""
     },
     {
@@ -264,75 +211,6 @@
       "note": ""
     },
     {
-<<<<<<< HEAD
-      "warning_type": "SQL Injection",
-      "warning_code": 0,
-      "fingerprint": "c32a484ccd9da46abd3bc93d08b72029d7dbc0576ccf4e878a9627e9a83cad2e",
-      "check_name": "SQL",
-      "message": "Possible SQL injection",
-      "file": "app/models/tag_filter.rb",
-      "line": 50,
-      "link": "https://brakemanscanner.org/docs/warning_types/sql_injection/",
-      "code": "Tag.joins(\"join unnest(array[#{Trends.tags.currently_trending_ids(false, -1).map(&:to_i).join(\",\")}]::integer[]) with ordinality as x (id, ordering) on tags.id = x.id\")",
-      "render_path": null,
-      "location": {
-        "type": "method",
-        "class": "TagFilter",
-        "method": "trending_scope"
-      },
-      "user_input": "Trends.tags.currently_trending_ids(false, -1).map(&:to_i).join(\",\")",
-      "confidence": "Medium",
-      "note": ""
-    },
-    {
-      "warning_type": "Cross-Site Scripting",
-      "warning_code": 4,
-      "fingerprint": "cd5cfd7f40037fbfa753e494d7129df16e358bfc43ef0da3febafbf4ee1ed3ac",
-      "check_name": "LinkToHref",
-      "message": "Potentially unsafe model attribute in `link_to` href",
-      "file": "app/views/admin/trends/links/_preview_card.html.haml",
-      "line": 7,
-      "link": "https://brakemanscanner.org/docs/warning_types/link_to_href",
-      "code": "link_to((Unresolved Model).new.title, (Unresolved Model).new.url)",
-      "render_path": [
-        {
-          "type": "template",
-          "name": "admin/trends/links/index",
-          "line": 37,
-          "file": "app/views/admin/trends/links/index.html.haml",
-          "rendered": {
-            "name": "admin/trends/links/_preview_card",
-            "file": "app/views/admin/trends/links/_preview_card.html.haml"
-          }
-        }
-      ],
-      "location": {
-        "type": "template",
-        "template": "admin/trends/links/_preview_card"
-      },
-      "user_input": "(Unresolved Model).new.url",
-      "confidence": "Weak",
-      "note": ""
-    },
-    {
-      "warning_type": "SQL Injection",
-      "warning_code": 0,
-      "fingerprint": "e21d8fee7a5805761679877ca35ed1029c64c45ef3b4012a30262623e1ba8bb9",
-      "check_name": "SQL",
-      "message": "Possible SQL injection",
-      "file": "app/models/account.rb",
-      "line": 500,
-      "link": "https://brakemanscanner.org/docs/warning_types/sql_injection/",
-      "code": "find_by_sql([\"          SELECT\\n            accounts.*,\\n            (count(f.id) + 1) * ts_rank_cd(#{textsearch}, #{query}, 32) AS rank\\n          FROM accounts\\n          LEFT OUTER JOIN follows AS f ON (accounts.id = f.account_id AND f.target_account_id = ?) OR (accounts.id = f.target_account_id AND f.account_id = ?)\\n          WHERE #{query} @@ #{textsearch}\\n            AND accounts.suspended_at IS NULL\\n            AND accounts.moved_to_account_id IS NULL\\n          GROUP BY accounts.id\\n          ORDER BY rank DESC\\n          LIMIT ? OFFSET ?\\n\".squish, account.id, account.id, limit, offset])",
-      "render_path": null,
-      "location": {
-        "type": "method",
-        "class": "Account",
-        "method": "advanced_search_for"
-      },
-      "user_input": "textsearch",
-      "confidence": "Medium",
-=======
       "warning_type": "Cross-Site Scripting",
       "warning_code": 4,
       "fingerprint": "cd5cfd7f40037fbfa753e494d7129df16e358bfc43ef0da3febafbf4ee1ed3ac",
@@ -360,7 +238,6 @@
       },
       "user_input": "(Unresolved Model).new.url",
       "confidence": "Weak",
->>>>>>> 8c7223f4
       "note": ""
     },
     {
@@ -384,11 +261,6 @@
       "note": ""
     }
   ],
-<<<<<<< HEAD
-  "updated": "2021-11-14 05:26:09 +0100",
-  "brakeman_version": "5.1.2"
-=======
   "updated": "2022-03-22 07:48:32 +0100",
   "brakeman_version": "5.2.1"
->>>>>>> 8c7223f4
 }