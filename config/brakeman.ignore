{
  "ignored_warnings": [
    {
      "warning_type": "SQL Injection",
      "warning_code": 0,
      "fingerprint": "19df3740b8d02a9fe0eb52c939b4b87d3a2a591162a6adfa8d64e9c26aeebe6d",
<<<<<<< HEAD
      "check_name": "SQL",
      "message": "Possible SQL injection",
      "file": "app/models/status.rb",
      "line": 104,
      "link": "https://brakemanscanner.org/docs/warning_types/sql_injection/",
      "code": "result.joins(\"INNER JOIN statuses_tags t#{id} ON t#{id}.status_id = statuses.id AND t#{id}.tag_id = #{id}\")",
      "render_path": null,
      "location": {
        "type": "method",
        "class": "Status",
        "method": null
      },
      "user_input": "id",
      "confidence": "Weak",
      "note": ""
    },
    {
      "warning_type": "SQL Injection",
      "warning_code": 0,
      "fingerprint": "1dd97f9eed312e59e841fd28b4b2c12ef0ba822554f05352a87ba5ba36e3d7b6",
      "check_name": "SQL",
      "message": "Possible SQL injection",
      "file": "app/models/trends/tag_filter.rb",
      "line": 50,
=======
      "check_name": "SQL",
      "message": "Possible SQL injection",
      "file": "app/models/status.rb",
      "line": 104,
>>>>>>> db94a3d9
      "link": "https://brakemanscanner.org/docs/warning_types/sql_injection/",
      "code": "Tag.joins(\"join unnest(array[#{Trends.tags.currently_trending_ids(false, -1).map(&:to_i).join(\",\")}]::integer[]) with ordinality as x (id, ordering) on tags.id = x.id\")",
      "render_path": null,
      "location": {
        "type": "method",
        "class": "Trends::TagFilter",
        "method": "trending_scope"
      },
      "user_input": "Trends.tags.currently_trending_ids(false, -1).map(&:to_i).join(\",\")",
      "confidence": "Medium",
      "note": ""
    },
    {
      "warning_type": "SQL Injection",
      "warning_code": 0,
      "fingerprint": "30dfe36e87fe1b8f239df9a33d576e44a9863f73b680198d4713be6540ae61d3",
      "check_name": "SQL",
      "message": "Possible SQL injection",
      "file": "app/models/trends/query.rb",
      "line": 60,
      "link": "https://brakemanscanner.org/docs/warning_types/sql_injection/",
      "code": "klass.joins(\"join unnest(array[#{ids.join(\",\")}]) with ordinality as x (id, ordering) on #{klass.table_name}.id = x.id\")",
      "render_path": null,
      "location": {
        "type": "method",
        "class": "Trends::Query",
        "method": "to_arel"
      },
      "user_input": "ids.join(\",\")",
      "confidence": "Weak",
      "note": ""
    },
    {
      "warning_type": "Redirect",
      "warning_code": 18,
      "fingerprint": "5fad11cd67f905fab9b1d5739d01384a1748ebe78c5af5ac31518201925265a7",
      "check_name": "Redirect",
      "message": "Possible unprotected redirect",
      "file": "app/controllers/remote_interaction_controller.rb",
      "line": 24,
      "link": "https://brakemanscanner.org/docs/warning_types/redirect/",
      "code": "redirect_to(RemoteFollow.new(resource_params).interact_address_for(Status.find(params[:id])))",
      "render_path": null,
      "location": {
        "type": "method",
        "class": "RemoteInteractionController",
        "method": "create"
      },
      "user_input": "RemoteFollow.new(resource_params).interact_address_for(Status.find(params[:id]))",
      "confidence": "High",
      "note": ""
    },
    {
      "warning_type": "SQL Injection",
      "warning_code": 0,
      "fingerprint": "6a0f9d658658ac3c7ded00423d6b5fa58983b95b7109a4159878533cca797d27",
      "check_name": "SQL",
      "message": "Possible SQL injection",
      "file": "app/models/trends/status_filter.rb",
      "line": 50,
      "link": "https://brakemanscanner.org/docs/warning_types/sql_injection/",
      "code": "Status.unscoped.joins(\"join unnest(array[#{(Trends.statuses.currently_trending_ids(true, -1) or Trends.statuses.currently_trending_ids(false, -1)).map(&:to_i).join(\",\")}]::bigint[]) with ordinality as x (id, ordering) on statuses.id = x.id\")",
      "render_path": null,
      "location": {
        "type": "method",
        "class": "Trends::StatusFilter",
        "method": "trending_scope"
      },
      "user_input": "(Trends.statuses.currently_trending_ids(true, -1) or Trends.statuses.currently_trending_ids(false, -1)).map(&:to_i).join(\",\")",
      "confidence": "Medium",
      "note": ""
    },
    {
      "warning_type": "SQL Injection",
      "warning_code": 0,
      "fingerprint": "75fcd147b7611763ab6915faf8c5b0709e612b460f27c05c72d8b9bd0a6a77f8",
      "check_name": "SQL",
      "message": "Possible SQL injection",
      "file": "lib/mastodon/snowflake.rb",
      "line": 87,
      "link": "https://brakemanscanner.org/docs/warning_types/sql_injection/",
      "code": "connection.execute(\"CREATE OR REPLACE FUNCTION timestamp_id(table_name text)\\nRETURNS bigint AS\\n$$\\n  DECLARE\\n    time_part bigint;\\n    sequence_base bigint;\\n    tail bigint;\\n  BEGIN\\n    time_part := (\\n      -- Get the time in milliseconds\\n      ((date_part('epoch', now()) * 1000))::bigint\\n      -- And shift it over two bytes\\n      << 16);\\n\\n    sequence_base := (\\n      'x' ||\\n      -- Take the first two bytes (four hex characters)\\n      substr(\\n        -- Of the MD5 hash of the data we documented\\n        md5(table_name || '#{SecureRandom.hex(16)}' || time_part::text),\\n        1, 4\\n      )\\n    -- And turn it into a bigint\\n    )::bit(16)::bigint;\\n\\n    -- Finally, add our sequence number to our base, and chop\\n    -- it to the last two bytes\\n    tail := (\\n      (sequence_base + nextval(table_name || '_id_seq'))\\n      & 65535);\\n\\n    -- Return the time part and the sequence part. OR appears\\n    -- faster here than addition, but they're equivalent:\\n    -- time_part has no trailing two bytes, and tail is only\\n    -- the last two bytes.\\n    RETURN time_part | tail;\\n  END\\n$$ LANGUAGE plpgsql VOLATILE;\\n\")",
      "render_path": null,
      "location": {
        "type": "method",
        "class": "Mastodon::Snowflake",
        "method": "define_timestamp_id"
      },
      "user_input": "SecureRandom.hex(16)",
      "confidence": "Medium",
      "note": ""
    },
    {
      "warning_type": "Mass Assignment",
      "warning_code": 105,
      "fingerprint": "7631e93d0099506e7c3e5c91ba8d88523b00a41a0834ae30031a5a4e8bb3020a",
      "check_name": "PermitAttributes",
      "message": "Potentially dangerous key allowed for mass assignment",
      "file": "app/controllers/api/v2/search_controller.rb",
      "line": 28,
      "link": "https://brakemanscanner.org/docs/warning_types/mass_assignment/",
      "code": "params.permit(:type, :offset, :min_id, :max_id, :account_id)",
      "render_path": null,
      "location": {
        "type": "method",
        "class": "Api::V2::SearchController",
        "method": "search_params"
      },
      "user_input": ":account_id",
      "confidence": "High",
      "note": ""
    },
    {
      "warning_type": "Mass Assignment",
      "warning_code": 105,
      "fingerprint": "874be88fedf4c680926845e9a588d3197765a6ccbfdd76466b44cc00151c612e",
      "check_name": "PermitAttributes",
      "message": "Potentially dangerous key allowed for mass assignment",
      "file": "app/controllers/api/v1/admin/reports_controller.rb",
      "line": 90,
      "link": "https://brakemanscanner.org/docs/warning_types/mass_assignment/",
      "code": "params.permit(:resolved, :account_id, :target_account_id)",
      "render_path": null,
      "location": {
        "type": "method",
        "class": "Api::V1::Admin::ReportsController",
        "method": "filter_params"
      },
      "user_input": ":account_id",
      "confidence": "High",
      "note": ""
    },
    {
<<<<<<< HEAD
=======
      "warning_type": "SQL Injection",
      "warning_code": 0,
      "fingerprint": "8c1d8c4b76c1cd3960e90dff999f854a6ff742fcfd8de6c7184ac5a1b1a4d7dd",
      "check_name": "SQL",
      "message": "Possible SQL injection",
      "file": "app/models/preview_card_filter.rb",
      "line": 50,
      "link": "https://brakemanscanner.org/docs/warning_types/sql_injection/",
      "code": "PreviewCard.joins(\"join unnest(array[#{(Trends.links.currently_trending_ids(true, -1) or Trends.links.currently_trending_ids(false, -1)).map(&:to_i).join(\",\")}]::integer[]) with ordinality as x (id, ordering) on preview_cards.id = x.id\")",
      "render_path": null,
      "location": {
        "type": "method",
        "class": "PreviewCardFilter",
        "method": "trending_scope"
      },
      "user_input": "(Trends.links.currently_trending_ids(true, -1) or Trends.links.currently_trending_ids(false, -1)).map(&:to_i).join(\",\")",
      "confidence": "Medium",
      "note": ""
    },
    {
      "warning_type": "Cross-Site Scripting",
      "warning_code": 2,
      "fingerprint": "afad51718ae373b2f19d2513029fd2afccf58b9148e475934bc6a162ee33c352",
      "check_name": "CrossSiteScripting",
      "message": "Unescaped model attribute",
      "file": "app/views/admin/disputes/appeals/_appeal.html.haml",
      "line": 7,
      "link": "https://brakemanscanner.org/docs/warning_types/cross_site_scripting",
      "code": "t((Unresolved Model).new.strike.action, :scope => \"admin.strikes.actions\", :name => content_tag(:span, (Unresolved Model).new.strike.account.username, :class => \"username\"), :target => content_tag(:span, (Unresolved Model).new.account.acct, :class => \"target\"))",
      "render_path": [
        {
          "type": "template",
          "name": "admin/disputes/appeals/index",
          "line": 16,
          "file": "app/views/admin/disputes/appeals/index.html.haml",
          "rendered": {
            "name": "admin/disputes/appeals/_appeal",
            "file": "app/views/admin/disputes/appeals/_appeal.html.haml"
          }
        }
      ],
      "location": {
        "type": "template",
        "template": "admin/disputes/appeals/_appeal"
      },
      "user_input": "(Unresolved Model).new.strike",
      "confidence": "Weak",
      "note": ""
    },
    {
>>>>>>> db94a3d9
      "warning_type": "Redirect",
      "warning_code": 18,
      "fingerprint": "ba568ac09683f98740f663f3d850c31785900215992e8c090497d359a2563d50",
      "check_name": "Redirect",
      "message": "Possible unprotected redirect",
      "file": "app/controllers/remote_follow_controller.rb",
      "line": 21,
      "link": "https://brakemanscanner.org/docs/warning_types/redirect/",
      "code": "redirect_to(RemoteFollow.new(resource_params).subscribe_address_for(@account))",
      "render_path": null,
      "location": {
        "type": "method",
        "class": "RemoteFollowController",
        "method": "create"
      },
      "user_input": "RemoteFollow.new(resource_params).subscribe_address_for(@account)",
      "confidence": "High",
      "note": ""
    },
    {
      "warning_type": "Cross-Site Scripting",
      "warning_code": 4,
      "fingerprint": "cd5cfd7f40037fbfa753e494d7129df16e358bfc43ef0da3febafbf4ee1ed3ac",
      "check_name": "LinkToHref",
      "message": "Potentially unsafe model attribute in `link_to` href",
      "file": "app/views/admin/trends/links/_preview_card.html.haml",
      "line": 7,
      "link": "https://brakemanscanner.org/docs/warning_types/link_to_href",
      "code": "link_to((Unresolved Model).new.title, (Unresolved Model).new.url)",
      "render_path": [
        {
          "type": "template",
          "name": "admin/trends/links/index",
<<<<<<< HEAD
          "line": 45,
=======
          "line": 39,
>>>>>>> db94a3d9
          "file": "app/views/admin/trends/links/index.html.haml",
          "rendered": {
            "name": "admin/trends/links/_preview_card",
            "file": "app/views/admin/trends/links/_preview_card.html.haml"
          }
        }
      ],
      "location": {
        "type": "template",
        "template": "admin/trends/links/_preview_card"
      },
      "user_input": "(Unresolved Model).new.url",
      "confidence": "Weak",
      "note": ""
    },
    {
      "warning_type": "SQL Injection",
      "warning_code": 0,
      "fingerprint": "dfbc609982401921416ce94f2710cd9f2d9668c797145fa8930e692b1fd77ac5",
      "check_name": "SQL",
      "message": "Possible SQL injection",
      "file": "app/models/trends/preview_card_filter.rb",
      "line": 50,
      "link": "https://brakemanscanner.org/docs/warning_types/sql_injection/",
      "code": "PreviewCard.joins(\"join unnest(array[#{(Trends.links.currently_trending_ids(true, -1) or Trends.links.currently_trending_ids(false, -1)).map(&:to_i).join(\",\")}]::integer[]) with ordinality as x (id, ordering) on preview_cards.id = x.id\")",
      "render_path": null,
      "location": {
        "type": "method",
        "class": "Trends::PreviewCardFilter",
        "method": "trending_scope"
      },
      "user_input": "(Trends.links.currently_trending_ids(true, -1) or Trends.links.currently_trending_ids(false, -1)).map(&:to_i).join(\",\")",
      "confidence": "Medium",
      "note": ""
    },
    {
      "warning_type": "Mass Assignment",
      "warning_code": 105,
      "fingerprint": "f9de0ca4b04ae4b51b74d98db14dcbb6dae6809e627b58e711019cf9b4a47866",
      "check_name": "PermitAttributes",
      "message": "Potentially dangerous key allowed for mass assignment",
      "file": "app/controllers/api/v1/reports_controller.rb",
      "line": 36,
      "link": "https://brakemanscanner.org/docs/warning_types/mass_assignment/",
      "code": "params.permit(:account_id, :comment, :category, :forward, :status_ids => ([]), :rule_ids => ([]))",
      "render_path": null,
      "location": {
        "type": "method",
        "class": "Api::V1::ReportsController",
        "method": "report_params"
      },
      "user_input": ":account_id",
      "confidence": "High",
      "note": ""
    }
  ],
<<<<<<< HEAD
  "updated": "2022-02-06 00:16:40 +0100",
  "brakeman_version": "5.2.0"
=======
  "updated": "2022-02-13 02:24:12 +0100",
  "brakeman_version": "5.2.1"
>>>>>>> db94a3d9
}<|MERGE_RESOLUTION|>--- conflicted
+++ resolved
@@ -4,11 +4,10 @@
       "warning_type": "SQL Injection",
       "warning_code": 0,
       "fingerprint": "19df3740b8d02a9fe0eb52c939b4b87d3a2a591162a6adfa8d64e9c26aeebe6d",
-<<<<<<< HEAD
       "check_name": "SQL",
       "message": "Possible SQL injection",
       "file": "app/models/status.rb",
-      "line": 104,
+      "line": 105,
       "link": "https://brakemanscanner.org/docs/warning_types/sql_injection/",
       "code": "result.joins(\"INNER JOIN statuses_tags t#{id} ON t#{id}.status_id = statuses.id AND t#{id}.tag_id = #{id}\")",
       "render_path": null,
@@ -19,32 +18,6 @@
       },
       "user_input": "id",
       "confidence": "Weak",
-      "note": ""
-    },
-    {
-      "warning_type": "SQL Injection",
-      "warning_code": 0,
-      "fingerprint": "1dd97f9eed312e59e841fd28b4b2c12ef0ba822554f05352a87ba5ba36e3d7b6",
-      "check_name": "SQL",
-      "message": "Possible SQL injection",
-      "file": "app/models/trends/tag_filter.rb",
-      "line": 50,
-=======
-      "check_name": "SQL",
-      "message": "Possible SQL injection",
-      "file": "app/models/status.rb",
-      "line": 104,
->>>>>>> db94a3d9
-      "link": "https://brakemanscanner.org/docs/warning_types/sql_injection/",
-      "code": "Tag.joins(\"join unnest(array[#{Trends.tags.currently_trending_ids(false, -1).map(&:to_i).join(\",\")}]::integer[]) with ordinality as x (id, ordering) on tags.id = x.id\")",
-      "render_path": null,
-      "location": {
-        "type": "method",
-        "class": "Trends::TagFilter",
-        "method": "trending_scope"
-      },
-      "user_input": "Trends.tags.currently_trending_ids(false, -1).map(&:to_i).join(\",\")",
-      "confidence": "Medium",
       "note": ""
     },
     {
@@ -90,26 +63,6 @@
     {
       "warning_type": "SQL Injection",
       "warning_code": 0,
-      "fingerprint": "6a0f9d658658ac3c7ded00423d6b5fa58983b95b7109a4159878533cca797d27",
-      "check_name": "SQL",
-      "message": "Possible SQL injection",
-      "file": "app/models/trends/status_filter.rb",
-      "line": 50,
-      "link": "https://brakemanscanner.org/docs/warning_types/sql_injection/",
-      "code": "Status.unscoped.joins(\"join unnest(array[#{(Trends.statuses.currently_trending_ids(true, -1) or Trends.statuses.currently_trending_ids(false, -1)).map(&:to_i).join(\",\")}]::bigint[]) with ordinality as x (id, ordering) on statuses.id = x.id\")",
-      "render_path": null,
-      "location": {
-        "type": "method",
-        "class": "Trends::StatusFilter",
-        "method": "trending_scope"
-      },
-      "user_input": "(Trends.statuses.currently_trending_ids(true, -1) or Trends.statuses.currently_trending_ids(false, -1)).map(&:to_i).join(\",\")",
-      "confidence": "Medium",
-      "note": ""
-    },
-    {
-      "warning_type": "SQL Injection",
-      "warning_code": 0,
       "fingerprint": "75fcd147b7611763ab6915faf8c5b0709e612b460f27c05c72d8b9bd0a6a77f8",
       "check_name": "SQL",
       "message": "Possible SQL injection",
@@ -165,28 +118,6 @@
       },
       "user_input": ":account_id",
       "confidence": "High",
-      "note": ""
-    },
-    {
-<<<<<<< HEAD
-=======
-      "warning_type": "SQL Injection",
-      "warning_code": 0,
-      "fingerprint": "8c1d8c4b76c1cd3960e90dff999f854a6ff742fcfd8de6c7184ac5a1b1a4d7dd",
-      "check_name": "SQL",
-      "message": "Possible SQL injection",
-      "file": "app/models/preview_card_filter.rb",
-      "line": 50,
-      "link": "https://brakemanscanner.org/docs/warning_types/sql_injection/",
-      "code": "PreviewCard.joins(\"join unnest(array[#{(Trends.links.currently_trending_ids(true, -1) or Trends.links.currently_trending_ids(false, -1)).map(&:to_i).join(\",\")}]::integer[]) with ordinality as x (id, ordering) on preview_cards.id = x.id\")",
-      "render_path": null,
-      "location": {
-        "type": "method",
-        "class": "PreviewCardFilter",
-        "method": "trending_scope"
-      },
-      "user_input": "(Trends.links.currently_trending_ids(true, -1) or Trends.links.currently_trending_ids(false, -1)).map(&:to_i).join(\",\")",
-      "confidence": "Medium",
       "note": ""
     },
     {
@@ -203,7 +134,7 @@
         {
           "type": "template",
           "name": "admin/disputes/appeals/index",
-          "line": 16,
+          "line": 20,
           "file": "app/views/admin/disputes/appeals/index.html.haml",
           "rendered": {
             "name": "admin/disputes/appeals/_appeal",
@@ -220,7 +151,6 @@
       "note": ""
     },
     {
->>>>>>> db94a3d9
       "warning_type": "Redirect",
       "warning_code": 18,
       "fingerprint": "ba568ac09683f98740f663f3d850c31785900215992e8c090497d359a2563d50",
@@ -254,11 +184,7 @@
         {
           "type": "template",
           "name": "admin/trends/links/index",
-<<<<<<< HEAD
           "line": 45,
-=======
-          "line": 39,
->>>>>>> db94a3d9
           "file": "app/views/admin/trends/links/index.html.haml",
           "rendered": {
             "name": "admin/trends/links/_preview_card",
@@ -272,26 +198,6 @@
       },
       "user_input": "(Unresolved Model).new.url",
       "confidence": "Weak",
-      "note": ""
-    },
-    {
-      "warning_type": "SQL Injection",
-      "warning_code": 0,
-      "fingerprint": "dfbc609982401921416ce94f2710cd9f2d9668c797145fa8930e692b1fd77ac5",
-      "check_name": "SQL",
-      "message": "Possible SQL injection",
-      "file": "app/models/trends/preview_card_filter.rb",
-      "line": 50,
-      "link": "https://brakemanscanner.org/docs/warning_types/sql_injection/",
-      "code": "PreviewCard.joins(\"join unnest(array[#{(Trends.links.currently_trending_ids(true, -1) or Trends.links.currently_trending_ids(false, -1)).map(&:to_i).join(\",\")}]::integer[]) with ordinality as x (id, ordering) on preview_cards.id = x.id\")",
-      "render_path": null,
-      "location": {
-        "type": "method",
-        "class": "Trends::PreviewCardFilter",
-        "method": "trending_scope"
-      },
-      "user_input": "(Trends.links.currently_trending_ids(true, -1) or Trends.links.currently_trending_ids(false, -1)).map(&:to_i).join(\",\")",
-      "confidence": "Medium",
       "note": ""
     },
     {
@@ -315,11 +221,6 @@
       "note": ""
     }
   ],
-<<<<<<< HEAD
-  "updated": "2022-02-06 00:16:40 +0100",
-  "brakeman_version": "5.2.0"
-=======
-  "updated": "2022-02-13 02:24:12 +0100",
+  "updated": "2022-02-15 03:48:53 +0100",
   "brakeman_version": "5.2.1"
->>>>>>> db94a3d9
 }