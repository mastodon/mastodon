--- conflicted
+++ resolved
@@ -31,14 +31,10 @@
   inflect.acronym 'DSL'
 
   inflect.singular 'data', 'data'
-<<<<<<< HEAD
   inflect.singular 'following', 'following'
-end
-=======
 end
 
 # These inflection rules are supported but not enabled by default:
 # ActiveSupport::Inflector.inflections(:en) do |inflect|
 #   inflect.acronym "RESTful"
-# end
->>>>>>> ba8dcb50
+# end