--- conflicted
+++ resolved
@@ -4,10 +4,7 @@
 
 Devise.setup do |config|
   # Devise omniauth strategies
-<<<<<<< HEAD
-=======
   options = {}
->>>>>>> 52c1b869
 
   # CAS strategy
   if ENV['CAS_ENABLED'] == 'true'
