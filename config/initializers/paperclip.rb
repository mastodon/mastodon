--- conflicted
+++ resolved
@@ -3,15 +3,11 @@
 Paperclip::DataUriAdapter.register
 
 Paperclip.interpolates :filename do |attachment, style|
-<<<<<<< HEAD
-  [basename(attachment, style), extension(attachment, style)].delete_if(&:blank?).join('.')
-=======
   if style == :original
     attachment.original_filename
   else
     [basename(attachment, style), extension(attachment, style)].delete_if(&:blank?).join('.')
   end
->>>>>>> 8071b71b
 end
 
 Paperclip::Attachment.default_options.merge!(
