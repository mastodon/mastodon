# frozen_string_literal: true

require_relative '../../lib/mastodon/sidekiq_middleware'

Sidekiq.configure_server do |config|
<<<<<<< HEAD
  if Rails.configuration.database_configuration.dig('production', 'adapter') == 'postgresql_makara'
    STDERR.puts 'ERROR: Database replication is not currently supported in Sidekiq workers. Check your configuration.'
    exit 1
  end

  config.redis = REDIS_SIDEKIQ_PARAMS
=======
  config.redis = REDIS_CONFIGURATION.sidekiq

  # This is used in Kubernetes setups, to signal that the Sidekiq process has started and will begin processing jobs
  # This comes from https://github.com/sidekiq/sidekiq/wiki/Kubernetes#sidekiq
  ready_filename = ENV.fetch('MASTODON_SIDEKIQ_READY_FILENAME', nil)
  if ready_filename
    raise 'MASTODON_SIDEKIQ_READY_FILENAME is not a valid filename' if File.basename(ready_filename) != ready_filename

    ready_path = Rails.root.join('tmp', ready_filename)

    config.on(:startup) do
      FileUtils.touch(ready_path)
    end

    config.on(:shutdown) do
      FileUtils.rm_f(ready_path)
    end
  end
>>>>>>> ab36c152

  config.server_middleware do |chain|
    chain.add Mastodon::SidekiqMiddleware
  end

  config.server_middleware do |chain|
    chain.add SidekiqUniqueJobs::Middleware::Server
  end

  config.client_middleware do |chain|
    chain.add SidekiqUniqueJobs::Middleware::Client
  end

  config.on(:startup) do
    if SelfDestructHelper.self_destruct?
      Sidekiq.schedule = {
        'self_destruct_scheduler' => {
          'interval' => ['1m'],
          'class' => 'Scheduler::SelfDestructScheduler',
          'queue' => 'scheduler',
        },
      }
      SidekiqScheduler::Scheduler.instance.reload_schedule!
    end
  end

  SidekiqUniqueJobs::Server.configure(config)
end

Sidekiq.configure_client do |config|
  config.redis = REDIS_CONFIGURATION.sidekiq

  config.client_middleware do |chain|
    chain.add SidekiqUniqueJobs::Middleware::Client
  end
end

Sidekiq.logger.level = ::Logger.const_get(ENV.fetch('RAILS_LOG_LEVEL', 'info').upcase.to_s)

SidekiqUniqueJobs.configure do |config|
  config.enabled         = !Rails.env.test?
  config.reaper          = :ruby
  config.reaper_count    = 1000
  config.reaper_interval = 600
  config.reaper_timeout  = 150
  config.lock_ttl        = 50.days.to_i
end<|MERGE_RESOLUTION|>--- conflicted
+++ resolved
@@ -3,14 +3,6 @@
 require_relative '../../lib/mastodon/sidekiq_middleware'
 
 Sidekiq.configure_server do |config|
-<<<<<<< HEAD
-  if Rails.configuration.database_configuration.dig('production', 'adapter') == 'postgresql_makara'
-    STDERR.puts 'ERROR: Database replication is not currently supported in Sidekiq workers. Check your configuration.'
-    exit 1
-  end
-
-  config.redis = REDIS_SIDEKIQ_PARAMS
-=======
   config.redis = REDIS_CONFIGURATION.sidekiq
 
   # This is used in Kubernetes setups, to signal that the Sidekiq process has started and will begin processing jobs
@@ -29,7 +21,6 @@
       FileUtils.rm_f(ready_path)
     end
   end
->>>>>>> ab36c152
 
   config.server_middleware do |chain|
     chain.add Mastodon::SidekiqMiddleware
