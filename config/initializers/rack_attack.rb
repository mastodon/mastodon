--- conflicted
+++ resolved
@@ -65,11 +65,7 @@
     req.authenticated_user_id if req.post? && req.path.start_with?('/api/v1/media')
   end
 
-<<<<<<< HEAD
-  throttle('throttle_media_proxy', limit: (ENV['MEDIA_PROXY_LIMIT'] || 30).to_i, period: 30.minutes) do |req|
-=======
-  throttle('throttle_media_proxy', limit: 30, period: 10.minutes) do |req|
->>>>>>> 9b36f62d
+  throttle('throttle_media_proxy', limit: (ENV['MEDIA_PROXY_LIMIT'] || 30).to_i, period: 10.minutes) do |req|
     req.remote_ip if req.path.start_with?('/media_proxy')
   end
 
