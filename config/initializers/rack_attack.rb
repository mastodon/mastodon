# frozen_string_literal: true

require 'doorkeeper/grape/authorization_decorator'

class Rack::Attack
  class Request
    def authenticated_token
      return @token if defined?(@token)

      @token = Doorkeeper::OAuth::Token.authenticate(
        Doorkeeper::Grape::AuthorizationDecorator.new(self),
        *Doorkeeper.configuration.access_token_methods
      )
    end

    def remote_ip
      @remote_ip ||= (@env["action_dispatch.remote_ip"] || ip).to_s
    end

    def authenticated_user_id
      authenticated_token&.resource_owner_id
    end

    def unauthenticated?
      !authenticated_user_id
    end

    def api_request?
      path.start_with?('/api')
    end

    def web_request?
      !api_request?
    end

    def paging_request?
      params['page'].present? || params['min_id'].present? || params['max_id'].present? || params['since_id'].present?
    end
  end

  Rack::Attack.safelist('allow from localhost') do |req|
    req.remote_ip == '127.0.0.1' || req.remote_ip == '::1'
  end

<<<<<<< HEAD
  throttle('throttle_authenticated_api', limit: 600, period: 5.minutes) do |req|
=======
  Rack::Attack.blocklist('deny from blocklist') do |req|
    IpBlock.blocked?(req.remote_ip)
  end

  throttle('throttle_authenticated_api', limit: 300, period: 5.minutes) do |req|
>>>>>>> acc1c038
    req.authenticated_user_id if req.api_request?
  end

  throttle('throttle_unauthenticated_api', limit: 600, period: 5.minutes) do |req|
    req.remote_ip if req.api_request? && req.unauthenticated?
  end

  throttle('throttle_api_media', limit: 30, period: 30.minutes) do |req|
    req.authenticated_user_id if req.post? && req.path.start_with?('/api/v1/media')
  end

  throttle('throttle_media_proxy', limit: 30, period: 10.minutes) do |req|
    req.remote_ip if req.path.start_with?('/media_proxy')
  end

  throttle('throttle_api_sign_up', limit: 5, period: 30.minutes) do |req|
    req.remote_ip if req.post? && req.path == '/api/v1/accounts'
  end

  throttle('throttle_authenticated_paging', limit: 300, period: 15.minutes) do |req|
    req.authenticated_user_id if req.paging_request?
  end

  throttle('throttle_unauthenticated_paging', limit: 300, period: 15.minutes) do |req|
    req.remote_ip if req.paging_request? && req.unauthenticated?
  end

  API_DELETE_REBLOG_REGEX = /\A\/api\/v1\/statuses\/[\d]+\/unreblog/.freeze
  API_DELETE_STATUS_REGEX = /\A\/api\/v1\/statuses\/[\d]+/.freeze

  throttle('throttle_api_delete', limit: 30, period: 30.minutes) do |req|
    req.authenticated_user_id if (req.post? && req.path =~ API_DELETE_REBLOG_REGEX) || (req.delete? && req.path =~ API_DELETE_STATUS_REGEX)
  end

  throttle('throttle_sign_up_attempts/ip', limit: 25, period: 5.minutes) do |req|
    req.remote_ip if req.post? && req.path == '/auth'
  end

  throttle('throttle_password_resets/ip', limit: 25, period: 5.minutes) do |req|
    req.remote_ip if req.post? && req.path == '/auth/password'
  end

  throttle('throttle_password_resets/email', limit: 5, period: 30.minutes) do |req|
    req.params.dig('user', 'email').presence if req.post? && req.path == '/auth/password'
  end

  throttle('throttle_email_confirmations/ip', limit: 25, period: 5.minutes) do |req|
    req.remote_ip if req.post? && req.path == '/auth/confirmation'
  end

  throttle('throttle_email_confirmations/email', limit: 5, period: 30.minutes) do |req|
    req.params.dig('user', 'email').presence if req.post? && req.path == '/auth/password'
  end

  throttle('throttle_login_attempts/ip', limit: 25, period: 5.minutes) do |req|
    req.remote_ip if req.post? && req.path == '/auth/sign_in'
  end

  throttle('throttle_login_attempts/email', limit: 25, period: 1.hour) do |req|
    req.session[:attempt_user_id] || req.params.dig('user', 'email').presence if req.post? && req.path == '/auth/sign_in'
  end

  self.throttled_response = lambda do |env|
    now        = Time.now.utc
    match_data = env['rack.attack.match_data']

    headers = {
      'Content-Type'          => 'application/json',
      'X-RateLimit-Limit'     => match_data[:limit].to_s,
      'X-RateLimit-Remaining' => '0',
      'X-RateLimit-Reset'     => (now + (match_data[:period] - now.to_i % match_data[:period])).iso8601(6),
    }

    [429, headers, [{ error: I18n.t('errors.429') }.to_json]]
  end
end<|MERGE_RESOLUTION|>--- conflicted
+++ resolved
@@ -42,15 +42,11 @@
     req.remote_ip == '127.0.0.1' || req.remote_ip == '::1'
   end
 
-<<<<<<< HEAD
-  throttle('throttle_authenticated_api', limit: 600, period: 5.minutes) do |req|
-=======
   Rack::Attack.blocklist('deny from blocklist') do |req|
     IpBlock.blocked?(req.remote_ip)
   end
 
-  throttle('throttle_authenticated_api', limit: 300, period: 5.minutes) do |req|
->>>>>>> acc1c038
+  throttle('throttle_authenticated_api', limit: 600, period: 5.minutes) do |req|
     req.authenticated_user_id if req.api_request?
   end
 
