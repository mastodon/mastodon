# frozen_string_literal: true

# Be sure to restart your server when you modify this file.

# Define an application-wide content security policy.
# See the Securing Rails Applications Guide for more information:
# https://guides.rubyonrails.org/security.html#content-security-policy-header

require_relative '../../app/lib/content_security_policy'

policy = ContentSecurityPolicy.new
assets_host = policy.assets_host
media_hosts = policy.media_hosts

wasabi_host = 'https://s3.ap-southeast-2.wasabisys.com'

def sso_host
  return unless ENV['ONE_CLICK_SSO_LOGIN'] == 'true'
  return unless ENV['OMNIAUTH_ONLY'] == 'true'
  return unless Devise.omniauth_providers.length == 1

  provider = Devise.omniauth_configs[Devise.omniauth_providers[0]]
  @sso_host ||= begin
    case provider.provider
    when :cas
      provider.cas_url
    when :saml
      provider.options[:idp_sso_target_url]
    when :openid_connect
      provider.options.dig(:client_options, :authorization_endpoint) || OpenIDConnect::Discovery::Provider::Config.discover!(provider.options[:issuer]).authorization_endpoint
    end
  end
end

Rails.application.config.content_security_policy do |p|
  p.base_uri        :none
  p.default_src     :none
  p.frame_ancestors :none
  p.font_src        :self, assets_host
  p.img_src         :self, :data, :blob, *media_hosts
  p.style_src       :self, assets_host
  p.media_src       :self, :data, *media_hosts
  p.frame_src       :self, :https
  p.manifest_src    :self, assets_host

  if sso_host.present?
    p.form_action     :self, sso_host
  else
    p.form_action     :self
  end

  p.child_src       :self, :blob, assets_host
  p.worker_src      :self, :blob, assets_host

  if Rails.env.development?
    webpacker_public_host = ENV.fetch('WEBPACKER_DEV_SERVER_PUBLIC', Webpacker.config.dev_server[:public])
<<<<<<< HEAD
    front_end_build_urls = %w(ws http).map { |protocol| "#{protocol}#{Webpacker.dev_server.https? ? 's' : ''}://#{webpacker_public_host}" }

    p.connect_src :self, :data, :blob, *media_hosts, Rails.configuration.x.streaming_api_base_url, *front_end_build_urls
=======
    webpacker_urls = %w(ws http).map { |protocol| "#{protocol}#{Webpacker.dev_server.https? ? 's' : ''}://#{webpacker_public_host}" }
    p.connect_src :self, :data, :blob, *media_hosts, wasabi_host, Rails.configuration.x.streaming_api_base_url, *webpacker_urls
>>>>>>> ac7b2838
    p.script_src  :self, :unsafe_inline, :unsafe_eval, assets_host
  else
    p.connect_src :self, :data, :blob, *media_hosts, wasabi_host, Rails.configuration.x.streaming_api_base_url
    p.script_src  :self, assets_host, "'wasm-unsafe-eval'"
  end
end

# Report CSP violations to a specified URI
# For further information see the following documentation:
# https://developer.mozilla.org/en-US/docs/Web/HTTP/Headers/Content-Security-Policy-Report-Only
# Rails.application.config.content_security_policy_report_only = true

Rails.application.config.content_security_policy_nonce_generator = ->(_request) { SecureRandom.base64(16) }

Rails.application.config.content_security_policy_nonce_directives = %w(style-src)

Rails.application.reloader.to_prepare do
  PgHero::HomeController.content_security_policy do |p|
    p.script_src :self, :unsafe_inline, assets_host
    p.style_src  :self, :unsafe_inline, assets_host
  end

  PgHero::HomeController.after_action do
    request.content_security_policy_nonce_generator = nil
  end

  if Rails.env.development?
    LetterOpenerWeb::LettersController.content_security_policy do |p|
      p.child_src       :self
      p.connect_src     :none
      p.frame_ancestors :self
      p.frame_src       :self
      p.script_src      :unsafe_inline
      p.style_src       :unsafe_inline
      p.worker_src      :none
    end

    LetterOpenerWeb::LettersController.after_action do
      request.content_security_policy_nonce_directives = %w(script-src)
    end
  end
end<|MERGE_RESOLUTION|>--- conflicted
+++ resolved
@@ -54,14 +54,9 @@
 
   if Rails.env.development?
     webpacker_public_host = ENV.fetch('WEBPACKER_DEV_SERVER_PUBLIC', Webpacker.config.dev_server[:public])
-<<<<<<< HEAD
     front_end_build_urls = %w(ws http).map { |protocol| "#{protocol}#{Webpacker.dev_server.https? ? 's' : ''}://#{webpacker_public_host}" }
 
-    p.connect_src :self, :data, :blob, *media_hosts, Rails.configuration.x.streaming_api_base_url, *front_end_build_urls
-=======
-    webpacker_urls = %w(ws http).map { |protocol| "#{protocol}#{Webpacker.dev_server.https? ? 's' : ''}://#{webpacker_public_host}" }
-    p.connect_src :self, :data, :blob, *media_hosts, wasabi_host, Rails.configuration.x.streaming_api_base_url, *webpacker_urls
->>>>>>> ac7b2838
+    p.connect_src :self, :data, :blob, *media_hosts, wasabi_host, Rails.configuration.x.streaming_api_base_url, *front_end_build_urls
     p.script_src  :self, :unsafe_inline, :unsafe_eval, assets_host
   else
     p.connect_src :self, :data, :blob, *media_hosts, wasabi_host, Rails.configuration.x.streaming_api_base_url
