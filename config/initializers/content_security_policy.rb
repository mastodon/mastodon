# Define an application-wide content security policy
# For further information see the following documentation
# https://developer.mozilla.org/en-US/docs/Web/HTTP/Headers/Content-Security-Policy

def host_to_url(str)
  "http#{Rails.configuration.x.use_https ? 's' : ''}://#{str}" unless str.blank?
end

base_host = Rails.configuration.x.web_domain

assets_host   = Rails.configuration.action_controller.asset_host
assets_host ||= host_to_url(base_host)

media_host   = host_to_url(ENV['S3_ALIAS_HOST'])
media_host ||= host_to_url(ENV['S3_CLOUDFRONT_HOST'])
media_host ||= host_to_url(ENV['S3_HOSTNAME']) if ENV['S3_ENABLED'] == 'true'
media_host ||= assets_host

Rails.application.config.content_security_policy do |p|
  p.base_uri        :none
  p.default_src     :none
  p.frame_ancestors :none
  p.font_src        :self, assets_host
  p.img_src         :self, :https, :data, :blob, assets_host
  p.style_src       :self, assets_host
  p.media_src       :self, :https, :data, assets_host
  p.frame_src       :self, :https
  p.manifest_src    :self, assets_host

  if Rails.env.development?
    webpacker_urls = %w(ws http).map { |protocol| "#{protocol}#{Webpacker.dev_server.https? ? 's' : ''}://#{Webpacker.dev_server.host_with_port}" }

    p.connect_src :self, :data, :blob, assets_host, media_host, Rails.configuration.x.streaming_api_base_url, *webpacker_urls
    p.script_src  :self, :unsafe_inline, :unsafe_eval, assets_host
    p.child_src   :self, :blob, assets_host
    p.worker_src  :self, :blob, assets_host
  else
    p.connect_src :self, :data, :blob, assets_host, media_host, Rails.configuration.x.streaming_api_base_url
<<<<<<< HEAD
    p.script_src  :self, assets_host, :unsafe_inline, :unsafe_eval, "https://www.google.com", "https://www.gstatic.com"
=======
    p.script_src  :self, assets_host, "'wasm-unsafe-eval'"
>>>>>>> 03b0f3ac
    p.child_src   :self, :blob, assets_host
    p.worker_src  :self, :blob, assets_host
  end
end

# Report CSP violations to a specified URI
# For further information see the following documentation:
# https://developer.mozilla.org/en-US/docs/Web/HTTP/Headers/Content-Security-Policy-Report-Only
# Rails.application.config.content_security_policy_report_only = true

Rails.application.config.content_security_policy_nonce_generator = -> request { SecureRandom.base64(16) }

Rails.application.config.content_security_policy_nonce_directives = %w(style-src)

Rails.application.reloader.to_prepare do
  PgHero::HomeController.content_security_policy do |p|
    p.script_src :self, :unsafe_inline, assets_host
    p.style_src  :self, :unsafe_inline, assets_host
  end

  PgHero::HomeController.after_action do
    request.content_security_policy_nonce_generator = nil
  end

  if Rails.env.development?
    LetterOpenerWeb::LettersController.content_security_policy do |p|
      p.child_src       :self
      p.connect_src     :none
      p.frame_ancestors :self
      p.frame_src       :self
      p.script_src      :unsafe_inline
      p.style_src       :unsafe_inline
      p.worker_src      :none
    end

    LetterOpenerWeb::LettersController.after_action do |p|
      request.content_security_policy_nonce_directives = %w(script-src)
    end
  end
end<|MERGE_RESOLUTION|>--- conflicted
+++ resolved
@@ -36,11 +36,7 @@
     p.worker_src  :self, :blob, assets_host
   else
     p.connect_src :self, :data, :blob, assets_host, media_host, Rails.configuration.x.streaming_api_base_url
-<<<<<<< HEAD
-    p.script_src  :self, assets_host, :unsafe_inline, :unsafe_eval, "https://www.google.com", "https://www.gstatic.com"
-=======
-    p.script_src  :self, assets_host, "'wasm-unsafe-eval'"
->>>>>>> 03b0f3ac
+    p.script_src  :self, assets_host, "'wasm-unsafe-eval'", "https://www.google.com", "https://www.gstatic.com"
     p.child_src   :self, :blob, assets_host
     p.worker_src  :self, :blob, assets_host
   end
