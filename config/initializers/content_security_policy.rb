# Define an application-wide content security policy
# For further information see the following documentation
# https://developer.mozilla.org/en-US/docs/Web/HTTP/Headers/Content-Security-Policy

def host_to_url(str)
<<<<<<< HEAD
  "http#{Rails.configuration.x.use_https ? 's' : ''}://#{str}".split('/').first if str.present?
=======
  return if str.blank?

  uri = Addressable::URI.parse("http#{Rails.configuration.x.use_https ? 's' : ''}://#{str}")
  uri.path += '/' unless uri.path.blank? || uri.path.end_with?('/')
  uri.to_s
>>>>>>> 363bedd0
end

base_host = Rails.configuration.x.web_domain

assets_host   = Rails.configuration.action_controller.asset_host
assets_host ||= host_to_url(base_host)

media_host   = host_to_url(ENV['S3_ALIAS_HOST'])
media_host ||= host_to_url(ENV['S3_CLOUDFRONT_HOST'])
media_host ||= host_to_url(ENV['S3_HOSTNAME']) if ENV['S3_ENABLED'] == 'true'
media_host ||= assets_host

Rails.application.config.content_security_policy do |p|
  p.base_uri        :none
  p.default_src     :none
  p.frame_ancestors :none
  p.font_src        :self, assets_host
  p.img_src         :self, :https, :data, :blob, assets_host
  p.style_src       :self, assets_host
  p.media_src       :self, :https, :data, assets_host
  p.frame_src       :self, :https
  p.manifest_src    :self, assets_host
  p.form_action     :self

  if Rails.env.development?
    webpacker_urls = %w(ws http).map { |protocol| "#{protocol}#{Webpacker.dev_server.https? ? 's' : ''}://#{Webpacker.dev_server.host_with_port}" }

    p.connect_src :self, :data, :blob, assets_host, media_host, Rails.configuration.x.streaming_api_base_url, *webpacker_urls
    p.script_src  :self, :unsafe_inline, :unsafe_eval, assets_host
    p.child_src   :self, :blob, assets_host
    p.worker_src  :self, :blob, assets_host
  else
    p.connect_src :self, :data, :blob, assets_host, media_host, Rails.configuration.x.streaming_api_base_url
    p.script_src  :self, assets_host, "'wasm-unsafe-eval'"
    p.child_src   :self, :blob, assets_host
    p.worker_src  :self, :blob, assets_host
  end
end

# Report CSP violations to a specified URI
# For further information see the following documentation:
# https://developer.mozilla.org/en-US/docs/Web/HTTP/Headers/Content-Security-Policy-Report-Only
# Rails.application.config.content_security_policy_report_only = true

Rails.application.config.content_security_policy_nonce_generator = -> request { SecureRandom.base64(16) }

Rails.application.config.content_security_policy_nonce_directives = %w(style-src)

Rails.application.reloader.to_prepare do
  PgHero::HomeController.content_security_policy do |p|
    p.script_src :self, :unsafe_inline, assets_host
    p.style_src  :self, :unsafe_inline, assets_host
  end

  PgHero::HomeController.after_action do
    request.content_security_policy_nonce_generator = nil
  end

  if Rails.env.development?
    LetterOpenerWeb::LettersController.content_security_policy do |p|
      p.child_src       :self
      p.connect_src     :none
      p.frame_ancestors :self
      p.frame_src       :self
      p.script_src      :unsafe_inline
      p.style_src       :unsafe_inline
      p.worker_src      :none
    end

    LetterOpenerWeb::LettersController.after_action do |p|
      request.content_security_policy_nonce_directives = %w(script-src)
    end
  end
end<|MERGE_RESOLUTION|>--- conflicted
+++ resolved
@@ -3,15 +3,11 @@
 # https://developer.mozilla.org/en-US/docs/Web/HTTP/Headers/Content-Security-Policy
 
 def host_to_url(str)
-<<<<<<< HEAD
-  "http#{Rails.configuration.x.use_https ? 's' : ''}://#{str}".split('/').first if str.present?
-=======
   return if str.blank?
 
   uri = Addressable::URI.parse("http#{Rails.configuration.x.use_https ? 's' : ''}://#{str}")
   uri.path += '/' unless uri.path.blank? || uri.path.end_with?('/')
   uri.to_s
->>>>>>> 363bedd0
 end
 
 base_host = Rails.configuration.x.web_domain
