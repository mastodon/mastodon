sv:
  about:
    about_hashtag_html: Dessa är offentliga toots märkta med <strong>#%{hashtag}</strong>.
      Du kan interagera med dem om du har ett konto någonstans i federationen.
    about_mastodon_html: Mastodon är ett socialt nätverk baserat på öppna webbprotokoll
      och gratis, öppen källkodsprogramvara. Det är decentraliserat som e-post.
    about_this: Om
    closed_registrations: Registreringar är för närvarande stängda i denna instans.
      Dock så kan du hitta en annan instans för att skapa ett konto och få tillgång
      till samma nätverk från det.
    contact: Kontakt
    contact_missing: Inte inställd
    contact_unavailable: N/A
    description_headline: Vad är %{domain}?
    domain_count_after: annan instans
    domain_count_before: Uppkopplad mot
    extended_description_html: '<h3>En bra plats för regler</h3>

      <p>Den utökade beskrivningen har inte konfigurerats ännu.</p>

      '
    features:
      humane_approach_body: Mastodon, har lärt sig från tidigare misslyckanden i andra
        nätverk och syftar till att göra etiska designval i Mastodon för att bekämpa
        missbruk av sociala medier.
      humane_approach_title: En mer human inställning
      not_a_product_body: Mastodon är inte ett kommersiellt nätverk. Ingen reklam,
        ingen datautvinning, inga muromgärdade trädgårdar. Det finns ingen central
        myndighet.
      not_a_product_title: Du är en person, inte en produkt
      real_conversation_body: Med 500 tecken till ditt förfogande och stöd för granulärt
        innehåll och mediavarningar så kan du uttrycka dig själv, som du vill.
      real_conversation_title: Byggd för riktiga konversationer
      within_reach_body: Flera appar för iOS, Android och andra plattformar tack vare
        ett utvecklingsvänligt API-ekosystem gör att du kan hålla kontakten med dina
        vänner var som helst.
      within_reach_title: Alltid inom räckhåll
<<<<<<< HEAD
    generic_description: "%{domain} är en server i nätverket"
=======
    find_another_instance: Hitta en annan instans
    generic_description: '%{domain} är en server i nätverket'
>>>>>>> feef9c87
    hosted_on: Mastodon värd på %{domain}
    learn_more: Lär dig mer
    other_instances: Instanslista
    source_code: Källkod
    status_count_after: statusar
    status_count_before: Vem författade
    user_count_after: användare
    user_count_before: Hem till
    what_is_mastodon: Vad är Mastodon?
  accounts:
    follow: Följa
    followers: Följare
    following: Följer
    media: Media
    moved_html: '%{name} har flyttat till %{new_profile_link}:'
    nothing_here: Det finns inget här!
    people_followed_by: Personer som %{name} följer
    people_who_follow: Personer som följer %{name}
    posts: Toots
    posts_with_replies: Toots med svar
    remote_follow: Avlägsen följare
    reserved_username: Användarnamnet är reserverat
    roles:
      admin: Admin
      moderator: Moderera
    unfollow: Sluta följa
  admin:
    account_moderation_notes:
      account: Moderator
      create: Skapa
      created_at: Datum
      created_msg: Modereringsnotering skapad utan problem!
      delete: Ta bort
      destroyed_msg: Modereringsnotering borttagen utan problem!
    accounts:
      are_you_sure: Är du säker?
      by_domain: Domän
      confirm: Bekräfta
      confirmed: Bekräftad
      demote: Degradera
      disable: inaktivera
      disable_two_factor_authentication: Inaktivera 2FA
      disabled: inaktiverad
      display_name: Visningsnamn
      domain: Domän
      edit: Redigera
      email: E-post
      enable: Aktivera
      enabled: Aktiverad
      feed_url: Flödes URL
      followers: Följare
      followers_url: Följare URL
      follows: Följs
      inbox_url: Inkorgs URL
      ip: IP
      location:
        all: Alla
        local: Lokal
        remote: Avlägsen
        title: Plats
      login_status: Inloggningsstatus
      media_attachments: Media bifogade filer
      memorialize: Förvandla till ett memoriam
      moderation:
        all: Alla
        silenced: Tystas
        suspended: Avstängd
        title: Moderering
      moderation_notes: Moderation anteckning
      most_recent_activity: Senaste aktivitet
      most_recent_ip: Senaste IP
      not_subscribed: Inte prenumererat
      order:
        alphabetic: Alfabetiskt
        most_recent: Senaste
        title: Ordning
      outbox_url: Utkorg URL
      perform_full_suspension: Utför full avstängning
      profile_url: Profil URL
      promote: Befordra
      protocol: Protokoll
      public: Offentlig
      push_subscription_expires: PuSH-prenumerationen löper ut
      redownload: Uppdatera avatar
      reset: Återställ
      reset_password: Återställ lösenord
      resubscribe: Starta en ny prenumeration
      role: Behörigheter
      roles:
        admin: Administratör
        moderator: Moderator
        staff: Personal
        user: Användare
      salmon_url: Lax URL
      search: Sök
      shared_inbox_url: Delad inkorg URL
      show:
        created_reports: Anmälningar som skapats av det här kontot
        report: anmäla
        targeted_reports: Anmälningar gjorda om detta konto
      silence: Tystnad
      statuses: Status
      subscribe: Prenumerera
      title: Konton
      undo_silenced: Ångra tystnad
      undo_suspension: Ångra avstängning
      unsubscribe: Avsluta prenumeration
      username: Användarnamn
      web: Webb
    action_logs:
      actions:
        confirm_user: '%{name} bekräftade e-postadress för användare %{target}'
        create_custom_emoji: '%{name} laddade upp ny emoji %{target}'
        create_domain_block: '%{name} blockerade domän %{target}'
        create_email_domain_block: '%{name} svartlistade e-postdomän %{target}'
        demote_user: '%{name} degraderade användare %{target}'
        destroy_domain_block: '%{name} avblockerade domän %{target}'
        destroy_email_domain_block: '%{name} vitlistade e-postdomän %{target}'
        destroy_status: '%{name} tog bort status av %{target}'
        disable_2fa_user: '%{name} inaktiverade tvåstegsautentiseringskrav för användare
          %{target}'
        disable_custom_emoji: '%{name} inaktiverade emoji %{target}'
        disable_user: '%{name} inaktiverade inloggning för användare %{target}'
        enable_custom_emoji: '%{name} aktiverade emoji %{target}'
        enable_user: '%{name} aktiverade inloggning för användare %{target}'
        memorialize_account: '%{name} omvandlade %{target}s konto till en memoriam-sida'
        promote_user: '%{name} flyttade upp användare %{target}'
        reset_password_user: '%{name} återställde lösenord för användaren %{target}'
        resolve_report: '%{name} avvisade anmälan %{target}'
        silence_account: '%{name} tystade ner %{target}s konto'
        suspend_account: '%{name} suspenderade %{target}s konto'
        unsilence_account: '%{name} återljudade %{target}s konto'
        unsuspend_account: '%{name} aktiverade %{target}s konto'
        update_custom_emoji: '%{name} uppdaterade emoji %{target}'
        update_status: '%{name} uppdaterade status för %{target}'
      title: Revisionslogg
    custom_emojis:
      by_domain: Domän
      copied_msg: Skapade en lokal kopia av emoji utan problem
      copy: Kopia
      copy_failed_msg: Kunde inte skapa en lokal kopia av den emoji
      created_msg: Emoji skapades utan problem!
      delete: Radera
      destroyed_msg: Emojo borttagen utan problem!
      disable: Inaktivera
      disabled_msg: Inaktiverade emoji utan problem
      emoji: Emoji
      enable: Aktivera
      enabled_msg: Aktiverade den emoji utan problem
      image_hint: PNG upp till 50KB
      listed: Noterade
      new:
        title: Lägg till ny egen emoji
      overwrite: Skriva över
      shortcode: Kortkod
      shortcode_hint: Minst 2 tecken, endast alfanumeriska tecken och understreck
      title: Egentillverkade emojis
      unlisted: Olistade
      update_failed_msg: Kunde inte uppdatera emoji
      updated_msg: Emoji uppdaterades utan problem!
      upload: Ladda upp
    domain_blocks:
      add_new: Lägg till ny
      created_msg: Domänblocket behandlas nu
      destroyed_msg: Domänblockering har återtagits
      domain: Domän
      new:
        create: Skapa block
        hint: Domänblocket hindrar inte skapandet av kontoposter i databasen, men
          kommer retroaktivt, automatiskt att tillämpa specifika modereringsmetoder
          på dessa konton.
        severity:
          desc_html: <strong>Tysta ner</strong> kommer att göra kontoinlägg osynliga
            för alla som inte följer dem. <strong>Suspendera</strong> kommer ta bort
            allt av kontots innehåll, media och profildata. Använd <strong>Ingen</strong>
            om du bara vill avvisa mediefiler.
          noop: Ingen
          silence: Tysta ner
          suspend: Suspendera
        title: Nytt domänblock
      reject_media: Avvisa mediafiler
      reject_media_hint: Raderar lokalt lagrade mediefiler och förhindrar möjligheten
        att ladda ner något i framtiden. Irrelevant för suspensioner
      severities:
        noop: Ingen
        silence: Tysta ner
        suspend: Suspendera
      severity: Svårighet
      show:
        affected_accounts:
          one: Ett konto i databasen drabbades
          other: '%{count} konton i databasen har drabbats'
        retroactive:
          silence: Ta bort tysta ner från alla befintliga konton på den här domänen
          suspend: Ta bort suspendering från alla befintliga konton på den här domänen
        title: Ångra domänblockering för %{domain}
        undo: Ångra
      title: Domänblockering
      undo: Ångra
    email_domain_blocks:
      add_new: Lägg till ny
      created_msg: E-postdomän har lagts till i domänblockslistan utan problem
      delete: Radera
      destroyed_msg: E-postdomän har tagits bort från domänblockslistan utan problem
      domain: Domän
      new:
        create: Skapa domän
        title: Ny E-postdomänblocklistningsinmatning
      title: E-postdomänblock
    instances:
      account_count: Kända konton
      domain_name: Domän
      reset: Återställa
      search: Sök
      title: Kända instanser
    invites:
      filter:
        all: Alla
        available: Tillgängliga
        expired: Utgångna
        title: Filtrera
      title: Inbjudningar
    reports:
      action_taken_by: Åtgärder vidtagna av
      are_you_sure: Är du säker?
      comment:
        label: Kommentar
        none: Ingen
      delete: Radera
      id: ID
      mark_as_resolved: Markera som löst
      nsfw:
        'false': Visa bifogade mediafiler
        'true': Dölj bifogade mediafiler
      report: 'Anmäl #%{id}'
      report_contents: Innehåll
      reported_account: Anmält konto
      reported_by: Anmäld av
      resolved: Löst
      silence_account: Tysta ner konto
      status: Status
      suspend_account: Suspendera konto
      target: Mål
      title: Anmälningar
      unresolved: Olösta
      view: Granska
    settings:
      activity_api_enabled:
        desc_html: Räkning av lokalt postade statusar, aktiva användare och nyregistreringar
          per vecka
        title: Publicera uppsamlad statistik om användaraktivitet
      bootstrap_timeline_accounts:
        desc_html: Separera flera användarnamn med kommatecken. Endast lokala och
          olåsta konton kommer att fungera. Standard när det är tomt och alla är lokala
          administratörer.
        title: Standard att följa för nya användare
      contact_information:
        email: Företag E-post
        username: Användarnamn för kontakt
      peers_api_enabled:
        desc_html: Domännamn denna instans har påträffat i fediverse
        title: Publicera lista över upptäckta instanser
      registrations:
        closed_message:
          desc_html: Visas på framsidan när registreringen är stängd. Du kan använda
            HTML-taggar
          title: Stängt registreringsmeddelande
        deletion:
          desc_html: Tillåt alla att ta bort sitt konto
          title: Öppen kontoradering
        min_invite_role:
          disabled: Ingen
          title: Tillåt inbjudningar av
        open:
          desc_html: Tillåt alla att skapa ett konto
          title: Öppen registrering
      show_staff_badge:
        desc_html: Visa en personalbricka på en användarsida
        title: Visa personalbricka
      site_description:
        desc_html: Inledande stycke på framsidan och i metataggar. Du kan använda
          HTML-taggar, i synnerhet <code>&lt;a&gt;</code> och <code>&lt;em&gt;</code>.
        title: Instansbeskrivning
      site_description_extended:
        desc_html: Ett bra ställe för din uppförandekod, regler, riktlinjer och andra
          saker som stämmer med din instans. Du kan använda HTML-taggar
        title: Egentillverkad utökad information
      site_terms:
        desc_html: Du kan skriva din egen integritetspolicy, användarvillkor eller
          andra regler. Du kan använda HTML-taggar
        title: Egentillverkad villkor för tjänster
      site_title: Namn på instans
      thumbnail:
        desc_html: Används för förhandsgranskningar via OpenGraph och API. 1200x630px
          rekommenderas
        title: Instans tumnagelbild
      timeline_preview:
        desc_html: Visa offentlig tidslinje på landingsidan
        title: Förhandsgranska tidslinje
      title: Sidans inställningar
      show_known_fediverse_at_about_page:
        desc_html: När den växlas, kommer toots från hela fediverse visas på förhandsvisning.
          Annars visas bara lokala toots.
        title: Visa det kända fediverse på tidslinjens förhandsgranskning
    statuses:
      back_to_account: Tillbaka till kontosidan
      batch:
        delete: Radera
        nsfw_off: NSFW AV
        nsfw_on: NSFW PÅ
      execute: Utför
      failed_to_execute: Misslyckades att utföra
      media:
        hide: Dölj media
        show: Visa media
        title: Media
      no_media: Ingen media
      title: Kontostatus
      with_media: med media
    subscriptions:
      callback_url: Återanrop URL
      confirmed: Bekräftad
      expires_in: Utgår om
      last_delivery: Sista leverans
      title: WebSub
      topic: Ämne
    title: Administration
  admin_mailer:
    new_report:
      body: '%{reporter} har rapporterat %{target}'
      subject: Ny rapport för %{instance} (#%{id})
  application_mailer:
    notification_preferences: Ändra e-postinställningar
    salutation: '%{name},'
    settings: 'Ändra e-postinställningar: %{link}'
    view: 'Granska:'
    view_profile: Visa profil
    view_status: Visa status
  applications:
    created: Ansökan är framgångsrikt skapad
    destroyed: Ansökan är framgångsrikt borttagen
    invalid_url: Den angivna webbadressen är ogiltig
    regenerate_token: Regenerera access token
    token_regenerated: Access token lyckades regenereras
    warning: Var mycket försiktig med denna data. Dela aldrig den med någon!
    your_token: Din access token
  auth:
    agreement_html: Genom att registrera dig godkänner du att följa <a href="%{rules_path}">instansens
      regler</a> och <a href="%{terms_path}">våra användarvillkor</a>.
    change_password: Säkerhet
    delete_account: Ta bort konto
    delete_account_html: Om du vill radera ditt konto kan du <a href="%{path}">fortsätta
      här</a>. Du kommer att bli ombedd att bekräfta.
    didnt_get_confirmation: Fick inte instruktioner om bekräftelse?
    forgot_password: Glömt ditt lösenord?
    invalid_reset_password_token: Lösenordsåterställningstoken är ogiltig eller utgått.
      Vänligen be om en ny.
    login: Logga in
    logout: Logga ut
    migrate_account: Flytta till ett annat konto
    migrate_account_html: Om du vill omdirigera detta konto till ett annat, kan du
      <a href="%{path}">konfigurera det här</a>.
    register: Registrera
    resend_confirmation: Skicka instruktionerna om bekräftelse igen
    reset_password: Återställ lösenord
    set_new_password: Skriv in nytt lösenord
    confirm_email: Bekräfta e-postadress
    or_log_in_with: Eller logga in med
    providers:
      cas: CAS
      saml: SAML
  authorize_follow:
    error: Tyvärr inträffade ett fel när vi kontrollerade fjärrkontot
    follow: Följ
    follow_request: 'Du har skickat en följaförfrågan till:'
    following: 'Succé! Du följer nu:'
    post_follow:
      close: Eller så kan du stänga detta fönster.
      return: Återgå till användarens profil
      web: Gå till webb
    title: Följ %{acct}
  datetime:
    distance_in_words:
      about_x_hours: '%{count}tim'
      about_x_months: '%{count}mån'
      about_x_years: '%{count}år'
      almost_x_years: '%{count}år'
      half_a_minute: Just nu
      less_than_x_minutes: '%{count}min'
      less_than_x_seconds: Just nu
      over_x_years: '%{count}år'
      x_days: '%{count}d'
      x_minutes: '%{count}min'
      x_months: '%{count}mån'
      x_seconds: '%{count}sek'
  deletes:
    bad_password_msg: Bra försök, hackare! Fel lösenord
    confirm_password: Ange ditt lösenord för att verifiera din identitet
    description_html: Detta vill <strong>permanent, irreversibelt</strong> ta bort
      innehåll från ditt konto och avaktivera det. Ditt användarnamn kommer att förbli
      reserverat för att förhindra framtida efterföljare.
    proceed: Ta bort konto
    success_msg: Ditt konto har tagits bort
    warning_html: Endast borttagning av innehåll från denna speciella instans garanteras.
      Innehåll som har delats i stor utsträckning kommer sannolikt att lämna spår.
      Offline-servrar och servrar som har avstängt från dina uppdateringar uppdaterar
      inte sina databaser.
    warning_title: Spridet innehåll och tillgänglighet
  errors:
    '403': Du har inte behörighet att visa den här sidan.
    '404': Sidan du letade efter existerar inte.
    '410': Sidan du letade efter existerar inte längre.
    '422':
      content: Säkerhetsverifiering misslyckades Blockerar du cookies?
      title: Säkerhetsverifiering misslyckades
    '429': Strypt
    '500':
      content: Vi är ledsna, men något gick fel från vårat håll.
      title: Den här sidan är inte korrekt
    noscript_html: För att använda Mastodon webbapplikationen, vänligen aktivera JavaScript.
      Alternativt kan du prova en av <a href="https://github.com/tootsuite/documentation/blob/master/Using-Mastodon/Apps.md">inhemska
      appar</a> för Mastodon för din plattform.
  exports:
    blocks: Du blockerar
    csv: CSV
    follows: Du följer
    mutes: Du tystar
    storage: Media lagring
  followers:
    domain: Domän
    explanation_html: Om du vill se integriteten för dina statusar måste du vara medveten
      om vem som följer dig. <strong>Dina privata statusar levereras till alla instanser
      där du har följare</strong>. Du kanske vill granska dem och ta bort följare
      om du inte litar på att din integritet respekteras av staff eller programvaran
      i instanserna.
    followers_count: Antal följare
    lock_link: Lås ditt konto
    purge: Ta bort från följare
    success:
      one: I processen med soft-blocking följare från en domän ...
      other: I processen med soft-blocking följare från %{count} domäner...
    true_privacy_html: Kom ihåg att <strong>sann integritet kan bara uppnås med end-to-end
      kryptering</strong>.
    unlocked_warning_html: Vem som helst kan följa dig omedelbart se dina privata
      statusar. %{lock_link} för att kunna granska och avvisa följare.
    unlocked_warning_title: Ditt konto är inte låst
  generic:
    changes_saved_msg: Ändringar sparades framgångsrikt!
    powered_by: drivs av %{link}
    save_changes: Spara ändringar
    validation_errors:
      one: Något är inte riktigt rätt ännu! Kontrollera felet nedan
      other: Något är inte riktigt rätt ännu! Kontrollera dom %{count} felen nedan
  imports:
    preface: Du kan importera data som du exporterat från en annan instans, till exempel
      en lista över personer du följer eller blockerar.
    success: Dina uppgifter har laddats upp och kommer nu att behandlas snarast
    types:
      blocking: Blockering lista
      following: Följare lista
      muting: Tystade lista
    upload: Ladda upp
  in_memoriam_html: Till minne av.
  invites:
    delete: Avaktivera
    expired: Utgånget
    expires_in:
      '1800': 30 minuter
      '21600': 6 timmar
      '3600': 1 timma
      '43200': 12 timmar
      '86400': 1 dag
    expires_in_prompt: Aldrig
    generate: Skapa
    max_uses:
      one: 1 användning
      other: '%{count} användningar'
    max_uses_prompt: Ingen gräns
    prompt: Skapa och dela länkar med andra för att ge tillgång till denna instans
    table:
      expires_at: Utgår
      uses: Användningar
    title: Bjud in andra
  landing_strip_html: <strong>%{name}</strong> är en användare på %{link_to_root_path}.
    Du kan följa dem eller interagera med dem om du har ett konto någonstans i federationen.
  landing_strip_signup_html: Om du inte gör det, så kan du <a href="%{sign_up_path}">registrera
    dig här</a>.
  lists:
    errors:
      limit: Du har nått det maximala antalet listor
  media_attachments:
    validations:
      images_and_video: Det går inte att bifoga en video till en status som redan
        innehåller bilder
      too_many: Det går inte att bifoga mer än 4 filer
  migrations:
    acct: användarnamn@domän av det nya kontot
    currently_redirecting: 'Din profil är satt att omdirigeras till:'
    proceed: Spara
    updated_msg: Dina kontoflyttsinställning har uppdaterats!
  moderation:
    title: Moderera
  notification_mailer:
    digest:
      action: Visa alla notifieringar
      body: Här är en kort sammanfattning av de meddelanden du missade sedan ditt
        senaste besök på %{since}
      mention: '%{name} nämnde dig i:'
      new_followers_summary:
        one: Du har också förvärvat en ny följare! Jippie!
        other: Du har också fått %{count} nya följare medans du var iväg! Otroligt!
      subject:
        one: 1 nytt meddelande sedan ditt senaste besök 🐘
        other: '%{count} nya meddelanden sedan ditt senaste besök 🐘'
      title: I din frånvaro…
    favourite:
      body: 'Din status favoriserades av %{name}:'
      subject: '%{name} favoriserade din status'
      title: Ny favorit
    follow:
      body: '%{name} följer nu dig!'
      subject: '%{name} följer nu dig'
      title: Ny följare
    follow_request:
      action: Hantera följefterfrågningar
      body: '%{name} har begärt att följa dig'
      subject: 'Väntande följare: %{name}'
      title: Ny följefterfrågning
    mention:
      action: Svar
      body: 'Du nämndes av %{name} in:'
      subject: Du nämndes av %{name}
      title: Ny omnämning
    reblog:
      body: 'Din status knuffades av %{name}:'
      subject: '%{name} knuffade din status'
      title: Ny knuff
  number:
    human:
      decimal_units:
        format: '%n%u'
        units:
          billion: B
          million: M
          quadrillion: Q
          thousand: K
          trillion: T
          unit: enhet
  pagination:
    next: Nästa
    prev: Tidigare
    truncate: '&hellip;'
  preferences:
    languages: Språk
    other: Annat
    publishing: Publicering
    web: Webb
  push_notifications:
    favourite:
      title: '%{name} favoriserade din status'
    follow:
      title: '%{name} följer nu dig'
    group:
      title: '%{count} meddelanden'
    mention:
      action_boost: Boosta
      action_expand: Visa mer
      action_favourite: Favoriter
      title: '%{name} nämnde dig'
    reblog:
      title: '%{name} boostade din status'
  remote_follow:
    acct: Ange ditt användarnamn@domän du vill följa från
    missing_resource: Det gick inte att hitta den begärda omdirigeringsadressen för
      ditt konto
    proceed: Fortsätt för att följa
    prompt: 'Du kommer att följa:'
  sessions:
    activity: Senaste aktivitet
    browser: Webbläsare
    browsers:
      alipay: Alipay
      blackberry: Blackberry
      chrome: Chrome
      edge: Microsoft Edge
      electron: Electron
      firefox: Firefox
      generic: Okänd browser
      ie: Internet Explorer
      micro_messenger: MicroMessenger
      nokia: Nokia S40 Ovi Browser
      opera: Opera
      otter: Otter
      phantom_js: PhantomJS
      qq: QQ Browser
      safari: Safari
      uc_browser: UCBrowser
      weibo: Weibo
    current_session: Nuvarande session
    description: '%{browser} på %{platform}'
    explanation: Detta är inloggade webbläsare på Mastodon just nu.
    ip: IP
    platforms:
      adobe_air: Adobe Air
      android: Android
      blackberry: Blackberry
      chrome_os: ChromeOS
      firefox_os: Firefox OS
      ios: iOS
      linux: Linux
      mac: Mac
      other: okänd plattform
      windows: Windows
      windows_mobile: Windows Mobile
      windows_phone: Windows Phone
    revoke: Återkalla
    revoke_success: Sessionen återkallas framgångsrikt
    title: Sessioner
  settings:
    authorized_apps: Godkända appar
    back: Tillbaka till Mastodon
    delete: Konto radering
    development: Utveckling
    edit_profile: Redigera profil
    export: Data export
    followers: Auktoriserade följare
    import: Import
    migrate: Kontoflytt
    notifications: Meddelanden
    preferences: Inställningar
    settings: Inställningar
    two_factor_authentication: Tvåstegsautentisering
    your_apps: Dina applikationer
  statuses:
    open_in_web: Öppna på webben
    over_character_limit: teckengräns på %{max} har överskridits
    pin_errors:
      limit: Du har redan fäst det maximala antalet toots
      ownership: Någon annans toot kan inte fästas
      private: Icke-offentliga toot kan inte fästas
      reblog: En boost kan inte fästas
    show_more: Visa mer
    title: '%{name}: "%{quote}"'
    visibilities:
      private: Endast följare
      private_long: Visa endast till följare
      public: Offentlig
      public_long: Alla kan se
      unlisted: Olistade
      unlisted_long: Alla kan se, men inte listade på offentliga tidslinjer
  stream_entries:
    click_to_show: Klicka för att visa
    pinned: Fäst toot
    reblogged: boostad
    sensitive_content: Känsligt innehåll
  terms:
    body_html: "<h2>Integritetspolicy</h2>\n\n<h3 id=\"collect\">Vilken information\
      \ samlar vi in</h3>\n\n<p>Vi samlar in information från dig när du registrerar\
      \ dig på vår webbplats och samlar in data när du deltar i forumet genom att\
      \ läsa, skriva och utvärdera innehållet som delas här.</p>\n\n<p>När du registrerar\
      \ dig på vår webbplats kan du bli ombedd att ange ditt namn och din e-postadress.\
      \ Du kan dock besöka vår webbplats utan att registrera dig. Din e-postadress\
      \ kommer att verifieras med ett e-postmeddelande som innehåller en unik länk.\
      \ Om den länken besöks vet vi att du kontrollerar e-postadressen.</p>\n\n<p>När\
      \ vi registrerar och postar registrerar vi den IP-adress som posten härstammar\
      \ från. Vi kan också behålla serverns loggar som innehåller IP-adress för varje\
      \ begäran till vår server.</p>\n\n<h3 id=\"use\">Vad använder vi din information\
      \ för?</h3>\n\n<p>Vilken som helst information vi samlar in från dig kan användas\
      \ på något av följande sätt:</p>\n\n<ul>\n  <li>För att personifiera din upplevelse\
      \ &mdash; Din information hjälper oss att bättre svara på dina individuella\
      \ behov.</li>\n  <li>För att förbättra vår webbplats &mdash; Vi strävar kontinuerligt\
      \ efter att förbättra våra erbjudanden på webbplatsen baserat på information\
      \ och feedback vi mottar från dig.</li>\n  <li>För att förbättra kundtjänst\
      \ &mdash; Din information hjälper oss att effektivt svara på dina kundserviceförfrågningar\
      \ och supportbehov.</li>\n  <li>För att skicka periodiska e-postmeddelanden\
      \ &mdash; Den e-postadress du anger kan användas för att skicka information,\
      \ meddelanden som du begär om ändringar i ämnen eller som svar på ditt användarnamn,\
      \ svara på förfrågningar och / eller andra förfrågningar eller frågor.</li>\n\
      </ul>\n\n<h3 id=\"protect\">Hur skyddar vi din information?</h3>\n\n<p>Vi genomför\
      \ en rad säkerhetsåtgärder för att upprätthålla säkerheten för din personliga\
      \ information när du anger, lämnar in eller har tillgång till din personliga\
      \ information.</p>\n\n<h3 id=\"data-retention\">Vad är policyn för lagring av\
      \ data?</h3>\n\n<p>Vi kommer att göra en ansträngning för:</p>\n\n<ul>\n  <li>Behåll\
      \ serverloggar som innehåller IP-adressen för alla förfrågningar till den här\
      \ servern inte mer än 90 dagar.</li>\n  <li>Behåll IP-adresserna i samband med\
      \ registrerade användare och deras inlägg inte längre än 5 år.</li>\n</ul>\n\
      \n<h3 id=\"cookies\">Använder vi cookies?</h3>\n\n<p>Ja. Cookies är små filer\
      \ som en webbplats eller tjänstleverantör överför till datorns hårddisk via\
      \ din webbläsare (om du tillåter). Dessa cookies tillåter webbplatsen att känna\
      \ igen din webbläsare och, om du har ett registrerat konto, associerar det med\
      \ ditt registrerade konto.</p>\n\n<p>Vi använder cookies för att förstå och\
      \ spara dina inställningar för framtida besök och sammanställa sammanlagda data\
      \ om webbplatsstrafik och webbplatsinteraktion så att vi kan erbjuda bättre\
      \ sajtupplevelser och verktyg i framtiden. Vi kan komma överens med tredje parts\
      \ tjänsteleverantörer för att hjälpa oss att bättre förstå våra besökare. Dessa\
      \ tjänsteleverantörer får inte använda den information som samlas in för vår\
      \ räkning utom för att hjälpa oss att bedriva och förbättra vår verksamhet.</p>\n\
      \n<h3 id=\"disclose\">Avslöjar vi information till utomstående parter?</h3>\n\
      \n<p>Vi säljer inte, handlar eller på annat sätt överför dina personuppgifter\
      \ till utomstående parter. Det här omfattar inte betrodda tredje parter som\
      \ hjälper oss att driva vår webbplats, bedriva vår verksamhet eller service\
      \ dig, så länge dessa parter är överens om att hålla denna information konfidentiell.\
      \ Vi kan också släppa din information när vi anser att utgåvan är lämplig för\
      \ att följa lagen, tillämpa vår webbplatspolicy eller skydda vår eller andra\
      \ rättigheter, egendom eller säkerhet. Däremot kan personuppgifter som inte\
      \ identifieras personligen lämnas till andra parter för marknadsföring, reklam\
      \ eller annan användning.</p>\n\n<h3 id=\"third-party\">Tredjepartslänkar</h3>\n\
      \n<p>Ibland kan vi, efter eget gottfinnande, inkludera eller erbjuda produkter\
      \ från tredje part eller tjänster på vår webbplats. Dessa tredje parts webbplatser\
      \ har separata och oberoende sekretesspolicyer. Vi har därför inget ansvar eller\
      \ ansvar för innehållet och aktiviteterna för dessa länkade webbplatser. Ändå\
      \ försöker vi skydda integriteten på vår webbplats och välkomna eventuella återkopplingar\
      \ om dessa webbplatser.</p>\n\n<h3 id=\"coppa\">Children's Online Privacy Protection\
      \ Act Compliance</h3>\n\n<p>Vår webbplats, produkter och tjänster riktas alla\
      \ till personer som är minst 13 år gamla. Om den här servern är i USA, och du\
      \ är under 13 år, enligt kraven i COPPA (<a href=\"https://en.wikipedia.org/wiki/Children%27s_Online_Privacy_Protection_Act\"\
      >Children's Online Privacy Protection Act</a>) ska du inte använda denna sida.</p>\n\
      \n<h3 id=\"online\">Endast online sekretesspolicy</h3>\n\n<p>Denna online sekretesspolicy\
      \ gäller endast information som samlas in via vår webbplats och inte till information\
      \ som samlas in offline.</p>\n\n<h3 id=\"consent\">Ditt samtycke</h3>\n\n<p>Genom\
      \ att använda vår webbplats godkänner du vår hemsida sekretesspolicy.</p>\n\n\
      <h3 id=\"changes\">Ändringar i vår sekretesspolicy</h3>\n\n<p>Om vi bestämmer\
      \ oss för att ändra vår integritetspolicy, lägger vi in de ändringar på den\
      \ här sidan.</p>\n\n<p>This document is CC-BY-SA. It was last updated May 31,\
      \ 2013.</p>\n\n<p>Ursprungligen anpassad från <a href=\"https://github.com/discourse/discourse\"\
      >Discourse integritetspolicy</a>.</p>\n"
    title: '%{instance} Användarvillkor och Sekretesspolicy'
  themes:
    default: Mastodon
  time:
    formats:
      default: '%b %d, %Y, %H:%M'
  two_factor_authentication:
    code_hint: Ange koden som genererats av din autentiseringsapp för att bekräfta
    description_html: Om du aktiverar <strong>tvåfaktors autentisering</strong>, loggar
      in kommer att kräva att du är i besittning av din telefon, vilket kommer att
      generera tokens för dig att uppge.
    disable: Avaktivera
    enable: Aktivera
    enabled: Tvåfaktorsautentisering är aktiverad
    enabled_success: Tvåfaktors autentisering aktiverad
    generate_recovery_codes: Generera återställningskoder
    instructions_html: <strong>Skanna den här QR-koden i Google Authenticator eller
      en liknande TOTP-app på din telefon </strong>. Från och med nu genererar den
      appen tokens som du måste ange när du loggar in.
    lost_recovery_codes: Återställningskoder tillåter dig att få tillgång till ditt
      konto om du förlorar din telefon. Om du har förlorat dina återställningskoder
      kan du regenerera dem här. Dina gamla återställningskoder kommer att ogiltigförklaras.
    manual_instructions: 'Om du inte kan skanna QR-koden och behöver skriva in den
      manuellt, här är den enkla texten:'
    recovery_codes: Backup återställningskod
    recovery_codes_regenerated: Återställningskoder regenererades framgångsrikt
    recovery_instructions_html: Om du någonsin tappar åtkomst till din telefon kan
      du använda någon av återställningskoderna nedan för att återställa åtkomst till
      ditt konto. <strong> Håll återställningskoderna säkra </strong>. Du kan till
      exempel skriva ut dem och lagra dem med andra viktiga dokument.
    setup: Ställ in
    wrong_code: Den angivna koden var ogiltig! Är servertid och enhetstid korrekt?
  user_mailer:
    welcome:
      edit_profile_action: Profilinställning
      edit_profile_step: Du kan anpassa din profil genom att ladda upp en avatar,
        rubrik, ändra ditt visningsnamn och mer. Om du vill granska nya följare innan
        de får följa dig kan du låsa ditt konto.
      explanation: Här är några tips för att komma igång
      final_action: Börja posta
      final_step: 'Börja posta! Även utan anhängare kan dina offentliga meddelanden
        ses av andra, till exempel på den lokala tidslinjen och i hashtags. Du får
        gärna presentera dig via hashtaggen #introductions.'
      full_handle: Ditt fullständiga användarnamn/mastodonadress
      full_handle_hint: Det här är vad du skulle berätta för dina vänner så att de
        kan meddela eller följa dig från en annan instans.
      review_preferences_action: Ändra inställningar
      review_preferences_step: Se till att du ställer in dina inställningar, t.ex.
        vilka e-postmeddelanden du vill ta emot eller vilken integritetsnivå du vill
        att dina inlägg ska vara. Om du inte har åksjuka, kan du välja att aktivera
        automatisk uppspelning av GIF-bilder.
      subject: Välkommen till Mastodon
      tip_bridge_html: Om du kommer från Twitter kan du hitta dina vänner på Mastodon
        genom att använda <a href="%{bridge_url}">bridge-appen</a>. Det fungerar dock
        bara om de också har använt bridge-appen!
      tip_federated_timeline: Den förenade tidslinjen är en störtflodsvy av Mastodon-nätverket.
        Men det inkluderar bara människor som dina grannar följer, så det är inte
        komplett.
      tip_following: Du följer din servers administratör(er) som standard. För att
        hitta fler intressanta personer, kolla de lokala och förenade tidslinjerna.
      tip_local_timeline: Den lokala tidslinjen är en störtflodsvy av personer på%
        {instance}. Det här är dina närmaste grannar!
      tip_mobile_webapp: Om din mobila webbläsare erbjuder dig att lägga till Mastodon
        till ditt hemskärm kan du få push-meddelanden. Det fungerar som en inbyggd
        app på många sätt!
      tips: Tips
      title: Välkommen ombord, %{name}!
  users:
    invalid_email: E-postadressen är ogiltig
    invalid_otp_token: Ogiltig tvåfaktorkod
    signed_in_as: 'Inloggad som:'<|MERGE_RESOLUTION|>--- conflicted
+++ resolved
@@ -1,46 +1,29 @@
+---
 sv:
   about:
-    about_hashtag_html: Dessa är offentliga toots märkta med <strong>#%{hashtag}</strong>.
-      Du kan interagera med dem om du har ett konto någonstans i federationen.
-    about_mastodon_html: Mastodon är ett socialt nätverk baserat på öppna webbprotokoll
-      och gratis, öppen källkodsprogramvara. Det är decentraliserat som e-post.
+    about_hashtag_html: Dessa är offentliga toots märkta med <strong>#%{hashtag}</strong>. Du kan interagera med dem om du har ett konto någonstans i federationen.
+    about_mastodon_html: Mastodon är ett socialt nätverk baserat på öppna webbprotokoll och gratis, öppen källkodsprogramvara. Det är decentraliserat som e-post.
     about_this: Om
-    closed_registrations: Registreringar är för närvarande stängda i denna instans.
-      Dock så kan du hitta en annan instans för att skapa ett konto och få tillgång
-      till samma nätverk från det.
+    closed_registrations: Registreringar är för närvarande stängda i denna instans. Dock så kan du hitta en annan instans för att skapa ett konto och få tillgång till samma nätverk från det.
     contact: Kontakt
     contact_missing: Inte inställd
     contact_unavailable: N/A
     description_headline: Vad är %{domain}?
     domain_count_after: annan instans
     domain_count_before: Uppkopplad mot
-    extended_description_html: '<h3>En bra plats för regler</h3>
-
+    extended_description_html: |
+      <h3>En bra plats för regler</h3>
       <p>Den utökade beskrivningen har inte konfigurerats ännu.</p>
-
-      '
     features:
-      humane_approach_body: Mastodon, har lärt sig från tidigare misslyckanden i andra
-        nätverk och syftar till att göra etiska designval i Mastodon för att bekämpa
-        missbruk av sociala medier.
+      humane_approach_body: Mastodon, har lärt sig från tidigare misslyckanden i andra nätverk och syftar till att göra etiska designval i Mastodon för att bekämpa missbruk av sociala medier.
       humane_approach_title: En mer human inställning
-      not_a_product_body: Mastodon är inte ett kommersiellt nätverk. Ingen reklam,
-        ingen datautvinning, inga muromgärdade trädgårdar. Det finns ingen central
-        myndighet.
+      not_a_product_body: Mastodon är inte ett kommersiellt nätverk. Ingen reklam, ingen datautvinning, inga muromgärdade trädgårdar. Det finns ingen central myndighet.
       not_a_product_title: Du är en person, inte en produkt
-      real_conversation_body: Med 500 tecken till ditt förfogande och stöd för granulärt
-        innehåll och mediavarningar så kan du uttrycka dig själv, som du vill.
+      real_conversation_body: Med 500 tecken till ditt förfogande och stöd för granulärt innehåll och mediavarningar så kan du uttrycka dig själv, som du vill.
       real_conversation_title: Byggd för riktiga konversationer
-      within_reach_body: Flera appar för iOS, Android och andra plattformar tack vare
-        ett utvecklingsvänligt API-ekosystem gör att du kan hålla kontakten med dina
-        vänner var som helst.
+      within_reach_body: Flera appar för iOS, Android och andra plattformar tack vare ett utvecklingsvänligt API-ekosystem gör att du kan hålla kontakten med dina vänner var som helst.
       within_reach_title: Alltid inom räckhåll
-<<<<<<< HEAD
     generic_description: "%{domain} är en server i nätverket"
-=======
-    find_another_instance: Hitta en annan instans
-    generic_description: '%{domain} är en server i nätverket'
->>>>>>> feef9c87
     hosted_on: Mastodon värd på %{domain}
     learn_more: Lär dig mer
     other_instances: Instanslista
@@ -55,7 +38,7 @@
     followers: Följare
     following: Följer
     media: Media
-    moved_html: '%{name} har flyttat till %{new_profile_link}:'
+    moved_html: "%{name} har flyttat till %{new_profile_link}:"
     nothing_here: Det finns inget här!
     people_followed_by: Personer som %{name} följer
     people_who_follow: Personer som följer %{name}
@@ -152,30 +135,29 @@
       web: Webb
     action_logs:
       actions:
-        confirm_user: '%{name} bekräftade e-postadress för användare %{target}'
-        create_custom_emoji: '%{name} laddade upp ny emoji %{target}'
-        create_domain_block: '%{name} blockerade domän %{target}'
-        create_email_domain_block: '%{name} svartlistade e-postdomän %{target}'
-        demote_user: '%{name} degraderade användare %{target}'
-        destroy_domain_block: '%{name} avblockerade domän %{target}'
-        destroy_email_domain_block: '%{name} vitlistade e-postdomän %{target}'
-        destroy_status: '%{name} tog bort status av %{target}'
-        disable_2fa_user: '%{name} inaktiverade tvåstegsautentiseringskrav för användare
-          %{target}'
-        disable_custom_emoji: '%{name} inaktiverade emoji %{target}'
-        disable_user: '%{name} inaktiverade inloggning för användare %{target}'
-        enable_custom_emoji: '%{name} aktiverade emoji %{target}'
-        enable_user: '%{name} aktiverade inloggning för användare %{target}'
-        memorialize_account: '%{name} omvandlade %{target}s konto till en memoriam-sida'
-        promote_user: '%{name} flyttade upp användare %{target}'
-        reset_password_user: '%{name} återställde lösenord för användaren %{target}'
-        resolve_report: '%{name} avvisade anmälan %{target}'
-        silence_account: '%{name} tystade ner %{target}s konto'
-        suspend_account: '%{name} suspenderade %{target}s konto'
-        unsilence_account: '%{name} återljudade %{target}s konto'
-        unsuspend_account: '%{name} aktiverade %{target}s konto'
-        update_custom_emoji: '%{name} uppdaterade emoji %{target}'
-        update_status: '%{name} uppdaterade status för %{target}'
+        confirm_user: "%{name} bekräftade e-postadress för användare %{target}"
+        create_custom_emoji: "%{name} laddade upp ny emoji %{target}"
+        create_domain_block: "%{name} blockerade domän %{target}"
+        create_email_domain_block: "%{name} svartlistade e-postdomän %{target}"
+        demote_user: "%{name} degraderade användare %{target}"
+        destroy_domain_block: "%{name} avblockerade domän %{target}"
+        destroy_email_domain_block: "%{name} vitlistade e-postdomän %{target}"
+        destroy_status: "%{name} tog bort status av %{target}"
+        disable_2fa_user: "%{name} inaktiverade tvåstegsautentiseringskrav för användare %{target}"
+        disable_custom_emoji: "%{name} inaktiverade emoji %{target}"
+        disable_user: "%{name} inaktiverade inloggning för användare %{target}"
+        enable_custom_emoji: "%{name} aktiverade emoji %{target}"
+        enable_user: "%{name} aktiverade inloggning för användare %{target}"
+        memorialize_account: "%{name} omvandlade %{target}s konto till en memoriam-sida"
+        promote_user: "%{name} flyttade upp användare %{target}"
+        reset_password_user: "%{name} återställde lösenord för användaren %{target}"
+        resolve_report: "%{name} avvisade anmälan %{target}"
+        silence_account: "%{name} tystade ner %{target}s konto"
+        suspend_account: "%{name} suspenderade %{target}s konto"
+        unsilence_account: "%{name} återljudade %{target}s konto"
+        unsuspend_account: "%{name} aktiverade %{target}s konto"
+        update_custom_emoji: "%{name} uppdaterade emoji %{target}"
+        update_status: "%{name} uppdaterade status för %{target}"
       title: Revisionslogg
     custom_emojis:
       by_domain: Domän
@@ -209,21 +191,15 @@
       domain: Domän
       new:
         create: Skapa block
-        hint: Domänblocket hindrar inte skapandet av kontoposter i databasen, men
-          kommer retroaktivt, automatiskt att tillämpa specifika modereringsmetoder
-          på dessa konton.
+        hint: Domänblocket hindrar inte skapandet av kontoposter i databasen, men kommer retroaktivt, automatiskt att tillämpa specifika modereringsmetoder på dessa konton.
         severity:
-          desc_html: <strong>Tysta ner</strong> kommer att göra kontoinlägg osynliga
-            för alla som inte följer dem. <strong>Suspendera</strong> kommer ta bort
-            allt av kontots innehåll, media och profildata. Använd <strong>Ingen</strong>
-            om du bara vill avvisa mediefiler.
+          desc_html: "<strong>Tysta ner</strong> kommer att göra kontoinlägg osynliga för alla som inte följer dem. <strong>Suspendera</strong> kommer ta bort allt av kontots innehåll, media och profildata. Använd <strong>Ingen</strong> om du bara vill avvisa mediefiler."
           noop: Ingen
           silence: Tysta ner
           suspend: Suspendera
         title: Nytt domänblock
       reject_media: Avvisa mediafiler
-      reject_media_hint: Raderar lokalt lagrade mediefiler och förhindrar möjligheten
-        att ladda ner något i framtiden. Irrelevant för suspensioner
+      reject_media_hint: Raderar lokalt lagrade mediefiler och förhindrar möjligheten att ladda ner något i framtiden. Irrelevant för suspensioner
       severities:
         noop: Ingen
         silence: Tysta ner
@@ -232,7 +208,7 @@
       show:
         affected_accounts:
           one: Ett konto i databasen drabbades
-          other: '%{count} konton i databasen har drabbats'
+          other: "%{count} konton i databasen har drabbats"
         retroactive:
           silence: Ta bort tysta ner från alla befintliga konton på den här domänen
           suspend: Ta bort suspendering från alla befintliga konton på den här domänen
@@ -289,13 +265,10 @@
       view: Granska
     settings:
       activity_api_enabled:
-        desc_html: Räkning av lokalt postade statusar, aktiva användare och nyregistreringar
-          per vecka
+        desc_html: Räkning av lokalt postade statusar, aktiva användare och nyregistreringar per vecka
         title: Publicera uppsamlad statistik om användaraktivitet
       bootstrap_timeline_accounts:
-        desc_html: Separera flera användarnamn med kommatecken. Endast lokala och
-          olåsta konton kommer att fungera. Standard när det är tomt och alla är lokala
-          administratörer.
+        desc_html: Separera flera användarnamn med kommatecken. Endast lokala och olåsta konton kommer att fungera. Standard när det är tomt och alla är lokala administratörer.
         title: Standard att följa för nya användare
       contact_information:
         email: Företag E-post
@@ -305,8 +278,7 @@
         title: Publicera lista över upptäckta instanser
       registrations:
         closed_message:
-          desc_html: Visas på framsidan när registreringen är stängd. Du kan använda
-            HTML-taggar
+          desc_html: Visas på framsidan när registreringen är stängd. Du kan använda HTML-taggar
           title: Stängt registreringsmeddelande
         deletion:
           desc_html: Tillåt alla att ta bort sitt konto
@@ -317,34 +289,29 @@
         open:
           desc_html: Tillåt alla att skapa ett konto
           title: Öppen registrering
+      show_known_fediverse_at_about_page:
+        desc_html: När den växlas, kommer toots från hela fediverse visas på förhandsvisning. Annars visas bara lokala toots.
+        title: Visa det kända fediverse på tidslinjens förhandsgranskning
       show_staff_badge:
         desc_html: Visa en personalbricka på en användarsida
         title: Visa personalbricka
       site_description:
-        desc_html: Inledande stycke på framsidan och i metataggar. Du kan använda
-          HTML-taggar, i synnerhet <code>&lt;a&gt;</code> och <code>&lt;em&gt;</code>.
+        desc_html: Inledande stycke på framsidan och i metataggar. Du kan använda HTML-taggar, i synnerhet <code>&lt;a&gt;</code> och <code>&lt;em&gt;</code>.
         title: Instansbeskrivning
       site_description_extended:
-        desc_html: Ett bra ställe för din uppförandekod, regler, riktlinjer och andra
-          saker som stämmer med din instans. Du kan använda HTML-taggar
+        desc_html: Ett bra ställe för din uppförandekod, regler, riktlinjer och andra saker som stämmer med din instans. Du kan använda HTML-taggar
         title: Egentillverkad utökad information
       site_terms:
-        desc_html: Du kan skriva din egen integritetspolicy, användarvillkor eller
-          andra regler. Du kan använda HTML-taggar
+        desc_html: Du kan skriva din egen integritetspolicy, användarvillkor eller andra regler. Du kan använda HTML-taggar
         title: Egentillverkad villkor för tjänster
       site_title: Namn på instans
       thumbnail:
-        desc_html: Används för förhandsgranskningar via OpenGraph och API. 1200x630px
-          rekommenderas
+        desc_html: Används för förhandsgranskningar via OpenGraph och API. 1200x630px rekommenderas
         title: Instans tumnagelbild
       timeline_preview:
         desc_html: Visa offentlig tidslinje på landingsidan
         title: Förhandsgranska tidslinje
       title: Sidans inställningar
-      show_known_fediverse_at_about_page:
-        desc_html: När den växlas, kommer toots från hela fediverse visas på förhandsvisning.
-          Annars visas bara lokala toots.
-        title: Visa det kända fediverse på tidslinjens förhandsgranskning
     statuses:
       back_to_account: Tillbaka till kontosidan
       batch:
@@ -370,11 +337,11 @@
     title: Administration
   admin_mailer:
     new_report:
-      body: '%{reporter} har rapporterat %{target}'
+      body: "%{reporter} har rapporterat %{target}"
       subject: Ny rapport för %{instance} (#%{id})
   application_mailer:
     notification_preferences: Ändra e-postinställningar
-    salutation: '%{name},'
+    salutation: "%{name},"
     settings: 'Ändra e-postinställningar: %{link}'
     view: 'Granska:'
     view_profile: Visa profil
@@ -388,30 +355,26 @@
     warning: Var mycket försiktig med denna data. Dela aldrig den med någon!
     your_token: Din access token
   auth:
-    agreement_html: Genom att registrera dig godkänner du att följa <a href="%{rules_path}">instansens
-      regler</a> och <a href="%{terms_path}">våra användarvillkor</a>.
+    agreement_html: Genom att registrera dig godkänner du att följa <a href="%{rules_path}">instansens regler</a> och <a href="%{terms_path}">våra användarvillkor</a>.
     change_password: Säkerhet
+    confirm_email: Bekräfta e-postadress
     delete_account: Ta bort konto
-    delete_account_html: Om du vill radera ditt konto kan du <a href="%{path}">fortsätta
-      här</a>. Du kommer att bli ombedd att bekräfta.
+    delete_account_html: Om du vill radera ditt konto kan du <a href="%{path}">fortsätta här</a>. Du kommer att bli ombedd att bekräfta.
     didnt_get_confirmation: Fick inte instruktioner om bekräftelse?
     forgot_password: Glömt ditt lösenord?
-    invalid_reset_password_token: Lösenordsåterställningstoken är ogiltig eller utgått.
-      Vänligen be om en ny.
+    invalid_reset_password_token: Lösenordsåterställningstoken är ogiltig eller utgått. Vänligen be om en ny.
     login: Logga in
     logout: Logga ut
     migrate_account: Flytta till ett annat konto
-    migrate_account_html: Om du vill omdirigera detta konto till ett annat, kan du
-      <a href="%{path}">konfigurera det här</a>.
+    migrate_account_html: Om du vill omdirigera detta konto till ett annat, kan du <a href="%{path}">konfigurera det här</a>.
+    or_log_in_with: Eller logga in med
+    providers:
+      cas: CAS
+      saml: SAML
     register: Registrera
     resend_confirmation: Skicka instruktionerna om bekräftelse igen
     reset_password: Återställ lösenord
     set_new_password: Skriv in nytt lösenord
-    confirm_email: Bekräfta e-postadress
-    or_log_in_with: Eller logga in med
-    providers:
-      cas: CAS
-      saml: SAML
   authorize_follow:
     error: Tyvärr inträffade ett fel när vi kontrollerade fjärrkontot
     follow: Följ
@@ -424,30 +387,25 @@
     title: Följ %{acct}
   datetime:
     distance_in_words:
-      about_x_hours: '%{count}tim'
-      about_x_months: '%{count}mån'
-      about_x_years: '%{count}år'
-      almost_x_years: '%{count}år'
+      about_x_hours: "%{count}tim"
+      about_x_months: "%{count}mån"
+      about_x_years: "%{count}år"
+      almost_x_years: "%{count}år"
       half_a_minute: Just nu
-      less_than_x_minutes: '%{count}min'
+      less_than_x_minutes: "%{count}min"
       less_than_x_seconds: Just nu
-      over_x_years: '%{count}år'
-      x_days: '%{count}d'
-      x_minutes: '%{count}min'
-      x_months: '%{count}mån'
-      x_seconds: '%{count}sek'
+      over_x_years: "%{count}år"
+      x_days: "%{count}d"
+      x_minutes: "%{count}min"
+      x_months: "%{count}mån"
+      x_seconds: "%{count}sek"
   deletes:
     bad_password_msg: Bra försök, hackare! Fel lösenord
     confirm_password: Ange ditt lösenord för att verifiera din identitet
-    description_html: Detta vill <strong>permanent, irreversibelt</strong> ta bort
-      innehåll från ditt konto och avaktivera det. Ditt användarnamn kommer att förbli
-      reserverat för att förhindra framtida efterföljare.
+    description_html: Detta vill <strong>permanent, irreversibelt</strong> ta bort innehåll från ditt konto och avaktivera det. Ditt användarnamn kommer att förbli reserverat för att förhindra framtida efterföljare.
     proceed: Ta bort konto
     success_msg: Ditt konto har tagits bort
-    warning_html: Endast borttagning av innehåll från denna speciella instans garanteras.
-      Innehåll som har delats i stor utsträckning kommer sannolikt att lämna spår.
-      Offline-servrar och servrar som har avstängt från dina uppdateringar uppdaterar
-      inte sina databaser.
+    warning_html: Endast borttagning av innehåll från denna speciella instans garanteras. Innehåll som har delats i stor utsträckning kommer sannolikt att lämna spår. Offline-servrar och servrar som har avstängt från dina uppdateringar uppdaterar inte sina databaser.
     warning_title: Spridet innehåll och tillgänglighet
   errors:
     '403': Du har inte behörighet att visa den här sidan.
@@ -460,9 +418,7 @@
     '500':
       content: Vi är ledsna, men något gick fel från vårat håll.
       title: Den här sidan är inte korrekt
-    noscript_html: För att använda Mastodon webbapplikationen, vänligen aktivera JavaScript.
-      Alternativt kan du prova en av <a href="https://github.com/tootsuite/documentation/blob/master/Using-Mastodon/Apps.md">inhemska
-      appar</a> för Mastodon för din plattform.
+    noscript_html: För att använda Mastodon webbapplikationen, vänligen aktivera JavaScript. Alternativt kan du prova en av <a href="https://github.com/tootsuite/documentation/blob/master/Using-Mastodon/Apps.md">inhemska appar</a> för Mastodon för din plattform.
   exports:
     blocks: Du blockerar
     csv: CSV
@@ -471,21 +427,15 @@
     storage: Media lagring
   followers:
     domain: Domän
-    explanation_html: Om du vill se integriteten för dina statusar måste du vara medveten
-      om vem som följer dig. <strong>Dina privata statusar levereras till alla instanser
-      där du har följare</strong>. Du kanske vill granska dem och ta bort följare
-      om du inte litar på att din integritet respekteras av staff eller programvaran
-      i instanserna.
+    explanation_html: Om du vill se integriteten för dina statusar måste du vara medveten om vem som följer dig. <strong>Dina privata statusar levereras till alla instanser där du har följare</strong>. Du kanske vill granska dem och ta bort följare om du inte litar på att din integritet respekteras av staff eller programvaran i instanserna.
     followers_count: Antal följare
     lock_link: Lås ditt konto
     purge: Ta bort från följare
     success:
       one: I processen med soft-blocking följare från en domän ...
       other: I processen med soft-blocking följare från %{count} domäner...
-    true_privacy_html: Kom ihåg att <strong>sann integritet kan bara uppnås med end-to-end
-      kryptering</strong>.
-    unlocked_warning_html: Vem som helst kan följa dig omedelbart se dina privata
-      statusar. %{lock_link} för att kunna granska och avvisa följare.
+    true_privacy_html: Kom ihåg att <strong>sann integritet kan bara uppnås med end-to-end kryptering</strong>.
+    unlocked_warning_html: Vem som helst kan följa dig omedelbart se dina privata statusar. %{lock_link} för att kunna granska och avvisa följare.
     unlocked_warning_title: Ditt konto är inte låst
   generic:
     changes_saved_msg: Ändringar sparades framgångsrikt!
@@ -495,8 +445,7 @@
       one: Något är inte riktigt rätt ännu! Kontrollera felet nedan
       other: Något är inte riktigt rätt ännu! Kontrollera dom %{count} felen nedan
   imports:
-    preface: Du kan importera data som du exporterat från en annan instans, till exempel
-      en lista över personer du följer eller blockerar.
+    preface: Du kan importera data som du exporterat från en annan instans, till exempel en lista över personer du följer eller blockerar.
     success: Dina uppgifter har laddats upp och kommer nu att behandlas snarast
     types:
       blocking: Blockering lista
@@ -517,24 +466,21 @@
     generate: Skapa
     max_uses:
       one: 1 användning
-      other: '%{count} användningar'
+      other: "%{count} användningar"
     max_uses_prompt: Ingen gräns
     prompt: Skapa och dela länkar med andra för att ge tillgång till denna instans
     table:
       expires_at: Utgår
       uses: Användningar
     title: Bjud in andra
-  landing_strip_html: <strong>%{name}</strong> är en användare på %{link_to_root_path}.
-    Du kan följa dem eller interagera med dem om du har ett konto någonstans i federationen.
-  landing_strip_signup_html: Om du inte gör det, så kan du <a href="%{sign_up_path}">registrera
-    dig här</a>.
+  landing_strip_html: "<strong>%{name}</strong> är en användare på %{link_to_root_path}. Du kan följa dem eller interagera med dem om du har ett konto någonstans i federationen."
+  landing_strip_signup_html: Om du inte gör det, så kan du <a href="%{sign_up_path}">registrera dig här</a>.
   lists:
     errors:
       limit: Du har nått det maximala antalet listor
   media_attachments:
     validations:
-      images_and_video: Det går inte att bifoga en video till en status som redan
-        innehåller bilder
+      images_and_video: Det går inte att bifoga en video till en status som redan innehåller bilder
       too_many: Det går inte att bifoga mer än 4 filer
   migrations:
     acct: användarnamn@domän av det nya kontot
@@ -546,27 +492,26 @@
   notification_mailer:
     digest:
       action: Visa alla notifieringar
-      body: Här är en kort sammanfattning av de meddelanden du missade sedan ditt
-        senaste besök på %{since}
-      mention: '%{name} nämnde dig i:'
+      body: Här är en kort sammanfattning av de meddelanden du missade sedan ditt senaste besök på %{since}
+      mention: "%{name} nämnde dig i:"
       new_followers_summary:
         one: Du har också förvärvat en ny följare! Jippie!
         other: Du har också fått %{count} nya följare medans du var iväg! Otroligt!
       subject:
-        one: 1 nytt meddelande sedan ditt senaste besök 🐘
-        other: '%{count} nya meddelanden sedan ditt senaste besök 🐘'
+        one: "1 nytt meddelande sedan ditt senaste besök \U0001F418"
+        other: "%{count} nya meddelanden sedan ditt senaste besök \U0001F418"
       title: I din frånvaro…
     favourite:
       body: 'Din status favoriserades av %{name}:'
-      subject: '%{name} favoriserade din status'
+      subject: "%{name} favoriserade din status"
       title: Ny favorit
     follow:
-      body: '%{name} följer nu dig!'
-      subject: '%{name} följer nu dig'
+      body: "%{name} följer nu dig!"
+      subject: "%{name} följer nu dig"
       title: Ny följare
     follow_request:
       action: Hantera följefterfrågningar
-      body: '%{name} har begärt att följa dig'
+      body: "%{name} har begärt att följa dig"
       subject: 'Väntande följare: %{name}'
       title: Ny följefterfrågning
     mention:
@@ -576,12 +521,12 @@
       title: Ny omnämning
     reblog:
       body: 'Din status knuffades av %{name}:'
-      subject: '%{name} knuffade din status'
+      subject: "%{name} knuffade din status"
       title: Ny knuff
   number:
     human:
       decimal_units:
-        format: '%n%u'
+        format: "%n%u"
         units:
           billion: B
           million: M
@@ -592,7 +537,7 @@
   pagination:
     next: Nästa
     prev: Tidigare
-    truncate: '&hellip;'
+    truncate: "&hellip;"
   preferences:
     languages: Språk
     other: Annat
@@ -600,22 +545,21 @@
     web: Webb
   push_notifications:
     favourite:
-      title: '%{name} favoriserade din status'
+      title: "%{name} favoriserade din status"
     follow:
-      title: '%{name} följer nu dig'
+      title: "%{name} följer nu dig"
     group:
-      title: '%{count} meddelanden'
+      title: "%{count} meddelanden"
     mention:
       action_boost: Boosta
       action_expand: Visa mer
       action_favourite: Favoriter
-      title: '%{name} nämnde dig'
+      title: "%{name} nämnde dig"
     reblog:
-      title: '%{name} boostade din status'
+      title: "%{name} boostade din status"
   remote_follow:
     acct: Ange ditt användarnamn@domän du vill följa från
-    missing_resource: Det gick inte att hitta den begärda omdirigeringsadressen för
-      ditt konto
+    missing_resource: Det gick inte att hitta den begärda omdirigeringsadressen för ditt konto
     proceed: Fortsätt för att följa
     prompt: 'Du kommer att följa:'
   sessions:
@@ -640,7 +584,7 @@
       uc_browser: UCBrowser
       weibo: Weibo
     current_session: Nuvarande session
-    description: '%{browser} på %{platform}'
+    description: "%{browser} på %{platform}"
     explanation: Detta är inloggade webbläsare på Mastodon just nu.
     ip: IP
     platforms:
@@ -697,141 +641,113 @@
     reblogged: boostad
     sensitive_content: Känsligt innehåll
   terms:
-    body_html: "<h2>Integritetspolicy</h2>\n\n<h3 id=\"collect\">Vilken information\
-      \ samlar vi in</h3>\n\n<p>Vi samlar in information från dig när du registrerar\
-      \ dig på vår webbplats och samlar in data när du deltar i forumet genom att\
-      \ läsa, skriva och utvärdera innehållet som delas här.</p>\n\n<p>När du registrerar\
-      \ dig på vår webbplats kan du bli ombedd att ange ditt namn och din e-postadress.\
-      \ Du kan dock besöka vår webbplats utan att registrera dig. Din e-postadress\
-      \ kommer att verifieras med ett e-postmeddelande som innehåller en unik länk.\
-      \ Om den länken besöks vet vi att du kontrollerar e-postadressen.</p>\n\n<p>När\
-      \ vi registrerar och postar registrerar vi den IP-adress som posten härstammar\
-      \ från. Vi kan också behålla serverns loggar som innehåller IP-adress för varje\
-      \ begäran till vår server.</p>\n\n<h3 id=\"use\">Vad använder vi din information\
-      \ för?</h3>\n\n<p>Vilken som helst information vi samlar in från dig kan användas\
-      \ på något av följande sätt:</p>\n\n<ul>\n  <li>För att personifiera din upplevelse\
-      \ &mdash; Din information hjälper oss att bättre svara på dina individuella\
-      \ behov.</li>\n  <li>För att förbättra vår webbplats &mdash; Vi strävar kontinuerligt\
-      \ efter att förbättra våra erbjudanden på webbplatsen baserat på information\
-      \ och feedback vi mottar från dig.</li>\n  <li>För att förbättra kundtjänst\
-      \ &mdash; Din information hjälper oss att effektivt svara på dina kundserviceförfrågningar\
-      \ och supportbehov.</li>\n  <li>För att skicka periodiska e-postmeddelanden\
-      \ &mdash; Den e-postadress du anger kan användas för att skicka information,\
-      \ meddelanden som du begär om ändringar i ämnen eller som svar på ditt användarnamn,\
-      \ svara på förfrågningar och / eller andra förfrågningar eller frågor.</li>\n\
-      </ul>\n\n<h3 id=\"protect\">Hur skyddar vi din information?</h3>\n\n<p>Vi genomför\
-      \ en rad säkerhetsåtgärder för att upprätthålla säkerheten för din personliga\
-      \ information när du anger, lämnar in eller har tillgång till din personliga\
-      \ information.</p>\n\n<h3 id=\"data-retention\">Vad är policyn för lagring av\
-      \ data?</h3>\n\n<p>Vi kommer att göra en ansträngning för:</p>\n\n<ul>\n  <li>Behåll\
-      \ serverloggar som innehåller IP-adressen för alla förfrågningar till den här\
-      \ servern inte mer än 90 dagar.</li>\n  <li>Behåll IP-adresserna i samband med\
-      \ registrerade användare och deras inlägg inte längre än 5 år.</li>\n</ul>\n\
-      \n<h3 id=\"cookies\">Använder vi cookies?</h3>\n\n<p>Ja. Cookies är små filer\
-      \ som en webbplats eller tjänstleverantör överför till datorns hårddisk via\
-      \ din webbläsare (om du tillåter). Dessa cookies tillåter webbplatsen att känna\
-      \ igen din webbläsare och, om du har ett registrerat konto, associerar det med\
-      \ ditt registrerade konto.</p>\n\n<p>Vi använder cookies för att förstå och\
-      \ spara dina inställningar för framtida besök och sammanställa sammanlagda data\
-      \ om webbplatsstrafik och webbplatsinteraktion så att vi kan erbjuda bättre\
-      \ sajtupplevelser och verktyg i framtiden. Vi kan komma överens med tredje parts\
-      \ tjänsteleverantörer för att hjälpa oss att bättre förstå våra besökare. Dessa\
-      \ tjänsteleverantörer får inte använda den information som samlas in för vår\
-      \ räkning utom för att hjälpa oss att bedriva och förbättra vår verksamhet.</p>\n\
-      \n<h3 id=\"disclose\">Avslöjar vi information till utomstående parter?</h3>\n\
-      \n<p>Vi säljer inte, handlar eller på annat sätt överför dina personuppgifter\
-      \ till utomstående parter. Det här omfattar inte betrodda tredje parter som\
-      \ hjälper oss att driva vår webbplats, bedriva vår verksamhet eller service\
-      \ dig, så länge dessa parter är överens om att hålla denna information konfidentiell.\
-      \ Vi kan också släppa din information när vi anser att utgåvan är lämplig för\
-      \ att följa lagen, tillämpa vår webbplatspolicy eller skydda vår eller andra\
-      \ rättigheter, egendom eller säkerhet. Däremot kan personuppgifter som inte\
-      \ identifieras personligen lämnas till andra parter för marknadsföring, reklam\
-      \ eller annan användning.</p>\n\n<h3 id=\"third-party\">Tredjepartslänkar</h3>\n\
-      \n<p>Ibland kan vi, efter eget gottfinnande, inkludera eller erbjuda produkter\
-      \ från tredje part eller tjänster på vår webbplats. Dessa tredje parts webbplatser\
-      \ har separata och oberoende sekretesspolicyer. Vi har därför inget ansvar eller\
-      \ ansvar för innehållet och aktiviteterna för dessa länkade webbplatser. Ändå\
-      \ försöker vi skydda integriteten på vår webbplats och välkomna eventuella återkopplingar\
-      \ om dessa webbplatser.</p>\n\n<h3 id=\"coppa\">Children's Online Privacy Protection\
-      \ Act Compliance</h3>\n\n<p>Vår webbplats, produkter och tjänster riktas alla\
-      \ till personer som är minst 13 år gamla. Om den här servern är i USA, och du\
-      \ är under 13 år, enligt kraven i COPPA (<a href=\"https://en.wikipedia.org/wiki/Children%27s_Online_Privacy_Protection_Act\"\
-      >Children's Online Privacy Protection Act</a>) ska du inte använda denna sida.</p>\n\
-      \n<h3 id=\"online\">Endast online sekretesspolicy</h3>\n\n<p>Denna online sekretesspolicy\
-      \ gäller endast information som samlas in via vår webbplats och inte till information\
-      \ som samlas in offline.</p>\n\n<h3 id=\"consent\">Ditt samtycke</h3>\n\n<p>Genom\
-      \ att använda vår webbplats godkänner du vår hemsida sekretesspolicy.</p>\n\n\
-      <h3 id=\"changes\">Ändringar i vår sekretesspolicy</h3>\n\n<p>Om vi bestämmer\
-      \ oss för att ändra vår integritetspolicy, lägger vi in de ändringar på den\
-      \ här sidan.</p>\n\n<p>This document is CC-BY-SA. It was last updated May 31,\
-      \ 2013.</p>\n\n<p>Ursprungligen anpassad från <a href=\"https://github.com/discourse/discourse\"\
-      >Discourse integritetspolicy</a>.</p>\n"
-    title: '%{instance} Användarvillkor och Sekretesspolicy'
+    body_html: |
+      <h2>Integritetspolicy</h2>
+
+      <h3 id="collect">Vilken information samlar vi in</h3>
+
+      <p>Vi samlar in information från dig när du registrerar dig på vår webbplats och samlar in data när du deltar i forumet genom att läsa, skriva och utvärdera innehållet som delas här.</p>
+
+      <p>När du registrerar dig på vår webbplats kan du bli ombedd att ange ditt namn och din e-postadress. Du kan dock besöka vår webbplats utan att registrera dig. Din e-postadress kommer att verifieras med ett e-postmeddelande som innehåller en unik länk. Om den länken besöks vet vi att du kontrollerar e-postadressen.</p>
+
+      <p>När vi registrerar och postar registrerar vi den IP-adress som posten härstammar från. Vi kan också behålla serverns loggar som innehåller IP-adress för varje begäran till vår server.</p>
+
+      <h3 id="use">Vad använder vi din information för?</h3>
+
+      <p>Vilken som helst information vi samlar in från dig kan användas på något av följande sätt:</p>
+
+      <ul>
+        <li>För att personifiera din upplevelse &mdash; Din information hjälper oss att bättre svara på dina individuella behov.</li>
+        <li>För att förbättra vår webbplats &mdash; Vi strävar kontinuerligt efter att förbättra våra erbjudanden på webbplatsen baserat på information och feedback vi mottar från dig.</li>
+        <li>För att förbättra kundtjänst &mdash; Din information hjälper oss att effektivt svara på dina kundserviceförfrågningar och supportbehov.</li>
+        <li>För att skicka periodiska e-postmeddelanden &mdash; Den e-postadress du anger kan användas för att skicka information, meddelanden som du begär om ändringar i ämnen eller som svar på ditt användarnamn, svara på förfrågningar och / eller andra förfrågningar eller frågor.</li>
+      </ul>
+
+      <h3 id="protect">Hur skyddar vi din information?</h3>
+
+      <p>Vi genomför en rad säkerhetsåtgärder för att upprätthålla säkerheten för din personliga information när du anger, lämnar in eller har tillgång till din personliga information.</p>
+
+      <h3 id="data-retention">Vad är policyn för lagring av data?</h3>
+
+      <p>Vi kommer att göra en ansträngning för:</p>
+
+      <ul>
+        <li>Behåll serverloggar som innehåller IP-adressen för alla förfrågningar till den här servern inte mer än 90 dagar.</li>
+        <li>Behåll IP-adresserna i samband med registrerade användare och deras inlägg inte längre än 5 år.</li>
+      </ul>
+
+      <h3 id="cookies">Använder vi cookies?</h3>
+
+      <p>Ja. Cookies är små filer som en webbplats eller tjänstleverantör överför till datorns hårddisk via din webbläsare (om du tillåter). Dessa cookies tillåter webbplatsen att känna igen din webbläsare och, om du har ett registrerat konto, associerar det med ditt registrerade konto.</p>
+
+      <p>Vi använder cookies för att förstå och spara dina inställningar för framtida besök och sammanställa sammanlagda data om webbplatsstrafik och webbplatsinteraktion så att vi kan erbjuda bättre sajtupplevelser och verktyg i framtiden. Vi kan komma överens med tredje parts tjänsteleverantörer för att hjälpa oss att bättre förstå våra besökare. Dessa tjänsteleverantörer får inte använda den information som samlas in för vår räkning utom för att hjälpa oss att bedriva och förbättra vår verksamhet.</p>
+
+      <h3 id="disclose">Avslöjar vi information till utomstående parter?</h3>
+
+      <p>Vi säljer inte, handlar eller på annat sätt överför dina personuppgifter till utomstående parter. Det här omfattar inte betrodda tredje parter som hjälper oss att driva vår webbplats, bedriva vår verksamhet eller service dig, så länge dessa parter är överens om att hålla denna information konfidentiell. Vi kan också släppa din information när vi anser att utgåvan är lämplig för att följa lagen, tillämpa vår webbplatspolicy eller skydda vår eller andra rättigheter, egendom eller säkerhet. Däremot kan personuppgifter som inte identifieras personligen lämnas till andra parter för marknadsföring, reklam eller annan användning.</p>
+
+      <h3 id="third-party">Tredjepartslänkar</h3>
+
+      <p>Ibland kan vi, efter eget gottfinnande, inkludera eller erbjuda produkter från tredje part eller tjänster på vår webbplats. Dessa tredje parts webbplatser har separata och oberoende sekretesspolicyer. Vi har därför inget ansvar eller ansvar för innehållet och aktiviteterna för dessa länkade webbplatser. Ändå försöker vi skydda integriteten på vår webbplats och välkomna eventuella återkopplingar om dessa webbplatser.</p>
+
+      <h3 id="coppa">Children's Online Privacy Protection Act Compliance</h3>
+
+      <p>Vår webbplats, produkter och tjänster riktas alla till personer som är minst 13 år gamla. Om den här servern är i USA, och du är under 13 år, enligt kraven i COPPA (<a href="https://en.wikipedia.org/wiki/Children%27s_Online_Privacy_Protection_Act">Children's Online Privacy Protection Act</a>) ska du inte använda denna sida.</p>
+
+      <h3 id="online">Endast online sekretesspolicy</h3>
+
+      <p>Denna online sekretesspolicy gäller endast information som samlas in via vår webbplats och inte till information som samlas in offline.</p>
+
+      <h3 id="consent">Ditt samtycke</h3>
+
+      <p>Genom att använda vår webbplats godkänner du vår hemsida sekretesspolicy.</p>
+
+      <h3 id="changes">Ändringar i vår sekretesspolicy</h3>
+
+      <p>Om vi bestämmer oss för att ändra vår integritetspolicy, lägger vi in de ändringar på den här sidan.</p>
+
+      <p>This document is CC-BY-SA. It was last updated May 31, 2013.</p>
+
+      <p>Ursprungligen anpassad från <a href="https://github.com/discourse/discourse">Discourse integritetspolicy</a>.</p>
+    title: "%{instance} Användarvillkor och Sekretesspolicy"
   themes:
     default: Mastodon
   time:
     formats:
-      default: '%b %d, %Y, %H:%M'
+      default: "%b %d, %Y, %H:%M"
   two_factor_authentication:
     code_hint: Ange koden som genererats av din autentiseringsapp för att bekräfta
-    description_html: Om du aktiverar <strong>tvåfaktors autentisering</strong>, loggar
-      in kommer att kräva att du är i besittning av din telefon, vilket kommer att
-      generera tokens för dig att uppge.
+    description_html: Om du aktiverar <strong>tvåfaktors autentisering</strong>, loggar in kommer att kräva att du är i besittning av din telefon, vilket kommer att generera tokens för dig att uppge.
     disable: Avaktivera
     enable: Aktivera
     enabled: Tvåfaktorsautentisering är aktiverad
     enabled_success: Tvåfaktors autentisering aktiverad
     generate_recovery_codes: Generera återställningskoder
-    instructions_html: <strong>Skanna den här QR-koden i Google Authenticator eller
-      en liknande TOTP-app på din telefon </strong>. Från och med nu genererar den
-      appen tokens som du måste ange när du loggar in.
-    lost_recovery_codes: Återställningskoder tillåter dig att få tillgång till ditt
-      konto om du förlorar din telefon. Om du har förlorat dina återställningskoder
-      kan du regenerera dem här. Dina gamla återställningskoder kommer att ogiltigförklaras.
-    manual_instructions: 'Om du inte kan skanna QR-koden och behöver skriva in den
-      manuellt, här är den enkla texten:'
+    instructions_html: "<strong>Skanna den här QR-koden i Google Authenticator eller en liknande TOTP-app på din telefon </strong>. Från och med nu genererar den appen tokens som du måste ange när du loggar in."
+    lost_recovery_codes: Återställningskoder tillåter dig att få tillgång till ditt konto om du förlorar din telefon. Om du har förlorat dina återställningskoder kan du regenerera dem här. Dina gamla återställningskoder kommer att ogiltigförklaras.
+    manual_instructions: 'Om du inte kan skanna QR-koden och behöver skriva in den manuellt, här är den enkla texten:'
     recovery_codes: Backup återställningskod
     recovery_codes_regenerated: Återställningskoder regenererades framgångsrikt
-    recovery_instructions_html: Om du någonsin tappar åtkomst till din telefon kan
-      du använda någon av återställningskoderna nedan för att återställa åtkomst till
-      ditt konto. <strong> Håll återställningskoderna säkra </strong>. Du kan till
-      exempel skriva ut dem och lagra dem med andra viktiga dokument.
+    recovery_instructions_html: Om du någonsin tappar åtkomst till din telefon kan du använda någon av återställningskoderna nedan för att återställa åtkomst till ditt konto. <strong> Håll återställningskoderna säkra </strong>. Du kan till exempel skriva ut dem och lagra dem med andra viktiga dokument.
     setup: Ställ in
     wrong_code: Den angivna koden var ogiltig! Är servertid och enhetstid korrekt?
   user_mailer:
     welcome:
       edit_profile_action: Profilinställning
-      edit_profile_step: Du kan anpassa din profil genom att ladda upp en avatar,
-        rubrik, ändra ditt visningsnamn och mer. Om du vill granska nya följare innan
-        de får följa dig kan du låsa ditt konto.
+      edit_profile_step: Du kan anpassa din profil genom att ladda upp en avatar, rubrik, ändra ditt visningsnamn och mer. Om du vill granska nya följare innan de får följa dig kan du låsa ditt konto.
       explanation: Här är några tips för att komma igång
       final_action: Börja posta
-      final_step: 'Börja posta! Även utan anhängare kan dina offentliga meddelanden
-        ses av andra, till exempel på den lokala tidslinjen och i hashtags. Du får
-        gärna presentera dig via hashtaggen #introductions.'
+      final_step: 'Börja posta! Även utan anhängare kan dina offentliga meddelanden ses av andra, till exempel på den lokala tidslinjen och i hashtags. Du får gärna presentera dig via hashtaggen #introductions.'
       full_handle: Ditt fullständiga användarnamn/mastodonadress
-      full_handle_hint: Det här är vad du skulle berätta för dina vänner så att de
-        kan meddela eller följa dig från en annan instans.
+      full_handle_hint: Det här är vad du skulle berätta för dina vänner så att de kan meddela eller följa dig från en annan instans.
       review_preferences_action: Ändra inställningar
-      review_preferences_step: Se till att du ställer in dina inställningar, t.ex.
-        vilka e-postmeddelanden du vill ta emot eller vilken integritetsnivå du vill
-        att dina inlägg ska vara. Om du inte har åksjuka, kan du välja att aktivera
-        automatisk uppspelning av GIF-bilder.
+      review_preferences_step: Se till att du ställer in dina inställningar, t.ex. vilka e-postmeddelanden du vill ta emot eller vilken integritetsnivå du vill att dina inlägg ska vara. Om du inte har åksjuka, kan du välja att aktivera automatisk uppspelning av GIF-bilder.
       subject: Välkommen till Mastodon
-      tip_bridge_html: Om du kommer från Twitter kan du hitta dina vänner på Mastodon
-        genom att använda <a href="%{bridge_url}">bridge-appen</a>. Det fungerar dock
-        bara om de också har använt bridge-appen!
-      tip_federated_timeline: Den förenade tidslinjen är en störtflodsvy av Mastodon-nätverket.
-        Men det inkluderar bara människor som dina grannar följer, så det är inte
-        komplett.
-      tip_following: Du följer din servers administratör(er) som standard. För att
-        hitta fler intressanta personer, kolla de lokala och förenade tidslinjerna.
-      tip_local_timeline: Den lokala tidslinjen är en störtflodsvy av personer på%
-        {instance}. Det här är dina närmaste grannar!
-      tip_mobile_webapp: Om din mobila webbläsare erbjuder dig att lägga till Mastodon
-        till ditt hemskärm kan du få push-meddelanden. Det fungerar som en inbyggd
-        app på många sätt!
+      tip_bridge_html: Om du kommer från Twitter kan du hitta dina vänner på Mastodon genom att använda <a href="%{bridge_url}">bridge-appen</a>. Det fungerar dock bara om de också har använt bridge-appen!
+      tip_federated_timeline: Den förenade tidslinjen är en störtflodsvy av Mastodon-nätverket. Men det inkluderar bara människor som dina grannar följer, så det är inte komplett.
+      tip_following: Du följer din servers administratör(er) som standard. För att hitta fler intressanta personer, kolla de lokala och förenade tidslinjerna.
+      tip_local_timeline: Den lokala tidslinjen är en störtflodsvy av personer på% {instance}. Det här är dina närmaste grannar!
+      tip_mobile_webapp: Om din mobila webbläsare erbjuder dig att lägga till Mastodon till ditt hemskärm kan du få push-meddelanden. Det fungerar som en inbyggd app på många sätt!
       tips: Tips
       title: Välkommen ombord, %{name}!
   users:
