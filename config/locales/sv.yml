--- conflicted
+++ resolved
@@ -2,11 +2,7 @@
 sv:
   about:
     about_hashtag_html: Dessa är offentliga toots märkta med <strong>#%{hashtag}</strong>. Du kan interagera med dem om du har ett konto någonstans i federationen.
-<<<<<<< HEAD
     about_mastodon_html: Mastodon är ett socialt nätverk som är baserat på öppna webbprotokoll och gratis, öppen källkodsprogramvara. Det är decentraliserat precis som e-post
-=======
-    about_mastodon_html: Mastodon är ett socialt nätverk baserat på öppna webbprotokoll och gratis, öppen källkodsprogramvara. Det är decentraliserat som e-post.
->>>>>>> fd385e25
     about_this: Om
     closed_registrations: Registreringar är för närvarande stängda i denna instans. Dock så kan du hitta en annan instans för att skapa ett konto och få tillgång till samma nätverk från det.
     contact: Kontakt
@@ -203,11 +199,7 @@
           suspend: Suspendera
         title: Nytt domänblock
       reject_media: Avvisa mediafiler
-<<<<<<< HEAD
       reject_media_hint: Ta bort lokalt lagrade mediefiler och tar bort möjligheten att ladda ner något i framtiden. Irrelevant för suspensioner
-=======
-      reject_media_hint: Raderar lokalt lagrade mediefiler och förhindrar möjligheten att ladda ner något i framtiden. Irrelevant för suspensioner
->>>>>>> fd385e25
       severities:
         noop: Ingen
         silence: Tysta ner
