---
ru:
  about:
    about_hashtag_html: Это публичные посты, отмеченные хэштегом <strong>#%{hashtag}</strong>. Вы можете взаимодействовать с ними при наличии у Вас учётной записи в глобальной сети Mastodon.
    about_mastodon_html: 'Социальная сеть будущего: никакой рекламы, слежки корпорациями, этичный дизайн и децентрализация! С Mastodon ваши данные под вашим контролем.'
    about_this: Об этом узле
    active_count_after: активных
    active_footnote: Ежемесячно активные пользователи (MAU)
    administered_by: 'Администратор узла:'
    api: API
    apps: Приложения
    apps_platforms: Используйте Mastodon на iOS, Android и других платформах
    browse_directory: Изучите каталог и найдите профили по интересам
    browse_local_posts: Просматривайте в реальном времени новые посты с этого сервера
    browse_public_posts: Взгляните на новые посты Mastodon в реальном времени
    contact: Связаться
    contact_missing: не указан
    contact_unavailable: неизв.
    continue_to_web: Продолжить в веб-приложении
    discover_users: Найдите пользователей
    documentation: Документация
    federation_hint_html: С учётной записью на %{instance} вы сможете подписываться на людей с любого сервера Mastodon и не только.
    get_apps: Попробуйте мобильные приложения
    hosted_on: Вы получили это сообщение, так как зарегистрированы на %{domain}
    instance_actor_flash: |
      Эта учетная запись является виртуальным персонажем, используемым для представления самого сервера, а не какого-либо пользователя.
      Используется для целей федерации и не должен быть заблокирован, если вы не хотите заблокировать всю инстанцию, вместо этого лучше использовать доменную блокировку.
    learn_more: Узнать больше
    logged_in_as_html: Вы вошли в систему как %{username}.
    logout_before_registering: Вы уже вошли.
    privacy_policy: Политика конфиденциальности
    rules: Правила сервера
    rules_html: 'Ниже приведена сводка правил, которых вам нужно придерживаться, если вы хотите иметь учётную запись на этом сервере Мастодона:'
    see_whats_happening: Узнайте, что происходит вокруг
    server_stats: 'Статистика сервера:'
    source_code: Исходный код
    status_count_after:
      few: поста
      many: постов
      one: пост
      other: поста
    status_count_before: И опубликовано
    tagline: Подписывайтесь на друзей и заводите новые знакомства
    terms: Условия использования
    unavailable_content: Недоступный контент
    unavailable_content_description:
      domain: Сервер
      reason: Причина
      rejecting_media: 'Медиафайлы с этих серверов не будут обработаны или сохранены. Их миниатюры не будут отображаться и вам придётся вручную нажимать на исходный файл:'
      rejecting_media_title: Отфильтрованные файлы
      silenced: 'Посты с этих серверов будут скрыты из публичных лент и обсуждений, как и не будут рассылаться уведомления касательно действий тамошних пользователей, если, конечно, вы не подписаны на них:'
      silenced_title: Заглушенные серверы
      suspended: 'Обмен, хранение и обработка данных с этих серверов будут прекращены, что сделает невозможным взаимодействие или общение с пользователями с этих серверов:'
      suspended_title: Заблокированные пользователи
    unavailable_content_html: 'Mastodon в основном позволяет просматривать содержимое и взаимодействовать с другими пользователями любых серверов в федерации. Вот исключения, сделанные конкретно для этого сервера:'
    user_count_after:
      few: пользователя
      many: пользователей
      one: пользователь
      other: пользователя
    user_count_before: Здесь расположились
    what_is_mastodon: Что такое Mastodon?
  accounts:
    choices_html: "%{name} рекомендует:"
    endorsements_hint: Вы можете рекомендовать людей, которые вы отслеживаете из веб-интерфейса, и они будут показаны здесь.
    featured_tags_hint: Вы можете указать конкретные хэштеги, которые будут отображаться здесь.
    follow: Подписаться
    followers:
      few: подписчика
      many: подписчиков
      one: подписчик
      other: подписчиков
    following: подписки
    instance_actor_flash: Эта учетная запись - виртуальный пользователь, используемый для представления самого сервера, а не отдельного пользователя. Она используется для организационных целей и не может быть заморожена.
    joined: 'Дата регистрации: %{date}'
    last_active: последняя активность
    link_verified_on: Владение этой ссылкой было проверено %{date}
    media: Медиафайлы
    moved_html: "%{name} переехал(а) на %{new_profile_link}:"
    network_hidden: Эта информация недоступна
    nothing_here: Здесь ничего нет!
    people_followed_by: Люди, на которых подписан(а) %{name}
    people_who_follow: Подписчики %{name}
    pin_errors:
      following: Чтобы порекомендовать кого-то, надо сначала на них подписаться
    posts:
      few: поста
      many: статусов
      one: Пост
      other: статусов
    posts_tab_heading: Посты
    posts_with_replies: Посты с ответами
    roles:
      admin: Администратор
      bot: Бот
      group: Группа
      moderator: Модератор
    unavailable: Профиль недоступен
    unfollow: Отписаться
  admin:
    account_actions:
      action: Выполнить действие
      title: Произвести модерацию учётной записи %{acct}
    account_moderation_notes:
      create: Создать
      created_msg: Заметка модератора успешно создана!
      destroyed_msg: Заметка модератора успешно удалена!
    accounts:
      add_email_domain_block: Заблокировать e-mail домен
      approve: Подтвердить
      approved_msg: Успешно одобрена заявка на регистрацию %{username}
      are_you_sure: Вы уверены?
      avatar: Аватар
      by_domain: Домен
      change_email:
        changed_msg: E-mail учётной записи успешно изменён!
        current_email: Текущий e-mail
        label: Сменить e-mail
        new_email: Новый e-mail
        submit: Сменить e-mail
        title: Сменить e-mail для %{username}
      confirm: Подтвердить
      confirmed: Подтверждено
      confirming: Подтверждение
      custom: Другое
      delete: Удалить данные
      deleted: Удалён
      demote: Разжаловать
      destroyed_msg: Данные %{username} поставлены в очередь на удаление
      disable: Заморозка
      disable_sign_in_token_auth: Отключить аутентификацию по e-mail кодам
      disable_two_factor_authentication: Отключить 2FA
      disabled: Отключено
      display_name: Отображаемое имя
      domain: Домен
      edit: Изменить
      email: E-mail
      email_status: Статус e-mail
      enable: Включить
      enable_sign_in_token_auth: Включить аутентификацию по e-mail кодам
      enabled: Включен
      enabled_msg: Учётная запись %{username} успешно разморожена
      followers: Подписчики
      follows: Подписки
      header: Шапка
      inbox_url: URL входящих
      invite_request_text: Причины для присоединения
      invited_by: Приглашение выдал(а)
      ip: IP
      joined: Дата регистрации
      location:
        all: Все
        local: Локальные
        remote: Удаленные
        title: Размещение
      login_status: Статус учётной записи
      media_attachments: Медиафайлы
      memorialize: Сделать мемориалом
      memorialized: Превращён в памятник
      memorialized_msg: "%{username} успешно превращён в памятник"
      moderation:
        active: Действующие
        all: Все
        pending: В ожидании
        suspended: Заблокированные
        title: Модерация
      moderation_notes: Заметки модератора
      most_recent_activity: Последняя активность
      most_recent_ip: Последний IP
      no_account_selected: Ничего не изменилось, так как ни одна учётная запись не была выделена
      no_limits_imposed: Без ограничений
      not_subscribed: Не подписаны
      pending: Ожидает рассмотрения
      perform_full_suspension: Блокировка
      previous_strikes: Предыдущие замечания
      previous_strikes_description_html:
        few: У этой учётной записи <strong>%{count}</strong> замечания.
        many: У этой учётной записи <strong>%{count}</strong> замечаний.
        one: У этой учётной записи <strong>одно</strong> замечание.
        other: У этой учетной записи <strong>%{count}</strong> замечание.
      promote: Повысить
      protocol: Протокол
      public: Публичный
      push_subscription_expires: Подписка PuSH истекает
      redownload: Обновить аватар
      redownloaded_msg: Профиль %{username} успешно обновлен из оригинала
      reject: Отклонить
      rejected_msg: Успешно отклонено приложение для регистрации %{username}
      remove_avatar: Удалить аватар
      remove_header: Убрать шапку
      removed_avatar_msg: Аватар %{username} успешно удален
      removed_header_msg: Успешно удалено изображение заголовка %{username}
      resend_confirmation:
        already_confirmed: Этот пользователь уже подтвержден
        send: Повторно отправить подтверждение по электронной почте
        success: Письмо с подтверждением успешно отправлено!
      reset: Сбросить
      reset_password: Сбросить пароль
      resubscribe: Переподписаться
      role: Разрешения
      roles:
        admin: Администратор
        moderator: Модератор
        staff: Персонал
        user: Пользователь
      search: Поиск
      search_same_email_domain: Другие пользователи с тем же доменом электронной почты
      search_same_ip: Другие пользователи с таким же IP
      security_measures:
        only_password: Только пароль
        password_and_2fa: Пароль и 2FA
        password_and_sign_in_token: Пароль и e-mail код
      sensitive: Отметить как «деликатного содержания»
      sensitized: отмечено как «деликатного характера»
      shared_inbox_url: URL общих входящих
      show:
        created_reports: Жалобы, отправленные с этой учётной записи
        targeted_reports: Жалобы на эту учётную запись
      silence: Скрытие
      silenced: Заглушен
      statuses: Посты
      strikes: Предыдущие замечания
      subscribe: Подписаться
      suspend: Заблокировать
      suspended: Заморожен
      suspension_irreversible: Данные этой учётной записи были необратимо удалены. Вы можете разблокировать учетную запись, чтобы сделать её доступной, но это не восстановит ранее имевшиеся в ней данные.
      suspension_reversible_hint_html: Учётная запись была заблокирована, и данные будут полностью удалены %{date}. До этого момента её можно восстановить без каких-либо неприятных последствий. Если вы хотите немедленно удалить все данные учётной записи, вы можете сделать это ниже.
      title: Учётные записи
      unblock_email: Разблокировать e-mail адрес
      unblocked_email_msg: E-mail адрес %{username} разблокирован
      unconfirmed_email: Неподтверждённый e-mail
      undo_sensitized: Убрать отметку «деликатного содержания»
      undo_silenced: Отменить скрытие
      undo_suspension: Снять блокировку
      unsilenced_msg: Ограничения с учётной записи %{username} сняты успешно
      unsubscribe: Отписаться
      unsuspended_msg: Учётная запись %{username} успешно разморожена
      username: Имя пользователя
      view_domain: Просмотр сводки по домену
      warn: Предупреждение
      web: Веб
      whitelisted: В белом списке
    action_logs:
      action_types:
        approve_appeal: Одобрить обжалование
        approve_user: Утвердить
        assigned_to_self_report: Присвоение жалоб
        change_email_user: Изменение e-mail пользователей
        confirm_user: Подтверждение пользователей
        create_account_warning: Выдача предупреждения
        create_announcement: Создание объявлений
        create_custom_emoji: Добавление эмодзи
        create_domain_allow: Разрешение доменов
        create_domain_block: Блокировка доменов
        create_email_domain_block: Блокировка e-mail доменов
        create_ip_block: Создание правил для IP-адресов
        create_unavailable_domain: Добавление домена в список недоступных
        demote_user: Разжалование пользователей
        destroy_announcement: Удаление объявлений
        destroy_custom_emoji: Удаление эмодзи
        destroy_domain_allow: Отзыв разрешений для доменов
        destroy_domain_block: Разблокировка доменов
        destroy_email_domain_block: Разблокировка e-mail доменов
        destroy_ip_block: Удаление правил для IP-адресов
        destroy_status: Удаление постов
        destroy_unavailable_domain: Исключение доменов из списка недоступных
        disable_2fa_user: Отключение 2FA
        disable_custom_emoji: Отключение эмодзи
        disable_sign_in_token_auth_user: Отключение аутентификации по e-mail кодам у пользователей
        disable_user: Заморозка пользователей
        enable_custom_emoji: Включение эмодзи
        enable_sign_in_token_auth_user: Включение аутентификации по e-mail кодам у пользователей
        enable_user: Разморозка пользователей
        memorialize_account: Присвоение пользователям статуса «мемориала»
        promote_user: Повышение пользователей
        reject_appeal: Отклонить обжалование
        reject_user: Отклонить
        remove_avatar_user: Удаление аватаров
        reopen_report: Возобновление жалоб
        reset_password_user: Сброс пароля пользователей
        resolve_report: Отметка жалоб «решёнными»
        sensitive_account: Присвоение пользователям отметки «деликатного содержания»
        silence_account: Скрытие пользователей
        suspend_account: Блокировка пользователей
        unassigned_report: Снятие жалоб
        unblock_email_account: Разблокировать e-mail адрес
        unsensitive_account: Снятие с пользователей отметки «деликатного содержания»
        unsilence_account: Отмена скрытия пользователей
        unsuspend_account: Разблокировка пользователей
        update_announcement: Обновление объявлений
        update_custom_emoji: Обновление эмодзи
        update_domain_block: Изменение блокировки домена
        update_status: Изменение постов
      actions:
        approve_user_html: "%{name} утвердил(а) регистрацию %{target}"
        assigned_to_self_report_html: "%{name} назначил(а) себя для решения жалобы %{target}"
        change_email_user_html: "%{name} сменил(а) e-mail пользователя %{target}"
        confirm_user_html: "%{name} подтвердил(а) e-mail адрес пользователя %{target}"
        create_account_warning_html: "%{name} выдал(а) предупреждение %{target}"
        create_announcement_html: "%{name} создал(а) новое объявление %{target}"
        create_custom_emoji_html: "%{name} загрузил(а) новый эмодзи %{target}"
        create_domain_allow_html: "%{name} разрешил(а) федерацию с доменом %{target}"
        create_domain_block_html: "%{name} заблокировал(а) домен %{target}"
        create_email_domain_block_html: "%{name} заблокировал(а) e-mail домен %{target}"
        create_ip_block_html: "%{name} создал(а) правило для IP %{target}"
        create_unavailable_domain_html: "%{name} приостановил доставку на узел %{target}"
        demote_user_html: "%{name} разжаловал(а) пользователя %{target}"
        destroy_announcement_html: "%{name} удалил(а) объявление %{target}"
        destroy_custom_emoji_html: "%{name} удалил(а) эмодзи %{target}"
        destroy_domain_allow_html: "%{name} запретил(а) федерацию с доменом %{target}"
        destroy_domain_block_html: "%{name} снял(а) блокировку с домена %{target}"
        destroy_email_domain_block_html: "%{name} снял(а) блокировку с e-mail домена %{target}"
        destroy_instance_html: "%{name} очистил(а) данные для домена %{target}"
        destroy_ip_block_html: "%{name} удалил(а) правило для IP %{target}"
        destroy_status_html: "%{name} удалил(а) пост пользователя %{target}"
        destroy_unavailable_domain_html: "%{name} возобновил доставку на узел %{target}"
        disable_2fa_user_html: "%{name} отключил(а) требование двухэтапной авторизации для пользователя %{target}"
        disable_custom_emoji_html: "%{name} отключил(а) эмодзи %{target}"
        disable_sign_in_token_auth_user_html: "%{name} отключил(а) аутентификацию по e-mail кодам для %{target}"
        disable_user_html: "%{name} заморозил(а) пользователя %{target}"
        enable_custom_emoji_html: "%{name} включил(а) эмодзи %{target}"
        enable_sign_in_token_auth_user_html: "%{name} включил(а) аутентификацию по e-mail кодам для %{target}"
        enable_user_html: "%{name} разморозил(а) пользователя %{target}"
        memorialize_account_html: "%{name} перевел(а) учётную запись пользователя %{target} в статус памятника"
        promote_user_html: "%{name} повысил(а) пользователя %{target}"
        reject_user_html: "%{name} отклонил(а) регистрацию %{target}"
        remove_avatar_user_html: "%{name} убрал(а) аватарку пользователя %{target}"
        reopen_report_html: "%{name} повторно открыл(а) жалобу %{target}"
        reset_password_user_html: "%{name} сбросил(а) пароль пользователя %{target}"
        resolve_report_html: "%{name} решил(а) жалобу %{target}"
        sensitive_account_html: "%{name} установил(а) отметку файлов %{target} как «деликатного характера»"
        silence_account_html: "%{name} наложил(а) ограничения на видимость постов пользователя %{target}"
        suspend_account_html: "%{name} заблокировал(а) учётную запись %{target}"
        unassigned_report_html: "%{name} снял(а) назначение жалобы %{target}"
        unblock_email_account_html: "%{name} разблокировал(а) e-mail адрес %{target}"
        unsensitive_account_html: "%{name} снял(а) отметку файлов %{target} как «деликатного характера»"
        unsilence_account_html: "%{name} снял(а) ограничения видимости постов пользователя %{target}"
        unsuspend_account_html: "%{name} снял(а) блокировку с пользователя %{target}"
        update_announcement_html: "%{name} обновил(а) объявление %{target}"
        update_custom_emoji_html: "%{name} обновил(а) эмодзи %{target}"
        update_domain_block_html: "%{name} обновил(а) блокировку домена для %{target}"
        update_status_html: "%{name} изменил(а) пост пользователя %{target}"
      deleted_status: "(удалённый пост)"
      empty: Журнал пуст.
      filter_by_action: Фильтр по действию
      filter_by_user: Фильтр по пользователю
      title: Журнал событий
    announcements:
      destroyed_msg: Объявление удалено.
      edit:
        title: Редактировать объявление
      empty: Объявления не найдены.
      live: В эфире
      new:
        create: Создать объявление
        title: Новое объявление
      publish: Опубликовать
      published_msg: Объявление опубликовано.
      scheduled_for: Запланировано на %{time}
      scheduled_msg: Объявление добавлено в очередь публикации.
      title: Объявления
      unpublish: Отменить публикацию
      unpublished_msg: Объявление скрыто.
      updated_msg: Объявление обновлено.
    custom_emojis:
      assign_category: Задать категорию
      by_domain: Домен
      copied_msg: Локальная копия эмодзи успешно создана
      copy: Копировать
      copy_failed_msg: Не удалось создать локальную копию эмодзи
      create_new_category: Создать новую категорию
      created_msg: Эмодзи успешно создано!
      delete: Удалить
      destroyed_msg: Эмодзи успешно удалено!
      disable: Отключить
      disabled: Отключено
      disabled_msg: Эмодзи успешно отключено
      emoji: Эмодзи
      enable: Включить
      enabled: Включено
      enabled_msg: Эмодзи успешно включено
      image_hint: PNG или GIF до %{size}
      list: Список
      listed: В списке
      new:
        title: Добавить новый эмодзи
      not_permitted: У вас нет прав для совершения данного действия
      overwrite: Заменить
      shortcode: Краткий код
      shortcode_hint: Как минимум 2 символа, только алфавитно-цифровые символы и подчеркивания
      title: Эмодзи
      uncategorized: Вне категорий
      unlist: Убрать
      unlisted: Не в списке
      update_failed_msg: Невозможно обновить этот эмодзи
      updated_msg: Эмодзи обновлён!
      upload: Загрузить
    dashboard:
      active_users: активные пользователи
      interactions: взаимодействия
      media_storage: Медиа файлы
      new_users: новые пользователи
      opened_reports: жалоб открыто
<<<<<<< HEAD
      pending_reports_html:
        few: "<strong>%{count}</strong> жалобы к рассмотрению"
        many: "<strong>%{count}</strong> жалоб к рассмотрению"
        one: "<strong>%{count}</strong> жалоба к рассмотрению"
        other: "<strong>%{count}</strong> жалобы к рассмотрению"
      pending_tags_html:
        few: "<strong>%{count}</strong> хэштега к рассмотрению"
        many: "<strong>%{count}</strong> хэштегов к рассмотрению"
        one: "<strong>%{count}</strong> хэштег к рассмотрению"
        other: "<strong>%{count}</strong> хэштега к рассмотрению"
      pending_users_html:
        few: "<strong>%{count}</strong> регистрации к рассмотрению"
        many: "<strong>%{count}</strong> регистраций к рассмотрению"
        one: "<strong>%{count}</strong> регистрация к рассмотрению"
        other: "<strong>%{count}</strong> регистрации к рассмотрению"
=======
>>>>>>> 8c7223f4
      resolved_reports: жалоб решено
      software: Программное обеспечение
      sources: Источники регистрации
      space: Использовано места
      title: Панель управления
      top_languages: Самые активные языки
      top_servers: Самые активные серверы
      website: Веб-сайт
<<<<<<< HEAD
=======
    disputes:
      appeals:
        empty: Обжалования не найдены.
        title: Обжалования
>>>>>>> 8c7223f4
    domain_allows:
      add_new: Внести в белый список
      created_msg: Домен добавлен в белый список
      destroyed_msg: Домен убран из белого списка
      undo: Убрать из белого списка
    domain_blocks:
      add_new: Заблокировать домен
      created_msg: Блокировка домена обрабатывается
      destroyed_msg: Блокировка домена снята
      domain: Домен
      edit: Редактировать блокировку
      existing_domain_block_html: Вы уже ввели более строгие ограничения на %{name}, вам нужно <a href="%{unblock_url}">разблокировать его</a> сначала.
      new:
        create: Создать блокировку
        hint: Блокировка домена не предотвратит создание новых учётных записей в базе данных, но ретроактивно и автоматически применит указанные методы модерации для этих учётных записей.
        severity:
          desc_html: |-
            Используйте <strong>скрытие</strong> для того, чтобы публикуемые пользователями посты перестали быть видимыми для всех, кроме их подписчиков.<br>
            <br>
            <strong>Блокировка</strong> удалит весь локальный контент учётных записей с этого домена, включая мультимедийные вложения и данные профилей.<br>
            <br>
            <strong>Ничего</strong> же попросту скроет медиаконтент с домена.
          noop: Ничего
          silence: Скрытие
          suspend: Блокировка
        title: Новая блокировка e-mail домена
      obfuscate: Скрыть доменное имя
      obfuscate_hint: Частично скрыть доменное имя в списке, если включена публикация списка ограничений домена
      private_comment: Приватный комментарий
      private_comment_hint: Комментарий к доменной блокировке для внутреннего использования модераторами.
      public_comment: Публичный комментарий
      public_comment_hint: Комментарий к этой доменной блокировке для широкой публики, если включена публикация списка блокировок.
      reject_media: Запретить загрузку медиафайлов
      reject_media_hint: Удаляет локально хранимый медиаконтент и запрещает его загрузку в будущем. Не имеет значения в случае блокировки.
      reject_reports: Отклонять жалобы
      reject_reports_hint: Игнорировать все жалобы с этого домена. Не имеет значения в случае блокировки.
      undo: Отменить блокировку домена
      view: Посмотреть доменные блокировки
    email_domain_blocks:
      add_new: Добавить новую
      attempts_over_week:
        few: "%{count} попытки за последнюю неделю"
        many: "%{count} попыток за последнюю неделю"
        one: "%{count} попытка за последнюю неделю"
        other: "%{count} попыток регистрации за последнюю неделю"
      created_msg: E-mail домен внесён в список блокировки
      delete: Удалить
      dns:
        types:
          mx: Запись MX
      domain: Домен
      new:
        create: Создать блокировку
        title: Новая блокировка по домену
      resolved_through_html: Разрешено через %{domain}
      title: Блокировка e-mail доменов
    follow_recommendations:
      description_html: "<strong>Следуйте рекомендациям, чтобы помочь новым пользователям быстро находить интересный контент</strong>. Если пользователь не взаимодействовал с другими в достаточной степени, чтобы сформировать персонализированные рекомендации, вместо этого рекомендуется использовать эти учетные записи. Они пересчитываются на ежедневной основе на основе комбинации аккаунтов с наибольшим количеством недавних взаимодействий и наибольшим количеством местных подписчиков для данного языка."
      language: Для языка
      status: Статус
      suppress: Скрыть рекомендацию
      suppressed: Скрыта
      title: Рекомендации подписок
      unsuppress: Восстановить рекомендацию
    instances:
      availability:
        no_failures_recorded: Сбоев в записи нет.
        title: Доступность
        warning: Последняя попытка подключения к этому серверу не удалась
      back_to_all: Все узлы
      back_to_limited: Все ограниченные узлы
      back_to_warning: Все узлы требующие внимания
      by_domain: Домен
      confirm_purge: Вы уверены, что хотите навсегда удалить данные с этого домена?
      content_policies:
        policy: Политика
      dashboard:
        instance_accounts_measure: сохраненные учетные записи
        instance_languages_dimension: Популярные языки
        instance_media_attachments_measure: сохраненные медиафайлы
        instance_statuses_measure: сохраненные посты
      delivery:
        all: Все
        clear: Очистить ошибки доставки
        restart: Перезапустить доставку
        stop: Остановить доставку
        unavailable: Недоступные
      delivery_available: Доставка возможна
      delivery_error_days: Дней ошибок доставки
      delivery_error_hint: Если доставка доставка не удастся в течение %{count} дней, он будет автоматически отмечен недоступным для доставки.
      destroyed_msg: Данные для домена %{domain} поставлены в очередь на удаление.
      empty: Домены не найдены.
      known_accounts:
        few: "%{count} известные учётные записи"
        many: "%{count} известных учётных записей"
        one: "%{count} известная учётная запись"
        other: "%{count} известная учётная запись"
      moderation:
        all: Все
        limited: Ограниченные
        title: Модерация
      private_comment: Приватный комментарий
      public_comment: Публичный комментарий
      purge: Удалить данные
      purge_description_html: Если вы считаете, что этот домен отключен навсегда, вы можете удалить все записи учетной записи и связанные с этим доменом данные из своего хранилища. Это может занять некоторое время.
      title: Федерация
      total_blocked_by_us: Заблокировано нами
      total_followed_by_them: Их подписчиков
      total_followed_by_us: Наших подписчиков
      total_reported: Жалобы на них
      total_storage: Медиафайлы
      totals_time_period_hint_html: Итоги, показанные ниже, включают данные за всё время.
    invites:
      deactivate_all: Отключить все
      filter:
        all: Все
        available: Актуальные
        expired: Истёкшие
        title: Фильтр
      title: Приглашения
    ip_blocks:
      add_new: Создать правило
      created_msg: Успешно добавлено новое IP правило
      delete: Удалить
      expires_in:
        '1209600': 2 недели
        '15778476': 6 месяцев
        '2629746': 1 месяц
        '31556952': 1 год
        '86400': 1 день
        '94670856': 3 года
      new:
        title: Создать новое IP правило
      no_ip_block_selected: Не было изменено ни одного IP правила, так как не было выбрано ни одного
      title: IP правила
    relationships:
      title: Связи %{acct}
    relays:
      add_new: Добавить ретранслятор
      delete: Удалить
      description_html: "<strong>Федеративный ретранслятор</strong> – это промежуточный сервер, который передаёт большие объёмы публичных постов между серверами, которые подписываются и публикуют туда. <strong>Это может помочь небольшим и средним серверам находить записи со всей федерации</strong>, ведь в противном случае пользователям нужно будет вручную подписываться на людей с удалённых узлов."
      disable: Отключить
      disabled: Отключено
      enable: Включить
      enable_hint: Если включено, ваш сервер будет подписан на все публичные посты с этого ретранслятора и начнёт туда отправлять публичные посты со своего узла.
      enabled: Включено
      inbox_url: URL ретранслятора
      pending: Ожидание подтверждения ретранслятора
      save_and_enable: Сохранить и включить
      setup: Настроить соединение с ретранслятором
      signatures_not_enabled: Ретрансляторы не будут работать правильно, пока включен безопасный режим или режим белого списка
      status: Состояние
      title: Ретрансляторы
    report_notes:
      created_msg: Примечание жалобы создано!
      destroyed_msg: Примечание жалобы удалено!
      today_at: Сегодня в %{time}
    reports:
      account:
        notes:
          few: "%{count} заметки"
          many: "%{count} заметок"
          one: "%{count} заметка"
          other: "%{count} заметок"
      action_log: Журнал событий
      action_taken_by: 'Действие предпринято:'
      actions:
        resolve_description_html: Никаких действий не будет выполнено относительно доложенного содержимого. Жалоба будет закрыта.
        silence_description_html: Профиль будет просматриваем только пользователями, которые уже подписаны на него, либо открыли его вручную. Это действие можно отменить в любой момент.
        suspend_description_html: Профиль и всё опубликованное в нём содержимое станут недоступны, пока в конечном итоге учётная запись не будет удалена. Пользователи не смогут взаимодействовать с этой учётной записью. Это действие можно отменить в течение 30 дней.
      add_to_report: Прикрепить ещё
      are_you_sure: Вы уверены?
      assign_to_self: Назначить себе
      assigned: Назначенный модератор
      by_target_domain: Домен объекта жалобы
      category: Категория
      category_description_html: Причина, по которой были доложены этот пользователь или содержимое, будет указана при коммуникации с фигурирующим в жалобе пользователем
      comment:
        none: Нет
      comment_description_html: 'В дополнение, %{name} добавил(а) следующий комментарий:'
      created_at: Создана
      delete_and_resolve: Удалить посты
      forwarded: Переслано
      forwarded_to: Переслано на %{domain}
      mark_as_resolved: Отметить как решённую
      mark_as_sensitive: Отметить как деликатное
      mark_as_unresolved: Отметить как нерешённую
      no_one_assigned: Никто
      notes:
        create: Добавить заметку
        create_and_resolve: Разрешить с примечанием
        create_and_unresolve: Переоткрыть с примечанием
        delete: Удалить
        placeholder: Опишите, какие действия были приняты, или любые другие подробности…
        title: Примечания
      notes_description_html: Просмотрите или оставьте примечания для остальных модераторов и себя в будущем
      remote_user_placeholder: удаленный пользователь из %{instance}
      reopen: Переоткрыть жалобу
      report: Жалоба №%{id}
      reported_account: Учётная запись нарушителя
      reported_by: Отправитель жалобы
      resolved: Решённые
      resolved_msg: Жалоба обработана, спасибо!
      skip_to_actions: Перейти к действиям
      status: Статус
<<<<<<< HEAD
=======
      statuses: Содержимое относящееся к жалобе
      statuses_description_html: Нарушающее правила содержимое будет процитировано при коммуникации с фигурирующим в жалобе аккаунтом
>>>>>>> 8c7223f4
      target_origin: Происхождение объекта жалобы
      title: Жалобы
      unassign: Снять назначение
      unresolved: Нерешённые
      updated_at: Обновлена
      view_profile: Открыть профиль
    rules:
      add_new: Добавить правило
      delete: Удалить
      description_html: Хотя большинство утверждает, что прочитали и согласны с условиями обслуживания, обычно люди не читают их до тех пор, пока не возникнет проблема. <strong>Упростите просмотр правил вашего сервера с первого взгляда, предоставив их в виде простого маркированного списка.</strong> Старайтесь, чтобы отдельные правила были краткими и простыми, но старайтесь не разбивать их на множество отдельных элементов.
      edit: Редактировать правило
      empty: Правила сервера еще не определены.
      title: Правила сервера
    settings:
      activity_api_enabled:
        desc_html: Подсчёт количества локальных постов, активных пользователей и новых регистраций на еженедельной основе
        title: Публикация агрегированной статистики активности пользователей
      bootstrap_timeline_accounts:
        desc_html: Разделяйте имена пользователей запятыми. Сработает только для локальных незакрытых учётных записей. По умолчанию включены все локальные администраторы.
        title: Подписки по умолчанию для новых пользователей
      contact_information:
        email: Введите публичный e-mail
        username: Введите имя пользователя
      custom_css:
        desc_html: Измените внешний вид с CSS, загружаемым на каждой странице
        title: Особый CSS
      default_noindex:
        desc_html: Влияет на всех пользователей, которые не изменили эти настройки сами
        title: Исключить пользователей из индексации поисковиками по умолчанию
      domain_blocks:
        all: Всем
        disabled: Никому
        title: Доменные блокировки
        users: Залогиненным локальным пользователям
      domain_blocks_rationale:
        title: Показать обоснование
      hero:
        desc_html: Отображается на главной странице. Рекомендуется разрешение не менее 600х100px. Если не установлено, используется изображение узла
        title: Баннер узла
      mascot:
        desc_html: Отображается на различных страницах. Рекомендуется размер не менее 293×205px. Если ничего не выбрано, используется персонаж по умолчанию
        title: Персонаж сервера
      peers_api_enabled:
        desc_html: Домены, которые были замечены этим узлом среди всей федерации
        title: Публикация списка обнаруженных узлов
      preview_sensitive_media:
        desc_html: Предпросмотр для ссылок будет показывать миниатюры даже для содержимого, помеченного как «деликатного характера»
        title: Показывать медиафайлы «деликатного характера» в превью OpenGraph
      profile_directory:
        desc_html: Позволять находить пользователей
        title: Включить каталог профилей
      registrations:
        closed_message:
          desc_html: Отображается на титульной странице, когда закрыта регистрация<br>Можно использовать HTML-теги
          title: Сообщение о закрытой регистрации
        deletion:
          desc_html: Позволяет всем удалять собственные учётные записи
          title: Разрешить удаление учётных записей
        min_invite_role:
          disabled: Никого
          title: Разрешать приглашения от
        require_invite_text:
          desc_html: Когда регистрация требует ручного подтверждения, сделать ответ на вопрос "Почему вы хотите присоединиться?" обязательным, а не опциональным
          title: Обязать новых пользователей заполнять текст запроса на приглашение
      registrations_mode:
        modes:
          approved: Для регистрации требуется подтверждение
          none: Никто не может регистрироваться
          open: Все могут регистрироваться
        title: Режим регистраций
      show_known_fediverse_at_about_page:
        desc_html: Если включено, показывает посты со всех известных узлов в предпросмотре ленты. В противном случае отображаются только локальные посты.
        title: Показывать контент со всей федерации в публичной ленте неавторизованным пользователям
      show_staff_badge:
        desc_html: Показывать метку персонала на странице пользователя
        title: Показывать метку персонала
      site_description:
        desc_html: Отображается в качестве параграфа на титульной странице и используется в качестве мета-тега.<br>Можно использовать HTML-теги, в особенности <code>&lt;a&gt;</code> и <code>&lt;em&gt;</code>.
        title: Описание сайта
      site_description_extended:
        desc_html: Отображается на странице дополнительной информации<br>Можно использовать HTML-теги
        title: Расширенное описание узла
      site_short_description:
        desc_html: Отображается в боковой панели и в тегах. Опишите, что такое Mastodon и что делает именно этот узел особенным. Если пусто, используется описание узла по умолчанию.
        title: Краткое описание узла
      site_terms:
        desc_html: Вы можете добавить сюда собственную политику конфиденциальности, пользовательское соглашение и другие документы. Можно использовать теги HTML
        title: Условия использования
      site_title: Название сайта
      thumbnail:
        desc_html: Используется для предпросмотра с помощью OpenGraph и API. Рекомендуется разрешение 1200x630px
        title: Картинка узла
      timeline_preview:
        desc_html: Показывать публичную ленту на приветственной странице
        title: Предпросмотр ленты
      title: Настройки сайта
      trendable_by_default:
        desc_html: Влияет на хэштеги, которые не были ранее запрещены
        title: Разрешить добавление хештегов в список актульных без предварительной проверки
      trends:
        desc_html: Публично отобразить проверенные хэштеги, актуальные на данный момент
        title: Популярные хэштеги
    site_uploads:
      delete: Удалить загруженный файл
      destroyed_msg: Файл успешно удалён.
    statuses:
      back_to_account: Назад к учётной записи
      back_to_report: Вернуться к жалобе
      batch:
        remove_from_report: Убрать из жалобы
        report: Пожаловаться
      deleted: Удалено
      media:
        title: Файлы мультимедиа
      no_status_selected: Ничего не изменилось, так как ни один пост не был выделен
      title: Посты пользователя
      with_media: С файлами
    strikes:
      actions:
        delete_statuses: "%{name} удалил(а) посты %{target}"
        disable: "%{name} заморозил(а) учётную запись %{target}"
        mark_statuses_as_sensitive: "%{name} отметил(а) %{target} посты как деликатные"
        none: "%{name} отправил(а) предупреждение %{target}"
        sensitive: "%{name} отметил(а) учетную запись %{target} как деликатную"
        silence: "%{name} ограничил(а) учетную запись %{target}"
      appeal_approved: Обжаловано
      appeal_pending: Обжалование в обработке
    system_checks:
      database_schema_check:
        message_html: Есть отложенные миграции базы данных. Запустите их, чтобы убедиться, что приложение работает должным образом
      elasticsearch_running_check:
        message_html: Не удалось подключиться к Elasticsearch. Пожалуйста, проверьте, что он запущен, или отключите полнотекстовый поиск
      elasticsearch_version_check:
        message_html: 'Несовместимая версия Elasticsearch: %{value}'
        version_comparison: Запущен Elasticsearch %{running_version}, а необходим %{required_version}
      rules_check:
        action: Управление правилами сервера
        message_html: Вы не определили правила сервера.
      sidekiq_process_check:
        message_html: Ни один Sidekiq не запущен для %{value} очереди(-ей). Пожалуйста, просмотрите настройки Sidekiq
    tags:
      review: Состояние проверки
      updated_msg: Настройки хэштега обновлены
    title: Администрирование
    trends:
      allow: Разрешить
      approved: Принятые
      disallow: Отклонить
      links:
        allow: Разрешить ссылку
        allow_provider: Разрешить издание
        disallow: Запретить ссылку
        disallow_provider: Отклонить издание
        shared_by_over_week:
          few: Поделилось %{count} человека за последнюю неделю
          many: Поделилось %{count} человек за последнюю неделю
          one: Поделился один человек за последнюю неделю
          other: Поделился %{count} человек за последнюю неделю
        title: Актуальные ссылки
        usage_comparison: Поделились %{today} раз сегодня, по сравнению с %{yesterday} вчера
      pending_review: Ожидает рассмотрения
      preview_card_providers:
        allowed: Ссылки этого издания могут отображаться в «актуальном»
        rejected: Ссылки этого издания не будут отображаться в «актуальном»
        title: Издатели
      rejected: Отклонённые
      statuses:
        title: Популярные посты
      tags:
        current_score: Текущий счет %{score}
        dashboard:
          tag_accounts_measure: уникальных использований
          tag_languages_dimension: Популярные языки
          tag_servers_dimension: Самые популярные серверы
          tag_uses_measure: всего использований
        listable: Может предлагаться
        not_listable: Не будет предлагаться
        not_trendable: Не будет появляться в списке «актуального»
        not_usable: Не может использоваться
        peaked_on_and_decaying: Последний пик — %{date}, сейчас идёт на спад
        title: Актуальные хэштеги
        trendable: Может появляться в списке «актуального»
        usable: Может использоваться
        usage_comparison: Использовано %{today} сегодня, для сравнения вчера %{yesterday}
        used_by_over_week:
          few: За последнюю неделю использовало %{count} человека
          many: За последнюю неделю использовало %{count} человек
          one: За последнюю неделю использовал один человек
          other: За последнюю неделю использовал %{count} человек
      title: Популярное
    warning_presets:
      add_new: Добавить
      delete: Удалить
      edit_preset: Удалить шаблон предупреждения
      empty: Вы еще не определили пресеты предупреждений.
      title: Управление шаблонами предупреждений
  admin_mailer:
    new_appeal:
      subject: "%{username} обжалует решение модерации на %{instance}"
    new_pending_account:
      body: Ниже указана информация учётной записи. Вы можете одобрить или отклонить заявку.
      subject: Новая учётная запись для рассмотрения на %{instance} (%{username})
    new_report:
      body: "%{reporter} подал(а) жалобу на %{target}"
      body_remote: Кто-то с узла %{domain} пожаловался на %{target}
      subject: Новая жалоба, узел %{instance} (№%{id})
    new_trends:
      body: 'Прежде чем можно будет опубликовать, проверьте следующие элементы:'
      new_trending_links:
        title: Популярные ссылки
      new_trending_statuses:
        title: Популярные посты
      new_trending_tags:
        title: Популярные хэштеги
  aliases:
    add_new: Создать псевдоним
    created_msg: Новый псевдоним установлен. Теперь мы можете начать миграцию со старой учётной записи.
    deleted_msg: Псевдоним успешно удалён. Миграция старой учётной записи в текущую более невозможна.
    empty: У вас нет псевдонимов.
    hint_html: Если вы собираетесь мигрировать с другой учётной записи на эту, вы можете настроить псевдоним, что требуется для переноса подписчиков со старой учётной записи. Это действие само по себе <strong>безвредно и обратимо</strong>. <strong>Миграция учётной записи начинается со старой учётной записи</strong>.
    remove: Отвязать псевдоним
  appearance:
    advanced_web_interface: Многоколоночный интерфейс
    advanced_web_interface_hint: 'Если вы хотите использовать всю ширину экрана, многоколоночный веб-интерфейс позволяет настроить множество различных столбцов и видеть столько информации, сколько вы захотите: главную ленту, уведомления, глобальную ленту, неограниченное количество списков и хэштегов.'
    animations_and_accessibility: Анимации и доступность
    confirmation_dialogs: Окна подтверждений
    discovery: Обзор
    localization:
      body: Mastodon переводится добровольцами.
      guide_link: https://sasha-sorokin.gitlab.io/mastodon-ru/
      guide_link_text: Каждый может внести свой вклад.
    sensitive_content: Содержимое деликатного характера
    toot_layout: Структура постов
  application_mailer:
    notification_preferences: Настроить уведомления можно здесь
    salutation: "%{name},"
    settings: 'Настроить уведомления можно здесь: %{link}'
    view: 'Просмотр:'
    view_profile: Просмотреть профиль
    view_status: Просмотреть пост
  applications:
    created: Приложение успешно создано
    destroyed: Приложение успешно удалено
    invalid_url: Введенный URL неверен
    regenerate_token: Повторно сгенерировать токен доступа
    token_regenerated: Токен доступа успешно сгенерирован
    warning: Будьте очень внимательны с этими данными. Не делитесь ими ни с кем!
    your_token: Ваш токен доступа
  auth:
    apply_for_account: Запросить приглашение
    change_password: Пароль
    checkbox_agreement_html: Я соглашаюсь с <a href="%{rules_path}" target="_blank">правилами сервера</a> и <a href="%{terms_path}" target="_blank">Условиями использования</a>
    checkbox_agreement_without_rules_html: Я согласен с <a href="%{terms_path}" target="_blank">условиями использования</a>
    delete_account: Удалить учётную запись
    delete_account_html: Удалить свою учётную запись <a href="%{path}">можно в два счёта здесь</a>, но прежде у вас будет спрошено подтверждение.
    description:
      prefix_invited_by_user: "@%{name} приглашает вас присоединиться к этому узлу Mastodon."
      prefix_sign_up: Зарегистрируйтесь в Mastodon уже сегодня!
      suffix: С учётной записью вы сможете подписываться на людей, публиковать обновления, обмениваться сообщениями с пользователями любых сообществ Mastodon и не только!
    didnt_get_confirmation: Не получили инструкцию для подтверждения?
    dont_have_your_security_key: У вас нет ключа безопасности?
    forgot_password: Забыли пароль?
    invalid_reset_password_token: Токен сброса пароля неверен или устарел. Пожалуйста, запросите новый.
    link_to_otp: Введите двухфакторный код с телефона или код восстановления
    link_to_webauth: Используйте устройство с ключом безопасности
    log_in_with: Войти используя
    login: Войти
    logout: Выйти
    migrate_account: Перенос учётной записи
    migrate_account_html: Завели новую учётную запись? Перенаправьте подписчиков на неё — <a href="%{path}">настройте перенаправление тут</a>.
    or_log_in_with: Или войти с помощью
    providers:
      cas: CAS
      saml: SAML
    register: Зарегистрироваться
    registration_closed: "%{instance} не принимает новых участников"
    resend_confirmation: Повторить отправку инструкции для подтверждения
    reset_password: Сбросить пароль
    security: Безопасность
    set_new_password: Задать новый пароль
    setup:
      email_below_hint_html: Если ниже указан неправильный адрес, вы можете исправить его здесь и получить новое письмо подтверждения.
      email_settings_hint_html: Письмо с подтверждением было отправлено на %{email}. Если адрес указан неправильно, его можно поменять в настройках учётной записи.
      title: Установка
    status:
      account_status: Статус учётной записи
      confirming: Ожидание подтверждения e-mail.
      functional: Ваша учётная запись в полном порядке.
      pending: Ваша заявка ожидает одобрения администраторами, это может занять немного времени. Вы получите письмо, как только заявку одобрят.
      redirecting_to: Ваша учётная запись деактивированна, потому что вы настроили перенаправление на %{acct}.
    too_fast: Форма отправлена слишком быстро, попробуйте еще раз.
    trouble_logging_in: Не удаётся войти?
    use_security_key: Использовать ключ безопасности
  authorize_follow:
    already_following: Вы уже подписаны на эту учётную запись
    already_requested: Вы уже отправили запрос на подписку на эту учётную запись
    error: К сожалению, при поиске удалённой учётной записи возникла ошибка
    follow: Подписаться
    follow_request: 'Вы отправили запрос на подписку:'
    following: 'Готово! Вы подписались на:'
    post_follow:
      close: Или просто закройте это окно.
      return: Вернуться к профилю пользователя
      web: Открыть в веб-версии
    title: Подписаться на %{acct}
  challenge:
    confirm: Продолжить
    hint_html: "<strong>Подсказка</strong>: мы не будем спрашивать пароль повторно в течение часа."
    invalid_password: Неверный пароль
    prompt: Введите пароль для продолжения
  crypto:
    errors:
      invalid_key: не является допустимым Ed25519 или Curve25519 ключом
      invalid_signature: не является допустимой Ed25519 подписью
  date:
    formats:
      default: "%d %b %Y"
      with_month_name: "%d %B %Y"
  datetime:
    distance_in_words:
      about_x_hours: "%{count}ч"
      about_x_months: "%{count}мес"
      about_x_years: "%{count}г"
      almost_x_years: "%{count}г"
      half_a_minute: Только что
      less_than_x_minutes: "%{count}мин"
      less_than_x_seconds: Только что
      over_x_years: "%{count}г"
      x_days: "%{count}д"
      x_minutes: "%{count}мин"
      x_months: "%{count}мес"
      x_seconds: "%{count}сек"
  deletes:
    challenge_not_passed: Введённая вами информация некорректна
    confirm_password: Введите свой пароль, чтобы подтвердить, что вы — это вы, и никто другой
    confirm_username: Введите своё имя пользователя для подтверждения
    proceed: Удалить учётную запись
    success_msg: Ваша учётная запись была успешно удалена
    warning:
      before: 'Внимательно прочитайте следующую информацию перед началом:'
      caches: Некоторые данные, обработанные другими узлами, однако, могут храниться ещё какое-то время
      data_removal: Все ваши золотые посты, шикарный профиль и прочие данные будут безвозвратно уничтожены
      email_change_html: <a href="%{path}">Поменять свой e-mail</a> можно не удаляя учётную запись
      email_contact_html: Если письмо не приходит, обратитесь за помощю на <a href="mailto:%{email}">%{email}</a>
      email_reconfirmation_html: Если вы не получили письмо с подтверждением, его можно <a href="%{path}">запросить ещё раз</a>
      irreversible: После удаления восстановить или повторно активировать учётную запись не получится
      more_details_html: За всеми подробностями, изучите <a href="%{terms_path}">политику конфиденциальности</a>.
      username_available: Ваше имя пользователя снова станет доступным
      username_unavailable: Ваше имя пользователя останется недоступным для использования
  directories:
    directory: Каталог профилей
    explanation: Находите пользователей по интересам
    explore_mastodon: Изучайте %{title}
  disputes:
    strikes:
      action_taken: Предпринятые меры
      appeal_approved: Это замечание было успешно обжаловано и более не действительно
      appeal_rejected: Апелляция была отклонена
      appeal_submitted_at: Апелляция отправлена
      appealed_msg: Ваша апелляция была отправлена. Если она будет одобрена, вы будете уведомлены.
      appeals:
        submit: Подать обжалование
      associated_report: Связанные обращения
      created_at: Дата
      recipient: Адресовано
      status: 'Пост #%{id}'
      status_removed: Пост уже удален из системы
      title: "%{action} от %{date}"
      title_actions:
        delete_statuses: Удаление поста
        mark_statuses_as_sensitive: Помечать посты как деликатные
        sensitive: Отметить учетную запись как деликатную
        silence: Ограничение учетной записи
      your_appeal_approved: Ваша апелляция одобрена
      your_appeal_pending: Вы подали апелляцию
      your_appeal_rejected: Ваша апелляция отклонена
  domain_validator:
    invalid_domain: не является корректным доменным именем
  errors:
    '400': Ваш запрос был недействительным или неправильным.
    '403': У Вас нет доступа к просмотру этой страницы.
    '404': Страница, которую Вы искали, не существует.
    '406': Эта страница недоступна в запрошенном формате.
    '410': Страница, которую Вы искали, больше не существует.
    '422':
      content: Проверка безопасности не удалась. Возможно, Вы блокируете cookies?
      title: Проверка безопасности не удалась
    '429': Слишком много запросов
    '500':
      content: Приносим извинения, но на нашей стороне что-то пошло не так.
      title: Страница неверна
    '503': Страница не может быть отображена из-за временного сбоя на сервере.
    noscript_html: Для работы с Mastodon, пожалуйста, включите JavaScript. Кроме того, вы можете использовать одно из <a href="%{apps_path}">приложений</a> Mastodon для Вашей платформы.
  existing_username_validator:
    not_found: не удалось найти локального пользователя с таким именем
    not_found_multiple: не удалось найти %{usernames}
  exports:
    archive_takeout:
      date: Дата
      download: Скачать ваш архив
      hint_html: Вы можете запросить архив своих <strong>постов и загруженных медиа-файлов</strong>. Экспортированные данные будут в формате ActivityPub, который можно прочесть любой соответствующей программой. Запрашивать архив можно каждые 7 дней.
      in_progress: Мы собираем этот архив...
      request: Запросить ваш архив
      size: Размер
    blocks: Список блокировки
    bookmarks: Закладки
    csv: CSV
    domain_blocks: Доменные блокировки
    lists: Списки
    mutes: Ваши игнорируемые
    storage: Ваши файлы
  featured_tags:
    add_new: Добавить
    errors:
      limit: Вы уже добавили максимальное число хэштегов
    hint_html: "<strong>Особенные хэштеги</strong> отображаются в вашем профиле и позволяют людям просматривать ваши посты, отмеченные ими. Это отличный инструмент для отслеживания долгосрочных проектов и творческих работ."
  filters:
    contexts:
      account: Посты в профилях
      home: Домашняя лента
      notifications: Уведомления
      public: Публичные ленты
      thread: Диалоги
    edit:
      title: Изменить фильтр
    errors:
      invalid_context: Некорректный контекст или ничего
      invalid_irreversible: Необратимая фильтрация работает только с лентой уведомлений и домашней лентой
    index:
      delete: Удалить
      empty: У вас пока нет фильтров.
      title: Фильтры
    new:
      title: Добавить фильтр
  footer:
    developers: Разработчикам
    more: Ещё…
    resources: Ссылки
    trending_now: Актуально сейчас
  generic:
    all: Любой
    changes_saved_msg: Изменения успешно сохранены!
    copy: Копировать
    delete: Удалить
    none: Ничего
    order_by: Сортировка
    save_changes: Сохранить изменения
    today: сегодня
    validation_errors:
      few: Что-то здесь не так! Пожалуйста, прочитайте о %{count} ошибках ниже
      many: Что-то здесь не так! Пожалуйста, прочитайте о %{count} ошибках ниже
      one: Что-то здесь не так! Пожалуйста, прочитайте об ошибке ниже
      other: Что-то здесь не так! Пожалуйста, прочитайте о %{count} ошибках ниже
  html_validator:
    invalid_markup: 'невалидная разметка HTML: %{error}'
  imports:
    errors:
      over_rows_processing_limit: содержит более %{count} строк
    modes:
      merge: Объединить
      merge_long: Сохранить имеющиеся данные и добавить новые.
      overwrite: Перезаписать
      overwrite_long: Перезаписать имеющиеся данные новыми.
    preface: Вы можете загрузить некоторые данные, например, списки людей, на которых Вы подписаны или которых блокируете, в Вашу учётную запись на этом узле из файлов, экспортированных с другого узла.
    success: Ваши данные были успешно загружены и будут обработаны с должной скоростью
    types:
      blocking: Список блокировки
      bookmarks: Закладки
      domain_blocking: Список доменных блокировок
      following: Подписки
      muting: Список глушения
    upload: Загрузить
  in_memoriam_html: В память о пользователе.
  invites:
    delete: Удалить
    expired: Истекло
    expires_in:
      '1800': 30 минут
      '21600': 6 часов
      '3600': 1 час
      '43200': 12 часов
      '604800': 1 неделю
      '86400': 1 день
    expires_in_prompt: Никогда
    generate: Сгенерировать
    invited_by: 'Вас пригласил(а):'
    max_uses:
      few: "%{count} раза"
      many: "%{count} раз"
      one: "%{count} раз"
      other: "%{count} раза"
    max_uses_prompt: Без ограничения
    prompt: Создавайте и делитесь ссылками с другими, чтобы предоставить им доступом к этому узлу.
    table:
      expires_at: Истекает
      uses: Исп.
    title: Пригласить людей
  lists:
    errors:
      limit: Вы достигли максимального числа списков
  login_activities:
    authentication_methods:
      otp: приложение двухфакторной аутентификации
      password: пароль
      sign_in_token: код безопасности из e-mail
      webauthn: ключи безопасности
    description_html: Если вы видите неопознанное действие, смените пароль и/или включите двухфакторную авторизацию.
    empty: Нет доступной истории входов
    failed_sign_in_html: Неудачная попытка входа используя %{method} через %{browser} (%{ip})
    successful_sign_in_html: Успешный вход используя %{method} через %{browser} (%{ip})
    title: История входов
  media_attachments:
    validations:
      images_and_video: Нельзя добавить видео к посту с изображениями
      not_ready: Не удаётся прикрепить файлы, обработка которых не завершена. Повторите попытку чуть позже!
      too_many: Нельзя добавить более 4 файлов
  migrations:
    acct: имя@домен новой учётной записи
    cancel: Отменить переезд
    cancel_explanation: Отмена перенаправления повторно активирует текущую учётную запись, но не вернёт обратно подписчиков, которые были перемещены на другую.
    cancelled_msg: Переезд был успешно отменён.
    errors:
      already_moved: это та же учётная запись, на которую вы мигрировали
      missing_also_known_as: не ссылается на эту учетную запись
      move_to_self: не может быть текущей учётной записью
      not_found: не удалось найти
      on_cooldown: Вы пока не можете переезжать
    followers_count: Подписчиков на момент переезда
    incoming_migrations: Переезд с другой учётной записи
    incoming_migrations_html: Переезжаете с другой учётной записи? <a href="%{path}">Настройте псевдоним</a> для переноса подписчиков.
    moved_msg: Теперь ваша учётная запись перенаправляет к %{acct}, туда же перемещаются подписчики.
    not_redirecting: Для вашей учётной записи пока не настроено перенаправление.
    on_cooldown: Вы уже недавно переносили свою учётную запись. Эта возможность будет снова доступна через %{count} дн.
    past_migrations: Прошлые переезды
    proceed_with_move: Перенести подписчиков
    redirected_msg: Ваша учётная запись теперь перенаправляется на %{acct}.
    redirecting_to: Ваша учётная запись перенаправляет к %{acct}.
    set_redirect: Настроить перенаправление
    warning:
      backreference_required: Новая учётная запись должна быть сначала настроена так, чтоб ссылаться на текущую
      before: 'Прежде чем продолжить, внимательно прочитайте следующую информацию:'
      cooldown: После переезда наступает период, в течение которого вы не сможете ещё раз переехать
      disabled_account: Вашу текущую учётная запись впоследствии нельзя будет больше использовать. При этом, у вас будет доступ к экспорту данных, а также к повторной активации учётной записи.
      followers: Это действие перенесёт всех ваших подписчиков с текущей учётной записи на новую
      only_redirect_html: Или же вы можете <a href="%{path}">просто настроить перенаправление в ваш профиль</a>.
      other_data: Никакие другие данные не будут автоматически перенесены
      redirect: Профиль этой учётной записи будет обновлён с заметкой о перенаправлении, а также исключён из поиска
  moderation:
    title: Модерация
  move_handler:
    carry_blocks_over_text: Этот пользователь переехал с учётной записи %{acct}, которую вы заблокировали.
    carry_mutes_over_text: Этот пользователь переехал с учётной записи %{acct}, которую вы добавили в список игнорирования.
    copy_account_note_text: 'Этот пользователь переехал с %{acct}, вот ваша предыдущая заметка о нём:'
  notification_mailer:
    admin:
      sign_up:
        subject: "%{name} зарегистрирован"
    digest:
      action: Просмотреть все уведомления
      body: Вот краткая сводка сообщений, которые вы пропустили с последнего захода %{since}
      mention: "%{name} упомянул(а) Вас в:"
      new_followers_summary:
        few: У вас появилось %{count} новых подписчика! Отлично!
        many: У вас появилось %{count} новых подписчиков! Отлично!
        one: Также, пока вас не было, у вас появился новый подписчик! Ура!
        other: Также, пока вас не было, у вас появилось %{count} новых подписчиков! Отлично!
      subject:
        few: "%{count} новых уведомления с вашего последнего захода \U0001F418"
        many: "%{count} новых уведомлений с вашего последнего захода \U0001F418"
        one: "%{count} новое уведомление с вашего последнего захода \U0001F418"
        other: "%{count} новых уведомлений с вашего последнего захода \U0001F418"
      title: В ваше отсутствие…
    favourite:
      body: "%{name} добавил(а) ваш пост в избранное:"
      subject: "%{name} добавил(а) ваш пост в избранное"
      title: Понравившийся статус
    follow:
      body: "%{name} теперь подписан(а) на вас!"
      subject: "%{name} теперь подписан(а) на вас"
      title: Новый подписчик
    follow_request:
      action: Управление запросами на подписку
      body: "%{name} отправил(а) вам запрос на подписку"
      subject: "%{name} хочет подписаться на вас"
      title: Новый запрос на подписку
    mention:
      action: Ответить
      body: 'Вас упомянул(а) %{name} в:'
      subject: "%{name} упомянул(а) вас"
      title: Новое упоминание
    poll:
      subject: Опрос %{name} завершился
    reblog:
      body: 'Ваш пост был продвинут %{name}:'
      subject: "%{name} продвинул(а) ваш пост"
      title: Новое продвижение
    status:
      subject: "%{name} только что запостил(а)"
    update:
      subject: "%{name} изменил(а) пост"
  notifications:
    email_events: События для e-mail уведомлений
    email_events_hint: 'Выберите события, для которых вы хотели бы получать уведомления:'
    other_settings: Остальные настройки уведомлений
  number:
    human:
      decimal_units:
        format: "%n %u"
        units:
          billion: млрд
          million: млн
          quadrillion: квадрлн
          thousand: тыс
          trillion: трлн
  otp_authentication:
    code_hint: Для подтверждения введите код, сгенерированный приложением-аутентификатором
    description_html: Подключив <strong>двуфакторную авторизацию</strong>, для входа в свою учётную запись вам будет необходим смартфон и приложение-аутентификатор на нём, которое будет генерировать специальные временные коды. Без этих кодов войти в учётную запись не получиться, даже если все данные верны, что существенно увеличивает безопасность вашей учётной записи.
    enable: Включить
    instructions_html: "<strong>Отсканируйте этот QR-код с помощью приложения-аутентификатора</strong>, такого как Google Authenticator, Яндекс.Ключ или andOTP. После сканирования и добавления, приложение начнёт генерировать коды, которые потребуется вводить для завершения входа в учётную запись."
    manual_instructions: 'Если отсканировать QR-код не получается или не представляется возможным, вы можете ввести ключ настройки вручную:'
    setup: Настроить
    wrong_code: Введенный код недействителен! Время сервера и время устройства правильно?
  pagination:
    newer: Новее
    next: След
    older: Старше
    prev: Пред
    truncate: "&hellip;"
  polls:
    errors:
      already_voted: Вы уже голосовали в этом опросе
      duplicate_options: содержит одинаковые варианты
      duration_too_long: слишком далеко в будущем
      duration_too_short: слишком короткий срок
      expired: Опрос уже завершился
      invalid_choice: Выбранного варианта голосования не существует
      over_character_limit: каждый не вариант не может быть длиннее %{max} символов
      too_few_options: должно быть больше 1 варианта
      too_many_options: может содержать не больше %{max} вариантов
  preferences:
    other: Остальное
    posting_defaults: Настройки отправки по умолчанию
    public_timelines: Публичные ленты
  reactions:
    errors:
      limit_reached: Достигнут лимит разных реакций
      unrecognized_emoji: не является распознанным эмодзи
  relationships:
    activity: Активность учётной записи
    dormant: Заброшенная
    follow_selected_followers: Подписаться на выбранных подписчиков
    followers: Подписчики
    following: Подписки
    invited: Приглашённые
    last_active: По последней активности
    most_recent: По недавности
    moved: Мигрировавшая
    mutual: Взаимные подписки
    primary: Основная
    relationship: Связь
    remove_selected_domains: Удалить всех подписчиков для выбранных доменов
    remove_selected_followers: Удалить выбранных подписчиков
    remove_selected_follows: Отписаться от выбранных пользователей
    status: Статус учётной записи
  remote_follow:
    acct: Введите свой username@domain для продолжения
    missing_resource: Поиск требуемого перенаправления URL для Вашей учётной записи завершился неудачей
    no_account_html: Нет учётной записи? Вы можете <a href='%{sign_up_path}' target='_blank'>зарегистрироваться здесь</a>
    proceed: Продолжить подписку
    prompt: 'Вы хотите подписаться на:'
    reason_html: "<strong>Почему это необходимо?</strong> Возможно, <code>%{instance}</code> не является узлом, на котором вы зарегистрированы, поэтому нам сперва нужно перенаправить вас на домашний узел."
  remote_interaction:
    favourite:
      proceed: Добавить в избранное
      prompt: 'Вы собираетесь добавить в избранное следующий пост:'
    reblog:
      proceed: Продвинуть пост
      prompt: 'Вы хотите продвинуть этот пост:'
    reply:
      proceed: Ответить
      prompt: 'Вы собираетесь ответить на этот пост:'
  reports:
    errors:
      invalid_rules: не ссылается на действительные правила
  scheduled_statuses:
    over_daily_limit: Вы превысили лимит в %{limit} запланированных постов на указанный день
    over_total_limit: Вы превысили лимит на %{limit} запланированных постов
    too_soon: Запланированная дата должна быть в будущем
  sessions:
    activity: Последняя активность
    browser: Браузер
    browsers:
      alipay: Alipay
      blackberry: Blackberry
      chrome: Chrome
      edge: Microsoft Edge
      electron: Electron
      firefox: Firefox
      generic: Неизвестный браузер
      ie: Internet Explorer
      micro_messenger: MicroMessenger
      nokia: Nokia S40 Ovi Browser
      opera: Opera
      otter: Otter
      phantom_js: PhantomJS
      qq: QQ Browser
      safari: Safari
      uc_browser: UCBrowser
      weibo: Weibo
    current_session: Текущая сессия
    description: "%{browser} на %{platform}"
    explanation: Здесь отображаются все браузеры, с которых выполнен вход в вашу учётную запись. Авторизованные приложения находятся в секции «Приложения».
    ip: IP
    platforms:
      adobe_air: Adobe Air
      android: Android
      blackberry: Blackberry
      chrome_os: ChromeOS
      firefox_os: Firefox OS
      ios: iOS
      linux: Linux
      mac: Mac
      other: неизвестной платформе
      windows: Windows
      windows_mobile: Windows Mobile
      windows_phone: Windows Phone
    revoke: Завершить
    revoke_success: Сессия завершена
    title: Сессии
    view_authentication_history: Посмотреть историю входов с учётной записью
  settings:
    account: Учётная запись
    account_settings: Управление учётной записью
    aliases: Псевдонимы учётной записи
    appearance: Внешний вид
    authorized_apps: Приложения
    back: Назад в Mastodon
    delete: Удаление учётной записи
    development: Разработчикам
    edit_profile: Изменить профиль
    export: Экспорт данных
    featured_tags: Особенные хэштеги
    import: Импорт
    import_and_export: Импорт и экспорт
    migrate: Миграция учётной записи
    notifications: Уведомления
    preferences: Настройки
    profile: Профиль
    relationships: Подписки и подписчики
    statuses_cleanup: Авто-удаление постов
    two_factor_authentication: Подтверждение входа
    webauthn_authentication: Ключи безопасности
  statuses:
    attached:
      audio:
        few: "%{count} аудиозаписи"
        many: "%{count} аудиозаписей"
        one: "%{count} аудиозапись"
        other: "%{count} аудиозаписи"
      description: 'Вложение: %{attached}'
      image:
        few: "%{count} изображения"
        many: "%{count} изображений"
        one: "%{count} изображение"
        other: "%{count} изображений"
      video:
        few: "%{count} видео"
        many: "%{count} видео"
        one: "%{count} видео"
        other: "%{count} видео"
    boosted_from_html: Продвижение польз. %{acct_link}
    content_warning: 'Спойлер: %{warning}'
    default_language: Тот же, что язык интерфейса
    disallowed_hashtags:
      few: 'содержались запрещённые хэштеги: %{tags}'
      many: 'содержались запрещённые хэштеги: %{tags}'
      one: 'содержался запрещённый хэштег: %{tags}'
      other: 'содержались запрещённые хэштеги: %{tags}'
    edited_at_html: Редактировано %{date}
    errors:
      in_reply_not_found: Пост, на который вы пытаетесь ответить, не существует или удалён.
    open_in_web: Открыть в веб-версии
    over_character_limit: превышен лимит символов (%{max})
    pin_errors:
      direct: Сообщения, видимые только упомянутым пользователям, не могут быть закреплены
      limit: Вы закрепили максимально возможное число постов
      ownership: Нельзя закрепить чужой пост
      reblog: Нельзя закрепить продвинутый пост
    poll:
      total_people:
        few: "%{count} человека"
        many: "%{count} человек"
        one: "%{count} человек"
        other: "%{count} человек"
      total_votes:
        few: "%{count} голоса"
        many: "%{count} голосов"
        one: "%{count} голос"
        other: "%{count} голосов"
      vote: Голосовать
    show_more: Развернуть
    show_newer: Показать более новое
    show_older: Показать старые
    show_thread: Открыть обсуждение
    sign_in_to_participate: Войдите, чтобы принять участие в дискуссии
    title: '%{name}: "%{quote}"'
    visibilities:
      direct: Адресованный
      private: Для подписчиков
      private_long: Показывать только подписчикам
      public: Для всех
      public_long: Показывать всем
      unlisted: Скрывать из лент
      unlisted_long: Показывать всем, но не отображать в публичных лентах
  statuses_cleanup:
    enabled: Автоматически удалять устаревшие посты
    enabled_hint: Автоматически удаляет ваши посты после того, как они достигли определённого возраста, за некоторыми исключениями ниже.
    exceptions: Исключения
    explanation: Из-за того, что удаление постов — это ресурсоёмкий процесс, оно производится медленно со временем, когда сервер менее всего занят. По этой причине, посты могут удаляться не сразу, а спустя определённое время, по достижению возрастного порога.
    ignore_favs: Игнорировать отметки «избранного»
    ignore_reblogs: Игнорировать продвижения
    interaction_exceptions: Исключения на основе взаимодействий
    interaction_exceptions_explanation: 'Обратите внимание: нет никаких гарантий, что посты будут удалены, после того, как они единожды перешли порог по отметкам «избранного» или продвижений.'
    keep_direct: Не удалять адресованные посты
    keep_direct_hint: Не удалять ваши посты с «адресованной» видимостью.
    keep_media: Не удалять посты с вложениями
    keep_media_hint: Не удалять ваши посты, содержащие любые медийные вложения
    keep_pinned: Не удалять закреплённые посты
    keep_pinned_hint: Не удалять ваши посты, которые закреплены в профиле.
    keep_polls: Не удалять опросы
    keep_polls_hint: Не удалять ваши посты с опросами.
    keep_self_bookmark: Не удалять закладки
    keep_self_bookmark_hint: Не удалять ваши посты с закладками
    keep_self_fav: Оставить посты, отмеченные «избранными»
    keep_self_fav_hint: Не удалять ваши посты, если вы отметили их как «избранные».
    min_age:
      '1209600': 2 недели
      '15778476': 6 месяцев
      '2629746': 1 месяц
      '31556952': 1 год
      '5259492': 2 месяца
<<<<<<< HEAD
=======
      '604800': 1 неделя
>>>>>>> 8c7223f4
      '63113904': 2 года
      '7889238': 3 месяца
    min_age_label: Возрастной порог
    min_favs: Порог отметок «избранного»
<<<<<<< HEAD
    min_favs_hint: Не удаляет ваши посты, которые получили отметок «избранного» больше, чем указано выше. Оставьте поле пустым, чтобы удалять посты независимо от количества отметок.
    min_reblogs: Порог продвижений
    min_reblogs_hint: Не удаляет ваши посты, количество продвижений которых больше, чем указано выше. Оставьте поле пустым, чтобы удалять посты независимо от количества продвижений.
=======
    min_favs_hint: Не удаляет ваши посты, у которых количество отметок «избранного» достигло указанного выше значения. Оставьте поле пустым, чтобы удалять посты независимо от количества отметок.
    min_reblogs: Порог продвижений
    min_reblogs_hint: Не удаляет ваши посты, количество продвижений которых достигло указанного выше значения. Оставьте поле пустым, чтобы удалять посты независимо от количества продвижений.
>>>>>>> 8c7223f4
  stream_entries:
    pinned: Закреплённый пост
    reblogged: продвинул(а)
    sensitive_content: Содержимое деликатного характера
  tags:
    does_not_match_previous_name: не совпадает с предыдущим именем
  terms:
    body_html: |
      <h2>Privacy Policy</h2>
      <h3 id="collect">What information do we collect?</h3>

      <ul>
      <li><em>Basic account information</em>: If you register on this server, you may be asked to enter a username, an e-mail address and a password. You may also enter additional profile information such as a display name and biography, and upload a profile picture and header image. The username, display name, biography, profile picture and header image are always listed publicly.</li>
      <li><em>Posts, following and other public information</em>: The list of people you follow is listed publicly, the same is true for your followers. When you submit a message, the date and time is stored as well as the application you submitted the message from. Messages may contain media attachments, such as pictures and videos. Public and unlisted posts are available publicly. When you feature a post on your profile, that is also publicly available information. Your posts are delivered to your followers, in some cases it means they are delivered to different servers and copies are stored there. When you delete posts, this is likewise delivered to your followers. The action of reblogging or favouriting another post is always public.</li>
      <li><em>Direct and followers-only posts</em>: All posts are stored and processed on the server. Followers-only posts are delivered to your followers and users who are mentioned in them, and direct posts are delivered only to users mentioned in them. In some cases it means they are delivered to different servers and copies are stored there. We make a good faith effort to limit the access to those posts only to authorized persons, but other servers may fail to do so. Therefore it's important to review servers your followers belong to. You may toggle an option to approve and reject new followers manually in the settings. <em>Please keep in mind that the operators of the server and any receiving server may view such messages</em>, and that recipients may screenshot, copy or otherwise re-share them. <em>Do not share any dangerous information over Mastodon.</em></li>
      <li><em>IPs and other metadata</em>: When you log in, we record the IP address you log in from, as well as the name of your browser application. All the logged in sessions are available for your review and revocation in the settings. The latest IP address used is stored for up to 12 months. We also may retain server logs which include the IP address of every request to our server.</li>
      </ul>

      <hr class="spacer" />

      <h3 id="use">What do we use your information for?</h3>

      <p>Any of the information we collect from you may be used in the following ways:</p>

      <ul>
      <li>To provide the core functionality of Mastodon. You can only interact with other people's content and post your own content when you are logged in. For example, you may follow other people to view their combined posts in your own personalized home timeline.</li>
      <li>To aid moderation of the community, for example comparing your IP address with other known ones to determine ban evasion or other violations.</li>
      <li>The email address you provide may be used to send you information, notifications about other people interacting with your content or sending you messages, and to respond to inquiries, and/or other requests or questions.</li>
      </ul>

      <hr class="spacer" />

      <h3 id="protect">How do we protect your information?</h3>

      <p>We implement a variety of security measures to maintain the safety of your personal information when you enter, submit, or access your personal information. Among other things, your browser session, as well as the traffic between your applications and the API, are secured with SSL, and your password is hashed using a strong one-way algorithm. You may enable two-factor authentication to further secure access to your account.</p>

      <hr class="spacer" />

      <h3 id="data-retention">What is our data retention policy?</h3>

      <p>We will make a good faith effort to:</p>

      <ul>
      <li>Retain server logs containing the IP address of all requests to this server, in so far as such logs are kept, no more than 90 days.</li>
      <li>Retain the IP addresses associated with registered users no more than 12 months.</li>
      </ul>

      <p>You can request and download an archive of your content, including your posts, media attachments, profile picture, and header image.</p>

      <p>You may irreversibly delete your account at any time.</p>

      <hr class="spacer"/>

      <h3 id="cookies">Do we use cookies?</h3>

      <p>Yes. Cookies are small files that a site or its service provider transfers to your computer's hard drive through your Web browser (if you allow). These cookies enable the site to recognize your browser and, if you have a registered account, associate it with your registered account.</p>

      <p>We use cookies to understand and save your preferences for future visits.</p>

      <hr class="spacer" />

      <h3 id="disclose">Do we disclose any information to outside parties?</h3>

      <p>We do not sell, trade, or otherwise transfer to outside parties your personally identifiable information. This does not include trusted third parties who assist us in operating our site, conducting our business, or servicing you, so long as those parties agree to keep this information confidential. We may also release your information when we believe release is appropriate to comply with the law, enforce our site policies, or protect ours or others rights, property, or safety.</p>

      <p>Your public content may be downloaded by other servers in the network. Your public and followers-only posts are delivered to the servers where your followers reside, and direct messages are delivered to the servers of the recipients, in so far as those followers or recipients reside on a different server than this.</p>

      <p>When you authorize an application to use your account, depending on the scope of permissions you approve, it may access your public profile information, your following list, your followers, your lists, all your posts, and your favourites. Applications can never access your e-mail address or password.</p>

      <hr class="spacer" />

      <h3 id="coppa">Children's Online Privacy Protection Act Compliance</h3>

      <p>Our site, products and services are all directed to people who are at least 13 years old. If this server is in the USA, and you are under the age of 13, per the requirements of COPPA (<a href="https://en.wikipedia.org/wiki/Children%27s_Online_Privacy_Protection_Act">Children's Online Privacy Protection Act</a>) do not use this site.</p>

      <hr class="spacer" />

      <h3 id="changes">Changes to our Privacy Policy</h3>

      <p>If we decide to change our privacy policy, we will post those changes on this page.</p>

      <p>This document is CC-BY-SA. It was last updated March 7, 2018.</p>

      <p>Originally adapted from the <a href="https://github.com/discourse/discourse">Discourse privacy policy</a>.</p>
    title: Условия обслуживания и политика конфиденциальности %{instance}
  themes:
    contrast: Mastodon (высококонтрастная)
    default: Mastodon (тёмная)
    mastodon-light: Mastodon (светлая)
  time:
    formats:
      default: "%d %b %Y, %H:%M"
      month: "%m.%Y"
      time: "%H:%M"
  two_factor_authentication:
    add: Добавить
    disable: Отключить
    disabled_success: Двухфакторная аутентификация успешно отключена
    edit: Изменить
    enabled: Двухфакторная аутентификация настроена
    enabled_success: Двухфакторная авторизация успешно настроена
    generate_recovery_codes: Сгенерировать коды восстановления
    lost_recovery_codes: Коды восстановления позволяются войти в учётную запись в случае утери смартфона. Если вы потеряли свои коды восстановления, вы можете создать новые здесь. Прошлые коды работать перестанут.
    methods: Методы двухфакторной аутентификации
    otp: Приложение для проверки подлинности
    recovery_codes: Коды восстановления
    recovery_codes_regenerated: Коды восстановления успешно сгенерированы
    recovery_instructions_html: 'Пожалуйста, сохраните коды ниже в надёжном месте: они понадобятся, чтобы войти в учётную запись, если вы потеряете доступ к своему смартфону. Вы можете вручную переписать их, распечатать и спрятать среди важных документов или, например, в любимой книжке. <strong>Каждый код действителен только один раз</strong>.'
    webauthn: Ключи безопасности
  user_mailer:
    appeal_approved:
      action: Перейти к своему профилю
      subject: Ваше обжалование от %{date} была одобрено
      title: Обжалование одобрено
    appeal_rejected:
      subject: Ваше обжалование от %{date} отклонено
      title: Обжалование отклонено
    backup_ready:
      explanation: Вы запросили архив всех данных вашей учётной записи Mastodon. Что ж, он готов к скачиванию.
      subject: Ваш архив готов к загрузке
      title: Архив ваших данных готов
    sign_in_token:
      details: 'Вот подробная информация о попытке:'
      explanation: 'Мы обнаружили попытку войти в вашу учётную запись с нераспознанного IP-адреса. Если это вы, введите код безопасности ниже на странице вызова:'
      further_actions: 'Если это были не вы, пожалуйста, смените пароль и включите двухфакторную аутентификацию для вашей учётной записи. Вы можете сделать это здесь:'
      subject: Пожалуйста, подтвердите попытку входа
      title: Попытка входа
    warning:
      appeal: Обжаловать
      categories:
        spam: Спам
        violation: Содержимое нарушает следующие правила сообщества
      explanation:
        delete_statuses: Было обнаружено, что некоторые из ваших постов нарушают одно или несколько правил сообщества, и они были удалены модераторами %{instance}.
        disable: Вы не можете использовать свою учётную запись, однако ваш профиль и данные остаются нетронутыми. Вы можете запросить выгрузку своих данных, менять настройки, либо полностью удалить свою учётную запись.
        sensitive: С этого момента, все прикрепляемые вами файлы будут отмечаться как «деликатного характера» и скрыты за предупреждением, требующими клика.
        silence: Вы по-прежнему можете использовать свою учётную запись, но только пользователи, которые подписаны на вас, смогут видеть ваши публикации на данном узле. Вы также будете исключены из различных поисковых функций, однако пользователи всё ещё могут вручную подписаться на вас.
        suspend: Вы больше не сможете использовать эту учётную запись и ваш профиль более недоступен к просмотру. Вы по-прежнему можете войти в учётную запись, чтобы запросить выгрузку своих данных, до тех пор, пока они не будут удалены спустя 30 дней (за исключением информации, которая не позволит вам обойти эту блокировку).
      reason: 'Причина:'
      statuses: 'Цитируемые посты:'
      subject:
        delete_statuses: Опубликованные вами с учётной записи %{acct} посты были удалены
        disable: Ваша учётная запись %{acct} заморожена
        none: "%{acct} вынесено предупреждение"
        silence: На учётную запись %{acct} наложены ограничения
        suspend: Ваша учётная запись %{acct} была заблокирована
      title:
        delete_statuses: Ваши посты удалены
        disable: Учётная запись заморожена
        mark_statuses_as_sensitive: Посты, отмеченные как деликатные
        none: Предупреждение
        sensitive: Учетная запись отмечена как деликатная
        silence: На учётную запись наложены ограничения
        suspend: Учётная запись заблокирована
    welcome:
      edit_profile_action: Настроить профиль
      edit_profile_step: Настройте свой профиль, загрузив аватарку, шапку, изменив отображаемое имя и ещё много чего. Если вы хотите вручную рассматривать и подтверждать подписчиков, можно закрыть свою учётную запись.
      explanation: Вот несколько советов для новичков
      final_action: Начать постить
      final_step: 'Начните постить! Ваши публичные посты могут видеть другие, например, в локальной ленте или по хэштегам, даже если у вас нет подписчиков. Вы также можете поздороваться с остальными и представиться, используя хэштег #приветствие.'
      full_handle: Ваше обращение
      full_handle_hint: То, что Вы хотите сообщить своим друзьям, чтобы они могли написать Вам или подписаться с другого узла.
      review_preferences_action: Изменить настройки
      review_preferences_step: Проверьте все настройки, например, какие письма вы хотите получать или уровень приватности постов по умолчанию. Если вы не страдаете морской болезнью, можете включить автовоспроизведение GIF.
      subject: Добро пожаловать в Mastodon
      tip_federated_timeline: В глобальной ленте отображается сеть Mastodon. Но в ней показаны посты только от людей, на которых подписаны вы и ваши соседи, поэтому лента может быть неполной.
      tip_following: По умолчанию вы подписаны на администратора(-ов) вашего узла. Чтобы найти других интересных людей, проверьте локальную и глобальную ленты.
      tip_local_timeline: В локальной ленте показаны посты от людей с %{instance}. Это ваши непосредственные соседи!
      tip_mobile_webapp: Если ваш мобильный браузер предлагает добавить иконку Mastodon на домашний экран, то вы можете получать push-уведомления. Прямо как полноценное приложение!
      tips: Советы
      title: Добро пожаловать на борт, %{name}!
  users:
    follow_limit_reached: Вы не можете подписаться больше, чем на %{limit} человек
    generic_access_help_html: Не можете войти в свою учётную запись? Свяжитесь с %{email} для помощи
    invalid_otp_token: Введен неверный код двухфакторной аутентификации
    invalid_sign_in_token: Неверный код безопасности
    otp_lost_help_html: Если Вы потеряли доступ к обоим, свяжитесь с %{email}
    seamless_external_login: Вы залогинены через сторонний сервис, поэтому настройки e-mail и пароля недоступны.
    signed_in_as: 'Выполнен вход под именем:'
    suspicious_sign_in_confirmation: Похоже, вы раньше не входили с этого устройства, и давно не осуществляли вход, поэтому мы отправили вам код безопасности на почту, чтобы подтвердить, что это действительно вы.
  verification:
    explanation_html: 'Владение ссылками в профиле <strong>можно подтвердить</strong>. Для этого на указанном сайте должна содержаться ссылка на ваш профиль Mastodon, а у самой ссылки <strong>должен</strong> быть атрибут <code>rel="me"</code>. Что внутри ссылки — значения не имеет. Вот вам пример ссылки:'
    verification: Верификация ссылок
  webauthn_credentials:
    add: Добавить новый ключ безопасности
    create:
      error: Возникла проблема с добавлением ключа безопасности. Пожалуйста, попробуйте еще раз.
      success: Ваш ключ безопасности был успешно добавлен.
    delete: Удалить
    delete_confirmation: Вы действительно хотите удалить этот ключ безопасности?
    description_html: Если вы включите <strong>аутентификацию по секретным ключам</strong>, вход потребует использования одного из ваших ключей.
    destroy:
      error: Произошла ошибка при удалении ключа безопасности. Пожалуйста, попробуйте еще раз.
      success: Ваш ключ безопасности был успешно удален.
    invalid_credential: Неверный ключ безопасности
    nickname_hint: Введите имя вашего нового ключа безопасности
    not_enabled: Вы еще не включили WebAuthn
    not_supported: Этот браузер не поддерживает ключи безопасности
    otp_required: Чтобы использовать ключи безопасности, сначала включите двухфакторную аутентификацию.
    registered_on: Зарегистрирован %{date}<|MERGE_RESOLUTION|>--- conflicted
+++ resolved
@@ -401,24 +401,6 @@
       media_storage: Медиа файлы
       new_users: новые пользователи
       opened_reports: жалоб открыто
-<<<<<<< HEAD
-      pending_reports_html:
-        few: "<strong>%{count}</strong> жалобы к рассмотрению"
-        many: "<strong>%{count}</strong> жалоб к рассмотрению"
-        one: "<strong>%{count}</strong> жалоба к рассмотрению"
-        other: "<strong>%{count}</strong> жалобы к рассмотрению"
-      pending_tags_html:
-        few: "<strong>%{count}</strong> хэштега к рассмотрению"
-        many: "<strong>%{count}</strong> хэштегов к рассмотрению"
-        one: "<strong>%{count}</strong> хэштег к рассмотрению"
-        other: "<strong>%{count}</strong> хэштега к рассмотрению"
-      pending_users_html:
-        few: "<strong>%{count}</strong> регистрации к рассмотрению"
-        many: "<strong>%{count}</strong> регистраций к рассмотрению"
-        one: "<strong>%{count}</strong> регистрация к рассмотрению"
-        other: "<strong>%{count}</strong> регистрации к рассмотрению"
-=======
->>>>>>> 8c7223f4
       resolved_reports: жалоб решено
       software: Программное обеспечение
       sources: Источники регистрации
@@ -427,13 +409,10 @@
       top_languages: Самые активные языки
       top_servers: Самые активные серверы
       website: Веб-сайт
-<<<<<<< HEAD
-=======
     disputes:
       appeals:
         empty: Обжалования не найдены.
         title: Обжалования
->>>>>>> 8c7223f4
     domain_allows:
       add_new: Внести в белый список
       created_msg: Домен добавлен в белый список
@@ -639,11 +618,8 @@
       resolved_msg: Жалоба обработана, спасибо!
       skip_to_actions: Перейти к действиям
       status: Статус
-<<<<<<< HEAD
-=======
       statuses: Содержимое относящееся к жалобе
       statuses_description_html: Нарушающее правила содержимое будет процитировано при коммуникации с фигурирующим в жалобе аккаунтом
->>>>>>> 8c7223f4
       target_origin: Происхождение объекта жалобы
       title: Жалобы
       unassign: Снять назначение
@@ -1485,23 +1461,14 @@
       '2629746': 1 месяц
       '31556952': 1 год
       '5259492': 2 месяца
-<<<<<<< HEAD
-=======
       '604800': 1 неделя
->>>>>>> 8c7223f4
       '63113904': 2 года
       '7889238': 3 месяца
     min_age_label: Возрастной порог
     min_favs: Порог отметок «избранного»
-<<<<<<< HEAD
-    min_favs_hint: Не удаляет ваши посты, которые получили отметок «избранного» больше, чем указано выше. Оставьте поле пустым, чтобы удалять посты независимо от количества отметок.
-    min_reblogs: Порог продвижений
-    min_reblogs_hint: Не удаляет ваши посты, количество продвижений которых больше, чем указано выше. Оставьте поле пустым, чтобы удалять посты независимо от количества продвижений.
-=======
     min_favs_hint: Не удаляет ваши посты, у которых количество отметок «избранного» достигло указанного выше значения. Оставьте поле пустым, чтобы удалять посты независимо от количества отметок.
     min_reblogs: Порог продвижений
     min_reblogs_hint: Не удаляет ваши посты, количество продвижений которых достигло указанного выше значения. Оставьте поле пустым, чтобы удалять посты независимо от количества продвижений.
->>>>>>> 8c7223f4
   stream_entries:
     pinned: Закреплённый пост
     reblogged: продвинул(а)
