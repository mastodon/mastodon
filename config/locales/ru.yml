--- conflicted
+++ resolved
@@ -268,22 +268,14 @@
     truncate: "&hellip;"
   push_notifications:
     favourite:
-<<<<<<< HEAD
       title: "Ваш статус понравился %{name}"
-=======
-      title: Ваш статус понравился %{name}
->>>>>>> c66fe2ae
     follow:
       title: "%{name} теперь подписан(а) на Вас"
     mention:
       action_boost: Продвинуть
       action_expand: Развернуть
       action_favourite: Нравится
-<<<<<<< HEAD
       title: "Вас упомянул(а) %{name}"
-=======
-      title: Вас упомянул(а) %{name}
->>>>>>> c66fe2ae
     reblog:
       title: "%{name} продвинул(а) Ваш статус"
     subscribed:
@@ -358,11 +350,7 @@
     reblogged: продвинул(а)
     sensitive_content: Чувствительный контент
   terms:
-<<<<<<< HEAD
     title: "Условия обслуживания и политика конфиденциальности %{instance}"
-=======
-    title: Условия обслуживания и политика конфиденциальности %{instance}
->>>>>>> c66fe2ae
   time:
     formats:
       default: "%b %d, %Y, %H:%M"
