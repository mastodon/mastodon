---
ms:
  about:
    about_hashtag_html: Ini semua hantaran awam yang ditandakan dengan <strong>#%{hashtag}</strong>. Anda boleh berinteraksi dengan mereka jika anda mempunyai akaun di mana-mana dunia persekutuan.
    about_mastodon_html: 'Rangkaian sosial masa hadapan: Tiada iklan, tiada pengawasan korporat, reka bentuk beretika, dan desentralisasi! Miliki data anda dengan Mastodon!'
    about_this: Perihal
    active_count_after: aktif
    active_footnote: Pengguna Aktif Bulanan (MAU)
    administered_by: 'Ditadbir oleh:'
    api: API
    apps: Aplikasi mudah alih
    apps_platforms: Guna Mastodon daripada iOS, Android dan platform yang lain
    browse_directory: Layari direktori profil dan tapis mengikut minat
    browse_local_posts: Layari strim langsung hantaran awam daripada pelayan ini
    browse_public_posts: Layari strim langsung hantaran awam di Mastodon
    contact: Hubungi kami
    contact_missing: Tidak ditetapkan
    contact_unavailable: Tidak tersedia
    discover_users: Terokai pengguna
    documentation: Pendokumenan
    federation_hint_html: Dengan akaun di %{instance} anda akan mampu mengikuti orang di mana-mana pelayan Mastodon dan lebih lagi.
    get_apps: Cuba aplikasi mudah alih
    hosted_on: Mastodon dihoskan di %{domain}
    instance_actor_flash: |
      Akaun ini ialah pelaku maya yang digunakan untuk mewakili pelayan itu sendiri dan bukannya mana-mana pengguna individu.
      Ia digunakan untuk tujuan persekutuan dan tidak patut disekat melainkan anda ingin menyekat keseluruhan tika, yang mana anda sepatutnya gunakan sekatan domain.
    learn_more: Ketahui lebih lanjut
    privacy_policy: Polisi privasi
    rules: Peraturan pelayan
    rules_html: 'Di bawah ini ringkasan peraturan yang anda perlu ikuti jika anda ingin mempunyai akaun di pelayan Mastodon yang ini:'
    see_whats_happening: Lihat apa yang sedang berlaku
    server_stats: 'Statistik pelayan:'
    source_code: Kod sumber
    status_count_after:
      other: hantaran
    status_count_before: Siapa terbitkan
    tagline: Ikuti rakan lama dan terokai rakan baharu
    terms: Terma perkhidmatan
    unavailable_content: Pelayan disederhanakan
    unavailable_content_description:
      domain: Pelayan
      reason: Sebab
      rejecting_media: 'Fail-fail media daripada pelayan-pelayan ini tidak akan diproses atau disimpan, dan tiada gambar kecil yang akan dipaparkan, memerlukan anda untuk klik fail asal:'
      rejecting_media_title: Media ditapis
      silenced: 'Hantaran daripada pelayan-pelayan ini akan disembunyikan di garis masa dan perbualan awam, dan tiada pemberitahuan yang akan dijana daripada interaksi pengguna mereka, melainkan anda mengikuti mereka:'
      silenced_title: Pelayan didiamkan
      suspended: 'Tiada data daripada pelayan-pelayan ini yang akan diproses, disimpan atau ditukar, membuatkan sebarang interaksi atau perhubungan dengan pengguna daripada pelayan-pelayan ini menjadi mustahil:'
      suspended_title: Pelayan digantung
    unavailable_content_html: Mastodon secara amnya membenarkan anda melihat kandungan daripada dan berinteraksi dengan pengguna daripada mana-mana pelayan dalam dunia persekutuan. Ini pengecualian yang telah dilakukan di pelayan ini secara khususnya.
    user_count_after:
      other: pengguna
    user_count_before: Rumah bagi
    what_is_mastodon: Apakah itu Mastodon?
  accounts:
    choices_html: 'Pilihan %{name}:'
    endorsements_hint: Anda boleh syorkan orang yang anda ikuti menggunakan antara muka sesawang, dan mereka akan ditunjukkan di sini.
    featured_tags_hint: Anda boleh mempromosikan tanda pagar khusus yang akan dipaparkan di sini.
    follow: Ikut
    followers:
      other: Pengikut
    following: Mengikuti
    instance_actor_flash: Akaun ini ialah pelaku maya yang digunakan untuk mewakili pelayan itu sendiri dan bukan mana-mana pengguna individu. Ia digunakan untuk tujuan persekutuan dan tidak patut digantung.
    joined: Sertai pada %{date}
    last_active: aktif terakhir
    link_verified_on: Pemilikan pautan ini diperiksa pada %{date}
    media: Media
    moved_html: "%{name} telah berpindah ke %{new_profile_link}:"
    network_hidden: Maklumat ini tidak tersedia
    never_active: Belum pernah
    nothing_here: Tiada apa-apa di sini!
    people_followed_by: Orang yang %{name} ikuti
    people_who_follow: Orang yang mengikut %{name}
    pin_errors:
      following: Anda mestilah sudah mengikuti orang yang anda ingin syorkan
    posts:
      other: Hantaran
    posts_tab_heading: Hantaran
    posts_with_replies: Hantaran dan balasan
    roles:
      admin: Pentadbir
      bot: Bot
      group: Kumpulan
      moderator: Penyederhana
    unavailable: Profil tidak tersedia
    unfollow: Nyahikut
  admin:
    account_actions:
      action: Ambil tindakan
      title: Ambil tindakan penyederhanaan ke atas %{acct}
    account_moderation_notes:
      create: Tinggalkan catatan
      created_msg: Catatan penyederhanaan telah berjaya dicipta!
<<<<<<< HEAD
      delete: Padam
=======
>>>>>>> 8c7223f4
      destroyed_msg: Catatan penyederhanaan telah berjaya dipadam!
    accounts:
      add_email_domain_block: Sekat domain e-mel
      approve: Luluskan
<<<<<<< HEAD
      approve_all: Luluskan semua
=======
>>>>>>> 8c7223f4
      approved_msg: Berjaya meluluskan permohonan pendaftaran %{username}
      are_you_sure: Adakah anda pasti?
      avatar: Avatar
      by_domain: Domain
      change_email:
        changed_msg: E-mel akaun telah berjaya ditukar!
        current_email: E-mel semasa
        label: Ubah e-mel
        new_email: E-mel baharu
        submit: Ubah e-mel
        title: Ubah e-mel untuk %{username}
      confirm: Sahkan
      confirmed: Disahkan
      confirming: Mengesahkan
      delete: Padam data
      deleted: Dipadamkan
      demote: Turunkan taraf
      destroyed_msg: Data %{username} kini menunggu giliran untuk dipadam sebentar lagi
      disable: Bekukan
      disable_two_factor_authentication: Lumpuhkan 2FA
      disabled: Dibekukan
      display_name: Nama paparan
      domain: Domain
      edit: Sunting
      email: E-mel
      email_status: Status e-mel
      enable: Nyahbekukan
      enabled: Didayakan
      enabled_msg: Berjaya menyahbekukan akaun %{username}
      followers: Pengikut
      follows: Mengikuti
      header: Pengepala
      inbox_url: URL mesej masuk
      invite_request_text: Sebab untuk menyertai
      invited_by: Diundang oleh
      ip: Alamat IP
      joined: Sertai pada
      location:
        all: Semua
        local: Tempatan
        remote: Jarak Jauh
        title: Kedudukan
      login_status: Status log masuk
      media_attachments: Lampiran media
      memorialize: Tukarkan menjadi akaun kenangan
      memorialized: Dikenang
      memorialized_msg: Berjaya mengubah %{username} menjadi akaun kenangan
      moderation:
        active: Aktif
        all: Semua
        pending: Menunggu
<<<<<<< HEAD
        silenced: Didiamkan
=======
>>>>>>> 8c7223f4
        suspended: Digantungkan
        title: Penyederhanaan
      moderation_notes: Catatan penyederhana
      most_recent_activity: Aktiviti terbaru
      most_recent_ip: Alamat IP terbaru
      no_account_selected: Tiada akaun diubah kerana tiada yang dipilih
      no_limits_imposed: Tiada pengehadan dikenakan
      not_subscribed: Tiada langganan
      pending: Menunggu semak semula
      perform_full_suspension: Gantung
      promote: Naikkan taraf
      protocol: Protokol
      public: Awam
      push_subscription_expires: Langganan PuSH tamat tempoh
      redownload: Segarkan semula profil
      redownloaded_msg: Berjaya segarkan semula profil %{username} daripada asalnya
      reject: Tolak
      rejected_msg: Berjaya menolak permohonan pendaftaran %{username}
      remove_avatar: Buang avatar
      remove_header: Buang pengepala
      removed_avatar_msg: Berjaya membuang imej avatar %{username}
      removed_header_msg: Berjaya membuang imej pengepala %{username}
      resend_confirmation:
        already_confirmed: Pengguna ini telah disahkan
        send: Hantar semula e-mel pengesahan
        success: E-mel pengesahan telah berjaya dihantar!
      reset: Tetapkan semula
      reset_password: Tetapkan semula kata laluan
      resubscribe: Langgan semula
      role: Kebenaran
      roles:
        admin: Pentadbir
        moderator: Penyederhana
        staff: Kakitangan
        user: Pengguna
      search: Cari
      search_same_email_domain: Pengguna lain dengan domain e-mel yang sama
      search_same_ip: Pengguna lain dengan alamat IP yang sama
      sensitive: Sensitif
      sensitized: ditandakan sebagai sensitif
      shared_inbox_url: URL peti masuk berkongsi
      show:
        created_reports: Laporan dicipta oleh akaun ini
        targeted_reports: Laporan dicipta berkaitan akaun ini
      silence: Hadkan
      silenced: Dihadkan
      statuses: Hantaran
      subscribe: Langgan
      suspended: Digantung
      suspension_irreversible: Data akaun ini telah dipadam secara kekal. Anda boleh nyahgantungkannya untuk membuatkan akaun ini boleh digunakan semula tetapi data lama tidak akan diperolehi.
      suspension_reversible_hint_html: Akaun ini telah digantung, dan datanya akan dibuang pada %{date}. Sebelum tarikh itu, akaun ini boleh diperoleh semula tanpa kesan buruk. Jika anda mahu memadamkan kesemua data akaun ini serta-merta, anda boleh melakukannya di bawah.
<<<<<<< HEAD
      time_in_queue: Menunggu giliran %{time}
=======
>>>>>>> 8c7223f4
      title: Akaun
      unconfirmed_email: E-mel belum disahkan
      undo_sensitized: Nyahtanda sensitif
      undo_silenced: Nyahdiamkan
      undo_suspension: Nyahgantungkan
      unsilenced_msg: Berjaya menjadikan akaun %{username} tidak terhad
      unsubscribe: Buang langganan
      unsuspended_msg: Berjaya menyahgantungkan akaun %{username}
      username: Nama pengguna
      view_domain: Lihat ringkasan untuk domain
      warn: Beri amaran
      web: Sesawang
      whitelisted: Dibenarkan untuk persekutuan
    action_logs:
      action_types:
        assigned_to_self_report: Buat Laporan
        change_email_user: Ubah E-mel untuk Pengguna
        confirm_user: Sahkan Pengguna
        create_account_warning: Cipta Amaran
        create_announcement: Cipta Pengumuman
        create_custom_emoji: Cipta Emoji Tersendiri
        create_domain_allow: Cipta Pelepasan Domain
        create_domain_block: Cipta Penyekatan Domain
        create_email_domain_block: Cipta Penyekatan Domain E-mel
        create_ip_block: Cipta peraturan alamat IP
        create_unavailable_domain: Cipta Domain Tidak Tersedia
        demote_user: Turunkan Taraf Pengguna
        destroy_announcement: Padam Pengumuman
        destroy_custom_emoji: Padam Emoji Tersendiri
        destroy_domain_allow: Padam Pelepasan Domain
        destroy_domain_block: Padam Penyekatan Domain
        destroy_email_domain_block: Padam penyekatan domain e-mel
        destroy_ip_block: Padam peraturan alamat IP
        destroy_status: Padam Hantaran
        destroy_unavailable_domain: Padam Domain Tidak Tersedia
        disable_2fa_user: Nyahdayakan 2FA
        disable_custom_emoji: Nyahdayakan Emoji Tersendiri
        disable_user: Nyahdayakan Pengguna
        enable_custom_emoji: Dayakan Emoji Tersendiri
        enable_user: Dayakan Pengguna
        memorialize_account: Jadikan Akaun Kenangan
        promote_user: Naikkan Taraf Pengguna
        remove_avatar_user: Buang Avatar
        reopen_report: Buka Semula Laporan
        reset_password_user: Tetapkan Semula Kata Laluan
        resolve_report: Buat Keputusan Laporan
        sensitive_account: Tandakan media di akaun anda sebagai sensitif
        silence_account: Diamkan Akaun
        suspend_account: Gantungkan Akaun
        unassigned_report: Menyahtugaskan Laporan
        unsensitive_account: Nyahtanda media di akaun anda sebagai sensitif
        unsilence_account: Nyahdiamkan Akaun
        unsuspend_account: Nyahgantungkan Akaun
        update_announcement: Kemas Kini Pengumuman
        update_custom_emoji: Kemas Kini Emoji Tersendiri
        update_domain_block: Kemas Kini Penyekatan Domain
        update_status: Kemas Kini Hantaran
      actions:
        assigned_to_self_report_html: "%{name} menugaskan laporan %{target} kepada dirinya sendiri"
        change_email_user_html: "%{name} telah mengubah alamat e-mel pengguna %{target}"
        confirm_user_html: "%{name} telah mengesahkan alamat e-mel pengguna %{target}"
        create_account_warning_html: "%{name} telah memberi amaran kepada %{target}"
        create_announcement_html: "%{name} telah mencipta pengumuman baharu %{target}"
        create_custom_emoji_html: "%{name} telah memuat naik emoji baharu %{target}"
        create_domain_allow_html: "%{name} membenarkan persekutuan dengan domain %{target}"
        create_domain_block_html: "%{name} telah menyekat domain %{target}"
        create_email_domain_block_html: "%{name} telah menyekat domain e-mel %{target}"
        create_ip_block_html: "%{name} telah mencipta peraturan alamat IP %{target}"
        create_unavailable_domain_html: "%{name} telah menghentikan penghantaran ke domain %{target}"
        demote_user_html: "%{name} telah menurunkan taraf pengguna %{target}"
        destroy_announcement_html: "%{name} telah memadamkan pengumuman %{target}"
        destroy_custom_emoji_html: "%{name} telah memusnahkan emoji %{target}"
        destroy_domain_allow_html: "%{name} telah membuang kebenaran persekutuan dengan domain %{target}"
        destroy_domain_block_html: "%{name} telah menyahsekat domain %{target}"
        destroy_email_domain_block_html: "%{name} telah menyahsekat domain e-mel %{target}"
        destroy_ip_block_html: "%{name} telah memadamkan peraturan untuk alamat IP %{target}"
        destroy_status_html: "%{name} telah membuang hantaran oleh %{target}"
        destroy_unavailable_domain_html: "%{name} telah menyambung penghantaran ke domain %{target}"
        disable_2fa_user_html: "%{name} menyahdayakan keperluan dua faktor bagi pengguna %{target}"
        disable_custom_emoji_html: "%{name} telah menyahdayakan emoji %{target}"
        disable_user_html: "%{name} telah menyahdayakan log masuk bagi pengguna %{target}"
        enable_custom_emoji_html: "%{name} telah mendayakan emoji %{target}"
        enable_user_html: "%{name} telah mendayakan log masuk untuk pengguna %{target}"
        memorialize_account_html: "%{name} telah mengubah akaun %{target} menjadi halaman kenangan"
        promote_user_html: "%{name} telah menaikkan taraf pengguna %{target}"
        remove_avatar_user_html: "%{name} telah membuang avatar %{target}"
        reopen_report_html: "%{name} telah membuka semula laporan %{target}"
        reset_password_user_html: "%{name} telah menetapkan semula kata laluan pengguna %{target}"
        resolve_report_html: "%{name} telah menyelesaikan laporan %{target}"
        sensitive_account_html: "%{name} telah menanda media %{target} sebagai sensitif"
        silence_account_html: "%{name} telah mendiamkan akaun %{target}"
        suspend_account_html: "%{name} telah menggantung akaun %{target}"
        unassigned_report_html: "%{name} telah menyahtugaskan laporan %{target}"
        unsensitive_account_html: "%{name} telah menyahtanda media %{target} sebagai sensitif"
        unsilence_account_html: "%{name} telah menyahdiamkan akaun %{target}"
        unsuspend_account_html: "%{name} telah menyahgantungkan akaun %{target}"
        update_announcement_html: "%{name} telah mengemaskini pengumuman %{target}"
        update_custom_emoji_html: "%{name} telah mengemaskini emoji %{target}"
        update_domain_block_html: "%{name} telah mengemaskini penyekatan domain untuk %{target}"
        update_status_html: "%{name} telah mengemaskini hantaran oleh %{target}"
      deleted_status: "(hantaran telah dipadam)"
      empty: Tiada log dijumpai.
      filter_by_action: Tapis mengikut tindakan
      filter_by_user: Tapis mengikut pengguna
      title: Log audit
    announcements:
      destroyed_msg: Pengumuman berjaya dipadam!
      edit:
        title: Sunting pengumuman
      empty: Tiada pengumuman dijumpai.
      live: Langsung
      new:
        create: Cipta pengumuman
        title: Pengumuman baharu
      publish: Terbitkan
      published_msg: Pengumuman berjaya diterbitkan!
      scheduled_for: Dijadualkan untuk %{time}
      scheduled_msg: Pengumuman dijadualkan untuk terbitan!
      title: Pengumuman
      unpublish: Nyahterbit
      unpublished_msg: Pengumuman berjaya dinyahterbitkan!
      updated_msg: Pengumuman berjaya dikemaskini!
    custom_emojis:
      assign_category: Menugaskan kategori
      by_domain: Domain
      copied_msg: Telah berjaya mencipta salinan tempatan emoji
      copy: Salin
      copy_failed_msg: Tidak dapat membuat salinan tempatan emoji tersebut
      create_new_category: Cipta kategori baharu
      created_msg: Emoji berjaya dicipta!
      delete: Padam
      destroyed_msg: Emoji berjaya dimusnahkan!
      disable: Nyahdayakan
      disabled: Dinyahdayakan
      disabled_msg: Emoji tersebut berjaya dinyahdayakan
      emoji: Emoji
      enable: Dayakan
      enabled: Didayakan
      enabled_msg: Emoji tersebut berjaya didayakan
<<<<<<< HEAD
      image_hint: PNG, maksimum 50KB
=======
>>>>>>> 8c7223f4
      list: Senarai
      listed: Disenaraikan
      new:
        title: Tambah emoji sendiri baharu
      not_permitted: Anda tidak dibenarkan untuk membuat tindakan ini
      overwrite: Tulis ganti
      shortcode: Kod pendek
      shortcode_hint: Sekurang-kurangnya 2 aksara, hanya aksara angka abjad dan garis bawah
      title: Emoji sendiri
      uncategorized: Tidak dikategorikan
      unlist: Nyahsenaraikan
      unlisted: Dinyahsenaraikan
      update_failed_msg: Tidak boleh mengemaskini emoji tersebut
      updated_msg: Emoji berjaya dikemaskini!
      upload: Muat naik
    dashboard:
      software: Perisian
      space: Kegunaan ruang
      title: Papan pemuka
    domain_allows:
      add_new: Benarkan persekutuan dengan domain
      created_msg: Domain telah berjaya dibenarkan untuk persekutuan
      destroyed_msg: Domain telah dibuang kebenaran daripada persekutuan
      undo: Buang kebenaran persekutuan dengan domain
    domain_blocks:
      add_new: Tambah penyekatan domain baharu
      created_msg: Sekatan domain sedang diproses
      destroyed_msg: Sekatan domain telah diundurkan
      domain: Domain
      edit: Sunting penyekatan domain
      existing_domain_block_html: Anda telah mengenakan pengehadan yang lebih tegas ke atas %{name}, anda perlu <a href="%{unblock_url}">menyahsekatinya</a> dahulu.
      new:
        create: Cipta sekatan
        hint: Sekatan domain tidak akan menghindarkan penciptaan entri akaun dalam pangkalan data, tetapi akan dikenakan kaedah penyederhanaan khusus tertentu pada akaun-akaun tersebut secara retroaktif dan automatik.
        severity:
          desc_html: "<strong>Diamkan</strong> akan membuatkan hantaran akaun tidak kelihatan kepada sesiapa yang tidak mengikut mereka. <strong>Gantungkan</strong> akan membuang kesemua kandungan, media, dan data profil akaun tersebut. Gunakan <strong>Tiada</strong> jika anda hanya ingin menolak fail media."
          noop: Tiada
          silence: Diamkan
          suspend: Gantungkan
        title: Sekatan domain baharu
      obfuscate: Mengaburkan nama domain
      obfuscate_hint: Mengaburkan nama domain secara separa dalam senarai sekiranya pengehadan pengiklanan senarai domain didayakan
      private_comment: Ulasan peribadi
      private_comment_hint: Ulasan mengenai pengehadan domain ini untuk kegunaan dalaman penyederhana.
      public_comment: Ulasan awam
      public_comment_hint: Ulasan mengenai pengehadan domain ini untuk orang awam, sekiranya pengehadan pengiklanan senarai domain didayakan.
      reject_media: Tolak fail media
      reject_media_hint: Buang fail media yang disimpan secara tempatan dan tolak sebarang muat turun pada masa hadapan. Tidak terpakai untuk penggantungan
      reject_reports: Tolak laporan
      reject_reports_hint: Abaikan semua laporan daripada domain ini. Tidak terpakai untuk penggantungan
<<<<<<< HEAD
      rejecting_media: menolak fail media
      rejecting_reports: menolak laporan
      severity:
        silence: didiamkan
        suspend: digantungkan
      show:
        affected_accounts:
          other: "%{count} akaun dalam pangkalan data menerima kesan"
        retroactive:
          silence: Nyahdiamkan akaun yang menerima kesan sedia ada daripada domain ini
          suspend: Nyahgantungkan akaun yang menerima kesan sedia ada daripada domain ini
        title: Undurkan sekatan domain untuk %{domain}
        undo: Undurkan
=======
>>>>>>> 8c7223f4
      undo: Undurkan penyekatan domain
      view: Lihat penyekatan domain
    email_domain_blocks:
      add_new: Tambah baharu
      created_msg: Telah berjaya menyekat domain e-mel
      delete: Padam
<<<<<<< HEAD
      destroyed_msg: Telah berjaya menyahsekat domain e-mel
=======
>>>>>>> 8c7223f4
      domain: Domain
      new:
        create: Tambah domain
        title: Sekat domain e-mel baharu
      title: Domain e-mel disekat
    follow_recommendations:
      description_html: "<strong>Saranan ikutan membantu pengguna baharu mencari kandungan menarik dengan cepat</strong>. Apabila pengguna belum cukup berinteraksi dengan akaun lain untuk membentuk saranan ikutan tersendiri, akaun-akaun inilah yang akan disarankan. Ia dinilai semula setiap hari dari gabungan keterlibatan tertinggi terkini dan juga jumlah pengikut tempatan tertinggi mengikut bahasa masing-masing."
      language: Untuk bahasa
      status: Status
      suppress: Hadkan saranan ikutan
      suppressed: Dihadkan
      title: Saranan ikutan
      unsuppress: Tetap semula saranan ikutan
    instances:
      back_to_all: Semua
      back_to_limited: Terhad
      back_to_warning: Amaran
      by_domain: Domain
      delivery:
        all: Semua
        clear: Buang ralat penghantaran
        restart: Mulakan semula penghantaran
        stop: Hentikan penghantaran
<<<<<<< HEAD
        title: Penghantaran
        unavailable: Tidak tersedia
        unavailable_message: Penghantaran tidak tersedia
        warning: Amaran
        warning_message:
          other: Penghantaran gagal selama %{count} hari
=======
        unavailable: Tidak tersedia
>>>>>>> 8c7223f4
      delivery_available: Penghantaran tersedia
      delivery_error_days: Hari ralat penghantaran
      delivery_error_hint: Jika penghantaran tidak berjaya selama %{count} hari, ia akan ditanda sebagai tidak boleh dihantar.
      empty: Tiada domain dijumpai.
<<<<<<< HEAD
      known_accounts:
        other: "%{count} akaun dikenali"
=======
>>>>>>> 8c7223f4
      moderation:
        all: Semua
        limited: Terhad
        title: Penyederhanaan
      private_comment: Ulasan peribadi
      public_comment: Ulasan awam
      title: Persekutuan
      total_blocked_by_us: Disekati kami
      total_followed_by_them: Diikuti mereka
      total_followed_by_us: Diikuti kami
      total_reported: Laporan tentang mereka
      total_storage: Lampiran media
    invites:
      deactivate_all: Nyahaktifkan semua
      filter:
        all: Semua
        available: Tersedia
        expired: Tamat tempoh
        title: Tapis
      title: Undangan
    ip_blocks:
      add_new: Cipta peraturan
      created_msg: Telah berjaya menambah peraturan alamat IP baharu
      delete: Padam
      expires_in:
        '1209600': 2 minggu
        '15778476': 6 bulan
        '2629746': 1 bulan
        '31556952': 1 tahun
        '86400': 1 hari
        '94670856': 3 tahun
      new:
        title: Cipta peraturan alamat IP baharu
      no_ip_block_selected: Tiada peraturan alamat IP diubah kerana tiada yang dipilih
      title: Peraturan alamat IP
<<<<<<< HEAD
    pending_accounts:
      title: Akaun sedang menunggu (%{count})
=======
>>>>>>> 8c7223f4
    relationships:
      title: Hubungan %{acct}
    relays:
      add_new: Tambah geganti baharu
      delete: Padam
      description_html: "<strong>Geganti persekutuan</strong> ialah pelayan perantara yang saling menukar hantaran awam dalam jumlah yang banyak di antara pelayan yang melanggan ia dan menerbitkan kepadanya. <strong>Ia boleh bantu pelayan kecil dan sederhana untuk menemui kandungan daripada dunia persekutuan</strong>, yang mana jika tidak digunakan akan memerlukan pengguna tempatan mengikut orang lain di pelayan jarak jauh secara manual."
      disable: Nyahdayakan
      disabled: Dinyahdayakan
      enable: Dayakan
      enable_hint: Apabila didayakan, pelayan anda akan melanggan kesemua hantaran awam daripada geganti ini, dan akan mula menghantar hantaran awam pelayan ini kepadanya.
      enabled: Didayakan
      inbox_url: URL geganti
      pending: Menunggu kelulusan geganti
      save_and_enable: Simpan dan dayakan
      setup: Tetapkan sambungan geganti
      signatures_not_enabled: Geganti tidak akan berfungsi dengan betul apabila mod selamat atau mod persekutuan terhad didayakan
      status: Status
      title: Geganti
    report_notes:
      created_msg: Catatan laporan telah berjaya dicipta!
      destroyed_msg: Catatan laporan telah berjaya dipadam!
    reports:
      account:
        notes:
          other: "%{count} catatan"
<<<<<<< HEAD
        reports:
          other: "%{count} laporan"
=======
>>>>>>> 8c7223f4
      action_taken_by: Tindakan diambil oleh
      are_you_sure: Adakah anda pasti?
      assign_to_self: Menugaskan kepada saya
      assigned: Penyederhana yang ditugaskan
      by_target_domain: Domain bagi akaun yang dilaporkan
      comment:
        none: Tiada
      created_at: Dilaporkan
      forwarded: Dipanjangkan
      forwarded_to: Dipanjangkan ke %{domain}
      mark_as_resolved: Tanda sebagai sudah selesai
      mark_as_unresolved: Tanda sebagai belum selesai
      notes:
        create: Tambah catatan
        create_and_resolve: Selesaikan dengan catatan
        create_and_unresolve: Buka semula dengan catatan
        delete: Padam
        placeholder: Terangkan tindakan apa yang telah diambil, atau sebarang kemas kini lain yang berkaitan...
      reopen: Buka semula laporan
      report: 'Laporan #%{id}'
      reported_account: Akaun yang dilaporkan
      reported_by: Dilaporkan oleh
      resolved: Diselesaikan
      resolved_msg: Laporan berjaya diselesaikan!
      status: Status
      title: Laporan
      unassign: Nyahtugaskan
      unresolved: Nyahselesaikan
      updated_at: Dikemaskini
    rules:
      add_new: Tambah peraturan
      delete: Padam
      description_html: Walaupun ramai yang berkata mereka telah membaca dan bersetuju dengan terma-terma perkhidmatan, selalunya orang tidak baca dengan teliti sehinggalah terjadinya sesuatu masalah. <strong>Buatkan peraturan pelayan anda lebih mudah dilihat dalam sekali pandang dengan menyediakannya dalam bentuk senarai titik peluru rata.</strong> Cuba untuk kekalkan setiap peraturan khusus itu pendek dan mudah, tetapi jangan pula terlalu pisahkannya menjadi terlalu banyak item yang berlainan.
      edit: Sunting peraturan
      empty: Masih belum ada peraturan pelayan yang ditakrifkan.
      title: Peraturan pelayan
    settings:
      peers_api_enabled:
        title: Terbitkan senarai pelayan ditemukan dalam aplikasi
      preview_sensitive_media:
        desc_html: Pratonton laman sesawang daripada pautan akan terpapar di gambar kecil meski jika media itu ditanda sebagai sensitif
        title: Papar media sensitif di pratonton OpenGraph
      profile_directory:
        desc_html: Benarkan pengguna untuk ditemukan
        title: Benarkan direktori profil
      registrations:
        closed_message:
          desc_html: Dipaparkan di muka depan apabil pendaftaran ditutup. Anda boleh menggunakan penanda HTML
          title: Mesej pendaftaran telah ditutup
        deletion:
          desc_html: Benarkan sesiapapun memadamkan akaun mereka
          title: Buka pemadaman akaun
        min_invite_role:
          disabled: Tiada sesiapa
          title: Benarkan jemputan dari
        require_invite_text:
          desc_html: Apabila pendaftaran memerlukan kelulusan manual, tandakan input teks "Kenapa anda mahu menyertai?" sebagai wajib, bukan pilihan
          title: Memerlukan alasan bagi pengguna baru untuk menyertai
      registrations_mode:
        modes:
          approved: Kelulusan diperlukan untuk pendaftaran
          none: Tiada siapa boleh mendaftar
          open: Sesiapapun boleh mendaftar
        title: Mod pendaftaran
  errors:
    '400': The request you submitted was invalid or malformed.
    '403': You don't have permission to view this page.
    '404': The page you are looking for isn't here.
    '406': This page is not available in the requested format.
    '410': The page you were looking for doesn't exist here anymore.
    '422': 
    '429': Too many requests
    '500': 
    '503': The page could not be served due to a temporary server failure.
  exports:
    archive_takeout:
      in_progress: Mengkompil arkib anda...
  notification_mailer:
    digest:
      title: Ketika anda tiada di sini...
  users:
    follow_limit_reached: Anda tidak boleh mengikut lebih daripada %{limit} orang<|MERGE_RESOLUTION|>--- conflicted
+++ resolved
@@ -90,18 +90,10 @@
     account_moderation_notes:
       create: Tinggalkan catatan
       created_msg: Catatan penyederhanaan telah berjaya dicipta!
-<<<<<<< HEAD
-      delete: Padam
-=======
->>>>>>> 8c7223f4
       destroyed_msg: Catatan penyederhanaan telah berjaya dipadam!
     accounts:
       add_email_domain_block: Sekat domain e-mel
       approve: Luluskan
-<<<<<<< HEAD
-      approve_all: Luluskan semua
-=======
->>>>>>> 8c7223f4
       approved_msg: Berjaya meluluskan permohonan pendaftaran %{username}
       are_you_sure: Adakah anda pasti?
       avatar: Avatar
@@ -153,10 +145,6 @@
         active: Aktif
         all: Semua
         pending: Menunggu
-<<<<<<< HEAD
-        silenced: Didiamkan
-=======
->>>>>>> 8c7223f4
         suspended: Digantungkan
         title: Penyederhanaan
       moderation_notes: Catatan penyederhana
@@ -208,10 +196,6 @@
       suspended: Digantung
       suspension_irreversible: Data akaun ini telah dipadam secara kekal. Anda boleh nyahgantungkannya untuk membuatkan akaun ini boleh digunakan semula tetapi data lama tidak akan diperolehi.
       suspension_reversible_hint_html: Akaun ini telah digantung, dan datanya akan dibuang pada %{date}. Sebelum tarikh itu, akaun ini boleh diperoleh semula tanpa kesan buruk. Jika anda mahu memadamkan kesemua data akaun ini serta-merta, anda boleh melakukannya di bawah.
-<<<<<<< HEAD
-      time_in_queue: Menunggu giliran %{time}
-=======
->>>>>>> 8c7223f4
       title: Akaun
       unconfirmed_email: E-mel belum disahkan
       undo_sensitized: Nyahtanda sensitif
@@ -351,10 +335,6 @@
       enable: Dayakan
       enabled: Didayakan
       enabled_msg: Emoji tersebut berjaya didayakan
-<<<<<<< HEAD
-      image_hint: PNG, maksimum 50KB
-=======
->>>>>>> 8c7223f4
       list: Senarai
       listed: Disenaraikan
       new:
@@ -405,32 +385,12 @@
       reject_media_hint: Buang fail media yang disimpan secara tempatan dan tolak sebarang muat turun pada masa hadapan. Tidak terpakai untuk penggantungan
       reject_reports: Tolak laporan
       reject_reports_hint: Abaikan semua laporan daripada domain ini. Tidak terpakai untuk penggantungan
-<<<<<<< HEAD
-      rejecting_media: menolak fail media
-      rejecting_reports: menolak laporan
-      severity:
-        silence: didiamkan
-        suspend: digantungkan
-      show:
-        affected_accounts:
-          other: "%{count} akaun dalam pangkalan data menerima kesan"
-        retroactive:
-          silence: Nyahdiamkan akaun yang menerima kesan sedia ada daripada domain ini
-          suspend: Nyahgantungkan akaun yang menerima kesan sedia ada daripada domain ini
-        title: Undurkan sekatan domain untuk %{domain}
-        undo: Undurkan
-=======
->>>>>>> 8c7223f4
       undo: Undurkan penyekatan domain
       view: Lihat penyekatan domain
     email_domain_blocks:
       add_new: Tambah baharu
       created_msg: Telah berjaya menyekat domain e-mel
       delete: Padam
-<<<<<<< HEAD
-      destroyed_msg: Telah berjaya menyahsekat domain e-mel
-=======
->>>>>>> 8c7223f4
       domain: Domain
       new:
         create: Tambah domain
@@ -454,25 +414,11 @@
         clear: Buang ralat penghantaran
         restart: Mulakan semula penghantaran
         stop: Hentikan penghantaran
-<<<<<<< HEAD
-        title: Penghantaran
         unavailable: Tidak tersedia
-        unavailable_message: Penghantaran tidak tersedia
-        warning: Amaran
-        warning_message:
-          other: Penghantaran gagal selama %{count} hari
-=======
-        unavailable: Tidak tersedia
->>>>>>> 8c7223f4
       delivery_available: Penghantaran tersedia
       delivery_error_days: Hari ralat penghantaran
       delivery_error_hint: Jika penghantaran tidak berjaya selama %{count} hari, ia akan ditanda sebagai tidak boleh dihantar.
       empty: Tiada domain dijumpai.
-<<<<<<< HEAD
-      known_accounts:
-        other: "%{count} akaun dikenali"
-=======
->>>>>>> 8c7223f4
       moderation:
         all: Semua
         limited: Terhad
@@ -508,11 +454,6 @@
         title: Cipta peraturan alamat IP baharu
       no_ip_block_selected: Tiada peraturan alamat IP diubah kerana tiada yang dipilih
       title: Peraturan alamat IP
-<<<<<<< HEAD
-    pending_accounts:
-      title: Akaun sedang menunggu (%{count})
-=======
->>>>>>> 8c7223f4
     relationships:
       title: Hubungan %{acct}
     relays:
@@ -538,11 +479,6 @@
       account:
         notes:
           other: "%{count} catatan"
-<<<<<<< HEAD
-        reports:
-          other: "%{count} laporan"
-=======
->>>>>>> 8c7223f4
       action_taken_by: Tindakan diambil oleh
       are_you_sure: Adakah anda pasti?
       assign_to_self: Menugaskan kepada saya
