---
ms:
  about:
    about_mastodon_html: 'Rangkaian sosial masa hadapan: Tiada iklan, tiada pengawasan korporat, reka bentuk beretika, dan desentralisasi! Miliki data anda dengan Mastodon!'
    contact_missing: Tidak ditetapkan
    contact_unavailable: Tidak tersedia
<<<<<<< HEAD
    hosted_on: Decodon dihoskan di %{domain}
=======
    hosted_on: Mastodon dihoskan di %{domain}
    title: Perihal
>>>>>>> 363bedd0
  accounts:
    follow: Ikut
    followers:
      other: Pengikut
    following: Mengikuti
    instance_actor_flash: Akaun ini ialah pelaku maya yang digunakan untuk mewakili pelayan itu sendiri dan bukan mana-mana pengguna individu. Ia digunakan untuk tujuan persekutuan dan tidak patut digantung.
    last_active: aktif terakhir
    link_verified_on: Pemilikan pautan ini diperiksa pada %{date}
    nothing_here: Tiada apa-apa di sini!
    pin_errors:
      following: Anda mestilah sudah mengikuti orang yang anda ingin syorkan
    posts:
      other: Hantaran
    posts_tab_heading: Hantaran
  admin:
    account_actions:
      action: Ambil tindakan
      title: Ambil tindakan penyederhanaan ke atas %{acct}
    account_moderation_notes:
      create: Tinggalkan catatan
      created_msg: Catatan penyederhanaan telah berjaya dicipta!
      destroyed_msg: Catatan penyederhanaan telah berjaya dipadam!
    accounts:
      add_email_domain_block: Sekat domain e-mel
      approve: Luluskan
      approved_msg: Berjaya meluluskan permohonan pendaftaran %{username}
      are_you_sure: Adakah anda pasti?
      avatar: Avatar
      by_domain: Domain
      change_email:
        changed_msg: E-mel berjaya ditukar!
        current_email: E-mel semasa
        label: Ubah e-mel
        new_email: E-mel baharu
        submit: Ubah e-mel
        title: Ubah e-mel untuk %{username}
      change_role:
        changed_msg: Peranan berjaya ditukar!
        label: Tukar peranan
        no_role: Tiada peranan
        title: Tukar peranan untuk %{username}
      confirm: Sahkan
      confirmed: Disahkan
      confirming: Mengesahkan
      custom: Tersuai
      delete: Padam data
      deleted: Dipadamkan
      demote: Turunkan taraf
      destroyed_msg: Data %{username} kini menunggu giliran untuk dipadam sebentar lagi
      disable: Bekukan
      disable_sign_in_token_auth: Nyahdaya pengesahan token e-mel
      disable_two_factor_authentication: Lumpuhkan 2FA
      disabled: Dibekukan
      display_name: Nama paparan
      domain: Domain
      edit: Sunting
      email: E-mel
      email_status: Status e-mel
      enable: Nyahbekukan
      enable_sign_in_token_auth: Dayakan pengesahan token e-mel
      enabled: Didayakan
      enabled_msg: Berjaya menyahbekukan akaun %{username}
      followers: Pengikut
      follows: Mengikuti
      header: Pengepala
      inbox_url: URL mesej masuk
      invite_request_text: Sebab untuk menyertai
      invited_by: Diundang oleh
      ip: Alamat IP
      joined: Sertai pada
      location:
        all: Semua
        local: Tempatan
        remote: Jarak Jauh
        title: Kedudukan
      login_status: Status log masuk
      media_attachments: Lampiran media
      memorialize: Tukarkan menjadi akaun kenangan
      memorialized: Dikenang
      memorialized_msg: Berjaya mengubah %{username} menjadi akaun kenangan
      moderation:
        active: Aktif
        all: Semua
        pending: Menunggu
        silenced: Terhad
        suspended: Digantungkan
        title: Penyederhanaan
      moderation_notes: Catatan penyederhana
      most_recent_activity: Aktiviti terbaru
      most_recent_ip: Alamat IP terbaru
      no_account_selected: Tiada akaun diubah kerana tiada yang dipilih
      no_limits_imposed: Tiada pengehadan dikenakan
      no_role_assigned: Tiada peranan ditugaskan
      not_subscribed: Tiada langganan
      pending: Menunggu semak semula
      perform_full_suspension: Gantung
      previous_strikes: Pelanggaran sebelumnya
      previous_strikes_description_html:
        other: Akaun ini mempunyai <strong>%{count}</strong> pelanggaran.
      promote: Naikkan taraf
      protocol: Protokol
      public: Awam
      push_subscription_expires: Langganan PuSH tamat tempoh
      redownload: Segarkan semula profil
      redownloaded_msg: Berjaya segarkan semula profil %{username} daripada asalnya
      reject: Tolak
      rejected_msg: Berjaya menolak permohonan pendaftaran %{username}
      remove_avatar: Buang avatar
      remove_header: Buang pengepala
      removed_avatar_msg: Berjaya membuang imej avatar %{username}
      removed_header_msg: Berjaya membuang imej pengepala %{username}
      resend_confirmation:
        already_confirmed: Pengguna ini telah disahkan
        send: Hantar semula e-mel pengesahan
        success: E-mel pengesahan telah berjaya dihantar!
      reset: Tetapkan semula
      reset_password: Tetapkan semula kata laluan
      resubscribe: Langgan semula
      role: Peranan
      search: Cari
      search_same_email_domain: Pengguna lain dengan domain e-mel yang sama
      search_same_ip: Pengguna lain dengan alamat IP yang sama
      security_measures:
        only_password: Kata laluan sahaja
        password_and_2fa: Kata laluan dan 2FA
      sensitive: Sensitif
      sensitized: ditandakan sebagai sensitif
      shared_inbox_url: URL peti masuk berkongsi
      show:
        created_reports: Laporan dicipta oleh akaun ini
        targeted_reports: Laporan dicipta berkaitan akaun ini
      silence: Hadkan
      silenced: Dihadkan
      statuses: Hantaran
      strikes: Pelanggaran sebelumnya
      subscribe: Langgan
      suspend: Gantung
      suspended: Digantung
      suspension_irreversible: Data akaun ini telah dipadam secara kekal. Anda boleh nyahgantungkannya untuk membuatkan akaun ini boleh digunakan semula tetapi data lama tidak akan diperolehi.
      suspension_reversible_hint_html: Akaun ini telah digantung, dan datanya akan dibuang pada %{date}. Sebelum tarikh itu, akaun ini boleh diperoleh semula tanpa kesan buruk. Jika anda mahu memadamkan kesemua data akaun ini serta-merta, anda boleh melakukannya di bawah.
      title: Akaun
      unblock_email: Menyahsekat alamat e-mel
      unblocked_email_msg: Alamat e-mel %{username} berjaya dinyahsekat
      unconfirmed_email: E-mel belum disahkan
      undo_sensitized: Nyahtanda sensitif
      undo_silenced: Nyahdiamkan
      undo_suspension: Nyahgantungkan
      unsilenced_msg: Berjaya menjadikan akaun %{username} tidak terhad
      unsubscribe: Buang langganan
      unsuspended_msg: Berjaya menyahgantungkan akaun %{username}
      username: Nama pengguna
      view_domain: Lihat ringkasan untuk domain
      warn: Beri amaran
      web: Sesawang
      whitelisted: Dibenarkan untuk persekutuan
    action_logs:
      action_types:
        approve_appeal: Meluluskan Rayuan
        approve_user: Luluskan Pengguna
        assigned_to_self_report: Buat Laporan
        change_email_user: Ubah E-mel untuk Pengguna
        change_role_user: Tukar Peranan Pengguna
        confirm_user: Sahkan Pengguna
        create_account_warning: Cipta Amaran
        create_announcement: Cipta Pengumuman
        create_canonical_email_block: Cipta Penyekatan E-mel
        create_custom_emoji: Cipta Emoji Tersendiri
        create_domain_allow: Cipta Pelepasan Domain
        create_domain_block: Cipta Penyekatan Domain
        create_email_domain_block: Cipta Penyekatan Domain E-mel
        create_ip_block: Cipta peraturan alamat IP
        create_unavailable_domain: Cipta Domain Tidak Tersedia
        create_user_role: Cipta Peranan
        demote_user: Turunkan Taraf Pengguna
        destroy_announcement: Padam Pengumuman
        destroy_canonical_email_block: Padam Penyekatan E-mel
        destroy_custom_emoji: Padam Emoji Tersendiri
        destroy_domain_allow: Padam Pelepasan Domain
        destroy_domain_block: Padam Penyekatan Domain
        destroy_email_domain_block: Padam penyekatan domain e-mel
        destroy_instance: Padamkan Domain
        destroy_ip_block: Padam peraturan alamat IP
        destroy_status: Padam Hantaran
        destroy_unavailable_domain: Padam Domain Tidak Tersedia
        destroy_user_role: Padamkan Peranan
        disable_2fa_user: Nyahdayakan 2FA
        disable_custom_emoji: Nyahdayakan Emoji Tersendiri
        disable_sign_in_token_auth_user: Melumpuhkan pengesahan token e-mel untuk pengguna
        disable_user: Nyahdayakan Pengguna
        enable_custom_emoji: Dayakan Emoji Tersendiri
        enable_sign_in_token_auth_user: Mendayakan pengesahan token e-mel untuk pengguna
        enable_user: Dayakan Pengguna
        memorialize_account: Jadikan Akaun Kenangan
        promote_user: Naikkan Taraf Pengguna
        reject_appeal: Menolak Rayuan
        reject_user: Menolak Pengguna
        remove_avatar_user: Buang Avatar
        reopen_report: Buka Semula Laporan
        resend_user: Hantar Semula E-mel Pengesahan
        reset_password_user: Tetapkan Semula Kata Laluan
        resolve_report: Buat Keputusan Laporan
        sensitive_account: Tandakan media di akaun anda sebagai sensitif
        silence_account: Diamkan Akaun
        suspend_account: Gantungkan Akaun
        unassigned_report: Menyahtugaskan Laporan
        unblock_email_account: Menyahsekat alamat e-mel
        unsensitive_account: Nyahtanda media di akaun anda sebagai sensitif
        unsilence_account: Nyahdiamkan Akaun
        unsuspend_account: Nyahgantungkan Akaun
        update_announcement: Kemas Kini Pengumuman
        update_custom_emoji: Kemas Kini Emoji Tersendiri
        update_domain_block: Kemas Kini Penyekatan Domain
        update_ip_block: Kemas kini peraturan IP
        update_status: Kemas Kini Hantaran
        update_user_role: Kemas Kini Peranan
      actions:
        approve_appeal_html: "%{name} meluluskan rayuan keputusan penyederhanaan daripada %{target}"
        approve_user_html: "%{name} meluluskan pendaftaran daripada %{target}"
        assigned_to_self_report_html: "%{name} menugaskan laporan %{target} kepada dirinya sendiri"
        change_email_user_html: "%{name} telah mengubah alamat e-mel pengguna %{target}"
        change_role_user_html: "%{name} mengubah peranan %{target}"
        confirm_user_html: "%{name} telah mengesahkan alamat e-mel pengguna %{target}"
        create_account_warning_html: "%{name} telah memberi amaran kepada %{target}"
        create_announcement_html: "%{name} telah mencipta pengumuman baharu %{target}"
        create_canonical_email_block_html: "%{name} menyekat e-mel dengan cincangan %{target}"
        create_custom_emoji_html: "%{name} telah memuat naik emoji baharu %{target}"
        create_domain_allow_html: "%{name} membenarkan persekutuan dengan domain %{target}"
        create_domain_block_html: "%{name} telah menyekat domain %{target}"
        create_email_domain_block_html: "%{name} telah menyekat domain e-mel %{target}"
        create_ip_block_html: "%{name} telah mencipta peraturan alamat IP %{target}"
        create_unavailable_domain_html: "%{name} telah menghentikan penghantaran ke domain %{target}"
        create_user_role_html: "%{name} mewujudkan peranan %{target}"
        demote_user_html: "%{name} telah menurunkan taraf pengguna %{target}"
        destroy_announcement_html: "%{name} telah memadamkan pengumuman %{target}"
        destroy_canonical_email_block_html: "%{name} telah menyahsekat e-mel dengan hash %{target}"
        destroy_custom_emoji_html: "%{name} telah memadam emoji %{target}"
        destroy_domain_allow_html: "%{name} telah membuang kebenaran persekutuan dengan domain %{target}"
        destroy_domain_block_html: "%{name} telah menyahsekat domain %{target}"
        destroy_email_domain_block_html: "%{name} telah menyahsekat domain e-mel %{target}"
        destroy_instance_html: "%{name} telah memadam domain %{target}"
        destroy_ip_block_html: "%{name} telah memadamkan peraturan untuk alamat IP %{target}"
        destroy_status_html: "%{name} telah membuang hantaran oleh %{target}"
        destroy_unavailable_domain_html: "%{name} telah menyambung penghantaran ke domain %{target}"
        destroy_user_role_html: "%{name} telah memadam peranan %{target}"
        disable_2fa_user_html: "%{name} menyahdayakan keperluan dua faktor bagi pengguna %{target}"
        disable_custom_emoji_html: "%{name} telah menyahdayakan emoji %{target}"
        disable_sign_in_token_auth_user_html: "%{name} melumpuhkan pengesahan token e-mel untuk %{target}"
        disable_user_html: "%{name} telah menyahdayakan log masuk bagi pengguna %{target}"
        enable_custom_emoji_html: "%{name} telah mendayakan emoji %{target}"
        enable_sign_in_token_auth_user_html: "%{name} mendayakan pengesahan token e-mel untuk %{target}"
        enable_user_html: "%{name} telah mendayakan log masuk untuk pengguna %{target}"
        memorialize_account_html: "%{name} telah mengubah akaun %{target} menjadi halaman kenangan"
        promote_user_html: "%{name} telah menaikkan taraf pengguna %{target}"
        reject_appeal_html: "%{name} menolak rayuan keputusan penyederhanaan daripada %{target}"
        reject_user_html: "%{name} menolak pendaftaran daripada %{target}"
        remove_avatar_user_html: "%{name} telah membuang avatar %{target}"
        reopen_report_html: "%{name} telah membuka semula laporan %{target}"
        resend_user_html: "%{name} menghantar semula e-mel pengesahan untuk %{target}"
        reset_password_user_html: "%{name} telah menetapkan semula kata laluan pengguna %{target}"
        resolve_report_html: "%{name} telah menyelesaikan laporan %{target}"
        sensitive_account_html: "%{name} telah menanda media %{target} sebagai sensitif"
        silence_account_html: "%{name} telah mendiamkan akaun %{target}"
        suspend_account_html: "%{name} telah menggantung akaun %{target}"
        unassigned_report_html: "%{name} telah menyahtugaskan laporan %{target}"
        unblock_email_account_html: "%{name} menyahsekat alamat e-mel %{target}"
        unsensitive_account_html: "%{name} telah menyahtanda media %{target} sebagai sensitif"
        unsilence_account_html: "%{name} telah menyahdiamkan akaun %{target}"
        unsuspend_account_html: "%{name} telah menyahgantungkan akaun %{target}"
        update_announcement_html: "%{name} telah mengemaskini pengumuman %{target}"
        update_custom_emoji_html: "%{name} telah mengemaskini emoji %{target}"
        update_domain_block_html: "%{name} telah mengemaskini penyekatan domain untuk %{target}"
        update_ip_block_html: "%{name} telah mengubah peraturan IP %{target}"
        update_status_html: "%{name} telah mengemaskini hantaran oleh %{target}"
        update_user_role_html: "%{name} telah mengubah peranan %{target}"
      deleted_account: akaun dipadamkan
      empty: Tiada log dijumpai.
      filter_by_action: Tapis mengikut tindakan
      filter_by_user: Tapis mengikut pengguna
      title: Log audit
    announcements:
      destroyed_msg: Pengumuman berjaya dipadam!
      edit:
        title: Sunting pengumuman
      empty: Tiada pengumuman dijumpai.
      live: Langsung
      new:
        create: Cipta pengumuman
        title: Pengumuman baharu
      publish: Terbitkan
      published_msg: Pengumuman berjaya diterbitkan!
      scheduled_for: Dijadualkan untuk %{time}
      scheduled_msg: Pengumuman dijadualkan untuk terbitan!
      title: Pengumuman
      unpublish: Nyahterbit
      unpublished_msg: Pengumuman berjaya dinyahterbitkan!
      updated_msg: Pengumuman berjaya dikemaskini!
    custom_emojis:
      assign_category: Menugaskan kategori
      by_domain: Domain
      copied_msg: Telah berjaya mencipta salinan tempatan emoji
      copy: Salin
      copy_failed_msg: Tidak dapat membuat salinan tempatan emoji tersebut
      create_new_category: Cipta kategori baharu
      created_msg: Emoji berjaya dicipta!
      delete: Padam
      destroyed_msg: Emoji berjaya dimusnahkan!
      disable: Nyahdayakan
      disabled: Dinyahdayakan
      disabled_msg: Emoji tersebut berjaya dinyahdayakan
      emoji: Emoji
      enable: Dayakan
      enabled: Didayakan
      enabled_msg: Emoji tersebut berjaya didayakan
      image_hint: PNG atau GIF sehingga %{size}
      list: Senarai
      listed: Disenaraikan
      new:
        title: Tambah emoji sendiri baharu
      no_emoji_selected: Tiada emoji diubah kerana tiada yang dipilih
      not_permitted: Anda tidak dibenarkan untuk membuat tindakan ini
      overwrite: Tulis ganti
      shortcode: Kod pendek
      shortcode_hint: Sekurang-kurangnya 2 aksara, hanya aksara angka abjad dan garis bawah
      title: Emoji sendiri
      uncategorized: Tidak dikategorikan
      unlist: Nyahsenaraikan
      unlisted: Dinyahsenaraikan
      update_failed_msg: Tidak boleh mengemaskini emoji tersebut
      updated_msg: Emoji berjaya dikemaskini!
      upload: Muat naik
    dashboard:
      active_users: pengguna aktif
      interactions: interaksi
      media_storage: Penyimpanan media
      new_users: pengguna baru
      opened_reports: laporan dibuka
      pending_appeals_html:
        other: "<strong>%{count}</strong> rayuan masih belum selesai"
      pending_reports_html:
        other: "<strong>%{count}</strong> laporan masih belum selesai"
      pending_tags_html:
        other: "<strong>%{count}</strong> tanda pagar masih belum selesai"
      pending_users_html:
        other: "<strong>%{count}</strong> pengguna masih menunggu"
      resolved_reports: laporan diselesaikan
      software: Perisian
      sources: Sumber pendaftaran
      space: Kegunaan ruang
      title: Papan pemuka
      top_languages: Bahasa paling aktif
      top_servers: Pelayan paling aktif
      website: Laman web
    disputes:
      appeals:
        empty: Tiada rayuan ditemui.
        title: Rayuan
    domain_allows:
      add_new: Benarkan persekutuan dengan domain
      created_msg: Domain telah berjaya dibenarkan untuk persekutuan
      destroyed_msg: Domain telah dibuang kebenaran daripada persekutuan
      export: Eksport
      import: Import
      undo: Buang kebenaran persekutuan dengan domain
    domain_blocks:
      add_new: Tambah penyekatan domain baharu
      created_msg: Sekatan domain sedang diproses
      destroyed_msg: Sekatan domain telah diundurkan
      domain: Domain
      edit: Sunting penyekatan domain
      existing_domain_block: Anda telah pun mengenakan had yang lebih ketat kepada %{name}.
      existing_domain_block_html: Anda telah mengenakan pengehadan yang lebih tegas ke atas %{name}, anda perlu <a href="%{unblock_url}">menyahsekatinya</a> dahulu.
      export: Eksport
      import: Import
      new:
        create: Cipta sekatan
        hint: Sekatan domain tidak akan menghindarkan penciptaan entri akaun dalam pangkalan data, tetapi akan dikenakan kaedah penyederhanaan khusus tertentu pada akaun-akaun tersebut secara retroaktif dan automatik.
        severity:
          noop: Tiada
          silence: Hadkan
          suspend: Gantungkan
        title: Sekatan domain baharu
      no_domain_block_selected: Tiada sekatan domain diubah kerana tiada yang dipilih
      not_permitted: Anda tidak dibenarkan untuk melaksanakan tindakan ini
      obfuscate: Mengaburkan nama domain
      obfuscate_hint: Mengaburkan nama domain secara separa dalam senarai sekiranya pengehadan pengiklanan senarai domain didayakan
      private_comment: Ulasan peribadi
      private_comment_hint: Ulasan mengenai pengehadan domain ini untuk kegunaan dalaman penyederhana.
      public_comment: Ulasan awam
      public_comment_hint: Ulasan mengenai pengehadan domain ini untuk orang awam, sekiranya pengehadan pengiklanan senarai domain didayakan.
      reject_media: Tolak fail media
      reject_media_hint: Buang fail media yang disimpan secara tempatan dan tolak sebarang muat turun pada masa hadapan. Tidak terpakai untuk penggantungan
      reject_reports: Tolak laporan
      reject_reports_hint: Abaikan semua laporan daripada domain ini. Tidak terpakai untuk penggantungan
      undo: Undurkan penyekatan domain
      view: Lihat penyekatan domain
    email_domain_blocks:
      add_new: Tambah baharu
      attempts_over_week:
        other: "%{count} cubaan pendaftaran sepanjang minggu lepas"
      created_msg: Telah berjaya menyekat domain e-mel
      delete: Padam
      dns:
        types:
          mx: Rekod MX
      domain: Domain
      new:
        create: Tambah domain
        resolve: Menyelesaikan domain
        title: Sekat domain e-mel baharu
      no_email_domain_block_selected: Tiada sekatan domain e-mel diubah kerana tiada yang dipilih
      resolved_through_html: Diselesaikan melalui %{domain}
      title: Domain e-mel disekat
    export_domain_allows:
      new:
        title: Import kebenaran domain
      no_file: Tiada fail dipilih
    export_domain_blocks:
      import:
        existing_relationships_warning: Hubungan ikut sedia ada
      no_file: Tiada fail yang dipilih
    follow_recommendations:
      description_html: "<strong>Saranan ikutan membantu pengguna baharu mencari kandungan menarik dengan cepat</strong>. Apabila pengguna belum cukup berinteraksi dengan akaun lain untuk membentuk saranan ikutan tersendiri, akaun-akaun inilah yang akan disarankan. Ia dinilai semula setiap hari dari gabungan keterlibatan tertinggi terkini dan juga jumlah pengikut tempatan tertinggi mengikut bahasa masing-masing."
      language: Untuk bahasa
      status: Status
      suppress: Hadkan saranan ikutan
      suppressed: Dihadkan
      title: Saranan ikutan
      unsuppress: Tetap semula saranan ikutan
    instances:
      availability:
        title: Ketersediaan
        warning: Percubaan terakhir untuk menyambung ke pelayan ini tidak berjaya
      back_to_all: Semua
      back_to_limited: Terhad
      back_to_warning: Amaran
      by_domain: Domain
      confirm_purge: Adakah anda pasti mahu menghapuskan senarai ini secara kekal daripada domain ini?
      content_policies:
        comment: Catatan dalaman
        policies:
          silence: Hadkan
        policy: Dasar
        reason: Sebab awam
        title: Dasar kandungan
      dashboard:
        instance_accounts_dimension: Akaun paling ramai diikuti
        instance_accounts_measure: akaun disimpan
        instance_followers_measure: pengikut kami di situ
        instance_follows_measure: pengikut mereka di sini
        instance_languages_dimension: Bahasa teratas
        instance_reports_measure: laporan mengenai mereka
        instance_statuses_measure: Hantaran yang disimpan
      delivery:
        all: Semua
        clear: Buang ralat penghantaran
        failing: Gagal
        restart: Mulakan semula penghantaran
        stop: Hentikan penghantaran
        unavailable: Tidak tersedia
      delivery_available: Penghantaran tersedia
      delivery_error_days: Hari ralat penghantaran
      delivery_error_hint: Jika penghantaran tidak berjaya selama %{count} hari, ia akan ditanda sebagai tidak boleh dihantar.
      empty: Tiada domain dijumpai.
      moderation:
        all: Semua
        limited: Terhad
        title: Penyederhanaan
      private_comment: Ulasan peribadi
      public_comment: Ulasan awam
      title: Persekutuan
      total_blocked_by_us: Disekati kami
      total_followed_by_them: Diikuti mereka
      total_followed_by_us: Diikuti kami
      total_reported: Laporan tentang mereka
      total_storage: Lampiran media
    invites:
      deactivate_all: Nyahaktifkan semua
      filter:
        all: Semua
        available: Tersedia
        expired: Tamat tempoh
        title: Tapis
      title: Undangan
    ip_blocks:
      add_new: Cipta peraturan
      created_msg: Telah berjaya menambah peraturan alamat IP baharu
      delete: Padam
      expires_in:
        '1209600': 2 minggu
        '15778476': 6 bulan
        '2629746': 1 bulan
        '31556952': 1 tahun
        '86400': 1 hari
        '94670856': 3 tahun
      new:
        title: Cipta peraturan alamat IP baharu
      no_ip_block_selected: Tiada peraturan alamat IP diubah kerana tiada yang dipilih
      title: Peraturan alamat IP
    relationships:
      title: Hubungan %{acct}
    relays:
      add_new: Tambah geganti baharu
      delete: Padam
      description_html: "<strong>Geganti persekutuan</strong> ialah pelayan perantara yang saling menukar hantaran awam dalam jumlah yang banyak di antara pelayan yang melanggan ia dan menerbitkan kepadanya. <strong>Ia boleh bantu pelayan kecil dan sederhana untuk menemui kandungan daripada dunia persekutuan</strong>, yang mana jika tidak digunakan akan memerlukan pengguna tempatan mengikut orang lain di pelayan jarak jauh secara manual."
      disable: Nyahdayakan
      disabled: Dinyahdayakan
      enable: Dayakan
      enable_hint: Apabila didayakan, pelayan anda akan melanggan kesemua hantaran awam daripada geganti ini, dan akan mula menghantar hantaran awam pelayan ini kepadanya.
      enabled: Didayakan
      inbox_url: URL geganti
      pending: Menunggu kelulusan geganti
      save_and_enable: Simpan dan dayakan
      setup: Tetapkan sambungan geganti
      signatures_not_enabled: Geganti tidak akan berfungsi dengan betul apabila mod selamat atau mod persekutuan terhad didayakan
      status: Status
      title: Geganti
    report_notes:
      created_msg: Catatan laporan telah berjaya dicipta!
      destroyed_msg: Catatan laporan telah berjaya dipadam!
    reports:
      account:
        notes:
          other: "%{count} catatan"
      action_log: Log audit
      action_taken_by: Tindakan diambil oleh
      actions:
        delete_description_html: Hantaran yang dilaporkan akan dihapuskan dan pelanggaran itu akan direkodkan bagi membantu anda menguruskan pelanggaran pada akaun yang sama di masa akan datang.
        mark_as_sensitive_description_html: Media di dalam hantaran yang dilaporkan akan ditandakan sebagai sensitif dan pelanggaran itu akan direkodkan bagi membantu anda menguruskan pelanggaran pada akaun yang sama di masa akan datang.
        resolve_description_html: Tiada tindakan akan diambil terhadap akaun yang dilaporkan, tiada pelanggaran direkodkan dan laporan akan ditutup.
      add_to_report: Tambahkan lebih banyak pada laporan
      are_you_sure: Adakah anda pasti?
      assign_to_self: Menugaskan kepada saya
      assigned: Penyederhana yang ditugaskan
      by_target_domain: Domain bagi akaun yang dilaporkan
      category: Kumpulan
      comment:
        none: Tiada
      created_at: Dilaporkan
      delete_and_resolve: Padam hantaran
      forwarded: Dipanjangkan
      forwarded_to: Dipanjangkan ke %{domain}
      mark_as_resolved: Tanda sebagai sudah selesai
      mark_as_sensitive: Tandakan sebagai sensitif
      mark_as_unresolved: Tanda sebagai belum selesai
      no_one_assigned: Tiada sesiapa
      notes:
        create: Tambah catatan
        create_and_resolve: Selesaikan dengan catatan
        create_and_unresolve: Buka semula dengan catatan
        delete: Padam
        placeholder: Terangkan tindakan apa yang telah diambil, atau sebarang kemas kini lain yang berkaitan...
        title: Catatan
      reopen: Buka semula laporan
      report: 'Laporan #%{id}'
      reported_account: Akaun yang dilaporkan
      reported_by: Dilaporkan oleh
      resolved: Diselesaikan
      resolved_msg: Laporan berjaya diselesaikan!
      skip_to_actions: Langkau ke tindakan
      status: Status
      statuses: Kandungan yang dilaporkan
      target_origin: Asalan akaun yang dilaporkan
      title: Laporan
      unassign: Nyahtugaskan
      unresolved: Nyahselesaikan
      updated_at: Dikemaskini
      view_profile: Lihat profil
    roles:
      add_new: Tambah peranan
      assigned_users:
        other: "%{count} pengguna"
      categories:
        administration: Pentadbiran
        devops: DevOps
        invites: Undangan
        moderation: Penyederhanaan
        special: Khas
      delete: Padam
      edit: Sunting peranan '%{name}'
      everyone: Kebenaran lalai
      permissions_count:
        other: "%{count} kebenaran"
      privileges:
        administrator: Pentadbir
        delete_user_data: Padamkan Data Pengguna
        delete_user_data_description: Membenarkan pengguna menghapuskan data pengguna lain tanpa bertangguh
        invite_users: Mengundang pengguna
        invite_users_description: Membenarkan pengguna mengundang orang baharu ke pelayan
        manage_announcements: Menguruskan pengumuman
        manage_announcements_description: Membenarkan pengguna menguruskan pengumuman pada pelayan
        manage_appeals: Menguruskan rayuan
        manage_appeals_description: Membenarkan pengguna menyemak rayuan terhadap tindakan penyederhanaan
        manage_blocks: Menguruskan sekatan
        manage_blocks_description: Membenarkan pengguna menyekat pembekal e-mel dan alamat IP
        manage_custom_emojis: Menguruskan emoji tersuai
        manage_custom_emojis_description: Membenarkan pengguna menguruskan emoji tersuai pada pelayan
        manage_federation: Menguruskan persekutuan
        manage_federation_description: Membenarkan pengguna menyekat atau membenarkan persekutuan dengan domain yang lain dan mengawal kebolehhantaran
        manage_invites: Menguruskan undangan
        manage_invites_description: Membenarkan pengguna mengimbas dan menyahaktifkan pautan undangan
        manage_reports: Uruskan Laporan
        manage_reports_description: Membenarkan pengguna menyemak laporan dan melaksanakan tindakan penyederhanaan terhadapnya
        manage_roles: Uruskan Peranan
        manage_roles_description: Membenarkan pengguna mengurus dan menetapkan peranan di bawah mereka
        manage_rules: Uruskan Peraturan
        manage_rules_description: Membenarkan pengguna mengubah peraturan pelayan
        manage_settings: Uruskan Tetapan
        manage_settings_description: Membenarkan pengguna mengubah tetapan tapak
        manage_taxonomies: Uruskan Taksonomi
        manage_taxonomies_description: Membenarkan pengguna menyemak kandungan sohor kini dan mengemas kini tetapan tanda pagar
        manage_user_access: Uruskan Akses Pengguna
        manage_user_access_description: Membenarkan pengguna melumpuhkan pengesahan dwifaktor pengguna lain, mengubah alamat e-mel dan menetapkan semula kata laluan mereka
        manage_users: Uruskan Pengguna
        manage_users_description: Membenarkan pengguna melihat butiran pengguna lain dan melaksanakan tindakan penyederhanaan terhadapnya
        manage_webhooks: Menguruskan webhook
        manage_webhooks_description: Membenarkan pengguna menyediakan webhook bagi acara pentadbiran
        view_audit_log: Melihat log audit
        view_audit_log_description: Membenarkan pengguna melihat sejarah tindakan pentadbiran pada pelayan
        view_dashboard: Melihat papan pemuka
        view_dashboard_description: Membenarkan pengguna mencapai papan pemuka dan pelbagai metrik
        view_devops: DevOps
        view_devops_description: Membenarkan pengguna mencapai papan pemuka Sidekiq dan pgHero
      title: Peranan
    rules:
      add_new: Tambah peraturan
      delete: Padam
      description_html: Walaupun ramai yang berkata mereka telah membaca dan bersetuju dengan terma-terma perkhidmatan, selalunya orang tidak baca dengan teliti sehinggalah terjadinya sesuatu masalah. <strong>Buatkan peraturan pelayan anda lebih mudah dilihat dalam sekali pandang dengan menyediakannya dalam bentuk senarai titik peluru rata.</strong> Cuba untuk kekalkan setiap peraturan khusus itu pendek dan mudah, tetapi jangan pula terlalu pisahkannya menjadi terlalu banyak item yang berlainan.
      edit: Sunting peraturan
      empty: Masih belum ada peraturan pelayan yang ditakrifkan.
      title: Peraturan pelayan
    settings:
      about:
        manage_rules: Uruskan peraturan pelayan
        preamble: Memberikan maklumat mendalam mengenai cara pelayan dikendalikan, disederhanakan, dibiayai.
        rules_hint: Terdapat kawasan khas untuk peraturan yang dijangka untuk dipatuhi oleh pengguna anda.
        title: Tentang
      appearance:
        preamble: Menyesuaikan antara muka web Mastodon.
        title: Penampilan
      branding:
        title: Penjenamaan
      content_retention:
        title: Pengekalan kandungan
      discovery:
        profile_directory: Direktori profil
        public_timelines: Garis masa awam
        title: Penemuan
        trends: Sohor kini
      domain_blocks:
        all: Kepada semua orang
        disabled: Tidak kepada sesiapa
        users: Kepada pengguna tempatan yang telah dilog masuk
      registrations:
        preamble: Kawal siapa yang boleh membuat akaun pada pelayan anda.
        title: Pendaftaran
      registrations_mode:
        modes:
          approved: Kelulusan diperlukan untuk pendaftaran
          none: Tiada siapa boleh mendaftar
          open: Sesiapapun boleh mendaftar
      title: Tetapan Pelayan
    site_uploads:
      delete: Hapuskan fail yang dimuat naik
      destroyed_msg: Muat naik tapak berjaya dihapuskan!
    statuses:
      account: Penulis
      deleted: Dipadamkan
      favourites: Gemaran
      history: Sejarah versi
      language: Bahasa
      media:
        title: Media
      metadata: Metadata
      no_status_selected: Tiada hantaran diubah kerana tiada yang dipilih
      open: Buka hantaran
      original_status: Hantaran asal
      reblogs: Ulang siar
      status_changed: Hantaran diubah
      title: Hantaran akaun
      trending: Sohor kini
    strikes:
      actions:
        delete_statuses: "%{name} memadam hantaran %{target}"
        disable: "%{name} membekukan akaun %{target}"
        mark_statuses_as_sensitive: "%{name} menandakan hantaran %{target} sebagai sensitif"
        none: "%{name} menghantar amaran kepada %{target}"
        sensitive: "%{name} menandakan akaun %{target} sebagai sensitif"
        silence: "%{name} telah mengehadkan akaun %{target}"
        suspend: "%{name} telah menggantungkan akaun %{target}"
      appeal_approved: Dirayu
      appeal_pending: Rayuan yang belum selesai
    tags:
      review: Semak status
    title: Pentadbiran
    trends:
      allow: Izin
      approved: Diluluskan
      links:
        allow: Membenarkan pautan
        allow_provider: Membenarkan penerbit
        title: Pautan yang sedang sohor kini
      preview_card_providers:
        rejected: Pautan daripada penerbit ini tidak akan menjadi sohor kini
        title: Penerbit
      rejected: Ditolak
      statuses:
        allow: Izinkan hantaran
        allow_account: Izinkan penulis
        disallow: Tidak membenarkan hantaran
        disallow_account: Tidak membenarkan penulis
        title: Hantaran hangat
      tags:
        current_score: Markah semasa %{score}
        dashboard:
          tag_accounts_measure: pengguna unik
          tag_languages_dimension: Bahasa teratas
          tag_servers_dimension: Pelayan teratas
          tag_servers_measure: pelayan lain
          tag_uses_measure: penggunaan keseluruhan
        listable: Boleh dicadangkan
        not_usable: Tidak boleh digunakan
        peaked_on_and_decaying: Di atas pada %{date}, kini menurun
        title: Tanda pagar sedang sohor kini
        trendable: Boleh muncul di bawah sohor kini
        trending_rank: 'Sohor kini #%{rank}'
        usable: Boleh digunakan
      title: Sohor kini
      trending: Sohor kini
    warning_presets:
      delete: Padam
    webhooks:
      delete: Padam
      enable: Dayakan
      enabled: Aktif
  admin_mailer:
    new_appeal:
      actions:
        silence: untuk mengehadkan akaun mereka
  appearance:
    localization:
      guide_link_text: Sesiapa sahaja boleh memberi sumbangan.
    sensitive_content: Kandungan sensitif
  application_mailer:
    notification_preferences: Tukar keutamaan e-mel
    view: 'Lihat:'
    view_profile: Lihat profil
    view_status: Lihat hantaran
  auth:
    change_password: Kata laluan
    delete_account: Padam akaun
    description:
      prefix_sign_up: Daftar pada Mastodon hari ini!
    forgot_password: Terlupa kata laluan anda?
    log_in_with: Daftar masuk dengan
    login: Daftar masuk
    logout: Daftar keluar
    migrate_account: Pindah kepada akaun lain
    or_log_in_with: Atau daftar masuk dengan
    register: Daftar
    registration_closed: "%{instance} tidak menerima ahli-ahli baru"
    security: Keselamatan
    status:
      account_status: Status akaun
      view_strikes: Lihat pelanggaran yang lepas terhadap akaun anda
    use_security_key: Gunakan kunci keselamatan
  authorize_follow:
    follow: Ikut
    follow_request: 'Anda telah menghantar permintaan mengikut kepada:'
    post_follow:
      close: Atau anda boleh tutup tetingkap ini.
      return: Tunjukkan profil pengguna
      web: Pergi ke web
    title: Ikuti %{acct}
  challenge:
    confirm: Teruskan
    invalid_password: Kata laluan tidak sah
    prompt: Sahkan kata laluan untuk teruskan
  datetime:
    distance_in_words:
      half_a_minute: Sebentar tadi
  deletes:
    proceed: Padam akaun
  disputes:
    strikes:
      action_taken: Tindakan diambil
      appeal: Rayu
      appeal_approved: Rayuan pelanggaran ini telah berjaya dan tidak lagi sah
      appeal_rejected: Rayuan ini telah ditolak
      appeal_submitted_at: Rayuan dihantar
      appealed_msg: Rayuan anda sudah dikemukakan. Jika diluluskan, anda akan diberitahu.
      appeals:
        submit: Hantar rayuan
      approve_appeal: Luluskan rayuan
      associated_report: Laporan berkaitan
      created_at: Tarikh
      description_html: Ini ialah tindakan yang diambil terhadap akaun anda dan amaran telah dihantarkan kepada anda oleh staf %{instance}.
      recipient: Ditujukan kepada
      reject_appeal: Tolak rayuan
      status: 'Hantaran #%{id}'
      status_removed: Hantaran sudah dikeluarkan daripada sistem
      title: "%{action} dari %{date}"
      title_actions:
        delete_statuses: Pemadaman hantaran
        disable: Pembekuan akaun
        mark_statuses_as_sensitive: Menandakan hantaran sebagai sensitif
        none: Amaran
        sensitive: Menandakan akaun sebagai sensitif
        silence: Keterbatasan akaun
        suspend: Penggantungan akaun
      your_appeal_approved: Rayuan anda telah diluluskan
      your_appeal_pending: Anda telah menghantar rayuan
      your_appeal_rejected: Rayuan anda telah ditolak
  errors:
    '400': Permintaan yang anda serahkan tidak sah atau salah bentuk.
    '403': Anda tidak mempunyai kebenaran untuk melihat halaman ini.
    '404': Halaman yang anda cari tiada di sini.
    '406': Halaman ini tidak tersedia dalam format yang diminta.
    '410': Halaman yang anda cari tidak wujud di sini lagi.
    '422':
      title: Pengesahan keselamatan gagal
    '429': Terlalu banyak permintaan
    '503': Halaman tidak dapat disampaikan kerana kegagalan pelayan sementara.
  exports:
    archive_takeout:
      in_progress: Mengkompil arkib anda...
      request: Minta arkib anda
    csv: CSV
    domain_blocks: Domain disekat
    lists: Senarai
  filters:
    contexts:
      account: Profil
      notifications: Pemberitahuan
    edit:
      add_keyword: Tambah kata kunci
      keywords: Kata kunci
      title: Sunting penapis
    index:
      empty: Anda tiada penapis.
      keywords:
        other: "%{count} kata kunci"
      statuses:
        other: "%{count} hantaran"
      title: Penapis
    new:
      save: Simpan penapis baru
      title: Tambah penapis baru
    statuses:
      back_to_filter: Balik kepada penapis
      index:
        title: Hantaran ditapis
  generic:
    all: Semua
    copy: Salin
    delete: Padam
    deselect: Nyahpilih semua
    none: Tiada
  imports:
    upload: Muat naik
  invites:
    expires_in:
      '1800': 30 minit
      '21600': 6 jam
      '3600': Sejam
      '43200': 12 jam
      '604800': Seminggu
      '86400': Sehari
    expires_in_prompt: Jangan
  login_activities:
    authentication_methods:
      password: kata laluan
      sign_in_token: e-mel kod keselamatan
      webauthn: kunci keselamatan
  migrations:
    acct: Dipindah ke
    proceed_with_move: Pindah pengikut
  notification_mailer:
    follow:
      title: Pengikut baru
    follow_request:
      title: Permintaan ikutan baru
    mention:
      action: Balas
    update:
      subject: "%{name} telah menyunting satu hantaran"
  privacy_policy:
    title: Dasar Privasi
  relationships:
    follow_selected_followers: Ikut pengikut yang dipilih
    followers: Pengikut
    following: Ikutan
    last_active: Terakhir aktif
    most_recent: Terkini
    relationship: Hubungan
    status: Status akaun
  rss:
    content_warning: 'Amaran kandungan:'
  sessions:
    activity: Aktiviti terakhir
    browser: Pelayar
    browsers:
      alipay: Alipay
      blackberry: BlackBerry
      chrome: Chrome
      opera: Opera
      otter: Otter
      safari: Safari
    current_session: Sesi sekarang
    description: "%{browser} pada %{platform}"
    explanation: Pelayar-pelayar web berikut sedang didaftar masuk pada akaun Mastodon anda.
    ip: IP
    platforms:
      android: Android
      ios: iOS
      linux: Linux
      other: platform tidak dikenali
    title: Sesi
  settings:
    account: Akaun
    account_settings: Tetapan akaun
    delete: Pemadaman akaun
    edit_profile: Sunting profil
    export: Eksport data
    featured_tags: Tanda pagar terpilih
    import: Import
    import_and_export: Import dan eksport
    notifications: Pemberitahuan
    preferences: Keutamaan
    profile: Profil
    relationships: Ikutan dan pengikut
    statuses_cleanup: Pemadaman hantaran automatik
    strikes: Pelanggaran penyederhanaan
    two_factor_authentication: Pengesahan Dua Faktor
    webauthn_authentication: Kunci keselamatan
  statuses:
    content_warning: 'Amaran kandungan: %{warning}'
    default_language: Sama dengan bahasa antara muka
    edited_at_html: Disunting %{date}
    poll:
      vote: Undi
    sign_in_to_participate: Daftar masuk untuk menyertai perbualan
    visibilities:
      direct: Terus
      private: Pengikut sahaja
      public: Awam
      public_long: Semua orang boleh melihat
      unlisted: Tidak tersenarai
  statuses_cleanup:
    enabled: Padam hantaran lama secara automatik
    keep_pinned: Simpan hantaran disemat
    keep_pinned_hint: Tidak memadamkan mana-mana hantaran yang anda sematkan
    keep_self_bookmark: Simpan hantaran yang anda menandabuku
    keep_self_bookmark_hint: Tidak memadamkan hantaran anda jika anda sudah menandabukunya
    keep_self_fav: Simpan hantaran yang anda gemarkan
    keep_self_fav_hint: Tidak memadamkan hantaran anda jika anda telah menggemarkannya
    min_age:
      '1209600': 2 minggu
      '15778476': 6 bulan
      '2629746': Sebulan
      '31556952': Setahun
      '5259492': 2 bulan
      '604800': Seminggu
      '63113904': 2 tahun
      '7889238': 3 bulan
    min_favs: Simpan hantaran digemarkan sekurang-kurangnya
    min_favs_hint: Tidak memadamkan mana-mana hantaran anda yang telah menerima sekurang-kurangnya jumlah gemaran ini. Biarkan kosong untuk memadamkan hantaran tanpa mengira nombor gemaran
  stream_entries:
    pinned: Hantaran disemat
    sensitive_content: Kandungan sensitif
  strikes:
    errors:
      too_late: Rayuan pelanggaran ini sudah terlalu lambat
  two_factor_authentication:
    add: Tambah
    disable: Nyahdayakan 2FA
    edit: Sunting
    methods: Kaedah dua faktor
    otp: App pengesahan
  user_mailer:
    appeal_approved:
      action: Pergi ke akaun anda
      explanation: Rayuan pelanggaran yang dikemukakan pada %{appeal_date} terhadap akaun anda pada %{strike_date} telah diluluskan. Akaun anda kini dalam kedudukan yang baik.
      title: Rayuan diluluskan
    appeal_rejected:
      explanation: Rayuan pelanggaran yang dikemukakan pada %{appeal_date} terhadap akaun anda pada %{strike_date} telah ditolak.
      title: Rayuan ditolak
    suspicious_sign_in:
      title: Daftar masuk baru
    welcome:
      subject: Selamat datang kepada Mastodon
      title: Selamat datang, %{name}!
  users:
    follow_limit_reached: Anda tidak boleh mengikut lebih daripada %{limit} orang
    signed_in_as: 'Didaftar masuk sebagai:'
  verification:
    verification: Pengesahan
  webauthn_credentials:
    invalid_credential: Kunci keselamatan tidak sah
    not_supported: Pelayan ini tidak menyokong kunci keselamatan
    otp_required: Untuk menggunakan kunci keselamatan, sila mengaktifkan pengesahan dua faktor dahulu.
    registered_on: Didaftar pada %{date}<|MERGE_RESOLUTION|>--- conflicted
+++ resolved
@@ -4,12 +4,8 @@
     about_mastodon_html: 'Rangkaian sosial masa hadapan: Tiada iklan, tiada pengawasan korporat, reka bentuk beretika, dan desentralisasi! Miliki data anda dengan Mastodon!'
     contact_missing: Tidak ditetapkan
     contact_unavailable: Tidak tersedia
-<<<<<<< HEAD
-    hosted_on: Decodon dihoskan di %{domain}
-=======
     hosted_on: Mastodon dihoskan di %{domain}
     title: Perihal
->>>>>>> 363bedd0
   accounts:
     follow: Ikut
     followers:
