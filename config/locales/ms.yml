---
ms:
  about:
    about_mastodon_html: 'Rangkaian sosial masa hadapan: Tiada iklan, tiada pengawasan korporat, reka bentuk beretika, dan desentralisasi! Miliki data anda dengan Mastodon!'
    contact_missing: Tidak ditetapkan
    contact_unavailable: Tidak tersedia
    hosted_on: Mastodon dihoskan di %{domain}
  accounts:
    follow: Ikut
    followers:
      other: Pengikut
    following: Mengikuti
    instance_actor_flash: Akaun ini ialah pelaku maya yang digunakan untuk mewakili pelayan itu sendiri dan bukan mana-mana pengguna individu. Ia digunakan untuk tujuan persekutuan dan tidak patut digantung.
    last_active: aktif terakhir
    link_verified_on: Pemilikan pautan ini diperiksa pada %{date}
<<<<<<< HEAD
    media: Media
    moved_html: "%{name} telah berpindah ke %{new_profile_link}:"
    network_hidden: Maklumat ini tidak tersedia
    never_active: Belum pernah
=======
>>>>>>> 03b0f3ac
    nothing_here: Tiada apa-apa di sini!
    pin_errors:
      following: Anda mestilah sudah mengikuti orang yang anda ingin syorkan
    posts:
      other: Hantaran
    posts_tab_heading: Hantaran
  admin:
    account_actions:
      action: Ambil tindakan
      title: Ambil tindakan penyederhanaan ke atas %{acct}
    account_moderation_notes:
      create: Tinggalkan catatan
      created_msg: Catatan penyederhanaan telah berjaya dicipta!
      destroyed_msg: Catatan penyederhanaan telah berjaya dipadam!
    accounts:
      add_email_domain_block: Sekat domain e-mel
      approve: Luluskan
      approved_msg: Berjaya meluluskan permohonan pendaftaran %{username}
      are_you_sure: Adakah anda pasti?
      avatar: Avatar
      by_domain: Domain
      change_email:
        current_email: E-mel semasa
        label: Ubah e-mel
        new_email: E-mel baharu
        submit: Ubah e-mel
        title: Ubah e-mel untuk %{username}
      confirm: Sahkan
      confirmed: Disahkan
      confirming: Mengesahkan
      delete: Padam data
      deleted: Dipadamkan
      demote: Turunkan taraf
      destroyed_msg: Data %{username} kini menunggu giliran untuk dipadam sebentar lagi
      disable: Bekukan
      disable_two_factor_authentication: Lumpuhkan 2FA
      disabled: Dibekukan
      display_name: Nama paparan
      domain: Domain
      edit: Sunting
      email: E-mel
      email_status: Status e-mel
      enable: Nyahbekukan
      enabled: Didayakan
      enabled_msg: Berjaya menyahbekukan akaun %{username}
      followers: Pengikut
      follows: Mengikuti
      header: Pengepala
      inbox_url: URL mesej masuk
      invite_request_text: Sebab untuk menyertai
      invited_by: Diundang oleh
      ip: Alamat IP
      joined: Sertai pada
      location:
        all: Semua
        local: Tempatan
        remote: Jarak Jauh
        title: Kedudukan
      login_status: Status log masuk
      media_attachments: Lampiran media
      memorialize: Tukarkan menjadi akaun kenangan
      memorialized: Dikenang
      memorialized_msg: Berjaya mengubah %{username} menjadi akaun kenangan
      moderation:
        active: Aktif
        all: Semua
        pending: Menunggu
        suspended: Digantungkan
        title: Penyederhanaan
      moderation_notes: Catatan penyederhana
      most_recent_activity: Aktiviti terbaru
      most_recent_ip: Alamat IP terbaru
      no_account_selected: Tiada akaun diubah kerana tiada yang dipilih
      no_limits_imposed: Tiada pengehadan dikenakan
      not_subscribed: Tiada langganan
      pending: Menunggu semak semula
      perform_full_suspension: Gantung
      promote: Naikkan taraf
      protocol: Protokol
      public: Awam
      push_subscription_expires: Langganan PuSH tamat tempoh
      redownload: Segarkan semula profil
      redownloaded_msg: Berjaya segarkan semula profil %{username} daripada asalnya
      reject: Tolak
      rejected_msg: Berjaya menolak permohonan pendaftaran %{username}
      remove_avatar: Buang avatar
      remove_header: Buang pengepala
      removed_avatar_msg: Berjaya membuang imej avatar %{username}
      removed_header_msg: Berjaya membuang imej pengepala %{username}
      resend_confirmation:
        already_confirmed: Pengguna ini telah disahkan
        send: Hantar semula e-mel pengesahan
        success: E-mel pengesahan telah berjaya dihantar!
      reset: Tetapkan semula
      reset_password: Tetapkan semula kata laluan
      resubscribe: Langgan semula
      search: Cari
      search_same_email_domain: Pengguna lain dengan domain e-mel yang sama
      search_same_ip: Pengguna lain dengan alamat IP yang sama
      sensitive: Sensitif
      sensitized: ditandakan sebagai sensitif
      shared_inbox_url: URL peti masuk berkongsi
      show:
        created_reports: Laporan dicipta oleh akaun ini
        targeted_reports: Laporan dicipta berkaitan akaun ini
      silence: Hadkan
      silenced: Dihadkan
      statuses: Hantaran
      subscribe: Langgan
      suspended: Digantung
      suspension_irreversible: Data akaun ini telah dipadam secara kekal. Anda boleh nyahgantungkannya untuk membuatkan akaun ini boleh digunakan semula tetapi data lama tidak akan diperolehi.
      suspension_reversible_hint_html: Akaun ini telah digantung, dan datanya akan dibuang pada %{date}. Sebelum tarikh itu, akaun ini boleh diperoleh semula tanpa kesan buruk. Jika anda mahu memadamkan kesemua data akaun ini serta-merta, anda boleh melakukannya di bawah.
      title: Akaun
      unconfirmed_email: E-mel belum disahkan
      undo_sensitized: Nyahtanda sensitif
      undo_silenced: Nyahdiamkan
      undo_suspension: Nyahgantungkan
      unsilenced_msg: Berjaya menjadikan akaun %{username} tidak terhad
      unsubscribe: Buang langganan
      unsuspended_msg: Berjaya menyahgantungkan akaun %{username}
      username: Nama pengguna
      view_domain: Lihat ringkasan untuk domain
      warn: Beri amaran
      web: Sesawang
      whitelisted: Dibenarkan untuk persekutuan
    action_logs:
      action_types:
        assigned_to_self_report: Buat Laporan
        change_email_user: Ubah E-mel untuk Pengguna
        confirm_user: Sahkan Pengguna
        create_account_warning: Cipta Amaran
        create_announcement: Cipta Pengumuman
        create_custom_emoji: Cipta Emoji Tersendiri
        create_domain_allow: Cipta Pelepasan Domain
        create_domain_block: Cipta Penyekatan Domain
        create_email_domain_block: Cipta Penyekatan Domain E-mel
        create_ip_block: Cipta peraturan alamat IP
        create_unavailable_domain: Cipta Domain Tidak Tersedia
        demote_user: Turunkan Taraf Pengguna
        destroy_announcement: Padam Pengumuman
        destroy_custom_emoji: Padam Emoji Tersendiri
        destroy_domain_allow: Padam Pelepasan Domain
        destroy_domain_block: Padam Penyekatan Domain
        destroy_email_domain_block: Padam penyekatan domain e-mel
        destroy_ip_block: Padam peraturan alamat IP
        destroy_status: Padam Hantaran
        destroy_unavailable_domain: Padam Domain Tidak Tersedia
        disable_2fa_user: Nyahdayakan 2FA
        disable_custom_emoji: Nyahdayakan Emoji Tersendiri
        disable_user: Nyahdayakan Pengguna
        enable_custom_emoji: Dayakan Emoji Tersendiri
        enable_user: Dayakan Pengguna
        memorialize_account: Jadikan Akaun Kenangan
        promote_user: Naikkan Taraf Pengguna
        remove_avatar_user: Buang Avatar
        reopen_report: Buka Semula Laporan
        reset_password_user: Tetapkan Semula Kata Laluan
        resolve_report: Buat Keputusan Laporan
        sensitive_account: Tandakan media di akaun anda sebagai sensitif
        silence_account: Diamkan Akaun
        suspend_account: Gantungkan Akaun
        unassigned_report: Menyahtugaskan Laporan
        unsensitive_account: Nyahtanda media di akaun anda sebagai sensitif
        unsilence_account: Nyahdiamkan Akaun
        unsuspend_account: Nyahgantungkan Akaun
        update_announcement: Kemas Kini Pengumuman
        update_custom_emoji: Kemas Kini Emoji Tersendiri
        update_domain_block: Kemas Kini Penyekatan Domain
        update_status: Kemas Kini Hantaran
      actions:
        assigned_to_self_report_html: "%{name} menugaskan laporan %{target} kepada dirinya sendiri"
        change_email_user_html: "%{name} telah mengubah alamat e-mel pengguna %{target}"
        confirm_user_html: "%{name} telah mengesahkan alamat e-mel pengguna %{target}"
        create_account_warning_html: "%{name} telah memberi amaran kepada %{target}"
        create_announcement_html: "%{name} telah mencipta pengumuman baharu %{target}"
        create_custom_emoji_html: "%{name} telah memuat naik emoji baharu %{target}"
        create_domain_allow_html: "%{name} membenarkan persekutuan dengan domain %{target}"
        create_domain_block_html: "%{name} telah menyekat domain %{target}"
        create_email_domain_block_html: "%{name} telah menyekat domain e-mel %{target}"
        create_ip_block_html: "%{name} telah mencipta peraturan alamat IP %{target}"
        create_unavailable_domain_html: "%{name} telah menghentikan penghantaran ke domain %{target}"
        demote_user_html: "%{name} telah menurunkan taraf pengguna %{target}"
        destroy_announcement_html: "%{name} telah memadamkan pengumuman %{target}"
        destroy_domain_allow_html: "%{name} telah membuang kebenaran persekutuan dengan domain %{target}"
        destroy_domain_block_html: "%{name} telah menyahsekat domain %{target}"
        destroy_email_domain_block_html: "%{name} telah menyahsekat domain e-mel %{target}"
        destroy_ip_block_html: "%{name} telah memadamkan peraturan untuk alamat IP %{target}"
        destroy_status_html: "%{name} telah membuang hantaran oleh %{target}"
        destroy_unavailable_domain_html: "%{name} telah menyambung penghantaran ke domain %{target}"
        disable_2fa_user_html: "%{name} menyahdayakan keperluan dua faktor bagi pengguna %{target}"
        disable_custom_emoji_html: "%{name} telah menyahdayakan emoji %{target}"
        disable_user_html: "%{name} telah menyahdayakan log masuk bagi pengguna %{target}"
        enable_custom_emoji_html: "%{name} telah mendayakan emoji %{target}"
        enable_user_html: "%{name} telah mendayakan log masuk untuk pengguna %{target}"
        memorialize_account_html: "%{name} telah mengubah akaun %{target} menjadi halaman kenangan"
        promote_user_html: "%{name} telah menaikkan taraf pengguna %{target}"
        remove_avatar_user_html: "%{name} telah membuang avatar %{target}"
        reopen_report_html: "%{name} telah membuka semula laporan %{target}"
        reset_password_user_html: "%{name} telah menetapkan semula kata laluan pengguna %{target}"
        resolve_report_html: "%{name} telah menyelesaikan laporan %{target}"
        sensitive_account_html: "%{name} telah menanda media %{target} sebagai sensitif"
        silence_account_html: "%{name} telah mendiamkan akaun %{target}"
        suspend_account_html: "%{name} telah menggantung akaun %{target}"
        unassigned_report_html: "%{name} telah menyahtugaskan laporan %{target}"
        unsensitive_account_html: "%{name} telah menyahtanda media %{target} sebagai sensitif"
        unsilence_account_html: "%{name} telah menyahdiamkan akaun %{target}"
        unsuspend_account_html: "%{name} telah menyahgantungkan akaun %{target}"
        update_announcement_html: "%{name} telah mengemaskini pengumuman %{target}"
        update_custom_emoji_html: "%{name} telah mengemaskini emoji %{target}"
        update_domain_block_html: "%{name} telah mengemaskini penyekatan domain untuk %{target}"
        update_status_html: "%{name} telah mengemaskini hantaran oleh %{target}"
      empty: Tiada log dijumpai.
      filter_by_action: Tapis mengikut tindakan
      filter_by_user: Tapis mengikut pengguna
      title: Log audit
    announcements:
      destroyed_msg: Pengumuman berjaya dipadam!
      edit:
        title: Sunting pengumuman
      empty: Tiada pengumuman dijumpai.
      live: Langsung
      new:
        create: Cipta pengumuman
        title: Pengumuman baharu
      publish: Terbitkan
      published_msg: Pengumuman berjaya diterbitkan!
      scheduled_for: Dijadualkan untuk %{time}
      scheduled_msg: Pengumuman dijadualkan untuk terbitan!
      title: Pengumuman
      unpublish: Nyahterbit
      unpublished_msg: Pengumuman berjaya dinyahterbitkan!
      updated_msg: Pengumuman berjaya dikemaskini!
    custom_emojis:
      assign_category: Menugaskan kategori
      by_domain: Domain
      copied_msg: Telah berjaya mencipta salinan tempatan emoji
      copy: Salin
      copy_failed_msg: Tidak dapat membuat salinan tempatan emoji tersebut
      create_new_category: Cipta kategori baharu
      created_msg: Emoji berjaya dicipta!
      delete: Padam
      destroyed_msg: Emoji berjaya dimusnahkan!
      disable: Nyahdayakan
      disabled: Dinyahdayakan
      disabled_msg: Emoji tersebut berjaya dinyahdayakan
      emoji: Emoji
      enable: Dayakan
      enabled: Didayakan
      enabled_msg: Emoji tersebut berjaya didayakan
      list: Senarai
      listed: Disenaraikan
      new:
        title: Tambah emoji sendiri baharu
      not_permitted: Anda tidak dibenarkan untuk membuat tindakan ini
      overwrite: Tulis ganti
      shortcode: Kod pendek
      shortcode_hint: Sekurang-kurangnya 2 aksara, hanya aksara angka abjad dan garis bawah
      title: Emoji sendiri
      uncategorized: Tidak dikategorikan
      unlist: Nyahsenaraikan
      unlisted: Dinyahsenaraikan
      update_failed_msg: Tidak boleh mengemaskini emoji tersebut
      updated_msg: Emoji berjaya dikemaskini!
      upload: Muat naik
    dashboard:
      software: Perisian
      space: Kegunaan ruang
      title: Papan pemuka
    domain_allows:
      add_new: Benarkan persekutuan dengan domain
      created_msg: Domain telah berjaya dibenarkan untuk persekutuan
      destroyed_msg: Domain telah dibuang kebenaran daripada persekutuan
      undo: Buang kebenaran persekutuan dengan domain
    domain_blocks:
      add_new: Tambah penyekatan domain baharu
      created_msg: Sekatan domain sedang diproses
      destroyed_msg: Sekatan domain telah diundurkan
      domain: Domain
      edit: Sunting penyekatan domain
      existing_domain_block_html: Anda telah mengenakan pengehadan yang lebih tegas ke atas %{name}, anda perlu <a href="%{unblock_url}">menyahsekatinya</a> dahulu.
      new:
        create: Cipta sekatan
        hint: Sekatan domain tidak akan menghindarkan penciptaan entri akaun dalam pangkalan data, tetapi akan dikenakan kaedah penyederhanaan khusus tertentu pada akaun-akaun tersebut secara retroaktif dan automatik.
        severity:
          desc_html: "<strong>Diamkan</strong> akan membuatkan hantaran akaun tidak kelihatan kepada sesiapa yang tidak mengikut mereka. <strong>Gantungkan</strong> akan membuang kesemua kandungan, media, dan data profil akaun tersebut. Gunakan <strong>Tiada</strong> jika anda hanya ingin menolak fail media."
          noop: Tiada
          silence: Diamkan
          suspend: Gantungkan
        title: Sekatan domain baharu
      obfuscate: Mengaburkan nama domain
      obfuscate_hint: Mengaburkan nama domain secara separa dalam senarai sekiranya pengehadan pengiklanan senarai domain didayakan
      private_comment: Ulasan peribadi
      private_comment_hint: Ulasan mengenai pengehadan domain ini untuk kegunaan dalaman penyederhana.
      public_comment: Ulasan awam
      public_comment_hint: Ulasan mengenai pengehadan domain ini untuk orang awam, sekiranya pengehadan pengiklanan senarai domain didayakan.
      reject_media: Tolak fail media
      reject_media_hint: Buang fail media yang disimpan secara tempatan dan tolak sebarang muat turun pada masa hadapan. Tidak terpakai untuk penggantungan
      reject_reports: Tolak laporan
      reject_reports_hint: Abaikan semua laporan daripada domain ini. Tidak terpakai untuk penggantungan
      undo: Undurkan penyekatan domain
      view: Lihat penyekatan domain
    email_domain_blocks:
      add_new: Tambah baharu
      created_msg: Telah berjaya menyekat domain e-mel
      delete: Padam
      domain: Domain
      new:
        create: Tambah domain
        title: Sekat domain e-mel baharu
      title: Domain e-mel disekat
    follow_recommendations:
      description_html: "<strong>Saranan ikutan membantu pengguna baharu mencari kandungan menarik dengan cepat</strong>. Apabila pengguna belum cukup berinteraksi dengan akaun lain untuk membentuk saranan ikutan tersendiri, akaun-akaun inilah yang akan disarankan. Ia dinilai semula setiap hari dari gabungan keterlibatan tertinggi terkini dan juga jumlah pengikut tempatan tertinggi mengikut bahasa masing-masing."
      language: Untuk bahasa
      status: Status
      suppress: Hadkan saranan ikutan
      suppressed: Dihadkan
      title: Saranan ikutan
      unsuppress: Tetap semula saranan ikutan
    instances:
      back_to_all: Semua
      back_to_limited: Terhad
      back_to_warning: Amaran
      by_domain: Domain
      delivery:
        all: Semua
        clear: Buang ralat penghantaran
        restart: Mulakan semula penghantaran
        stop: Hentikan penghantaran
        unavailable: Tidak tersedia
      delivery_available: Penghantaran tersedia
      delivery_error_days: Hari ralat penghantaran
      delivery_error_hint: Jika penghantaran tidak berjaya selama %{count} hari, ia akan ditanda sebagai tidak boleh dihantar.
      empty: Tiada domain dijumpai.
      moderation:
        all: Semua
        limited: Terhad
        title: Penyederhanaan
      private_comment: Ulasan peribadi
      public_comment: Ulasan awam
      title: Persekutuan
      total_blocked_by_us: Disekati kami
      total_followed_by_them: Diikuti mereka
      total_followed_by_us: Diikuti kami
      total_reported: Laporan tentang mereka
      total_storage: Lampiran media
    invites:
      deactivate_all: Nyahaktifkan semua
      filter:
        all: Semua
        available: Tersedia
        expired: Tamat tempoh
        title: Tapis
      title: Undangan
    ip_blocks:
      add_new: Cipta peraturan
      created_msg: Telah berjaya menambah peraturan alamat IP baharu
      delete: Padam
      expires_in:
        '1209600': 2 minggu
        '15778476': 6 bulan
        '2629746': 1 bulan
        '31556952': 1 tahun
        '86400': 1 hari
        '94670856': 3 tahun
      new:
        title: Cipta peraturan alamat IP baharu
      no_ip_block_selected: Tiada peraturan alamat IP diubah kerana tiada yang dipilih
      title: Peraturan alamat IP
    relationships:
      title: Hubungan %{acct}
    relays:
      add_new: Tambah geganti baharu
      delete: Padam
      description_html: "<strong>Geganti persekutuan</strong> ialah pelayan perantara yang saling menukar hantaran awam dalam jumlah yang banyak di antara pelayan yang melanggan ia dan menerbitkan kepadanya. <strong>Ia boleh bantu pelayan kecil dan sederhana untuk menemui kandungan daripada dunia persekutuan</strong>, yang mana jika tidak digunakan akan memerlukan pengguna tempatan mengikut orang lain di pelayan jarak jauh secara manual."
      disable: Nyahdayakan
      disabled: Dinyahdayakan
      enable: Dayakan
      enable_hint: Apabila didayakan, pelayan anda akan melanggan kesemua hantaran awam daripada geganti ini, dan akan mula menghantar hantaran awam pelayan ini kepadanya.
      enabled: Didayakan
      inbox_url: URL geganti
      pending: Menunggu kelulusan geganti
      save_and_enable: Simpan dan dayakan
      setup: Tetapkan sambungan geganti
      signatures_not_enabled: Geganti tidak akan berfungsi dengan betul apabila mod selamat atau mod persekutuan terhad didayakan
      status: Status
      title: Geganti
    report_notes:
      created_msg: Catatan laporan telah berjaya dicipta!
      destroyed_msg: Catatan laporan telah berjaya dipadam!
    reports:
      account:
        notes:
          other: "%{count} catatan"
      action_taken_by: Tindakan diambil oleh
      are_you_sure: Adakah anda pasti?
      assign_to_self: Menugaskan kepada saya
      assigned: Penyederhana yang ditugaskan
      by_target_domain: Domain bagi akaun yang dilaporkan
      comment:
        none: Tiada
      created_at: Dilaporkan
      forwarded: Dipanjangkan
      forwarded_to: Dipanjangkan ke %{domain}
      mark_as_resolved: Tanda sebagai sudah selesai
      mark_as_unresolved: Tanda sebagai belum selesai
      notes:
        create: Tambah catatan
        create_and_resolve: Selesaikan dengan catatan
        create_and_unresolve: Buka semula dengan catatan
        delete: Padam
        placeholder: Terangkan tindakan apa yang telah diambil, atau sebarang kemas kini lain yang berkaitan...
      reopen: Buka semula laporan
      report: 'Laporan #%{id}'
      reported_account: Akaun yang dilaporkan
      reported_by: Dilaporkan oleh
      resolved: Diselesaikan
      resolved_msg: Laporan berjaya diselesaikan!
      status: Status
      title: Laporan
      unassign: Nyahtugaskan
      unresolved: Nyahselesaikan
      updated_at: Dikemaskini
    rules:
      add_new: Tambah peraturan
      delete: Padam
      description_html: Walaupun ramai yang berkata mereka telah membaca dan bersetuju dengan terma-terma perkhidmatan, selalunya orang tidak baca dengan teliti sehinggalah terjadinya sesuatu masalah. <strong>Buatkan peraturan pelayan anda lebih mudah dilihat dalam sekali pandang dengan menyediakannya dalam bentuk senarai titik peluru rata.</strong> Cuba untuk kekalkan setiap peraturan khusus itu pendek dan mudah, tetapi jangan pula terlalu pisahkannya menjadi terlalu banyak item yang berlainan.
      edit: Sunting peraturan
      empty: Masih belum ada peraturan pelayan yang ditakrifkan.
      title: Peraturan pelayan
    settings:
      registrations_mode:
        modes:
          approved: Kelulusan diperlukan untuk pendaftaran
          none: Tiada siapa boleh mendaftar
          open: Sesiapapun boleh mendaftar
  errors:
    '400': The request you submitted was invalid or malformed.
    '403': You don't have permission to view this page.
    '404': The page you are looking for isn't here.
    '406': This page is not available in the requested format.
    '410': The page you were looking for doesn't exist here anymore.
    '422': 
    '429': Too many requests
    '500': 
    '503': The page could not be served due to a temporary server failure.
  exports:
    archive_takeout:
      in_progress: Mengkompil arkib anda...
  users:
    follow_limit_reached: Anda tidak boleh mengikut lebih daripada %{limit} orang<|MERGE_RESOLUTION|>--- conflicted
+++ resolved
@@ -13,13 +13,6 @@
     instance_actor_flash: Akaun ini ialah pelaku maya yang digunakan untuk mewakili pelayan itu sendiri dan bukan mana-mana pengguna individu. Ia digunakan untuk tujuan persekutuan dan tidak patut digantung.
     last_active: aktif terakhir
     link_verified_on: Pemilikan pautan ini diperiksa pada %{date}
-<<<<<<< HEAD
-    media: Media
-    moved_html: "%{name} telah berpindah ke %{new_profile_link}:"
-    network_hidden: Maklumat ini tidak tersedia
-    never_active: Belum pernah
-=======
->>>>>>> 03b0f3ac
     nothing_here: Tiada apa-apa di sini!
     pin_errors:
       following: Anda mestilah sudah mengikuti orang yang anda ingin syorkan
