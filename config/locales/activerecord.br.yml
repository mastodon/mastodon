---
br:
  activerecord:
    attributes:
      poll:
        expires_at: Deiziad termen
        options: Dibaboù
      user:
<<<<<<< HEAD
=======
        agreement: Emglev gant ar servij
>>>>>>> 8c7223f4
        email: Chomlec'h postel
        locale: Lec'hel
        password: Ger-tremen
      user/account:
        username: Anv
      user/invite_request:
        text: Abeg
    errors:
      models:
        account:
          attributes:
            username:
              invalid: nemet lizherennoù, niverennoù hag isbarrennigoù
              reserved: a zo miret
        status:
          attributes:
            reblog:
              taken: eus ar statud a zo dija
        user:
          attributes:
            email:
<<<<<<< HEAD
              blocked: a implij ur pourvezour postel berzet
=======
              blocked: a implij ur pourvezour postel berzet
              unreachable: ne dle ket bezañ implijet
>>>>>>> 8c7223f4
<|MERGE_RESOLUTION|>--- conflicted
+++ resolved
@@ -6,10 +6,7 @@
         expires_at: Deiziad termen
         options: Dibaboù
       user:
-<<<<<<< HEAD
-=======
         agreement: Emglev gant ar servij
->>>>>>> 8c7223f4
         email: Chomlec'h postel
         locale: Lec'hel
         password: Ger-tremen
@@ -31,9 +28,5 @@
         user:
           attributes:
             email:
-<<<<<<< HEAD
               blocked: a implij ur pourvezour postel berzet
-=======
-              blocked: a implij ur pourvezour postel berzet
-              unreachable: ne dle ket bezañ implijet
->>>>>>> 8c7223f4
+              unreachable: ne dle ket bezañ implijet