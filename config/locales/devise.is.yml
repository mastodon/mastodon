--- conflicted
+++ resolved
@@ -24,42 +24,30 @@
         explanation: Þú hefur búið til notandaaðgang á %{host} með þessu tölvupóstfangi. Þú ert einn smell frá því að virkja hann. Ef það varst ekki þú sem baðst um þetta, geturðu hunsað þennan tölvupóst.
         explanation_when_pending: Þú sóttir um að vera boðinn á %{host} með þessu tölvupóstfangi. Þegar þú hefur staðfest tölvupóstfangið, munum við fara yfir umsóknina þína. Þú getur skrá þig inn og breytt ýmsum upplýsingum um þig eða jafnvel eytt aðgangnum þínum, en þú getur hinsvegar ekki nýtt þér flesta eiginleika hans fyrr en búið er að samþykkja aðganginn. Ef umsókninni er hafnað, verður öllum gögnum um þig eytt, þannig að ekki verður krafist frekari aðgerða af þinni hálfu. Ef það varst ekki þú sem baðst um þetta, geturðu hunsað þennan tölvupóst.
         extra_html: Skoðaðu líka <a href="%{terms_path}">gildandi reglur vefþjónsins</a> og <a href="%{policy_path}">þjónustuskilmálana okkar</a>.
-        subject: 'Leiðbeiningar vegna staðfestingar á %{instance}'
+        subject: 'Mastodon: Leiðbeiningar vegna staðfestingar á %{instance}'
         title: Staðfestu tölvupóstfang
       email_changed:
         explanation: 'Tölvupóstfanginu fyrir notandaaðganginn þinn verður breytt í:'
         extra: Ef það varst ekki þú sem breyttir tölvupóstfanginu þínu, þá er líklegt að einhver hafi komist inn í notandaaðganginn þinn. Skiptu núna strax um lykilorð eða hafðu samband við kerfisstjóra netþjónsins ef þú hefur verið læst/ur úti af notandaaðgangnum þínum.
-        subject: 'Tölvupóstfang breyttist'
+        subject: 'Mastodon: Tölvupóstfang breyttist'
         title: Nýtt tölvupóstfang
       password_change:
         explanation: Lykilorðinu á notandaaðgangnum þínum hefur verið breytt.
         extra: Ef það varst ekki þú sem breyttir lykilorðinu þínu, þá er líklegt að einhver hafi komist inn í notandaaðganginn þinn. Skiptu núna strax um lykilorð eða hafðu samband við kerfisstjóra netþjónsins ef þú hefur verið læst/ur úti af notandaaðgangnum þínum.
-        subject: 'Lykilorð breyttist'
+        subject: 'Mastodon: Lykilorð breyttist'
         title: Lykilorð breyttist
       reconfirmation_instructions:
         explanation: Staðfestu nýja vistfangið til að skipta um tölvupóstfang.
         extra: Ef það varst ekki þú sem baðst um þessa breytingu, geturðu hunsað þennan tölvupóst. Tölvupóstfangið fyrir Mastodon-aðganginn mun ekki breytast fyrr en þú hefur fylgt tenglinum hér fyrir ofan.
-        subject: 'Staðfestu tölvupóst fyrir %{instance}'
+        subject: 'Mastodon: Staðfestu tölvupóst fyrir %{instance}'
         title: Staðfestu tölvupóstfang
       reset_password_instructions:
         action: Breyta lykilorði
         explanation: Þú baðst um nýtt lykilorð fyrir notandaaðganginn þinn.
         extra: Ef það varst ekki þú sem baðst um þetta, geturðu hunsað þennan tölvupóst. Lykilorðið þitt mun ekki breytast fyrr en þú hefur fylgt tenglinum hér fyrir ofan og búið til nýtt lykilorð.
-        subject: 'Leiðbeiningar til að endurstilla lykilorð'
+        subject: 'Mastodon: Leiðbeiningar til að endurstilla lykilorð'
         title: Endurstilling lykilorðs
       two_factor_disabled:
-<<<<<<< HEAD
-        explanation: Tveggja-þátta auðkenning fyrir aðganginn þinn hefur verið gerð óvirk. Núna er einungis hægt að skrá inn með tölvupóstfangi og lykilorði.
-        subject: 'Tveggja-þátta auðkenning er óvirk'
-        title: 2FA tveggja-þátta auðkenning er óvirk
-      two_factor_enabled:
-        explanation: Tveggja-þátta auðkenning hefur verið gerð virk fyrir aðganginn þinn. Krafist er teikns útbúnu af paraða TOTP-forritinu til að skrá inn.
-        subject: 'Tveggja-þátta auðkenning er virk'
-        title: 2FA tveggja-þátta auðkenning er virk
-      two_factor_recovery_codes_changed:
-        explanation: Fyrri endurheimtukóðar tveggja-þátta auðkenningar voru ógiltir og nýir útbúnir í staðinn.
-        subject: 'Endurheimtukóðar tveggja-þátta auðkenningar voru endurnýjaðir'
-=======
         explanation: Innskráning er núna möguleg með því að nota aðeins tölvupóstfang og lykilorð.
         subject: 'Mastodon: Tveggja-þátta auðkenning er óvirk'
         subtitle: Tveggja-þátta auðkenning fyrir aðganginn þinn hefur verið gerð óvirk.
@@ -73,28 +61,19 @@
         explanation: Fyrri endurheimtukóðar tveggja-þátta auðkenningar voru ógiltir og nýir útbúnir í staðinn.
         subject: 'Mastodon: Endurheimtukóðar tveggja-þátta auðkenningar voru endurnýjaðir'
         subtitle: Fyrri endurheimtukóðar tveggja-þátta auðkenningar voru ógiltir og nýir útbúnir í staðinn.
->>>>>>> ab36c152
         title: Endurheimtukóðar tveggja-þátta auðkenningar breyttust
       unlock_instructions:
-        subject: 'Leiðbeiningar til að aflæsa'
+        subject: 'Mastodon: Leiðbeiningar til að aflæsa'
       webauthn_credential:
         added:
           explanation: Eftirfarandi öryggislykli hefur verið bætt við notandaaðganginn þinn
-          subject: 'Nýr öryggislykill'
+          subject: 'Mastodon: Nýr öryggislykill'
           title: Nýjum öryggislykli hefur verið bætt við
         deleted:
           explanation: Eftirfarandi öryggislykli hefur verið eytt úr notandaaðgangnum þínum
-          subject: 'Öryggislykli eytt'
+          subject: 'Mastodon: Öryggislykli eytt'
           title: Einum af öryggilyklunum þínum hefur verið eytt
       webauthn_disabled:
-<<<<<<< HEAD
-        explanation: Auðkenning með öryggislyklum hefur verið gerð óvirk fyrir aðganginn þinn. Innskráning er núna einungis möguleg með teikni útbúnu af paraða TOTP-forritinu.
-        subject: 'Auðkenning með öryggislyklum er óvirk'
-        title: Öryggislyklar eru óvirkir
-      webauthn_enabled:
-        explanation: Auðkenning með öryggislykli hefur verið gerð virk fyrir aðganginn þinn. Nú er hægt að nota öryggislykilinn þinn til að skrá inn.
-        subject: 'Auðkenning með öryggislykli er virk'
-=======
         explanation: Auðkenning með öryggislyklum hefur verið gerð óvirk fyrir aðganginn þinn.
         extra: Innskráning er núna möguleg með því að nota einungis teikn útbúnu af paraða TOTP-forritinu.
         subject: 'Mastodon: Auðkenning með öryggislyklum er óvirk'
@@ -103,7 +82,6 @@
         explanation: Auðkenning með öryggislykli hefur verið gerð virk fyrir aðganginn þinn.
         extra: Nú er hægt að nota öryggislykilinn þinn til að skrá inn.
         subject: 'Mastodon: Auðkenning með öryggislykli er virk'
->>>>>>> ab36c152
         title: Öryggislyklar eru virkir
     omniauth_callbacks:
       failure: Gat ekki auðkennt þig frá %{kind} vegna "%{reason}".
