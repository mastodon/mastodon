---
zh-HK:
  about:
    about_hashtag_html: 這些是包含「<strong>#%{hashtag}</strong>」標籤的公開文章。只要你有任何 Mastodon 服務站、或者聯盟網站的用戶，便可以與他們互動。
    about_mastodon_html: Mastodon（萬象）是<em>自由、開源</em>的社交網絡。服務站<em>各自獨立而互連</em>，避免單一商業機構壟斷。找你所信任的服務站，建立帳號，你即可與任何服務站上的用戶溝通，享受無縫的<em>網絡交流</em>。
    about_this: 關於本服務站
    administered_by: 管理者：
    closed_registrations: 本服務站暫時停止接受登記。
    contact: 聯絡
    contact_missing: 未設定
    contact_unavailable: 未公開
    extended_description_html: |
      <h3>這裡可以寫一些網站規則</h3>
      <p>本站未有詳細介紹</p>
    features:
      humane_approach_body: Mastodon 從其他網絡的失敗經驗中汲取教訓，以合乎道德的設計對抗社交媒體的濫用問題。
      humane_approach_title: 以人為本
      not_a_product_body: Mastodon 不是商業網絡。沒有廣告，沒有數據挖掘，也沒有中央機構操控。平台完全開放。
      not_a_product_title: 你是用戶，不是商品
      real_conversation_body: Mastodon 的字數限制高達 500 字，並支援仔細的媒體警告選項，令你暢所欲言。
      real_conversation_title: 為真正的交流而生
      within_reach_body: 簡易的 API 系統，令用戶可以透過不同的 iOS、Android 及其他平台的應用軟件，與朋友保持聯繫。
      within_reach_title: 無處不在
    generic_description: "%{domain} 是 Mastodon 網絡中其中一個服務站"
    hosted_on: 在 %{domain} 運作的 Mastodon 服務站
    learn_more: 了解更多
    other_instances: 其他服務站
    source_code: 源代碼
    status_count_after: 篇文章
    status_count_before: 他們共發佈了
    user_count_after: 位使用者
    user_count_before: 這裏共註冊有
    what_is_mastodon: Mastodon 是甚麼？
  accounts:
    follow: 關注
    followers: 關注者
    following: 正在關注
    media: 媒體
    moved_html: "%{name} 已經轉移到 %{new_profile_link}："
    network_hidden: 此信息不可用
    nothing_here: 暫時未有內容可以顯示。
    people_followed_by: "%{name} 關注的人"
    people_who_follow: 關注 %{name} 的人
    posts: 文章
    posts_with_replies: 文章和回覆
    reserved_username: 此用戶名已被保留
    roles:
      admin: 管理員
      bot: 機械人
      moderator: 監察員
    unfollow: 取消關注
  admin:
    account_moderation_notes:
      create: 記錄
      created_msg: 管理記錄已新增
      delete: 刪除
      destroyed_msg: 管理記錄已被刪除
    accounts:
      are_you_sure: 你確定嗎？
      avatar: 頭像
      by_domain: 域名
      change_email:
        changed_msg: 帳號電郵更新成功！
        current_email: 現時電郵
        label: 改變電郵
        new_email: 新的電郵
        submit: 改變電郵
        title: 改變 %{username} 的電郵
      confirm: 確定
      confirmed: 已確定
      confirming: 確定
      demote: 降任
      disable: 停用
      disable_two_factor_authentication: 停用雙重認證
      disabled: 已停用
      display_name: 顯示名稱
      domain: 域名
      edit: 編輯
      email: 電郵地址
      email_status: 电子邮件状态
      enable: 啟用
      enabled: 已啟用
      feed_url: 訂閱 URL
      followers: 關注者
      followers_url: 關注者（Followers）URL
      follows: 正在關注
      inbox_url: 收件箱（Inbox）URL
      ip: IP 位域
      location:
        all: 全部
        local: 本地
        remote: 遠端
        title: 地點
      login_status: 登入狀態
      media_attachments: 媒體檔案
      memorialize: 設定為追悼帳戶
      moderation:
        all: 全部
        silenced: 被靜音的
        suspended: 被停權的
        title: 管理操作
      moderation_notes: 管理記錄
      most_recent_activity: 最新活動
      most_recent_ip: 最新 IP 位域
      not_subscribed: 未訂閱
      order:
        alphabetic: 按字母
        most_recent: 按時間
        title: 排序
      outbox_url: 寄件箱（Outbox）URL
      perform_full_suspension: 完全停權
      profile_url: 個人檔案 URL
      promote: 升任
      protocol: 協議
      public: 公共
      push_subscription_expires: PuSH 訂閱過期
      redownload: 更新頭像
      remove_avatar: 取消頭像
      resend_confirmation:
        already_confirmed: 该用户已被确认
        send: 重发确认邮件
        success: 确认电子邮件成功发送！
      reset: 重設
      reset_password: 重設密碼
      resubscribe: 重新訂閱
      role: 身份
      roles:
        admin: 管理員
        moderator: 監察員
        staff: 管理人員
        user: 普通用戶
      salmon_url: Salmon 反饋 URL
      search: 搜索
      shared_inbox_url: 公共收件箱（Shared Inbox）URL
      show:
        created_reports: 此用戶所提舉報的紀錄
        report: 舉報
        targeted_reports: 此用戶被舉報的紀錄
      silence: 靜音
      statuses: 文章
      subscribe: 訂閱
      title: 用戶
      unconfirmed_email: 未確認的電郵
      undo_silenced: 解除靜音
      undo_suspension: 解除停權
      unsubscribe: 取消訂閱
      username: 用戶名稱
      web: 用戶頁面
    action_logs:
      actions:
        assigned_to_self_report: "%{name} 指派了 %{target} 的舉報給自己"
        change_email_user: "%{name} 改變了用戶 %{target} 的電郵地址"
        confirm_user: "%{name} 確認了用戶 %{target} 的電郵地址"
        create_custom_emoji: "%{name} 加入自訂表情符號 %{target}"
        create_domain_block: "%{name} 阻隔了網域 %{target}"
        create_email_domain_block: "%{name} 阻隔了電郵網域 %{target}"
        demote_user: "%{name} 把用戶 %{target} 降任"
        destroy_domain_block: "%{name} 取消了對網域 %{target} 的阻隔"
        destroy_email_domain_block: "%{name} 取消了對電郵網域 %{target} 的阻隔"
        destroy_status: "%{name} 刪除了 %{target} 的文章"
        disable_2fa_user: "%{name} 停用了用戶 %{target} 的雙重認證"
        disable_custom_emoji: "%{name} 停用了自訂表情符號 %{target}"
        disable_user: "%{name} 把用戶 %{target} 設定為禁止登入"
        enable_custom_emoji: "%{name} 啟用了自訂表情符號 %{target}"
        enable_user: "%{name} 把用戶 %{target} 設定為允許登入"
        memorialize_account: "%{name} 把 %{target} 設定為追悼帳戶"
        promote_user: "%{name} 對用戶 %{target} 进行了升任操作"
        remove_avatar_user: "%{name} 取消了 %{target} 的頭像"
        reopen_report: "%{name} 重開 %{target} 的舉報"
        reset_password_user: "%{name} 重設了用戶 %{target} 的密碼"
        resolve_report: "%{name} 處理了 %{target}　的舉報"
        silence_account: "%{name} 靜音了用戶 %{target}"
        suspend_account: "%{name} 停權了用戶 %{target}"
        unassigned_report: "%{name} 取消指派 %{target} 的舉報"
        unsilence_account: "%{name} 取消了用戶 %{target} 的靜音狀態"
        unsuspend_account: "%{name} 取消了用戶 %{target} 的停權狀態"
        update_custom_emoji: "%{name} 更新了自訂表情符號 %{target}"
        update_status: "%{name} 刷新了 %{target} 的文章"
      title: 營運日誌
    custom_emojis:
      by_domain: 網域
      copied_msg: 成功將表情複製到本地
      copy: 複製
      copy_failed_msg: 無法將表情複製到本地
      created_msg: 已新增表情符號
      delete: 刪除
      destroyed_msg: 已刪除表情符號
      disable: 停用
      disabled_msg: 已停用表情符號
      emoji: emoji
      enable: 啟用
      enabled_msg: 已啟用表情符號
      image_hint: PNG 格式，最大 50KB
      listed: 已顯示
      new:
        title: 加入新的自訂表情符號
      overwrite: 覆蓋
      shortcode: 短代碼
      shortcode_hint: 至少 2 個字元，只能使用字母、數字和下劃線
      title: 自訂 emoji
      unlisted: 已隱藏
      update_failed_msg: 無法更新表情符號
      updated_msg: 已更新表情符號
      upload: 上傳新的表情符號
    domain_blocks:
      add_new: 新增
      created_msg: 正處理域名阻隔
      destroyed_msg: 已撤銷域名阻隔
      domain: 域名阻隔
      new:
        create: 新增域名阻隔
        hint: "「域名阻隔」不會隔絕該域名用戶的用戶進入本站資料庫，而是會在時候自動套用特定的審批操作。"
        severity:
          desc_html: "「<strong>自動靜音</strong>」令該域名下用戶的文章，設為只對關注者顯示，沒有關注的人會看不到。 「<strong>自動刪除</strong>」會刪除將該域名下用戶的文章、媒體檔案和個人資料。「<strong>無</strong>」則會拒絕接收來自該域名的媒體檔案。"
          noop: 無
          silence: 自動靜音
          suspend: 自動刪除
        title: 新增域名阻隔
      reject_media: 拒絕媒體檔案
      reject_media_hint: 刪除本地緩存的媒體檔案，再也不在未來下載這個站點的檔案。和自動刪除無關
      severities:
        noop: 無
        silence: 自動靜音
        suspend: 自動刪除
      severity: 阻隔分級
      show:
        affected_accounts: 資料庫中有%{count}個用戶受影響
        retroactive:
          silence: 對此域名的所有用戶取消靜音
          suspend: 對此域名的所有用戶取消除名
        title: 撤銷 %{domain} 的域名阻隔
        undo: 撤銷
      title: 域名阻隔
      undo: 撤銷
    email_domain_blocks:
      add_new: 加入新項目
      created_msg: 已新增電郵網域阻隔
      delete: 刪除
      destroyed_msg: 已刪除電郵網域阻隔
      domain: 網域
      new:
        create: 新增網域
        title: 新增電郵網域阻隔
      title: 電郵網域阻隔
    instances:
      account_count: 已知帳號
      domain_name: 域名
      reset: 重設
      search: 搜索
      title: 已知服務站
    invites:
      filter:
        all: 全部
        available: 可用
        expired: 已失效
        title: 篩選
      title: 邀請用戶
    report_notes:
      created_msg: 舉報筆記已建立。
      destroyed_msg: 舉報筆記已刪除。
    reports:
      account:
        note: 筆記
        report: 舉報
      action_taken_by: 操作執行者
      are_you_sure: 你確認嗎？
      assign_to_self: 指派給自己
      assigned: 指派負責人
      comment:
        none: 沒有
      created_at: 日期
      mark_as_resolved: 標示為「已處理」
      mark_as_unresolved: 標示為「未處理」
      notes:
        create: 建立筆記
        create_and_resolve: 建立筆記並標示為「已處理」
        create_and_unresolve: 建立筆記並標示為「未處理」
        delete: 刪除
        placeholder: 記錄已執行的動作，或其他相關的更新……
      reopen: 重開舉報
      report: '舉報 #%{id}'
      reported_account: 舉報用戶
      reported_by: 舉報者
      resolved: 已處理
      resolved_msg: 舉報已處理。
      status: 狀態
      title: 舉報
      unassign: 取消指派
      unresolved: 未處理
      updated_at: 更新
    settings:
      activity_api_enabled:
        desc_html: 本站用戶發佈的文章，以及本站的活躍用戶和一週內新用戶數
        title: 公開用戶活躍度的統計數據
      bootstrap_timeline_accounts:
        desc_html: 以半形逗號分隔多個用戶名。只能加入來自本站且未開啟保護的帳號。如果留空，則默認關注本站所有管理員。
        title: 新用戶默認關注
      contact_information:
        email: 輸入一個公開的電郵地址
        username: 輸入用戶名稱
      hero:
        desc_html: 在首頁顯示。推薦最小 600x100px。如果留空，就會默認為服務站縮圖
        title: 主題圖片
      peers_api_enabled:
        desc_html: 現時本服務站在網絡中已發現的域名
        title: 公開已知服務站的列表
      registrations:
        closed_message:
          desc_html: 當本站暫停接受註冊時，會顯示這個訊息。<br/> 可使用 HTML
          title: 暫停註冊訊息
        deletion:
          desc_html: 允許所有人刪除自己的帳戶
          title: 開放刪除帳戶的權限
        min_invite_role:
          disabled: 沒有人
          title: 允許發送邀請的身份
        open:
          desc_html: 允許所有人建立帳戶
          title: 開放註冊
      show_known_fediverse_at_about_page:
        desc_html: 如果開啟，就會在時間軸預覽顯示跨站文章，否則就只會顯示本站文章。
        title: 在時間軸預覽顯示跨站文章
      show_staff_badge:
        desc_html: 在個人資料頁上顯示管理人員標誌
        title: 顯示管理人員標誌
      site_description:
        desc_html: 在首頁顯示，及在 meta 標籤使用作網站介紹。<br/> 你可以在此使用 <code>&lt;a&gt;</code> 和 <code>&lt;em&gt;</code> 等 HTML 標籤。
        title: 本站介紹
      site_description_extended:
        desc_html: 本站詳細資訊頁的內文<br/>你可以在此使用 HTML
        title: 本站詳細資訊
      site_terms:
        desc_html: 可以填寫自己的隱私權政策、使用條款或其他法律文本。可以使用 HTML 標籤
        title: 自訂使用條款
      site_title: 本站名稱
      thumbnail:
        desc_html: 用於在 OpenGraph 和 API 中顯示預覽圖。推薦大小 1200×630px
        title: 本站縮圖
      timeline_preview:
        desc_html: 在主頁顯示本站時間軸
        title: 時間軸預覽
      title: 網站設定
    statuses:
      back_to_account: 返回帳戶信息頁
      batch:
        delete: 刪除
        nsfw_off: 取消 NSFW 標記
        nsfw_on: 添加 NSFW 標記
      failed_to_execute: 執行失敗
      media:
        title: 媒體檔案
      no_media: 不含媒體檔案
      title: 帳戶文章
      with_media: 含有媒體檔案
    subscriptions:
      callback_url: 回傳 URL
      confirmed: 確定
      expires_in: 期限
      last_delivery: 資料最後送抵時間
      title: PuSH 訂閱
      topic: 所訂閱資源
    title: 管理
  admin_mailer:
    new_report:
      body: "%{reporter} 舉報了用戶 %{target}"
      body_remote: 來自 %{domain} 的用戶舉報了用戶 %{target}
      subject: 來自 %{instance} 的用戶舉報（#%{id}）
  application_mailer:
    notification_preferences: 更改電郵首選項
    salutation: "%{name}："
    settings: 修改電郵設定︰%{link}
    view: 進入瀏覽︰
    view_profile: 檢視個人資料頁
    view_status: 檢視文章
  applications:
    created: 已建立應用
    destroyed: 已刪除應用
    invalid_url: 所提供的網址不正確
    regenerate_token: 重設 token
    token_regenerated: 已重設 token
    warning: 警告，不要把它分享給任何人！
    your_token: token
  auth:
    agreement_html: 登記即表示你同意遵守<a href="%{rules_path}">本服務站的規則</a>和<a href="%{terms_path}">使用條款</a>。
    change_password: 密碼
    confirm_email: 確認電郵
    delete_account: 刪除帳戶
    delete_account_html: 如果你想刪除你的帳戶，請<a href="%{path}">點擊這裡繼續</a>。你需要確認你的操作。
    didnt_get_confirmation: 沒有收到確認指示電郵？
    forgot_password: 忘記了密碼？
    invalid_reset_password_token: 密碼重置 token 無效或已過期。請重新重設密碼。
    login: 登入
    logout: 登出
    migrate_account: 轉移到另一個帳號
    migrate_account_html: 想要將這個帳號指向另一個帳號可<a href="%{path}">到這裡設定</a>。
    or: 或
    or_log_in_with: 或登入於
    providers:
      cas: CAS
      saml: SAML
    register: 登記
    register_elsewhere: 在其他服務站登記
    resend_confirmation: 重發確認指示電郵
    reset_password: 重設密碼
    security: 登入資訊
    set_new_password: 設定新密碼
  authorize_follow:
    already_following: 你已經關注了這個帳號
    error: 對不起，尋找這個跨站用戶的過程發生錯誤
    follow: 關注
    follow_request: 關注請求已發送给：
    following: 成功！你正在關注：
    post_follow:
      close: 你也可以直接關閉這個頁面。
      return: 顯示個人資料頁
      web: 返回本站
    title: 關注 %{acct}
  datetime:
    distance_in_words:
      about_x_hours: "%{count}小時前"
      about_x_months: "%{count}個月前"
      about_x_years: "%{count}年前"
      almost_x_years: 接近%{count}年前
      half_a_minute: 剛剛
      less_than_x_minutes: 少於%{count}分鐘前
      less_than_x_seconds: 剛剛
      over_x_years: "%{count}年"
      x_days: "%{count}日"
      x_minutes: "%{count}分鐘"
      x_months: "%{count}個月"
      x_seconds: "%{count}秒"
  deletes:
    bad_password_msg: 想得美，黑客！密碼輸入錯誤
    confirm_password: 輸入你現在的密碼來驗證身份
    description_html: 繼續操作將會<strong>永久地、不可還原地</strong>刪除帳戶中的所有內容，然後凍結帳戶。你的用戶名將會被保留，以防有人冒用你的身份。
    proceed: 刪除帳戶
    success_msg: 你的帳戶已經成功刪除
    warning_html: 我們只能保證本服務站上的內容將會被徹底刪除。對於已經被廣泛傳播的內容，它們在本服務站以外的某些地方可能仍然可見。此外，失去連接的服務站以及停止接收訂閱的服務站所存儲的數據亦無法刪除。
    warning_title: 關於已傳播的內容的警告
  errors:
    '403': 你沒有觀看本頁的權限。
    '404': 找不到內容。
    '410': 內容已被刪除。
    '422':
      content: 無法確認登入資訊。會不會你阻擋了本站使用 Cookies 的權限？
      title: 無法確認登入資訊
    '429': 伺服器繁忙
    '500':
      content: 抱歉，我們的後台出錯了。
      title: 這個頁面有問題
    noscript_html: 使用 Mastodon 網頁版應用需要啟用 JavaScript。你也可以選擇適用於你的平台的 <a href="%{apps_path}">Mastodon 應用</a>。
  exports:
    archive_takeout:
      date: 日期
      download: 下載檔案
      hint_html: 你可以下載包含你的<strong>文章和媒體</strong>的檔案。資料以 ActivityPub 格式儲存，可用於相容的軟體。你可以每七天下載一次。
      in_progress: 檔案製作中...
      request: 下載檔案
      size: 檔案大小
    blocks: 被你封鎖的用戶
    csv: CSV
    follows: 你所關注的用戶
    mutes: 你所靜音的用戶
    storage: 媒體容量大小
  followers:
    domain: 網域
    explanation_html: 如果你想確保你的私隱，請留意是甚麼用戶在關注你。<strong>即使你的將文章設定「私人文章」，它仍為會被遞送至你所有關注者的服務站</strong>。如果你不信任某些用戶、或其服務站的管理者會尊重你私隱，請將他們自關注者名單私除。
    followers_count: 關注者數目
    lock_link: 將用戶轉為「私人」
    purge: 私除關注者
    success:
      one: 正準備軟性阻擋 1 個網域的關注者……
      other: 正準備軟性阻擋 %{count} 個網域的關注者……
    true_privacy_html: 請謹記，唯有<strong>點對點加密方可以真正確保你的私隱</strong>。
    unlocked_warning_html: 目前任何人都可以看到你的私人文章，若%{lock_link}的話，你將可以審批關注者。
    unlocked_warning_title: 你的用戶目前為「公共」
  generic:
    changes_saved_msg: 已成功儲存修改。
    save_changes: 儲存修改
    validation_errors:
      one: 提交的資料有問題
      other: 提交的資料有 %{count} 項問題
  imports:
    preface: 你可以在此匯入你在其他服務站所匯出的資料檔，包括︰你所關注的用戶，被你封鎖的用戶。
    success: 你已成功上載資料檔，我們正將資料匯入，請稍候
    types:
      blocking: 被你封鎖的用戶名單
      following: 你所關注的用戶名單
      muting: 靜音名單
    upload: 上載
  in_memoriam_html: 謹此悼念。
  invites:
    delete: 停用
    expired: 已失效
    expires_in:
      '1800': 30 分鐘後
      '21600': 6 小時後
      '3600': 1 小時後
      '43200': 12 小時後
      '604800': 1 週後
      '86400': 1 天後
    expires_in_prompt: 永不過期
    generate: 生成邀請連結
    invited_by: 你的邀請人是：
    max_uses:
      one: 1 次
      other: "%{count} 次"
    max_uses_prompt: 無限制
    prompt: 生成分享連結，邀請他人在本服務站註冊
    table:
      expires_at: 失效時間
      uses: 已使用次數
    title: 邀請用戶
  lists:
    errors:
      limit: 你所建立的列表數量已經達到上限
  media_attachments:
    validations:
      images_and_video: 不能在已有圖片的文章上加入影片
      too_many: 不可以加入超過 4 個檔案
  migrations:
    acct: 新帳戶的 用戶名@域名
    currently_redirecting: 目前你的個人資料頁顯示的新帳戶是：
    proceed: 保存
    updated_msg: 帳戶遷移設置更新成功！
  moderation:
    title: 營運
  notification_mailer:
    digest:
      action: 查看所有通知
<<<<<<< HEAD
      body: 這是自從你在%{since}使用以後，你錯失了的訊息︰
=======
      body: 這是自從你在%{since}使用%{instance}以後，你錯失了的訊息︰
>>>>>>> 23de4706
      mention: "%{name} 在此提及了你︰"
      new_followers_summary:
        one: 你新獲得了 1 位關注者了！恭喜！
        other: 你新獲得了 %{count} 位關注者了！好厲害！
      subject:
        one: "自從上次登入以來，你收到 1 則新的通知 \U0001F418"
        other: "自從上次登入以來，你收到 %{count} 則新的通知 \U0001F418"
      title: 在你不在的這段時間……
    favourite:
      body: 您的文章被 %{name} 收藏：
      subject: "%{name} 收藏了你的文章"
      title: 新的收藏
    follow:
      body: "%{name} 開始關注你！"
      subject: "%{name} 現正關注你"
      title: 新的關注者
    follow_request:
      action: 處理關注請求
      body: "%{name} 要求關注你"
      subject: 等候關注你的用戶︰ %{name}
      title: 新的關注請求
    mention:
      action: 回覆
      body: "%{name} 在文章中提及你︰"
      subject: "%{name} 在文章中提及你"
      title: 新的提及
    reblog:
      body: 您的文章被 %{name} 轉推：
      subject: "%{name} 轉推了你的文章"
      title: 新的轉推
  number:
    human:
      decimal_units:
        format: "%n%u"
        units:
          billion: B
          million: M
          quadrillion: Q
          thousand: K
          trillion: T
  pagination:
    newer: 較新
    next: 下一頁
    older: 較舊
    prev: 上一頁
    truncate: "……"
  preferences:
    languages: 語言
    other: 其他
    publishing: 發佈
    web: 站内
  remote_follow:
    acct: 請輸入你的︰用戶名稱@服務點域名
    missing_resource: 無法找到你用戶的轉接網址
    proceed: 下一步
    prompt: 你希望關注︰
  remote_unfollow:
    error: 錯誤
    title: 標題
    unfollowed: 取消關注
  sessions:
    activity: 最近活動
    browser: 瀏覽器
    browsers:
      alipay: 支付寶
      blackberry: Blackberry
      chrome: Chrome 瀏覽器
      edge: Microsoft Edge 瀏覽器
      electron: Electron 瀏覽器
      firefox: Firefox 瀏覽器
      generic: 未知的瀏覽器
      ie: Internet Explorer 瀏覽器
      micro_messenger: 微信
      nokia: Nokia S40 Ovi 瀏覽器
      opera: Opera
      otter: Otter 瀏覽器
      phantom_js: PhantomJS
      qq: QQ瀏覽器
      safari: Safari
      uc_browser: UC瀏覽器
      weibo: 新浪微博
    current_session: 目前的作業階段
    description: "%{platform} 上的 %{browser}"
    explanation: 這些是現在正登入於你的 Mastodon 帳號的瀏覽器。
    ip: IP 位址
    platforms:
      adobe_air: Adobe Air
      android: Android
      blackberry: Blackberry
      chrome_os: ChromeOS
      firefox_os: Firefox OS
      ios: iOS
      linux: Linux
      mac: Mac
      other: 未知平台
      windows: Windows
      windows_mobile: Windows Mobile
      windows_phone: Windows Phone
    revoke: 取消
    revoke_success: 作業階段成功取消
    title: 作業階段
  settings:
    authorized_apps: 授權應用程式
    back: 回到 Mastodon
    delete: 刪除帳戶
    development: 開發
    edit_profile: 修改個人資料
    export: 匯出
    followers: 授權關注
    import: 匯入
    migrate: 帳戶遷移
    notifications: 通知
    preferences: 偏好設定
    settings: 設定
    two_factor_authentication: 雙重認證
    your_apps: 你的應用程式
  statuses:
    attached:
      description: 附件： %{attached}
      image:
        one: "%{count} 幅圖片"
        other: "%{count} 幅圖片"
      video:
        one: "%{count} 段影片"
        other: "%{count} 段影片"
    boosted_from_html: 轉推自 %{acct_link}
    content_warning: 內容警告： %{warning}
    disallowed_hashtags:
      one: 包含不允許的標籤： %{tags}
      other: 包含不允許的標籤： %{tags}
    language_detection: 自動偵測語言
    open_in_web: 開啟網頁
    over_character_limit: 超過了 %{max} 字的限制
    pin_errors:
      limit: 你所置頂的文章數量已經達到上限
      ownership: 不能置頂他人的文章
      private: 不能置頂非公開的文章
      reblog: 不能置頂轉推
    show_more: 顯示更多
    title: "%{name}：「%{quote}」"
    visibilities:
      private: 關注者觀看
      private_long: 只有關注你的人能看到
      public: 公開
      public_long: 所有人都能看到
      unlisted: 公開，但不在公共時間軸顯示
      unlisted_long: 所有人都能看到，但不在公共時間軸（本站時間軸、跨站時間軸）顯示
  stream_entries:
    pinned: 置頂文章
    reblogged: 轉推
    sensitive_content: 敏感內容
  terms:
    title: "%{instance} 使用條款和隱私權政策"
  themes:
    contrast: 高對比
    default: 萬象
    mastodon-light: 萬象（亮色主題）
  time:
    formats:
      default: "%Y年%-m月%d日 %H:%M"
  two_factor_authentication:
    code_hint: 請輸入你認證器產生的代碼，以確認設定
    description_html: 當你啟用<strong>雙重認證</strong>後，你登入時將需要使你手機、或其他種類認證器產生的代碼。
    disable: 停用
    enable: 啟用
    enabled: 雙重認證已啟用
    enabled_success: 已成功啟用雙重認證
    generate_recovery_codes: 產生備用驗證碼
    instructions_html: "<strong>請用你手機的認證器應用程式（如 Google Authenticator、Authy），掃描這裏的QR 圖形碼</strong>。在雙重認證啟用後，你登入時將須要使用此應用程式產生的認證碼。"
    lost_recovery_codes: 讓你可以在遺失電話時，使用備用驗證碼登入。如果你遺失了備用驗證碼，可以在這裏產生一批新的，舊有的備用驗證碼將會失效。
    manual_instructions: 如果你無法掃描 QR 圖形碼，請手動輸入這個文字密碼︰
    recovery_codes: 備份恢復驗證碼
    recovery_codes_regenerated: 成功產生新的備用驗證碼
    recovery_instructions_html: 如果你遺失了安裝認證器的裝置（如︰你的電話），你可以使用備用驗證碼進行登入。請確保將備用驗證碼收藏穩當，（如列印出來，和你其他重要文件一起存放）。
    setup: 設定
    wrong_code: 你輸入的認證碼並不正確！可能伺服器時間和你手機不一致，請檢查你手機的時鐘，或與本站管理員聯絡。
  user_mailer:
    backup_ready:
      explanation: 你要求的 Mastodon 帳號完整備份檔案現已就緒，可供下載。
      subject: 你的備份檔已可供下載
      title: 檔案匯出
    welcome:
      edit_profile_action: 設定個人資料
      edit_profile_step: 你可以設定你的個人資料，包括上傳頭像、橫幅圖片、更改顯示名稱等等。如果你想在新的關注者關注你之前對他們進行審核，你也可以選擇為你的帳戶設為「私人」。
      explanation: 下面是幾個小貼士，希望它們能幫到你
      final_action: 開始發文
      final_step: '開始發文吧！即使你現在沒有關注者，其他人仍然能在本站時間軸或者話題標籤等地方看到你的公開文章。試著用 #introductions 這個話題標籤介紹一下自己吧。'
      full_handle: 你的完整用戶地址
      full_handle_hint: 你需要把這個告訴你的朋友們，這樣他們就能從另一個實例向你發送信息或者關注你。
      review_preferences_action: 更改首選項
      review_preferences_step: 記得調整你的偏好設置，比如你想接收什麼類型的郵件，或者你想把你的文章可見範圍默認設定為什麼級別。如果你沒有暈車的話，考慮一下啟用「自動播放 GIF 動畫」這個選項吧。
      subject: 歡迎來到 Mastodon
      tip_bridge_html: 如果你剛從 Twitter 來到這裡，你可以在<a href="%{bridge_url}">橋樑站（bridge app）</a>上尋找你的朋友。當然，前提是他們也登錄了橋樑站！
      tip_federated_timeline: 跨站公共時間軸可以讓你一窺更廣闊的 Mastodon 網絡。不過，由於它只顯示你的鄰居們所訂閱的內容，所以並不是全部。
      tip_following: 默認情況下，你會自動關注你所在服務站的管理員。想結交更多有趣的人的話，記得多逛逛本站時間軸和跨站公共時間軸哦。
      tip_local_timeline: 本站時間軸可以讓你一窺 %{instance} 上的用戶。他們就是離你最近的鄰居！
      tip_mobile_webapp: 如果你的移動設備瀏覽器允許你將 Mastodon 添加到主屏幕，你就能夠接收推送消息。它就像本地應用一樣好使！
      tips: 小貼士
      title: "%{name}，歡迎你的加入！"
  users:
    invalid_email: 電郵地址格式不正確
    invalid_otp_token: 雙重認證確認碼不正確
    otp_lost_help_html: 如果你無法訪問這兩者，可以通過 %{email} 與我們聯繫
    seamless_external_login: 由於你是從外部系統登入，所以不能設定密碼和電郵。
    signed_in_as: 目前登入的帳戶：<|MERGE_RESOLUTION|>--- conflicted
+++ resolved
@@ -528,11 +528,7 @@
   notification_mailer:
     digest:
       action: 查看所有通知
-<<<<<<< HEAD
       body: 這是自從你在%{since}使用以後，你錯失了的訊息︰
-=======
-      body: 這是自從你在%{since}使用%{instance}以後，你錯失了的訊息︰
->>>>>>> 23de4706
       mention: "%{name} 在此提及了你︰"
       new_followers_summary:
         one: 你新獲得了 1 位關注者了！恭喜！
