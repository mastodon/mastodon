--- conflicted
+++ resolved
@@ -130,16 +130,6 @@
       account_count: 已知帳號
       domain_name: 域名
       title: 已知服務站
-<<<<<<< HEAD
-    pubsubhubbub:
-      callback_url: 回傳 URL
-      confirmed: 確定
-      expires_in: 期限
-      last_delivery: 資料最後送抵時間
-      title: PuSH 訂閱
-      topic: 所訂閱資源
-=======
->>>>>>> 947887f2
     reports:
       comment:
         label: 詳細解釋
@@ -265,11 +255,7 @@
       following: 你所關注的用戶名單
       muting: 靜音名單
     upload: 上載
-<<<<<<< HEAD
-  landing_strip_html: <strong>%{name}</strong> 是一個在 %{link_to_root_path} 的用戶。只要你有任何 Mastodon 服務站、或者聯盟網站的用戶，便可以跨站關注此站用戶，或者與他們互動。
-=======
   landing_strip_html: "<strong>%{name}</strong> 是一個在 %{link_to_root_path} 的用戶。只要你有任何 Mastodon 服務站、或者聯盟網站的用戶，便可以跨站關注此站用戶，或者與他們互動。"
->>>>>>> 947887f2
   landing_strip_signup_html: 如果你沒有這類用戶，歡迎在<a href="%{sign_up_path}">此處登記</a>。
   media_attachments:
     validations:
