--- conflicted
+++ resolved
@@ -2193,12 +2193,7 @@
     nickname_hint: Βάλε το ψευδώνυμο του νέου κλειδιού ασφαλείας σου
     not_enabled: Δεν έχεις ενεργοποιήσει το WebAuthn ακόμη
     not_supported: Αυτό το πρόγραμμα περιήγησης δεν υποστηρίζει κλειδιά ασφαλείας
-<<<<<<< HEAD
-    otp_required: Για να χρησιμοποιήσεις κλειδιά ασφαλείας, ενεργοποίησε πρώτα την ταυτοποίηση δύο παραγόντων.
     registered_on: Εγγραφή στις %{date}
   wrapstodon:
     description: Δείτε πώς ο/η %{name} χρησιμοποίησε το Mastodon φέτος!
-    title: Wrapstodon %{year} για %{name}
-=======
-    registered_on: Εγγραφή στις %{date}
->>>>>>> f2a2d73e
+    title: Wrapstodon %{year} για %{name}