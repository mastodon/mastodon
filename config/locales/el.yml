--- conflicted
+++ resolved
@@ -326,12 +326,9 @@
       software: Λογισμικό
       space: Κατανάλωση χώρου
       title: Ταμπλό
-<<<<<<< HEAD
-=======
     disputes:
       appeals:
         title: Εφέσεις
->>>>>>> 8c7223f4
     domain_allows:
       add_new: Έγκριση τομέα
       created_msg: Ο τομέας εγκρίθηκε με επιτυχία
