el:
  about:
    about_hashtag_html: Αυτά είναι δημόσια τουτ σημειωμένα με <strong>#%{hashtag}</strong>.
      Μπορείς να αλληλεπιδράσεις με αυτά αν έχεις λογαριασμό οπουδήποτε στο fediverse.
    about_mastodon_html: Το Mastodon είναι ένα κοινωνικό δίκτυο που βασίζεται σε ανοιχτά
      δικτυακά πρωτόκολλα και ελεύθερο λογισμικό ανοιχτού κώδικα. Είναι αποκεντρωμένο
      όπως το e-mail.
    about_this: Σχετικά
    administered_by: 'Διαχειρίζεται από:'
    closed_registrations: Αυτή τη στιγμή οι εγγραφές σε αυτό τον κόμβο είναι κλειστές.
      Αλλά! Μπορείς να βρεις έναν άλλο κόμβο για να ανοίξεις λογαριασμό και να έχεις
      πρόσβαση από εκεί στο ίδιο ακριβώς δίκτυο.
    contact: Επικοινωνία
    contact_missing: Δεν έχει οριστεί
    contact_unavailable: Μ/Δ
    description_headline: Τι είναι το %{domain};
    domain_count_after: άλλοι διακομιστές
    domain_count_before: Συνδέεται με
    extended_description_html: '<h3>Ένα καλό σημείο για κανόνες</h3>

      <p>Η αναλυτική περιγραφή δεν έχει ακόμα οριστεί</p>

      '
    features:
      humane_approach_body: Μαθαίνοντας από τις αποτυχίες άλλων δικτύων, το Mastodon
        στοχεύει να κάνει σχεδιαστικά ηθικές επιλογές για να καταπολεμήσει την κακόβουλη
        χρήση των κοινωνικών δικτύων.
      humane_approach_title: Μια πιο ανθρώπινη προσέγγιση
      not_a_product_body: Το Mastodon δεν είναι εμπορικό δίκτυο. Δεν έχει διαφημίσεις,
        δεν έχει εξόρυξη δεδομένων, δεν έχει φραγμένες περιοχές. Δεν υπάρχει κεντρικό
        σημείο ελέγχου.
      not_a_product_title: Είσαι άνθρωπος, όχι προϊόν
      real_conversation_body: Με 500 χαρακτήρες στη διάθεσή σου και υποστήριξη για
        λεπτομερή έλεγχο και προειδοποιήσεις πολυμέσων, μπορείς να εκφραστείς με τον
        τρόπο που θέλεις.
      real_conversation_title: Φτιαγμένο για αληθινή συζήτηση
      within_reach_body: Οι πολλαπλές εφαρμογές για το iOS, το Android και τις υπόλοιπες
        πλατφόρμες, χάρη σε ένα φιλικό προς τους προγραμματιστές οικοσύστημα API,
        σου επιτρέπουν να κρατάς επαφή με τους φίλους και τις φίλες σου οπουδήποτε.
      within_reach_title: Πάντα προσβάσιμο
    generic_description: '%{domain} είναι ένας εξυπηρετητής στο δίκτυο'
    hosted_on: Το Mastodon φιλοξενείται στο %{domain}
    learn_more: Μάθε περισσότερα
    other_instances: Λίστα κόμβων
    source_code: Πηγαίος κώδικας
    status_count_after: καταστάσεις
    status_count_before: Ποιός συνέγραψε
    user_count_after: χρήστες
    user_count_before: Σπίτι
    what_is_mastodon: Τι είναι το Mastodon;
  accounts:
    follow: Ακολούθησε
    followers: Ακόλουθοι
    following: Ακολουθεί
    media: Πολυμέσα
    moved_html: 'Ο/Η %{name} μετακόμισε στο %{new_profile_link}:'
    network_hidden: Αυτή η πληροφορία δεν είναι διαθέσιμη
    nothing_here: Δεν υπάρχει τίποτα εδώ!
    people_followed_by: Χρήστες που ακολουθεί ο/η %{name}
    people_who_follow: Χρήστες που ακολουθούν τον/την %{name}
    posts: Τουτ
    posts_with_replies: Τουτ και απαντήσεις
    remote_follow: Απομακρυσμένη παρακολούθηση
    reserved_username: Το όνομα χρήστη είναι κατειλημμένο
    roles:
      admin: Διαχειριστής
      bot: Μποτ (αυτόματος λογαριασμός)
      moderator: Μεσολαβητής
    unfollow: Διακοπή παρακολούθησης
  admin:
    account_moderation_notes:
      create: Άφησε σημείωση
      created_msg: Επιτυχής δημιουργία σημειώματος μεσολάβησης!
      delete: Διαγραφή
      destroyed_msg: Επιτυχής καταστροφή σημειώματος μεσολάβησης!
    accounts:
      are_you_sure: Σίγουρα;
      avatar: Αβατάρ
      by_domain: Τομέας
      change_email:
        changed_msg: Επιτυχής αλλαγή email λογαριασμού!
        current_email: Τρέχον email
        label: Αλλαγή email
        new_email: Νέο email
        submit: Αλλαγή email
        title: Αλλαγή email για %{username}
      confirm: Επιβεβαίωση
      confirmed: Επιβεβαιώθηκε
      confirming: Προς επιβεβαίωση
      demote: Υποβίβαση
      disable: Απενεργοποίηση
      disable_two_factor_authentication: Απενεργοποίηση 2FA
      disabled: Απενεργοποιημένο
      display_name: Όνομα εμφάνισης
      domain: Τομέας
      edit: Αλλαγή
      email: Email
      email_status: Κατάσταση email
      enable: Ενεργοποίηση
      enabled: Ενεργοποιημένο
      feed_url: URL ροής
      followers: Ακόλουθοι
      followers_url: URL ακολούθων
      follows: Ακολουθεί
      inbox_url: URL εισερχομένων
      ip: IP
      location:
        all: Όλα
        local: Τοπικά
        remote: Απομακρυσμένα
        title: Τοποθεσία
      login_status: Κατάσταση εισόδου
      media_attachments: Συνημμένα πολυμέσα
      memorialize: Μετατροπή σε νεκρολογία
      moderation:
        all: Όλα
        silenced: Αποσιωπημένα
        suspended: Σε αναστολή
        title: Μεσολάβηση
      moderation_notes: Σημειώσεις μεσολάβησης
      most_recent_activity: Πιο πρόσφατη δραστηριότητα
      most_recent_ip: Πιο πρόσφατη IP
      not_subscribed: Άνευ εγγραφής
      order:
        alphabetic: Αλφαβητικά
        most_recent: Πιο πρόσφατα
        title: Ταξινόμηση
      outbox_url: URL εξερχομένων
      perform_full_suspension: Πλήρης αναστολή
      profile_url: URL προφίλ
      promote: Προβίβασε
      protocol: Πρωτόκολλο
      public: Δημόσιο
      push_subscription_expires: Η εγγραφή PuSH λήγει
      redownload: Ανανέωση αβατάρ
      remove_avatar: Απομακρυσμένο αβατάρ
      resend_confirmation:
        already_confirmed: Ήδη επιβεβαιωμένος χρήστης
        send: Επανάληψη αποστολής email επιβεβαίωσης
        success: Το email επιβεβαίωσης στάλθηκε επιτυχώς!
      reset: Επαναφορά
      reset_password: Επαναφορά συνθηματικού
      resubscribe: Επανεγγραφή
      role: Δικαιώματα
      roles:
        admin: Διαχειριστής
        moderator: Συντονιστής
        staff: Προσωπικό
        user: Χρήστης
      salmon_url: URL Salmon
      search: Αναζήτηση
      shared_inbox_url: URL κοινόχρηστων εισερχομένων
      show:
        created_reports: Αναφορές από αυτόν το λογαριασμό
        report: κατάγγειλε
        targeted_reports: Αναφορές για αυτόν το λογαριασμό
      silence: Αποσιώπησε
      statuses: Καταστάσεις
      subscribe: Εγγραφή
      title: Λογαριασμοί
      unconfirmed_email: Ανεπιβεβαίωτο email
      undo_silenced: Αναίρεση αποσιώπησης
      undo_suspension: Αναίρεση παύσης
      unsubscribe: Κατάργηση εγγραφής
      username: Όνομα χρήστη
      web: Διαδίκτυο
    action_logs:
      actions:
        assigned_to_self_report: Ο/Η %{name} ανάθεσε την καταγγελία %{target} στον
          εαυτό του/της
        change_email_user: Ο/Η %{name} άλλαξε τη διεύθυνση email του χρήστη %{target}
        confirm_user: Ο/Η %{name} επιβεβαίωσε τη διεύθυνση email του χρήστη %{target}
        create_custom_emoji: Ο/Η %{name} ανέβασε νέο emoji %{target}
        create_domain_block: Ο/Η %{name} μπλόκαρε τον τομέα %{target}
        create_email_domain_block: Ο/Η %{name} έβαλε τον τομέα email %{target} σε
          μαύρη λίστα
        demote_user: Ο/Η %{name} υποβίβασε το χρήστη %{target}
        destroy_domain_block: Ο/Η %{name} ξεμπλόκαρε τον τομέα %{target}
        destroy_email_domain_block: Ο/Η %{name} έβαλε τον τομέα email %{target} σε
          λευκή λίστα
        destroy_status: Ο/Η %{name} αφαίρεσε την κατάσταση του/της %{target}
        disable_2fa_user: Ο/Η %{name} απενεργοποίησε την απαίτηση δύο παραγόντων για
          το χρήστη %{target}
        disable_custom_emoji: Ο/Η %{name} απενεργοποίησε το emoji %{target}
        disable_user: Ο/Η %{name} απενεργοποίησε την είσοδο για το χρήστη %{target}
        enable_custom_emoji: Ο/Η %{name} ενεργοποίησε το emoji %{target}
        enable_user: Ο/Η %{name} ενεργοποίησε την είσοδο του χρήστη %{target}
        memorialize_account: Ο/Η %{name} μετέτρεψε το λογαριασμό του/της %{target}
          σε σελίδα νεκρολογίας
        promote_user: Ο/Η %{name} προβίβασε το χρήστη %{target}
        remove_avatar_user: Ο/Η %{name} αφαίρεσε το αβατάρ του/της %{target}
        reopen_report: Ο/Η %{name} ξανάνοιξε την καταγγελία %{target}
        reset_password_user: Ο/Η %{name} επανέφερε το συνθηματικό του χρήστη %{target}
        resolve_report: Ο/Η %{name} επέλυσε την καταγγελία %{target}
        silence_account: Ο/Η %{name} αποσιώπησε το λογαριασμό του/της %{target}
        suspend_account: Ο/Η %{name} έπαυσε το λογαριασμό του/της %{target}
        unassigned_report: Ο/Η %{name} αποδέσμευσε την καταγγελία %{target}
        unsilence_account: Ο/Η %{name} ήρε την αποσιώπηση του λογαριασμού του/της
          %{target}
        unsuspend_account: Ο/Η %{name} ήρε την παύση του λογαριασμού του χρήστη %{target}
        update_custom_emoji: Ο/Η %{name} ενημέρωσε το emoji %{target}
        update_status: Ο/Η %{name} ενημέρωσε την κατάσταση του/της %{target}
      title: Αρχείο ελέγχου
    custom_emojis:
      by_domain: Τομέας
      copied_msg: Επιτυχής δημιουργία τοπικού αντίγραφου του emoji
      copy: Αντιγραφή
      copy_failed_msg: Αδυναμία δημιουργίας τοπικού αντίγραφου αυτού του emoji
      created_msg: Επιτυχής δημιουργία του emoji!
      delete: Διαγραφή
      destroyed_msg: Επιτυχής καταστροφή του emojo!
      disable: Απενεργοποίηση
      disabled_msg: Επιτυχής απενεργοποίηση αυτού του emoji
      emoji: Emoji
      enable: Ενεργοποίηση
      enabled_msg: Επιτυχής ενεργοποίηση αυτού του emoji
      image_hint: PNG έως 50KB
      listed: Αναφερθέντα
      new:
        title: Προσθήκη νέου προσαρμοσμένου emoji
      overwrite: Αντικατάσταση
      shortcode: Σύντομος κωδικός
      shortcode_hint: Τουλάχιστον 2 χαρακτήρες, μόνο αλφαριθμητικοί και κάτω παύλες
      title: Προσαρμοσμένα emoji
      unlisted: Μη καταχωρημένα
      update_failed_msg: Αδυναμία ενημέρωσης του emoji
      updated_msg: Επιτυχής ενημέρωση του Emoji!
      upload: Ανέβασμα
    domain_blocks:
      add_new: Προσθήκη νέου
      created_msg: Ο αποκλεισμός τομέα είναι υπό επεξεργασία
      destroyed_msg: Ο αποκλεισμός τομέα άρθηκε
      domain: Τομέας
      new:
        create: Δημιουργία αποκλεισμού
        hint: Ο αποκλεισμός τομέα δεν θα αποτρέψει νέες καταχωρίσεις λογαριασμών στην
          βάση δεδομένων, αλλά θα εφαρμόσει αναδρομικά και αυτόματα συγκεκριμένες
          πολιτικές μεσολάβησης σε αυτούς τους λογαριασμούς.
        severity:
          desc_html: Η <strong>αποσιώπηση</strong> θα κάνει αόρατες τις δημοσιεύσεις ενός λογαριασμού σε όσους δεν τον ακολουθούν. Η <strong>αναστολή</strong> θα αφαιρέσει όλο το περιεχόμενο, τα πολυμέσα και τα στοιχεία προφίλ ενός λογαριασμού. Το <strong>κανένα</strong> απλά απορρίπτει τα αρχεία πολυμέσων.
          noop: Κανένα
          silence: Σίγαση
          suspend: Αναστολή
          desc_html: Η <strong>αποσιώπηση</strong> θα κάνει αόρατες τις δημοσιεύσεις
            ενός λογαριασμού σε όσους δεν τον ακολουθούν. Η <strong>αναστολή</strong>
            θα αφαιρέσει όλο το περιεχόμενο, τα πολυμέσα και τα στοιχεία προφίλ ενός
            λογαριασμού. Το <strong>κανένα</strong> απλά απορρίπτει τα αρχεία πολυμέσων.
        title: Αποκλεισμός νέου τομέα
      reject_media: Απόρριψη πολυμέσων
      reject_media_hint: Αφαιρεί τα τοπικά αποθηκευμένα αρχεία πολυμέσων και αποτρέπει το κατέβασμα άλλων στο μέλλον. Δεν έχει σημασία για τις αναστολές
      severities:
        noop: Κανένα
        silence: Αποσιώπηση
        suspend: Αναστολή
      severity: Αυστηρότητα
      show:
        affected_accounts:
          one: Επηρεάζεται ένας λογαριασμός στη βάση δεδομένων
          other: Επηρεάζονται %{count} λογαριασμοί στη βάση δεδομένων
        retroactive:
          silence: Αναίρεση αποσιώπησης όλων των λογαριασμός του τομέα
          suspend: Αναίρεση αναστολής όλων των λογαριασμών του τομέα
        title: Αναίρεση αποκλεισμού για τον τομέα %{domain}
        undo: Αναίρεση
      title: Αποκλεισμένοι τομείς
      undo: Αναίρεση
      reject_media_hint: Αφαιρεί τα τοπικά αποθηκευμένα αρχεία πολυμέσων και αποτρέπει
        το κατέβασμα άλλων στο μέλλον. Δεν έχει σημασία για τις αναστολές
    email_domain_blocks:
      add_new: Πρόσθεση νέου
      created_msg: Επιτυχής πρόσθεση email τομέα σε μαύρη λίστα
      delete: Διαγραφή
      destroyed_msg: Επιτυχής διαγραφή email τομέα από τη μαύρη λίστα
      domain: Τομέας
      new:
        create: Πρόσθεση τομέα
        title: Νέα εγγραφή email στη μαύρη λίστα
      title: Μαύρη λίστα email
    instances:
      account_count: Γνωστοί λογαριασμοί
      domain_name: Τομέας
      reset: Επαναφορά
      search: Αναζήτηση
      title: Γνωστοί κόμβοι
    invites:
      filter:
        all: Όλες
        available: Διαθέσιμες
        expired: Ληγμένες
        title: Φίλτρο
      title: Προσκλήσεις
    report_notes:
      created_msg: Επιτυχής δημιουργία σημείωσης καταγγελίας!
      destroyed_msg: Επιτυχής διαγραφή σημείωσης καταγγελίας!
    reports:
      account:
        note: σημείωση
        report: καταγγελία
      action_taken_by: Ενέργεια από τον/την
      are_you_sure: Σίγουρα;
      assign_to_self: Ανάθεση σε μένα
      assigned: Αρμόδιος συντονιστής
      comment:
        none: Κανένα
      created_at: Αναφέρθηκε
      id: ID
      mark_as_resolved: Σημειωμένο ως επιλυμένο
      mark_as_unresolved: Σημειωμένο ως ανεπίλυτο
      notes:
        create: Πρόσθεσε σημείωση
        create_and_resolve: Επίλυσε με σημείωση
        create_and_unresolve: Ξανάνοιξε με σημείωση
        delete: Διέγραψε
        placeholder: Περιέγραψε τις ενέργειες που έγιναν, ή οποιαδήποτε άλλη ενημέρωση...
      reopen: Ξανάνοιξε την καταγγελία
      report: 'Καταγγελία #%{id}'
      report_contents: Περιεχόμενα
      reported_account: Αναφερόμενος λογαριασμός
      reported_by: Αναφέρθηκε από
      resolved: Επιλύθηκε
      resolved_msg: Η καταγγελία επιλύθηκε επιτυχώς!
      silence_account: Αποσιώπηση λογαριασμού
      status: Κατάσταση
      suspend_account: Ανέστειλε λογαριασμό
      target: Στόχος
      title: Αναφορές
      unassign: Αποσύνδεση
      unresolved: Άλυτη
      updated_at: Ενημερωμένη
      view: Εμφάνιση
    settings:
      activity_api_enabled:
        desc_html: Καταμέτρηση τοπικών δημοσιεύσεων, ενεργών χρηστών και νέων εγγραφών σε εβδομαδιαίες ομαδοποιήσεις
        title: Δημοσίευση συγκεντρωτικών στατιστικών για τη δραστηριότητα χρηστών
      bootstrap_timeline_accounts:
        desc_html: Διαχωρίστε πολλαπλά ονόματα χρηστών με κόμματα. Λειτουργεί μόνο με τοπικούς και ανοιχτούς λογαριασμούς. Αν είναι κενό, περιλαμβάνει όλους τους τοπικούς διαχειριστές.
        title: Προεπιλεγμένοι λογαριασμοί για ακολούθηση από τους νέους χρήστες
      contact_information:
        email: Επαγγελματικό email
        username: Όνομα χρήστη επικοινωνίας
      hero:
<<<<<<< HEAD
        desc_html: Εμφανίζεται στην μπροστινή σελίδα. Συνίσταται τουλάχιστον 600x100px. Όταν λείπει, χρησιμοποιείται η μικρογραφία του κόμβου
=======
        desc_html: Εμφανίζεται στην μπροστινή σελίδα. Συνίσταται τουλάχιστον 600x100px.
          Όταν λείπει, χρησιμοποιείται η μικρογραφία του κόμβου
>>>>>>> bf0b8c58
        title: Εικόνα ήρωα
      peers_api_enabled:
        desc_html: Ονόματα τομέων που αυτός ο κόμβος έχει πετύχει στο fediverse
        title: Δημοσίευση λίστας κόμβων που έχουν ανακαλυφθεί
<<<<<<< HEAD
      registrations:
        closed_message:
          desc_html: Εμφανίζεται στην αρχική σελίδα όταν οι εγγραφές είναι κλειστές. Μπορείς να χρησιμοποιήσεις HTML tags
          title: Μήνυμα κλεισμένων εγγραφών
        deletion:
          desc_html: Επέτρεψε σε οποιονδήποτε να διαγράψει το λογαριασμό του/της
          title: Άνοιξε τη διαγραφή λογαριασμού
        min_invite_role:
          disabled: Κανείς
          title: Επέτρεψε προσκλήσεις από
        open:
          desc_html: Επέτρεψε σε οποιονδήποτε να δημιουργήσει λογαριασμό
          title: Άνοιξε τις εγγραφές
=======
>>>>>>> bf0b8c58
      show_known_fediverse_at_about_page:
        desc_html: Όταν αντιστραφεί, θα δείχνει τα τουτ από όλο το γνωστό fediverse στην προεπισκόπηση. Διαφορετικά θα δείχνει μόνο τοπικά τουτ.
        title: Εμφάνιση του γνωστού fediverse στην προεπισκόπηση ροής
<<<<<<< HEAD
      show_staff_badge:
        desc_html: Δείξε ένα σήμα προσωπικού σε μια σελίδα χρήστη
        title: Δείξε σήμα προσωπικού
=======
        desc_html: Όταν αντιστραφεί, θα δείχνει τα τουτ από όλο το γνωστό fediverse
          στην προεπισκόπηση. Διαφορετικά θα δείχνει μόνο τοπικά τουτ.
>>>>>>> bf0b8c58
      site_description:
        desc_html: Εισαγωγική παράγραφος στην αρχική σελίδα και στα meta tags. Μπορείς να χρησιμοποιήσεις HTML tags, συγκεκριμένα <code>&lt; a&gt;</code> και <code> &lt; em&gt;</code>.
        title: Περιγραφή κόμβου
        desc_html: Εισαγωγική παράγραφος στην αρχική σελίδα και στα meta tags. Μπορείς
          να χρησιμοποιήσεις HTML tags, συγκεκριμένα <code>&lt; a&gt;</code> και <code>
          &lt; em&gt;</code>.
      site_description_extended:
<<<<<<< HEAD
        desc_html: Ένα καλό μέρος για τον κώδικα δεοντολογίας, τους κανόνες, τις οδηγίες και ό,τι άλλο διαφοροποιεί τον κόμβο σου. Δέχεται και κώδικα HTML
        title: Προσαρμοσμένες εκτεταμένες πληροφορίες
      site_terms:
        desc_html: Μπορείς να γράψεις τη δική σου πολιτική απορρήτου, όρους χρήσης ή άλλους νομικούς όρους. Μπορείς να χρησιμοποιήσεις HTML tags
        title: Προσαρμοσμένοι όροι χρήσης της υπηρεσίας
=======
        desc_html: Ένα καλό μέρος για τον κώδικα δεοντολογίας, τους κανόνες, τις οδηγίες
          και ό,τι άλλο διαφοροποιεί τον κόμβο σου. Δέχεται και κώδικα HTML
        title: Προσαρμοσμένες εκτεταμένες πληροφορίες
>>>>>>> bf0b8c58
      site_title: Όνομα κόμβου
      thumbnail:
        desc_html: Χρησιμοποιείται για προεπισκοπήσεις μέσω του OpenGraph και του API. Συστήνεται 1200x630px
        title: Μικρογραφία κόμβου
        desc_html: Χρησιμοποιείται για προεπισκοπήσεις μέσω του OpenGraph και του
          API. Συστήνεται 1200x630px
      timeline_preview:
        desc_html: Εμφάνισε τη δημόσια ροή στην αρχική σελίδα
        title: Προεπισκόπιση ροής
<<<<<<< HEAD
=======
      activity_api_enabled:
        desc_html: Καταμέτρηση τοπικών δημοσιεύσεων, ενεργών χρηστών και νέων εγγραφών
          σε εβδομαδιαίες ομαδοποιήσεις
        title: Δημοσίευση συγκεντρωτικών στατιστικών για τη δραστηριότητα χρηστών
      bootstrap_timeline_accounts:
        desc_html: Διαχωρίστε πολλαπλά ονόματα χρηστών με κόμματα. Λειτουργεί μόνο
          με τοπικούς και ανοιχτούς λογαριασμούς. Αν είναι κενό, περιλαμβάνει όλους
          τους τοπικούς διαχειριστές.
        title: Προεπιλεγμένοι λογαριασμοί για ακολούθηση από τους νέους χρήστες
      contact_information:
        email: Επαγγελματικό email
        username: Όνομα χρήστη επικοινωνίας
      registrations:
        closed_message:
          desc_html: Εμφανίζεται στην αρχική σελίδα όταν οι εγγραφές είναι κλειστές.
            Μπορείς να χρησιμοποιήσεις HTML tags
          title: Μήνυμα κλεισμένων εγγραφών
        deletion:
          desc_html: Επέτρεψε σε οποιονδήποτε να διαγράψει το λογαριασμό του/της
          title: Άνοιξε τη διαγραφή λογαριασμού
        min_invite_role:
          disabled: Κανείς
          title: Επέτρεψε προσκλήσεις από
        open:
          desc_html: Επέτρεψε σε οποιονδήποτε να δημιουργήσει λογαριασμό
          title: Άνοιξε τις εγγραφές
      show_staff_badge:
        desc_html: Δείξε ένα σήμα προσωπικού σε μια σελίδα χρήστη
        title: Δείξε σήμα προσωπικού
      site_terms:
        desc_html: Μπορείς να γράψεις τη δική σου πολιτική απορρήτου, όρους χρήσης
          ή άλλους νομικούς όρους. Μπορείς να χρησιμοποιήσεις HTML tags
        title: Προσαρμοσμένοι όροι χρήσης της υπηρεσίας
>>>>>>> bf0b8c58
      title: Ρυθμίσεις ιστότοπου
    statuses:
      back_to_account: Επιστροφή στη σελίδα λογαριασμού
      batch:
        delete: Διαγραφή
        nsfw_off: Σημείωσε ως μη ευαίσθητο
        nsfw_on: Σημείωσε ως ευαίσθητο
      failed_to_execute: Αποτυχία εκτέλεσης
      media:
        title: Πολυμέσα
      no_media: Χωρίς πολυμέσα
      title: Καταστάσεις λογαριασμού
      with_media: Με πολυμέσα
    subscriptions:
      callback_url: URL επιστροφής (Callback)
      confirmed: Επιβεβαιωμένες
      expires_in: Λήγει σε
      last_delivery: Τελευταία παράδοση
      title: WebSub
      topic: Θέμα
    title: Διαχείριση
  admin_mailer:
    new_report:
      body: Ο/Η %{reporter} κατήγγειλε τον/την %{target}
      body_remote: Κάποιος/α από τον τομέα %{domain} κατήγγειλε τον/την %{target}
      subject: Νέα καταγγελία για %{instance} (#%{id})
<<<<<<< HEAD
  application_mailer:
    notification_preferences: Αλλαγή προτιμήσεων email
    salutation: "%{name},"
    settings: 'Άλλαξε τις προτιμήσεις email: %{link}'
    view: 'Προβολή:'
    view_profile: Προβολή προφίλ
    view_status: Προβολή κατάστασης
  applications:
    created: Η εφαρμογή δημιουργήθηκε επιτυχώς
    destroyed: Η εφαρμογή διαγράφηκε επιτυχώς
    invalid_url: Το URL δεν είναι έγκυρο
    regenerate_token: Αναδημιουργία του διακριτικού πρόσβασης (access token)
    token_regenerated: Το διακριτικό πρόσβασης (access token) αναδημιουργήθηκε επιτυχώς
    warning: Μεγάλη προσοχή με αυτά τα στοιχεία. Μην τα μοιραστείς ποτέ με κανέναν!
    your_token: Το διακριτικό πρόσβασής σου (access token)
  auth:
    agreement_html: Με την εγγραφή σου, συμφωνείς να ακολουθείς <a href="%{rules_path}">τους κανόνες αυτού του κόμβου</a> και <a href="%{terms_path}">τους όρους χρήσης του</a>.
    change_password: Συνθηματικό
    confirm_email: Επιβεβαίωση email
    delete_account: Διαγραφή email
    delete_account_html: Αν θέλεις να διαγράψεις το λογαριασμό σου, μπορείς <a href="%{path}">να συνεχίσεις εδώ</a>. Θα σου ζητηθεί επιβεβαίωση.
    didnt_get_confirmation: Δεν έλαβες τις οδηγίες επιβεβαίωσης;
    forgot_password: Ξέχασες το συνθηματικό σου;
    invalid_reset_password_token: Το διακριτικό επαναφοράς συνθηματικού είναι άκυρο ή ληγμένο. Παρακαλώ αιτήσου νέο.
    login: Σύνδεση
    logout: Αποσύνδεση
    migrate_account: Μετακόμισε σε διαφορετικό λογαριασμό
    migrate_account_html: Αν θέλεις να ανακατευθύνεις αυτό τον λογαριασμό σε έναν διαφορετικό, μπορείς να το <a href="%{path}">διαμορφώσεις εδώ</a>.
=======
      body: Ο/Η %{reporter} κατήγγειλε τον/την %{target}
      body_remote: Κάποιος/α από τον τομέα %{domain} κατήγγειλε τον/την %{target}
  auth:
    agreement_html: Με την εγγραφή σου, συμφωνείς να ακολουθείς <a href="%{rules_path}">τους
      κανόνες αυτού του κόμβου</a> και <a href="%{terms_path}">τους όρους χρήσης του</a>.
    change_password: Συνθηματικό
    confirm_email: Επιβεβαίωση email
    delete_account: Διαγραφή email
    delete_account_html: Αν θέλεις να διαγράψεις το λογαριασμό σου, μπορείς <a href="%{path}">να
      συνεχίσεις εδώ</a>. Θα σου ζητηθεί επιβεβαίωση.
    didnt_get_confirmation: Δεν έλαβες τις οδηγίες επιβεβαίωσης;
    forgot_password: Ξέχασες το συνθηματικό σου;
    invalid_reset_password_token: Το διακριτικό επαναφοράς συνθηματικού είναι άκυρο
      ή ληγμένο. Παρακαλώ αιτήσου νέο.
    login: Σύνδεση
    logout: Αποσύνδεση
    migrate_account: Μετακόμισε σε διαφορετικό λογαριασμό
    migrate_account_html: Αν θέλεις να ανακατευθύνεις αυτό τον λογαριασμό σε έναν
      διαφορετικό, μπορείς να το <a href="%{path}">διαμορφώσεις εδώ</a>.
>>>>>>> bf0b8c58
    or: ή
    or_log_in_with: Ή συνδέσου με
    providers:
      cas: Υπηρεσία Κεντρικής Πιστοποίησης (CAS)
      saml: SAML
    register: Εγγραφή
    register_elsewhere: Εγγραφή σε διαφορετικό εξυπηρετητή
    resend_confirmation: Στείλε ξανά τις οδηγίες επιβεβαίωσης
    reset_password: Επαναφορά συνθηματικού
    security: Ασφάλεια
    set_new_password: Ορισμός νέου συνθηματικού
<<<<<<< HEAD
  authorize_follow:
    already_following: Ήδη ακολουθείς αυτό το λογαριασμό
    error: Δυστυχώς παρουσιάστηκε ένα σφάλμα κατά την αναζήτηση του απομακρυσμένου λογαριασμού
    follow: Ακολούθησε
    follow_request: 'Έστειλες αίτημα παρακολούθησης προς:'
    following: 'Επιτυχία! Πλέον ακολουθείς τον/την:'
    post_follow:
      close: Ή, μπορείς απλά να κλείσεις αυτό το παράθυρο.
      return: Δείξε το προφίλ του χρήστη
      web: Πήγαινε στο δίκτυο
    title: Ακολούθησε %{acct}
  datetime:
    distance_in_words:
      about_x_hours: "%{count}ω"
      about_x_months: "%{count}μη"
      about_x_years: "%{count}ε"
      almost_x_years: "%{count}ε"
      half_a_minute: Μόλις τώρα
      less_than_x_minutes: "%{count}λ"
      less_than_x_seconds: Μόλις τώρα
      over_x_years: "%{count}ε"
      x_days: "%{count}η"
      x_minutes: "%{count}λ"
      x_months: "%{count}μ"
      x_seconds: "%{count}δ"
  deletes:
    bad_password_msg: Καλή προσπάθεια χάκερς! Λάθος συνθηματικό
    confirm_password: Γράψε το τρέχον συνθηματικό σου για να πιστοποιήσεις την ταυτότητά σου
    description_html: Αυτό θα <strong>οριστικά και αμετάκλητα</strong> διαγράψει το περιεχόμενο του λογαριασμού σου και θα τον απενεργοποιήσει. Το όνομα χρήστη θα παραμείνει δεσμευμένο για να αποφευχθούν μελλοντικές πλαστοπροσωπίες.
    proceed: Διαγραφή λογαριασμού
    success_msg: Ο λογαριασμός σου διαγράφηκε με επιτυχία
    warning_html: Μόνο η διαγραφή περιεχομένου από αυτό τον συγκεκριμένο κόμβο είναι εγγυημένη. Το περιεχόμενο που έχει διαμοιραστεί ευρέως είναι πιθανό να αφήσει ίχνη. Όσοι διακομιστές είναι εκτός σύνδεσης και όσοι έχουν διακόψει τη λήψη των ενημερώσεων του κόμβου σου, δε θα ενημερώσουν τις βάσεις δεδομένων τους.
    warning_title: Διαθεσιμότητα περιεχομένου προς διανομή
  errors:
    '403': Δεν έχεις δικαίωμα πρόσβασης σε αυτή τη σελίδα.
    '404': Η σελίδα που ψάχνεις δεν υπάρχει.
    '410': Η σελίδα που έψαχνες δεν υπάρχει πια.
    '422':
      content: Απέτυχε η επιβεβαίωση ασφαλείας. Μήπως μπλοκάρεις τα cookies;
      title: Η επιβεβαίωση ασφαλείας απέτυχε
    '429': Περιορισμένο
    '500':
      content: Λυπούμαστε, κάτι πήγε στραβά από τη δική μας μεριά.
      title: Η σελίδα αυτή δεν είναι σωστή
    noscript_html: Για να χρησιμοποιήσετε τη δικτυακή εφαρμογή του Mastodon, ενεργοποίησε την Javascript. Εναλλακτικά, δοκίμασε μια από τις <a href="https://github.com/tootsuite/documentation/blob/master/Using-Mastodon/Apps.md">εφαρμογές</a> για το Mastodon στην πλατφόρμα σου.
  exports:
    archive_takeout:
      date: Ημερομηνία
      download: Κατέβασε το αρχείο σου
      hint_html: Μπορείς να αιτηθείς ένα αρχείο των <strong>τουτ και των ανεβασμένων πολυμέσων</strong> σου. Τα δεδομένα θα είναι σε μορφή ActivityPub, προσιτά από οποιοδήποτε συμβατό πρόγραμμα. Μπορείς να αιτηθείς αρχείο κάθε 7 μέρες.
      in_progress: Συγκεντρώνουμε το αρχείο σου...
      request: Αιτήσου το αρχείο σου
      size: Μέγεθος
    blocks: Μπλοκάρεις
    csv: CSV
    follows: Ακολουθείς
    mutes: Αποσιωπάς
    storage: Αποθήκευση πολυμέσων
  followers:
    domain: Τομέας
    explanation_html: Αν θέλεις να διασφαλίσεις την ιδιωτικότητα των ενημερώσεών σου, πρέπει να ξέρεις ποιος σε ακολουθεί. <strong>Οι ιδιωτικές ενημερώσεις σου μεταφέρονται σε όλους τους κόμβους στους οποίους έχεις ακόλουθους</strong>. Ίσως να θέλεις να κάνεις μια ανασκόπηση σε αυτούς και να αφαιρέσεις ακολούθους αν δεν εμπιστεύεσαι το προσωπικό αυτών των κόμβων πως θα σεβαστούν την ιδιωτικότητά σου.
    followers_count: Πλήθος ακολούθων
    lock_link: Κλείδωσε το λογαριασμό σου
    purge: Αφαίρεσε από ακόλουθο
=======
  deletes:
    warning_html: Μόνο η διαγραφή περιεχομένου από αυτό τον συγκεκριμένο κόμβο είναι
      εγγυημένη. Το περιεχόμενο που έχει διαμοιραστεί ευρέως είναι πιθανό να αφήσει
      ίχνη. Όσοι διακομιστές είναι εκτός σύνδεσης και όσοι έχουν διακόψει τη λήψη
      των ενημερώσεων του κόμβου σου, δε θα ενημερώσουν τις βάσεις δεδομένων τους.
    bad_password_msg: Καλή προσπάθεια χάκερς! Λάθος συνθηματικό
    confirm_password: Γράψε το τρέχον συνθηματικό σου για να πιστοποιήσεις την ταυτότητά
      σου
    description_html: Αυτό θα <strong>οριστικά και αμετάκλητα</strong> διαγράψει το
      περιεχόμενο του λογαριασμού σου και θα τον απενεργοποιήσει. Το όνομα χρήστη
      θα παραμείνει δεσμευμένο για να αποφευχθούν μελλοντικές πλαστοπροσωπίες.
    proceed: Διαγραφή λογαριασμού
    success_msg: Ο λογαριασμός σου διαγράφηκε με επιτυχία
    warning_title: Διαθεσιμότητα περιεχομένου προς διανομή
>>>>>>> bf0b8c58
  imports:
    preface: Μπορείς να εισάγεις τα δεδομένα που έχεις εξάγει από άλλο κόμβο, όπως
      τη λίστα των ανθρώπων που ακολουθείς ή μπλοκάρεις.
  invites:
    prompt: Φτιάξε και μοίρασε συνδέσμους με τρίτους για να δώσεις πρόσβαση σε αυτόν
      τον κόμβο
  terms:
    title: Όροι Χρήσης και Πολιτική Απορρήτου του κόμβου %{instance}
  user_mailer:
    welcome:
      final_step: 'Ξεκίνα τις δημοσιεύσεις! Ακόμα και χωρίς ακόλουθους τα δημόσια
        μηνύματά σου μπορεί να τα δουν άλλοι, για παράδειγμα στην τοπική ροή και στις
        ετικέτες. Ίσως να θέλεις να κάνεις μια εισαγωγή του εαυτού σου με την ετικέτα
        #introductions.'
      full_handle_hint: Αυτό θα εδώ θα πεις στους φίλους σου για να σου μιλήσουν ή
        να σε ακολουθήσουν από άλλο κόμβο.
      tip_federated_timeline: Η ομοσπονδιακή ροή είναι μια όψη πραγματικού χρόνου
        στο δίκτυο του Mastodon. Παρόλα αυτά, περιλαμβάνει μόνο όσους ακολουθούν οι
        γείτονές σου, άρα δεν είναι πλήρης.
      tip_following: Ακολουθείς το διαχειριστή του διακομιστή σου αυτόματα. Για να
        βρεις περισσότερους ενδιαφέροντες ανθρώπους, έλεγξε την τοπική και την ομοσπονδιακή
        ροή.
      tip_local_timeline: Η τοπική ροή είναι η όψη πραγματικού χρόνου των ανθρώπων
        στον κόμβο %{instance}. Αυτοί είναι οι άμεσοι γείτονές σου!
  application_mailer:
    notification_preferences: Αλλαγή προτιμήσεων email
    salutation: '%{name},'
    settings: 'Άλλαξε τις προτιμήσεις email: %{link}'
    view: 'Προβολή:'
    view_profile: Προβολή προφίλ
    view_status: Προβολή κατάστασης
  applications:
    created: Η εφαρμογή δημιουργήθηκε επιτυχώς
    destroyed: Η εφαρμογή διαγράφηκε επιτυχώς
    invalid_url: Το URL δεν είναι έγκυρο
    regenerate_token: Αναδημιουργία του διακριτικού πρόσβασης (access token)
    token_regenerated: Το διακριτικό πρόσβασης (access token) αναδημιουργήθηκε επιτυχώς
    warning: Μεγάλη προσοχή με αυτά τα στοιχεία. Μην τα μοιραστείς ποτέ με κανέναν!
    your_token: Το διακριτικό πρόσβασής σου (access token)
  authorize_follow:
    already_following: Ήδη ακολουθείς αυτό το λογαριασμό
    error: Δυστυχώς παρουσιάστηκε ένα σφάλμα κατά την αναζήτηση του απομακρυσμένου
      λογαριασμού
    follow: Ακολούθησε
    follow_request: 'Έστειλες αίτημα παρακολούθησης προς:'
    following: 'Επιτυχία! Πλέον ακολουθείς τον/την:'
    post_follow:
      close: Ή, μπορείς απλά να κλείσεις αυτό το παράθυρο.
      return: Δείξε το προφίλ του χρήστη
      web: Πήγαινε στο δίκτυο
    title: Ακολούθησε %{acct}
  datetime:
    distance_in_words:
      about_x_hours: '%{count}ω'
      about_x_months: '%{count}μη'
      about_x_years: '%{count}ε'
      almost_x_years: '%{count}ε'
      half_a_minute: Μόλις τώρα
      less_than_x_minutes: '%{count}λ'
      less_than_x_seconds: Μόλις τώρα
      over_x_years: '%{count}ε'
      x_days: '%{count}η'
      x_minutes: '%{count}λ'
      x_months: '%{count}μ'
      x_seconds: '%{count}δ'
  errors:
    '403': Δεν έχεις δικαίωμα πρόσβασης σε αυτή τη σελίδα.
    '404': Η σελίδα που ψάχνεις δεν υπάρχει.
    '410': Η σελίδα που έψαχνες δεν υπάρχει πια.
    '422':
      content: Απέτυχε η επιβεβαίωση ασφαλείας. Μήπως μπλοκάρεις τα cookies;
      title: Η επιβεβαίωση ασφαλείας απέτυχε
    '429': Περιορισμένο
    '500':
      content: Λυπούμαστε, κάτι πήγε στραβά από τη δική μας μεριά.
      title: Η σελίδα αυτή δεν είναι σωστή
    noscript_html: Για να χρησιμοποιήσετε τη δικτυακή εφαρμογή του Mastodon, ενεργοποίησε
      την Javascript. Εναλλακτικά, δοκίμασε μια από τις <a href="https://github.com/tootsuite/documentation/blob/master/Using-Mastodon/Apps.md">εφαρμογές</a>
      για το Mastodon στην πλατφόρμα σου.
  exports:
    archive_takeout:
      date: Ημερομηνία
      download: Κατέβασε το αρχείο σου
      hint_html: Μπορείς να αιτηθείς ένα αρχείο των <strong>τουτ και των ανεβασμένων
        πολυμέσων</strong> σου. Τα δεδομένα θα είναι σε μορφή ActivityPub, προσιτά
        από οποιοδήποτε συμβατό πρόγραμμα. Μπορείς να αιτηθείς αρχείο κάθε 7 μέρες.
      in_progress: Συγκεντρώνουμε το αρχείο σου...
      request: Αιτήσου το αρχείο σου
      size: Μέγεθος
    blocks: Μπλοκάρεις
    csv: CSV
    follows: Ακολουθείς
    mutes: Αποσιωπάς
    storage: Αποθήκευση πολυμέσων
  followers:
    domain: Τομέας
    explanation_html: Αν θέλεις να διασφαλίσεις την ιδιωτικότητα των ενημερώσεών σου,
      πρέπει να ξέρεις ποιος σε ακολουθεί. <strong>Οι ιδιωτικές ενημερώσεις σου μεταφέρονται
      σε όλους τους κόμβους στους οποίους έχεις ακόλουθους</strong>. Ίσως να θέλεις
      να κάνεις μια ανασκόπηση σε αυτούς και να αφαιρέσεις ακολούθους αν δεν εμπιστεύεσαι
      το προσωπικό αυτών των κόμβων πως θα σεβαστούν την ιδιωτικότητά σου.
    followers_count: Πλήθος ακολούθων
    lock_link: Κλείδωσε το λογαριασμό σου
    purge: Αφαίρεσε από ακόλουθο<|MERGE_RESOLUTION|>--- conflicted
+++ resolved
@@ -339,17 +339,12 @@
         email: Επαγγελματικό email
         username: Όνομα χρήστη επικοινωνίας
       hero:
-<<<<<<< HEAD
-        desc_html: Εμφανίζεται στην μπροστινή σελίδα. Συνίσταται τουλάχιστον 600x100px. Όταν λείπει, χρησιμοποιείται η μικρογραφία του κόμβου
-=======
         desc_html: Εμφανίζεται στην μπροστινή σελίδα. Συνίσταται τουλάχιστον 600x100px.
           Όταν λείπει, χρησιμοποιείται η μικρογραφία του κόμβου
->>>>>>> bf0b8c58
         title: Εικόνα ήρωα
       peers_api_enabled:
         desc_html: Ονόματα τομέων που αυτός ο κόμβος έχει πετύχει στο fediverse
         title: Δημοσίευση λίστας κόμβων που έχουν ανακαλυφθεί
-<<<<<<< HEAD
       registrations:
         closed_message:
           desc_html: Εμφανίζεται στην αρχική σελίδα όταν οι εγγραφές είναι κλειστές. Μπορείς να χρησιμοποιήσεις HTML tags
@@ -363,19 +358,12 @@
         open:
           desc_html: Επέτρεψε σε οποιονδήποτε να δημιουργήσει λογαριασμό
           title: Άνοιξε τις εγγραφές
-=======
->>>>>>> bf0b8c58
       show_known_fediverse_at_about_page:
         desc_html: Όταν αντιστραφεί, θα δείχνει τα τουτ από όλο το γνωστό fediverse στην προεπισκόπηση. Διαφορετικά θα δείχνει μόνο τοπικά τουτ.
         title: Εμφάνιση του γνωστού fediverse στην προεπισκόπηση ροής
-<<<<<<< HEAD
       show_staff_badge:
         desc_html: Δείξε ένα σήμα προσωπικού σε μια σελίδα χρήστη
         title: Δείξε σήμα προσωπικού
-=======
-        desc_html: Όταν αντιστραφεί, θα δείχνει τα τουτ από όλο το γνωστό fediverse
-          στην προεπισκόπηση. Διαφορετικά θα δείχνει μόνο τοπικά τουτ.
->>>>>>> bf0b8c58
       site_description:
         desc_html: Εισαγωγική παράγραφος στην αρχική σελίδα και στα meta tags. Μπορείς να χρησιμοποιήσεις HTML tags, συγκεκριμένα <code>&lt; a&gt;</code> και <code> &lt; em&gt;</code>.
         title: Περιγραφή κόμβου
@@ -383,17 +371,12 @@
           να χρησιμοποιήσεις HTML tags, συγκεκριμένα <code>&lt; a&gt;</code> και <code>
           &lt; em&gt;</code>.
       site_description_extended:
-<<<<<<< HEAD
-        desc_html: Ένα καλό μέρος για τον κώδικα δεοντολογίας, τους κανόνες, τις οδηγίες και ό,τι άλλο διαφοροποιεί τον κόμβο σου. Δέχεται και κώδικα HTML
+        desc_html: Ένα καλό μέρος για τον κώδικα δεοντολογίας, τους κανόνες, τις οδηγίες
+          και ό,τι άλλο διαφοροποιεί τον κόμβο σου. Δέχεται και κώδικα HTML
         title: Προσαρμοσμένες εκτεταμένες πληροφορίες
       site_terms:
         desc_html: Μπορείς να γράψεις τη δική σου πολιτική απορρήτου, όρους χρήσης ή άλλους νομικούς όρους. Μπορείς να χρησιμοποιήσεις HTML tags
         title: Προσαρμοσμένοι όροι χρήσης της υπηρεσίας
-=======
-        desc_html: Ένα καλό μέρος για τον κώδικα δεοντολογίας, τους κανόνες, τις οδηγίες
-          και ό,τι άλλο διαφοροποιεί τον κόμβο σου. Δέχεται και κώδικα HTML
-        title: Προσαρμοσμένες εκτεταμένες πληροφορίες
->>>>>>> bf0b8c58
       site_title: Όνομα κόμβου
       thumbnail:
         desc_html: Χρησιμοποιείται για προεπισκοπήσεις μέσω του OpenGraph και του API. Συστήνεται 1200x630px
@@ -403,8 +386,6 @@
       timeline_preview:
         desc_html: Εμφάνισε τη δημόσια ροή στην αρχική σελίδα
         title: Προεπισκόπιση ροής
-<<<<<<< HEAD
-=======
       activity_api_enabled:
         desc_html: Καταμέτρηση τοπικών δημοσιεύσεων, ενεργών χρηστών και νέων εγγραφών
           σε εβδομαδιαίες ομαδοποιήσεις
@@ -438,7 +419,6 @@
         desc_html: Μπορείς να γράψεις τη δική σου πολιτική απορρήτου, όρους χρήσης
           ή άλλους νομικούς όρους. Μπορείς να χρησιμοποιήσεις HTML tags
         title: Προσαρμοσμένοι όροι χρήσης της υπηρεσίας
->>>>>>> bf0b8c58
       title: Ρυθμίσεις ιστότοπου
     statuses:
       back_to_account: Επιστροφή στη σελίδα λογαριασμού
@@ -465,7 +445,6 @@
       body: Ο/Η %{reporter} κατήγγειλε τον/την %{target}
       body_remote: Κάποιος/α από τον τομέα %{domain} κατήγγειλε τον/την %{target}
       subject: Νέα καταγγελία για %{instance} (#%{id})
-<<<<<<< HEAD
   application_mailer:
     notification_preferences: Αλλαγή προτιμήσεων email
     salutation: "%{name},"
@@ -481,22 +460,6 @@
     token_regenerated: Το διακριτικό πρόσβασης (access token) αναδημιουργήθηκε επιτυχώς
     warning: Μεγάλη προσοχή με αυτά τα στοιχεία. Μην τα μοιραστείς ποτέ με κανέναν!
     your_token: Το διακριτικό πρόσβασής σου (access token)
-  auth:
-    agreement_html: Με την εγγραφή σου, συμφωνείς να ακολουθείς <a href="%{rules_path}">τους κανόνες αυτού του κόμβου</a> και <a href="%{terms_path}">τους όρους χρήσης του</a>.
-    change_password: Συνθηματικό
-    confirm_email: Επιβεβαίωση email
-    delete_account: Διαγραφή email
-    delete_account_html: Αν θέλεις να διαγράψεις το λογαριασμό σου, μπορείς <a href="%{path}">να συνεχίσεις εδώ</a>. Θα σου ζητηθεί επιβεβαίωση.
-    didnt_get_confirmation: Δεν έλαβες τις οδηγίες επιβεβαίωσης;
-    forgot_password: Ξέχασες το συνθηματικό σου;
-    invalid_reset_password_token: Το διακριτικό επαναφοράς συνθηματικού είναι άκυρο ή ληγμένο. Παρακαλώ αιτήσου νέο.
-    login: Σύνδεση
-    logout: Αποσύνδεση
-    migrate_account: Μετακόμισε σε διαφορετικό λογαριασμό
-    migrate_account_html: Αν θέλεις να ανακατευθύνεις αυτό τον λογαριασμό σε έναν διαφορετικό, μπορείς να το <a href="%{path}">διαμορφώσεις εδώ</a>.
-=======
-      body: Ο/Η %{reporter} κατήγγειλε τον/την %{target}
-      body_remote: Κάποιος/α από τον τομέα %{domain} κατήγγειλε τον/την %{target}
   auth:
     agreement_html: Με την εγγραφή σου, συμφωνείς να ακολουθείς <a href="%{rules_path}">τους
       κανόνες αυτού του κόμβου</a> και <a href="%{terms_path}">τους όρους χρήσης του</a>.
@@ -514,7 +477,6 @@
     migrate_account: Μετακόμισε σε διαφορετικό λογαριασμό
     migrate_account_html: Αν θέλεις να ανακατευθύνεις αυτό τον λογαριασμό σε έναν
       διαφορετικό, μπορείς να το <a href="%{path}">διαμορφώσεις εδώ</a>.
->>>>>>> bf0b8c58
     or: ή
     or_log_in_with: Ή συνδέσου με
     providers:
@@ -526,7 +488,6 @@
     reset_password: Επαναφορά συνθηματικού
     security: Ασφάλεια
     set_new_password: Ορισμός νέου συνθηματικού
-<<<<<<< HEAD
   authorize_follow:
     already_following: Ήδη ακολουθείς αυτό το λογαριασμό
     error: Δυστυχώς παρουσιάστηκε ένα σφάλμα κατά την αναζήτηση του απομακρυσμένου λογαριασμού
@@ -553,12 +514,18 @@
       x_months: "%{count}μ"
       x_seconds: "%{count}δ"
   deletes:
+    warning_html: Μόνο η διαγραφή περιεχομένου από αυτό τον συγκεκριμένο κόμβο είναι
+      εγγυημένη. Το περιεχόμενο που έχει διαμοιραστεί ευρέως είναι πιθανό να αφήσει
+      ίχνη. Όσοι διακομιστές είναι εκτός σύνδεσης και όσοι έχουν διακόψει τη λήψη
+      των ενημερώσεων του κόμβου σου, δε θα ενημερώσουν τις βάσεις δεδομένων τους.
     bad_password_msg: Καλή προσπάθεια χάκερς! Λάθος συνθηματικό
-    confirm_password: Γράψε το τρέχον συνθηματικό σου για να πιστοποιήσεις την ταυτότητά σου
-    description_html: Αυτό θα <strong>οριστικά και αμετάκλητα</strong> διαγράψει το περιεχόμενο του λογαριασμού σου και θα τον απενεργοποιήσει. Το όνομα χρήστη θα παραμείνει δεσμευμένο για να αποφευχθούν μελλοντικές πλαστοπροσωπίες.
+    confirm_password: Γράψε το τρέχον συνθηματικό σου για να πιστοποιήσεις την ταυτότητά
+      σου
+    description_html: Αυτό θα <strong>οριστικά και αμετάκλητα</strong> διαγράψει το
+      περιεχόμενο του λογαριασμού σου και θα τον απενεργοποιήσει. Το όνομα χρήστη
+      θα παραμείνει δεσμευμένο για να αποφευχθούν μελλοντικές πλαστοπροσωπίες.
     proceed: Διαγραφή λογαριασμού
     success_msg: Ο λογαριασμός σου διαγράφηκε με επιτυχία
-    warning_html: Μόνο η διαγραφή περιεχομένου από αυτό τον συγκεκριμένο κόμβο είναι εγγυημένη. Το περιεχόμενο που έχει διαμοιραστεί ευρέως είναι πιθανό να αφήσει ίχνη. Όσοι διακομιστές είναι εκτός σύνδεσης και όσοι έχουν διακόψει τη λήψη των ενημερώσεων του κόμβου σου, δε θα ενημερώσουν τις βάσεις δεδομένων τους.
     warning_title: Διαθεσιμότητα περιεχομένου προς διανομή
   errors:
     '403': Δεν έχεις δικαίωμα πρόσβασης σε αυτή τη σελίδα.
@@ -591,22 +558,6 @@
     followers_count: Πλήθος ακολούθων
     lock_link: Κλείδωσε το λογαριασμό σου
     purge: Αφαίρεσε από ακόλουθο
-=======
-  deletes:
-    warning_html: Μόνο η διαγραφή περιεχομένου από αυτό τον συγκεκριμένο κόμβο είναι
-      εγγυημένη. Το περιεχόμενο που έχει διαμοιραστεί ευρέως είναι πιθανό να αφήσει
-      ίχνη. Όσοι διακομιστές είναι εκτός σύνδεσης και όσοι έχουν διακόψει τη λήψη
-      των ενημερώσεων του κόμβου σου, δε θα ενημερώσουν τις βάσεις δεδομένων τους.
-    bad_password_msg: Καλή προσπάθεια χάκερς! Λάθος συνθηματικό
-    confirm_password: Γράψε το τρέχον συνθηματικό σου για να πιστοποιήσεις την ταυτότητά
-      σου
-    description_html: Αυτό θα <strong>οριστικά και αμετάκλητα</strong> διαγράψει το
-      περιεχόμενο του λογαριασμού σου και θα τον απενεργοποιήσει. Το όνομα χρήστη
-      θα παραμείνει δεσμευμένο για να αποφευχθούν μελλοντικές πλαστοπροσωπίες.
-    proceed: Διαγραφή λογαριασμού
-    success_msg: Ο λογαριασμός σου διαγράφηκε με επιτυχία
-    warning_title: Διαθεσιμότητα περιεχομένου προς διανομή
->>>>>>> bf0b8c58
   imports:
     preface: Μπορείς να εισάγεις τα δεδομένα που έχεις εξάγει από άλλο κόμβο, όπως
       τη λίστα των ανθρώπων που ακολουθείς ή μπλοκάρεις.
