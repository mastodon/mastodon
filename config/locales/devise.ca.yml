---
ca:
  devise:
    confirmations:
      confirmed: La teva adreça de correu-e s'ha confirmat correctament.
      send_instructions: "En pocs minuts rebràs un correu-e amb instruccions sobre com confirmar l'adreça de correu. \nSi us plau, verifica la carpeta de la brossa si no l'has rebut."
      send_paranoid_instructions: |-
        Si l'adreça de correu-e ja existeix a la nostra base de dades rebràs un correu amb instruccions sobre com confirmar-la.
        Si us plau, verifica la carpeta de la brossa si no l'has rebut.
    failure:
      already_authenticated: Ja estàs registrat.
      inactive: El teu compte encara no s'ha activat.
      invalid: "%{authentication_keys} o contrasenya no són vàlids."
      last_attempt: Tens un intent més abans no es bloqui el teu compte.
      locked: El teu compte s'ha blocat.
      not_found_in_database: "%{authentication_keys} o contrasenya no són vàlids."
      pending: El teu compte encara està en revisió.
      timeout: La sessió ha expirat. Torna a iniciar-la per a continuar.
      unauthenticated: Cal iniciar sessió o registrar-se abans de continuar.
      unconfirmed: Has de confirmar l'adreça-e abans de continuar.
    mailer:
      confirmation_instructions:
        action: Verifica l'adreça-e
        action_with_app: Confirma i torna a %{app}
        explanation: Has creat un compte a %{host} amb aquesta adreça de correu electrònic. Estàs a un sol clic d'activar-lo. Si no ho has fet tu, ignora aquest correu electrònic.
        explanation_when_pending: Has sol·licitat una invitació a %{host} amb aquesta adreça-e. Revisarem la sol·licitud quan la confirmis. Pots iniciar la sessió per canviar els detalls o eliminar el compte, però no pots accedir a la majoria de les funcions fins que s'hagi aprovat. Si es rebutja la sol·licitud, les teves dades s’eliminaran, de manera que no se t’exigirà cap acció més. Si tu no has fet aquesta sol·licitud, ignora aquest correu-e.
        extra_html: Si us plau, consulta també a <a href="%{terms_path}"> les regles del servidor</a> i a <a href="%{policy_path}"> les nostres condicions de servei</a>.
<<<<<<< HEAD
        subject: 'Instruccions de confirmació per a %{instance}'
        title: Verifica l'adreça de correu
      email_changed:
        explanation: 'L''adreça de correu del teu compte s''està canviant a:'
        extra: Si no has canviat el teu correu electrònic, és probable que algú hagi accedit al teu compte. Si us plau, canvia la contrasenya immediatament o posa't en contacte amb l'administrador del servidor si no pots accedir al teu compte.
        subject: 's''ha canviat l''adreça electrònica'
        title: Nova adreça de correu electrònic
      password_change:
        explanation: S'ha canviat la contrasenya del teu compte.
        extra: Si no has canviat la teva contrasenya, és probable que algú hagi accedit al teu compte. Si us plau, canvia la contrasenya immediatament o posa't en contacte amb l'administrador del servidor si no pots accedir al teu compte.
        subject: 'Contrasenya canviada'
        title: Contrasenya canviada
      reconfirmation_instructions:
        explanation: Confirma la nova adreça per canviar el teu correu electrònic.
        extra: Si tu no has iniciat aquest canvi, ignora aquest correu electrònic. L'adreça de correu electrònic del compte de Mastodon no canviarà fins que no accedeixis a l'enllaç que hi ha a dalt.
        subject: 'Confirma l''adreça electrònica per a %{instance}'
        title: Verifica l'adreça de correu electrònic
      reset_password_instructions:
        action: Canvia la contrasenya
        explanation: Has sol·licitat una contrasenya nova per al teu compte.
        extra: Si no l'has sol·licitat, ignora aquest correu electrònic. La teva contrasenya no canviarà fins que no accedeixis a l'enllaç que hi ha a dalt i en creïs una de nova.
        subject: 'Instruccions per reiniciar la contrasenya'
        title: Contrasenya restablerta
      two_factor_disabled:
        explanation: L'autenticació de doble factor per al teu compte s'ha desactivat. Ara només pots iniciar la sessió fent servir la teva adreça de correu electrònic i la contrasenya.
        subject: 'Autenticació de doble factor desactivada'
        title: AF2 desactivat
      two_factor_enabled:
        explanation: L'autenticació de doble factor s'ha habilitat per al teu compte. Per iniciar la sessió, es requerirà un token generat per l'aplicació TOTP que hagis emparellat.
        subject: 'Autenticació de doble factor activada'
        title: AF2 activat
=======
        subject: 'Mastodon: Instruccions de confirmació de %{instance}'
        title: Verifica l'adreça-e
      email_changed:
        explanation: 'L''adreça-e del teu compte es canvia a:'
        extra: Si no has canviat el teu correu-e és probable que algú hagi accedit al teu compte. Si us plau, canvia la contrasenya immediatament o posa't en contacte amb l'administrador del servidor si no pots accedir al teu compte.
        subject: 'Mastodon: s''ha canviat l''adreça-e'
        title: Nova adreça-e
      password_change:
        explanation: S'ha canviat la contrasenya del teu compte.
        extra: Si no has canviat la teva contrasenya, és probable que algú hagi accedit al teu compte. Si us plau, canvia-la immediatament o posa't en contacte amb l'administrador del servidor si no pots accedir al teu compte.
        subject: 'Mastodon: contrasenya canviada'
        title: Contrasenya canviada
      reconfirmation_instructions:
        explanation: Confirma la nova adreça per canviar el teu correu-e.
        extra: Si no has iniciat aquest canvi, ignora aquest correu-e. L'adreça de correu-e del compte de Mastodon no canviarà fins que no accedeixis a l'enllaç que hi ha a dalt.
        subject: 'Mastodon: confirma l''adreça-e per a %{instance}'
        title: Verifica l'adreça de correu-e
      reset_password_instructions:
        action: Canvia la contrasenya
        explanation: Has sol·licitat una contrasenya nova per al teu compte.
        extra: Si no l'has sol·licitada, ignora aquest correu electrònic. La teva contrasenya no canviarà fins que no accedeixis a l'enllaç que hi ha a dalt i en creïs una de nova.
        subject: 'Mastodon: Instruccions per a reiniciar contrasenya'
        title: Contrasenya restablerta
      two_factor_disabled:
        explanation: L'autenticació de doble factor per al teu compte s'ha desactivat. Ara només pots iniciar la sessió fent servir la teva adreça de correu-e i la contrasenya.
        subject: 'Mastodon: Autenticació de doble factor desactivada'
        title: A2F desactivada
      two_factor_enabled:
        explanation: L'autenticació de doble factor s'ha habilitat per al teu compte. Per a iniciar la sessió es requerirà un token generat per l'aplicació TOTP que hi hagis emparellat.
        subject: 'Mastodon: Autenticació de doble factor activada'
        title: A2F activada
>>>>>>> 363bedd0
      two_factor_recovery_codes_changed:
        explanation: Els codis de recuperació anteriors ja no són vàlids i se n'han generat de nous.
        subject: 'Codis de recuperació de doble factor regenerats'
        title: Codis de recuperació A2F canviats
      unlock_instructions:
<<<<<<< HEAD
        subject: 'Instruccions per desbloquejar'
      webauthn_credential:
        added:
          explanation: S'ha afegit la següent clau de seguretat al vostre compte
          subject: 'Nova clau de seguretat'
          title: S'ha afegit una nova clau de seguretat
        deleted:
          explanation: La següent clau de seguretat s'ha esborrat del teu compte
          subject: 'clau de seguretat esborrada'
          title: Una de les teves claus de seguretat ha estat esborrada
      webauthn_disabled:
        explanation: S'ha desactivat l'autenticació amb claus de seguretat per al teu compte. Ara només pots iniciar la sessió usant el token generat per l'aplicació TOTP.
        subject: 'S''ha desactivat l''autenticació amb claus de seguretat'
        title: Claus de seguretat desactivades
      webauthn_enabled:
        explanation: S'ha activat l'autenticació amb claus de seguretat. Ja pots usar la teva clau de seguretat per iniciar sessió.
        subject: 'Autenticació amb clau de seguretat activada'
=======
        subject: 'Mastodon: Instruccions per a desblocar'
      webauthn_credential:
        added:
          explanation: La següent clau de seguretat s'ha afegit al teu compte
          subject: 'Mastodon: nova clau de seguretat'
          title: S'ha afegit una nova clau de seguretat
        deleted:
          explanation: La següent clau de seguretat s'ha esborrat del teu compte
          subject: 'Mastodon: Clau de seguretat esborrada'
          title: Una de les teves claus de seguretat ha estat esborrada
      webauthn_disabled:
        explanation: S'ha desactivat l'autenticació amb claus de seguretat per al teu compte. Ara només pots iniciar la sessió usant el token generat per l'aplicació TOTP.
        subject: 'Mastodon: S''ha desactivat l''autenticació amb claus de seguretat'
        title: Claus de seguretat desactivades
      webauthn_enabled:
        explanation: S'ha activat l'autenticació amb claus de seguretat. Ja pots usar la teva clau de seguretat per a iniciar sessió.
        subject: 'Mastodon: Autenticació amb clau de seguretat activada'
>>>>>>> 363bedd0
        title: Claus de seguretat activades
    omniauth_callbacks:
      failure: No s'ha pogut autenticar des de %{kind} degut a "%{reason}".
      success: Autenticat correctament des del compte %{kind}.
    passwords:
      no_token: Només pots accedir a aquesta pàgina a través de l'enllaç de restabliment de la contrasenya. Si vens d'un correu electrònic com aquest, assegura't que has introduït l'adreça completa proporcionada.
      send_instructions: Si el teu correu electrònic existeix en la nostra base de dades, rebràs en pocs minuts un enllaç de restabliment de contrasenya en l'adreça de correu. Si us plau verifica la teva carpeta de correu brossa si no has rebut aquest correu.
      send_paranoid_instructions: Si el teu correu electrònic existeix en la nostra base de dades, rebràs un enllaç de restabliment de contrasenya en l'adreça de correu en pocs minuts. Si us plau verifica la carpeta de correu brossa si no reps aquest correu.
      updated: La contrasenya s'ha canviat correctament. Ara ja estàs registrat.
      updated_not_active: La contrasenya s'ha canviat correctament.
    registrations:
      destroyed: Adéu! el compte s'ha cancel·lat amb èxit. Desitgem veure't de nou ben aviat.
      signed_up: Benvingut! T'has registrat amb èxit.
      signed_up_but_inactive: T´has registrat amb èxit. No obstant, no podem iniciar la teva sessió perquè el teu compte encara no s'ha activat.
      signed_up_but_locked: T'has registrat amb èxit. Això no obstant, no podem iniciar la sessió perquè el teu compte està blocat.
      signed_up_but_pending: S'ha enviat un missatge amb un enllaç de confirmació a la teva adreça de correu electrònic. Després que hagis fet clic a l'enllaç, revisarem la sol·licitud. Se't notificarà si s'aprova.
      signed_up_but_unconfirmed: S'ha enviat per correu electrònic un missatge amb un enllaç de confirmació. Fes clic a l'enllaç per a activar el compte. Si us plau verifica la teva carpeta de correu brossa si no reps aquest correu.
      update_needs_confirmation: Has actualitzat el teu compte amb èxit, però necessitem verificar la teva nova adreça de correu. Si us plau comprova el correu i segueixi l'enllaç per confirmar la nova adreça de correu. Si us plau verifica la teva carpeta de correu brossa si no reps aquest correu.
      updated: El teu compte ha estat actualitzat amb èxit.
    sessions:
      already_signed_out: Sessió finalitzada correctament.
      signed_in: Sessió iniciada correctament.
      signed_out: Sessió finalitzada correctament.
    unlocks:
      send_instructions: En pocs minuts rebràs un correu electrònic amb instruccions sobre com desbloquejar el teu compte. Si us plau verifica la teva carpeta de correu brossa si no has rebut aquest correu.
      send_paranoid_instructions: Si el teu compte existeix, rebràs en pocs minuts un correu electrònic amb instruccions sobre com desbloquejar-lo. Verifica la carpeta de correu brossa si no has rebut aquest correu.
      unlocked: El compte s'ha desbloquejat correctament. Inicia sessió per a continuar.
  errors:
    messages:
      already_confirmed: ja està confirmat. Intenta iniciar sessió
      confirmation_period_expired: cal fer la confirmació dins de %{period}, si us plau sol·licita-ho de nou
      expired: ha expirat, si us plau demana'n una altra
      not_found: no s'ha trobat
      not_locked: no està blocada
      not_saved:
        one: '1 error ha impedit desar aquest %{resource}:'
        other: "%{count} errors han impedit desar aquest %{resource}:"<|MERGE_RESOLUTION|>--- conflicted
+++ resolved
@@ -25,55 +25,22 @@
         explanation: Has creat un compte a %{host} amb aquesta adreça de correu electrònic. Estàs a un sol clic d'activar-lo. Si no ho has fet tu, ignora aquest correu electrònic.
         explanation_when_pending: Has sol·licitat una invitació a %{host} amb aquesta adreça-e. Revisarem la sol·licitud quan la confirmis. Pots iniciar la sessió per canviar els detalls o eliminar el compte, però no pots accedir a la majoria de les funcions fins que s'hagi aprovat. Si es rebutja la sol·licitud, les teves dades s’eliminaran, de manera que no se t’exigirà cap acció més. Si tu no has fet aquesta sol·licitud, ignora aquest correu-e.
         extra_html: Si us plau, consulta també a <a href="%{terms_path}"> les regles del servidor</a> i a <a href="%{policy_path}"> les nostres condicions de servei</a>.
-<<<<<<< HEAD
-        subject: 'Instruccions de confirmació per a %{instance}'
-        title: Verifica l'adreça de correu
-      email_changed:
-        explanation: 'L''adreça de correu del teu compte s''està canviant a:'
-        extra: Si no has canviat el teu correu electrònic, és probable que algú hagi accedit al teu compte. Si us plau, canvia la contrasenya immediatament o posa't en contacte amb l'administrador del servidor si no pots accedir al teu compte.
-        subject: 's''ha canviat l''adreça electrònica'
-        title: Nova adreça de correu electrònic
-      password_change:
-        explanation: S'ha canviat la contrasenya del teu compte.
-        extra: Si no has canviat la teva contrasenya, és probable que algú hagi accedit al teu compte. Si us plau, canvia la contrasenya immediatament o posa't en contacte amb l'administrador del servidor si no pots accedir al teu compte.
-        subject: 'Contrasenya canviada'
-        title: Contrasenya canviada
-      reconfirmation_instructions:
-        explanation: Confirma la nova adreça per canviar el teu correu electrònic.
-        extra: Si tu no has iniciat aquest canvi, ignora aquest correu electrònic. L'adreça de correu electrònic del compte de Mastodon no canviarà fins que no accedeixis a l'enllaç que hi ha a dalt.
-        subject: 'Confirma l''adreça electrònica per a %{instance}'
-        title: Verifica l'adreça de correu electrònic
-      reset_password_instructions:
-        action: Canvia la contrasenya
-        explanation: Has sol·licitat una contrasenya nova per al teu compte.
-        extra: Si no l'has sol·licitat, ignora aquest correu electrònic. La teva contrasenya no canviarà fins que no accedeixis a l'enllaç que hi ha a dalt i en creïs una de nova.
-        subject: 'Instruccions per reiniciar la contrasenya'
-        title: Contrasenya restablerta
-      two_factor_disabled:
-        explanation: L'autenticació de doble factor per al teu compte s'ha desactivat. Ara només pots iniciar la sessió fent servir la teva adreça de correu electrònic i la contrasenya.
-        subject: 'Autenticació de doble factor desactivada'
-        title: AF2 desactivat
-      two_factor_enabled:
-        explanation: L'autenticació de doble factor s'ha habilitat per al teu compte. Per iniciar la sessió, es requerirà un token generat per l'aplicació TOTP que hagis emparellat.
-        subject: 'Autenticació de doble factor activada'
-        title: AF2 activat
-=======
         subject: 'Mastodon: Instruccions de confirmació de %{instance}'
         title: Verifica l'adreça-e
       email_changed:
         explanation: 'L''adreça-e del teu compte es canvia a:'
         extra: Si no has canviat el teu correu-e és probable que algú hagi accedit al teu compte. Si us plau, canvia la contrasenya immediatament o posa't en contacte amb l'administrador del servidor si no pots accedir al teu compte.
-        subject: 'Mastodon: s''ha canviat l''adreça-e'
+        subject: 's''ha canviat l''adreça-e'
         title: Nova adreça-e
       password_change:
         explanation: S'ha canviat la contrasenya del teu compte.
         extra: Si no has canviat la teva contrasenya, és probable que algú hagi accedit al teu compte. Si us plau, canvia-la immediatament o posa't en contacte amb l'administrador del servidor si no pots accedir al teu compte.
-        subject: 'Mastodon: contrasenya canviada'
+        subject: 'Contrasenya canviada'
         title: Contrasenya canviada
       reconfirmation_instructions:
         explanation: Confirma la nova adreça per canviar el teu correu-e.
         extra: Si no has iniciat aquest canvi, ignora aquest correu-e. L'adreça de correu-e del compte de Mastodon no canviarà fins que no accedeixis a l'enllaç que hi ha a dalt.
-        subject: 'Mastodon: confirma l''adreça-e per a %{instance}'
+        subject: 'Confirma l''adreça-e per a %{instance}'
         title: Verifica l'adreça de correu-e
       reset_password_instructions:
         action: Canvia la contrasenya
@@ -89,40 +56,20 @@
         explanation: L'autenticació de doble factor s'ha habilitat per al teu compte. Per a iniciar la sessió es requerirà un token generat per l'aplicació TOTP que hi hagis emparellat.
         subject: 'Mastodon: Autenticació de doble factor activada'
         title: A2F activada
->>>>>>> 363bedd0
       two_factor_recovery_codes_changed:
         explanation: Els codis de recuperació anteriors ja no són vàlids i se n'han generat de nous.
         subject: 'Codis de recuperació de doble factor regenerats'
         title: Codis de recuperació A2F canviats
       unlock_instructions:
-<<<<<<< HEAD
-        subject: 'Instruccions per desbloquejar'
+        subject: 'Mastodon: Instruccions per a desblocar'
       webauthn_credential:
         added:
-          explanation: S'ha afegit la següent clau de seguretat al vostre compte
+          explanation: La següent clau de seguretat s'ha afegit al teu compte
           subject: 'Nova clau de seguretat'
           title: S'ha afegit una nova clau de seguretat
         deleted:
           explanation: La següent clau de seguretat s'ha esborrat del teu compte
-          subject: 'clau de seguretat esborrada'
-          title: Una de les teves claus de seguretat ha estat esborrada
-      webauthn_disabled:
-        explanation: S'ha desactivat l'autenticació amb claus de seguretat per al teu compte. Ara només pots iniciar la sessió usant el token generat per l'aplicació TOTP.
-        subject: 'S''ha desactivat l''autenticació amb claus de seguretat'
-        title: Claus de seguretat desactivades
-      webauthn_enabled:
-        explanation: S'ha activat l'autenticació amb claus de seguretat. Ja pots usar la teva clau de seguretat per iniciar sessió.
-        subject: 'Autenticació amb clau de seguretat activada'
-=======
-        subject: 'Mastodon: Instruccions per a desblocar'
-      webauthn_credential:
-        added:
-          explanation: La següent clau de seguretat s'ha afegit al teu compte
-          subject: 'Mastodon: nova clau de seguretat'
-          title: S'ha afegit una nova clau de seguretat
-        deleted:
-          explanation: La següent clau de seguretat s'ha esborrat del teu compte
-          subject: 'Mastodon: Clau de seguretat esborrada'
+          subject: 'Clau de seguretat esborrada'
           title: Una de les teves claus de seguretat ha estat esborrada
       webauthn_disabled:
         explanation: S'ha desactivat l'autenticació amb claus de seguretat per al teu compte. Ara només pots iniciar la sessió usant el token generat per l'aplicació TOTP.
@@ -131,7 +78,6 @@
       webauthn_enabled:
         explanation: S'ha activat l'autenticació amb claus de seguretat. Ja pots usar la teva clau de seguretat per a iniciar sessió.
         subject: 'Mastodon: Autenticació amb clau de seguretat activada'
->>>>>>> 363bedd0
         title: Claus de seguretat activades
     omniauth_callbacks:
       failure: No s'ha pogut autenticar des de %{kind} degut a "%{reason}".
