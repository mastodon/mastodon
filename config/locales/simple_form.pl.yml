---
pl:
  simple_form:
    hints:
      defaults:
        autofollow: Osoby, które zarejestrują się z Twojego zaproszenia automatycznie zaczną Cię śledzić
        avatar: PNG, GIF lub JPG. Maksymalnie %{size}. Zostanie zmniejszony do %{dimensions}px
        bot: To konto wykonuje głównie zautomatyzowane działania i może nie być monitorowane
        context: Jedno lub wiele miejsc, w których filtr zostanie zastosowany
        digest: Wysyłane tylko po długiej nieaktywności, jeżeli w tym czasie otrzymaleś jakąś wiadomość bezpośrednią
        discoverable_html: <a href="%{path}" target="_blank">Katalog</a> pozwala znaleźć konta na podstawie zainteresowań i aktywności. Profil musi śledzić przynajmniej %{min_followers} osób
        fields: Możesz ustawić maksymalnie 4 niestandardowe pola wyświetlane jako tabela na Twoim profilu
        header: PNG, GIF lub JPG. Maksymalnie %{size}. Zostanie zmniejszony do %{dimensions}px
        inbox_url: Skopiuj adres ze strony głównej przekaźnika, którego chcesz użyć
        irreversible: Filtrowane wpisy znikną bezpowrotnie, nawet gdy filtr zostanie usunięty
        locale: Język interfejsu, wiadomości e-mail i powiadomieniach push
        locked: Musisz akceptować prośby o śledzenie
        password: Użyj co najmniej 8 znaków
        phrase: Zostanie wykryte nawet, gdy znajduje się za ostrzeżeniem o zawartości
        scopes: Wybór API, do których aplikacja będzie miała dostęp. Jeżeli wybierzesz nadrzędny zakres, nie musisz wybierać jego elementów.
        setting_default_language: Język Twoich wpisów może być wykrywany automatycznie, ale nie zawsze jest to dokładne
        setting_display_media_show_all: Zawsze pokazuj zawartość multimedialną jako wrażliwą
        setting_hide_network: Informacje o tym, kto Cię śledzi i kogo śledzisz nie będą widoczne
        setting_noindex: Wpływa na widoczność strony profilu i Twoich wpisów
        setting_skin: Zmienia wygląd używanej odmiany Mastodona
        whole_word: Jeśli słowo lub fraza składa się jedynie z liter lub cyfr, filtr będzie zastosowany tylko do pełnych wystąpień
      imports:
        data: Plik CSV wyeksportowany z innej instancji Mastodona
      sessions:
        otp: 'Wprowadź kod weryfikacji dwuetapowej z telefonu lub wykorzystaj jeden z kodów zapasowych:'
      user:
        chosen_languages: Jeżeli zaznaczone, tylko wpisy w wybranych językach będą wyświetlane na publicznych osiach czasu
    labels:
      account:
        fields:
          name: Nazwa
          value: Zawartość
      defaults:
        autofollow: Zapraszaj do śledzenia swojego konta
        avatar: Awatar
        bot: To konto jest prowadzone przez bota
        chosen_languages: Filtrowanie języków
        confirm_new_password: Potwierdź nowe hasło
        confirm_password: Potwierdź hasło
        context: Filtruj zawartość
        current_password: Obecne hasło
        data: Dane
        discoverable: Wyświetlaj ten profil w katalogu
        display_name: Widoczna nazwa
        email: Adres e-mail
        expires_in: Wygaśnie po
        fields: Metadane profilu
        header: Nagłówek
        inbox_url: Adres skrzynki przekaźnika
        irreversible: Usuwaj zamiast ukrywać
        locale: Język interfejsu
        locked: Ustaw konto jako prywatne
        max_uses: Maksymalna liczba użyć
        new_password: Nowe hasło
        note: Biogram
        otp_attempt: Kod uwierzytelnienia dwustopniowego
        password: Hasło
        phrase: Słowo kluczowe lub fraza
        scopes: Do których API aplikacja będzie miała dostęp. Jeżeli wybierzesz zakres wyższego poziomu, nie musisz zaznaczać bardziej szczegółowych.
        setting_auto_play_gif: Automatycznie odtwarzaj animowane GIFy
        setting_boost_modal: Pytaj o potwierdzenie przed podbiciem
        setting_default_language: Język wpisów
        setting_default_privacy: Widoczność wpisów
        setting_default_sensitive: Zawsze oznaczaj zawartość multimedialną jako wrażliwą
        setting_delete_modal: Pytaj o potwierdzenie przed usunięciem wpisu
<<<<<<< HEAD
        setting_favourite_modal: Pytaj o potwierdzenie przed dodaniem do ulubionych
=======
        setting_display_media_hide_all: Ukryj wszystko
        setting_display_media_show_all: Pokaż wszystko
>>>>>>> 66436d08
        setting_hide_network: Ukryj swoją sieć
        setting_noindex: Nie indeksuj mojego profilu w wyszukiwarkach internetowych
        setting_reduce_motion: Ogranicz ruch w animacjach
        setting_skin: Motyw
        setting_system_font_ui: Używaj domyślnej czcionki systemu
        setting_unfollow_modal: Pytaj o potwierdzenie przed cofnięciem śledzenia
        severity: Priorytet
        type: Importowane dane
        username: Nazwa użytkownika
        username_or_email: Nazwa użytkownika lub adres e-mail
        whole_word: Całe słowo
      interactions:
        must_be_follower: Nie wyświetlaj powiadomień od osób, które Cię nie śledzą
        must_be_following: Nie wyświetlaj powiadomień od osób, których nie śledzisz
        must_be_following_dm: Nie wyświetlaj wiadomości bezpośrednich od osób, których nie śledzisz
      notification_emails:
        digest: Wysyłaj podsumowania e-mailem
        favourite: Powiadamiaj mnie e-mailem, gdy ktoś polubi mój wpis
        follow: Powiadamiaj mnie e-mailem, gdy ktoś zacznie mnie śledzić
        follow_request: Powiadamiaj mnie e-mailem, gdy ktoś poprosi o pozwolenie na śledzenie mnie
        mention: Powiadamiaj mnie e-mailem, gdy ktoś o mnie wspomni
        reblog: Powiadamiaj mnie e-mailem, gdy ktoś podbije mój wpis
        report: Powiadamiaj mnie e-mailem, gdy zostanie utworzone nowe zgłoszenie
    'no': Nie
    required:
      mark: "*"
      text: pole wymagane
    'yes': Tak<|MERGE_RESOLUTION|>--- conflicted
+++ resolved
@@ -68,12 +68,9 @@
         setting_default_privacy: Widoczność wpisów
         setting_default_sensitive: Zawsze oznaczaj zawartość multimedialną jako wrażliwą
         setting_delete_modal: Pytaj o potwierdzenie przed usunięciem wpisu
-<<<<<<< HEAD
-        setting_favourite_modal: Pytaj o potwierdzenie przed dodaniem do ulubionych
-=======
         setting_display_media_hide_all: Ukryj wszystko
         setting_display_media_show_all: Pokaż wszystko
->>>>>>> 66436d08
+        setting_favourite_modal: Pytaj o potwierdzenie przed dodaniem do ulubionych
         setting_hide_network: Ukryj swoją sieć
         setting_noindex: Nie indeksuj mojego profilu w wyszukiwarkach internetowych
         setting_reduce_motion: Ogranicz ruch w animacjach
