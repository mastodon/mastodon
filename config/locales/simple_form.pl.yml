---
pl:
  simple_form:
    hints:
      account_alias:
        acct: Określ nazwę@domenę konta z którego chcesz się przenieść
      account_migration:
        acct: Określ nazwę@domenę konta na które chcesz się przenieść
      account_warning_preset:
        text: Możesz korzystać ze składni której używasz we wpisach, takiej jak adresy URL, hashtagi i wspomnienia
        title: Nieobowiązkowe. Niewidoczne dla odbiorcy
      admin_account_action:
        include_statuses: Użytkownik zobaczy, których wpisów dotyczyło działanie moderacji lub ostrzeżenie
        send_email_notification: Użytkownik otrzyma informację, co stało się z jego kontem
        text_html: Możesz używać składni której używasz we wpisach. Możesz <a href="%{path}">dodać szablon ostrzeżenia</a> aby zaoszczędzić czas
        type_html: Wybierz co chcesz zrobić z <strong>%{acct}</strong>
        types:
          disable: Nie pozwalaj użytkownikowi na korzystanie ze swojego konta, ale nie usuwaj ani nie ukrywaj jego zawartości.
          none: Użyj tego, aby wysłać użytkownikowi ostrzeżenie, nie wywołując żadnego innego działania.
          sensitive: Wymuś oznaczanie wszystkich załączników multimedialnych tego użytkownika jako wrażliwe.
          silence: Zablokuj użytkownikowi możliwość publikowania z widocznością publiczną, ukrywaj jego wpisy i powiadomienia przed osobami, które go nie obserwują.
          suspend: Zapobiegaj wszelkim interakcjom z tym kontem i usuń jego zawartość. Odwracalne w ciągu 30 dni.
        warning_preset_id: Nieobowiązkowe. Możesz dodać niestandardowy tekst do końcowki szablonu
      announcement:
        all_day: Jeżeli zaznaczone, tylko daty z przedziału czasu będą wyświetlane
        ends_at: Nieobowiązkowe. Ogłoszenie zostanie automatycznie wycofane w tym czasie
        scheduled_at: Pozostaw puste, aby opublikować ogłoszenie natychmiastowo
        starts_at: Nieobowiązkowe. Jeżeli ogłoszenie jest związane z danym przedziałem czasu
        text: Możesz używać składni wpisu. Pamiętaj o tym, ile miejsca zajmie ogłoszenie na ekranie użytkownika
      defaults:
        autofollow: Osoby, które zarejestrują się z Twojego zaproszenia automatycznie zaczną Cię śledzić
        avatar: PNG, GIF lub JPG. Maksymalnie %{size}. Zostanie zmniejszony do %{dimensions}px
        bot: To konto wykonuje głównie zautomatyzowane działania i może nie być monitorowane
        context: Jedno lub wiele miejsc, w których filtr zostanie zastosowany
        current_password: Ze względów bezpieczeństwa wprowadź hasło obecnego konta
        current_username: Aby potwierdzić, wprowadź nazwę użytkownika obecnego konta
        digest: Wysyłane tylko po długiej nieaktywności, jeżeli w tym czasie otrzymaleś jakąś wiadomość bezpośrednią
<<<<<<< HEAD
        discoverable: Katalog profilu jest jednym ze sposobów, dzięki którym Twoje konto dotrze do szerszego grona
        discoverable_no_directory: Pozwól na odkrywanie Twojego konta przez nieznajomych poprzez rekomendacje i inne funkcje
=======
>>>>>>> 8c7223f4
        email: Otrzymasz e-mail potwierdzający
        fields: Możesz ustawić maksymalnie 4 niestandardowe pola wyświetlane jako tabela na Twoim profilu
        header: PNG, GIF lub JPG. Maksymalnie %{size}. Zostanie zmniejszony do %{dimensions}px
        inbox_url: Skopiuj adres ze strony głównej przekaźnika, którego chcesz użyć
        irreversible: Filtrowane wpisy znikną bezpowrotnie, nawet gdy filtr zostanie usunięty
        locale: Język interfejsu, wiadomości e-mail i powiadomieniach push
        locked: Musisz akceptować prośby o śledzenie
        password: Użyj co najmniej 8 znaków
        phrase: Zostanie wykryte nawet, gdy znajduje się za ostrzeżeniem o zawartości
        scopes: Wybór API, do których aplikacja będzie miała dostęp. Jeżeli wybierzesz nadrzędny zakres, nie musisz wybierać jego elementów.
        setting_aggregate_reblogs: Nie pokazuj nowych podbić dla wpisów, które zostały niedawno podbite (dotyczy tylko nowo otrzymanych podbić)
        setting_default_sensitive: Wrażliwe multimedia są domyślnie schowane i mogą być odkryte kliknięciem
        setting_display_media_default: Ukrywaj zawartość multimedialną oznaczoną jako wrażliwa
        setting_display_media_hide_all: Zawsze ukrywaj zawartość multimedialną
        setting_display_media_show_all: Zawsze pokazuj zawartość multimedialną
        setting_hide_network: Informacje o tym, kto Cię śledzi i kogo śledzisz nie będą widoczne
        setting_noindex: Wpływa na widoczność strony profilu i Twoich wpisów
        setting_show_application: W informacjach o wpisie będzie widoczna informacja o aplikacji, z której został wysłany
        setting_use_blurhash: Gradienty są oparte na kolorach ukrywanej zawartości, ale uniewidaczniają wszystkie szczegóły
        setting_use_pending_items: Ukryj aktualizacje osi czasu za kliknięciem, zamiast automatycznego przewijania strumienia
        username: Twoja nazwa użytkownika będzie niepowtarzalna na %{domain}
        whole_word: Jeśli słowo lub fraza składa się jedynie z liter lub cyfr, filtr będzie zastosowany tylko do pełnych wystąpień
      domain_allow:
        domain: Ta domena będzie mogła pobierać dane z serwera, a dane przychodzące z niej będą przetwarzane i przechowywane
      email_domain_block:
        domain: To może być nazwa domeny, która pojawia się w adresie e-mail lub rekordzie MX, którego używa. Zostaną one sprawdzone przy rejestracji.
        with_dns_records: Zostanie wykonana próba rozwiązania rekordów DNS podanej domeny, a wyniki również zostaną dodane na czarną listę
      featured_tag:
        name: 'Sugerujemy użycie jednego z następujących:'
      form_challenge:
        current_password: Wchodzisz w strefę bezpieczną
      imports:
        data: Plik CSV wyeksportowany z innego serwera Mastodona
      invite_request:
        text: To pomoże nam w recenzji Twojej aplikacji
      ip_block:
        comment: Niewymagane. Pamiętaj, dlaczego dodałeś tę regułę.
        expires_in: Adresy IP to ograniczony zasób, czasami są współdzielone i często zmieniają właściciela. Z tego powodu blokady adresów IP nie są zalecane.
        ip: Wprowadź adres IPv4 lub IPv6. Możesz zablokować całe zakresy za pomocą składni CIDR. Uważaj, aby się nie zablokować!
        severities:
          no_access: Zablokuj dostęp do wszystkich zasobów
          sign_up_requires_approval: Nowe rejestracje będą wymagać twojej zgody
        severity: Wybierz co ma się stać z żadaniami z tego adresu IP
      rule:
        text: Opisz wymóg lub regułę dla użytkowników na tym serwerze. Postaraj się, aby była krótka i prosta
      sessions:
        otp: 'Wprowadź kod weryfikacji dwuetapowej z telefonu lub wykorzystaj jeden z kodów zapasowych:'
        webauthn: Jeżeli jest to klucz USB, upewnij się, że go włożyłeś i, jeśli to konieczne, naciśnij go.
      tag:
        name: Możesz zmieniać tylko wielkość liter, np. aby były bardziej widoczne
      user:
        chosen_languages: Jeżeli zaznaczone, tylko wpisy w wybranych językach będą wyświetlane na publicznych osiach czasu
    labels:
      account:
        fields:
          name: Nazwa
          value: Zawartość
      account_alias:
        acct: Nazwa starego konta
      account_migration:
        acct: Nazwa nowego konta
      account_warning_preset:
        text: Tekst szablonu
        title: Tytuł
      admin_account_action:
        include_statuses: Uwzględniaj zgłoszone wpisy w wiadomości e-mail
        send_email_notification: Powiadom użytkownika mailem
        text: Niestandardowe ostrzeżenie
        type: Działanie
        types:
          disable: Wyłącz
          none: Nie rób niczego
          sensitive: Wrażliwe
          silence: Wycisz
          suspend: Zawieś i nieodwracalnie usuń dane konta
        warning_preset_id: Użyj szablonu ostrzeżenia
      announcement:
        all_day: Wydarzenie całodniowe
        ends_at: Koniec wydarzenia
        scheduled_at: Zaplanuj publikację
        starts_at: Początek wydarzenia
        text: Ogłoszenie
      defaults:
        autofollow: Zapraszaj do śledzenia swojego konta
        avatar: Awatar
        bot: To konto jest prowadzone przez bota
        chosen_languages: Filtrowanie języków
        confirm_new_password: Potwierdź nowe hasło
        confirm_password: Potwierdź hasło
        context: Filtruj zawartość
        current_password: Obecne hasło
        data: Dane
        discoverable: Wyświetlaj ten profil w katalogu
        display_name: Widoczna nazwa
        email: Adres e-mail
        expires_in: Wygaśnie po
        fields: Metadane profilu
        header: Nagłówek
        honeypot: "%{label} (nie wypełniaj)"
        inbox_url: Adres skrzynki przekaźnika
        irreversible: Usuwaj zamiast ukrywać
        locale: Język interfejsu
        locked: Ustaw konto jako prywatne
        max_uses: Maksymalna liczba użyć
        new_password: Nowe hasło
        note: Biogram
        otp_attempt: Kod uwierzytelnienia dwustopniowego
        password: Hasło
        phrase: Słowo kluczowe lub fraza
        setting_advanced_layout: Włącz zaawansowany interfejs użytkownika
        setting_aggregate_reblogs: Grupuj podbicia na osiach czasu
        setting_auto_play_gif: Automatycznie odtwarzaj animowane GIFy
        setting_boost_modal: Pytaj o potwierdzenie przed podbiciem
        setting_crop_images: Przycinaj obrazki w nierozwiniętych wpisach do 16x9
        setting_default_language: Język wpisów
        setting_default_privacy: Widoczność wpisów
        setting_default_sensitive: Zawsze oznaczaj zawartość multimedialną jako wrażliwą
        setting_delete_modal: Pytaj o potwierdzenie przed usunięciem wpisu
        setting_disable_swiping: Wyłącz ruchy przesuwania
        setting_display_media: Wyświetlanie zawartości multimedialnej
        setting_display_media_default: Domyślne
        setting_display_media_hide_all: Ukryj wszystko
        setting_display_media_show_all: Pokaż wszystko
        setting_expand_spoilers: Zawsze rozwijaj wpisy oznaczone ostrzeżeniem o zawartości
        setting_hide_network: Ukryj swoją sieć
        setting_noindex: Nie indeksuj mojego profilu w wyszukiwarkach internetowych
        setting_reduce_motion: Ogranicz ruch w animacjach
        setting_show_application: Informuj o aplikacji z której wysłano wpisy
        setting_system_font_ui: Używaj domyślnej czcionki systemu
        setting_theme: Motyw strony
        setting_trends: Pokazuj dzisiejsze „Na czasie”
        setting_unfollow_modal: Pytaj o potwierdzenie przed cofnięciem śledzenia
        setting_use_blurhash: Pokazuj kolorowe gradienty dla ukrytej zawartości multimedialnej
        setting_use_pending_items: Tryb spowolniony
        severity: Priorytet
        sign_in_token_attempt: Kod zabezpieczający
        type: Importowane dane
        username: Nazwa użytkownika
        username_or_email: Nazwa użytkownika lub adres e-mail
        whole_word: Całe słowo
      email_domain_block:
        with_dns_records: Uwzględnij rekordy MX i adresy IP domeny
      featured_tag:
        name: Hasztag
      interactions:
        must_be_follower: Nie wyświetlaj powiadomień od osób, które Cię nie śledzą
        must_be_following: Nie wyświetlaj powiadomień od osób, których nie śledzisz
        must_be_following_dm: Nie wyświetlaj wiadomości bezpośrednich od osób, których nie śledzisz
      invite:
        comment: Komentarz
      invite_request:
        text: Czemu chcesz dołączyć?
      ip_block:
        comment: Skomentuj
        ip: Adres IP
        severities:
          no_access: Zablokuj dostęp
          sign_up_requires_approval: Ogranicz rejestracje
        severity: Reguła
      notification_emails:
        digest: Wysyłaj podsumowania e-mailem
        favourite: Powiadamiaj mnie e-mailem, gdy ktoś polubi mój wpis
        follow: Powiadamiaj mnie e-mailem, gdy ktoś zacznie mnie śledzić
        follow_request: Powiadamiaj mnie e-mailem, gdy ktoś poprosi o pozwolenie na śledzenie mnie
        mention: Powiadamiaj mnie e-mailem, gdy ktoś o mnie wspomni
        pending_account: Wyślij e-mail kiedy nowe konto potrzebuje recenzji
        reblog: Powiadamiaj mnie e-mailem, gdy ktoś podbije mój wpis
      rule:
        text: Zasada
      tag:
        listable: Pozwól, aby ten hashtag pojawiał się w wynikach wyszukiwania i katalogu profilów
        name: Hashtag
        trendable: Pozwól na wyświetlanie tego hashtagu w „Na czasie”
        usable: Pozwól na umieszczanie tego hashtagu we wpisach
    'no': Nie
    recommended: Polecane
    required:
      mark: "*"
      text: pole wymagane
    title:
      sessions:
        webauthn: Użyj jednego ze swoich kluczy bezpieczeństwa, aby się zalogować
    'yes': Tak<|MERGE_RESOLUTION|>--- conflicted
+++ resolved
@@ -35,11 +35,6 @@
         current_password: Ze względów bezpieczeństwa wprowadź hasło obecnego konta
         current_username: Aby potwierdzić, wprowadź nazwę użytkownika obecnego konta
         digest: Wysyłane tylko po długiej nieaktywności, jeżeli w tym czasie otrzymaleś jakąś wiadomość bezpośrednią
-<<<<<<< HEAD
-        discoverable: Katalog profilu jest jednym ze sposobów, dzięki którym Twoje konto dotrze do szerszego grona
-        discoverable_no_directory: Pozwól na odkrywanie Twojego konta przez nieznajomych poprzez rekomendacje i inne funkcje
-=======
->>>>>>> 8c7223f4
         email: Otrzymasz e-mail potwierdzający
         fields: Możesz ustawić maksymalnie 4 niestandardowe pola wyświetlane jako tabela na Twoim profilu
         header: PNG, GIF lub JPG. Maksymalnie %{size}. Zostanie zmniejszony do %{dimensions}px
