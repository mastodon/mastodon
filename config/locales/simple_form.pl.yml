---
pl:
  simple_form:
    hints:
      account_warning_preset:
        text: Możesz korzystać ze składni której używasz we wpisach, takiej jak adresy URL, hashtagi i wspomnienia
      admin_account_action:
        send_email_notification: Użytkownik otrzyma informację, co stało się z jego kontem
        text_html: Możesz używać składni której używasz we wpisach. Możesz <a href="%{path}">dodać szablon ostrzeżenia</a> aby zaoszczędzić czas
        type_html: Wybierz co chcesz zrobić z <strong>%{acct}</strong>
        warning_preset_id: Nieobowiązkowe. Możesz dodać niestandardowy tekst do końcowki szablonu
      defaults:
        autofollow: Osoby, które zarejestrują się z Twojego zaproszenia automatycznie zaczną Cię śledzić
        avatar: PNG, GIF lub JPG. Maksymalnie %{size}. Zostanie zmniejszony do %{dimensions}px
        bot: To konto wykonuje głównie zautomatyzowane działania i może nie być monitorowane
        context: Jedno lub wiele miejsc, w których filtr zostanie zastosowany
        digest: Wysyłane tylko po długiej nieaktywności, jeżeli w tym czasie otrzymaleś jakąś wiadomość bezpośrednią
        discoverable_html: <a href="%{path}" target="_blank">Katalog</a> pozwala znaleźć konta na podstawie zainteresowań i aktywności. Profil musi śledzić przynajmniej %{min_followers} osób
        email: Otrzymasz e-mail potwierdzający
        fields: Możesz ustawić maksymalnie 4 niestandardowe pola wyświetlane jako tabela na Twoim profilu
        header: PNG, GIF lub JPG. Maksymalnie %{size}. Zostanie zmniejszony do %{dimensions}px
        inbox_url: Skopiuj adres ze strony głównej przekaźnika, którego chcesz użyć
        irreversible: Filtrowane wpisy znikną bezpowrotnie, nawet gdy filtr zostanie usunięty
        locale: Język interfejsu, wiadomości e-mail i powiadomieniach push
        locked: Musisz akceptować prośby o śledzenie
        password: Użyj co najmniej 8 znaków
        phrase: Zostanie wykryte nawet, gdy znajduje się za ostrzeżeniem o zawartości
        scopes: Wybór API, do których aplikacja będzie miała dostęp. Jeżeli wybierzesz nadrzędny zakres, nie musisz wybierać jego elementów.
        setting_aggregate_reblogs: Nie pokazuj nowych podbić dla wpisów, które zostały niedawno podbite (dotyczy tylko nowo otrzymanych podbić)
        setting_default_language: Język Twoich wpisów może być wykrywany automatycznie, ale nie zawsze jest to dokładne
        setting_display_media_default: Ukrywaj zawartość oznaczoną jako wrażliwa
        setting_display_media_hide_all: Zawsze ukrywaj zawartość multimedialną
        setting_display_media_show_all: Zawsze pokazuj zawartość multimedialną jako wrażliwą
        setting_hide_network: Informacje o tym, kto Cię śledzi i kogo śledzisz nie będą widoczne
        setting_noindex: Wpływa na widoczność strony profilu i Twoich wpisów
<<<<<<< HEAD
        setting_skin: Zmienia wygląd używanej odmiany Mastodona
=======
        setting_show_application: W informacjach o wpisie będzie widoczna informacja o aplikacji, z której został wysłany
        setting_theme: Zmienia wygląd Mastodona po zalogowaniu z dowolnego urządzenia.
>>>>>>> 3031b8a8
        username: Twoja nazwa użytkownika będzie niepowtarzalna na %{domain}
        whole_word: Jeśli słowo lub fraza składa się jedynie z liter lub cyfr, filtr będzie zastosowany tylko do pełnych wystąpień
      featured_tag:
        name: 'Sugerujemy użycie jednego z następujących:'
      imports:
        data: Plik CSV wyeksportowany z innej instancji Mastodona
      sessions:
        otp: 'Wprowadź kod weryfikacji dwuetapowej z telefonu lub wykorzystaj jeden z kodów zapasowych:'
      user:
        chosen_languages: Jeżeli zaznaczone, tylko wpisy w wybranych językach będą wyświetlane na publicznych osiach czasu
    labels:
      account:
        fields:
          name: Nazwa
          value: Zawartość
      account_warning_preset:
        text: Tekst szablonu
      admin_account_action:
        send_email_notification: Powiadom użytkownika mailem
        text: Niestandardowe ostrzeżenie
        type: Działanie
        types:
          disable: Wyłącz
          none: Nie rób niczego
          silence: Wycisz
          suspend: Zawieś i nieodwracalnie usuń dane konta
        warning_preset_id: Użyj szablonu ostrzeżenia
      defaults:
        autofollow: Zapraszaj do śledzenia swojego konta
        avatar: Awatar
        bot: To konto jest prowadzone przez bota
        chosen_languages: Filtrowanie języków
        confirm_new_password: Potwierdź nowe hasło
        confirm_password: Potwierdź hasło
        context: Filtruj zawartość
        current_password: Obecne hasło
        data: Dane
        discoverable: Wyświetlaj ten profil w katalogu
        display_name: Widoczna nazwa
        email: Adres e-mail
        expires_in: Wygaśnie po
        fields: Metadane profilu
        header: Nagłówek
        inbox_url: Adres skrzynki przekaźnika
        irreversible: Usuwaj zamiast ukrywać
        locale: Język interfejsu
        locked: Ustaw konto jako prywatne
        max_uses: Maksymalna liczba użyć
        new_password: Nowe hasło
        note: Biogram
        otp_attempt: Kod uwierzytelnienia dwustopniowego
        password: Hasło
        phrase: Słowo kluczowe lub fraza
        scopes: Do których API aplikacja będzie miała dostęp. Jeżeli wybierzesz zakres wyższego poziomu, nie musisz zaznaczać bardziej szczegółowych.
        setting_aggregate_reblogs: Grupuj podbicia na osiach czasu
        setting_auto_play_gif: Automatycznie odtwarzaj animowane GIFy
        setting_boost_modal: Pytaj o potwierdzenie przed podbiciem
        setting_default_language: Język wpisów
        setting_default_privacy: Widoczność wpisów
        setting_default_sensitive: Zawsze oznaczaj zawartość multimedialną jako wrażliwą
        setting_delete_modal: Pytaj o potwierdzenie przed usunięciem wpisu
        setting_display_media: Wyświetlanie zawartości multimedialnej
        setting_display_media_default: Domyślne
        setting_display_media_hide_all: Ukryj wszystko
        setting_display_media_show_all: Pokaż wszystko
        setting_expand_spoilers: Zawsze rozwijaj wpisy oznaczone ostrzeżeniem o zawartości
        setting_favourite_modal: Pytaj o potwierdzenie przed dodaniem do ulubionych
        setting_hide_network: Ukryj swoją sieć
        setting_noindex: Nie indeksuj mojego profilu w wyszukiwarkach internetowych
        setting_reduce_motion: Ogranicz ruch w animacjach
<<<<<<< HEAD
        setting_skin: Motyw
=======
        setting_show_application: Informuj o aplikacji z której wysłano wpisy
>>>>>>> 3031b8a8
        setting_system_font_ui: Używaj domyślnej czcionki systemu
        setting_unfollow_modal: Pytaj o potwierdzenie przed cofnięciem śledzenia
        severity: Priorytet
        type: Importowane dane
        username: Nazwa użytkownika
        username_or_email: Nazwa użytkownika lub adres e-mail
        whole_word: Całe słowo
      featured_tag:
        name: Hashtag
      interactions:
        must_be_follower: Nie wyświetlaj powiadomień od osób, które Cię nie śledzą
        must_be_following: Nie wyświetlaj powiadomień od osób, których nie śledzisz
        must_be_following_dm: Nie wyświetlaj wiadomości bezpośrednich od osób, których nie śledzisz
      notification_emails:
        digest: Wysyłaj podsumowania e-mailem
        favourite: Powiadamiaj mnie e-mailem, gdy ktoś polubi mój wpis
        follow: Powiadamiaj mnie e-mailem, gdy ktoś zacznie mnie śledzić
        follow_request: Powiadamiaj mnie e-mailem, gdy ktoś poprosi o pozwolenie na śledzenie mnie
        mention: Powiadamiaj mnie e-mailem, gdy ktoś o mnie wspomni
        reblog: Powiadamiaj mnie e-mailem, gdy ktoś podbije mój wpis
        report: Powiadamiaj mnie e-mailem, gdy zostanie utworzone nowe zgłoszenie
    'no': Nie
    required:
      mark: "*"
      text: pole wymagane
    'yes': Tak<|MERGE_RESOLUTION|>--- conflicted
+++ resolved
@@ -33,12 +33,8 @@
         setting_display_media_show_all: Zawsze pokazuj zawartość multimedialną jako wrażliwą
         setting_hide_network: Informacje o tym, kto Cię śledzi i kogo śledzisz nie będą widoczne
         setting_noindex: Wpływa na widoczność strony profilu i Twoich wpisów
-<<<<<<< HEAD
+        setting_show_application: W informacjach o wpisie będzie widoczna informacja o aplikacji, z której został wysłany
         setting_skin: Zmienia wygląd używanej odmiany Mastodona
-=======
-        setting_show_application: W informacjach o wpisie będzie widoczna informacja o aplikacji, z której został wysłany
-        setting_theme: Zmienia wygląd Mastodona po zalogowaniu z dowolnego urządzenia.
->>>>>>> 3031b8a8
         username: Twoja nazwa użytkownika będzie niepowtarzalna na %{domain}
         whole_word: Jeśli słowo lub fraza składa się jedynie z liter lub cyfr, filtr będzie zastosowany tylko do pełnych wystąpień
       featured_tag:
@@ -109,11 +105,8 @@
         setting_hide_network: Ukryj swoją sieć
         setting_noindex: Nie indeksuj mojego profilu w wyszukiwarkach internetowych
         setting_reduce_motion: Ogranicz ruch w animacjach
-<<<<<<< HEAD
+        setting_show_application: Informuj o aplikacji z której wysłano wpisy
         setting_skin: Motyw
-=======
-        setting_show_application: Informuj o aplikacji z której wysłano wpisy
->>>>>>> 3031b8a8
         setting_system_font_ui: Używaj domyślnej czcionki systemu
         setting_unfollow_modal: Pytaj o potwierdzenie przed cofnięciem śledzenia
         severity: Priorytet
