--- conflicted
+++ resolved
@@ -5,19 +5,6 @@
       defaults:
         avatar: PNG, GIF lub JPG. Maksymalnie 2MB. Zostanie zmniejszony do 120x120px
         display_name:
-<<<<<<< HEAD
-          one: 'Pozostał <span class="name-counter">1</span> znak.'
-          few: 'Pozostały <span class="name-counter">%{count}</span> znaki.'
-          many: 'Pozostało <span class="name-counter">%{count}</span> znaków'
-          other: 'Pozostało <span class="name-counter">%{count}</span> znaków'
-        header: PNG, GIF lub JPG. Maksymalnie 2MB. Zostanie zmniejszony do 700x335px
-        locked: Musisz akceptować obserwacje; Twoje wpisy są domyślnie widoczne tylko dla Twoich obserwujących
-        note:
-          one: 'Pozostał <span class="name-counter">1</span> znak.'
-          few: 'Pozostały <span class="name-counter">%{count}</span> znaki.'
-          many: 'Pozostało <span class="name-counter">%{count}</span> znaków'
-          other: 'Pozostało <span class="name-counter">%{count}</span> znaków'
-=======
           few: Pozostały <span class="name-counter">%{count}</span> znaki.
           many: Pozostało <span class="name-counter">%{count}</span> znaków
           one: Pozostał <span class="name-counter">1</span> znak.
@@ -29,7 +16,6 @@
           many: Pozostało <span class="name-counter">%{count}</span> znaków
           one: Pozostał <span class="name-counter">1</span> znak.
           other: Pozostało <span class="name-counter">%{count}</span> znaków
->>>>>>> 947887f2
       imports:
         data: Plik CSV wyeksportowany z innej instancji Mastodona
       sessions:
@@ -54,14 +40,9 @@
         otp_attempt: Kod uwierzytelnienia dwustopniowego
         password: Hasło
         setting_auto_play_gif: Automatycznie odtwarzaj animowane GIFy
-<<<<<<< HEAD
-        setting_boost_modal: Proś o potwierdzenie przed podbiciem
-        setting_default_privacy: Widoczność posta
-=======
         setting_boost_modal: Pytaj o potwierdzenie przed podbiciem
         setting_default_privacy: Widoczność posta
         setting_delete_modal: Pytaj o potwierdzenie przed usunięciem postu
->>>>>>> 947887f2
         severity: Priorytet
         type: Typ importu
         username: Nazwa użytkownika
