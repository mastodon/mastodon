--- conflicted
+++ resolved
@@ -33,12 +33,8 @@
         setting_display_media_show_all: Zawsze pokazuj zawartość multimedialną jako wrażliwą
         setting_hide_network: Informacje o tym, kto Cię śledzi i kogo śledzisz nie będą widoczne
         setting_noindex: Wpływa na widoczność strony profilu i Twoich wpisów
-<<<<<<< HEAD
         setting_skin: Zmienia wygląd używanej odmiany Mastodona
-=======
-        setting_theme: Zmienia wygląd Mastodona po zalogowaniu z dowolnego urządzenia.
         username: Twoja nazwa użytkownika będzie niepowtarzalna na %{domain}
->>>>>>> 5363c724
         whole_word: Jeśli słowo lub fraza składa się jedynie z liter lub cyfr, filtr będzie zastosowany tylko do pełnych wystąpień
       imports:
         data: Plik CSV wyeksportowany z innej instancji Mastodona
@@ -101,11 +97,8 @@
         setting_display_media_default: Domyślne
         setting_display_media_hide_all: Ukryj wszystko
         setting_display_media_show_all: Pokaż wszystko
-<<<<<<< HEAD
+        setting_expand_spoilers: Zawsze rozwijaj wpisy oznaczone ostrzeżeniem o zawartości
         setting_favourite_modal: Pytaj o potwierdzenie przed dodaniem do ulubionych
-=======
-        setting_expand_spoilers: Zawsze rozwijaj wpisy oznaczone ostrzeżeniem o zawartości
->>>>>>> 5363c724
         setting_hide_network: Ukryj swoją sieć
         setting_noindex: Nie indeksuj mojego profilu w wyszukiwarkach internetowych
         setting_reduce_motion: Ogranicz ruch w animacjach
