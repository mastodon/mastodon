--- conflicted
+++ resolved
@@ -74,11 +74,7 @@
         setting_default_privacy: Widoczność wpisów
         setting_default_sensitive: Zawsze oznaczaj zawartość multimedialną jako wrażliwą
         setting_delete_modal: Pytaj o potwierdzenie przed usunięciem wpisu
-<<<<<<< HEAD
-        setting_display_sensitive_media: Zawsze oznaczaj zawartość multimedialną jako wrażliwą
         setting_favourite_modal: Pytaj o potwierdzenie przed dodaniem do ulubionych
-=======
->>>>>>> 5d5d1b52
         setting_hide_network: Ukryj swoją sieć
         setting_noindex: Nie indeksuj mojego profilu w wyszukiwarkach internetowych
         setting_reduce_motion: Ogranicz ruch w animacjach
