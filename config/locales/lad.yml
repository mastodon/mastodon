---
lad:
  about:
    about_mastodon_html: 'La red sosyala del avenir: Sin reklamas, sin vijilansia korporativa, kon desen etiko, i desentralizasyon! Seas patron de tu enformasyon kon Mastodon!'
    contact_missing: No espesifikado
    contact_unavailable: No desponivle
    hosted_on: Mastodon balabayado en %{domain}
    title: Sovre mozotros
  accounts:
    follow: Sige
    followers:
      one: Suivante
      other: Suivantes
    following: Sigiendo
    instance_actor_flash: Este kuento es un aktor virtual utilizado para reprezentar al sirvidor en si mezmo i no a dingun utilizador individual. Se utiliza para butos de la federasyon i no se deve suspender.
    last_active: ultima koneksyon
    link_verified_on: La propiedad de este atadijo fue verifikada el %{date}
    nothing_here: No ay niente aki!
    pin_errors:
      following: Deves estar sigiendo a la persona a la ke keres achetar
<<<<<<< HEAD
=======
    posts:
      one: Publikasyon
      other: Publikasyones
    posts_tab_heading: Publikasyones
>>>>>>> c01a6a6e
  admin:
    account_actions:
      action: Realiza aksion
      title: Modera %{acct}
    account_moderation_notes:
      create: Kriya nota
      created_msg: Nota de moderasyon kriyada kon sukseso!
      destroyed_msg: Nota de moderasyon destruida kon sukseso!
    accounts:
      add_email_domain_block: Bloka domeno de posta
      approve: Achetar
      approved_msg: La solisitasyon de enrejistrasyon de %{username} achetada djustamente
      are_you_sure: Estas siguro?
      avatar: Imaje de profil
      by_domain: Domeno
      change_email:
        changed_msg: Adreso de posta trokado kon sukseso!
        current_email: Posta elektronika aktuala
        label: Troka la posta elektronika
        new_email: Mueva posta elektronika
        submit: Troka la posta elektronika
        title: Troka la posta elektronika de %{username}
      change_role:
        changed_msg: Rolo trokado kon sukseso!
        label: Troka rolo
        no_role: Sin rolo
        title: Troka rolo para %{username}
      confirm: Konfirma
      confirmed: Konfirmado
      confirming: Konfirmando
      custom: Personalizado
      delete: Efasa datos
      deleted: Kitado
      demote: Degrada
      destroyed_msg: Los datos de %{username} estan agora en kola para ser supremir pishin
      disable: Inkapasita
      disable_sign_in_token_auth: Inkapasita la autentifikasyon por token de posta elektronika
      disable_two_factor_authentication: Inkapasita autentifikasyon en dos pasos
      disabled: Inkapasitada
      display_name: Nombre amostrado
      domain: Domeno
      edit: Edita
      email: Posta elektronika
      email_status: Estatus de posta
      enable: Kapasita
      enable_sign_in_token_auth: Kapasita la autentifikasyon por token de posta elektronika
      enabled: Kapasitada
      enabled_msg: El kuento de %{username} fue kapasitado djustamente
      followers: Suivantes
      follows: Segimientos
      header: Kavesera
      inbox_url: URL del kuti de arivo
      invite_request_text: Razones para unirse
      invited_by: Envitado por
      ip: IP
      joined: Unido
      location:
        all: Todos
        local: Lokal
        remote: Remoto
        title: Lokalizasyon
      login_status: Estado de koneksyon kon kuento
      media_attachments: Aneksos de multimedia
      memorialize: Konvirte en memorial
      memorialized: Kuento komemorativo
      memorialized_msg: "%{username} se konvirtido kon sukseso en un kuento komemorativo"
      moderation:
        active: Aktivo
        all: Todos
        disabled: Inkapasitado
        pending: Asperando
        silenced: Limitado
        suspended: Suspendido
        title: Moderasyon
      moderation_notes: Notas de moderasyon
      most_recent_activity: Aktivita mas reziente
      most_recent_ip: IP mas muevo
      no_account_selected: Dinguno kuento fue trokado komo dinguno fue eskojido
      no_limits_imposed: Sin limites forsados
      no_role_assigned: Dingun rolo apropyado
      not_subscribed: No se esta abonado
      pending: Revizion esta asperando
      perform_full_suspension: Suspende
      previous_strikes: Amonestamientos previos
      previous_strikes_description_html:
        one: Este kuento tiene <strong>un</strong> amonestamiento.
        other: Este kuento tiene <strong>%{count}</strong> amonestamientos.
      promote: Promosyona
      protocol: Protokol
      public: Publiko
      push_subscription_expires: Ekspirasyon del abonamiento PuSH
      redownload: Arefreska profil
      redownloaded_msg: Se aktualizo djustamente el profil de %{username} dizde el orijin
      reject: Refuza
      rejected_msg: La solisitasyon de enrejistrasyon de %{username} tyene sido refuzada kon sukseso
      remote_suspension_irreversible: Los datos de este kuento fueron irreversivlemente supremidos.
      remote_suspension_reversible_hint_html: El kuento fue suspendido en este sirvidor i los datos seran totalmente supremidos el %{date}. Asta estonses el sirvidor remoto puede restaurar este kuento sin dingun efekto negativo. Si keres supremir todos los datos del kuento pishin, puedes fazerlo a kontinuasyon.
      remove_avatar: Efasa imaje de profil
      remove_header: Efasa kavesera
      removed_avatar_msg: Se tiene supremido kon sukseso la imaje de profil de %{username}
      removed_header_msg: Se tiene supremido kon sukseso la imaje de kavesera de %{username}
      resend_confirmation:
        already_confirmed: Este utilizador ya esta konfirmado
        send: Reembia la posta elektronika de konfirmasyon
        success: Posta elektronika de konfirmasyon embiada kon sukseso!
      reset: Reinisya
      reset_password: Reinisya kod
      resubscribe: Reabona
      role: Rolo
      search: Bushka
      search_same_email_domain: Otros utilizadores kon el mezmo domeno de posta
      search_same_ip: Otros utilizadores kon el mezmo adreso IP
      security: Sigurita
      security_measures:
        only_password: Solo kod
        password_and_2fa: Kod i A2P
      sensitive: Sensivle
      sensitized: Markado komo sensivle
      shared_inbox_url: URL de kuti partajado
      show:
        created_reports: Raportos embiados por este kuento
        targeted_reports: Raportos embiados sovre este kuento
      silence: Limita
      silenced: Limitado
      statuses: Publikasyones
      strikes: Amonestamientos previos
      subscribe: Abona
      suspend: Suspende
      suspended: Suspendido
      suspension_irreversible: Los datos de este kuento fueron irreversivlemente supremidos. Puedes dezazer la suspensyon del kuento para fazerlo utilizavle, ama no rekuperaras los datos los kualos tenias mas antes.
      suspension_reversible_hint_html: El kuento fue suspendido i los datos se supremiran kompletamente el %{date}. Asta estonses, el kuento puede ser restaurado sin dingun efekto negativo. Si keres supremir todos los datos del kuento pishin, puedes fazerlo a kontinuasyon.
      title: Kuentos
      unblock_email: Dezbloka adreso de posta
      unblocked_email_msg: Tienes dezblokado el adreso de posta de %{username}
      unconfirmed_email: Posta elektronika sin konfirmasyon
      undo_sensitized: Dezmarka komo sensivle
      undo_silenced: No limita
      undo_suspension: Desuspende
      unsilenced_msg: Se kito kon sukseso el limito del kuento %{username}
      unsubscribe: Deabona
      unsuspended_msg: Se kito kon sukseso la suspensyon del kuento de %{username}
      username: Nombre de utilizador
      view_domain: Ve rezumen del domeno
      warn: Averte
      web: Web
      whitelisted: Permitido para la federasyon
    action_logs:
      action_types:
        approve_appeal: Acheta apelasyon
        approve_user: Acheta utilizador
        assigned_to_self_report: Asinya raporto
        change_email_user: Troka posta elektronika del utilizador
        change_role_user: Troka rolo de utilizador
        confirm_user: Konfirma utilizador
        create_account_warning: Kriya avertensya
        create_announcement: Kriya pregon
        create_canonical_email_block: Kriya bloko de posta elektronika
        create_custom_emoji: Kriya emoji personalizado
        create_domain_allow: Kriya permiso de domeno
        create_domain_block: Kriya bloko de domeno
        create_email_domain_block: Kriya bloko de domeno de posta
        create_ip_block: Kriya regla de IP
        create_unavailable_domain: Kriya domeno no desponivle
        create_user_role: Kriya rolo
        demote_user: Degrada utilizador
        destroy_announcement: Efasa pregon
        destroy_canonical_email_block: Efasa bloko de posta elektronika
        destroy_custom_emoji: Efasa emoji personalizado
        destroy_domain_allow: Efasa permiso de domeno
        destroy_domain_block: Efasa bloko de domeno
        destroy_email_domain_block: Efasa bloko de domeno de posta
        destroy_instance: Efasa domeno
        destroy_ip_block: Efasa regla de IP
        destroy_status: Efasa publikasyon
        destroy_unavailable_domain: Efasa domeno no desponivle
        destroy_user_role: Efasa rolo
        disable_2fa_user: Inkapasita autentifikasyon en dos pasos
        disable_custom_emoji: Inkapasita emoji personalizados
        disable_sign_in_token_auth_user: Inkapasita la autentifikasyon por token de posta elektronika para el utilizador
        disable_user: Inkapasita utilizador
        enable_custom_emoji: Kapasita emoji personalizados
        enable_sign_in_token_auth_user: Kapasita la autentifikasyon por token de posta para el utilizador
        enable_user: Kapasita utilizador
        memorialize_account: Transforma en kuento komemorativo
        promote_user: Promove utilizador
        reject_appeal: Refuza apelasyon
        reject_user: Refuza utilizador
        remove_avatar_user: Efasa imaje de profil
        reopen_report: Reavre raporto
        resend_user: Reembia posta de konfirmasyon
        reset_password_user: Reinisya kod
        resolve_report: Rezolve raporto
        sensitive_account: Marka multimedia en tu kuento komo sensivle
        silence_account: Limita kuento
        suspend_account: Suspende kuento
        unassigned_report: Dezasinya raporto
        unblock_email_account: Dezbloka adreso de posta
        unsensitive_account: Dezmarka multimedia en tu kuento komo sensivle
        unsilence_account: No limita kuento
        unsuspend_account: Desuspende kuento
        update_announcement: Aktualiza pregon
        update_custom_emoji: Aktualiza emoji personalizado
        update_domain_block: Aktualiza bloko de domeno
        update_ip_block: Aktualiza regla de IP
        update_status: Aktualiza publikasyon
        update_user_role: Aktualiza rolo
      actions:
        approve_appeal_html: "%{name} acheto la solisitasyon de moderasyon de %{target}"
        approve_user_html: "%{name} acheto el enrejistramiento de %{target}"
        assigned_to_self_report_html: "%{name} asinyo el raporto %{target} a si mezmo"
        change_email_user_html: "%{name} troko el adreso de posta elektronika del utilizador %{target}"
        change_role_user_html: "%{name} troko el rolo de %{target}"
        confirm_user_html: "%{name} konfirmo el adreso de posta elektronika del utilizador %{target}"
        create_account_warning_html: "%{name} embio una avertensya a %{target}"
        create_announcement_html: "%{name} kriyo un muevo pregon %{target}"
        create_canonical_email_block_html: "%{name} bloko la posta elektronika kon el hash %{target}"
        create_custom_emoji_html: "%{name} kargo el muevo emoji %{target}"
        create_domain_allow_html: "%{name} perimitio la federasyon kon el domeno %{target}"
        create_domain_block_html: "%{name} bloko el domeno %{target}"
        create_email_domain_block_html: "%{name} bloko el domeno de posta elektronika %{target}"
        create_ip_block_html: "%{name} kriyo una regla para IP %{target}"
        create_unavailable_domain_html: "%{name} detuvo las entregas al domeno %{target}"
        create_user_role_html: "%{name} kriyo el rolo %{target}"
        demote_user_html: "%{name} degrado a %{target}"
        destroy_announcement_html: "%{name} supremio el pregon %{target}"
        destroy_canonical_email_block_html: "%{name} dezbloko la posta elektronika kon el hash %{target}"
        destroy_custom_emoji_html: "%{name} supremio el emoji %{target}"
        destroy_domain_allow_html: "%{name} bloko la federasyon kon el domeno %{target}"
        destroy_domain_block_html: "%{name} dezbloko el domeno %{target}"
        destroy_email_domain_block_html: "%{name} dezbloko el domeno de posta elektronika %{target}"
        destroy_instance_html: "\"%{name} purgo el domeno %{target}"
        destroy_ip_block_html: "%{name} supremio una regla para la IP %{target}"
        destroy_status_html: "%{name} supremio una publikasyon de %{target}"
        destroy_unavailable_domain_html: "%{name} reinisyo las entregas al domeno %{target}"
        destroy_user_role_html: "%{name} supremio el rolo %{target}"
        disable_2fa_user_html: "%{name} dezaktivo el rekerimiento en dos pasos para el utilizador %{target}"
        disable_custom_emoji_html: "%{name} dezaktivo el emoji %{target}"
        disable_sign_in_token_auth_user_html: "%{name} inkapasito la autentifikasyon por token de posta elektronika para %{target}"
        disable_user_html: "%{name} inkapasito la koneksion kon el kuento para el utilizador %{target}"
        enable_custom_emoji_html: "%{name} aktivo el emoji %{target}"
        enable_sign_in_token_auth_user_html: "%{name} tiene kapasitado la autentifikasyon por token de posta elektronika para %{target}"
        enable_user_html: "%{name} kapasito koneksion kon kuento para el utilizador %{target}"
        memorialize_account_html: "%{name} konvirtio el kuento de %{target} en una pajina de bendicha memoria"
        promote_user_html: "%{name} promosyon al utilizador %{target}"
        reject_appeal_html: "%{name} refuzo la solisitasyon de moderasyon de %{target}"
        reject_user_html: "%{name} refuzo el enrejistramiento de %{target}"
        remove_avatar_user_html: "%{name} supremio la imaje de profil de %{target}"
        reopen_report_html: "%{name} reavrio el raporto %{target}"
        resend_user_html: "%{name} tiene reembiado la posta de konfirmasyon para %{target}"
        reset_password_user_html: "%{name} reinisyo el kod del utilizador %{target}"
        resolve_report_html: "%{name} rezolvio el raporto %{target}"
        sensitive_account_html: "%{name} marko la multimedia de %{target} komo sensivle"
        silence_account_html: "%{name} silensyo el kuento de %{target}"
        suspend_account_html: "%{name} suspendio el kuento de %{target}"
        unassigned_report_html: "%{name} dezasinyo el raporto %{target}"
        unblock_email_account_html: "%{name} tiene dezblokado el adreso de posta de %{target}"
        unsensitive_account_html: "%{name} dezmarko la multimedia de %{target} komo sensivle"
        unsilence_account_html: "%{name} kito el limite del kuento de %{target}"
        unsuspend_account_html: "%{name} reaktivo el kuento de %{target}"
        update_announcement_html: "%{name} aktualizo el pregon %{target}"
        update_custom_emoji_html: "%{name} aktualizo el emoji %{target}"
        update_domain_block_html: "%{name} aktualizo el bloko de domeno para %{target}"
        update_ip_block_html: "\"%{name} troko la regla de IP %{target}"
        update_report_html: "%{name} aktualizo el raporto %{target}"
        update_status_html: "%{name} aktualizo la publikasyon de %{target}"
        update_user_role_html: "%{name} troko el rolo %{target}"
      deleted_account: kuento supremido
      empty: No se toparon rejistros.
      filter_by_action: Filtra por aksion
      filter_by_user: Filtra por utilizador
      title: Defter de revizyon
    announcements:
      destroyed_msg: Pregon supremido kon sukseso!
      edit:
        title: Edita pregon
      empty: No se toparon pregones.
      live: En bivo
      new:
        create: Kriya pregon
        title: Muevo pregon
      publish: Publika
      published_msg: Pregon publikado kon sukseso!
      scheduled_for: Programado para %{time}
      scheduled_msg: Pregon programado para su publikasyon!
      title: Pregones
      unpublish: Retira publikasyon
      unpublished_msg: Pregon retirado kon sukseso!
      updated_msg: Pregon aktualizado kon sukseso!
    critical_update_pending: Aktualizasyon kritika esta asperando
    custom_emojis:
      assign_category: Asinya kategoria
      by_domain: Domeno
      copied_msg: Kopia lokala del emoji kriyada kon sukseso
      copy: Kopia
      copy_failed_msg: No se pudo realizar una kopia lokala de akel emoji
      create_new_category: Kriya una mueva kategoria
      created_msg: Emoji kriyado kon sukseso!
      delete: Efasa
      destroyed_msg: Emoji destruyido kon sukseso!
      disable: Inkapasita
      disabled: Inkapasitado
      disabled_msg: Se inkapasito akel emoji kon sukseso
      emoji: Emoji
      enable: Kapasita
      enabled: Kapasitado
      enabled_msg: Se kapasito akel emoji kon sukseso
      image_hint: PNG o GIF asta %{size}
      list: Lista
      listed: Listados
      new:
        title: Adjusta muevo emoji personalizado
      no_emoji_selected: No se troko dingun emoji porke no eskojites dinguno
      not_permitted: No tienes permiso para realizar esta aksyon
      overwrite: Sobreskrive
      shortcode: Kodiche kurto
      shortcode_hint: Al menos 2 karakteres, solo karakteres alfanumerikos i sulinyados
      title: Emojis personalizados
      uncategorized: No kategorizado
      unlist: No lista
      unlisted: No listado
      update_failed_msg: No se pudo aktualizar akel emoji
      updated_msg: Emoji aktualizado kon sukseso!
      upload: Karga
    dashboard:
      active_users: utilizadores aktivos
      interactions: enteraksyones
      media_storage: Magazinaje de multimedia
      new_users: muevos utilizadores
      opened_reports: raportos aviertos
      pending_appeals_html:
        one: "<strong>%{count}</strong> apelasyon esta asperando"
        other: "<strong>%{count}</strong> apelasiones estan asperando"
      pending_reports_html:
        one: "<strong>%{count}</strong> raporto esta asperando"
        other: "<strong>%{count}</strong> raportos estan asperando"
      pending_tags_html:
        one: "<strong>%{count}</strong> etiketa esta asperando"
        other: "<strong>%{count}</strong> etiketas estan asperando"
      pending_users_html:
        one: "<strong>%{count}</strong> utilizador esta asperando"
        other: "<strong>%{count}</strong> utilizadores estan asperando"
      resolved_reports: raportos rezolvidos
      software: Programario
      sources: Manaderos de rejistro
      space: Uzo de magazinaje
      title: Pano
      top_languages: Linguas mas aktivas
      top_servers: Sirvidores mas aktivos
      website: Sitio internetiko
    disputes:
      appeals:
        empty: No se toparon apelasiones.
        title: Apelasiones
    domain_allows:
      add_new: Perimite federasyon kon el domeno
      created_msg: Federasyon kon el domeno permitida kon sukseso
      destroyed_msg: Federasyon kon el domeno proibida kon sukseso
      export: Eksporto
      import: Importo
      undo: Proibe federasyon kon el domeno
    domain_blocks:
      add_new: Adjusta muevo bloko de domeno
      confirm_suspension:
        cancel: Anula
        confirm: Suspende
        permanent_action: Si kites la suspensyon no restoraras dingunos datos ni relasyones.
        preamble_html: Estas a punto de suspender <strong>%{domain}</strong> i sus subdomenos.
        remove_all_data: Esto efasara todo el kontenido, multimedia i datos de profiles de los kuentos en este domeno de tu sirvidor.
        stop_communication: Tu sirvidor deshara de komunikarse kon estos sirvidores.
        title: Konfirma bloko de domeno para %{domain}
        undo_relationships: Esto kitara todas las relasyones de segimyento entre tu kuentos en estos sirvidores i el tu sirvidor.
      created_msg: El bloko de domeno esta siendo prosesado
      destroyed_msg: El bloko de domeno se dezizo
      domain: Domeno
      edit: Edita muevo bloko de domeno
      existing_domain_block: Ya impusites limitos mas estriktos a %{name}.
      existing_domain_block_html: Ya tienes forsado limitos mas estriktos a %{name}, kale <a href="%{unblock_url}">dezblokarlo primero</a>.
      export: Eksporto
      import: Importo
      new:
        create: Kriya bloko
        hint: El bloko de domeno no prevendra la kriyasyon de entradas de kuento en la baza de datos, ama aplikara retroaktiva i otomatikamente metodos de moderasyon espesifika en dichos kuentos.
        severity:
          desc_html: "<strong>Limitar</strong> ara las publikasyones del kuento invizivles a kualkiera ke no lo este sigiendo. <strong>Suspender</strong> supremira todo el kontenido, media, i datos del profil. Uza <strong>Dinguno</strong> si solo keres refuzar dosyas multimedia."
          noop: Dinguno
          silence: Limita
          suspend: Suspende
        title: Muevo bloko de domeno
      no_domain_block_selected: Dingun bloko de domeno tiene sido trokado deke dingun tiene sido eskojido
      not_permitted: No tienes permiso para egzekutar esta aksyon
      obfuscate: Eskonde nombre de domeno
      obfuscate_hint: Eskonde una parte del nombre de domeno en la lista si amostrar la lista de limitasyones de domeno esta kapasitado
      private_comment: Komento privado
      private_comment_hint: Komento sovre esta limitasyon de domeno para el uzo interno por parte de los moderadores.
      public_comment: Komento publiko
      public_comment_hint: Komento sovre esta limitasyon de domeno para el publiko en djeneral, si la publisita de la lista de limitasyones de domeno esta kapasitada.
      reject_media: Refuza dosyas de multimedia
      reject_media_hint: Efasa dosyas multimedia magazinadas lokalmente para abashar kualkiera en el avenir. No relevante para suspensiones
      reject_reports: Refuza raportos
      reject_reports_hint: Ignora todos los raportos de este domeno. No relevante para suspensiones
      undo: Dezaz bloko de domeno
      view: Ve domeno blokado
    email_domain_blocks:
      add_new: Adjustar muevo
      allow_registrations_with_approval: Permite enrejistrasyones kon aprovasyon
      attempts_over_week:
        one: "\"%{count} prova durante la ultima semana"
        other: "%{count} provas de enrejistrarse durante la ultima semana"
      created_msg: Domeno de posta blokado kon sukseso
      delete: Efasa
      dns:
        types:
          mx: Defter MX
      domain: Domeno
      new:
        create: Adjusta domeno
        resolve: Rezolve domeno
        title: Bloka muevo domeno de posta
      no_email_domain_block_selected: No se tienen trokado blokos de domeno porke dinguno a sido eskojido
      not_permitted: Sin permiso
      resolved_dns_records_hint_html: El nombre de domeno rezolve los sigientes domenos MX, los kualos son responsavles en ultima instansya de achetar la posta elektronika. Blokar un domeno MX blokara los rejistros de kualkier adreso de posta elektronika ke utilize el mezmo domeno MX, inkluzo si el nombre de domeno vizivle es desferente. <strong>Tenga kudiado de no blokar los prinsipales domenos de posta elektronika.</strong>
      resolved_through_html: Rezolvido por %{domain}
      title: Domenos de posta blokados
    export_domain_allows:
      new:
        title: Importa permisos de domeno
      no_file: Dinguna dosya tiene sido eskojida
    export_domain_blocks:
      import:
        description_html: Vas importar una lista de blokos de domenos. Por favor reviza esta lista kon atansion, espesialmente si no eres el kriyador de la lista.
        existing_relationships_warning: Relasiones de segimiento existientes
        private_comment_description_html: 'Para ayudarte a averiguar de ande vienen los blokos importados, blokos importados seran kriyados kon este komento privado: <q>%{comment}</q>'
        private_comment_template: Importado de %{source} el %{date}
        title: Importa blokos de domeno
      invalid_domain_block: 'Uno o mas blokos de domeno fueron omitidos por razon de yerro(s): %{error}'
      new:
        title: Importa blokos de domeno
      no_file: Dinguna dosya tiene sido eskojida
    follow_recommendations:
      description_html: "<strong>Las rekomendasyones de kuentos ayudan a los muevos utilizadores a topar presto kontenido enteresante</strong>. Kuando un utilizador no tiene enteraktuado kon otros lo sufisiente komo para djenerar rekomendasyones personalizadas de kuentos a las ke segir, en sus lugar se le rekomiendan estes kuentos. Se rekalkulan diariamente a partir de una mikstura de kuentos kon el mayor numero de enteraksyones rezientes i kon el mayor numero de suivantes lokales kon una lingua determinada."
      language: Para la lingua
      status: Estado
      suppress: Inkapasita rekomendasyon de kuentos
      suppressed: Inkapasitada
      title: Rekomendasyones de kuentos
      unsuppress: Restora rekomendasyones de kuentos
    instances:
      availability:
        description_html:
          one: Si el embio al domeno no reushe <strong>%{count} diya</strong>, no se aran mas provas de entrega a manko ke se risiva un embio <em>dizde</em> el domeno.
          other: Si el embio al domeno no reushe <strong>%{count} diyas desferentes</strong>, no se aprovaran a entregar a manko ke se risiva un embio <em>dizde</em> el domeno.
        failure_threshold_reached: Limito de provas no reushidas alkansado el %{date}.
        failures_recorded:
          one: Prova no reushida en %{count} diya.
          other: Provas no reushidas en %{count} diyas desferentes.
        no_failures_recorded: No ay provas no reushidas en el defter.
        title: Disponivilita
        warning: La ultima prova de koneksyon a este sirvidor no tuvo sukseso
      back_to_all: Todos
      back_to_limited: Limitados
      back_to_warning: Avertensya
      by_domain: Domeno
      confirm_purge: Siguro ke keres supremir permanentemente los datos de este domeno?
      content_policies:
        comment: Nota interna
        description_html: Puedes definir politikas de kontenido ke se aplikaran a todos los kuentos de este domeno i a kualkiera de sus subdomenos.
        limited_federation_mode_description_html: Puedes eskojer si keres permitir federasyon kon este domeno.
        policies:
          reject_media: Refuza multimedia
          reject_reports: Refuza raportos
          silence: Limita
          suspend: Suspende
        policy: Politika
        reason: Razon publika
        title: Politikas de kontenido
      dashboard:
        instance_accounts_dimension: Kuentos mas segidos
        instance_accounts_measure: kuentos magazinados
        instance_followers_measure: muestros suivantes ayi
        instance_follows_measure: sus suivantes aki
        instance_languages_dimension: Linguas popularas
        instance_media_attachments_measure: dosyas adjuntas guadradas
        instance_reports_measure: raportos sovre eyos
        instance_statuses_measure: mesajes magazinados
      delivery:
        all: Todos
        clear: Alimpiar yerros de entrega
        failing: Fayando
        restart: Reinisya entrega
        stop: Deten entrega
        unavailable: No desponivle
      delivery_available: Entrega desponivle
      delivery_error_days: Diyas de yerro de entrega
      delivery_error_hint: Si la entrega no es posivle a lo longo de %{count} diyas, se markara otomatikamente komo no entregable.
      destroyed_msg: Los datos de %{domain} estan agora en kola para sus iminente efasasyon.
      empty: No se toparon domenos.
      known_accounts:
        one: "%{count} kuento konesido"
        other: "%{count} kuentos konesidos"
      moderation:
        all: Todos
        limited: Limitado
        title: Moderasyon
      private_comment: Komento privado
      public_comment: Komento publiko
      purge: Purga
      purge_description_html: Si kreyes ke este domeno esta deskonektado, puedes efasar todos los rejistros de kuentos i los datos asosyados de este domeno de tu magazinaje. Esto puede levar un tiempo.
      title: Federasyon
      total_blocked_by_us: Blokado por mozotros
      total_followed_by_them: Segidos por eyos
      total_followed_by_us: Segidos por mozotros
      total_reported: Raportos sovre eyos
      total_storage: Aneksos de multimedia
      totals_time_period_hint_html: Los totales amostrados a kontinuasyon inkluyen datos para todo el tiempo.
      unknown_instance: Por agora no ay dingun rejistro en este domeno en este sirvidor.
    invites:
      deactivate_all: Dezaktiva todos
      filter:
        all: Todos
        available: Desponivles
        expired: Kadukados
        title: Filtra
      title: Envitasyones
    ip_blocks:
      add_new: Kriya regla
      created_msg: Mueva regla de IP adjustada kon sukseso
      delete: Efasa
      expires_in:
        '1209600': 2 semanas
        '15778476': 6 mezes
        '2629746': 1 mez
        '31556952': 1 anyo
        '86400': 1 diya
        '94670856': 3 anyos
      new:
        title: Kriya mueva regla de IP
      no_ip_block_selected: No se tienen trokado reglas IP deke niguna fue eskojida
      title: Reglas de IP
    relationships:
      title: Relasyones de %{acct}
    relays:
      add_new: Adjusta un muevo relevo
      delete: Efasa
      description_html: Un <strong>relevo de federasyon</strong> es un sirvidor intermedio ke enterkambia mabules de publikasyones publikas entre sirvidores ke se abonan i publikan en el. <strong>Puede ayudar a sirvidores chikos i medianos a diskuvrir kontenido del fediverso</strong>, ke de otra manera rekeriria ke los utilizadores lokales sigiesen manualmente a personas de sirvidores remotos.
      disable: Inkapasita
      disabled: Inkapasitado
      enable: Kapasita
      enable_hint: Una vez konektado, tu sirvidor se abonara a todas las publikasyones publikas de este relevo, i ampesara a embiar las publikasyones publikas de este sirvidor verso el.
      enabled: Kapasitado
      inbox_url: URL del relevo
      pending: Asperando la achetasion del relevo
      save_and_enable: Guadra i konekta
      setup: Apareja una koneksyon de relevos
      signatures_not_enabled: Los relevos no fonksionaran djustamente mientres el modo siguro o el modo de federasyon limitada esten kapasitados
      status: Estado
      title: Relevos
    report_notes:
      created_msg: Tienes kriyado djustamente la nota de denunsia!
      destroyed_msg: Tienes efasado djustamente la nota de denunsia!
    reports:
      account:
        notes:
          one: "%{count} nota"
          other: "%{count} notas"
      action_log: Defter de revizyon
      action_taken_by: Aksyon tomada por
      actions:
        delete_description_html: Los mesajes denunsiados seran supremidos i se enrejistrara un amonestamiento para ayudarte kon las futuras infraksyones por el mezmo kuento.
        mark_as_sensitive_description_html: Las dosyas de multimedia en los mesajes enformados se markaran komo sensivles i se aplikara un amonestamiento para ayudarte kon las futuras infraksyones del mezmo kuento.
        other_description_html: Ve mas opsiones para kontrolar el komporto del kuento i personalizar la komunikasyon del kuento raportado.
        resolve_description_html: No se tomaran aksyones kontra el kuento denunsiado, no se enrejistrara el amonestamiento, i se serrara el raporto.
        silence_description_html: El profil sera vizivle solo para akeyos ke ya lo sigan o lo bushken manualmente, limitando seriamente su alkanse. Siempre puede ser revertido.
        suspend_description_html: El profil i todos sus kontenidos seran inaksesivles asta ke sean enfin supremidos. La enteraksion kon el kuento sera emposivle. Reversivle durante un tiempo de 30 diyas.
      actions_description_html: Dechide kualas mizuras tomar para rezolver esta denunsia. Si tomas una aksion punitiva kontra el kuento denunsiada, se le embiara a dicho kuento un avizo por posta elektronika, ekseptado kuando se eskoja la kategoria <strong>Spam</strong>.
      actions_description_remote_html: Dechide ke fazer para rezolver este raporto. Esto solo va afektar komo <strong>tu</strong> sirvidor komunike kon este kuento remoto i ke faze kon su kontenido.
      add_to_report: Adjusta mas al raporto
      already_suspended_badges:
        local: Ya suspendido en este sirvidor
        remote: Ya suspendido en sus sirvidor
      are_you_sure: Estas siguro?
      assign_to_self: Asinyamela a mi
      assigned: Moderador asinyado
      by_target_domain: Domeno del kuento raportado
      cancel: Anula
      category: Kategoria
      category_description_html: La razon por la ke se raporto este kuento o kontenido sera mensyonada en las komuniksayones kon el kuento raportado
      comment:
        none: Dinguno
      comment_description_html: 'Para dar mas enformasyon, %{name} eskrivio:'
      confirm: Konfirma
      confirm_action: Konfirma la aksyon de moderasyon kontra @%{acct}
      created_at: Raportado
      delete_and_resolve: Efasa publikasyones
      forwarded: Reembiado
      forwarded_replies_explanation: Este raporto vyene de un utilizador remoto i es sovre kontenido remoto. Tiene sido reembiado a ti porke el kontenido raportado esta en una repuesta a uno de tus utilizadores.
      forwarded_to: Reembiado a %{domain}
      mark_as_resolved: Marka komo rezolvido
      mark_as_sensitive: Marka komo sensivle
      mark_as_unresolved: Marka komo no rezolvido
      no_one_assigned: Dinguno
      notes:
        create: Adjusta una nota
        create_and_resolve: Rezolve kon una nota
        create_and_unresolve: Reavre kon una nota
        delete: Efasa
        placeholder: Espesifika ke aksyones se tienen tomado o kualkier otro haber...
        title: Notas
      notes_description_html: Ve i desha notas a otros moderadores i a tu yo futuro
      processed_msg: 'Raporto #%{id} prosesado kon sukseso'
      quick_actions_description_html: 'Toma una aksion rapida o metete abasho para ver el kontenido denunsiado:'
      remote_user_placeholder: el utilizador remoto de %{instance}
      reopen: Reavre denunsia
      report: 'Raporta #%{id}'
      reported_account: Kuento raportado
      reported_by: Raportado por
      resolved: Rezolvido
      resolved_msg: Tienes rezolvido la denunsia djustamente!
      skip_to_actions: Va direktamente a las aksyones
      status: Estado
      statuses: Kontenido raportado
      statuses_description_html: El kontenido ofensivo se sitara en la komunikasyon kon el kuento raportado
      summary:
        action_preambles:
          delete_html: 'Vas <strong>kitar</strong> algunas de las publikasyones de <strong>@%{acct}</strong>''''. Esto va:'
          mark_as_sensitive_html: 'Vas <strong>markar</strong> algunas de las publikasyones de <strong>@%{acct}</strong> komo <strong>sensivles</strong>. Esto va:'
          silence_html: 'Vas <strong>limitar</strong> el kuento de <strong>@%{acct}</strong>''''. Esto va:'
          suspend_html: 'Vas <strong>suspender</strong> el kuento de <strong>@%{acct}</strong>''''. Esto va:'
        actions:
          delete_html: Kita las publikasyones ofensivas
          mark_as_sensitive_html: Marka los multimedios de la publikasyon komo sensivles
          silence_html: Severamente limita la vizivilita de <strong>@%{acct}</strong>, fazendo su profil i kontenido vizivles solo para las personas ke ya lo sigen o manualmente bushkan su profil
          suspend_html: Suspende <strong>@%{acct}</strong>, faziendo su profil i kontenido inaksesivle i no disponivle para interaksiones
        close_report: 'Marka raporto #%{id} komo rezolvido'
        close_reports_html: Marka <strong>todos</strong> los raportos kontra <strong>@%{acct}</strong> komo rezolvidos
        delete_data_html: Efasa el profil i kontenido de <strong>@%{acct}</strong> en 30 dias si no sea desuspendido en akel tiempo
        preview_preamble_html: "<strong>@%{acct}</strong> resivira una avertensya komo esta:"
        record_strike_html: Enrejistra un amonestamiento kontra <strong>@%{acct}</strong> para ke te ayude eskalar las violasyones de reglas de este kuento en el avenir
        send_email_html: Embia un mesaj de avertensia a la posta elektronika de <strong>@%{acct}</strong>
        warning_placeholder: Adisionalas, opsionalas razones la aksyon de moderasyon.
      target_origin: Orijin del kuento raportado
      title: Raportos
      unassign: Dezasinya
      unknown_action_msg: 'Aksyon no konesida: %{action}'
      unresolved: No rezolvido
      updated_at: Aktualizado
      view_profile: Ve profil
    roles:
      add_new: Adjusta rolo
      assigned_users:
        one: "%{count} utilizador"
        other: "%{count} utilizadores"
      categories:
        administration: Administrasyon
        devops: DevOps
        invites: Envytasyones
        moderation: Moderasyon
        special: Espesial
      delete: Efasa
      description_html: Kon <strong>rolos de utilizador</strong>, puede personalizar las fonksiones i areas de Mastodon a las ke pueden akseder sus utilizadores.
      edit: Edita rolo '%{name}'
      everyone: Permisos predeterminados
      everyone_full_description_html: Este es el <strong>rolo base</strong> ke afecta a <strong>todos los utilizadores</strong>, inkluzo akeyos sin un rolo asinyado. Todos los otros rolos eredan permisos de el.
      permissions_count:
        one: "%{count} permiso"
        other: "%{count} permisos"
      privileges:
        administrator: Administrador
        administrator_description: Los utilizadores kon este permiso saltaran todos los permisos
        delete_user_data: Efasar datos de utilizador
        delete_user_data_description: Permete a los utilizadores supremir los datos de otros utilizadores sin demora
        invite_users: Envita a djente
        invite_users_description: Permete a los utilizadores envitar a muevas personas al sirvidor
        manage_announcements: Administra pregones
        manage_announcements_description: Permete a los utilizadores gestionar pregones en el sirvidor
        manage_appeals: Administra apelasiones
        manage_appeals_description: Permete a los utilizadores revizar apelasiones kontra aksyones de moderasyon
        manage_blocks: Administra blokos
        manage_blocks_description: Permete a los utilizadores blokar los prokuradores de posta elektronika i los adresos IP
        manage_custom_emojis: Administra emojis personalizados
        manage_custom_emojis_description: Permete a los utilizadores editar emojis personalizados en el sirvidor
        manage_federation: Administra federasyon
        manage_federation_description: Permete a los utilizadores blokar o permeter la federasyon kon otros domenos, i kontrolar la entregabilita
        manage_invites: Administra envitasyones
        manage_invites_description: Permete a los utilizadores navegar i dezaktivar los atadijos de envitasyon
        manage_reports: Administra raportos
        manage_reports_description: Permete a los utilizadores revizar raportos i realizar aksyones de moderasyon bazadas en eyos
        manage_roles: Administra rolos
        manage_roles_description: Permete a los utilizadores administrar i asinyar rolos por debasho de los suyos
        manage_rules: Administra reglas
        manage_rules_description: Permete a los utilizadores trokar las reglas del sirvidor
        manage_settings: Administra konfigurasyon
        manage_settings_description: Permete a los utilizadores trokar la konfigurasyon del sitio
        manage_taxonomies: Administra etiketas
        manage_taxonomies_description: Permete a los utilizadores revizar el kontenido en trend i aktualizar la konfigurasyon de las etiketas
        manage_user_access: Administra akseso de utilizadores
        manage_user_access_description: Permete a los utilizadores dezaktivar la autentifikasyon en dos pasos de otros utilizadores, trokar sus adreso de posta elektronika i restableser sus kod
        manage_users: Administra utilizadores
        manage_users_description: Permete a los utilizadores ver los peratim de otros utilizadores i realizar aksyones de moderasyon kontra eyos
        manage_webhooks: Administrar webhooks
        manage_webhooks_description: Permite a los utilizadores konfigurar webhooks para evenimientos administrativos
        view_audit_log: Mostra defter de revisyon
        view_audit_log_description: Permete a los utilizadores ver una estoria de aksyones administrativas en el sirvidor
        view_dashboard: Ve pano
        view_dashboard_description: Permete a los utilizadores akseder al panel de kontrolo i varias metrikas
        view_devops: DevOps
        view_devops_description: Permete a los utilizadores akseder a los paneles de kontrolo Sidekiq i pgHero
      title: Rolos
    rules:
      add_new: Adjusta regla
      delete: Efasa
      description_html: Aunke la majorita afirma aver meldado i estar de akodro kon los terminos de servisyo, la djente normalmente no los melda asta dempues de ke surja algun problema. <strong>Az ke sea mas kolay ver las normas de tu sirvidor de un vistazo estipulándolas en una lista de puntos.</strong> Aprova ke kada norma sea corta i kolay, ama sin estar divididas en munchos puntos.
      edit: Edita regla
      empty: Dinguna regla del sirvidor tiene sido definida.
      title: Reglas del sirvidor
    settings:
      about:
        manage_rules: Administra reglas del sirvidor
        preamble: Mete aki enformasyon detalyada sovre komo el sirvidor es operado, moderado i finansyado.
        rules_hint: Ay una area dedikada para las reglas a las ke se aspera ke tus utilizadores sigan.
        title: Sovre esto
      appearance:
        preamble: Personaliza la enterfaz web de Mastodon.
        title: Aparensya
      branding:
        preamble: La marka de tu sirvidor lo desferensia de otros sirvidores de la red. Esta enformasyon puede amostrarse por una varieta de entornos, komo en la enterfaz web de Mastodon, en aplikasyones nativas, en previsualizasiones de atadijos en otros sitios internetikos i en aplikasyones de mesajes, etc. Por esta razon, es mijor mantener esta enformasyon klara, breve i konsiza.
        title: Marka
      captcha_enabled:
        desc_html: Esto se baza en eskriptos eksternos de hCaptcha, ke pueden ser una influensya negra a la sigurita i privasita. Ademas, <strong>esto puede rezultar en un proseso de enrejistrasyon signifikativamente manko aksesivle para algunas personas (espesyalmente diskapasitadas)</strong>. Por estas razones, por favor, konsidera otras alternativas komo rejistrasyon por aprovasyon manuala o kon envitasyon.
        title: Solisita ke los muevos utilizadores rezolven un CAPTCHA para konfirmar su konto
      content_retention:
        preamble: Kontrola komo el kontenido jenerado por el utilizador se magazina en Mastodon.
        title: Retensyon de kontenido
      default_noindex:
        desc_html: Afekta a todos los utilizadores ke no trokaron esta preferensya eyos mezmos
        title: Ekskluye utilizadores de la indeksasyon de los bushkadores komo preferensya predeterminada
      discovery:
        follow_recommendations: Rekomendasyones de kuentos
        preamble: Ekspone kontenido enteresante a la superfisie es fundamental para inkorporar muevos utilizadores ke pueden no koneser a dinguno Mastodon. Kontrola komo fonksionan varias opsiones de diskuvrimiento en tu sirvidor.
        profile_directory: Katalogo de profiles
        public_timelines: Linyas de tiempo publikas
        publish_discovered_servers: Publika sirvidores diskuviertos
        publish_statistics: Publika estatistikas
        title: Diskuvrimiento
        trends: Trendes
      domain_blocks:
        all: A todos
        disabled: A dinguno
        users: Para los utilizadores lokales ke entrado en su kuento
      registrations:
        moderation_recommandation: Por favor, asigurate ke tyenes una taifa de moderasyon adekuada i reaktiva antes de avrir los enrejistramyentos a todos!
        preamble: Kontrola ken puede kriyar un kuento en tu sirvidor.
        title: Enrejistramientos
      registrations_mode:
        modes:
          approved: Se rekiere achetasion para enrejistrarse
          none: Permete a los utilizadores trokar la konfigurasyon del sitio
          open: Kualkiera puede enrejistrarse
        warning_hint: Rekomendamos el uzo de "Se rekiere achetasion para enrejistrarse" a manko ke estes siguro ke tu taifa de moderasyon puede moderar el spam i los enrejistramyentos malisiozos en un tyempo razonavle.
      security:
        authorized_fetch: Rekere autentifikasyon de sirvidores federados
        authorized_fetch_hint: Rekerir autentifikasyon de sirvidores federados permite un forsamyento mas estrikto de los blokos a nivel de utilizador i a nivel de sirvidor. Malgrado esto, el koste de esto es una penalizasyon de efisyensya, reduksyon del alkanse de tus repuestas i puede introduzir problemas de kompatibilita kon algunos sirvisyos federados. Ademas, esto no impidira ke aktores dedikados obtengan tus kuentos publikos i publikasyones publikas.
        authorized_fetch_overridden_hint: Agora no puedes trokar esta konfigurasyon dkee esta sovreeskrita por una variable de entorno.
        federation_authentication: Forzamyento de autentifikasyon para la federasyon
      title: Konfigurasyon del sirvidor
    site_uploads:
      delete: Efasa dosya kargada
      destroyed_msg: Dosya supremida kon sukseso!
    software_updates:
      critical_update: Kritiko – por favor aktualiza pishin
      description: Rekomendamos ke mantengas aktualizada tu enstalasyon de Mastodon para benefisyar de las muevas koreksyones y funksyones. Ademas, a vezes es kritiko aktualizar Mastodon punktualmente para evitar problemas de sigurita. Por estas razones, Mastodon komprova si ay aktualizasyones kada 30 minutos, i te avizara de akodro a tus preferensyas de avizos por posta elektronika.
      documentation_link: Ambezate mas
      release_notes: Notas sovre la versyon
      title: Aktualizasyones desponivles
      type: Tipo
      types:
        major: Versyon prinsipala
        minor: Versyon minora
        patch: Versyon de remendo – koreksyones de yerros i trokamientos simples
      version: Versyon
    statuses:
      account: Autor
      application: Aplikasyon
      back_to_account: Retorna al kuento
      back_to_report: Retorna a la pajina del raporto
      batch:
        remove_from_report: Kita del raporto
        report: Raporto
      deleted: Efasado
      favourites: Favoritos
      history: Estoria de versiones
      in_reply_to: En repuesta a
      language: Lingua
      media:
        title: Multimedia
      metadata: Metadatos
      no_status_selected: No se troko dinguna publikasyon al no eskojer dinguna
      open: Avre publikasyon
      original_status: Publikasyon orijinala
      reblogs: Repartajasyones
      status_changed: Publikasyon trokada
      title: Publikasyones del kuento
      trending: Trendes
      visibility: Vizivilita
      with_media: Kon multimedia
    strikes:
      actions:
        delete_statuses: "%{name} supremio las publikasyones de %{target}"
        disable: "%{name} konjelo el kuento de %{target}"
        mark_statuses_as_sensitive: "%{name} tiene markado las publikasyones de %{target} komo sensivles"
        none: "%{name} embio una avertensya a %{target}"
        sensitive: "%{name} marko el kuento de %{target} komo sensivle"
        silence: "%{name} limito el kuento de %{target}"
        suspend: "%{name} suspendio el kuento de %{target}"
      appeal_approved: Apelado
      appeal_pending: Apelasyon asperando
      appeal_rejected: Apelasyon refuzada
    system_checks:
      database_schema_check:
        message_html: Ay migrasyones asperando de la baza de datos. Por favor, egzekutalas para asigurarte de ke la aplikasyon fonksiona komo deveria
      elasticsearch_health_red:
        message_html: El klaster de Elasticsearch no es sano (estado kolorado), funksyones de bushkeda no estan disponivles
      elasticsearch_health_yellow:
        message_html: El klaster de Elasticsearch no es sano (estado amariyo), es posivle ke keras investigar la razon
      elasticsearch_index_mismatch:
        message_html: Las mapas de indeksos Elasticsearch estan dezaktualizadas. Por favor, uza <code>tootctl search deploy --only=%{value}</code>
      elasticsearch_preset:
        action: Ve dokumentasyon
        message_html: Tu klaster de Elasticsearch tiene mas ke un nodo, ama Mastodon no esta konfigurado para uzarlos.
      elasticsearch_preset_single_node:
        action: Ve dokumentasyon
        message_html: Tu klaster de Elasticsearch solo tyene un nodo, <code>ES_PRESET</code> deve estableserse a <code>single_node_cluster</code>.
      elasticsearch_reset_chewy:
        message_html: Tu indekso del sistema Elasticsearch esta dezaktualizado por un trokamyento de konfigurasyon. Por favor uza <code>tootctl search deploy --reset-chewy</code> para aktualizarlo.
      elasticsearch_running_check:
        message_html: No se pudo konektar a Elasticsearch. Por favor, averigua ke esta egzekutandose, o dezaktiva la bushkeda de teksto kompleto
      elasticsearch_version_check:
        message_html: 'Versyon inkompativle de Elasticsearch: %{value}'
        version_comparison: Elasticsearch %{running_version} se esta egzekutando ama ay menester de Elasticsearch %{required_version}
      rules_check:
        action: Administra reglas del sirvidor
        message_html: No tienes definido dinguna regla del sirvidor.
      sidekiq_process_check:
        message_html: No ay dingun prosedura Sidekiq en egzekusion para la(s) kola(s) %{value}. Por favor, reviza tu konfigurasyon de Sidekiq
      software_version_critical_check:
        action: Amostra aktualizasyones desponivles
        message_html: Una aktualizasyon kritika de Mastodon esta desponivle. Por favor aktualiza pishin.
      software_version_patch_check:
        action: Amostra aktualizasyones desponivles
        message_html: Una aktualizasyon de Mastodon kon koreksyon de yerros esta desponivle.
      upload_check_privacy_error:
        action: Klika aki para mas enformasyon
        message_html: "<strong>Tu sirvidor de web es mal konfigurado. La privasita de tus utilizadores esta en riziko.</strong>"
      upload_check_privacy_error_object_storage:
        action: Ve aki para mas enformasyon
        message_html: "<strong>Tu magazinaje de objektos es mal konfigurado. La privasita de tus utilizadores esta en riziko.</strong>"
    tags:
      review: Estado de revizion
      updated_msg: Konfigurasyon de etiketas aktualizada kon sukseso
    title: Administrasyon
    trends:
      allow: Permete
      approved: Achetadas
      disallow: No permete
      links:
        allow: Permete atadijo
        allow_provider: Permete publikador
        description_html: Estos son atadijos ke aktualmente estan siendo partajados muncho por los kuentos dizde las ke tu sirvidor ve los mesajes. Pueden ayudar a tus utilizadores a averiguar ke esta pasando en el mundo. Ningun atadijo se amostren publikamente asta ke autorice al domeno. Tamyen puede permeter o refuzar atadijos individuales.
        disallow: Refuza atadijo
        disallow_provider: Refuza publikador
        no_link_selected: No se troko dingun atadijo porke no eskojites dinguno
        publishers:
          no_publisher_selected: No se troko dingun publikador porke no eskojites dinguno
        shared_by_over_week:
          one: Partajado por una persona durante la ultima semana
          other: Partajado por %{count} personas durante la ultima semana
        title: Atadijos en trend
        usage_comparison: Partajado %{today} vezes oy, komparado kon %{yesterday} ayer
      not_allowed_to_trend: Sin permiso para estar en trendes
      only_allowed: Solo las permetidas
      pending_review: Revizion esta asperando
      preview_card_providers:
        allowed: Los atadijos de este medio pueden ser trend
        description_html: Estos son domenos dizde los ke los atadijos akoruto se partajan en sus sirvidor. Los atadijos no seran trend publikamente a menos ke se achete el domeno del atadijo. Sus achetasion (o refuzo) se ekstende a los subdomenos.
        rejected: Los atadijos de este medio no pueden ser trend
        title: Medios
      rejected: Refuzadas
      statuses:
        allow: Permete publikasyon
        allow_account: Permete al autor
        description_html: Estas son publikasyones ke tu sirvidor konese ke estan siendo partajadas muncho i plazen a munchas personas en este momento. Puedes ayudar a tus utilizadores muevos i retornantes a topar mas djente a la ke segir. No ay mesajes ke se amostren publikamente asta ke aproves el autor i el autor permeta ke su kuento sea sugjerado a otros. Tamyen puedes permeter o refuzar mesajes individuales.
        disallow: No permete publikasyon
        disallow_account: No permete al autor
        no_status_selected: No se troko dinguna publikasyon en trend porke no seleksionates dingunas
        not_discoverable: El autor no tiene optado por ser detektable
        shared_by:
          one: Repartajado por o plaze a alguno una vez
          other: Repartajado por o plaze a alguno %{friendly_count} vezes
        title: Publikasyones en trend
      tags:
        current_score: Puntuasion aktuala %{score}
        dashboard:
          tag_accounts_measure: uzos unikos
          tag_languages_dimension: Linguas popularas
          tag_servers_dimension: Sirvidores prinsipales
          tag_servers_measure: desferentes sirvidores
          tag_uses_measure: uzos totales
        description_html: Estas son etiketas ke estan aparesiendo en munchas publikasyones ke tu sirvidor ve. Pueden ayudar a tus utilizadores a averiguar de ke avla mas djente en estos momentos. No ay etiketas ke se amostren publikamente asta ke las achetes.
        listable: Pueden ser rekomendadas
        no_tag_selected: No se troko dinguna etiketa al no eskojer dinguna
        not_listable: No seran rekomendadas
        not_trendable: No aperesera en trendes
        not_usable: No se pueden uzar
        peaked_on_and_decaying: Alkanso el piko en %{date}, agora dekresiendo
        title: Etiketas en trend
        trendable: Pueden apareser en trendes
        trending_rank: Trend n.º %{rank}
        usable: Pueden uzarse
        usage_comparison: Uzada %{today} vezes oy, komparado kon %{yesterday} ayer
        used_by_over_week:
          one: Uzada por una persona durante la ultima semana
          other: Uzada por %{count} personas durante la ultima semana
      title: Trendes
      trending: En trend
    warning_presets:
      add_new: Adjusta muevo
      delete: Efasa
      edit_preset: Edita avizo predeterminado
      empty: Ainda no tienes definido ningun avizo predeterminado.
    webhooks:
      add_new: Adjusta endpoint
      delete: Efasa
      description_html: Un <strong>webhook</strong> permete a Mastodon embiar <strong>avizos en tiempo real</strong> sovre los evenimientos eskojidos a tu propia aplikasyon, para ke tu aplikasyon pueda <strong>lanzar reaksyones otomatikamente</strong>.
      disable: Inkapasita
      disabled: Inkapasitado
      edit: Edita endpoint
      empty: Ainda no tienes ningun endpoint de webhook konfigurado.
      enable: Kapasita
      enabled: Aktivo
      enabled_events:
        one: 1 evenimiento kapasitado
        other: "%{count} evenimientos kapasitados"
      events: Evenimientos
      new: Muevo webhook
      rotate_secret: Rotar sekreto
      secret: Firmando sekreto
      status: Estado
      title: Webhooks
      webhook: Webhook
  admin_mailer:
    auto_close_registrations:
      body: Por la falta de moderadores aktivos, los enrejistramyentos en %{instance} tyenen sido trokados otomatikamente para rekerir revizyon manuala, para ke %{instance} no se utilize potensyalmente komo platforma por malos aktores. Puedes trokarlo de muevo para avrir los enrejistramyentos en kualseker momento.
      subject: Enrejistramyentos de %{instance} fueron otomatikamente trokados i agora nesesitan aprovasyon
    new_appeal:
      actions:
        delete_statuses: para supremir sus mesajes
        disable: para konjelar su kuento
        mark_statuses_as_sensitive: para markar sus mesajes komo sensivles
        none: una avertensya
        sensitive: para markar su kuento komo sensivle
        silence: para limitar su kuento
        suspend: para suspender su kuento
      body: "%{target} esta apelando a una solisitasyon de moderasyon de %{action_taken_by} el %{date}, del tipo %{type}. Eyos eskrivieron:"
      next_steps: Puedes achetar la apelasyon para dezazer la dechizyon de moderasyon, o ignorarla.
      subject: "%{username} esta apelando a una dechizyon de moderasyon en %{instance}"
    new_critical_software_updates:
      body: Ay mueva versyon kritika de Mastodon. Es posivle ke keras aktualizar pishin!
      subject: Ay aktualizasyones kritikas de Mastodon desponivles para %{instance}!
    new_pending_account:
      body: Los peratim del muevo kuento estan abashos. Puedes achetar o refuzar esta aplikasyon.
      subject: Muevo kuento para revizion en %{instance} (%{username})
    new_report:
      body: "%{reporter} tiene raportado a %{target}"
      body_remote: Alguno de %{domain} a raportado a %{target}
      subject: Muevo raporto para la %{instance} (#%{id})
    new_software_updates:
      body: Ay mueva versyon de Mastodon, kizas keras aktualizar!
      subject: Ay muevas versyones de Mastodon desponivles para %{instance}!
    new_trends:
      body: 'Los sigientes elementos nesesitan una revizion antes de ke se puedan amostrar publikamente:'
      new_trending_links:
        title: Atadijos en trend
      new_trending_statuses:
        title: Publikasyones en trend
      new_trending_tags:
        title: Etiketas en trend
      subject: Muevo trend para revizion en %{instance}
  aliases:
    add_new: Kriya un alias
    created_msg: Tienes kriyado djustamente el muevo alias. Agora puedes ampesar la movida dizde el kuento viejo.
    deleted_msg: El alias fue supremido djustamente. La movida de akel kuento a esta ya no sera posivle.
    empty: No tienes aliases.
    hint_html: Si keres migrar de otro kuento a este, aki puedes kriyar un alias, kale proseder antes de ampesar a mover suivantes del kuento anterior a este. Esta aksion por si mezma es <strong>inofensiva i reversivle</strong>. <strong>La migrasyon del kuento se inisya dizde el kuento viejo</strong>.
    remove: Dezata alias
  appearance:
    advanced_web_interface: Enterfaz web avanzada
    advanced_web_interface_hint: 'Si keres utilizar todo el ancho de ekran, la enterfaz web avanzada te permete konfigurar varias kolumnas desferentes para ver tanta enformasyon al mezmo tiempo komo keras: Linya prinsipala, avizos, linya de tiempo federada, kualkier numero de listas i etiketas.'
    animations_and_accessibility: Animasyones i aksesivilita
    confirmation_dialogs: Dialogos de konfirmasyon
    discovery: Diskuvrimiento
    localization:
      body: Mastodon es trezladado por volontarios.
      guide_link: https://crowdin.com/project/mastodon
      guide_link_text: Todos pueden kontribuir.
    sensitive_content: Kontenido sensivle
  application_mailer:
    notification_preferences: Troka preferensyas de posta
    salutation: "%{name},"
    settings: 'Troka preferensyas de posta: %{link}'
    unsubscribe: Dezabona
    view: 'Mira:'
    view_profile: Ve profil
    view_status: Ve publikasyon
  applications:
    created: Aplikasyon kriyada kon sukseso
    destroyed: Aplikasyon supremida kon sukseso
    logout: Sal
    regenerate_token: Redjenera token de akseso
    token_regenerated: Token de akseso redjenerado kon sukseso
    warning: Ten muncho kudiado kon estos datos. No los partajes kon dinguno!
    your_token: Tu token de akseso
  auth:
    apply_for_account: Solisita un kuento
    captcha_confirmation:
      help_html: Si tyenes problemas kon rezolver el CAPTCHA, puedes kontaktarnos en %{email} i podremos ayudarte.
      hint_html: Una koza mas! Tenemos ke konfirmar ke eres umano (para evitar spam!). Rezolve el CAPTCHA abasho i klika "Kontinua".
      title: Kontrolo de sigurita
    confirmations:
      awaiting_review: Tu adreso de posta tiene sido konfirmado! La taifa de %{domain} esta revizando tu enrejistrasyon. Risiviras un meil si acheten tu kuento!
      awaiting_review_title: Estamos revizando tu enrejistramiento
      clicking_this_link: klikando en este atadijo
      login_link: konektate kon kuento
      proceed_to_login_html: Agora puedes ir a %{login_link}.
      redirect_to_app_html: Seras readresado a la aplikasyon <strong>%{app_name}</strong>. Si esto no afita, aprova %{clicking_this_link} o regresa manualmente a la aplikasyon.
      registration_complete: Tu enrejistrasyon en %{domain} ya esta kompletada!
      welcome_title: Bienvenido, %{name}!
      wrong_email_hint: Si este adreso de posta es inkorekto, puedes trokarlo en las preferensyas del kuento.
    delete_account: Efasa kuento
    delete_account_html: Si keres supremir tu kuento, puedes <a href="%{path}">ir aki</a>. Seras pedido de una konfirmasyon.
    description:
      prefix_invited_by_user: "@%{name} te envita a unirte a este sirvidor de Mastodon!"
      prefix_sign_up: Adjuntate a Mastodon oy!
      suffix: Kon un kuento podras segir a djente, publikar haberes e enterkambiar mesajes kon utilizadores de kualkier sirvidor de Mastodon i mas!
    didnt_get_confirmation: No risivites el atadijo de konfirmasyon?
    dont_have_your_security_key: No tienes tu yave de sigurita?
    forgot_password: Neglijates tu kod?
    invalid_reset_password_token: El token de reinisyo de kod es malato o ekspiro. Por favor pide uno muevo.
    link_to_otp: Introduse un kodiche de autorizasyon en dos pasos dizde tu telefon o un kodiche de rekuperasyon
    link_to_webauth: Utiliza tu aparato de yave de sigurita
    log_in_with: Konektate kon kuento kon
    login: Konektate kon kuento
    logout: Sal
    migrate_account: Transferate a otro kuento
    migrate_account_html: Si keres readresar este kuento a otra distinta, puedes <a href="%{path}">konfigurarlo aki</a>.
    or_log_in_with: O konektate kon tu kuento kon
    privacy_policy_agreement_html: Tengo meldado i acheto la <a href="%{privacy_policy_path}" target="_blank">politika de privasita</a>
    progress:
      confirm: Konfirma posta
      details: Tus detalyos
      review: Muestra revizyon
      rules: Acheta reglas
    providers:
      cas: CAS
      saml: SAML
    register: Enrejistrate
    registration_closed: "%{instance} no esta achetando a muevos miembros"
    resend_confirmation: Reembia posta de konfirmasyon
    reset_password: Reinisya kod
    rules:
      accept: Acheta
      back: Atras
      invited_by: 'Puedes adjuntarte a %{domain} grasyas a la envitasyon de:'
      preamble: Estas son establesidas i aplikadas por los moderadores de %{domain}.
      preamble_invited: Antes de kontinuar, por favor reviza las reglas del sirvidor establesidas por los moderatores de %{domain}.
      title: Algunas reglas bazikas.
      title_invited: Fuites envitado.
    security: Sigurita
    set_new_password: Establese muevo kod
    setup:
      email_below_hint_html: Mira en tu kuti de spam o solisita de muevo. Si el adreso de posta elektronika ke aparese aki es yerrado, puedes trokarlo aki.
      email_settings_hint_html: Klika el atadjiko ke te embimos para verifikar %{email}. Asperaremos aki.
      link_not_received: No risivites un atadijo?
      new_confirmation_instructions_sent: Resiviras un muevo mesaj de posta elektronika kon el atadjio de konfirmasyon en unos minutos!
      title: Reviza tu kuti de arivo
    sign_in:
      preamble_html: Konektate kon tus kredensiales de <strong>%{domain}</strong>. Si tu kuento esta balabayado en otruno servidor, no puedras konektarte aki.
      title: Konektate kon %{domain}
    sign_up:
      manual_review: Las enrejistrasyones en %{domain} pasan por la revizyon manuala de muestros moderadores. Para ayudarmos a prosesar tu enrejistrasyon, eskrive un poko sovre ti i por ke keres un kuento en %{domain}.
      preamble: Kon un kuento en este sirvidor de Mastodon, podras segir a kualkier otra persona en la red, endependientemente del sirvidor en el ke se tope.
      title: Kriya kuento de Mastodon en %{domain}.
    status:
      account_status: Estado del kuento
      confirming: Bekleando konfirmasyon de posta elektronika.
      functional: Tu kuento esta kompletamente funksyonal.
      pending: Tu solisitasyon esta asperando la revizion por muestros administradores. Esto puede tadrar algun tiempo. Arisiviras una posta elektronika si la solisitasyon sea achetada.
      redirecting_to: Tu kuento se topa inaktivo porke esta siendo readresado a %{acct}.
      self_destruct: Deke %{domain} va a serrarse, solo tendras akseso limitado a tu kuento.
      view_strikes: Ve amonestamientos pasados kontra tu kuento
    too_fast: Formulario enviado demaziado rapido, aprovalo de muevo.
    use_security_key: Uza la yave de sigurita
  challenge:
    confirm: Kontinua
    hint_html: "<strong>Konsejo:</strong> No retornaremos a demandarte por el kod durante la sigiente ora."
    invalid_password: Kod inkorekto
    prompt: Konfirma kod para segir
  crypto:
    errors:
      invalid_key: no es una yave Ed25519 o Curve25519 valida
      invalid_signature: no es una firma Ed25519 valida
  date:
    formats:
      default: "%d %b %Y"
      with_month_name: "%d %B %Y"
  datetime:
    distance_in_words:
      about_x_hours: "%{count} o"
      about_x_months: "%{count} me"
      about_x_years: "%{count} a"
      almost_x_years: "%{count} a"
      half_a_minute: Agora
      less_than_x_minutes: "%{count} m"
      less_than_x_seconds: Agora
      over_x_years: "%{count} a"
      x_days: "%{count} d"
      x_minutes: "%{count} m"
      x_months: "%{count} me"
      x_seconds: "%{count} s"
  deletes:
    challenge_not_passed: Los datos introdusidos son yerrados
    confirm_password: Eskrive tu kod aktual para demostrar tu identita
    confirm_username: Eskrive tu nombre de utilizador para konfirmar
    proceed: Efasa kuento
    success_msg: Tu kuento fue efasado kon reushita
    warning:
      before: 'Antes de kontinuar, por favor melda kon atensyon las sigientes notas:'
      caches: El kontenido ke tiene sido magazinado en kashe por otros sirvidores puede persistir
      data_removal: Tus publikasyones i el resto de datos se supremiran definitivamente
      email_change_html: Puedes <a href="%{path}"> trokar tu adreso de posta elektronika</a> sin supremir tu kuento
      email_contact_html: Si ainda no te tiene parvenido, puedes eskrivir a <a href="mailto:%{email}">%{email}</a> para pider ayuda
      email_reconfirmation_html: Si no te tiene parvenido la posta de konfirmasyon, puedes <a href="%{path}"> retornar a solisitarlo</a>
      irreversible: No podras restaurar ni reaktivar tu kuento
      more_details_html: Para mas detalyos, ver <a href="%{terms_path}"> la politika de privasita</a>.
      username_available: Tu nombre de utilizador retornara a estar desponivle
      username_unavailable: Tu nombre de utilizador no estara desponivle
  disputes:
    strikes:
      action_taken: Aksyon tomada
      appeal: Apela
      appeal_approved: Este amonestamiento fue apelado kon sukseso i ya no es valido
      appeal_rejected: La apelasyon fue refuzada
      appeal_submitted_at: Apelasyon embiada
      appealed_msg: Tu apelasyon fue embiada. Si la achetamos, se te avizara.
      appeals:
        submit: Embia apelasyon
      approve_appeal: Acheta apelasyon
      associated_report: Raporto asosiado
      created_at: Kon data
      description_html: Estas son las aksyones emprendidas kontra tu kuento i las avertensyas ke te an sido enviadas por la taifa de %{instance}.
      recipient: Dirijda a
      reject_appeal: Refuza apelasyon
      status: 'Publikasyon #%{id}'
      status_removed: Publikasyon ya supremida del sistem
      title: "%{action} del %{date}"
      title_actions:
        delete_statuses: Efasasyon de publikasyon
        disable: Konjelasyon del kuento
        mark_statuses_as_sensitive: Markamiento de los mesajes komo sensivles
        none: Avertensya
        sensitive: Markamiento del kuento komo sensivle
        silence: Limitasyon de kuento
        suspend: Suspensyon de kuento
      your_appeal_approved: Tu apelasyon fue achetada
      your_appeal_pending: Tienes enviado una apelasyon
      your_appeal_rejected: Tu apelasyon fue refuzada
  domain_validator:
    invalid_domain: no es un nombre de domeno valido
  edit_profile:
    basic_information: Enformasyon bazika
    hint_html: "<strong>Personaliza lo ke la djente ve en tu profil publiko i kon tus publikasyones.</strong> Es mas probavle ke otras personas te sigan i enteraktuen kontigo kuando kompletas tu profil i foto."
    other: Otros
  errors:
    '400': La solisitasyon ke enviates no fue valida o fue malformada.
    '403': No tienes permiso para ver esta pajina.
    '404': La pajina ke bushkas no egziste.
    '406': Esta pajina no esta desponivle en el formato solisitado.
    '410': La pajina ke estavas bushkando no egziste mas.
    '422':
      content: Verifikasyon de sigurita no reushida. Estas blokando algunas cookies?
      title: Verifikasyon de sigurita no reushida
    '429': Demaziadas solisitasyones
    '500':
      content: Pardon, algo tiene fonksionado mal por muestra parte.
      title: Esta pajina no es djusta
    '503': La pajina no se tiene podido desbarkar por un yerro temporal del sirvidor.
    noscript_html: Para uzar la aplikasyon web de Mastodon, por favor aktiva Javascript. Alternativamente, aprova alguna de las <a href="%{apps_path}">aplikasyones nativas</a> para Mastodon para tu platforma.
  existing_username_validator:
    not_found: no se pudo topar un utilizador lokal kon akel nombre de utilizador
    not_found_multiple: no se pudo topar %{usernames}
  exports:
    archive_takeout:
      date: Data
      download: Abasha tu dosya
      hint_html: Puedes solisitar una dosya de tus <strong>publikasyones i dosyas multimedia kargadas</strong>. Los datos eksportados estaran en formato ActivityPub, meldavles por kualkier programario kompativle. Puedes solisitar una dosya kada 7 diyas.
      in_progress: Rekopilando tu dosya...
      request: Solisita tu dosya
      size: Boy
    blocks: Personas a las kualas tienes blokado
    bookmarks: Markadores
    csv: CSV
    domain_blocks: Blokos de domenos
    lists: Listas
    mutes: Silensias
    storage: Magazinaje de multimedia
  featured_tags:
    add_new: Adjusta muevo
    errors:
      limit: Tienes alkansado el karar maksimo de etiketas
    hint_html: "<strong>Avalia tus etiketas mas importantes en tu profil.</strong> Se amostran de forma prominente en tu profil publiko i permeten a los utilizadores navigar por tus publikasyones publikas espesifikamente basho akeyas etiketas."
  filters:
    contexts:
      account: Profiles
      home: Prinsipyo i listas
      notifications: Avizos
      public: Linyas de tiempo publikas
      thread: Konversasyones
    edit:
      add_keyword: Adjusta biervo yave
      keywords: Biervos yaves
      statuses: Publikasyones individualas
      statuses_hint_html: Este filtro se aplika a las publikasyones individualas eskojidas endependientemente de si koensidan kon los biervos yave a kontinuasyon. <a href="%{path}">Revize o suprema publikasyones del filtro</a>.
      title: Edita filtro
    errors:
      deprecated_api_multiple_keywords: Estos parametros no se pueden trokar dizde esta aplikasyon porke se aplikan a mas de un biervo yave de filtro. Utiliza una aplikasyon mas reziente o la enterfaz web.
      invalid_context: Se suminstro un konteksto malato o vazyo
    index:
      contexts: Filtros en %{contexts}
      delete: Efasa
      empty: No tyenes filtros.
      expires_in: Kaduka en %{distance}
      expires_on: Kaduka en %{date}
      keywords:
        one: "%{count} biervo yave"
        other: "%{count} biervos yave"
      statuses:
        one: "%{count} publikasyon"
        other: "%{count} publikasyones"
      statuses_long:
        one: "%{count} publikasyon individuala eskondida"
        other: "%{count} publikasyones individualas eskondidas"
      title: Filtros
    new:
      save: Guadra muevo filtro
      title: Adjusta muevo filtro
    statuses:
      back_to_filter: Retorna al filtro
      batch:
        remove: Kita del filtro
      index:
        hint: Este filtro se aplika a la seleksyon de publikasyones individualas independentemente de otros kriteryos. Puedes adjustar mas publikasyones a este filtro dizde la enterfaz de web.
        title: Publikasyones filtradas
  generic:
    all: Todos
    all_items_on_page_selected_html:
      one: "<strong>%{count}</strong> elemento en esta pajina esta eskojido."
      other: Todos los <strong>%{count}</strong> elementos en esta pajina estan eskojidos.
    all_matching_items_selected_html:
      one: "<strong>%{count}</strong> elemento ke koenside con tu bushkeda esta eskojido."
      other: Todos los <strong>%{count}</strong> elementos ke koensiden con tu bushkeda estan eskojidos.
    cancel: Anula
    changes_saved_msg: Trokamientos guadrados kon reushita!
    confirm: Konfirma
    copy: Kopia
    delete: Efasa
    deselect: Deseleksyonar todo
    none: Dinguno
    order_by: Ordena por
    save_changes: Guadra trokamientos
    select_all_matching_items:
      one: Eskoje %{count} elemento ke koensida kon tu bushkeda.
      other: Eskoje todos los %{count} elementos ke koensidan kon tu bushkeda.
    today: oy
    validation_errors:
      one: Algo no esta bien! Por favor, reviza el yerro mas abasho
      other: Algo no esta bien! Por favor, reviza %{count} yerros mas abasho
  imports:
    errors:
      empty: Dosya CSV vaziya
      incompatible_type: Inkompativle kon el tipo de importo eskojido
      invalid_csv_file: 'Dosya CSV no valida. Yerro: %{error}'
      over_rows_processing_limit: kontiene mas de %{count} filas
      too_large: Dosya es mas grande
    failures: Yerros
    imported: Importado
    mismatched_types_warning: Parese ke podrias eskojer el tipo inkorekto para este importo, por favor verifikalo de muevo.
    modes:
      merge: Une
      merge_long: Manten rejistros egzistentes i adjusta muevos
      overwrite: Sobreskrive
      overwrite_long: Mete muevos rejistros en vez de los aktuales
    overwrite_preambles:
      blocking_html: Estas a punto de <strong>substituyir tu lista de blokos</strong> por asta <strong>%{total_items} kuentos </strong> de <strong>%{filename}</strong>.
      bookmarks_html: Estas a punto de <strong>substituyir tus markadores</strong> por asta <strong>%{total_items} publikasyones</strong> ke vinyeron de <strong>%{filename}</strong>.
      domain_blocking_html: Estas a punto de <strong>substituyir tu lista de blokos de domeno</strong> por asta <strong>%{total_items} domenos </strong> de <strong>%{filename}</strong>.
      following_html: Estas a punto de <strong>segir</strong> asta <strong>%{total_items} kuentos</strong> de <strong>%{filename}</strong> i <strong>deshar de segir todos los otros kuentos</strong>.
      lists_html: Estas a punto de <strong>sustituyir tus listas</strong> con el kontenido de <strong>%{filename}</strong>. Asta <strong>%{total_items} kuentos</strong> seran adjustados a muevas listas.
      muting_html: Estas a punto de <strong>substituyir tu lista de kuentos silensyados</strong> por asta <strong>%{total_items} kuentos </strong> de <strong>%{filename}</strong>.
    preambles:
      blocking_html: Estas a punto de <strong>blokar</strong> asta <strong>%{total_items} kuentos </strong> de <strong>%{filename}</strong>.
      bookmarks_html: Estas a punto de adjustar asta <strong>%{total_items} publikasyones</strong> de <strong>%{filename}</strong> a tus <strong>markadores</strong>.
      domain_blocking_html: Estas a punto de <strong>blokar</strong> asta <strong>%{total_items} domenos </strong> de <strong>%{filename}</strong>.
      following_html: Estas a punto de <strong>segir</strong> asta <strong>%{total_items} kuentos </strong> de <strong>%{filename}</strong>.
      lists_html: Estas a punto de adjustar <strong>%{total_items} kuentos</strong> dizde <strong>%{filename}</strong> a tus <strong>listas</strong>. Se kriyaran muevas listas si no ay listas para adjustarlas.
      muting_html: Estas a punto de <strong>silensyar</strong> asta <strong>%{total_items} kuentos </strong> de <strong>%{filename}</strong>.
    preface: Puedes importar siertos datos, komo todas las personas a las kualas estas sigiendo o blokando en tu kuento en esta instansya, dizde dosyas eksportadas de otra instansya.
    recent_imports: Importasyones resyentes
    states:
      finished: Finalizado
      in_progress: En progreso
      scheduled: Programado
      unconfirmed: Sin konfirmasyon
    status: Estado
    success: Tus datos se tienen kargado djustamente i seran prosesados pishin
    time_started: Ampesado el
    titles:
      blocking: Importando kuentos blokados
      bookmarks: Importando markadores
      domain_blocking: Importando domenos blokados
      following: Importando kuentos segidos
      lists: Importando listas
      muting: Importando kuentos silensyados
    type: Tipo de importasyon
    type_groups:
      constructive: Segidores i markadores
      destructive: Blokos i silensyos
    types:
      blocking: Lista de blokos
      bookmarks: Markadores
      domain_blocking: Lista de domenos blokados
      following: Lista de segidos
      lists: Listas
      muting: Lista de silensyados
    upload: Karga
  invites:
    delete: Dezaktiva
    expired: Kadukado
    expires_in:
      '1800': 30 minutos
      '21600': 6 oras
      '3600': 1 ora
      '43200': 12 oras
      '604800': 1 semana
      '86400': 1 diya
    expires_in_prompt: Nunkua
    generate: Djenera un atadijo de envitasyon
    invalid: Esta envitasyon no es valida
    invited_by: 'Fuites envitado por:'
    max_uses:
      one: 1 uzo
      other: "%{count} uzos"
    max_uses_prompt: Sin limito
    prompt: Djenera i partaja atadijos kon otros para darles akseso a este sirvidor
    table:
      expires_at: Kaduka
      uses: Uzos
    title: Envita a djente
  lists:
    errors:
      limit: Tienes alkansado el karar maksimo de listas
  login_activities:
    authentication_methods:
      otp: aplikasyon de autentifikasyon en dos pasos
      password: kod
      sign_in_token: kodiche de sigurita por posta elektronika
      webauthn: yaves de sigurita
    description_html: Si ves una aktivita ke no rekoneses, konsidera trokar tu kod i kapasitar la autentifikasyon en dos pasos.
    empty: No ay estoria de autentifikasyon desponivle
    failed_sign_in_html: Prova de inisiasyon de sesion no reushida kon %{method} de %{ip} (%{browser})
    successful_sign_in_html: Prova de sesion reushida kon %{method} dizde %{ip} (%{browser})
    title: Estoria de autentifikasyon
  mail_subscriptions:
    unsubscribe:
      action: Si, dezabona
      complete: Dezabonado
      confirmation_html: Estas siguro de ke ya no keres risivir %{type} de Mastodon en %{domain} a tu posta elektronika %{email}? Syempre podras reabonarte dizde las <a href="%{settings_path}"> opsyones de avizos por posta.</a>.
      emails:
        notification_emails:
          favourite: avizos de favoritos por posta
          follow: avizos de segidores por posta
          follow_request: avizos de solisitasyones de segimyento por posta
          mention: avizos de enmentaduras por posta
          reblog: avizos de repartajasyones por posta
      resubscribe_html: Si tyenes deabonado por yerro, puedes reabonar en tus <a href="%{settings_path}">opsyones de avizos por posta elektronika</a>.
      success_html: Ya no risiviras %{type} de Mastodon en %{domain} a tu posta en %{email}.
      title: Dezabona
  media_attachments:
    validations:
      images_and_video: No se puede adjuntar un video a un estado ke ya kontenga imajes
      not_ready: No se pueden adjuntar dosyas ke no se tienen eskapado de prosesar. Aprovalo de muevo en un momento!
      too_many: No se pueden adjuntar mas de 4 dosyas
  migrations:
    acct: Migrado a
    cancel: Anula readreso
    cancel_explanation: Al anular el readreso se reaktivara tu kuento aktual, ama no rekuperaras los suivantes ke ayan sido trasladados al otro kuento.
    cancelled_msg: Tienes anulado el readreso djustamente.
    errors:
      already_moved: es el mezmo kuento al ke ya tienes migrado
      missing_also_known_as: no es un alias de este kuento
      move_to_self: no puede ser el kuento aktual
      not_found: no se pudo topar
      on_cooldown: Estas en tiempo de reutilizasyon
    followers_count: Suivantes al momento de migrar
    incoming_migrations: Migra de un kuento desferente
    incoming_migrations_html: Para migrar de otro kuento a este, primero kale <a href="%{path}">kriyar un alias del kuento</a>.
    moved_msg: Tu kuento agora se esta redirigiendo a %{acct} i tus suivantes se estan migrando.
    not_redirecting: Tu kuento no se esta readresando a dinguna otro kuento aktualmente.
    on_cooldown: Tienes migrado tu kuento rezientemente. Esta fonksyon estara desponivle de muevo en %{count} diyas.
    past_migrations: Migrasyones pasadas
    proceed_with_move: Migra suivantes
    redirected_msg: Tu kuento agora readresa a %{acct}.
    redirecting_to: Tu kuento se esta readresando a %{acct}.
    set_redirect: Establese readreso
    warning:
      backreference_required: El muevo kuento deve ser konfigurado primero para fazer referensya a este
      before: 'Antes de kontinuar, por favor melda kon atensyon las sigientes notas:'
      cooldown: Dempues de migrar ay un periodo de aspera durante el kual no podras retornar a migrar
      disabled_account: Tu kuento aktual no sera kompletamente utilizable dempues. Portanto, tendras akseso a la eksportasyon de datos ansi komo a la reaktivasyon.
      followers: Esta aksion migrara a todos los suivantes del kuento aktual al muevo kuento
      only_redirect_html: Alternativamente, solo puedes <a href="%{path}">poner un readreso en tu profil</a>.
      other_data: No se moveran otros datos otomatikamente
      redirect: El profil de tu kuento aktual se aktualizara kon un avizo de readreso i sera eskluido de las bushkedas
  moderation:
    title: Moderasyon
  move_handler:
    carry_blocks_over_text: Este utilizador se movio dizde %{acct}, ke blokates.
    carry_mutes_over_text: Este utilizador se movio dizde %{acct}, ke silensiates.
    copy_account_note_text: 'Este utilizador se movio dizde %{acct}, aki estavan tus notas anteriores sovre el:'
  navigation:
    toggle_menu: Alterna menu
  notification_mailer:
    admin:
      report:
        subject: "%{name} embio un raporto"
      sign_up:
        subject: "%{name} se enrejistro"
    favourite:
      body: 'Tu publikasyon fue favoritada por %{name}:'
      subject: A %{name} le plaze tu publikasyon
      title: Muevo favorito
    follow:
      body: "%{name} te esta sigiendo!"
      subject: "%{name} te esta sigiendo"
      title: Muevo suivante
    follow_request:
      action: Administra solisitudes de segimiento
      body: "%{name} tiene solisitado segirte"
      subject: 'Segidor esta asperando: %{name}'
      title: Mueva solisitud de segimiento
    mention:
      action: Arisponde
      body: 'Fuites enmentado por %{name} en:'
      subject: Fuites enmentado por %{name}
      title: Mueva enmentadura
    poll:
      subject: Una anketa de %{name} eskapo
    reblog:
      body: 'Tu publikasyon fue repartajada por %{name}:'
      subject: "%{name} repartajo tu publikasyon"
      title: Mueva repartajasyon
    status:
      subject: "%{name} publiko algo"
    update:
      subject: "%{name} edito una publikasyon"
  notifications:
    administration_emails: Avizos de administrasyon por posta
    email_events: Evenimyentos para avizos por posta
    email_events_hint: 'Eskoje los evenimientos para los kualos keres risivir avizos:'
  number:
    human:
      decimal_units:
        format: "%n%u"
        units:
          billion: MM
          million: M
          quadrillion: Ku
          thousand: K
          trillion: T
  otp_authentication:
    code_hint: Introduse el kodiche jenerado por tu aplikasyon de autentifikasyon para konfirmar
    description_html: Si kapasitas <strong>autentifikasyon en dos pasos</strong> kon una aplikasyon de autentifikasyon, la entrada rekerira ke estes en posesyon de tu telefon, ke djenerara kodiches para ke entres.
    enable: Kapasita
    instructions_html: "<strong>Eskanea este kodiche QR dizde Google Authenticator o una aplikasyon similar en tu telefon</strong>. A partir de agora, esta aplikasyon djenerara kodiches ke tendras ke ingresar kuando keras konektarte kon tu kuento."
    manual_instructions: 'Si no puedes eskanear el kodiche QR i nesesitas introdusirlo manualmente, este es el sekreto en teksto plano:'
    setup: Konfigura
    wrong_code: El kodiche ingresado es malato! Es djusta la ora del aparato i el sirvidor?
  pagination:
    newer: Mas muevo
    next: Sigiente
    older: Mas viejo
    prev: Anterior
    truncate: "&hellip;"
  polls:
    errors:
      already_voted: Ya tienes votado en esta anketa
      duplicate_options: kontiene elementos duplikados
      duration_too_long: esta demaziado leshos en el avenir
      duration_too_short: es demaziado pronto
      expired: La anketa ya tiene eskapado
      invalid_choice: La opsyon de voto eskojida no egziste
      over_character_limit: no puede trespasar %{max} karakteres kada uno
      self_vote: No puedes votar en tus propias anketas
      too_few_options: deve tener mas de un elemento
      too_many_options: no puede kontener mas de %{max} elementos
  preferences:
    other: Otros
    posting_defaults: Konfigurasyon predeterminada de publikasyones
    public_timelines: Linyas de tiempo publikas
  privacy:
    hint_html: "<strong>Personaliza el diskuvrimyento de tu profil y tus publikasyones.</strong> En Mastodon tyenes distinktas funksyones ke te ayudaran a alkansar una audiensya mas ancha si las aktivas. Reviza estas opsyones por un momento para estar siguro ke kaven tus nesesidades."
    privacy: Privasita
    privacy_hint_html: Kontrola kuanto keres revelar a otros. Las personas diskuvren profiles i aplikasyones interesantes navigando por los suivantes de otras personas i vyendo dizde ke aplikasyones publikan, ama puede ke preferas mantenerlo eskondido.
    reach: Alkanse
    reach_hint_html: Kontrola si keres ke te diskuvren i sigen muevas personas. Keres ke tus publikasyones se amostren en la seksyon de Eksplorasyon? Keres que tu kuento este rekomendado a otras personas? Keres achetar otomatikamente a todos los muevos suivantes o tener kontrol sovre kada uno de eyos?
    search: Bushkeda
    search_hint_html: Kontrola komo keres ke te topen. Keres ke otras personas te topan por lo ke tyenes publikado publikamente? Keres ke las personas de fuera de Mastodon topen tu profil al bushkar en la web? Por favor, akodrate de ke la ekskluzyon totala de todos los bushkadores no puede ser garantizada para enformasyon publika.
    title: Privasita i alkanse
  privacy_policy:
    title: Politika de privasita
  reactions:
    errors:
      limit_reached: Limito de reaksyones desferentes alkansado
      unrecognized_emoji: no es un emoji konesido
  redirects:
    prompt: Si konfiyas en este atadijo, klikalo para kontinuar.
    title: Estas salyendo de %{instance}.
  relationships:
    activity: Aktivita del kuento
    confirm_follow_selected_followers: Estas siguro ke keres segir a los suivantes eskojidos?
    confirm_remove_selected_followers: Estas siguro ke keres kitar a los suivantes eskojidos?
    confirm_remove_selected_follows: Estas siguro ke keres kitar los kuentos segidos a los kualos tienes eskojido?
    dormant: Inaktivo
    follow_failure: No se pudo segir algunos de los kuentos eskojidos.
    follow_selected_followers: Sige a los suivantes eskojidos
    followers: Suivantes
    following: Segidos
    invited: Envitados
    last_active: Ultima aktivita
    most_recent: Mas reziente
    moved: Migrados
    mutual: Mutual
    primary: Prinsipal
    relationship: Relasyon
    remove_selected_domains: Kita todos los suivantes de los domenos eskojidos
    remove_selected_followers: Kita a los suivantes eskojidos
    remove_selected_follows: Desige a los utilizadores eskojidos
    status: Estado del kuento
  remote_follow:
    missing_resource: No se pudo topar el URL del readreso rekerido para tu kuento
  reports:
    errors:
      invalid_rules: no faze referensia a reglas validas
  rss:
    content_warning: 'Avertensya de kontenido:'
    descriptions:
      account: Publikasyones publikas de @%{acct}
      tag: 'Publikasyones publikas etiketadas kon #%{hashtag}'
  scheduled_statuses:
    over_daily_limit: Tienes superado el limito de %{limit} publikasyones programadas para akel diya
    over_total_limit: Tienes superado el limito de %{limit} publikasyones programadas
    too_soon: La data programada deve estar en el avenir
  self_destruct:
    lead_html: Malorozamente, <strong>%{domain}</strong> va serrar permanentemente. Si teniyas un kuento ayi, ya no podras utilizarlo, ama ainda puedes solisitar una kopya de tus datos.
    title: Este sirvidor esta serrando
  sessions:
    activity: Ultima aktivita
    browser: Navigador
    browsers:
      alipay: Alipay
      blackberry: BlackBerry
      chrome: Chrome
      edge: Microsoft Edge
      electron: Electron
      firefox: Firefox
      generic: Navigador deskonosido
      huawei_browser: Huawei Browser
      ie: Internet Explorer
      micro_messenger: MicroMessenger
      nokia: Nokia S40 Ovi Browser
      opera: Opera
      otter: Otter
      phantom_js: PhantomJS
      qq: QQ Browser
      safari: Safari
      uc_browser: UC Browser
      unknown_browser: Navigador deskonosido
      weibo: Weibo
    current_session: Sesyon aktuala
    date: Data
    description: "%{browser} en %{platform}"
    explanation: Estos son los navigadores internetikos konektados aktualmente kon tu kuento de Mastodon.
    ip: IP
    platforms:
      adobe_air: Adobe Air
      android: Android
      blackberry: BlackBerry
      chrome_os: ChromeOS
      firefox_os: Firefox OS
      ios: iOS
      kai_os: KaiOS
      linux: Linux
      mac: macOS
      unknown_platform: Platforma deskonesida
      windows: Windows
      windows_mobile: Windows Mobile
      windows_phone: Windows Phone
    revoke: Revoka
    revoke_success: Sesion revokada kon sukseso
    title: Sesiones
    view_authentication_history: Ve estoria de autentifikasyon de tu kuento
  settings:
    account: Kuento
    account_settings: Preferensyas de kuento
    aliases: Aliases del kuento
    appearance: Aparensya
    authorized_apps: Aplikasyones autorizadas
    back: Retorna a Mastodon
    delete: Efasa kuento
    development: Dezvelopamiento
    edit_profile: Edita profil
    export: Eksporta enformasyon
    featured_tags: Etiketas avaliadas
    import: Importo
    migrate: Migrasyon de kuento
    notifications: Avizos por posta elektronika
    preferences: Preferensyas
    profile: Profil publiko
    relationships: Segidos i suivantes
    statuses_cleanup: Efasasyon otomatika de publikasyones
    strikes: Amonestamientos de moderasyon
    two_factor_authentication: Autentifikasyon en dos pasos
    webauthn_authentication: Yaves de sigurita
  severed_relationships:
    download: Abasha (%{count})
    event_type:
      user_domain_block: Blokates a %{target_name}
    lost_followers: Suivantes pedridos
    lost_follows: Segimyentos pedridos
    type: Evenimiento
  statuses:
    attached:
      audio:
        one: "%{count} audio"
        other: "%{count} audios"
      description: 'Atamiento: %{attached}'
      image:
        one: "%{count} imaje"
        other: "%{count} imajes"
      video:
        one: "%{count} video"
        other: "%{count} videos"
    boosted_from_html: Repartajado dizde %{acct_link}
    content_warning: 'Avertensya de kontenido: %{warning}'
    default_language: La mezma ke la lingua de la enterfaz
    disallowed_hashtags:
      one: 'kontenia una etiketa no permetida: %{tags}'
      other: 'kontenia las etiketas no permetidas: %{tags}'
    edited_at_html: Editado %{date}
    errors:
      in_reply_not_found: La publikasion a la ke aprovas arispondir no egziste.
    open_in_web: Avre en web
    over_character_limit: limito de karakteres de %{max} superado
    pin_errors:
      direct: Las publikasyones ke son vizivles solo para los utilizadores enmentados no pueden fiksarse
      limit: Ya tienes fiksado el numero maksimo de publikasyones
      ownership: La publikasyon de otra persona no puede fiksarse
      reblog: No se puede fixar una repartajasyon
    poll:
      total_people:
        one: "%{count} persona"
        other: "%{count} personas"
      total_votes:
        one: "%{count} voto"
        other: "%{count} votos"
      vote: Vota
    show_more: Amostra mas
    show_thread: Amostra diskusyon
    title: '%{name}: "%{quote}"'
    visibilities:
      direct: Direkto
      private: Solo suivantes
      private_long: Solo amostra a tus segidores
      public: Publiko
      public_long: Todos pueden ver
      unlisted: No listado
      unlisted_long: Todos pueden ver, ama no esta listado en las linyas de tiempo publikas
  statuses_cleanup:
    enabled: Otomatikamente efasa publikasyones viejas
    enabled_hint: Supreme otomatikamente tus publikasyones kuando alkansen un limito de tiempo espesifikado, a manko ke koensiden kon alguna de las eksepsiones detalyadas debasho
    exceptions: Eksepsiones
    explanation: Porke la efasasion de mesajes es una operasyon kostoza, esto se faze avagar, a lo longo de un tiempo, kuando el sirvidor no esta okupado. Por esta razon, puede ser ke tus publikasyones sean efasadas un tiempo dempues de ke alkansen el limito de tiempo espesifikado.
    ignore_favs: Ignora favoritos
    ignore_reblogs: Ignora repartajasyones
    interaction_exceptions: Eksepsiones bazadas en enteraksyones
    interaction_exceptions_explanation: Akodrate ke no ay garantiya de ke se supremen las publikasyones ke estan por debasho de los limitos de favoritos o de repartajasiones si los tienen superado en algun momento.
    keep_direct: Manten enmentaduras privadas
    keep_direct_hint: No efasa dingunos mesajes privados
    keep_media: Manten publikasyones kon atamientos
    keep_media_hint: No efasa tus publikasyones kon atamientos de multimedia
    keep_pinned: Manten publikasyones fiksadas
    keep_pinned_hint: No efasa tus publikasyones fiksadas
    keep_polls: Manten anketas
    keep_polls_hint: No efasa tus anketas
    keep_self_bookmark: Manten publikasyones kon markadores
    keep_self_bookmark_hint: No efasa tus publikasyones kon tus markadores
    keep_self_fav: Manten publikasyones ke te plazen
    keep_self_fav_hint: No efasa las tus publikasyones kualas markates komo favoritas
    min_age:
      '1209600': 2 semanas
      '15778476': 6 mezes
      '2629746': 1 mez
      '31556952': 1 anyo
      '5259492': 2 mezes
      '604800': 1 semana
      '63113904': 2 anyos
      '7889238': 3 mezes
    min_age_label: Limito de tiempo
    min_favs: Manten publikasyones favoritadas a lo manko
    min_favs_hint: No efasa dinguna de las publikasyones ke plazgan a mas de esta kantita de personas. Desha en blanko para supremir publikasyones sin importar el numero de personas a las ke plazen las publikasyones
    min_reblogs: Manten publikasyones repartajadas a lo manko
    min_reblogs_hint: No efasa dinguna de las publikasyones ke ayan sido repartajadas mas de este numero de vezes. Desha en blanko para supremir publikasyones sin importar el numero de repartajasiones
  stream_entries:
    sensitive_content: Kontenido sensivle
  strikes:
    errors:
      too_late: Es demaziado tadre para apelar este amonestamiento
  tags:
    does_not_match_previous_name: no koensida kon el nombre anterior
  themes:
    contrast: Mastodon (alto kontraste)
    default: Mastodon (eskuro)
    mastodon-light: Mastodon (klaro)
  time:
    formats:
      default: "%d de %b del %Y, %H:%M"
      month: "%b %Y"
      time: "%H:%M"
      with_time_zone: "%d de %b del %Y, %H:%M %Z"
  translation:
    errors:
      quota_exceeded: La kuota de uzo del sirvisyo de traduksyon para todo el sirvidor tiene sido sovrepasada.
      too_many_requests: Ay demaziadas solisitudes de servisyo de traduksyon.
  two_factor_authentication:
    add: Adjusta
    disable: Inkapasita autentifikasyon en dos pasos
    disabled_success: Autentifikasyon de dos pasos inkapasitada djustamente
    edit: Edita
    enabled: Autentifikasyon de dos pasos esta kapasitada
    enabled_success: Autentifikasyon de dos pasos kapasitada djustamente
    generate_recovery_codes: Jenera kodiches de rekuperasyon
    lost_recovery_codes: Los kodiches de rekuperasyon te permeten obtener akseso a tu kuento si piedres tu telefon. Si tienes pedrido tus kodiches de rekuperasyon, puedes redjenerarlos aki. Tus viejos kodiches de rekuperasyon se aran malatos.
    methods: Metodos de autentifikasyon de dos pasos
    otp: Aplikasyon de autentifikasyon
    recovery_codes: Faz kopias de sigurita de tus kodiches de rekuperasyon
    recovery_codes_regenerated: Kodiches de rekupersayon redjenerados kon sukseso
    recovery_instructions_html: Si piedres akseso a tu telefon, puedes uzar uno de los sigientes kodiches de rekuperasyon para obtener akseso a tu kuento. <strong>Mantenlos a salvo</strong>. Por enshemplo, puedes imprimirlos i guadrarlos kon otros dokumentos emportantes.
    webauthn: Yaves de sigurita
  user_mailer:
    appeal_approved:
      action: Preferensyas de kuento
      explanation: La apelasyon del amonestamiento kontra tu kuento del %{strike_date} ke mandates el %{appeal_date} fue achetada. Tu kuento se topa de muevo en dobro estado.
      subject: Tu apelasyon del %{date} fue achetada
      subtitle: Tu konto de muevo tiene una reputasyon buena.
      title: Apelasyon achetada
    appeal_rejected:
      explanation: La apelasyon del amonestamiento kontra tu kuento del %{strike_date} ke mandates el %{appeal_date} fue refuzada.
      subject: Tu apelasyon del %{date} fue refuzada
      subtitle: Tu apelasyon fue refuzada.
      title: Apelasyon refuzada
    backup_ready:
      explanation: Tienes solisitado una kopia de sigurita de tu kuento de Mastodon.
      extra: Agora esta pronto para abashar!
      subject: Tu dosya esta pronta para abashar
      title: Abasha dosya
    failed_2fa:
      details: 'Aki estan los peratim de las provas de koneksyon kon tu kuento:'
      explanation: Algun ha intentado konektarte kon tu cuenta ama prokuro un sigundo paso de autentifikasyon invalido.
      further_actions_html: Si no fuites tu, rekomendamos %{action} inmediatamente deke puede estar komprometido.
      subject: Autentikasyon del sigundo paso sin sukseso
      title: Autentifikasyon del sigundo paso no reushida
    suspicious_sign_in:
      change_password: troka tu kod
      details: 'Aki estan los peratim de la koneksyon kon tu kuento:'
      explanation: Topimos una koneksyon kon tu kuento dizde un muevo adreso IP.
      further_actions_html: Si no fuites tu, te rekomendamos ke %{action} pishin i kapasites la autentifikasyon en dos pasos para mantener tu kuento siguro.
      subject: Tu kuento fue aksedido dizde un muevo adreso IP
      title: Una mueva koneksyon kon tu kuento
    warning:
      appeal: Embia una apelasyon
      appeal_description: Si kreyes ke esto es un yerro, puedes embiar una apelasyon a la taifa de %{instance}.
      categories:
        spam: Spam
        violation: El kontenido viola las sigientes reglas de la komunita
      explanation:
        delete_statuses: Se tiene determinado ke algunos de tus mesajes violan una o mas reglas de la komunita i por tanto fueron supremidos por los moderadores de %{instance}.
        disable: Ya no puedes uzar tu kuento, ama tu profil i el resto de datos permanesen intactos. Puedes solisitar una kopia de sigurita de tus datos, trokar la konfigurasyon de tu kuento o supremirlo.
        mark_statuses_as_sensitive: Algunas de tus publikasyones an sido markados komo sensivles por los moderadores de %{instance}. Esto sinyifika ke la djente tendra ke pulsar los dosyas multimedia en las publikasyones antes de ke se amostre una vista previa. Puedes markar los dosyas multimedia komo sensivles tu mezmo kuando publikes en el avenir.
        sensitive: A partir de agora todas los dosyas multimedia ke subas seran markados komo sensivles i eskondidos tras una avertensya.
        silence: Ainda puedes uzar tu kuento, ama solo las personas ke te estan sigiendo veran tus publikasyones en este sirvidor, i puedes ser eskluido de varias fonksionalitas de diskuvrimiento. Portanto, otros kuentos podran ampesar a segirte manualmente.
        suspend: Ya no puedes utilizar tu kuento, i tu profil i el resto de datos ya no son aksesivles. Ainda puedes inisyar sesion para solisitar una kopia de sigurita de tus datos, asta ke estos sean supremidos por kompleto en unos 30 diyas, aunke konservaremos algunos datos bazikos para impedir ke evitas la suspensyon.
      reason: 'Razon:'
      statuses: 'Publikasyones relevantes:'
      subject:
        delete_statuses: Tus publikasyones en %{acct} tienen sido efasadas
        disable: Tu kuento %{acct} tiene sido konjelado
        mark_statuses_as_sensitive: Tus publikasyones en %{acct} tienen sido markadas komo sensivles
        none: Avertensya para %{acct}
        sensitive: Tus publikasyones en %{acct} seran markadas komo sensivles dizde agora
        silence: Tu kuento %{acct} tiene sido limitado
        suspend: Tu kuento %{acct} tiene sido suspendido
      title:
        delete_statuses: Publikasyones efasadas
        disable: Kuento konjelado
        mark_statuses_as_sensitive: Publikasyones markadas komo sensivles
        none: Avertensya
        sensitive: Kuento markado komo sensivle
        silence: Kuento limitado
        suspend: Kuento suspendido
    welcome:
      apps_android_action: Abasha en Google Play
      apps_ios_action: Abasha en App Store
      apps_step: Abasha muestras aplikasyones ofisyalas.
      apps_title: Aplikasyones de Mastodon
      checklist_title: Lista de bienvenida
      edit_profile_action: Personaliza
      edit_profile_step: Kompleta tu profil para aumentar tus enteraksyones.
      edit_profile_title: Personaliza tu profil
      explanation: Aki ay algunos konsejos para ampesar
      feature_action: Ambezate mas
      feature_audience_title: Konstruye tu audyensya kon konfyansa
      feature_control_title: Manten kontrol de tu linya de tyempo
      feature_creativity_title: Kreativita sin paralelas
      feature_moderation_title: La moderasyon komo deveria ser
      follow_action: Sige
      follow_step: El buto de Mastodon es segir a djente interesante.
      follow_title: Personaliza tu linya prinsipala
      follows_subtitle: Sige kuentos konesidos
      follows_title: A ken segir
      follows_view_more: Ve mas personas para segir
      hashtags_recent_count:
        one: "%{people} persona en los ultimos 2 diyas"
        other: "%{people} personas en los ultimos 2 diyas"
      hashtags_subtitle: Eksplora los trendes de los ultimos 2 diyas
      hashtags_title: Etiketas en trend
      hashtags_view_more: Ve mas etiketas en trend
      post_action: Eskrive
      post_step: Puedes introdusirte al mundo kon teksto, fotos, videos o anketas.
      post_title: Eskrive tu primera publikasyon
      share_action: Partaja
      share_step: Informa a tus amigos komo toparte en Mastodon.
      share_title: Partaja tu profil de Mastodon
      sign_in_action: Konektate
      subject: Bienvenido a Mastodon
      title: Bienvenido, %{name}!
  users:
    follow_limit_reached: No puedes segir a mas de %{limit} personas
    go_to_sso_account_settings: Va a la konfigurasyon de kuento de tu prokurador de identita
    invalid_otp_token: Kodiche de dos pasos no valido
    otp_lost_help_html: Si pedriste akseso a los dos, puedes kontaktarte kon %{email}
    rate_limited: Demaziadas provas de autentifikasyon, aprova de muevo dempues.
    seamless_external_login: Estas konektado por un servisyo eksterno i estonses la konfigurasyon de kod i konto de posta no estan disponivles.
    signed_in_as: 'Konektado komo:'
  verification:
    extra_instructions_html: <strong>Konsejo:</strong> El atadijo en tu web puede ser invizivle. La parte importante es <code>rel="me"</code>, ke evita la suplantasyon de identita en sitios kon kontenido jenerado por el utilizador. Puedes inkluzo uzar una etiketa <code>atadijo</code> en la kavesera de la pajina en vez de <code>a</code>, ama el HTML deve ser aksesivle sin exekutar JavaScript.
    here_is_how: Ansina es komo
    hint_html: "<strong>La verifikasyon de identita en Mastodon es para todos.</strong> Bazado en estandardes abiertos, agora i para syempre. Todo lo ke nesesitas es un sitio web propio ke la gente rekonozka. Kuando adjustas un atadijo a este sitio web dizde tu profil, komprovaremos ke el sitio web se ata a tu profil i lo amostraremos vizualmente."
    instructions_html: Kopia i apega este kodiche en el HTML de tu sitio web. Estonses, adjusta el adreso de tu sitio web en uno de los kutis adisyonales de tu profil dizde la seksyon "Edita profil" i guadra los trokamyentos.
    verification: Verifikasyon
    verified_links: Tus atadijos verifikados
  webauthn_credentials:
    add: Adjusta mueva yave de sigurita
    create:
      error: Uvo un problem al adjustar tu yave de sigurita. Por favor aprova de muevo.
      success: Tu yave de sigurita fue adjustada kon sukseso.
    delete: Efasa
    delete_confirmation: Estas siguro ke keres efasar esta yave de sigurita?
    description_html: Si kapasites <strong>autentifikasyon kon yave de sigurita</strong>, nesesitaras uno de tus yaves de sigurita para konektarte kon tu kuento.
    destroy:
      error: Uvo un problem al efasar tu yave de sigurita. Por favor aprova de muevo.
      success: Tu yave de sigurita fue efasada kon sukseso.
    invalid_credential: Yave de sigurita no valida
    nickname_hint: Introduska el sovrenombre de tu mueva yave de sigurita
    not_enabled: Ainda no tienes aktivado WebAuthn
    not_supported: Este navigador no soporta yaves de sigurita
    otp_required: Para uzar yaves de sigurita, por favor kapasite primero la autentifikasyon de dos pasos.
    registered_on: Enrejistrado el %{date}<|MERGE_RESOLUTION|>--- conflicted
+++ resolved
@@ -18,13 +18,9 @@
     nothing_here: No ay niente aki!
     pin_errors:
       following: Deves estar sigiendo a la persona a la ke keres achetar
-<<<<<<< HEAD
-=======
     posts:
       one: Publikasyon
       other: Publikasyones
-    posts_tab_heading: Publikasyones
->>>>>>> c01a6a6e
   admin:
     account_actions:
       action: Realiza aksion
