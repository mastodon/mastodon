---
ko:
  simple_form:
    hints:
      defaults:
        autofollow: 이 초대를 통해 가입하는 사람은 당신을 자동으로 팔로우 하게 됩니다
        avatar: PNG, GIF 혹은 JPG. 최대 %{size}. %{dimensions}px로 다운스케일 될 것임
        bot: 사람들에게 계정이 사람이 아님을 알립니다
        context: 필터를 적용 할 한 개 이상의 컨텍스트
        digest: 오랫동안 활동하지 않았을 때 받은 멘션들에 대한 요약 받기
<<<<<<< HEAD
=======
        display_name:
          one: <span class="name-counter">1</span> 글자 남음
          other: <span class="name-counter">%{count}</span> 글자 남음
        email: 당신은 확인 메일을 받게 됩니다
>>>>>>> dc995f05
        fields: 당신의 프로파일에 최대 4개까지 표 형식으로 나타낼 수 있습니다
        header: PNG, GIF 혹은 JPG. 최대 %{size}. %{dimensions}px로 다운스케일 됨
        inbox_url: 사용 할 릴레이 서버의 프론트페이지에서 URL을 복사합니다
        irreversible: 필터링 된 툿은 나중에 필터가 사라지더라도 돌아오지 않게 됩니다
        locale: 유저 인터페이스, 이메일, 푸시 알림 언어
        locked: 수동으로 팔로워를 승인하고, 기본 툿 프라이버시 설정을 팔로워 전용으로 변경
<<<<<<< HEAD
=======
        note:
          one: <span class="note-counter">1</span> 글자 남음
          other: <span class="note-counter">%{count}</span> 글자 남음
        password: 최소 8글자
>>>>>>> dc995f05
        phrase: 툿 내용이나 CW 내용 안에서 대소문자 구분 없이 매칭 됩니다
        scopes: 애플리케이션에 허용할 API들입니다. 최상위 스코프를 선택하면 개별적인 것은 선택하지 않아도 됩니다.
        setting_default_language: 작성한 툿의 언어는 자동으로 인식할 수 있지만, 언제나 정확한 건 아닙니다
        setting_display_media_default: 민감함으로 설정 된 미디어 가리기
        setting_display_media_hide_all: 항상 모든 미디어를 가리기
        setting_display_media_show_all: 민감함으로 설정 된 미디어를 항상 보이기
        setting_hide_network: 나를 팔로우 하는 사람들과 내가 팔로우 하는 사람들이 내 프로필에 표시되지 않게 합니다
        setting_noindex: 공개 프로필 및 각 툿페이지에 영향을 미칩니다
        setting_theme: 로그인중인 모든 디바이스에 적용되는 디자인입니다.
        username: 당신의 유저네임은 %{domain} 안에서 유일해야 합니다
        whole_word: 키워드가 영문과 숫자로만 이루어 진 경우, 단어 전체에 매칭 되었을 때에만 작동하게 합니다
      imports:
        data: 다른 마스토돈 인스턴스에서 추출된 CSV 파일
      sessions:
        otp: '휴대전화에서 생성 된 2단계 인증 코드를 입력하거나, 복구 코드 중 하나를 사용하세요:'
      user:
        chosen_languages: 체크하면, 선택 된 언어들만 공개 타임라인에 보여집니다
    labels:
      account:
        fields:
          name: 라벨
          value: 내용
      defaults:
        autofollow: 초대를 통한 팔로우
        avatar: 아바타
        bot: 이것은 봇 계정입니다
        chosen_languages: 언어 필터링
        confirm_new_password: 새로운 비밀번호 다시 입력
        confirm_password: 현재 비밀번호 다시 입력
        context: 필터 컨텍스트
        current_password: 현재 비밀번호 입력
        data: 데이터
        display_name: 표시되는 이름
        email: 이메일 주소
        expires_in: 만료시각
        fields: 프로필 메타데이터
        header: 헤더
        inbox_url: 릴레이 서버의 inbox URL
        irreversible: 숨기는 대신 삭제
        locale: 인터페이스 언어
        locked: 계정 잠금
        max_uses: 사용 횟수 제한
        new_password: 새로운 비밀번호 입력
        note: 자기소개
        otp_attempt: 2단계 인증 코드
        password: 비밀번호
        phrase: 키워드 또는 문장
        setting_auto_play_gif: 애니메이션 GIF를 자동 재생
        setting_boost_modal: 부스트 전 확인 창을 표시
        setting_default_language: 게시물 언어
        setting_default_privacy: 툿 프라이버시
        setting_default_sensitive: 미디어를 언제나 민감한 컨텐츠로 설정
        setting_delete_modal: 툿 삭제 전 확인 창을 표시
        setting_display_media: 미디어 표시
        setting_display_media_default: 기본
        setting_display_media_hide_all: 모두 가리기
        setting_display_media_show_all: 모두 보이기
        setting_expand_spoilers: 열람주의 툿을 항상 펼치기
        setting_hide_network: 내 네트워크 숨기기
        setting_noindex: 검색엔진의 인덱싱을 거절
        setting_reduce_motion: 애니메이션 줄이기
        setting_system_font_ui: 시스템의 초기 설정 폰트를 사용
        setting_theme: 사이트 테마
        setting_unfollow_modal: 언팔로우 전 언팔로우 확인 표시
        severity: 심각도
        type: 불러오기 종류
        username: 유저 이름
        username_or_email: 유저네임 또는 이메일
        whole_word: 단어 전체에 매칭
      interactions:
        must_be_follower: 나를 팔로우 하지 않는 사람에게서 온 알림을 차단
        must_be_following: 내가 팔로우 하지 않는 사람에게서 온 알림을 차단
        must_be_following_dm: 내가 팔로우 하지 않은 사람에게서 오는 다이렉트메시지를 차단
      notification_emails:
        digest: 요약 이메일 보내기
        favourite: 누군가 내 상태를 즐겨찾기로 등록했을 때 이메일 보내기
        follow: 누군가 나를 팔로우 했을 때 이메일 보내기
        follow_request: 누군가 나를 팔로우 하길 원할 때 이메일 보내기
        mention: 누군가 나에게 답장했을 때 이메일 보내기
        reblog: 누군가 내 툿을 부스트 했을 때 이메일 보내기
        report: 새 신고 등록시 이메일로 알리기
    'no': 아니오
    required:
      mark: "*"
      text: 필수 항목
    'yes': 네<|MERGE_RESOLUTION|>--- conflicted
+++ resolved
@@ -8,26 +8,14 @@
         bot: 사람들에게 계정이 사람이 아님을 알립니다
         context: 필터를 적용 할 한 개 이상의 컨텍스트
         digest: 오랫동안 활동하지 않았을 때 받은 멘션들에 대한 요약 받기
-<<<<<<< HEAD
-=======
-        display_name:
-          one: <span class="name-counter">1</span> 글자 남음
-          other: <span class="name-counter">%{count}</span> 글자 남음
         email: 당신은 확인 메일을 받게 됩니다
->>>>>>> dc995f05
         fields: 당신의 프로파일에 최대 4개까지 표 형식으로 나타낼 수 있습니다
         header: PNG, GIF 혹은 JPG. 최대 %{size}. %{dimensions}px로 다운스케일 됨
         inbox_url: 사용 할 릴레이 서버의 프론트페이지에서 URL을 복사합니다
         irreversible: 필터링 된 툿은 나중에 필터가 사라지더라도 돌아오지 않게 됩니다
         locale: 유저 인터페이스, 이메일, 푸시 알림 언어
         locked: 수동으로 팔로워를 승인하고, 기본 툿 프라이버시 설정을 팔로워 전용으로 변경
-<<<<<<< HEAD
-=======
-        note:
-          one: <span class="note-counter">1</span> 글자 남음
-          other: <span class="note-counter">%{count}</span> 글자 남음
         password: 최소 8글자
->>>>>>> dc995f05
         phrase: 툿 내용이나 CW 내용 안에서 대소문자 구분 없이 매칭 됩니다
         scopes: 애플리케이션에 허용할 API들입니다. 최상위 스코프를 선택하면 개별적인 것은 선택하지 않아도 됩니다.
         setting_default_language: 작성한 툿의 언어는 자동으로 인식할 수 있지만, 언제나 정확한 건 아닙니다
