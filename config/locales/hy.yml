---
hy:
  about:
    about_mastodon_html: Ապագայի սոցցանցը։ Ոչ մի գովազդ, ոչ մի կորպորատիվ վերահսկողութիւն, էթիկական դիզայն, եւ ապակենտրոնացում։ Մաստադոնում դու ես քո տուեալների տէրը։
    contact_missing: Սահմանված չէ
    contact_unavailable: Ոչինչ չկա
    hosted_on: Մաստոդոնը տեղակայուած է %{domain}ում
    title: Մասին
  accounts:
    followers:
      one: Հետեւորդ
      other: Հետևորդներ
    following: Հետեւած
    instance_actor_flash: Այս հաշիւը վիրտուալ դերասան է, որը ներկայացնում է հանգոյցը, եւ ոչ որեւէ անհատ օգտատիրոջ։ Այն օգտագործուում է ֆեդերացիայի նպատակներով եւ չպէտք է կասեցուի։
    last_active: վերջին այցը
    link_verified_on: Սոյն յղման տիրապետումը ստուգուած է՝ %{date}֊ին
    nothing_here: Այստեղ բան չկայ
    pin_errors:
      following: Դու պէտք է հետեւես մարդուն, որին ցանկանում ես խրախուսել
    posts:
      one: Գրառում
      other: Գրառումներ
    posts_tab_heading: Գրառումներ
  admin:
    account_actions:
      action: Կատարել գործողութիւն
      title: Իրականացնել մոդերատորական գործողութիւններ %{acct}-ի վրայ
    account_moderation_notes:
      create: Թողնել նշում
      created_msg: Մոդերացիոն նոթը բարեյաջող ստեղծուեց
      destroyed_msg: Մոդերացիոն նոթը բարեյաջող վերացուեց
    accounts:
      approve: Ընդունել
      approved_msg: Յաջողութեամբ հաստատուեց %{username}֊ի գրանցման յայտը
      are_you_sure: Վստա՞հ ես
      avatar: Աւատար
      by_domain: Դոմէն
      change_email:
        current_email: Ներկայիս էլ․ հասցէ
        label: Փոխել էլ. հասցէն
        new_email: Նոր էլ․ փոստ
        submit: Փոխել էլ. հասցէն
        title: Փոխել էլ․ փոստը %{username}ի համար
      confirm: Հաստատել
      confirmed: Հաստատված է
      confirming: Հաստատման սպասող
      custom: Յատուկ
      delete: Ջնջել տվյալները
      deleted: Ջնջված է
      demote: Աստիճանազրկել
      destroyed_msg: "%{username}֊ի տուեալները հերթագրուել է անյապաղ ջնջուողների շարքում"
      disable: Անջատել
      disable_two_factor_authentication: Անջատել 2FA
      disabled: Անջատված է
      display_name: Ցուցադրվող անունը
      domain: Դոմեն
      edit: Խմբագրել
      email: Էլ. փոստ
      email_status: Էլ․ փոստի կարգավիճակ
      enable: Միացնել
      enabled: Միացված է
      enabled_msg: "%{username}֊ի հաշիւը բարեյաջող ապասառեցուեց"
      followers: Հետևորդներ
      follows: Հետևողներ
      header: Վերնագիր
      inbox_url: Մուտքային URL
      invite_request_text: Միանալու պատճառները
      invited_by: Հրաւիրուել է
      ip: IP
      joined: Միացած է
      location:
        all: Բոլորը
        local: Տեղային
        remote: Հեռակա
        title: Տեղադրությունը
      login_status: Մուտքի կարգավիճակ
      media_attachments: Մեդիա կցորդներ
      memorialize: Դարձնել հիշատակարան
      memorialized: Յիշեցուած
      memorialized_msg: Բարեյաջող %{username}֊ը փոխուեց յիշատակի հաշուի
      moderation:
        active: Ակտիվ
        all: Բոլորը
        pending: Սպասում
        silenced: Սահմանափակ
        suspended: Կասեցուած
        title: Մոդերացիա
      moderation_notes: Մոդերացիայի նշումներ
      most_recent_activity: Վերջին ակտիւութիւնը
      most_recent_ip: Վերջին IP
      no_account_selected: Ոչ մի հաշիւ չի փոխուել, ինչպէս նաեւ, ոչ մեկը չի ընտրուել
      no_limits_imposed: Սահմանափակումներ չկան
      not_subscribed: Բաժանորդագրուած չէ
      pending: Սպասում է վերանայման
      perform_full_suspension: Կասեցում
      promote: Աջակցել
      protocol: Հաղորդակարգ
      public: Հրապարակային
      push_subscription_expires: PuSH բաժանորդագրութիւնը սպառուում է
      redownload: Թարմացնել հաշիւը
      redownloaded_msg: "%{username}֊ի հաշիւը սկզբնաղբիւրից բարեյաջող թարմացուեց"
      reject: Մերժել
      rejected_msg: Յաջողութեամբ մերժուեց %{username}֊ի գրանցման յայտը
      remove_avatar: Հեռացնել աւատարը
      remove_header: Հեռացնել գլխագիրը
      removed_avatar_msg: Յաջողութեամբ հեռացուեց %{username}֊ի աւատարը
      removed_header_msg: Յաջողութեամբ հեռացուեց %{username}֊ի գլխանկարը
      resend_confirmation:
        already_confirmed: Օգտատէրն արդէն հաստատուած է
      reset: Վերականգնել
      reset_password: Վերականգնել գաղտանաբառը
      resubscribe: Կրկին բաժանորդագրուել
      search: Որոնել
      search_same_ip: Այլ օգտատէրեր նոյն IP֊ով
      security_measures:
        only_password: Միայն ծածկագիր
        password_and_2fa: Ծածկագիր եւ 2FA
      sensitive: Զգայուն
      sensitized: նշուեց որպէս դիւրազգաց
      shared_inbox_url: Ընդհանուր մուտքային URL
      show:
        created_reports: Կազմել բողոքներ
        targeted_reports: Այլոց կողմից բողոքարկուած
      silence: Լռութիւն
      silenced: Լռեցուած
      statuses: Գրառումներ
      subscribe: Բաժանորդագրուել
      suspended: Կասեցուած
      suspension_irreversible: Հաշուի տուեալները անդարձ ջնջուեցին։ Դու կարող ես ապակասեցնել հաշիւը՝ դարձնելով այն կիրառելի, բայց այն չի վերականգնի նախկին տուեալները։
      suspension_reversible_hint_html: Հաշիւը կասեցուեց, եւ տուեալներն ամբողջապէս կը վերացուի %{date}ին։ Մինչեւ այդ, հաշիւը կարող է վերականգնուել՝ առանց կողմնակի ազդեցութիւնների։ Եթէ ցանկանում ես վերացնել հաշուի տուեալները միանգամից, կարող ես դա անել ներքեւում։
      title: Հաշիւներ
      unconfirmed_email: Չհաստատուած էլ․ հասցէ
      undo_sensitized: Ետարկել դիւրազգացութիւնը
      undo_silenced: Ետարկել լռեցումը
      undo_suspension: Ետարկել կասեցումը
      unsilenced_msg: "%{username}֊ի հաշիւը բարեյաջող դարձաւ անսահմանափակ"
      unsubscribe: Ապաբաժանորդագրուել
      unsuspended_msg: "%{username}֊ի հաշիւ բարեյաջող ապակասեցուեց։"
      username: Մուտքանուն
      view_domain: Տեսնել տիրոյթի ամփոփումը
      warn: Նախազգուշացում
      web: Վեբ
      whitelisted: Թոյլատրել ֆեդերացիայի համար
    action_logs:
      action_types:
        assigned_to_self_report: Բողոքել
        confirm_user: Հաստատել օգտատիրոջը
        create_account_warning: Ստեղծել զգուշացում
        create_announcement: Ստեղծել յայտարարութիւն
        create_custom_emoji: Ստեղծել սեփական էմոջիները
        create_domain_allow: Ստեղծել տիրոյթի թոյլտուութիւն
        create_domain_block: Ստեղծել տիրոյթի արգելափակում
        create_ip_block: Ստեղծել IP կանոն
        demote_user: Աստիճանազրկել օգտատիրոջը
        destroy_announcement: Ջնջել յայտարարութիւնը
        destroy_custom_emoji: Ջնջել էմոջին
        destroy_domain_allow: Ջնջել դոմէնի թոյլտուութիւնը
        destroy_domain_block: Ապաարգելափակել դոմէնը
        destroy_ip_block: Ջնջել IP կանոնը
        destroy_status: Ջնջել գրառումը
        disable_2fa_user: Անջատել 2FA
        disable_custom_emoji: Անջատել սեփական էմոջիները
        disable_user: Ապաակտիւացնել օգտատիրոջը
        enable_custom_emoji: Միացնել սեփական էմոջիները
        enable_user: Ակտիւացնել օգտատիրոջը
        memorialize_account: Յիշել հաշիւը
        promote_user: Աջակցել օգտատիրոջը
        remove_avatar_user: Հեռացնել աւատարը
        reopen_report: Վերաբացել բողոքը
        reset_password_user: Վերականգնել գաղտանաբառը
        resolve_report: Լուծարել զեկոյցը
        sensitive_account: Հաշուի մեդիան նշել որպէս դիւրազգաց
        silence_account: Լռեցնել հաշիւը
        suspend_account: Կասեցնել հաշիւը
        unassigned_report: Հանել բողոքը
        unsensitive_account: Հաշուի մեդիան չնշել որպէս դիւրազգաց
        unsilence_account: Լսել հաշուին
        unsuspend_account: Ապակասեցնել հաշիւը
        update_announcement: Թարմացնել յայտարարութիւնը
        update_custom_emoji: Թարմացնել սեփական էմոջիները
        update_domain_block: Թարմացնել տիրոյթի արգելափակումը
        update_status: Թարմացնել գրառումը
      empty: Ոչ մի գրառում չկայ։
      filter_by_action: Զտել ըստ գործողութեան
      filter_by_user: Զտել ըստ օգտատիրոջ
      title: Ստուգման մատեան
    announcements:
      destroyed_msg: Յայտարարութիւնը բարեյաջող ջնջուեց
      edit:
        title: Խմբագրել յայտարարութիւնը
      empty: Ոչ մի յայտարարութիւն չգտնուեց
      live: Ուղիղ
      new:
        create: Ստեղծել յայտարարութիւն
        title: Նոր յայտարարութիւն
      publish: Հրապարակել
      published_msg: Յայտարարութիւնը բարեյաջող հրապարակուեց
      scheduled_for: Պլանաւորուած է %{time}ին
      scheduled_msg: Յայտարարութիւնը նախապատրաստուեց հրապարակման
      title: Յայտարարութիւններ
      unpublish: Ապահրապարակել
      unpublished_msg: Յայտարարութիւնը բարեյաջող ապահրապարակուեց
      updated_msg: Յայտարարութիւնը բարեյաջող թարմացուեց
    custom_emojis:
      assign_category: Կցել կատեգորիա
      by_domain: Տիրոյթ
      copied_msg: Էմոջիի տեղական օրինակը հաջողութեամբ ստեղծուած է
      copy: Պատճենել
      copy_failed_msg: Չյաջողւեց ստեղծել էմոջիի տեղական օրինակ
      create_new_category: Ստեղծել նոր կատեգորիա
      created_msg: Էմոջին յաջողութեամբ ստեղծուեց
      delete: Ջնջել
      destroyed_msg: Էմոջին յաջողութեամբ ջնջուեց
      disable: Անջատել
      disabled: Անջատուած
      disabled_msg: Յաջողութեամբ կասեցուեց էմոջին
      emoji: Զմայլիկ
      enable: Միացնել
      enabled: Միացուած
      enabled_msg: Յաջողութեամբ միացուեց էմոջին
      list: Ցանկ
      listed: Ցուցակագրուած
      new:
        title: Աւելացնել նոր էմոջի
      not_permitted: Տուեալ գործողութիւնն անելու թոյլտուութիւն չունես
      overwrite: Վերագրել
      shortcode: Հապավում
      shortcode_hint: Ամենաքիչը 2 նիշ, միայն այբբենական նիշեր, թուեր եւ ընդգծիկներ
      title: Սեփական էմօջիներ
      uncategorized: Չդասակարգուած
      unlist: Ապացուցակագրում
      unlisted: Ծածուկ
      update_failed_msg: Էմոջին չի կարող թարմացուել
      updated_msg: Էմոջին թարմացուեց
      upload: Վերբեռնել
    dashboard:
      active_users: ակտիւ օգտատէրեր
      new_users: նոր օգտուողներ
      software: Ծրագրային ապահովում
      space: Տարածքի օգտագործում
      title: Գործիքների վահանակ
      website: Կայք
    domain_allows:
      add_new: Թոյլատրել ֆեդերացիա տիրոյթի հետ
      created_msg: Տիրոյթը յաջողութեամբ թոյլատրուեց ֆեդերացուելու
      export: Արտահանել
      import: Ներմուծել
      undo: Չթոյլատրել ֆեդերացիան տիրոյթի հետ
    domain_blocks:
      add_new: Աւելացնել նոր տիրոյթի արգելափակում
      created_msg: Տիրոյթի արգելափակումն ընթացաւ
      destroyed_msg: Տիրոյթի արգելափակումը ետարկուեց
      domain: Տիրոյթ
      edit: Խմբագրել տիրոյթի արգելափակումը
      export: Արտահանել
      import: Ներմուծել
      new:
        create: Ստեղծել արգելափակում
        severity:
          noop: Ոչ մի
          suspend: Կասեցում
        title: Նոր տիրոյթի արգելափակում
      private_comment: Փակ մեկնաբանութիւն
      public_comment: Հրապարակային մեկնաբանութիւն
      reject_media: Մերժել մեդիա ֆայլերը
      reject_reports: Մերժել բողոքները
      undo: Ետարկել տիրոյթի արգելափակումը
      view: Տեսնել տիրոյթի արգելափակումը
    email_domain_blocks:
      add_new: Ավելացնել նորը
      delete: Ջնջել
      domain: Դոմեն
      new:
        create: Ավելացնել դոմեն
    follow_recommendations:
      language: Լեզուի համար
      status: Կարգավիճակ
      title: Խորհուրդ ենք տալիս հետեւել
    instances:
      availability:
        title: Հասանելի
      back_to_all: Բոլորը
      back_to_limited: Սահամանփակ
      back_to_warning: Զգուշացում
      by_domain: Դոմեն
      content_policies:
        policies:
          silence: Սահմանափակ
      delivery:
        all: Բոլորը
        unavailable: Անհասանելի է
      empty: Դոմեյնները չեն գտնուել
      moderation:
        all: Բոլորը
        limited: Սահամանփակ
        title: Մոդերացիա
      private_comment: Փակ մեկնաբանութիւն
      public_comment: Հրապարակային մեկնաբանութիւն
      title: Դաշնություն
      total_blocked_by_us: Մենք արգելափակել ենք
      total_followed_by_them: Նրանք հետեւում են
      total_followed_by_us: Մենք հետեւում ենք
      total_reported: Բողոքներ նրանց մասին
      total_storage: Մեդիա կցորդներ
    invites:
      deactivate_all: Ապաակտիւացնել բոլորին
      filter:
        all: Բոլորը
        available: Հասանելի
        expired: Սպառուած
        title: Զտիչ
      title: Հրաւէրներ
    ip_blocks:
      add_new: Ստեղծել կանոն
      created_msg: Բարեյաջող աւելացուեց նոր IP կանոն
      delete: Ջնջել
      expires_in:
        '1209600': 2 շաբաթ
        '15778476': 6 ամիս
        '2629746': 1 ամիս
        '31556952': 1 տարի
        '86400': 1 օր
        '94670856': 3 տարի
      new:
        title: Ստեղծել նոր IP կանոն
      title: IP կանոններ
    relationships:
      title: "%{acct}ի յարաբերութիւններ"
    relays:
      add_new: Աւելացնել նոր վերահեռարձակուիչ
      delete: Ջնջել
      disable: Անջատել
      disabled: Անջատված է
      enable: Միացնել
      enabled: Միացված է
      save_and_enable: Պահպանել եւ միացնել
      status: Կարգավիճակ
      title: Վերահեռարձակիչներ
    reports:
      account:
        notes:
          one: "%{count} նոթ"
          other: "%{count} նոթեր"
      action_taken_by: Գործողութիւնը կատարել է
      are_you_sure: Վստա՞հ ես
      assign_to_self: Ինձ յանձնարարուած
      assigned: Նշանակել մոդերատոր
      comment:
        none: Ոչ մի
      created_at: Բողոքարկուած
      delete_and_resolve: Ջնջեք գրառումը
      mark_as_resolved: Նշել որպէս լուծուած
      mark_as_unresolved: Նշել որպէս չլուծուած
      no_one_assigned: Ոչ ոք
      notes:
        create: Ավելացնել նշում
        delete: Ջնջել
        title: Նշում
      reopen: Վերաբացել բողոքը
      report: 'Բողոք #%{id}'
      reported_account: Բողոքարկուած հաշիւ
      reported_by: Բողոքարկուած է
      resolved: Լուծուած
      status: Կարգավիճակ
      title: Բողոքներ
      unassign: Չնշանակել
      unresolved: Չլուծուած
      updated_at: Թարմացուած
      view_profile: Նայել անձնական էջը
    roles:
      categories:
        invites: Հրաւէրներ
        moderation: Մոդերացիա
        special: Յատուկ
      delete: Ջնջել
      privileges:
        administrator: Ադմինիստրատոր
    rules:
      add_new: Աւելացնել կանոն
      delete: Ջնջել
      edit: Խմբագրել կանոնը
      empty: Սերուերի կանոնները դեռեւս սահմանուած չեն։
      title: Սերուերի կանոնները
    settings:
      about:
        title: Մասին
      domain_blocks:
        all: Բոլորին
        disabled: Ոչ մէկին
      registrations_mode:
        modes:
          approved: Գրանցման համար անհրաժեշտ է հաստատում
          none: Ոչ ոք չի կարող գրանցուել
          open: Բոլորը կարող են գրանցուել
    site_uploads:
      delete: Ջնջել վերբեռնուած ֆայլը
      destroyed_msg: Կայքի վերբեռնումը բարեյաջող ջնջուեց
    statuses:
      back_to_account: Վերադառնալ անձնական էջ
      batch:
        report: Բողոքել
      deleted: Ջնջված է
      media:
        title: Մեդիա
      title: Օգտատիրոջ գրառումները
      with_media: Մեդիայի հետ
    tags:
      review: Վերանայել գրառումը
    title: Ադմինիստարցիա
    trends:
      allow: Թոյլատրել
      approved: Հաստատուած
      disallow: Արգելուած
      preview_card_providers:
        title: Հրապարակողներ
      rejected: Մերժուած
      statuses:
        disallow: Արգելել գրառումը
        disallow_account: Արգելել հեղինակին
        title: Թրենդային գրառումներ
      tags:
        listable: Կարող է առաջարկուել
        not_listable: Չի կարող առաջարկուել
        not_usable: Չի կարող օգտագործուել
        title: Թրենդային պիտակներ
        usable: Կարող է օգտագործուել
    warning_presets:
      add_new: Ավելացնել նորը
      delete: Ջնջել
  admin_mailer:
    new_report:
      subject: Նոր բողոք %{instance}ի համար(#%{id})
    new_trends:
      new_trending_statuses:
        title: Թրենդային գրառումներ
  appearance:
    advanced_web_interface: Սյունակավոր ինտերֆեյս
    advanced_web_interface_hint: Եթէ ցանկանում ես օգտագործել էկրանիդ ամբողջ լայնքը, ապա ընդլայնուած վեբ ինտերֆեյսով հնարաւոր է էկրանը բաժանել սիւնակների՝ զուգահեռ տեսնելու տարբեր տիպի ինֆորմացիա՝ տեղական հոսքը, ծանուցումները, ֆեդերացված հոսքը, և ցանկացած թվի ցուցակ ու հեշթեգ։
    animations_and_accessibility: Անիմացիաներ եւ հասանելիութիւն
    confirmation_dialogs: Հաստատման պատուհաններ
    discovery: Բացայայտում
    localization:
      body: Մաստոդոնը թարգմանուում է կամաւորների կողմից։
      guide_link_text: Աջակցել կարող են բոլորը։
    sensitive_content: Զգայուն բովանդակութիւն
  application_mailer:
    salutation: "%{name}"
    view: Նայել․
    view_profile: Նայել անձնական էջը
    view_status: Նայել գրառումը
  applications:
    regenerate_token: Ստեղծել նոր հասանելիութեան կտրոն
    your_token: Քո մուտքի բանալին
  auth:
    apply_for_account: Ուղարկել
    delete_account: Ջնջել հաշիվը
    description:
      prefix_sign_up: Գրանցուի՛ր Մաստոդոնում հենց այսօր
    didnt_get_confirmation: Չե՞ս ստացել հաստատման յղում
    dont_have_your_security_key: Չունե՞ս անվտանգութեան բանալի։
    forgot_password: Մոռացե՞լ ես գաղտնաբառդ
    login: Մտնել
    logout: Դուրս գալ
    migrate_account: Տեղափոխուել այլ հաշիւ
    or_log_in_with: Կամ մուտք գործել օգտագործելով՝
    privacy_policy_agreement_html: Ես կարդացել եւ ընդունել եմ <a href="%{privacy_policy_path}" target="_blank">գաղնիութեան քաղաքականութիւնը</a>
    progress:
<<<<<<< HEAD
      confirm: Փոստի հաստատում
=======
>>>>>>> ab36c152
      details: Ձեր տուեալները
      review: Վաւերացում
      rules: Ընդունել կանոները
    register: Գրանցվել
    registration_closed: "%{instance}ը չի ընդունում նոր անդամներ"
    reset_password: Վերականգնել գաղտանաբառը
    rules:
      accept: Հաստատել
      back: Վերադառնալ
      preamble: Կանոնները սահմանում եւ կիրառում են %{domain}-ի մոդերատորները։
      title: Մի քանի հիմանական կանոններ։
    security: Անվտանգություն
    set_new_password: Սահմանել նոր գաղտնաբառ
    sign_in:
      preamble_html: Մուտքագրէք <strong>%{domain}</strong>-ի ձեր տուեալները։ Եթե ձեր հաշիւը ուրիշ սպասարկիչի վրայ է, այտեղ մտնել չի ստացուի։
      title: Մտնել %{domain}
    sign_up:
      manual_review: Գրանցումները %{domain}-ում վաւերացնում են մոդերատորնրը։ Մեզ օգնելու համար մի փոքր պատմէք ձեր մասին եւ թե ինչու էք ուզում գրանցուել։
      preamble: Այս հանգոյցում հաշիւ ունենալով դուք կարող էք հերտեւել դաշնեզերքի ցանկացած օգտատիրոջ, անկախ նրանից թե որտեղ է նրա հաշիւը տեղակայուած։
      title: Ստեղծի՜ր հաշիւ %{domain}-ում
    status:
      account_status: Հաշուի կարգավիճակ
    use_security_key: Օգտագործել անվտանգութեան բանալի
  challenge:
    confirm: Շարունակել
    invalid_password: Անվաւեր ծածկագիր
    prompt: Շարունակելու համար մուտքագրիր ծածկագիրդ
  crypto:
    errors:
      invalid_key: անվաւեր Ed25519 կամ Curve25519 բանալի
  date:
    formats:
      default: "%b %d, %Y"
      with_month_name: "%d %B %Y"
  datetime:
    distance_in_words:
      about_x_hours: "%{count}ժ"
      about_x_months: "%{count}ամ"
      about_x_years: "%{count}տ"
      almost_x_years: "%{count}տ"
      half_a_minute: Հէնց հիմա
      less_than_x_minutes: "%{count}ա"
      less_than_x_seconds: Հենց հիմա
      over_x_years: "%{count}տ"
      x_days: "%{count}օ"
      x_minutes: "%{count}ր"
      x_months: "%{count}ա"
      x_seconds: "%{count}վրկ"
  deletes:
    challenge_not_passed: Մուտքագրուած տեղեկութիւնը ստոյգ չէ
    confirm_password: Նոյնականացման համար մուտքագրիր ծածկագիրդ
    confirm_username: Մուտքագրիր օգտանունդ գործողութիւնը հաստատելու համար
    proceed: Ջնջել հաշիվը
    success_msg: Հաշիւդ բարեյաջող ջնջուեց
    warning:
      username_available: Քո օգտանունը կրկին հասանելի կը դառնայ
  errors:
    '404': Էջը, որը փնտրում ես գոյութիւն չունի։
    '429': Չափազանց շատ հարցումներ
    '500':
      title: Էջը ճիշտ չէ
  existing_username_validator:
    not_found: չյաջողուեց գտնել այս ծածկագրով լոկալ օգտատիրոջ
    not_found_multiple: չյաջողուեց գտնել %{usernames}
  exports:
    archive_takeout:
      date: Ամսաթիվ
      download: Ներբեռնեք Ձեր արխիվը
      request: Պահանջել քո արքիւը
      size: Չափը
    blocks: Արգելափակել
    bookmarks: Էջանիշեր
    domain_blocks: Տիրոյթի արգելափակումներ
    lists: Ցանկեր
    mutes: Լռեցրել ես
    storage: Մեդիա պահոց
  featured_tags:
    add_new: Աւելացնել նորը
  filters:
    contexts:
      account: Պրոֆիլներ
      home: Տեղական հոսք
      notifications: Ծանուցումներ
      public: Հանրային հոսքեր
      thread: Զրոյցներ
    edit:
      title: Խմբագրել զտիչը
    index:
      delete: Ջնջել
      empty: Դու ֆիլտրեր չունես։
      expires_on: Լրանում է %{date}-ին
      title: Ֆիլտրեր
    new:
      title: Ավելացնել ֆիլտր
  generic:
    all: Բոլորը
    changes_saved_msg: Փոփոխութիւնները յաջող պահուած են
    copy: Պատճենել
    delete: Ջնջել
    none: Ոչ մի
    order_by: Դասաւորել ըստ
    save_changes: Պահպանել փոփոխութիւնները
    today: այսօր
  imports:
    errors:
      over_rows_processing_limit: տողերի քանակը աւելին է քան %{count}-ը
    modes:
      merge: Միաւորել
      overwrite: Վերագրել
    types:
      blocking: Արգելափակումների ցուցակ
      bookmarks: Էջանիշեր
      domain_blocking: Տիրոյթի արգելափակումների ցուցակ
      following: Հետեւումների ցանկ
      muting: Լռեցման ցանկ
    upload: Վերբեռնել
  invites:
    delete: Ապաակտիւացնել
    expired: Ժամկետանց
    expires_in:
      '1800': 30 րոպե
      '21600': 6 ժամ
      '3600': 1 ժամ
      '43200': 12 ժամ
      '604800': 1 շաբաթ
      '86400': 1 օր
    expires_in_prompt: Երբեք
    generate: Գեներացնել հրաւէրի յղում
    invited_by: Ձեզ հրաւիրել է՝
    max_uses:
      one: "%{count} կիրառում"
      other: "%{count} կիրառում"
    max_uses_prompt: Սահմանափակում չկայ
    table:
      expires_at: Սպառւում է
      uses: Կիրառում
    title: Հրաւիրել մարդկանց
  login_activities:
    authentication_methods:
      otp: երկքայլ նոյնականացման յաւելուած
      password: գաղտնաբառ
  media_attachments:
    validations:
      too_many: 4-ից աւել ֆայլ չի կարող կցուել
  migrations:
    acct: Տեղափոխել դեպի
    cancel: Չեղարկել վերահասցեաորումը
    errors:
      move_to_self: չի կարող լինել ներկայիս հաշիւը
      not_found: չգտնուեց
    past_migrations: Նախոդ միգրացիաները
    proceed_with_move: Տեղափոխել հետեւորդներին
    redirecting_to: Քո հաշիւը վերահասցեաորում է %{acct}-ին
    set_redirect: Կարգաւորել վերահասցէաւորումը
    warning:
      followers: Այս քայլով քո բոլոր հետեւորդներին այս հաշուից կը տեղափոխես դէպի նորը
      only_redirect_html: Որպէս այլընտրանք, կարող ես ուղղակի <a href="%{path}">վերահասցէաւորել քո հաշիւը</a>
      other_data: Մնացեալ տուեալները ինքնուրոյն չեն փոխադրուի
  moderation:
    title: Մոդերացիա
  notification_mailer:
    admin:
      sign_up:
        subject: "%{name}-ը գրանցուած է"
    favourite:
      body: Քո գրառումը հաւանել է %{name}-ը։
      subject: "%{name} հաւանեց գրառումդ"
      title: Նոր հաւանում
    follow:
      body: "%{name}ը հետեւում է քեզ!"
      subject: "%{name}ը հետեւում է քեզ"
      title: Նոր հետևորդներ
    follow_request:
      action: Կառավարել հետեւելու հայցերը
      subject: "%{name} ցանկանում է հետեւել ձեզ"
      title: Նոր հետեւելու հայցեր
    mention:
      action: Պատասխանել
      body: "%{name} յիշատակել է ձեզ գրառման մէջ՝"
      subject: Ձեզ յիշատակել է %{name}
      title: Նոր յիշատակում
    reblog:
      body: Քո գրառումը տարածել է %{name}-ը։
      subject: "%{name} տարածեց գրառումդ"
      title: Նոր տարածում
    status:
      subject: "%{name}-ը հենց նոր գրառում արեց"
    update:
      subject: "%{name}-ը փոխել է գրառումը"
  notifications:
    email_events_hint: Ընտրիր իրադարձութիւնները, որոնց վերաբերեալ ցանկանում ես ստանալ ծանուցումներ․
  number:
    human:
      decimal_units:
        format: "%n %u"
        units:
          billion: Մլր
          million: Մլն
          quadrillion: Քլր
          thousand: Հազ
          trillion: Տրլ
  otp_authentication:
    code_hint: Մուտքագրիր քո նոյնականացման յաւելուածով գեներացուած կոդը՝ հաստատման համար
    description_html: Եթէ միացնես <strong>2F նոյնականացումը</strong>՝ օգտագործելով նոյնականացնող յաւելուած, մուտք գործելիս կը պահանջուի հեռախօս, որով կը ստեղծես մուտքագրման կտրոններ։
    enable: Միացնել
    setup: Կարգաւորել
  pagination:
    newer: Ավելի նոր
    next: Հաջորդ
    older: Ավելի հին
    prev: Նախորդ
  polls:
    errors:
      already_voted: Դու արդէն մասնակցել ես այս հարցմանը
      duplicate_options: պարունակում է կրկնուող ընտրանքներ
      duration_too_short: շատ կարճ է
      expired: Հարցումն արդէն աւարտուել է
      too_few_options: ընտրանքները պէտք է լինեն մէկից աւել
      too_many_options: չի կարող պարունակել աւելի քան %{max} ընտրանք
  preferences:
    other: Այլ
    posting_defaults: Կանխադիր կարգաւորումներ
    public_timelines: Հանրային հոսք
  privacy:
    search: Որոնել
  privacy_policy:
    title: Գաղտնիութեան քաղաքականութիւն
  reactions:
    errors:
      unrecognized_emoji: ճանաչուած էմոջի չէ
  relationships:
    activity: Հաշուի ակտիւութիւնը
    dormant: Չգօրծող
    follow_selected_followers: Հետեւել նշուած հետեւորդներին
    followers: Հետեւորդներ
    following: Հետեւում ես
    invited: Հրաւիրուած է
    last_active: Վերջին ակտիւութիւնը
    most_recent: Վերջին
    moved: Տեղափոխուած
    mutual: Փոխադարձ
    primary: Հիմնական
    relationship: Կապ
    remove_selected_domains: Հեռացնել բոլոր հետեւորդներին նշուած դոմեյններից
    remove_selected_followers: Հեռացնել նշուած հետեւորդներին
    remove_selected_follows: Ապահետեւել նշուած օգտատէրերին
    status: Հաշուի կարգավիճակ
  scheduled_statuses:
    too_soon: Նախադրուած ամսաթիւը պէտք է լինի ապագայում
  sessions:
    activity: Վերջին Ակտիւութիւնը
    browser: Դիտարկիչ
    browsers:
      alipay: Alipay
      chrome: Chrome
      edge: Microsoft Edge
      electron: Electron
      firefox: Firefox
      generic: Անհայտ դիտարկիչ
      ie: Internet Explorer
      micro_messenger: MicroMessenger
      nokia: Nokia S40 Ovi Browser
      opera: Opera
      otter: Otter
      phantom_js: PhantomJS
      qq: QQ Browser
      safari: Safari
      weibo: Weibo
    current_session: Ընթացիկ սեսսիա
    description: "%{browser}, %{platform}"
    ip: IP
    platforms:
      adobe_air: Adobe Air
      android: Անդրոիդ
      firefox_os: Firefox OS
      ios: iOS
      linux: Լինուքս
      mac: macOS
      windows: Windows
      windows_mobile: Windows Mobile
      windows_phone: Windows Phone
    revoke: Չեղարկել
    title: Սեսսիա
  settings:
    account: Հաշիվ
    account_settings: Հաշուի կարգաւորումներ
    appearance: Տեսք
    authorized_apps: Լիազօրուած յաւելուածներ
    back: Ետ գնալ մաստադոն
    delete: Հաշուի ջնջում
    development: Ծրագրավորում
    edit_profile: Խմբագրել պրոֆիլը
    featured_tags: Ընտրուած հէշթեգեր
    import: Ներմուծել
    import_and_export: Ներմուծել և արտահանել
    migrate: Հաշուի տեղափոխում
    preferences: Կարգավորումներ
    profile: Հաշիւ
    relationships: Հետեւումներ և հետեւորդներ
    two_factor_authentication: Երկքայլ նոյնականացում
    webauthn_authentication: Անվտանգութեան բանալիներ
  statuses:
    attached:
      audio:
        one: "%{count} ձայնագրութիւն"
        other: "%{count} ձայնագրութիւն"
      image:
        one: "%{count} նկար"
        other: "%{count} նկար"
      video:
        one: "%{count} վիդեո"
        other: "%{count} վիդեո"
    content_warning: Նախազգուշացում։ %{warning}
    edited_at_html: Խմբագրուած՝ %{date}
    over_character_limit: "%{max} նիշի սահմանը գերազանցուած է"
    title: '%{name}: "%{quote}"'
    visibilities:
      direct: Հասցէագրուած
      private: Միայն հետեւողներին
      private_long: Հասանելի միայն հետեւորդներին
      public: Հրապարակային
      public_long: Տեսանելի բոլորին
      unlisted: Ծածուկ
      unlisted_long: Տեսանելի է բոլորին, բայց չի յայտնւում հանրային հոսքերում
  statuses_cleanup:
    exceptions: Բացառություններ
    min_age:
      '1209600': 2 շաբաթ
      '15778476': 6 ամիս
      '2629746': 1 ամիս
      '31556952': 1 տարի
      '5259492': 2 ամիս
      '604800': 1 շաբաթ
      '63113904': 2 տարի
      '7889238': 3 ամիս
  stream_entries:
    sensitive_content: Կասկածելի բովանդակութիւն
  themes:
    contrast: Mastodon (բարձր կոնտրաստով)
    default: Mastodon (Մուգ)
    mastodon-light: Mastodon (Լուսավոր)
  time:
    formats:
      default: "%b %d, %Y, %H:%M"
      month: "%b %Y"
      time: "%H:%M"
  two_factor_authentication:
    add: Ավելացնել
    disable: Անջատել
    disabled_success: Երկքայլ նոյնականացումը հաջողութեամբ անջուած է
    edit: Խմբագրել
    enabled: Երկքայլ նոյնականացումը միացուած է
    enabled_success: Երկքայլ նոյնականացումը հաջողութեամբ միացուած է
    generate_recovery_codes: Ստեղծել վերականգնման կոդեր
    lost_recovery_codes: Վերականգնման կոդերը հնարաւորութիւն են տալիս մուտք գործել հաշիւ՝ հեռախօսի կորստի դէպքում։ Եթէ կորցրել ես վերականգնման կոդերը, այստեղ կարող ես ստեղծել նորերը։ Նախկին վերականգման կոդերը կչեղարկվեն։
    methods: Երկքայլ նոյնականացում տարբերակներ
    otp: Նոյնականացման յաւելուած
    recovery_codes: Վերականգնման կոդեր
    recovery_codes_regenerated: Վերականգման կոդերը հաջողութեամբ ստեղծուել են
    webauthn: Անվտանգութեան բանալիներ
  user_mailer:
    suspicious_sign_in:
      title: Նոր մուտք
    warning:
      categories:
        spam: Սպամ
      reason: Պատճառ՝
      subject:
        disable: Քո %{acct} հաշիւը սառեցուել է
        none: Նախազգուշացուեմ %{acct}-ին
      title:
        delete_statuses: Գրառումները ջնջուած են
        disable: Հաշիւը սառեցուած է
        none: Զգուշացում
        silence: Հաշիւը սահմանափակուած է
        suspend: Հաշիւը արգելափակուած է
    welcome:
      subject: Բարի գալուստ Մաստոդոն
      title: Բարի գալուստ նաւամատոյց, %{name}
  users:
    invalid_otp_token: Անվաւեր 2F կոդ
    signed_in_as: Մոտք գործել որպէս․
  verification:
    verification: Ստուգում
  webauthn_credentials:
    delete: Ջնջել
    not_enabled: WebAuthn-ը դեռ միացուած չէ
    not_supported: Այս դիտարկիչը չի աջակցում անվտանգութեան բանալիներ
    registered_on: Գրանցուել է %{date}<|MERGE_RESOLUTION|>--- conflicted
+++ resolved
@@ -465,10 +465,6 @@
     or_log_in_with: Կամ մուտք գործել օգտագործելով՝
     privacy_policy_agreement_html: Ես կարդացել եւ ընդունել եմ <a href="%{privacy_policy_path}" target="_blank">գաղնիութեան քաղաքականութիւնը</a>
     progress:
-<<<<<<< HEAD
-      confirm: Փոստի հաստատում
-=======
->>>>>>> ab36c152
       details: Ձեր տուեալները
       review: Վաւերացում
       rules: Ընդունել կանոները
