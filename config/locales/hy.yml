--- conflicted
+++ resolved
@@ -357,10 +357,6 @@
       delivery:
         all: Բոլորը
         unavailable: Անհասանելի է
-<<<<<<< HEAD
-        warning: Զգուշացում
-=======
->>>>>>> 8c7223f4
       empty: Դոմեյնները չեն գտնուել
       moderation:
         all: Բոլորը
@@ -493,13 +489,6 @@
       destroyed_msg: Կայքի վերբեռնումը բարեյաջող ջնջուեց
     statuses:
       back_to_account: Վերադառնալ անձնական էջ
-<<<<<<< HEAD
-      batch:
-        delete: Ջնջել
-        nsfw_off: Նշել որպէս ոչ դիւրազգաց
-        nsfw_on: Նշել որպէս դիւրազգաց
-=======
->>>>>>> 8c7223f4
       deleted: Ջնջված է
       media:
         title: Մեդիա
@@ -666,22 +655,6 @@
     delete: Ջնջել
     order_by: Դասաւորել ըստ
     save_changes: Պահպանել փոփոխութիւնները
-<<<<<<< HEAD
-  identity_proofs:
-    active: Ակտիվ
-    authorize: Այո, նոյնականացնել
-    authorize_connection_prompt: Հաւաստագրէ՞լ այս ծածկագրման կապակցումը
-    i_am_html: Ես %{username}ն եմ %{service}ում։
-    identity: Ինքնութիւն
-    inactive: Ոչ ակտիւ
-    publicize_checkbox: Հրապարակել սա՝
-    publicize_toot: 'Ապացուցուա՜ծ է․ Ես%{username} եմ %{service}ում․ %{url} '
-    remove: Հաշուից հեռացնել ապացոյցը
-    removed: Ապացոյցը բարեյաջող հեռացուեց հաշուից
-    status: Հաստատման կարգավիճակ
-    view_proof: Նայել ապացոյցը
-=======
->>>>>>> 8c7223f4
   imports:
     errors:
       over_rows_processing_limit: տողերի քանակը աւելին է քան %{count}-ը
@@ -896,10 +869,6 @@
         one: "%{count} վիդեո"
         other: "%{count} վիդեո"
     content_warning: Նախազգուշացում։ %{warning}
-<<<<<<< HEAD
-    language_detection: Ինքնուրոյն ճանաչել լեզուն
-=======
->>>>>>> 8c7223f4
     open_in_web: Բացել վէբում
     over_character_limit: "%{max} նիշի սահմանը գերազանցուած է"
     poll:
@@ -932,10 +901,7 @@
       '2629746': 1 ամիս
       '31556952': 1 տարի
       '5259492': 2 ամիս
-<<<<<<< HEAD
-=======
       '604800': 1 week
->>>>>>> 8c7223f4
       '63113904': 2 տարի
       '7889238': 3 ամիս
   stream_entries:
@@ -1053,21 +1019,12 @@
     sign_in_token:
       title: Մուտքի փորձ
     warning:
-<<<<<<< HEAD
-      get_in_touch: Կարող էք կապուել %{instance} հանգոյցի անձնակազմի հետ պատասխանելով այս նամակին։
-      statuses: Մասնաւորապէս, միայն՝
-=======
->>>>>>> 8c7223f4
       subject:
         disable: Քո %{acct} հաշիւը սառեցուել է
         none: Նախազգուշացուեմ %{acct}-ին
       title:
         disable: Հաշիւը սառեցուած է
         none: Զգուշացում
-<<<<<<< HEAD
-        sensitive: Մեդիաֆայլը պիտակուել է որպէս զգայուն։
-=======
->>>>>>> 8c7223f4
         silence: Հաշիւը սահմանափակուած է
         suspend: Հաշիւը արգելափակուած է
     welcome:
