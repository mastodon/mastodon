---
zh-CN:
  simple_form:
    hints:
      account_alias:
<<<<<<< HEAD
        acct: 指定你想要迁移过来的原帐号：用户名@站点域名
=======
        acct: 指定你想要迁移过来的原账号：用户名@站点域名
>>>>>>> 2c5862ed
      account_migration:
        acct: 指定你想迁移过去的目标账号：用户名@站点域名
      account_warning_preset:
        text: 你可以使用嘟文格式，例如加入 URL、话题标签和“@”
        title: 可选。对接收者不可见
      admin_account_action:
        include_statuses: 用户将会看到哪些嘟文导致了审核行为或警告
        send_email_notification: 用户将收到关于其账号异动的解释
        text_html: 可选。你可以使用嘟文格式。你可以<a href="%{path}">预置警告</a>以节省时间
        type_html: 用<strong>%{acct}</strong>选择做什么
        types:
          disable: 禁止用户使用账户，但不会删除或隐藏账户内容。
          none: 用它来向用户发送警告，不会触发其他操作。
          sensitive: 强制将此用户的所有媒体文件标记为敏感内容。
          silence: 阻止用户发送公开嘟文，除了关注者以外，其他人都无法看到他的嘟文和通知。
          suspend: 阻止此账户的任何交互并删除其内容。30天内可以撤销操作。
        warning_preset_id: 可选。你可以在预置文本末尾添加自定义文本
      announcement:
        all_day: 如果选中，只有该时间段内的日期会显示。
        ends_at: 可选。公告会在该时间点自动取消发布
        scheduled_at: 留空的话，公告会立即发布。
        starts_at: 可选。你可以让你的公告只在特定时间段显示。
        text: 你可以使用嘟文格式。但请注意不要让公告占据用户太多屏幕空间。
      appeal:
        text: 你仅能对单次处罚提交一次申诉
      defaults:
        autofollow: 通过邀请链接注册的用户将会自动关注你
        avatar: 文件大小限制 %{size}，只支持 PNG、GIF 或 JPG 格式。图片分辨率将会压缩至 %{dimensions}px
        bot: 来自这个帐户的绝大多数操作都是自动进行的，并且可能无人监控
        context: 过滤器的应用场景
        current_password: 为了安全起见，请输入当前账号的密码
        current_username: 请输入当前账号的用户名以确认
        digest: 仅在你长时间未登录，且收到了私信时发送
        discoverable: 允许他人通过推荐、热门和其他途径发现你的账户
        email: 我们会向你发送一封确认邮件
        fields: 这将会在个人资料页上以表格的形式展示，最多 4 个项目
        header: 文件大小限制 %{size}，只支持 PNG、GIF 或 JPG 格式。图片分辨率将会压缩至 %{dimensions}px
        inbox_url: 从你想要使用的中继站的主页上复制 URL
        irreversible: 已过滤的嘟文会不可逆转地消失，即便移除过滤器之后也一样
        locale: 用户界面、电子邮件和推送通知中使用的语言
        locked: 你需要手动审核所有关注请求
        password: 至少需要8个字符
        phrase: 匹配将忽略嘟文或内容警告里的字母大小写
        scopes: 哪些 API 被允许使用。如果你勾选了更高一级的范围，就不用单独选中子项目了。
        setting_aggregate_reblogs: 不显示最近已经被转嘟过的嘟文(只会影响新收到的转嘟)
        setting_always_send_emails: 一般情况下，如果您活跃使用 Mastodon，我们不会给您发送电子邮件通知
        setting_default_sensitive: 敏感内容默认隐藏，并在点击后显示
        setting_display_media_default: 隐藏被标记为敏感内容的媒体
        setting_display_media_hide_all: 隐藏所有媒体
        setting_display_media_show_all: 显示所有的媒体
        setting_hide_network: 你的关注者和你关注的人将不会在你的个人资料页上展示
        setting_noindex: 此设置会影响到你的公开个人资料以及嘟文页面
        setting_show_application: 你用来发表嘟文的应用程序将会在你嘟文的详细内容中显示
        setting_use_blurhash: 渐变是基于模糊后的隐藏内容生成的
        setting_use_pending_items: 关闭自动滚动更新，时间轴会在点击后更新
        username: 你的用户名在 %{domain} 上是唯一的
        whole_word: 如果关键词只包含字母和数字，将只在词语完全匹配时才会应用
      domain_allow:
        domain: 该站点将能够从该服务器上拉取数据，并处理和存储收到的数据。
      email_domain_block:
        domain: 这可以是电子邮件地址的域名或它使用的 MX 记录所指向的域名。用户注册时，系统会对此检查。
        with_dns_records: Mastodon 会尝试解析所给域名的 DNS 记录，然后把解析结果一并封禁
      featured_tag:
        name: 你可能想要使用以下之一：
      form_challenge:
        current_password: 你正在进入安全区域
      imports:
        data: 从其他 Mastodon 服务器导出的 CSV 文件
      invite_request:
        text: 这会有助于我们处理你的申请
      ip_block:
        comment: 可选。请记住为什么你添加了此规则。
        expires_in: IP 地址是一种有限的资源，它们有时是共享的，并且常常变化。因此，不推荐无限期的 IP 封禁。
<<<<<<< HEAD
        ip: 输入 IPv4 或 IPv6 地址。你可以使用CIDR语法屏蔽IP段。小心不要屏蔽自己！
=======
        ip: 输入 IPv4 或 IPv6 地址。你可以使用 CIDR 语法屏蔽 IP 段。小心不要屏蔽自己！
>>>>>>> 2c5862ed
        severities:
          no_access: 阻止访问所有资源
          sign_up_requires_approval: 新注册需要你的批准
        severity: 选择如何处理来自此 IP 的请求。
      rule:
        text: 描述这个服务器上的用户规则或要求。尽量确保简洁、清晰易懂
      sessions:
        otp: 输入你手机应用上生成的双重认证码，或者任意一个恢复代码：
        webauthn: 如果是 USB 密钥，请确保将其插入，如有必要，请点击它。
      tag:
        name: 你只能改变字母的大小写，让它更易读
      user:
        chosen_languages: 仅选中语言的嘟文会出现在公共时间轴上（全不选则显示所有语言的嘟文）
    labels:
      account:
        fields:
          name: 标签
          value: 内容
      account_alias:
        acct: 处理旧账号
      account_migration:
        acct: 处理新账号
      account_warning_preset:
        text: 预置文本
        title: 标题
      admin_account_action:
        include_statuses: 在电子邮件中包括已举报的嘟文
        send_email_notification: 通过邮件提醒此用户
        text: 内容警告
        type: 动作
        types:
          disable: 冻结
          none: 忽略
          sensitive: 敏感内容
          silence: 隐藏
          suspend: 停用并永久删除账号数据
        warning_preset_id: 使用预置警告
      announcement:
        all_day: 全天事件
        ends_at: 事件结束
        scheduled_at: 定时发布
        starts_at: 事件开始
        text: 公告
      appeal:
        text: 说明此结果应当被推翻的理由
      defaults:
        autofollow: 让被邀请人关注你的帐户
        avatar: 头像
        bot: 这是一个机器人帐户
        chosen_languages: 语言过滤
        confirm_new_password: 确认新密码
        confirm_password: 确认密码
        context: 过滤器场景
        current_password: 当前密码
        data: 数据文件
        discoverable: 在本站用户目录中收录此账号
        display_name: 昵称
        email: 电子邮件地址
        expires_in: 失效时间
        fields: 个人资料附加信息
        header: 个人资料页横幅图片
        honeypot: "%{label} (请勿填写)"
        inbox_url: 中继站收件箱的 URL
        irreversible: 丢弃而非隐藏
        locale: 界面语言
        locked: 保护你的帐户（锁嘟）
        max_uses: 最大使用次数
        new_password: 新密码
        note: 简介
        otp_attempt: 双重认证代码
        password: 密码
        phrase: 关键词
        setting_advanced_layout: 启用高级web界面
        setting_aggregate_reblogs: 在时间轴中合并转嘟
        setting_always_send_emails: 总是发送电子邮件通知
        setting_auto_play_gif: 自动播放 GIF 动画
        setting_boost_modal: 在转嘟前询问我
        setting_crop_images: 把未展开嘟文中的图片裁剪到 16x9
        setting_default_language: 发布语言
        setting_default_privacy: 嘟文默认可见范围
        setting_default_sensitive: 总是将我发送的媒体文件标记为敏感内容
        setting_delete_modal: 在删除嘟文前询问我
        setting_disable_swiping: 禁用滑动动作
        setting_display_media: 媒体展示
        setting_display_media_default: 默认
        setting_display_media_hide_all: 隐藏全部
        setting_display_media_show_all: 显示全部
        setting_expand_spoilers: 始终展开具有内容警告的嘟文
        setting_hide_network: 隐藏你的社交网络
        setting_noindex: 禁止搜索引擎建立索引
        setting_reduce_motion: 降低过渡动画效果
        setting_show_application: 展示你用来发嘟的应用
        setting_system_font_ui: 使用系统默认字体
        setting_theme: 站点主题
        setting_trends: 显示今日热门
        setting_unfollow_modal: 在取消关注前询问我
        setting_use_blurhash: 将隐藏媒体显示为彩色渐变
        setting_use_pending_items: 慢速模式
        severity: 级别
        sign_in_token_attempt: 安全码
        type: 导入数据类型
        username: 用户名
        username_or_email: 用户名或电子邮件地址
        whole_word: 整个词条
      email_domain_block:
        with_dns_records: 包括该域名的 MX 记录和 IP 地址
      featured_tag:
        name: 话题标签
      interactions:
        must_be_follower: 屏蔽来自未关注我的用户的通知
        must_be_following: 屏蔽来自我未关注的用户的通知
        must_be_following_dm: 屏蔽来自我未关注的用户的私信
      invite:
        comment: 评论
      invite_request:
        text: 你为什么想要加入？
      ip_block:
        comment: 备注
        ip: IP 地址
        severities:
          no_access: 阻止访问
          sign_up_requires_approval: 限制注册
        severity: 规则
      notification_emails:
        appeal: 有人对审核结果提出申诉
        digest: 发送摘要邮件
        favourite: 当有用户喜欢了我的嘟文时，发送电子邮件提醒我
        follow: 当有用户关注我时，发送电子邮件提醒我
        follow_request: 当有用户向我发送关注请求时，发送电子邮件提醒我
        mention: 当有用户在嘟文中提及我时，发送电子邮件提醒我
        pending_account: 在有账号需要审核时，发送电子邮件提醒我
        reblog: 当有用户转嘟了我的嘟文时，发送电子邮件提醒我
<<<<<<< HEAD
        report: 在提交新举报时，发送电子邮件提醒我
        trending_tag: 当未经审核的话题成为当前热门时发邮件提醒
=======
        report: 新举报已提交
        trending_tag: 新热门待审核
>>>>>>> 2c5862ed
      rule:
        text: 规则
      tag:
        listable: 允许这个话题标签在用户目录中显示
        name: 话题标签
        trendable: 允许在热门下显示此话题
        usable: 允许嘟文使用此话题标签
    'no': 否
    recommended: 推荐
    required:
      mark: "*"
      text: 必填
    title:
      sessions:
        webauthn: 使用你的安全密钥登录
    'yes': 是<|MERGE_RESOLUTION|>--- conflicted
+++ resolved
@@ -3,11 +3,7 @@
   simple_form:
     hints:
       account_alias:
-<<<<<<< HEAD
-        acct: 指定你想要迁移过来的原帐号：用户名@站点域名
-=======
         acct: 指定你想要迁移过来的原账号：用户名@站点域名
->>>>>>> 2c5862ed
       account_migration:
         acct: 指定你想迁移过去的目标账号：用户名@站点域名
       account_warning_preset:
@@ -81,11 +77,7 @@
       ip_block:
         comment: 可选。请记住为什么你添加了此规则。
         expires_in: IP 地址是一种有限的资源，它们有时是共享的，并且常常变化。因此，不推荐无限期的 IP 封禁。
-<<<<<<< HEAD
-        ip: 输入 IPv4 或 IPv6 地址。你可以使用CIDR语法屏蔽IP段。小心不要屏蔽自己！
-=======
         ip: 输入 IPv4 或 IPv6 地址。你可以使用 CIDR 语法屏蔽 IP 段。小心不要屏蔽自己！
->>>>>>> 2c5862ed
         severities:
           no_access: 阻止访问所有资源
           sign_up_requires_approval: 新注册需要你的批准
@@ -158,7 +150,7 @@
         otp_attempt: 双重认证代码
         password: 密码
         phrase: 关键词
-        setting_advanced_layout: 启用高级web界面
+        setting_advanced_layout: 启用高级 Web 界面
         setting_aggregate_reblogs: 在时间轴中合并转嘟
         setting_always_send_emails: 总是发送电子邮件通知
         setting_auto_play_gif: 自动播放 GIF 动画
@@ -218,13 +210,8 @@
         mention: 当有用户在嘟文中提及我时，发送电子邮件提醒我
         pending_account: 在有账号需要审核时，发送电子邮件提醒我
         reblog: 当有用户转嘟了我的嘟文时，发送电子邮件提醒我
-<<<<<<< HEAD
-        report: 在提交新举报时，发送电子邮件提醒我
-        trending_tag: 当未经审核的话题成为当前热门时发邮件提醒
-=======
         report: 新举报已提交
         trending_tag: 新热门待审核
->>>>>>> 2c5862ed
       rule:
         text: 规则
       tag:
