--- conflicted
+++ resolved
@@ -3,13 +3,8 @@
   simple_form:
     hints:
       account:
-<<<<<<< HEAD
         attribution_domains: 每行一个域名。这样就可以保护作品免受虚假署名。
-        discoverable: 您的公开嘟文和个人资料可能会在 Mastodon 的多个位置展示，您的个人资料可能会被推荐给其他用户。
-=======
-        attribution_domains_as_text: 每行一个域名。这样就可以保护作品免受虚假署名。
         discoverable: 你的公开嘟文和个人资料可能会在 Mastodon 的多个位置展示，你的个人资料可能会被推荐给其他用户。
->>>>>>> 295ad6f1
         display_name: 你的全名或昵称。
         fields: 你的主页、人称代词、年龄，以及任何你想要添加的内容。
         indexable: 你的公开嘟文会出现在 Mastodon 的搜索结果中。无论是否勾选，与你的嘟文有过交互的人都可能通过搜索找到它们。
