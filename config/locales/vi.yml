--- conflicted
+++ resolved
@@ -5,40 +5,7 @@
     contact_missing: Chưa thiết lập
     contact_unavailable: N/A
     hosted_on: "%{domain} vận hành nhờ Mastodon"
-<<<<<<< HEAD
-    instance_actor_flash: Đây là một tài khoản ảo được sử dụng để đại diện cho máy chủ chứ không phải bất kỳ người dùng cá nhân nào. Nó được sử dụng cho mục đích liên kết và không nên chặn trừ khi bạn muốn chặn toàn bộ máy chủ.
-    learn_more: Tìm hiểu
-    logged_in_as_html: Bạn đã đăng nhập %{username}.
-    logout_before_registering: Bạn đã đăng nhập.
-    privacy_policy: Chính sách bảo mật
-    rules: Quy tắc máy chủ
-    rules_html: 'Bên dưới là những quy tắc của máy chủ Mastodon này, bạn phải đọc kỹ trước khi đăng ký:'
-    see_whats_happening: Dòng thời gian
-    server_stats: 'Thống kê:'
-    source_code: Mã nguồn
-    status_count_after:
-      other: tút
-    status_count_before: Nơi lưu giữ
-    tagline: Theo dõi bạn bè và khám phá thế giới
-    terms: Điều khoản dịch vụ
-    unavailable_content: Giới hạn chung
-    unavailable_content_description:
-      domain: Máy chủ
-      reason: Lý do
-      rejecting_media: 'Ảnh và video từ những máy chủ sau sẽ không được xử lý, lưu trữ và hiển thị hình thu nhỏ. Bắt buộc nhấp thủ công vào tệp gốc để xem:'
-      rejecting_media_title: Ảnh và video
-      silenced: 'Tút từ những máy chủ sau sẽ bị ẩn trên bảng tin, trong tin nhắn và không có thông báo nào được tạo từ các tương tác của người dùng của họ, trừ khi bạn có theo dõi người dùng của họ:'
-      silenced_title: Những máy chủ bị hạn chế
-      suspended: 'Những máy chủ sau sẽ không được xử lý, lưu trữ hoặc trao đổi nội dung. Mọi tương tác hoặc giao tiếp với người dùng từ các máy chủ này đều bị cấm:'
-      suspended_title: Những máy chủ bị vô hiệu hóa
-    unavailable_content_html: Mastodon cho phép bạn tương tác nội dung và giao tiếp với người dùng từ bất kỳ máy chủ nào khác trong mạng liên hợp. Còn máy chủ này có những ngoại lệ riêng.
-    user_count_after:
-      other: người dùng
-    user_count_before: Nhà của
-    what_is_mastodon: Mastodon là gì?
-=======
     title: Giới thiệu
->>>>>>> 03b0f3ac
   accounts:
     follow: Theo dõi
     followers:
