---
sr-Latn:
  about:
    about_hashtag_html: Ovo su javni statusi tagovani sa <strong>#%{hashtag}</strong>. Možete odgovarati na njih ako imate nalog bilo gde u fediversu.
    about_mastodon_html: Mastodont je društvena mreža bazirana na otvorenim protokolima i slobodnom softveru otvorenog koda. Decentralizovana je kao što je decentralizovana e-pošta.
    about_this: O instanci
    closed_registrations: Registracije su trenutno zatvorene na ovoj instanci. Ipak! Možete naći drugu instancu na kojoj ćete napraviti nalog i odatle dobiti pristup istoj ovoj mreži.
    contact: Kontakt
    contact_missing: Nije postavljeno
    contact_unavailable: N/A
    extended_description_html: |
      <h3>Dobro mesto za pravila</h3>
      <p>Prošireni opis koji još nije postavljen.</p>
    features:
      humane_approach_body: Učeći od grešaka sa ostalih mreža, a da bi se borio protiv zloupotreba na društvenim mrežama, Mastodont pokušava da pravi što etičkije odluke prilikom razvoja.
      humane_approach_title: Humaniji pristup
      not_a_product_body: Mastodont nije komercijalna mreža. Nema reklama, nema skupljanja privatnih podataka, nema zaštićenih delova. Nema centralnog autoriteta.
      not_a_product_title: Vi ste osoba, ne proizvod
      real_conversation_body: Sa 500 karaktera na raspolaganju i podrškom za granularniji sadržaj i upozorenja na osetljiviji sadržaj, možete se izraziti kako god želite.
      real_conversation_title: Pravljen za pravi razgovor
      within_reach_body: Više aplikacija za iOS, Android, kao i druge platforme zahvaljujući ekosistemu dobrih API-ja će Vam omogućiti da ostanete u kontaktu sa prijateljima svuda.
      within_reach_title: Uvek u kontaktu
    generic_description: "%{domain} je server na mreži"
    hosted_on: Mastodont hostovan na %{domain}
    learn_more: Saznajte više
    other_instances: Lista instanci
    source_code: Izvorni kod
    status_count_after: statusa
    status_count_before: Koji su napisali
    user_count_after: korisnika
    user_count_before: Dom za
    what_is_mastodon: Šta je Mastodont?
  accounts:
    follow: Follow
    followers: Followers
    following: Following
    media: Multimedija
    moved_html: "%{name} je pomeren na %{new_profile_link}:"
    nothing_here: Ovde nema ništa!
    people_followed_by: Ljudi koje %{name} prati
    people_who_follow: Ljudi koji prate %{name}
    posts: Tutovi
    posts_with_replies: Tutovi i odgovori
    reserved_username: Korisničko ime je rezervisano
    roles:
      admin: Administrator
      moderator: Moderator
    unfollow: Otprati
  admin:
    account_moderation_notes:
      create: Napravi
      created_msg: Moderatorska beleška uspešno napravljena!
      delete: Obriši
      destroyed_msg: Moderatorska beleška uspešno obrisana!
    accounts:
      are_you_sure: Da li ste sigurni?
      by_domain: Domen
      confirm: Potvrdi
      confirmed: Potvrđeno
      confirming: Potvrđujući
      demote: Ražaluj
      disable: Isključi
      disable_two_factor_authentication: Isključi 2FA
      disabled: Isključena
      display_name: Prikazano ime
      domain: Domen
      edit: Izmeni
      email: E-pošta
      email_status: Status e-pošte
      enable: Uključi
      enabled: Uključeno
      feed_url: Adresa dovoda
      followers: Pratioci
      followers_url: Adresa pratioca
      follows: Praćeni
      inbox_url: Adresa sandučeta
      ip: IP
      location:
        all: Sve
        local: Lokalne
        remote: Udaljene
        title: Lokacija
      login_status: Status prijave
      media_attachments: Multimedijalni prilozi
      memorialize: Prebaci u in memoriam
      moderation:
        all: Svi
        silenced: Ućutkani
        suspended: Suspendovani
        title: Moderacija
      moderation_notes: Moderatorske beleške
      most_recent_activity: Najskorija aktivnost
      most_recent_ip: Najskorija IP adresa
      not_subscribed: Nije pretplaćen
      order:
        alphabetic: Abecedni
        most_recent: Najskoriji
        title: Redosled
      outbox_url: Odlazno sanduče
      perform_full_suspension: Izvrši kompletno isključenje
      profile_url: Adresa profila
      promote: Unapredi
      protocol: Protokol
      public: Javno
      push_subscription_expires: PuSH subscription expires
      redownload: Osveži avatar
      resend_confirmation:
        already_confirmed: Ovaj korisnik je već potvrđen
        send: Ponovo pošaljite e-poruku za potvrdu
        success: E-mail potvrde je uspešno poslat!
      reset: Resetuj
      reset_password: Resetuj lozinku
      resubscribe: Ponovo se pretplati
      role: Ovlašćenja
      roles:
        admin: Administrator
        moderator: Moderator
        staff: Osoblje
        user: Korisnik
      salmon_url: Salmon adresa
      search: Pretraga
      shared_inbox_url: Adresa deljenog sandučeta
      show:
        created_reports: Prijave koje je napravio ovaj nalog
        report: prijava
        targeted_reports: Prijave napravljene o ovom nalogu
      silence: Ućutkaj
      statuses: Statusi
      subscribe: Pretplati se
      title: Nalozi
      undo_silenced: Ukini ćutanje
      undo_suspension: Ukini suspenziju
      unsubscribe: Ukini pretplatu
      username: Korisničko ime
      web: Veb
    action_logs:
      actions:
        confirm_user: "%{name} je potvrdio adresu e-pošte korisnika %{target}"
        create_custom_emoji: "%{name} je otpremio novi emotikon %{target}"
        create_domain_block: "%{name} je blokirao domen %{target}"
        create_email_domain_block: "%{name} je stavio na crnu listu domen e-pošte %{target}"
        demote_user: "%{name} je ražalovao korisnika %{target}"
        destroy_domain_block: "%{name} je odblokirao domen %{target}"
        destroy_email_domain_block: "%{name} je stavio na belu listu domen e-pošte %{target}"
        destroy_status: "%{name} je uklonio status korisnika %{target}"
        disable_2fa_user: "%{name} je isključio obaveznu dvofaktorsku identifikaciju za korisnika %{target}"
        disable_custom_emoji: "%{name} je onemogućio emotikon %{target}"
        disable_user: "%{name} je onemogućio prijavljivanje korisniku %{target}"
        enable_custom_emoji: "%{name} je omogućio emotikon %{target}"
        enable_user: "%{name} je omogućio prijavljivanje za korisnika %{target}"
        memorialize_account: "%{name} je pretvorio stranu naloga %{target} kao in memoriam stranu"
        promote_user: "%{name} je unapredio korisnika %{target}"
        reset_password_user: "%{name} je resetovao lozinku korisniku %{target}"
        resolve_report: "%{name} je odbacio prijavu %{target}"
        silence_account: "%{name} je ućutkao nalog %{target}"
        suspend_account: "%{name} je suspendovao nalog %{target}"
        unsilence_account: "%{name} je ukinuo ćutanje nalogu %{target}"
        unsuspend_account: "%{name} je ukinuo suspenziju nalogu %{target}"
        update_custom_emoji: "%{name} je izmenio emotikon %{target}"
        update_status: "%{name} je izmenio status korisnika %{target}"
      title: Zapisnik
    custom_emojis:
      by_domain: Domen
      copied_msg: Uspešno napravljena lokalna kopija emotikona
      copy: Kopiraj
      copy_failed_msg: Ne mogu da napravim lokalnu kopiju tog emotikona
      created_msg: Emotikon uspešno napravljen!
      delete: Obriši
      destroyed_msg: Emotikon uspešno obrisan!
      disable: Onemogući
      disabled_msg: Emotikon uspešno onemogućen
      emoji: Emotikon
      enable: Omogući
      enabled_msg: Emotikon uspešno omogućen
      image_hint: PNG do 50KB
      listed: Izlistan
      new:
        title: Dodaj novi proizvoljni emotikon
      overwrite: Prepiši
      shortcode: Prečica
      shortcode_hint: Najmanje 2 karaktera, dozvoljeni su samo slova, brojevi i donje crte
      title: Proizvoljni emotikoni
      unlisted: Neizlistan
      update_failed_msg: Ne mogu da ažuriram ovaj emotikon
      updated_msg: emotikon uspešno ažuriran!
      upload: Otpremi
    domain_blocks:
      add_new: Dodaj novi
      created_msg: Blokiranje domena se obrađuje
      destroyed_msg: Blokiranje domena je opozvano
      domain: Domen
      new:
        create: Napravi blokadu
        hint: Blokiranje domena neće sprečiti pravljenje naloga u bazi, ali će retroaktivno i automatski primeniti određene moderatorske metode nad tim nalozima.
        severity:
          desc_html: "<strong>Ućutkavanje</strong> će sve statuse ovog naloga učiniti nevidiljivim za sve, osim za one koji nalog već prate. <strong>Suspenzija</strong> će ukloniti sav sadržaj naloga, svu multimediju, i profilne podatke. Koristite <strong>Ništa</strong> ako samo želite da odbacite multimedijalne fajlove."
          noop: Ništa
          silence: Ućutkavanje
          suspend: Suspenzija
        title: Novo blokiranje domena
      reject_media: Odbaci multimediju
      reject_media_hint: Uklanja lokalno uskladištene multimedijske fajlove i odbija da ih skida na dalje. Nebitno je za suspenziju
      severities:
        noop: Ništa
        silence: Ućutkavanje
        suspend: Suspenzija
      severity: Oštrina
      show:
        affected_accounts:
          few: Utiče na %{count} naloga u bazi
          many: Utiče na %{count} naloga u bazi
          one: Utiče na jedan nalog u bazi
          other: Utiče na %{count} naloga u bazi
        retroactive:
          silence: Ugasi ućutkivanje za sve postojeće naloge sa ovog domena
          suspend: Ugasi suspenzije za sve postojeće naloge sa ovog domena
        title: Poništi blokadu domena za domen %{domain}
        undo: Poništi
      title: Blokade domena
      undo: Poništi
    email_domain_blocks:
      add_new: Dodaj novuAdd new
      created_msg: Uspešno dodao domen e-pošte na crnu listu
      delete: Ukloni
      destroyed_msg: Uspešno uklonjen domen e-pošte sa crne liste
      domain: Domen
      new:
        create: Dodaj domen
        title: Nova stavka u crnoj listi e-pošti
      title: Crna lista adresa e-pošte
    instances:
      account_count: Poznati nalozi
      domain_name: Domen
      reset: Resetuj
      search: Pretraga
      title: Poznate instance
    invites:
      filter:
        all: Sve
        available: Aktivne
        expired: Istekle
        title: Filter
      title: Pozivnice
    reports:
      action_taken_by: Akciju izveo
      are_you_sure: Da li ste sigurni?
      comment:
        none: Ništa
      mark_as_resolved: Označi kao rešen
      report: 'Prijava #%{id}'
      reported_account: Prijavljeni nalog
      reported_by: Prijavio
      resolved: Rešeni
      status: Status
      title: Prijave
      unresolved: Nerešeni
    settings:
      bootstrap_timeline_accounts:
        desc_html: Odvojite više korisničkih imena zarezom. Radi samo za lokalne i otključane naloge. Ako je prazno, onda se odnosi na sve lokalne administratore.
        title: Nalozi za automatsko zapraćivanje za nove korisnike
      contact_information:
        email: Poslovna e-pošta
        username: Kontakt korisničko ime
      registrations:
        closed_message:
          desc_html: Prikazuje se na glavnoj strani kada je instanca zatvorena za registracije. Možete koristiti HTML tagove
          title: Poruka o zatvorenoj registraciji
        deletion:
          desc_html: Dozvoli svima da mogu da obrišu svoj nalog
          title: Otvori brisanje naloga
        min_invite_role:
          disabled: Niko
          title: Samo preko pozivnice
        open:
          desc_html: Dozvoli svakome da kreira nalog
          title: Otvorena registracija
      show_staff_badge:
        desc_html: Prikaži bedž osoblja na korisničkoj strani
        title: Prikaži bedž osoblja
      site_description:
        desc_html: Uvodni pasus na naslovnoj strani i u meta HTML tagovima. Možete koristiti HTML tagove, konkretno <code>&lt;a&gt;</code> i <code>&lt;em&gt;</code>.
        title: Opis instance
      site_description_extended:
        desc_html: Dobro mesto za vaš kod ponašanja, pravila, smernice i druge stvari po kojima se Vaša instanca razlikuje. Možete koristiti HTML tagove
        title: Proizvoljne dodatne informacije
      site_terms:
        desc_html: Možete pisati Vašu politiku privatnosti, uslove korišćenja i ostale legalne stvari. Možete koristiti HTML tagove
        title: Proizvoljni uslovi korišćenja
      site_title: Ime instance
      thumbnail:
        desc_html: Koristi se za preglede kroz OpenGraph i API. Preporučuje se 1200x630px
        title: Sličica instance
      timeline_preview:
        desc_html: Prikaži javnu lajnu na početnoj strani
        title: Pregled lajne
      title: Postavke sajta
    statuses:
      back_to_account: Nazad na stranu naloga
      batch:
        delete: Obriši
        nsfw_off: NSFW isključen
        nsfw_on: NSFW uključen
      failed_to_execute: Neuspelo izvršavanje
      media:
        title: Multimedija
      no_media: Bez multimedije
      title: Statusi naloga
      with_media: Sa multimedijom
    subscriptions:
      callback_url: Callback URL
      confirmed: Potvrđeno
      expires_in: Ističe za
      last_delivery: Poslednja dostava
      title: WebSub
      topic: Topic
    title: Administracija
  admin_mailer:
    new_report:
      body: "%{reporter} je prijavio %{target}"
      subject: Nova prijava za %{instance} (#%{id})
  application_mailer:
    salutation: "%{name},"
    settings: 'Promeni podešavanja e-pošte: %{link}'
    view: 'Pogledaj:'
  applications:
    created: Aplikacija uspešno napravljena
    destroyed: Aplikacija uspešno obrisana
    invalid_url: Data adresa nije ispravna
    regenerate_token: Rekreiraj pristupni token
    token_regenerated: Pristupni token uspešno rekreiran
    warning: Oprezno sa ovim podacima. Nikad je ne delite ni sa kim!
    your_token: Vaš pristupni token
  auth:
    agreement_html: Pristupanjem instanci se slažete sa <a href="%{rules_path}">pravilima instance</a> i <a href="%{terms_path}">uslovima korišćenja</a>.
    delete_account: Obriši nalog
    delete_account_html: Ako želite da obrišete Vaš nalog, možete <a href="%{path}">nastaviti ovde</a>. Bićete upitani da potvrdite.
    didnt_get_confirmation: Niste dobili poruku sa uputstvima za potvrdu naloga?
    forgot_password: Zaboravili ste lozinku?
    invalid_reset_password_token: Token za resetovanje lozinke je neispravan ili je istekao. Zatražite novi.
    login: Prijavi se
    logout: Odjava
    migrate_account: Pomeri u drugi nalog
    migrate_account_html: Ako želite da preusmerite ovaj nalog na neki drugi, možete to <a href="%{path}">podesiti ovde</a>.
    register: Registruj se
    resend_confirmation: Pošalji poruku sa uputstvima o potvrdi naloga ponovo
    reset_password: Resetuj lozinku
    security: Bezbednost
    set_new_password: Postavi novu lozinku
  authorize_follow:
    error: Nažalost, desila se greška pri traženju udaljenog naloga
    follow: Zaprati
    follow_request: 'Poslali ste zahtev za praćenjen za:'
    following: 'Sjajno! Sada pratite:'
    post_follow:
      close: Ili možete zatvoriti ovaj prozor.
      return: Vrati se na profil ovog korisnika
      web: Idi na veb
    title: Zaprati %{acct}
  datetime:
    distance_in_words:
      about_x_hours: "%{count}h"
      about_x_months: "%{count}mesec"
      about_x_years: "%{count}god"
      almost_x_years: "%{count}god"
      half_a_minute: Upravo sad
      less_than_x_minutes: "%{count}m"
      less_than_x_seconds: Upravo sad
      over_x_years: "%{count}god"
      x_days: "%{count}d"
      x_minutes: "%{count}m"
      x_months: "%{count}mesec"
      x_seconds: "%{count}s"
  deletes:
    bad_password_msg: Dobar pokušaj, hakeri! Neispravna lozinka
    confirm_password: Unesite trenutnu lozinku da bismo proverili Vaš identitet
    description_html: Ovo će <strong>trajno, bespovratno</strong> ukloniti sadržaj sa Vašef naloga i deaktivirati ga. Vaše korisničko ime će ostati rezervisano da se spreči da se neko ne predstavlja kao Vi sutra.
    proceed: Obriši nalog
    success_msg: Vaš nalog je uspešno obrisan
    warning_html: Garantovano je samo brisanje sadržaja sa ove instance. Sadržaj koji je deljen dalje će verovatno da ostavi neke tragove. Nedostupni i ugašeni serveri, kao i serveri koji su odjavljeni od primanja statusa od Vas, neće ažurirati svoje baze.
    warning_title: Dostupnost rasejanog sadržaja
  errors:
    '403': Nemate dozvola da vidite ovu stranu.
    '404': Strana koju ste tražili ne postoji.
    '410': Strana koju ste tražili više ne postoji.
    '422':
      content: Security verification failed. Are you blocking cookies?
      title: Security verification failed
    '429': Uspored
    '500':
      content: Izvinjavamo se, nešto je pošlo po zlu sa ove strane.
      title: Strana nije ispravna
    noscript_html: Da biste koristili Mastodont veb aplikaciju, omogućite JavaScript. U suprotnom, probajte neku od <a href="%{apps_path}">originalnih aplikacija</a> za Mastodont za Vašu platformu.
  exports:
    blocks: Blokirali ste
    csv: CSV
    follows: Pratite
    mutes: Ućutkali ste
    storage: Multimedijalno skladište
  followers:
    domain: Domen
    explanation_html: Ako želite da osigurate privatnost Vaših statusa, morate biti svesni ko Vas prati. <strong>Vaši privatni statusi se šalju na sve instance na kojima imate pratioce</strong>. Možda želite da ih pregledate i da uklonite one pratioce na onim instancama za koje nemate poverenja da će poštovati Vašu privatnost.
    followers_count: Broj pratilaca
    lock_link: Zaključajte nalog
    purge: Ukloni iz pratioca
    success:
      few: U procesu blokiranja pratioca sa %{count} domena...
      many: U procesu blokiranja pratioca sa %{count} domena...
      one: U procesu blokiranja pratioca sa jednog domena...
      other: U procesu blokiranja pratioca sa %{count} domena...
    true_privacy_html: Zapamtite da se <strong>prava privatnost može postići samo šifrovanjem sa kraja na kraj</strong>.
    unlocked_warning_html: Svako može da Vas zaprati da odmah vidi Vaše privatne statuse. %{lock_link} da biste pregledali i odbacili pratioce.
    unlocked_warning_title: Vaš nalog nije zaključan
  generic:
    changes_saved_msg: Izmene uspešno sačuvane!
    save_changes: Snimi izmene
    validation_errors:
      few: Nešto nije baš kako treba! Pregledajte %{count} greške ispod
      many: Nešto nije baš kako treba! Pregledajte %{count} grešaka ispod
      one: Nešto nije baš kako treba! Pregledajte greške ispod
      other: Nešto nije baš kako treba! Pregledajte %{count} grešaka ispod
  imports:
    preface: Možete uvesti podatke koje ste izvezli sa druge instance, kao što su liste ljudi koje ste pratili ili blokirali.
    success: Vaši podaci su uspešno otpremljeni i biće obrađeni uskoro
    types:
      blocking: Lista blokiranja
      following: Lista pratilaca
      muting: Lista ućutkanih
    upload: Otpremi
  in_memoriam_html: In Memoriam.
  invites:
    delete: Deaktiviraj
    expired: Isteklo
    expires_in:
      '1800': 30 minuta
      '21600': 6 sati
      '3600': 1 sad
      '43200': 12 sati
      '86400': 1 dan
    expires_in_prompt: Nikad
    generate: Generiši
    max_uses:
      few: "%{count} korišćenja"
      many: "%{count} korišćenja"
      one: 1 korišćenje
      other: "%{count} korišćenja"
    max_uses_prompt: Bez ograničenja
    prompt: Generiši i podeli linkove sa drugima da im odobrite pristup ovoj instanci
    table:
      expires_at: Ističe
      uses: Korišćenja
    title: Pozovi ljude
  lists:
    errors:
      limit: Dostigli ste limit broja listi
  media_attachments:
    validations:
      images_and_video: Ne može da se prikači video na status koji već ima slike
      too_many: Ne može se prikačiti više od 4 fajla
  migrations:
    acct: korisnik@domen novog naloga
    currently_redirecting: 'Profil Vam je podešen da preusmerava na :'
    proceed: Sačuvaj
    updated_msg: Prebacivanje postavki Vašeg naloga uspešno izmenjeno!
  moderation:
    title: Moderacija
  notification_mailer:
    digest:
<<<<<<< HEAD
      body: 'Evo kratak pregled šta ste propustili od poslednje posete od %{since}:'
=======
      body: Evo kratak pregled šta ste propustili na instanci %{instance} od poslednje posete od %{since}
>>>>>>> dc995f05
      mention: "%{name} Vas je pomenuo u:"
      new_followers_summary:
        few: Dobili ste %{count} nova pratioca! Sjajno!
        many: Dobili ste %{count} novih pratioca! Sjajno!
        one: Dobili ste jednog novog pratioca! Jeee!
        other: Dobili ste %{count} novih pratioca! Sjajno!
      subject:
        few: "%{count} nova obaveštenja od poslednje posete \U0001F418"
        many: "%{count} novih obaveštenja od poslednje posete \U0001F418"
        one: "1 novo obaveštenje od poslednje posete \U0001F418"
        other: "%{count} novih obaveštenja od poslednje posete \U0001F418"
    favourite:
      body: "%{name} je postavio kao omiljen Vaš status:"
      subject: "%{name} je postavio kao omiljen Vaš status"
    follow:
      body: "%{name} Vas je zapratio!"
      subject: "%{name} Vas je zapratio"
    follow_request:
      body: "%{name} je zatražio da Vas zaprati"
      subject: 'Pratioci na čekanju: %{name}'
    mention:
      body: "%{name} Vas je pomenuo u:"
      subject: "%{name} Vas je pomenuo"
    reblog:
      body: "%{name} Vam je podržao(la) status:"
      subject: "%{name} je podržao(la) Vaš status"
  number:
    human:
      decimal_units:
        format: "%n%u"
        units:
          billion: B
          million: M
          quadrillion: Q
          thousand: K
          trillion: T
          unit: ''
  pagination:
    next: Sledeći
    prev: Prethodni
    truncate: "&hellip;"
  preferences:
    languages: Jezici
    other: Ostali
    publishing: Objavljivanje
    web: Veb
  remote_follow:
    acct: Unesite Vaš korisnik@domen sa koga želite da pratite
    missing_resource: Ne mogu da nađem zahtevanu adresu preusmeravanja za Vaš nalog
    proceed: Nastavite da zapratite
    prompt: 'Zapratite će:'
  sessions:
    activity: Poslednja aktivnost
    browser: Veb čitač
    browsers:
      alipay: Alipay
      blackberry: Blekberi
      chrome: Hrom
      edge: Microsoft Edge
      firefox: Firefox
      generic: Nepoznati veb čitač
      ie: Internet Explorer
      micro_messenger: MicroMessenger
      nokia: Nokia S40 Ovi Browser
      opera: Opera
      phantom_js: PhantomJS
      qq: QQ Browser
      safari: Safari
      uc_browser: UCBrowser
      weibo: Weibo
    current_session: Trenutna sesija
    description: "%{browser} sa %{platform}"
    explanation: Ovo su trenutno prijavljeni veb čitači na Vaš Mastodont nalog.
    ip: IP
    platforms:
      adobe_air: Adobe Air-a
      android: Androida
      blackberry: Blekberija
      chrome_os: Hrom OS-a
      firefox_os: Fajerfoks OS-a
      ios: iOS
      linux: Linuksa
      mac: Mac-a
      other: nepoznate platforme
      windows: Vindouza
      windows_mobile: Vindouz mobilnog
      windows_phone: Vindouz telefona
    revoke: Opozovi
    revoke_success: Sesija uspešno opozvana
    title: Sesije
  settings:
    authorized_apps: Autorizovane aplikacije
    back: Nazad na Mastodonta
    delete: Brisanje naloga
    development: Razvoj
    edit_profile: Izmena profila
    export: Izvoz podataka
    followers: Autorizovani pratioci
    import: Uvoz
    migrate: Prebacivanje naloga
    notifications: Obaveštenja
    preferences: Podešavanja
    settings: Postavke
    two_factor_authentication: Dvofaktorska identifikacija
    your_apps: Vaše aplikacije
  statuses:
    open_in_web: Otvori u vebu
    over_character_limit: ograničenje od %{max} karaktera prekoračeno
    pin_errors:
      limit: Već imate prikačen najveći broj tutova
      ownership: Tuđi tutovi ne mogu da se prikače
      private: Tutovi koji nisu javni ne mogu da se prikače
      reblog: Podrška ne može da se prikači
    show_more: Prikaži još
    title: '%{name}: "%{quote}"'
    visibilities:
      private: Samo pratioci
      private_long: Samo prikaži pratiocima
      public: Javno
      public_long: Svako može da vidi
      unlisted: Neizlistano
      unlisted_long: Svako može da vidi, ali nije izlistano na javnim lajnama
  stream_entries:
    pinned: Prikačeni tut
    reblogged: podržano
    sensitive_content: Osetljiv sadržaj
  terms:
    title: Uslovi korišćenja i politika privatnosti instance %{instance}
  themes:
    default: Mastodont
  time:
    formats:
      default: "%b %d, %Y, %H:%M"
  two_factor_authentication:
    code_hint: Unesite kod sa Vaše aplikacije za proveru identiteta da potvrdite
    description_html: Ako uključite <strong>dvofaktorsku identifikaciju</strong>, moraćete da imate telefon sa sobom da biste mogli da se prijavite. Telefon će onda generisati tokene za Vašu prijavu.
    disable: Isključi
    enable: Uključi
    enabled: Dvofaktorska identifikacija je uključena
    enabled_success: Dvofaktorska identifikacija je uspešno uključena
    generate_recovery_codes: Generiši kodove za oporavak
    instructions_html: "<strong>Skenirajte ovaj QR kod u Google Authenticator ili nekoj sličnoj TOTP aplikaciji na Vašem telefonu</strong>. Od sada, ta aplikacija će Vam generisati tokene koje morate uneti da biste se prijavili."
    lost_recovery_codes: Kodovi za oporavak Vam omogućavaju da povratite pristup nalogu ako izgubite telefon. Ako izgubite kodove za oporavak, možete ih regenerisati ovde. Od tog trenutka, stari kodovi za oporavak više ne važe.
    manual_instructions: 'Ukoliko ne možete da skenirate QR kod i morate ga unesete ručno, evo je ogoljena šifra:'
    recovery_codes: Napravite rezervu kodova za oporavak
    recovery_codes_regenerated: Kodovi za oporavak uspešno regenerisani
    recovery_instructions_html: Ako ikada izgubite pristup telefonu, možete iskoristiti kodove za oporavak date ispod da povratite pristup nalogu. <strong>Držite kodove za oporavak na sigurnom</strong>. Na primer, odštampajte ih i čuvajte ih sa ostalim važnim dokumentima.
    setup: Nameštanje
    wrong_code: Uneseni kod nije ispravan! Da li su vremena na serveru i na uređaju ispravna?
  users:
    invalid_email: Adresa e-pošte nije ispravna
    invalid_otp_token: Neispravni dvofaktorski kod
    signed_in_as: 'Prijavljen kao:'<|MERGE_RESOLUTION|>--- conflicted
+++ resolved
@@ -465,11 +465,7 @@
     title: Moderacija
   notification_mailer:
     digest:
-<<<<<<< HEAD
       body: 'Evo kratak pregled šta ste propustili od poslednje posete od %{since}:'
-=======
-      body: Evo kratak pregled šta ste propustili na instanci %{instance} od poslednje posete od %{since}
->>>>>>> dc995f05
       mention: "%{name} Vas je pomenuo u:"
       new_followers_summary:
         few: Dobili ste %{count} nova pratioca! Sjajno!
