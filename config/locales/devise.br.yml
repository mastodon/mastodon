---
br:
  devise:
    confirmations:
      confirmed: Kadarnaet eo bet ho chomlec'h postel gant berzh.
      send_instructions: Resev a rit ur postel evit displegañ penaos kadarnaat ho chomlec'h-postel tuchantig, Mar plij, gwiriit ho restr strobel ma ne oa ket resevet ar postel-mañ ganeoc'h.
      send_paranoid_instructions: Ma'z eo ho chomlec'h-postel er stlennvon dija, kaset a vo ur postel deoc'h evit displegañ penaos kadarnaat ho chomlec'h-postel tuchantig. Mar plij, gwiriit ho restr strobel ma ne oa ket resevet ar postel-mañ ganeoc'h.
    failure:
      already_authenticated: Kennasket oc'h dija.
      inactive: N'eo ket gweredekaet ho kont c'hoazh.
      invalid: "%{authentication_keys} pe ger-tremen diwiriek."
      last_attempt: Un esae a chom deoc'h a-raok ma vefe prennet ho kont.
      locked: Prennet eo ho kont.
      not_found_in_database: "%{authentication_keys} pe ger-tremen diwiriek."
      pending: O vezañ asantet eo ho kont.
      timeout: Ho talc'h a zo aet da dermen. Mar plij, kit-tre c'hoazh evit kenderc'hel.
      unauthenticated: Ret eo deoc'h mont-tre pe e em enskrivañ araok kenderc'hel.
      unconfirmed: Ret eo deoc'h kadarnaat ho chomlec'h-postel araok kenderc'hel.
    mailer:
      confirmation_instructions:
        action: Gwiriekaat ar chomlec'h postel
        action_with_app: Kadarnaat ha distroiñ da %{app}
        explanation: Krouet ho peus ur c'hont war %{host} gant ar chomlec'h-postel-mañ. N'eus nemet ur c'hlik evit bevaat anezhañ. Ma ne oa ket krouet ganeoc'h, dianavezit ar postel-se.
        explanation_when_pending: Enskrivañ ho peus d'ur c'hemennad da %{host} gant ar chomlec'h-postel-se. Pa vo kadarnaet ho chomlec'h-postel, hoc'h enskrivadur a vo asantet. Gallout a rit mont-tre evit kemmañ munudoù ho kont pe skarzhañ anezhañ, met ne c'hellit ket implijout ul lod eus an aezamantoù par ma n'eo ket asantet ho kont. Ma vefe hoc'h enskrivadur nac'het, ho keloù a vefe skarzhet, neuze ne vo ket ret deoc'h ober netra ken. Ma ne oa ket ac'hanoc'h, dianavezit ar postel-se.
        extra_html: Mar plij, gwiriit ivez <a href="%{terms_path}"> reolennoù ar servijer</a> ha <a href="%{policy_path}"> hon divizoù-implij</a>.
        subject: 'Mastodon: kemennoù kadarnadur evit %{instance}'
        title: Gwiriekaat ar chomlec'h postel
      email_changed:
<<<<<<< HEAD
        subject: 'Postel kemmet'
        title: Chomlec'h postel nevez
      password_change:
        explanation: Kemmet eo bet ger-tremen ho kont.
        subject: 'Ger-tremen kemmet'
        title: Ger-tremen kemmet
      reconfirmation_instructions:
        explanation: Kadarnait ar chomlec'h nevez evit cheñch ho postel.
        subject: 'Kadarnait ar postel evit %{instance}'
=======
        explanation: 'Chomlec''h-postel ho kont a zo bet kemmet da:'
        extra: Ma n'ho peus ket kemmet ho postel, e seblant un den bennak en deus gallet mont-tre d'ho kont. Mar plij, kemmit ho ker-tremen hep gortoz, pe kit e darempred gant merer ar servijer ma'z oc'h bac'het e-maez ho kont.
        subject: 'Mastodoñ : Postel kemmet'
        title: Chomlec'h postel nevez
      password_change:
        explanation: Kemmet eo bet ger-tremen ho kont.
        extra: Ma n'ho peus ket kemmet ho ker-tremen, e seblant un den bennak en deus gallet mont-tre d'ho kont. Mar plij, kemmit ho ker-tremen hep gortoz, pe kit e darempred gant merer ar servijer ma'z oc'h bac'het e-maez ho kont.
        subject: 'Mastodoñ : Ger-tremen kemmet'
        title: Ger-tremen kemmet
      reconfirmation_instructions:
        explanation: Kadarnait ar chomlec'h nevez evit kemmañ ho postel.
        extra: Ma ne oa ket lañset ar ch'emm-se ganeoc'h, dianavezit ar postel-mañ. Chomlec'h-postel ar c'hont Mastodon ne vo ket kemmet keit ha ma c'hlikit ar lec'hienn a-us.
        subject: 'Mastodoñ : Kadarnait ar postel evit %{instance}'
>>>>>>> 8c7223f4
        title: Gwiriekaat ar chomlec'h postel
      reset_password_instructions:
        action: Kemmañ ar ger-tremen
        explanation: Goulennet ho peus ur ger-tremen nevez evit ho kont.
        extra: Ma n'ho peus ket goulennet an dra-se, dianavezit ar postel-mañ. Ho ker-tremen ne gemmo ket keit ha ma c'hlikit ar lec'hienn a-us ha krouiit unan all.
        subject: 'Mastodon: Adkorañ kemennoù ar ger-tremen'
        title: Adderaouekaat ar ger-tremen
      two_factor_disabled:
        explanation: Dilesadur dre eil-elfenn a zo bet nac'het. Gallout a reer mont-tre en ur implijout nemet ur chomlec'h-postel hag ur ger-tremen.
        subject: 'Mastodon: dilesadur dre eil-elfenn nac''het'
        title: 2FA diweredekaet
      two_factor_enabled:
        explanation: Dilesadur dre eil-elfenn a zo aotreet evit ho kont. Ret a vo implij ur jedouer krouet gant an app TOTP koublet evit mont-tre.
        subject: 'Mastodon: dilesadur dre eil-elfenn aotreet'
        title: 2FA gweredekaet
      two_factor_recovery_codes_changed:
        explanation: Ar c'hodoù adtapout diaraok a zo bet skarzhet ha kodoù nevez krouet.
        subject: 'Mastodon: kod adtapout dre eil-elfenn a zo adgrouet'
        title: Kod adtapout 2FA a zo bet kemmet
      unlock_instructions:
        subject: 'Mastodon: Dikrouilhiñ kemennoù'
      webauthn_credential:
        added:
          explanation: An alc'hwez surentez-se a zo bet ouzhpennet d'ho kont
          subject: 'Mastodon: alc''hwez surentez nevez-flamm'
          title: Un alc'hwez surentez nevez-flamm a zo bet ouzhpennet
        deleted:
          explanation: An alc'hwez surentez-se a zo bet dilamet eus ho kont
          subject: 'Mastodon: alc''hwezioù surentez dilamet'
          title: Unan eus hoc'h alc'hwezioù surentez a zo bet dilamet
      webauthn_disabled:
        explanation: Dilezadur dre alc'hwezioù surentel a zo bet nac'het evit ho kont. Gallout a reer mont-tre en ur implijout ar jedouer krouet gant app TOTP koublet.
        subject: 'Mastodon: dilesadur dre alc''hwezioù surentez nac''het'
        title: Alc'hwezioù surentez nac'het
      webauthn_enabled:
        explanation: Dilesadur dre alc'hwez surentez a zo bet aotreet evit ho kont. Hoc'h alc'hwez surentez a c'hell bezañ implijet evit mont-tre.
        subject: 'Mastodon: dilesadur dre alc''hwezioù surentez aotreet'
        title: Alc'hwezioù surentez aotreet
    omniauth_callbacks:
      failure: Ne c'haller ket bezañ gwiriekaet deus %{kind} abalamour da "%{reason}".
      success: Gwiriekaet deus kont %{kind} gant berzh.
    passwords:
<<<<<<< HEAD
      updated: Cheñchet eo bet ho ker-tremen gant berzh. Bremañ oc'h anavezadennet.
=======
      no_token: Ne c'hellit ket mont d'ar bajenn-mañ ma zeuit ket deus ur postel evit adkorañ ur ger-tremen. M'ho peus implijet ur postel evit adkorañ ur ger-tremen, gwiriit oc'h implijet an URL a-bezh.
      send_instructions: Ma'z eo ho chomlec'h-postel er stlennvon dija, kaset a vo deoc'h ur lec'hienn evit adkorañ ho ker-tremen tuchantig. Mar plij, gwiriit ho restr strobel ma ne oa ket resevet ar postel-mañ ganeoc'h.
      send_paranoid_instructions: Ma'z eo ho chomlec'h-postel er stlennvon dija, kaset a vo deoc'h ur lec'hienn evit adkorañ ho ker-tremen tuchantig. Mar plij, gwiriit ho restr strobel ma ne oa ket resevet ar postel-mañ ganeoc'h.
      updated: Kemmet eo bet ho ker-tremen gant berzh. Bremañ oc'h anavezadennet.
>>>>>>> 8c7223f4
      updated_not_active: Kemmet eo bet ho ker-tremen ent reizh.
    registrations:
      destroyed: Kenavo! Ho kont a zo bet nullet gant berzh. Emichañs e viot adwelet tuchant.
      signed_up: Donemat ! Kevreet oc'h.
      signed_up_but_inactive: Enskrivet oc'h bet gant berzh. N'omp ket evit anavezadenniñ ac'hanoc'h alatao, rak ho kont n'eo ket aotreet c'hoazh.
      signed_up_but_locked: Enskrivet oc'h bet gant berzh. N'omp ket evit anavezadenniñ ac'hanoc'h alatao, rak ho kont a zo prennet.
<<<<<<< HEAD
=======
      signed_up_but_pending: Ur c'hemennad gant ul lec'hienn kadarnaat a zo bet kaset d'ho chomlec'h-postel. Pa vo kliket al lec'hienn ganeoc'h e vo gwiriet hoc'h arload ganeomp. Ur gemennadenn a vo kaset deoc'h hag-eñ eo erbedet ho kont.
      signed_up_but_unconfirmed: Ur ch'emennad gant ul lec'hienn kadarnaat a zo bet kaset d'ho chomlec'h-postel. Mar plij, heuliit al lec'hienn evit gweredekaat ho kont. Gwiriit ho restr strobel ma ne oa ket resevet ar postel-mañ ganeoc'h.
      update_needs_confirmation: Ho kont a zo bet hizivaet da benn, met ret eo deomp gwiriañ ho chomlec'h-postel nevez. Mar plij, gwiriit ho postelioù ha heuliit al lec'hienn evit kadarnaat ho chomlec'h-postel nevez. Gwiriit ho restr strobel ma ne oa ket resevet ar postel-mañ ganeoc'h.
      updated: Ho kont a zo bet hizivaet da benn.
>>>>>>> 8c7223f4
    sessions:
      already_signed_out: Digennasket gant berzh.
      signed_in: Kennasket gant berzh.
      signed_out: Digennasket gant berzh.
    unlocks:
<<<<<<< HEAD
=======
      send_instructions: Kaset e vo ur postel deoc'h evit displegañ deoc'h penaos dikrouilhiñ anezhañ tuchantig. Mar plij, gwiriit ho restr strobel ma ne oa ket resevet ar postel-mañ ganeoc'h.
      send_paranoid_instructions: Ma'z eo ho kont krouet dija, kaset e vo ur postel deoc'h evit displegañ deoc'h penaos dikrouilhiñ anezhañ. Mar plij, gwiriit ho restr strobel ma ne oa ket resevet ar postel-mañ ganeoc'h.
>>>>>>> 8c7223f4
      unlocked: Ho kont a zo bet dibrennet gant berzh. Anavezadennit evit mont-tre.
  errors:
    messages:
      already_confirmed: a zo bet kadarnaet dija, klaskit d'en em anavezadenniñ
      confirmation_period_expired: eo ret bezañ kadarnaet a-raok %{period}, goulennit unan all mar plij
<<<<<<< HEAD
      not_found: digavet
      not_locked: ne oa ket prennet
=======
      expired: a zo aet da dermen, goulennit unan nevez mar plij
      not_found: digavet
      not_locked: ne oa ket prennet
      not_saved:
        few: "%{count} faot en deus miret ouzh %{resource} da vezañ gwarezet:"
        many: "%{count} faot en deus miret ouzh %{resource} da vezañ gwarezet:"
        one: '1 faot en deus miret ouzh %{resource} da vezañ gwarezet:'
        other: "%{count} faot en deus miret ouzh %{resource} da vezañ gwarezet:"
        two: "%{count} faot en deus miret ouzh %{resource} da vezañ gwarezet:"
>>>>>>> 8c7223f4
<|MERGE_RESOLUTION|>--- conflicted
+++ resolved
@@ -26,113 +26,87 @@
         subject: 'Mastodon: kemennoù kadarnadur evit %{instance}'
         title: Gwiriekaat ar chomlec'h postel
       email_changed:
-<<<<<<< HEAD
+        explanation: 'Chomlec''h-postel ho kont a zo bet kemmet da:'
+        extra: Ma n'ho peus ket kemmet ho postel, e seblant un den bennak en deus gallet mont-tre d'ho kont. Mar plij, kemmit ho ker-tremen hep gortoz, pe kit e darempred gant merer ar servijer ma'z oc'h bac'het e-maez ho kont.
         subject: 'Postel kemmet'
         title: Chomlec'h postel nevez
       password_change:
         explanation: Kemmet eo bet ger-tremen ho kont.
+        extra: Ma n'ho peus ket kemmet ho ker-tremen, e seblant un den bennak en deus gallet mont-tre d'ho kont. Mar plij, kemmit ho ker-tremen hep gortoz, pe kit e darempred gant merer ar servijer ma'z oc'h bac'het e-maez ho kont.
         subject: 'Ger-tremen kemmet'
-        title: Ger-tremen kemmet
-      reconfirmation_instructions:
-        explanation: Kadarnait ar chomlec'h nevez evit cheñch ho postel.
-        subject: 'Kadarnait ar postel evit %{instance}'
-=======
-        explanation: 'Chomlec''h-postel ho kont a zo bet kemmet da:'
-        extra: Ma n'ho peus ket kemmet ho postel, e seblant un den bennak en deus gallet mont-tre d'ho kont. Mar plij, kemmit ho ker-tremen hep gortoz, pe kit e darempred gant merer ar servijer ma'z oc'h bac'het e-maez ho kont.
-        subject: 'Mastodoñ : Postel kemmet'
-        title: Chomlec'h postel nevez
-      password_change:
-        explanation: Kemmet eo bet ger-tremen ho kont.
-        extra: Ma n'ho peus ket kemmet ho ker-tremen, e seblant un den bennak en deus gallet mont-tre d'ho kont. Mar plij, kemmit ho ker-tremen hep gortoz, pe kit e darempred gant merer ar servijer ma'z oc'h bac'het e-maez ho kont.
-        subject: 'Mastodoñ : Ger-tremen kemmet'
         title: Ger-tremen kemmet
       reconfirmation_instructions:
         explanation: Kadarnait ar chomlec'h nevez evit kemmañ ho postel.
         extra: Ma ne oa ket lañset ar ch'emm-se ganeoc'h, dianavezit ar postel-mañ. Chomlec'h-postel ar c'hont Mastodon ne vo ket kemmet keit ha ma c'hlikit ar lec'hienn a-us.
-        subject: 'Mastodoñ : Kadarnait ar postel evit %{instance}'
->>>>>>> 8c7223f4
+        subject: 'Kadarnait ar postel evit %{instance}'
         title: Gwiriekaat ar chomlec'h postel
       reset_password_instructions:
         action: Kemmañ ar ger-tremen
         explanation: Goulennet ho peus ur ger-tremen nevez evit ho kont.
         extra: Ma n'ho peus ket goulennet an dra-se, dianavezit ar postel-mañ. Ho ker-tremen ne gemmo ket keit ha ma c'hlikit ar lec'hienn a-us ha krouiit unan all.
-        subject: 'Mastodon: Adkorañ kemennoù ar ger-tremen'
+        subject: 'Adkorañ kemennoù ar ger-tremen'
         title: Adderaouekaat ar ger-tremen
       two_factor_disabled:
         explanation: Dilesadur dre eil-elfenn a zo bet nac'het. Gallout a reer mont-tre en ur implijout nemet ur chomlec'h-postel hag ur ger-tremen.
-        subject: 'Mastodon: dilesadur dre eil-elfenn nac''het'
+        subject: 'dilesadur dre eil-elfenn nac''het'
         title: 2FA diweredekaet
       two_factor_enabled:
         explanation: Dilesadur dre eil-elfenn a zo aotreet evit ho kont. Ret a vo implij ur jedouer krouet gant an app TOTP koublet evit mont-tre.
-        subject: 'Mastodon: dilesadur dre eil-elfenn aotreet'
+        subject: 'dilesadur dre eil-elfenn aotreet'
         title: 2FA gweredekaet
       two_factor_recovery_codes_changed:
         explanation: Ar c'hodoù adtapout diaraok a zo bet skarzhet ha kodoù nevez krouet.
-        subject: 'Mastodon: kod adtapout dre eil-elfenn a zo adgrouet'
+        subject: 'kod adtapout dre eil-elfenn a zo adgrouet'
         title: Kod adtapout 2FA a zo bet kemmet
       unlock_instructions:
-        subject: 'Mastodon: Dikrouilhiñ kemennoù'
+        subject: 'Dikrouilhiñ kemennoù'
       webauthn_credential:
         added:
           explanation: An alc'hwez surentez-se a zo bet ouzhpennet d'ho kont
-          subject: 'Mastodon: alc''hwez surentez nevez-flamm'
+          subject: 'alc''hwez surentez nevez-flamm'
           title: Un alc'hwez surentez nevez-flamm a zo bet ouzhpennet
         deleted:
           explanation: An alc'hwez surentez-se a zo bet dilamet eus ho kont
-          subject: 'Mastodon: alc''hwezioù surentez dilamet'
+          subject: 'alc''hwezioù surentez dilamet'
           title: Unan eus hoc'h alc'hwezioù surentez a zo bet dilamet
       webauthn_disabled:
         explanation: Dilezadur dre alc'hwezioù surentel a zo bet nac'het evit ho kont. Gallout a reer mont-tre en ur implijout ar jedouer krouet gant app TOTP koublet.
-        subject: 'Mastodon: dilesadur dre alc''hwezioù surentez nac''het'
+        subject: 'dilesadur dre alc''hwezioù surentez nac''het'
         title: Alc'hwezioù surentez nac'het
       webauthn_enabled:
         explanation: Dilesadur dre alc'hwez surentez a zo bet aotreet evit ho kont. Hoc'h alc'hwez surentez a c'hell bezañ implijet evit mont-tre.
-        subject: 'Mastodon: dilesadur dre alc''hwezioù surentez aotreet'
+        subject: 'dilesadur dre alc''hwezioù surentez aotreet'
         title: Alc'hwezioù surentez aotreet
     omniauth_callbacks:
       failure: Ne c'haller ket bezañ gwiriekaet deus %{kind} abalamour da "%{reason}".
       success: Gwiriekaet deus kont %{kind} gant berzh.
     passwords:
-<<<<<<< HEAD
-      updated: Cheñchet eo bet ho ker-tremen gant berzh. Bremañ oc'h anavezadennet.
-=======
       no_token: Ne c'hellit ket mont d'ar bajenn-mañ ma zeuit ket deus ur postel evit adkorañ ur ger-tremen. M'ho peus implijet ur postel evit adkorañ ur ger-tremen, gwiriit oc'h implijet an URL a-bezh.
       send_instructions: Ma'z eo ho chomlec'h-postel er stlennvon dija, kaset a vo deoc'h ur lec'hienn evit adkorañ ho ker-tremen tuchantig. Mar plij, gwiriit ho restr strobel ma ne oa ket resevet ar postel-mañ ganeoc'h.
       send_paranoid_instructions: Ma'z eo ho chomlec'h-postel er stlennvon dija, kaset a vo deoc'h ur lec'hienn evit adkorañ ho ker-tremen tuchantig. Mar plij, gwiriit ho restr strobel ma ne oa ket resevet ar postel-mañ ganeoc'h.
       updated: Kemmet eo bet ho ker-tremen gant berzh. Bremañ oc'h anavezadennet.
->>>>>>> 8c7223f4
       updated_not_active: Kemmet eo bet ho ker-tremen ent reizh.
     registrations:
       destroyed: Kenavo! Ho kont a zo bet nullet gant berzh. Emichañs e viot adwelet tuchant.
       signed_up: Donemat ! Kevreet oc'h.
       signed_up_but_inactive: Enskrivet oc'h bet gant berzh. N'omp ket evit anavezadenniñ ac'hanoc'h alatao, rak ho kont n'eo ket aotreet c'hoazh.
       signed_up_but_locked: Enskrivet oc'h bet gant berzh. N'omp ket evit anavezadenniñ ac'hanoc'h alatao, rak ho kont a zo prennet.
-<<<<<<< HEAD
-=======
       signed_up_but_pending: Ur c'hemennad gant ul lec'hienn kadarnaat a zo bet kaset d'ho chomlec'h-postel. Pa vo kliket al lec'hienn ganeoc'h e vo gwiriet hoc'h arload ganeomp. Ur gemennadenn a vo kaset deoc'h hag-eñ eo erbedet ho kont.
       signed_up_but_unconfirmed: Ur ch'emennad gant ul lec'hienn kadarnaat a zo bet kaset d'ho chomlec'h-postel. Mar plij, heuliit al lec'hienn evit gweredekaat ho kont. Gwiriit ho restr strobel ma ne oa ket resevet ar postel-mañ ganeoc'h.
       update_needs_confirmation: Ho kont a zo bet hizivaet da benn, met ret eo deomp gwiriañ ho chomlec'h-postel nevez. Mar plij, gwiriit ho postelioù ha heuliit al lec'hienn evit kadarnaat ho chomlec'h-postel nevez. Gwiriit ho restr strobel ma ne oa ket resevet ar postel-mañ ganeoc'h.
       updated: Ho kont a zo bet hizivaet da benn.
->>>>>>> 8c7223f4
     sessions:
       already_signed_out: Digennasket gant berzh.
       signed_in: Kennasket gant berzh.
       signed_out: Digennasket gant berzh.
     unlocks:
-<<<<<<< HEAD
-=======
       send_instructions: Kaset e vo ur postel deoc'h evit displegañ deoc'h penaos dikrouilhiñ anezhañ tuchantig. Mar plij, gwiriit ho restr strobel ma ne oa ket resevet ar postel-mañ ganeoc'h.
       send_paranoid_instructions: Ma'z eo ho kont krouet dija, kaset e vo ur postel deoc'h evit displegañ deoc'h penaos dikrouilhiñ anezhañ. Mar plij, gwiriit ho restr strobel ma ne oa ket resevet ar postel-mañ ganeoc'h.
->>>>>>> 8c7223f4
       unlocked: Ho kont a zo bet dibrennet gant berzh. Anavezadennit evit mont-tre.
   errors:
     messages:
       already_confirmed: a zo bet kadarnaet dija, klaskit d'en em anavezadenniñ
       confirmation_period_expired: eo ret bezañ kadarnaet a-raok %{period}, goulennit unan all mar plij
-<<<<<<< HEAD
-      not_found: digavet
-      not_locked: ne oa ket prennet
-=======
       expired: a zo aet da dermen, goulennit unan nevez mar plij
       not_found: digavet
       not_locked: ne oa ket prennet
@@ -141,5 +115,4 @@
         many: "%{count} faot en deus miret ouzh %{resource} da vezañ gwarezet:"
         one: '1 faot en deus miret ouzh %{resource} da vezañ gwarezet:'
         other: "%{count} faot en deus miret ouzh %{resource} da vezañ gwarezet:"
-        two: "%{count} faot en deus miret ouzh %{resource} da vezañ gwarezet:"
->>>>>>> 8c7223f4
+        two: "%{count} faot en deus miret ouzh %{resource} da vezañ gwarezet:"