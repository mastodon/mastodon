--- conflicted
+++ resolved
@@ -20,52 +20,29 @@
       confirmation_instructions:
         action: Bekræft e-mailadresse
         action_with_app: Bekræft og returnér til %{app}
-<<<<<<< HEAD
-        explanation: Du har oprettet en konto på %{host} med denne e-mailadresse og er nu et klik fra at aktivere din konto. Har du ikke oprettet dig, så ignorér blot denne e-mail.
-        explanation_when_pending: Du ansøgte om en invitation til %{host} med denne e-mailadresse. Når du har bekræftet din e-mailadresse, gennemgår vi din ansøgning. Du kan logge ind for at ændre dine oplysninger eller slette din konto, men du kan ikke tilgå de fleste af funktionerne, før din konto er godkendt. Afvises din ansøgning, fjernes dine data, så ingen yderligere handling fra dig er nødvendig. Har du ikke ansøgt, så ignorér blot denne e-mail.
-        extra_html: Tjek også <a href="%{terms_path}">reglerne for serveren</a> samt <a href="%{policy_path}">vores tjenestevilkår</a>.
+        explanation: Du har oprettet en konto på %{host} med denne e-mailadresse og er nu ét klik fra at aktivere den. Har du ikke oprettet dig, så ignorér blot denne e-mail.
+        explanation_when_pending: Du har ansøgt om en invitation til %{host} med denne e-mailadresse. Når du har bekræftet adressen, gennemgås din ansøgning. Du kan logge ind for at ændre oplysninger eller slette kontoen, men hovedparten af funktionerne kan ikke tilgås, før kontoen er godkendt. Afvises ansøgningen, fjernes dine data, så ingen yderligere handling fra dig er nødvendig. Har du ikke ansøgt, så ignorér blot denne e-mail.
+        extra_html: Tjek også <a href="%{terms_path}">reglerne for serveren</a> samt <a href="%{policy_path}">gældende Tjenestevilkår</a>.
         subject: 'Bekræftelsesinstrukser for %{instance}'
         title: Bekræft e-mailadresse
       email_changed:
         explanation: 'Din kontos e-mailadressen ændres til:'
-        extra: Har du ikke selv skiftet din e-mailadresse, er det muligt, at nogen har fået adgang til din konto. Skift venligst din adgangskode med det samme eller kontakt serveradministratoren, hvis du er låst ude af din konto.
+        extra: Har du ikke selv skiftet din e-mailadresse, har nogen sandsynligvis opnået adgang til din konto. Skift derfor straks din adgangskode eller kontakt serveradministratoren, hvis du er låst ude af kontoen.
         subject: 'E-mail skiftet'
         title: Ny e-mailadresse
       password_change:
         explanation: Din kontoadgangskode er skiftet.
-        extra: Har du ikke selv ændret dim adgangskode, er det muligt, at nogen har fået adgang til din konto. Skift venligst din adgangskode med det samme eller kontakt serveradministratoren, hvis du er låst ude af din konto.
+        extra: Har du ikke selv skiftet din adgangskode, har nogen sandsynligvis opnået adgang til din konto. Skift derfor straks din adgangskode eller kontakt serveradministratoren, hvis du er låst ude af kontoen.
         subject: 'Adgangskode skiftet'
         title: Adgangskode skiftet
       reconfirmation_instructions:
         explanation: Bekræft den nye adresse for at skifte din e-mail.
-        extra: Er denne ændring ikke iværksat af dig, så ignorér denne e-mail. E-mailadressen til Mastodon-kontoen ændres ikke, før du tilgår linket ovenfor.
+        extra: Er denne ændring ikke foranlediget af dig, så ignorér denne e-mail. Mastodon-kontoens e-mailadresse kan kun skiftes vha. linket ovenfor.
         subject: 'Bekræft e-mail for %{instance}'
-=======
-        explanation: Du har oprettet en konto på %{host} med denne e-mailadresse og er nu ét klik fra at aktivere den. Har du ikke oprettet dig, så ignorér blot denne e-mail.
-        explanation_when_pending: Du har ansøgt om en invitation til %{host} med denne e-mailadresse. Når du har bekræftet adressen, gennemgås din ansøgning. Du kan logge ind for at ændre oplysninger eller slette kontoen, men hovedparten af funktionerne kan ikke tilgås, før kontoen er godkendt. Afvises ansøgningen, fjernes dine data, så ingen yderligere handling fra dig er nødvendig. Har du ikke ansøgt, så ignorér blot denne e-mail.
-        extra_html: Tjek også <a href="%{terms_path}">reglerne for serveren</a> samt <a href="%{policy_path}">gældende Tjenestevilkår</a>.
-        subject: 'Mastodon: Bekræftelsesinstrukser for %{instance}'
-        title: Bekræft e-mailadresse
-      email_changed:
-        explanation: 'Din kontos e-mailadressen ændres til:'
-        extra: Har du ikke selv skiftet din e-mailadresse, har nogen sandsynligvis opnået adgang til din konto. Skift derfor straks din adgangskode eller kontakt serveradministratoren, hvis du er låst ude af kontoen.
-        subject: 'Mastodon: E-mail skiftet'
-        title: Ny e-mailadresse
-      password_change:
-        explanation: Din kontoadgangskode er skiftet.
-        extra: Har du ikke selv skiftet din adgangskode, har nogen sandsynligvis opnået adgang til din konto. Skift derfor straks din adgangskode eller kontakt serveradministratoren, hvis du er låst ude af kontoen.
-        subject: 'Mastodon: Adgangskode skiftet'
-        title: Adgangskode skiftet
-      reconfirmation_instructions:
-        explanation: Bekræft den nye adresse for at skifte din e-mail.
-        extra: Er denne ændring ikke foranlediget af dig, så ignorér denne e-mail. Mastodon-kontoens e-mailadresse kan kun skiftes vha. linket ovenfor.
-        subject: 'Mastodon: Bekræft e-mail for %{instance}'
->>>>>>> 8c7223f4
         title: Bekræft e-mailadresse
       reset_password_instructions:
         action: Skift adgangskode
         explanation: Du har anmodet om en ny kontoadgangskode.
-<<<<<<< HEAD
         extra: Har du ikke anmodet om dette, så ignorér denne e-mail. Din adgangskode skiftes først, når du via linket ovenfor har oprettet en ny.
         subject: 'Nulstil adgangskode-instruktioner'
         title: Adgangskode nulstillet
@@ -76,18 +53,6 @@
       two_factor_enabled:
         explanation: Tofaktorgodkendelse er blevet aktiveret for din konto. Et token genereret af den parrede TOTP-app vil være nødvendig for at logge ind.
         subject: 'Tofaktorgodkendelse aktiveret'
-=======
-        extra: Har du ikke anmodet om dette, så ignorér denne e-mail. Din adgangskode skiftes først, når en ny er oprettet vha. linket ovenfor.
-        subject: 'Mastodon: Instruktioner til adgangskodenulstilling'
-        title: Adgangskodenulstilling
-      two_factor_disabled:
-        explanation: Tofaktorgodkendelse for kontoen er blevet deaktiveret. Indlogning er nu kun mulig via email og adgangskode.
-        subject: 'Mastodon: Tofaktorgodkendelse deaktiveret'
-        title: 2FA deaktiveret
-      two_factor_enabled:
-        explanation: Tofaktorgodkendelse er blevet aktiveret for kontoen. Indlogning vil kærve et token genereret af den parrede TOTP-app.
-        subject: 'Mastodon: Tofaktorgodkendelse aktiveret'
->>>>>>> 8c7223f4
         title: 2FA aktiveret
       two_factor_recovery_codes_changed:
         explanation: De tidligere gendannelseskoder er ugyldiggjorte og nye er genereret.
@@ -101,7 +66,6 @@
           subject: 'Ny sikkerhedsnøgle'
           title: En ny sikkerhedsnøgle er tilføjet
         deleted:
-<<<<<<< HEAD
           explanation: Flg. sikkerhedsnøgle er slettet din konto
           subject: 'Sikkerhedsnøgle slettet'
           title: En af dine sikkerhedsnøgler er blevet slettet
@@ -112,18 +76,6 @@
       webauthn_enabled:
         explanation: Sikkerhedsnøglegodkendelse er aktiveret for din konto. Din sikkerhedsnøgle kan nu bruges til indlogning.
         subject: 'Sikkerhedsnøglegodkendelse aktiveret'
-=======
-          explanation: Flg. sikkerhedsnøgle er slettet fra din konto
-          subject: 'Mastodon: Sikkerhedsnøgle slettet'
-          title: En af dine sikkerhedsnøgler er blevet slettet
-      webauthn_disabled:
-        explanation: Godkendelse med sikkerhedsnøgler er blevet deaktiveret for kontoen. Indlogning er nu kun mulig via token genereret af den parrede TOTP-app.
-        subject: 'Mastodon: Godkendelse med sikkerhedsnøgler deaktiveret'
-        title: Sikkerhedsnøgler deaktiveret
-      webauthn_enabled:
-        explanation: Sikkerhedsnøglegodkendelse er aktiveret for kontoen. Din sikkerhedsnøgle kan nu bruges til indlogning.
-        subject: 'Mastodon: Sikkerhedsnøglegodkendelse aktiveret'
->>>>>>> 8c7223f4
         title: Sikkerhedsnøgler aktiveret
     omniauth_callbacks:
       failure: Kunne ikke godkende dig fra %{kind} fordi "%{reason}".
