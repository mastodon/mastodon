--- conflicted
+++ resolved
@@ -24,22 +24,22 @@
         explanation: Du har oprettet en konto på %{host} med denne e-mailadresse og er nu ét klik fra at aktivere den. Har du ikke oprettet dig, så ignorér blot denne e-mail.
         explanation_when_pending: Du har ansøgt om en invitation til %{host} med denne e-mailadresse. Når du har bekræftet adressen, gennemgås din ansøgning. Du kan logge ind for at ændre oplysninger eller slette kontoen, men hovedparten af funktionerne kan ikke tilgås, før kontoen er godkendt. Afvises ansøgningen, fjernes dine data, så ingen yderligere handling fra dig er nødvendig. Har du ikke ansøgt, så ignorér blot denne e-mail.
         extra_html: Tjek også <a href="%{terms_path}">reglerne for serveren</a> samt <a href="%{policy_path}">vores tjenestevilkår</a>.
-        subject: 'Bekræftelsesinstrukser for %{instance}'
+        subject: 'Mastodon: Bekræftelsesinstrukser for %{instance}'
         title: Bekræft e-mailadresse
       email_changed:
         explanation: 'Din kontos e-mailadressen ændres til:'
         extra: Har du ikke selv skiftet din e-mailadresse, har nogen sandsynligvis opnået adgang til din konto. Skift derfor straks din adgangskode eller kontakt serveradministratoren, hvis du er låst ude af kontoen.
-        subject: 'E-mail skiftet'
+        subject: 'Mastodon: E-mail skiftet'
         title: Ny e-mailadresse
       password_change:
         explanation: Din adgangskode er skiftet.
         extra: Har du ikke selv skiftet din adgangskode, har nogen sandsynligvis opnået adgang til din konto. Skift derfor straks din adgangskode eller kontakt serveradministratoren, hvis du er låst ude af kontoen.
-        subject: 'Adgangskode skiftet'
+        subject: 'Mastodon: Adgangskode skiftet'
         title: Adgangskode skiftet
       reconfirmation_instructions:
         explanation: Bekræft den nye adresse for at skifte din e-mail.
         extra: Er denne ændring ikke foranlediget af dig, så ignorér denne e-mail. Mastodon-kontoens e-mailadresse kan kun skiftes vha. linket ovenfor.
-        subject: 'Bekræft e-mail for %{instance}'
+        subject: 'Mastodon: Bekræft e-mail for %{instance}'
         title: Bekræft e-mailadresse
       reset_password_instructions:
         action: Skift adgangskode
@@ -48,18 +48,6 @@
         subject: 'Mastodon: Instruktioner til adgangskodenulstilling'
         title: Adgangskodenulstilling
       two_factor_disabled:
-<<<<<<< HEAD
-        explanation: Tofaktorgodkendelse for din konto er blevet deaktiveret. Indlogning er nu kun mulig via email og adgangskode.
-        subject: 'Tofaktorgodkendelse deaktiveret'
-        title: 2FA deaktiveret
-      two_factor_enabled:
-        explanation: Tofaktorgodkendelse er blevet aktiveret for din konto. Et token genereret af den parrede TOTP-app vil være nødvendig for at logge ind.
-        subject: 'Tofaktorgodkendelse aktiveret'
-        title: 2FA aktiveret
-      two_factor_recovery_codes_changed:
-        explanation: De tidligere gendannelseskoder er ugyldiggjorte og nye er genereret.
-        subject: 'Tofaktorgendannelseskoder genereret igen'
-=======
         explanation: Indlogning er nu mulig via kun e-mailadresse og adgangskode.
         subject: 'Mastodon: Tofaktorgodkendelse deaktiveret'
         subtitle: Tofaktorgodkendelse for kontoen er blevet deaktiveret.
@@ -73,28 +61,19 @@
         explanation: De tidligere gendannelseskoder er ugyldiggjorte og nye er genereret.
         subject: 'Mastodan: Tofaktorgendannelseskoder genereret igen'
         subtitle: Tidligere gendannelseskoder er ugyldiggjorte og nye er genereret.
->>>>>>> ab36c152
         title: 2FA gendannelseskoder skiftet
       unlock_instructions:
-        subject: 'Oplåsningsinstruktioner'
+        subject: 'Mastodon: Oplåsningsinstruktioner'
       webauthn_credential:
         added:
           explanation: Flg. sikkerhedsnøgle er tilføjet din konto
-          subject: 'Ny sikkerhedsnøgle'
+          subject: 'Mastodon: Ny sikkerhedsnøgle'
           title: En ny sikkerhedsnøgle er tilføjet
         deleted:
-          explanation: Flg. sikkerhedsnøgle er slettet din konto
-          subject: 'Sikkerhedsnøgle slettet'
+          explanation: Flg. sikkerhedsnøgle er slettet fra din konto
+          subject: 'Mastodon: Sikkerhedsnøgle slettet'
           title: En af dine sikkerhedsnøgler er blevet slettet
       webauthn_disabled:
-<<<<<<< HEAD
-        explanation: Godkendelse med sikkerhedsnøgler er blevet deaktiveret for din konto. Indlogning er nu kun mulig via token genereret af den parrede TOTP-app.
-        subject: 'Godkendelse med sikkerhedsnøgler deaktiveret'
-        title: Sikkerhedsnøgler deaktiveret
-      webauthn_enabled:
-        explanation: Sikkerhedsnøglegodkendelse er aktiveret for din konto. Din sikkerhedsnøgle kan nu bruges til indlogning.
-        subject: 'Sikkerhedsnøglegodkendelse aktiveret'
-=======
         explanation: Godkendelse med sikkerhedsnøgler er blevet deaktiveret for kontoen.
         extra: Indlogning er nu mulig kun via tokenet genereret af parret TOTP-app.
         subject: 'Mastodon: Godkendelse med sikkerhedsnøgler deaktiveret'
@@ -103,7 +82,6 @@
         explanation: Sikkerhedsnøglegodkendelse er blevet aktiveret for kontoen.
         extra: Sikkerhedsnøglen kan nu bruges til indlogning.
         subject: 'Mastodon: Sikkerhedsnøglegodkendelse aktiveret'
->>>>>>> ab36c152
         title: Sikkerhedsnøgler aktiveret
     omniauth_callbacks:
       failure: Kunne ikke godkende dig fra %{kind} fordi "%{reason}".
