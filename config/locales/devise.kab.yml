---
kab:
  devise:
    confirmations:
      confirmed: Tansa-ik imayl tettwasentem.
      send_instructions: Deg kra n tesdatin, ad n-teṭṭfeḍ imayl deg-s iwellihen i ilaqen i usentem n umiḍan-ik. Ma yella ur tufiḍ ara izen-agi, ttxil-k ẓer deg ukaram spam.
      send_paranoid_instructions: Ma yella tansa-ik imayl tella deg uzadur-nneɣ n yisefka, ad n-teṭṭfeḍ imayl deg tesdatin i d-iteddun, deg-s iwellihen i ilaqen i usentem n umiḍan-ik. Ma yella ur tufiḍ ara izen-agi, ttxil-k ẓer deg ukaram spam.
    failure:
      already_authenticated: Aqla-k teqqneḍ yakan.
      inactive: Amiḍan-inek mazal ur yermed ara.
      invalid: Tella tuccḍa deg %{authentication_keys} neγ deg wawal uffir.
      last_attempt: Γur-k yiwen n uɛraḍ-nniḍen kan send ad yettucekkel umiḍan-ik.
      locked: Amiḍan-ik yettwargel.
      not_found_in_database: Tella tuccḍa deg %{authentication_keys} neγ deg wawal uffir.
      pending: Amiḍan-inek mazal-it deg ɛiwed n tmuγli.
      timeout: Tiγimit n tuqqna tezri. Ma ulac aγilif ɛiwed tuqqna akken ad tkemmleḍ.
      unauthenticated: Ilaq ad teqqneḍ neγ ad tjerrḍeḍ akken ad tkemmelḍ.
      unconfirmed: Ilaq ad wekdeḍ tansa-inek imayl akken ad tkemmelḍ.
    mailer:
      confirmation_instructions:
        action: Senqed tansa-inek imayl
        action_with_app: Wekked sakkin uγal γer %{app}
        explanation: Aqla-k terniḍ amiḍan deg %{host} s tansa imayl-agi. Mazal-ak yiwen utekki akken ad t-tremdeḍ. Ma mačči d kečč i yessutren ay-agi, ttxil-k ssinef izen-a.
        explanation_when_pending: Tsutreḍ-d ajerred deg %{host} s tansa-agi imayl. Ad nγeṛ asuter-ik ticki tsentmeḍ tansa-ik imayl. Send asentem, ur tezmireḍ ara ad teqqneḍ γer umiḍan-ik. Ma yella nugi asuter-ik, isefka-ik ad ttwakksen seg uqeddac, ihi ulac tigawt-nniḍen ara k-d-yettuqeblen. Ma mačči d kečč i yellan deffir n usuter-agi, ttxil-k ssinef izen-agi.
        extra_html: Ttxil-k ẓer daγen <a href="%{terms_path}">ilugan n uqeddac</a> akked <a href="%{policy_path}">twetlin n useqdec-nneγ</a>.
        subject: 'Asentem n ujerred deg uqeddac %{instance}'
        title: Senqed tansa-inek imayl
      email_changed:
        explanation: 'Tansa n yimayl n umiḍan-ik ibeddel ɣer:'
        extra: Ma mačči d kečč i ibeddlen tansa imayl, ihi yezmer d alebɛaḍ i ikecmen γer umiḍan-ik. Ttxil-k beddel awal-ik uffir tura neγ siwel i unedbal n uqeddac ma tḥesleḍ berra n umiḍan-ik.
        subject: 'Imayl-ik yettubeddel'
        title: Tansa imayl tamaynut
      password_change:
        explanation: Awal uffir n umiḍan-ik yettubeddel.
        extra: Ma mačči d kečč i ibeddlen awal uffir, ihi yezmer d alebɛaḍ i ikecmen γer umiḍan-ik. Ttxil-k beddel awal-ik uffir tura neγ siwel i unedbal n uqeddac ma tḥesleḍ berra n umiḍan-ik.
        subject: 'Yettubeddel wawal-ik uffir'
        title: Awal uffir yettubeddel
      reconfirmation_instructions:
        explanation: Sentem tansa imayl tamaynut akken ad tbeddleḍ imayl-inek.
        extra: Ma yella mačči d kečč·kem i yebdan aya, ttxil suref i yimayl-a. Tansa n imayl n Mastodon ur tettbeddil ara skud ur tkecmeḍ ara ɣer useɣwen-nni ufella.
        subject: 'Sentem tansa imayl n %{instance}'
        title: Senqed tansa-inek imayl
      reset_password_instructions:
        action: Beddel awal uffir
        explanation: Tessutreḍ awal uffir amaynut i umiḍan-ik.
        extra: Ma yella ur tsutreḍ aya, suref i yimayl-a. Awal-ik·im uffir ir ittbeddil ara skud ur tekcimeḍ ara ɣer useɣwen-nni ufella sakin ad tsutreḍ amaynut.
        subject: 'Iwellihen n uwennez n wawal uffir'
        title: Aɛiwed n wawal uffir
      two_factor_disabled:
        explanation: Asesṭeb s snat n tarayin insa i umiḍan-ik·im. Tzemreḍ ad teqnneḍ tura s imayl d wawal uffir kan.
        subject: 'Asesteb s snat n tarrayin yensa'
        title: Asesteb s snat n tarrayin insa
      two_factor_enabled:
        explanation: Asesṭeb s snat n tarayin yermed i umiḍan-ik·im. anekcum isra tangalt akken ad yeddu.
        subject: 'Asesteb s snat n tarrayin yermed'
        title: Asesteb s snat n tarrayin irmed
      two_factor_recovery_codes_changed:
        explanation: Tangalt n tuɣalin tettwaḥbes sakin nesnulfa-d yiwet d tamaynut.
        subject: 'Tingalin n tuɣalin n snat n tarayin ttwarnanat i tikkelt-nniḍen'
        title: Tangalt n tuɣalin 2FA tettwabeddel
      unlock_instructions:
<<<<<<< HEAD
        subject: 'iwelihhen n userreḥ'
=======
        subject: 'Mastodon: iwelihhen n userreḥ'
      webauthn_credential:
        added:
          subject: 'Maṣṭudun : Tasarutt tamaynutt n tɣellist'
          title: Tasarut tamaynutt n tɣellist tamaynut tettwarna
>>>>>>> 8c7223f4
    omniauth_callbacks:
      failure: Ur nezmir ara ad ak·akem-nsesṭeb seg %{kind} acku "%{reason}".
      success: Asesṭeb idda akken iwata seg umiḍan %{kind}.
    passwords:
      no_token: Ur tezmireḍ ara ad tkecmeḍ ɣer usebter-a war ma tusiḍ-d seg imayl n uwennez n wawal uffir. ma syin i d-tusiḍ, wali ma tesqedceḍ tansa URL i d ak·am-d-nuzen.
      send_instructions: Ma nufa tansa-inek imayl tella deg uzadur-nneγ n yisefka, ad n-teṭṭfeḍ izen deg kra n tesdatin, deg-s assaγ i uɛawed n wawal uffir. Ma ur k-in-yewwiḍ ara yizen, ttxil-k ẓer deg ukaram spam.
      send_paranoid_instructions: Ma nufa tansa-inek imayl tella deg uzadur-nneγ n yisefka, ad n-teṭṭfeḍ izen deg kra n tesdatin, deg-s assaγ i uɛawed n wawal uffir. Ma ur k-in-yewwiḍ ara yizen, ttxil-k ẓer deg ukaram spam.
      updated: Awal-ik uffir yettwabeddel mebla ugur. Aqla-k tura tjerrḍeḍ.
      updated_not_active: Awal-ik uffir yettwabeddel mebla ugur.
    registrations:
      destroyed: Ar timlilit! Amiḍan-ik yettwakkes mebla ugur. Nessaram ad k-nwali tikelt-nniḍen.
      signed_up: Anṣuf! Aqla-k tkecmeḍ.
      signed_up_but_inactive: Tjerdeḍ akken iwata. maca ur tezmireḍ ara ad teqneḍ akka tura acku amiḍan-ik·im mazal ur yermid ara.
      signed_up_but_locked: Tjerdeḍ akken iwata. maca ur tezmireḍ ara ad teqneḍ akka tura acku amiḍan-ik·im ittwawḥel.
      signed_up_but_pending: Aseɣwen n usentem ittwazen ɣer tensa-inen·inem n imayl. ticki tsenndeḍ ɣef useɣwen, ad nsenqed asnas-ik·im. ad ak·am-n-yaweḍ telɣut ma yella ittwaqbel.
      signed_up_but_unconfirmed: Aseɣwen n usentem ittwazen ɣer tensa-inen·inem n imayl. Ttxil ḍfer aseɣwen i usentem n umiḍan-ik·im. Ttxil wali akaram n ispamen ma ur teṭṭifeḍ ara imayl-agi.
      update_needs_confirmation: Tleqmeḍ akken iwata amiḍan-ik·im, maca nesra ad nsenqed tansa-ik·im imayl tamaynut. Ttxil-k·m senqed imayl-k·m sakin ḍfer aseɣwen i usentem n n tansa imayl tamaynut. Ttxil senqed akaram n spam ma yella ur tufiḍ ara imayl-nni.
      updated: Amiḍan-ik·im yettwalqem akken iwata.
    sessions:
      already_signed_out: Aqla-k teffγeḍ.
      signed_in: Aqla-k teqqneḍ.
      signed_out: Aqla-k teffγeḍ.
    unlocks:
      send_instructions: Deg kra n tesdatin, ad teṭṭfeḍ imayl deg-s iwellihen i yilaqen i userreḥ n umiḍan-ik·im. Ma yella ur tufiḍ ara izen-agi, ttxil-k·m ẓer deg ukaram spam.
      send_paranoid_instructions: Ma yella umiḍan-ik·im yella, ad teṭṭfeḍ imayl deg tesdatin i d-iteddun, deg-s iwellihen i yilaqen i userreḥ n umiḍan-ik·im. Ma yella ur tufiḍ ara izen-agi, ttxil-k·m ẓer deg ukaram spam.
      unlocked: Iserreḥ umiḍan-ik·im akken iwata. ttxil qqen akken ad tkemleḍ.
  errors:
    messages:
      already_confirmed: ittwasentem yakan, ttxil εreḍ ad teqneḍ
      confirmation_period_expired: isra asentem di %{period}, ttxil suter amaynut
      expired: immut, ttxil suter amaynut
      not_found: ulac-it
      not_locked: ur yettucekkel ara
      not_saved:
        one: '1 n tuccḍa ur teǧǧa ara %{resource} ad ittwasekles:'
        other: 'Tuccḍiwin n %{count} ur ǧǧant ara %{resource} ad ittwasekles:'<|MERGE_RESOLUTION|>--- conflicted
+++ resolved
@@ -59,15 +59,11 @@
         subject: 'Tingalin n tuɣalin n snat n tarayin ttwarnanat i tikkelt-nniḍen'
         title: Tangalt n tuɣalin 2FA tettwabeddel
       unlock_instructions:
-<<<<<<< HEAD
         subject: 'iwelihhen n userreḥ'
-=======
-        subject: 'Mastodon: iwelihhen n userreḥ'
       webauthn_credential:
         added:
-          subject: 'Maṣṭudun : Tasarutt tamaynutt n tɣellist'
+          subject: 'Tasarutt tamaynutt n tɣellist'
           title: Tasarut tamaynutt n tɣellist tamaynut tettwarna
->>>>>>> 8c7223f4
     omniauth_callbacks:
       failure: Ur nezmir ara ad ak·akem-nsesṭeb seg %{kind} acku "%{reason}".
       success: Asesṭeb idda akken iwata seg umiḍan %{kind}.
