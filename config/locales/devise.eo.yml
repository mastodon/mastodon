---
eo:
  devise:
    confirmations:
      confirmed: Via retadreso estis sukcese konfirmita.
      send_instructions: Vi ricevos retmesaĝon kun instrukcioj por konfirmi vian retadreson ene de kelkaj minutoj. Bonvolu kontroli vian spamujon se vi ne ricevis ĉi tiun retmesaĝon.
      send_paranoid_instructions: Se via retadreso ekzistas en nia datumbazo, vi ricevos retmesaĝon kun instrukcioj por konfirmi vian retadreson ene de kelkaj minutoj. Bonvolu kontroli vian spamujon se vi ne ricevis ĉi tiun retmesaĝon.
    failure:
      already_authenticated: Vi jam ensalutis.
      inactive: Via konto ankoraŭ ne estas konfirmita.
      invalid: Nevalida %{authentication_keys} aŭ pasvorto.
      last_attempt: Vi ankoraŭ povas provi unufoje antaŭ ol via konto estos ŝlosita.
      locked: Via konto estas ŝlosita.
      not_found_in_database: Nevalida %{authentication_keys} aŭ pasvorto.
      pending: Via konto ankoraŭ estas kontrolanta.
      timeout: Via seanco eksvalidiĝis. Bonvolu ensaluti denove por daŭrigi.
      unauthenticated: Vi devas ensaluti aŭ registriĝi antaŭ ol daŭrigi.
      unconfirmed: Vi devas konfirmi vian retadreson antaŭ ol daŭrigi.
    mailer:
      confirmation_instructions:
        action: Konfirmi retadreson
        action_with_app: Konfirmi kaj reveni al %{app}
        explanation: Vi kreis konton en %{host} per ĉi tiu retadreso. Nur klako restas por aktivigi ĝin. Se tio ne estis vi, bonvolu ignori ĉi tiun retmesaĝon.
        explanation_when_pending: Vi petis inviton al %{host} per ĉi tiu retpoŝta adreso. Kiam vi konfirmas vian retpoŝtan adreson, ni revizios vian kandidatiĝon. Vi ne povas ensaluti ĝis tiam. Se via kandidatiĝo estas rifuzita, viaj datumoj estos forigitaj, do neniu alia ago estos postulita de vi. Se tio ne estis vi, bonvolu ignori ĉi tiun retpoŝton.
        extra_html: Bonvolu rigardi <a href="%{terms_path}">la regulojn de la servilo</a> kaj <a href="%{policy_path}">niajn uzkondiĉojn</a>.
<<<<<<< HEAD
        subject: 'Konfirmaj instrukcioj por %{instance}'
        title: Konfirmi retadreson
=======
        subject: 'Mastodon: Konfirmaj instrukcioj por %{instance}'
        title: Konfirmi retpoŝton
>>>>>>> 03b0f3ac
      email_changed:
        explanation: 'La retpoŝtadreso de via konto ŝanĝiĝas al:'
        extra: Se vi ne volis ŝanĝi vian retadreson, iu verŝajne aliris al via konto. Bonvolu tuj ŝanĝi vian pasvorton aŭ kontakti la administranton de la servilo, se vi estas blokita ekster via konto.
<<<<<<< HEAD
        subject: 'Retadreso ŝanĝita'
=======
        subject: 'Mastodon: Retpoŝton ŝanĝiĝis'
>>>>>>> 03b0f3ac
        title: Nova retadreso
      password_change:
        explanation: La pasvorto de via konto estis ŝanĝita.
        extra: Se vi ne ŝanĝis vian pasvorton, iu verŝajne aliris al via konto. Bonvolu ŝanĝi vian pasvorton tuj aŭ kontakti la administranton de la servilo, se vi estas blokita ekster via konto.
        subject: 'Pasvorto ŝanĝita'
        title: Pasvorto ŝanĝita
      reconfirmation_instructions:
        explanation: Retajpu la novan adreson por ŝanĝi vian retpoŝtadreson.
        extra: Se ĉi tiu ŝanĝo ne estis komencita de vi, bonvolu ignori ĉi tiun retmesaĝon. La retadreso por la Mastodon-konto ne ŝanĝiĝos se vi ne aliras la supran ligilon.
<<<<<<< HEAD
        subject: 'Konfirmi retadreson por %{instance}'
        title: Kontrolu retadreson
=======
        subject: 'Mastodon: Konfirmi retpoŝton por %{instance}'
        title: Kontrolu retpoŝtadreson
>>>>>>> 03b0f3ac
      reset_password_instructions:
        action: Ŝanĝi pasvorton
        explanation: Vi petis novan pasvorton por via konto.
        extra: Se vi ne petis ĉi tion, bonvolu ignori ĉi tiun retmesaĝon. Via pasvorto ne ŝanĝiĝos se vi ne aliras la supran ligilon kaj kreas novan.
        subject: 'Instrukcioj por ŝanĝi pasvorton'
        title: Pasvorto restarigita
      two_factor_disabled:
        explanation: Dufaktora aŭtentigo por via konto malebligis. Ensalutado nun eblas per nur retpoŝtadreso kaj pasvorto.
        subject: 'dufaktora aŭtentigo malebligita'
        title: la du-etapa aŭtentigo estas malŝaltita
      two_factor_enabled:
        explanation: Dufaktora aŭtentigo sukcese ebligita por via akonto. Vi bezonos ĵetonon kreitan per parigitan aplikaĵon por ensaluti.
<<<<<<< HEAD
        subject: 'dufaktora aŭtentigo ebligita'
        title: la du-etapa aŭtentigo estas ŝaltita
=======
        subject: 'Mastodon: Dufaktora aŭtentigo ebligita'
        title: 2FA aktivigita
>>>>>>> 03b0f3ac
      two_factor_recovery_codes_changed:
        explanation: La antaŭaj reakiraj kodoj estis nuligitaj kaj novaj estis generitaj.
        subject: 'Reakiraj kodoj de dufaktora aŭtentigo rekreitaj'
        title: Reakiraj kodoj de 2FA estas ŝanĝitaj
      unlock_instructions:
        subject: 'Instrukcioj por malŝlosi'
      webauthn_credential:
        added:
          explanation: La sekva sekureca ŝlosilo estis aldonita al via konto
          subject: 'Nova sekureca ŝlosilo'
          title: Nova sekureca ŝlosilo estis aldonita
        deleted:
          explanation: La sekva sekureca ŝlosilo estis forigita de via konto
          subject: 'sekureca ŝlosilo forigita'
          title: Unu el viaj sekurecaj ŝlosiloj estis forigita
      webauthn_disabled:
        explanation: Aŭtentikigo per sekurecaj ŝlosiloj estis malebligita por via konto. Ensaluto nun eblas per nur la signo generita de la parigita TOTP-programo.
        subject: 'sekureca-ŝlosila aŭtentigo malebligita'
        title: Sekurecaj ŝlosiloj malaktivigitaj
      webauthn_enabled:
        explanation: Sekureca ŝlosila aŭtentokontrolo estis ebligita por via konto. Via sekureca ŝlosilo nun uzeblas por ensaluti.
        subject: 'sekureca-ŝlosila aŭtentigo ebligita'
        title: Sekurecaj ŝlosiloj aktivigitaj
    omniauth_callbacks:
      failure: 'Ni ne povis aŭtentigi vin per %{kind}: ''%{reason}''.'
      success: Aŭtentigita sukcese per %{kind}.
    passwords:
      no_token: Vi ne povas aliri al ĉi tiu paĝo alimaniere ol per retmesaĝo por ŝanĝi pasvorton. Se vi venas de tia retmesaĝo, bonvolu certiĝi, ke vi uzas la tutan URL-on donitan.
      send_instructions: Se via retadreso ekzistas en nia datumbazo, vi ricevos ligilon por havi novan pasvorton ĉe via retadreso ene de kelkaj minutoj. Bonvolu kontroli vian spamujon se vi ne ricevis ĉi tiun retmesaĝon.
      send_paranoid_instructions: Se via retadreso ekzistas en nia datumbazo, vi ricevos ligilon por havi novan pasvorton ĉe via retadreso ene de kelkaj minutoj. Bonvolu kontroli vian spamujon se vi ne ricevis ĉi tiun retmesaĝon.
      updated: Via pasvorto estis sukcese ŝanĝita. Vi nun estas ensalutinta.
      updated_not_active: Via pasvorto estis sukcese ŝanĝita.
    registrations:
      destroyed: Ĝis! Via konto estis sukcese forigita. Ni esperas revidi vin baldaŭ.
      signed_up: Bonvenon! Vi sukcese registriĝis.
      signed_up_but_inactive: Vi sukcese registriĝis. Tamen, ni ne povis ensalutigi vin, ĉar via konto ankoraŭ ne estas konfirmita.
      signed_up_but_locked: Vi sukcese registriĝis. Tamen, ni ne povis ensalutigi vin, ĉar via konto estas ŝlosita.
      signed_up_but_pending: Mesaĝo kun konfirma ligilo estis sendita al via retpoŝta adreso. Post kiam vi alklakis la ligilon, ni revizios vian kandidatiĝon. Vi estos sciigita se ĝi estas aprobita.
      signed_up_but_unconfirmed: Retmesaĝo kun konfirma ligilo estis sendita al via retadreso. Bonvolu sekvi la ligilon por aktivigi vian konton. Bonvolu kontroli vian spamujon, se vi ne ricevis ĉi tiun retmesaĝon.
      update_needs_confirmation: Vi sukcese ĝisdatigis vian konton, sed ni bezonas kontroli vian novan retadreson. Bonvolu kontroli viajn retmesaĝojn kaj sekvi la konfirman ligilon por konfirmi vian novan retadreson. Bonvolu kontroli vian spamujon, se vi ne ricevis ĉi tiun retmesaĝon.
      updated: Via konto estis sukcese ĝisdatigita.
    sessions:
      already_signed_out: Sukcese elsalutis.
      signed_in: Sukcese ensalutis.
      signed_out: Sukcese elsalutis.
    unlocks:
      send_instructions: Vi ricevos retmesaĝon kun instrukcioj por malŝlosi vian konton ene de kelkaj minutoj. Bonvolu kontroli vian spamujon, se vi ne ricevis ĉi tiun retmesaĝon.
      send_paranoid_instructions: Se via konto ekzistas, vi ricevos retmesaĝon kun instrukcioj por malŝlosi ĝin ene de kelkaj minutoj. Bonvolu kontroli vian spamujon se vi ne ricevis ĉi tiun retmesaĝon.
      unlocked: Via konto estis sukcese malŝlosita. Bonvolu ensaluti por daŭrigi.
  errors:
    messages:
      already_confirmed: jam estis konfirmita, bonvolu provi saluti
      confirmation_period_expired: devas esti konfirmita ene de %{period}, bonvolu peti denove
      expired: eksvalidiĝis, bonvolu peti denove
      not_found: ne estis trovita
      not_locked: ne estis ŝlosita
      not_saved:
        one: '1 eraro malpermesis al ĉi tiu %{resource} esti konservita:'
        other: "%{count} eraroj malpermesis al ĉi tiu %{resource} esti konservita:"<|MERGE_RESOLUTION|>--- conflicted
+++ resolved
@@ -23,21 +23,12 @@
         explanation: Vi kreis konton en %{host} per ĉi tiu retadreso. Nur klako restas por aktivigi ĝin. Se tio ne estis vi, bonvolu ignori ĉi tiun retmesaĝon.
         explanation_when_pending: Vi petis inviton al %{host} per ĉi tiu retpoŝta adreso. Kiam vi konfirmas vian retpoŝtan adreson, ni revizios vian kandidatiĝon. Vi ne povas ensaluti ĝis tiam. Se via kandidatiĝo estas rifuzita, viaj datumoj estos forigitaj, do neniu alia ago estos postulita de vi. Se tio ne estis vi, bonvolu ignori ĉi tiun retpoŝton.
         extra_html: Bonvolu rigardi <a href="%{terms_path}">la regulojn de la servilo</a> kaj <a href="%{policy_path}">niajn uzkondiĉojn</a>.
-<<<<<<< HEAD
-        subject: 'Konfirmaj instrukcioj por %{instance}'
-        title: Konfirmi retadreson
-=======
         subject: 'Mastodon: Konfirmaj instrukcioj por %{instance}'
         title: Konfirmi retpoŝton
->>>>>>> 03b0f3ac
       email_changed:
         explanation: 'La retpoŝtadreso de via konto ŝanĝiĝas al:'
         extra: Se vi ne volis ŝanĝi vian retadreson, iu verŝajne aliris al via konto. Bonvolu tuj ŝanĝi vian pasvorton aŭ kontakti la administranton de la servilo, se vi estas blokita ekster via konto.
-<<<<<<< HEAD
-        subject: 'Retadreso ŝanĝita'
-=======
         subject: 'Mastodon: Retpoŝton ŝanĝiĝis'
->>>>>>> 03b0f3ac
         title: Nova retadreso
       password_change:
         explanation: La pasvorto de via konto estis ŝanĝita.
@@ -47,13 +38,8 @@
       reconfirmation_instructions:
         explanation: Retajpu la novan adreson por ŝanĝi vian retpoŝtadreson.
         extra: Se ĉi tiu ŝanĝo ne estis komencita de vi, bonvolu ignori ĉi tiun retmesaĝon. La retadreso por la Mastodon-konto ne ŝanĝiĝos se vi ne aliras la supran ligilon.
-<<<<<<< HEAD
-        subject: 'Konfirmi retadreson por %{instance}'
-        title: Kontrolu retadreson
-=======
         subject: 'Mastodon: Konfirmi retpoŝton por %{instance}'
         title: Kontrolu retpoŝtadreson
->>>>>>> 03b0f3ac
       reset_password_instructions:
         action: Ŝanĝi pasvorton
         explanation: Vi petis novan pasvorton por via konto.
@@ -66,13 +52,8 @@
         title: la du-etapa aŭtentigo estas malŝaltita
       two_factor_enabled:
         explanation: Dufaktora aŭtentigo sukcese ebligita por via akonto. Vi bezonos ĵetonon kreitan per parigitan aplikaĵon por ensaluti.
-<<<<<<< HEAD
-        subject: 'dufaktora aŭtentigo ebligita'
-        title: la du-etapa aŭtentigo estas ŝaltita
-=======
         subject: 'Mastodon: Dufaktora aŭtentigo ebligita'
         title: 2FA aktivigita
->>>>>>> 03b0f3ac
       two_factor_recovery_codes_changed:
         explanation: La antaŭaj reakiraj kodoj estis nuligitaj kaj novaj estis generitaj.
         subject: 'Reakiraj kodoj de dufaktora aŭtentigo rekreitaj'
