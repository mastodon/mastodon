---
eo:
  devise:
    confirmations:
      confirmed: Via retadreso estis sukcese konfirmita.
      send_instructions: Vi ricevos retmesaĝon kun instrukcioj por konfirmi vian retadreson ene de kelkaj minutoj. Bonvolu kontroli vian spamujon se vi ne ricevis ĉi tiun retmesaĝon.
      send_paranoid_instructions: Se via retadreso ekzistas en nia datumbazo, vi ricevos retmesaĝon kun instrukcioj por konfirmi vian retadreson ene de kelkaj minutoj. Bonvolu kontroli vian spamujon se vi ne ricevis ĉi tiun retmesaĝon.
    failure:
      already_authenticated: Vi jam salutis.
      inactive: Via konto ankoraŭ ne estas konfirmita.
      invalid: Nevalida %{authentication_keys} aŭ pasvorto.
      last_attempt: Vi ankoraŭ povas provi unufoje antaŭ ol via konto estos ŝlosita.
      locked: Via konto estas ŝlosita.
      not_found_in_database: Nevalida %{authentication_keys} aŭ pasvorto.
      pending: Via konto ankoraŭ estas kontrolata.
      timeout: Via seanco eksvalidiĝis. Bonvolu ensaluti denove por daŭrigi.
      unauthenticated: Vi devas ensaluti aŭ registriĝi antaŭ ol daŭrigi.
      unconfirmed: Vi devas konfirmi vian retadreson antaŭ ol daŭrigi.
    mailer:
      confirmation_instructions:
        action: Konfirmi retadreson
        action_with_app: Konfirmi kaj reveni al %{app}
        explanation: Vi kreis konton en %{host} per ĉi tiu retadreso. Nur klako restas por aktivigi ĝin. Se tio ne estis vi, bonvolu ignori ĉi tiun retmesaĝon.
        explanation_when_pending: Vi petis inviton al %{host} per ĉi tiu retpoŝta adreso. Kiam vi konfirmas vian retpoŝtan adreson, ni revizios vian kandidatiĝon. Vi ne povas ensaluti ĝis tiam. Se via kandidatiĝo estas rifuzita, viaj datumoj estos forigitaj, do neniu alia ago estos postulita de vi. Se tio ne estis vi, bonvolu ignori ĉi tiun retpoŝton.
        extra_html: Bonvolu rigardi <a href="%{terms_path}">la regulojn de la servilo</a> kaj <a href="%{policy_path}">niajn uzkondiĉojn</a>.
        subject: 'Mastodon: Konfirmaj instrukcioj por %{instance}'
        title: Konfirmi retpoŝton
      email_changed:
        explanation: 'La retpoŝtadreso de via konto ŝanĝiĝas al:'
        extra: Se vi ne volis ŝanĝi vian retadreson, iu verŝajne aliris al via konto. Bonvolu tuj ŝanĝi vian pasvorton aŭ kontakti la administranton de la servilo, se vi estas blokita ekster via konto.
        subject: 'Mastodon: Retpoŝton ŝanĝiĝis'
        title: Nova retadreso
      password_change:
        explanation: La pasvorto de via konto estis ŝanĝita.
        extra: Se vi ne ŝanĝis vian pasvorton, iu verŝajne aliris al via konto. Bonvolu ŝanĝi vian pasvorton tuj aŭ kontakti la administranton de la servilo, se vi estas blokita ekster via konto.
<<<<<<< HEAD
        subject: 'Pasvorto ŝanĝita'
        title: Pasvorto ŝanĝita
=======
        subject: 'Mastodon: Pasvorto ŝanĝita'
        title: Pasvorto estas ŝanĝita
>>>>>>> 363bedd0
      reconfirmation_instructions:
        explanation: Retajpu la novan adreson por ŝanĝi vian retpoŝtadreson.
        extra: Se ĉi tiu ŝanĝo ne estis komencita de vi, bonvolu ignori ĉi tiun retmesaĝon. La retadreso por la Mastodon-konto ne ŝanĝiĝos se vi ne aliras la supran ligilon.
        subject: 'Mastodon: Konfirmi retpoŝton por %{instance}'
        title: Kontrolu retpoŝtadreson
      reset_password_instructions:
        action: Ŝanĝi pasvorton
        explanation: Vi petis novan pasvorton por via konto.
        extra: Se vi ne petis ĉi tion, bonvolu ignori ĉi tiun retmesaĝon. Via pasvorto ne ŝanĝiĝos se vi ne aliras la supran ligilon kaj kreas novan.
        subject: 'Instrukcioj por ŝanĝi pasvorton'
        title: Pasvorto restarigita
      two_factor_disabled:
        explanation: Dufaktora aŭtentigo por via konto malebligis. Ensalutado nun eblas per nur retpoŝtadreso kaj pasvorto.
<<<<<<< HEAD
        subject: 'dufaktora aŭtentigo malebligita'
        title: la du-etapa aŭtentigo estas malŝaltita
=======
        subject: 'Mastodon: dufaktora aŭtentigo malebligita'
        title: 2FA estas malŝaltita
>>>>>>> 363bedd0
      two_factor_enabled:
        explanation: Dufaktora aŭtentigo sukcese ebligita por via akonto. Vi bezonos ĵetonon kreitan per parigitan aplikaĵon por ensaluti.
        subject: 'Mastodon: Dufaktora aŭtentigo ebligita'
        title: 2FA aktivigita
      two_factor_recovery_codes_changed:
        explanation: La antaŭaj reakiraj kodoj estis nuligitaj kaj novaj estis generitaj.
        subject: 'Reakiraj kodoj de dufaktora aŭtentigo rekreitaj'
        title: Reakiraj kodoj de 2FA estas ŝanĝitaj
      unlock_instructions:
        subject: 'Instrukcioj por malŝlosi'
      webauthn_credential:
        added:
          explanation: La sekva sekureca ŝlosilo estis aldonita al via konto
          subject: 'Nova sekureca ŝlosilo'
          title: Nova sekureca ŝlosilo estis aldonita
        deleted:
          explanation: La sekva sekureca ŝlosilo estis forigita de via konto
          subject: 'sekureca ŝlosilo forigita'
          title: Unu el viaj sekurecaj ŝlosiloj estis forigita
      webauthn_disabled:
        explanation: Aŭtentikigo per sekurecaj ŝlosiloj estis malebligita por via konto. Ensaluto nun eblas per nur la signo generita de la parigita TOTP-programo.
        subject: 'sekureca-ŝlosila aŭtentigo malebligita'
        title: Sekurecaj ŝlosiloj malaktivigitaj
      webauthn_enabled:
        explanation: Sekureca ŝlosila aŭtentokontrolo estis ebligita por via konto. Via sekureca ŝlosilo nun uzeblas por ensaluti.
        subject: 'sekureca-ŝlosila aŭtentigo ebligita'
        title: Sekurecaj ŝlosiloj aktivigitaj
    omniauth_callbacks:
      failure: 'Ni ne povis aŭtentigi vin per %{kind}: ''%{reason}''.'
      success: Aŭtentigita sukcese per %{kind}.
    passwords:
      no_token: Vi ne povas aliri al ĉi tiu paĝo alimaniere ol per retmesaĝo por ŝanĝi pasvorton. Se vi venas de tia retmesaĝo, bonvolu certiĝi, ke vi uzas la tutan URL-on donitan.
      send_instructions: Se via retadreso ekzistas en nia datumbazo, vi ricevos ligilon por havi novan pasvorton ĉe via retadreso ene de kelkaj minutoj. Bonvolu kontroli vian spamujon se vi ne ricevis ĉi tiun retmesaĝon.
      send_paranoid_instructions: Se via retadreso ekzistas en nia datumbazo, vi ricevos ligilon por havi novan pasvorton ĉe via retadreso ene de kelkaj minutoj. Bonvolu kontroli vian spamujon se vi ne ricevis ĉi tiun retmesaĝon.
      updated: Via pasvorto estis sukcese ŝanĝita. Vi nun estas ensalutinta.
      updated_not_active: Via pasvorto estis sukcese ŝanĝita.
    registrations:
      destroyed: Ĝis! Via konto estis sukcese forigita. Ni esperas revidi vin baldaŭ.
      signed_up: Bonvenon! Vi sukcese registriĝis.
      signed_up_but_inactive: Vi sukcese registriĝis. Tamen, ni ne povis ensalutigi vin, ĉar via konto ankoraŭ ne estas konfirmita.
      signed_up_but_locked: Vi sukcese registriĝis. Tamen, ni ne povis ensalutigi vin, ĉar via konto estas ŝlosita.
      signed_up_but_pending: Mesaĝo kun konfirma ligilo estis sendita al via retpoŝta adreso. Post kiam vi alklakis la ligilon, ni revizios vian kandidatiĝon. Vi estos sciigita se ĝi estas aprobita.
      signed_up_but_unconfirmed: Retmesaĝo kun konfirma ligilo estis sendita al via retadreso. Bonvolu sekvi la ligilon por aktivigi vian konton. Bonvolu kontroli vian spamujon, se vi ne ricevis ĉi tiun retmesaĝon.
      update_needs_confirmation: Vi sukcese ĝisdatigis vian konton, sed ni bezonas kontroli vian novan retadreson. Bonvolu kontroli viajn retmesaĝojn kaj sekvi la konfirman ligilon por konfirmi vian novan retadreson. Bonvolu kontroli vian spamujon, se vi ne ricevis ĉi tiun retmesaĝon.
      updated: Via konto estis sukcese ĝisdatigita.
    sessions:
      already_signed_out: Sukcese elsalutis.
      signed_in: Sukcese ensalutis.
      signed_out: Sukcese elsalutis.
    unlocks:
      send_instructions: Vi ricevos retmesaĝon kun instrukcioj por malŝlosi vian konton ene de kelkaj minutoj. Bonvolu kontroli vian spamujon, se vi ne ricevis ĉi tiun retmesaĝon.
      send_paranoid_instructions: Se via konto ekzistas, vi ricevos retmesaĝon kun instrukcioj por malŝlosi ĝin ene de kelkaj minutoj. Bonvolu kontroli vian spamujon se vi ne ricevis ĉi tiun retmesaĝon.
      unlocked: Via konto estis sukcese malŝlosita. Bonvolu ensaluti por daŭrigi.
  errors:
    messages:
      already_confirmed: jam estis konfirmita, bonvolu provi saluti
      confirmation_period_expired: devas esti konfirmita ene de %{period}, bonvolu peti denove
      expired: eksvalidiĝis, bonvolu peti denove
      not_found: ne estis trovita
      not_locked: ne estis ŝlosita
      not_saved:
        one: '1 eraro malpermesis al ĉi tiu %{resource} esti konservita:'
        other: "%{count} eraroj malpermesis al ĉi tiu %{resource} esti konservita:"<|MERGE_RESOLUTION|>--- conflicted
+++ resolved
@@ -33,13 +33,8 @@
       password_change:
         explanation: La pasvorto de via konto estis ŝanĝita.
         extra: Se vi ne ŝanĝis vian pasvorton, iu verŝajne aliris al via konto. Bonvolu ŝanĝi vian pasvorton tuj aŭ kontakti la administranton de la servilo, se vi estas blokita ekster via konto.
-<<<<<<< HEAD
         subject: 'Pasvorto ŝanĝita'
-        title: Pasvorto ŝanĝita
-=======
-        subject: 'Mastodon: Pasvorto ŝanĝita'
         title: Pasvorto estas ŝanĝita
->>>>>>> 363bedd0
       reconfirmation_instructions:
         explanation: Retajpu la novan adreson por ŝanĝi vian retpoŝtadreson.
         extra: Se ĉi tiu ŝanĝo ne estis komencita de vi, bonvolu ignori ĉi tiun retmesaĝon. La retadreso por la Mastodon-konto ne ŝanĝiĝos se vi ne aliras la supran ligilon.
@@ -53,13 +48,8 @@
         title: Pasvorto restarigita
       two_factor_disabled:
         explanation: Dufaktora aŭtentigo por via konto malebligis. Ensalutado nun eblas per nur retpoŝtadreso kaj pasvorto.
-<<<<<<< HEAD
         subject: 'dufaktora aŭtentigo malebligita'
-        title: la du-etapa aŭtentigo estas malŝaltita
-=======
-        subject: 'Mastodon: dufaktora aŭtentigo malebligita'
         title: 2FA estas malŝaltita
->>>>>>> 363bedd0
       two_factor_enabled:
         explanation: Dufaktora aŭtentigo sukcese ebligita por via akonto. Vi bezonos ĵetonon kreitan per parigitan aplikaĵon por ensaluti.
         subject: 'Mastodon: Dufaktora aŭtentigo ebligita'
