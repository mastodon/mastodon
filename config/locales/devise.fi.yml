--- conflicted
+++ resolved
@@ -23,11 +23,7 @@
         explanation: Olet luonut tilin palvelimelle %{host} käyttäen tätä sähköpostiosoitetta. Aktivoi tili yhdellä klikkauksella. Jos et luonut tiliä itse, voit jättää tämän viestin huomiotta.
         explanation_when_pending: Teit hakemuksen kutsusta palvelimelle %{host} tällä sähköpostiosoitteella. Kun olet vahvistanut sähköpostiosoitteesi, tarkistamme hakemuksesi. Voit kirjautua sisään muuttaaksesi hakemuksen sisältöä tai poistaaksesi tilin, mutta et voi käyttää suurinta osaa toiminnallisuudesta ennen kuin hakemuksesi on hyväksytty. Jos hakemuksesi hylätään, tietosi poistetaan eikä sinulta tarvita enempää toimia. Jos sinä et tehnyt hakemusta, voit jättää tämän viestin huomiotta.
         extra_html: Katso myös <a href="%{terms_path}">palvelimen säännöt</a> ja <a href="%{policy_path}">käyttöehdot</a>.
-<<<<<<< HEAD
-        subject: 'Vahvistusohjeet palvelimelle %{instance}'
-=======
         subject: 'Mastodon: Vahvistusohjeet instanssille %{instance}'
->>>>>>> 363bedd0
         title: Vahvista sähköpostiosoitteesi
       email_changed:
         explanation: 'Tilin sähköpostiosoitteeksi vaihdetaan:'
@@ -42,11 +38,7 @@
       reconfirmation_instructions:
         explanation: Vahvista uusi sähköpostiosoite, niin muutos astuu voimaan.
         extra: Jos et tehnyt muutosta itse, voit jättää tämän viestin huomiotta. Mastodon-tilin sähköpostiosoitetta ei vaihdeta, ennen kuin klikkaat yllä olevaa linkkiä.
-<<<<<<< HEAD
-        subject: 'Vahvista sähköpostiosoite - %{instance}'
-=======
         subject: 'Mastodon: Vahvista sähköpostiosoite instanssille %{instance}'
->>>>>>> 363bedd0
         title: Vahvista sähköpostiosoite
       reset_password_instructions:
         action: Vaihda salasana
