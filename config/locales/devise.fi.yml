--- conflicted
+++ resolved
@@ -27,67 +27,23 @@
         title: Vahvista sähköpostiosoite
       email_changed:
         explanation: 'Tilin sähköpostiosoitteeksi vaihdetaan:'
-<<<<<<< HEAD
-        extra: Jos et vaihtanut sähköpostiosoitettasi, joku muu on todennäköisesti päässyt käyttämään tiliäsi. Vaihda salasanasi viipymättä. Jos et pääse kirjautumaan tilillesi, ota yhteyttä instanssin ylläpitäjään.
+        extra: Jos et vaihtanut sähköpostiosoitettasi, joku muu on todennäköisesti päässyt käyttämään tiliäsi. Vaihda salasanasi viipymättä, tai ota yhteyttä palvelimen ylläpitäjään, jos et pääse kirjautumaan tilillesi.
         subject: 'Sähköpostiosoite vaihdettu'
         title: Uusi sähköpostiosoite
       password_change:
         explanation: Tilisi salasana on vaihdettu.
-        extra: Jos et vaihtanut salasanaasi, joku muu on todennäköisesti päässyt käyttämään tiliäsi. Vaihda salasanasi viipymättä. Jos et pääse kirjautumaan tilillesi, ota yhteyttä instanssin ylläpitäjään.
-        subject: 'Salasana vaihdettu'
-=======
-        extra: Jos et vaihtanut sähköpostiosoitettasi, joku muu on todennäköisesti päässyt käyttämään tiliäsi. Vaihda salasanasi viipymättä, tai ota yhteyttä palvelimen ylläpitäjään, jos et pääse kirjautumaan tilillesi.
-        subject: 'Mastodon: Sähköpostiosoite vaihdettu'
-        title: Uusi sähköpostiosoite
-      password_change:
-        explanation: Tilisi salasana on vaihdettu.
         extra: Jos et vaihtanut salasanaasi, joku muu on todennäköisesti päässyt käyttämään tiliäsi. Vaihda salasanasi viipymättä, tai ota yhteyttä palvelimen ylläpitäjään, jos et pääse kirjautumaan tilillesi.
-        subject: 'Mastodon: salasana vaihdettu'
->>>>>>> a8dd3210
+        subject: 'salasana vaihdettu'
         title: Salasana vaihdettu
       reconfirmation_instructions:
         explanation: Vahvista uusi sähköpostiosoite, niin muutos astuu voimaan.
         extra: Jos et tehnyt muutosta itse, voit jättää tämän viestin huomiotta. Mastodon-tilin sähköpostiosoitetta ei vaihdeta, ennen kuin klikkaat yllä olevaa linkkiä.
-        subject: 'Mastodon: vahvista sähköpostiosoite: %{instance}'
+        subject: 'vahvista sähköpostiosoite: %{instance}'
         title: Vahvista sähköpostiosoite
       reset_password_instructions:
         action: Vaihda salasana
         explanation: Pyysit tilillesi uuden salasanan.
         extra: Jos et tehnyt pyyntöä itse, voit jättää tämän viestin huomiotta. Salasanaasi ei vaihdeta, ennen kuin klikkaat yllä olevaa linkkiä ja luot uuden salasanan.
-<<<<<<< HEAD
-        subject: 'Ohjeet salasanan vaihtoon'
-        title: Salasanan vaihto
-      two_factor_disabled:
-        explanation: Kaksivaiheinen tunnistus tilillesi on otettu pois käytöstä. Kirjautuminen onnistuu nyt pelkällä sähköpostiosoitteella ja salasanalla.
-        subject: 'Kaksivaiheinen tunnistut otettu pois käytöstä'
-        title: 2FA poistettu käytöstä
-      two_factor_enabled:
-        explanation: Kaksivaiheinen tunnistus on otettu käyttöön tilillesi. Koodi kaksivaiheisen tunnistuksen sovelluksesta tarvitaan kirjautumiseen.
-        subject: 'Kaksivaiheinen tunnistus otettu käyttöön'
-        title: 2FA käytössä
-      two_factor_recovery_codes_changed:
-        explanation: Aiemmat palautuskoodi on poistettu käytöstä ja uudet on luotu.
-        subject: 'Kaksivaiheisen tunnistuksen palautuskoodit uudelleenluotu'
-        title: 2FA palautuskoodit vaihdettu
-      unlock_instructions:
-        subject: 'Ohjeet lukituksen poistoon'
-      webauthn_credential:
-        added:
-          explanation: Seuraava suojausavain on lisätty tilillesi
-          subject: 'Uusi suojausavain'
-          title: Uusi suojausavain on lisätty
-        deleted:
-          explanation: Seuraava suojausavain on poistettu tililtäsi
-          subject: 'Suojausavain poistettu'
-          title: Yksi suojausavaimistasi on poistettu
-      webauthn_disabled:
-        explanation: Suojausavaimilla todennus on poistettu käytöstä tililtäsi. Kirjautuminen on nyt mahdollista käyttämällä vain paritetun TOTP-sovelluksen luomaa tokenia.
-        subject: 'Todennus suoja-avaimilla poistettu käytöstä'
-        title: Suojausavaimet poistettu käytöstä
-      webauthn_enabled:
-        explanation: Todennus suojausavaimella on otettu käyttöön tililläsi. Suojausavaintasi voidaan nyt käyttää kirjautumiseen.
-        subject: 'Todennus suojausavaimella on otettu käyttöön'
-=======
         subject: 'Mastodon: ohjeet salasanan vaihtoon'
         title: Salasanan vaihto
       two_factor_disabled:
@@ -120,7 +76,6 @@
       webauthn_enabled:
         explanation: Todennus suojausavaimella on otettu käyttöön tilillesi. Suojausavaintasi voidaan nyt käyttää kirjautumiseen.
         subject: 'Mastodon: Todennus suojausavaimella on otettu käyttöön'
->>>>>>> a8dd3210
         title: Suojausavaimet käytössä
     omniauth_callbacks:
       failure: Tunnistautuminen lähteestä %{kind} ei onnistunut, koska "%{reason}".
