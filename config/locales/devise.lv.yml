---
lv:
  devise:
    confirmations:
      confirmed: Tava e-pasta adrese ir veiksmīgi apstiprināta.
      send_instructions: Pēc dažām minūtēm saņemsi e-pastu ar norādījumiem, kā apstiprināt savu e-pasta adresi. Lūdzu, pārbaudi spama mapi, ja neesi saņēmis šo e-pastu.
      send_paranoid_instructions: Ja tava e-pasta adrese ir mūsu datu bāzē, pēc dažām minūtēm saņemsi e-pastu ar norādījumiem, kā apstiprināt savu e-pasta adresi. Lūdzu, pārbaudi spama mapi, ja neesi saņēmis šo e-pastu.
    failure:
      already_authenticated: Jau esi pierakstījies.
      inactive: Tavs konts vēl nav aktivizēts.
      invalid: Nederīga %{authentication_keys} vai parole.
      last_attempt: Tev ir vēl viens mēģinājums, pirms tavs konts tiks bloķēts.
      locked: Tavs konts ir bloķēts.
      not_found_in_database: Nederīga %{authentication_keys} vai parole.
      pending: Tavs konts joprojām tiek pārskatīts.
      timeout: Tava sesija ir beigusies. Lūdzu, pieraksties vēlreiz, lai turpinātu.
      unauthenticated: Lai turpinātu, tev ir jāpierakstās vai jāreģistrējas.
      unconfirmed: Lai turpinātu, tev ir jāapstiprina savu e-pasta adresi.
    mailer:
      confirmation_instructions:
        action: Apstiprini savu e-pasta adresi
        action_with_app: Apstiprināt un atgriezties %{app}
        explanation: Ar šo e-pasta adresi esi izveidojis kontu vietnē %{host}. Tu esi viena klikšķa attālumā no tā aktivizēšanas. Ja tas nebiji tu, lūdzu, ignorē šo e-pasta ziņojumu.
<<<<<<< HEAD
        explanation_when_pending: Tu pieteicies uzaicinājumam uz %{host} ar šo e-pasta adresi. Kad būsi apstiprinājis savu e-pasta adresi, mēs izskatīsim pieteikumu. Tu vari pieteikties, lai mainītu savu informāciju vai dzēstu savu kontu, taču nevari piekļūt lielākajai daļai funkciju, kamēr tavs konts nav apstiprināts. Ja tavs pieteikums tiks noraidīts, tavi dati tiks noņemti, tāpēc tev nebūs jāveic nekādas darbības. Ja tas nebiji tu, lūdzu, ignorē šo e-pasta ziņojumu.
        extra_html: Lūdzu, pārbaudi arī <a href="%{terms_path}">servera nosacījumus</a> un <a href="%{policy_path}"> mūsu pakalpojumu sniegšanas noteikumi</a>.
        subject: 'Apstiprināšanas norādījumi %{instance}'
=======
        explanation_when_pending: Tu pieteicies uzaicinājumam uz %{host} ar šo e-pasta adresi. Kad būsi apstiprinājis savu e-pasta adresi, mēs izskatīsim pieteikumu. Tu vari pierakstīties, lai mainītu savu informāciju vai dzēstu savu kontu, taču nevari piekļūt lielākajai daļai funkciju, kamēr tavs konts nav apstiprināts. Ja tavs pieteikums tiks noraidīts, tavi dati tiks noņemti, tāpēc tev nebūs jāveic nekādas darbības. Ja tas nebiji tu, lūdzu, ignorē šo e-pasta ziņojumu.
        extra_html: Lūdzu, pārskati arī <a href="%{terms_path}">servera noteikumus</a> un <a href="%{policy_path}"> mūsu pakalpojumu sniegšanas noteikumus</a>.
        subject: 'Mastodon: Apstiprināšanas norādījumi %{instance}'
>>>>>>> 363bedd0
        title: Apstiprini savu e-pasta adresi
      email_changed:
        explanation: 'Tava konta e-pasta adrese tiek mainīta uz:'
        extra: Ja neesi mainījis savu e-pasta adresi, iespējams, kāds ir ieguvis piekļuvi tavam kontam. Lūdzu, nekavējoties nomaini paroli vai sazinies ar servera administratoru, ja nevari piekļūt savam kontam.
        subject: 'E-pasts nomainīts'
        title: Jaunā e-pasta adrese
      password_change:
        explanation: Tava konta parole ir nomainīta.
        extra: Ja neesi mainījis savu paroli, iespējams, kāds ir ieguvis piekļuvi tavam kontam. Lūdzu, nekavējoties nomaini paroli vai sazinies ar servera administratoru, ja nevari piekļūt savam kontam.
        subject: 'Parole ir nomainīta'
        title: Parole nomainīta
      reconfirmation_instructions:
        explanation: Apstiprini jauno adresi, lai mainītu savu e-pastu.
        extra: Ja šīs izmaiņas neesi veicis tu, lūdzu, ignorē šo e-pasta ziņojumu. Mastodon konta e-pasta adrese nemainīsies, kamēr nebūsi piekļuvis iepriekš norādītajai saitei.
        subject: 'Apstiprini e-pastu %{instance}'
        title: Apstiprini e-pasta adresi
      reset_password_instructions:
        action: Nomainīt paroli
        explanation: Tu pieprasīji jaunu paroli savam kontam.
        extra: Ja neesi to pieprasījis, lūdzu, ignorē šo e-pasta ziņojumu. Tava parole nemainīsies, kamēr neesi piekļuvis iepriekš norādītajai saitei un izveidojis jaunu.
        subject: 'Norādījumi paroles atiestatīšanai'
        title: Paroles atiestatīšana
      two_factor_disabled:
        explanation: Tavam kontam divfaktoru autentifikācija ir atspējota. Pieteikšanās tagad ir iespējama, izmantojot tikai e-pasta adresi un paroli.
        subject: 'Divfaktoru autentifikācija atspējota'
        title: 2FA atspējota
      two_factor_enabled:
<<<<<<< HEAD
        explanation: Tavam kontam ir iespējota divfaktoru autentifikācija. Lai pieteiktos, būs nepieciešams marķieris, ko ģenerējusi pārī savienotā TOTP lietotne.
        subject: 'Divfaktoru autentifikācija iespējota'
        title: 2FA iespējota
      two_factor_recovery_codes_changed:
        explanation: Iepriekšējie atkopšanas kodi ir atzīti par nederīgiem un ģenerēti jauni.
        subject: 'Divfaktoru autkopšanas kodi pārģenerēti'
=======
        explanation: Tavam kontam ir iespējota divfaktoru autentifikācija. Lai pieteiktos, būs nepieciešams kods, ko ģenerējusi pārī savienotā TOTP lietotne.
        subject: 'Mastodon: Divfaktoru autentifikācija iespējota'
        title: 2FA iespējota
      two_factor_recovery_codes_changed:
        explanation: Iepriekšējie atkopšanas kodi ir atzīti par nederīgiem un ģenerēti jauni.
        subject: 'Mastodon: Divfaktoru atkopšanas kodi pārģenerēti'
>>>>>>> 363bedd0
        title: 2FA atkopšanas kodi mainīti
      unlock_instructions:
        subject: 'Norādījumi atbloķēšanai'
      webauthn_credential:
        added:
          explanation: Tavam kontam ir pievienota šāda drošības atslēga
<<<<<<< HEAD
          subject: 'Jaunā drošības atslēga'
=======
          subject: 'Mastodon: Jauna drošības atslēga'
>>>>>>> 363bedd0
          title: Tika pievienota jauna drošības atslēga
        deleted:
          explanation: Tālāk norādītā drošības atslēga ir izdzēsta no tava konta
          subject: 'Drošības atslēga izdzēsta'
          title: Viena no tavām drošības atslēgām tika izdzēsta
      webauthn_disabled:
<<<<<<< HEAD
        explanation: Tavam kontam ir atspējota autentifikācija ar drošības atslēgām. Pieteikšanās tagad ir iespējama, izmantojot tikai marķieri, ko ģenerējusi pārī savienotā TOTP lietotne.
        subject: 'Atutentifikācija ar drošības atslēgām ir atspējota'
=======
        explanation: Tavam kontam ir atspējota autentifikācija ar drošības atslēgām. Pieteikšanās tagad ir iespējama, izmantojot tikai kodu, ko ģenerējusi pārī savienotā TOTP lietotne.
        subject: 'Mastodon: Autentifikācija ar drošības atslēgām ir atspējota'
>>>>>>> 363bedd0
        title: Drošības atslēgas atspējotas
      webauthn_enabled:
        explanation: Tavam kontam ir iespējota drošības atslēgas autentifikācija. Tavu drošības atslēgu tagad var izmantot, lai pieteiktos.
        subject: 'Drošības atslēgas autentifikācija iespējota'
        title: Drošības atslēgas iespējotas
    omniauth_callbacks:
      failure: Nevarēja autentificēt tevi no %{kind}, jo "%{reason}".
      success: Veiksmīgi autentificēts no %{kind} konta.
    passwords:
      no_token: Tu nevari piekļūt šai lapai, ja neesi saņēmis paroles atiestatīšanas e-pasta ziņojumu. Ja ienāci no paroles atiestatīšanas e-pasta, lūdzu, pārliecinies, vai izmanto visu norādīto URL.
      send_instructions: Ja tava e-pasta adrese ir mūsu datu bāzē, pēc dažām minūtēm uz savu e-pasta adresi saņemsi paroles atkopšanas saiti. Lūdzu, pārbaudi spama mapi, ja neesi saņēmis šo e-pastu.
      send_paranoid_instructions: Ja tava e-pasta adrese ir mūsu datu bāzē, pēc dažām minūtēm uz savu e-pasta adresi saņemsi paroles atkopšanas saiti. Lūdzu, pārbaudi spama mapi, ja neesi saņēmis šo e-pastu.
      updated: Tava parole ir veiksmīgi nomainīta. Tagad tu esi pierakstījies.
      updated_not_active: Tava parole ir veiksmīgi nomainīta.
    registrations:
      destroyed: Visu labu! Tavs konts ir veiksmīgi atcelts. Mēs ceram tevi drīz atkal redzēt.
      signed_up: Laipni lūdzam! Tu esi veiksmīgi reģistrējies.
      signed_up_but_inactive: Tava reģistrācija bija veiksmīga. Tomēr mēs nevarējām tevi pierakstīt, jo tavs konts vēl nav aktivizēts.
      signed_up_but_locked: Tava reģistrācija bija veiksmīga. Tomēr mēs nevarējām tevi pierakstīt, jo tavs konts ir bloķēts.
      signed_up_but_pending: Uz tavu e-pasta adresi ir nosūtīts ziņojums ar apstiprinājuma saiti. Pēc noklikšķināšanas uz saites mēs izskatīsim tavu pieteikumu. Tu tiksi informēts, ja tas tiks apstiprināts.
      signed_up_but_unconfirmed: Uz tavu e-pasta adresi ir nosūtīts ziņojums ar apstiprinājuma saiti. Lūdzu, seko saitei, lai aktivizētu savu kontu. Lūdzu, pārbaudi spama mapi, ja neesi saņēmis šo e-pastu.
      update_needs_confirmation: Tu veiksmīgi atjaunināji savu kontu, taču mums ir jāverificē teva jaunā e-pasta adrese. Lūdzu, pārbaudi savu e-pastu un seko apstiprinājuma saitei, lai apstiprinātu savu jauno e-pasta adresi. Lūdzu, pārbaudi spama mapi, ja neesi saņēmis šo e-pastu.
      updated: Tavs konts ir veiksmīgi atjaunināts.
    sessions:
      already_signed_out: Veiksmīgi izrakstījies.
      signed_in: Veiksmīgi pierakstījies.
      signed_out: Veiksmīgi izrakstījies.
    unlocks:
      send_instructions: Pēc dažām minūtēm tu saņemsi e-pastu ar norādījumiem, kā atbloķēt savu kontu. Lūdzu, pārbaudi spama mapi, ja neesi saņēmis šo e-pastu.
      send_paranoid_instructions: Ja tavs konts eksistē, dažu minūšu laikā tu saņemsi e-pastu ar norādījumiem, kā to atbloķēt. Lūdzu, pārbaudi spama mapi, ja neesi saņēmis šo e-pastu.
      unlocked: Tavs konts ir veiksmīgi atbloķēts. Lūdzu, pieraksties, lai turpinātu.
  errors:
    messages:
      already_confirmed: jau tika apstiprināts, lūdzu, mēģini pierakstīties
      confirmation_period_expired: jāapstiprina %{period} laikā, lūdzu, pieprasi jaunu
      expired: ir beidzies derīguma termiņš, lūdzu, pieprasi jaunu
      not_found: nav atrasts
      not_locked: nebija bloķēts
      not_saved:
        one: '1 kļūda liedza saglabāt šo %{resource}:'
        other: "%{count} kļūdas liedza saglabāt šo %{resource}:"
        zero: "%{count} kļūdas liedza saglabāt šo %{resource}:"<|MERGE_RESOLUTION|>--- conflicted
+++ resolved
@@ -21,15 +21,9 @@
         action: Apstiprini savu e-pasta adresi
         action_with_app: Apstiprināt un atgriezties %{app}
         explanation: Ar šo e-pasta adresi esi izveidojis kontu vietnē %{host}. Tu esi viena klikšķa attālumā no tā aktivizēšanas. Ja tas nebiji tu, lūdzu, ignorē šo e-pasta ziņojumu.
-<<<<<<< HEAD
-        explanation_when_pending: Tu pieteicies uzaicinājumam uz %{host} ar šo e-pasta adresi. Kad būsi apstiprinājis savu e-pasta adresi, mēs izskatīsim pieteikumu. Tu vari pieteikties, lai mainītu savu informāciju vai dzēstu savu kontu, taču nevari piekļūt lielākajai daļai funkciju, kamēr tavs konts nav apstiprināts. Ja tavs pieteikums tiks noraidīts, tavi dati tiks noņemti, tāpēc tev nebūs jāveic nekādas darbības. Ja tas nebiji tu, lūdzu, ignorē šo e-pasta ziņojumu.
-        extra_html: Lūdzu, pārbaudi arī <a href="%{terms_path}">servera nosacījumus</a> un <a href="%{policy_path}"> mūsu pakalpojumu sniegšanas noteikumi</a>.
-        subject: 'Apstiprināšanas norādījumi %{instance}'
-=======
         explanation_when_pending: Tu pieteicies uzaicinājumam uz %{host} ar šo e-pasta adresi. Kad būsi apstiprinājis savu e-pasta adresi, mēs izskatīsim pieteikumu. Tu vari pierakstīties, lai mainītu savu informāciju vai dzēstu savu kontu, taču nevari piekļūt lielākajai daļai funkciju, kamēr tavs konts nav apstiprināts. Ja tavs pieteikums tiks noraidīts, tavi dati tiks noņemti, tāpēc tev nebūs jāveic nekādas darbības. Ja tas nebiji tu, lūdzu, ignorē šo e-pasta ziņojumu.
         extra_html: Lūdzu, pārskati arī <a href="%{terms_path}">servera noteikumus</a> un <a href="%{policy_path}"> mūsu pakalpojumu sniegšanas noteikumus</a>.
         subject: 'Mastodon: Apstiprināšanas norādījumi %{instance}'
->>>>>>> 363bedd0
         title: Apstiprini savu e-pasta adresi
       email_changed:
         explanation: 'Tava konta e-pasta adrese tiek mainīta uz:'
@@ -57,45 +51,27 @@
         subject: 'Divfaktoru autentifikācija atspējota'
         title: 2FA atspējota
       two_factor_enabled:
-<<<<<<< HEAD
-        explanation: Tavam kontam ir iespējota divfaktoru autentifikācija. Lai pieteiktos, būs nepieciešams marķieris, ko ģenerējusi pārī savienotā TOTP lietotne.
-        subject: 'Divfaktoru autentifikācija iespējota'
-        title: 2FA iespējota
-      two_factor_recovery_codes_changed:
-        explanation: Iepriekšējie atkopšanas kodi ir atzīti par nederīgiem un ģenerēti jauni.
-        subject: 'Divfaktoru autkopšanas kodi pārģenerēti'
-=======
         explanation: Tavam kontam ir iespējota divfaktoru autentifikācija. Lai pieteiktos, būs nepieciešams kods, ko ģenerējusi pārī savienotā TOTP lietotne.
         subject: 'Mastodon: Divfaktoru autentifikācija iespējota'
         title: 2FA iespējota
       two_factor_recovery_codes_changed:
         explanation: Iepriekšējie atkopšanas kodi ir atzīti par nederīgiem un ģenerēti jauni.
         subject: 'Mastodon: Divfaktoru atkopšanas kodi pārģenerēti'
->>>>>>> 363bedd0
         title: 2FA atkopšanas kodi mainīti
       unlock_instructions:
         subject: 'Norādījumi atbloķēšanai'
       webauthn_credential:
         added:
           explanation: Tavam kontam ir pievienota šāda drošības atslēga
-<<<<<<< HEAD
-          subject: 'Jaunā drošības atslēga'
-=======
           subject: 'Mastodon: Jauna drošības atslēga'
->>>>>>> 363bedd0
           title: Tika pievienota jauna drošības atslēga
         deleted:
           explanation: Tālāk norādītā drošības atslēga ir izdzēsta no tava konta
           subject: 'Drošības atslēga izdzēsta'
           title: Viena no tavām drošības atslēgām tika izdzēsta
       webauthn_disabled:
-<<<<<<< HEAD
-        explanation: Tavam kontam ir atspējota autentifikācija ar drošības atslēgām. Pieteikšanās tagad ir iespējama, izmantojot tikai marķieri, ko ģenerējusi pārī savienotā TOTP lietotne.
-        subject: 'Atutentifikācija ar drošības atslēgām ir atspējota'
-=======
         explanation: Tavam kontam ir atspējota autentifikācija ar drošības atslēgām. Pieteikšanās tagad ir iespējama, izmantojot tikai kodu, ko ģenerējusi pārī savienotā TOTP lietotne.
         subject: 'Mastodon: Autentifikācija ar drošības atslēgām ir atspējota'
->>>>>>> 363bedd0
         title: Drošības atslēgas atspējotas
       webauthn_enabled:
         explanation: Tavam kontam ir iespējota drošības atslēgas autentifikācija. Tavu drošības atslēgu tagad var izmantot, lai pieteiktos.
