--- conflicted
+++ resolved
@@ -24,42 +24,30 @@
         explanation: Tha thu air cunntas a chruthachadh air %{host} leis an t-seòladh puist-d seo. Chan eil ach aon bhriogadh a dhìth gus am bi e gnìomhach. Mur e tusa a bh’ ann, leig seachad am post-d seo.
         explanation_when_pending: Chuir thu iarrtas a-steach ach am faigh thu cuireadh dha %{host} air an t-seòladh puist-d seo. Nuair a bhios tu air an seòladh puist-d agad a dhearbhadh, nì sinn lèirmheas air d’ iarrtas. ’S urrainn dhut clàradh a-steach airson am fiosrachadh mu d’ dhèidhinn atharrachadh no an cunntas agad a sguabadh às ach chan fhaigh thu cothrom air a’ mhòrchuid a ghleusan gus am bi an cunntas agad air a dhearbhadh. Ma thèid d’ iarrtas a dhiùltadh, thèid an dàta agad a thoirt air falbh is cha leig thu leas dad sam bith eile a dhèanamh. Mur e tusa a bh’ ann, leig seachad am post-d seo.
         extra_html: Thoir sùil air <a href="%{terms_path}">riaghailtean an fhrithealaiche</a> agus <a href="%{policy_path}">teirmichean na seirbheise againn</a> cuideachd.
-        subject: 'Stiùireadh dearbhaidh airson %{instance}'
+        subject: 'Mastodon: Stiùireadh dearbhaidh airson %{instance}'
         title: Dearbh an seòladh puist-d
       email_changed:
         explanation: 'Tha an seòladh puist-d dhan chunntas agad ’ga atharrachadh gu:'
         extra: Mur an do dh’atharraich thu fhèin am post-d agad, tha deagh theans gun d’ fhuair cuideigin eile grèim air a’ chunntas agad. Atharraich am facal-faire agad sa bhad no cuir fios gu rianaire an fhrithealaiche ma chaidh do ghlasadh a-mach às a’ chunntas agad.
-        subject: 'Chaidh am post-d atharrachadh'
+        subject: 'Mastodon: Chaidh am post-d atharrachadh'
         title: Seòladh puist-d ùr
       password_change:
         explanation: Chaidh facal-faire a’ chunntais agad atharrachadh.
         extra: Mur an do dh’atharraich thu fhèin am facal-faire agad, tha deagh theans gun d’ fhuair cuideigin eile grèim air a’ chunntas agad. Atharraich am facal-faire agad sa bhad no cuir fios gu rianaire an fhrithealaiche ma chaidh do ghlasadh a-mach às a’ chunntas agad.
-        subject: 'Chaidh am facal-faire atharrachadh'
+        subject: 'Mastodon: Chaidh am facal-faire atharrachadh'
         title: Chaidh am facal-faire atharrachadh
       reconfirmation_instructions:
         explanation: Dearbh an seòladh ùr airson am post-d agad atharrachadh.
         extra: Mura rinn thu fhèin an t-atharrachadh seo, leig seachad am post-d seo. Chan atharraich seòladh puist-d a’ chunntais Mastodon agad gus am briog thu air a’ cheangal gu h-àrd.
-        subject: 'Dearbh am post-d airson %{instance}'
+        subject: 'Mastodon: Dearbh am post-d airson %{instance}'
         title: Dearbh an seòladh puist-d
       reset_password_instructions:
         action: Atharraich am facal-faire
         explanation: Dh’iarr thu facal-faire ùr dhan chunntas agad.
         extra: Mur an do dh’iarr thu fhèin seo, leig seachad am post-d seo. Chan atharraich am facal-faire agad gus an inntrig thu an ceangal gu h-àrd ’s an cruthaich thu facal-faire ùr.
-        subject: 'Stiùireadh air ath-shuidheachadh an fhacail-fhaire'
+        subject: 'Mastodon: Stiùireadh air ath-shuidheachadh an fhacail-fhaire'
         title: Ath-shuidheachadh an fhacail-fhaire
       two_factor_disabled:
-<<<<<<< HEAD
-        explanation: Chaidh an dearbhadh dà-cheumnach a chur à comas dhan chunntas agad. ’S urrainn dhut clàradh a-steach le seòladh puist-d is facal-faire a-mhàin a-nis.
-        subject: 'Tha an dearbhadh dà-cheumnach à comas'
-        title: Dearbhadh dà-cheumnach à comas
-      two_factor_enabled:
-        explanation: Chaidh an dearbhadh dà-cheumnach a chur an comas dhan chunntas agad. Bidh feum air tòcan a ghineas an aplacaid TOTP a chaidh a phaidhreachadh airson clàradh a-steach.
-        subject: 'Tha an dearbhadh dà-cheumnach an comas'
-        title: Dearbhadh dà-cheumnach an comas
-      two_factor_recovery_codes_changed:
-        explanation: Tha na còdan aisig a bh’ agad cheana mì-dhligheach a-nis agus chaidh feadhainn ùra a ghintinn.
-        subject: 'Chaidh còdan aisig dà-cheumnach ath-ghintinn'
-=======
         explanation: "’S urrainn dhut clàradh a-steach le seòladh puist-d is facal-faire a-mhàin a-nis."
         subject: 'Mastodon: Tha an dearbhadh dà-cheumnach à comas'
         subtitle: Chaidh an dearbhadh dà-cheumnach a chur à comas dhan chunntas agad.
@@ -73,28 +61,19 @@
         explanation: Tha na còdan aisig a bh’ agad cheana mì-dhligheach a-nis agus chaidh feadhainn ùra a ghintinn.
         subject: 'Mastodon: Chaidh còdan aisig dà-cheumnach ath-ghintinn'
         subtitle: Tha na còdan aisig a bh’ agad cheana mì-dhligheach a-nis agus chaidh feadhainn ùra a ghintinn.
->>>>>>> ab36c152
         title: Dh’atharraich còdan aisig an dearbhaidh dà-cheumnaich
       unlock_instructions:
-        subject: 'Stiùireadh neo-ghlasaidh'
+        subject: 'Mastodon: Stiùireadh neo-ghlasaidh'
       webauthn_credential:
         added:
           explanation: Chaidh an iuchair tèarainteachd a leanas a chur ris a’ chunntas agad
-          subject: 'Iuchair tèarainteachd ùr'
+          subject: 'Mastodon: Iuchair tèarainteachd ùr'
           title: Chaidh iuchair tèarainteachd ùr a chur ris
         deleted:
           explanation: Chaidh an iuchair tèarainteachd a leanas a sguabadh às on chunntas agad
-          subject: 'Chaidh iuchair tèarainteachd a sguabadh às'
+          subject: 'Mastodon: Chaidh iuchair tèarainteachd a sguabadh às'
           title: Chaidh tè dhe na h-iuchraichean tèarainteachd agad a sguabadh às
       webauthn_disabled:
-<<<<<<< HEAD
-        explanation: Chaidh an dearbhadh le iuchraichean tèarainteachd a chur à comas dhan chunntas agad. ’S urrainn dhut clàradh a-steach leis an tòcan a ghineas an aplacaid TOTP paidhrichte a-mhàin a-nis.
-        subject: 'Tha dearbhadh le iuchraichean tèarainteachd à comas'
-        title: Chaidh na h-iuchraichean tèarainteachd a chur à comas
-      webauthn_enabled:
-        explanation: Chaidh an dearbhadh le iuchair tèarainteachd a chur an comas dhan chunntas agad. ’S urrainn dhut an iuchair tèarainteachd agad a chleachdadh airson clàradh a-steach a-nis.
-        subject: 'Tha dearbhadh le iuchair tèarainteachd an comas'
-=======
         explanation: Chaidh an dearbhadh le iuchraichean tèarainteachd a chur à comas dhan chunntas agad.
         extra: "’S urrainn dhut clàradh a-steach leis an tòcan a ghineas an aplacaid TOTP paidhrichte a-mhàin a-nis."
         subject: 'Mastodon: Tha dearbhadh le iuchraichean tèarainteachd à comas'
@@ -103,7 +82,6 @@
         explanation: Chaidh an dearbhadh le iuchair tèarainteachd a chur an comas dhan chunntas agad.
         extra: "’S urrainn dhut an iuchair tèarainteachd agad a chleachdadh airson clàradh a-steach a-nis."
         subject: 'Mastodon: Tha dearbhadh le iuchair tèarainteachd an comas'
->>>>>>> ab36c152
         title: Chaidh na h-iuchraichean tèarainteachd a chur an comas
     omniauth_callbacks:
       failure: Cha b’ urrainn dhuinn dearbhadh cò thusa o %{kind} air adhbhar “%{reason}”.
