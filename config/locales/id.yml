---
id:
  about:
    about_hashtag_html: Ini adalah toot publik yang ditandai dengan <strong>#%{hashtag}</strong>. Anda bisa berinteraksi dengan mereka jika anda memiliki akun dimanapun di fediverse.
    about_mastodon_html: Mastodon adalah sebuah jejaring sosial <em>terbuka, open-source</em. Sebuah alternatif <em>desentralisasi</em> dari platform komersial, menjauhkan anda resiko dari sebuah perusahaan yang memonopoli komunikasi anda. Pilih server yang anda percayai &mdash; apapun yang anda pilih, anda tetap dapat berinteraksi dengan semua orang. Semua orang dapat menjalankan server Mastodon sendiri dan berpartisipasi dalam <em>jejaring sosial</em> dengan mudah.
    about_this: Tentang server ini
    active_count_after: aktif
    active_footnote: Pengguna Aktif Bulanan (PAB)
    administered_by: 'Dikelola oleh:'
    api: API
    apps: Aplikasi mobile
    apps_platforms: Gunakan Mastodon dari iOS, Android, dan platform lain
    browse_directory: Jelajahi direktori profil dan saring sesuai minat
    browse_local_posts: Jelajahi siaran langsung dari pos publik server ini
    browse_public_posts: Jelajahi siaran langsung pos publik di Mastodon
    contact: Kontak
    contact_missing: Belum diset
    contact_unavailable: Tidak Tersedia
    continue_to_web: Lanjut ke apl web
    discover_users: Temukan pengguna
    documentation: Dokumentasi
    federation_hint_html: Dengan akun di %{instance} Anda dapat mengikuti orang di server Mastodon mana pun dan di luarnya.
    get_apps: Coba aplikasi mobile
    hosted_on: Mastodon dihosting di %{domain}
    instance_actor_flash: "Akun ini adalah aktor virtual yang dipakai untuk merepresentasikan server, bukan pengguna individu. Ini dipakai untuk tujuan federasi dan jangan diblokir kecuali Anda ingin memblokir seluruh instansi, yang seharusnya Anda pakai blokir domain. \n"
    learn_more: Pelajari selengkapnya
    logged_in_as_html: Anda sedang masuk sebagai %{username}.
    logout_before_registering: Anda sudah masuk.
    privacy_policy: Kebijakan Privasi
    rules: Aturan server
    rules_html: 'Di bawah ini adalah ringkasan aturan yang perlu Anda ikuti jika Anda ingin memiliki akun di server Mastodon ini:'
    see_whats_happening: Lihat apa yang sedang terjadi
    server_stats: 'Statistik server:'
    source_code: Kode sumber
    status_count_after:
      other: status
    status_count_before: Yang telah menulis
    tagline: Ikuti teman dan temukan yang baru
    terms: Kebijakan layanan
    unavailable_content: Konten tak tersedia
    unavailable_content_description:
      domain: Server
      reason: Alasan
      rejecting_media: 'Berkas media dari server ini tak akan diproses dan disimpan, dan tak akan ada gambar kecil yang ditampilkan, perlu klik manual utk menuju berkas asli:'
      rejecting_media_title: Media yang disaring
      silenced: 'Pos dari server ini akan disembunyikan dari linimasa publik dan percakapan, dan takkan ada notifikasi yang dibuat dari interaksi pengguna mereka, kecuali Anda mengikuti mereka:'
      silenced_title: Server yang dibisukan
      suspended: 'Takkan ada data yang diproses, disimpan, dan ditukarkan dari server ini, sehingga interaksi atau komunikasi dengan pengguna dari server ini tak mungkin dilakukan:'
      suspended_title: Server yang ditangguhkan
    unavailable_content_html: Mastodon umumnya mengizinkan Anda untuk melihat konten dan berinteraksi dengan pengguna dari server lain di fediverse. Ini adalah pengecualian yang dibuat untuk beberapa server.
    user_count_after:
      other: pengguna
    user_count_before: Tempat bernaung bagi
    what_is_mastodon: Apa itu Mastodon?
  accounts:
    choices_html: 'Pilihan %{name}:'
    endorsements_hint: Anda dapat mempromosikan orang yang Anda ikuti lewat antar muka web, dan mereka akan muncul di sini.
    featured_tags_hint: Anda dapat mengunggulkan tagar tertentu yang akan ditampilkan di sini.
    follow: Ikuti
    followers:
      other: Pengikut
    following: Mengikuti
    instance_actor_flash: Akun ini adalah aktor virtual yang merepresentasikan server itu sendiri dan bukan pengguna individu. Ini dipakai untuk tujuan gabungan dan seharusnya tidak ditangguhkan.
    joined: Bergabung pada %{date}
    last_active: terakhir aktif
    link_verified_on: Kepemilikan tautan ini telah dicek pada %{date}
    media: Media
    moved_html: "%{name} telah pindah ke %{new_profile_link}:"
    network_hidden: Informasi ini tidak tersedia
    nothing_here: Tidak ada apapun disini!
    people_followed_by: Orang yang diikuti %{name}
    people_who_follow: Orang-orang yang mengikuti %{name}
    pin_errors:
      following: Anda harus mengikuti orang yang ingin anda endorse
    posts:
      other: Toot
    posts_tab_heading: Toot
    posts_with_replies: Toot dan balasan
    roles:
      admin: Admin
      bot: Bot
      group: Grup
      moderator: Moderator
    unavailable: Profil tidak tersedia
    unfollow: Berhenti mengikuti
  admin:
    account_actions:
      action: Lakukan aksi
      title: Lakukan moderasi pada %{acct}
    account_moderation_notes:
      create: Beri catatan
      created_msg: Catatan moderasi berhasil dibuat!
      destroyed_msg: Catatan moderasi berhasil dihapus!
    accounts:
      add_email_domain_block: Masukkan domain email ke daftar hitam
      approve: Terima
      approved_msg: Berhasil menerima pendaftaran %{username}
      are_you_sure: Anda yakin?
      avatar: Avatar
      by_domain: Domian
      change_email:
        changed_msg: Email akun ini berhasil diubah!
        current_email: Email saat ini
        label: Ganti email
        new_email: Email baru
        submit: Ganti email
        title: Ganti email untuk %{username}
      confirm: Konfirmasi
      confirmed: Dikonfirmasi
      confirming: Mengkonfirmasi
      custom: Kustom
      delete: Hapus data
      deleted: Terhapus
      demote: Turunkan
      destroyed_msg: Data %{username} masuk antrean untuk dihapus segera
      disable: Nonaktifkan
      disable_sign_in_token_auth: Nonaktifkan otentikasi token email
      disable_two_factor_authentication: Nonaktifkan 2FA
      disabled: Dinonaktifkan
      display_name: Nama
      domain: Domain
      edit: Ubah
      email: Email
      email_status: Status Email
      enable: Aktifkan
      enable_sign_in_token_auth: Aktifkan otentikasi token email
      enabled: Diaktifkan
      enabled_msg: Berhasil mencairkan akun %{username}
      followers: Pengikut
      follows: Mengikut
      header: Tajuk
      inbox_url: URL Kotak masuk
      invite_request_text: Alasan bergabung
      invited_by: Diundang oleh
      ip: IP
      joined: Bergabung
      location:
        all: Semua
        local: Lokal
        remote: Remot
        title: Lokasi
      login_status: Status login
      media_attachments: Lampiran media
      memorialize: Ubah menjadi memoriam
      memorialized: Dikenang
      memorialized_msg: Berhasil mengubah akun %{username} menjadi akun memorial
      moderation:
        active: Aktif
        all: Semua
        pending: Tertunda
        suspended: Disuspen
        title: Moderasi
      moderation_notes: Catatan moderasi
      most_recent_activity: Aktivitas terbaru
      most_recent_ip: IP terbaru
      no_account_selected: Tak ada akun yang diubah sebab tak ada yang dipilih
      no_limits_imposed: Tidak ada batasan
      not_subscribed: Tidak berlangganan
      pending: Tinjauan tertunda
      perform_full_suspension: Lakukan suspen penuh
      previous_strikes: Peringatan sebelumnya
      previous_strikes_description_html:
        other: Akun ini mendapatkan <strong>%{count}</strong> hukuman.
      promote: Promosikan
      protocol: Protokol
      public: Publik
      push_subscription_expires: Langganan PuSH telah kadaluarsa
      redownload: Muat ulang profil
      redownloaded_msg: Berhasil menyegarkan profil %{username} dari asal
      reject: Tolak
      rejected_msg: Berhasil menolak permintaan pendaftaran %{username}
      remove_avatar: Hapus avatar
      remove_header: Hapus header
      removed_avatar_msg: Berhasil menghapus gambar avatar %{username}
      removed_header_msg: Berhasil menghapus gambar header %{username}
      resend_confirmation:
        already_confirmed: Pengguna ini sudah dikonfirmasi
        send: Kirim ulang email konfirmasi
        success: Email konfirmasi berhasil dikirim!
      reset: Atur ulang
      reset_password: Reset kata sandi
      resubscribe: Langganan ulang
      role: Hak akses
      roles:
        admin: Administrator
        moderator: Moderator
        staff: Staf
        user: Pengguna
      search: Cari
      search_same_email_domain: Pengguna lain dengan domain email yang sama
      search_same_ip: Pengguna lain dengan IP yang sama
      security_measures:
        only_password: Hanya kata sandi
        password_and_2fa: Kata sandi dan 2FA
        password_and_sign_in_token: Kata sandi dan token email
      sensitive: Sensitif
      sensitized: ditandai sebagai sensitif
      shared_inbox_url: URL kotak masuk bersama
      show:
        created_reports: Laporan yang dibuat oleh akun ini
        targeted_reports: Laporan yang dibuat tentang akun ini
      silence: Diam
      silenced: Didiamkan
      statuses: Status
      strikes: Peringatan sebelumnya
      subscribe: Langganan
      suspend: Tangguhkan
      suspended: Disuspen
      suspension_irreversible: Data akun ini telah dihapus secara permanen. Anda dapat mengaktifkan akun agar tetap bisa dipakai lagi tapi data sebelumnya tidak dapat dikembalikan.
      suspension_reversible_hint_html: Akun telah ditangguhkan, dan data akan dihapus total pada %{date}. Sebelum tanggal tersebut, akun dapat dikembalikan tanpa efek apapun. Jika Anda ingin menghapus segera semua data, Anda dapat melakukan sesuai keterangan di bawah.
      title: Akun
      unblock_email: Buka blokir alamat email
      unblocked_email_msg: Berhasil membuka blokir alamat email %{username}
      unconfirmed_email: Email belum dikonfirmasi
      undo_sensitized: Batalkan sensitif
      undo_silenced: Undo mendiamkan
      undo_suspension: Undo suspen
      unsilenced_msg: Berhasil membuka batasan akun %{username}
      unsubscribe: Berhenti langganan
      unsuspended_msg: Berhasil membuka penangguhan akun %{username}
      username: Nama pengguna
      view_domain: Tampilkan ringkasan domain
      warn: Beri Peringatan
      web: Web
      whitelisted: Masuk daftar putih
    action_logs:
      action_types:
        approve_appeal: Setujui Banding
        approve_user: Setujui Pengguna
        assigned_to_self_report: Berikan laporan
        change_email_user: Ubah Email untuk Pengguna
        confirm_user: Konfirmasi Pengguna
        create_account_warning: Buat Peringatan
        create_announcement: Buat Pengumuman
        create_custom_emoji: Buat Emoji Khusus
        create_domain_allow: Buat Izin Domain
        create_domain_block: Buat Blokir Domain
        create_email_domain_block: Buat Email Blokir Domain
        create_ip_block: Buat aturan IP
        create_unavailable_domain: Buat Domain yang Tidak Tersedia
        demote_user: Turunkan Pengguna
        destroy_announcement: Hapus Pengumuman
        destroy_custom_emoji: Hapus Emoji Khusus
        destroy_domain_allow: Hapus Izin Domain
        destroy_domain_block: Hapus Blokir Domain
        destroy_email_domain_block: Hapus email blokir domain
        destroy_instance: Hapus Domain
        destroy_ip_block: Hapus aturan IP
        destroy_status: Hapus Status
        destroy_unavailable_domain: Hapus Domain yang Tidak Tersedia
        disable_2fa_user: Nonaktifkan 2FA
        disable_custom_emoji: Nonaktifkan Emoji Khusus
        disable_sign_in_token_auth_user: Nonaktifkan Otentikasi Token Email untuk Pengguna
        disable_user: Nonaktifkan Pengguna
        enable_custom_emoji: Aktifkan Emoji Khusus
        enable_sign_in_token_auth_user: Aktifkan Otentikasi Token Email untuk Pengguna
        enable_user: Aktifkan Pengguna
        memorialize_account: Kenang Akun
        promote_user: Promosikan Pengguna
        reject_appeal: Tolak Banding
        reject_user: Tolak Pengguna
        remove_avatar_user: Hapus Avatar
        reopen_report: Buka Lagi Laporan
        reset_password_user: Atur Ulang Kata sandi
        resolve_report: Selesaikan Laporan
        sensitive_account: Tandai media di akun Anda sebagai sensitif
        silence_account: Bisukan Akun
        suspend_account: Tangguhkan Akun
        unassigned_report: Batalkan Pemberian Laporan
        unblock_email_account: Buka blokir alamat email
        unsensitive_account: Batalkan tanda media di akun Anda dari sensitif
        unsilence_account: Lepas Status Bisu Akun
        unsuspend_account: Lepas Status Tangguh Akun
        update_announcement: Perbarui Pengumuman
        update_custom_emoji: Perbarui Emoji Khusus
        update_domain_block: Perbarui Blokir Domain
        update_status: Perbarui Status
      actions:
        approve_appeal_html: "%{name} menyetujui moderasi keputusan banding dari %{target}"
        approve_user_html: "%{name} menyetujui pendaftaran dari %{target}"
        assigned_to_self_report_html: "%{name} menugaskan laporan %{target} ke dirinya sendiri"
        change_email_user_html: "%{name} mengubah alamat email pengguna %{target}"
        confirm_user_html: "%{name} mengonfirmasi alamat email pengguna %{target}"
        create_account_warning_html: "%{name} mengirim peringatan untuk %{target}"
        create_announcement_html: "%{name} membuat pengumuman baru %{target}"
        create_custom_emoji_html: "%{name} mengunggah emoji baru %{target}"
        create_domain_allow_html: "%{name} mengizinkan penggabungan dengan domain %{target}"
        create_domain_block_html: "%{name} memblokir domain %{target}"
        create_email_domain_block_html: "%{name} memblokir domain email %{target}"
        create_ip_block_html: "%{name} membuat aturan untuk IP %{target}"
        create_unavailable_domain_html: "%{name} menghentikan pengiriman ke domain %{target}"
        demote_user_html: "%{name} menurunkan pengguna %{target}"
        destroy_announcement_html: "%{name} menghapus pengumuman %{target}"
        destroy_custom_emoji_html: "%{name} menghapus emoji %{target}"
        destroy_domain_allow_html: "%{name} membatalkan izin penggabungan dengan domain %{target}"
        destroy_domain_block_html: "%{name} membuka blokir domain %{target}"
        destroy_email_domain_block_html: "%{name} membuka blokir domain email %{target}"
        destroy_instance_html: "%{name} menghapus domain %{target}"
        destroy_ip_block_html: "%{name} menghapus aturan untuk IP %{target}"
        destroy_status_html: "%{name} menghapus status %{target}"
        destroy_unavailable_domain_html: "%{name} melanjutkan pengiriman ke domain %{target}"
        disable_2fa_user_html: "%{name} mematikan syarat dua faktor utk pengguna %{target}"
        disable_custom_emoji_html: "%{name} mematikan emoji %{target}"
        disable_sign_in_token_auth_user_html: "%{name} menonaktifkan otentikasi token email untuk %{target}"
        disable_user_html: "%{name} mematikan login untuk pengguna %{target}"
        enable_custom_emoji_html: "%{name} mengaktifkan emoji %{target}"
        enable_sign_in_token_auth_user_html: "%{name} mengaktifkan otentikasi token email untuk %{target}"
        enable_user_html: "%{name} mengaktifkan login untuk pengguna %{target}"
        memorialize_account_html: "%{name} mengubah akun %{target} jadi halaman memorial"
        promote_user_html: "%{name} mempromosikan pengguna %{target}"
        reject_appeal_html: "%{name} menolak moderasi keputusan banding dari %{target}"
        reject_user_html: "%{name} menolak pendaftaran dari %{target}"
        remove_avatar_user_html: "%{name} menghapus avatar %{target}"
        reopen_report_html: "%{name} membuka ulang laporan %{target}"
        reset_password_user_html: "%{name} mereset kata sandi pengguna %{target}"
        resolve_report_html: "%{name} menyelesaikan laporan %{target}"
        sensitive_account_html: "%{name} menandai media %{target} sebagai sensitif"
        silence_account_html: "%{name} membisukan akun %{target}"
        suspend_account_html: "%{name} menangguhkan akun %{target}"
        unassigned_report_html: "%{name} membatalkan penugasan laporan %{target}"
        unblock_email_account_html: "%{name} membuka blokir alamat email %{target}"
        unsensitive_account_html: "%{name} membatalkan tanda media %{target} sebagai sensitif"
        unsilence_account_html: "%{name} membunyikan akun %{target}"
        unsuspend_account_html: "%{name} membatalkan penangguhan akun %{target}"
        update_announcement_html: "%{name} memperbarui pengumuman %{target}"
        update_custom_emoji_html: "%{name} memperbarui emoji %{target}"
        update_domain_block_html: "%{name} memperbarui blokir domain untuk %{target}"
        update_status_html: "%{name} memperbarui status %{target}"
      deleted_status: "(status dihapus)"
      empty: Log tidak ditemukan.
      filter_by_action: Filter berdasarkan tindakan
      filter_by_user: Filter berdasarkan pengguna
      title: Log audit
    announcements:
      destroyed_msg: Pengumuman berhasil dihapus!
      edit:
        title: Edit pengumuman
      empty: Pengumuman tidak ditemukan.
      live: Siaran langsung
      new:
        create: Buat pengumuman
        title: Pengumuman baru
      publish: Terbitkan
      published_msg: Pengumuman berhasil diterbitkan!
      scheduled_for: Dijadwalkan untuk %{time}
      scheduled_msg: Pengumuman dijadwalkan untuk publikasi!
      title: Pengumuman
      unpublish: Batal terbitkan
      unpublished_msg: Pengumuman berhasil ditarik!
      updated_msg: Pengumuman berhasil diperbarui!
    custom_emojis:
      assign_category: Beri kategori
      by_domain: Domain
      copied_msg: Pembuatan salinan lokal emoji berhasil
      copy: Salin
      copy_failed_msg: Tidak dapat membuat salinan lokal emoji
      create_new_category: Buat kategori baru
      created_msg: Emoji berhasil dibuat!
      delete: Hapus
      destroyed_msg: Emoji berhasil dihapus!
      disable: Matikan
      disabled: Dinonaktifkan
      disabled_msg: Emoji berhasil dinonaktifkan
      emoji: Emoji
      enable: Aktifkan
      enabled: Diaktifkan
      enabled_msg: Emoji berhasil diaktifkan
      image_hint: PNG atau GIF hingga %{size}
      list: Daftar
      listed: Terdaftar
      new:
        title: Tambah emoji kustom baru
      not_permitted: Anda tidak diizinkan untuk melakukan tindakan ini
      overwrite: Timpa
      shortcode: Kode pendek
      shortcode_hint: Sedikitnya 2 karakter, hanya karakter alfanumerik dan garis bawah
      title: Emoji kustom
      uncategorized: Tak terkategorikan
      unlist: Tak terdaftar
      unlisted: Tak terdaftar
      update_failed_msg: Tak dapat memperbarui emoji
      updated_msg: Emoji berhasil diperbarui!
      upload: Unggah
    dashboard:
      active_users: pengguna aktif
      interactions: interaksi
      media_storage: Penyimpanan media
      new_users: pengguna baru
      opened_reports: laporan dibuka
<<<<<<< HEAD
      pending_reports_html:
        other: "<strong>%{count}</strong> laporan ditunda"
=======
      pending_appeals_html:
        other: "<strong>%{count}</strong> banding ditunda"
      pending_reports_html:
        other: "<strong>%{count}</strong> laporan banding"
>>>>>>> 8c7223f4
      pending_tags_html:
        other: "<strong>%{count}</strong> tagar ditunda"
      pending_users_html:
        other: "<strong>%{count}</strong> pengguna ditunda"
      resolved_reports: laporan sudah diselesaikan
      software: Perangkat lunak
      sources: Sumber pendaftaran
      space: Penggunaan ruang
      title: Dasbor
      top_languages: Bahasa aktif teratas
      top_servers: Server aktif teratas
      website: Situs web
<<<<<<< HEAD
=======
    disputes:
      appeals:
        empty: Tidak ada banding yang ditemukan.
        title: Banding
>>>>>>> 8c7223f4
    domain_allows:
      add_new: Daftar putihkan domain
      created_msg: Domain berhasil masuk daftar putih
      destroyed_msg: Domain dihapus dari daftar putih
      undo: Hapus dari daftar putih
    domain_blocks:
      add_new: Tambah
      created_msg: Pemblokiran domain sedang diproses
      destroyed_msg: Pemblokiran domain telah dibatalkan
      domain: Domain
      edit: Edit blok domain
      existing_domain_block_html: Anda telah menerapkan batasan yang lebih ketat pada %{name}, Anda harus <a href="%{unblock_url}">membuka blokirnya</a> lebih dulu.
      new:
        create: Buat pemblokiran
        hint: Pemblokiran domain tidak akan menghentikan pembuatan akun dalam database, tapi kami akan memberikan moderasi otomatis pada akun-akun tersebut.
        severity:
          desc_html: "<strong>Pendiaman</strong> akan membuat semua postingan tidak dapat dilihat oleh semua orang yang tidak mengikutinya. <strong>Suspen</strong> akan menghapus semua konten, media, dan profil dari akun yang bersangkutan."
          noop: Tidak ada
          silence: Pendiaman
          suspend: Suspen
        title: Pemblokiran domain baru
      obfuscate: Nama domain kabur
      obfuscate_hint: Mengaburkan nama domain sebagian di daftar jika pengiklanan batasan daftar domain diaktifkan
      private_comment: Komentar pribadi
      private_comment_hint: Komentar tentang pembatasan domain ini untuk penggunaan internal oleh moderator.
      public_comment: Komentar publik
      public_comment_hint: Komentar tentang pembatasan domain ini untuk publik umum, jika mengiklankan daftar pembatasan domain diaktifkan.
      reject_media: Tolak berkas media
      reject_media_hint: Hapus file media yang tersimpan dan menolak semua unduhan nantinya. Tidak terpengaruh dengan suspen
      reject_reports: Tolak laporan
      reject_reports_hint: Abaikan semua laporan dari domain ini. Tidak relevan untuk penangguhan
      undo: Urungkan blokir domain
      view: Lihat blokir domain
    email_domain_blocks:
      add_new: Tambah baru
      attempts_over_week:
        other: "%{count} upaya mendaftar selama seminggu terakhir"
      created_msg: Berhasil memblokir domain email
      delete: Hapus
      dns:
        types:
          mx: Data MX
      domain: Domain
      new:
        create: Tambah domain
        resolve: Pembaruan domain
        title: Blokir domain email baru
      no_email_domain_block_selected: Tidak ada blokir domain email yang diubah sebab tidak ada yang dipilih
      resolved_dns_records_hint_html: Pembaruan nama domain mengikuti domain MX, yang bertanggung jawab menerima email. Memblokir domain MX akan memblokir pendaftaran dari alamat email apapun yang menggunakan domain MX sama, meskipun nama domainnya beda. <strong>Hati-hati untuk tidak memblokir layanan email besar.</strong>
      resolved_through_html: Diperbarui melalui %{domain}
      title: Domain email terblokir
    follow_recommendations:
      description_html: <strong>"Rekomendasi untuk diikuti" membantu pengguna baru untuk secara cepat menemukan konten yang menarik</strong>. Ketika pengguna belum cukup berinteraksi dengan lainnya sehingga belum memunculkan rekomendasi, akun-akun ini akan direkomendasikan. Mereka dihitung ulang secara harian dari campuran akun-akun dengan keterlibatan tertinggi baru-baru ini dan jumlah pengikut lokal tertinggi untuk bahasa tertentu.
      language: Untuk bahasa
      status: Status
      suppress: Hapus akun yang direkomendasikan untuk diikuti
      suppressed: Dihapus
      title: Rekomendasi untuk diikuti
      unsuppress: Kembalikan rekomendasi untuk diikuti
    instances:
      availability:
        description_html:
          other: Jika pengiriman ke domain selama <strong>%{count} hari</strong> tidak berhasil, tidak akan ada upaya pengiriman kecuali bila kiriman <em>dari</em> domain tersebut berhasil diterima.
        failure_threshold_reached: Batas kegagalan tercapai pada %{date}.
        failures_recorded:
          other: Upaya gagal dalam %{count} hari berbeda.
        no_failures_recorded: Tidak ada kegagalan tercatat.
        title: Ketersediaan
        warning: Upaya terakhir untuk menyambung ke server ini tidak berhasil
      back_to_all: Semua
      back_to_limited: Terbatas
      back_to_warning: Peringatan
      by_domain: Domain
      confirm_purge: Yakin ingin menghapus permanen data dari domain ini?
      content_policies:
        comment: Catatan internal
        description_html: Anda dapat menentukan kebijakan konten yang akan diterapkan ke semua akun dari domain ini dan dari subdomainnya.
        policies:
          reject_media: Tolak media
          reject_reports: Tolak laporan
          silence: Batas
          suspend: Tangguhkan
        policy: Kebijakan
        reason: Alasan publik
        title: Kebijakan konten
      dashboard:
        instance_accounts_dimension: Akun yang paling banyak diikuti
        instance_accounts_measure: akun tersimpan
        instance_followers_measure: pengikut kami di sana
        instance_follows_measure: pengikut mereka di sini
        instance_languages_dimension: Bahasa terpopuler
        instance_media_attachments_measure: lampiran media tersimpan
        instance_reports_measure: laporan tentang mereka
        instance_statuses_measure: kiriman tersimpan
      delivery:
        all: Semua
        clear: Hapus galat pengiriman
        restart: Mulai ulang pengiriman
        stop: Setop pengiriman
        unavailable: Tidak tersedia
      delivery_available: Pengiriman tersedia
      delivery_error_days: Lama hari pengiriman galat
      delivery_error_hint: Jika pengiriman tidak terjadi selama %{count} hari, ia akan ditandai secara otomatis sebagai tidak terkirim.
      destroyed_msg: Data dari %{domain} masuk antrean dihapus dalam waktu dekat.
      empty: Domain tidak ditemukan.
      known_accounts:
        other: "%{count} akun yang dikenal"
      moderation:
        all: Semua
        limited: Terbatas
        title: Moderasi
      private_comment: Komentar pribadi
      public_comment: Komentar publik
      purge: Hapus
      purge_description_html: Jika Anda meyakini bahwa domain ini lebih baik offline, Anda dapat menghapus semua rekaman akun dan data terkait dari domain ini dari ruang penyimpanan Anda. Ini perlu beberapa waktu.
      title: Server yang diketahui
      total_blocked_by_us: Yang kita blokir
      total_followed_by_them: Diikuti mereka
      total_followed_by_us: Diikuti kita
      total_reported: Laporan tentang mereka
      total_storage: Lampiran media
      totals_time_period_hint_html: Total tampilan di bawah termasuk data seluruh waktu.
    invites:
      deactivate_all: Nonaktifkan semua
      filter:
        all: Semua
        available: Tersedia
        expired: Kedaluwarsa
        title: Saring
      title: Undang
    ip_blocks:
      add_new: Buat aturan
      created_msg: Berhasil menambah aturan IP baru
      delete: Hapus
      expires_in:
        '1209600': 2 minggu
        '15778476': 6 bulan
        '2629746': 1 bulan
        '31556952': 1 tahun
        '86400': 1 hari
        '94670856': 3 tahun
      new:
        title: Buat aturan IP baru
      no_ip_block_selected: Tak ada aturan IP yang berubah karena tak ada yang dipilih
      title: Aturan IP
    relationships:
      title: Hubungan %{acct}
    relays:
      add_new: Tambah relai baru
      delete: Hapus
      description_html: "<strong>Relai gabungan</strong> adalah server perantara yang menukarkan toot publik dalam jumlah besar antara server yang berlangganan dengan yang menerbitkannya. <strong>Ini akan membantu server kecil hingga medium menemukan konten dari fediverse</strong>, yang tentu saja mengharuskan pengguna lokal untuk mengikuti orang lain dari server remot."
      disable: Matikan
      disabled: Dimatikan
      enable: Aktifkan
      enable_hint: Saat diaktifkan, server Anda akan melanggan semua toot publik dari relai ini, dan akan mengirim toot publik server ini ke sana.
      enabled: Diaktifkan
      inbox_url: URL Relai
      pending: Menunggu persetujuan relai
      save_and_enable: Simpan dan aktifkan
      setup: Atur koneksi relai
      signatures_not_enabled: Relai tak akan bekerja dengan benar saat mode aman atau mode daftar putih diaktifkan
      status: Status
      title: Relai
    report_notes:
      created_msg: Catatan laporan berhasil dibuat!
      destroyed_msg: Catatan laporan berhasil dihapus!
      today_at: Hari ini pada %{time}
    reports:
      account:
        notes:
          other: "%{count} catatan"
      action_log: Log audit
      action_taken_by: Aksi dilakukan oleh
      actions:
        delete_description_html: Kiriman yang dilaporkan akan dihapus dan peringatan akan direkam untuk membantu Anda mengurus masalah oleh akun yang sama di masa mendatang.
        mark_as_sensitive_description_html: Media di dalam kiriman terlapor akan ditandai sebagai sensitif dan hukuman akan direkam untuk membantu menangani pelanggaran dari akun yang sama di masa mendatang.
        other_description_html: Lihat opsi lain untuk mengendalikan perilaku akun dan menyesuaikan komunikasi ke akun yang dilaporkan.
        resolve_description_html: Tidak ada tindakan untuk akun yang dilaporkan, tidak ada peringatan yang direkam, dan laporan akan ditutup.
        silence_description_html: Profil hanya dapat terlihat oleh pengguna yang telah mengikuti atau melihatnya secara manual, yang sangat membatasi jangkauannya. Selalu dapat dipulihkan kembali.
        suspend_description_html: Profil dan semua kontennya tidak dapat diakses sampai ia terhapus. Interaksi dengan akun tersebut tidak dimungkinkan. Dapat dipulihkan dalam waktu 30 hari.
      actions_description_html: Memutuskan tindakan yang tepat untuk menyelesaikan laporan ini. Jika Anda memutuskan tindakan hukuman kepada akun terlapor, notifikasi email akan dikirim ke mereka, kecuali saat kategori <strong>Spam</strong> dipilih.
      add_to_report: Tambahkan lebih banyak untuk lapor
      are_you_sure: Apakah Anda yakin?
      assign_to_self: Tugaskan kpd saya
      assigned: Moderator tertugas
      by_target_domain: Domain akun yang dilaporkan
      category: Kategori
      category_description_html: Alasan akun dan/atau konten ini dilaporkan akan disampaikan saat berkomunikasi dengan akun yang dilaporkan
      comment:
        none: Tidak ada
      comment_description_html: 'Untuk menyediakan lebih banyak informasi, %{name} menulis:'
      created_at: Dilaporkan
      delete_and_resolve: Hapus kiriman
      forwarded: Diteruskan
      forwarded_to: Diteruskan ke %{domain}
      mark_as_resolved: Tandai telah diseleseikan
      mark_as_sensitive: Tandai sebagai sensitif
      mark_as_unresolved: Tandai belum terselesaikan
      no_one_assigned: Tidak ada
      notes:
        create: Tambah catatan
        create_and_resolve: Diselesaikan dengan catatan
        create_and_unresolve: Dibuka kembali dengan catatan
        delete: Hapus
        placeholder: Jelaskan aksi yang telah dilakukan, atau pembaruan lain yang berhubungan...
        title: Catatan
      notes_description_html: Lihat dan tinggalkan catatan kepada moderator lain dan Anda di masa depan
      quick_actions_description_html: 'Lakukan tindakan cepat atau gulir ke bawah untuk melihat konten yang dilaporkan:'
      remote_user_placeholder: pengguna jarak jauh dari %{instance}
      reopen: Buka lagi laporan
      report: 'Laporkan #%{id}'
      reported_account: Akun yang dilaporkan
      reported_by: Dilaporkan oleh
      resolved: Terseleseikan
      resolved_msg: Laporan berhasil diselesaikan!
      skip_to_actions: Langsung ke tindakan
      status: Status
<<<<<<< HEAD
=======
      statuses: Konten yang dilaporkan
      statuses_description_html: Konten menyinggung akan disampaikan saat komunikasi dengan akun yang dilaporkan
>>>>>>> 8c7223f4
      target_origin: Akun asal yang dilaporkan
      title: Laporan
      unassign: Bebas Tugas
      unresolved: Belum Terseleseikan
      updated_at: Diperbarui
      view_profile: Lihat profil
    rules:
      add_new: Tambah aturan
      delete: Hapus
      description_html: Saat kebanyakan mengklaim sudah membaca dan menyetujui ketentuan layanan, biasanya orang-orang tidak membacanya sampai masalah muncul. <strong>Lebih mudah melihat sepintas aturan server Anda dengan menampilkannya dalam daftar bulatan</strong>. Coba buat aturan individu sependek dan sesederhana mungkin, tapi coba jangan memisahkannya ke dalam item terpisah yang sangat banyak.
      edit: Edit aturan
      empty: Belum ada aturan server yang didefinisikan.
      title: Aturan server
    settings:
      activity_api_enabled:
        desc_html: Hitung status yang dipos scr lokal, pengguna aktif, dan registrasi baru dlm keranjang bulanan
        title: Terbitkan statistik keseluruhan tentang aktivitas pengguna
      bootstrap_timeline_accounts:
        desc_html: Pisahkan nama pengguna dengan koma. Hanya akun lokal dan tak terkunci yang akan bekerja. Isi bawaan jika kosong adalah semua admin lokal.
        title: Ikuti scr bawaan untuk pengguna baru
      contact_information:
        email: Masukkan alamat email
        username: Masukkan nama pengguna
      custom_css:
        desc_html: Ubah tampilan dengan CSS yang dimuat di setiap halaman
        title: CSS Kustom
      default_noindex:
        desc_html: Memengaruhi semua pengguna yang tidak mengubah setelan ini sendiri
        title: Singkirkan pengguna dari pengindeksan mesin pencari scr bawaan
      domain_blocks:
        all: Kepada semua orang
        disabled: Tidak kepada siapa pun
        title: Lihat blokir domain
        users: Ke pengguna lokal yang sudah login
      domain_blocks_rationale:
        title: Tampilkan alasan
      hero:
        desc_html: Ditampilkan di halaman depan. Direkomendasikan minimal 600x100px. Jika tidak diatur, kembali ke server gambar kecil
        title: Gambar pertama
      mascot:
        desc_html: Ditampilkan di banyak halaman. Direkomendasikan minimal 293x205px. Jika tidak diatur, kembali ke maskot bawaan
        title: Gambar maskot
      peers_api_enabled:
        desc_html: Nama domain server ini dijumpai di fediverse
        title: Terbitkan daftar server yang ditemukan
      preview_sensitive_media:
        desc_html: Pratinjau tautan pada situsweb lain akan menampilkan gambar kecil meski media ditandai sebagai sensitif
        title: Tampilkan media sensitif di pratinjau OpenGraph
      profile_directory:
        desc_html: Izinkan pengguna untuk ditemukan
        title: Aktifkan direktori profil
      registrations:
        closed_message:
          desc_html: Ditampilkan pada halaman depan saat pendaftaran ditutup<br>Anda bisa menggunakan tag HTML
          title: Pesan penutupan pendaftaran
        deletion:
          desc_html: Izinkan siapapun untuk menghapus akun miliknya
          title: Buka penghapusan akun
        min_invite_role:
          disabled: Tidak ada satu pun
          title: Izinkan undangan oleh
        require_invite_text:
          desc_html: Saat pendaftaran harus disetujui manual, buat input teks "Mengapa Anda ingin bergabung?" sebagai hal wajib bukan opsional
          title: Pengguna baru harus memasukkan alasan bergabung
      registrations_mode:
        modes:
          approved: Persetujuan diperlukan untuk mendaftar
          none: Tidak ada yang dapat mendaftar
          open: Siapa pun dapat mendaftar
        title: Mode registrasi
      show_known_fediverse_at_about_page:
        desc_html: Ketika dimatikan, batasi linimasa publik yang ditautkan dari halaman landas untuk menampilkan konten lokal saja
        title: Masukkan konten gabungan di halaman linimasa publik tanpa autentifikasi
      show_staff_badge:
        desc_html: Tampilkan lencana staf pada halaman pengguna
        title: Tampilkan lencana staf
      site_description:
        desc_html: Ditampilkan sebagai sebuah paragraf di halaman depan dan digunakan sebagai tag meta.<br>Anda bisa menggunakan tag HTML, khususnya <code>&lt;a&gt;</code> dan <code>&lt;em&gt;</code>.
        title: Deskripsi situs
      site_description_extended:
        desc_html: Ditampilkan pada halaman informasi tambahan<br>Anda bisa menggunakan tag HTML
        title: Deskripsi situs tambahan
      site_short_description:
        desc_html: Ditampilkan pada bilah samping dan tag meta. Jelaskan apa itu Mastodon dan yang membuat server ini spesial dalam satu paragraf.
        title: Deskripsi server pendek
      site_terms:
        desc_html: Anda dapat menulis kebijakan privasi, ketentuan layanan, atau hal legal lainnya sendiri. Anda dapat menggunakan tag HTML
        title: Ketentuan layanan kustom
      site_title: Judul Situs
      thumbnail:
        desc_html: Dipakai sebagai pratinjau via OpenGraph dan API. Direkomendasikan 1200x630px
        title: Server gambar kecil
      timeline_preview:
        desc_html: Tampilkan tautan ke linimasa publik pada halaman landas dan izinkan API mengakses linimasa publik tanpa autentifikasi
        title: Izinkan akses linimasa publik tanpa autentifikasi
      title: Pengaturan situs
      trendable_by_default:
        desc_html: Memengaruhi tagar yang belum pernah diizinkan
        title: Izinkan tagar masuk tren tanpa peninjauan
      trends:
        desc_html: Tampilkan secara publik tagar tertinjau yang kini sedang tren
        title: Tagar sedang tren
    site_uploads:
      delete: Hapus berkas yang diunggah
      destroyed_msg: Situs yang diunggah berhasil dihapus!
    statuses:
      back_to_account: Kembali ke halaman akun
      back_to_report: Kembali ke halaman laporan
      batch:
        remove_from_report: Hapus dari laporan
        report: Laporan
      deleted: Dihapus
      media:
        title: Media
      no_status_selected: Tak ada status yang berubah karena tak ada yang dipilih
      title: Status akun
      with_media: Dengan media
    strikes:
      actions:
        delete_statuses: "%{name} menghapus kiriman %{target}"
        disable: "%{name} membekukan akun %{target}"
        mark_statuses_as_sensitive: "%{name} menandai kiriman %{target} sebagai sensitif"
        none: "%{name} mengirim peringatan ke %{target}"
        sensitive: "%{name} menandai akun %{target} sebagai sensitif"
        silence: "%{name} membatasi akun %{target}"
        suspend: "%{name} menangguhkan akun %{target}"
      appeal_approved: Banding disetujui
      appeal_pending: Banding ditunda
    system_checks:
      database_schema_check:
        message_html: Ada proses migrasi basis data tertunda. Silakan jalankan untuk memastikan aplikasi bekerja seperti yang diharapkan
      elasticsearch_running_check:
        message_html: Tidak dapat tersambung ke Elasticsearch. Pastikan itu berjalan, atau nonaktifkan pencarian teks penuh
      elasticsearch_version_check:
        message_html: 'Versi Elasticsearch tidak kompatibel: %{value}'
        version_comparison: Elasticsearch %{running_version} sedang berjalan, sementara yang diwajibkan adalah %{required_version}
      rules_check:
        action: Kelola aturan server
        message_html: Anda belum menentukan aturan server apapun.
      sidekiq_process_check:
        message_html: Tidak ada proses Sidekiq yang berjalan untuk %{value} antrian. Silakan tinjau konfigurasi Sidekiq Anda
    tags:
      review: Tinjau status
      updated_msg: Pembaruan pengaturan tagar berhasil
    title: Administrasi
    trends:
      allow: Izinkan
      approved: Disetujui
      disallow: Batalkan izin
      links:
        allow: Izinkan tautan
        allow_provider: Izinkan penerbit
        description_html: Ini adalah tautan yang saat ini dibagikan oleh banyak akun yang dapat dilihat dari server Anda. Ini dapat membantu pengguna Anda menemukan apa yang sedang terjadi di dunia. Tidak ada tautan yang ditampilkan secara publik kecuali Anda sudah menyetujui pengirimnya. Anda juga dapat mengizinkan atau menolak tautan individu.
        disallow: Batalkan izin tautan
        disallow_provider: Batalkan izin penerbit
        shared_by_over_week:
          other: Dibagikan oleh %{count} orang selama seminggu terakhir
        title: Tautan sedang tren
        usage_comparison: Dibagikan %{today} kali hari ini, dibandingkan %{yesterday} kemarin
      pending_review: Tinjauan tertunda
      preview_card_providers:
        allowed: Tautan dari penerbit ini dapat menjadi tren
        description_html: Ini adalah domain yang tautannya sering dibagikan di server Anda. Tautan tidak akan menjadi tren secara publik kecuali domain dari tautan tersebut disetujui. Persetujuan (atau penolakan) Anda mempengaruhi subdomain.
        rejected: Tautan dari penerbit ini tidak dapat menjadi tren
        title: Penerbit
      rejected: Ditolak
      statuses:
        allow: Izinkan kiriman
        allow_account: Izinkan penulis
        description_html: Ini adalah kiriman yang diketahui server Anda yang kini sedang dibagikan dan difavoritkan banyak akun. Ini akan membantu pengguna baru dan lama Anda menemukan lebih banyak orang untuk diikuti. Tidak ada kiriman yang ditampilkan secara publik kecuali jika sudah disetujui pemilik akun, dan pemilik akun mengizinkan akun mereka disarankan untuk orang lain. Anda juga dapat mengizinkan atau menolak kiriman individu.
        disallow: Jangan beri izin kiriman
        disallow_account: Jangan beri izin penulis
        not_discoverable: Pemilik akun memilih untuk tidak dapat ditemukan
        shared_by:
          other: Dibagikan dan difavoritkan %{friendly_count} kali
        title: Kiriman yang sedang tren
      tags:
        current_score: Skor saat ini %{score}
        dashboard:
          tag_accounts_measure: kegunaan unik
          tag_languages_dimension: Bahasa terpopuler
          tag_servers_dimension: Server terpopuler
          tag_servers_measure: server berbeda
          tag_uses_measure: kegunaan total
        description_html: Ini adalah tagar yang kini sedang muncul di banyak kiriman yang dapat dilihat server Anda. Ini dapat membantu pengguna Anda menemukan apa yang sedang dibicarakan banyak orang. Tagar tidak akan ditampilkan secara publik kecuali jika Anda mengizinkannya.
        listable: Dapat disarankan
        not_listable: Tidak akan disarankan
        not_trendable: Tidak akan muncul di bawah tren
        not_usable: Tidak dapat digunakan
        peaked_on_and_decaying: Populer pada %{date}, kini mulai turun
        title: Tagar sedang tren
        trendable: Dapat muncul di bawah tren
        trending_rank: 'Sedang tren #%{rank}'
        usable: Dapat digunakan
        usage_comparison: Digunakan %{today} kali hari ini, dibandingkan %{yesterday} kemarin
        used_by_over_week:
          other: Digunakan oleh %{count} orang selama seminggu terakhir
      title: Tren
    warning_presets:
      add_new: Tambah baru
      delete: Hapus
      edit_preset: Sunting preset peringatan
      empty: Anda belum mendefinisikan peringatan apapun.
      title: Kelola preset peringatan
  admin_mailer:
    new_appeal:
      actions:
        delete_statuses: untuk menghapus kiriman mereka
        disable: untuk membekukan akun mereka
        mark_statuses_as_sensitive: untuk menandai kiriman sebagai sensitif
        none: peringatan
        sensitive: untuk menandai akun mereka sebagai sensitif
        silence: untuk membatasi akun mereka
        suspend: untuk menangguhkan akun mereka
      body: "%{target} melakukan banding keputusan moderasi oleh %{action_taken_by} dari %{date}, yang %{type}. Mereka menulis:"
      next_steps: Anda dapat menyetujui banding untuk mengurungkan keputusan moderasi atau mengabaikannya.
      subject: "%{username} melakukan banding keputusan moderasi di %{instance}"
    new_pending_account:
      body: Detail akun baru di bawah. Anda dapat menyetujui atau menolak lamaran ini.
      subject: Akun baru muncul untuk ditinjau di %{instance} (%{username})
    new_report:
      body: "%{reporter} telah melaporkan %{target}"
      body_remote: Seseorang dari %{domain} telah melaporkan %{target}
      subject: Laporan baru untuk %{instance} (#%{id})
    new_trends:
      body: 'Item berikut harus ditinjau sebelum ditampilkan secara publik:'
      new_trending_links:
        no_approved_links: Saat ini tidak ada tautan tren yang disetujui.
        requirements: 'Kandidat yang ada di sini bisa saja melewati peringkat #%{rank} tautan tren yang disetujui, yang kini "%{lowest_link_title}" memiliki nilai %{lowest_link_score}.'
        title: Tautan sedang tren
      new_trending_statuses:
        no_approved_statuses: Tidak ada kiriman sedang tren yang disetujui.
        requirements: 'Kandidat yang ada di sini bisa saja melewati peringkat #%{rank} kiriman tren yang disetujui, yang kini %{lowest_status_url} memiliki nilai %{lowest_status_score}.'
        title: Kiriman yang sedang tren
      new_trending_tags:
        no_approved_tags: Saat ini tidak ada tagar tren yang disetujui.
        requirements: 'Kandidat yang ada di sini bisa saja melewati peringkat #%{rank} tagar sedang tren yang disetujui, yang kini #%{lowest_tag_name} memiliki nilai %{lowest_tag_score}.'
        title: Tagar sedang tren
      subject: Tren baru yang perlu ditinjau di %{instance}
  aliases:
    add_new: Buat alias
    created_msg: Berhasil membuat alias baru. Sekarang Anda dapat memulai pindah dari akun lama.
    deleted_msg: Berhasil menghapus alias. Pindah dari akun tersebut ke sini tidak akan lagi bisa dilakukan.
    empty: Anda tidak memiliki alias.
    hint_html: Jika Anda ingin pindah dari akun lain ke sini, Anda dapat membuat alias, yang dilakukan sebelum Anda setuju dengan memindah pengikut dari akun lama ke akun sini. Aksi ini <strong>tidak berbahaya dan tidak bisa dikembalikan</strong>. <strong>Pemindahan akun dimulai dari akun lama</strong>.
    remove: Hapus tautan alias
  appearance:
    advanced_web_interface: Antar muka web tingkat lanjut
    advanced_web_interface_hint: 'Jika Anda ingin memanfaatkan seluruh lebar layar Anda, antar muka web tingkat lanjut mengizinkan Anda mengonfigurasi beragam kolom untuk menampilkan informasi sebanyak yang Anda mau: Beranda, notifikasi, linimasa gabungan, daftar, dan tagar.'
    animations_and_accessibility: Animasi dan aksesibilitas
    confirmation_dialogs: Dialog konfirmasi
    discovery: Jelajah
    localization:
      body: Mastodon diterjemahkan oleh sukarelawan.
      guide_link: https://crowdin.com/project/mastodon
      guide_link_text: Siapa saja bisa berkontribusi.
    sensitive_content: Konten sensitif
    toot_layout: Tata letak toot
  application_mailer:
    notification_preferences: Ubah pilihan email
    salutation: "%{name},"
    settings: 'Ubah pilihan email: %{link}'
    view: 'Tampilan:'
    view_profile: Lihat profil
    view_status: Lihat status
  applications:
    created: Aplikasi berhasil dibuat
    destroyed: Aplikasi berhasil dihapus
    invalid_url: URL tidak sesuai
    regenerate_token: Buat ulang token akses
    token_regenerated: Token akses berhasil dibuat ulang
    warning: Hati-hati dengan data ini. Jangan bagikan kepada siapapun!
    your_token: Token akses Anda
  auth:
    apply_for_account: Meminta undangan
    change_password: Kata sandi
    checkbox_agreement_html: Saya setuju dengan <a href="%{rules_path}" target="_blank">peraturan server</a> dan <a href="%{terms_path}" target="_blank">ketentuan layanan</a>
    checkbox_agreement_without_rules_html: Saya setuju dengan <a href="%{terms_path}" target="_blank">ketentuan layanan</a>
    delete_account: Hapus akun
    delete_account_html: Jika Anda ingin menghapus akun Anda, Anda dapat <a href="%{path}">memproses ini</a>. Anda akan dikonfirmasi.
    description:
      prefix_invited_by_user: "@%{name} mengundang Anda untuk bergabung di server Mastodon ini!"
      prefix_sign_up: Daftar ke Mastodon hari ini!
      suffix: Dengan sebuah akun, Anda dapat mengikuti orang, mengirim pembaruan, dan bertukar pesan dengan pengguna dari server Mastodon mana pun dan lainnya!
    didnt_get_confirmation: Tidak menerima petunjuk konfirmasi?
    dont_have_your_security_key: Tidak memiliki kunci keamanan?
    forgot_password: Lupa kata sandi?
    invalid_reset_password_token: Token reset kata sandi tidak valid atau kedaluwarsa. Silakan minta yang baru.
    link_to_otp: Masukkan kode dua-faktor dari ponsel Anda atau dari kode pemulihan
    link_to_webauth: Gunakan perangkat kunci keamanan Anda
    log_in_with: Masuk dengan
    login: Masuk
    logout: Keluar
    migrate_account: Pindah ke akun berbeda
    migrate_account_html: Jika Anda ingin mengalihkan akun ini ke akun lain, Anda dapat <a href="%{path}">mengaturnya di sini</a>.
    or_log_in_with: Atau masuk dengan
    providers:
      cas: CAS
      saml: SAML
    register: Daftar
    registration_closed: "%{instance} tidak menerima anggota baru"
    resend_confirmation: Kirim ulang email konfirmasi
    reset_password: Reset kata sandi
    security: Identitas
    set_new_password: Tentukan kata sandi baru
    setup:
      email_below_hint_html: Jika alamat email di bawah tidak benar, Anda dapat menggantinya di sini dan menerima email konfirmasi baru.
      email_settings_hint_html: Email konfirmasi telah dikirim ke %{email}. Jika alamat email tidak benar, Anda dapat mengubahnya di pengaturan akun.
      title: Atur
    status:
      account_status: Status akun
      confirming: Menunggu konfirmasi email diselesaikan.
      functional: Akun Anda kini beroperasi penuh.
      pending: Permintaan Anda sedang ditinjau oleh staf kami. Ini mungkin butuh beberapa waktu. Anda akan menerima email jika permintaan Anda diterima.
      redirecting_to: Akun Anda tidak aktif karena sekarang dialihkan ke %{acct}.
      view_strikes: Lihat hukuman lalu yang pernah terjadi kepada akun Anda
    too_fast: Formulir dikirim terlalu cepat, coba lagi.
    trouble_logging_in: Kesulitan masuk?
    use_security_key: Gunakan kunci keamanan
  authorize_follow:
    already_following: Anda sudah mengikuti akun ini
    already_requested: Anda sudah mengirimkan permintaan untuk mengikuti akun tersebut
    error: Sayangnya, ada error saat melihat akun remote
    follow: Ikuti
    follow_request: 'Anda telah mengirim permintaan untuk mengikuti ke:'
    following: 'Berhasil! Anda sekarang mengikuti:'
    post_follow:
      close: Atau Anda dapat menutup jendela ini.
      return: Tampilkan profil pengguna
      web: Ke web
    title: Mengikuti %{acct}
  challenge:
    confirm: Lanjut
    hint_html: "<strong>Tip:</strong> Kami tidak akan meminta kata sandi Anda lagi untuk beberapa jam ke depan."
    invalid_password: Kata sandi tidak valid
    prompt: Konfirmasi kata sandi untuk melanjutkan
  crypto:
    errors:
      invalid_key: bukan kunci Ed25519 atau Curve25519 yang valid
      invalid_signature: bukan tanda tangan Ed25519 yang valid
  date:
    formats:
      default: "%d %b %Y"
      with_month_name: "%d %B %Y"
  datetime:
    distance_in_words:
      about_x_hours: "%{count}j"
      about_x_months: "%{count}bln"
      about_x_years: "%{count}thn"
      almost_x_years: "%{count}thn"
      half_a_minute: Baru saja
      less_than_x_minutes: "%{count}mnt"
      less_than_x_seconds: Baru saja
      over_x_years: "%{count}thn"
      x_days: "%{count}hari"
      x_minutes: "%{count}mnt"
      x_months: "%{count}bln"
      x_seconds: "%{count}dtk"
  deletes:
    challenge_not_passed: Informasi yang Anda masukkan salah
    confirm_password: Masukkan kata sandi sekarang untuk memverifikasi identitas Anda
    confirm_username: Masukkan nama pengguna untuk mengonfirmasi prosedur
    proceed: Hapus akun
    success_msg: Akun Anda berhasil dihapus
    warning:
      before: 'Sebelum melanjutkan, silakan baca catatan ini dengan hati-hati:'
      caches: Konten yang telah tersimpan di server lain mungkin akan tetap di sana
      data_removal: Kiriman Anda dan data lainnya akan dihapus secara permanen
      email_change_html: Anda dapat <a href="%{path}">mengubah alamat email Anda</a> tanpa perlu menghapus akun
      email_contact_html: Jika pesan belum diterima, Anda dapat mengirim email ke <a href="mailto:%{email}">%{email}</a> untuk mencari bantuan
      email_reconfirmation_html: Jika Anda tidak menerima email konfirmasi, <a href="%{path}">Anda dapat memintanya lagi</a>
      irreversible: Anda tidak akan bisa lagi mengembalikan atau mengaktifkan kembali akun Anda
      more_details_html: Lebih detailnya, lihat <a href="%{terms_path}">kebijakan privasi</a>.
      username_available: Nama pengguna Anda akan tersedia lagi
      username_unavailable: Nama pengguna Anda tetap tidak akan tersedia
  directories:
    directory: Direktori profil
    explanation: Temukan pengguna berdasarkan minatnya
    explore_mastodon: Jelajahi %{title}
  disputes:
    strikes:
      action_taken: Tindakan dilaksanakan
      appeal: Banding
      appeal_approved: Peringatan ini digagalkan dalam banding dan tidak lagi valid
      appeal_rejected: Banding telah ditolak
      appeal_submitted_at: Banding dikirimkan
      appealed_msg: Banding Anda sudah dikirim. Jika disetujui, Anda akan diberi tahu.
      appeals:
        submit: Ajukan banding
      associated_report: Laporan yang berkaitan
      created_at: Tanggal
      description_html: Ini adalah tindakan yang dilakukan terhadap akun Anda dan peringatan telah dikirim oleh staf %{instance}.
      recipient: Dialamatkan untuk
      status: 'Kiriman #%{id}'
      status_removed: Kirim sudah dihapus dari sistem
      title: "%{action} dari %{date}"
      title_actions:
        delete_statuses: Penghapusan kiriman
        disable: Pembekuan akun
        mark_statuses_as_sensitive: Tandai kiriman sebagai sensitif
        none: Peringatan
        sensitive: Tandai akun sebagai sensitif
        silence: Pembatasan akun
        suspend: Penangguhan akun
      your_appeal_approved: Banding Anda disetujui
      your_appeal_pending: Anda telah mengirim banding
      your_appeal_rejected: Banding Anda ditolak
  domain_validator:
    invalid_domain: bukan nama domain yang valid
  errors:
    '400': Permintaan yang dikirim tidak valid atau cacat.
    '403': Anda tidak mempunyai izin untuk melihat halaman ini.
    '404': Halaman yang anda cari tidak ditemukan
    '406': Halaman ini tidak tersedia dalam format yang diminta.
    '410': Halaman yang anda cari sudah tidak dapat ditemukan lagi.
    '422':
      content: Verifikasi keamanan gagal. Apa anda memblokir cookie?
      title: Verifikasi keamanan gagal
    '429': Lambat
    '500':
      content: Maaf, ada sesuatu yang salah pada sistem kami.
      title: Halaman ini tidak benar
    '503': Halaman ini tidak dapat ditampilkan karena kegagalan server sementara.
    noscript_html: Untuk menggunakan aplikasi web Mastodon, tolong aktifkan JavaScript. Sebagai alternatif, cobalah <a href="%{apps_path}">aplikasi murni</a> Mastodon untuk platform Anda.
  existing_username_validator:
    not_found: tidak dapat menemukan pengguna lokal dengan nama pengguna tersebut
    not_found_multiple: tidak dapat menemukan %{usernames}
  exports:
    archive_takeout:
      date: Tanggal
      download: Unduh arsip Anda
      hint_html: Anda dapat meminta arsip <strong>toot dan media yang Anda unggah</strong>. Data yang terekspor akan berformat ActivityPub, dapat dibaca dengan perangkat lunak yang mendukungnya. Anda dapat meminta arsip akun setiap 7 hari.
      in_progress: Mengompilasi arsip Anda...
      request: Meminta arsip Anda
      size: Ukuran
    blocks: Anda blokir
    bookmarks: Markah
    csv: CSV
    domain_blocks: Blokir domain
    lists: Daftar
    mutes: Anda bisukan
    storage: Penyimpanan media
  featured_tags:
    add_new: Tambah baru
    errors:
      limit: Anda sudah menampilkan tagar unggulan dengan jumlah maksimum
    hint_html: "<strong>Apa itu tagar yang diunggulkan?</strong> Mereka ditampilkan secara mencolok di profil publik Anda dan mengizinkan orang-orang untuk menjelajahi kiriman publik khususnya yang ada di bawah tagar tersebut. Mereka adalah alat yang bagus untuk melacak pekerjaan kreatif atau proyek jangka panjang."
  filters:
    contexts:
      account: Profil
      home: Beranda
      notifications: Notifikasi
      public: Linimasa publik
      thread: Percakapan
    edit:
      title: Ubah saringan
    errors:
      invalid_context: Konteks tidak ada atau invalid
      invalid_irreversible: Penyaringan yang tidak dapat dipulihkan hanya bekerja di beranda atau konteks notifikasi
    index:
      delete: Hapus
      empty: Anda tidak memiliki filter.
      title: Saringan
    new:
      title: Tambah saringan baru
  footer:
    developers: Pengembang
    more: Lainnya…
    resources: Sumber daya
    trending_now: Sedang tren
  generic:
    all: Semua
    changes_saved_msg: Perubahan berhasil disimpan!
    copy: Salin
    delete: Hapus
    none: Tidak ada
    order_by: Urut berdasarkan
    save_changes: Simpan perubahan
    today: hari ini
    validation_errors:
      other: Ada yang belum benar! Silakan tinjau %{count} kesalahan di bawah ini
  html_validator:
    invalid_markup: 'berisi markup HTML yang tidak valid: %{error}'
  imports:
    errors:
      over_rows_processing_limit: berisi lebih dari %{count} baris
    modes:
      merge: Gabung
      merge_long: Pertahankan rekaman yang sudah ada dan buat baru
      overwrite: Timpa
      overwrite_long: Ganti rekaman sekarang dengan yang baru
    preface: Anda bisa mengimpor data tertentu seperti orang-orang yang anda ikuti atau anda blokir di server ini, dari file yang dibuat oleh fitur expor di server lain.
    success: Data anda berhasil diupload dan akan diproses sesegera mungkin
    types:
      blocking: Daftar diblokir
      bookmarks: Markah
      domain_blocking: Daftar blokir domain
      following: Daftar diikuti
      muting: Daftar didiamkan
    upload: Unggah
  in_memoriam_html: Dalam memori.
  invites:
    delete: Nonaktifkan
    expired: Kedaluwarsa
    expires_in:
      '1800': 30 menit
      '21600': 6 jam
      '3600': 1 jam
      '43200': 12 jam
      '604800': 1 minggu
      '86400': 1 hari
    expires_in_prompt: Tak pernah
    generate: Buat tautan undangan
    invited_by: 'Anda diundang oleh:'
    max_uses:
      other: "%{count} penggunaan"
    max_uses_prompt: Tanpa batas
    prompt: Buat dan bagikan tautan dengan yang lain untuk mendapatkan akses ke server ini
    table:
      expires_at: Kedaluwarsa
      uses: Penggunaan
    title: Undang orang
  lists:
    errors:
      limit: Daftar Anda telah mencapai jumlah maksimum
  login_activities:
    authentication_methods:
      otp: aplikasi otentikasi dua-faktor
      password: kata sandi
      sign_in_token: kode keamanan email
      webauthn: kunci keamanan
    description_html: Jika Anda melihat aktivitas tidak dikenal, pertimbangkan untuk mengubah kata sandi dan mengaktifkan otentikasi dua-faktor.
    empty: Riwayat otentikasi tidak tersedia
    failed_sign_in_html: Upaya gagal masuk dengan %{method} dari %{ip} (%{browser})
    successful_sign_in_html: Berhasil masuk dengan %{method} dari %{ip} (%{browser})
    title: Riwayat otentikasi
  media_attachments:
    validations:
      images_and_video: Tidak bisa melampirkan video pada status yang telah memiliki gambar
      not_ready: Tidak dapat melampirkan berkas yang belum selesai diproses. Coba lagi nanti!
      too_many: Tidak dapat melampirkan lebih dari 4 file
  migrations:
    acct: Pindah ke
    cancel: Batalkan peralihan
    cancel_explanation: Membatalkan peralihan akan mengaktivasi ulang akun sekarang, tetapi tidak akan mengembalikan pengikut yang telah pindah ke akun baru.
    cancelled_msg: Pembatalan peralihan berhasil.
    errors:
      already_moved: adalah akun yang sama yang sudah Anda pindahkan ke
      missing_also_known_as: ini bukan back-reference akun ini
      move_to_self: tidak boleh akun sekarang
      not_found: tidak dapat ditemukan
      on_cooldown: Anda berada di masa tenang
    followers_count: Jumlah pengikut saat migrasi
    incoming_migrations: Pindah dari akun berbeda
    incoming_migrations_html: Untuk pindah dari akun lain ke sini, Anda harus <a href="%{path}">membuat alias akun</a> terlebih dahulu.
    moved_msg: Akun Anda dialihkan ke %{acct} dan pengikut Anda akan ikut dipindahkan.
    not_redirecting: Saat ini akun Anda tidak dialihkan ke akun lain.
    on_cooldown: Anda baru saja memindahkan akun Anda. Fungsi ini akan tersedia kembali %{count} hari lagi.
    past_migrations: Migrasi lampau
    proceed_with_move: Pindahkan pengikut
    redirected_msg: Akun Anda sedang dialihkan ke %{acct}.
    redirecting_to: Akun Anda dialihkan ke %{acct}.
    set_redirect: Atur peralihan
    warning:
      backreference_required: Akun baru harus dikonfigurasi terlebih dahulu agar merujuk ke akun ini
      before: 'Sebelum lanjut, mohon perhatikan catatan ini:'
      cooldown: Setelah pindah akun adalah masa tenang, masa Anda tidak dapat pindah akun lagi
      disabled_account: Akun Anda tidak akan dapat dipakai secara penuh. Namun, Anda tetap akan memiliki akses ke ekspor data dan aktivasi ulang.
      followers: Tindakan ini akan memindah semua pengikut Anda dari akun sekarang ke akun baru
      only_redirect_html: Secara alternatif, Anda <a href="%{path}">hanya dapat menaruh tulisan mengarahkan ke profil Anda</a>.
      other_data: Tidak akan ada data lagi yang dipindahkan secara otomatis
      redirect: Pemberitahuan peralihan akan dimunculkan pada akun profil Anda dan akun akan dikecualikan dari pencarian
  moderation:
    title: Moderasi
  move_handler:
    carry_blocks_over_text: Pengguna ini pindah dari %{acct}, yang telah Anda blokir sebelumnya.
    carry_mutes_over_text: Pengguna ini pindah dari %{acct}, yang telah Anda bisukan sebelumnya.
    copy_account_note_text: 'Pengguna ini pindah dari %{acct}, ini dia pesan Anda sebelumnya tentang mereka:'
  notification_mailer:
    admin:
      sign_up:
        subject: "%{name} mendaftar"
    digest:
      action: Lihat semua notifikasi
      body: Ini adalah ringkasan singkat yang anda lewatkan pada sejak kunjungan terakhir anda pada %{since}
      mention: "%{name} menyebut anda di:"
      new_followers_summary:
        other: Anda mendapatkan %{count} pengikut baru! Luar biasa!
      subject:
        other: "%{count} notifikasi baru sejak kunjungan terakhir anda pada \U0001F418"
      title: Saat Anda tidak muncul...
    favourite:
      body: 'Status anda disukai oleh %{name}:'
      subject: "%{name} menyukai status anda"
      title: Favorit baru
    follow:
      body: "%{name} mengikuti anda!"
      subject: "%{name} menjadi pengikut anda"
      title: Pengikut baru
    follow_request:
      action: Kelola permintaan mengikuti
      body: "%{name} meminta untuk mengikuti anda"
      subject: 'Pengikut menunggu: %{name}'
      title: Permintaan mengikuti baru
    mention:
      action: Balas
      body: 'Anda disebut oleh %{name} pada:'
      subject: Anda disebut oleh %{name}
      title: Sebutan baru
    poll:
      subject: Japat oleh %{name} telah berakhir
    reblog:
      body: 'Status anda di-boost oleh %{name}:'
      subject: "%{name} mem-boost status anda"
      title: Boost baru
    status:
      subject: "%{name} baru saja memposting"
    update:
      subject: "%{name} mengedit kiriman"
  notifications:
    email_events: Event untuk notifikasi email
    email_events_hint: 'Pilih event yang ingin Anda terima notifikasinya:'
    other_settings: Pengaturan notifikasi lain
  number:
    human:
      decimal_units:
        format: "%n%u"
        units:
          billion: M
          million: Jt
          quadrillion: Kdt
          thousand: Rb
          trillion: T
  otp_authentication:
    code_hint: Masukkan kode yang dibuat oleh aplikasi autentikator sebagai konfirmasi
    description_html: Jika Anda mengaktifkan <strong>autentikasi dua-faktor</strong> menggunakan aplikasi autentikator, Anda membutuhkan ponsel untuk masuk akun, yang akan membuat token untuk dimasukkan.
    enable: Aktifkan
    instructions_html: "<strong>Pindai kode QR ini dengan Google Authenticator anda atau aplikasi TOTP lainnya di ponsel anda</strong>. Mulai sekarang, aplikasi tersebut akan membuat token yang bisa anda gunakan untuk masuk akun."
    manual_instructions: 'Jika anda tidak bisa memindai kode QR dan harus memasukkannya secara manual, ini dia kode rahasia yang harus dimasukkan:'
    setup: Persiapan
    wrong_code: Kode yang dimasukkan tidak cocok! Apakah waktu server dan waktu di ponsel sudah benar?
  pagination:
    newer: Lebih baru
    next: Selanjutnya
    older: Lebih lama
    prev: Sebelumnya
    truncate: "&hellip;"
  polls:
    errors:
      already_voted: Anda sudah mengikuti japat ini
      duplicate_options: berisi item ganda
      duration_too_long: terlalu jauh ke masa depan
      duration_too_short: terlalu cepat
      expired: Japat telah berakhir
      invalid_choice: Opsi pilihan yang dipilih tidak ada
      over_character_limit: tidak boleh lebih dari %{max} karakter
      too_few_options: harus punya lebih dari satu item
      too_many_options: tidak boleh berisi lebih dari %{max} item
  preferences:
    other: Lainnya
    posting_defaults: Kiriman bawaan
    public_timelines: Linimasa publik
  reactions:
    errors:
      limit_reached: Batas reaksi yang berbeda terpenuhi
      unrecognized_emoji: bukan emoji yang dikenal
  relationships:
    activity: Aktivitas akun
    dormant: Terbengkalai
    follow_selected_followers: Ikuti pengikut yang dipilih
    followers: Pengikut
    following: Mengikuti
    invited: Diundang
    last_active: Terakhir aktif
    most_recent: Terkini
    moved: Dipindah
    mutual: Mutual
    primary: Utama
    relationship: Hubungan
    remove_selected_domains: Hapus semua pengikut dari domain yang dipilih
    remove_selected_followers: Hampus pengikut yang dipilih
    remove_selected_follows: Batal ikuti pengguna terpilih
    status: Status akun
  remote_follow:
    acct: Masukkan namapengguna@domain yang akan anda ikuti
    missing_resource: Tidak dapat menemukan URL redirect dari akun anda
    no_account_html: Tidak memiliki akun? Anda dapat <a href='%{sign_up_path}' target='_blank'>mendaftar di sini</a>
    proceed: Lanjutkan untuk mengikuti
    prompt: 'Anda akan mengikuti:'
    reason_html: "<strong>Mengapa langkah ini penting?</strong> <code>%{instance}</code> mungkin saja bukan tempat Anda mendaftar, sehingga kami perlu mengalihkan Anda ke server beranda lebih dahulu."
  remote_interaction:
    favourite:
      proceed: Lanjutkan ke favorit
      prompt: 'Anda ingin memfavoritkan toot ini:'
    reblog:
      proceed: Lanjutkan ke boost
      prompt: 'Anda ingin mem-boost toot ini:'
    reply:
      proceed: Lanjutkan ke balasan
      prompt: 'Anda ingin membalas toot ini:'
  reports:
    errors:
      invalid_rules: tidak mereferensikan aturan yang valid
  scheduled_statuses:
    over_daily_limit: Anda telah melampaui batas %{limit} toot terjadwal untuk sehari
    over_total_limit: Anda telah melampaui batas %{limit} toot terjadwal
    too_soon: Tanggal terjadwal haruslah pada hari yang akan datang
  sessions:
    activity: Aktivitas terakhir
    browser: Peramban
    browsers:
      alipay: Alipay
      blackberry: Blackberry
      chrome: Chrome
      edge: Microsoft Edge
      electron: Electron
      firefox: Firefox
      generic: Peramban tidak dikenal
      ie: Internet Explorer
      micro_messenger: MicroMessenger
      nokia: Peramban Nokia S40 Ovi
      opera: Opera
      otter: Otter
      phantom_js: PhantomJS
      qq: QQ Browser
      safari: Safari
      uc_browser: UCBrowser
      weibo: Weibo
    current_session: Sesi sekarang
    description: "%{browser} di %{platform}"
    explanation: Ini peramban yang sedang dalam posisi masuk akun Mastodon Anda.
    ip: IP
    platforms:
      adobe_air: Adobe Air
      android: Android
      blackberry: Blackberry
      chrome_os: ChromeOS
      firefox_os: Firefox OS
      ios: iOS
      linux: Linux
      mac: Mac
      other: platform yang tidak diketahui
      windows: Windows
      windows_mobile: Windows Mobile
      windows_phone: Windows Phone
    revoke: Cabut izin
    revoke_success: Sesi berhasil dicabut
    title: Sesi
    view_authentication_history: Lihat riwayat otentikasi akun Anda
  settings:
    account: Akun
    account_settings: Pengaturan akun
    aliases: Alias akun
    appearance: Tampilan
    authorized_apps: Apl yang diizinkan
    back: Kembali ke Mastodon
    delete: Penghapusan akun
    development: Pengembangan
    edit_profile: Ubah profil
    export: Expor data
    featured_tags: Tagar unggulan
    import: Impor
    import_and_export: Impor dan ekspor
    migrate: Pemindahan akun
    notifications: Notifikasi
    preferences: Pilihan
    profile: Profil
    relationships: Ikuti dan pengikut
    statuses_cleanup: Hapus kiriman otomatis
<<<<<<< HEAD
=======
    strikes: Moderasi hukuman
>>>>>>> 8c7223f4
    two_factor_authentication: Autentikasi Two-factor
    webauthn_authentication: Kunci keamanan
  statuses:
    attached:
      audio:
        other: "%{count} audio"
      description: 'Terlampir: %{attached}'
      image:
        other: "%{count} gambar"
      video:
        other: "%{count} video"
    boosted_from_html: Boost dari %{acct_link}
    content_warning: 'Peringatan konten: %{warning}'
    default_language: Sama seperti bahasa antarmuka
    disallowed_hashtags:
      other: 'berisi tagar yang tidak diizinkan: %{tags}'
    edited_at_html: Diedit %{date}
    errors:
      in_reply_not_found: Status yang ingin Anda balas sudah tidak ada.
    open_in_web: Buka di web
    over_character_limit: melebihi %{max} karakter
    pin_errors:
      direct: Kiriman yang hanya terlihat oleh pengguna yang disebutkan tidak dapat disematkan
      limit: Anda sudah mencapai jumlah maksimum toot yang dapat disematkan
      ownership: Toot orang lain tidak bisa disematkan
      reblog: Boost tidak bisa disematkan
    poll:
      total_people:
        other: "%{count} orang"
      total_votes:
        other: "%{count} memilih"
      vote: Memilih
    show_more: Tampilkan selengkapnya
    show_newer: Tampilkan lebih baru
    show_older: Tampilkan lebih lama
    show_thread: Tampilkan utas
    sign_in_to_participate: Masuk untuk mengikuti percakapan
    title: '%{name}: "%{quote}"'
    visibilities:
      direct: Langsung
      private: Khusus pengikut
      private_long: Hanya tampilkan ke pengikut
      public: Publik
      public_long: Bisa dilihat semua orang
      unlisted: Bisa dilihat semua orang, tapi tidak ditampilkan di linimasa publik
      unlisted_long: Tidak terdaftar di linimasa publik tetapi siapapun dapat melihat
  statuses_cleanup:
    enabled: Otomatis hapus kiriman lama
    enabled_hint: "Otomatis menghapus kiriman Anda saat sudah mencapai batasan usia, kecuali yang cocok \nsesuai di bawah ini"
    exceptions: Pengecualian
    explanation: Karena menghapus kiriman adalah operasi dengan sumber daya besar, ini akan dilakukan perlahan ketika server tidak sedang sibuk. Karena alasan ini, kiriman akan dihapus setelah mencapai batas waktu.
    ignore_favs: Abaikan favorit
    ignore_reblogs: Abaikan boost
    interaction_exceptions: Pengecualian berdasar interaksi
    interaction_exceptions_explanation: Perlu diingat tidak ada jaminan kiriman akan dihapus jika ia di bawah batas favorit atau boost setelah sebelumnya berhasil melewatinya.
    keep_direct: Simpan pesan langsung
    keep_direct_hint: Tidak mengapus pesan langsung Anda
    keep_media: Simpan kiriman dengan lampiran media
    keep_media_hint: Tidak menghapus kiriman Anda dengan lampiran media
    keep_pinned: Simpan kiriman tersemat
    keep_pinned_hint: Tidak menghapus kiriman tersemat Anda
    keep_polls: Simpan japat
    keep_polls_hint: Tidak menghapus japat Anda
    keep_self_bookmark: Simpan kiriman yang Anda markahi
    keep_self_bookmark_hint: Tidak menghapus kiriman Anda sendiri jika Anda telah memasukkannya ke markah
    keep_self_fav: Simpan kiriman favorit Anda
    keep_self_fav_hint: Tidak menghapus kiriman Anda yang Anda favoritkan
    min_age:
      '1209600': 2 minggu
      '15778476': 6 bulan
      '2629746': 1 bulan
      '31556952': 1 tahun
      '5259492': 2 bulan
<<<<<<< HEAD
=======
      '604800': 1 minggu
>>>>>>> 8c7223f4
      '63113904': 2 tahun
      '7889238': 3 bulan
    min_age_label: Batas usia
    min_favs: Simpan kiriman favorit lebih dari
    min_favs_hint: Tidak menghapus kiriman Anda yang mendapatkan sekian favorit. Kosongkan bila ingin menghapus kiriman tanpa peduli jumlah favoritnya
    min_reblogs: Simpan kiriman yang di-boost lebih dari
    min_reblogs_hint: Tidak menghapus kiriman Anda yang di-boost lebih dari sekian kali. Kosongkan bila ingin menghapus kiriman tanpa peduli jumlah boost-nya
  stream_entries:
    pinned: Toot tersemat
    reblogged: di-boost-kan
    sensitive_content: Konten sensitif
  tags:
    does_not_match_previous_name: tidak cocok dengan nama sebelumnya
  terms:
    body_html: |
      <h2>Privacy Policy</h2>
      <h3 id="collect">What information do we collect?</h3>

      <ul>
      <li><em>Basic account information</em>: If you register on this server, you may be asked to enter a username, an e-mail address and a password. You may also enter additional profile information such as a display name and biography, and upload a profile picture and header image. The username, display name, biography, profile picture and header image are always listed publicly.</li>
      <li><em>Posts, following and other public information</em>: The list of people you follow is listed publicly, the same is true for your followers. When you submit a message, the date and time is stored as well as the application you submitted the message from. Messages may contain media attachments, such as pictures and videos. Public and unlisted posts are available publicly. When you feature a post on your profile, that is also publicly available information. Your posts are delivered to your followers, in some cases it means they are delivered to different servers and copies are stored there. When you delete posts, this is likewise delivered to your followers. The action of reblogging or favouriting another post is always public.</li>
      <li><em>Direct and followers-only posts</em>: All posts are stored and processed on the server. Followers-only posts are delivered to your followers and users who are mentioned in them, and direct posts are delivered only to users mentioned in them. In some cases it means they are delivered to different servers and copies are stored there. We make a good faith effort to limit the access to those posts only to authorized persons, but other servers may fail to do so. Therefore it's important to review servers your followers belong to. You may toggle an option to approve and reject new followers manually in the settings. <em>Please keep in mind that the operators of the server and any receiving server may view such messages</em>, and that recipients may screenshot, copy or otherwise re-share them. <em>Do not share any dangerous information over Mastodon.</em></li>
      <li><em>IPs and other metadata</em>: When you log in, we record the IP address you log in from, as well as the name of your browser application. All the logged in sessions are available for your review and revocation in the settings. The latest IP address used is stored for up to 12 months. We also may retain server logs which include the IP address of every request to our server.</li>
      </ul>

      <hr class="spacer" />

      <h3 id="use">What do we use your information for?</h3>

      <p>Any of the information we collect from you may be used in the following ways:</p>

      <ul>
      <li>To provide the core functionality of Mastodon. You can only interact with other people's content and post your own content when you are logged in. For example, you may follow other people to view their combined posts in your own personalized home timeline.</li>
      <li>To aid moderation of the community, for example comparing your IP address with other known ones to determine ban evasion or other violations.</li>
      <li>The email address you provide may be used to send you information, notifications about other people interacting with your content or sending you messages, and to respond to inquiries, and/or other requests or questions.</li>
      </ul>

      <hr class="spacer" />

      <h3 id="protect">How do we protect your information?</h3>

      <p>We implement a variety of security measures to maintain the safety of your personal information when you enter, submit, or access your personal information. Among other things, your browser session, as well as the traffic between your applications and the API, are secured with SSL, and your password is hashed using a strong one-way algorithm. You may enable two-factor authentication to further secure access to your account.</p>

      <hr class="spacer" />

      <h3 id="data-retention">What is our data retention policy?</h3>

      <p>We will make a good faith effort to:</p>

      <ul>
      <li>Retain server logs containing the IP address of all requests to this server, in so far as such logs are kept, no more than 90 days.</li>
      <li>Retain the IP addresses associated with registered users no more than 12 months.</li>
      </ul>

      <p>You can request and download an archive of your content, including your posts, media attachments, profile picture, and header image.</p>

      <p>You may irreversibly delete your account at any time.</p>

      <hr class="spacer"/>

      <h3 id="cookies">Do we use cookies?</h3>

      <p>Yes. Cookies are small files that a site or its service provider transfers to your computer's hard drive through your Web browser (if you allow). These cookies enable the site to recognize your browser and, if you have a registered account, associate it with your registered account.</p>

      <p>We use cookies to understand and save your preferences for future visits.</p>

      <hr class="spacer" />

      <h3 id="disclose">Do we disclose any information to outside parties?</h3>

      <p>We do not sell, trade, or otherwise transfer to outside parties your personally identifiable information. This does not include trusted third parties who assist us in operating our site, conducting our business, or servicing you, so long as those parties agree to keep this information confidential. We may also release your information when we believe release is appropriate to comply with the law, enforce our site policies, or protect ours or others rights, property, or safety.</p>

      <p>Your public content may be downloaded by other servers in the network. Your public and followers-only posts are delivered to the servers where your followers reside, and direct messages are delivered to the servers of the recipients, in so far as those followers or recipients reside on a different server than this.</p>

      <p>When you authorize an application to use your account, depending on the scope of permissions you approve, it may access your public profile information, your following list, your followers, your lists, all your posts, and your favourites. Applications can never access your e-mail address or password.</p>

      <hr class="spacer" />

      <h3 id="children">Site usage by children</h3>

      <p>If this server is in the EU or the EEA: Our site, products and services are all directed to people who are at least 16 years old. If you are under the age of 16, per the requirements of the GDPR (<a href="https://en.wikipedia.org/wiki/General_Data_Protection_Regulation">General Data Protection Regulation</a>) do not use this site.</p>

      <p>If this server is in the USA: Our site, products and services are all directed to people who are at least 13 years old. If you are under the age of 13, per the requirements of COPPA (<a href="https://en.wikipedia.org/wiki/Children%27s_Online_Privacy_Protection_Act">Children's Online Privacy Protection Act</a>) do not use this site.</p>

      <p>Law requirements can be different if this server is in another jurisdiction.</p>

      <hr class="spacer" />

      <h3 id="changes">Changes to our Privacy Policy</h3>

      <p>If we decide to change our privacy policy, we will post those changes on this page.</p>

      <p>This document is CC-BY-SA. It was last updated March 7, 2018.</p>

      <p>Originally adapted from the <a href="https://github.com/discourse/discourse">Discourse privacy policy</a>.</p>
    title: "%{instance} Ketentuan Layanan dan Kebijakan Privasi"
  themes:
    contrast: Mastodon (Kontras tinggi)
    default: Mastodon (Gelap)
    mastodon-light: Mastodon (Terang)
  time:
    formats:
      default: "%d %b %Y, %H:%M"
      month: "%b %Y"
      time: "%H:%M"
  two_factor_authentication:
    add: Tambah
    disable: Matikan
    disabled_success: Autentikasi dua-faktor berhasil dinonaktifkan
    edit: Edit
    enabled: Otentifikasi dua faktor aktif
    enabled_success: Ototentikasi dua faktor telah diaktifkan
    generate_recovery_codes: Buat Kode Pemulihan
    lost_recovery_codes: Kode pemulihan bisa anda gunakan untuk mendapatkan kembali akses pada akun anda jika anda kehilangan handphone anda. Jika anda kehilangan kode pemulihan, anda bisa membuatnya ulang disini. Kode pemulihan anda yang lama tidak akan bisa digunakan lagi.
    methods: Metode dua-faktor
    otp: Aplikasi autentikator
    recovery_codes: Kode pemulihan cadangan
    recovery_codes_regenerated: Kode Pemulihan berhasil dibuat ulang
    recovery_instructions_html: Jika anda kehilangan akses pada handphone anda, anda bisa menggunakan kode pemulihan dibawah ini untuk mendapatkan kembali akses pada akun anda. Simpan kode pemulihan anda baik-baik, misalnya dengan mencetaknya atau menyimpannya bersama dokumen penting lainnya.
    webauthn: Kunci keamanan
  user_mailer:
    appeal_approved:
      action: Ke akun Anda
      explanation: Banding peringatan terhadap akun Anda pada %{strike_date} yang Anda kirim pada %{appeal_date} telah disetujui. Akun Anda akan kembali ditandai sebagai akun bagus.
      subject: Banding Anda dari %{date} telah disetujui
      title: Banding disetujui
    appeal_rejected:
      explanation: Banding terhadap akun Anda pada %{strike_date} yang Anda ajukan %{appeal_date} telah ditolak.
      subject: Banding Anda dari %{date} telah ditolak
      title: Banding ditolak
    backup_ready:
      explanation: Cadangan penuh akun Mastodon Anda sudah dapat diunduh!
      subject: Arsip Anda sudah siap diunduh
      title: Ambil arsip
    sign_in_token:
      details: 'Ini dia rincian usaha masuk akun:'
      explanation: 'Kami mendeteksi usaha masuk ke akun Anda dari alamat IP tak dikenal. Jika ini Anda, mohon masukkan kode keamanan di bawah pada halaman masuk:'
      further_actions: 'Jika ini bukan Anda, mohon ganti kata sandi dan aktifkan autentikasi dua-faktor pada akun Anda. Anda bisa melakukannya di sini:'
      subject: Harap konfirmasi usaha masuk akun
      title: Usaha masuk akun
    warning:
      appeal: Ajukan banding
      appeal_description: Jika Anda yakin ini galat, Anda dapat mengajukan banding ke staf %{instance}.
      categories:
        spam: Spam
        violation: Konten melanggar panduan komunitas berikut
      explanation:
        delete_statuses: Beberapa kiriman Anda terdeteksi melanggar satu atau lebih panduan komunitas dan satu per satu telah dihapus moderator %{instance}.
        disable: Anda tidak lagi dapat menggunakan akun, tapi profil dan data Anda lainnya masih tersimpan. Anda dapat minta cadangan data Anda, mengubah pengaturan akun, atau menghapus akun.
        mark_statuses_as_sensitive: Beberapa kiriman Anda telah ditandai sebagai sensitif oleh moderator %{instance}. Artinya, orang-orang perlu mengetuk media pada kiriman sebelum pratinjau ditampilkan. Anda dapat menandai sendiri media Anda sebagai sensitif di kiriman pada masa mendatang.
        sensitive: Mulai sekarang, semua berkas media yang telah Anda unggah akan ditandai sebagai sensitif dan disembunyikan di balik peringatan yang harus diklik.
        silence: Anda masih tetap dapat menggunakan akun tetapi hanya orang yang mengikuti Anda yang dapat melihat kiriman Anda di server ini, dan Anda mungkin akan dikeluarkan dari fitur pencarian akun. Bagaimana pun, orang lain tetap dapat mengikuti Anda secara manual.
        suspend: Anda tidak dapat menggunakan akun Anda, dan profil serta data lain Anda tidak lagi dapat diakses. Anda masih tetap bisa masuk akun untuk minta cadangan data sampai data Anda akan dihapus permanen 30 hari lagi, tapi kami akan menyimpan beberapa data dasar untuk mencegah Anda menghindari penangguhan.
      reason: 'Alasan:'
      statuses: 'Kiriman mengutip:'
      subject:
        delete_statuses: Postingan anda pada %{acct} telah dihapus
        disable: Akun Anda %{acct} telah dibekukan
        mark_statuses_as_sensitive: Kiriman Anda di %{acct} telah ditandai sebagai sensitif
        none: Peringatan untuk %{acct}
        sensitive: Kiriman Anda di %{acct} akan ditandai sebagai sensitif mulai sekarang
        silence: Akun Anda %{acct} telah dibatasi
        suspend: Akun Anda %{acct} telah ditangguhkan
      title:
        delete_statuses: Postingan dihapus
        disable: Akun dibekukan
        mark_statuses_as_sensitive: Kiriman ditandai sebagai sensitif
        none: Peringatan
        sensitive: Akun ditandai sebagai sensitif
        silence: Akun dibatasi
        suspend: Akun ditangguhkan
    welcome:
      edit_profile_action: Siapkan profil
      edit_profile_step: Anda dapat menyesuaikan profil Anda dengan mengunggah avatar, kepala, mengubah tampilan nama dan lainnya. Jika Anda ingin meninjau pengikut baru sebelum Anda terima sebagai pengikut, Anda dapat mengunci akun Anda.
      explanation: Beberapa tips sebelum Anda memulai
      final_action: Mulai mengirim
      final_step: 'Mulai mengirim! Tanpa pengikut, pesan publik Anda akan tetap dapat dilihat oleh akun lain, contohnya di linimasa lokal atau di tagar. Anda mungkin ingin memperkenalkan diri dengan tagar #introductions.'
      full_handle: Penanganan penuh Anda
      full_handle_hint: Ini yang dapat Anda sampaikan kepada teman agar mereka dapat mengirim pesan atau mengikuti Anda dari server lain.
      review_preferences_action: Ubah preferensi
      review_preferences_step: Pastikan Anda telah mengatur preferensi Anda, seperti email untuk menerima pesan, atau tingkat privasi bawaan untuk postingan Anda. Jika Anda tidak alergi dengan gerakan gambar, Anda dapat mengaktifkan opsi mainkan otomatis GIF.
      subject: Selamat datang di Mastodon
      tip_federated_timeline: Linimasa gabungan adalah ruang yang menampilkan jaringan Mastodon. Tapi ini hanya berisi tetangga orang-orang yang Anda ikuti, jadi tidak sepenuhnya komplet.
      tip_following: Anda secara otomatis mengikuti admin server. Untuk mencari akun-akun yang menarik, silakan periksa linimasa lokal dan gabungan.
      tip_local_timeline: Linimasa lokal adalah ruang yang menampilkan orang-orang di %{instance}. Mereka adalah tetangga dekat!
      tip_mobile_webapp: Jika peramban mobile Anda ingin menambahkan Mastodon ke layar utama, Anda dapat menerima notifikasi dorong. Ia akan berjalan seperti aplikasi asli!
      tips: Tips
      title: Selamat datang, %{name}!
  users:
    follow_limit_reached: Anda tidak dapat mengikuti lebih dari %{limit} orang
    generic_access_help_html: Mengalami masalah saat akses akun? Anda mungkin perlu menghubungi %{email} untuk mencari bantuan
    invalid_otp_token: Kode dua faktor tidak cocok
    invalid_sign_in_token: Kode keamanan tidak valid
    otp_lost_help_html: Jika Anda kehilangan akses keduanya, Anda dapat menghubungi %{email}
    seamless_external_login: Anda masuk via layanan eksternal, sehingga pengaturan kata sandi dan email tidak tersedia.
    signed_in_as: 'Masuk sebagai:'
    suspicious_sign_in_confirmation: Anda terlihat belum pernah masuk dari perangkat ini, dan sudah lama Anda tidak masuk akun, sehingga kami mengirim kode keamanan ke alamat email Anda untuk mengonfirmasi bahwa ini adalah Anda.
  verification:
    explanation_html: 'Anda dapat <strong>memverifikasi diri Anda sebagai pemiliki tautan pada metadata profil</strong>. Situsweb yang ditautkan haruslah berisi tautan ke profil Mastodon Anda. Tautan tersebut <strong>harus</strong> memiliki atribut <code>rel="me"</code>. Isi teks tautan tidaklah penting. Ini contohnya:'
    verification: Verifikasi
  webauthn_credentials:
    add: Tambahkan kunci keamanan baru
    create:
      error: Terjadi masalah saat menambahkan kunci keamanan. Silakan coba lagi.
      success: Kunci keamanan Anda berhasil ditambahkan.
    delete: Hapus
    delete_confirmation: Yakin ingin menghapus kunci keamanan ini?
    description_html: Jika Anda mengaktifkan <strong>autentikasi kunci keamanan</strong>, proses masuk Anda akan memerlukan salah satu kunci keamanan Anda.
    destroy:
      error: Terjadi masalah saat menghapus kunci keamanan Anda. Silakan coba lagi.
      success: Kunci keamanan Anda berhasil dihapus.
    invalid_credential: Kunci keamanan tidak valid
    nickname_hint: Masukkan panggilan kunci keamanan baru Anda
    not_enabled: Anda belum mengaktifkan WebAuthn
    not_supported: Peramban ini tidak mendukung kunci keamanan
    otp_required: Untuk menggunakan kunci keamanan harap aktifkan autentikasi dua-faktor.
    registered_on: Terdaftar pada %{date}<|MERGE_RESOLUTION|>--- conflicted
+++ resolved
@@ -387,15 +387,10 @@
       media_storage: Penyimpanan media
       new_users: pengguna baru
       opened_reports: laporan dibuka
-<<<<<<< HEAD
-      pending_reports_html:
-        other: "<strong>%{count}</strong> laporan ditunda"
-=======
       pending_appeals_html:
         other: "<strong>%{count}</strong> banding ditunda"
       pending_reports_html:
         other: "<strong>%{count}</strong> laporan banding"
->>>>>>> 8c7223f4
       pending_tags_html:
         other: "<strong>%{count}</strong> tagar ditunda"
       pending_users_html:
@@ -408,13 +403,10 @@
       top_languages: Bahasa aktif teratas
       top_servers: Server aktif teratas
       website: Situs web
-<<<<<<< HEAD
-=======
     disputes:
       appeals:
         empty: Tidak ada banding yang ditemukan.
         title: Banding
->>>>>>> 8c7223f4
     domain_allows:
       add_new: Daftar putihkan domain
       created_msg: Domain berhasil masuk daftar putih
@@ -632,11 +624,8 @@
       resolved_msg: Laporan berhasil diselesaikan!
       skip_to_actions: Langsung ke tindakan
       status: Status
-<<<<<<< HEAD
-=======
       statuses: Konten yang dilaporkan
       statuses_description_html: Konten menyinggung akan disampaikan saat komunikasi dengan akun yang dilaporkan
->>>>>>> 8c7223f4
       target_origin: Akun asal yang dilaporkan
       title: Laporan
       unassign: Bebas Tugas
@@ -1406,10 +1395,7 @@
     profile: Profil
     relationships: Ikuti dan pengikut
     statuses_cleanup: Hapus kiriman otomatis
-<<<<<<< HEAD
-=======
     strikes: Moderasi hukuman
->>>>>>> 8c7223f4
     two_factor_authentication: Autentikasi Two-factor
     webauthn_authentication: Kunci keamanan
   statuses:
@@ -1483,10 +1469,7 @@
       '2629746': 1 bulan
       '31556952': 1 tahun
       '5259492': 2 bulan
-<<<<<<< HEAD
-=======
       '604800': 1 minggu
->>>>>>> 8c7223f4
       '63113904': 2 tahun
       '7889238': 3 bulan
     min_age_label: Batas usia
