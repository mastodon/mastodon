---
id:
  about:
    about_mastodon: Mastodon adalah sebuah jejaring sosial <em>terbuka, open-source</em. Sebuah alternatif <em>desentralisasi</em> dari platform komersial, menjauhkan anda resiko dari sebuah perusahaan yang memonopoli komunikasi anda. Pilih server yang anda percayai &mdash; apapun yang anda pilih, anda tetap dapat berinteraksi dengan semua orang. Semua orang dapat menjalankan server Mastodon sendiri dan berpartisipasi dalam <em>jejaring sosial</em> dengan mudah.
    about_this: Tentang server ini
    apps: Apl
    business_email: 'E-mail bisnis:'
    closed_registrations: Pendaftaran untuk server ini sedang ditutup.
    contact: Kontak
    description_headline: Apa itu %{domain}?
    domain_count_after: server lain
    domain_count_before: Terhubung dengan
    features:
      api: API terbuka untuk aplikasi dan layanan lain
      blocks: Aneka ragam fitur blokir dan pembisuan
      characters: 500 karakter per posting
      chronology: Linimasa berurutan
      ethics: 'Desain etis: tanpa iklan, tidak ada pelacakan'
      gifv: Fitur GIFV dan video pendek
      privacy: Terperinci, pengaturan privasi per postingan
      public: Linimasa publik
    features_headline: Yang berbeda dari Mastodon
    get_started: Mulai
    links: Link
    other_instances: Server lain
    source_code: Kode sumber
    status_count_after: status
    status_count_before: Yang telah menulis
    terms: Ketentuan
    user_count_after: pengguna
    user_count_before: Tempat bernaung bagi
    version: Versi
  accounts:
    follow: Ikuti
    followers: Pengikut
    following: Mengikut
    nothing_here: Tidak ada apapun disini!
    people_followed_by: Orang yang diikuti %{name}
    people_who_follow: Orang-orang yang mengikuti %{name}
    posts: Postingan
    remote_follow: Mengikuti
    unfollow: Berhenti mengikuti
  activitypub:
    activity:
      announce:
        name: "%{account_name} membagikan aktivitas."
      create:
        name: "%{account_name} membuat catatan."
    outbox:
      name: "%{account_name} Outbox"
<<<<<<< HEAD
      summary: "Koleksi aktivitas dari pengguna %{account_name}."
=======
      summary: Koleksi aktivitas dari pengguna %{account_name}.
>>>>>>> 947887f2
  admin:
    accounts:
      are_you_sure: Anda yakin?
      confirm: Konfirmasi
      confirmed: Dikonfirmasi
      display_name: Nama
      domain: Domain
      edit: Ubah
      email: E-mail
      feed_url: URL Feed
      followers: Pengikut
      follows: Mengikut
      location:
        all: Semua
        local: Lokal
        remote: Remote
        title: Lokasi
      media_attachments: Lampiran media
      moderation:
        all: Semua
        silenced: Didiamkan
        suspended: Disuspen
        title: Moderasi
      most_recent_activity: Aktivitas terbaru
      most_recent_ip: IP terbaru
      not_subscribed: Tidak berlangganan
      order:
        alphabetic: Alfabetik
        most_recent: Terbaru
        title: Urutan
      perform_full_suspension: Lakukan suspen penuh
      profile_url: URL profil
      public: Publik
      push_subscription_expires: Langganan PuSH telah kadaluarsa
      reset_password: Reset kata sandi
      salmon_url: URL Salmon
      show:
        created_reports: Laporan yang dibuat oleh akun ini
        report: laporan
        targeted_reports: Laporan yang dibuat tentang akun ini
      silence: Diam
      statuses: Status
      title: Akun
      undo_silenced: Undo mendiamkan
      undo_suspension: Undo suspen
      username: Nama pengguna
      web: Web
    domain_blocks:
      add_new: Tambah
      created_msg: Pemblokiran domain sedang diproses
      destroyed_msg: Pemblokiran domain telah dibatalkan
      domain: Domain
      new:
        create: Buat pemblokiran
        hint: Pemblokiran domain tidak akan menghentikan pembuatan akun dalam database, tapi kami akan memberikan moderasi otomatis pada akun-akun tersebut.
        severity:
          desc_html: "<strong>Pendiaman</strong> akan membuat semua postingan tidak dapat dilihat oleh semua orang yang tidak mengikutinya. <strong>Suspen</strong> akan menghapus semua konten, media, dan profil dari akun yang bersangkutan."
          silence: Pendiaman
          suspend: Suspen
        title: Pemblokiran domain baru
      reject_media: Tolak berkas media
      reject_media_hint: Hapus file media yang tersimpan dan menolak semua unduhan nantinya. Tidak terpengaruh dengan suspen
      severities:
        silence: Diamkan
        suspend: Suspen
      severity: Keparahan
      show:
        affected_accounts:
          one: Satu akun di dalam database terpengaruh
          other: "%{count} akun dalam database terpengaruh"
        retroactive:
          silence: Hapus pendiaman terhadap akun pada domain ini
          suspend: Hapus suspen terhadap akun pada domain ini
        title: Hapus pemblokiran domain %{domain}
        undo: Undo
      title: Pemblokiran Domain
    instances:
      account_count: Akun yang diketahui
      domain_name: Domain
      title: Server yang diketahui
<<<<<<< HEAD
    pubsubhubbub:
      callback_url: Callback URL
      confirmed: Dikonfirmasi
      expires_in: Kadaluarsa dalam
      last_delivery: Terakhir dikirim
      title: PubSubHubbub
      topic: Topik
=======
>>>>>>> 947887f2
    reports:
      comment:
        label: Komentar
        none: Tidak ada
      delete: Hapus
      id: ID
      mark_as_resolved: Tandai telah diseleseikan
      report: 'Laporkan #%{id}'
      report_contents: Konten
      reported_account: Akun yang dilaporkan
      reported_by: Dilaporkan oleh
      resolved: Terseleseikan
      silence_account: Akun yang didiamkan
      status: Status
      suspend_account: Akun yang disuspen
      target: Target
      title: Laporan
      unresolved: Belum Terseleseikan
      view: Tampilan
    settings:
      contact_information:
        email: Masukkan alamat email
        label: Informasi kontak
        username: Masukkan nama pengguna
      registrations:
        closed_message:
          desc_html: Ditampilkan pada halaman depan saat pendaftaran ditutup<br>Anda bisa menggunakan tag HTML
          title: Pesan penutupan pendaftaran
        open:
          disabled: Dinonaktifkan
          enabled: Diaktifkan
          title: Pendaftaran terbuka
      setting: Pengaturan
      site_description:
        desc_html: Ditampilkan sebagai sebuah paragraf di halaman depan dan digunakan sebagai tag meta.<br>Anda bisa menggunakan tag HTML, khususnya <code>&lt;a&gt;</code> dan <code>&lt;em&gt;</code>.
        title: Deskripsi situs
      site_description_extended:
        desc_html: Ditampilkan pada halaman informasi tambahan<br>Anda bisa menggunakan tag HTML
        title: Deskripsi situs tambahan
      site_title: Judul Situs
      title: Pengaturan situs
    subscriptions:
      callback_url: Callback URL
      confirmed: Dikonfirmasi
      expires_in: Kadaluarsa dalam
      last_delivery: Terakhir dikirim
      title: PubSubHubbub
      topic: Topik
    title: Administrasi
  application_mailer:
    settings: 'Ubah pilihan email: %{link}'
    signature: Notifikasi Mastodon dari %{instance}
    view: 'Tampilan:'
  applications:
    invalid_url: URL tidak sesuai
  auth:
    change_password: Identitas
    didnt_get_confirmation: Tidak menerima petunjuk konfirmasi?
    forgot_password: Lupa kata sandi?
    login: Masuk
    logout: Keluar
    register: Daftar
    resend_confirmation: Kirim ulang email konfirmasi
    reset_password: Reset kata sandi
    set_new_password: Tentukan kata sandi baru
  authorize_follow:
    error: Sayangnya, ada error saat melihat akun remote
    follow: Ikuti
    prompt_html: 'Anda (<strong>%{self}</strong>) telah diminta untuk mengikuti:'
    title: Mengikuti %{acct}
  datetime:
    distance_in_words:
      about_x_hours: "%{count}j"
      about_x_months: "%{count}bln"
      about_x_years: "%{count}thn"
      almost_x_years: "%{count}thn"
      half_a_minute: Baru saja
      less_than_x_minutes: "%{count}mnt"
      less_than_x_seconds: Baru saja
      over_x_years: "%{count}thn"
      x_days: "%{count}hari"
      x_minutes: "%{count}mnt"
      x_months: "%{count}bln"
      x_seconds: "%{count}dtk"
  errors:
    '403': Anda tidak mempunyai izin untuk melihat halaman ini.
    '404': Halaman yang anda cari tidak ditemukan
    '410': Halaman yang anda cari sudah tidak dapat ditemukan lagi.
    '422':
      content: Verifikasi keamanan gagal. Apa anda memblokir cookie?
      title: Verifikasi keamanan gagal.
  exports:
    blocks: Anda blokir
    csv: CSV
    follows: Anda ikuti
    mutes: Anda bisukan
    storage: Penyimpanan media
  followers:
    domain: Domain
    explanation_html: Jika anda ingin memastikan privasi dari status anda, anda harus tahu siapa yang mengikuti anda. <strong>Status pribadi anda dikirim ke semua server dimana pengikut anda berada</strong>. Anda mungkin ingin untuk mengkaji ulang dan menghapus pengikut jika anda tidak mempercayai bahwa privasi anda di tangan staf atau software di server tersebut.
    followers_count: Jumlah pengikut
    lock_link: Kunci akun anda
    purge: Hapus dari pengikut
    success:
      one: Dalam proses memblokir pengikut dari satu domain...
      other: Dalam proses memblokir pengikut dari %{count} domain...
    true_privacy_html: Mohon diingat bahwa <strong>privasi yang sebenarnya hanya dapat dicapai dengan enkripsi end-to-end</strong>.
    unlocked_warning_html: Semua orang dapat mengikuti anda untuk langsung dapat melihat status pribadi anda. %{lock_link} untuk dapat meninjau dan menolak calon pengikut.
    unlocked_warning_title: Akun anda tidak dikunci
  generic:
    changes_saved_msg: Perubahan berhasil disimpan!
    powered_by: didukung oleh %{link}
    save_changes: Simpan perubahan
    validation_errors:
      one: Ada yang tidak beres! Mohon tinjau error dibawah ini
      other: Ada yang tidak beres! Mohon tinjau error dibawah ini
  imports:
    preface: Anda bisa mengimpor data tertentu seperti orang-orang yang anda ikuti atau anda blokir di server ini, dari file yang dibuat oleh fitur expor di server lain.
    success: Data anda berhasil diupload dan akan diproses sesegera mungkin
    types:
      blocking: Daftar diblokir
      following: Daftar diikuti
      muting: Daftar didiamkan
    upload: Unggah
<<<<<<< HEAD
  landing_strip_html: <strong>%{name}</strong> adalah pengguna di %{link_to_root_path}.Anda dapat mengikuti mereka atau berinteraksi dengan mereka jika anda memiliki akun di fediverse.
=======
  landing_strip_html: "<strong>%{name}</strong> adalah pengguna di %{link_to_root_path}.Anda dapat mengikuti mereka atau berinteraksi dengan mereka jika anda memiliki akun di fediverse."
>>>>>>> 947887f2
  landing_strip_signup_html: Jika anda tidak punya, anda bisa <a href="%{sign_up_path}">daftar disini</a>.
  media_attachments:
    validations:
      images_and_video: Tidak bisa melampirkan video pada status yang telah memiliki gambar
      too_many: Tidak dapat melampirkan lebih dari 4 file
  notification_mailer:
    digest:
      body: 'Ini adalah ringkasan singkat yang anda lewatkan pada %{instance} sejak kunjungan terakhir anda pada %{since}:'
      mention: "%{name} menyebut anda di:"
      new_followers_summary:
        one: Anda mendapatkan satu pengikut baru! Hore!
        other: Anda mendapatkan %{count} pengikut baru! Luar biasa!
      subject:
        one: "1 notifikasi baru sejak kunjungan terakhir anda pada \U0001F418"
        other: "%{count} notifikasi baru sejak kunjungan terakhir anda pada \U0001F418"
    favourite:
      body: 'Status anda disukai oleh %{name}:'
      subject: "%{name} menyukai status anda"
    follow:
      body: "%{name} mengikuti anda!"
      subject: "%{name} menjadi pengikut anda"
    follow_request:
      body: "%{name} meminta untuk mengikuti anda"
      subject: 'Pengikut menunggu: %{name}'
    mention:
      body: 'Anda disebut oleh %{name} pada:'
      subject: Anda disebut oleh %{name}
    reblog:
      body: 'Status anda di-boost oleh %{name}:'
      subject: "%{name} mem-boost status anda"
  pagination:
    next: Selanjutnya
    prev: Sebelumnya
    truncate: "&hellip;"
  remote_follow:
    acct: Masukkan namapengguna@domain yang akan anda ikuti
    missing_resource: Tidak dapat menemukan URL redirect dari akun anda
    proceed: Lanjutkan untuk mengikuti
    prompt: 'Anda akan mengikuti:'
  settings:
    authorized_apps: Apl yang diizinkan
    back: Kembali ke Mastodon
    edit_profile: Ubah profil
    export: Expor data
    followers: Pengikut yang diizinkan
    import: Impor
    preferences: Pilihan
    settings: Pengaturan
    two_factor_authentication: Autentikasi Two-factor
  statuses:
    open_in_web: Buka di web
    over_character_limit: melebihi %{max} karakter
    show_more: Tampilkan selengkapnya
    visibilities:
      private: Khusus pengikut
      private_long: Hanya tampilkan ke pengikut
      public: Publik
      public_long: Bisa dilihat semua orang
<<<<<<< HEAD
      unlisted: Tidak Tercantum
=======
>>>>>>> 947887f2
      unlisted: Bisa dilihat semua orang, tapi tidak ditampilkan di linimasa publik
  stream_entries:
    click_to_show: Klik untuk menampilkan
    reblogged: di-boost-kan
    sensitive_content: Konten sensitif
  time:
    formats:
      default: "%d %b %Y, %H:%M"
  two_factor_authentication:
    code_hint: Masukkan kode yang dibuat oleh app autentikator sebagai konfirmasi
    description_html: Jika anda menaktifkan ototentikasi dua faktor, saat login anda harus menggunakan telepon anda  untuk membuat token supaya anda bisa masuk.
    disable: Matikan
    enable: Aktifkan
    enabled_success: Ototentikasi dua faktor telah diaktifkan
    generate_recovery_codes: Buat Kode Pemulihan
    instructions_html: "<strong>Pindai kode QR ini pada Otentikator Google anda atau aplikasi TOTP lainnya di telepon anda</strong>. Mulai sekarang, aplikasi tersebut akan membuat token yang bisa anda gunakan untuk login."
    lost_recovery_codes: Kode pemulihan bisa anda gunakan untuk mendapatkan kembali akses pada akun anda jika anda kehilangan handphone anda. Jika anda kehilangan kode pemulihan, anda bisa membuatnya ulang disini. Kode pemulihan anda yang lama tidak akan bisa digunakan lagi.
    manual_instructions: 'Jika anda tidak bisa memindai kode QR dan harus memasukkannya secara manual, ini dia kode yang harus dimasukkan:'
    recovery_codes_regenerated: Kode Pemulihan berhasil dibuat ulang
    recovery_instructions: Jika anda kehilangan akses pada handphone anda, anda bisa menggunakan kode pemulihan dibawah ini untuk mendapatkan kembali akses pada akun anda. Simpan kode pemulihan anda baik-baik, misalnya dengan mencetaknya atau menyimpannya bersama dokumen penting lainnya.
    setup: Persiapan
    wrong_code: Kode yang dimasukkan tidak cocok! Apa waktu server dan waktu di handphone sudah cocok?
  users:
    invalid_email: Alamat email tidak cocok
    invalid_otp_token: Kode dua faktor tidak cocok<|MERGE_RESOLUTION|>--- conflicted
+++ resolved
@@ -48,11 +48,7 @@
         name: "%{account_name} membuat catatan."
     outbox:
       name: "%{account_name} Outbox"
-<<<<<<< HEAD
-      summary: "Koleksi aktivitas dari pengguna %{account_name}."
-=======
       summary: Koleksi aktivitas dari pengguna %{account_name}.
->>>>>>> 947887f2
   admin:
     accounts:
       are_you_sure: Anda yakin?
@@ -133,16 +129,6 @@
       account_count: Akun yang diketahui
       domain_name: Domain
       title: Server yang diketahui
-<<<<<<< HEAD
-    pubsubhubbub:
-      callback_url: Callback URL
-      confirmed: Dikonfirmasi
-      expires_in: Kadaluarsa dalam
-      last_delivery: Terakhir dikirim
-      title: PubSubHubbub
-      topic: Topik
-=======
->>>>>>> 947887f2
     reports:
       comment:
         label: Komentar
@@ -267,11 +253,7 @@
       following: Daftar diikuti
       muting: Daftar didiamkan
     upload: Unggah
-<<<<<<< HEAD
-  landing_strip_html: <strong>%{name}</strong> adalah pengguna di %{link_to_root_path}.Anda dapat mengikuti mereka atau berinteraksi dengan mereka jika anda memiliki akun di fediverse.
-=======
   landing_strip_html: "<strong>%{name}</strong> adalah pengguna di %{link_to_root_path}.Anda dapat mengikuti mereka atau berinteraksi dengan mereka jika anda memiliki akun di fediverse."
->>>>>>> 947887f2
   landing_strip_signup_html: Jika anda tidak punya, anda bisa <a href="%{sign_up_path}">daftar disini</a>.
   media_attachments:
     validations:
@@ -330,10 +312,6 @@
       private_long: Hanya tampilkan ke pengikut
       public: Publik
       public_long: Bisa dilihat semua orang
-<<<<<<< HEAD
-      unlisted: Tidak Tercantum
-=======
->>>>>>> 947887f2
       unlisted: Bisa dilihat semua orang, tapi tidak ditampilkan di linimasa publik
   stream_entries:
     click_to_show: Klik untuk menampilkan
