--- conflicted
+++ resolved
@@ -209,11 +209,7 @@
     export: Izvoz podataka
     featured_tags: Istaknuti hashtagovi
     import: Uvezi
-<<<<<<< HEAD
     notifications: Obavijesti
-=======
-    import_and_export: Uvezi i izvezi
->>>>>>> c01a6a6e
     preferences: Postavke
     profile: Profil
     statuses_cleanup: Automatsko brisanje postova
