--- conflicted
+++ resolved
@@ -12,16 +12,11 @@
     contact: Contact
     contact_missing: Manquant
     contact_unavailable: Non disponible
-<<<<<<< HEAD
-    extended_description_html: |
-      <h3>Un bon endroit pour les règles</h3>
-=======
     description_headline: Qu’est-ce que %{domain} ?
     domain_count_after: autres instances
     domain_count_before: Connecté⋅e⋅s à
     extended_description_html: '<h3>Un bon endroit pour les règles</h3>
 
->>>>>>> 45bc6baa
       <p>La description étendue n’a pas été remplie.</p>
 
       '
