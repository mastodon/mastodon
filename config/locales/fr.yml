--- conflicted
+++ resolved
@@ -670,8 +670,6 @@
     other: Autre
     publishing: Publication
     web: Web
-<<<<<<< HEAD
-=======
   push_notifications:
     favourite:
       title: '%{name} a mis votre statut en favori'
@@ -686,7 +684,6 @@
       title: '%{name} vous a mentionné·e'
     reblog:
       title: '%{name} a partagé votre statut'
->>>>>>> c6faecdf
   remote_follow:
     acct: Entrez votre pseudo@instance depuis lequel vous voulez suivre cet·te utilisateur⋅ice
     missing_resource: L’URL de redirection n’a pas pu être trouvée
