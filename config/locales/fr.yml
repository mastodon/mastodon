--- conflicted
+++ resolved
@@ -697,13 +697,10 @@
     sensitive_content: Contenu sensible
   terms:
     title: "%{instance} Conditions d’utilisations et politique de confidentialité"
-<<<<<<< HEAD
-=======
   themes:
     contrast: Contraste élevé
     default: Mastodon
     mastodon-light: Mastodon (clair)
->>>>>>> 46061dc0
   time:
     formats:
       default: "%d %b %Y, %H:%M"
