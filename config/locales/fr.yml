--- conflicted
+++ resolved
@@ -710,13 +710,9 @@
   terms:
     title: "%{instance} Conditions d’utilisations et politique de confidentialité"
   themes:
-<<<<<<< HEAD
-    default: Mastodon (sombre)
-    mastodon-light: Mastodon (clair)
-=======
     contrast: Contraste élevé
     default: Mastodon
->>>>>>> dafd7afc
+    mastodon-light: Mastodon (clair)
   time:
     formats:
       default: "%d %b %Y, %H:%M"
