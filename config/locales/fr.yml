--- conflicted
+++ resolved
@@ -3,7 +3,6 @@
   about:
     about_hashtag_html: Figurent ci-dessous les pouets tagués avec <strong>#%{hashtag}</strong>. Vous pouvez interagir avec eux si vous avez un compte n’importe où dans le Fediverse.
     about_mastodon_html: Mastodon est un réseau social utilisant des formats ouverts et des logiciels libres. Comme le courriel, il est décentralisé.
-    about_hashtag_html: Figurent ci-dessous les pouets tagués avec <strong>#%{hashtag}</strong>. Vous pouvez interagir avec eux si vous avez un compte n’importe où dans le Fediverse.
     about_this: À propos
     closed_registrations: Les inscriptions sont actuellement fermées sur cette instance. Cependant, vous pouvez trouver une autre instance sur laquelle vous créer un compte et à partir de laquelle vous pourrez accéder au même réseau.
     contact: Contact
@@ -68,11 +67,7 @@
       edit: Éditer
       email: Courriel
       feed_url: URL du flux
-<<<<<<< HEAD
-      followers: Abonné⋅es
-=======
       followers: Abonné⋅e⋅s
->>>>>>> 3810d98c
       followers_url: URL des abonné·e·s
       follows: Abonnements
       inbox_url: URL d’entrée
@@ -122,29 +117,13 @@
       unsubscribe: Se désabonner
       username: Nom d’utilisateur⋅ice
       web: Web
-<<<<<<< HEAD
-
-    account_moderation_notes:
-      account: Modérateur·rice
-      created_at: Date
-      create: Créer
-      created_msg: Note de modération créée avec succès !
-      delete: Supprimer
-      destroyed_msg: Note de modération supprimée avec succès !
-  
-=======
->>>>>>> 3810d98c
     custom_emojis:
       copied_msg: Copie locale de l’émoji créée avec succès !
       copy: Copier
       copy_failed_msg: Impossible de faire une copie locale de cet émoji
       created_msg: Émoji créé avec succès !
       delete: Supprimer
-<<<<<<< HEAD
-      destroyed_msg: Emoji supprimé avec succès !
-=======
       destroyed_msg: Émoji supprimé avec succès !
->>>>>>> 3810d98c
       disable: Désactiver
       disabled_msg: Émoji désactivé avec succès !
       emoji: Émoji
@@ -231,13 +210,8 @@
       view: Voir
     settings:
       bootstrap_timeline_accounts:
-<<<<<<< HEAD
-        desc_html: Séparez les noms d’utilisateur·rice par des virgules. Ne fonctionne qu’avec des comptes locaux et non-verrouillés. Si laissé vide, tous les administrateur⋅ice⋅s locaux sont sélectionné⋅e⋅s.
-        title: Abonnements par défaut pour les nouveaux·elles utilisateur·rice·s
-=======
         desc_html: Séparez les noms d’utilisateur·ice par des virgules. Ne fonctionne qu’avec des comptes locaux et non-verrouillés. Si laissé vide, tous les administrateur⋅ice⋅s locaux sont sélectionné⋅e⋅s.
         title: Abonnements par défaut pour les nouveaux·elles utilisateur·ice·s
->>>>>>> 3810d98c
       contact_information:
         email: Entrez une adresse courriel publique
         username: Entrez un nom d’utilisateur⋅ice
@@ -334,32 +308,18 @@
     title: Suivre %{acct}
   datetime:
     distance_in_words:
-<<<<<<< HEAD
-      about_x_hours: "%{count}h"
-      about_x_months: "%{count}mois"
-      about_x_years: "%{count}an(s)"
-      almost_x_years: "%{count}an(s)"
-=======
       about_x_hours: "%{count} h"
       about_x_months: "%{count} mois"
       about_x_years: "%{count} an(s)"
       almost_x_years: "%{count} an(s)"
->>>>>>> 3810d98c
       half_a_minute: À l’instant
       less_than_x_minutes: "%{count} min"
       less_than_x_seconds: À l’instant
       over_x_years: "%{count}an(s)"
-<<<<<<< HEAD
-      x_days: "%{count}j"
-      x_minutes: "%{count}min"
-      x_months: "%{count}mois"
-      x_seconds: "%{count}s"
-=======
       x_days: "%{count} j"
       x_minutes: "%{count} min"
       x_months: "%{count} mois"
       x_seconds: "%{count} s"
->>>>>>> 3810d98c
   deletes:
     bad_password_msg: Bien essayé ! Mot de passe incorrect
     confirm_password: Entrez votre mot de passe pour vérifier votre identité
@@ -561,11 +521,7 @@
     body_html: |
       <h2>Politique de confidentialité</h2>
 
-<<<<<<< HEAD
-      <h3 id=\"collect\">Quelles données collectons-nous ?</h3>
-=======
       <h3 id="collect">Quelles données collectons-nous ?</h3>
->>>>>>> 3810d98c
 
       <p>Nous collectons des données lorsque vous vous enregistrez sur notre site et les récoltons lorsque vous participez dans le forum en lisant, écrivant, et évaluant le contenu partagé ici.</p>
 
@@ -573,11 +529,7 @@
 
       <p>Lors de l’inscription et de la publication de statuts, nous enregistrons l’adresse IP de laquelle les statuts proviennent. Nous pouvons également conserver des historiques serveurs qui contiendront l’adresse IP de chaque requête adressée à notre serveur.</p>
 
-<<<<<<< HEAD
-      <h3 id=\"use\">Que faisons-nous avec vos données ?</h3>
-=======
       <h3 id="use">Que faisons-nous avec vos données ?</h3>
->>>>>>> 3810d98c
 
       <p>Toute information que nous collectons pourra être utilisée d’une des manières suivantes :</p>
 
@@ -585,16 +537,6 @@
         <li>Pour personnaliser votre expérience &mdash; vos données nous aident à mieux répondre à vos besoins individuels.</li>
         <li>Pour améliorer notre site &mdash; nous faisons tout notre possible pour améliorer notre site en fonction des données, retours et suggestions que nous recevons.</li>
         <li>Afin d’améliorer le support client &mdash; vos données nous aident à mieux répondre à vos requêtes et demandes de support.</li>
-<<<<<<< HEAD
-        <li>Afin d’envoyer des courriels à intervalles réguliers &mdash; l’adresse électronique que vous renseignez peut être utilisée pour vous envoyer des données et notifications concernant des changements ou en réponse à votre nom d’utilisateur⋅trice, en réponse à vos demandes et/ou autres requêtes ou questions</li>
-      </ul>
-
-      <h3 id=\"protect\">Comment protégeons-nous vos données ?</h3>
-
-      <p>Nous appliquons une multitude de mesures afin de maintenir la sécurité de vos données personnelles lorsque vous entrez, soumettez, ou accédez à ces dernières.</p>
-
-      <h3 id=\"data-retention\">Quelle est notre politique de conservation des données ?</h3>
-=======
         <li>Afin d’envoyer des courriels à intervalles réguliers &mdash; l’adresse électronique que vous renseignez peut être utilisée pour vous envoyer des données et notifications concernant des changements ou en réponse à votre nom d’utilisateur⋅ice, en réponse à vos demandes et/ou autres requêtes ou questions</li>
       </ul>
 
@@ -603,7 +545,6 @@
       <p>Nous appliquons une multitude de mesures afin de maintenir la sécurité de vos données personnelles lorsque vous entrez, soumettez, ou accédez à ces dernières.</p>
 
       <h3 id="data-retention">Quelle est notre politique de conservation des données ?</h3>
->>>>>>> 3810d98c
 
       <p>Nous nous efforçons de :</p>
 
@@ -612,29 +553,10 @@
         <li>ne pas conserver les adresses IP associées aux utilisateur⋅trices et leur contenu plus de 5 ans.</li>
       </ul>
 
-<<<<<<< HEAD
-      <h3 id=\"cookies\">Utilisons nous des « cookies » ?</h3>
+      <h3 id="cookies">Utilisons-nous des « cookies » ?</h3>
 
       <p>Oui. Les cookies sont de petits fichiers qu’un site ou prestataires de services transfèrent sur le disque dur de votre ordinateur par le biais de votre navigateur Web (si ce dernier le permet). Ces cookies permettent au site de reconnaître votre navigateur et, si vous disposez d’un compte, de l’associer à celui-ci.</p>
 
-      <p>Nous utilisons les cookies pour enregistrer vos préférences pour de futures visites, compiler des données agrégées à propos du trafic et des interactions effectuées sur le site afin de proposer une meilleure expérience dans le futur. Nous pouvons contracter les services d’acteurs tiers afin de nous aider à mieux comprendre les visiteurs de notre site. Ces acteurs ont l’autorisation d’utiliser ces données seulement à des fins d’améliorations.</p>
-
-      <h3 id=\"disclose\">Divulguons-nous des données à des acteurs tiers ?</h3>
-
-      <p>Nous n’échangeons pas, ne vendons pas ni effectuons de quelconques transferts avec des acteurs tiers d’informations permettant de vous identifier personnellement. Cela n’inclut pas les acteurs de confiance qui nous aident à gérer notre entreprise et à vous servir tant que ces acteurs s’accordent à garder lesdites informations confidentielles. Nous pouvons être amenés à délivrer vos informations lorsque jugé adéquat afin de respecter la loi, d’appliquer la politique de notre site, ou afin de protéger nos droits, ceux des autres, notre propriété ou sécurité. Cependant, aucune information permettant l’identification de nos visiteurs ne sera divulguée à des fins publicitaires, commerciales ou tout autre usage.</p>
-
-      <h3 id=\"third-party\">Liens vers des tiers</h3>
-
-      <p>Nous pouvons être amenés à inclure ou offrir les services ou produits d’acteurs tiers sur notre site. Ces acteurs tiers possèdent leur propre politique de confidentialité. Nous ne sommes donc pas responsables du contenu ou activités desdits acteurs. Néanmoins, nous cherchons à protéger l’intégrité de notre site et sommes ouverts à toute remarque concernant ces acteurs.</p>
-
-      <h3 id=\"coppa\" lang=\"en\">Children's Online Privacy Protection Act</h3>
-
-      <p>Notre site, nos produits et services sont tous destinés à l’usage de personnes âgées de 13 ans ou plus. Si ce serveur est hébergé aux États-Unis et que vous êtes âgé⋅e de moins de 13 ans, au vu du COPPA (<a href=\"https://fr.wikipedia.org/wiki/Children%27s_Online_Privacy_Protection_Act\"><i lang=\"en\">Children's Online Privacy Protection Act</i></a>) n’utilisez pas ce site.</p>
-=======
-      <h3 id="cookies">Utilisons-nous des « cookies » ?</h3>
-
-      <p>Oui. Les cookies sont de petits fichiers qu’un site ou prestataires de services transfèrent sur le disque dur de votre ordinateur par le biais de votre navigateur Web (si ce dernier le permet). Ces cookies permettent au site de reconnaître votre navigateur et, si vous disposez d’un compte, de l’associer à celui-ci.</p>
-
       <p>Nous utilisons les cookies pour enregistrer vos préférences pour de futures visites, compiler des données agrégées à propos du trafic et des interactions effectuées sur le site afin de proposer une meilleure expérience dans le futur. Nous pouvons contracter les services de tiers afin de nous aider à mieux comprendre les visiteurs de notre site. Ces tiers ont l’autorisation d’utiliser ces données seulement à des fins d’améliorations.</p>
 
       <h3 id="disclose">Divulguons-nous des données à des tiers ?</h3>
@@ -648,35 +570,22 @@
       <h3 id="coppa" lang="en">Children's Online Privacy Protection Act</h3>
 
       <p>Notre site, nos produits et services sont tous destinés à l’usage de personnes âgées de 13 ans ou plus. Si ce serveur est hébergé aux États-Unis et que vous êtes âgé⋅e de moins de 13 ans, au vu du COPPA (<a href="https://fr.wikipedia.org/wiki/Children%27s_Online_Privacy_Protection_Act"><i lang="en">Children's Online Privacy Protection Act</i></a>) n’utilisez pas ce site.</p>
->>>>>>> 3810d98c
 
       <h3 id="online">Politique de confidentialité en ligne</h3>
 
       <p>Cette politique de confidentialité en ligne s'applique uniquement aux informations collectées par le biais de notre site et non aux informations collectées hors ligne.</p>
 
-<<<<<<< HEAD
-      <h3 id=\"consent\">Votre consentement</h3>
+      <h3 id="consent">Votre consentement</h3>
 
       <p>En utilisant notre site, vous consentez à la présente politique de confidentialité.</p>
 
-      <h3 id=\"changes\">Changements de notre politique de confidentialité</h3>
-=======
-      <h3 id="consent">Votre consentement</h3>
-
-      <p>En utilisant notre site, vous consentez à la présente politique de confidentialité.</p>
-
       <h3 id="changes">Changements de notre politique de confidentialité</h3>
->>>>>>> 3810d98c
 
       <p>Si nous décidons d’apporter des changements à notre politique de confidentialité, nous les publierons sur cette page.</p>
 
       <p>Ce document est distribué sous licence CC-BY-SA. Il a été mis à jour pour la dernière fois le 31 mai 2013. Il a été traduit en français en juillet 2017.</p>
 
-<<<<<<< HEAD
-      <p>Originellement adapté à partir de la politique de confidentialité de <a href=\"https://github.com/discourse/discourse\">Discourse</a>.</p>
-=======
       <p>Originellement adapté à partir de la politique de confidentialité de <a href="https://github.com/discourse/discourse">Discourse</a>.</p>
->>>>>>> 3810d98c
     title: "%{instance} Conditions d’utilisations et politique de confidentialité"
   themes:
     default: Mastodon
