--- conflicted
+++ resolved
@@ -398,13 +398,8 @@
     warning: Soyez prudent⋅e avec ces données. Ne les partagez pas !
     your_token: Votre jeton d’accès
   auth:
-<<<<<<< HEAD
-    agreement_html: En vous inscrivant, vous souscrivez <a href="%{rules_path}">aux règles de l’instance</a> et à <a href="%{terms_path}">nos conditions d’utilisation</a>.
-=======
     agreement_html: En vous inscrivant, vous souscrivez <a href="%{rules_path}">aux
       règles de l’instance</a> et à <a href="%{terms_path}">nos conditions d’utilisation</a>.
-    change_password: Sécurité
->>>>>>> f9122327
     confirm_email: Confirmer mon adresse mail
     delete_account: Supprimer le compte
     delete_account_html: Si vous désirez supprimer votre compte, vous pouvez <a href="%{path}">cliquer
