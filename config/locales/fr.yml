--- conflicted
+++ resolved
@@ -37,11 +37,7 @@
     user_count_before: Abrite
     what_is_mastodon: Qu’est-ce que Mastodon ?
   accounts:
-<<<<<<< HEAD
     choices_html: "%{name} recommande :"
-=======
-    choices_html: 'Sélection de %{name} :'
->>>>>>> 3cf0cc74
     follow: Suivre
     followers: Abonné⋅e⋅s
     following: Abonnements
@@ -219,13 +215,9 @@
     dashboard:
       backlog: tâches en arrière-plan
       config: Configuration
-<<<<<<< HEAD
       feature_deletions: Suppressions de comptes
       feature_invites: Liens d’invitation
-=======
-      feature_invites: Liens d'invitation
       feature_registrations: Inscriptions
->>>>>>> 3cf0cc74
       feature_relay: Relais de fédération
       features: Fonctionnalités
       hidden_service: Fédération avec des services cachés
