--- conflicted
+++ resolved
@@ -31,15 +31,9 @@
         extra: Si nun solicitesti esto, inora esti corréu. La contraseña nun va camudar hasta que nun accedas al enllaz d'enriba y crees una nueva.
         subject: 'Instrucciones pa reafitar la contraseña'
       two_factor_disabled:
-<<<<<<< HEAD
-        subject: 'Desactivóse l''autenticación en dos pasos'
-      two_factor_enabled:
-        subject: 'Activóse l''autenticación en dos pasos'
-=======
         subject: 'Mastodon: desactivóse l''autenticación en dos pasos'
       two_factor_enabled:
         subject: 'Mastodon: activóse l''autenticación en dos pasos'
->>>>>>> 03b0f3ac
       two_factor_recovery_codes_changed:
         subject: 'Rexeneráronse los códigos de l''autenticación en dos pasos'
       unlock_instructions:
