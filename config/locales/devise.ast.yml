---
ast:
  devise:
    confirmations:
      confirmed: La direición de corréu confirmóse correutamente.
      send_instructions: Nunos minutos, vas recibir un corréu coles instrucciones pa cómo confirmar la direición de corréu. Comprueba la carpeta Puxarra si nun lu recibiesti.
      send_paranoid_instructions: Si la direición de corréu esiste na nuesa base de datos, nunos minutos vas recibir un corréu coles instrucciones pa cómo confirmala. Comprueba la carpeta Puxarra si nun lu recibiesti.
    failure:
      already_authenticated: Yá aniciesti sesión.
      inactive: Entá nun s'activó la cuenta.
      last_attempt: Tienes un intentu más enantes de bloquiar la cuenta.
      locked: La cuenta ta bloquiada.
      pending: La cuenta ta entá en revisión.
      timeout: La sesión caducó. Volvi aniciar sesión pa siguir.
      unauthenticated: Precises aniciar sesión o rexistrate enantes de siguir.
      unconfirmed: Tienes de confirmar la direición de corréu electrónicu enantes de siguir.
    mailer:
      confirmation_instructions:
        explanation: Creesti una cuenta en %{host} con esta direición de corréu. Tas a un calcu d'activala. Si nun fuisti tu, inora esti corréu.
      email_changed:
        explanation: 'La direición de corréu de la cuenta camudó a:'
        subject: 'Camudó la direición de corréu'
        title: Direición nueva de corréu
      password_change:
        explanation: Camudó la contraseña de la cuenta.
<<<<<<< HEAD
        subject: 'Camudó la contraseña'
=======
        extra: Si nun camudesti la contraseña, ye probable que daquién accediere a la cuenta. Camuda la contraseña agora mesmo o ponte en contautu cola alministración del sirvidor si nun yes a acceder a la cuenta.
        subject: 'Mastodon: La contraseña camudó'
>>>>>>> 8c7223f4
      reset_password_instructions:
        explanation: Solicitesti una contraseña nueva pa la cuenta.
        extra: Si nun solicitesti esto, inora esti corréu. La contraseña nun va camudar hasta que nun accedas al enllaz d'enriba y crees una nueva.
        subject: 'Instrucciones pa reafitar la contraseña'
      two_factor_disabled:
        subject: 'Desactivóse l''autenticación en dos pasos'
      two_factor_enabled:
        subject: 'Activóse l''autenticación en dos pasos'
      two_factor_recovery_codes_changed:
        subject: 'Rexeneráronse los códigos de l''autenticación en dos pasos'
      unlock_instructions:
        subject: 'Instrucciones de desbloquéu'
    passwords:
      send_instructions: Si la direición de corréu esiste na base de datos, nunos minutos vas recibir un enllaz pa recuperar la contraseña a esi corréu. Comprueba la carpeta Puxarra si nun lu recibiesti.
      send_paranoid_instructions: Si la direición de corréu esiste na base de datos, nunos minutos vas recibir un enllaz pa recuperar la contraseña a esi corréu. Comprueba la carpeta Puxarra si nun lu recibiesti.
      updated_not_active: La contraseña camudó con correutamente.
    registrations:
      signed_up: "¡Afáyate! Rexistréstite correutamente."
      signed_up_but_inactive: Rexistréstite correutamente. Por embargu, nun se pudo aniciar la sesión porque la to cuenta entá nun s'activó.
      signed_up_but_locked: Rexistréstite correutamente. Por embargu, nun se pudo aniciar la sesión porque la to cuenta ta bloquiada.
      signed_up_but_unconfirmed: Unvióse un mensaxe de confirmación a la direición de corréu. Sigui l'enllaz p'activar la cuenta. Comprueba la carpeta Puxarra si nun recibiesti esti corréu.
      updated: La cuenta anovóse correutamente.
    sessions:
      signed_in: Aniciesti sesión correutamente.
    unlocks:
      send_instructions: Nunos minutos vas recibir un corréu coles instrucciones pa cómo desbloquiar la cuenta. Comprueba la carpeta Puxarra si nun lu recibiesti.
      send_paranoid_instructions: Si esiste la cuenta, nun momentu vas recibir un corréu coles instrucciones pa cómo desbloquiala. Comprueba la carpeta Puxarra si nun recibiesti esti corréu.
      unlocked: La cuenta desbloquióse correutamente. Anicia sesión pa siguir.
  errors:
    messages:
      already_confirmed: yá se confirmó, volvi aniciar sesión
      not_found: nun s'alcontró
      not_saved:
        one: '1 fallu torgó que %{resource} se guardare:'
        other: "%{count} fallos torgaron que %{resource} se guardaren:"<|MERGE_RESOLUTION|>--- conflicted
+++ resolved
@@ -23,12 +23,8 @@
         title: Direición nueva de corréu
       password_change:
         explanation: Camudó la contraseña de la cuenta.
-<<<<<<< HEAD
-        subject: 'Camudó la contraseña'
-=======
         extra: Si nun camudesti la contraseña, ye probable que daquién accediere a la cuenta. Camuda la contraseña agora mesmo o ponte en contautu cola alministración del sirvidor si nun yes a acceder a la cuenta.
-        subject: 'Mastodon: La contraseña camudó'
->>>>>>> 8c7223f4
+        subject: 'La contraseña camudó'
       reset_password_instructions:
         explanation: Solicitesti una contraseña nueva pa la cuenta.
         extra: Si nun solicitesti esto, inora esti corréu. La contraseña nun va camudar hasta que nun accedas al enllaz d'enriba y crees una nueva.
