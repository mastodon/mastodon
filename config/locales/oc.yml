--- conflicted
+++ resolved
@@ -62,10 +62,6 @@
     unfollow: Quitar de sègre
   admin:
     account_moderation_notes:
-<<<<<<< HEAD
-=======
-      account: Moderador
->>>>>>> 54b8867f
       create: Crear
       created_msg: Nòta de moderacion ben creada !
       delete: Suprimir
@@ -299,16 +295,7 @@
         create: Ajustar una nòta
         create_and_resolve: Resòlvre amb una nòta
         create_and_unresolve: Tornar dobrir amb una nòta
-<<<<<<< HEAD
         placeholder: Explicatz las accions que son estadas menadas o çò qu’es estat fach per aqueste rapòrt…
-=======
-        placeholder: Explicatz las accions que son estadas menadas o çò qu’es estat
-          fach per aqueste rapòrt…
-        delete: Suprimir
-      nsfw:
-        'false': Sens contengut sensible
-        'true': Contengut sensible activat
->>>>>>> 54b8867f
       reopen: Tornar dobrir lo rapòrt
       report: 'senhalament #%{id}'
       report_contents: Contenguts
@@ -393,14 +380,9 @@
       back_to_account: Tornar a la pagina Compte
       batch:
         delete: Suprimir
-<<<<<<< HEAD
-        nsfw_off: NSFW OFF
-        nsfw_on: NSFW ON
-=======
         nsfw_off: Marcar coma pas sensible
         nsfw_on: Marcar coma sensible
       execute: Lançar
->>>>>>> 54b8867f
       failed_to_execute: Fracàs
       media:
         title: Mèdia
