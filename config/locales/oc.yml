--- conflicted
+++ resolved
@@ -1,9 +1,8 @@
+---
 oc:
   about:
-    about_hashtag_html: Vaquí los estatuts publics ligats a <strong>#%{hashtag}</strong>.
-      Podètz interagir amb eles s’avètz un compte ont que siasque sul fediverse.
-    about_mastodon_html: Mastodon es un malhum social bastit amb de protocòls liures
-      e gratuits. Es descentralizat coma los corrièls.
+    about_hashtag_html: Vaquí los estatuts publics ligats a <strong>#%{hashtag}</strong>. Podètz interagir amb eles s’avètz un compte ont que siasque sul fediverse.
+    about_mastodon_html: Mastodon es un malhum social bastit amb de protocòls liures e gratuits. Es descentralizat coma los corrièls.
     about_this: A prepaus d’aquesta instància
     closed_registrations: Las inscripcions son clavadas pel moment sus aquesta instància.
     contact: Contacte
@@ -12,32 +11,19 @@
     description_headline: Qué es %{domain} ?
     domain_count_after: autras instàncias
     domain_count_before: Connectat a
-    extended_description_html: '<h3>Una bona plaça per las règlas</h3>
-
+    extended_description_html: |
+      <h3>Una bona plaça per las règlas</h3>
       <p>La descripcion longa es pas estada causida pel moment.</p>
-
-      '
     features:
-      humane_approach_body: Amb l’experiéncia dels fracasses d’autres malhums, Mastodon
-        ten per objectiu de lutar contra los abuses dels malhums socials en far de
-        causidas eticas.
+      humane_approach_body: Amb l’experiéncia dels fracasses d’autres malhums, Mastodon ten per objectiu de lutar contra los abuses dels malhums socials en far de causidas eticas.
       humane_approach_title: Un biais mai uman
-      not_a_product_body: Mastodon es pas un malhum comercial. Pas cap de reclama,
-        d’utilizacion de vòstras donadas o d’òrt daurat clavat. I a pas cap d’autoritat
-        centrala.
+      not_a_product_body: Mastodon es pas un malhum comercial. Pas cap de reclama, d’utilizacion de vòstras donadas o d’òrt daurat clavat. I a pas cap d’autoritat centrala.
       not_a_product_title: Sètz una persona, non pas un produit
-      real_conversation_body: Amb 500 caractèrs a vòstra disposicion e un nivèl de
-        confidencialitat per cada publicacion, podètz vos exprimir coma volètz.
+      real_conversation_body: Amb 500 caractèrs a vòstra disposicion e un nivèl de confidencialitat per cada publicacion, podètz vos exprimir coma volètz.
       real_conversation_title: Fach per de conversacions vertadièras
-      within_reach_body: Multiplas aplicacion per iOS, Android, e autras plataformas
-        mercés a un entorn API de bon utilizar, vos permet de gardar lo contacte pertot.
+      within_reach_body: Multiplas aplicacion per iOS, Android, e autras plataformas mercés a un entorn API de bon utilizar, vos permet de gardar lo contacte pertot.
       within_reach_title: Totjorn al costat
-<<<<<<< HEAD
     generic_description: "%{domain} es un dels servidors del malhum"
-=======
-    find_another_instance: Trobar mai instàncias
-    generic_description: '%{domain} es un dels servidors del malhum'
->>>>>>> feef9c87
     hosted_on: Mastodon albergat sus %{domain}
     learn_more: Ne saber mai
     other_instances: Lista d’instàncias
@@ -52,7 +38,7 @@
     followers: Seguidors
     following: Abonaments
     media: Mèdias
-    moved_html: '%{name} a mudat a %{new_profile_link} :'
+    moved_html: "%{name} a mudat a %{new_profile_link} :"
     nothing_here: I a pas res aquí !
     people_followed_by: Lo mond que %{name} sèc
     people_who_follow: Lo mond que sègon %{name}
@@ -149,32 +135,29 @@
       web: Web
     action_logs:
       actions:
-        confirm_user: '%{name} confirmèt l’adreça a %{target}'
-        create_custom_emoji: '%{name} mandèt un nòu emoji %{target}'
-        create_domain_block: '%{name} bloquèt lo domeni %{target}'
-        create_email_domain_block: '%{name} botèt a la lista nègra lo domeni de corrièl
-          %{target}'
-        demote_user: '%{name} retragradèt l‘utilizaire %{target}'
-        destroy_domain_block: '%{name} desbloquèt lo domeni %{target}'
-        destroy_email_domain_block: '%{name} botèt a la lista blanca lo domeni de
-          corrièl %{target}'
-        destroy_status: '%{name} levèt l‘estatut a %{target}'
-        disable_2fa_user: '%{name} desactivèt l’autentificacion en dos temps per %{target}'
-        disable_custom_emoji: '%{name} desactivèt l‘emoji %{target}'
-        disable_user: '%{name} desactivèt la connexion per %{target}'
-        enable_custom_emoji: '%{name} activèt l‘emoji %{target}'
-        enable_user: '%{name} activèt la connexion per %{target}'
-        memorialize_account: '%{name} transformèt en memorial la pagina de perfil
-          a %{target}'
-        promote_user: '%{name} promoguèt %{target}'
-        reset_password_user: '%{name} reïnicializèt lo senhal a %{target}'
-        resolve_report: '%{name} anullèt lo rapòrt de %{target}'
-        silence_account: '%{name} metèt en silenci lo compte a %{target}'
-        suspend_account: '%{name} susprenguèt lo compte a %{target}'
-        unsilence_account: '%{name} levèt lo silenci del compte a %{target}'
-        unsuspend_account: '%{name} restabliguèt lo compte a %{target}'
-        update_custom_emoji: '%{name} metèt a jorn l’emoji %{target}'
-        update_status: '%{name} metèt a jorn l’estatut a %{target}'
+        confirm_user: "%{name} confirmèt l’adreça a %{target}"
+        create_custom_emoji: "%{name} mandèt un nòu emoji %{target}"
+        create_domain_block: "%{name} bloquèt lo domeni %{target}"
+        create_email_domain_block: "%{name} botèt a la lista nègra lo domeni de corrièl %{target}"
+        demote_user: "%{name} retragradèt l‘utilizaire %{target}"
+        destroy_domain_block: "%{name} desbloquèt lo domeni %{target}"
+        destroy_email_domain_block: "%{name} botèt a la lista blanca lo domeni de corrièl %{target}"
+        destroy_status: "%{name} levèt l‘estatut a %{target}"
+        disable_2fa_user: "%{name} desactivèt l’autentificacion en dos temps per %{target}"
+        disable_custom_emoji: "%{name} desactivèt l‘emoji %{target}"
+        disable_user: "%{name} desactivèt la connexion per %{target}"
+        enable_custom_emoji: "%{name} activèt l‘emoji %{target}"
+        enable_user: "%{name} activèt la connexion per %{target}"
+        memorialize_account: "%{name} transformèt en memorial la pagina de perfil a %{target}"
+        promote_user: "%{name} promoguèt %{target}"
+        reset_password_user: "%{name} reïnicializèt lo senhal a %{target}"
+        resolve_report: "%{name} anullèt lo rapòrt de %{target}"
+        silence_account: "%{name} metèt en silenci lo compte a %{target}"
+        suspend_account: "%{name} susprenguèt lo compte a %{target}"
+        unsilence_account: "%{name} levèt lo silenci del compte a %{target}"
+        unsuspend_account: "%{name} restabliguèt lo compte a %{target}"
+        update_custom_emoji: "%{name} metèt a jorn l’emoji %{target}"
+        update_status: "%{name} metèt a jorn l’estatut a %{target}"
       title: Audit dels jornals
     custom_emojis:
       by_domain: Domeni
@@ -208,19 +191,15 @@
       domain: Domeni
       new:
         create: Crear blocatge
-        hint: Lo blocatge empacharà pas la creacion de compte dins la basa de donadas,
-          mai aplicarà la moderacion sus aquestes comptes.
+        hint: Lo blocatge empacharà pas la creacion de compte dins la basa de donadas, mai aplicarà la moderacion sus aquestes comptes.
         severity:
-          desc_html: <strong>Silenci</strong> farà venir invisibles los estatuts del
-            compte al mond que son pas de seguidors. <strong>Suspendre</strong> levarà
-            tot lo contengut del compte, los mèdias e las donadas de perfil.
+          desc_html: "<strong>Silenci</strong> farà venir invisibles los estatuts del compte al mond que son pas de seguidors. <strong>Suspendre</strong> levarà tot lo contengut del compte, los mèdias e las donadas de perfil."
           noop: Cap
           silence: Silenci
           suspend: Suspendre
         title: Nòu blocatge domeni
       reject_media: Regetar los fichièrs mèdias
-      reject_media_hint: Lèva los fichièrs gardats localament e regèta las demandas
-        de telecargament dins lo futur. Servís pas a res per las suspensions
+      reject_media_hint: Lèva los fichièrs gardats localament e regèta las demandas de telecargament dins lo futur. Servís pas a res per las suspensions
       severities:
         noop: Cap
         silence: Silenci
@@ -229,7 +208,7 @@
       show:
         affected_accounts:
           one: Un compte de la basa de donadas tocat
-          other: '%{count} compte de la basa de donadas tocat'
+          other: "%{count} compte de la basa de donadas tocat"
         retroactive:
           silence: Levar lo silenci de totes los comptes d’aqueste domeni
           suspend: Levar la suspension de totes los comptes d’aqueste domeni
@@ -286,12 +265,10 @@
       view: Veire
     settings:
       activity_api_enabled:
-        desc_html: Nombre d’estatuts publicats, utilizaires actius e novèlas inscripcions
-          en rapòrt setmanièr
+        desc_html: Nombre d’estatuts publicats, utilizaires actius e novèlas inscripcions en rapòrt setmanièr
         title: Publica las estatisticas totalas de l’activitat dels utilizaires
       bootstrap_timeline_accounts:
-        desc_html: Separatz los noms d’utilizaire amb de virgula. Pas que los comptes
-          locals e pas clavats foncionaràn. Se lo camp es void los admins seràn selecionats.
+        desc_html: Separatz los noms d’utilizaire amb de virgula. Pas que los comptes locals e pas clavats foncionaràn. Se lo camp es void los admins seràn selecionats.
         title: Per defaut los nòuvenguts sègon
       contact_information:
         email: Picatz una adreça de corrièl
@@ -301,8 +278,7 @@
         title: Publica la lista de las instàncias conegudas
       registrations:
         closed_message:
-          desc_html: Afichat sus las pagina d’acuèlh quand las inscripcions son tampadas.<br>Podètz
-            utilizar de balisas HTML
+          desc_html: Afichat sus las pagina d’acuèlh quand las inscripcions son tampadas.<br>Podètz utilizar de balisas HTML
           title: Messatge de barradura de las inscripcions
         deletion:
           desc_html: Autorizar lo mond a suprimir lor compte
@@ -317,22 +293,17 @@
         desc_html: Mostrar lo badge Personal sus la pagina de perfil
         title: Mostrar lo badge personal
       site_description:
-        desc_html: Afichada jos la forma de paragraf sus la pagina d’acuèlh e utilizada
-          coma balisa meta. Podètz utilizar de balisas HTML, en particular <code>&lt;a&gt;</code>
-          e <code>&lt;em&gt;</code>.
+        desc_html: Afichada jos la forma de paragraf sus la pagina d’acuèlh e utilizada coma balisa meta. Podètz utilizar de balisas HTML, en particular <code>&lt;a&gt;</code> e <code>&lt;em&gt;</code>.
         title: Descripcion del site
       site_description_extended:
-        desc_html: Afichada sus la pagina d’informacion complementària del site<br>Podètz
-          utilizar de balisas HTML
+        desc_html: Afichada sus la pagina d’informacion complementària del site<br>Podètz utilizar de balisas HTML
         title: Descripcion espandida del site
       site_terms:
-        desc_html: Afichada sus la pagina de las condicions d’utilizacion<br>Podètz
-          utilizar de balisas HTML
+        desc_html: Afichada sus la pagina de las condicions d’utilizacion<br>Podètz utilizar de balisas HTML
         title: Politica de confidencialitat del site
       site_title: Títol del site
       thumbnail:
-        desc_html: Servís pels apercebuts via OpenGraph e las API. Talha de 1200x630px
-          recomandada
+        desc_html: Servís pels apercebuts via OpenGraph e las API. Talha de 1200x630px recomandada
         title: Miniatura de l’instància
       timeline_preview:
         desc_html: Mostrar lo flux public sus la pagina d’acuèlh
@@ -363,11 +334,11 @@
     title: Administracion
   admin_mailer:
     new_report:
-      body: '%{reporter} a senhalat %{target}'
+      body: "%{reporter} a senhalat %{target}"
       subject: Novèl senhalament per %{instance} (#%{id})
   application_mailer:
     notification_preferences: Cambiar las preferéncias de corrièl
-    salutation: '%{name},'
+    salutation: "%{name},"
     settings: 'Cambiar las preferéncias de corrièl : %{link}'
     view: 'Veire :'
     view_profile: Veire lo perfil
@@ -381,28 +352,24 @@
     warning: Mèfi ! Agachatz de partejar aquela donada amb degun !
     your_token: Vòstre geton d’accès
   auth:
-    agreement_html: En vos marcar acceptatz <a href="%{rules_path}">las règlas de
-      l’instància</a> e <a href="%{terms_path}">politica de confidencialitat</a>.
+    agreement_html: En vos marcar acceptatz <a href="%{rules_path}">las règlas de l’instància</a> e <a href="%{terms_path}">politica de confidencialitat</a>.
     change_password: Seguretat
     delete_account: Suprimir lo compte
-    delete_account_html: Se volètz suprimir vòstre compte, podètz <a href="%{path}">o
-      far aquí</a>. Vos demandarem que confirmetz.
+    delete_account_html: Se volètz suprimir vòstre compte, podètz <a href="%{path}">o far aquí</a>. Vos demandarem que confirmetz.
     didnt_get_confirmation: Avètz pas recebut las instruccions de confirmacion ?
     forgot_password: Senhal oblidat ?
-    invalid_reset_password_token: Lo geton de reïnicializacion es invalid o acabat.
-      Tornatz demandar un geton se vos plai.
+    invalid_reset_password_token: Lo geton de reïnicializacion es invalid o acabat. Tornatz demandar un geton se vos plai.
     login: Se connectar
     logout: Se desconnectar
     migrate_account: Mudar endacòm mai
-    migrate_account_html: Se volètz mandar los visitors d’aqueste compte a un autre,
-      podètz<a href="%{path}"> o configurar aquí</a>.
+    migrate_account_html: Se volètz mandar los visitors d’aqueste compte a un autre, podètz<a href="%{path}"> o configurar aquí</a>.
+    providers:
+      cas: CAS
+      saml: SAML
     register: Se marcar
     resend_confirmation: Tornar mandar las instruccions de confirmacion
     reset_password: Reïnicializar lo senhal
     set_new_password: Picar un nòu senhal
-    providers:
-      cas: CAS
-      saml: SAML
   authorize_follow:
     error: O planhèm, i a agut una error al moment de cercar lo compte
     follow: Sègre
@@ -445,9 +412,9 @@
     - divendres
     - dissabte
     formats:
-      default: '%e/%m/%Y'
+      default: "%e/%m/%Y"
       long: Lo %e %B de %Y
-      short: '%e %b. de %Y'
+      short: "%e %b. de %Y"
     month_names:
     - None
     - de genièr
@@ -508,14 +475,10 @@
   deletes:
     bad_password_msg: Ben ensajat pirata ! Senhal incorrècte
     confirm_password: Picatz vòstre senhal actual per verificar vòstra identitat
-    description_html: Aquò suprimirà <strong>definitivament e sens possibilitat de
-      retorn</strong> lo contengut de vòstre compte e lo desactivarà. Lo nom d’utilizaire
-      serà gardat per evitar una futura impostura.
+    description_html: Aquò suprimirà <strong>definitivament e sens possibilitat de retorn</strong> lo contengut de vòstre compte e lo desactivarà. Lo nom d’utilizaire serà gardat per evitar una futura impostura.
     proceed: Suprimir lo compte
     success_msg: Compte ben suprimit
-    warning_html: La supression del contengut d’aquesta instància es sola assegurada.
-      Lo contengut fòrça partejat daissarà probablament de traças. Los servidors fòra-linha
-      e los que vos sègon pas mai auràn pas la mesa a jorn de lor basa de donada.
+    warning_html: La supression del contengut d’aquesta instància es sola assegurada. Lo contengut fòrça partejat daissarà probablament de traças. Los servidors fòra-linha e los que vos sègon pas mai auràn pas la mesa a jorn de lor basa de donada.
     warning_title: Disponibilitat del contengut difusat
   errors:
     '403': Avètz pas l’autorizacion de veire aquesta pagina.
@@ -528,9 +491,7 @@
     '500':
       content: Un quicomet a pas foncionat coma caliá.
       title: Aquesta pagina es incorrècta
-    noscript_html: Per utilizar l’aplicacion web de Mastodon, mercés d’activar JavaScript.
-      O podètz utilizar <a href="https://github.com/tootsuite/documentation/blob/master/Using-Mastodon/Apps.md">una
-      aplicacion</a> per vòstra plataforma coma alernativa.
+    noscript_html: Per utilizar l’aplicacion web de Mastodon, mercés d’activar JavaScript. O podètz utilizar <a href="https://github.com/tootsuite/documentation/blob/master/Using-Mastodon/Apps.md">una aplicacion</a> per vòstra plataforma coma alernativa.
   exports:
     blocks: Personas que blocatz
     csv: CSV
@@ -539,21 +500,15 @@
     storage: Mèdias gardats
   followers:
     domain: Domeni
-    explanation_html: Se volètz vos assegurar de la confidencialitat de vòstres estatuts,
-      vos cal saber qual sèc vòstre compte. <strong>Vòstres estatuts privats son enviats
-      a totas las instàncias qu’an de mond que vos sègon.</strong>. Benlèu que volètz
-      repassar vòstra lista e tirar los seguidors s’avètz de dobtes tocant las politica
-      de confidencialitat de lor instàncias.
+    explanation_html: Se volètz vos assegurar de la confidencialitat de vòstres estatuts, vos cal saber qual sèc vòstre compte. <strong>Vòstres estatuts privats son enviats a totas las instàncias qu’an de mond que vos sègon.</strong>. Benlèu que volètz repassar vòstra lista e tirar los seguidors s’avètz de dobtes tocant las politica de confidencialitat de lor instàncias.
     followers_count: Nombre de seguidors
     lock_link: Clavar vòstre compte
     purge: Tirar dels seguidors
     success:
       one: Soi a blocar los seguidors d’un domeni…
       other: Soi a blocar los seguidors de %{count} domenis…
-    true_privacy_html: Mèfi que la <strong>vertadièra confidencialitat pòt solament
-      èsser amb un chiframent del cap a la fin (end-to-end)</strong>.
-    unlocked_warning_html: Tot lo mond pòt vos sègre e veire sulpic vòstres estatuts
-      privats. %{lock_link} per poder repassar e regetar los seguidors.
+    true_privacy_html: Mèfi que la <strong>vertadièra confidencialitat pòt solament èsser amb un chiframent del cap a la fin (end-to-end)</strong>.
+    unlocked_warning_html: Tot lo mond pòt vos sègre e veire sulpic vòstres estatuts privats. %{lock_link} per poder repassar e regetar los seguidors.
     unlocked_warning_title: Vòstre compte es pas clavat
   generic:
     changes_saved_msg: Cambiaments ben realizats !
@@ -563,8 +518,7 @@
       one: I a quicòm que truca ! Mercés de corregir l’error çai-jos
       other: I a quicòm que truca ! Mercés de corregir las %{count} errors çai-jos
   imports:
-    preface: Podètz importar qualques donadas coma lo mond que seguètz o blocatz a-n
-      aquesta instància d’un fichièr creat d’una autra instància.
+    preface: Podètz importar qualques donadas coma lo mond que seguètz o blocatz a-n aquesta instància d’un fichièr creat d’una autra instància.
     success: Vòstras donadas son ben estadas mandadas e seràn tractadas tre que possible
     types:
       blocking: Lista de blocatge
@@ -585,17 +539,15 @@
     generate: Generar
     max_uses:
       one: 1 persona
-      other: '%{count} personas'
+      other: "%{count} personas"
     max_uses_prompt: Cap de limit
     prompt: Generatz e partejatz los ligams per donar accès a aquesta instància
     table:
       expires_at: Expirats
       uses: Usatges
     title: Convidar de mond
-  landing_strip_html: <strong>%{name}</strong> utiliza %{link_to_root_path}. Podètz
-    lo/la sègre o interagir amb el o ela s’avètz un compte ont que siasque sul fediverse.
-  landing_strip_signup_html: S’es pas lo cas, podètz <a href="%{sign_up_path}">vos
-    marcar aquí</a>.
+  landing_strip_html: "<strong>%{name}</strong> utiliza %{link_to_root_path}. Podètz lo/la sègre o interagir amb el o ela s’avètz un compte ont que siasque sul fediverse."
+  landing_strip_signup_html: S’es pas lo cas, podètz <a href="%{sign_up_path}">vos marcar aquí</a>.
   lists:
     errors:
       limit: Avètz atengut lo maximum de listas
@@ -613,43 +565,41 @@
   notification_mailer:
     digest:
       action: Veire totas las notificacions
-      body: 'Trobatz aquí un resumit dels messatges qu’avètz mancats dempuèi vòstra
-        darrièra visita lo %{since} :'
-      mention: '%{name} vos a mencionat dins :'
+      body: 'Trobatz aquí un resumit dels messatges qu’avètz mancats dempuèi vòstra darrièra visita lo %{since} :'
+      mention: "%{name} vos a mencionat dins :"
       new_followers_summary:
         one: Avètz un nòu seguidor dempuèi vòstra darrièra visita ! Ouà !
-        other: Avètz %{count} nòus seguidors dempuèi vòstra darrièra visita ! Qué
-          crane !
+        other: Avètz %{count} nòus seguidors dempuèi vòstra darrièra visita ! Qué crane !
       subject:
-        one: Una nòva notificacion dempuèi vòstra darrièra visita 🐘
-        other: '%{count} nòvas notificacions dempuèi vòstra darrièra visita 🐘'
+        one: "Una nòva notificacion dempuèi vòstra darrièra visita \U0001F418"
+        other: "%{count} nòvas notificacions dempuèi vòstra darrièra visita \U0001F418"
       title: Pendent vòstra abséncia…
     favourite:
-      body: '%{name} a mes vòstre estatut en favorit :'
-      subject: '%{name} a mes vòstre estatut en favorit'
+      body: "%{name} a mes vòstre estatut en favorit :"
+      subject: "%{name} a mes vòstre estatut en favorit"
       title: Novèl apondut als favorits
     follow:
-      body: '%{name} vos sèc ara !'
-      subject: '%{name} vos sèc ara'
+      body: "%{name} vos sèc ara !"
+      subject: "%{name} vos sèc ara"
       title: Nòu seguidor
     follow_request:
       action: Gerir las demandas d’abonament
-      body: '%{name} a demandat a vos sègre'
+      body: "%{name} a demandat a vos sègre"
       subject: 'Demanda d’abonament : %{name}'
       title: Novèla demanda d’abonament
     mention:
       action: Respondre
-      body: '%{name} vos a mencionat dins :'
-      subject: '%{name} vos a mencionat'
+      body: "%{name} vos a mencionat dins :"
+      subject: "%{name} vos a mencionat"
       title: Novèla mencion
     reblog:
-      body: '%{name} a tornat partejar vòstre estatut :'
-      subject: '%{name} a tornat partejar vòstre estatut'
+      body: "%{name} a tornat partejar vòstre estatut :"
+      subject: "%{name} a tornat partejar vòstre estatut"
       title: Novèl partatge
   number:
     human:
       decimal_units:
-        format: '%n%u'
+        format: "%n%u"
         units:
           billion: B
           million: M
@@ -660,7 +610,7 @@
   pagination:
     next: Seguent
     prev: Precedent
-    truncate: '&hellip;'
+    truncate: "&hellip;"
   preferences:
     languages: Lengas
     other: Autre
@@ -668,18 +618,18 @@
     web: Interfàcia Web
   push_notifications:
     favourite:
-      title: '%{name} a mes vòstre estatut en favorit'
+      title: "%{name} a mes vòstre estatut en favorit"
     follow:
-      title: '%{name} vos sèc ara'
+      title: "%{name} vos sèc ara"
     group:
-      title: '%{count} notificacions'
+      title: "%{count} notificacions"
     mention:
       action_boost: Partejar
       action_expand: Ne veire mai
       action_favourite: Ajustar als favorits
-      title: '%{name} vos a mencionat'
+      title: "%{name} vos a mencionat"
     reblog:
-      title: '%{name} a partejat vòstre estatut'
+      title: "%{name} a partejat vòstre estatut"
   remote_follow:
     acct: Picatz vòstre utilizaire@instància que cal utilizar per sègre aqueste utilizaire
     missing_resource: URL de redireccion pas trobada
@@ -707,7 +657,7 @@
       uc_browser: UCBrowser
       weibo: Weibo
     current_session: Session en cors
-    description: '%{browser} sus %{platform}'
+    description: "%{browser} sus %{platform}"
     explanation: Aquí los navigators connectats a vòstre compte Mastodon.
     ip: IP
     platforms:
@@ -764,143 +714,111 @@
     reblogged: a partejat
     sensitive_content: Contengut sensible
   terms:
-    body_html: "<h2>Politica de confidencialitat</h2>\n\n<h3 id=\"collect\">Quinas\
-      \ informacions reculhèm ?</h3>\n\n<p>Collectem informacions sus vos quand vos\
-      \ marcatz sus nòstre site e juntem las donadas quand participatz a nòstre forum\
-      \ en legir, escriure e notar lo contengut partejat aquí.</p>\n\n<p>Pendent l’inscripcion\
-      \ podèm vos demandar vòstre nom e adreça de corrièl. Podètz çaquelà visitar\
-      \ nòstre site sens vos marcar. Verificarem vòstra adreça amb un messatge donant\
-      \ un ligam unic. Se clicatz sul ligam sauprem qu’avètz lo contraròtle de l’adreça.</p>\n\
-      \n<p>Quand sètz marcat e que publicatz quicòm, enregistrem l’adreça IP d’origina.\
-      \ Podèm tanben salvagardar los jornals del servidor que tenon l’adreça IP de\
-      \ totas las demandas fachas al nòstre servidor.</p>\n\n<h3 id=\"use\">Qué fasèm\
-      \ de vòstras informacions ?</h3>\n\n<p>Totas las informacions que collectem\
-      \ de vos pòdon servir dins los cases seguents :</p>\n\n<ul>\n  <li>Per personalizar\
-      \ vòstre experiéncia &mdash; vòstras informacions nos ajudaràn a respondre melhor\
-      \ a vòstres besonhs individuals.</li>\n  <li>Per melhorar nòstre site &mdash;\
-      \ s’eforcem de longa a melhorar çò que nòstre site ofrís segon las informacions\
-      \ e los comentaris que recebèm de vòstra part.</li>\n  <li>Per melhorar nòstre\
-      \ servici client &mdash; vòstras informacions nos ajudan per respondre amb mai\
-      \ eficacitat a vòstras demandas d’assisténcia.</li>\n  <li>Per enviar periodicament\
-      \ de corrièls &mdash; Podèm utilizar l’adreça qu’avètz donada per vos enviar\
-      \ d’informacions e de notificacions que demandatz tocant de cambiaments dins\
-      \ los subjèctes del forum o en responsa a vòstre nom d’utilizaire, en responsa\
-      \ a una demanda, e/o tota autra question.</li>\n</ul>\n\n<h3 id=\"protect\"\
-      >Cossí protegèm vòstras informacions ?</h3>\n\n<p>Apliquem tota una mena de\
-      \ mesuras de seguretat per manténer la fisança de vòstras informacions personalas\
-      \ quand las picatz, mandatz, o i accedètz.</p>\n\n<h3 id=\"data-retention\"\
-      >Quala es vòstra politica de conservacion de donadas ?</h3>\n\n<p>Farem esfòrces\
-      \ per :</p>\n\n<ul>\n  <li>Gardar los jornals del servidor que contenon las\
-      \ adreças IP de totas las demandas al servidor pas mai de 90 jorns.</li>\n \
-      \ <li>Gardar las adreças IP ligadas als utilizaires e lors publicacions pas\
-      \ mai de 5 ans.</li>\n</ul>\n\n<h3 id=\"cookies\">Empleguem de cookies ?</h3>\n\
-      \n<p>Òc-ben. Los cookies son de pichons fichièrs qu’un site o sos provesidors\
-      \ de servicis plaçan dins lo disc dur de vòstre ordenador via lo navigator Web\
-      \ (Se los acceptatz). Aqueles cookies permeton al site de reconéisser vòstre\
-      \ navigator e se tenètz un compte enregistrat de l’associar a vòstre compte.</p>\n\
-      \n<p>Empleguem de cookies per comprendre e enregistrar vòstras preferéncias\
-      \ per vòstras visitas venentas, per recampar de donadas sul trafic del site\
-      \ e las interaccions per dire que posquem ofrir una melhora experiéncia del\
-      \ site e de las aisinas pel futur. Pòt arribar que contractèssem amb de provesidors\
-      \ de servicis tèrces per nos ajudar a comprendre melhor nòstres visitors.  Aqueles\
-      \ provesidors an pas lo drech que d’utilizar las donadas collectadas per nos\
-      \ ajudar a menar e melhorar nòstre afar.</p>\n\n<h3 id=\"disclose\">Divulguem\
-      \ d’informacions a de tèrces ?</h3>\n\n<p>Vendèm pas, comercem o qualque transferiment\
-      \ que siasque a de tèrces vòstras informacions personalas identificablas. Aquò\
-      \ inclutz pas los tèrces partits de confisança que nos assiston a menar nòstre\
-      \ site, menar nòstre afar o vos servir, baste que son d’acòrd per gardar aquelas\
-      \ informacions confidencialas. Pòt tanben arribar que liberèssem vòstras informacions\
-      \ quand cresèm qu’es apropriat d’o far per se sometre a la lei, per refortir\
-      \ nòstras politicas, o per protegir los dreches, proprietats o seguritat de\
-      \ qualqu’un o de nosautres. Pasmens es possible que mandèssem d’informacions\
-      \ non-personalas e identificablas de nòstres visitors a d’autres partits per\
-      \ d’utilizacion en marketing, publicitat o un emplec mai.</p>\n\n<h3 id=\"third-party\"\
-      >Ligams de tèrces</h3>\n\n<p>Pòt arribar, a nòstra discrecion, qu’incluguèssem\
-      \ o ofriguèssem  de produches o servicis de tèrces partits sus nòstre site.\
-      \ Aqueles sites tèrces an de politicas de confidencialitats separadas e independentas.\
-      \ En consequéncia avèm pas cap de responsabilitat pel contengut e las activitats\
-      \ d’aqueles sites ligats. Pasmens cerquem de protegir l’integritat de nòstre\
-      \ site e aculhèm los comentaris tocant aqueles sites.</p>\n\n<h3 id=\"coppa\"\
-      >Conformitat amb la lei de proteccion de la confidencialitat dels mainatges</h3>\n\
-      \n<p>Nòstre site, nòstres produches e servicis son totes destinats a de monde\
-      \ d’almens 13 ans. S’aqueste servidor se tròba en los Estats Units per acontentar\
-      \ las exigéncias del COPPA (<a href=\"https://en.wikipedia.org/wiki/Children%27s_Online_Privacy_Protection_Act\"\
-      >Children's Online Privacy Protection Act</a>) utilizetz pas aqueste site.</p>\n\
-      \n<h3 id=\"online\">Politica de confidencialitat en linha solament</h3>\n\n\
-      <p>Aquesta politica de confidencialitat s’aplica pas qu’a las informacions collectadas\
-      \ via nòstre site e non pas a las informacions collectadas fòra linha.</p>\n\
-      \n<h3 id=\"consent\">Vòstre consentiment</h3>\n\n<p>N’utilizant nòstre site,\
-      \ consentètz a nòstra politica de confidencialitat.</p>\n\n<h3 id=\"changes\"\
-      >Cambiament dins nòstra politica de confidencialitat</h3>\n\n<p>Se decidèm de\
-      \ cambiar nòstra politica de confidencialitat, publicarem los cambiaments sus\
-      \ aquesta pagina.</p>\n\n<p>Aqueste document es jos licéncia CC-BY-SA. Darrièra\
-      \ mesa a jorn lo 31 de mai de 2013</p>\n\n<p>Prima adaptacion de la <a href=\"\
-      https://github.com/discourse/discourse\">politica de confidencialitat de Discourse</a>.</p>\n"
+    body_html: |
+      <h2>Politica de confidencialitat</h2>
+
+      <h3 id="collect">Quinas informacions reculhèm ?</h3>
+
+      <p>Collectem informacions sus vos quand vos marcatz sus nòstre site e juntem las donadas quand participatz a nòstre forum en legir, escriure e notar lo contengut partejat aquí.</p>
+
+      <p>Pendent l’inscripcion podèm vos demandar vòstre nom e adreça de corrièl. Podètz çaquelà visitar nòstre site sens vos marcar. Verificarem vòstra adreça amb un messatge donant un ligam unic. Se clicatz sul ligam sauprem qu’avètz lo contraròtle de l’adreça.</p>
+
+      <p>Quand sètz marcat e que publicatz quicòm, enregistrem l’adreça IP d’origina. Podèm tanben salvagardar los jornals del servidor que tenon l’adreça IP de totas las demandas fachas al nòstre servidor.</p>
+
+      <h3 id="use">Qué fasèm de vòstras informacions ?</h3>
+
+      <p>Totas las informacions que collectem de vos pòdon servir dins los cases seguents :</p>
+
+      <ul>
+        <li>Per personalizar vòstre experiéncia &mdash; vòstras informacions nos ajudaràn a respondre melhor a vòstres besonhs individuals.</li>
+        <li>Per melhorar nòstre site &mdash; s’eforcem de longa a melhorar çò que nòstre site ofrís segon las informacions e los comentaris que recebèm de vòstra part.</li>
+        <li>Per melhorar nòstre servici client &mdash; vòstras informacions nos ajudan per respondre amb mai eficacitat a vòstras demandas d’assisténcia.</li>
+        <li>Per enviar periodicament de corrièls &mdash; Podèm utilizar l’adreça qu’avètz donada per vos enviar d’informacions e de notificacions que demandatz tocant de cambiaments dins los subjèctes del forum o en responsa a vòstre nom d’utilizaire, en responsa a una demanda, e/o tota autra question.</li>
+      </ul>
+
+      <h3 id="protect">Cossí protegèm vòstras informacions ?</h3>
+
+      <p>Apliquem tota una mena de mesuras de seguretat per manténer la fisança de vòstras informacions personalas quand las picatz, mandatz, o i accedètz.</p>
+
+      <h3 id="data-retention">Quala es vòstra politica de conservacion de donadas ?</h3>
+
+      <p>Farem esfòrces per :</p>
+
+      <ul>
+        <li>Gardar los jornals del servidor que contenon las adreças IP de totas las demandas al servidor pas mai de 90 jorns.</li>
+        <li>Gardar las adreças IP ligadas als utilizaires e lors publicacions pas mai de 5 ans.</li>
+      </ul>
+
+      <h3 id="cookies">Empleguem de cookies ?</h3>
+
+      <p>Òc-ben. Los cookies son de pichons fichièrs qu’un site o sos provesidors de servicis plaçan dins lo disc dur de vòstre ordenador via lo navigator Web (Se los acceptatz). Aqueles cookies permeton al site de reconéisser vòstre navigator e se tenètz un compte enregistrat de l’associar a vòstre compte.</p>
+
+      <p>Empleguem de cookies per comprendre e enregistrar vòstras preferéncias per vòstras visitas venentas, per recampar de donadas sul trafic del site e las interaccions per dire que posquem ofrir una melhora experiéncia del site e de las aisinas pel futur. Pòt arribar que contractèssem amb de provesidors de servicis tèrces per nos ajudar a comprendre melhor nòstres visitors.  Aqueles provesidors an pas lo drech que d’utilizar las donadas collectadas per nos ajudar a menar e melhorar nòstre afar.</p>
+
+      <h3 id="disclose">Divulguem d’informacions a de tèrces ?</h3>
+
+      <p>Vendèm pas, comercem o qualque transferiment que siasque a de tèrces vòstras informacions personalas identificablas. Aquò inclutz pas los tèrces partits de confisança que nos assiston a menar nòstre site, menar nòstre afar o vos servir, baste que son d’acòrd per gardar aquelas informacions confidencialas. Pòt tanben arribar que liberèssem vòstras informacions quand cresèm qu’es apropriat d’o far per se sometre a la lei, per refortir nòstras politicas, o per protegir los dreches, proprietats o seguritat de qualqu’un o de nosautres. Pasmens es possible que mandèssem d’informacions non-personalas e identificablas de nòstres visitors a d’autres partits per d’utilizacion en marketing, publicitat o un emplec mai.</p>
+
+      <h3 id="third-party">Ligams de tèrces</h3>
+
+      <p>Pòt arribar, a nòstra discrecion, qu’incluguèssem o ofriguèssem  de produches o servicis de tèrces partits sus nòstre site. Aqueles sites tèrces an de politicas de confidencialitats separadas e independentas. En consequéncia avèm pas cap de responsabilitat pel contengut e las activitats d’aqueles sites ligats. Pasmens cerquem de protegir l’integritat de nòstre site e aculhèm los comentaris tocant aqueles sites.</p>
+
+      <h3 id="coppa">Conformitat amb la lei de proteccion de la confidencialitat dels mainatges</h3>
+
+      <p>Nòstre site, nòstres produches e servicis son totes destinats a de monde d’almens 13 ans. S’aqueste servidor se tròba en los Estats Units per acontentar las exigéncias del COPPA (<a href="https://en.wikipedia.org/wiki/Children%27s_Online_Privacy_Protection_Act">Children's Online Privacy Protection Act</a>) utilizetz pas aqueste site.</p>
+
+      <h3 id="online">Politica de confidencialitat en linha solament</h3>
+
+      <p>Aquesta politica de confidencialitat s’aplica pas qu’a las informacions collectadas via nòstre site e non pas a las informacions collectadas fòra linha.</p>
+
+      <h3 id="consent">Vòstre consentiment</h3>
+
+      <p>N’utilizant nòstre site, consentètz a nòstra politica de confidencialitat.</p>
+
+      <h3 id="changes">Cambiament dins nòstra politica de confidencialitat</h3>
+
+      <p>Se decidèm de cambiar nòstra politica de confidencialitat, publicarem los cambiaments sus aquesta pagina.</p>
+
+      <p>Aqueste document es jos licéncia CC-BY-SA. Darrièra mesa a jorn lo 31 de mai de 2013</p>
+
+      <p>Prima adaptacion de la <a href="https://github.com/discourse/discourse">politica de confidencialitat de Discourse</a>.</p>
     title: Condicions d’utilizacion e politica de confidencialitat de %{instance}
   time:
     formats:
       default: Lo %d %b de %Y a %Ho%M
   two_factor_authentication:
-    code_hint: Picatz lo còdi generat per vòstra aplicacion d’autentificacion per
-      confirmar
-    description_html: S’activatz <strong> l’autentificacion two-factor</strong>, vos
-      caldrà vòstre mobil per vos connectar perque generarà un geton per vos daissar
-      dintrar.
+    code_hint: Picatz lo còdi generat per vòstra aplicacion d’autentificacion per confirmar
+    description_html: S’activatz <strong> l’autentificacion two-factor</strong>, vos caldrà vòstre mobil per vos connectar perque generarà un geton per vos daissar dintrar.
     disable: Desactivar
     enable: Activar
     enabled: Autentificacion en dos temps activada
     enabled_success: L’autentificacion en dos temps es ben activada
     generate_recovery_codes: Generar los còdis de recuperacion
-    instructions_html: <strong>Escanatz aqueste còdi QR amb Google Authenticator o
-      una aplicacion similària sus vòstre mobil</strong>. A partir d’ara, aquesta
-      aplicacion generarà un geton que vos caldrà picar per vos connectar.
-    lost_recovery_codes: Los còdi de recuperacion vos permeton d’accedir a vòstre
-      compte se perdètz vòstre mobil. S’avètz perdut vòstres còdis de recuperacion
-      los podètz tornar generar aquí. Los ancians còdis seràn pas mai valides.
-    manual_instructions: 'Se podètz pas numerizar lo còdi QR e que vos cal picar lo
-      còdi a la man, vaquí lo còdi en clar :'
+    instructions_html: "<strong>Escanatz aqueste còdi QR amb Google Authenticator o una aplicacion similària sus vòstre mobil</strong>. A partir d’ara, aquesta aplicacion generarà un geton que vos caldrà picar per vos connectar."
+    lost_recovery_codes: Los còdi de recuperacion vos permeton d’accedir a vòstre compte se perdètz vòstre mobil. S’avètz perdut vòstres còdis de recuperacion los podètz tornar generar aquí. Los ancians còdis seràn pas mai valides.
+    manual_instructions: 'Se podètz pas numerizar lo còdi QR e que vos cal picar lo còdi a la man, vaquí lo còdi en clar :'
     recovery_codes: Salvar los còdis de recuperacion
     recovery_codes_regenerated: Los còdis de recuperacion son ben estats tornats generar
-    recovery_instructions_html: Se vos arriba de perdre vòstre mobil, podètz utilizar
-      un dels còdis de recuperacion cai-jos per poder tornar accedir a vòstre compte.
-      Gardatz los còdis en seguretat, per exemple, imprimissètz los e gardatz los
-      amb vòstres documents importants.
+    recovery_instructions_html: Se vos arriba de perdre vòstre mobil, podètz utilizar un dels còdis de recuperacion cai-jos per poder tornar accedir a vòstre compte. Gardatz los còdis en seguretat, per exemple, imprimissètz los e gardatz los amb vòstres documents importants.
     setup: Paramètres
     wrong_code: Lo còdi picat es invalid ! L’ora es la bona sul servidor e lo mobil ?
   user_mailer:
     welcome:
       edit_profile_action: Configuracion del perfil
-      edit_profile_step: Podètz personalizar lo perfil en mandar un avatard, cambiar
-        l’escais-nom e mai. Se volètz repassar las demandas d’abonaments abans que
-        los nòus seguidors pòscan veire vòstre perfil, podètz clavar vòstre compte.
+      edit_profile_step: Podètz personalizar lo perfil en mandar un avatard, cambiar l’escais-nom e mai. Se volètz repassar las demandas d’abonaments abans que los nòus seguidors pòscan veire vòstre perfil, podètz clavar vòstre compte.
       explanation: Vaquí qualques astúcias per vos preparar
       final_action: Començar de publicar
-      final_step: 'Començatz de publicar ! Quitament s’avètz pas de seguidors los
-        autres pòdon veire vòstres messatges publics, per exemple pel flux d’actualitat
-        local e per las etiquetas. Benlèu que volètz vos presentar amb l’etiquetas
-        #introductions.'
+      final_step: 'Començatz de publicar ! Quitament s’avètz pas de seguidors los autres pòdon veire vòstres messatges publics, per exemple pel flux d’actualitat local e per las etiquetas. Benlèu que volètz vos presentar amb l’etiquetas #introductions.'
       full_handle: Vòstre escais-nom complèt
-      full_handle_hint: Es aquò que vos cal donar a vòstres amics per que pòscan vos
-        escriure o sègre a partir d’una autra instància.
+      full_handle_hint: Es aquò que vos cal donar a vòstres amics per que pòscan vos escriure o sègre a partir d’una autra instància.
       review_preferences_action: Cambiar las preferéncias
-      review_preferences_step: Pensatz de configurar vòstras preferéncias, tal coma
-        los corrièls que volètz recebrer o lo nivèl de confidencialitat de vòstres
-        tuts per defaut. O se l’animacion vos dòna pas enveja de rendre, podètz activar
-        la lectura automatica dels GIF.
+      review_preferences_step: Pensatz de configurar vòstras preferéncias, tal coma los corrièls que volètz recebrer o lo nivèl de confidencialitat de vòstres tuts per defaut. O se l’animacion vos dòna pas enveja de rendre, podètz activar la lectura automatica dels GIF.
       subject: Benvengut a Mastodon
-      tip_bridge_html: Se venètz de Twitter, podètz trobar vòstres amics sus Mastodon
-        en utilizant l‘<a href="%{bridge_url}">aplicacion de Pont</a>. Aquò fonciona
-        pas que s’utilizan lo Pont tanben !
-      tip_federated_timeline: Lo flux d’actualitat federat es una vista generala del
-        malhum Mastodon. Mas aquò inclutz solament lo mond que vòstres vesins sègon,
-        doncas es pas complèt.
-      tip_following: Seguètz l’administrator del servidor per defaut. Per trobar de
-        mond mai interessant, agachatz lo flux d’actualitat local e lo global.
-      tip_local_timeline: Lo flux d’actualitat local es una vista del mond de %{instance}.
-        Son vòstres vesins dirèctes !
-      tip_mobile_webapp: Se vòstre navigator mobil nos permet d’apondre Mastodon a
-        l’ecran d‘acuèlh, podètz recebre de notificacions. Aquò se compòrta coma una
-        aplicacion nativa !
+      tip_bridge_html: Se venètz de Twitter, podètz trobar vòstres amics sus Mastodon en utilizant l‘<a href="%{bridge_url}">aplicacion de Pont</a>. Aquò fonciona pas que s’utilizan lo Pont tanben !
+      tip_federated_timeline: Lo flux d’actualitat federat es una vista generala del malhum Mastodon. Mas aquò inclutz solament lo mond que vòstres vesins sègon, doncas es pas complèt.
+      tip_following: Seguètz l’administrator del servidor per defaut. Per trobar de mond mai interessant, agachatz lo flux d’actualitat local e lo global.
+      tip_local_timeline: Lo flux d’actualitat local es una vista del mond de %{instance}. Son vòstres vesins dirèctes !
+      tip_mobile_webapp: Se vòstre navigator mobil nos permet d’apondre Mastodon a l’ecran d‘acuèlh, podètz recebre de notificacions. Aquò se compòrta coma una aplicacion nativa !
       tips: Astúcias
       title: Vos desirem la benvenguda a bòrd %{name} !
   users:
