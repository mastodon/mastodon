--- conflicted
+++ resolved
@@ -284,19 +284,7 @@
       interactions: interraccions
       media_storage: Emmagazinatge dels mèdias
       new_users: utilizaire novèl
-<<<<<<< HEAD
-      pending_reports_html:
-        one: "<strong>1</strong> senhalament en espèra"
-        other: "<strong>%{count}</strong> senhalaments en espèra"
-      pending_tags_html:
-        one: "<strong>1</strong> etiqueta en espèra"
-        other: "<strong>%{count}</strong> etiquetas en espèra"
-      pending_users_html:
-        one: "<strong>1</strong> utilizaire en espèra"
-        other: "<strong>%{count}</strong> utilizaires en espèra"
-=======
       opened_reports: senhalaments dubèrts
->>>>>>> 8c7223f4
       resolved_reports: senhalament resolguts
       software: Logicial
       space: Utilizacion de l’espaci
@@ -1036,8 +1024,6 @@
     keep_direct: Gardar los messatges dirèctes
     keep_media: Gardar las publicacions amb pèça-junta
     keep_pinned: Gardar las publicacions penjadas
-<<<<<<< HEAD
-=======
     min_age:
       '1209600': 2 setmanas
       '15778476': 6 meses
@@ -1047,7 +1033,6 @@
       '604800': 1 week
       '63113904': 2 ans
       '7889238': 3 meses
->>>>>>> 8c7223f4
   stream_entries:
     pinned: Tut penjat
     reblogged: a partejat
