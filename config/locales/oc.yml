--- conflicted
+++ resolved
@@ -291,13 +291,8 @@
     - dissabte
     formats:
       default: "%e/%m/%Y"
-<<<<<<< HEAD
-      long: Lo %e %B de %Y
-      short: "%e %b"
-=======
       long: Lo %-d %b de %Y
       short: "%e %B"
->>>>>>> 4c14ff65
     month_names:
     - 
     - de genièr
