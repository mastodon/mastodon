--- conflicted
+++ resolved
@@ -321,12 +321,8 @@
       view: Veire
     settings:
       activity_api_enabled:
-<<<<<<< HEAD
-        desc_html: Nombre d’estatuts publicats, d’utilizaires actius e de novèlas inscripcions en rapòrt setmanièr
-=======
         desc_html: Nombre d’estatuts publicats, d’utilizaires actius e de novèlas
           inscripcions en rapòrt setmanièr
->>>>>>> bf0b8c58
         title: Publica las estatisticas totalas de l’activitat dels utilizaires
       bootstrap_timeline_accounts:
         desc_html: Separatz los noms d’utilizaire amb de virgula. Pas que los comptes
@@ -693,11 +689,7 @@
       title: Nòu seguidor
     follow_request:
       action: Gerir las demandas d’abonament
-<<<<<<< HEAD
-      body: "%{name} a demandat a vos sègre"
-=======
       body: '%{name} a demandat a vos sègre'
->>>>>>> bf0b8c58
       subject: 'Demandas en espèra : %{name}'
       title: Novèla demanda d’abonament
     mention:
@@ -861,14 +853,10 @@
       còdi a la man, vaquí lo còdi en clar :'
     recovery_codes: Salvar los còdis de recuperacion
     recovery_codes_regenerated: Los còdis de recuperacion son ben estats tornats generar
-<<<<<<< HEAD
-    recovery_instructions_html: Se vos arriba de perdre vòstre mobil, podètz utilizar un dels còdis de recuperacion cai-jos per poder tornar accedir a vòstre compte. <strong>Gardatz los còdis en seguretat</strong>, per exemple, imprimissètz los e gardatz los amb vòstres documents importants.
-=======
     recovery_instructions_html: Se vos arriba de perdre vòstre mobil, podètz utilizar
       un dels còdis de recuperacion cai-jos per poder tornar accedir a vòstre compte.
       <strong>Gardatz los còdis en seguretat</strong>, per exemple, imprimissètz los
       e gardatz los amb vòstres documents importants.
->>>>>>> bf0b8c58
     setup: Parametrar
     wrong_code: Lo còdi picat es invalid ! L’ora es bona sul servidor e lo mobil ?
   user_mailer:
