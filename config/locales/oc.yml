--- conflicted
+++ resolved
@@ -29,14 +29,7 @@
     see_whats_happening: Agachatz çò qu’arriba
     server_stats: 'Estatisticas del servidor :'
     source_code: Còdi font
-<<<<<<< HEAD
-=======
-    status_count_after:
-      one: estatut
-      other: estatuts
-    status_count_before: qu’an escrich
     tagline: Seguètz d’amics e trobatz-ne de nòus
->>>>>>> b3f44aa1
     terms: Condicions d’utilizacion
     user_count_before: Ostal de
     what_is_mastodon: Qu’es Mastodon ?
