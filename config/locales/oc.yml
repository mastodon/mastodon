---
oc:
  about:
    about_hashtag_html: Vaquí los estatuts publics ligats a <strong>#%{hashtag}</strong>. Podètz interagir amb eles s’avètz un compte ont que siasque sul fediverse.
    about_mastodon_html: Mastodon es un malhum social bastit amb de protocòls liures e gratuits. Es descentralizat coma los corrièls.
    about_this: A prepaus d’aquesta instància
    administered_by: 'Administrat per :'
    api: API
    apps: Aplicacions per mobil
<<<<<<< HEAD
=======
    closed_registrations: Las inscripcions son clavadas pel moment sus aqueste servidor.
>>>>>>> a47c0446
    contact: Contacte
    contact_missing: Pas parametrat
    contact_unavailable: Pas disponible
    documentation: Documentacion
    extended_description_html: |
      <h3>Una bona plaça per las règlas</h3>
      <p>La descripcion longa es pas estada causida pel moment.</p>
    generic_description: "%{domain} es un dels servidors del malhum"
    hosted_on: Mastodon albergat sus %{domain}
    learn_more: Ne saber mai
<<<<<<< HEAD
=======
    other_instances: Lista dels servidors
>>>>>>> a47c0446
    privacy_policy: Politica de confidencialitat
    source_code: Còdi font
    status_count_after:
      one: estatut
      other: estatuts
    status_count_before: qu’an escrich
    terms: Condicions d’utilizacion
    user_count_after:
      one: utilizaire
      other: utilizaires
    user_count_before: Ostal de
    what_is_mastodon: Qu’es Mastodon ?
  accounts:
    choices_html: 'Recomandacions de %{name} :'
    follow: Sègre
    followers:
      one: Seguidor
      other: Seguidors
    following: Abonaments
    joined: Arribèt en %{date}
    last_active: darrièra activitat
    link_verified_on: La proprietat d’aqueste ligam foguèt verificada lo %{date}
    media: Mèdias
    moved_html: "%{name} a mudat a %{new_profile_link} :"
    network_hidden: Aquesta informacion es pas disponibla
    nothing_here: I a pas res aquí !
    people_followed_by: Lo monde que %{name} sèc
    people_who_follow: Lo monde que sègon %{name}
    pin_errors:
      following: Vos cal d’en primièr sègre las personas que volètz promòure
    posts:
      one: Tut
      other: Tuts
    posts_tab_heading: Tuts
    posts_with_replies: Tuts e responsas
    reserved_username: Aqueste nom d’utilizaire es reservat
    roles:
      admin: Admin
      bot: Robòt
      moderator: Moderador
    unfollow: Quitar de sègre
  admin:
    account_actions:
      action: Realizar una accion
      title: Realizar una accion de moderacion sus %{acct}
    account_moderation_notes:
      create: Crear una nòta
      created_msg: Nòta de moderacion ben creada !
      delete: Suprimir
      destroyed_msg: Nòta de moderacion ben suprimida !
    accounts:
      are_you_sure: Sètz segur ?
      avatar: Avatar
      by_domain: Domeni
      change_email:
        changed_msg: Adreça corrèctament cambiada !
        current_email: Adreça actuala
        label: Cambiar d’adreça
        new_email: Novèla adreça
        submit: Cambiar l’adreça
        title: Cambiar l’adreça a %{username}
      confirm: Confirmar
      confirmed: Confirmat
      confirming: Confirmacion
      deleted: Suprimits
      demote: Retrogradar
      disable: Desactivar
      disable_two_factor_authentication: Desactivar 2FA
      disabled: Desactivat
      display_name: Escais-nom
      domain: Domeni
      edit: Modificar
      email: Corrièl
      email_status: Estat de l’adreça
      enable: Activar
      enabled: Activat
      feed_url: Flux URL
      followers: Seguidors
      followers_url: URL dels seguidors
      follows: Abonaments
      header: Bandièra
      inbox_url: URL de recepcion
      invited_by: Convidat per
      ip: IP
      joined: Venguèt
      location:
        all: Totes
        local: Locals
        remote: Alonhats
        title: Emplaçament
      login_status: Estat formulari de connexion
      media_attachments: Mèdias enviats
      memorialize: Passar en memorial
      moderation:
        active: Actius
        all: Totes
        silenced: Resconduts
        suspended: Suspenduts
        title: Moderacion
      moderation_notes: Nòtas de moderacion
      most_recent_activity: Activitat mai recenta
      most_recent_ip: IP mai recenta
      no_limits_imposed: Cap de limit impausat
      not_subscribed: Pas seguidor
      outbox_url: URL Outbox
      perform_full_suspension: Suspendre
      profile_url: URL del perfil
      promote: Promòure
      protocol: Protocòl
      public: Public
      push_subscription_expires: Fin de l’abonament PuSH
      redownload: Actualizar lo perfil
      remove_avatar: Supriir l’avatar
      remove_header: Levar la bandièra
      resend_confirmation:
        already_confirmed: Aqueste utilizaire es ja confirmat
        send: Tornar mandar lo corrièl de confirmacion
        success: Corrièl de confirmacion corrèctament mandat !
      reset: Reïnicializar
      reset_password: Reïnicializar lo senhal
      resubscribe: Se tornar abonar
      role: Permissions
      roles:
        admin: Administrator
        moderator: Moderador
        staff: Personnal
        user: Uitlizaire
      salmon_url: URL Salmon
      search: Cercar
      shared_inbox_url: URL de recepcion partejada
      show:
        created_reports: Senhalaments creats
        targeted_reports: Senhalaments dels autres
      silence: Silenci
      silenced: Rescondut
      statuses: Estatuts
      subscribe: S’abonar
      suspended: Suspendut
      title: Comptes
      unconfirmed_email: Adreça pas confirmada
      undo_silenced: Levar lo silenci
      undo_suspension: Levar la suspension
      unsubscribe: Se desabonar
      username: Nom d’utilizaire
      warn: Avisar
      web: Web
    action_logs:
      actions:
        assigned_to_self_report: "%{name} s’assignèt lo rapòrt %{target}"
        change_email_user: "%{name} cambièt l’adreça de corrièl de %{target}"
        confirm_user: "%{name} confirmèt l’adreça a %{target}"
        create_account_warning: "%{name} mandèt un avertiment a %{target}"
        create_custom_emoji: "%{name} mandèt un nòu emoji %{target}"
        create_domain_block: "%{name} bloquèt lo domeni %{target}"
        create_email_domain_block: "%{name} botèt a la lista nègra lo domeni de corrièl %{target}"
        demote_user: "%{name} retragradèt l‘utilizaire %{target}"
        destroy_custom_emoji: "%{name} destruguèt l’emoji %{target}"
        destroy_domain_block: "%{name} desbloquèt lo domeni %{target}"
        destroy_email_domain_block: "%{name} botèt a la lista blanca lo domeni de corrièl %{target}"
        destroy_status: "%{name} levèt l‘estatut a %{target}"
        disable_2fa_user: "%{name} desactivèt l’autentificacion en dos temps per %{target}"
        disable_custom_emoji: "%{name} desactivèt l’emoji %{target}"
        disable_user: "%{name} desactivèt la connexion per %{target}"
        enable_custom_emoji: "%{name} activèt l’emoji %{target}"
        enable_user: "%{name} activèt la connexion per %{target}"
        memorialize_account: "%{name} transformèt en memorial la pagina de perfil a %{target}"
        promote_user: "%{name} promoguèt %{target}"
        remove_avatar_user: "%{name} suprimèt l’avatar a %{target}"
        reopen_report: "%{name} tornèt dobrir lo rapòrt %{target}"
        reset_password_user: "%{name} reïnicializèt lo senhal a %{target}"
        resolve_report: "%{name} anullèt lo rapòrt %{target}"
        silence_account: "%{name} metèt en silenci lo compte a %{target}"
        suspend_account: "%{name} susprenguèt lo compte a %{target}"
        unassigned_report: "%{name} daissèt de tractar lo rapòrt %{target}"
        unsilence_account: "%{name} levèt lo silenci del compte a %{target}"
        unsuspend_account: "%{name} restabliguèt lo compte a %{target}"
        update_custom_emoji: "%{name} metèt a jorn l’emoji %{target}"
        update_status: "%{name} metèt a jorn l’estatut a %{target}"
      deleted_status: "(estatut suprimit)"
      title: Audit dels jornals
    custom_emojis:
      by_domain: Domeni
      copied_msg: Còpia locala de l’emoji ben creada
      copy: Copiar
      copy_failed_msg: Fracàs de la còpia locala de l’emoji
      created_msg: Emoji ben creat !
      delete: Suprimir
      destroyed_msg: Emoji ben suprimit !
      disable: Desactivar
      disabled_msg: Aqueste emoji es ben desactivat
      emoji: Emoji
      enable: Activar
      enabled_msg: Aqueste emoji es ben activat
      image_hint: PNG cap a 50Ko
      listed: Listat
      new:
        title: Ajustar un nòu emoji personal
      overwrite: Remplaçar
      shortcode: Acorchi
      shortcode_hint: Almens 2 caractèrs, solament alfanumerics e jonhent bas
      title: Emojis personals
      unlisted: Pas listat
      update_failed_msg: Mesa a jorn de l’emoji fracasada
      updated_msg: Emoji ben mes a jorn !
      upload: Enviar
    dashboard:
      backlog: Accions en retard
      config: Configuracion
      feature_deletions: Supressions de comptes
      feature_invites: Ligams convidat
      feature_profile_directory: Annuari de perfils
      feature_registrations: Inscripcions
      feature_relay: Relai de federacion
      features: Foncionalitats
      hidden_service: Federacion amb servicis amagats
      open_reports: Senhalaments dobèrts
      recent_users: Utilizaires recents
      search: Recèrca tèxte complèt
      single_user_mode: Mòde sol utilizaire
      software: Logicial
      space: Utilizacion de l’espaci
      title: Tablèu de bòrd
      total_users: total dels utilizaires
      trends: Tendéncias
      week_interactions: interaccions aquesta setmana
      week_users_active: actius aquesta setmana
      week_users_new: utilizaires aquesta setmana
    domain_blocks:
      add_new: Ajustar un novèl blocatge de domeni
      created_msg: Domeni blocat es a èsser tractat
      destroyed_msg: Lo blocatge del domeni es estat levat
      domain: Domeni
      new:
        create: Crear blocatge
        hint: Lo blocatge empacharà pas la creacion de compte dins la basa de donadas, mai aplicarà la moderacion sus aquestes comptes.
        severity:
          desc_html: "<strong>Silenci</strong> farà venir invisibles los estatuts del compte al monde que son pas de seguidors. <strong>Suspendre</strong> levarà tot lo contengut del compte, los mèdias e las donadas de perfil. Utilizatz <strong>Cap</strong> se volètz regetar totes los mèdias."
          noop: Cap
          silence: Silenci
          suspend: Suspendre
        title: Nòu blocatge domeni
      reject_media: Regetar los fichièrs mèdias
      reject_media_hint: Lèva los fichièrs gardats localament e regèta las demandas de telecargament dins lo futur. Servís pas a res per las suspensions
      reject_reports: Regetar los senhalaments
      reject_reports_hint: Ignorar totes los senhalaments que venon d’aqueste domeni. Pas pertiment per las suspensions
      rejecting_media: regeta los fichièrs multimèdias
      rejecting_reports: regeta los senhalements
      severity:
        silence: mes en silenci
        suspend: suspendut
      show:
        affected_accounts:
          one: Un compte de la basa de donadas tocat
          other: "%{count} compte de la basa de donadas tocat"
        retroactive:
          silence: Levar lo silenci de totes los comptes d’aqueste domeni
          suspend: Levar la suspension de totes los comptes d’aqueste domeni
        title: Restablir lo blocatge de domeni de %{domain}
        undo: Restablir
      undo: Restablir
    email_domain_blocks:
      add_new: Ajustar
      created_msg: Blocatge del domeni de corrièl ben plaçat
      delete: Suprimir
      destroyed_msg: Blocatge del domeni de corrièl ben levat
      domain: Domeni
      new:
        create: Crear un blocatge
        title: Nòu blocatge de domeni de corrièl
      title: Blocatge de domeni de corrièl
    followers:
      back_to_account: Tornar al compte
      title: Seguidors de %{acct}
    instances:
      by_domain: Domeni
      delivery_available: Liurason disponibla
      known_accounts:
        one: "%{count} compte conegut"
        other: "%{count} comptes coneguts"
      moderation:
        all: Totas
        limited: Limitat
        title: Moderacion
      title: Federacion
      total_blocked_by_us: Avèm blocat
      total_followed_by_them: Sègon
      total_followed_by_us: Seguèm
      total_reported: Senhalament a prepaus d’eles
      total_storage: Fichièrs junts
    invites:
      deactivate_all: O desactivar tot
      filter:
        all: Totes
        available: Disponibles
        expired: Expirats
        title: Filtre
      title: Convits
    relays:
      add_new: Ajustar un nòu relai
      delete: Suprimir
      description_html: Un <strong> relai de federacion</strong> es un servidor intermediari qu’escàmbia de bèls volumes de tuts publics entre servidors que son abonats e i publican.<strong>Pòt ajudar de pichons e mejans servidors a trobar de contenguts del fediverse estant</strong>, qu’autrament demandariá als utilizaires locals de s’abonar manualament a d’autres monde marcats sus de servidors alonhats.
      disable: Desactivar
      disabled: Desactivat
      enable: Activar
      enable_hint: Un còp activat, vòstre servidor s’abonarà a totes los tuts publics del relai estant, e començarà de mandar sos tuts publics a aqueste d’enlà.
      enabled: Activat
      inbox_url: URL del relai
      pending: En espèra d’aprovacion del relai
      save_and_enable: Salvar e activar
      setup: Configurar una connexion relai
      status: Estatut
      title: Relais
    report_notes:
      created_msg: Nòta de moderacion corrèctament creada !
      destroyed_msg: Nòta de moderacion corrèctament suprimida !
    reports:
      account:
        note: nòta
        report: rapòrt
      action_taken_by: Mesura menada per
      are_you_sure: Es segur ?
      assign_to_self: Me l’assignar
      assigned: Moderador assignat
      comment:
        none: Pas cap
      created_at: Creacion
      mark_as_resolved: Marcar coma resolgut
      mark_as_unresolved: Marcar coma pas resolgut
      notes:
        create: Ajustar una nòta
        create_and_resolve: Resòlvre amb una nòta
        create_and_unresolve: Tornar dobrir amb una nòta
        delete: Escafar
        placeholder: Explicatz las accions que son estadas menadas o quicòm de ligat al senhalament…
      reopen: Tornar dobrir lo rapòrt
      report: 'Senhalament #%{id}'
      reported_account: Compte senhalat
      reported_by: Senhalat per
      resolved: Resolgut
      resolved_msg: Rapòrt corrèctament resolgut !
      status: Estatut
      title: Senhalament
      unassign: Levar
      unresolved: Pas resolgut
      updated_at: Actualizat
    settings:
      activity_api_enabled:
        desc_html: Nombre d’estatuts publicats, d’utilizaires actius e de novèlas inscripcions en rapòrt setmanièr
        title: Publicar las estatisticas totalas de l’activitat dels utilizaires
      bootstrap_timeline_accounts:
        desc_html: Separatz los noms d’utilizaire amb de virgula. Pas que los comptes locals e pas clavats foncionaràn. Se lo camp es void los admins seràn selecionats.
        title: Per defaut los nòuvenguts sègon
      contact_information:
        email: Picatz una adreça de corrièl
        username: Picatz un nom d’utilizaire
      custom_css:
        desc_html: Modificar l’estil amb una fuèlha CSS cargada sus cada pagina
        title: CSS personalizada
      hero:
        desc_html: Mostrat en primièra pagina. Almens 600x100px recomandat. S’es pas configurat l’imatge del servidor serà mostrat
        title: Imatge de l’eròi
      mascot:
        desc_html: Mostrat sus mantun paginas. Almens 293×205px recomandat. S’es pas configurat, mostrarem la mascòta per defaut
        title: Imatge de la mascòta
      peers_api_enabled:
        desc_html: Noms de domeni qu’aqueste servidor a trobats pel fediverse
        title: Publicar la lista dels servidors coneguts
      preview_sensitive_media:
        desc_html: Los apercebuts dels ligams sus los autres sites mostraràn una vinheta encara que lo mèdia siá marcat coma sensible
        title: Mostrar los mèdias sensibles dins los apercebuts OpenGraph
      profile_directory:
        desc_html: Permet als utilizaires d’èsser trobats
        title: Activar l’annuari de perfils
      registrations:
        closed_message:
          desc_html: Mostrat sus las pagina d’acuèlh quand las inscripcions son tampadas.<br>Podètz utilizar de balisas HTML
          title: Messatge de barradura de las inscripcions
        deletion:
          desc_html: Autorizar lo monde a suprimir lor compte
          title: Possibilitat de suprimir lo compte
        min_invite_role:
          disabled: Degun
          title: Autorizat amb invitacions
      show_known_fediverse_at_about_page:
        desc_html: Un còp activat mostrarà los tuts de totes los fediverse dins l’apercebut. Autrament mostrarà pas que los tuts locals.
        title: Mostrar los fediverse coneguts dins l’apercebut del flux
      show_staff_badge:
        desc_html: Mostrar lo badge Personal sus la pagina de perfil
        title: Mostrar lo badge personal
      site_description:
        desc_html: Paragraf d’introduccion sus la pagina d’acuèlh. Explicatz çò que fa diferent aqueste servidor Mastodon e tot çò qu’es important de dire. Podètz utilizare de balises HTML, en particular <code>&lt;a&gt;</code> e<code>&lt;em&gt;</code>.
        title: Descripcion del servidor
      site_description_extended:
        desc_html: Un bon lòc per las règles de compòrtament e d’autras causas que fan venir vòstre servidor diferent. Podètz utilizar de balisas HTML
        title: Descripcion espandida del site
      site_short_description:
        desc_html: Mostrat dins la barra laterala e dins las meta balisas. Explica çò qu’es Mastodon e perque aqueste servidor es especial en un solet paragraf. S’es void, serà garnit amb la descripcion del servidor.
        title: Descripcion corta del servidor
      site_terms:
        desc_html: Afichada sus la pagina de las condicions d’utilizacion<br>Podètz utilizar de balisas HTML
        title: Politica de confidencialitat del site
      site_title: Títol del servidor
      thumbnail:
        desc_html: Servís pels apercebuts via OpenGraph e las API. Talha de 1200x630px recomandada
        title: Miniatura del servidor
      timeline_preview:
        desc_html: Mostrar lo flux public sus la pagina d’acuèlh
        title: Apercebut flux public
      title: Paramètres del site
    statuses:
      back_to_account: Tornar a la pagina Compte
      batch:
        delete: Suprimir
        nsfw_off: Marcar coma pas sensible
        nsfw_on: Marcar coma sensible
      failed_to_execute: Fracàs
      media:
        title: Mèdia
      no_media: Cap de mèdia
      no_status_selected: Cap d’estatut pas cambiat estant que cap èra pas seleccionat
      title: Estatuts del compte
      with_media: Amb mèdia
    subscriptions:
      callback_url: URL de rapèl
      confirmed: Confirmat
      expires_in: S’acaba dins
      last_delivery: Darrièra distribucion
      title: WebSub
      topic: Subjècte
    tags:
      accounts: Comptes
      hidden: Amagat
      hide: Amagar dins l’annuari
      name: Etiqueta
      title: Etiquetas
      unhide: Aparéisser dins l’annuari
      visible: Visible
    title: Administracion
    warning_presets:
      add_new: N’ajustar un nòu
      delete: Escafar
      edit: Modificar
      edit_preset: Modificar lo tèxt predefinit d’avertiment
      title: Gerir los tèxtes predefinits
  admin_mailer:
    new_report:
      body: "%{reporter} a senhalat %{target}"
      body_remote: Qualqu’un de %{domain} senhalèt %{target}
      subject: Novèl senhalament per %{instance} (#%{id})
  application_mailer:
    notification_preferences: Cambiar las preferéncias de corrièl
    salutation: "%{name},"
    settings: 'Cambiar las preferéncias de corrièl : %{link}'
    view: 'Veire :'
    view_profile: Veire lo perfil
    view_status: Veire los estatuts
  applications:
    created: Aplicacion ben creada
    destroyed: Aplication corrcètament suprimida
    invalid_url: L’URL donada es invalida
    regenerate_token: Tornar generar lo geton d’accès
    token_regenerated: Geton d’accès ben regenerat
    warning: Mèfi ! Agachatz de partejar aquela donada amb degun !
    your_token: Vòstre geton d’accès
  auth:
    agreement_html: En vos marcar acceptatz <a href="%{rules_path}">las règlas del servidor</a> e <a href="%{terms_path}">politica de confidencialitat</a>.
    change_password: Senhal
    confirm_email: Confirmar lo corrièl
    delete_account: Suprimir lo compte
    delete_account_html: Se volètz suprimir vòstre compte, podètz <a href="%{path}">o far aquí</a>. Vos demandarem que confirmetz.
    didnt_get_confirmation: Avètz pas recebut las instruccions de confirmacion ?
    forgot_password: Senhal oblidat ?
    invalid_reset_password_token: Lo geton de reïnicializacion es invalid o acabat. Tornatz demandar un geton se vos plai.
    login: Se connectar
    logout: Se desconnectar
    migrate_account: Mudar endacòm mai
    migrate_account_html: Se volètz mandar los visitors d’aqueste compte a un autre, podètz<a href="%{path}"> o configurar aquí</a>.
    or_log_in_with: O autentificatz-vos amb
    providers:
      cas: CAS
      saml: SAML
    register: Se marcar
    resend_confirmation: Tornar mandar las instruccions de confirmacion
    reset_password: Reïnicializar lo senhal
    security: Seguretat
    set_new_password: Picar un nòu senhal
  authorize_follow:
    already_following: Seguètz ja aqueste compte
    error: O planhèm, i a agut una error al moment de cercar lo compte
    follow: Sègre
    follow_request: 'Avètz demandat de sègre :'
    following: 'Felicitacion ! Seguètz ara :'
    post_follow:
      close: O podètz tampar aquesta fenèstra.
      return: Veire lo perfil a la persona
      web: Tornar a l’interfàcia Web
    title: Sègre %{acct}
  date:
    abbr_day_names:
    - dg
    - dl
    - dm
    - dc
    - dj
    - dv
    - ds
    abbr_month_names:
    - None
    - gen
    - feb
    - mar
    - abr
    - mai
    - jun
    - jul
    - ago
    - set
    - oct
    - nov
    - dec
    day_names:
    - dimenge
    - diluns
    - dimars
    - dimècres
    - dijòus
    - divendres
    - dissabte
    formats:
      default: "%e/%m/%Y"
      long: Lo %e %B de %Y
      short: "%e %B de %Y"
    month_names:
    - None
    - de genièr
    - de febrièr
    - de març
    - d’abrial
    - de mai
    - de junh
    - de julhet
    - d’agost
    - de setembre
    - d’octòbre
    - de novembre
    - de decembre
    order:
    - :day
    - :month
    - :year
  datetime:
    distance_in_words:
      about_x_hours: "%{count} h"
      about_x_months: "%{count} meses"
      about_x_years: "%{count} ans"
      almost_x_years: "%{count} ans"
      half_a_minute: Ara
      less_than_x_minutes: "%{count} min"
      less_than_x_seconds: Ara meteis
      over_x_years: "%{count} ans"
      x_days: "%{count} jorns"
      x_minutes: "%{count} min"
      x_months: "%{count} meses"
      x_seconds: "%{count}s"
      x_years:
        one: Fa un an
        other: Fa %{count} ans
  deletes:
    bad_password_msg: Ben ensajat pirata ! Senhal incorrècte
    confirm_password: Picatz vòstre senhal actual per verificar vòstra identitat
    description_html: Aquò suprimirà <strong>definitivament e sens possibilitat de retorn</strong> lo contengut de vòstre compte e lo desactivarà. Lo nom d’utilizaire serà gardat per evitar una futura impostura.
    proceed: Suprimir lo compte
    success_msg: Compte ben suprimit
    warning_html: La supression del contengut d’aqueste servidor es sola assegurada. Lo contengut fòrça partejat daissarà probablament de traças. Los servidors fòra-linha e los que vos sègon pas mai auràn pas la mesa a jorn de lor basa de donada.
    warning_title: Disponibilitat del contengut difusat
  directories:
    directory: Annuari de perfils
    enabled: Sètz actualament listat dins l'annuari.
    enabled_but_waiting: Avètz causit d'èsser listat dins l'annuari mas avètz pas encara lo nombre minimum de seguidors (%{min_followers}) per i èsser listat.
    explanation: Trobar d’utilizaires segon lor interèsses
    explore_mastodon: Explorar %{title}
    how_to_enable: Sètz pas actualament listat dins l’annuari. Podètz cambiar aquò çai-jos. Utilizatz d'etiquetas dins vòstre tèxt de bio per èsser listat amb d’etiquetas especificas !
    people:
      one: "%{count} persona"
      other: "%{count} personas"
  errors:
    '403': Avètz pas l’autorizacion de veire aquesta pagina.
    '404': La pagina que cercatz existís pas aquí.
    '410': La pagina que cercatz existís pas mai aquí.
    '422':
      content: Verificacion de seguretat fracassada. Blocatz los cookies ?
      title: Verificacion de seguretat fracassada
    '429': Lo servidor mòla (subrecargada)
    '500':
      content: Un quicomet a pas foncionat coma caliá.
      title: Aquesta pagina es pas corrècta
    noscript_html: Per utilizar l’aplicacion web de Mastodon, mercés d’activar JavaScript. O podètz utilizar <a href="%{apps_path}">una aplicacion</a> per vòstra plataforma coma alernativa.
  exports:
    archive_takeout:
      date: Data
      download: Telecargar vòstre archiu
      hint_html: Podètz demandar un archiu de vòstres <strong>tuts e mèdias enviats</strong>. Las donadas exportadas seràn al format ActivityPub, ligible pels logicials compatibles. Podètz demandar un archiu cada 7 jorns.
      in_progress: Complilacion de vòstre archiu...
      request: Demandar vòstre archiu
      size: Talha
    blocks: Personas que blocatz
    csv: CSV
    domain_blocks: Blocatge de domenis
    follows: Personas que seguètz
    lists: Listas
    mutes: Personas rescondudas
    storage: Mèdias gardats
  featured_tags:
    add_new: Ajustar una etiqueta nòva
    errors:
      limit: Avètz ja utilizat lo maximum d’etiquetas
  filters:
    contexts:
      home: Flux d’acuèlh
      notifications: Notificacions
      public: Flux public
      thread: Conversacions
    edit:
      title: Modificar lo filtre
    errors:
      invalid_context: Cap de contèxte o contèxte invalid fornit
      invalid_irreversible: Lo filtratge irreversible fonciona pas qu’amb lo flux d’actualitat o en contèxte de notificacion
    index:
      delete: Suprimir
      title: Filtres
    new:
      title: Ajustar un nòu filtre
<<<<<<< HEAD
=======
  followers:
    domain: Domeni
    explanation_html: Se volètz vos assegurar de la confidencialitat de vòstres estatuts, vos cal saber qual sèc vòstre compte. <strong>Vòstres estatuts privats son enviats a totes los servidors qu’an de monde que vos sègon.</strong>. Benlèu que volètz repassar vòstra lista e tirar los seguidors s’avètz de dobtes tocant las politicas de confidencialitat dels gestionaris de lor servidor o sul logicial qu’utilizan.
    followers_count: Nombre de seguidors
    lock_link: Clavar vòstre compte
    purge: Tirar dels seguidors
    success:
      one: Soi a blocar los seguidors d’un domeni…
      other: Soi a blocar los seguidors de %{count} domenis…
    true_privacy_html: Mèfi que la <strong>vertadièra confidencialitat pòt solament èsser amb un chiframent del cap a la fin (end-to-end)</strong>.
    unlocked_warning_html: Tot lo monde pòt vos sègre e veire sulpic vòstres estatuts privats. %{lock_link} per poder repassar e regetar los seguidors.
    unlocked_warning_title: Vòstre compte es pas clavat
>>>>>>> a47c0446
  footer:
    developers: Desvolopaires
    more: Mai…
    resources: Ressorsas
  generic:
    changes_saved_msg: Cambiaments ben realizats !
    copy: Copiar
    save_changes: Salvar los cambiaments
    validation_errors:
      one: I a quicòm que truca ! Mercés de corregir l’error çai-jos
      other: I a quicòm que truca ! Mercés de corregir las %{count} errors çai-jos
  imports:
    modes:
      merge: Fondre
      merge_long: Gardar los enregistraments existents e ajustar los nòus
      overwrite: Remplaçar
      overwrite_long: Remplaçar los enregistraments actuals pels nòus
    preface: Podètz importar qualques donadas d’un autre servidor, coma lo monde que seguètz o blocatz.
    success: Vòstras donadas son ben estadas mandadas e seràn tractadas tre que possible
    types:
      blocking: Lista de blocatge
      domain_blocking: Lista dels domenis blocats
      following: Lista de monde que seguètz
      muting: Lista de monde que volètz pas legir
    upload: Importar
  in_memoriam_html: En Memòria.
  invites:
    delete: Desactivar
    expired: Expirat
    expires_in:
      '1800': 30 minutas
      '21600': 6 oras
      '3600': 1 ora
      '43200': 12 oras
      '604800': 1 setmana
      '86400': 1 jorn
    expires_in_prompt: Jamai
    generate: Generar
    invited_by: 'Vos a convidat :'
    max_uses:
      one: 1 persona
      other: "%{count} personas"
    max_uses_prompt: Cap de limit
    prompt: Generar e partejar los ligams per donar accès a aqueste servidor
    table:
      expires_at: Expirats
      uses: Usatges
    title: Convidar de monde
  lists:
    errors:
      limit: Avètz atengut lo maximum de listas
  media_attachments:
    validations:
      images_and_video: Se pòt pas ajustar una vidèo a un estatut que ten ja d’imatges
      too_many: Se pòt pas ajustar mai de 4 fichièrs
  migrations:
    acct: nomutilizaire@domeni del nòu compte
    currently_redirecting: 'Vòstre perfil es parametrat per mandar a :'
    proceed: Enregistrar
    updated_msg: Vòstre paramètre de migracion es ben estat mes a jorn !
  moderation:
    title: Moderacion
  notification_mailer:
    digest:
      action: Veire totas las notificacions
      body: Trobatz aquí un resumit dels messatges qu’avètz mancats dempuèi vòstra darrièra visita lo %{since}
      mention: "%{name} vos a mencionat dins :"
      new_followers_summary:
        one: Avètz un nòu seguidor dempuèi vòstra darrièra visita ! Ouà !
        other: Avètz %{count} nòus seguidors dempuèi vòstra darrièra visita ! Qué crane !
      subject:
        one: "Una nòva notificacion dempuèi vòstra darrièra visita \U0001F418"
        other: "%{count} nòvas notificacions dempuèi vòstra darrièra visita \U0001F418"
      title: Pendent vòstra abséncia…
    favourite:
      body: "%{name} a mes vòstre estatut en favorit :"
      subject: "%{name} a mes vòstre estatut en favorit"
      title: Novèl apondut als favorits
    follow:
      body: "%{name} vos sèc ara !"
      subject: "%{name} vos sèc ara"
      title: Nòu seguidor
    follow_request:
      action: Gerir las demandas d’abonament
      body: "%{name} a demandat a vos sègre"
      subject: 'Demandas en espèra : %{name}'
      title: Novèla demanda d’abonament
    mention:
      action: Respondre
      body: "%{name} vos a mencionat dins :"
      subject: "%{name} vos a mencionat"
      title: Novèla mencion
    reblog:
      body: "%{name} a tornat partejar vòstre estatut :"
      subject: "%{name} a tornat partejar vòstre estatut"
      title: Novèl partatge
  number:
    human:
      decimal_units:
        format: "%n%u"
        units:
          billion: B
          million: M
          quadrillion: Q
          thousand: K
          trillion: T
          unit: ''
  pagination:
    newer: Mai recents
    next: Seguent
    older: Mai ancians
    prev: Precedent
    truncate: "&hellip;"
  polls:
    errors:
      already_voted: Avètz ja votat per aqueste sondatge
      duplicate_options: conten d’opcions en doble
      duration_too_long: es tròp alonhat dins lo futur
      duration_too_short: es tròp d’ora
      expired: Lo sondatge es ja acabat
      over_character_limit: pòt pas èsser superior a %{max}  caractèrs cadun
      too_few_options: deu contenir mai d’una opcion
      too_many_options: pòt pas contenir mai de %{max} opcions
  preferences:
    languages: Lengas
    other: Autre
    publishing: Publicar
    web: Interfàcia Web
  remote_follow:
    acct: Picatz vòstre utilizaire@domeni que que volètz utilizar per sègre aqueste utilizaire
    missing_resource: URL de redireccion pas trobada
    no_account_html: Avètz pas cap de compte ? Podètz <a href='%{sign_up_path}' target='_blank'>vos marcar aquí</a>
    proceed: Clicatz per sègre
    prompt: 'Sètz per sègre :'
    reason_html: "<strong>Perque aquesta etapa es necessària ?</strong><code>%{instance}</code> es benlèu pas lo servidor ont vos marquèretz, doncas nos cal vos redirigir cap a vòstre prim servidor per començar."
  remote_interaction:
    favourite:
      proceed: Contunhar per metre en favorit
      prompt: 'Volètz metre en favorit aqueste tut :'
    reblog:
      proceed: Contunhar per repartejar
      prompt: 'Volètz repartejar aqueste tut :'
    reply:
      proceed: Contunhar per respondre
      prompt: 'Volètz respondre a aqueste tut :'
  remote_unfollow:
    error: Error
    title: Títol
    unfollowed: Pas mai seguit
  scheduled_statuses:
    over_daily_limit: Avètz passat la limita de %{limit}  tuts programats per aquel jorn
    over_total_limit: Avètz passat la limita de %{limit}  tuts programats
    too_soon: La data planificada deu èsser dins lo futur
  sessions:
    activity: Darrièra activitat
    browser: Navigator
    browsers:
      alipay: Alipay
      blackberry: Blackberry
      chrome: Chrome
      edge: Microsoft Edge
      electron: Electron
      firefox: Firefox
      generic: Navigator desconegut
      ie: Internet Explorer
      micro_messenger: MicroMessenger
      nokia: Nokia S40 Ovi Browser
      opera: Opera
      otter: Otter
      phantom_js: PhantomJS
      qq: QQ Browser
      safari: Safari
      uc_browser: UCBrowser
      weibo: Weibo
    current_session: Session en cors
    description: "%{browser} sus %{platform}"
    explanation: Aquí los navigators connectats a vòstre compte Mastodon.
    ip: IP
    platforms:
      adobe_air: Adobe Air
      android: Android
      blackberry: Blackberry
      chrome_os: ChromeOS
      firefox_os: Firefox OS
      ios: iOS
      linux: Linux
      mac: Mac
      other: plataforma desconeguda
      windows: Windows
      windows_mobile: Windows Mobile
      windows_phone: Windows Phone
    revoke: Revocar
    revoke_success: Session ben revocada
    title: Sessions
  settings:
    authorized_apps: Aplicacions autorizadas
    back: Tornar a Mastodon
    delete: Supression de compte
    development: Desvolopament
    edit_profile: Modificar lo perfil
    export: Exportar de donadas
    featured_tags: Etiquetas en avant
    import: Importar de donadas
    migrate: Migracion de compte
    notifications: Notificacions
    preferences: Preferéncias
    settings: Paramètres
    two_factor_authentication: Autentificacion en dos temps
    your_apps: Vòstras aplicacions
  statuses:
    attached:
      description: 'Ajustat : %{attached}'
      image:
        one: "%{count} imatge"
        other: "%{count} imatges"
      video:
        one: "%{count} vidèo"
        other: "%{count} vidèos"
    boosted_from_html: Partejat de %{acct_link}
    content_warning: 'Avertiment de contengut : %{warning}'
    disallowed_hashtags:
      one: 'conten una etiqueta desactivada : %{tags}'
      other: 'conten las etiquetas desactivadas : %{tags}'
    language_detection: Detectar automaticament la lenga
    open_in_web: Dobrir sul web
    over_character_limit: limit de %{max} caractèrs passat
    pin_errors:
      limit: Avètz ja lo maximum de tuts penjats
      ownership: Se pòt pas penjar lo tut de qualqu’un mai
      private: Se pòt pas penjar los tuts pas publics
      reblog: Se pòt pas penjar un tut partejat
    poll:
      total_votes:
        one: "%{count} vòte"
        other: "%{count} vòtes"
      vote: Votar
    show_more: Ne veire mai
    sign_in_to_participate: Inscrivètz-vos per participar a la conversacion
    title: '%{name} : "%{quote}"'
    visibilities:
      private: Seguidors solament
      private_long: Mostrar pas qu’als seguidors
      public: Public
      public_long: Tot lo monde pòt veire
      unlisted: Pas listat
      unlisted_long: Tot lo monde pòt veire mai serà pas visible sul flux public
  stream_entries:
    pinned: Tut penjat
    reblogged: a partejat
    sensitive_content: Contengut sensible
  terms:
    body_html: |
      <h2>Politica de confidencialitat</h2>
      <h3 id="collect">Quinas informacions reculhèm ?</h3>

      <ul>
        <li><em>Inforacions de basa del compte</em> :  se vos marcatz sus aqueste servidor, vos podèm demandar de picar un escais-nom, una adreça de corrièl e un senhal. Podètz tanben ajustar d’informacions de perfil addicionalas coma un nom de far veire, una biografia, un imatge de perfil e una banièra. L’escais-nom, lo nom d’afichatge, la biografia, l’imatge de perfil e la banièra son totjorn indicats per èsser vistes publicament.</li>
        <li><em>Publicacions, abonaments e autras informacions publicas</em> : La lista del monde que seguètz es visibla publicament, tot parièr per vòstres seguidors. Quand enviatz un messatge, la data e l’ora son gardats, l’aplicacion qu’avètz utilizada tanben. Los messatges pòdon conténer de mèdias juntats coma d’imatge e vidèos. Las publicacions publicas e pas listadas son disponiblas publicament. Quand penjatz una publicacion per vòstre perfil, aquò tanben es visible per tot lo monde. Vòstras publicacions son mandadas a vòstre seguidors, dins qualques cases aquò significa que passaràn per diferents servidors e seràn copiadas e gardadas sus aqueles servidors. Quand escafatz de publicacions, aquò es tanben mandat a vòstre seguidors. L’accion de partejar o d’ajustar als favorits una publicacion es totjorn quicòm de public.</li>
       <li><em>Publicacions dirèctas e solament pels seguidors</em> :</li> totas las publicacions son gardadas e tractadas pel servidor. Las publicacions pas que per vòstres seguidors son enviadas a vòstres seguidors e las personas mencionadas dedins, las publicacions dirèctas son pas qu’enviadas a las personas mencionadas. Dins qualques cases aquò significa que passaràn per diferents servidors, copiadas e gardadas sus eles. Ensagem de limitar l’accès a aquelas publicacions a monde autorizat, mas los demai servidors pòdon fracar a far parièr. A causa d’aquò es fòrça important de repassar los servidors d’apertenéncia de vòstres seguidors. Podètz activar una opcion per autorizar o regetar una demanda de seguiment dins los paramètres. <em>Vos cal pas oblidar que’ls administrators dels servidors e dels servidors de recepcion pòdon veire aqueles messatges</em>, e que’ls destinataris pòdon realizar de captura d’ecran, copiar e tornar partejar los messatges.<em>Partegetz pas cap informacion perilhosa sus Mastodon</em><li>.
        <li><em>Adreças IP e autras metadonadas</em> : quand vos connectatz, enregistrem l’adreça IP qu’utilizatz per establir la connexion, e tanben lo nom de vòstre navigador. Totas las sessions de connexion son disponiblas per que las repassetz e tiretz dins los paramètres. Las darrièras adreças IP son salvagardas fins a 12 meses. Podèm tanben gardar de jornals d’audit del servidor que pòdon conténer las adreças IP de cada requèstas mandadas a nòstre servidor.</li>

      </ul>

      <hr class="spacer" />

      <h3 id="use">Qué fasèm de vòstras informacions ?</h3>

      <p>Totas las informacions que collectem de vos pòdon servir dins los cases seguents :</p>

      <ul>
        <li>Per provesir la foncionament màger de Mastodon. Podètz pas qu’interagir amb lo contengut del monde e de vòstras publicacions quand sètz connectat. Per exemple, avètz la possibilitat de sègre de monde per veire lors publicacions amassadas dins vòstre flux d’actualitat personalizat.</li>
        <li>Per ajudar la moderacion de la comunitat, per exemple en comparant vòstra adreça IP amb d’autras per determinar d’ensages de contornament de bandiment e d’autras violéncias.</li>
        <li>Podèm utilizar l’adreça qu’avètz donada per vos enviar d’informacions e de notificacions que demandatz tocant de cambiaments dins los subjèctes del forum o en responsa a vòstre nom d’utilizaire, en responsa a una demanda, e/o tota autra question.</li>
      </ul>

      <hr class="spacer" />

      <h3 id="protect">Cossí protegèm vòstras informacions ?</h3>

      <p>Apliquem tota una mena de mesuras de seguretat per manténer la fisança de vòstras informacions personalas quand las picatz, mandatz, o i accedètz. Entre aquelas, vòstre session de navigacion, coma lo trafic entre vòstra aplicacion e l’API, son securizats amb SSL e lo senhal es copat en tròces en emplegar un algorisme fòrt a sens unic. Podètz activar l’autentificacion en dos temps pels accèsses futurs a vòstre compte.</p>
      <hr class="spacer" />

      <h3 id="data-retention">Quala es nòstra politica de conservacion de donadas ?</h3>

      <p>Farem esfòrces per :</p>

      <ul>
       <li>Gardar los jornals del servidor que contenon las adreças IP de totas las demandas al servidor pas mai de 90 jorns.</li>
       <li>Gardar las adreças IP ligadas als utilizaires e lors publicacions pas mai de 12 messes.</li>
      </ul>

      <p>Podètz demandar e telecargar vòstre archiu de contengut, amb vòstras publicacions, los mèdias enviats, l’imatge de perfil e l’imatge de bandièra.</p>

      <p>Podètz suprimir sens anullacion possibla vòstre compte quand volgatz.</p>

      <hr class="spacer"/>


      <h3 id="cookies">Utilizem de cookies ?</h3>

      <p>Òc-ben. Los cookies son de pichons fichièrs qu’un site o sos provesidors de servicis plaçan dins lo disc dur de vòstre ordenador via lo navigator Web (Se los acceptatz). Aqueles cookies permeton al site de reconéisser vòstre navigator e se tenètz un compte enregistrat de l’associar a vòstre compte.</p>

      <p>Empleguem de cookies per comprendre e enregistrar vòstras preferéncias per vòstras visitas venentas</p>

      <hr class="spacer" />

      <h3 id="disclose">Divulguem d’informacions a de tèrces ?</h3>


      <p>Vendèm pas, comercem o qualque transferiment que siasque a de tèrces vòstras informacions personalas identificablas. Aquò inclutz pas los tèrces partits de confisança que nos assiston a menar nòstre site, menar nòstre afar o vos servir, baste que son d’acòrd per gardar aquelas informacions confidencialas. Pòt tanben arribar que liberèssem vòstras informacions quand cresèm qu’es apropriat d’o far per se sometre a la lei, per refortir nòstras politicas, o per protegir los dreches, proprietats o seguritat de qualqu’un o de nosautres.</p>

      <p>Vòstre contengut public pòt èsser telecargat per los autres servidors del malhum. Vòstras publicacions publicas e las dels seguidors solament son enviadas als servidors qu’albergan vòstres seguidors, los messatges dirèctes son mandats als servidors dels destinaris se son pas de vòstra instància.</p>

      <p>Quand autorizatz una aplicacion d’utilizar vòstre compte, segon l’encastre que volètz permetre, pòt accedir a l’informacion de vòstre perfil public, vòstra lista d’abonaments, vòstres seguidors, vòstras listas, totas vòstras publicacions e vòstres favorits. Las aplicacions pòdon pas jamai accedir a vòstra adreça electronica o vòstre senhal.</p>

      <hr class="spacer" />

      <h3 id="children">Utilizacion del site pels enfants</h3>

      <p>S’aqueste servidor es en EU o la EEA : òstre site, nòstres produches e servicis son totas a destinacion de monde de mai de 16 ans. S’avètz mens de 16 ans, per cumplir lo RGPD (<a href="https://ca.wikipedia.org/wiki/Reglament_General_de_Protecci%C3%B3_de_Dades">Reglament General de Proteccion de Donadas</a>) utilizetz pas aqueste site.</p>

      <p>S’aqueste servidor se tròba en los Estats Units : nòstre site, nòstres produches e servicis son totas a destinacion de monde de mai de 13 ans. S’avètz mens de 13 ans, per acontentar las exigéncias del COPPA (<a href="https://en.wikipedia.org/wiki/Children%27s_Online_Privacy_Protection_Act">Children's Online Privacy Protection Act</a>) utilizetz pas aqueste site.</p>

      <p>Las exigéncias legalas pòdon èsser diferentas se lo servidor es en una autra juridiccion</p>

      <hr class="spacer" />

      <h3 id="changes">Cambiament dins nòstra politica de confidencialitat</h3>

      <p>Se decidèm de cambiar nòstra politica de confidencialitat, publicarem los cambiaments sus aquesta pagina.</p>

      <p>Aqueste document es jos licéncia CC-BY-SA. Darrièra mesa a jorn lo 4 de març de 2018</p>

      <p>Prima adaptacion de la <a href="https://github.com/discourse/discourse">politica de confidencialitat de Discourse</a>.</p>
    title: Condicions d’utilizacion e politica de confidencialitat de %{instance}
  themes:
    contrast: Mastodon (Fòrt contrast)
    default: Mastodon (Escur)
    mastodon-light: Mastodon (Clar)
  time:
    formats:
      default: Lo %d %b de %Y a %Ho%M
      month: "%b %Y"
  two_factor_authentication:
    code_hint: Picatz lo còdi generat per vòstra aplicacion d’autentificacion per confirmar
    description_html: S’activatz <strong> l’autentificacion two-factor</strong>, vos caldrà vòstre mobil per vos connectar perque generarà un geton per vos daissar dintrar.
    disable: Desactivar
    enable: Activar
    enabled: Autentificacion en dos temps activada
    enabled_success: L’autentificacion en dos temps es ben activada
    generate_recovery_codes: Generar los còdis de recuperacion
    instructions_html: "<strong>Escanatz aqueste còdi QR amb Google Authenticator o una aplicacion similària sus vòstre mobil</strong>. A partir d’ara, aquesta aplicacion generarà un geton que vos caldrà picar per vos connectar."
    lost_recovery_codes: Los còdi de recuperacion vos permeton d’accedir a vòstre compte se perdètz vòstre mobil. S’avètz perdut vòstres còdis de recuperacion los podètz tornar generar aquí. Los ancians còdis seràn pas mai valides.
    manual_instructions: 'Se podètz pas numerizar lo còdi QR e que vos cal picar lo còdi a la man, vaquí lo còdi en clar :'
    recovery_codes: Salvar los còdis de recuperacion
    recovery_codes_regenerated: Los còdis de recuperacion son ben estats tornats generar
    recovery_instructions_html: Se vos arriba de perdre vòstre mobil, podètz utilizar un dels còdis de recuperacion cai-jos per poder tornar accedir a vòstre compte. <strong>Gardatz los còdis en seguretat</strong>, per exemple, imprimissètz los e gardatz los amb vòstres documents importants.
    setup: Parametrar
    wrong_code: Lo còdi picat es invalid ! L’ora es bona sul servidor e lo mobil ?
  user_mailer:
    backup_ready:
      explanation: Avètz demandat una salvagarda complèta de vòstre compte Mastodon. Es prèsta per telecargament !
      subject: Vòstre archiu es prèst per telecargament
      title: Archiu per emportar
    warning:
      explanation:
        disable: Quand vòstre compte es gelat, las donadas d’aqueste demòran senceras, mas podètz pas realizar cap d’accion fins que siá desblocat.
        silence: Del temps que vòstre compte es limitat, solament lo monde que vos sègon veiràn vòstres tuts sus aqueste servidor, e poiriatz èsser tirat de mantunas listas publicas. Pasmens, d’autres vos pòdon sègre manualament.
        suspend: Vòstre compte es suspendut e totes vòstres tuts e fichièrs enviats son estats suprimits sens retorn possible d’aqueste servidor e los de vòstres seguidors.
      review_server_policies: Repassar las politicas del servidor
      subject:
        disable: Vòstre compte %{acct} es gelat
        none: Avertiment per %{acct}
        silence: Vòstre compte %{acct} es limitat
        suspend: Vòstre compte %{acct} es suspendut
      title:
        disable: Compte gelat
        none: Avertiment
        silence: Compte limitat
        suspend: Compte suspendut
    welcome:
      edit_profile_action: Configuracion del perfil
      edit_profile_step: Podètz personalizar lo perfil en mandar un avatard, cambiar l’escais-nom e mai. Se volètz repassar las demandas d’abonaments abans que los nòus seguidors pòscan veire vòstre perfil, podètz clavar vòstre compte.
      explanation: Vaquí qualques astúcias per vos preparar
      final_action: Començar de publicar
      final_step: 'Començatz de publicar ! Quitament s’avètz pas de seguidors los autres pòdon veire vòstres messatges publics, per exemple pel flux d’actualitat local e per las etiquetas. Benlèu que volètz vos presentar amb l’etiquetas #introductions.'
      full_handle: Vòstre escais-nom complèt
      full_handle_hint: Es aquò que vos cal donar a vòstres amics per que pòscan vos escriure o sègre a partir d’un autre servidor.
      review_preferences_action: Cambiar las preferéncias
      review_preferences_step: Pensatz de configurar vòstras preferéncias, tal coma los corrièls que volètz recebrer o lo nivèl de confidencialitat de vòstres tuts per defaut. O se l’animacion vos dòna pas enveja de rendre, podètz activar la lectura automatica dels GIF.
      subject: Benvengut a Mastodon
      tip_federated_timeline: Lo flux d’actualitat federat es una vista generala del malhum Mastodon. Mas aquò inclutz solament lo monde que vòstres vesins sègon, doncas es pas complèt.
      tip_following: Seguètz l’administrator del servidor per defaut. Per trobar de monde mai interessant, agachatz lo flux d’actualitat local e lo global.
      tip_local_timeline: Lo flux d’actualitat local es una vista del monde de %{instance}. Son vòstres vesins dirèctes !
      tip_mobile_webapp: Se vòstre navigator mobil nos permet d’apondre Mastodon a l’ecran d‘acuèlh, podètz recebre de notificacions. Aquò se compòrta coma una aplicacion nativa !
      tips: Astúcias
      title: Vos desirem la benvenguda a bòrd %{name} !
  users:
    follow_limit_reached: Podètz pas sègre mai de %{limit} personas
    invalid_email: L’adreça de corrièl es invalida
    invalid_otp_token: Còdi d’autentificacion en dos temps invalid
    otp_lost_help_html: Se perdatz l’accès al dos, podètz benlèu contactar %{email}
    seamless_external_login: Sètz connectat via un servici extèrn, los paramètres de senhal e de corrièl son doncas pas disponibles.
    signed_in_as: 'Session a :'
  verification:
    explanation_html: 'Podètz <strong>verificar vosautres meteisses coma proprietari dels ligams per las metadonadas de vòstre perfil</strong>. Per aquò far, lo site Web ligat deu conténer un ligam cap a vòstre perfil Mastodon. Lo ligam <strong>deu</strong> aver un atribut <code>rel="me"</code>. Lo contengut tèxte del ligam impòrta pas. Vaquí un exemple :'
    verification: Verificacion<|MERGE_RESOLUTION|>--- conflicted
+++ resolved
@@ -7,10 +7,6 @@
     administered_by: 'Administrat per :'
     api: API
     apps: Aplicacions per mobil
-<<<<<<< HEAD
-=======
-    closed_registrations: Las inscripcions son clavadas pel moment sus aqueste servidor.
->>>>>>> a47c0446
     contact: Contacte
     contact_missing: Pas parametrat
     contact_unavailable: Pas disponible
@@ -21,10 +17,6 @@
     generic_description: "%{domain} es un dels servidors del malhum"
     hosted_on: Mastodon albergat sus %{domain}
     learn_more: Ne saber mai
-<<<<<<< HEAD
-=======
-    other_instances: Lista dels servidors
->>>>>>> a47c0446
     privacy_policy: Politica de confidencialitat
     source_code: Còdi font
     status_count_after:
@@ -657,21 +649,6 @@
       title: Filtres
     new:
       title: Ajustar un nòu filtre
-<<<<<<< HEAD
-=======
-  followers:
-    domain: Domeni
-    explanation_html: Se volètz vos assegurar de la confidencialitat de vòstres estatuts, vos cal saber qual sèc vòstre compte. <strong>Vòstres estatuts privats son enviats a totes los servidors qu’an de monde que vos sègon.</strong>. Benlèu que volètz repassar vòstra lista e tirar los seguidors s’avètz de dobtes tocant las politicas de confidencialitat dels gestionaris de lor servidor o sul logicial qu’utilizan.
-    followers_count: Nombre de seguidors
-    lock_link: Clavar vòstre compte
-    purge: Tirar dels seguidors
-    success:
-      one: Soi a blocar los seguidors d’un domeni…
-      other: Soi a blocar los seguidors de %{count} domenis…
-    true_privacy_html: Mèfi que la <strong>vertadièra confidencialitat pòt solament èsser amb un chiframent del cap a la fin (end-to-end)</strong>.
-    unlocked_warning_html: Tot lo monde pòt vos sègre e veire sulpic vòstres estatuts privats. %{lock_link} per poder repassar e regetar los seguidors.
-    unlocked_warning_title: Vòstre compte es pas clavat
->>>>>>> a47c0446
   footer:
     developers: Desvolopaires
     more: Mai…
