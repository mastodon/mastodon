co:
  activerecord:
    attributes:
      doorkeeper/application:
        name: Nome di l’applicazione
        redirect_uri: URI di ridirezzione
        scopes: Scopi
        website: Situ di l’applicazione
    errors:
      models:
        doorkeeper/application:
          attributes:
            redirect_uri:
              fragment_present: ùn pò cuntene un pezzu.
              invalid_uri: duve esse un’URI curretta.
              relative_uri: duve esse un’URI assoluta.
              secured_uri: duve esse un’URL HTTPS/SSL.
  doorkeeper:
    applications:
      buttons:
        authorize: Appruvà
        cancel: Sguassà
        destroy: Strughje
        edit: Mudificà
        submit: Mandà
      confirmations:
        destroy: Site sicuru·a?
      edit:
        title: Mudificà l’applicazione
      form:
        error: Uups! V’invitemu à verificà u vostru formulariu per vede s’elli ùn
          ci sò sbaglii
      help:
        native_redirect_uri: Utilizate %{native_redirect_uri} pè e prove lucale
        redirect_uri: Utilizzate una linea per ogni URI
        scopes: Separate i scopi cù spazii. Lasciate viotu per utilizzà i scopi predefiniti.
      index:
        application: Applicazione
        callback_url: URL di richjama
        delete: Toglie
        name: Nome
        new: Applicazione nova
        scopes: Scopi
        show: Vede
        title: E vostre applicazione
      new:
        title: Applicazione nova
      show:
        actions: Azzioni
        application_id: Chjave di u clientu
        callback_urls: URL di richjama
        scopes: Scopi
        secret: Sicretu di u clientu
        title: 'Applicazione : %{name}'
    authorizations:
      buttons:
        authorize: Appruvà
        deny: Ricusà
      error:
        title: C’hè statu un prublemu
      new:
        able_to: St’applicazione puderà
        prompt: L’applicazione %{client_name} hà dumandatu d’avè accessu à u vostru
          contu
        title: Permessu riquestu
      show:
        title: Codice d’auturizazione da cupià indè l’applicazione.
    authorized_applications:
      buttons:
        revoke: Sguassà
      confirmations:
        revoke: Site sicuru·a?
      index:
        application: Applicazione
        created_at: Auturizata u
        date_format: '%d-%m-%Y %H:%M:%S'
        scopes: Scopi
        title: E vostre applicazione auturizate
    errors:
      messages:
        access_denied: U pruprietariu di a risorsa o u servore d’autitinficazione
          hà ricusatu a dumanda.
        credential_flow_not_configured: U flussu di l’identificazione di u pruprietariu
          di a risorsa hà fiascatu perchè Doorkeeper.configure.resource_owner_from_credentials
          ùn hè micca cunfiguratu.
        invalid_client: L’autintificazione di u cliente hà fiascatu perchè u cliente
          ùn hè micca cunnisciutu, l’identificazione di u cliente ùn hè cumpresa,
          o u modu d’identificazione ùn marchja micca.
        invalid_grant: L’accunsentu d’auturizazione furnitu ùn hè currettu, hè spiratu,
          sguassatu, ùn và micca cù l’indirizzu di ridirezzione usatu in a dumanda
          d’auturizazione, o hè statu emessu per un’altru cliente.
        invalid_redirect_uri: L’URI di ridirezzione ùn hè curretta.
        invalid_request: Ci manca un parametru riquestu indè a dumanda, cuntene un
          parametru ch’ùn esiste micca, o altru sbagliu di forma.
        invalid_resource_owner: L’idintificanti di u pruprietariu di a risorsa ùn
          sò curretti, o u pruprietariu ùn pò micca esse trovu
        invalid_scope: U scopu dumandatu ùn hè currettu, hè scunnisciutu, o altru
          sbagliu di forma.
        invalid_token:
          expired: A marca d’accessu hè spirata
          revoked: A marca d’accessu hè stata rivucata
          unknown: A marca d’accessu ùn hè curretta
        resource_owner_authenticator_not_configured: Ùn c’hè micca pussutu ricercà
          u pruprietariu di a risorsa perchè Doorkeeper.configure.resource_owner_authenticator
          ùn hè micca cunfiguratu.
        server_error: C’hè statu un prublemu cù u servore d’auturizazione.
        temporarily_unavailable: U servore d’auturizazione ùn pò micca trattà a dumanda
          avà perchè hè sopraccaricatu o in mantenimentu.
        unauthorized_client: U cliente ùn pò micca fà sta dumanda cusì.
        unsupported_grant_type: Stu tippu d’accunsentu ùn marchja micca nant’à stu
          servore d’auturizazione.
        unsupported_response_type: Sta risposta ùn marchja micca nant’à stu servore
          d’auturizazione.
    flash:
      applications:
        create:
          notice: Applicazione creata.
        destroy:
          notice: Applicazione sguassata.
        update:
          notice: Applicazione messa à ghjornu.
      authorized_applications:
        destroy:
          notice: Applicazione sguassata.
    layouts:
      admin:
        nav:
          applications: Applicazione
          oauth2_provider: Furnitore OAuth2
      application:
        title: Auturizazione OAuth riquestata
    scopes:
      follow: Mudificà rilazione trà i conti
      push: Riceve e vostre nutificazione push
      read: leghje tutte l’infurmazioni di u vostru contu
<<<<<<< HEAD
=======
      write: mudificà i dati di u vostru contu
>>>>>>> 45bc6baa
      read:accounts: Vede l'infurmazione di i conti
      read:blocks: vede i vostri blucchimi
      read:favourites: vede i vostri favuriti
      read:filters: vede i vostri filtri
      read:follows: vede i vostri abbunamenti
      read:lists: vede e vostre liste
      read:mutes: vede i vostri piattati
      read:notifications: vede e vostre nutificazione
      read:reports: vede i vostri signalamenti
      read:search: ricercà per voi
      read:statuses: vede tutti i statuti
<<<<<<< HEAD
      write: mudificà i dati di u vostru contu
=======
>>>>>>> 45bc6baa
      write:accounts: mudificà u prufile
      write:blocks: bluccà conti è dumini
      write:favourites: aghjustà statuti à i favuriti
      write:filters: creà filtri
      write:follows: siguità conti
      write:lists: creà liste
      write:media: caricà fugliali media
      write:mutes: piattà persone è cunversazione
      write:notifications: sguassà e nutificazione
      write:reports: palisà altre persone
      write:statuses: pubblicà statuti<|MERGE_RESOLUTION|>--- conflicted
+++ resolved
@@ -133,10 +133,7 @@
       follow: Mudificà rilazione trà i conti
       push: Riceve e vostre nutificazione push
       read: leghje tutte l’infurmazioni di u vostru contu
-<<<<<<< HEAD
-=======
       write: mudificà i dati di u vostru contu
->>>>>>> 45bc6baa
       read:accounts: Vede l'infurmazione di i conti
       read:blocks: vede i vostri blucchimi
       read:favourites: vede i vostri favuriti
@@ -148,10 +145,6 @@
       read:reports: vede i vostri signalamenti
       read:search: ricercà per voi
       read:statuses: vede tutti i statuti
-<<<<<<< HEAD
-      write: mudificà i dati di u vostru contu
-=======
->>>>>>> 45bc6baa
       write:accounts: mudificà u prufile
       write:blocks: bluccà conti è dumini
       write:favourites: aghjustà statuti à i favuriti
