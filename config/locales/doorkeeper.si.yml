---
si:
  activerecord:
    attributes:
      doorkeeper/application:
        name: යෙදුමේ නම
        redirect_uri: URI යළි-යොමු කරන්න
        scopes: විෂය පථයන්
        website: යෙදුමේ වියමන අඩවිය
    errors:
      models:
        doorkeeper/application:
          attributes:
            redirect_uri:
              fragment_present: කොටසක් අඩංගු විය නොහැක.
              invalid_uri: වලංගු URI එකක් විය යුතුය.
              relative_uri: නිරපේක්ෂ URI විය යුතුය.
              secured_uri: HTTPS/SSL URI එකක් විය යුතුය.
  doorkeeper:
    applications:
      buttons:
        authorize: අවසරලත්
        cancel: අවලංගු
        destroy: විනාශ කරන්න
        edit: සංස්කරණය
        submit: යොමන්න
      confirmations:
        destroy: ඔබට විශ්වාසද?
      edit:
        title: යෙදුම සංස්කරණය
      form:
        error: අපොයි! විය හැකි දෝෂ සඳහා ඔබේ පෝරමය පරීක්ෂා කරන්න
      help:
        native_redirect_uri: දේශීය පරීක්ෂණ සඳහා %{native_redirect_uri} භාවිතා කරන්න
        redirect_uri: URI එකකට එක පේළියක් භාවිතා කරන්න
        scopes: අවකාශයන් සහිත විෂය පථයන් වෙන් කරන්න. පෙරනිමි විෂය පථ භාවිතා කිරීමට හිස්ව තබන්න.
      index:
        application: යෙදුම
        callback_url: ආපසු ඇමතුම් URL
        delete: මකන්න
        empty: ඔබට කිසිම යෙදුමක් නැත.
        name: නම
        new: නව යෙදුම
        scopes: විෂය පථයන්
        show: පෙන්වන්න
        title: ඔබගේ යෙදුම්
      new:
        title: නව යෙදුම
      show:
        actions: ක්‍රියාමාර්ග
        application_id: අනුග්‍රාහක යතුර
        callback_urls: ආපසු ඇමතුම් URL
        scopes: විෂය පථයන්
        secret: අනුග්‍රාහකයේ රහස
        title: 'යෙදුම: %{name}'
    authorizations:
      buttons:
        authorize: සත්‍යාපනය
        deny: ප්‍රතික්ෂේප කරන්න
      error:
        title: දෝෂයක් සිදු වී ඇත
      new:
<<<<<<< HEAD
        prompt_html: "%{client_name} ඔබගේ ගිණුමට ප්‍රවේශ වීමට අවසර ලබා ගැනීමට කැමති වේ. එය තෙවන පාර්ශවීය යෙදුමකි. <strong>ඔබ එය විශ්වාස නොකරන්නේ නම්, ඔබ එයට අවසර නොදිය යුතුය.</strong>"
=======
>>>>>>> ab36c152
        review_permissions: අවසර සමාලෝචනය
        title: බලය පැවරීමේ අවශ්ය
      show:
        title: මෙම අවසර කේතය පිටපත් කර එය යෙදුමට අලවන්න.
    authorized_applications:
      buttons:
        revoke: අවලංගු කරන්න
      confirmations:
        revoke: ඔබට විශ්වාසද?
      index:
        authorized_at: "%{date}මත අවසර දී ඇත"
        description_html: මේවා API භාවිතයෙන් ඔබගේ ගිණුමට ප්‍රවේශ විය හැකි යෙදුම් වේ. ඔබ මෙහි හඳුනා නොගත් යෙදුම් තිබේ නම්, හෝ යෙදුමක් වැරදි ලෙස හැසිරෙන්නේ නම්, ඔබට එහි ප්‍රවේශය අවලංගු කළ හැක.
        last_used_at: අන්තිම භාවිතය %{date}
        never_used: භාවිතා කර නැත
        scopes: අවසර
        superapp: අභ්‍යන්තර
        title: ඔබගේ බලයලත් යෙදුම්
    errors:
      messages:
        access_denied: සම්පත් හිමිකරු හෝ අවසර සේවාදායකය ඉල්ලීම ප්‍රතික්ෂේප කළේය.
        credential_flow_not_configured: Doorkeeper.configure.resource_owner_from_credentials වින්‍යාස නොකිරීම හේතුවෙන් සම්පත් හිමිකරුගේ මුරපද අක්තපත්‍ර ප්‍රවාහය අසාර්ථක විය.
        invalid_client: නොදන්නා සේවාලාභියා නිසා සේවාලාභී සත්‍යාපනය අසාර්ථක විය, සේවාලාභී සත්‍යාපනය ඇතුළත් කර නැත, හෝ සහය නොදක්වන සත්‍යාපන ක්‍රමයක්.
        invalid_grant: සපයා ඇති අවසර දීමනාව වලංගු නැත, කල් ඉකුත් වී ඇත, අවලංගු කර ඇත, අවසර ඉල්ලීමේ භාවිතා කරන ලද යළි-යොමුවීම් URI සමඟ නොගැලපේ, නැතහොත් වෙනත් සේවාදායකයෙකුට නිකුත් කර ඇත.
        invalid_redirect_uri: ඇතුළත් කර ඇති යළි-යොමුවීම් uri වලංගු නොවේ.
        invalid_request:
          missing_param: 'අවශ්‍ය පරාමිතිය අස්ථානගත වී ඇත: %{value}.'
          request_not_authorized: ඉල්ලීම අනුමත කළ යුතුය. අවසර ඉල්ලීම සඳහා අවශ්‍ය පරාමිතිය අස්ථානගත වී හෝ වලංගු නොවේ.
          unknown: ඉල්ලීමට අවශ්‍ය පරාමිතියක් අස්ථානගත වී ඇත, සහය නොදක්වන පරාමිති අගයක් ඇතුළත් වේ, නැතහොත් වෙනත් ආකාරයකින් විකෘති වී ඇත.
        invalid_resource_owner: සපයන ලද සම්පත් හිමිකරු අක්තපත්‍ර වලංගු නැත, නැතහොත් සම්පත් හිමිකරු සොයාගත නොහැක
        invalid_scope: ඉල්ලා සිටින විෂය පථය වලංගු නැත, නොදන්නා, හෝ විකෘති වී ඇත.
        invalid_token:
          expired: ප්‍රවේශ ටෝකනය කල් ඉකුත් විය
          revoked: ප්‍රවේශ ටෝකනය අවලංගු කරන ලදී
          unknown: ප්‍රවේශ ටෝකනය වලංගු නොවේ
        resource_owner_authenticator_not_configured: Doorkeeper.configure.resource_owner_authenticator වින්‍යාසගත නොවීම හේතුවෙන් සම්පත් හිමිකරු සොයා ගැනීම අසාර්ථක විය.
        server_error: අවසර සේවාදායකයට අනපේක්ෂිත කොන්දේසියක් ඇති වූ අතර එය ඉල්ලීම ඉටු කිරීම වළක්වයි.
        temporarily_unavailable: තාවකාලික අධි බර පැටවීමක් හෝ සේවාදායකයේ නඩත්තුවක් හේතුවෙන් අවසර සේවාදායකයට ඉල්ලීම හැසිරවීමට දැනට නොහැක.
        unauthorized_client: මෙම ක්‍රමය භාවිතයෙන් මෙම ඉල්ලීම ඉටු කිරීමට සේවාදායකයාට අවසර නැත.
        unsupported_grant_type: අවසර ප්‍රදාන වර්ගයට බලය පැවරීමේ සේවාදායකය විසින් සහය නොදක්වයි.
        unsupported_response_type: අවසර සේවාදායකය මෙම ප්‍රතිචාර වර්ගයට සහය නොදක්වයි.
    flash:
      applications:
        create:
          notice: යෙදුම සෑදිණි.
        destroy:
          notice: යෙදුම මැකිණි.
        update:
          notice: යෙදුම යාවත්කාල විය.
      authorized_applications:
        destroy:
          notice: අයදුම්පත අවලංගු කරන ලදී.
    grouped_scopes:
      access:
        read: ප්‍රවේශය කියවීමට පමණි
        read/write: කියවීමට හා ලිවීමට ප්‍රවේශය
        write: ප්‍රවේශය ලිවීමට පමණි
      title:
        accounts: ගිණුම්
        admin/accounts: ගිණුම් කළමනාකරණය
        admin/all: සියලුම පරිපාලන කාර්යයන්
        admin/reports: වාර්තා පරිපාලනය
        all: ඔබගේ මාස්ටඩන් ගිණුමට පූර්ණ ප්‍රවේශය
        blocks: කුට්ටි
        bookmarks: පොත්යොමු
        conversations: සංවාද
        crypto: අන්ත සංකේතනය
        favourites: ප්‍රියතමයන්
        filters: පෙරහන්
        follows: පහත සඳහන්
        lists: ලැයිස්තු
        media: මාධ්‍ය ඇමුණුම්
        notifications: දැනුම්දීම්
        push: තල්ලු දැනුම්දීම්
        reports: වාර්තා
        search: සොයන්න
        statuses: ලිපි
    layouts:
      admin:
        nav:
          applications: යෙදුම්
          oauth2_provider: වි.සත්‍යා.2 (OAuth) සැපයුම්කරු
      application:
        title: වි.සත්‍යා. (OAuth) අනුමැතිය අවශ්‍යයයි
    scopes:
      admin:read: සේවාදායකයේ ඇති සියලුම දත්ත කියවයි
      admin:read:accounts: සියලුම ගිණුම් වල සංවේදී තොරතුරු කියවයි
      admin:read:reports: සියලුම වාර්තා සහ වාර්තා කළ ගිණුම් වල සංවේදී තොරතුරු කියවයි
      admin:write: සේවාදායකයේ සියලුම දත්ත සංශෝධනය කරයි
      admin:write:accounts: ගිණුම් සඳහා මැදිහත්කරණ ක්‍රියාමාර්ග ගනියි
      admin:write:reports: වාර්තා සඳහා මැදිහත්කරණ ක්‍රියාමාර්ග ගනියි
      crypto: අන්ත සංකේතනය භාවිතා කරයි
      follow: ගිණුම් සබඳතා වෙනස් කරන්න
      push: ඔබගේ තල්ලු දැනුම්දීම් ලබන්න
      read: ඔබගේ ගිණුමේ සියලුම දත්ත කියවයි
      read:accounts: ගිණුම්වල තොරතුරු දකියි
      read:blocks: ඔබගේ වාරණ බලන්න
      read:bookmarks: ඔබගේ පොත්යොමු දකියි
      read:favourites: ඔබගේ ප්‍රියතමයන් බලන්න
      read:filters: ඔබගේ පෙරහන් බලන්න
      read:follows: ඔබගේ පහත සඳහන් බලන්න
      read:lists: ඔබගේ ලැයිස්තු බලන්න
      read:mutes: ඔබේ ගොළු බලන්න
      read:notifications: ඔබගේ දැනුම්දීම් බලයි
      read:reports: ඔබගේ වාර්තා බලන්න
      read:search: ඔබ වෙනුවෙන් සොයයි
      read:statuses: සියලු ලිපි බලයි
      write: ඔබගේ ගිණුමේ සියලුම දත්ත වෙනස් කරන්න
      write:accounts: ඔබගේ පැතිකඩ වෙනස් කරන්න
      write:blocks: ගිණුම් සහ වසම් අවහිර කරයි
      write:bookmarks: ලිපි වලට පොත්යොමු තබයි
      write:conversations: සංවාද නිහඬ කිරීම සහ මකා දැමීම
      write:favourites: ප්‍රියතම ලිපි
      write:filters: පෙරහන් සාදයි
      write:follows: මිනිසුන් අනුගමනය කරන්න
      write:lists: ලැයිස්තු සාදන්න
      write:media: මාධ්‍ය ගොනු උඩුගත කරයි
      write:mutes: සංවාද හා පුද්ගලයින් නිහඬ කරයි
      write:notifications: ඔබගේ දැනුම්දීම් හිස් කරයි
      write:statuses: ලිපි පළ කරයි<|MERGE_RESOLUTION|>--- conflicted
+++ resolved
@@ -60,10 +60,6 @@
       error:
         title: දෝෂයක් සිදු වී ඇත
       new:
-<<<<<<< HEAD
-        prompt_html: "%{client_name} ඔබගේ ගිණුමට ප්‍රවේශ වීමට අවසර ලබා ගැනීමට කැමති වේ. එය තෙවන පාර්ශවීය යෙදුමකි. <strong>ඔබ එය විශ්වාස නොකරන්නේ නම්, ඔබ එයට අවසර නොදිය යුතුය.</strong>"
-=======
->>>>>>> ab36c152
         review_permissions: අවසර සමාලෝචනය
         title: බලය පැවරීමේ අවශ්ය
       show:
