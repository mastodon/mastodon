--- conflicted
+++ resolved
@@ -15,11 +15,7 @@
       confirmations:
         destroy: ඔබට විශ්වාසද?
       edit:
-<<<<<<< HEAD
-        title: යෙදුම සංස්කරණය කරන්න
-=======
         title: යෙදුම සංස්කරණය
->>>>>>> 8c7223f4
       index:
         application: යෙදුම
         empty: ඔබට කිසිම යෙදුමක් නැත.
