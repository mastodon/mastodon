--- conflicted
+++ resolved
@@ -23,73 +23,55 @@
         explanation: Venètz de crear un compte sus %{host} amb aquesta adreça de corrièl. Vos manca pas qu’un clic per l’activar. S’èra pas vosautre mercés de far pas cas a aqueste messatge.
         explanation_when_pending: Avètz demandat una invitacion a %{host} amb aquesta adreça electronica. Un còp que confirmetz vòstra adreça electronica revisarem vòstra demanda. Se pòt iniciar la session fins alara. Se vòstra demanda es pas acceptada vòstras donadas seràn suprimidas, de manièra que caldrà pas cap d’autra accion. S’èra pas vos qu’avètz fach la demanda, se vos plai ignoratz aqueste corrièl.
         extra_html: Pensatz tanben de gaitar <a href="%{terms_path}">las règlas del servidor</a> e <a href="%{policy_path}">nòstres tèrmes e condicions d’utilizacion</a>.
-        subject: 'Consignas de confirmacion per %{instance}'
+        subject: 'Mastodon : consignas de confirmacion per %{instance}'
         title: Verificatz l’adreça de corrièl
       email_changed:
         explanation: 'L’adreça per aqueste compte es ara :'
         extra: S’avètz pas demandat aqueste cambiament d’adreça, poiriá arribar que qualqu’un mai aguèsse agut accès a vòstre compte. Mercés de cambiar sulpic vòstre senhal o de contactar vòstre administrator de servidor se l’accès a vòstre compte vos es barrat.
-        subject: 'Corrièl cambiat'
+        subject: 'Mastodon : corrièl cambiat'
         title: Nòva adreça de corrièl
       password_change:
         explanation: Lo senhal per vòstre compte a cambiat.
         extra: S’avètz pas demandat aqueste cambiament de senhal, poiriá arribar que qualqu’un mai aguèsse agut accès a vòstre compte. Mercés de cambiar sulpic vòstre senhal o de contactar vòstre administrator de servidor se l’accès a vòstre compte vos es barrat.
-        subject: Senhal cambiat
+        subject: Mastodon : senhal cambiat
         title: Senhal cambiat
       reconfirmation_instructions:
         explanation: Confirmar la nòva adreça per cambiar lo corrièl.
         extra: S’avètz pas res demandat, fasquètz pas cas a aqueste corrièl. Vòstre corrièl per Mastodon cambiarà pas se clicatz pas lo ligam dessús.
-        subject: 'Confirmatz l’adreça per %{instance}'
+        subject: 'Mastodon : confirmatz l’adreça per %{instance}'
         title: Verificatz l’adreça de corrièl
       reset_password_instructions:
         action: Cambiament de senhal
         explanation: Avètz demandat un nòu senhal per vòstre compte.
         extra: S’avètz pas res demandat, fasquètz pas cas a aqueste corrièl. Vòstre senhal cambiarà pas se clicatz pas lo ligam e que ne causissètz pas un novèl.
-        subject: Consignas per reïnicializar lo senhal
+        subject: Mastodon : consignas per reïnicializar lo senhal
         title: Reïnicializacion del senhal
       two_factor_disabled:
-<<<<<<< HEAD
-        explanation: L’autentificacion dos factors per vòstre compte es estada desactivada. La connexion es ara possibla solament amb l’adreça electronica e lo senhal.
-        subject: 'Autentificacion dos factors desactivada'
-        title: 2FA desactivat
-      two_factor_enabled:
-        explanation: L’autentificacion dos factors es estada activada per vòstre compte. La connexion demandarà un geton generat per l’aplicacion TOTP associada.
-        subject: 'Autentificacion dos factor activada'
-=======
         subject: 'Mastodon : autentificacion dos factors desactivada'
         title: 2FA desactivat
       two_factor_enabled:
         subject: 'Mastodon : autentificacion dos factor activada'
->>>>>>> ab36c152
         title: 2FA activat
       two_factor_recovery_codes_changed:
         explanation: Los còdis de recuperacion precedents son ara invalids e de nòus son estats generats.
-        subject: 'Còdis de recuperacion dos factors regenerats'
+        subject: 'Mastodon : còdis de recuperacion dos factors regenerats'
         title: Còdis 2FA de recuperacion cambiats
       unlock_instructions:
-        subject: Consignas de desblocatge
+        subject: Mastodon : consignas de desblocatge
       webauthn_credential:
         added:
           explanation: La clau de seguretat seguenta foguèt ajustada a vòstre compte
-          subject: 'Nòva clau de seguretat'
+          subject: 'Mastodon : nòva clau de seguretat'
           title: Una nòva clau de seguretat es estada ajustada
         deleted:
           explanation: La clau de seguretat seguenta foguèt suprimida a vòstre compte
-          subject: 'Clau de seguretat suprimida'
+          subject: 'Mastodon : clau de seguretat suprimida'
           title: Una de vòstras claus de seguretats es estada suprimida
       webauthn_disabled:
-<<<<<<< HEAD
-        explanation: L’autentificacion amb de claus de seguretat foguèt estada desactivada per vòstre compte. L’identificacion es ara possible en utilizan un geton generat per una aplicacion TOTP associada.
-        subject: 'Autentificacion amb claus de seguretat desactivada'
-        title: Claus de seguretat desactivadas
-      webauthn_enabled:
-        explanation: L’autentificacion amb de claus de seguretat foguèt estada activada per vòstre compte. Vòstra clau de seguretat pòt ara èsser utilizada per l’identificacion.
-        subject: 'Autentificacion via clau de seguretat activada'
-=======
         subject: 'Mastodon : autentificacion amb claus de seguretat desactivada'
         title: Claus de seguretat desactivadas
       webauthn_enabled:
         subject: 'Mastodon : autentificacion via clau de seguretat activada'
->>>>>>> ab36c152
         title: Claus de seguretat activadas
     omniauth_callbacks:
       failure: Fracàs al moment de vos autentificar de %{kind} perque "%{reason}".
