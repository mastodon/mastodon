--- conflicted
+++ resolved
@@ -444,13 +444,68 @@
     confirm_password: Mewnbynnwch eich cyfrinair presennol i gadarnhau mai chi sydd yno
     proceed: Dileu cyfrif
     success_msg: Llwyddwyd i ddileu eich cyfrif
+  errors:
+    '403': Nid oes gennych ganiatad i weld y dudalen hon.
+    '404': Nid yw'r dudalen yr oeddech yn chwilio amdani'n bodoli.
+    '410': Nid yw'r dudalen yr oeddech yn chwilio amdani'n bodoli mwyach.
+    '422':
+      content: Methwyd i ddilysu diogelwch. A ydych chi'n blocio cwcîs?
+      title: Methwyd i ddilysu diogelwch
+    '500':
+      content: Mae'n ddrwg gennym ni, ond fe aeth rhywbeth o'i le ar ein rhan ni.
+      title: Nid yw'r dudalen hon yn gywir
+    noscript_html: I ddefnyddio ap gwê Mastodon, caniatewch JavaScript os gwlwch yn dda. Fel arall, gallwch drio un o'r <a href="https://github.com/tootsuite/documentation/blob/master/Using-Mastodon/Apps.md">apiau cynhenid</a> ar gyfer Mastodon ar eich platfform.
+  exports:
+    archive_takeout:
+      date: Dyddiad
+      download: Lawrlwythwch eich archif
+      size: Maint
+    blocks: Yr ydych yn blocio
+    csv: CSV
+    follows: Yr ydych yn dilyn
+    mutes: Yr ydych yn tawelu
+  filters:
+    contexts:
+      home: Ffrwd gartref
+      notifications: Hysbysiadau
+      public: Ffrwd gyhoeddus
+      thread: Sgyrsiau
+    edit:
+      title: Golygu hidlydd
+    index:
+      delete: Dileu
+      title: Hidlyddion
+    new:
+      title: Ychwanegu hidlydd newydd
+  followers:
+    domain: Parth
+    followers_count: Nifer y dilynwyr
+    lock_link: Cloi eich cyfri
+    unlocked_warning_title: Nid yw eich cyfrif wedi ei gloi
+  footer:
+    developers: Datblygwyr
+    more: Mwy…
+    resources: Adnoddau
+  generic:
+    changes_saved_msg: Llwyddwyd i gadw y newidiadau!
+    save_changes: Cadw newidiadau
+    validation_errors:
+      one: Mae rhywbeth o'i le o hyd! Edrychwch ar y gwall isod os gwelwch yn dda
+      other: Mae rhywbeth o'i le o hyd! Edrychwch ar y %{count} gwall isod os gwelwch yn dda
+  imports:
+    types:
+      blocking: Rhestr blocio
+      following: Rhestr dilyn
+      muting: Rhestr tawelu
+    upload: Uwchlwytho
+  in_memoriam_html: ''
   invites:
+    delete: Dadactifadu
     expires_in:
       '86400': 1 dydd
     max_uses_prompt: Dim terfyn
     table:
       uses: Defnyddiau
-    delete: Dadactifadu
   migrations:
     proceed: Cadw
   moderation:
@@ -488,103 +543,4 @@
       month: "%b %Y"
   user_mailer:
     welcome:
-<<<<<<< HEAD
-      subject: Croeso i Mastodon
-=======
-      subject: Croeso i Mastodon
-  admin_mailer:
-    new_report:
-      body: Mae %{reporter} wedi cwyno am %{target}
-      body_remote: Mae rhywun o %{domain} wedi cwyno . am %{target}
-      subject: Cwyn newydd am %{instance} {#%{id}}
-  application_mailer:
-    notification_preferences: Newid gosodiadau e-bost
-    salutation: '%{name},'
-    view_profile: Gweld proffil
-    view_status: Gweld statws
-  applications:
-    created: Cais wedi ei greu'n llwyddiannus
-    destroyed: Cais wedi ei ddileu'n llwyddiannus
-    regenerate_token: Adfywio tocyn mynediad
-    token_regenerated: Adfywiwyd y tocyn mynediad yn llwyddiannus
-    warning: Byddwch yn ofalus a'r data hyn. Peidiwch a'i rannu byth!
-    your_token: Eich tocyn mynediad
-  datetime:
-    distance_in_words:
-      about_x_hours: '%{count}h'
-      about_x_months: '%{count}mo'
-      about_x_years: '%{count}y'
-      almost_x_years: '%{count}y'
-      half_a_minute: Newydd fod
-      less_than_x_minutes: '%{count}m'
-      less_than_x_seconds: Newydd fod
-      over_x_years: '%{count}y'
-      x_days: '%{count}d'
-      x_minutes: '%{count}m'
-      x_months: '%{count}mo'
-      x_seconds: '%{count}s'
-  deletes:
-    bad_password_msg: Go dda, hacwyr! Cyfrinair anghywir
-    confirm_password: Mewnbynnwch eich cyfrinair presennol i gadarnhau mai chi sydd
-      yno
-    proceed: Dileu cyfrif
-    success_msg: Llwyddwyd i ddileu eich cyfrif
-  errors:
-    '403': Nid oes gennych ganiatad i weld y dudalen hon.
-    '404': Nid yw'r dudalen yr oeddech yn chwilio amdani'n bodoli.
-    '410': Nid yw'r dudalen yr oeddech yn chwilio amdani'n bodoli mwyach.
-    '422':
-      content: Methwyd i ddilysu diogelwch. A ydych chi'n blocio cwcîs?
-      title: Methwyd i ddilysu diogelwch
-    '500':
-      content: Mae'n ddrwg gennym ni, ond fe aeth rhywbeth o'i le ar ein rhan ni.
-      title: Nid yw'r dudalen hon yn gywir
-    noscript_html: I ddefnyddio ap gwê Mastodon, caniatewch JavaScript os gwlwch yn
-      dda. Fel arall, gallwch drio un o'r <a href="https://github.com/tootsuite/documentation/blob/master/Using-Mastodon/Apps.md">apiau
-      cynhenid</a> ar gyfer Mastodon ar eich platfform.
-  exports:
-    archive_takeout:
-      date: Dyddiad
-      download: Lawrlwythwch eich archif
-      size: Maint
-    blocks: Yr ydych yn blocio
-    csv: CSV
-    follows: Yr ydych yn dilyn
-    mutes: Yr ydych yn tawelu
-  filters:
-    contexts:
-      home: Ffrwd gartref
-      notifications: Hysbysiadau
-      public: Ffrwd gyhoeddus
-      thread: Sgyrsiau
-    edit:
-      title: Golygu hidlydd
-    index:
-      delete: Dileu
-      title: Hidlyddion
-    new:
-      title: Ychwanegu hidlydd newydd
-  followers:
-    domain: Parth
-    followers_count: Nifer y dilynwyr
-    lock_link: Cloi eich cyfri
-    unlocked_warning_title: Nid yw eich cyfrif wedi ei gloi
-  footer:
-    developers: Datblygwyr
-    more: Mwy…
-    resources: Adnoddau
-  generic:
-    changes_saved_msg: Llwyddwyd i gadw y newidiadau!
-    save_changes: Cadw newidiadau
-    validation_errors:
-      one: Mae rhywbeth o'i le o hyd! Edrychwch ar y gwall isod os gwelwch yn dda
-      other: Mae rhywbeth o'i le o hyd! Edrychwch ar y %{count} gwall isod os gwelwch
-        yn dda
-  imports:
-    types:
-      blocking: Rhestr blocio
-      following: Rhestr dilyn
-      muting: Rhestr tawelu
-    upload: Uwchlwytho
-  in_memoriam_html: ''
->>>>>>> b8c0340f
+      subject: Croeso i Mastodon