---
cy:
  about:
    about_hashtag_html: Dyma dŵtiau cyhoeddus wedi eu tagio gyda <strong>#%{hashtag}</strong>. Gallwch ryngweithio gyda nhw os oes gennych gyfrif yn unrhyw le yn y bydysawd.
    about_mastodon_html: Mae Mastodon yn rwydwaith cymdeithasol sy'n seiliedig ar brotocolau gwe a meddalwedd cod agored rhad ac am ddim. Yn debyg i e-bost mae'n ddatganoledig.
    about_this: Ynghylch
    administered_by: 'Gweinyddir gan:'
    api: API
    apps: Apiau symudol
    closed_registrations: Mae Mastodon yn rwydwaith cymdeithasol sy'n seiliedig ar brotocolau gwe a meddalwedd cod agored rhad ac am ddim. Mae'n ddatganoledig fel e-bost.
    contact: Cyswllt
    contact_missing: Heb ei osod
    contact_unavailable: Ddim yn berthnasol
    documentation: Dogfennaeth
    extended_description_html: |
      <h3>Lle da ar gyfer rheolau</h3>
      <p>Nid yw'r disgrifiad estynedig wedi ei osod eto.</p>
    features:
      humane_approach_body: Gan ddysgu o fethiannau rhwydweithiau eraill, mae Mastodon yn anelu i wneud penderfyniadau dylunio moesol i ymladd camddefnydd o gyfryngau cymdeithasol.
      humane_approach_title: Agwedd fwy dynol
      not_a_product_body: Nid yw Mastodon yn rhwydwaith fasnachol. Nid oes hysbysebion, cloddio data na gerddi caeedig. Nid oes awdurdod canolog.
      not_a_product_title: Rwyt yn berson, nid yn gynnyrch
      real_conversation_body: Gyda'r modd i ddefnyddio hyd at 500 o nodau a chefnogaeth ar gyfer cynnwys gronynnol a rhybuddion cyfryngau, mae modd i chi fynegi'ch hun yn y ffordd yr hoffech chi.
      real_conversation_title: Wedi ei adeiladu ar gyfer sgyrsiau go iawn
      within_reach_body: Nifer o apiau ar gyfer iOS, Android, a nifer blatfformau eraill diolch i amgylchedd API hygyrch i ddatblygwyr sy'n caniatau i chi gadw mewn cysylltiad a'ch ffrindiau o unrhywle.
      within_reach_title: Bob tro o fewn gafael
    generic_description: Mae %{domain} yn un gweinydd yn y rhwydwaith
    hosted_on: Mastodon wedi ei weinyddu ar %{domain}
    learn_more: Dysgwch fwy
    other_instances: Rhestr achosion
    privacy_policy: Polisi preifatrwydd
    source_code: Cod ffynhonnell
    status_count_after:
      one: statws
      other: statws
    status_count_before: Pwy ysgrifennodd
    terms: Telerau gwasanaeth
    user_count_after:
      one: defnyddiwr
      other: defnyddwyr
    user_count_before: Cartref i
    what_is_mastodon: Beth yw Mastodon?
  accounts:
    choices_html: 'Dewisiadau %{name}:'
    follow: Dilynwch
    followers:
      one: Dilynwr
      other: Dilynwyr
    following: Yn dilyn
    joined: Ymunodd %{date}
    media: Cyfryngau
    moved_html: 'Mae %{name} wedi symud i %{new_profile_link}:'
    network_hidden: Nid yw'r wybodaeth hyn ar gael
    nothing_here: Does dim byd yma!
    people_followed_by: Pobl y mae %{name} yn ei ddilyn
    people_who_follow: Pobl sy'n dilyn %{name}
    pin_errors:
      following: Rhaid i ti fod yn dilyn y person yr ydych am ei gymeradwyo yn barod
    posts:
      one: Tŵt
      other: Tŵtiau
    posts_tab_heading: Tŵtiau
    posts_with_replies: Tŵtiau ac atebion
    reserved_username: Mae'r enw defnyddior yn neilltuedig
    roles:
      admin: Gweinyddwr
      bot: Bot
      moderator: Safonwr
    unfollow: Dad-ddilyn
  admin:
    account_moderation_notes:
      create: Gadael nodyn
      created_msg: Crewyd nodyn cymedroli yn llwyddiannus!
      delete: Dileu
      destroyed_msg: Dinistrwyd nodyn cymedroli yn llwyddiannus!
    accounts:
      are_you_sure: Ydych chi'n siŵr?
      avatar: Afatar
      by_domain: Parth
      change_email:
        changed_msg: E-bost cyfri wedi ei newid yn llwyddiannus!
        current_email: E-bost Cyfredol
        label: Newid E-bost
        new_email: E-bost Newydd
        submit: Newid E-bost
        title: Newid E-bost i %{username}
      confirm: Cadarnhau
      confirmed: Cadarnhawyd
      confirming: Cadarnhau
      demote: Diraddio
      disable: Diffodd
      disable_two_factor_authentication: Diffodd 2FA
      disabled: Wedi ei ddiffodd
      display_name: Enw arddangos
      domain: Parth
      edit: Golygu
      email: E-bost
      email_status: Statws E-bost
      enable: Galluogi
      enabled: Wedi ei alluogi
      feed_url: Ffrwd URL
      followers: Dilynwyr
      followers_url: URL Dilynwyr
      follows: Yn dilyn
      inbox_url: URL Mewnflwch
      ip: IP
      location:
        all: Popeth
        local: Lleol
        remote: Pell
        title: Lleoliad
      login_status: Statws mewngofnodi
      media_attachments: Atodiadau
      memorialize: Troi yn gofeb
      moderation:
        all: Popeth
        silenced: Wedi ei dawelu
        suspended: Wedi ei atal
        title: Cymedroli
      moderation_notes: Nodiadau cymedroli
      most_recent_activity: Gweithgarwch diweddaraf
      most_recent_ip: IP diweddaraf
      not_subscribed: Heb danysgrifio
      order:
        alphabetic: Allfabetig
        most_recent: Mwyaf diweddaraf
        title: Trefn
      outbox_url: Allflwch URL
      perform_full_suspension: Ataliwch yn llwyr
      profile_url: URL proffil
      promote: Hyrwyddo
      protocol: Protocol
      public: Cyhoeddus
      push_subscription_expires: Tanysgrifiad PuSH yn dod i ben
      redownload: Adnewyddwch afatar
      remove_avatar: Dilëwch afatar
      resend_confirmation:
        already_confirmed: Mae'r defnyddiwr hwn wedi ei gadarnhau yn barod
        send: Ailanfonwch e-bost cadarnhad
        success: E-bost cadarnhau wedi ei anfon yn llwyddiannus!
      reset: Ailosod
      reset_password: Ailosod cyfrinair
      resubscribe: Aildanysgrifio
      role: Caniatâd
      roles:
        admin: Gweinyddwr
        moderator: Safonwr
        staff: Staff
        user: Defnyddiwr
      salmon_url: URL Eog
      search: Chwilio
      shared_inbox_url: URL Mewnflwch wedi ei rannu
      show:
        created_reports: Adroddiadau a grewyd gan y cyfri hwn
        report: adrodd
        targeted_reports: Adroddiadau am y cyfri hwn
      silence: Tawelu
      statuses: ''
      subscribe: Tanysgrifio
      title: Cyfrifon
      unconfirmed_email: E-bost heb ei gadarnhau
      undo_silenced: Dadwneud tawelu
      undo_suspension: Dadwneud ataliad
      unsubscribe: Dad-danysgrifio
      username: Enw defnyddiwr
      web: Gwe
    action_logs:
      actions:
        assigned_to_self_report: Aseiniodd %{name} adroddiad %{target} i'w hunan
        change_email_user: Newidodd %{name} gyfeiriad e-bost y defnyddiwr %{target}
        confirm_user: Cadarnhaodd %{name} gyfeiriad e-bost y defnyddiwr %{target}
        create_custom_emoji: Uwchlwythodd %{name} emoji newydd %{target}
        create_domain_block: Blociodd %{name} y parth %{target}
        create_email_domain_block: Cosbrestrwyd parth e-bost %{target} gan %{name}
        demote_user: Diraddiodd %{name} y defnyddiwr %{target}
        destroy_domain_block: Dadflociodd %{name} y parth %{target}
        destroy_status: Cafodd %{name} wared ar statws gan %{target}
        disable_2fa_user: Diffoddodd %{name} ar ofyniad dau gam ar gyfer y defnyddiwr %{target}
        disable_custom_emoji: Diffoddodd %{name} emoji %{target}
        disable_user: Diffoddodd %{name} mewngofnodi ar gyfer y defnyddiwr %{target}
        enable_custom_emoji: Galluogodd %{name} emoji %{target}
        enable_user: Galluogodd %{name} mewngofnodi ar gyfer y defnyddiwr %{target}
        memorialize_account: Newidodd %{name} gyfrif %{target} i dudalen goffau
        promote_user: Dyrchafodd %{name} y defnyddiwr %{target}
        remove_avatar_user: Cafodd %{name} wared ar afatar %{target}
        reopen_report: Ailagorodd %{name} adroddiad %{target}
        reset_password_user: Ailosododd %{name} gyfrinair y defnyddiwr %{target}
        resolve_report: Datrusodd %{name} adroddiad %{target}
        silence_account: Tawelodd %{name} gyfrif %{target}
        suspend_account: Ataliodd %{name} gyfrif %{target}
        unassigned_report: Dadbenododd %{name} adroddiad %{target}
        unsilence_account: Terfynodd %{name} dawelu cyfrif %{target}
        unsuspend_account: Terfynodd %{name} yr ataliad ar gyfrif %{target}
        update_custom_emoji: Diweddarodd %{name} emoji %{target}
        update_status: Diweddarodd %{name} statws gan %{taget}
      deleted_status: "(statws wedi ei ddileu)"
      title: Log archwilio
    custom_emojis:
      by_domain: Parth
      copied_msg: Llwyddwyd i greu copi lleol o'r emoji
      copy: Copïo
      copy_failed_msg: Methwyd i greu copi lleol o'r emoji hwnnw
      created_msg: Llwyddwyd i greu emoji!
      delete: Dileu
      destroyed_msg: Llwyddwyd i ddinistrio emoji!
      disable: Diffodd
      disabled_msg: Llwyddwyd i ddiffodd ye emoji hwnnw
      emoji: Emoji
      enable: Galluogi
      enabled_msg: Llwyddwyd i ganiatau yr emoji hwnnw
      image_hint: PNG hyd at 50KB
      listed: Rhestredig
      new:
        title: Ychwanegu emoji personol newydd
      overwrite: Trosysgrifio
      shortcode_hint: O leiaf 2 nodyn, dim ond nodau alffaniwmerig a tanlinellau
      title: Emoji personol
      unlisted: Heb ei restru
      update_failed_msg: Ni allwyd diweddaru'r emoji hwnnw
      updated_msg: Llwyddwyd i ddiweddaru'r emoji!
      upload: Lanlwytho
    dashboard:
      backlog: tasgau heb eu cwblhau
      config: Cyfluniad
      feature_deletions: Dileadau cyfrif
      feature_invites: Dolenni gwahodd
      feature_registrations: Cofrestriadau
      feature_relay: Relái ffederasiwn
      features: Nodweddion
      hidden_service: Ffedarasiwn a gwasanaethau cudd
      open_reports: adroddiadau agored
      recent_users: Defnyddwyr diweddar
      search: Chwilio testun llawn
      single_user_mode: Modd un defnyddiwr
      software: Meddalwedd
      space: Defnydd o ofod
      title: Dangosfwrdd
      total_users: cyfanswm defnyddwyr
      trends: Tueddiadau
      week_interactions: ymadweithiau yr wythnos hon
      week_users_active: gweithredol yr wythnos hon
      week_users_new: defnyddwyr yr wythnos hon
<<<<<<< HEAD
=======
      backlog: tasgau heb eu cwblhau
      feature_deletions: Dileadau cyfrif
      feature_relay: Relái ffederasiwn
      hidden_service: Ffedarasiwn a gwasanaethau cudd
      single_user_mode: Modd un defnyddiwr
    instances:
      domain_name: Parth
      account_count: Cyfrifon hysbys
      reset: Ailosod
      search: Chwilio
      title: INSTANCES hysbys
    settings:
      contact_information:
        email: E-bost busnes
      activity_api_enabled:
        title: Cyhoeddwch ystatedgau agregau am weithgaredd defnyddwyr
      registrations:
        deletion:
          desc_html: Caniatewch i unrhywun i ddileu eu cyfrif
        min_invite_role:
          disabled: Neb
          title: Caniatewch wahoddiadau gan
        open:
          desc_html: Caniatewch i unrhywun greu cyfrif
          title: Agorwch cofrestru
      hero:
        title: Delwedd arwr
      show_staff_badge:
        title: Dangos bathodyn staff
      timeline_preview:
        title: Rhagolwg o'r ffrwd
      title: Gosodiadau'r wefan
    action_logs:
      actions:
        assigned_to_self_report: Aseiniodd %{name} adroddiad %{target} i'w hunan
        change_email_user: Newidodd %{name} gyfeiriad e-bost y defnyddiwr %{target}
        confirm_user: Cadarnhaodd %{name} gyfeiriad e-bost y defnyddiwr %{target}
        create_custom_emoji: Uwchlwythodd %{name} emoji newydd %{target}
        create_domain_block: Blociodd %{name} y parth %{target}
        create_email_domain_block: Cosbrestrwyd parth e-bost %{target} gan %{name}
        demote_user: Diraddiodd %{name} y defnyddiwr %{target}
        destroy_domain_block: Dadflociodd %{name} y parth %{target}
        destroy_status: Cafodd %{name} wared ar statws gan %{target}
        disable_2fa_user: Diffoddodd %{name} ar ofyniad dau gam ar gyfer y defnyddiwr
          %{target}
        disable_custom_emoji: Diffoddodd %{name} emoji %{target}
        disable_user: Diffoddodd %{name} mewngofnodi ar gyfer y defnyddiwr %{target}
        enable_custom_emoji: Galluogodd %{name} emoji %{target}
        enable_user: Galluogodd %{name} mewngofnodi ar gyfer y defnyddiwr %{target}
        memorialize_account: Newidodd %{name} gyfrif %{target} i dudalen goffau
        promote_user: Dyrchafodd %{name} y defnyddiwr %{target}
        remove_avatar_user: Cafodd %{name} wared ar afatar %{target}
        reopen_report: Ailagorodd %{name} adroddiad %{target}
        reset_password_user: Ailosododd %{name} gyfrinair y defnyddiwr %{target}
        resolve_report: Datrusodd %{name} adroddiad %{target}
        silence_account: Tawelodd %{name} gyfrif %{target}
        suspend_account: Ataliodd %{name} gyfrif %{target}
        unassigned_report: Dadbenododd %{name} adroddiad %{target}
        unsilence_account: Terfynodd %{name} dawelu cyfrif %{target}
        unsuspend_account: Terfynodd %{name} yr ataliad ar gyfrif %{target}
        update_custom_emoji: Diweddarodd %{name} emoji %{target}
        update_status: Diweddarodd %{name} statws gan %{taget}
      deleted_status: (statws wedi ei ddileu)
      title: Log archwilio
>>>>>>> bbf826e9
    domain_blocks:
      add_new: Ychwanegu
      created_msg: Mae'r bloc parth nawr yn cael ei brosesu
      destroyed_msg: Mae'r bloc parth wedi ei ddadwneud
      domain: Parth
      new:
        create: Creu bloc
        hint: Ni fydd y bloc parth yn atal cread cofnodion cyfrif yn y bas data, ond mi fydd yn gosod dulliau cymedroli penodol ôl-weithredol ac awtomatig ar y cyfrifau hynny.
        severity:
          desc_html: Mae <strong>Tawelu</strong> yn gwneud twtiau y cyfrif yn anweledig i unrhyw un nad yw'n dilyn y cyfrif. Mae <strong>Atal</strong> yn cael gwared ar holl gynnwys, cyfryngau a data proffil y cyfrif. Defnyddiwch <strong>Dim</strong> os ydych chi ond am wrthod dogfennau cyfryngau.
          noop: Dim
          silence: Tawelwch
          suspend: Atal
        title: Bloc parth newydd
      reject_media: Gwrthod dogfennau cyfryngau
      reject_media_hint: Dileu dogfennau cyfryngau wedi eu cadw yn lleol ac yn gwrthod i lawrlwytho unrhyw rai yn y dyfodol. Amherthnasol i ataliadau
      severities:
        noop: Dim
        silence: Tawelwch
        suspend: Atal
      severity: Difrifoldeb
      show:
        affected_accounts:
          one: Mae un cyfri yn y bas data wedi ei effeithio
          other: "%{count} o gyfrifoedd yn y bas data wedi eu hefeithio"
        retroactive:
          silence: Dad-dawelu pob cyfri presennol o'r parth hwn
          suspend: Dad-atal pob cyfrif o'r parth hwn sy'n bodoli
        title: Dadwneud bloc parth ar gyfer %{domain}
        undo: Dadwneud
      undo: Dadwneud
<<<<<<< HEAD
=======
      add_new: Ychwanegu
      created_msg: Mae'r bloc parth nawr yn cael ei brosesu
      destroyed_msg: Mae'r bloc parth wedi ei ddadwneud
      reject_media_hint: Dileu dogfennau cyfryngau wedi eu cadw yn lleol ac yn gwrthod
        i lawrlwytho unrhyw rai yn y dyfodol. Amherthnasol i ataliadau
      title: Blociau parth
>>>>>>> bbf826e9
    email_domain_blocks:
      add_new: Ychwanegu
      created_msg: Llwyddwyd i ychwanegu parth e-bost i'r gosbrestr
      delete: Dileu
      destroyed_msg: Llwyddwyd i ddileu parth e-bost o'r gosbrestr
      domain: Parth
      new:
        create: Ychwanegu parth
        title: Cofnod newydd yng nghosbrestr e-byst
      title: Cosbrestr e-bost
    instances:
      account_count: Cyfrifon hysbys
      domain_name: Parth
      reset: Ailosod
      search: Chwilio
      title: INSTANCES hysbys
    invites:
      filter:
        all: Pob
        available: Ar gael
        expired: Wedi dod i ben
        title: Hidlo
      title: Gwahoddiadau
    relays:
      add_new: Ychwanegau relái newydd
      save_and_enable: Cadw a galluogi
      status: Statws
<<<<<<< HEAD
=======
      add_new: Ychwanegau relái newydd
      inbox_url: URL relái
      pending: Aros am gymeradywaeth i'r relái
      setup: Sefydlu cysylltiad relái
>>>>>>> bbf826e9
    reports:
      account:
        note: nodyn
        report: adroddiad
      are_you_sure: Ydych chi'n sicr?
      comment:
        none: Dim
      created_at: Adroddwyd
      mark_as_resolved: Nodwch wedi ei ddatrys
      mark_as_unresolved: Nodwch heb ei ddatrys
      notes:
        create: Ychwanegwch nodyn
        create_and_resolve: Datruswch a nodyn
        create_and_unresolve: Ailagorwch a nodyn
        delete: Dilëwch
        placeholder: Disgrifiwch pa weithredoedd sydd wedi eu cymryd, neu unrhyw ddiweddariadau
          eraill...
      reopen: Ailagorwch adroddiad
      report: 'Adroddiad #%{id}'
      reported_by: Adroddwyd gan
      resolved: Wedi ei ddatrys
      resolved_msg: Llwyddwyd i ddatrys yr adroddiad!
      silence_account: Tawelwch y cyfrif
      status: Statws
      title: Adroddiadau
      unassign: Dadneilltuo
      unresolved: Heb ei ddatrys
      updated_at: Diweddarwyd
<<<<<<< HEAD
    settings:
      activity_api_enabled:
        title: Cyhoeddwch ystatedgau agregau am weithgaredd defnyddwyr
      contact_information:
        email: E-bost busnes
      registrations:
        deletion:
          desc_html: Caniatewch i unrhywun i ddileu eu cyfrif
        min_invite_role:
          disabled: Neb
          title: Caniatewch wahoddiadau gan
        open:
          desc_html: Caniatewch i unrhywun greu cyfrif
=======
      view: GWELD / GWEDD
      action_taken_by: Gwnathpwyd hyn gan
    report_notes:
      created_msg: Llwyddwyd i greu nodyn adroddiad!
      destroyed_msg: Llwyddwyd i ddileu nodyn adroddiad!
    statuses:
      back_to_account: Yn ôl i dudalen y cyfrif
      batch:
        delete: Dileu
        nsfw_off: Marcio fel nad yw'n sensitif
        nsfw_on: Marcio'n sensitif
      failed_to_execute: Methwyd a gweithredu
      media:
        title: Cyfryngau
      no_media: Dim cyfryngau
      no_status_selected: Ni newidwyd dim statws achos ni ddewiswyd dim un
      with_media: A chyfryngau
    subscriptions:
      confirmed: Wedi'i gadarnhau
      expires_in: Dod i ben ymhen
      title: WebSub
      topic: Pwnc
    suspensions:
      proceed: Parhau
    title: Gweinyddiaeth
>>>>>>> bbf826e9
  auth:
    change_password: Cyfrinair
    confirm_email: Cadarnhau e-bost
    delete_account: Dileu cyfrif
  authorize_follow:
    follow: Dilynwch
    title: Dilynwch %{acct}
  invites:
    expires_in:
      '86400': 1 dydd
    max_uses_prompt: Dim terfyn
    table:
      uses: Defnyddiau
  migrations:
    proceed: Cadw
  moderation:
    title: Cymedroli
  notification_mailer:
    favourite:
      title: Ffefryn newydd
    mention:
      action: Ateb
  pagination:
    next: Nesaf
    prev: Blaenorol
  preferences:
    languages: Ieithoedd
    other: Arall
    web: Gwe
  remote_unfollow:
    error: Gwall
    title: Teitl
  sessions:
    browser: Porwr
    browsers:
      alipay: ''
      blackberry: ''
    current_session: Sesiwn cyfredol
    description: "%{browser} ar %{platform}"
    title: Sesiynau
  themes:
    contrast: Cyferbyniad uchel
    default: ''
    mastodon-light: Mastodon (golau)
  time:
    formats:
      default: "%b %d, %Y, %H:%M"
      month: "%b %Y"
  user_mailer:
    welcome:
      subject: Croeso i Mastodon
  admin_mailer:
    new_report:
      body: Mae %{reporter} wedi cwyno am %{target}
      body_remote: Mae rhywun o %{domain} wedi cwyno . am %{target}
      subject: Cwyn newydd am %{instance} {#%{id}}
  application_mailer:
    notification_preferences: Newid gosodiadau e-bost
    salutation: '%{name},'
    view_profile: Gweld proffil
    view_status: Gweld statws
  applications:
    created: Cais wedi ei greu'n llwyddiannus
    destroyed: Cais wedi ei ddileu'n llwyddiannus
    regenerate_token: Adfywio tocyn mynediad
    token_regenerated: Adfywiwyd y tocyn mynediad yn llwyddiannus
    warning: Byddwch yn ofalus a'r data hyn. Peidiwch a'i rannu byth!
    your_token: Eich tocyn mynediad<|MERGE_RESOLUTION|>--- conflicted
+++ resolved
@@ -1,107 +1,111 @@
----
 cy:
   about:
-    about_hashtag_html: Dyma dŵtiau cyhoeddus wedi eu tagio gyda <strong>#%{hashtag}</strong>. Gallwch ryngweithio gyda nhw os oes gennych gyfrif yn unrhyw le yn y bydysawd.
-    about_mastodon_html: Mae Mastodon yn rwydwaith cymdeithasol sy'n seiliedig ar brotocolau gwe a meddalwedd cod agored rhad ac am ddim. Yn debyg i e-bost mae'n ddatganoledig.
+    about_hashtag_html: Dyma dŵtiau cyhoeddus wedi eu tagio gyda <strong>#%{hashtag}</strong>.
+      Gallwch ryngweithio gyda nhw os oes gennych gyfrif yn unrhyw le yn y bydysawd.
     about_this: Ynghylch
     administered_by: 'Gweinyddir gan:'
     api: API
     apps: Apiau symudol
-    closed_registrations: Mae Mastodon yn rwydwaith cymdeithasol sy'n seiliedig ar brotocolau gwe a meddalwedd cod agored rhad ac am ddim. Mae'n ddatganoledig fel e-bost.
     contact: Cyswllt
-    contact_missing: Heb ei osod
-    contact_unavailable: Ddim yn berthnasol
     documentation: Dogfennaeth
-    extended_description_html: |
-      <h3>Lle da ar gyfer rheolau</h3>
-      <p>Nid yw'r disgrifiad estynedig wedi ei osod eto.</p>
-    features:
-      humane_approach_body: Gan ddysgu o fethiannau rhwydweithiau eraill, mae Mastodon yn anelu i wneud penderfyniadau dylunio moesol i ymladd camddefnydd o gyfryngau cymdeithasol.
-      humane_approach_title: Agwedd fwy dynol
-      not_a_product_body: Nid yw Mastodon yn rhwydwaith fasnachol. Nid oes hysbysebion, cloddio data na gerddi caeedig. Nid oes awdurdod canolog.
-      not_a_product_title: Rwyt yn berson, nid yn gynnyrch
-      real_conversation_body: Gyda'r modd i ddefnyddio hyd at 500 o nodau a chefnogaeth ar gyfer cynnwys gronynnol a rhybuddion cyfryngau, mae modd i chi fynegi'ch hun yn y ffordd yr hoffech chi.
-      real_conversation_title: Wedi ei adeiladu ar gyfer sgyrsiau go iawn
-      within_reach_body: Nifer o apiau ar gyfer iOS, Android, a nifer blatfformau eraill diolch i amgylchedd API hygyrch i ddatblygwyr sy'n caniatau i chi gadw mewn cysylltiad a'ch ffrindiau o unrhywle.
-      within_reach_title: Bob tro o fewn gafael
-    generic_description: Mae %{domain} yn un gweinydd yn y rhwydwaith
-    hosted_on: Mastodon wedi ei weinyddu ar %{domain}
     learn_more: Dysgwch fwy
-    other_instances: Rhestr achosion
     privacy_policy: Polisi preifatrwydd
     source_code: Cod ffynhonnell
     status_count_after:
       one: statws
       other: statws
-    status_count_before: Pwy ysgrifennodd
     terms: Telerau gwasanaeth
     user_count_after:
       one: defnyddiwr
       other: defnyddwyr
+    what_is_mastodon: Beth yw Mastodon?
+    about_mastodon_html: Mae Mastodon yn rwydwaith cymdeithasol sy'n seiliedig ar
+      brotocolau gwe a meddalwedd cod agored rhad ac am ddim. Yn debyg i e-bost mae'n
+      ddatganoledig.
+    closed_registrations: Mae Mastodon yn rwydwaith cymdeithasol sy'n seiliedig ar
+      brotocolau gwe a meddalwedd cod agored rhad ac am ddim. Mae'n ddatganoledig
+      fel e-bost.
+    contact_missing: Heb ei osod
+    contact_unavailable: Ddim yn berthnasol
+    extended_description_html: '<h3>Lle da ar gyfer rheolau</h3>
+
+      <p>Nid yw''r disgrifiad estynedig wedi ei osod eto.</p>
+
+      '
+    features:
+      humane_approach_body: Gan ddysgu o fethiannau rhwydweithiau eraill, mae Mastodon
+        yn anelu i wneud penderfyniadau dylunio moesol i ymladd camddefnydd o gyfryngau
+        cymdeithasol.
+      humane_approach_title: Agwedd fwy dynol
+      not_a_product_body: Nid yw Mastodon yn rhwydwaith fasnachol. Nid oes hysbysebion,
+        cloddio data na gerddi caeedig. Nid oes awdurdod canolog.
+      not_a_product_title: Rwyt yn berson, nid yn gynnyrch
+      real_conversation_title: Wedi ei adeiladu ar gyfer sgyrsiau go iawn
+      within_reach_title: Bob tro o fewn gafael
+      real_conversation_body: Gyda'r modd i ddefnyddio hyd at 500 o nodau a chefnogaeth
+        ar gyfer cynnwys gronynnol a rhybuddion cyfryngau, mae modd i chi fynegi'ch
+        hun yn y ffordd yr hoffech chi.
+      within_reach_body: Nifer o apiau ar gyfer iOS, Android, a nifer blatfformau
+        eraill diolch i amgylchedd API hygyrch i ddatblygwyr sy'n caniatau i chi gadw
+        mewn cysylltiad a'ch ffrindiau o unrhywle.
+    generic_description: Mae %{domain} yn un gweinydd yn y rhwydwaith
+    hosted_on: Mastodon wedi ei weinyddu ar %{domain}
     user_count_before: Cartref i
-    what_is_mastodon: Beth yw Mastodon?
+    status_count_before: Pwy ysgrifennodd
+    other_instances: Rhestr achosion
   accounts:
     choices_html: 'Dewisiadau %{name}:'
     follow: Dilynwch
     followers:
       one: Dilynwr
       other: Dilynwyr
-    following: Yn dilyn
     joined: Ymunodd %{date}
     media: Cyfryngau
-    moved_html: 'Mae %{name} wedi symud i %{new_profile_link}:'
     network_hidden: Nid yw'r wybodaeth hyn ar gael
     nothing_here: Does dim byd yma!
-    people_followed_by: Pobl y mae %{name} yn ei ddilyn
-    people_who_follow: Pobl sy'n dilyn %{name}
-    pin_errors:
-      following: Rhaid i ti fod yn dilyn y person yr ydych am ei gymeradwyo yn barod
     posts:
       one: Tŵt
       other: Tŵtiau
     posts_tab_heading: Tŵtiau
-    posts_with_replies: Tŵtiau ac atebion
-    reserved_username: Mae'r enw defnyddior yn neilltuedig
     roles:
       admin: Gweinyddwr
       bot: Bot
       moderator: Safonwr
     unfollow: Dad-ddilyn
+    following: Yn dilyn
+    moved_html: 'Mae %{name} wedi symud i %{new_profile_link}:'
+    people_followed_by: Pobl y mae %{name} yn ei ddilyn
+    people_who_follow: Pobl sy'n dilyn %{name}
+    pin_errors:
+      following: Rhaid i ti fod yn dilyn y person yr ydych am ei gymeradwyo yn barod
+    posts_with_replies: Tŵtiau ac atebion
+    reserved_username: Mae'r enw defnyddior yn neilltuedig
   admin:
     account_moderation_notes:
       create: Gadael nodyn
+      delete: Dileu
       created_msg: Crewyd nodyn cymedroli yn llwyddiannus!
-      delete: Dileu
       destroyed_msg: Dinistrwyd nodyn cymedroli yn llwyddiannus!
     accounts:
       are_you_sure: Ydych chi'n siŵr?
       avatar: Afatar
       by_domain: Parth
       change_email:
-        changed_msg: E-bost cyfri wedi ei newid yn llwyddiannus!
         current_email: E-bost Cyfredol
         label: Newid E-bost
         new_email: E-bost Newydd
         submit: Newid E-bost
         title: Newid E-bost i %{username}
+        changed_msg: E-bost cyfri wedi ei newid yn llwyddiannus!
       confirm: Cadarnhau
       confirmed: Cadarnhawyd
-      confirming: Cadarnhau
-      demote: Diraddio
       disable: Diffodd
-      disable_two_factor_authentication: Diffodd 2FA
-      disabled: Wedi ei ddiffodd
-      display_name: Enw arddangos
       domain: Parth
       edit: Golygu
       email: E-bost
       email_status: Statws E-bost
       enable: Galluogi
-      enabled: Wedi ei alluogi
       feed_url: Ffrwd URL
-      followers: Dilynwyr
-      followers_url: URL Dilynwyr
-      follows: Yn dilyn
       inbox_url: URL Mewnflwch
       ip: IP
       location:
@@ -109,14 +113,41 @@
         local: Lleol
         remote: Pell
         title: Lleoliad
-      login_status: Statws mewngofnodi
       media_attachments: Atodiadau
-      memorialize: Troi yn gofeb
       moderation:
         all: Popeth
+        title: Cymedroli
         silenced: Wedi ei dawelu
         suspended: Wedi ei atal
-        title: Cymedroli
+      outbox_url: Allflwch URL
+      profile_url: URL proffil
+      public: Cyhoeddus
+      reset: Ailosod
+      reset_password: Ailosod cyfrinair
+      roles:
+        user: Defnyddiwr
+        admin: Gweinyddwr
+        moderator: Safonwr
+        staff: Staff
+      search: Chwilio
+      show:
+        report: adrodd
+        created_reports: Adroddiadau a grewyd gan y cyfri hwn
+        targeted_reports: Adroddiadau am y cyfri hwn
+      subscribe: Tanysgrifio
+      title: Cyfrifon
+      username: Enw defnyddiwr
+      web: Gwe
+      confirming: Cadarnhau
+      demote: Diraddio
+      disable_two_factor_authentication: Diffodd 2FA
+      disabled: Wedi ei ddiffodd
+      display_name: Enw arddangos
+      enabled: Wedi ei alluogi
+      followers: Dilynwyr
+      followers_url: URL Dilynwyr
+      follows: Yn dilyn
+      login_status: Statws mewngofnodi
       moderation_notes: Nodiadau cymedroli
       most_recent_activity: Gweithgarwch diweddaraf
       most_recent_ip: IP diweddaraf
@@ -125,123 +156,67 @@
         alphabetic: Allfabetig
         most_recent: Mwyaf diweddaraf
         title: Trefn
-      outbox_url: Allflwch URL
-      perform_full_suspension: Ataliwch yn llwyr
-      profile_url: URL proffil
       promote: Hyrwyddo
       protocol: Protocol
-      public: Cyhoeddus
       push_subscription_expires: Tanysgrifiad PuSH yn dod i ben
-      redownload: Adnewyddwch afatar
-      remove_avatar: Dilëwch afatar
       resend_confirmation:
         already_confirmed: Mae'r defnyddiwr hwn wedi ei gadarnhau yn barod
+        success: E-bost cadarnhau wedi ei anfon yn llwyddiannus!
         send: Ailanfonwch e-bost cadarnhad
-        success: E-bost cadarnhau wedi ei anfon yn llwyddiannus!
-      reset: Ailosod
-      reset_password: Ailosod cyfrinair
       resubscribe: Aildanysgrifio
       role: Caniatâd
-      roles:
-        admin: Gweinyddwr
-        moderator: Safonwr
-        staff: Staff
-        user: Defnyddiwr
-      salmon_url: URL Eog
-      search: Chwilio
       shared_inbox_url: URL Mewnflwch wedi ei rannu
-      show:
-        created_reports: Adroddiadau a grewyd gan y cyfri hwn
-        report: adrodd
-        targeted_reports: Adroddiadau am y cyfri hwn
       silence: Tawelu
-      statuses: ''
-      subscribe: Tanysgrifio
-      title: Cyfrifon
       unconfirmed_email: E-bost heb ei gadarnhau
       undo_silenced: Dadwneud tawelu
       undo_suspension: Dadwneud ataliad
       unsubscribe: Dad-danysgrifio
-      username: Enw defnyddiwr
-      web: Gwe
-    action_logs:
-      actions:
-        assigned_to_self_report: Aseiniodd %{name} adroddiad %{target} i'w hunan
-        change_email_user: Newidodd %{name} gyfeiriad e-bost y defnyddiwr %{target}
-        confirm_user: Cadarnhaodd %{name} gyfeiriad e-bost y defnyddiwr %{target}
-        create_custom_emoji: Uwchlwythodd %{name} emoji newydd %{target}
-        create_domain_block: Blociodd %{name} y parth %{target}
-        create_email_domain_block: Cosbrestrwyd parth e-bost %{target} gan %{name}
-        demote_user: Diraddiodd %{name} y defnyddiwr %{target}
-        destroy_domain_block: Dadflociodd %{name} y parth %{target}
-        destroy_status: Cafodd %{name} wared ar statws gan %{target}
-        disable_2fa_user: Diffoddodd %{name} ar ofyniad dau gam ar gyfer y defnyddiwr %{target}
-        disable_custom_emoji: Diffoddodd %{name} emoji %{target}
-        disable_user: Diffoddodd %{name} mewngofnodi ar gyfer y defnyddiwr %{target}
-        enable_custom_emoji: Galluogodd %{name} emoji %{target}
-        enable_user: Galluogodd %{name} mewngofnodi ar gyfer y defnyddiwr %{target}
-        memorialize_account: Newidodd %{name} gyfrif %{target} i dudalen goffau
-        promote_user: Dyrchafodd %{name} y defnyddiwr %{target}
-        remove_avatar_user: Cafodd %{name} wared ar afatar %{target}
-        reopen_report: Ailagorodd %{name} adroddiad %{target}
-        reset_password_user: Ailosododd %{name} gyfrinair y defnyddiwr %{target}
-        resolve_report: Datrusodd %{name} adroddiad %{target}
-        silence_account: Tawelodd %{name} gyfrif %{target}
-        suspend_account: Ataliodd %{name} gyfrif %{target}
-        unassigned_report: Dadbenododd %{name} adroddiad %{target}
-        unsilence_account: Terfynodd %{name} dawelu cyfrif %{target}
-        unsuspend_account: Terfynodd %{name} yr ataliad ar gyfrif %{target}
-        update_custom_emoji: Diweddarodd %{name} emoji %{target}
-        update_status: Diweddarodd %{name} statws gan %{taget}
-      deleted_status: "(statws wedi ei ddileu)"
-      title: Log archwilio
+      salmon_url: URL Eog
+      memorialize: Troi yn gofeb
+      redownload: Adnewyddwch afatar
+      remove_avatar: Dilëwch afatar
+      perform_full_suspension: Ataliwch yn llwyr
+      statuses: ''
     custom_emojis:
       by_domain: Parth
-      copied_msg: Llwyddwyd i greu copi lleol o'r emoji
       copy: Copïo
+      delete: Dileu
+      enable: Galluogi
+      listed: Rhestredig
+      upload: Lanlwytho
       copy_failed_msg: Methwyd i greu copi lleol o'r emoji hwnnw
       created_msg: Llwyddwyd i greu emoji!
-      delete: Dileu
       destroyed_msg: Llwyddwyd i ddinistrio emoji!
       disable: Diffodd
       disabled_msg: Llwyddwyd i ddiffodd ye emoji hwnnw
       emoji: Emoji
-      enable: Galluogi
       enabled_msg: Llwyddwyd i ganiatau yr emoji hwnnw
       image_hint: PNG hyd at 50KB
-      listed: Rhestredig
       new:
         title: Ychwanegu emoji personol newydd
       overwrite: Trosysgrifio
       shortcode_hint: O leiaf 2 nodyn, dim ond nodau alffaniwmerig a tanlinellau
-      title: Emoji personol
       unlisted: Heb ei restru
       update_failed_msg: Ni allwyd diweddaru'r emoji hwnnw
       updated_msg: Llwyddwyd i ddiweddaru'r emoji!
-      upload: Lanlwytho
+      copied_msg: Llwyddwyd i greu copi lleol o'r emoji
+      title: Emoji personol
     dashboard:
-      backlog: tasgau heb eu cwblhau
       config: Cyfluniad
-      feature_deletions: Dileadau cyfrif
+      feature_registrations: Cofrestriadau
+      features: Nodweddion
+      software: Meddalwedd
+      title: Dangosfwrdd
+      trends: Tueddiadau
       feature_invites: Dolenni gwahodd
-      feature_registrations: Cofrestriadau
-      feature_relay: Relái ffederasiwn
-      features: Nodweddion
-      hidden_service: Ffedarasiwn a gwasanaethau cudd
       open_reports: adroddiadau agored
       recent_users: Defnyddwyr diweddar
       search: Chwilio testun llawn
-      single_user_mode: Modd un defnyddiwr
-      software: Meddalwedd
       space: Defnydd o ofod
-      title: Dangosfwrdd
       total_users: cyfanswm defnyddwyr
-      trends: Tueddiadau
       week_interactions: ymadweithiau yr wythnos hon
       week_users_active: gweithredol yr wythnos hon
       week_users_new: defnyddwyr yr wythnos hon
-<<<<<<< HEAD
-=======
       backlog: tasgau heb eu cwblhau
       feature_deletions: Dileadau cyfrif
       feature_relay: Relái ffederasiwn
@@ -306,23 +281,23 @@
         update_status: Diweddarodd %{name} statws gan %{taget}
       deleted_status: (statws wedi ei ddileu)
       title: Log archwilio
->>>>>>> bbf826e9
     domain_blocks:
-      add_new: Ychwanegu
-      created_msg: Mae'r bloc parth nawr yn cael ei brosesu
-      destroyed_msg: Mae'r bloc parth wedi ei ddadwneud
       domain: Parth
       new:
         create: Creu bloc
-        hint: Ni fydd y bloc parth yn atal cread cofnodion cyfrif yn y bas data, ond mi fydd yn gosod dulliau cymedroli penodol ôl-weithredol ac awtomatig ar y cyfrifau hynny.
         severity:
-          desc_html: Mae <strong>Tawelu</strong> yn gwneud twtiau y cyfrif yn anweledig i unrhyw un nad yw'n dilyn y cyfrif. Mae <strong>Atal</strong> yn cael gwared ar holl gynnwys, cyfryngau a data proffil y cyfrif. Defnyddiwch <strong>Dim</strong> os ydych chi ond am wrthod dogfennau cyfryngau.
           noop: Dim
           silence: Tawelwch
           suspend: Atal
+          desc_html: Mae <strong>Tawelu</strong> yn gwneud twtiau y cyfrif yn anweledig
+            i unrhyw un nad yw'n dilyn y cyfrif. Mae <strong>Atal</strong> yn cael
+            gwared ar holl gynnwys, cyfryngau a data proffil y cyfrif. Defnyddiwch
+            <strong>Dim</strong> os ydych chi ond am wrthod dogfennau cyfryngau.
+        hint: Ni fydd y bloc parth yn atal cread cofnodion cyfrif yn y bas data, ond
+          mi fydd yn gosod dulliau cymedroli penodol ôl-weithredol ac awtomatig ar
+          y cyfrifau hynny.
         title: Bloc parth newydd
       reject_media: Gwrthod dogfennau cyfryngau
-      reject_media_hint: Dileu dogfennau cyfryngau wedi eu cadw yn lleol ac yn gwrthod i lawrlwytho unrhyw rai yn y dyfodol. Amherthnasol i ataliadau
       severities:
         noop: Dim
         silence: Tawelwch
@@ -331,22 +306,19 @@
       show:
         affected_accounts:
           one: Mae un cyfri yn y bas data wedi ei effeithio
-          other: "%{count} o gyfrifoedd yn y bas data wedi eu hefeithio"
+          other: '%{count} o gyfrifoedd yn y bas data wedi eu hefeithio'
         retroactive:
           silence: Dad-dawelu pob cyfri presennol o'r parth hwn
           suspend: Dad-atal pob cyfrif o'r parth hwn sy'n bodoli
+        undo: Dadwneud
         title: Dadwneud bloc parth ar gyfer %{domain}
-        undo: Dadwneud
       undo: Dadwneud
-<<<<<<< HEAD
-=======
       add_new: Ychwanegu
       created_msg: Mae'r bloc parth nawr yn cael ei brosesu
       destroyed_msg: Mae'r bloc parth wedi ei ddadwneud
       reject_media_hint: Dileu dogfennau cyfryngau wedi eu cadw yn lleol ac yn gwrthod
         i lawrlwytho unrhyw rai yn y dyfodol. Amherthnasol i ataliadau
       title: Blociau parth
->>>>>>> bbf826e9
     email_domain_blocks:
       add_new: Ychwanegu
       created_msg: Llwyddwyd i ychwanegu parth e-bost i'r gosbrestr
@@ -357,12 +329,6 @@
         create: Ychwanegu parth
         title: Cofnod newydd yng nghosbrestr e-byst
       title: Cosbrestr e-bost
-    instances:
-      account_count: Cyfrifon hysbys
-      domain_name: Parth
-      reset: Ailosod
-      search: Chwilio
-      title: INSTANCES hysbys
     invites:
       filter:
         all: Pob
@@ -371,16 +337,12 @@
         title: Hidlo
       title: Gwahoddiadau
     relays:
-      add_new: Ychwanegau relái newydd
       save_and_enable: Cadw a galluogi
       status: Statws
-<<<<<<< HEAD
-=======
       add_new: Ychwanegau relái newydd
       inbox_url: URL relái
       pending: Aros am gymeradywaeth i'r relái
       setup: Sefydlu cysylltiad relái
->>>>>>> bbf826e9
     reports:
       account:
         note: nodyn
@@ -389,6 +351,7 @@
       comment:
         none: Dim
       created_at: Adroddwyd
+      id: ID
       mark_as_resolved: Nodwch wedi ei ddatrys
       mark_as_unresolved: Nodwch heb ei ddatrys
       notes:
@@ -400,30 +363,17 @@
           eraill...
       reopen: Ailagorwch adroddiad
       report: 'Adroddiad #%{id}'
+      report_contents: Cynnwys
       reported_by: Adroddwyd gan
       resolved: Wedi ei ddatrys
       resolved_msg: Llwyddwyd i ddatrys yr adroddiad!
       silence_account: Tawelwch y cyfrif
       status: Statws
+      target: Targed
       title: Adroddiadau
       unassign: Dadneilltuo
       unresolved: Heb ei ddatrys
       updated_at: Diweddarwyd
-<<<<<<< HEAD
-    settings:
-      activity_api_enabled:
-        title: Cyhoeddwch ystatedgau agregau am weithgaredd defnyddwyr
-      contact_information:
-        email: E-bost busnes
-      registrations:
-        deletion:
-          desc_html: Caniatewch i unrhywun i ddileu eu cyfrif
-        min_invite_role:
-          disabled: Neb
-          title: Caniatewch wahoddiadau gan
-        open:
-          desc_html: Caniatewch i unrhywun greu cyfrif
-=======
       view: GWELD / GWEDD
       action_taken_by: Gwnathpwyd hyn gan
     report_notes:
@@ -449,7 +399,6 @@
     suspensions:
       proceed: Parhau
     title: Gweinyddiaeth
->>>>>>> bbf826e9
   auth:
     change_password: Cyfrinair
     confirm_email: Cadarnhau e-bost
@@ -488,7 +437,7 @@
       alipay: ''
       blackberry: ''
     current_session: Sesiwn cyfredol
-    description: "%{browser} ar %{platform}"
+    description: '%{browser} ar %{platform}'
     title: Sesiynau
   themes:
     contrast: Cyferbyniad uchel
@@ -496,8 +445,8 @@
     mastodon-light: Mastodon (golau)
   time:
     formats:
-      default: "%b %d, %Y, %H:%M"
-      month: "%b %Y"
+      default: '%b %d, %Y, %H:%M'
+      month: '%b %Y'
   user_mailer:
     welcome:
       subject: Croeso i Mastodon
