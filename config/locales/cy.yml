--- conflicted
+++ resolved
@@ -4,12 +4,8 @@
     about_mastodon_html: 'Rhwydwaith cymdeithasol y dyfodol: Dim hysbysebion, dim gwyliadwriaeth gorfforaethol, dylunio moesegol, a datganoli! Chi sy berchen eich data gyda Mastodon!'
     contact_missing: Heb ei osodF
     contact_unavailable: Ddim yn berthnasol
-<<<<<<< HEAD
     hosted_on: Decodon wedi ei weinyddu ar %{domain}
-=======
-    hosted_on: Mastodon wedi ei weinyddu ar %{domain}
     title: Ynghylch
->>>>>>> 363bedd0
   accounts:
     follow: Dilyn
     followers:
