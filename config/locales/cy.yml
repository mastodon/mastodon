--- conflicted
+++ resolved
@@ -2368,12 +2368,7 @@
     nickname_hint: Rhowch lysenw eich allwedd ddiogelwch newydd
     not_enabled: Nid ydych wedi galluogi WebAuthn eto
     not_supported: Nid yw'r porwr hwn yn cynnal allweddi diogelwch
-<<<<<<< HEAD
-    otp_required: I ddefnyddio allweddi diogelwch, galluogwch ddilysu dau ffactor yn gyntaf.
     registered_on: Cofrestrwyd ar %{date}
   wrapstodon:
     description: Gweler sut defnyddiodd %{name} Mastodon eleni!
-    title: Wrapstodon %{year} ar gyfer %{name}
-=======
-    registered_on: Cofrestrwyd ar %{date}
->>>>>>> f2a2d73e
+    title: Wrapstodon %{year} ar gyfer %{name}