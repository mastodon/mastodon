--- conflicted
+++ resolved
@@ -30,30 +30,16 @@
     other_instances: Rhestr achosion
     privacy_policy: Polisi preifatrwydd
     source_code: Cod ffynhonnell
-<<<<<<< HEAD
     status_count_after: statws
-    status_count_before: Pwy ysgrifennodd
-=======
-    status_count_after:
-      one: statws
-      other: statws
     status_count_before: Ysgriffennwyd gan
->>>>>>> dc995f05
     terms: Telerau gwasanaeth
     user_count_after: defnyddwyr
     user_count_before: Cartref i
     what_is_mastodon: Beth yw Mastodon?
   accounts:
     choices_html: 'Dewisiadau %{name}:'
-<<<<<<< HEAD
     follow: Dilynwch
     followers: Dilynwyr
-=======
-    follow: Dilyn
-    followers:
-      one: Dilynwr
-      other: Dilynwyr
->>>>>>> dc995f05
     following: Yn dilyn
     joined: Ymunodd %{date}
     link_verified_on: Gwiriwyd perchnogaeth y ddolen yma ar %{date}
@@ -611,7 +597,7 @@
     invited_by: 'Cawsoch eich gwahodd gan:'
     max_uses:
       one: 1 defnydd
-      other: "%{count) defnydd"
+      other: "%{count} defnydd"
     max_uses_prompt: Dim terfyn
     prompt: Cynhyrchwch a rhannwch ddolenni gyda eraill i ganiatau mynediad i'r achos hwn
     table:
