eo:
  simple_form:
    hints:
      defaults:
        autofollow: Homoj, kiuj registriĝos per la invito aŭtomate sekvos vin
        avatar: Formato PNG, GIF aŭ JPG. Ĝis 2MB. Estos malgrandigita al 400x400px
        bot: Tiu konto ĉefe faras aŭtomatajn agojn, kaj povas esti ne kontrolata
        context: Unu ol pluraj kuntekstoj kie la filtrilo devus agi
        digest: Sendita nur post longa tempo de neaktiveco, kaj nur se vi ricevis
          personan mesaĝon en via foresto
        display_name:
          one: <span class="name-counter">1</span> signo restas
          other: <span class="name-counter">%{count}</span> signoj restas
        fields: Vi povas havi ĝis 4 tabelajn elementojn en via profilo
        header: Formato PNG, GIF aŭ JPG. Ĝis 2MB. Estos malgrandigita al 700x335px
<<<<<<< HEAD
        inbox_url: Kopiu la URL de la ĉefpaĝo de la ripetilo, kiun vi volas uzi
        irreversible: Elfiltritaj mesaĝoj malaperos por ĉiam, eĉ se la filtrilo estas poste forigita
=======
        irreversible: Elfiltritaj mesaĝoj malaperos por ĉiam, eĉ se la filtrilo estas
          poste forigita
>>>>>>> dbeffbc5
        locale: La lingvo de la uzant-interfaco, retmesaĝoj kaj puŝ-sciigoj
        locked: Vi devos aprobi ĉiun peton de sekvado mane
        note:
          one: <span class="note-counter">1</span> signo restas
          other: <span class="note-counter">%{count}</span> signoj restas
        phrase: Estos provita senzorge pri la uskleco de teksto aŭ averto pri enhavo
          de mesaĝo
        setting_default_language: La lingvo de viaj mesaĝoj povas esti aŭtomate detektitaj,
          sed tio ne ĉiam ĝustas
        setting_hide_network: Tiuj, kiujn vi sekvas, kaj tiuj, kiuj sekvas vin ne
          estos videblaj en via profilo
        setting_noindex: Influas vian publikan profilon kaj mesaĝajn paĝojn
        setting_theme: Influas kiel Mastodon aspektas post ensaluto de ajna aparato.
<<<<<<< HEAD
        whole_word: Kiam la vorto aŭ frazo estas nur litera aŭ cifera, ĝi estos uzata nur se ĝi kongruas kun la tuta vorto
=======
        inbox_url: Kopiu la URL de la ĉefpaĝo de la ripetilo, kiun vi volas uzi
        whole_word: Kiam la vorto aŭ frazo estas nur litera aŭ cifera, ĝi estos uzata
          nur se ĝi kongruas kun la tuta vorto
>>>>>>> dbeffbc5
      imports:
        data: CSV-dosiero el alia nodo de Mastodon
      sessions:
        otp: 'Enmetu la kodon de dufaktora aŭtentigo el via telefono aŭ uzu unu el
          viaj realiraj kodoj:'
      user:
        chosen_languages: Kiam estas elekto, nur mesaĝoj en elektitaj lingvoj aperos
          en publikaj tempolinioj
    labels:
      account:
        fields:
          name: Etikedo
          value: Enhavo
      defaults:
        autofollow: Inviti al sekvi vian konton
        avatar: Profilbildo
        bot: Tio estas robota konto
        chosen_languages: Filtri lingvojn
        confirm_new_password: Konfirmi novan pasvorton
        confirm_password: Konfirmi pasvorton
        context: Filtri kuntekstojn
        current_password: Nuna pasvorto
        data: Datumoj
        display_name: Publika nomo
        email: Retadreso
        expires_in: Eksvalidiĝas post
        fields: Profilaj metadatumoj
        header: Fonbildo
        inbox_url: URL de la ripetila enirkesto
        irreversible: Forĵeti anstataŭ kaŝi
        locale: Interfaca lingvo
        locked: Ŝlosi konton
        max_uses: Maksimuma nombro de uzoj
        new_password: Nova pasvorto
        note: Sinprezento
        otp_attempt: Kodo de dufaktora aŭtentigo
        password: Pasvorto
        phrase: Vorto aŭ frazo
        setting_auto_play_gif: Aŭtomate ekigi GIF-ojn
        setting_boost_modal: Montri fenestron por konfirmi antaŭ ol diskonigi
        setting_default_language: Publikada lingvo
        setting_default_privacy: Mesaĝa videbleco
        setting_default_sensitive: Ĉiam marki aŭdovidaĵojn tiklaj
        setting_delete_modal: Montri fenestron por konfirmi antaŭ ol forigi mesaĝon
        setting_display_sensitive_media: Ĉiam montri aŭdovidaĵojn markitajn tiklaj
        setting_hide_network: Kaŝi viajn sekvantojn kaj sekvatojn
        setting_noindex: Ellistiĝi de retserĉila indeksado
        setting_reduce_motion: Malrapidigi animaciojn
        setting_system_font_ui: Uzi la dekomencan tiparon de la sistemo
        setting_theme: Reteja etoso
        setting_unfollow_modal: Montri fenestron por konfirmi antaŭ ol ĉesi sekvi
          iun
        severity: Graveco
        type: Importa tipo
        username: Uzantnomo
        username_or_email: Uzantnomo aŭ Retadreso
<<<<<<< HEAD
=======
        inbox_url: URL de la ripetila enirkesto
>>>>>>> dbeffbc5
        whole_word: Tuta vorto
      interactions:
        must_be_follower: Bloki sciigojn de nesekvantoj
        must_be_following: Bloki sciigojn de homoj, kiujn vi ne sekvas
        must_be_following_dm: Bloki rektajn mesaĝojn de homoj, kiujn vi ne sekvas
      notification_emails:
        digest: Sendi resumajn retmesaĝojn
        favourite: Sendi retmesaĝon kiam iu stelumas vian mesaĝon
        follow: Sendi retmesaĝon kiam iu sekvas vin
        follow_request: Sendi retmesaĝon kiam iu petas sekvi vin
        mention: Sendi retmesaĝon kiam iu mencias vin
        reblog: Sendi retmesaĝon kiam iu diskonigas vian mesaĝon
    'no': Ne
    required:
      mark: '*'
      text: bezonata
    'yes': Jes<|MERGE_RESOLUTION|>--- conflicted
+++ resolved
@@ -13,13 +13,8 @@
           other: <span class="name-counter">%{count}</span> signoj restas
         fields: Vi povas havi ĝis 4 tabelajn elementojn en via profilo
         header: Formato PNG, GIF aŭ JPG. Ĝis 2MB. Estos malgrandigita al 700x335px
-<<<<<<< HEAD
-        inbox_url: Kopiu la URL de la ĉefpaĝo de la ripetilo, kiun vi volas uzi
-        irreversible: Elfiltritaj mesaĝoj malaperos por ĉiam, eĉ se la filtrilo estas poste forigita
-=======
         irreversible: Elfiltritaj mesaĝoj malaperos por ĉiam, eĉ se la filtrilo estas
           poste forigita
->>>>>>> dbeffbc5
         locale: La lingvo de la uzant-interfaco, retmesaĝoj kaj puŝ-sciigoj
         locked: Vi devos aprobi ĉiun peton de sekvado mane
         note:
@@ -33,13 +28,9 @@
           estos videblaj en via profilo
         setting_noindex: Influas vian publikan profilon kaj mesaĝajn paĝojn
         setting_theme: Influas kiel Mastodon aspektas post ensaluto de ajna aparato.
-<<<<<<< HEAD
-        whole_word: Kiam la vorto aŭ frazo estas nur litera aŭ cifera, ĝi estos uzata nur se ĝi kongruas kun la tuta vorto
-=======
         inbox_url: Kopiu la URL de la ĉefpaĝo de la ripetilo, kiun vi volas uzi
         whole_word: Kiam la vorto aŭ frazo estas nur litera aŭ cifera, ĝi estos uzata
           nur se ĝi kongruas kun la tuta vorto
->>>>>>> dbeffbc5
       imports:
         data: CSV-dosiero el alia nodo de Mastodon
       sessions:
@@ -96,10 +87,7 @@
         type: Importa tipo
         username: Uzantnomo
         username_or_email: Uzantnomo aŭ Retadreso
-<<<<<<< HEAD
-=======
         inbox_url: URL de la ripetila enirkesto
->>>>>>> dbeffbc5
         whole_word: Tuta vorto
       interactions:
         must_be_follower: Bloki sciigojn de nesekvantoj
