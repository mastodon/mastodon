eo:
  simple_form:
    hints:
      defaults:
        avatar: Formato PNG, GIF aŭ JPG. Ĝis 2MB. Estos malgrandigita al 400x400px
        bot: Tiu konto ĉefe faras aŭtomatajn agojn, kaj povas esti ne kontrolata
        digest: Sendita nur post longa tempo de neaktiveco, kaj nur se vi ricevis
          personan mesaĝon en via foresto
        display_name:
          one: <span class="name-counter">1</span> signo restas
          other: <span class="name-counter">%{count}</span> signoj restas
        fields: Vi povas havi ĝis 4 tabelajn elementojn en via profilo
        header: Formato PNG, GIF aŭ JPG. Ĝis 2MB. Estos malgrandigita al 700x335px
        locked: Vi devos aprobi ĉiun peton de sekvado mane
        note:
          one: <span class="note-counter">1</span> signo restas
          other: <span class="note-counter">%{count}</span> signoj restas
        setting_hide_network: Tiuj, kiujn vi sekvas, kaj tiuj, kiuj sekvas vin ne
          estos videblaj en via profilo
        setting_noindex: Influas vian publikan profilon kaj mesaĝajn paĝojn
        setting_theme: Influas kiel Mastodon aspektas post ensaluto de ajna aparato.
        autofollow: Homoj, kiuj registriĝos per la invito aŭtomate sekvos vin
      imports:
        data: CSV-dosiero el alia nodo de Mastodon
      sessions:
<<<<<<< HEAD
        otp: 'Enmetu la kodon de dufaktora aŭtentigo el via telefono aŭ uzu unu el viaj realiraj kodoj:'
=======
        otp: 'Enmetu la kodon de dufaktora aŭtentigo el via telefono aŭ uzu unu el
          viaj realiraj kodoj:'
      user:
        filtered_languages: Markitaj lingvoj estos elfiltritaj de publikaj tempolinioj
          por vi
>>>>>>> 60d2d169
    labels:
      account:
        fields:
          name: Etikedo
          value: Enhavo
      defaults:
        avatar: Profilbildo
        bot: Tio estas robota konto
        confirm_new_password: Konfirmi novan pasvorton
        confirm_password: Konfirmi pasvorton
        current_password: Nuna pasvorto
        data: Datumoj
        display_name: Publika nomo
        email: Retadreso
        expires_in: Eksvalidiĝas post
        fields: Profilaj metadatumoj
        header: Fonbildo
        locale: Lingvo
        locked: Ŝlosi konton
        max_uses: Maksimuma nombro de uzoj
        new_password: Nova pasvorto
        note: Sinprezento
        otp_attempt: Kodo de dufaktora aŭtentigo
        password: Pasvorto
        setting_auto_play_gif: Aŭtomate ekigi GIF-ojn
        setting_boost_modal: Montri fenestron por konfirmi antaŭ ol diskonigi
        setting_default_privacy: Mesaĝa videbleco
        setting_default_sensitive: Ĉiam marki aŭdovidaĵojn tiklaj
        setting_delete_modal: Montri fenestron por konfirmi antaŭ ol forigi mesaĝon
        setting_display_sensitive_media: Ĉiam montri aŭdovidaĵojn markitajn tiklaj
        setting_hide_network: Kaŝi viajn sekvantojn kaj sekvatojn
        setting_noindex: Ellistiĝi de retserĉila indeksado
        setting_reduce_motion: Malrapidigi animaciojn
        setting_system_font_ui: Uzi la dekomencan tiparon de la sistemo
        setting_theme: Reteja etoso
        setting_unfollow_modal: Montri fenestron por konfirmi antaŭ ol ĉesi sekvi
          iun
        severity: Graveco
        type: Importa tipo
        username: Uzantnomo
        username_or_email: Uzantnomo aŭ Retadreso
        autofollow: Inviti al sekvi vian konton
      interactions:
        must_be_follower: Bloki sciigojn de nesekvantoj
        must_be_following: Bloki sciigojn de homoj, kiujn vi ne sekvas
        must_be_following_dm: Bloki rektajn mesaĝojn de homoj, kiujn vi ne sekvas
      notification_emails:
        digest: Sendi resumajn retmesaĝojn
        favourite: Sendi retmesaĝon kiam iu stelumas vian mesaĝon
        follow: Sendi retmesaĝon kiam iu sekvas vin
        follow_request: Sendi retmesaĝon kiam iu petas sekvi vin
        mention: Sendi retmesaĝon kiam iu mencias vin
        reblog: Sendi retmesaĝon kiam iu diskonigas vian mesaĝon
    'no': Ne
    required:
      mark: '*'
      text: bezonata
    'yes': Jes<|MERGE_RESOLUTION|>--- conflicted
+++ resolved
@@ -23,15 +23,8 @@
       imports:
         data: CSV-dosiero el alia nodo de Mastodon
       sessions:
-<<<<<<< HEAD
-        otp: 'Enmetu la kodon de dufaktora aŭtentigo el via telefono aŭ uzu unu el viaj realiraj kodoj:'
-=======
         otp: 'Enmetu la kodon de dufaktora aŭtentigo el via telefono aŭ uzu unu el
           viaj realiraj kodoj:'
-      user:
-        filtered_languages: Markitaj lingvoj estos elfiltritaj de publikaj tempolinioj
-          por vi
->>>>>>> 60d2d169
     labels:
       account:
         fields:
