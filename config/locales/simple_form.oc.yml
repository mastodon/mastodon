--- conflicted
+++ resolved
@@ -13,13 +13,8 @@
           other: Demòran encara <span class="name-counter">%{count}</span> caractèrs
         fields: Podètz far veire cap a 4 elements sus vòstre perfil
         header: PNG, GIF o JPG. Maximum 2 Mo. Serà retalhada en 700x335px
-<<<<<<< HEAD
-        inbox_url: Copiatz l’URL de la pagina màger del relai que volètz utilizar
-        irreversible: Los tuts filtrats desapareisseràn irreversiblament, encara que lo filtre siá suprimit mai tard
-=======
         irreversible: Los tuts filtrats desapareisseràn irreversiblament, encara que
           lo filtre siá suprimit mai tard
->>>>>>> dbeffbc5
         locale: La lenga de l’interfàcia d’utilizacion, los messatges e las notificacions
         locked: Demanda qu’acceptetz manualament lo mond que vos sègon e botarà la
           visibilitat de vòstras publicacions coma accessiblas a vòstres seguidors
@@ -36,16 +31,11 @@
         setting_hide_network: Vòstre perfil mostrarà pas los que vos sègon e lo monde
           que seguètz
         setting_noindex: Aquò es destinat a vòstre perfil public e vòstra pagina d’estatuts
-<<<<<<< HEAD
-        setting_theme: Aquò càmbia lo tèma grafic de Mastodon quand sètz connectat qual que siasque lo periferic.
-        whole_word: Quand lo mot-clau o frasa es solament alfranumeric, serà pas qu’aplicat se correspond al mot complèt
-=======
         setting_theme: Aquò càmbia lo tèma grafic de Mastodon quand sètz connectat
           qual que siasque lo periferic.
         inbox_url: Copiatz l’URL de la pagina màger del relai que volètz utilizar
         whole_word: Quand lo mot-clau o frasa es solament alfranumeric, serà pas qu’aplicat
           se correspond al mot complèt
->>>>>>> dbeffbc5
       imports:
         data: Fichièr CSV exportat d’una autra instància Mastodon
       sessions:
@@ -104,10 +94,7 @@
         type: Tipe d’impòrt
         username: Nom d’utilizaire
         username_or_email: Nom d’utilizaire o corrièl
-<<<<<<< HEAD
-=======
         inbox_url: URL de la bóstia de recepcion del relai
->>>>>>> dbeffbc5
         whole_word: Mot complèt
       interactions:
         must_be_follower: Blocar las notificacions del mond que vos sègon pas
