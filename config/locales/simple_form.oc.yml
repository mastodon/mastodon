--- conflicted
+++ resolved
@@ -8,12 +8,6 @@
         bot: Avisar lo monde qu’aqueste compte es pas d’una persona
         context: Un o mai de contèxtes ont lo filtre deuriá s’aplicar
         digest: Solament enviat aprèp un long moment d’inactivitat e solament s’avètz recebut de messatges personals pendent vòstra abséncia
-<<<<<<< HEAD
-=======
-        display_name:
-          one: Demòra encara <span class="name-counter">1</span> caractèr
-          other: Demòran encara <span class="name-counter">%{count}</span> caractèrs
->>>>>>> 23de4706
         email: Vos mandarem un corrièl de confirmacion
         fields: Podètz far veire cap a 4 elements sus vòstre perfil
         header: PNG, GIF o JPG. Maximum %{size}. Serà retalhada en %{dimensions}px
@@ -21,12 +15,6 @@
         irreversible: Los tuts filtrats desapareisseràn irreversiblament, encara que lo filtre siá suprimit mai tard
         locale: La lenga de l’interfàcia d’utilizacion, los messatges e las notificacions
         locked: Demanda qu’acceptetz manualament lo mond que vos sègon e botarà la visibilitat de vòstras publicacions coma accessiblas a vòstres seguidors solament
-<<<<<<< HEAD
-=======
-        note:
-          one: Demòra encara <span class="name-counter">1</span> caractèr
-          other: Demòran encara <span class="name-counter">%{count}</span> caractèrs
->>>>>>> 23de4706
         password: Utilizatz almens 8 caractèrs
         phrase: Serà pres en compte que siá en majuscula o minuscula o dins un avertiment de contengut sensible
         scopes: A quinas APIs poiràn accedir las aplicacions. Se seleccionatz un encastre de naut nivèl, fa pas mestièr de seleccionar los nivèls mai basses.
