--- conflicted
+++ resolved
@@ -5,15 +5,6 @@
       defaults:
         avatar: PNG, GIF o JPG. Maximum 2 Mo. Serà retalhat en 120x120px
         display_name:
-<<<<<<< HEAD
-          one: 'Demòra encara <span class="name-counter">1</span> caractèr'
-          other: 'Demòran encara <span class="name-counter">%{count}</span> caractèrs'
-        header: PNG, GIF o JPG. Maximum 2 Mo. Serà retalhada en 700x335px
-        locked: Demanda qu’acceptetz manualament lo mond que vos sègon e botarà la visibilitat de vòstras publicacions coma accessiblas a vòstres seguidors solament
-        note:
-          one: 'Demòra encara <span class="name-counter">1</span> caractèr'
-          other: 'Demòran encara <span class="name-counter">%{count}</span> caractèrs'
-=======
           one: Demòra encara <span class="name-counter">1</span> caractèr
           other: Demòran encara <span class="name-counter">%{count}</span> caractèrs
         header: PNG, GIF o JPG. Maximum 2 Mo. Serà retalhada en 700x335px
@@ -21,7 +12,6 @@
         note:
           one: Demòra encara <span class="name-counter">1</span> caractèr
           other: Demòran encara <span class="name-counter">%{count}</span> caractèrs
->>>>>>> 947887f2
       imports:
         data: Fichièr CSV exportat d’una autra instància Mastodon
       sessions:
