---
ca:
  about:
    about_hashtag_html: Aquests són toots públics etiquetats amb <strong>#%{hashtag}</strong>. Pots interactuar amb ells si tens un compte a qualsevol lloc del fediverse.
    about_mastodon_html: Mastodon és un servidor de xarxa social <em>lliure i de codi obert</em>. Una alternativa <em>descentralitzada</em> a plataformes comercials, que evita el risc que una única companyia monopolitzi la teva comunicació. Qualsevol pot executar Mastodon i participar sense problemes en la <em>xarxa social</em>.
    about_this: Quant a aquesta instància
    closed_registrations: Els registres estan actualment tancats en aquesta instància.
    contact: Contacte
    contact_missing: No configurat
    contact_unavailable: N/D
    description_headline: Què es %{domain}?
    domain_count_after: altres instàncies
    domain_count_before: Connectat a
    extended_description_html: |
      <h3>Un bon lloc per les regles</h3>
      <p>Encara no s'ha configurat la descripció ampliada.</p>
    features:
      humane_approach_body: Aprenent dels errors d'altres xarxes, Mastodon té com a objectiu fer eleccions ètiques de disseny per a combatre el mal ús de les xarxes socials.
      humane_approach_title: Un enfocament més humà
      not_a_product_body: Mastodon no és una xarxa comercial. Sense publicitat, sense mineria de dades, sense jardins emmurallats. No hi ha autoritat central.
      not_a_product_title: Ets una persona, no un producte
      real_conversation_body: Amb 500 caràcters a la teva disposició i suport per a continguts granulars i avisos multimèdia, pots expressar-te de la manera que vulguis.
      real_conversation_title: Construït per a converses reals
      within_reach_body: Diverses aplicacions per a iOS, Android i altres plataformes gràcies a un ecosistema API amable amb el desenvolupador, et permet mantenir-te al dia amb els amics en qualsevol lloc..
      within_reach_title: Sempre a l'abast
    find_another_instance: Troba altres instàncies
    generic_description: "%{domain} és un servidor a la xarxa"
    hosted_on: Mastodon allotjat a %{domain}
    learn_more: Més informació
    other_instances: Altres instàncies
    source_code: Codi font
    status_count_after: estats
    status_count_before: que han escrit
    user_count_after: usuaris registrats
    user_count_before: Tenim
    what_is_mastodon: Què és Mastodon?
  accounts:
    follow: Segueix
    followers: Seguidors
    following: Seguint
    media: Mèdia
    moved_html: "%{name} s'ha mogut a %{new_profile_link}:"
    nothing_here: No hi ha res aquí!
    people_followed_by: Usuaris a qui %{name} segueix
    people_who_follow: Usuaris que segueixen %{name}
    posts: Toots
<<<<<<< HEAD
    posts_with_replies: Toots i respostes
    remote_follow: Seguiment remot
    reserved_username: El nom d'usuari està reservat
    roles:
      admin: Admin
      moderator: Mod
    unfollow: Deixar de seguir
=======
    remote_follow: Segueix
    reserved_username: El nom d'usuari està reservat
    unfollow: Deixa de seguir
>>>>>>> 2b51b409
  admin:
    account_moderation_notes:
      account: Moderador
      create: Crear
      created_at: Data
      created_msg: La nota de moderació s'ha creat correctament.
      delete: Suprimeix
      destroyed_msg: S'ha destruït la nota de moderació.
    accounts:
      are_you_sure: Estàs segur?
      by_domain: Domini
      confirm: Confirma
      confirmed: Confirmat
<<<<<<< HEAD
      demote: Degrada
      disable: Inhabilita
      disable_two_factor_authentication: Desactivar 2FA
      disabled: Inhabilita
      display_name: Nom de visualització
      domain: Domini
      edit: Editar
      email: E-mail
      enable: Habilitar
      enabled: Habilitat
      feed_url: URL del feed
=======
      disable_two_factor_authentication: Desactiva 2FA
      display_name: Nom de visualització
      domain: Domini
      edit: Edita
      email: Correu-e
      feed_url: URL del canal
>>>>>>> 2b51b409
      followers: Seguidors
      followers_url: URL dels seguidors
      follows: Segueix
      inbox_url: URL de la safata d'entrada
      ip: IP
      location:
        all: Tot
        local: Local
        remote: Remot
<<<<<<< HEAD
        title: Localització
      login_status: Estat d'accés
=======
        title: Ubicació
>>>>>>> 2b51b409
      media_attachments: Adjunts multimèdia
      memorialize: Es converteix en memoriam
      moderation:
        all: Tot
        silenced: Silenciat
        suspended: Suspès
        title: Moderació
      moderation_notes: Notes de moderació
      most_recent_activity: Activitat més recent
      most_recent_ip: IP més recent
      not_subscribed: No subscrit
      order:
        alphabetic: Alfabètic
        most_recent: Més recent
        title: Ordre
<<<<<<< HEAD
      outbox_url: URL de la bústia de sortida
      perform_full_suspension: Aplicar suspensió completa
=======
      perform_full_suspension: Aplica la suspensió completa
>>>>>>> 2b51b409
      profile_url: URL del perfil
      promote: Promociona
      protocol: Protocol
      public: Públic
      push_subscription_expires: La subscripció PuSH expira
<<<<<<< HEAD
      redownload: Refrescar avatar
      reset: Reajustar
      reset_password: Restablir la contrasenya
      resubscribe: Resubscribir
      role: Permisos
      roles:
        admin: Administrador
        moderator: Moderador
        user: Usuari
=======
      redownload: Actualitza l'avatar
      reset: Reajusta
      reset_password: Restableix la contrasenya
      resubscribe: Torna a subscriure
>>>>>>> 2b51b409
      salmon_url: URL Salmon
      search: Cerca
      shared_inbox_url: URL de la safata d'entrada compartida
      show:
        created_reports: Informes creats per aquest compte
        report: informe
        targeted_reports: Informes realitzats sobre aquest compte
      silence: Silenci
      statuses: Estats
      subscribe: Subscriu
      title: Comptes
      undo_silenced: Deixa de silenciar
      undo_suspension: Desfés la suspensió
      unsubscribe: Donar-se de baixa
      username: Nom d'usuari
      web: Web
    custom_emojis:
      copied_msg: S'ha creat correctament la còpia local del emoji
      copy: Copia
      copy_failed_msg: No s'ha pogut fer una còpia local d'aquest emoji
      created_msg: Emoji creat amb èxit!
      delete: Suprimeix
      destroyed_msg: Emojo s'ha destruït amb èxit!
      disable: Inhabilita
      disabled_msg: S'ha inhabilitat l'emoji amb èxit
      emoji: Emoji
      enable: Habilita
      enabled_msg: S'ha habilitat amb èxit emoji
      image_hint: PNG de fins a 50 KB
      listed: Enumerat
      new:
      title: Afegeix nou emoji personalitzat
      overwrite: Sobreescriure
      shortcode: Codi curt
      shortcode_hint: Com a mínim 2 caràcters, només caràcters alfanumèrics i guions baixos
      title: Emojis personatlitzats
      unlisted: Sense classificar
      update_failed_msg: No s'ha pogut actualitzar aquest emoji
      updated_msg: Emoji s'ha actualitzat correctament.
      upload: Carrega
    domain_blocks:
      add_new: Afegeix
      created_msg: El bloqueig de domini ara s'està processant
      destroyed_msg: El bloqueig de domini s'ha desfet
      domain: Domini
      new:
        create: Crea un bloqueig
        hint: El bloqueig de domini no impedirà la creació de nous comptes en la base de dades, però s´aplicaran mètodes de moderació específics sobre aquests comptes
        severity:
          desc_html: "<strong>Silenci</strong> farà les publicacions del compte invisibles a tothom que no l'estigui seguint. La suspencsió eliminarà tots els continguts, multimèdia i les dades del perfil del compte."
          noop: Cap
          silence: Silenci
          suspend: Suspensió
        title: Nou bloqueig de domini
      reject_media: Rebutja els fitxers multimèdia
      reject_media_hint: Elimina els fitxers multimèdia emmagatzamats localment i impideix descarregar-ne cap en el futur. Irrellevant en les suspensions
      severities:
        noop: Cap
        silence: Silenci
        suspend: Suspensió
      severity: Severitat
      show:
        affected_accounts:
          one: Un compte afectat en la base de dades
          other: "%{count} comptes afectats en la base de dades"
        retroactive:
          silence: Desfés el silenci a tots els comptes existents d'aquest domini
          suspend: Desfés la suspensió de tots els comptes d'aquest domini
        title: Desfés el bloqueig de domini de %{domain}
        undo: Desfés
      title: Bloquejos de domini
<<<<<<< HEAD
      undo: Desfer
    email_domain_blocks:
      add_new: Afegir nou
      created_msg: S'ha creat el bloc de domini de correu electrònic
      delete: Suprimeix
      destroyed_msg: S'ha eliminat correctament el bloc del domini de correu
      domain: Domini
      new:
      create: Crear bloc
        title: Nou bloc de domini de correu electrònic
      title: Bloc de domini de correu electrònic
=======
      undo: Desfés
>>>>>>> 2b51b409
    instances:
      account_count: Comptes coneguts
      domain_name: Domini
      reset: Restablir
      search: Cerca
      title: Instàncies conegudes
    reports:
      action_taken_by: Mesures adoptades per
      are_you_sure: Estàs segur?
      comment:
        label: Comentari
        none: Cap
      delete: Suprimeix
      id: ID
      mark_as_resolved: Marca com a resolt
      nsfw:
<<<<<<< HEAD
        'false': Mostra els fitxers multimèdia adjunts
        'true': Amaga els fitxers multimèdia adjunts
=======
        'false': APTE
        'true': NO APTE (NSFW)
>>>>>>> 2b51b409
      report: 'Informe #%{id}'
      report_contents: Continguts
      reported_account: Compte reportat
      reported_by: Reportat per
      resolved: Resolt
      silence_account: Silencia el compte
      status: Estat
      suspend_account: Suspèn el compte
      target: Objectiu
      title: Informes
      unresolved: No resolt
      view: Visualització
    settings:
      bootstrap_timeline_accounts:
        desc_html: Separa diversos noms d'usuari amb comes. Només funcionaran els comptes locals i desbloquejats. El valor predeterminat quan està buit és tots els administradors locals..
        title: El seguiment per defecte per als nous usuaris
      contact_information:
        email: Introdueix una adreça de correu electrònic pùblica
        username: Introdueix un nom d'usuari
      registrations:
        closed_message:
          desc_html: Apareix en la primera pàgina quan es tanquen els registres<br>Pots utilitzar etiquetes HTML
          title: Missatge de registre tancat
        deletion:
          desc_html: Permet a qualsevol esborrar el seu compte
          title: Obre la supressió del compte
        open:
          desc_html: Permet que qualsevol pugui crear un compte
          title: Registre obert
      show_staff_badge:
        desc_html: Mostra una insígnia de personal en una pàgina d'usuari
        title: Mostra insígnia de personal
      site_description:
        desc_html: Es mostra com un paràgraf a la pàgina principal i s'utilitza com una etiqueta meta.<br>Pots utilitzar etiquetes HTML, en particular <code>&lt;a&gt;</code> i <code>&lt;em&gt;</code>.
        title: Descripció del lloc
      site_description_extended:
        desc_html: Un bon lloc per al codi de conducta, regles, directrius i altres coses que distingeixen la vostra instància. Pots utilitzar etiquetes HTML
        title: Descripció ampliada del lloc
      site_terms:
        desc_html: Pots escriure la teva pròpia política de privadesa, els termes del servei o d'altres normes legals. Pots utilitzar etiquetes HTML
        title: Termes del servei personalitzats
      site_title: Títol del lloc
      thumbnail:
        desc_html: S'utilitza per obtenir visualitzacions prèvies a través d'OpenGraph i API. Es recomana 1200x630px
        title: Miniatura de la Instància
      timeline_preview:
        desc_html: Mostra la línia de temps pública a la pàgina inicial
        title: Vista prèvia de la línia de temps
      title: Configuració del lloc
    statuses:
      back_to_account: Torna a la pàgina del compte
      batch:
<<<<<<< HEAD
        delete: Suprimeix
        nsfw_off: NSFW OFF
        nsfw_on: NSFW ON
=======
        delete: Esborra
        nsfw_off: APTE
        nsfw_on: NO APTE (NSFW)
>>>>>>> 2b51b409
      execute: Executa
      failed_to_execute: No s'ha pogut executar
      media:
        hide: Amaga el contingut multimèdia
        show: Mostra el contingut multimèdia
        title: Contingut multimèdia
      no_media: Sense contingut multimèdia
      title: Estats del compte
      with_media: Amb contingut multimèdia
    subscriptions:
      callback_url: Callback URL
      confirmed: Confirmat
      expires_in: Expira en
      last_delivery: Últim lliurament
      title: WebSub
      topic: Tòpic
    title: Administració
  admin_mailer:
    new_report:
      body: "%{reporter} ha informat de %{target}"
      subject: Nou informe per a %{instance} (#%{id})
  application_mailer:
    salutation: "%{name},"
    settings: 'Canvia les preferències de correu: %{link}'
    signature: Notificacions de Mastodon des de %{instance}
    view: 'Vista:'
  applications:
<<<<<<< HEAD
    created: L'aplicació s'ha creat correctament
    destroyed: L'aplicació s'ha suprimit correctament
    invalid_url: La URL proporcionada es incorrecte
    regenerate_token: Regenerar token d'accés
    token_regenerated: Token d'accés s'ha generat correctament
    warning: Aneu amb compte amb aquestes dades. No ho compartiu mai amb ningú!
    your_token: El token d'accés
=======
    invalid_url: L'URL proporcionat no és correcte
>>>>>>> 2b51b409
  auth:
    agreement_html: En inscriure't, acceptes <a href="%{rules_path}">els nostres termes del servei</a> i <a href="%{terms_path}">la nostra política de privadesa</a>.
    change_password: Canvia la contrasenya
    delete_account: Esborra el compte
    delete_account_html: Si vols esborrar el teu compte pots <a href="%{path}">fer-ho aquí</a>. Se't demanarà confirmació.
    didnt_get_confirmation: No ha rebut el correu de confirmació?
    forgot_password: Has oblidat la contrasenya?
    invalid_reset_password_token: L'enllaç de restabliment de la contrasenya no és vàlid o ha caducat. Torna-ho a provar..
    login: Inicia sessió
    logout: Tanca sessió
    register: Registra't
    resend_confirmation: Torna a enviar el correu de confirmació
    reset_password: Restableix la contrasenya
    set_new_password: Estableix nova contrasenya
  authorize_follow:
    error: Malauradament, ha ocorregut un error buscant el compte remot
    follow: Segueix
    follow_request: 'Heu enviat una sol·licitud de seguiment a:'
    following: 'Perfecte! Ara segueixes:'
    post_follow:
      close: O bé, pots tancar aquesta finestra.
      return: Torna al perfil de l'usuari
      web: Vés a la web
    title: Segueix %{acct}
  datetime:
    distance_in_words:
      about_x_hours: "%{count} h"
      about_x_months: "%{count} mesos"
      about_x_years: "%{count} anys"
      almost_x_years: "%{count}anys"
      half_a_minute: Ara mateix
      less_than_x_minutes: "%{count}m"
      less_than_x_seconds: Ara mateix
      over_x_years: "%{count} anys"
      x_days: "%{count} dies"
      x_minutes: "%{count} min"
      x_months: "%{count} mesos"
      x_seconds: "%{count} s"
  deletes:
    bad_password_msg: Bon intent hackers! La contrasenya no és correcta
    confirm_password: Introdueix la contrasenya actual per a verificar la teva identitat
    description_html: Això eliminarà de forma <strong>irreversible i permanent</strong> el contingut del teu compte i el desactivarà. El teu nom d'usuari romandrà reservat per evitar que algú volgués fer-se passar per tu.
<<<<<<< HEAD
    proceed: Suprimir el compte
    success_msg: El teu compte s'ha eliminat correctament
    warning_html: Només està garantida l'eliminació d'aquesta particular instància. El contingut que ha estat àmpliament compartit que deixi petjades. Els servidors fora de línia i els que ja no estan subscrits no actualitzaran les seves bases de dades.
=======
    proceed: Esborra el compte
    success_msg: El compte s'ha eliminat correctament
    warning_html: Només està garantida l'eliminació en aquesta instància en particular. El contingut que ha estat àmpliament compartit que deixi petjades. Els servidors fora de línia i els que ja no estan subscrits no actualitzaran les seves bases de dades.
>>>>>>> 2b51b409
    warning_title: Disponibilitat de contingut disseminat
  errors:
    '403': No tens permís per a veure aquesta pàgina.
    '404': La pàgina que estàs cercant no existeix.
    '410': La pàgina que estàs cercant ja no existeix.
    '422':
      content: La verificació de seguretat ha fallat. Bloques les galetes?
      title: La verificació de seguretat ha fallat
    '429': Estrangulat
<<<<<<< HEAD
    '500':
      content: We're sorry, but something went wrong on our end.
      title: This page is not correct
    noscript_html: Per utilitzar Mastodon si us plau activa JavaScript. També podeu provar una de les <a href="https://github.com/tootsuite/documentation/blob/master/Using-Mastodon/Apps.md"> aplicacions natives</a> per Mastodon per a la vostra plataforma.
=======
    noscript_html: Activa JavaScript per a utilitzar Mastodon.
>>>>>>> 2b51b409
  exports:
    blocks: Persones que has bloquejat
    csv: CSV
    follows: Persones que segueixes
    mutes: Persones silenciades
    storage: Emmagatzematge
  followers:
    domain: Domini
    explanation_html: Si desitges garantir la privacitat de les teves publicacions, has de ser conscient de qui t'està seguint. <strong> Les publicacions privades es lliuren a totes les instàncies on tens seguidors </ strong>. És possible que vulguis revisar-los i eliminar seguidors si no confies en que la teva privacitat sigui respectada pel personal o el programari d'aquests casos
    followers_count: Nombre de seguidors
    lock_link: Bloca el teu compte
    purge: Elimina dels seguidors
    success:
      one: En el procés de bloqueig suau de seguidors d'un domini...
      other: En el procés de bloqueig suau de seguidors de %{count} dominis...
    true_privacy_html: Considera que <strong>la autèntica privacitat només es pot aconseguir amb xifratge d'extrem a extrem</strong>.
    unlocked_warning_html: Tothom pot seguir-te per a veure inmediatament les teves publicacions privades. %{lock_link} per poder revisar i rebutjar seguidors.
    unlocked_warning_title: El teu compte no està blocat
  generic:
    changes_saved_msg: Els canvis s'han desat correctament!
    powered_by: amb tecnologia %{link}
    save_changes: Desa els canvis
    validation_errors:
      one: Alguna cosa no va bé! Si us plau, revisa l'error
      other: Alguna cosa no va bé! Si us plau, revisa %{count} errors més a baix
  imports:
    preface: Pots importar algunes dades, com ara totes les persones que estàs seguint o blocant, en el teu compte en aquesta instància, des de fitxers exportats en una altra instància.
    success: Les dades s'han rebut correctament i es processaran en breu
    types:
      blocking: Llista de blocats
      following: Llista de seguits
<<<<<<< HEAD
      muting: Llista d'apagats
    upload: Carregar
  in_memoriam_html: En Memòria.
  landing_strip_html: "<strong>%{name}</strong> és un usuari/a de %{link_to_root_path}. Pots seguir-lo/la o interactuar amb ell/a si tens un compte a qualsevol node del fediverse."
=======
      muting: Llista de silenciats
    upload: Carrega
  landing_strip_html: "<strong>%{name}</strong> és un usuari/a de %{link_to_root_path}. Pots seguir-lo o interactuar amb ell si tens un compte a qualsevol node del fediverse."
>>>>>>> 2b51b409
  landing_strip_signup_html: Si no en tens, pots <a href="%{sign_up_path}">registrar-te aquí</a>.
  media_attachments:
    validations:
      images_and_video: No es pot adjuntar un vídeo a una publicació que ja contingui imatges
      too_many: No es poden adjuntar més de 4 fitxers
  notification_mailer:
    digest:
      body: 'Un resum del que et vas perdre en %{instance} desde la darrera visita el %{since}:'
      mention: "%{name} t'ha mencionat en:"
      new_followers_summary:
        one: Visca!. Algú més t´ha començat a seguir
        other: Genial!. Et segueixen %{count} persones més
      subject:
        one: "1 notificació nova des de la darrera visita \U0001F418"
        other: "%{count} notificacions noves des de la darrera visita \U0001F418"
    favourite:
      body: "%{name} ha marcat com a favorit el teu estat:"
      subject: "%{name} ha marcat com a favorit el teu estat"
    follow:
      body: "%{name} t'està seguint!"
      subject: "%{name} t'està seguint"
    follow_request:
      body: "%{name} ha sol·licitat seguir-te"
      subject: 'Seguidor pendent: %{name}'
    mention:
      body: "%{name} t'ha mencionat en:"
      subject: "%{name} t'ha mencionat"
    reblog:
      body: "%{name} ha retootejat el teu estat"
      subject: "%{name} ha retootejat el teu estat"
  number:
    human:
      decimal_units:
        format: "%n%u"
        units:
          billion: B
          million: M
          quadrillion: Q
          thousand: m
          trillion: T
          unit: ''
  pagination:
    next: Següent
    prev: Enrere
    truncate: "&hellip;"
  preferences:
    languages: Idiomes
    other: Altre
    publishing: Publicació
    web: Web
  push_notifications:
    favourite:
      title: "%{name} ha marcat com a preferit el teu estat"
    follow:
      title: "%{name} ara et segueix"
    group:
      title: "%{count} notificacions"
    mention:
      action_boost: Retooteja
      action_expand: Mostra'n més
      action_favourite: Preferit
      title: "%{name} t'ha mencionat"
    reblog:
      title: "%{name} t'ha retootejat"
  remote_follow:
    acct: Escriu l'usuari@domini de la persona que vols seguir
    missing_resource: No s'ha pogut trobar la URL de redirecció necessaria per al compte.
    proceed: Comença a seguir
    prompt: 'Seguiràs a:'
  sessions:
    activity: Última activitat
    browser: Navegador
    browsers:
      alipay: Alipay
      blackberry: Blackberry
      chrome: Chrome
      edge: Microsoft Edge
      firefox: Firefox
      generic: Navegador desconegut
      ie: Internet Explorer
      micro_messenger: MicroMessenger
      nokia: Nokia S40 Ovi Browser
      opera: Opera
      phantom_js: PhantomJS
      qq: QQ Browser
      safari: Safari
      uc_browser: UCBrowser
      weibo: Weibo
    current_session: Sessió actual
    description: "%{browser} de %{platform}"
    explanation: Aquests són els navegadors web que actualment han iniciat la sessió amb el teu compte de Mastodon.
    ip: IP
    platforms:
      adobe_air: Adobe Air
      android: Android
      blackberry: Blackberry
      chrome_os: ChromeOS
      firefox_os: Firefox OS
      ios: iOS
      linux: Linux
      mac: Mac
      other: plataforma desconeguda
      windows: Windows
      windows_mobile: Windows Mobile
      windows_phone: Windows Phone
    revoke: Revoca
    revoke_success: S'ha revocat la sessió amb èxit
    title: Sessions
  settings:
    authorized_apps: Aplicacions autoritzades
    back: Torna a l'inici
    delete: Eliminació del compte
<<<<<<< HEAD
    development: Desenvolupament
    edit_profile: Editar perfil
    export: Exportar informació
    followers: Seguidors autoritzats
    import: Importar
    notifications: Notificacions
=======
    edit_profile: Edita el perfil
    export: Exporta la informació
    followers: Seguidors autoritzats
    import: Importa
>>>>>>> 2b51b409
    preferences: Preferències
    settings: Configuració
    two_factor_authentication: Autenticació de dos factors
    your_apps: Les teves aplicacions
  statuses:
    open_in_web: Obre en la web
    over_character_limit: Límit de caràcters de %{max} superat
<<<<<<< HEAD
    pin_errors:
      limit: S'han fixat massa toots
      ownership: El toot d'algú altre no es pot fixar
      private: No es pot fixar el toot no públic
      reblog: No es pot fixar un impuls
    show_more: Mostrar més
=======
    show_more: Mostra'n més
>>>>>>> 2b51b409
    visibilities:
      private: Només seguidors
      private_long: Mostra només als seguidors
      public: Públic
      public_long: Tothom pot veure-ho
      unlisted: No llistat
      unlisted_long: Tothom ho pot veure, però no es mostra en la història federada
  stream_entries:
<<<<<<< HEAD
    click_to_show: Clic per mostrar
    pinned: Toot fixat
    reblogged: impulsat
=======
    click_to_show: Clic per a mostrar
    reblogged: retootejat
>>>>>>> 2b51b409
    sensitive_content: Contingut sensible
  terms:
    body_html: | 
      <h2>Política de privacitat</h2>
    
      <h3 id="collect">Quina informació recollim?</h3>

      <p>Recopilem informació teva quan et registres en aquesta instància i recopilem dades quan participes en el fòrum llegint, escrivint i avaluant el contingut aquí compartit.</p>

      <p>En registrar-te en aquesta instància, se't pot demanar que introduexisu el teu nom i l'adreça de correu electrònic. També pots visitar el nostre lloc sense registrar-te. La teva adreça de correu electrònic es verificarà mitjançant un correu electrònic que conté un enllaç únic. Si es visita aquest enllaç, sabem que controles l'adreça de correu electrònic.</p>

      <p>Quan es registra i publica, registrem l'adreça IP de la qual es va originar la publicació. També podrem conservar els registres del servidor que inclouen l'adreça IP de cada sol·licitud al nostre servidor.</p>

      <h3 id="use">Per a què utilitzem la teva informació?</h3>

      <p>Qualsevol de la informació que recopilem de tu pot utilitzar-se d'una de les maneres següents:</p>

      <ul>  
        <li>Per a personalitzar la teva experiència &mdash; la teva informació ens ajuda a respondre millor a les teves necessitats individuals.</li>
        <li>Per millorar el nostre lloc &mdash; ens esforcem contínuament per millorar les nostres ofertes de llocs basats en la informació i els comentaris que rebem de tu.</li>
        <li>Per millorar el servei al client &mdash; la teva informació ens ajuda a respondre més eficaçment a les teves sol·licituds de servei al client i a les necessitats de suport.</li>
        <li>Per enviar correus electrònics periòdics &mdash; l'adreça electrònica que proporcionis es pot utilitzar per enviar-te informació, notificacions que sol·licitis sobre canvis en temes o en resposta al teu nom d'usuari, respondre a les consultes i/o altres sol·licituds o preguntes.</li>
      </ul>

      <h3 id="protect">Com protegim la teva informació?</h3>

      <p>Implementem diverses mesures de seguretat per mantenir la seguretat de la teva informació personal quan introdueixes, envies o accedeixes a la teva informació personal.</p>
      
      <h3 id="data-retention">Quina és la nostre política de retenció de dades?</h3>

      <p>Farem un esforç de bona fe per a:</p>

      <ul>
        <li>Conserva els registres de servidor que continguin l'adreça IP de totes les sol·licituds a aquest servidor no més de 90 dies.</li>
        <li>Conserva les adreces IP associades als usuaris registrats i les seves publicacions no més de 5 anys.</li>
      </ul>

      <h3 id="cookies">Utilitzem galetes?</h3>

      <p>Sí. Les cookies són fitxers petits que un lloc o el proveïdor de serveis transfereix al disc dur del vostre ordinador a través del navegador web (si ho permet). Aquestes galetes permeten al lloc reconèixer el vostre navegador i, si teniu un compte registrat, associar-lo al vostre compte registrat.</p>

      <p>Utilitzem cookies per comprendre i desar les vostres preferències per a futures visites i compilar dades agregades sobre el trànsit del lloc i la interacció del lloc, de manera que podrem oferir millors experiències i eines del lloc en el futur. Podem contractar amb proveïdors de serveis de tercers per ajudar-nos a comprendre millor els visitants del nostre lloc. Aquests proveïdors de serveis no estan autoritzats a utilitzar la informació recollida en nom nostre, excepte per ajudar-nos a dur a terme i millorar el nostre negoci.</p>

      <h3 id="disclose">Publiquem informació al exterior?</h3>

      <p>No venem, comercialitzem ni transmetem a tercers la vostra informació d'identificació personal. Això no inclou tercers de confiança que ens ajudin a operar el nostre lloc, a dur a terme el nostre negoci o a fer-ho, sempre que aquestes parts acceptin mantenir confidencial aquesta informació. També podem publicar la vostra informació quan creiem que l'alliberament és apropiat per complir amb la llei, fer complir les polítiques del nostre lloc o protegir els nostres drets o altres drets, propietat o seguretat. No obstant això, la informació de visitant que no sigui personalment identificable es pot proporcionar a altres parts per a la comercialització, la publicitat o altres usos.</p>

      <h3 id="third-party">Vincles de tercers</h3>

      <p>De tant en tant, segons el nostre criteri, podem incloure o oferir productes o serveis de tercers al nostre lloc. Aquests llocs de tercers tenen polítiques de privadesa separades i independents. Per tant, no tenim responsabilitat ni responsabilitat civil pel contingut i les activitats d'aquests llocs enllaçats. No obstant això, busquem protegir la integritat del nostre lloc i donem la benvinguda a qualsevol comentari sobre aquests llocs.</p>

      <h3 id="coppa">Compliment de la Llei de protecció de la privacitat en línia dels nens</h3>

      <p>El nostre lloc, productes i serveis estan dirigits a persones que tenen almenys 13 anys. Si aquest servidor es troba als EUA, i teniu menys de 13 anys, segons els requisits de COPPA (<a href=\"https://en.wikipedia.org/wiki/Children%27s_Online_Privacy_Protection_Act\">Children's Online Privacy Protection Act</a>) no feu servir aquest lloc.</p>

      <h3 id="online">Només la política de privacitat en línia</h3>

      <p>Aquesta política de privacitat en línia només s'aplica a la informació recopilada a través del nostre lloc i no a la informació recopilada fora de línia.</p>

      <h3 id="consent">El vostre consentiment</h3>

      <p>En utilitzar el nostre lloc, accepta la política de privadesa del nostre lloc web.</p>

      <h3 id="changes">Canvis a la nostra política de privacitat</h3>

      <p>Si decidim canviar la nostra política de privadesa, publicarem aquests canvis en aquesta pàgina.</p>

      <p>Aquest document és CC-BY-SA. Es va actualitzar per última vegada el 31 de maig de 2013.</p>

      <p>Originalment adaptat a la <a href=\"https://github.com/discourse/discourse\">política de privadesa del Discurs</a>.</p>
    title: "%{instance} Condicions del servei i política de privadesa"
  time:
    formats:
      default: "%b %d, %Y, %H:%M"
  two_factor_authentication:
    code_hint: Introdueix el codi generat per l'aplicació autenticadora per a confirmar
    description_html: Si habilites l'<strong>autenticació de dos factors</strong>, et caldrà tenir el teu telèfon, que generarà tokens per a que puguis iniciar sessió.
    disable: Desactiva
    enable: Activa
    enabled: Autenticació de dos factors activada
    enabled_success: Autenticació de dos factors activada correctament
    generate_recovery_codes: Genera codis de recuperació
    instructions_html: "<strong>Escaneja aquest codi QR desde Google Authenticator o una aplicació similar del teu telèfon</strong>. Desde ara, aquesta aplicació generarà tokens que tens que ingresar quan volguis iniciar sessió."
    lost_recovery_codes: Els codis de recuperació et permeten recuperar l'accés al teu compte si perds el telèfon. Si has perdut els codis de recuperació els pots tornar a generar aquí. Els codis de recuperació anteriors s'anul·laran.
    manual_instructions: 'Si no pots escanejar el codi QR code i necessites introduir-lo manualment, aquí tens el secret en text pla:'
    recovery_codes: Codis de recuperació de còpia de seguretat
    recovery_codes_regenerated: Codis de recuperació regenerats amb èxit
    recovery_instructions_html: Si mai perds l'accéss al telèfon pots utilitzar un dels codis de recuperació a continuació per a recuperar l'accés al teu compte. Cal mantenir els codis de recuperació en lloc segur, per exemple imprimint-los i guardar-los amb altres documents importants.
    setup: Establir
    wrong_code: El codi introduït no és vàlid! És correcta l'hora del servidor i del dispositiu?
  users:
    invalid_email: L'adreça de correu no és correcta
    invalid_otp_token: El codi de dos factors no és correcte
    signed_in_as: 'Sessió iniciada com a:'<|MERGE_RESOLUTION|>--- conflicted
+++ resolved
@@ -44,7 +44,6 @@
     people_followed_by: Usuaris a qui %{name} segueix
     people_who_follow: Usuaris que segueixen %{name}
     posts: Toots
-<<<<<<< HEAD
     posts_with_replies: Toots i respostes
     remote_follow: Seguiment remot
     reserved_username: El nom d'usuari està reservat
@@ -52,11 +51,6 @@
       admin: Admin
       moderator: Mod
     unfollow: Deixar de seguir
-=======
-    remote_follow: Segueix
-    reserved_username: El nom d'usuari està reservat
-    unfollow: Deixa de seguir
->>>>>>> 2b51b409
   admin:
     account_moderation_notes:
       account: Moderador
@@ -70,7 +64,6 @@
       by_domain: Domini
       confirm: Confirma
       confirmed: Confirmat
-<<<<<<< HEAD
       demote: Degrada
       disable: Inhabilita
       disable_two_factor_authentication: Desactivar 2FA
@@ -82,14 +75,6 @@
       enable: Habilitar
       enabled: Habilitat
       feed_url: URL del feed
-=======
-      disable_two_factor_authentication: Desactiva 2FA
-      display_name: Nom de visualització
-      domain: Domini
-      edit: Edita
-      email: Correu-e
-      feed_url: URL del canal
->>>>>>> 2b51b409
       followers: Seguidors
       followers_url: URL dels seguidors
       follows: Segueix
@@ -99,12 +84,8 @@
         all: Tot
         local: Local
         remote: Remot
-<<<<<<< HEAD
         title: Localització
       login_status: Estat d'accés
-=======
-        title: Ubicació
->>>>>>> 2b51b409
       media_attachments: Adjunts multimèdia
       memorialize: Es converteix en memoriam
       moderation:
@@ -120,18 +101,13 @@
         alphabetic: Alfabètic
         most_recent: Més recent
         title: Ordre
-<<<<<<< HEAD
       outbox_url: URL de la bústia de sortida
       perform_full_suspension: Aplicar suspensió completa
-=======
-      perform_full_suspension: Aplica la suspensió completa
->>>>>>> 2b51b409
       profile_url: URL del perfil
       promote: Promociona
       protocol: Protocol
       public: Públic
       push_subscription_expires: La subscripció PuSH expira
-<<<<<<< HEAD
       redownload: Refrescar avatar
       reset: Reajustar
       reset_password: Restablir la contrasenya
@@ -141,12 +117,6 @@
         admin: Administrador
         moderator: Moderador
         user: Usuari
-=======
-      redownload: Actualitza l'avatar
-      reset: Reajusta
-      reset_password: Restableix la contrasenya
-      resubscribe: Torna a subscriure
->>>>>>> 2b51b409
       salmon_url: URL Salmon
       search: Cerca
       shared_inbox_url: URL de la safata d'entrada compartida
@@ -218,7 +188,6 @@
         title: Desfés el bloqueig de domini de %{domain}
         undo: Desfés
       title: Bloquejos de domini
-<<<<<<< HEAD
       undo: Desfer
     email_domain_blocks:
       add_new: Afegir nou
@@ -230,9 +199,6 @@
       create: Crear bloc
         title: Nou bloc de domini de correu electrònic
       title: Bloc de domini de correu electrònic
-=======
-      undo: Desfés
->>>>>>> 2b51b409
     instances:
       account_count: Comptes coneguts
       domain_name: Domini
@@ -249,13 +215,8 @@
       id: ID
       mark_as_resolved: Marca com a resolt
       nsfw:
-<<<<<<< HEAD
         'false': Mostra els fitxers multimèdia adjunts
         'true': Amaga els fitxers multimèdia adjunts
-=======
-        'false': APTE
-        'true': NO APTE (NSFW)
->>>>>>> 2b51b409
       report: 'Informe #%{id}'
       report_contents: Continguts
       reported_account: Compte reportat
@@ -308,15 +269,9 @@
     statuses:
       back_to_account: Torna a la pàgina del compte
       batch:
-<<<<<<< HEAD
         delete: Suprimeix
         nsfw_off: NSFW OFF
         nsfw_on: NSFW ON
-=======
-        delete: Esborra
-        nsfw_off: APTE
-        nsfw_on: NO APTE (NSFW)
->>>>>>> 2b51b409
       execute: Executa
       failed_to_execute: No s'ha pogut executar
       media:
@@ -344,7 +299,6 @@
     signature: Notificacions de Mastodon des de %{instance}
     view: 'Vista:'
   applications:
-<<<<<<< HEAD
     created: L'aplicació s'ha creat correctament
     destroyed: L'aplicació s'ha suprimit correctament
     invalid_url: La URL proporcionada es incorrecte
@@ -352,9 +306,6 @@
     token_regenerated: Token d'accés s'ha generat correctament
     warning: Aneu amb compte amb aquestes dades. No ho compartiu mai amb ningú!
     your_token: El token d'accés
-=======
-    invalid_url: L'URL proporcionat no és correcte
->>>>>>> 2b51b409
   auth:
     agreement_html: En inscriure't, acceptes <a href="%{rules_path}">els nostres termes del servei</a> i <a href="%{terms_path}">la nostra política de privadesa</a>.
     change_password: Canvia la contrasenya
@@ -397,15 +348,9 @@
     bad_password_msg: Bon intent hackers! La contrasenya no és correcta
     confirm_password: Introdueix la contrasenya actual per a verificar la teva identitat
     description_html: Això eliminarà de forma <strong>irreversible i permanent</strong> el contingut del teu compte i el desactivarà. El teu nom d'usuari romandrà reservat per evitar que algú volgués fer-se passar per tu.
-<<<<<<< HEAD
     proceed: Suprimir el compte
     success_msg: El teu compte s'ha eliminat correctament
     warning_html: Només està garantida l'eliminació d'aquesta particular instància. El contingut que ha estat àmpliament compartit que deixi petjades. Els servidors fora de línia i els que ja no estan subscrits no actualitzaran les seves bases de dades.
-=======
-    proceed: Esborra el compte
-    success_msg: El compte s'ha eliminat correctament
-    warning_html: Només està garantida l'eliminació en aquesta instància en particular. El contingut que ha estat àmpliament compartit que deixi petjades. Els servidors fora de línia i els que ja no estan subscrits no actualitzaran les seves bases de dades.
->>>>>>> 2b51b409
     warning_title: Disponibilitat de contingut disseminat
   errors:
     '403': No tens permís per a veure aquesta pàgina.
@@ -415,14 +360,10 @@
       content: La verificació de seguretat ha fallat. Bloques les galetes?
       title: La verificació de seguretat ha fallat
     '429': Estrangulat
-<<<<<<< HEAD
     '500':
       content: We're sorry, but something went wrong on our end.
       title: This page is not correct
     noscript_html: Per utilitzar Mastodon si us plau activa JavaScript. També podeu provar una de les <a href="https://github.com/tootsuite/documentation/blob/master/Using-Mastodon/Apps.md"> aplicacions natives</a> per Mastodon per a la vostra plataforma.
-=======
-    noscript_html: Activa JavaScript per a utilitzar Mastodon.
->>>>>>> 2b51b409
   exports:
     blocks: Persones que has bloquejat
     csv: CSV
@@ -454,16 +395,10 @@
     types:
       blocking: Llista de blocats
       following: Llista de seguits
-<<<<<<< HEAD
       muting: Llista d'apagats
     upload: Carregar
   in_memoriam_html: En Memòria.
   landing_strip_html: "<strong>%{name}</strong> és un usuari/a de %{link_to_root_path}. Pots seguir-lo/la o interactuar amb ell/a si tens un compte a qualsevol node del fediverse."
-=======
-      muting: Llista de silenciats
-    upload: Carrega
-  landing_strip_html: "<strong>%{name}</strong> és un usuari/a de %{link_to_root_path}. Pots seguir-lo o interactuar amb ell si tens un compte a qualsevol node del fediverse."
->>>>>>> 2b51b409
   landing_strip_signup_html: Si no en tens, pots <a href="%{sign_up_path}">registrar-te aquí</a>.
   media_attachments:
     validations:
@@ -576,19 +511,12 @@
     authorized_apps: Aplicacions autoritzades
     back: Torna a l'inici
     delete: Eliminació del compte
-<<<<<<< HEAD
     development: Desenvolupament
     edit_profile: Editar perfil
     export: Exportar informació
     followers: Seguidors autoritzats
     import: Importar
     notifications: Notificacions
-=======
-    edit_profile: Edita el perfil
-    export: Exporta la informació
-    followers: Seguidors autoritzats
-    import: Importa
->>>>>>> 2b51b409
     preferences: Preferències
     settings: Configuració
     two_factor_authentication: Autenticació de dos factors
@@ -596,16 +524,12 @@
   statuses:
     open_in_web: Obre en la web
     over_character_limit: Límit de caràcters de %{max} superat
-<<<<<<< HEAD
     pin_errors:
       limit: S'han fixat massa toots
       ownership: El toot d'algú altre no es pot fixar
       private: No es pot fixar el toot no públic
       reblog: No es pot fixar un impuls
     show_more: Mostrar més
-=======
-    show_more: Mostra'n més
->>>>>>> 2b51b409
     visibilities:
       private: Només seguidors
       private_long: Mostra només als seguidors
@@ -614,14 +538,9 @@
       unlisted: No llistat
       unlisted_long: Tothom ho pot veure, però no es mostra en la història federada
   stream_entries:
-<<<<<<< HEAD
     click_to_show: Clic per mostrar
     pinned: Toot fixat
     reblogged: impulsat
-=======
-    click_to_show: Clic per a mostrar
-    reblogged: retootejat
->>>>>>> 2b51b409
     sensitive_content: Contingut sensible
   terms:
     body_html: | 
