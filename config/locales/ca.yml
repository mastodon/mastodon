---
ca:
  about:
    about_mastodon_html: Mastodon és un servidor de xarxa social <em>lliure i de codi obert</em>. Una alternativa <em>descentralitzada</em> a plataformes comercials, que evita el risc que una única companyia monopolitzi la teva comunicació. Qualsevol pot executar Mastodon i participar sense problemes en la <em>xarxa social</em>.
    about_this: Sobre aquesta instància
<<<<<<< HEAD
    apps: Apps
    business_email: 'Adreça de contacte:'
=======
>>>>>>> 09e86ef9
    closed_registrations: Els registres estan actualment tancats en aquesta instància.
    contact: Contacte
    description_headline: Què es %{domain}?
    domain_count_after: altres instàncies
    domain_count_before: Connectat a
    other_instances: Altres instàncies
    source_code: Codi font
    status_count_after: estats
    status_count_before: Que han escrit
    user_count_after: usuaris registrats
    user_count_before: Tenim
  accounts:
    follow: Seguir
    followers: Seguidors
    following: Seguint
    nothing_here: No hi ha res aquí!
    people_followed_by: Usuaris a qui %{name} segueix
    people_who_follow: Usuaris que segueixn a %{name}
    posts: Toots
    remote_follow: Seguir
    reserved_username: El nom d'usuari està reservat
    unfollow: Deixar de seguir
  admin:
    accounts:
      are_you_sure: Estàs segur?
      confirm: Confirma
      confirmed: Confirmat
      disable_two_factor_authentication: Desactivar 2FA
      display_name: Nom de visualització
      domain: Domini
      edit: Editar
      email: E-mail
      feed_url: URL del feed
      followers: Seguidors
      follows: Segueix
      ip: IP
      location:
        all: Tot
        local: Local
        remote: Remot
        title: Localització
      media_attachments: Adjunts multimèdia
      moderation:
        all: Tot
        silenced: Silenciat
        suspended: Suspès
        title: Moderació
      most_recent_activity: Activitat més recent
      most_recent_ip: IP més recent
      not_subscribed: No subscrit
      order:
        alphabetic: Alfabètic
        most_recent: Més recent
        title: Ordre
      perform_full_suspension: Aplicar suspensió completa
      profile_url: URL del perfil
      public: Públic
      push_subscription_expires: La subscripció PuSH expira
      redownload: Refrescar avatar
      reset: Reajustar
      reset_password: Restablir la contrasenya
      resubscribe: Resubscribir
      salmon_url: URL Salmon
      search: Cerca
      show:
        created_reports: Informes creats per aquest compte
        report: informe
        targeted_reports: Informes realitzats sobre aquest compte
      silence: Silenci
      statuses: Estats
      subscribe: Subscribir
      title: Comptes
      undo_silenced: Desfer silenci
      undo_suspension: Desfer suspensió
      unsubscribe: Donar-se de baixa
      username: Nom d'usuari
      web: Web
    domain_blocks:
      add_new: Afegir nou
      created_msg: El bloqueig de domini ara s'està processant
      destroyed_msg: El bloqueig de domini s'ha desfet
      domain: Domini
      new:
        create: Crear bloqueig
        hint: El bloqueig de domini no impedirà la creació de nous comptes en la base de dades, però s´aplicaran mètodes de moderació específics sobre aquests comptes
        severity:
          desc_html: "<strong>Silenci</strong> farà les publicacions del compte invisibles a tothom que no l'estigui seguint. Suspendre eliminarà tots els continguts, multimèdia i les dades del perfil del compte."
          silence: Silenci
          suspend: Suspendre
        title: Nou bloqueig de domini
      reject_media: Rebutjar arxius multimèdia
      reject_media_hint: Elimina arxius multimèdia emmagatzamats localment i impideix descarregar cap en el futur. Irrellevant per suspensions
      severities:
        silence: Silenci
        suspend: Suspendre
      severity: Severitat
      show:
        affected_accounts:
          one: Un compte afectat en la base de dades
          other: "%{count} comptes afectats en la base de dades"
        retroactive:
          silence: Desfer el silenci a tots els comptes existents d'aquest domini
          suspend: Desfer la suspensió de tots els comptes d'aquest domini
        title: Desfer el bloqueig de domini de %{domain}
        undo: Desfer
      title: Bloquejos de domini
      undo: Desfer
    instances:
      account_count: Comptes coneguts
      domain_name: Domini
      title: Instàncies conegudes
    reports:
      action_taken_by: Mesures adoptades per
      are_you_sure: Estàs segur?
      comment:
        label: Comentari
        none: Cap
      delete: Esborra
      id: ID
      mark_as_resolved: Marca com a resolt
      nsfw:
        'false': NSFW OFF
        'true': NSFW ON
      report: 'Informe #%{id}'
      report_contents: Continguts
      reported_account: Compte reportat
      reported_by: Reportat per
      resolved: Resolt
      silence_account: Silenciar compte
      status: Estat
      suspend_account: Suspendre compte
      target: Objectiu
      title: Informes
      unresolved: No resolt
      view: Vista
    settings:
      contact_information:
        email: Introduir una adreça de correu electrònic pùblica
        username: Introduir un nom d'usuari
      registrations:
        closed_message:
          desc_html: Apareix en la primera pàgina quan es tanquen els registres<br>Pot utilitzar etiquetes HTML
          title: Missatge de registre tancat
        open:
          title: Registre obert
      site_description:
        desc_html: Es mostra com un paràgraf a la pàgina principal i s'utilitza com una etiqueta meta.<br>Pots utilitzar etiquetes HTML, en particular <code>&lt;a&gt;</code> i <code>&lt;em&gt;</code>.
        title: Descripció del lloc
      site_description_extended:
        desc_html: Apareix a la pàgina d'informació estesa<br>Pot utilitzar etiquetes HTML
        title: Descripció estesa del lloc
      site_title: Títol del lloc
      title: Configuració del lloc
    subscriptions:
      callback_url: Callback URL
      confirmed: Confirmat
      expires_in: Expira en
      last_delivery: Últim lliurament
      title: WebSub
      topic: Tòpic
    title: Administració
  application_mailer:
    settings: 'Canviar preferències de correu: %{link}'
    signature: Notificacions de Mastodon desde %{instance}
    view: 'Vista:'
  applications:
    invalid_url: La URL proporcionada es incorrecte
  auth:
    change_password: Canviar contrasenya
    delete_account: Esborrar el compte
    delete_account_html: Si vols esborrar el teu compte pots <a href="%{path}">fer-ho aquí</a>. S'et demanarà confirmació.
<<<<<<< HEAD
    didnt_get_confirmation: "No vas rebre el correu de confirmació?"
    forgot_password: "Has oblidat la contrasenya?"
=======
    didnt_get_confirmation: No vas rebre el correu de confirmació?
    forgot_password: Has oblidat la contrasenya?
>>>>>>> 09e86ef9
    login: Iniciar sessió
    logout: Tancar sessió
    register: Enregistrarse
    resend_confirmation: Tornar a enviar el correu de confirmació
    reset_password: Restablir contrasenya
    set_new_password: Establir nova contrasenya
  authorize_follow:
    error: Malauradament, ha ocorregut un error buscant el compte remot
    follow: Seguir
    prompt_html: 'Tú (<strong>%{self}</strong>) has solicitat seguir:'
    title: Seguir %{acct}
  datetime:
    distance_in_words:
      about_x_hours: "%{count}h"
      about_x_months: "%{count}m"
      about_x_years: "%{count}y"
      almost_x_years: "%{count}y"
      half_a_minute: Ara mateix
      less_than_x_minutes: "%{count}m"
      less_than_x_seconds: Ara mateix
      over_x_years: "%{count}y"
      x_days: "%{count}d"
      x_minutes: "%{count}m"
      x_months: "%{count}m"
      x_seconds: "%{count}s"
  deletes:
    bad_password_msg: Bon intent hackers! Contrasenya incorrecta
    confirm_password: Introdueix la contrasenya actual per verificar la teva identitat
    description_html: Això eliminarà de forma <strong>irreversible i permanent</strong> el contingut del teu compte i el desactivarà. El teu nom d'usuari romandrà reservat per evitar que algú volgués fer-se passar per tu.
    proceed: Esborrar el compte
    success_msg: El teu compte s'ha eliminat correctament
    warning_html: Només està garantida l'eliminació d'aquesta particular instància. El contingut que ha estat àmpliament compartit que deixi petjades. Els servidors fora de línia i els que ja no estan subscrits no actualitzaran les seves bases de dades.
    warning_title: Disponibilitat de contingut disseminat
  errors:
    '403': No tens permís per veure aquesta pàgina.
    '404': La pàgina que estàs buscant no existeix.
    '410': La pàgina que estaves buscant ja no existeix.
    '422':
      content: La verificació de seguretat ha fallat. Bloquejes les galetes?
      title: La verificació de seguretat ha fallat
    '429': Estrangulat
    noscript: Per utilitzar Mastodon si us plau activa JavaScript.
  exports:
    blocks: Persones que has bloquejat
    csv: CSV
    follows: Persones que segueixes
    mutes: Persones apagades (muted)
    storage: Emmagatzematge
  followers:
    domain: Domini
    explanation_html: Si desitges garantir la privacitat de les teves publicacions, has de ser conscient de qui t'està seguint. <strong> Les teves publicacions privades es lliuren a totes les instàncies on es té seguidors </ strong>. És possible que vulguis revisar-los i eliminar seguidors si no confies en que la teva privacitat sigui respectada pel personal o el programari d'aquests casos
    followers_count: Nombre de seguidors
    lock_link: Bloqueja el teu compte
    purge: Eliminar de seguidors
    success:
      one: En el procés de bloqueig suau de seguidors d'un domini...
      other: En el procés de bloqueig suau de seguidors de %{count} dominis...
    true_privacy_html: Si us plau considera que <strong>la autèntica privacitat només es pot aconseguir amb xifrat d'extrem a extrem</strong>.
    unlocked_warning_html: Tothom pot seguir-te per veure inmediatament les teves publicacions privades. %{lock_link} per poder revisar i rebutjar seguidors.
    unlocked_warning_title: El teu compte no està bloquejat
  generic:
    changes_saved_msg: Canvis guardats amb èxit!
    powered_by: powered by %{link}
    save_changes: Guardar canvis
    validation_errors:
      one: Alguna cosa no esta bé! Si us plau, revisi l'error
      other: Alguna cosa no esta bé! Si us plau, revisi %{count} errors més a baix
  imports:
    preface: Pots importar algunes dades, com ara totes les persones que estàs seguint o bloquejant, en el teu compte en aquesta instància, desde arxius exportats desde una altra instància.
    success: Dades rebudes correctament i seran processades en breu
    types:
      blocking: Llista de bloqueajats
      following: Llista de seguits
      muting: Llista d'apagats
    upload: Carregar
  landing_strip_html: "<strong>%{name}</strong> és un usuari/a de %{link_to_root_path}. Pots seguir-lo/la o interactuar amb ell/a si tens un compte a qualsevol node del fediverse."
  landing_strip_signup_html: Si no en tens, pots <a href="%{sign_up_path}">registrar-te aquí</a>.
  media_attachments:
    validations:
      images_and_video: No es pot adjuntar un vídeo a un estat que ja contingui imatges
      too_many: No es poden adjuntar més de 4 arxius
  notification_mailer:
    digest:
      body: 'Un resum del que et vas perdre en %{instance} desde la teva darrera visita el %{since}:'
      mention: "%{name} t'ha mencionat en:"
      new_followers_summary:
        one: Visca!. Algú més t´ha començat a seguir
        other: Genial!. T'han seguit %{count} noves persones
      subject:
        one: "1 nova notificació desde la teva darrera visita \U0001F418"
        other: "%{count} noves notificacions desde la teva darrera visita \U0001F418"
    favourite:
      body: 'El teu estat ha estat marcat com a favorit per %{name}:'
      subject: "%{name} ha marcat com a favorit el teu estat"
    follow:
      body: "¡%{name} t'està seguint!"
      subject: "%{name} t'està seguint"
    follow_request:
      body: "%{name} ha sol·licitat seguir-te"
      subject: 'Seguidor pendent: %{name}'
    mention:
      body: 'Has estat mencionat per %{name} en:'
      subject: Has estat mencionat per %{name}
    reblog:
      body: "%{name} ha retootejat el teu estat"
      subject: "%{name} ha retootejat el teu estat"
  pagination:
    next: Pròxim
    prev: Anterior
    truncate: "&hellip;"
  remote_follow:
    acct: Escriu el usuari@domini de la persona que vols seguir
    missing_resource: No s'ha pogut trobar la URL de redirecció necessaria per el compte.
    proceed: Procedir a seguir
    prompt: 'Seguiràs a:'
  settings:
    authorized_apps: Aplicacions autoritzades
    back: Tornar al inici
    delete: Eliminació del compte
    edit_profile: Editar perfil
    export: Exportar informació
    followers: Seguidors autoritzats
    import: Importar
    preferences: Preferències
    settings: Configuració
    two_factor_authentication: Autenticació de dos factors
  statuses:
    open_in_web: Obrir en la web
    over_character_limit: Límit de caràcters de %{max} superat
    show_more: Mostrar més
    visibilities:
      private: Només seguidors
      private_long: Només mostrar a seguidors
      public: Públic
      public_long: Tothom pot veure-ho
      unlisted: No llistat
      unlisted_long: Tothom ho pot veure, però no es mostra en la història federada
  stream_entries:
    click_to_show: Clic per mostrar
    reblogged: retooteado
    sensitive_content: Contingut sensible
  time:
    formats:
      default: "%b %d, %Y, %H:%M"
  two_factor_authentication:
    code_hint: Introdueix el codi generat per l'aplicació autenticadora per a confirmar
    description_html: Si habilites la <strong>autenticació de dos factors</strong>, et caldrà tenir el teu telèfon, que generarà tokens per a que puguis iniciar sessió.
    disable: Deshabilitar
    enable: Habilitar
    enabled_success: Autenticació de dos factors activada amb èxit
    generate_recovery_codes: Generar codis de recuperació
    instructions_html: "<strong>Escaneja aquest codi QR desde Google Authenticator o una aplicació similar del teu telèfon</strong>. Desde ara, aquesta aplicació generarà tokens que tens que ingresar quan volguis iniciar sessió."
    lost_recovery_codes: Els codis de recuperació et permeten recuperar l'accés al teu compte si perds el telèfon. Si has perdut els teus codis de recuperació els pots regenerar aquí. Els codis de recuperació anteriors seran anul·lats.
    manual_instructions: 'Si no pots escanejar el codi QR code i necessites introduir-lo manualment, aquí tens el secret en text plà:'
    recovery_codes_regenerated: Codis de recuperació regenerats amb èxit
    recovery_instructions_html: Si alguna vegada perds l'accéss al telèfon pots utilitzar un dels codis de recuperació a continuació per recuperar l'accés al teu compte. Cal mantenir els codis de recuperació en lloc segur, per exemple imprimint-los i guardar-los amb altres documents importants.
    setup: Establir
    wrong_code: El codi introduït es invalid! Es correcta la hora del servidor i del dispositiu?
  users:
    invalid_email: La direcció de correu es incorrecte
    invalid_otp_token: Codi de dos factors incorrecte<|MERGE_RESOLUTION|>--- conflicted
+++ resolved
@@ -3,22 +3,36 @@
   about:
     about_mastodon_html: Mastodon és un servidor de xarxa social <em>lliure i de codi obert</em>. Una alternativa <em>descentralitzada</em> a plataformes comercials, que evita el risc que una única companyia monopolitzi la teva comunicació. Qualsevol pot executar Mastodon i participar sense problemes en la <em>xarxa social</em>.
     about_this: Sobre aquesta instància
-<<<<<<< HEAD
-    apps: Apps
-    business_email: 'Adreça de contacte:'
-=======
->>>>>>> 09e86ef9
     closed_registrations: Els registres estan actualment tancats en aquesta instància.
     contact: Contacte
+    contact_missing: No configurat
+    contact_unavailable: N/A
     description_headline: Què es %{domain}?
     domain_count_after: altres instàncies
     domain_count_before: Connectat a
+    extended_description_html: |
+      <h3>A good place for rules</h3>
+      <p>The extended description has not been set up yet.</p>
+    features:
+      humane_approach_body: Learning from failures of other networks, Mastodon aims to make ethical design choices to combat the misuse of social media.
+      humane_approach_title: A more humane approach
+      not_a_product_body: Mastodon is not a commercial network. No advertising, no data mining, no walled gardens. There is no central authority.
+      not_a_product_title: You’re a person, not a product
+      real_conversation_body: With 500 characters at your disposal and support for granular content and media warnings, you can express yourself the way you want to.
+      real_conversation_title: Built for real conversation
+      within_reach_body: Multiple apps for iOS, Android, and other platforms thanks to a developer-friendly API ecosystem allow you to keep up with your friends anywhere.
+      within_reach_title: Always within reach   
+    find_another_instance: Troba altres instàncies
+    generic_description: "%{domain} is one server in the network"
+    hosted_on: Mastodon hosted on %{domain}
+    learn_more: Learn more
     other_instances: Altres instàncies
     source_code: Codi font
     status_count_after: estats
     status_count_before: Que han escrit
     user_count_after: usuaris registrats
     user_count_before: Tenim
+    what_is_mastodon: What is Mastodon?
   accounts:
     follow: Seguir
     followers: Seguidors
@@ -95,12 +109,14 @@
         hint: El bloqueig de domini no impedirà la creació de nous comptes en la base de dades, però s´aplicaran mètodes de moderació específics sobre aquests comptes
         severity:
           desc_html: "<strong>Silenci</strong> farà les publicacions del compte invisibles a tothom que no l'estigui seguint. Suspendre eliminarà tots els continguts, multimèdia i les dades del perfil del compte."
+          noop: Cap
           silence: Silenci
           suspend: Suspendre
         title: Nou bloqueig de domini
       reject_media: Rebutjar arxius multimèdia
       reject_media_hint: Elimina arxius multimèdia emmagatzamats localment i impideix descarregar cap en el futur. Irrellevant per suspensions
       severities:
+        noop: Cap
         silence: Silenci
         suspend: Suspendre
       severity: Severitat
@@ -151,16 +167,41 @@
         closed_message:
           desc_html: Apareix en la primera pàgina quan es tanquen els registres<br>Pot utilitzar etiquetes HTML
           title: Missatge de registre tancat
+        deletion:
+          desc_html: Permet a qualsevol esborrar el seu compte
+          title: Obrir la supressió del compte
         open:
+          desc_html: Permet que qualsevol pugui crear un compte
           title: Registre obert
       site_description:
         desc_html: Es mostra com un paràgraf a la pàgina principal i s'utilitza com una etiqueta meta.<br>Pots utilitzar etiquetes HTML, en particular <code>&lt;a&gt;</code> i <code>&lt;em&gt;</code>.
         title: Descripció del lloc
       site_description_extended:
-        desc_html: Apareix a la pàgina d'informació estesa<br>Pot utilitzar etiquetes HTML
+        desc_html: Un bon lloc per al vostre codi de conducta, regles, directrius i altres coses que distingeixen la vostra instància. Podeu utilitzar etiquetes HTML
         title: Descripció estesa del lloc
+      site_terms:
+        desc_html: You can write your own privacy policy, terms of service or other legalese. You can use HTML tags
+        title: Custom terms of service
       site_title: Títol del lloc
-      title: Configuració del lloc
+      timeline_preview:
+        desc_html: Display public timeline on landing page
+        title: Timeline preview
+      title: Site Settings
+    statuses:
+      back_to_account: Back to account page
+      batch:
+        delete: Delete
+        nsfw_off: NSFW OFF
+        nsfw_on: NSFW ON
+      execute: Execute
+      failed_to_execute: Failed to execute
+      media:
+        hide: Hide media
+        show: Show media
+        title: Media
+      no_media: No media
+      title: Account statuses
+      with_media: With media
     subscriptions:
       callback_url: Callback URL
       confirmed: Confirmat
@@ -169,23 +210,24 @@
       title: WebSub
       topic: Tòpic
     title: Administració
+  admin_mailer:
+    new_report:
+      body: "%{reporter} has reported %{target}"
+      subject: New report for %{instance} (#%{id})
   application_mailer:
+    salutation: '%{name},'
     settings: 'Canviar preferències de correu: %{link}'
     signature: Notificacions de Mastodon desde %{instance}
     view: 'Vista:'
   applications:
     invalid_url: La URL proporcionada es incorrecte
   auth:
+    agreement_html: By signing up you agree to <a href="%{rules_path}">our terms of service</a> and <a href="%{terms_path}">privacy policy</a>.
     change_password: Canviar contrasenya
     delete_account: Esborrar el compte
     delete_account_html: Si vols esborrar el teu compte pots <a href="%{path}">fer-ho aquí</a>. S'et demanarà confirmació.
-<<<<<<< HEAD
-    didnt_get_confirmation: "No vas rebre el correu de confirmació?"
-    forgot_password: "Has oblidat la contrasenya?"
-=======
     didnt_get_confirmation: No vas rebre el correu de confirmació?
     forgot_password: Has oblidat la contrasenya?
->>>>>>> 09e86ef9
     login: Iniciar sessió
     logout: Tancar sessió
     register: Enregistrarse
@@ -195,6 +237,12 @@
   authorize_follow:
     error: Malauradament, ha ocorregut un error buscant el compte remot
     follow: Seguir
+    follow_request: 'You have sent a follow request to:'
+    following: 'Success! You are now following:'
+    post_follow:
+      close: Or, you can just close this window.
+      return: Return to the user's profile
+      web: Go to web
     prompt_html: 'Tú (<strong>%{self}</strong>) has solicitat seguir:'
     title: Seguir %{acct}
   datetime:
@@ -296,11 +344,67 @@
     next: Pròxim
     prev: Anterior
     truncate: "&hellip;"
+  push_notifications:
+    favourite:
+      title: "%{name} favourited your status"
+    follow:
+      title: "%{name} is now following you"
+    group:
+      title: "%{count} notifications"
+    mention:
+      action_boost: Boost
+      action_expand: Show more
+      action_favourite: Favourite
+      title: "%{name} mentioned you"
+    reblog:
+      title: "%{name} boosted your status"
+    subscribed:
+      body: You can now receive push notifications.
+      title: Subscription registered!
   remote_follow:
     acct: Escriu el usuari@domini de la persona que vols seguir
     missing_resource: No s'ha pogut trobar la URL de redirecció necessaria per el compte.
     proceed: Procedir a seguir
     prompt: 'Seguiràs a:'
+  sessions:
+    activity: Last activity
+    browser: Browser
+    browsers:
+      alipay: Alipay
+      blackberry: Blackberry
+      chrome: Chrome
+      edge: Microsoft Edge
+      firefox: Firefox
+      generic: Unknown browser
+      ie: Internet Explorer
+      micro_messenger: MicroMessenger
+      nokia: Nokia S40 Ovi Browser
+      opera: Opera
+      phantom_js: PhantomJS
+      qq: QQ Browser
+      safari: Safari
+      uc_browser: UCBrowser
+      weibo: Weibo
+    current_session: Current session
+    description: "%{browser} on %{platform}"
+    explanation: These are the web browsers currently logged in to your Mastodon account.
+    ip: IP
+    platforms:
+      adobe_air: Adobe Air
+      android: Android
+      blackberry: Blackberry
+      chrome_os: ChromeOS
+      firefox_os: Firefox OS
+      ios: iOS
+      linux: Linux
+      mac: Mac
+      other: unknown platform
+      windows: Windows
+      windows_mobile: Windows Mobile
+      windows_phone: Windows Phone
+    revoke: Revoke
+    revoke_success: Session successfully revoked
+    title: Sessions
   settings:
     authorized_apps: Aplicacions autoritzades
     back: Tornar al inici
@@ -327,19 +431,91 @@
     click_to_show: Clic per mostrar
     reblogged: retooteado
     sensitive_content: Contingut sensible
+  terms:
+    body_html: |
+      <h2>Privacy Policy</h2>
+
+      <h3 id="collect">What information do we collect?</h3>
+
+      <p>We collect information from you when you register on our site and gather data when you participate in the forum by reading, writing, and evaluating the content shared here.</p>
+
+      <p>When registering on our site, you may be asked to enter your name and e-mail address. You may, however, visit our site without registering. Your e-mail address will be verified by an email containing a unique link. If that link is visited, we know that you control the e-mail address.</p>
+
+      <p>When registered and posting, we record the IP address that the post originated from. We also may retain server logs which include the IP address of every request to our server.</p>
+
+      <h3 id="use">What do we use your information for?</h3>
+
+      <p>Any of the information we collect from you may be used in one of the following ways:</p>
+
+      <ul>
+        <li>To personalize your experience &mdash; your information helps us to better respond to your individual needs.</li>
+        <li>To improve our site &mdash; we continually strive to improve our site offerings based on the information and feedback we receive from you.</li>
+        <li>To improve customer service &mdash; your information helps us to more effectively respond to your customer service requests and support needs.</li>
+        <li>To send periodic emails &mdash; The email address you provide may be used to send you information, notifications that you request about changes to topics or in response to your user name, respond to inquiries, and/or other requests or questions.</li>
+      </ul>
+
+      <h3 id="protect">How do we protect your information?</h3>
+
+      <p>We implement a variety of security measures to maintain the safety of your personal information when you enter, submit, or access your personal information.</p>
+
+      <h3 id="data-retention">What is your data retention policy?</h3>
+
+      <p>We will make a good faith effort to:</p>
+
+      <ul>
+        <li>Retain server logs containing the IP address of all requests to this server no more than 90 days.</li>
+        <li>Retain the IP addresses associated with registered users and their posts no more than 5 years.</li>
+      </ul>
+
+      <h3 id="cookies">Do we use cookies?</h3>
+
+      <p>Yes. Cookies are small files that a site or its service provider transfers to your computer's hard drive through your Web browser (if you allow). These cookies enable the site to recognize your browser and, if you have a registered account, associate it with your registered account.</p>
+
+      <p>We use cookies to understand and save your preferences for future visits and compile aggregate data about site traffic and site interaction so that we can offer better site experiences and tools in the future. We may contract with third-party service providers to assist us in better understanding our site visitors. These service providers are not permitted to use the information collected on our behalf except to help us conduct and improve our business.</p>
+
+      <h3 id="disclose">Do we disclose any information to outside parties?</h3>
+
+      <p>We do not sell, trade, or otherwise transfer to outside parties your personally identifiable information. This does not include trusted third parties who assist us in operating our site, conducting our business, or servicing you, so long as those parties agree to keep this information confidential. We may also release your information when we believe release is appropriate to comply with the law, enforce our site policies, or protect ours or others rights, property, or safety. However, non-personally identifiable visitor information may be provided to other parties for marketing, advertising, or other uses.</p>  
+
+      <h3 id="third-party">Third party links</h3>
+
+      <p>Occasionally, at our discretion, we may include or offer third party products or services on our site. These third party sites have separate and independent privacy policies. We therefore have no responsibility or liability for the content and activities of these linked sites. Nonetheless, we seek to protect the integrity of our site and welcome any feedback about these sites.</p>
+
+      <h3 id="coppa">Children's Online Privacy Protection Act Compliance</h3>
+
+      <p>Our site, products and services are all directed to people who are at least 13 years old. If this server is in the USA, and you are under the age of 13, per the requirements of COPPA (<a href="https://en.wikipedia.org/wiki/Children%27s_Online_Privacy_Protection_Act">Children's Online Privacy P
+
+      <h3 id="online">Online Privacy Policy Only</h3>
+
+      <p>This online privacy policy applies only to information collected through our site and not to information collected offline.</p>
+
+      <h3 id="consent">Your Consent</h3>
+
+      <p>By using our site, you consent to our web site privacy policy.</p>
+
+      <h3 id="changes">Changes to our Privacy Policy</h3>
+
+      <p>If we decide to change our privacy policy, we will post those changes on this page.</p>
+
+      <p>This document is CC-BY-SA. It was last updated May 31, 2013.</p>
+
+      <p>Originally adapted from the <a href="https://github.com/discourse/discourse">Discourse privacy policy</a>.</p>
+    title: "%{instance} Terms of Service and Privacy Policy"
   time:
     formats:
       default: "%b %d, %Y, %H:%M"
   two_factor_authentication:
     code_hint: Introdueix el codi generat per l'aplicació autenticadora per a confirmar
     description_html: Si habilites la <strong>autenticació de dos factors</strong>, et caldrà tenir el teu telèfon, que generarà tokens per a que puguis iniciar sessió.
-    disable: Deshabilitar
+    disable: Deshabilitarr
     enable: Habilitar
+    enabled: Two-factor authentication is enabled
     enabled_success: Autenticació de dos factors activada amb èxit
     generate_recovery_codes: Generar codis de recuperació
-    instructions_html: "<strong>Escaneja aquest codi QR desde Google Authenticator o una aplicació similar del teu telèfon</strong>. Desde ara, aquesta aplicació generarà tokens que tens que ingresar quan volguis iniciar sessió."
+    instructions_html: "<sotrong>Escaneja aquest codi QR desde Google Authenticator o una aplicació similar del teu telèfon</strong>. Desde ara, aquesta aplicació generarà tokens que tens que ingresar quan volguis iniciar sessió."
     lost_recovery_codes: Els codis de recuperació et permeten recuperar l'accés al teu compte si perds el telèfon. Si has perdut els teus codis de recuperació els pots regenerar aquí. Els codis de recuperació anteriors seran anul·lats.
     manual_instructions: 'Si no pots escanejar el codi QR code i necessites introduir-lo manualment, aquí tens el secret en text plà:'
+    recovery_codes: Backup recovery codes
     recovery_codes_regenerated: Codis de recuperació regenerats amb èxit
     recovery_instructions_html: Si alguna vegada perds l'accéss al telèfon pots utilitzar un dels codis de recuperació a continuació per recuperar l'accés al teu compte. Cal mantenir els codis de recuperació en lloc segur, per exemple imprimint-los i guardar-los amb altres documents importants.
     setup: Establir
