---
ca:
  about:
    about_hashtag_html: Aquests són toots públics etiquetats amb <strong>#%{hashtag}</strong>. Pots interactuar amb ells si tens un compte a qualsevol lloc del fediverse.
    about_mastodon_html: Mastodon és una xarxa social basada en protocols web oberts i en programari lliure i de codi obert. Està descentralitzat com el correu electrònic.
    about_this: Quant a
    administered_by: 'Administrat per:'
    api: API
    apps: Apps mòbil
<<<<<<< HEAD
=======
    closed_registrations: Actualment, el registre d'aquest servidor està tancat. Malgrat això! Pots trobar un servidor diferent per a fer-te un compte i obtenir accés a la mateixa xarxa des d'allà.
>>>>>>> a47c0446
    contact: Contacte
    contact_missing: No configurat
    contact_unavailable: N/D
    documentation: Documentació
    extended_description_html: |
      <h3>Un bon lloc per les regles</h3>
      <p>Encara no s'ha configurat la descripció ampliada.</p>
    generic_description: "%{domain} és un servidor a la xarxa"
    hosted_on: Mastodon allotjat a %{domain}
    learn_more: Més informació
<<<<<<< HEAD
=======
    other_instances: Llistat de servidors
>>>>>>> a47c0446
    privacy_policy: Política de privacitat
    source_code: Codi font
    status_count_after:
      one: estat
      other: estats
    status_count_before: Que han escrit
    terms: Termes del servei
    user_count_after:
      one: usuari
      other: usuaris
    user_count_before: Tenim
    what_is_mastodon: Què és Mastodon?
  accounts:
    choices_html: 'Eleccions de %{name}:'
    follow: Segueix
    followers:
      one: Seguidor
      other: Seguidors
    following: Seguint
    joined: Unit des de %{date}
    last_active: darrer actiu
    link_verified_on: La propietat d'aquest enllaç s'ha verificat el %{date}
    media: Mèdia
    moved_html: "%{name} s'ha mogut a %{new_profile_link}:"
    network_hidden: Aquesta informació no està disponible
    nothing_here: No hi ha res aquí!
    people_followed_by: Usuaris seguits per %{name}
    people_who_follow: Usuaris que segueixen %{name}
    pin_errors:
      following: Has d'estar seguint la persona que vulguis avalar
    posts:
      one: Toot
      other: Toots
    posts_tab_heading: Toots
    posts_with_replies: Toots i respostes
    reserved_username: El nom d'usuari està reservat
    roles:
      admin: Administrador
      bot: Bot
      moderator: Moderador
    unfollow: Deixa de seguir
  admin:
    account_actions:
      action: Realitzar acció
      title: Fer l'acció de moderació a %{acct}
    account_moderation_notes:
      create: Crea nota
      created_msg: La nota de moderació s'ha creat correctament!
      delete: Suprimeix
      destroyed_msg: Nota de moderació destruïda amb èxit!
    accounts:
      are_you_sure: N'estàs segur?
      avatar: Avatar
      by_domain: Domini
      change_email:
        changed_msg: El correu electrònic del compte s'ha canviat correctament!
        current_email: Correu electrònic actual
        label: Canviar l'adreça de correu
        new_email: Nova adreça de correu
        submit: Canviar adreça de correu
        title: Canviar adreça de correu de %{username}
      confirm: Confirma
      confirmed: Confirmat
      confirming: Confirmant
      deleted: Esborrats
      demote: Degrada
      disable: Inhabilita
      disable_two_factor_authentication: Desactiva 2FA
      disabled: Inhabilitat
      display_name: Nom de visualització
      domain: Domini
      edit: Edita
      email: Correu electrònic
      email_status: Estat del correu electrònic
      enable: Habilita
      enabled: Habilitat
      feed_url: URL del canal
      followers: Seguidors
      followers_url: URL dels seguidors
      follows: Segueix
      header: Capçalera
      inbox_url: URL de la safata d'entrada
      invited_by: Convidat per
      ip: IP
      joined: Unit
      location:
        all: Tot
        local: Local
        remote: Remot
        title: Localització
      login_status: Estat d'accés
      media_attachments: Adjunts multimèdia
      memorialize: Converteix-lo en memorial
      moderation:
        active: Actiu
        all: Tot
        silenced: Silenciat
        suspended: Suspès
        title: Moderació
      moderation_notes: Notes de moderació
      most_recent_activity: Activitat més recent
      most_recent_ip: IP més recent
      no_limits_imposed: Sense límits imposats
      not_subscribed: No subscrit
      outbox_url: URL de la bústia de sortida
      perform_full_suspension: Suspèn
      profile_url: URL del perfil
      promote: Promociona
      protocol: Protocol
      public: Públic
      push_subscription_expires: La subscripció PuSH expira
      redownload: Actualitza el perfil
      remove_avatar: Eliminar avatar
      remove_header: Treu la capçalera
      resend_confirmation:
        already_confirmed: Este usuario ya está confirmado
        send: Reenviar el correu electrònic de confirmació
        success: "¡Correo electrónico de confirmación enviado con éxito!"
      reset: Reinicialitza
      reset_password: Restableix la contrasenya
      resubscribe: Torna a subscriure
      role: Permisos
      roles:
        admin: Administrador
        moderator: Moderador
        staff: Personal
        user: Usuari
      salmon_url: URL Salmon
      search: Cerca
      shared_inbox_url: URL de la safata d'entrada compartida
      show:
        created_reports: Informes creats
        targeted_reports: Informes realitzats per altres
      silence: Silenci
      silenced: Silenciat
      statuses: Estats
      subscribe: Subscriu
      suspended: Suspès
      title: Comptes
      unconfirmed_email: Correu electrònic sense confirmar
      undo_silenced: Deixa de silenciar
      undo_suspension: Desfés la suspensió
      unsubscribe: Cancel·la la subscripció
      username: Nom d'usuari
      warn: Avís
      web: Web
    action_logs:
      actions:
        assigned_to_self_report: "%{name} han assignat l'informe %{target} a ells mateixos"
        change_email_user: "%{name} ha canviat l'adreça de correu electrònic del usuari %{target}"
        confirm_user: "%{name} ha confirmat l'adreça de correu electrònic de l'usuari %{target}"
        create_account_warning: "%{name} ha enviat un avís a %{target}"
        create_custom_emoji: "%{name} ha pujat un nou emoji %{target}"
        create_domain_block: "%{name} ha blocat el domini %{target}"
        create_email_domain_block: "%{name} ha afegit a la llista negra el domini del correu electrònic %{target}"
        demote_user: "%{name} ha degradat l'usuari %{target}"
        destroy_custom_emoji: "%{name} ha destruït l'emoji %{target}"
        destroy_domain_block: "%{name} ha desblocat el domini %{target}"
        destroy_email_domain_block: "%{name} ha afegit a la llista negra el domini de correu electrònic %{target}"
        destroy_status: "%{name} eliminat l'estat per %{target}"
        disable_2fa_user: "%{name} ha desactivat el requisit de dos factors per a l'usuari %{target}"
        disable_custom_emoji: "%{name} ha desactivat l'emoji %{target}"
        disable_user: "%{name} ha desactivat l'accés per a l'usuari %{target}"
        enable_custom_emoji: "%{name} ha activat l'emoji %{target}"
        enable_user: "%{name} ha activat l'accés per a l'usuari %{target}"
        memorialize_account: "%{name} ha convertit el compte %{target} en una pàgina de memorial"
        promote_user: "%{name} ha promogut l'usuari %{target}"
        remove_avatar_user: "%{name} ha eliminat l'avatar de %{target}"
        reopen_report: "%{name} ha reobert l'informe %{target}"
        reset_password_user: "%{name} ha restablert la contrasenya de l'usuari %{target}"
        resolve_report: "%{name} ha resolt l'informe %{target}"
        silence_account: "%{name} ha silenciat el compte de %{target}"
        suspend_account: "%{name} ha suspès el compte de %{target}"
        unassigned_report: "%{name} ha des-assignat  l'informe %{target}"
        unsilence_account: "%{name} ha silenciat el compte de %{target}"
        unsuspend_account: "%{name} ha llevat la suspensió del compte de %{target}"
        update_custom_emoji: "%{name} ha actualitzat l'emoji %{target}"
        update_status: "%{name} estat actualitzat per %{target}"
      deleted_status: "(toot suprimit)"
      title: Registre d'auditoria
    custom_emojis:
      by_domain: Domini
      copied_msg: S'ha creat correctament la còpia local de l'emoji
      copy: Copia
      copy_failed_msg: No s'ha pogut fer una còpia local d'aquest emoji
      created_msg: Emoji creat amb èxit!
      delete: Suprimeix
      destroyed_msg: Emojo s'ha destruït amb èxit!
      disable: Inhabilita
      disabled_msg: S'ha inhabilitat l'emoji amb èxit
      emoji: Emoji
      enable: Habilita
      enabled_msg: S'ha habilitat amb èxit emoji
      image_hint: PNG de fins a 50 KB
      listed: Enumerat
      new:
        title: Afegeix emoji personalitzat nou
      overwrite: Sobreescriure
      shortcode: Codi curt
      shortcode_hint: Com a mínim 2 caràcters, només caràcters alfanumèrics i guions baixos
      title: Emojis personalitzats
      unlisted: Sense classificar
      update_failed_msg: No s'ha pogut actualitzar aquest emoji
      updated_msg: Emoji s'ha actualitzat correctament!
      upload: Carrega
    dashboard:
      backlog: treballs en espera
      config: Configuració
      feature_deletions: Supressions del compte
      feature_invites: Enllaços de convits
      feature_profile_directory: Directori de perfils
      feature_registrations: Registres
      feature_relay: Relay de la Federació
      features: Característiques
      hidden_service: Federació amb serveis ocults
      open_reports: informes oberts
      recent_users: Usuaris recents
      search: Cerca de text complet
      single_user_mode: Mode d'usuari únic
      software: Programari
      space: Ús d’espai
      title: Panell
      total_users: usuaris en total
      trends: Tendències
      week_interactions: interaccions d'aquesta setmana
      week_users_active: usuaris actius aquesta setmana
      week_users_new: nous usuaris aquest setmana
    domain_blocks:
      add_new: Afegir nou bloqueig de domini
      created_msg: El bloqueig de domini ara s'està processant
      destroyed_msg: El bloqueig de domini s'ha desfet
      domain: Domini
      new:
        create: Crea un bloqueig
        hint: El bloqueig de domini no impedirà la creació de nous comptes en la base de dades, però s'aplicaran de manera retroactiva mètodes de moderació específics sobre aquests comptes.
        severity:
          desc_html: "<strong>Silenci</strong> farà les publicacions del compte invisibles a tothom que no l'estigui seguint. <strong>La suspensió</strong> eliminarà tots els continguts, multimèdia i les dades del perfil del compte. Usa <strong>Cap</strong> si només vols rebutjar el fitxers multimèdia."
          noop: Cap
          silence: Silenci
          suspend: Suspensió
        title: Bloqueig de domini nou
      reject_media: Rebutja els fitxers multimèdia
      reject_media_hint: Elimina els fitxers multimèdia emmagatzemats localment i impedeix baixar-ne cap en el futur. Irrellevant en les suspensions
      reject_reports: Rebutja informes
      reject_reports_hint: Ignora tots els informes procedents d'aquest domini. No és rellevant per a les suspensions
      rejecting_media: rebutjant els fitxers multimèdia
      rejecting_reports: rebutjant els informes
      severity:
        silence: silenciat
        suspend: suspès
      show:
        affected_accounts:
          one: Un compte afectat en la base de dades
          other: "%{count} comptes afectats en la base de dades"
        retroactive:
          silence: Desfés el silenci a tots els comptes existents d'aquest domini
          suspend: Desfés la suspensió de tots els comptes d'aquest domini
        title: Desfés el bloqueig de domini de %{domain}
        undo: Desfés
      undo: Desfés el bloqueig del domini
    email_domain_blocks:
      add_new: Afegeix
      created_msg: S'ha creat el bloc de domini de correu electrònic
      delete: Suprimeix
      destroyed_msg: S'ha eliminat correctament el bloc del domini de correu
      domain: Domini
      new:
        create: Afegeix un domini
        title: Nova adreça de correu en la llista negra
      title: Llista negra de correus electrònics
    followers:
      back_to_account: Tornar al compte
      title: Seguidors de %{acct}
    instances:
      by_domain: Domini
      delivery_available: El lliurament està disponible
      known_accounts:
        one: "%{count} compte conegut"
        other: "%{count} comptes coneguts"
      moderation:
        all: Totes
        limited: Limitades
        title: Moderació
      title: Federació
      total_blocked_by_us: Bloquejades per nosaltres
      total_followed_by_them: Seguides per ells
      total_followed_by_us: Seguides per nosaltres
      total_reported: Informes sobre elles
      total_storage: Adjunts multimèdia
    invites:
      deactivate_all: Desactiva-ho tot
      filter:
        all: Totes
        available: Disponible
        expired: Caducat
        title: Filtre
      title: Convida
    relays:
      add_new: Afegiu un nou relay
      delete: Esborra
      description_html: Un <strong>relay de federació</strong> és un servidor intermediari que intercanvia grans volums de toots públics entre servidors que es subscriuen i publiquen en ell. <strong>Pot ajudar a servidors petits i mitjans a descobrir contingut del fedivers</strong>, no fent necessari que els usuaris locals manualment segueixin altres persones de servidors remots.
      disable: Inhabilita
      disabled: Desactivat
      enable: Activat
      enable_hint: Una vegada habilitat, el teu servidor es subscriurà a tots els toots públics d'aquest relay i començarà a enviar-hi tots els toots públics d'aquest servidor.
      enabled: Activat
      inbox_url: URL del Relay
      pending: S'està esperant l'aprovació del relay
      save_and_enable: Desa i activa
      setup: Configura una connexió de relay
      status: Estat
      title: Relays
    report_notes:
      created_msg: La nota del informe s'ha creat correctament!
      destroyed_msg: La nota del informe s'ha esborrat correctament!
    reports:
      account:
        note: nota
        report: informe
      action_taken_by: Mesures adoptades per
      are_you_sure: N'estàs segur?
      assign_to_self: Assignar-me
      assigned: Moderador assignat
      comment:
        none: Cap
      created_at: Reportat
      mark_as_resolved: Marca com a resolt
      mark_as_unresolved: Marcar sense resoldre
      notes:
        create: Afegir nota
        create_and_resolve: Resoldre amb nota
        create_and_unresolve: Reobrir amb nota
        delete: Esborrar
        placeholder: Descriu les accions que s'han pres o qualsevol altra actualització relacionada…
      reopen: Reobrir informe
      report: 'Informe #%{id}'
      reported_account: Compte reportat
      reported_by: Reportat per
      resolved: Resolt
      resolved_msg: Informe resolt amb èxit!
      status: Estat
      title: Informes
      unassign: Treure assignació
      unresolved: No resolt
      updated_at: Actualitzat
    settings:
      activity_api_enabled:
        desc_html: Compte d'estatus publicats localment, usuaris actius i registres nous en períodes setmanals
        title: Publica estadístiques agregades sobre l'activitat de l'usuari
      bootstrap_timeline_accounts:
        desc_html: Separa diversos noms d'usuari amb comes. Només funcionaran els comptes locals i desblocats. El valor predeterminat quan està buit és tots els administradors locals.
        title: El seguiment per defecte per als usuaris nous
      contact_information:
        email: Introdueix una adreça de correu electrònic píblica
        username: Nom d'usuari del contacte
      custom_css:
        desc_html: Modifica l'aspecte amb CSS carregat a cada pàgina
        title: CSS personalitzat
      hero:
        desc_html: Es mostra en pàgina frontal. Recomanat al menys 600x100px. Si no es configura es mostrarà el del servidor
        title: Imatge d’heroi
      mascot:
        desc_html: Es mostra a diverses pàgines. Es recomana com a mínim 293 × 205px. Si no està configurat, torna a la mascota predeterminada
        title: Imatge de la mascota
      peers_api_enabled:
        desc_html: Els noms de domini que aquest servidor ha trobat al fedivers
        title: Publica la llista de servidors descoberts
      preview_sensitive_media:
        desc_html: Les visualitzacions prèvies d'enllaços d'altres llocs web mostraran una miniatura encara que els mitjans de comunicació estiguin marcats com a sensibles
        title: Mostra els mitjans sensibles a les previsualitzacions d'OpenGraph
      profile_directory:
        desc_html: Permet als usuaris ser descoberts
        title: Habilita el directori de perfils
      registrations:
        closed_message:
          desc_html: Apareix en la primera pàgina quan es tanquen els registres. Pots utilitzar etiquetes HTML
          title: Missatge de registre tancat
        deletion:
          desc_html: Permet a qualsevol usuari d'esborrar el seu compte
          title: Obre la supressió del compte
        min_invite_role:
          disabled: Ningú
          title: Permet les invitacions de
      show_known_fediverse_at_about_page:
        desc_html: Quan s'activa, mostrarà tots els toots de tot el fedivers conegut en vista prèvia. En cas contrari, només es mostraran toots locals.
        title: Mostra el fedivers conegut en vista prèvia de la línia de temps
      show_staff_badge:
        desc_html: Mostra una insígnia de personal en la pàgina d'usuari
        title: Mostra insígnia de personal
      site_description:
        desc_html: Paràgraf introductori a la pàgina principal i en etiquetes meta. Pots utilitzar etiquetes HTML, en particular <code>&lt;a&gt;</code> i <code>&lt;em&gt;</code>.
        title: Descripció del servidor
      site_description_extended:
        desc_html: Un bon lloc per al codi de conducta, regles, directrius i altres coses que distingeixen el teu servidor. Pots utilitzar etiquetes HTML
        title: Descripció ampliada del lloc
      site_short_description:
        desc_html: Es mostra a la barra lateral i a metaetiquetes. Descriu en un únic paràgraf què és Mastodon i què fa que aquest servidor sigui especial. Si està buit, s'estableix per defecte la descripció del servidor.
        title: Descripció curta del servidor
      site_terms:
        desc_html: Pots escriure la teva pròpia política de privadesa, els termes del servei o d'altres normes legals. Pots utilitzar etiquetes HTML
        title: Termes del servei personalitzats
      site_title: Nom del servidor
      thumbnail:
        desc_html: S'utilitza per obtenir visualitzacions prèvies a través d'OpenGraph i API. Es recomana 1200x630px
        title: Miniatura del servidor
      timeline_preview:
        desc_html: Mostra la línia de temps pública a la pàgina inicial
        title: Vista prèvia de la línia de temps
      title: Configuració del lloc
    statuses:
      back_to_account: Torna a la pàgina del compte
      batch:
        delete: Suprimeix
        nsfw_off: Marcar com a no sensible
        nsfw_on: Marcar com a sensible
      failed_to_execute: No s'ha pogut executar
      media:
        title: Contingut multimèdia
      no_media: Sense contingut multimèdia
      no_status_selected: No s’han canviat els estatus perquè cap no ha estat seleccionat
      title: Estats del compte
      with_media: Amb contingut multimèdia
    subscriptions:
      callback_url: URL de retorn
      confirmed: Confirmat
      expires_in: Expira en
      last_delivery: Últim lliurament
      title: WebSub
      topic: Tema
    tags:
      accounts: Comptes
      hidden: Amagat
      hide: Ocult del directori
      name: Etiqueta
      title: Etiquetes
      unhide: Mostra en el directori
      visible: Visible
    title: Administració
    warning_presets:
      add_new: Afegir nou
      delete: Esborra
      edit: Edita
      edit_preset: Edita l'avís predeterminat
      title: Gestiona les configuracions predefinides dels avisos
  admin_mailer:
    new_report:
      body: "%{reporter} ha informat de %{target}"
      body_remote: Algú des de el domini %{domain} ha informat sobre %{target}
      subject: Informe nou per a %{instance} (#%{id})
  application_mailer:
    notification_preferences: Canvia les preferències de correu
    salutation: "%{name},"
    settings: 'Canvia les preferències de correu: %{link}'
    view: 'Visualització:'
    view_profile: Mostra el perfil
    view_status: Mostra l'estat
  applications:
    created: L'aplicació s'ha creat correctament
    destroyed: L'aplicació s'ha suprimit correctament
    invalid_url: L'URL proporcionat no és correcte
    regenerate_token: Torna a generar l'identificador d'accés
    token_regenerated: L'identificador d'accés s'ha generat correctament
    warning: Aneu amb compte amb aquestes dades. No les compartiu mai amb ningú!
    your_token: El teu identificador d'accés
  auth:
    agreement_html: Al fer clic en "Registre" acceptes respectar <a href="%{rules_path}">les normes del servidor</a> i <a href="%{terms_path}">els nostres termes del servei</a>.
    change_password: Contrasenya
    confirm_email: Confirmar correu electrònic
    delete_account: Suprimeix el compte
    delete_account_html: Si vols suprimir el compte pots <a href="%{path}">fer-ho aquí</a>. Se't demanarà confirmació.
    didnt_get_confirmation: No has rebut el correu de confirmació?
    forgot_password: Has oblidat la contrasenya?
    invalid_reset_password_token: L'enllaç de restabliment de la contrasenya no és vàlid o ha caducat. Torna-ho a provar.
    login: Inicia sessió
    logout: Tanca sessió
    migrate_account: Mou a un compte diferent
    migrate_account_html: Si vols redirigir aquest compte a un altre diferent, el pots  <a href="%{path}">configurar aquí</a>.
    or_log_in_with: O inicia sessió amb
    providers:
      cas: CAS
      saml: SAML
    register: Registre
    resend_confirmation: Torna a enviar el correu de confirmació
    reset_password: Restableix la contrasenya
    security: Seguretat
    set_new_password: Estableix una contrasenya nova
  authorize_follow:
    already_following: Ja estàs seguint aquest compte
    error: Malauradament, ha ocorregut un error cercant el compte remot
    follow: Segueix
    follow_request: 'Has enviat una sol·licitud de seguiment a:'
    following: 'Perfecte! Ara segueixes:'
    post_follow:
      close: O bé, pots tancar aquesta finestra.
      return: Mostra el perfil de l'usuari
      web: Vés a la web
    title: Segueix %{acct}
  datetime:
    distance_in_words:
      about_x_hours: "%{count} h"
      about_x_months: "%{count} mesos"
      about_x_years: "%{count} anys"
      almost_x_years: "%{count}anys"
      half_a_minute: Ara mateix
      less_than_x_minutes: "%{count}m"
      less_than_x_seconds: Ara mateix
      over_x_years: "%{count} anys"
      x_days: "%{count} dies"
      x_minutes: "%{count} min"
      x_months: "%{count} mesos"
      x_seconds: "%{count} s"
  deletes:
    bad_password_msg: Bon intent hackers! La contrasenya no és correcta
    confirm_password: Introdueix la contrasenya actual per a verificar la identitat
    description_html: Això eliminarà de forma <strong>irreversible i permanent</strong> el contingut del teu compte i el desactivarà. El teu nom d'usuari romandrà reservat per evitar que algú volgués fer-se passar per tu.
    proceed: Suprimeix el compte
    success_msg: El compte s'ha eliminat correctament
    warning_html: Només és garantida l'eliminació del contingut d'aquest servidor en particular. El contingut que s'ha compartit àmpliament deixa petjades. Els servidors fora de línia i els que ja no estan subscrits no actualitzaran les seves bases de dades.
    warning_title: Disponibilitat de contingut disseminat
  directories:
    directory: Directori de perfils
    enabled: Actualment estàs inclòs al directori.
    enabled_but_waiting: Has optat per aparèixer al directori però encara no tens el nombre mínim de seguidors (%{min_followers}) per ser-hi.
    explanation: Descobreix usuaris segons els seus interessos
    explore_mastodon: Explora %{title}
    how_to_enable: Actualment no tens activat ser al directori. Pots optar-hi a continuació. Utilitza etiquetes en el teu text bio per incloure't sota etiquetes especifiques!
    people:
      one: "%{count} persona"
      other: "%{count} gent"
  errors:
    '403': No tens permís per a veure aquesta pàgina.
    '404': La pàgina que estàs cercant no és aquí.
    '410': La pàgina que estàs cercant ja no existeix.
    '422':
      content: La verificació de seguretat ha fallat. Tens les galetes blocades?
      title: La verificació de seguretat ha fallat
    '429': Estrangulat
    '500':
      content: Ho sentim, però alguna cosa ha fallat a la nostra banda.
      title: Aquesta pàgina no es correcta
    noscript_html: Per a utilitzar Mastodon, activa el JavaScript. També pots provar una de les <a href="%{apps_path}"> aplicacions natives</a> de Mastodon per a la vostra plataforma.
  exports:
    archive_takeout:
      date: Data
      download: Descarrega l’arxiu
      hint_html: Pots sol·licitar un arxiu dels teus <strong>toots i dels fitxers multimèdia pujats</strong>. Les dades exportades tindran el format ActivityPub, llegible per qualsevol programari compatible. Pots sol·licitar un arxiu cada 7 dies.
      in_progress: Compilant el teu arxiu...
      request: Sol·licita el teu arxiu
      size: Tamany
    blocks: Persones que has blocat
    csv: CSV
    domain_blocks: Bloquejos de dominis
    follows: Persones que segueixes
    lists: Llistes
    mutes: Persones silenciades
    storage: Emmagatzematge
  featured_tags:
    add_new: Afegir nova
    errors:
      limit: Ja has mostrat la quantitat màxima d'etiquetes
  filters:
    contexts:
      home: Línia de temps Inici
      notifications: Notificacions
      public: Línies de temps públiques
      thread: Converses
    edit:
      title: Editar filtre
    errors:
      invalid_context: Cap o el context proporcionat no és vàlid
      invalid_irreversible: El filtratge irreversible només funciona amb el contextos inici o notificacions
    index:
      delete: Esborra
      title: Filtres
    new:
      title: Afegir nou filtre
<<<<<<< HEAD
=======
  followers:
    domain: Domini
    explanation_html: Si desitges garantir la privacitat de les teves publicacions has de ser conscient de qui t'està seguint. <strong> Les publicacions privades es lliuren a tots els servidors on tens seguidors </strong>. És possible que vulguis revisar-los i eliminar seguidors si no confies en que la teva privacitat sigui respectada pel personal o el programari d'aquests servidors.
    followers_count: Nombre de seguidors
    lock_link: Bloca el teu compte
    purge: Elimina dels seguidors
    success:
      one: En el procés de bloqueig suau de seguidors d'un domini...
      other: En el procés de bloqueig suau de seguidors de %{count} dominis...
    true_privacy_html: Considera que <strong>la autèntica privacitat només es pot aconseguir amb xifratge d'extrem a extrem</strong>.
    unlocked_warning_html: Tothom pot seguir-te per a veure inmediatament les teves publicacions privades. %{lock_link} per poder revisar i rebutjar seguidors.
    unlocked_warning_title: El teu compte no està blocat
>>>>>>> a47c0446
  footer:
    developers: Desenvolupadors
    more: Més…
    resources: Recursos
  generic:
    changes_saved_msg: Els canvis s'han desat correctament!
    copy: Copia
    save_changes: Desa els canvis
    validation_errors:
      one: Alguna cosa no va bé! Si us plau, revisa l'error
      other: Alguna cosa no va bé! Si us plau, revisa %{count} errors més a baix
  imports:
    modes:
      merge: Fusionar
      merge_long: Mantenir els registres existents i afegir-ne de nous
      overwrite: Sobreescriu
      overwrite_long: Reemplaça els registres actuals amb els nous
    preface: Pots importar algunes les dades que has exportat des d'un altre servidor, com ara el llistat de les persones que estàs seguint o bloquejant.
    success: Les dades s'han rebut correctament i es processaran en breu
    types:
      blocking: Llista de blocats
      domain_blocking: Llistat de dominis bloquejats
      following: Llista de seguits
      muting: Llista d'apagats
    upload: Carregar
  in_memoriam_html: En Memòria.
  invites:
    delete: Desactivar
    expired: Caducat
    expires_in:
      '1800': 30 minuts
      '21600': 6 hores
      '3600': 1 hora
      '43200': 12 hores
      '604800': 1 setmana
      '86400': 1 dia
    expires_in_prompt: Mai
    generate: Genera
    invited_by: 'Has estat invitat per:'
    max_uses:
      one: 1 ús
      other: "%{count} usos"
    max_uses_prompt: Sense limit
    prompt: Genera i comparteix enllaços amb altres persones per donar accés a aquest servidor
    table:
      expires_at: Caduca
      uses: Usos
    title: Convida persones
  lists:
    errors:
      limit: Has assolit la quantitat màxima de llistes
  media_attachments:
    validations:
      images_and_video: No es pot adjuntar un vídeo a una publicació que ja contingui imatges
      too_many: No es poden adjuntar més de 4 fitxers
  migrations:
    acct: usuari@domini del nou compte
    currently_redirecting: 'El teu perfil està configurat com a redirecció a:'
    proceed: Desa
    updated_msg: La configuració de la migració del compte s'ha actualitzat correctament!
  moderation:
    title: Moderació
  notification_mailer:
    digest:
      action: Veure totes les notificacions
      body: Un resum del que et vas perdre desde la darrera visita el %{since}
      mention: "%{name} t'ha mencionat en:"
      new_followers_summary:
        one: A més, has adquirit un nou seguidor durant la teva absència! Visca!
        other: A més, has adquirit %{count} nous seguidors mentre estaves fora! Increïble!
      subject:
        one: "1 notificació nova des de la darrera visita \U0001F418"
        other: "%{count} notificacions noves des de la darrera visita \U0001F418"
      title: Durant la teva absència…
    favourite:
      body: "%{name} ha marcat com a favorit el teu estat:"
      subject: "%{name} ha marcat com a favorit el teu estat"
      title: Favorit nou
    follow:
      body: "%{name} t'està seguint!"
      subject: "%{name} t'està seguint"
      title: Seguidor nou
    follow_request:
      action: Gestiona les sol·licituds de seguiment
      body: "%{name} ha sol·licitat seguir-te"
      subject: 'Seguidor pendent: %{name}'
      title: Nova sol·licitud de seguiment
    mention:
      action: Respon
      body: "%{name} t'ha mencionat en:"
      subject: "%{name} t'ha mencionat"
      title: Menció nova
    reblog:
      body: "%{name} ha impulsat el teu estat:"
      subject: "%{name} ha impulsat el teu estat"
      title: Nou impuls
  number:
    human:
      decimal_units:
        format: "%n%u"
        units:
          billion: B
          million: M
          quadrillion: Q
          thousand: m
          trillion: T
          unit: " "
  pagination:
    newer: Més recent
    next: Endavant
    older: Més vell
    prev: Enrere
    truncate: "&hellip;"
  polls:
    errors:
      already_voted: Ja has votat en aquesta enquesta
      duplicate_options: Conté opcions duplicades
      duration_too_long: està massa lluny en el futur
      duration_too_short: és massa aviat
      expired: L'enquesta ja ha finalitzat
      over_character_limit: no pot ser superior a %{max} caràcters cadascun
      too_few_options: ha de tenir més d'una opció
      too_many_options: no pot contenir més de %{max} opcions
  preferences:
    languages: Llengues
    other: Altre
    publishing: Publicació
    web: Web
  remote_follow:
    acct: Escriu el teu usuari@domini des del qual vols seguir
    missing_resource: No s'ha pogut trobar la URL de redirecció necessaria per al compte
    no_account_html: No tens cap compte? Pots <a href='%{sign_up_path}' target='_blank'>registrar-te aquí</a>
    proceed: Comença a seguir
    prompt: 'Seguiràs a:'
    reason_html: "<strong>Per què és necessari aquest pas?</strong> <code>%{instance}</code> pot ser que no sigui el servidor on estàs registrat per tant primer hem de redirigir-te al teu servidor."
  remote_interaction:
    favourite:
      proceed: Procedir a afavorir
      prompt: 'Vols marcar com a favorit aquest toot:'
    reblog:
      proceed: Procedir a impulsar
      prompt: 'Vols impulsar aquest toot:'
    reply:
      proceed: Procedir a respondre
      prompt: 'Vols respondre a aquest toot:'
  remote_unfollow:
    error: Error
    title: Títol
    unfollowed: Sense seguir
  scheduled_statuses:
    over_daily_limit: Has superat el límit de %{limit} toots programats per a aquell dia
    over_total_limit: Has superat el limit de %{limit} toots programats
    too_soon: La data programada ha de ser futura
  sessions:
    activity: Última activitat
    browser: Navegador
    browsers:
      alipay: Alipay
      blackberry: Blackberry
      chrome: Chrome
      edge: Microsoft Edge
      electron: Electron
      firefox: Firefox
      generic: Navegador desconegut
      ie: Internet Explorer
      micro_messenger: MicroMessenger
      nokia: Nokia S40 Ovi Browser
      opera: Opera
      otter: Otter
      phantom_js: PhantomJS
      qq: QQ Browser
      safari: Safari
      uc_browser: UCBrowser
      weibo: Weibo
    current_session: Sessió actual
    description: "%{browser} de %{platform}"
    explanation: Aquests són els navegadors web que actualment han iniciat la sessió amb el teu compte de Mastodon.
    ip: IP
    platforms:
      adobe_air: Adobe Air
      android: Android
      blackberry: Blackberry
      chrome_os: ChromeOS
      firefox_os: Firefox OS
      ios: iOS
      linux: Linux
      mac: Mac
      other: plataforma desconeguda
      windows: Windows
      windows_mobile: Windows Mobile
      windows_phone: Windows Phone
    revoke: Revoca
    revoke_success: S'ha revocat la sessió amb èxit
    title: Sessions
  settings:
    authorized_apps: Aplicacions autoritzades
    back: Torna a l'inici
    delete: Eliminació del compte
    development: Desenvolupament
    edit_profile: Editar perfil
    export: Exportar informació
<<<<<<< HEAD
=======
    featured_tags: Etiquetes destacades
    followers: Seguidors autoritzats
>>>>>>> a47c0446
    import: Importar
    migrate: Migració del compte
    notifications: Notificacions
    preferences: Preferències
    settings: Configuració
    two_factor_authentication: Autenticació de dos factors
    your_apps: Les teves aplicacions
  statuses:
    attached:
      description: 'Adjunt: %{attached}'
      image:
        one: "%{count} imatge"
        other: "%{count} imatges"
      video:
        one: "%{count} vídeo"
        other: "%{count} vídeos"
    boosted_from_html: Impulsat des de %{acct_link}
    content_warning: 'Avís de contingut: %{warning}'
    disallowed_hashtags:
      one: 'conté una etiqueta no permesa: %{tags}'
      other: 'conté les etiquetes no permeses: %{tags}'
    language_detection: Detecta automàticament el llenguatge
    open_in_web: Obre en la web
    over_character_limit: Límit de caràcters de %{max} superat
    pin_errors:
      limit: Ja has fixat el màxim nombre de toots
      ownership: El toot d'algú altre no es pot fixar
      private: No es pot fixar el toot no públic
      reblog: No es pot fixar un impuls
    poll:
      total_votes:
        one: "%{count} vot"
        other: "%{count} vots"
      vote: Vota
    show_more: Mostrar més
    sign_in_to_participate: Inicia la sessió per participar a la conversa
    title: '%{name}: "%{quote}"'
    visibilities:
      private: Només seguidors
      private_long: Mostra només als seguidors
      public: Públic
      public_long: Tothom pot veure-ho
      unlisted: No llistat
      unlisted_long: Tothom ho pot veure, però no es mostra en la història federada
  stream_entries:
    pinned: Toot fixat
    reblogged: ha impulsat
    sensitive_content: Contingut sensible
  terms:
    body_html: |
      <h2>Privacy Policy</h2>
      <h3 id="collect">Quina informació recollim?</h3>

      <ul>
        <li><em>Informació bàsica del compte</em>: Si et registres en aquest servidor, se´t pot demanar que introdueixis un nom d'usuari, una adreça de correu electrònic i una contrasenya. També pots introduir informació de perfil addicional, com ara un nom de visualització i una biografia, i carregar una imatge de perfil i de capçalera. El nom d'usuari, el nom de visualització, la biografia, la imatge de perfil i la imatge de capçalera sempre apareixen públicament.</li>
        <li><em>Publicacions, seguiment i altra informació pública</em>: La llista de persones que segueixes s'enumeren públicament i el mateix passa amb els teus seguidors. Quan envies un missatge, la data i l'hora s'emmagatzemen, així com l'aplicació que va enviar el missatge. Els missatges poden contenir multimèdia, com ara imatges i vídeos. Els toots públics i no llistats estan disponibles públicament. En quan tinguis un toot en el teu perfil, aquest també és informació pública. Les teves entrades es lliuren als teus seguidors que en alguns casos significa que es lliuren a diferents servidors en els quals s'hi emmagatzemen còpies. Quan suprimeixes publicacions, també es lliuraran als teus seguidors. L'acció d'impulsar o marcar com a favorit una publicació sempre és pública.</li>
        <li><em>Toots directes i per a només seguidors</em>: Totes les publicacions s'emmagatzemen i processen al servidor. Els toots per a només seguidors només es lliuren als teus seguidors i als usuaris que s'esmenten en ells i els toots directes només es lliuren als usuaris esmentats. En alguns casos, significa que es lliuren a diferents servidors i s'hi emmagatzemen còpies. Fem un esforç de bona fe per limitar l'accés a aquestes publicacions només a les persones autoritzades, però és possible que altres servidors no ho facin. Per tant, és important revisar els servidors als quals pertanyen els teus seguidors. Pots canviar la opció de aprovar o rebutjar els nous seguidors manualment a la configuració.  <em>Tingues en compte que els operadors del servidor i qualsevol servidor receptor poden visualitzar aquests missatges</em> i els destinataris poden fer una captura de pantalla, copiar-los o tornar-los a compartir.  <em>No comparteixis cap informació perillosa a Mastodon.</em></li>
        <li><em>IPs i altres metadades</em>: Quan inicies sessió registrem l'adreça IP en que l'has iniciat, així com el nom de l'aplicació o navegador. Totes les sessions registrades estan disponibles per a la teva revisió i revocació a la configuració. L'última adreça IP utilitzada s'emmagatzema durant un màxim de 12 mesos. També podrem conservar els registres que inclouen l'adreça IP de cada sol·licitud al nostre servidor.</li>
      </ul>

      <hr class="spacer" />

      <h3 id="use">Per a què utilitzem la teva informació?</h3>

      <p>Qualsevol de la informació que recopilem de tu es pot utilitzar de la manera següent:</p>

      <ul>
        <li>Per proporcionar la funcionalitat bàsica de Mastodon. Només pots interactuar amb el contingut d'altres persones i publicar el teu propi contingut quan hàgis iniciat la sessió. Per exemple, pots seguir altres persones per veure les publicacions combinades a la teva pròpia línia de temps personalitzada.</li>
        <li>Per ajudar a la moderació de la comunitat, per exemple comparar la teva adreça IP amb altres conegudes per determinar l'evasió de prohibicions o altres infraccions.</li>
        <li>L'adreça electrònica que ens proporciones pot utilitzar-se per enviar-te informació, notificacions sobre altres persones que interactuen amb el teu contingut o t'envien missatges, i per respondre a les consultes i / o altres sol·licituds o preguntes.</li>
      </ul>

      <hr class="spacer" />

      <h3 id="protect">Com protegim la teva informació</h3>

      <p>Implementem diverses mesures per mantenir la seguretat quan introdueixes, envies o accedeixes a la teva informació personal. Entre altres mesures, la sessió del teu navegador així com el trànsit entre les teves aplicacions i l'API estan protegides amb SSL i la teva contrasenya es codifica utilitzant un algoritme de direcció única. Pots habilitar l'autenticació de dos factors per a garantir l'accés segur al teu compte.</p>

      <hr class="spacer" />

      <h3 id="data-retention">Quina és la nostra política de retenció de dades?</h3>

      <p>Farem un esforç de bona fe per:</p>

      <ul>
        <li>Conservar els registres del servidor que continguin l'adreça IP de totes les sol·licituds que rebi, tenint em compte que aquests registres es mantenen no més de 90 dies.</li>
        <li>Conservar les adreces IP associades als usuaris registrats no més de 12 mesos.</li>
      </ul>

      <p>Pots sol·licitar i descarregar un arxiu del teu contingut incloses les publicacions, els fitxers adjunts multimèdia, la imatge de perfil i la imatge de capçalera.</p>

      <p>Pots eliminar el teu compte de forma irreversible en qualsevol moment.</p>

      <hr class="spacer"/>

      <h3 id="cookies">Utilitzem cookies?</h3>

      <p>Sí. Les cookies són petits fitxers que un lloc o el proveïdor de serveis transfereix al disc dur del teu ordinador a través del navegador web (si ho permet). Aquestes galetes permeten al lloc reconèixer el teu navegador i, si tens un compte registrat, associar-lo al teu compte registrat.</p>

      <p>Utilitzem cookies per entendre i guardar les teves preferències per a futures visites.</p>

      <hr class="spacer" />

      <h3 id="disclose">Revelem informació a terceres parts?</h3>

      <p>No venem, comercialitzem ni transmetem a tercers la teva informació d'identificació personal. Això no inclou tercers de confiança que ens ajuden a operar el nostre lloc, a dur a terme el nostre servei o a servir-te, sempre que aquestes parts acceptin mantenir confidencial aquesta informació. També podem publicar la teva informació quan creiem que l'alliberament és apropiat per complir amb la llei, fer complir les polítiques del nostre lloc o protegir els nostres drets o altres drets, propietat o seguretat.</p>

      <p>Els altres servidors de la teva xarxa poden descarregar contingut públic. Els teus toots públics i per a només seguidors es lliuren als servidors on resideixen els teus seguidors i els missatges directes s'envien als servidors dels destinataris, sempre que aquests seguidors o destinataris resideixin en un servidor diferent d'aquest.</p>

      <p>Quan autoritzes una aplicació a utilitzar el teu compte, segons l'abast dels permisos que aprovis, pot accedir a la teva informació de perfil pública, a la teva llista de seguits, als teus seguidors, a les teves llistes, a totes les teves publicacions i als teus favorits. Les aplicacions mai no poden accedir a la teva adreça de correu electrònic o contrasenya.</p>

      <hr class="spacer" />

      <h3 id="children">Ús del lloc dels nens</h3>

      <p>Si el servidor és a EU o EEA: el nostre lloc, productes i serveis estan dirigits a persones que tenen almenys 16 anys. Si tens menys de 16 anys, seguint els requisits del GDPR (<a href="https://ca.wikipedia.org/wiki/Reglament_General_de_Protecció_de_Dades">Reglament General de Protecció de Dades</a>) no utilitzis aquest lloc.</p>

      <p>Si aquest servidor es troba als EUA: el nostre lloc, productes i serveis estan dirigits a persones que tenen almenys 13 anys. Si tens menys de 13 anys, segons els requisits de COPPA (<a href="https://en.wikipedia.org/wiki/Children%27s_Online_Privacy_Protection_Act">Children's Online Privacy Protection Act</a>) no utilitzis aquest lloc.</p>

      <p>Els requisits legals poden ser diferents si aquest servidor està en una altra jurisdicció.</p>

      <hr class="spacer" />

      <h3 id="changes">Canvis a la nostra política de privacitat</h3>

      <p>Si decidim canviar la nostra política de privadesa, publicarem aquests canvis en aquesta pàgina.</p>

      <p> Aquest document és CC-BY-SA. Actualitzat per darrera vegada el 7 de Març del 2018.</p>

      <p>Originalment adaptat des del <a href="https://github.com/discourse/discourse">Discourse privacy policy</a>.</p>
    title: "%{instance} Condicions del servei i política de privadesa"
  themes:
    contrast: Mastodon (Alt contrast)
    default: Mastodon (Fosc)
    mastodon-light: Mastodon (Clar)
  time:
    formats:
      default: "%b %d, %Y, %H:%M"
      month: "%b %Y"
  two_factor_authentication:
    code_hint: Introdueix el codi generat per l'aplicació autenticadora per a confirmar
    description_html: Si habilites l'<strong>autenticació de dos factors</strong>, et caldrà tenir el teu telèfon, que generarà tokens per a que puguis iniciar sessió.
    disable: Desactiva
    enable: Activa
    enabled: Autenticació de dos factors activada
    enabled_success: Autenticació de dos factors activada correctament
    generate_recovery_codes: Genera codis de recuperació
    instructions_html: "<strong>Escaneja aquest codi QR desde Google Authenticator o una aplicació similar del teu telèfon</strong>. Desde ara, aquesta aplicació generarà tokens que tens que ingresar quan volguis iniciar sessió."
    lost_recovery_codes: Els codis de recuperació et permeten recuperar l'accés al teu compte si perds el telèfon. Si has perdut els codis de recuperació els pots tornar a generar aquí. Els codis de recuperació anteriors s'anul·laran.
    manual_instructions: 'Si no pots escanejar el codi QR code i necessites introduir-lo manualment, aquí tens el secret en text pla:'
    recovery_codes: Codis de recuperació de còpia de seguretat
    recovery_codes_regenerated: Codis de recuperació regenerats amb èxit
    recovery_instructions_html: Si mai perds l'accéss al teu telèfon pots utilitzar un dels codis de recuperació a continuació per a recuperar l'accés al teu compte. <strong>Cal mantenir els codis de recuperació en lloc segur</strong>. Per exemple, imprimint-los i guardar-los amb altres documents importants.
    setup: Establir
    wrong_code: El codi introduït no és vàlid! És correcta l'hora del servidor i del dispositiu?
  user_mailer:
    backup_ready:
      explanation: Has sol·licitat una copia completa del teu compte Mastodon. Ara ja està a punt per descàrrega!
      subject: El teu arxiu està preparat per a descàrrega
      title: Recollida del arxiu
    warning:
      explanation:
        disable: Mentre el teu compte estigui congelat les dades romandran intactes però no pots dur a terme cap acció fins que no estigui desbloquejat.
        silence: Mentre el teu compte estigui limitat només les persones que ja et segueixen veuen les teves dades en aquest servidor i pots ser exclòs de diverses llistes públiques. No obstant això, d'altres encara poden seguir-te manualment.
        suspend: El teu compte s'ha suspès i tots els teus toots i fitxers multimèdia penjats s'han eliminat irreversiblement d'aquest servidor i dels servidors on tenies seguidors.
      review_server_policies: Revisa les polítiques del servidor
      subject:
        disable: S'ha congelat el teu compte %{acct}
        none: Avís per a %{acct}
        silence: El teu compte %{acct} ha estat limitat
        suspend: S'ha suspès el teu compte %{acct}
      title:
        disable: Compte congelat
        none: Avís
        silence: Compte limitat
        suspend: Compte suspès
    welcome:
      edit_profile_action: Configurar perfil
      edit_profile_step: Pots personalitzar el teu perfil penjant un avatar, un encapçalament, canviant el teu nom de visualització i molt més. Si prefereixes revisar els seguidors nous abans de que et puguin seguir, pots blocar el teu compte.
      explanation: Aquests són alguns consells per començar
      final_action: Comença a publicar
      final_step: 'Comença a publicar! Fins i tot sense seguidors, els altres poden veure els teus missatges públics, per exemple, a la línia de temps local i a les etiquetes ("hashtags"). És possible que vulguis presentar-te amb l''etiqueta #introductions.'
      full_handle: El teu nom d'usuari sencer
      full_handle_hint: Això és el que has de dir als teus amics perquè puguin enviar-te missatges o seguir-te des d'un altre servidor.
      review_preferences_action: Canviar preferències
      review_preferences_step: Assegura't d'establir les teves preferències, com ara els correus electrònics que vols rebre o el nivell de privadesa per defecte que t'agradaria que tinguin les teves entrades. Si no tens malaltia de moviment, pots optar per habilitar la reproducció automàtica de GIF.
      subject: Benvingut/da a Mastodon
      tip_federated_timeline: La línia de temps federada és el cabal principal de la xarxa Mastodon. Però només inclou les persones a les quals els teus veïns estan subscrits, de manera que no està complet.
      tip_following: Per defecte segueixes als administradors del servidor. Per trobar més persones interessants, consulta les línies de temps local i federada.
      tip_local_timeline: La línia de temps local és la vista del flux de publicacions dels usuaris de %{instance}. Aquests usuaris són els teus veïns més propers!
      tip_mobile_webapp: Si el teu navegador del mòbil t'ofereix afegir Mastodon a la teva pantalla d'inici, podràs rebre notificacions "push". Es comporta com una aplicació nativa en molts aspectes!
      tips: Consells
      title: Benvingut a bord, %{name}!
  users:
    follow_limit_reached: No pots seguir més de %{limit} persones
    invalid_email: L'adreça de correu no és correcta
    invalid_otp_token: El codi de dos factors no és correcte
    otp_lost_help_html: Si has perdut l'accés a tots dos pots contactar per %{email}
    seamless_external_login: Has iniciat sessió via un servei extern per tant els ajustos de contrasenya i correu electrònic no estan disponibles.
    signed_in_as: 'Sessió iniciada com a:'
  verification:
    explanation_html: 'Pots <strong>verificar-te com a propietari dels enllaços a les metadades del teu perfil</strong>. Per això, el lloc web enllaçat ha de contenir un enllaç al teu perfil de Mastodon. El vincle <strong>ha de</strong> tenir l''atribut <code>rel="me"</code>. El contingut del text de l''enllaç no importa. Aquí tens un exemple:'
    verification: Verificació<|MERGE_RESOLUTION|>--- conflicted
+++ resolved
@@ -7,10 +7,6 @@
     administered_by: 'Administrat per:'
     api: API
     apps: Apps mòbil
-<<<<<<< HEAD
-=======
-    closed_registrations: Actualment, el registre d'aquest servidor està tancat. Malgrat això! Pots trobar un servidor diferent per a fer-te un compte i obtenir accés a la mateixa xarxa des d'allà.
->>>>>>> a47c0446
     contact: Contacte
     contact_missing: No configurat
     contact_unavailable: N/D
@@ -21,10 +17,6 @@
     generic_description: "%{domain} és un servidor a la xarxa"
     hosted_on: Mastodon allotjat a %{domain}
     learn_more: Més informació
-<<<<<<< HEAD
-=======
-    other_instances: Llistat de servidors
->>>>>>> a47c0446
     privacy_policy: Política de privacitat
     source_code: Codi font
     status_count_after:
@@ -601,21 +593,6 @@
       title: Filtres
     new:
       title: Afegir nou filtre
-<<<<<<< HEAD
-=======
-  followers:
-    domain: Domini
-    explanation_html: Si desitges garantir la privacitat de les teves publicacions has de ser conscient de qui t'està seguint. <strong> Les publicacions privades es lliuren a tots els servidors on tens seguidors </strong>. És possible que vulguis revisar-los i eliminar seguidors si no confies en que la teva privacitat sigui respectada pel personal o el programari d'aquests servidors.
-    followers_count: Nombre de seguidors
-    lock_link: Bloca el teu compte
-    purge: Elimina dels seguidors
-    success:
-      one: En el procés de bloqueig suau de seguidors d'un domini...
-      other: En el procés de bloqueig suau de seguidors de %{count} dominis...
-    true_privacy_html: Considera que <strong>la autèntica privacitat només es pot aconseguir amb xifratge d'extrem a extrem</strong>.
-    unlocked_warning_html: Tothom pot seguir-te per a veure inmediatament les teves publicacions privades. %{lock_link} per poder revisar i rebutjar seguidors.
-    unlocked_warning_title: El teu compte no està blocat
->>>>>>> a47c0446
   footer:
     developers: Desenvolupadors
     more: Més…
@@ -817,11 +794,8 @@
     development: Desenvolupament
     edit_profile: Editar perfil
     export: Exportar informació
-<<<<<<< HEAD
-=======
     featured_tags: Etiquetes destacades
     followers: Seguidors autoritzats
->>>>>>> a47c0446
     import: Importar
     migrate: Migració del compte
     notifications: Notificacions
