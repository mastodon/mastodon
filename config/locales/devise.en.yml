---
en:
  devise:
    confirmations:
      confirmed: Your email address has been successfully confirmed.
      send_instructions: You will receive an email with instructions for how to confirm your email address in a few minutes. Please check your spam folder if you didn't receive this email.
      send_paranoid_instructions: If your email address exists in our database, you will receive an email with instructions for how to confirm your email address in a few minutes. Please check your spam folder if you didn't receive this email.
    failure:
      already_authenticated: You are already signed in.
      inactive: Your account is not activated yet.
      invalid: Invalid %{authentication_keys} or password.
      last_attempt: You have one more attempt before your account is locked.
      locked: Your account is locked.
      not_found_in_database: Invalid %{authentication_keys} or password.
      timeout: Your session expired. Please sign in again to continue.
      unauthenticated: You need to sign in or sign up before continuing.
      unconfirmed: You have to confirm your email address before continuing.
    mailer:
      confirmation_instructions:
        action: Verify email address
<<<<<<< HEAD
        explanation: You have created an account on %{host} with this email address. You are one click away from activating it. If this wasn't you, please ignore this email.
        extra_html: Please also check out our <a href="%{terms_path}">terms of service</a> and <a href="%{policy_path}">privacy policy</a>.
=======
        explanation: You have created an account on %{host} with this email address. You are one click away from activating it. If this wasn't you, please ignore this e-mail.
        extra_html: Please also check out <a href="%{terms_path}">the rules of the instance</a> and <a href="%{policy_path}">our terms of service</a>.
>>>>>>> 02194838
        subject: 'Mastodon: Confirmation instructions for %{instance}'
        title: Verify email address
      email_changed:
        explanation: 'The email address for your account is being changed to:'
        extra: If you did not change your email, it is likely that someone has gained access to your account. Please change your password immediately or contact the instance admin if you're locked out of your account.
        subject: 'Mastodon: Email changed'
        title: New email address
      password_change:
        explanation: The password for your account has been changed.
        extra: If you did not change your password, it is likely that someone has gained access to your account. Please change your password immediately or contact the instance admin if you're locked out of your account.
        subject: 'Mastodon: Password changed'
        title: Password changed
      reconfirmation_instructions:
        explanation: Confirm the new address to change your email.
        extra: If this change wasn't initiated by you, please ignore this email. The email address for the Mastodon account won't change until you access the link above.
        subject: 'Mastodon: Confirm email for %{instance}'
        title: Verify email address
      reset_password_instructions:
        action: Change password
        explanation: You requested a new password for your account.
        extra: If you didn't request this, please ignore this email. Your password won't change until you access the link above and create a new one.
        subject: 'Mastodon: Reset password instructions'
        title: Password reset
      unlock_instructions:
        subject: 'Mastodon: Unlock instructions'
    omniauth_callbacks:
      failure: Could not authenticate you from %{kind} because "%{reason}".
      success: Successfully authenticated from %{kind} account.
    passwords:
      no_token: You can't access this page without coming from a password reset email. If you do come from a password reset email, please make sure you used the full URL provided.
      send_instructions: If your email address exists in our database, you will receive a password recovery link at your email address in a few minutes. Please check your spam folder if you didn't receive this email.
      send_paranoid_instructions: If your email address exists in our database, you will receive a password recovery link at your email address in a few minutes. Please check your spam folder if you didn't receive this email.
      updated: Your password has been changed successfully. You are now signed in.
      updated_not_active: Your password has been changed successfully.
    registrations:
      destroyed: Bye! Your account has been successfully cancelled. We hope to see you again soon.
      signed_up: Welcome! You have signed up successfully.
      signed_up_but_inactive: You have signed up successfully. However, we could not sign you in because your account is not yet activated.
      signed_up_but_locked: You have signed up successfully. However, we could not sign you in because your account is locked.
      signed_up_but_unconfirmed: A message with a confirmation link has been sent to your email address. Please follow the link to activate your account. Please check your spam folder if you didn't receive this email.
      update_needs_confirmation: You updated your account successfully, but we need to verify your new email address. Please check your email and follow the confirm link to confirm your new email address. Please check your spam folder if you didn't receive this email.
      updated: Your account has been updated successfully.
    sessions:
      already_signed_out: Signed out successfully.
      signed_in: Signed in successfully.
      signed_out: Signed out successfully.
    unlocks:
      send_instructions: You will receive an email with instructions for how to unlock your account in a few minutes. Please check your spam folder if you didn't receive this email.
      send_paranoid_instructions: If your account exists, you will receive an email with instructions for how to unlock it in a few minutes. Please check your spam folder if you didn't receive this email.
      unlocked: Your account has been unlocked successfully. Please sign in to continue.
  errors:
    messages:
      already_confirmed: was already confirmed, please try signing in
      confirmation_period_expired: needs to be confirmed within %{period}, please request a new one
      expired: has expired, please request a new one
      not_found: not found
      not_locked: was not locked
      not_saved:
        one: '1 error prohibited this %{resource} from being saved:'
        other: "%{count} errors prohibited this %{resource} from being saved:"<|MERGE_RESOLUTION|>--- conflicted
+++ resolved
@@ -18,13 +18,8 @@
     mailer:
       confirmation_instructions:
         action: Verify email address
-<<<<<<< HEAD
         explanation: You have created an account on %{host} with this email address. You are one click away from activating it. If this wasn't you, please ignore this email.
-        extra_html: Please also check out our <a href="%{terms_path}">terms of service</a> and <a href="%{policy_path}">privacy policy</a>.
-=======
-        explanation: You have created an account on %{host} with this email address. You are one click away from activating it. If this wasn't you, please ignore this e-mail.
         extra_html: Please also check out <a href="%{terms_path}">the rules of the instance</a> and <a href="%{policy_path}">our terms of service</a>.
->>>>>>> 02194838
         subject: 'Mastodon: Confirmation instructions for %{instance}'
         title: Verify email address
       email_changed:
