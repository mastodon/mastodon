--- conflicted
+++ resolved
@@ -24,42 +24,30 @@
         explanation: Utworzyłeś(-aś) konto na %{host} podając ten adres e-mail. Jedno kliknięcie dzieli Cię od aktywacji tego konta. Jeżeli to nie Ty, zignoruj ten e-mail.
         explanation_when_pending: Poprosiłeś(-aś) o zaproszenie na %{host} używajac tego adresu e-mail. Kiedy potwierdzisz swój adres e-mail, przejrzymy Twoje podanie. Do tego czasu nie możesz się zalogować. Jeżeli Twoje podanie zostanie odrzucone, Twoje dane zostaną usunięte i nie będziesz musiał(-a) podejmować żadnych dodatkowych działań. Jeżeli to nie Ty, zignoruj ten e-mail.
         extra_html: Przeczytaj też <a href="%{terms_path}">regulamin serwera</a> i <a href="%{policy_path}">nasze zasady użytkowania</a>.
-        subject: 'Instrukcje weryfikacji adresu e-mail na %{instance}'
+        subject: 'Mastodon: Instrukcje weryfikacji adresu e-mail na %{instance}'
         title: Zweryfikuj adres e-mail
       email_changed:
         explanation: 'Adres e-mail dla Twojego konta zostanie zmieniony na:'
         extra: Jeżeli nie próbowałeś(-aś) zmienić adresu e-mail, prawdopodobnie ktoś uzyskał dostęp do Twojego konta. Zmień natychmiastowo hasło lub skontaktuj się z administratorem serwera, jeżeli nie masz dostępu do konta.
-        subject: 'Zmieniono adres e-mail'
+        subject: 'Mastodon: Zmieniono adres e-mail'
         title: Nowy adres e-mail
       password_change:
         explanation: Hasło do Twojego konta zostało zmienione.
         extra: Jeżeli nie zmieniałeś(-aś) hasła, prawdopodobnie ktoś uzyskał dostęp do Twojego konta. Zmień hasło natychmiastowo lub skontaktuj się z administratorem serwera, jeżeli nie masz dostępu do konta.
-        subject: 'Zmieniono hasło'
+        subject: 'Mastodon: Zmieniono hasło'
         title: Zmieniono hasło
       reconfirmation_instructions:
         explanation: Potwierdź nowy adres aby zmienić e-mail.
         extra: Jeżeli nie próbowałeś(-aś) zmienić e-maila, zignoruj tą wiadomość. Adres e-mail przypisany do konta Mastodona nie ulegnie zmianie, jeżeli nie użyjesz powyższego odnośniku.
-        subject: 'Potwierdź adres e-mail na %{instance}'
+        subject: 'Mastodon: Potwierdź adres e-mail na %{instance}'
         title: Zweryfikuj adres e-mail
       reset_password_instructions:
         action: Zmień hasło
         explanation: Próbowałeś(-aś) uzyskać nowe hasło do swojego konta.
         extra: Jeżeli to nie Ty, zignoruj tą wiadomość. Twoje hasło nie ulegnie zmianie, jeżeli nie wykorzystasz powyższego odnośnika i nie utworzysz nowego hasła.
-        subject: 'Instrukcje ustawienia nowego hasła'
+        subject: 'Mastodon: Instrukcje ustawienia nowego hasła'
         title: Przywracanie hasła
       two_factor_disabled:
-<<<<<<< HEAD
-        explanation: Uwierzytelnianie dwuskładnikowe dla Twojego konta zostało wyłączone. Możesz się teraz logować korzystając z samego adresu e-mail i hasła.
-        subject: Wyłączono uwierzytelnianie dwustopniowe
-        title: Wyłączono 2FA
-      two_factor_enabled:
-        explanation: Uwierzytelnianie dwuskładnikowe dla Twojego konta zostało włączone. Logując się, będziesz potrzebować tokenu z połączonej aplikacji TOTP.
-        subject: Włączono uwierzytelnianie dwustopniowe
-        title: Włączono 2FA
-      two_factor_recovery_codes_changed:
-        explanation: Poprzednie kody zapasowe zostały unieważnione, a nowe zostały wygenerowane.
-        subject: Wygenerowano nowe kody ratunkowe 2FA
-=======
         explanation: Logowanie teraz możliwe tylko adresem mejlowym i hasłem.
         subject: Mastodon – wyłączono uwierzytelnianie dwustopniowe
         subtitle: Wyłączono uwierzytelnienie dwuskładnikowe dla twojego konta.
@@ -73,28 +61,19 @@
         explanation: Poprzednie kody zapasowe zostały unieważnione, a nowe zostały wygenerowane.
         subject: Mastodon – wygenerowano nowe kody ratunkowe 2FA
         subtitle: Unieważniono stare kody przywracania i wygenerowano nowe.
->>>>>>> ab36c152
         title: Zmieniono kody odzyskiwania 2FA
       unlock_instructions:
-        subject: 'Instrukcje odblokowania konta'
+        subject: 'Mastodon: Instrukcje odblokowania konta'
       webauthn_credential:
         added:
           explanation: Następujący klucz bezpieczeństwa został dodany do twojego konta
-          subject: 'Nowy klucz bezpieczeństwa'
+          subject: 'Mastodon: Nowy klucz bezpieczeństwa'
           title: Dodano nowy klucz bezpieczeństwa
         deleted:
           explanation: Następujący klucz bezpieczeństwa został usunięty z Twojego konta
-          subject: 'Klucz bezpieczeństwa usunięty'
+          subject: 'Mastodon: Klucz bezpieczeństwa usunięty'
           title: Usunięto jeden z twoich kluczy bezpieczeństwa
       webauthn_disabled:
-<<<<<<< HEAD
-        explanation: Uwierzytelnianie kluczem bezpieczeństwa zostało wyłączone dla Twojego konta. Logowanie jest teraz możliwe tylko przy użyciu tokenu generowanego przez sparowaną aplikację TOTP.
-        subject: 'Wyłączono uwierzytelnianie z kluczami bezpieczeństwa'
-        title: Wyłączono klucze bezpieczeństwa
-      webauthn_enabled:
-        explanation: Uwierzytelnianie klucza bezpieczeństwa zostało włączone dla Twojego konta. Klucz bezpieczeństwa może być teraz wykorzystywany do logowania.
-        subject: 'Włączono uwierzytelnianie z kluczami bezpieczeństwa'
-=======
         explanation: Wyłączono autoryzację kluczami bezpieczeństwa dla twojego konta.
         extra: Logowanie teraz możliwe tylko tokenem wygenerowanym przez sparowaną aplikację TOTP.
         subject: 'Mastodon: Wyłączono uwierzytelnianie z kluczami bezpieczeństwa'
@@ -103,7 +82,6 @@
         explanation: Włączono autoryzację kluczami bezpieczeństwa dla twojego konta.
         extra: Twój klucz bezpieczeństwa może być teraz użyty do logowania.
         subject: 'Mastodon: Włączono uwierzytelnianie z kluczami bezpieczeństwa'
->>>>>>> ab36c152
         title: Włączono klucze bezpieczeństwa
     omniauth_callbacks:
       failure: 'Uwierzytelnienie przez %{kind} nie powiodło się, ponieważ: "%{reason}".'
