---
it:
  simple_form:
    hints:
      account_alias:
        acct: Indica il nomeutente@dominio dell'account da cui vuoi trasferirti
      account_migration:
        acct: Indica il nomeutente@dominio dell'account al quale vuoi trasferirti
      account_warning_preset:
        text: Puoi usare la sintassi dei post, come URL, hashtag e menzioni
        title: Opzionale. Non visibile al destinatario
      admin_account_action:
        include_statuses: L'utente vedrà quali post hanno causato l'azione di moderazione o l'avviso
        send_email_notification: L'utente riceverà una spiegazione di ciò che è successo con suo account
        text_html: Opzionale. Puoi usare la sintassi dei post. Puoi <a href="%{path}">aggiungere avvisi preimpostati</a> per risparmiare tempo
        type_html: Decidi cosa fare con <strong>%{acct}</strong>
        types:
          disable: Impedisce all'utente di utilizzare il suo account, ma non elimina o nasconde i suoi contenuti.
          none: Usa questo per inviare un avviso all'utente, senza eseguire altre azioni.
          sensitive: Forza tutti gli allegati multimediali di questo utente ad essere contrassegnati come sensibili.
          silence: Impedisce all'utente di poter pubblicare con visibilità pubblica, nasconde i suoi post e notifiche a persone che non lo seguono.
          suspend: Impedisce qualsiasi interazione da o per questo account ed elimina i suoi contenuti. Annullabile entro 30 giorni.
        warning_preset_id: Opzionale. Puoi aggiungere un testo personalizzato alla fine di quello preimpostato
      announcement:
        all_day: Se selezionato, verranno visualizzate solo le date dell'intervallo di tempo
        ends_at: Opzionale. L'annuncio verrà automaticamente ritirato in questo momento
        scheduled_at: Lascia vuoto per pubblicare immediatamente l'annuncio
        starts_at: Opzionale. Quando l'annuncio è legato a un intervallo di tempo specifico
        text: Puoi usare la sintassi dei post. Tieni presente lo spazio che l'annuncio occuperà nello schermo dell'utente
      appeal:
        text: Puoi appellarti solo una volta
      defaults:
        autofollow: Le persone che si iscrivono attraverso l'invito ti seguiranno automaticamente
        avatar: PNG, GIF o JPG. Al massimo %{size}. Verranno scalate a %{dimensions}px
        bot: Questo account esegue principalmente operazioni automatiche e potrebbe non essere tenuto sotto controllo da una persona
        context: Uno o più contesti nei quali il filtro dovrebbe essere applicato
        current_password: Per motivi di sicurezza inserisci la password dell'account attuale
        current_username: Per confermare, inserisci il nome utente dell'account attuale
        digest: Inviata solo dopo un lungo periodo di inattività e solo se hai ricevuto qualche messaggio personale in tua assenza
<<<<<<< HEAD
        discoverable: La directory dei profili è un altro modo in cui il tuo account può raggiungere un pubblico più ampio
        discoverable_no_directory: Consenti al tuo profilo di esser scoperto da sconosciuti tramite consigli e altre funzionalità
=======
        discoverable: Consenti al tuo account di essere scoperto da sconosciuti tramite consigli, tendenze e altre funzionalità
>>>>>>> 8c7223f4
        email: Ti manderemo una email di conferma
        fields: Puoi avere fino a 4 voci visualizzate come una tabella sul tuo profilo
        header: PNG, GIF o JPG. Al massimo %{size}. Verranno scalate a %{dimensions}px
        inbox_url: Copia la URL dalla pagina iniziale del ripetitore che vuoi usare
        irreversible: I post filtrati scompariranno in modo irreversibile, anche se il filtro viene eliminato
        locale: La lingua dell'interfaccia utente, di email e notifiche push
        locked: Richiede che approvi i follower manualmente
        password: Usa almeno 8 caratteri
        phrase: Il confronto sarà eseguito ignorando minuscole/maiuscole e i content warning
        scopes: A quali API l'applicazione potrà avere accesso. Se selezionate un ambito di alto livello, non c'è bisogno di selezionare quelle singole.
        setting_aggregate_reblogs: Non mostrare nuove condivisioni per toot che sono stati condivisi di recente (ha effetto solo sulle nuove condivisioni)
        setting_default_sensitive: Media con contenuti sensibili sono nascosti in modo predefinito e possono essere rivelati con un click
        setting_display_media_default: Nascondi media segnati come sensibili
        setting_display_media_hide_all: Nascondi sempre tutti i media
        setting_display_media_show_all: Mostra sempre i media segnati come sensibili
        setting_hide_network: Chi segui e chi segue te non saranno mostrati sul tuo profilo
        setting_noindex: Ha effetto sul tuo profilo pubblico e sulle pagine degli status
        setting_show_application: L'applicazione che usi per pubblicare i toot sarà mostrata nella vista di dettaglio dei tuoi toot
        setting_use_blurhash: I gradienti sono basati sui colori delle immagini nascoste ma offuscano tutti i dettagli
        setting_use_pending_items: Fare clic per mostrare i nuovi messaggi invece di aggiornare la timeline automaticamente
        username: Il tuo nome utente sarà unico su %{domain}
        whole_word: Quando la parola chiave o la frase è solo alfanumerica, si applica solo se corrisponde alla parola intera
      domain_allow:
        domain: Questo dominio potrà recuperare i dati da questo server e i dati in arrivo da esso verranno elaborati e memorizzati
      email_domain_block:
        domain: Questo può essere il nome di dominio che appare nell'indirizzo e-mail o nel record MX che utilizza. Verranno controllati al momento dell'iscrizione.
        with_dns_records: Sarà effettuato un tentativo di risolvere i record DNS del dominio in questione e i risultati saranno inseriti anche nella blacklist
      featured_tag:
        name: 'Eccone alcuni che potresti usare:'
      form_challenge:
        current_password: Stai entrando in un'area sicura
      imports:
        data: File CSV esportato da un altro server Mastodon
      invite_request:
        text: Questo ci aiuterà ad esaminare la tua richiesta
      ip_block:
        comment: Opzionale. Ricorda perché hai aggiunto questa regola.
        expires_in: Gli indirizzi IP sono una risorsa finita, a volte sono condivisi e spesso cambiano possessore. Per questo motivo, i blocchi IP indefiniti non sono consigliati.
        ip: Inserisci un indirizzo IPv4 o IPv6. Puoi bloccare interi intervalli usando la sintassi CIDR. Fai attenzione a non bloccare te stesso!
        severities:
          no_access: Blocca l'accesso a tutte le risorse
          sign_up_requires_approval: Le nuove iscrizioni richiederanno la tua approvazione
        severity: Scegli cosa accadrà con le richieste da questo IP
      rule:
        text: Descrivi una regola o un requisito per gli utenti su questo server. Prova a mantenerla breve e semplice
      sessions:
        otp: 'Inserisci il codice a due fattori generato dall''app del tuo telefono o usa uno dei codici di recupero:'
        webauthn: Se si tratta di una chiavetta USB assicurati di inserirla e, se necessario, toccarla.
      tag:
        name: Puoi cambiare solo il minuscolo/maiuscolo delle lettere, ad esempio, per renderlo più leggibile
      user:
        chosen_languages: Quando una o più lingue sono contrassegnate, nelle timeline pubbliche vengono mostrati solo i toot nelle lingue selezionate
    labels:
      account:
        fields:
          name: Etichetta
          value: Contenuto
      account_alias:
        acct: Handle del vecchio account
      account_migration:
        acct: Handle del nuovo account
      account_warning_preset:
        text: Testo preimpostato
        title: Titolo
      admin_account_action:
        include_statuses: Includi i toots segnalati nell'email
        send_email_notification: Informa l'utente via email
        text: Avviso personalizzato
        type: Azione
        types:
          disable: Disabilita
          none: Non fare nulla
          sensitive: Sensibile
          silence: Silenzia
          suspend: Sospendi e cancella i dati dell'account in modo irreversibile
        warning_preset_id: Usa un avviso preimpostato
      announcement:
        all_day: Tutto il giorno
        ends_at: Fine dell'evento
        scheduled_at: Programma la pubblicazione
        starts_at: Inizio dell'evento
        text: Annuncio
      appeal:
        text: Spiega perché la decisione dovrebbe essere annullata
      defaults:
        autofollow: Invita a seguire il tuo account
        avatar: Immagine di profilo
        bot: Questo account è un bot
        chosen_languages: Filtra lingue
        confirm_new_password: Conferma nuova password
        confirm_password: Conferma password
        context: Contesti del filtro
        current_password: Password corrente
        data: Dati
        discoverable: Inserisci questo account nella directory
        display_name: Nome visualizzato
        email: Indirizzo email
        expires_in: Scade dopo
        fields: Metadati del profilo
        header: Intestazione
        honeypot: "%{label} (non compilare)"
        inbox_url: URL della inbox del ripetitore
        irreversible: Elimina invece di nascondere
        locale: Lingua dell'interfaccia
        locked: Blocca account
        max_uses: Numero massimo di utilizzi
        new_password: Nuova password
        note: Biografia
        otp_attempt: Codice due-fattori
        password: Password
        phrase: Parola chiave o frase
        setting_advanced_layout: Abilita interfaccia web avanzata
        setting_aggregate_reblogs: Raggruppa condivisioni in timeline
        setting_auto_play_gif: Play automatico GIF animate
        setting_boost_modal: Mostra dialogo di conferma prima del boost
        setting_crop_images: Ritaglia immagini in post non espansi a 16x9
        setting_default_language: Lingua dei post
        setting_default_privacy: Privacy dei post
        setting_default_sensitive: Segna sempre i media come sensibili
        setting_delete_modal: Mostra dialogo di conferma prima di eliminare un post
        setting_disable_swiping: Disabilita i movimenti di scorrimento
        setting_display_media: Visualizzazione dei media
        setting_display_media_default: Predefinita
        setting_display_media_hide_all: Nascondi tutti
        setting_display_media_show_all: Mostra tutti
        setting_expand_spoilers: Espandi sempre post con content warning
        setting_hide_network: Nascondi la tua rete
        setting_noindex: Non farti indicizzare dai motori di ricerca
        setting_reduce_motion: Riduci movimento nelle animazioni
        setting_show_application: Rendi pubblica l'applicazione usata per inviare i post
        setting_system_font_ui: Usa il carattere predefinito del sistema
        setting_theme: Tema sito
        setting_trends: Mostra tendenze di oggi
        setting_unfollow_modal: Chiedi conferma prima di smettere di seguire qualcuno
        setting_use_blurhash: Mostra i gradienti colorati per i media nascosti
        setting_use_pending_items: Modalità lenta
        severity: Severità
        sign_in_token_attempt: Codice di sicurezza
        type: Tipo importazione
        username: Nome utente
        username_or_email: Nome utente o email
        whole_word: Parola intera
      email_domain_block:
        with_dns_records: Includi record MX e indirizzi IP del dominio
      featured_tag:
        name: Etichetta
      interactions:
        must_be_follower: Blocca notifiche da chi non ti segue
        must_be_following: Blocca notifiche dalle persone che non segui
        must_be_following_dm: Blocca i messaggi diretti dalle persone che non segui
      invite:
        comment: Commento
      invite_request:
        text: Perché vuoi iscriverti?
      ip_block:
        comment: Commento
        ip: IP
        severities:
          no_access: Blocca accesso
          sign_up_requires_approval: Limita iscrizioni
        severity: Regola
      notification_emails:
        appeal: Qualcuno ricorre contro una decisione del moderatore
        digest: Invia email riassuntive
        favourite: Qualcuno ha apprezzato il tuo post
        follow: Invia email quando qualcuno ti segue
        follow_request: Invia email quando qualcuno chiede di seguirti
        mention: Invia email quando qualcuno ti menziona
        pending_account: Invia e-mail quando un nuovo account richiede l'approvazione
        reblog: Qualcuno ha condiviso il tuo post
        report: Una nuova segnalazione è stata inviata
        trending_tag: La nuova tendenza richiede un controllo
      rule:
        text: Regola
      tag:
        listable: Permetti a questo hashtag di apparire nella directory dei profili
        name: Hashtag
        trendable: Permetti a questo hashtag di apparire nelle tendenze
        usable: Permetti ai post di usare questo hashtag
    'no': 'No'
    recommended: Consigliato
    required:
      mark: "*"
      text: richiesto
    title:
      sessions:
        webauthn: Usa una delle tue chiavi di sicurezza per accedere
    'yes': Si<|MERGE_RESOLUTION|>--- conflicted
+++ resolved
@@ -37,12 +37,7 @@
         current_password: Per motivi di sicurezza inserisci la password dell'account attuale
         current_username: Per confermare, inserisci il nome utente dell'account attuale
         digest: Inviata solo dopo un lungo periodo di inattività e solo se hai ricevuto qualche messaggio personale in tua assenza
-<<<<<<< HEAD
-        discoverable: La directory dei profili è un altro modo in cui il tuo account può raggiungere un pubblico più ampio
-        discoverable_no_directory: Consenti al tuo profilo di esser scoperto da sconosciuti tramite consigli e altre funzionalità
-=======
         discoverable: Consenti al tuo account di essere scoperto da sconosciuti tramite consigli, tendenze e altre funzionalità
->>>>>>> 8c7223f4
         email: Ti manderemo una email di conferma
         fields: Puoi avere fino a 4 voci visualizzate come una tabella sul tuo profilo
         header: PNG, GIF o JPG. Al massimo %{size}. Verranno scalate a %{dimensions}px
