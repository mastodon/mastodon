---
en:
  simple_form:
    hints:
      account_alias:
        acct: Specify the username@domain of the account you want to move from
      account_migration:
        acct: Specify the username@domain of the account you want to move to
      account_warning_preset:
        text: You can use post syntax, such as URLs, hashtags and mentions
        title: Optional. Not visible to the recipient
      admin_account_action:
        include_statuses: The user will see which posts have caused the moderation action or warning
        send_email_notification: The user will receive an explanation of what happened with their account
        text_html: Optional. You can use post syntax. You can <a href="%{path}">add warning presets</a> to save time
        type_html: Choose what to do with <strong>%{acct}</strong>
        types:
          disable: Prevent the user from using their account, but do not delete or hide their contents.
          none: Use this to send a warning to the user, without triggering any other action.
          sensitive: Force all this user's media attachments to be flagged as sensitive.
          silence: Prevent the user from being able to post with public visibility, hide their posts and notifications from people not following them.
          suspend: Prevent any interaction from or to this account and delete its contents. Revertible within 30 days.
        warning_preset_id: Optional. You can still add custom text to end of the preset
      announcement:
        all_day: When checked, only the dates of the time range will be displayed
        ends_at: Optional. Announcement will be automatically unpublished at this time
        scheduled_at: Leave blank to publish the announcement immediately
        starts_at: Optional. In case your announcement is bound to a specific time range
        text: You can use post syntax. Please be mindful of the space the announcement will take up on the user's screen
      appeal:
        text: You can only appeal a strike once
      defaults:
        autofollow: People who sign up through the invite will automatically follow you
        avatar: PNG, GIF or JPG. At most %{size}. Will be downscaled to %{dimensions}px
        bot: Signal to others that the account mainly performs automated actions and might not be monitored
        context: One or multiple contexts where the filter should apply
        current_password: For security purposes please enter the password of the current account
        current_username: To confirm, please enter the username of the current account
        digest: Only sent after a long period of inactivity and only if you have received any personal messages in your absence
<<<<<<< HEAD
        discoverable: Allow your account to be discovered by strangers through recommendations, profile directory and other features
        discoverable_no_directory: Allow your account to be discovered by strangers through recommendations and other features
=======
        discoverable: Allow your account to be discovered by strangers through recommendations, trends and other features
>>>>>>> 8c7223f4
        email: You will be sent a confirmation e-mail
        fields: You can have up to 4 items displayed as a table on your profile
        header: PNG, GIF or JPG. At most %{size}. Will be downscaled to %{dimensions}px
        inbox_url: Copy the URL from the frontpage of the relay you want to use
        irreversible: Filtered posts will disappear irreversibly, even if filter is later removed
        locale: The language of the user interface, e-mails and push notifications
        locked: Manually control who can follow you by approving follow requests. For your privacy, this is always enabled.
        password: Use at least 8 characters
        phrase: Will be matched regardless of casing in text or content warning of a post
        scopes: Which APIs the application will be allowed to access. If you select a top-level scope, you don't need to select individual ones.
        setting_aggregate_reblogs: Do not show new boosts for posts that have been recently boosted (only affects newly-received boosts)
        setting_default_sensitive: Sensitive media is hidden by default and can be revealed with a click
        setting_display_media_default: Hide media marked as sensitive
        setting_display_media_hide_all: Always hide media
        setting_display_media_show_all: Always show media
        setting_hide_network: Who you follow and who follows you will be hidden on your profile
        setting_noindex: Affects your public profile and post pages
        setting_show_application: The application you use to post will be displayed in the detailed view of your posts
        setting_use_blurhash: Gradients are based on the colors of the hidden visuals but obfuscate any details
        setting_use_pending_items: Hide timeline updates behind a click instead of automatically scrolling the feed
        username: Your username will be unique on %{domain}
        whole_word: When the keyword or phrase is alphanumeric only, it will only be applied if it matches the whole word
      domain_allow:
        domain: This domain will be able to fetch data from this server and incoming data from it will be processed and stored
      email_domain_block:
        domain: This can be the domain name that shows up in the e-mail address or the MX record it uses. They will be checked upon sign-up.
        with_dns_records: An attempt to resolve the given domain's DNS records will be made and the results will also be blocked
      featured_tag:
        name: 'You might want to use one of these:'
      form_challenge:
        current_password: You are entering a secure area
      imports:
        data: CSV file exported from another Mastodon server
      invite_request:
        text: This will help us review your application
      ip_block:
        comment: Optional. Remember why you added this rule.
        expires_in: IP addresses are a finite resource, they are sometimes shared and often change hands. For this reason, indefinite IP blocks are not recommended.
        ip: Enter an IPv4 or IPv6 address. You can block entire ranges using the CIDR syntax. Be careful not to lock yourself out!
        severities:
          no_access: Block access to all resources
          sign_up_requires_approval: New sign-ups will require your approval
        severity: Choose what will happen with requests from this IP
      rule:
        text: Describe a rule or requirement for users on this server. Try to keep it short and simple
      sessions:
        otp: 'Enter the two-factor code generated by your phone app or use one of your recovery codes:'
        webauthn: If it's an USB key be sure to insert it and, if necessary, tap it.
      tag:
        name: You can only change the casing of the letters, for example, to make it more readable
      user:
        chosen_languages: When checked, only posts in selected languages will be displayed in public timelines
    labels:
      account:
        fields:
          name: Label
          value: Content
      account_alias:
        acct: Handle of the old account
      account_migration:
        acct: Handle of the new account
      account_warning_preset:
        text: Preset text
        title: Title
      admin_account_action:
        include_statuses: Include reported posts in the e-mail
        send_email_notification: Notify the user per e-mail
        text: Custom warning
        type: Action
        types:
          disable: Freeze
          none: Send a warning
          sensitive: Sensitive
          silence: Limit
          suspend: Suspend
        warning_preset_id: Use a warning preset
      announcement:
        all_day: All-day event
        ends_at: End of event
        scheduled_at: Schedule publication
        starts_at: Start of event
        text: Announcement
      appeal:
        text: Explain why this decision should be reversed
      defaults:
        autofollow: Invite to follow your account
        avatar: Avatar
        bot: This is a bot account
        chosen_languages: Filter languages
        confirm_new_password: Confirm new password
        confirm_password: Confirm password
        context: Filter contexts
        current_password: Current password
        data: Data
        discoverable: Suggest account to others
        display_name: Display name
        email: E-mail address
        expires_in: Expire after
        fields: Profile metadata
        header: Header
        honeypot: "%{label} (do not fill in)"
        inbox_url: URL of the relay inbox
        irreversible: Drop instead of hide
        locale: Interface language
        locked: Require follow requests
        max_uses: Max number of uses
        new_password: New password
        note: Bio
        otp_attempt: Two-factor code
        password: Password
        phrase: Keyword or phrase
        setting_advanced_layout: Enable advanced web interface
        setting_aggregate_reblogs: Group boosts in timelines
        setting_auto_play_gif: Auto-play animated GIFs
        setting_boost_modal: Show confirmation dialog before boosting
        setting_crop_images: Crop images in non-expanded posts to 16x9
        setting_default_language: Posting language
        setting_default_privacy: Posting privacy
        setting_default_sensitive: Always mark media as sensitive
        setting_delete_modal: Show confirmation dialog before deleting a post
        setting_disable_swiping: Disable swiping motions
        setting_display_media: Media display
        setting_display_media_default: Default
        setting_display_media_hide_all: Hide all
        setting_display_media_show_all: Show all
        setting_expand_spoilers: Always expand posts marked with content warnings
        setting_hide_network: Hide your social graph
        setting_noindex: Opt-out of search engine indexing
        setting_reduce_motion: Reduce motion in animations
        setting_show_application: Disclose application used to send posts
        setting_system_font_ui: Use system's default font
        setting_theme: Site theme
        setting_trends: Show today's trends
        setting_unfollow_modal: Show confirmation dialog before unfollowing someone
        setting_use_blurhash: Show colorful gradients for hidden media
        setting_use_pending_items: Slow mode
        severity: Severity
        sign_in_token_attempt: Security code
        type: Import type
        username: Username
        username_or_email: Username or Email
        whole_word: Whole word
      email_domain_block:
        with_dns_records: Include MX records and IPs of the domain
      featured_tag:
        name: Hashtag
      interactions:
        must_be_follower: Block notifications from non-followers
        must_be_following: Block notifications from people you don't follow
        must_be_following_dm: Block direct messages from people you don't follow
      invite:
        comment: Comment
      invite_request:
        text: Why do you want to join?
      ip_block:
        comment: Comment
        ip: IP
        severities:
          no_access: Block access
          sign_up_requires_approval: Limit sign-ups
        severity: Rule
      notification_emails:
        appeal: Someone appeals a moderator decision
        digest: Send digest e-mails
        favourite: Someone favourited your post
        follow: Someone followed you
        follow_request: Someone requested to follow you
        mention: Someone mentioned you
        pending_account: New account needs review
        reblog: Someone boosted your post
<<<<<<< HEAD
        report: A new report is submitted
        trending_tag: A new trend requires approval
=======
        report: New report is submitted
        trending_tag: New trend requires review
>>>>>>> 8c7223f4
      rule:
        text: Rule
      tag:
        listable: Allow this hashtag to appear in searches and suggestions
        name: Hashtag
        trendable: Allow this hashtag to appear under trends
        usable: Allow posts to use this hashtag
    'no': 'No'
    recommended: Recommended
    required:
      mark: "*"
      text: required
    title:
      sessions:
        webauthn: Use one of your security keys to sign in
    'yes': 'Yes'<|MERGE_RESOLUTION|>--- conflicted
+++ resolved
@@ -37,19 +37,14 @@
         current_password: For security purposes please enter the password of the current account
         current_username: To confirm, please enter the username of the current account
         digest: Only sent after a long period of inactivity and only if you have received any personal messages in your absence
-<<<<<<< HEAD
-        discoverable: Allow your account to be discovered by strangers through recommendations, profile directory and other features
-        discoverable_no_directory: Allow your account to be discovered by strangers through recommendations and other features
-=======
         discoverable: Allow your account to be discovered by strangers through recommendations, trends and other features
->>>>>>> 8c7223f4
         email: You will be sent a confirmation e-mail
         fields: You can have up to 4 items displayed as a table on your profile
         header: PNG, GIF or JPG. At most %{size}. Will be downscaled to %{dimensions}px
         inbox_url: Copy the URL from the frontpage of the relay you want to use
         irreversible: Filtered posts will disappear irreversibly, even if filter is later removed
         locale: The language of the user interface, e-mails and push notifications
-        locked: Manually control who can follow you by approving follow requests. For your privacy, this is always enabled.
+        locked: Manually control who can follow you by approving follow requests
         password: Use at least 8 characters
         phrase: Will be matched regardless of casing in text or content warning of a post
         scopes: Which APIs the application will be allowed to access. If you select a top-level scope, you don't need to select individual ones.
@@ -213,13 +208,8 @@
         mention: Someone mentioned you
         pending_account: New account needs review
         reblog: Someone boosted your post
-<<<<<<< HEAD
-        report: A new report is submitted
-        trending_tag: A new trend requires approval
-=======
         report: New report is submitted
         trending_tag: New trend requires review
->>>>>>> 8c7223f4
       rule:
         text: Rule
       tag:
