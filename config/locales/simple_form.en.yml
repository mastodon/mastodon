--- conflicted
+++ resolved
@@ -62,7 +62,6 @@
         setting_show_application: The application you use to post will be displayed in the detailed view of your posts
         setting_use_blurhash: Gradients are based on the colors of the hidden visuals but obfuscate any details
         setting_use_pending_items: Hide timeline updates behind a click instead of automatically scrolling the feed
-<<<<<<< HEAD
         setting_bigger_publish: Make button larger and easier to press
         setting_wider_column: Equalize column widths to fit window or display
         setting_webui_styles_hint: You can make padding/margin tighter like previous version
@@ -70,10 +69,7 @@
         setting_webui_styles_compact: Compact
         setting_webui_styles_legacy: Legacy style
         setting_reverse_nav: Show site navigation to left side in mobile view
-        username: Your username will be unique on %{domain}
-=======
         username: You can use letters, numbers, and underscores
->>>>>>> 5e1752ce
         whole_word: When the keyword or phrase is alphanumeric only, it will only be applied if it matches the whole word
       domain_allow:
         domain: This domain will be able to fetch data from this server and incoming data from it will be processed and stored
