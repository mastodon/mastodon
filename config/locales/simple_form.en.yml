---
en:
  simple_form:
    hints:
      account_alias:
        acct: Specify the username@domain of the account you want to move from
      account_migration:
        acct: Specify the username@domain of the account you want to move to
      account_warning_preset:
        text: You can use post syntax, such as URLs, hashtags and mentions
        title: Optional. Not visible to the recipient
      admin_account_action:
        include_statuses: The user will see which posts have caused the moderation action or warning
        send_email_notification: The user will receive an explanation of what happened with their account
        text_html: Optional. You can use post syntax. You can <a href="%{path}">add warning presets</a> to save time
        type_html: Choose what to do with <strong>%{acct}</strong>
        types:
          disable: Prevent the user from using their account, but do not delete or hide their contents.
          none: Use this to send a warning to the user, without triggering any other action.
          sensitive: Force all this user's media attachments to be flagged as sensitive.
          silence: Prevent the user from being able to post with public visibility, hide their posts and notifications from people not following them.
          suspend: Prevent any interaction from or to this account and delete its contents. Revertible within 30 days.
        warning_preset_id: Optional. You can still add custom text to end of the preset
      announcement:
        all_day: When checked, only the dates of the time range will be displayed
        ends_at: Optional. Announcement will be automatically unpublished at this time
        scheduled_at: Leave blank to publish the announcement immediately
        starts_at: Optional. In case your announcement is bound to a specific time range
        text: You can use post syntax. Please be mindful of the space the announcement will take up on the user's screen
      defaults:
        autofollow: People who sign up through the invite will automatically follow you
        avatar: PNG, GIF or JPG. At most %{size}. Will be downscaled to %{dimensions}px
        bot: Signal to others that the account mainly performs automated actions and might not be monitored
        context: One or multiple contexts where the filter should apply
        current_password: For security purposes please enter the password of the current account
        current_username: To confirm, please enter the username of the current account
        digest: Only sent after a long period of inactivity and only if you have received any personal messages in your absence
        discoverable: Allow your account to be discovered by strangers through recommendations and other features
        email: You will be sent a confirmation e-mail
        fields: You can have up to 4 items displayed as a table on your profile
        header: PNG, GIF or JPG. At most %{size}. Will be downscaled to %{dimensions}px
        inbox_url: Copy the URL from the frontpage of the relay you want to use
        irreversible: Filtered posts will disappear irreversibly, even if filter is later removed
        locale: The language of the user interface, e-mails and push notifications
        locked: Manually control who can follow you by approving follow requests
        password: Use at least 8 characters
        phrase: Will be matched regardless of casing in text or content warning of a post
        scopes: Which APIs the application will be allowed to access. If you select a top-level scope, you don't need to select individual ones.
        setting_aggregate_reblogs: Do not show new boosts for posts that have been recently boosted (only affects newly-received boosts)
<<<<<<< HEAD
        setting_default_federation: <ul><li>If checked, your new posts federate to other instances unless manually changed while composing in the web interface.</li><li>If unchecked, your new posts stay local unless manually changed while composing in the web interface.</li><li>Third party apps will make new posts that respect this setting. <a href="https://github.com/hometown-fork/hometown/wiki/Local-only-posting#note-on-3rd-party-apps">See here for more info on third-party apps</a></li></ul>
=======
>>>>>>> 4c7efdba
        setting_default_sensitive: Sensitive media is hidden by default and can be revealed with a click
        setting_display_media_default: Hide media marked as sensitive
        setting_display_media_hide_all: Always hide media
        setting_display_media_show_all: Always show media
        setting_hide_network: Who you follow and who follows you will be hidden on your profile
        setting_noindex: Affects your public profile and status pages
        setting_show_application: The application you use to post will be displayed in the detailed view of your posts
        setting_use_blurhash: Gradients are based on the colors of the hidden visuals but obfuscate any details
        setting_use_pending_items: Hide timeline updates behind a click instead of automatically scrolling the feed
        username: Your username will be unique on %{domain}
        whole_word: When the keyword or phrase is alphanumeric only, it will only be applied if it matches the whole word
      domain_allow:
        domain: This domain will be able to fetch data from this server and incoming data from it will be processed and stored
      email_domain_block:
        domain: This can be the domain name that shows up in the e-mail address, the MX record that domain resolves to, or IP of the server that MX record resolves to. Those will be checked upon user sign-up and the sign-up will be rejected.
        with_dns_records: An attempt to resolve the given domain's DNS records will be made and the results will also be blocked
      featured_tag:
        name: 'You might want to use one of these:'
      form_challenge:
        current_password: You are entering a secure area
      imports:
        data: CSV file exported from another Mastodon server
      invite_request:
        text: This will help us review your application
      ip_block:
        comment: Optional. Remember why you added this rule.
        expires_in: IP addresses are a finite resource, they are sometimes shared and often change hands. For this reason, indefinite IP blocks are not recommended.
        ip: Enter an IPv4 or IPv6 address. You can block entire ranges using the CIDR syntax. Be careful not to lock yourself out!
        severities:
          no_access: Block access to all resources
          sign_up_requires_approval: New sign-ups will require your approval
        severity: Choose what will happen with requests from this IP
      rule:
        text: Describe a rule or requirement for users on this server. Try to keep it short and simple
      sessions:
        otp: 'Enter the two-factor code generated by your phone app or use one of your recovery codes:'
        webauthn: If it's an USB key be sure to insert it and, if necessary, tap it.
      tag:
        name: You can only change the casing of the letters, for example, to make it more readable
      user:
        chosen_languages: When checked, only posts in selected languages will be displayed in public timelines
    labels:
      account:
        fields:
          name: Label
          value: Content
      account_alias:
        acct: Handle of the old account
      account_migration:
        acct: Handle of the new account
      account_warning_preset:
        text: Preset text
        title: Title
      admin_account_action:
        include_statuses: Include reported posts in the e-mail
        send_email_notification: Notify the user per e-mail
        text: Custom warning
        type: Action
        types:
          disable: Freeze
          none: Send a warning
          sensitive: Sensitive
          silence: Limit
          suspend: Suspend
        warning_preset_id: Use a warning preset
      announcement:
        all_day: All-day event
        ends_at: End of event
        scheduled_at: Schedule publication
        starts_at: Start of event
        text: Announcement
      defaults:
        autofollow: Invite to follow your account
        avatar: Avatar
        bot: This is a bot account
        chosen_languages: Filter languages
        confirm_new_password: Confirm new password
        confirm_password: Confirm password
        context: Filter contexts
        current_password: Current password
        data: Data
        discoverable: Suggest account to others
        display_name: Display name
        email: E-mail address
        expires_in: Expire after
        fields: Profile metadata
        header: Header
        honeypot: "%{label} (do not fill in)"
        inbox_url: URL of the relay inbox
        irreversible: Drop instead of hide
        locale: Interface language
        locked: Require follow requests
        max_uses: Max number of uses
        new_password: New password
        note: Bio
        otp_attempt: Two-factor code
        password: Password
        phrase: Keyword or phrase
        setting_advanced_layout: Enable advanced web interface
        setting_aggregate_reblogs: Group boosts in timelines
        setting_auto_play_gif: Auto-play animated GIFs
        setting_boost_modal: Show confirmation dialog before boosting
        setting_crop_images: Crop images in non-expanded posts to 16x9
<<<<<<< HEAD
        setting_default_federation: Allow my posts to reach other instances by default
=======
>>>>>>> 4c7efdba
        setting_default_language: Posting language
        setting_default_privacy: Posting privacy
        setting_default_sensitive: Always mark media as sensitive
        setting_delete_modal: Show confirmation dialog before deleting a post
        setting_disable_swiping: Disable swiping motions
        setting_display_media: Media display
        setting_display_media_default: Default
        setting_display_media_hide_all: Hide all
        setting_display_media_show_all: Show all
        setting_expand_spoilers: Always expand posts marked with content warnings
<<<<<<< HEAD
        setting_hide_network: Hide your network
=======
        setting_hide_network: Hide your social graph
>>>>>>> 4c7efdba
        setting_noindex: Opt-out of search engine indexing
        setting_reduce_motion: Reduce motion in animations
        setting_show_application: Disclose application used to send posts
        setting_system_font_ui: Use system's default font
        setting_theme: Site theme
        setting_trends: Show today's trends
        setting_unfollow_modal: Show confirmation dialog before unfollowing someone
        setting_use_blurhash: Show colorful gradients for hidden media
        setting_use_pending_items: Slow mode
        severity: Severity
        sign_in_token_attempt: Security code
        type: Import type
        username: Username
        username_or_email: Username or Email
        whole_word: Whole word
      email_domain_block:
        with_dns_records: Include MX records and IPs of the domain
      featured_tag:
        name: Hashtag
      interactions:
        must_be_follower: Block notifications from non-followers
        must_be_following: Block notifications from people you don't follow
        must_be_following_dm: Block direct messages from people you don't follow
      invite:
        comment: Comment
      invite_request:
        text: Why do you want to join?
      ip_block:
        comment: Comment
        ip: IP
        severities:
          no_access: Block access
          sign_up_requires_approval: Limit sign-ups
        severity: Rule
      notification_emails:
        digest: Send digest e-mails
        favourite: Someone favourited your status
        follow: Someone followed you
        follow_request: Someone requested to follow you
        mention: Someone mentioned you
        pending_account: New account needs review
        reblog: Someone boosted your status
        report: New report is submitted
        trending_tag: An unreviewed hashtag is trending
      rule:
        text: Rule
      tag:
        listable: Allow this hashtag to appear in searches and suggestions
        name: Hashtag
        trendable: Allow this hashtag to appear under trends
        usable: Allow posts to use this hashtag
    'no': 'No'
    recommended: Recommended
    required:
      mark: "*"
      text: required
    title:
      sessions:
        webauthn: Use one of your security keys to sign in
    'yes': 'Yes'<|MERGE_RESOLUTION|>--- conflicted
+++ resolved
@@ -47,10 +47,7 @@
         phrase: Will be matched regardless of casing in text or content warning of a post
         scopes: Which APIs the application will be allowed to access. If you select a top-level scope, you don't need to select individual ones.
         setting_aggregate_reblogs: Do not show new boosts for posts that have been recently boosted (only affects newly-received boosts)
-<<<<<<< HEAD
         setting_default_federation: <ul><li>If checked, your new posts federate to other instances unless manually changed while composing in the web interface.</li><li>If unchecked, your new posts stay local unless manually changed while composing in the web interface.</li><li>Third party apps will make new posts that respect this setting. <a href="https://github.com/hometown-fork/hometown/wiki/Local-only-posting#note-on-3rd-party-apps">See here for more info on third-party apps</a></li></ul>
-=======
->>>>>>> 4c7efdba
         setting_default_sensitive: Sensitive media is hidden by default and can be revealed with a click
         setting_display_media_default: Hide media marked as sensitive
         setting_display_media_hide_all: Always hide media
@@ -154,10 +151,7 @@
         setting_auto_play_gif: Auto-play animated GIFs
         setting_boost_modal: Show confirmation dialog before boosting
         setting_crop_images: Crop images in non-expanded posts to 16x9
-<<<<<<< HEAD
         setting_default_federation: Allow my posts to reach other instances by default
-=======
->>>>>>> 4c7efdba
         setting_default_language: Posting language
         setting_default_privacy: Posting privacy
         setting_default_sensitive: Always mark media as sensitive
@@ -168,11 +162,7 @@
         setting_display_media_hide_all: Hide all
         setting_display_media_show_all: Show all
         setting_expand_spoilers: Always expand posts marked with content warnings
-<<<<<<< HEAD
-        setting_hide_network: Hide your network
-=======
         setting_hide_network: Hide your social graph
->>>>>>> 4c7efdba
         setting_noindex: Opt-out of search engine indexing
         setting_reduce_motion: Reduce motion in animations
         setting_show_application: Disclose application used to send posts
