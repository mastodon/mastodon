--- conflicted
+++ resolved
@@ -243,11 +243,8 @@
         setting_display_media_show_all: Show all
         setting_expand_spoilers: Always expand posts marked with content warnings
         setting_hide_network: Hide your social graph
-<<<<<<< HEAD
         setting_hide_translate_button: Hide translation button
-=======
         setting_missing_alt_text_modal: Show confirmation dialog before posting media without alt text
->>>>>>> 894b96cf
         setting_reduce_motion: Reduce motion in animations
         setting_system_font_ui: Use system's default font
         setting_system_scrollbars_ui: Use system's default scrollbar
