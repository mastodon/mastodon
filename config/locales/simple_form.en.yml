---
en:
  simple_form:
    hints:
      account_alias:
        acct: Specify the username@domain of the account you want to move from
      account_migration:
        acct: Specify the username@domain of the account you want to move to
      account_warning_preset:
<<<<<<< HEAD
        text: You can use post syntax, such as URLs, hashtags and mentions
=======
        text: You can use toot syntax, such as URLs, hashtags and mentions
        title: Optional. Not visible to the recipient
>>>>>>> c9dcc2d3
      admin_account_action:
        include_statuses: The user will see which posts have caused the moderation action or warning
        send_email_notification: The user will receive an explanation of what happened with their account
        text_html: Optional. You can use post syntax. You can <a href="%{path}">add warning presets</a> to save time
        type_html: Choose what to do with <strong>%{acct}</strong>
        warning_preset_id: Optional. You can still add custom text to end of the preset
      announcement:
        all_day: When checked, only the dates of the time range will be displayed
        ends_at: Optional. Announcement will be automatically unpublished at this time
        scheduled_at: Leave blank to publish the announcement immediately
        starts_at: Optional. In case your announcement is bound to a specific time range
        text: You can use post syntax. Please be mindful of the space the announcement will take up on the user's screen
      defaults:
        autofollow: People who sign up through the invite will automatically follow you
        avatar: PNG, GIF or JPG. At most %{size}. Will be downscaled to %{dimensions}px
        bot: This account mainly performs automated actions and might not be monitored
        context: One or multiple contexts where the filter should apply
        current_password: For security purposes please enter the password of the current account
        current_username: To confirm, please enter the username of the current account
        digest: Only sent after a long period of inactivity and only if you have received any personal messages in your absence
        discoverable: The profile directory is another way by which your account can reach a wider audience
        email: You will be sent a confirmation e-mail
        fields: You can have up to 4 items displayed as a table on your profile
        header: PNG, GIF or JPG. At most %{size}. Will be downscaled to %{dimensions}px
        inbox_url: Copy the URL from the frontpage of the relay you want to use
        irreversible: Filtered posts will disappear irreversibly, even if filter is later removed
        locale: The language of the user interface, e-mails and push notifications
        locked: Requires you to manually approve followers
        password: Use at least 8 characters
        phrase: Will be matched regardless of casing in text or content warning of a post
        scopes: Which APIs the application will be allowed to access. If you select a top-level scope, you don't need to select individual ones.
        setting_aggregate_reblogs: Do not show new boosts for posts that have been recently boosted (only affects newly-received boosts)
        setting_default_federation: Posts do not federate to other instances unless manually changed while composing
        setting_default_sensitive: Sensitive media is hidden by default and can be revealed with a click
        setting_display_media_default: Hide media marked as sensitive
        setting_display_media_hide_all: Always hide media
        setting_display_media_show_all: Always show media
        setting_hide_network: Who you follow and who follows you will not be shown on your profile
        setting_noindex: Affects your public profile and status pages
        setting_show_application: The application you use to post will be displayed in the detailed view of your posts
        setting_use_blurhash: Gradients are based on the colors of the hidden visuals but obfuscate any details
        setting_use_pending_items: Hide timeline updates behind a click instead of automatically scrolling the feed
        username: Your username will be unique on %{domain}
        whole_word: When the keyword or phrase is alphanumeric only, it will only be applied if it matches the whole word
      domain_allow:
        domain: This domain will be able to fetch data from this server and incoming data from it will be processed and stored
      email_domain_block:
        domain: This can be the domain name that shows up in the e-mail address, the MX record that domain resolves to, or IP of the server that MX record resolves to. Those will be checked upon user sign-up and the sign-up will be rejected.
        with_dns_records: An attempt to resolve the given domain's DNS records will be made and the results will also be blacklisted
      featured_tag:
        name: 'You might want to use one of these:'
      form_challenge:
        current_password: You are entering a secure area
      imports:
        data: CSV file exported from another Mastodon server
      invite_request:
        text: This will help us review your application
      sessions:
        otp: 'Enter the two-factor code generated by your phone app or use one of your recovery codes:'
      tag:
        name: You can only change the casing of the letters, for example, to make it more readable
      user:
        chosen_languages: When checked, only posts in selected languages will be displayed in public timelines
    labels:
      account:
        fields:
          name: Label
          value: Content
      account_alias:
        acct: Handle of the old account
      account_migration:
        acct: Handle of the new account
      account_warning_preset:
        text: Preset text
        title: Title
      admin_account_action:
        include_statuses: Include reported posts in the e-mail
        send_email_notification: Notify the user per e-mail
        text: Custom warning
        type: Action
        types:
          disable: Disable login
          none: Do nothing
          silence: Silence
          suspend: Suspend and irreversibly delete account data
        warning_preset_id: Use a warning preset
      announcement:
        all_day: All-day event
        ends_at: End of event
        scheduled_at: Schedule publication
        starts_at: Start of event
        text: Announcement
      defaults:
        autofollow: Invite to follow your account
        avatar: Avatar
        bot: This is a bot account
        chosen_languages: Filter languages
        confirm_new_password: Confirm new password
        confirm_password: Confirm password
        context: Filter contexts
        current_password: Current password
        data: Data
        discoverable: List this account on the directory
        display_name: Display name
        email: E-mail address
        expires_in: Expire after
        fields: Profile metadata
        header: Header
        inbox_url: URL of the relay inbox
        irreversible: Drop instead of hide
        locale: Interface language
        locked: Lock account
        max_uses: Max number of uses
        new_password: New password
        note: Bio
        otp_attempt: Two-factor code
        password: Password
        phrase: Keyword or phrase
        setting_advanced_layout: Enable advanced web interface
        setting_aggregate_reblogs: Group boosts in timelines
        setting_auto_play_gif: Auto-play animated GIFs
        setting_boost_modal: Show confirmation dialog before boosting
        setting_crop_images: Crop images in non-expanded posts to 16x9
        setting_default_federation: Allow my posts to reach other instances by default
        setting_default_language: Posting language
        setting_default_privacy: Posting privacy
        setting_default_sensitive: Always mark media as sensitive
        setting_delete_modal: Show confirmation dialog before deleting a post
        setting_display_media: Media display
        setting_display_media_default: Default
        setting_display_media_hide_all: Hide all
        setting_display_media_show_all: Show all
        setting_expand_spoilers: Always expand posts marked with content warnings
        setting_hide_network: Hide your network
        setting_noindex: Opt-out of search engine indexing
        setting_reduce_motion: Reduce motion in animations
        setting_show_application: Disclose application used to send posts
        setting_system_font_ui: Use system's default font
        setting_theme: Site theme
        setting_trends: Show today's trends
        setting_unfollow_modal: Show confirmation dialog before unfollowing someone
        setting_use_blurhash: Show colorful gradients for hidden media
        setting_use_pending_items: Slow mode
        severity: Severity
        type: Import type
        username: Username
        username_or_email: Username or Email
        whole_word: Whole word
      email_domain_block:
        with_dns_records: Include MX records and IPs of the domain
      featured_tag:
        name: Hashtag
      interactions:
        must_be_follower: Block notifications from non-followers
        must_be_following: Block notifications from people you don't follow
        must_be_following_dm: Block direct messages from people you don't follow
      invite:
        comment: Comment
      invite_request:
        text: Why do you want to join?
      notification_emails:
        digest: Send digest e-mails
        favourite: Someone favourited your status
        follow: Someone followed you
        follow_request: Someone requested to follow you
        mention: Someone mentioned you
        pending_account: New account needs review
        reblog: Someone boosted your status
        report: New report is submitted
        trending_tag: An unreviewed hashtag is trending
      tag:
        listable: Allow this hashtag to appear in searches and on the profile directory
        name: Hashtag
        trendable: Allow this hashtag to appear under trends
        usable: Allow posts to use this hashtag
    'no': 'No'
    recommended: Recommended
    required:
      mark: "*"
      text: required
    'yes': 'Yes'<|MERGE_RESOLUTION|>--- conflicted
+++ resolved
@@ -7,12 +7,8 @@
       account_migration:
         acct: Specify the username@domain of the account you want to move to
       account_warning_preset:
-<<<<<<< HEAD
         text: You can use post syntax, such as URLs, hashtags and mentions
-=======
-        text: You can use toot syntax, such as URLs, hashtags and mentions
         title: Optional. Not visible to the recipient
->>>>>>> c9dcc2d3
       admin_account_action:
         include_statuses: The user will see which posts have caused the moderation action or warning
         send_email_notification: The user will receive an explanation of what happened with their account
