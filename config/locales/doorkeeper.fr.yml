---
fr:
  activerecord:
    attributes:
      doorkeeper/application:
        name: Nom
        redirect_uri: L’URL de redirection
        scope: Portée
        website: Site Web de l'application
    errors:
      models:
        doorkeeper/application:
          attributes:
            redirect_uri:
              fragment_present: ne peut contenir un fragment.
              invalid_uri: doit être une URL valide.
              relative_uri: doit être une URL absolue.
              secured_uri: doit être une URL HTTP/SSL.
  doorkeeper:
    applications:
      buttons:
        authorize: Autoriser
        cancel: Annuler
        destroy: Détruire
        edit: Modifier
        submit: Envoyer
      confirmations:
        destroy: Êtes-vous certain·e ?
      edit:
        title: Modifier l’application
      form:
        error: Oups ! Vérifier votre formulaire pour des erreurs possibles
      help:
        native_redirect_uri: Utiliser %{native_redirect_uri} pour les tests locaux
        redirect_uri: Utiliser une ligne par URL
        scopes: Séparer les portées avec des espaces. Laisser vide pour utiliser les portées par défaut.
      index:
        callback_url: URL de retour d’appel
        name: Nom
        new: Nouvelle application
        title: Vos applications
      new:
        title: Nouvelle application
      show:
        actions: Actions
        application_id: ID de l’application
        callback_urls: URL du retour d’appel
        scopes: Portées
        secret: Secret
        title: 'Application : %{name}'
    authorizations:
      buttons:
        authorize: Autoriser
        deny: Refuser
      error:
        title: Une erreur est survenue
      new:
        able_to: Cette application pourra
        prompt: Autoriser %{client_name} à utiliser votre compte ?
        title: Autorisation requise
      show:
<<<<<<< HEAD
        title: Code d’autorisation
=======
        title: Copy this authorization code and paste it to the application.
>>>>>>> 4c14ff65
    authorized_applications:
      buttons:
        revoke: Annuler
      confirmations:
        revoke: Êtes-vous certain·e ?
      index:
        application: Application
        created_at: Créé le
        date_format: "%d-%m-%Y %H:%M:%S"
        scopes: permissions
        title: Vos applications autorisées
    errors:
      messages:
        access_denied: Le propriétaire de la ressource ou le serveur d’autorisation a refusé la requête.
        credential_flow_not_configured: Le flux des identifiants du mot de passe du propriétaire de la ressource a échoué car Doorkeeper.configure.resource_owner_from_credentials n’est pas configuré.
        invalid_client: L’authentification du client a échoué à cause d’un client inconnu, d’aucune authentification de client incluse ou d’une méthode d’authentification non prise en charge.
        invalid_grant: Le consentement d’autorisation accordé n’est pas valide, a expiré, est annulé, ne concorde pas avec l’URL de redirection utilisée dans la requête d’autorisation ou a été émis à un autre client.
        invalid_redirect_uri: L’URL de redirection n’est pas valide.
        invalid_request: La requête omet un paramètre requis, inclut une valeur de paramètre non prise en charge ou est autrement mal formée.
        invalid_resource_owner: Les identifiants fournis par le propriétaire de la ressource ne sont pas valides ou le propriétaire de la ressource ne peut être trouvé
        invalid_scope: La portée demandée n’est pas valide, est inconnue ou mal formée.
        invalid_token:
          expired: Le jeton d’accès a expiré
          revoked: Le jeton d’accès a été révoqué
          unknown: Le jeton d’accès n’est pas valide
        resource_owner_authenticator_not_configured: La recherche du propriétaire de la ressource a échoué car Doorkeeper.configure.resource_owner_authenticator n’est pas configuré.
        server_error: Le serveur d’autorisation a rencontré une condition inattendue l’empêchant de faire aboutir la requête.
        temporarily_unavailable: Le serveur d’autorisation est actuellement incapable de traiter la requête à cause d’une surcharge ou d’une maintenance temporaire du serveur.
        unauthorized_client: Le client n’est pas autorisé à effectuer cette requête à l’aide de cette méthode.
        unsupported_grant_type: Le type de consentement d’autorisation n’est pas pris en charge par le serveur d’autorisation.
        unsupported_response_type: Le serveur d’autorisation ne prend pas en charge ce type de réponse.
    flash:
      applications:
        create:
          notice: Application créée.
        destroy:
          notice: Application supprimée.
        update:
          notice: Application mise à jour.
      authorized_applications:
        destroy:
          notice: Application annulée.
    layouts:
      admin:
        nav:
          applications: Applications
          oauth2_provider: Fournisseur OAuth2
      application:
        title: Autorisation OAuth requise
    scopes:
      follow: s’abonner, se désabonner, bloquer et débloquer des comptes
      read: lire les données de votre compte
      write: poster en tant que vous<|MERGE_RESOLUTION|>--- conflicted
+++ resolved
@@ -59,11 +59,7 @@
         prompt: Autoriser %{client_name} à utiliser votre compte ?
         title: Autorisation requise
       show:
-<<<<<<< HEAD
-        title: Code d’autorisation
-=======
         title: Copy this authorization code and paste it to the application.
->>>>>>> 4c14ff65
     authorized_applications:
       buttons:
         revoke: Annuler
