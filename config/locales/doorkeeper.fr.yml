fr:
  activerecord:
    attributes:
      doorkeeper/application:
        name: Nom
        redirect_uri: L’URL de redirection
        scope: Portée
        scopes: Étendues
        website: Site web de l'application
    errors:
      models:
        doorkeeper/application:
          attributes:
            redirect_uri:
              fragment_present: ne peut contenir un fragment.
              invalid_uri: doit être une URL valide.
              relative_uri: doit être une URL absolue.
              secured_uri: doit être une URL HTTP/SSL.
  doorkeeper:
    applications:
      buttons:
        authorize: Autoriser
        cancel: Annuler
        destroy: Détruire
        edit: Modifier
        submit: Envoyer
      confirmations:
        destroy: Êtes-vous certain·e ?
      edit:
        title: Modifier l’application
      form:
        error: Oups ! Vérifier votre formulaire pour des erreurs possibles
      help:
        native_redirect_uri: Utiliser %{native_redirect_uri} pour les tests locaux
        redirect_uri: Utiliser une ligne par URL
        scopes: Séparer les portées avec des espaces. Laisser vide pour utiliser les
          portées par défaut.
      index:
        application: Application
        callback_url: URL de retour d’appel
        delete: Effacer
        name: Nom
        new: Nouvelle application
        scopes: Portées
        show: Voir
        title: Vos applications
      new:
        title: Nouvelle application
      show:
        actions: Actions
        application_id: ID de l’application
        callback_urls: URL du retour d’appel
        scopes: Portées
        secret: Secret
        title: 'Application : %{name}'
    authorizations:
      buttons:
        authorize: Autoriser
        deny: Refuser
      error:
        title: Une erreur est survenue
      new:
        able_to: Cette application pourra
        prompt: Autoriser %{client_name} à utiliser votre compte ?
        title: Autorisation requise
      show:
        title: Copiez ce code d'autorisation et collez-le dans l'application.
    authorized_applications:
      buttons:
        revoke: Annuler
      confirmations:
        revoke: Êtes-vous certain·e ?
      index:
        application: Application
        created_at: Créé le
        date_format: '%d-%m-%Y %H:%M:%S'
        scopes: permissions
        title: Vos applications autorisées
    errors:
      messages:
        access_denied: Le propriétaire de la ressource ou le serveur d’autorisation
          a refusé la requête.
        credential_flow_not_configured: Le flux des identifiants du mot de passe du
          propriétaire de la ressource a échoué car Doorkeeper.configure.resource_owner_from_credentials
          n’est pas configuré.
        invalid_client: L’authentification du client a échoué à cause d’un client
          inconnu, d’aucune authentification de client incluse ou d’une méthode d’authentification
          non prise en charge.
        invalid_grant: Le consentement d’autorisation accordé n’est pas valide, a
          expiré, est annulé, ne concorde pas avec l’URL de redirection utilisée dans
          la requête d’autorisation ou a été émis à un autre client.
        invalid_redirect_uri: L’URL de redirection n’est pas valide.
        invalid_request: La requête omet un paramètre requis, inclut une valeur de
          paramètre non prise en charge ou est autrement mal formée.
        invalid_resource_owner: Les identifiants fournis par le propriétaire de la
          ressource ne sont pas valides ou le propriétaire de la ressource ne peut
          être trouvé
        invalid_scope: La portée demandée n’est pas valide, est inconnue ou mal formée.
        invalid_token:
          expired: Le jeton d’accès a expiré
          revoked: Le jeton d’accès a été révoqué
          unknown: Le jeton d’accès n’est pas valide
        resource_owner_authenticator_not_configured: La recherche du propriétaire
          de la ressource a échoué car Doorkeeper.configure.resource_owner_authenticator
          n’est pas configuré.
        server_error: Le serveur d’autorisation a rencontré une condition inattendue
          l’empêchant de faire aboutir la requête.
        temporarily_unavailable: Le serveur d’autorisation est actuellement incapable
          de traiter la requête à cause d’une surcharge ou d’une maintenance temporaire
          du serveur.
        unauthorized_client: Le client n’est pas autorisé à effectuer cette requête
          à l’aide de cette méthode.
        unsupported_grant_type: Le type de consentement d’autorisation n’est pas pris
          en charge par le serveur d’autorisation.
        unsupported_response_type: Le serveur d’autorisation ne prend pas en charge
          ce type de réponse.
    flash:
      applications:
        create:
          notice: Application créée.
        destroy:
          notice: Application supprimée.
        update:
          notice: Application mise à jour.
      authorized_applications:
        destroy:
          notice: Application annulée.
    layouts:
      admin:
        nav:
          applications: Applications
          oauth2_provider: Fournisseur OAuth2
      application:
        title: Autorisation OAuth requise
    scopes:
      follow: modifier les relations avec les comptes
      push: recevoir vos notifications
      read: lire toutes les données de votre compte
      read:accounts: voir les informations du compte
      read:blocks: voir vos bloqués
      read:favourites: voir vos favoris
      read:filters: voir vos filtres
      read:follows: voir vos suivis
      read:lists: voir vos listes
      read:mutes: voir vos silenciés
      read:notifications: voir vos notifications
      read:reports: voir vos rapports
      read:search: rechercher en votre nom
      read:statuses: voir tous les statuts
      write: modifier toutes les données de votre compte
      write:accounts: modifier votre profil
      write:blocks: bloquer des comptes et des domaines
      write:favourites: statuts favoris
      write:filters: créer des filtres
      write:follows: suivre les gens
      write:lists: créer des listes
      write:media: téléverser des fichiers-média
      write:mutes: silencier des gens et des conversations
      write:notifications: nettoyer vos notifications
<<<<<<< HEAD
      write:reports: rapporter d'autres personnes
      write:statuses: publier des statuts
=======
      write:statuses: publier des statuts
      read:follows: voir vos suivis
      write:favourites: statuts favoris
      write:reports: rapporter d'autres personnes
>>>>>>> 45bc6baa
<|MERGE_RESOLUTION|>--- conflicted
+++ resolved
@@ -157,12 +157,8 @@
       write:media: téléverser des fichiers-média
       write:mutes: silencier des gens et des conversations
       write:notifications: nettoyer vos notifications
-<<<<<<< HEAD
       write:reports: rapporter d'autres personnes
-      write:statuses: publier des statuts
-=======
       write:statuses: publier des statuts
       read:follows: voir vos suivis
       write:favourites: statuts favoris
-      write:reports: rapporter d'autres personnes
->>>>>>> 45bc6baa
+      write:reports: rapporter d'autres personnes