---
nn:
  devise:
    confirmations:
      confirmed: E-posten din er stadfesta.
      send_instructions: Om nokre få minutt får du ein e-post som fortel deg korleis du skal stadfesta e-postadressa di. Sjekk søppelpostmappa di om du ikkje fekk e-posten.
      send_paranoid_instructions: Om vi har e-postadressa di i databasen vår, får du ein e-post som fortel deg korleis du skal stadfesta e-postadressa om nokre få minutt. Ver venleg og sjekk søppelpostmappa di om du ikkje fekk denne e-posten.
    failure:
      already_authenticated: Du er allereie logga inn.
      inactive: Kontoen din er ikkje aktiv enno.
      invalid: Ugyldig %{authentication_keys} eller passord.
      last_attempt: Du har eitt forsøk igjen før kontoen din vert låst.
      locked: Kontoen din er låst.
      not_found_in_database: Ugyldig %{authentication_keys} eller passord.
      omniauth_user_creation_failure: Greidde ikkje laga konto for denne identiteten.
      pending: Kontoen din er vert gjennomgått enno.
      timeout: Økta di er utgått. Logg inn omatt for å halde fram.
      unauthenticated: Du må logge inn eller registere deg før du kan halde fram.
      unconfirmed: Du må stadfesta e-postadressa di før du kan gå vidare.
    mailer:
      confirmation_instructions:
        action: Stadfest e-postadresse
        action_with_app: Stadfest og gå tilbake til %{app}
        explanation: Du har registrert deg på %{host} med denne e-postadressa. Du er eitt klikk unna aktivere kontoen. Om det ikkje var deg, berre oversjå denne e-posten.
        explanation_when_pending: Du har søkt om en invitasjon til %{host} med denne e-postadressa. Når du har stadfesta e-postadressa di, vil vi gå gjennom søknaden. Du kan logge på for å endre detaljar eller slette kontoen, men du har ikke tilgang til dei fleste funksjonane før kontoen din er godkjent. Dersom søknaden din vert avslått, vil dataene dine verte sletta, så du treng ikkje gjera meir. Dersom dette ikke var deg, berre oversjå denne e-posten.
        extra_html: Ta ein kikk på <a href="%{terms_path}">reglane på instansen</a> og <a href="%{policy_path}">bruksvilkåra våre</a>.
        subject: 'Instruksjonar for stadfesting hos %{instance}'
        title: Stadfest e-postadresse
      email_changed:
        explanation: 'E-postadressa til kontoen din vert endra til:'
        extra: Dersom du ikkje har endra e-postadressa di, er det truleg at nokon har fått tilgang til kontoen din. Bytt straks passordet ditt, eller kontakt tenaradministratoren dersom du har vorte låst ut av kontoen.
        subject: 'E-postadressa er endra'
        title: Ny e-postadresse
      password_change:
        explanation: Passordet til kontoen din er endra.
        extra: Om du ikkje har endra passordet er det sannsynleg at nokon har fått tilgang til kontoen din. Ver venleg og skift passordet ditt med det same eller tak kontakt med tenaradministratoren om du er sperra ute av kontoen din.
        subject: 'Passord endra'
        title: Passord endra
      reconfirmation_instructions:
        explanation: Stadfest den nye adressa for å byta e-postadressa di.
        extra: Oversjå denne eposten dersom du ikkje gjorde endra. E-postadressa for Mastodon-kontoen vert ikkje endra før lenka over vert trykt på.
        subject: 'Stadfest e-post for %{instance}'
        title: Stadfest e-postadresse
      reset_password_instructions:
        action: Endre passord
        explanation: Du har bedt om eit nytt passord til kontoen din.
        extra: Om du ikkje bad om dette, ignorer denne e-posten. Passordet ditt vert ikkje endra før du går inn på lenkja ovanfor og lagar eit nytt.
        subject: 'Instuksjonar for å endra passord'
        title: Attstilling av passord
      two_factor_disabled:
<<<<<<< HEAD
        explanation: To-faktor-autentisering har vorte slått av for kontoen din. Det går no an logge inn med berre e-postadresse og passord.
        subject: 'To-faktor-autentisering deaktivert'
        title: 2FA deaktivert
      two_factor_enabled:
        explanation: To-faktor-autentisering har vorte slått på for kontoen din. Ein kode frå den samankopla TOTP-appen er kravd for å logge inn.
        subject: 'To-faktor-autentisering aktivert'
        title: 2FA aktivert
      two_factor_recovery_codes_changed:
        explanation: Dei førre gjenopprettingskodane er ugyldige og nye er genererte.
        subject: 'To-faktor-gjenopprettingskodar har vorte genererte på nytt'
=======
        explanation: No kan du logga inn med berre epostadresse og passord.
        subject: 'Mastodon: To-faktor-autentisering deaktivert'
        subtitle: Tofaktorinnlogging for denne kontoen er skrudd av.
        title: 2FA deaktivert
      two_factor_enabled:
        explanation: Du treng ein kode frå den tilkopla tofaktor-appen din for å logga inn.
        subject: 'Mastodon: To-faktor-autentisering aktivert'
        subtitle: Tofaktorpålogging er skrudd på for kontoen din.
        title: 2FA aktivert
      two_factor_recovery_codes_changed:
        explanation: Dei førre gjenopprettingskodane er ugyldige og nye er genererte.
        subject: 'Mastodon: To-faktor-gjenopprettingskodar har vorte genererte på nytt'
        subtitle: Dei førre innloggingskodane er ikkje gyldige lenger, og nye kodar er laga.
>>>>>>> ab36c152
        title: 2FA-gjenopprettingskodane er endra
      unlock_instructions:
        subject: 'Instruksjonar for å opne kontoen igjen'
      webauthn_credential:
        added:
          explanation: Denne tryggingsnykjelen er lagt til kontoen din
          subject: 'Mastodon: Ny sikkerheitsnøkkel'
          title: Ein ny sikkerheitsnøkkel har blitt lagt til
        deleted:
          explanation: Denne tryggingsnykjelen er sletta frå kontoen din
          subject: 'Mastodon: Sikkerheitsnøkkel sletta'
          title: Ein av sikkerheitsnøklane dine har blitt sletta
      webauthn_disabled:
        explanation: Innlogging med tryggingsnykjel er skrudd av for kontoen din.
        extra: No kan du logga inn med berre kodane som er laga av den tilkopla tofaktor-appen din.
        subject: 'Mastodon: Autentisering med sikkerheitsnøklar vart skrudd av'
        title: Sikkerheitsnøklar deaktivert
      webauthn_enabled:
        explanation: Innlogging med tryggingsnyklar er skrudd på for kontoen din.
        extra: No kan du bruka tryggingsnykjelen din for å logga inn.
        subject: 'Mastodon: Sikkerheitsnøkkelsautentisering vart skrudd på'
        title: Sikkerheitsnøklar aktivert
    omniauth_callbacks:
      failure: Kunne ikkje autentisere deg frå %{kind} fordi "%{reason}".
      success: Autentisert frå %{kind}-konto.
    passwords:
      no_token: Du har ikkje tilgang til denne sida utan ha gått via ein e-post som gjeld å nullstille passordet. Dersom det var det du gjorde, dobbelsjekk at du har kopiert heile URLen.
      send_instructions: Om me har epostadressa di i databasen vår, får du ein epost med ei lenke til å gjenopprette passordet om nokre få minutt. Sjekk søppelpostmappa di om du ikkje fekk denne eposten.
      send_paranoid_instructions: Om me har epostadressa di i databasen vår, får du ei lenke til å endra passordet om nokre få minutt. Ver venleg å sjekke søppelpostmappa om du ikkje fekk denne eposten.
      updated: Passordet ditt er endra. No er du logga inn.
      updated_not_active: Passordet ditt er endra.
    registrations:
      destroyed: Ha det! Kontoen din er sletta. Me vonar å sjå deg igjen snart.
      signed_up: Velkomen! No er du registrert.
      signed_up_but_inactive: Du har registrert deg, men me kunne ikkje logga deg inn fordi kontoen din er ikkje aktivert enno.
      signed_up_but_locked: Du har registrert deg, men me kunne ikkje logga deg inn fordi kontoen din er låst.
      signed_up_but_pending: Ei melding med ei stadfestingslenke har vorte sendt til epostadressa di. Når du klikkar på lenka skal me sjå gjennom søknaden din. Du får ei melding om den vert godkjend.
      signed_up_but_unconfirmed: Ei melding med ei lenke for å stadfeste kontoen har vorte sendt til epostadressa di. Klikk på lenka for å aktivere kontoen. Sjekk søppelpostmappa dersom du ikkje har fått eposten.
      update_needs_confirmation: Du har oppdatert kontoen din, men me må stadfesta den nye epostadressa. Sjekk innboksen og fylg lenka for å stadfeste adressa di. Sjekk søppelpostmappa dersom du ikkje har fått denne eposten.
      updated: Kontoen har vorte oppdatert.
    sessions:
      already_signed_out: Logga ut.
      signed_in: Logga inn.
      signed_out: Logga ut.
    unlocks:
      send_instructions: Om nokre minutt får du ein epost med instruksjonar for korleis du kan låse opp kontoen din. Sjekk søppelpostmappa om du ikkje finn den eposten.
      send_paranoid_instructions: Dersom du har konto her, får du ein epost med instruksjonar for korleis du kan låse opp kontoen din om nokre minutt. Sjekk søppelpostmappa om du ikkje finn den eposten.
      unlocked: Kontoen din har vorte låst opp. Logg inn for å halde fram.
  errors:
    messages:
      already_confirmed: er allereie stadfesta, prøv å logge inn
      confirmation_period_expired: må verte stadfesta innan %{period}, spør etter ein ny
      expired: er utgått, ver venleg å be om ein ny ein
      not_found: ikkje funne
      not_locked: var ikkje låst
      not_saved:
        one: '1 feil hindra %{resource} frå verte lagra:'
        other: "%{count} feil hindra %{resource} frå å verte lagra:"<|MERGE_RESOLUTION|>--- conflicted
+++ resolved
@@ -24,42 +24,30 @@
         explanation: Du har registrert deg på %{host} med denne e-postadressa. Du er eitt klikk unna aktivere kontoen. Om det ikkje var deg, berre oversjå denne e-posten.
         explanation_when_pending: Du har søkt om en invitasjon til %{host} med denne e-postadressa. Når du har stadfesta e-postadressa di, vil vi gå gjennom søknaden. Du kan logge på for å endre detaljar eller slette kontoen, men du har ikke tilgang til dei fleste funksjonane før kontoen din er godkjent. Dersom søknaden din vert avslått, vil dataene dine verte sletta, så du treng ikkje gjera meir. Dersom dette ikke var deg, berre oversjå denne e-posten.
         extra_html: Ta ein kikk på <a href="%{terms_path}">reglane på instansen</a> og <a href="%{policy_path}">bruksvilkåra våre</a>.
-        subject: 'Instruksjonar for stadfesting hos %{instance}'
+        subject: 'Mastodon: Instruksjonar for stadfesting hos %{instance}'
         title: Stadfest e-postadresse
       email_changed:
         explanation: 'E-postadressa til kontoen din vert endra til:'
         extra: Dersom du ikkje har endra e-postadressa di, er det truleg at nokon har fått tilgang til kontoen din. Bytt straks passordet ditt, eller kontakt tenaradministratoren dersom du har vorte låst ut av kontoen.
-        subject: 'E-postadressa er endra'
+        subject: 'Mastodon: E-postadressa er endra'
         title: Ny e-postadresse
       password_change:
         explanation: Passordet til kontoen din er endra.
         extra: Om du ikkje har endra passordet er det sannsynleg at nokon har fått tilgang til kontoen din. Ver venleg og skift passordet ditt med det same eller tak kontakt med tenaradministratoren om du er sperra ute av kontoen din.
-        subject: 'Passord endra'
+        subject: 'Mastodon: Passord endra'
         title: Passord endra
       reconfirmation_instructions:
         explanation: Stadfest den nye adressa for å byta e-postadressa di.
         extra: Oversjå denne eposten dersom du ikkje gjorde endra. E-postadressa for Mastodon-kontoen vert ikkje endra før lenka over vert trykt på.
-        subject: 'Stadfest e-post for %{instance}'
+        subject: 'Mastodon: Stadfest e-post for %{instance}'
         title: Stadfest e-postadresse
       reset_password_instructions:
         action: Endre passord
         explanation: Du har bedt om eit nytt passord til kontoen din.
         extra: Om du ikkje bad om dette, ignorer denne e-posten. Passordet ditt vert ikkje endra før du går inn på lenkja ovanfor og lagar eit nytt.
-        subject: 'Instuksjonar for å endra passord'
+        subject: 'Mastodon: Instuksjonar for å endra passord'
         title: Attstilling av passord
       two_factor_disabled:
-<<<<<<< HEAD
-        explanation: To-faktor-autentisering har vorte slått av for kontoen din. Det går no an logge inn med berre e-postadresse og passord.
-        subject: 'To-faktor-autentisering deaktivert'
-        title: 2FA deaktivert
-      two_factor_enabled:
-        explanation: To-faktor-autentisering har vorte slått på for kontoen din. Ein kode frå den samankopla TOTP-appen er kravd for å logge inn.
-        subject: 'To-faktor-autentisering aktivert'
-        title: 2FA aktivert
-      two_factor_recovery_codes_changed:
-        explanation: Dei førre gjenopprettingskodane er ugyldige og nye er genererte.
-        subject: 'To-faktor-gjenopprettingskodar har vorte genererte på nytt'
-=======
         explanation: No kan du logga inn med berre epostadresse og passord.
         subject: 'Mastodon: To-faktor-autentisering deaktivert'
         subtitle: Tofaktorinnlogging for denne kontoen er skrudd av.
@@ -73,10 +61,9 @@
         explanation: Dei førre gjenopprettingskodane er ugyldige og nye er genererte.
         subject: 'Mastodon: To-faktor-gjenopprettingskodar har vorte genererte på nytt'
         subtitle: Dei førre innloggingskodane er ikkje gyldige lenger, og nye kodar er laga.
->>>>>>> ab36c152
         title: 2FA-gjenopprettingskodane er endra
       unlock_instructions:
-        subject: 'Instruksjonar for å opne kontoen igjen'
+        subject: 'Mastodon: Instruksjonar for å opne kontoen igjen'
       webauthn_credential:
         added:
           explanation: Denne tryggingsnykjelen er lagt til kontoen din
