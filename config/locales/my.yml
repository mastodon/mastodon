my:
  about:
    title: အကြောင်း
  accounts:
    follow: စောင့်ကြည့်မယ်
    followers:
      other: စောင့်ကြည့်သူ
    following: စောင့်ကြည့်နေသည်
    posts:
      other: ပို့စ်တင်မယ်
    posts_tab_heading: ပို့စ်များ
  admin:
    accounts:
      avatar: ကိုယ်စားပြုရုပ်ပုံ
      by_domain: ဒိုမိန်း
      change_email:
        current_email: လက်ရှိအီးမေးလ်
        new_email: အီးမေးလ်အသစ်
        submit: အီးမေးလ်ပြောင်းပါ။
      confirm: အတည်ပြု
      custom: စိတ်ကြိုက်
      domain: ဒိုမိန်း
      edit: ပြင်ဆင်ရန်
      email: အီးမေးလ်
      followers: စောင့်ကြည့်သူများ
      ip: IP
      location:
        all: အားလုံး
        title: တည်နေရာ
      login_status: အကောင့်ဝင်ရောက်မှုအခြေအနေ
      moderation:
        all: အားလုံး
      public: အများမြင်
      reject: ဖယ်ရှားပါ
      remove_avatar: ကိုယ်စားပြုရုပ်ပုံကို ဖယ်ရှားပါ
      reset: ပြန်သတ်မှတ်မည်
      search: ရှာရန်
      security_measures:
        only_password: စကားဝှက်ဖြင့်သာ
      statuses: ပို့စ်များ
      subscribe: စာရင်းသွင်းပါ
      title: အကောင့်များ
      username: အသုံးပြုသူအမည်
      web: ဝဘ်
    custom_emojis:
      by_domain: ဒိုမိန်း
      copy: ကူးယူပါ
      delete: ဖျက်ပါ
    email_domain_blocks:
      delete: ဖျက်ပါ
      domain: ဒိုမိန်း
      new:
        create: ဒိုမိန်းထည့်ပါ
    export_domain_allows:
      no_file: ဖိုင်ရွေးထားခြင်းမရှိပါ။
    follow_recommendations:
      language: ဘာသာစကားအတွက်
    instances:
      back_to_all: အားလုံး
      content_policies:
        policy: မူဝါဒ
      delivery:
        all: အားလုံး
    invites:
      filter:
        all: အားလုံး
    ip_blocks:
      delete: ဖျက်ပါ
      title: IP စည်းမျဉ်းများ
    rules:
      title: ဆာဗာစည်းမျဉ်းများ
    statuses:
      language: ဘာသာစကား
    trends:
      allow: ခွင့်ပြု
      disallow: ခွင့်မပြု
      tags:
        not_usable: အသုံးမပြုနိုင်ပါ
        usable: အသုံးပြုနိုင်သည်
  application_mailer:
    view_profile: ပရိုဖိုင်ကိုကြည့်ရန်
    view_status: ပို့စ်ကိုကြည့်ရန်
  auth:
    logout: ထွက်မယ်
    providers:
      cas: CAS
      saml: SAML
    set_new_password: စကားဝှက်အသစ် သတ်မှတ်ပါ။
    status:
      account_status: အကောင့်အခြေအနေ
  authorize_follow:
    post_follow:
      web: ဝဘ်သို့ သွားပါ
  challenge:
    invalid_password: စကားဝှက် မမှန်ပါ
  date:
    formats:
      default: "%b %d, %Y"
      with_month_name: "%B %d, %Y"
  datetime:
    distance_in_words:
      about_x_hours: "%{count}h"
      about_x_months: "%{count}mo"
      about_x_years: "%{count}y"
      almost_x_years: "%{count}y"
      half_a_minute: အခုလေးတင်
      less_than_x_seconds: အခုလေးတင်
      over_x_years: "%{count}y"
      x_days: "%{count}y"
      x_minutes: "%{count}m"
      x_months: "%{count}mo"
      x_seconds: "%{count}s"
  deletes:
    proceed: အကောင့်ဖျက်ပါ
    success_msg: သင့်အကောင့်ကို အောင်မြင်စွာ ဖျက်လိုက်ပါပြီ
  disputes:
    strikes:
      title: "%{date} မှ %{action}"
  errors:
    '400': The request you submitted was invalid or malformed.
    '403': You don't have permission to view this page.
    '404': The page you are looking for isn't here.
    '406': This page is not available in the requested format.
    '410': The page you were looking for doesn't exist here anymore.
<<<<<<< HEAD
    '422':
    '429': Too many requests
    '500':
    '503': The page could not be served due to a temporary server failure.
  exports:
    archive_takeout:
      date: ရက်စွဲ
  invites:
    expires_in:
      '1800': 30 minutes
      '21600': 6 hours
      '3600': ၁ နာရီ
      '43200': ၁၂ နာရီ
      '604800': ၁ ပတ်
      '86400': ၁ ရက်
  login_activities:
    authentication_methods:
      password: စကားဝှက်
  media_attachments:
    validations:
      images_and_video: ရုပ်ပုံပါရှိပြီးသားပို့စ်တွင် ဗီဒီယို ပူးတွဲ၍မရပါ
  notification_mailer:
    follow:
      title: စောင့်ကြည့်သူအသစ်
    mention:
      action: စာပြန်ရန်
      subject: သင့်ကို %{name} မှ ဖော်ပြခဲ့သည်
  number:
    human:
      decimal_units:
        format: "%n%u"
        units:
          billion: B
          million: M
          quadrillion: Q
          thousand: K
          trillion: T
  relationships:
    followers: စောင့်ကြည့်သူများ
    following: စောင့်ကြည့်နေသည်
=======
    '429': Too many requests
    '503': The page could not be served due to a temporary server failure.
>>>>>>> f23d3010
<|MERGE_RESOLUTION|>--- conflicted
+++ resolved
@@ -122,10 +122,7 @@
     '404': The page you are looking for isn't here.
     '406': This page is not available in the requested format.
     '410': The page you were looking for doesn't exist here anymore.
-<<<<<<< HEAD
-    '422':
     '429': Too many requests
-    '500':
     '503': The page could not be served due to a temporary server failure.
   exports:
     archive_takeout:
@@ -162,8 +159,4 @@
           trillion: T
   relationships:
     followers: စောင့်ကြည့်သူများ
-    following: စောင့်ကြည့်နေသည်
-=======
-    '429': Too many requests
-    '503': The page could not be served due to a temporary server failure.
->>>>>>> f23d3010
+    following: စောင့်ကြည့်နေသည်