---
pl:
  about:
    about_mastodon_html: Mastodon jest wolną i otwartą siecią społecznościową, zdecentralizowaną alternatywą dla zamkniętych, komercyjnych platform.
    about_this: O tej instancji
    closed_registrations: Rejestracja na tej instancji jest obecnie zamknięta. Możesz jednak zarejestrować się na innej instancji, uzyskując dostęp do tej samej sieci.
    contact: Kontakt
    contact_missing: Nie ustawiono
    contact_unavailable: Nie dotyczy
    description_headline: Czym jest %{domain}?
    domain_count_after: instancji
    domain_count_before: Serwer połączony z
    extended_description_html: |
      <h3>Dobre miejsce na zasady użytkowania</h3>
      <p>Nie ustawiono jeszcze szczegółowego opisu</p>
    features:
      humane_approach_body: Nauczeni na błędach innych sieci społecznościowych, zaprojektowaliśmy Mastodona tak, aby uniknąć częstych nadużyć.
      humane_approach_title: Bardziej ludzkie podejście
      not_a_product_body: Mastodon nie jest komercyjną siecią. Nie doświadczysz tu reklam, zbierania danych, ani centralnego ośrodka, tak jak w przypadku wielu rozwiązań.
      not_a_product_title: Jesteś człowiekiem, nie produktem
      real_conversation_body: Mając do dyspozycji 500 znaków na post, rozdrobnienie zawartości i ostrzeżenia o multimediach, możesz wyrażać siebie na wszystkie możliwe sposoby.
      real_conversation_title: Zaprojektowany do prawdziwych rozmów
      within_reach_body: Wiele aplikacji dla Androida, iOS i innych platform dzięki przyjaznemu programistom API sprawia, że możesz utrzymywać kontakt ze znajomymi praktycznie wszędzie.
      within_reach_title: Zawsze w Twoim zasięgu
    find_another_instance: Znajdź inną instancję
    generic_description: "%{domain} jest jednym z serwerów sieci"
    hosted_on: Mastodon uruchomiony na %{domain}
    learn_more: Dowiedz się więcej
    other_instances: Lista instancji
    source_code: Kod źródłowy
    status_count_after: wpisów
    status_count_before: Są autorami
    user_count_after: użytkowników
    user_count_before: Z serwera korzysta
    what_is_mastodon: Czym jest Mastodon?
  accounts:
    follow: Śledź
    followers: Śledzących
    following: Śledzi
    media: Zawartość multimedialna
    nothing_here: Niczego tu nie ma!
    people_followed_by: Konta śledzone przez %{name}
    people_who_follow: Osoby, które śledzą konto %{name}
    posts: Wpisy
<<<<<<< HEAD
    posts_with_replies: Wpisy
=======
    posts_with_replies: Wpisy z odpowiedziami
>>>>>>> c66fe2ae
    remote_follow: Śledź zdalnie
    reserved_username: Ta nazwa użytkownika jest zarezerwowana.
    roles:
      admin: Administrator
    unfollow: Przestań śledzić
  admin:
    accounts:
      are_you_sure: Jesteś tego pewien?
      confirm: Potwierdź
      confirmed: Potwierdzono
      disable_two_factor_authentication: Wyłącz uwierzytelnianie dwuetapowe
      display_name: Wyświetlana nazwa
      domain: Domena
      edit: Edytuj
      email: Adres e-mail
      feed_url: Adres kanału
      followers: Śledzący
      follows: Śledzeni
      ip: Adres IP
      location:
        all: Wszystkie
        local: Lokalne
        remote: Zdalne
        title: Położenie
      media_attachments: Załączniki multimedialne
      moderation:
        all: Wszystkie
        silenced: Wyciszone
        suspended: Zawieszone
        title: Moderacja
      most_recent_activity: Najnowsza aktywność
      most_recent_ip: Ostatnie IP
      not_subscribed: Nie zasubskrybowano
      order:
        alphabetic: Alfabetycznie
        most_recent: Najnowsze
        title: Kolejność
      perform_full_suspension: Całkowicie zawieś
      profile_url: Adres profilu
      public: Publiczne
      push_subscription_expires: Subskrypcja PuSH wygasa
      redownload: Odśwież awatar
      reset: Resetuj
      reset_password: Resetuj hasło
      resubscribe: Ponów subskrypcję
      salmon_url: Adres Salmon
      search: Szukaj
      show:
        created_reports: Zgłoszenia tego użytkownika
        report: zgłoszeń
        targeted_reports: Zgłoszenia dotyczące tego użytkownika
      silence: Wycisz
      statuses: Statusy
      subscribe: Subskrybuj
      title: Konta
      undo_silenced: Cofnij wyciszenie
      undo_suspension: Cofnij zawieszenie
      unsubscribe: Przestań subskrybować
      username: Nazwa użytkownika
      web: Sieć
    domain_blocks:
      add_new: Dodaj nową
      created_msg: Blokada domen jest przetwarzana
      destroyed_msg: Blokada domeny nie może zostać odwrócona
      domain: Domena
      new:
        create: Utwórz blokadę
        hint: Blokada domen nie zabroni tworzenia wpisów kont w bazie danych, ale pozwoli na automatyczną moderację kont do nich należących.
        severity:
          desc_html: "<strong>Wyciszenie</strong> uczyni wpisy użytkownika widoczne tylko dla osób, które go śledzą. <strong>Zawieszenie</strong> spowoduje usunięcie całej zawartości dodanej przez użytkownika."
          noop: Nic nie rób
          silence: Wycisz
          suspend: Zawieś
        title: Nowa blokada domen
      reject_media: Odrzucaj pliki multimedialne
      reject_media_hint: Usuwa przechowywane lokalnie pliki multimedialne i nie pozwala na ich pobieranie. Nieprzydatne przy zawieszeniu
      severities:
        noop: Nic nie rób
        silence: Wycisz
        suspend: Zawieś
      severity: Priorytet
      show:
        affected_accounts:
          many: Dotyczy %{count} kont w bazie danych
          one: Dotyczy jednego konta w bazie danych
          other: Dotyczy %{count} kont w bazie danych
        retroactive:
          silence: Odwołaj wyciszenie wszystkich kont w tej domenie
          suspend: Odwołaj zawieszenie wszystkich kont w tej domenie
        title: Odwołaj blokadę dla domeny %{domain}
        undo: Cofnij
      title: Zablokowane domeny
      undo: Cofnij
    instances:
      account_count: Znane konta
      domain_name: Domena
      title: Znane instancje
    reports:
      action_taken_by: Akcja podjęta przez
      are_you_sure: Czy na pewno?
      comment:
        label: Komentarz
        none: Brak
      delete: Usuń
      id: ID
      mark_as_resolved: Oznacz jako rozwiązane
      nsfw:
        'false': Nie oznaczaj jako NSFW
        'true': Oznaczaj jako NSFW
      report: 'Zgłoszenie #%{id}'
      report_contents: Zawartość
      reported_account: Zgłoszone konto
      reported_by: Zgłaszający
      resolved: Rozwiązane
      silence_account: Wycisz konto
      status: Status
      suspend_account: Zawieś konto
      target: Cel
      title: Zgłoszenia
      unresolved: Nierozwiązane
      view: Wyświetl
    settings:
      contact_information:
        email: Służbowy adres e-mail
        username: Nazwa użytkownika do kontaktu
      registrations:
        closed_message:
          desc_html: Wyświetlana na stronie głównej, gdy możliwość otwarej rejestracji nie jest dostępna. Możesz korzystać z tagów HTML
          title: Wiadomość o nieaktywnej rejestracji
        deletion:
          desc_html: Pozwól każdemu na usunięcie konta
          title: Możliwość usunięcia
        open:
          desc_html: Pozwól każdemu na założenie konta
          title: Otwarta rejestracja
      site_description:
        desc_html: Akapit wprowadzający, widoczny na stronie głównej i znacznikach meta. Możesz korzystać z tagów HTML, w szczególności <code>&lt;a&gt;</code> i <code>&lt;em&gt;</code>.
        title: Opis instancji
      site_description_extended:
        desc_html: Dobre miejsce na zasady użytkowania, wprowadzenie i inne rzeczy, które wyróżniają tę instancję. Możesz korzystać z tagów HTML
        title: Niestandardowy opis strony
      site_terms:
        desc_html: Miejsce na własną politykę prywatności, zasady użytkowania i inne unormowania prawne. Możesz korzystać z tagów HTML
        title: Niestandardowe zasady użytkowania
      site_title: Nazwa instancji
      timeline_preview:
        desc_html: Wyświetlaj publiczną oś czasu na stronie widocznej dla niezalogowanych
        title: Podgląd osi czasu
      title: Ustawienia strony
    statuses:
      back_to_account: Wróć na konto
      batch:
        delete: Usuń
        nsfw_off: Cofnij NSFW
        nsfw_on: Oznacz jako NSFW
      execute: Wykonaj
      failed_to_execute: Nie udało się wykonać
      media:
        hide: Ukryj zawartość multimedialną
        show: Pokaż zawartość multimedialną
        title: Media
      no_media: Bez zawartości multimedialnej
      title: Statusy konta
      with_media: Z zawartością multimedialną
    subscriptions:
      callback_url: URL zwrotny
      confirmed: Potwierdzone
      expires_in: Wygasa
      last_delivery: Ostatnio doręczono
      title: WebSub
      topic: Temat
    title: Administracja
  admin_mailer:
    new_report:
      body: Użytkownik %{reporter} zgłosił %{target}
      subject: Nowe zgłoszenie na %{instance} (#%{id})
  application_mailer:
    salutation: "%{name},"
    settings: 'Zmień ustawienia powiadamiania: %{link}'
    signature: Powiadomienie Mastodona z instancji %{instance}
    view: 'Zobacz:'
  applications:
    invalid_url: Ten URL jest nieprawidłowy
  applications:
    created: Pomyślnie utworzono aplikację
    destroyed: Pomyślnie usunięto aplikację
    invalid_url: Wprowadzony adres URL jest nieprawidłowy
    regenerate_token: Wygeneruj nowy token dostępu
    token_regenerated: Pomyślnie wygenerowano nowy token dostępu
    warning: Przechowuj te dane ostrożnie. Nie udostępniaj ich nikomu!
    your_token: Twój token dostępu
  auth:
    agreement_html: Rejestrując się, oświadczasz, że zapoznałeś się z <a href="%{rules_path}">naszymi zasadami użytkowania</a> i <a href="%{terms_path}">polityką prywatności</a>.
    change_password: Bezpieczeństwo
    delete_account: Usunięcie konta
    delete_account_html: Jeżeli chcesz usunąć konto, <a href="%{path}">przejdź tutaj</a>. Otrzymasz prośbę o potwierdzenie.
    didnt_get_confirmation: Nie otrzymałeś instrukcji weryfikacji?
    forgot_password: Nie pamiętasz hasła?
    invalid_reset_password_token: Token do resetowania hasła jest nieprawidłowy lub utracił ważność. Spróbuj uzyskać nowy.
    login: Zaloguj się
    logout: Wyloguj się
    register: Rejestracja
    resend_confirmation: Ponownie prześlij instrukcje weryfikacji
    reset_password: Zresetuj hasło
    set_new_password: Ustaw nowe hasło
  authorize_follow:
    error: Niestety, podczas sprawdzania zdalnego konta wystąpił błąd
    follow: Śledź
    follow_request: 'Wysłano prośbę o pozwolenie na śledzenie:'
    following: 'Pomyślnie! Od teraz śledzisz:'
    post_follow:
      close: Ewentualnie, możesz po prostu zamknąć tę stronę.
      return: Powróć do strony użytkownika
      web: Przejdź do sieci
    title: Śledź %{acct}
  datetime:
    distance_in_words:
      about_x_hours: "%{count}h"
      about_x_months: "%{count} miesięcy"
      about_x_years: "%{count} lat"
      almost_x_years: "%{count} lat"
      half_a_minute: Przed chwilą
      less_than_x_minutes: "%{count}min"
      less_than_x_seconds: Przed chwilą
      over_x_years: "%{count} lat"
      x_days: "%{count} dni"
      x_minutes: "%{count}min"
      x_months: "%{count} miesięcy"
      x_seconds: "%{count}s"
  deletes:
    bad_password_msg: Niezła próba, hakerze! Wprowadzono nieprawidłowe hasło
    confirm_password: Wprowadź aktualne hasło, aby potwierdzić tożsamość
    description_html: Ta opcja usunie <strong>bezpowrotnie i nieodwracalnie</strong> całą zawartość konta i zdezaktywuje je. Twoja nazwa użytkownika pozostanie zarezerwowana, aby zapobiec nadużyciom.
    proceed: Usuń konto
    success_msg: Twoje konto zostało pomyślnie usunięte
    warning_html: Możemy usunąć zawartość jedynie w obrębie tej instancji. Zawartość udostępniona publicznie pozostawia trwałe ślady. Serwery niepodłączone do sieci bądź nieśledzące Twoich aktualizacji mogą zachować Twoje dane.
    warning_title: Dostępność usuniętej zawartości
  errors:
    '403': Nie masz uprawnień, aby wyświetlić tę stronę.
    '404': Strona, którą próbujesz odwiedzić, nie istnieje.
    '410': Strona, którą próbujesz odwiedzić, już nie istnieje.
    '422':
      content: Sprawdzanie bezpieczeństwa nie powiodło się. Czy blokujesz pliki cookie?
      title: Sprawdzanie bezpieczeństwa nie powiodło się
    '429': Uduszono
    noscript: Aby korzystać z aplikacji Mastodon, włącz JavaScript. Możesz też skorzystać z natywnej aplikacji obsługującej Twoje urządzenie.
  exports:
    blocks: Blokujesz
    csv: CSV
    follows: Śledzisz
    mutes: Wyciszyłeś
    storage: Urządzenie przechowujące dane
  followers:
    domain: Domena
    explanation_html: Jeżeli chcesz mieć pewność, kto może przeczytać Twoje statusy, musisz kontrolować, kto śledzi Twój profil. <strong>Twoje prywatne statusy są dostarczane na te instancje, na których jesteś śledzony</strong>. Możesz sprawdzać, kto Cię śledzi i blokować ich, jeśli nie ufasz właścicielom lub oprogramowaniu danej instancji.
    followers_count: Liczba śledzących
    lock_link: Zablokuj swoje konto
    purge: Przestań śledzić
    success:
      one: W trakcie usuwania śledzących z jednej domeny…
      other: W trakcie usuwania śledzących z %{count} domen…
    true_privacy_html: Pamiętaj, że <strong>rzeczywista prywatność może zostać uzyskana wyłącznie dzięki szyfrowaniu end-to-end</strong>.
    unlocked_warning_html: Każdy może Cię śledzić, aby natychmiastowo zobaczyć twoje statusy. %{lock_link} aby móc kontrolować, kto Cię śledzi.
    unlocked_warning_title: Twoje konto nie jest zablokowane
  generic:
    changes_saved_msg: Ustawienia zapisane!
    powered_by: uruchomione na %{link}
    save_changes: Zapisz zmiany
    validation_errors:
      one: Coś jest wciąż nie tak! Przyjrzyj się błędowi poniżej
      other: Coś jest wciąż nie tak! Przejrzyj błędy (%{count}) poniżej
  imports:
    preface: Możesz zaimportować pewne dane (jak dane kont, które śledzisz lub blokujesz) do swojego konta na tym serwerze, korzystając z danych wyeksportowanych z innego serwera.
    success: Twoje dane zostały załadowane i zostaną niebawem przetworzone
    types:
      blocking: Lista blokowanych
      following: Lista śledzonych
      muting: Lista wyciszonych
    upload: Załaduj
  landing_strip_html: "<strong>%{name}</strong> ma konto na %{link_to_root_path}. Możesz je śledzić i wejść z nim w interakcję jeśli masz konto gdziekolwiek w Fediwersum."
  landing_strip_signup_html: Jeśli jeszcze go nie masz, możesz <a href="%{sign_up_path}">stworzyć konto</a>.
  media_attachments:
    validations:
      images_and_video: Nie możesz załączyć pliku wideo do statusu, który zawiera już zdjęcia
      too_many: Nie możesz załączyć więcej niż 4 plików
  notification_mailer:
    digest:
      body: 'Oto krótkie podsumowanie co Cię ominęło na %{instance} od Twojej ostatniej wizyty (%{since}):'
      mention: "%{name} wspomniał o Tobie w:"
      new_followers_summary:
        few: "(%{count}) nowe osoby śledzą Cię!"
        many: "(%{count}) nowych osób Cię śledzi! Wspaniale!"
        one: Śledzi Cię nowa osoba! Gratulacje!
        other: "(%{count}) nowych osób Cię śledzi! Wspaniale!"
      subject:
        few: "%{count} nowe powiadomienia od Twojej ostatniej wizyty \U0001F418"
        many: "%{count} nowych powiadomień od Twojej ostatniej wizyty \U0001F418"
        one: "1 nowe powiadomienie od Twojej ostatniej wizyty \U0001F418"
        other: "%{count} nowych powiadomień od Twojej ostatniej wizyty \U0001F418"
    favourite:
      body: 'Twój wpis został polubiony przez %{name}:'
      subject: "%{name} lubi Twój wpis"
    follow:
      body: "%{name} Cię śledzi!"
      subject: "%{name} Cię śledzi"
    follow_request:
      body: "%{name} poprosił o możliwość śledzenia Cię"
      subject: 'Prośba o możliwość śledzenia: %{name}'
    mention:
      body: "%{name} wspomniał o Tobie w:"
      subject: "%{name} wspomniał o Tobie"
    reblog:
      body: 'Twój wpis został podbity przez %{name}:'
      subject: Twój wpis został podbity przez %{name}
  pagination:
    next: Następna
    prev: Poprzednia
    truncate: "&hellip;"
  push_notifications:
    favourite:
      title: "%{name} dodał Twój status do ulubionych"
    follow:
      title: "%{name} zaczął Cię śledzić"
    group:
      title: "%{count} powiadomień"
    mention:
      action_boost: Podbij
      action_expand: Pokaż więcej
      action_favourite: Dodaj do ulubionych
      title: "%{name} wspomniał o Tobie"
    reblog:
      title: "%{name} podbił Twój status"
  remote_follow:
    acct: Podaj swój adres (nazwa@domena), z którego chcesz śledzić
    missing_resource: Nie udało się znaleźć adresu przekierowania z Twojej domeny
    proceed: Śledź
    prompt: 'Zamierzasz śledzić:'
  sessions:
    activity: Ostatnia aktywność
    browser: Przeglądarka
    browsers:
      alipay: Alipay
      blackberry: Blackberry
      chrome: Chrome
      edge: Microsoft Edge
      firefox: Firefox
      generic: nieznana przeglądarka
      ie: Internet Explorer
      micro_messenger: MicroMessenger
      nokia: Nokia S40 Ovi Browser
      opera: Opera
      phantom_js: PhantomJS
      qq: QQ Browser
      safari: Safari
      uc_browser: UCBrowser
      weibo: Weibo
    current_session: Obecna sesja
    description: "%{browser} na %{platform}"
    explanation: Przeglądarki z aktywną sesją Twojego konta.
    ip: Adres IP
    platforms:
      adobe_air: Adobe Air
      android: Android
      blackberry: Blackberry
      chrome_os: ChromeOS
      firefox_os: Firefox OS
      ios: iOS
      linux: Linux
      mac: macOS
      other: nieznana platforma
      windows: Windows
      windows_mobile: Windows Mobile
      windows_phone: Windows Phone
    revoke: Unieważnij
    revoke_success: Pomyślnie unieważniono sesję
    title: Sesje
  settings:
    authorized_apps: Uwierzytelnione aplikacje
    back: Powrót do Mastodona
    delete: Usuń konto
    development: Programowanie
    edit_profile: Edytuj profil
    export: Eksportuj dane
    followers: Autoryzowani śledzący
    import: Importuj dane
    preferences: Preferencje
    settings: Ustawienia
    two_factor_authentication: Uwierzytelnianie dwuetapowe
    your_apps: Twoje aplikacje
  statuses:
    open_in_web: Otwórz w przeglądarce
    over_character_limit: limit %{max} znaków przekroczony
    show_more: Pokaż więcej
    visibilities:
      private: Tylko dla śledzących
      private_long: Widoczne tylko dla śledzących
      public: Publiczny
      public_long: Widoczne dla wszystkich
      unlisted: Niewypisany
      unlisted_long: Widoczne dla wszystkich, ale nie wyświetlane na publicznych osiach czasu
  stream_entries:
    click_to_show: Naciśnij aby wyświetlić
    reblogged: podbił
    sensitive_content: Wrażliwa zawartość
  terms:
    body_html: |
      <h2>Polityka prywatności</h2>

      <h3 id="collect">Jakie informacje zbieramy?</h3>

      <p>Zbieramy informacje podane przy rejestracji i treści utworzone w trakcie korzystania z serwisu.</p>

      <p>Podczas rejestracji, możesz otrzymać prośbę o podanie adresu e-mail. Możesz jednak odwiedzać stronę bez rejestracji. Adres zostanie zweryfikowany przez kliknięcie w link wysłany w wiadomości. Dzięki temu wiemy, że jesteś właścicielem tego adresu.</p>

      <p>Podczas rejestracji i tworzenia postów, Twój adres IP jest zapisywany na naszych serwerach. Możemy też przechowywać adres IP użyty przy każdej operacji w serwisie.</p>

      <h3 id="use">Jak wykorzystujemy zebrane informacje?</h3>

      <p>Zebrane informacje mogą zostać w jednym z następujących celach:</p>

      <ul>
        <li>Aby poprawić wrażenia &mdash; informacje o Tobie pomagają w dostosowywaniu serwisu do Twoich potrzeb.</li>
        <li>Aby usprawnić stronę &mdash; nieustannie staramy się ulepszyć stronę na podstawie informacji o Tobie i Twoich opinii.</li>
        <li>Aby usprawnić obsługę klienta &mdash; informacje pomogą obsłudze klienta utrzymywać kontakt z Tobą.</li>
        <li>Aby okazjonalnie wysyłać wiadomości e-mail &mdash; Na podany adres e-mail mogą zostać wysłane wiadomości o wspomnieniu o Tobie we wpisach, przejrzeniu Twojego zgłoszenia i innych interakcji z Tobą.</li>
      </ul>

      <h3 id="protect">Jak zabezpieczamy dane?</h3>

      <p>Korzystamy z wielu zabezpieczeń, aby utrudnić osobom niepowołanym dostęp do danych, które wprowadzasz, publikujesz i czytasz.</p>

      <h3 id="data-retention">Jak długo przechowujecie dane?</h3>

      <p>Dołożymy wszelkich starań, aby przechowywać:</p>

      <ul>
        <li>dzienniki serwera zawierające adresy IP przypisane do każdych operacji nie dłużej niż 90 dni.</li>
        <li>adresy IP przypisane do użytkowników i ich wpisów nie dłużej niż 5 lat.</li>
      </ul>

      <h3 id="cookies">Czy używamy plików cookies?</h3>

      <p>Tak. Pliki cookies (zwane często ciasteczkami) są małymi zbiorami danych przechowywanych na Twoim dysku przez stronę internetową, aby rozpoznawać przeglądarkę i powiązać ją (jeżeli jesteś zarejestrowany/a) z Twoim kontem, jeżeli na to pozwolisz.</p>

      <p>Możemy używać ciasteczek, aby skonfigurować stronę na podstawie zapisanych preferencji, oraz dostosować ją do potrzeb innych użytkowników. Możemy korzystać z usług firm trzecich pomagających w zrozumieniu potrzeb użytkownika. Te usługi nie mogą korzystać ze zdobytych danych w celach innych niż analiza pomagająca ulepszać ten serwis.</p>

      <h3 id="disclose">Czy przekazujecie dane podmiotów trzecim?</h3>

      <p>Nie dokonujemy transakcji danych pozwalających na identyfikację Twojej osoby umieszczonych na tym serwisie. Nie oznacza to, że nie przekazujemy ich zaufanym podmiotom, które korzystają z nich poufnie. Możemy jednak udostępniać dane, jeżeli jest to wymagane prawnie, lub dla utrzymania bezpieczeństwa strony i innych użytkowników. W celach marketingowych (i podobnych) mogą zostać użyte jedynie dane niepozwalające na identyfikację osoby.</p>

      <h3 id="third-party">Odnośniki do treści stron trzecich</h3>

      <p>Czasem na stronie mogą pojawić się odnośniki do stron trzecich. Mają one odrębne regulaminy i politykę prywatności. Nie odpowiadamy więc za zawartość tych stron. Dokładamy jednak wszelkich starań, aby nie stanowiły one zagrożenia, prosimy jednak o opinie na temat ich wykorzystania.</p>

      <h3 id="coppa">Children's Online Privacy Protection Act Compliance</h3>

      <p>Ta strona i usługa jest przeznaczona dla osób, które ukończyły 13 lat. Jeżeli serwer znajduje się na terenie USA i nie masz ukończonych 13 lat, zgodnie z amerykańską ustawą COPPA (<a href="https://pl.wikipedia.org/wiki/Children%27s_Online_Privacy_Protection_Act">Children's Online Privacy Protection Act</a>) nie możesz korzystać z tego serwisu.</p>

      <h3 id="online">Polityka prywatności dotyczy tylko Internetu</h3>

      <p>Ta polityka prywatności dotyczy jedynie danych zbieranych w Internecie, nie tych, które przechowywane są na Twoim komputerze, np. pliki cookies.</p>

      <h3 id="consent">Wyrażenie zgody</h3>

      <p>Korzystanie ze strony jest równoznaczne z akceptacją naszej polityki prywatności.</p>

      <h3 id="changes">Zmiany w naszej polityce prywatności</h3>

      <p>Jeżeli zdecydujemy się na zmiany w polityce prywatności, zmiany pojawią się na tej stronie.</p>

      <p>Dokument jest dostępny na licencji CC-BY-SA. Ostatnio modyfikowany 31 maja 2013, przetłumaczony 4 lipca 2017. Tłumaczenie (mimo dołożenia wszelkich starań) może nie być w pełni poprawne.</p>

      <p>Tekst bazuje na <a href="https://github.com/discourse/discourse">polityce prywatności Discourse</a>.</p>
    title: Zasady korzystania i polityka prywatności %{instance}
  time:
    formats:
      default: "%b %d, %Y, %H:%M"
  two_factor_authentication:
    code_hint: Aby kontynuować, wprowadź kod wyświetlany przez aplikację uwierzytelniającą
    description_html: Jeśli włączysz <strong>uwierzytelnianie dwuetapowe</strong>, logowanie się będzie wymagało podania tokenu wyświetlonego na Twoim telefonie.
    disable: Wyłącz
    enable: Włącz
    enabled: Uwierzytelnianie dwuetapowe jest włączone
    enabled_success: Pomyślnie aktywowano uwierzytelnianie dwuetapowe
    generate_recovery_codes: Generuj kody zapasowe
    instructions_html: "<strong>Zeskanuj ten kod QR na swoim urządzeniu za pomocą Google Authenticator, FreeOTP lub podobnej aplikacji</strong>. Od teraz będzie ona generowała kody wymagane przy logowaniu."
    lost_recovery_codes: Kody zapasowe pozwolą uzyskać dostęp do portalu, jeżeli utracisz dostęp do telefonu. Jeżeli utracisz dostęp do nich, możesz wygenerować je ponownie tutaj. Poprzednie zostaną unieważnione.
    manual_instructions: 'Jeżeli nie możesz zeskanować kodu QR, musisz wprowadzić ten kod ręcznie:'
    recovery_codes: Przywróć kody zapasowe
    recovery_codes_regenerated: Pomyślnie wygenerowano ponownie kody zapasowe
    recovery_instructions_html: Jeżeli kiedykolwiek utracisz dostęp do telefonu, możesz wykorzystać jeden z kodów zapasowych, aby odzyskać dostęp do konta. <strong>Trzymaj je w bezpiecznym miejscu</strong>. Na przykład, wydrukuj je i przechowuj z ważnymu dokumentami.
    setup: Skonfiguruj
    wrong_code: Wprowadzony kod jest niepoprawny! Czy czas serwera i urządzenia jest poprawny?
  users:
    invalid_email: Adres e-mail jest niepoprawny
    invalid_otp_token: Kod uwierzytelniający jest niepoprawny
    signed_in_as: 'Zalogowany jako:'<|MERGE_RESOLUTION|>--- conflicted
+++ resolved
@@ -42,11 +42,7 @@
     people_followed_by: Konta śledzone przez %{name}
     people_who_follow: Osoby, które śledzą konto %{name}
     posts: Wpisy
-<<<<<<< HEAD
-    posts_with_replies: Wpisy
-=======
     posts_with_replies: Wpisy z odpowiedziami
->>>>>>> c66fe2ae
     remote_follow: Śledź zdalnie
     reserved_username: Ta nazwa użytkownika jest zarezerwowana.
     roles:
@@ -228,8 +224,6 @@
     settings: 'Zmień ustawienia powiadamiania: %{link}'
     signature: Powiadomienie Mastodona z instancji %{instance}
     view: 'Zobacz:'
-  applications:
-    invalid_url: Ten URL jest nieprawidłowy
   applications:
     created: Pomyślnie utworzono aplikację
     destroyed: Pomyślnie usunięto aplikację
