--- conflicted
+++ resolved
@@ -4,11 +4,7 @@
     about_mastodon_html: 'Sieć społecznościowa przyszłości: Bez reklam, bez inwigilacji, zaprojektowana etycznie i zdecentralizowanie! Władaj swoimi danymi z Mastodonem!'
     contact_missing: Nie ustawiono
     contact_unavailable: Nie dotyczy
-<<<<<<< HEAD
-    hosted_on: Decodon hostowany na %{domain}
-=======
     hosted_on: Mastodon prowadzony na %{domain}
->>>>>>> 363bedd0
     title: O nas
   accounts:
     follow: Obserwuj
