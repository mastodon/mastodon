--- conflicted
+++ resolved
@@ -873,11 +873,8 @@
     edit_profile: Edytuj profil
     export: Eksportowanie danych
     featured_tags: Wyróżnione hashtagi
-<<<<<<< HEAD
     flavours: Odmiany
-=======
     identity_proofs: Dowody tożsamości
->>>>>>> 0c1a05b2
     import: Importowanie danych
     migrate: Migracja konta
     notifications: Powiadomienia
