--- conflicted
+++ resolved
@@ -7,10 +7,6 @@
     administered_by: 'Administrowana przez:'
     api: API
     apps: Aplikacje
-<<<<<<< HEAD
-=======
-    closed_registrations: Rejestracja na tym serwerze jest obecnie zamknięta. Możesz jednak zarejestrować się na innym serwerze i uzyskać dostęp do tej samej sieci.
->>>>>>> a47c0446
     contact: Kontakt
     contact_missing: Nie ustawiono
     contact_unavailable: Nie dotyczy
@@ -21,10 +17,6 @@
     generic_description: "%{domain} jest jednym z serwerów sieci"
     hosted_on: Mastodon uruchomiony na %{domain}
     learn_more: Dowiedz się więcej
-<<<<<<< HEAD
-=======
-    other_instances: Lista serwerów
->>>>>>> a47c0446
     privacy_policy: Polityka prywatności
     source_code: Kod źródłowy
     status_count_after:
@@ -615,23 +607,6 @@
       title: Filtry
     new:
       title: Dodaj nowy filtr
-<<<<<<< HEAD
-=======
-  followers:
-    domain: Domena
-    explanation_html: Jeżeli chcesz mieć pewność, kto może przeczytać Twoje wpisy, musisz kontrolować, kto śledzi Twój profil. <strong>Twoje prywatne wpisy są dostarczane na te serwery, z których jesteś śledzony(-a)</strong>. Możesz sprawdzać, kto Cię śledzi i blokować ich, jeśli nie ufasz właścicielom lub oprogramowaniu danego serwera.
-    followers_count: Liczba śledzących
-    lock_link: Zablokuj swoje konto
-    purge: Przestań śledzić
-    success:
-      few: W trakcie usuwania śledzących z %{count} domen…
-      many: W trakcie usuwania śledzących z %{count} domen…
-      one: W trakcie usuwania śledzących z jednej domeny…
-      other: W trakcie usuwania śledzących z %{count} domen…
-    true_privacy_html: Pamiętaj, że <strong>rzeczywista prywatność może zostać uzyskana wyłącznie dzięki szyfrowaniu end-to-end</strong>.
-    unlocked_warning_html: Każdy może Cię śledzić, dzięki czemu może zobaczyć Twoje niepubliczne wpisy. %{lock_link} aby móc kontrolować, kto Cię śledzi.
-    unlocked_warning_title: Twoje konto nie jest zablokowane
->>>>>>> a47c0446
   footer:
     developers: Dla programistów
     more: Więcej…
