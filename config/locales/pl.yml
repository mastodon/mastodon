--- conflicted
+++ resolved
@@ -7,13 +7,9 @@
     about_this: O tej instancji
     administered_by: 'Administrowana przez:'
     api: API
-<<<<<<< HEAD
     apps: Aplikacje
-    closed_registrations: Rejestracja na tej instancji jest obecnie zamknięta. Możesz jednak zarejestrować się na innej instancji, uzyskując dostęp do tej samej sieci.
-=======
     closed_registrations: Rejestracja na tej instancji jest obecnie zamknięta. Możesz
       jednak zarejestrować się na innej instancji, uzyskując dostęp do tej samej sieci.
->>>>>>> 8970f7c5
     contact: Kontakt
     contact_missing: Nie ustawiono
     contact_unavailable: Nie dotyczy
