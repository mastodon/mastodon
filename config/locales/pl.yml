--- conflicted
+++ resolved
@@ -427,7 +427,6 @@
       muting: Lista wyciszonych
     upload: Załaduj
   in_memoriam_html: Ku pamięci.
-<<<<<<< HEAD
   keyword_mutes:
     add_keyword: Dodaj słowo kluczowe
     edit: Edytuj
@@ -436,7 +435,6 @@
     match_whole_word: Uwzględniaj całe słowo
     remove: Usuń
     remove_all: Usuń wszystkie
-=======
   invites:
     delete: Usuń
     expires_in:
@@ -458,7 +456,6 @@
       expires_at: Wygaśnie po
       uses: Użycia
     title: Zaproś użytkowników
->>>>>>> 15fab79c
   landing_strip_html: "<strong>%{name}</strong> ma konto na %{link_to_root_path}. Możesz je śledzić i wejść z nim w interakcję jeśli masz konto gdziekolwiek w Fediwersum."
   landing_strip_signup_html: Jeśli jeszcze go nie masz, możesz <a href="%{sign_up_path}">stworzyć konto</a>.
   media_attachments:
