---
pl:
  about:
    about_hashtag_html: Znajdują się tu publiczne wpisy oznaczone hashtagiem <strong>#%{hashtag}</strong>. Możesz dołączyć do dyskusji, jeżeli posiadasz konto gdziekolwiek w Fediwersum.
    about_mastodon_html: Mastodon jest wolną i otwartą siecią społecznościową, zdecentralizowaną alternatywą dla zamkniętych, komercyjnych platform.
    about_this: O tej instancji
    active_count_after: aktywni
    active_footnote: Aktywni użytkownicy miesięcznie (MAU)
    administered_by: 'Administrowana przez:'
    api: API
    apps: Aplikacje
    apps_platforms: Korzystaj z Mastodona z poziomu iOS-a, Androida i innych
    browse_directory: Przeglądaj katalog profilów i filtruj z uwzględnieniem zainteresowań
    browse_local_posts: Przeglądaj strumień publicznych wpisów z tego serwera
    browse_public_posts: Przeglądaj strumień publicznych wpisów na Mastodonie na żywo
    contact: Kontakt
    contact_missing: Nie ustawiono
    contact_unavailable: Nie dotyczy
    continue_to_web: Kontynuuj przez aplikację webową
    discover_users: Odkrywaj użytkowników
    documentation: Dokumentacja
    federation_hint_html: Z kontem na %{instance}, możesz śledzić użytkowników każdego serwera Mastodona i nie tylko.
    get_apps: Spróbuj aplikacji mobilnej
    hosted_on: Mastodon uruchomiony na %{domain}
    instance_actor_flash: |
      To konto jest wirtualnym nadawcą, używanym do reprezentacji serwera, a nie jakiegokolwiek użytkownika.
      Jest używane w celu federowania i nie powinno być blokowane, chyba że chcesz zablokować całą instację, w takim przypadku użyj blokady domeny.
    learn_more: Dowiedz się więcej
    logged_in_as_html: Jesteś obecnie zalogowany/a jako %{username}.
    logout_before_registering: Jesteś już zalogowany/a.
    privacy_policy: Polityka prywatności
    rules: Regulamin serwera
    rules_html: 'Poniżej znajduje się podsumowanie zasad, których musisz przestrzegać, jeśli chcesz mieć konto na tym serwerze Mastodona:'
    see_whats_happening: Zobacz co się dzieje
    server_stats: 'Statystyki serwera:'
    source_code: Kod źródłowy
    status_count_after:
      few: wpisów
      many: wpisów
      one: wpisu
      other: wpisów
    status_count_before: Są autorami
    tagline: Śledź znajomych i poznawaj nowych
    terms: Zasady użytkowania
    unavailable_content: Niedostępne treści
    unavailable_content_description:
      domain: Serwer
      reason: Powód
      rejecting_media: 'Pliki multimedialne z tych serwerów nie będą przetwarzane ani przechowywane, ani ich miniaturki nie będą wyświetlane, wymuszając ręczne przejście do oryginalnego pliku:'
      rejecting_media_title: Filtrowana zawartość multimedialna
      silenced: 'Posty z tych serwerów będą ukryte na publicznych osiach czasu i konwersacjach, a powiadomienia z interakcji ich użytkowników nie będą generowane, chyba że ich obserwujesz:'
      silenced_title: Wyciszone serwery
      suspended: 'Żadne dane z tych serwerów nie będą przetwarzane, przechowywane ani wymieniane, sprawiając że jakakolwiek interakcja czy komunikacja z użytkownikami tych serwerów będzie niemożliwa:'
      suspended_title: Zawieszone serwery
    unavailable_content_html: Normalnie Mastodon pozwala ci przeglądać treści od innych użytkowników z jakiegokolwiek serwera w fediwersum. To są wyjątki, które zostały stworzone na tym konkretnym serwerze.
    user_count_after:
      few: użytkowników
      many: użytkowników
      one: użytkownik
      other: użytkowników
    user_count_before: Z serwera korzysta
    what_is_mastodon: Czym jest Mastodon?
  accounts:
    choices_html: 'Polecani przez %{name}:'
    endorsements_hint: Możesz promować ludzi, których obserwujesz, z poziomu interfejsu webowego - wtedy oni pojawią się w tym miejscu.
    featured_tags_hint: Możesz przedstawić w tym miejscu kilka wybranych hasztagów.
    follow: Śledź
    followers:
      few: śledzących
      many: śledzących
      one: śledzący
      other: Śledzących
    following: śledzonych
    instance_actor_flash: To konto jest wirtualnym profilem używanym do reprezentowania samego serwera, a nie żadnego indywidualnego użytkownika. Jest ono stosowane do celów federacji i nie powinien być zawieszany.
    joined: Dołączył(a) %{date}
    last_active: ostatnio aktywny(-a)
    link_verified_on: Własność tego odnośnika została sprawdzona %{date}
    media: Zawartość multimedialna
    moved_html: "%{name} korzysta teraz z konta %{new_profile_link}:"
    network_hidden: Ta informacja nie jest dostępna
    nothing_here: Niczego tu nie ma!
    people_followed_by: Konta śledzone przez %{name}
    people_who_follow: Osoby, które śledzą konto %{name}
    pin_errors:
      following: Musisz śledzić osobę, którą chcesz polecać
    posts:
      few: wpisy
      many: wpisów
      one: wpis
      other: Wpisów
    posts_tab_heading: Wpisy
    posts_with_replies: Wpisy z odpowiedziami
    roles:
      admin: Administrator
      bot: Bot
      group: Grupa
      moderator: Moderator
    unavailable: Profil niedostępny
    unfollow: Przestań śledzić
  admin:
    account_actions:
      action: Wykonaj działanie
      title: Wykonaj działanie moderacyjne na %{acct}
    account_moderation_notes:
      create: Pozostaw notatkę
      created_msg: Pomyślnie dodano notatkę moderacyjną!
      destroyed_msg: Pomyślnie usunięto notatkę moderacyjną!
    accounts:
      add_email_domain_block: Dodaj domenę e-mail na czarną listę
      approve: Przyjmij
      approved_msg: Pomyślnie zaakceptowano wniosek o rejestrację %{username}
      are_you_sure: Jesteś tego pewien?
      avatar: Awatar
      by_domain: Domena
      change_email:
        changed_msg: Pomyślnie zmieniono adres e-mail konta!
        current_email: Obecny adres e-mail
        label: Zmień adres e-mail
        new_email: Nowy adres e-mail
        submit: Zmień adres e-mail
        title: Zmień adres e-mail dla %{username}
      confirm: Potwierdź
      confirmed: Potwierdzono
      confirming: Potwierdzanie
      custom: Własne
      delete: Usuń dane
      deleted: Usunięto
      demote: Degraduj
      destroyed_msg: Dane %{username} są teraz w kolejce do natychmiastowego usunięcia
      disable: Dezaktywuj
      disable_sign_in_token_auth: Wyłącz uwierzytelnianie tokenu e-mail
      disable_two_factor_authentication: Wyłącz uwierzytelnianie dwuetapowe
      disabled: Dezaktywowano
      display_name: Wyświetlana nazwa
      domain: Domena
      edit: Edytuj
      email: Adres e-mail
      email_status: Stan e-maila
      enable: Aktywuj
      enable_sign_in_token_auth: Włącz uwierzytelnianie tokenu e-mail
      enabled: Aktywowano
      enabled_msg: Pomyślnie odblokowano konto %{username}
      followers: Śledzący
      follows: Śledzeni
      header: Nagłówek
      inbox_url: Adres skrzynki
      invite_request_text: Powody rejestracji
      invited_by: Zaproszony(-a) przez
      ip: Adres IP
      joined: Dołączył(-a)
      location:
        all: Wszystkie
        local: Lokalne
        remote: Zdalne
        title: Położenie
      login_status: Stan logowania
      media_attachments: Załączniki multimedialne
      memorialize: Przełącz na „In Memoriam”
      memorialized: Upamiętniono
      memorialized_msg: Pomyślnie przełączono %{username} w konto in memoriam
      moderation:
        active: Aktywne
        all: Wszystkie
        pending: Oczekujące
        suspended: Zawieszone
        title: Moderacja
      moderation_notes: Notatki moderacyjne
      most_recent_activity: Najnowsza aktywność
      most_recent_ip: Ostatnie IP
      no_account_selected: Żadne konto nie zostało zmienione, bo żadne nie zostało wybrane
      no_limits_imposed: Nie nałożono ograniczeń
      not_subscribed: Nie zasubskrybowano
      pending: Oczekuje na przegląd
      perform_full_suspension: Zawieś
      previous_strikes: Poprzednie ostrzeżenia
      promote: Podnieś uprawnienia
      protocol: Protokół
      public: Publiczne
      push_subscription_expires: Subskrypcja PuSH wygasa
      redownload: Odśwież profil
      redownloaded_msg: Pomyślnie odświeżono profil %{username} z miejsca pochodzenia
      reject: Odrzuć
      rejected_msg: Pomyślnie odrzucono wniosek o rejestrację %{username}
      remove_avatar: Usun awatar
      remove_header: Usuń nagłówek
      removed_avatar_msg: Pomyślnie usunięto awatar %{username}
      removed_header_msg: Pomyślnie usunięto obraz nagłówka %{username}
      resend_confirmation:
        already_confirmed: To konto zostało już potwierdzone
        send: Wyślij ponownie e-mail z potwierdzeniem
        success: E-mail z potwierdzeniem został wysłany!
      reset: Resetuj
      reset_password: Resetuj hasło
      resubscribe: Ponów subskrypcję
      role: Uprawnienia
      roles:
        admin: Administrator
        moderator: Moderator
        staff: Ekipa
        user: Użytkownik
      search: Szukaj
      search_same_email_domain: Inni użytkownicy z e-mail w tej domenie
      search_same_ip: Inni użytkownicy z tym samym IP
      security_measures:
        only_password: Tylko hasło
        password_and_2fa: Hasło i 2FA
      sensitive: Wrażliwe
      sensitized: oznaczono jako wrażliwe
      shared_inbox_url: Adres udostępnianej skrzynki
      show:
        created_reports: Zgłoszenia tego użytkownika
        targeted_reports: Zgłoszenia dotyczące tego użytkownika
      silence: Wycisz
      silenced: Wyciszono
      statuses: Wpisy
      strikes: Poprzednie ostrzeżenia
      subscribe: Subskrybuj
      suspend: Zawieś
      suspended: Zawieszono
      suspension_irreversible: Dane tego konta zostały bezpowrotnie usunięte. Możesz cofnąć zawieszenie tego konta aby można było z niego ponownie korzystać, lecz nie przywróci to danych które poprzednio się na nim znajdowały.
      suspension_reversible_hint_html: Twoje konto zostało zawieszone, a dane zostaną całkowicie usunięte %{date}. Do tego czasu, konto może zostać przywrócone bez żadnych negatywnych skutków. Jeżeli chcesz natychmiastowo usunąć wszystkie dane, możesz zrobić to niżej.
      title: Konta
      unblock_email: Odblokuj adres e-mail
      unblocked_email_msg: Pomyślnie odblokowano adres e-mail %{username}
      unconfirmed_email: Niepotwierdzony adres e-mail
      undo_sensitized: Cofnij oznaczenie
      undo_silenced: Cofnij wyciszenie
      undo_suspension: Cofnij zawieszenie
      unsilenced_msg: Pomyślnie zwolniono z ograniczeń konto %{username}
      unsubscribe: Przestań subskrybować
      unsuspended_msg: Pomyślnie cofnięto zawieszenie konto %{username}
      username: Nazwa użytkownika
      view_domain: Zobacz podsumowanie domeny
      warn: Ostrzeż
      web: Sieć
      whitelisted: Na białej liście
    action_logs:
      action_types:
        approve_appeal: Zatwierdź odwołanie
        approve_user: Zatwierdź użytkownika
        assigned_to_self_report: Przypisz zgłoszenie
        change_email_user: Zmień adres e-mail użytkownika
        confirm_user: Potwierdź użytkownika
        create_account_warning: Utwórz ostrzeżenie
        create_announcement: Utwórz ogłoszenie
        create_custom_emoji: Utwórz niestandardowe emoji
        create_domain_allow: Utwórz zezwolenie dla domeny
        create_domain_block: Utwórz blokadę domeny
        create_email_domain_block: Utwórz blokadę domeny e-mail
        create_ip_block: Utwórz regułę IP
        create_unavailable_domain: Utwórz niedostępną domenę
        demote_user: Zdegraduj użytkownika
        destroy_announcement: Usuń ogłoszenie
        destroy_custom_emoji: Usuń niestandardowe emoji
        destroy_domain_allow: Usuń zezwolenie dla domeny
        destroy_domain_block: Usuń blokadę domeny
        destroy_email_domain_block: Usuń blokadę domeny e-mail
        destroy_instance: Wyczyść domenę
        destroy_ip_block: Usuń regułę IP
        destroy_status: Usuń wpis
        destroy_unavailable_domain: Usuń niedostępną domenę
        disable_2fa_user: Wyłącz 2FA
        disable_custom_emoji: Wyłącz niestandardowe emoji
        disable_sign_in_token_auth_user: Wyłącz uwierzytelnianie tokenu e-mail dla użytkownika
        disable_user: Wyłącz użytkownika
        enable_custom_emoji: Włącz niestandardowe emoji
        enable_sign_in_token_auth_user: Włącz uwierzytelnianie tokenu e-mail dla użytkownika
        enable_user: Włącz użytkownika
        memorialize_account: Upamiętnij konto
        promote_user: Podnieś uprawnienia
        reject_appeal: Odrzuć odwołanie
        reject_user: Odrzuć użytkownika
        remove_avatar_user: Usuń awatar
        reopen_report: Otwórz zgłoszenie ponownie
        reset_password_user: Resetuj hasło
        resolve_report: Rozwiąż zgłoszenie
        sensitive_account: Oznacz zawartość multimedialną swojego konta jako wrażliwą
        silence_account: Wycisz konto
        suspend_account: Zawieś konto
        unassigned_report: Cofnij przypisanie zgłoszenia
        unblock_email_account: Odblokuj adres e-mail
        unsensitive_account: Cofnij oznaczenie zawartości multimedialnej swojego konta jako wrażliwą
        unsilence_account: Cofnij wyciszenie konta
        unsuspend_account: Cofnij zawieszenie konta
        update_announcement: Aktualizuj ogłoszenie
        update_custom_emoji: Aktualizuj niestandardowe emoji
        update_domain_block: Zaktualizuj blokadę domeny
        update_status: Aktualizuj wpis
      actions:
        approve_appeal_html: "%{name} zatwierdził(-a) odwołanie decyzji moderacyjnej od %{target}"
        approve_user_html: "%{name} zatwierdził rejestrację od %{target}"
        assigned_to_self_report_html: "%{name} przypisał(a) sobie zgłoszenie %{target}"
        change_email_user_html: "%{name} zmienił(a) adres e-mail użytkownika %{target}"
        confirm_user_html: "%{name} potwierdził(a) adres e-mail użytkownika %{target}"
        create_account_warning_html: "%{name} wysłał(a) ostrzeżenie do %{target}"
        create_announcement_html: "%{name} utworzył(a) nowe ogłoszenie %{target}"
        create_custom_emoji_html: "%{name} dodał(a) nowe emoji %{target}"
        create_domain_allow_html: "%{name} dodał(a) na białą listę domenę %{target}"
        create_domain_block_html: "%{name} zablokował(a) domenę %{target}"
        create_email_domain_block_html: "%{name} dodał(a) domenę e-mail %{target} na czarną listę"
        create_ip_block_html: "%{name} stworzył(a) regułę dla IP %{target}"
        create_unavailable_domain_html: "%{name} przestał(a) doręczać na domenę %{target}"
        demote_user_html: "%{name} zdegradował(a) użytkownika %{target}"
        destroy_announcement_html: "%{name} usunął(-ęła) ogłoszenie %{target}"
        destroy_custom_emoji_html: "%{name} usunął(-ęła) emoji %{target}"
        destroy_domain_allow_html: "%{name} usunął(-ęła) domenę %{target} z białej listy"
        destroy_domain_block_html: "%{name} odblokował(a) domenę %{target}"
        destroy_email_domain_block_html: "%{name} usunął(-ęła) domenę e-mail %{target} z czarnej listy"
        destroy_instance_html: "%{name} usunął domenę %{target}"
        destroy_ip_block_html: "%{name} usunął(-ęła) regułę dla IP %{target}"
        destroy_status_html: "%{name} usunął(-ęła) wpis użytkownika %{target}"
        destroy_unavailable_domain_html: "%{name} wznowił(a) doręczanie do domeny %{target}"
        disable_2fa_user_html: "%{name} wyłączył(a) uwierzytelnianie dwustopniowe użytkownikowi %{target}"
        disable_custom_emoji_html: "%{name} wyłączył(a) emoji %{target}"
        disable_sign_in_token_auth_user_html: "%{name} wyłączył/a uwierzytelnianie tokenem e-mail dla %{target}"
        disable_user_html: "%{name} zablokował(a) możliwość logowania użytkownikowi %{target}"
        enable_custom_emoji_html: "%{name} włączył(a) emoji %{target}"
        enable_sign_in_token_auth_user_html: "%{name} włączył/a uwierzytelnianie tokenem e-mail dla %{target}"
        enable_user_html: "%{name} przywrócił(a) możliwość logowania użytkownikowi %{target}"
        memorialize_account_html: "%{name} nadał(a) kontu %{target} status in memoriam"
        promote_user_html: "%{name} podniósł(a) uprawnienia użytkownikowi %{target}"
        reject_appeal_html: "%{name} zatwierdził(-a) odwołanie decyzji moderacyjnej od %{target}"
        reject_user_html: "%{name} odrzucił rejestrację od %{target}"
        remove_avatar_user_html: "%{name} usunął(-ęła) awatar użytkownikowi %{target}"
        reopen_report_html: "%{name} otworzył(a) ponownie zgłoszenie %{target}"
        reset_password_user_html: "%{name} przywrócił(a) hasło użytkownikowi %{target}"
        resolve_report_html: "%{name} rozwiązał(a) zgłoszenie %{target}"
        sensitive_account_html: "%{name} oznaczył(a) zawartość multimedialną %{target} jako wrażliwą"
        silence_account_html: "%{name} wyciszył(a) konto %{target}"
        suspend_account_html: "%{name} zawiesił(a) konto %{target}"
        unassigned_report_html: "%{name} cofnął(-ęła) przypisanie zgłoszenia %{target}"
        unblock_email_account_html: "%{name} odblokował adres e-mail %{target}"
        unsensitive_account_html: "%{name} cofnął(-ęła) oznaczenie zawartości multimedialnej %{target} jako wrażliwą"
        unsilence_account_html: "%{name} cofnął(-ęła) wyciszenie konta %{target}"
        unsuspend_account_html: "%{name} cofnął(-ęła) zawieszenie konta %{target}"
        update_announcement_html: "%{name} zaktualizował(a) ogłoszenie %{target}"
        update_custom_emoji_html: "%{name} zaktualizował(a) emoji %{target}"
        update_domain_block_html: "%{name} zaktualizował(a) blokadę domeny dla %{target}"
        update_status_html: "%{name} zaktualizował(a) wpis użytkownika %{target}"
      deleted_status: "(usunięty wpis)"
      empty: Nie znaleziono aktywności w dzienniku.
      filter_by_action: Filtruj według działania
      filter_by_user: Filtruj według użytkownika
      title: Dziennik działań administracyjnych
    announcements:
      destroyed_msg: Pomyślnie usunięto ogłoszenie!
      edit:
        title: Edytuj ogłoszenie
      empty: Nie znaleziono ogłoszeń.
      live: Na żywo
      new:
        create: Utwórz ogłoszenie
        title: Nowe ogłoszenie
      publish: Opublikuj
      published_msg: Pomyślnie opublikowano ogłoszenie!
      scheduled_for: Zaplanowano na %{time}
      scheduled_msg: Zaplanowano publikację ogłoszenia!
      title: Ogłoszenia
      unpublish: Cofnij publikację
      unpublished_msg: Pomyślnie wycofano publikację ogłoszenia!
      updated_msg: Pomyślnie zaktualizowano ogłoszenie!
    custom_emojis:
      assign_category: Ustaw kategorię
      by_domain: Domeny
      copied_msg: Pomyślnie utworzono lokalną kopię emoji
      copy: Kopiuj
      copy_failed_msg: Nie udało się utworzyć lokalnej kopii emoji
      create_new_category: Stwórz nową kategorię
      created_msg: Pomyślnie utworzono emoji!
      delete: Usuń
      destroyed_msg: Pomyślnie usunięto emoji!
      disable: Wyłącz
      disabled: Wyłączone
      disabled_msg: Pomyślnie wyłączono emoji
      emoji: Emotikona
      enable: Włącz
      enabled: Włączone
      enabled_msg: Pomyślnie przywrócono emoji
      image_hint: PNG lub GIF do %{size}
      list: Dodaj do listy
      listed: Widoczne
      new:
        title: Dodaj nowe niestandardowe emoji
      not_permitted: Nie masz uprawnień do wykonania tego działania
      overwrite: Zastąp
      shortcode: Krótki kod
      shortcode_hint: Co najmniej 2 znaki, tylko znaki alfanumeryczne i podkreślniki
      title: Niestandardowe emoji
      uncategorized: Bez kategorii
      unlist: Usuń z listy
      unlisted: Niewidoczne
      update_failed_msg: Nie udało się zaktualizować emoji
      updated_msg: Pomyślnie zaktualizowano emoji!
      upload: Dodaj
    dashboard:
      active_users: aktywni użytkownicy
      interactions: interakcje
      media_storage: Przechowywanie mediów
      new_users: nowi użytkownicy
      opened_reports: otwarte zgłoszenia
      pending_appeals_html:
        few: "<strong>%{count}</strong> oczekujące odwołania"
        many: "<strong>%{count}</strong> oczekujących odwołań"
        one: "<strong>%{count}</strong> oczekujących odwołań"
        other: "<strong>%{count}</strong> oczekujących odwołań"
      pending_reports_html:
        few: "<strong>%{count}</strong> oczekujące raporty"
        many: "<strong>%{count}</strong> oczekujących raportów"
        one: "<strong>%{count}</strong> oczekujący raport"
        other: "<strong>%{count}</strong> oczekujących raportów"
      pending_tags_html:
        few: "<strong>%{count}</strong> oczekujące hashtagi"
        many: "<strong>%{count}</strong> oczekujących hashtagów"
        one: "<strong>%{count}</strong> oczekujący hashtag"
        other: "<strong>%{count}</strong> oczekujących hashtagów"
      pending_users_html:
        few: "<strong>%{count}</strong> oczekujących użytkowników"
        many: "<strong>%{count}</strong> oczekujących użytkowników"
        one: "<strong>%{count}</strong> oczekujący użytkownik"
        other: "<strong>%{count}</strong> oczekujących użytkowników"
      resolved_reports: zamkniętych zgłoszeń
      software: Oprogramowanie
      sources: Źródła rejestracji
      space: Używana powierzchnia
      title: Panel administracyjny
      top_languages: Najbardziej aktywne języki
      top_servers: Najbardziej aktywne serwery
      website: Strona
    disputes:
      appeals:
        empty: Nie znaleziono odwołań.
        title: Odwołania
    domain_allows:
      add_new: Zatwierdź domenę
      created_msg: Domena dodana do białej listy
      destroyed_msg: Domena usunięta z białej listy
      undo: Usuń z białej listy
    domain_blocks:
      add_new: Dodaj nową
      created_msg: Blokada domen jest przetwarzana
      destroyed_msg: Blokada domeny nie może zostać odwrócona
      domain: Domena
      edit: Edytuj blokadę domeny
      existing_domain_block_html: Już narzuciłeś bardziej rygorystyczne limity na %{name}, musisz najpierw <a href="%{unblock_url}">je odblokować</a>.
      new:
        create: Utwórz blokadę
        hint: Blokada domen nie zabroni tworzenia wpisów kont w bazie danych, ale pozwoli na automatyczną moderację kont do nich należących.
        severity:
          desc_html: "<strong>Wyciszenie</strong> uczyni wpisy użytkownika widoczne tylko dla osób, które go śledzą. <strong>Zawieszenie</strong> spowoduje usunięcie całej zawartości dodanej przez użytkownika. Użyj <strong>Żadne</strong>, jeżeli chcesz jedynie odrzucać zawartość multimedialną."
          noop: Nic nie rób
          silence: Wycisz
          suspend: Zawieś
        title: Nowa blokada domen
      obfuscate: Ukryj nazwę domeny
      obfuscate_hint: Częściowo ukryj nazwę domeny na liście, gdy reklamowanie listy limitów domen jest włączone
      private_comment: Prywatny komentarz
      private_comment_hint: Komentarz na temat ograniczeń dla tej domeny do wewnętrznej informacji dla moderatorów.
      public_comment: Publiczny komentarz
      public_comment_hint: Komentarz dotyczący tego ograniczenia domeny widoczny publicznie, jeżeli wyświetlanie listy ograniczonych domen jest włączone.
      reject_media: Odrzucaj pliki multimedialne
      reject_media_hint: Usuwa przechowywane lokalnie pliki multimedialne i nie pozwala na ich pobieranie. Nieprzydatne przy zawieszeniu
      reject_reports: Odrzucaj zgłoszenia
      reject_reports_hint: Zgłoszenia z tej instancji będą ignorowane. Nieprzydatne przy zawieszeniu
      undo: Cofnij
      view: Zobacz blokadę domeny
    email_domain_blocks:
      add_new: Dodaj nową
      created_msg: Pomyślnie utworzono blokadę domeny e-mail
      delete: Usuń
      dns:
        types:
          mx: Rekord MX
      domain: Domena
      new:
        create: Utwórz blokadę
        resolve: Rozwiąż domenę
        title: Nowa blokada domeny e-mail
      no_email_domain_block_selected: Żadne blokady domeny e-mail nie zostały zmienione, ponieważ żadne z nich nie zostały wybrane
      resolved_dns_records_hint_html: Nazwa domeny rozwiązuje się do następujących domen MX, które są ostatecznie odpowiedzialne za przyjmowanie wiadomości e-mail. Blokowanie domeny MX spowoduje zablokowanie rejestracji z dowolnego adresu e-mail, który używa tej samej domeny MX, nawet jeśli widoczna nazwa domeny jest inna. <strong>Uważaj, aby nie blokować głównych dostawców poczty elektronicznej.</strong>
      resolved_through_html: Rozwiązano przez %{domain}
      title: Blokowanie domen e-mail
    follow_recommendations:
      description_html: "<strong>Polecane śledzenia pomagają nowym użytkownikom szybko odnaleźć interesujące treści</strong>. Jeżeli użytkownik nie wchodził w interakcje z innymi wystarczająco często, aby powstały spersonalizowane rekomendacje, polecane są te konta. Są one obliczane każdego dnia na podstawie kombinacji kont o największej liczbie niedawnej aktywności i największej liczbie lokalnych obserwatorów dla danego języka."
      language: Dla języka
      status: Stan
      suppress: Usuń polecenie śledzenia
      suppressed: Usunięto
      title: Polecane konta
      unsuppress: Przywróć polecenie śledzenia konta
    instances:
      availability:
        failure_threshold_reached: Próg niepowodzenia osiągnięty dnia %{date}.
        no_failures_recorded: Brak błędów w rejestrze.
        title: Dostępność
        warning: Ostatnia próba połączenia z tym serwerem zakończyła się niepowodzeniem
      back_to_all: Wszystkie
      back_to_limited: Ograniczone
      back_to_warning: Ostrzeżenie
      by_domain: Domena
      confirm_purge: Czy na pewno chcesz trwale usunąć dane z tej domeny?
      content_policies:
        comment: Wewnętrzna notatka
        description_html: Możesz zdefiniować zasady treści, które zostaną zastosowane do wszystkich kont z tej domeny i jej subdomen.
        policies:
          reject_media: Odrzucaj media
          reject_reports: Odrzucaj zgłoszenia
          silence: Ogranicz
          suspend: Zawieś
        policy: Polityka
        reason: Powód publiczny
        title: Polityki zawartości
      dashboard:
        instance_accounts_dimension: Najczęściej śledzone konta
        instance_accounts_measure: przechowywane konta
        instance_followers_measure: nasi śledzący tam
        instance_follows_measure: ich śledzący tutaj
        instance_languages_dimension: Najpopularniejsze języki
        instance_media_attachments_measure: przechowywane załączniki multimedialne
        instance_reports_measure: zgłoszenia dotyczące ich
        instance_statuses_measure: przechowywane wpisy
      delivery:
        all: Wszystkie
        clear: Wyczyść błędy w doręczaniu
        restart: Uruchom ponownie doręczenie
        stop: Zatrzymaj doręczanie
        unavailable: Niedostępne
<<<<<<< HEAD
        unavailable_message: Doręczaniei niedostępne
        warning: Ostrzeżenie
        warning_message:
          few: "%{count} dni niepowodzenia doręczenia"
          many: "%{count} dni niepowodzenia doręczenia"
          one: "%{count} dzień niepowodzenia doręczenia"
          other: "%{count} dni niepowodzenia doręczenia"
=======
>>>>>>> 2c5862ed
      delivery_available: Doręczanie jest dostępne
      delivery_error_days: Dni błędów doręczenia
      delivery_error_hint: Jeżeli doręczanie nie będzie możliwe przez %{count} dni, zostanie automatycznie oznaczona jako nie do doręczania.
      destroyed_msg: Dane z %{domain} są teraz w kolejce do bezpośredniego usunięcia.
      empty: Nie znaleziono domen.
      moderation:
        all: Wszystkie
        limited: Ograniczone
        title: Moderacja
      private_comment: Prywatny komentarz
      public_comment: Publiczny komentarz
      purge: Wyczyść
      purge_description_html: Jeśli uważasz, że ta domena została zamknięta na dobre, możesz usunąć wszystkie rejestry konta i powiązane dane z tej domeny z pamięci. Proces ten może chwilę potrwać.
      title: Znane instancje
      total_blocked_by_us: Zablokowane przez nas
      total_followed_by_them: Śledzeni przez nich
      total_followed_by_us: Śledzeni przez nas
      total_reported: Zgłoszenia dotyczące ich
      total_storage: Załączniki multimedialne
      totals_time_period_hint_html: Poniższe sumy zawierają dane od początku serwera.
    invites:
      deactivate_all: Unieważnij wszystkie
      filter:
        all: Wszystkie
        available: Dostępne
        expired: Wygasłe
        title: Filtruj
      title: Zaproszenia
    ip_blocks:
      add_new: Stwórz regułę
      created_msg: Pomyślnie dodano nową regułę IP
      delete: Usuń
      expires_in:
        '1209600': 2 tygodnie
        '15778476': 6 miesięcy
        '2629746': 1 miesiąc
        '31556952': 1 rok
        '86400': 1 dzień
        '94670856': 3 lata
      new:
        title: Utwórz nową regułę IP
      no_ip_block_selected: Żadna reguła nie została zmieniona, ponieważ żadna nie została wybrana
      title: Reguły adresów IP
    relationships:
      title: Relacje %{acct}
    relays:
      add_new: Dodaj nowy
      delete: Usuń
      description_html: "<strong>Przekaźnik federacji</strong> jest pośredniczącym serwerem wymieniającym duże ilości publicznych wpisów pomiędzy serwerami które subskrybują je i publikują na nich. <strong>Pomaga to małym i średnim instancją poznawać nową zawartość z Fediwersum</strong>, co w innym przypadku wymagałoby od użytkowników ręcznego śledzenia osób z innych serwerów."
      disable: Wyłącz
      disabled: Wyłączony
      enable: Włącz
      enable_hint: Jeżeli włączone, Twój serwer zasubskrybuje wszystkie publiczne wpisy z tego przekaźnika i zacznie wysyłać tam publiczne wpisy z tego serwera.
      enabled: Włączony
      inbox_url: Adres przekaźnika
      pending: Oczekiwanie na przyjęcie przez przekaźnik
      save_and_enable: Zapisz i aktywuj
      setup: Skonfiguruj połączenie z przekaźnikiem
      signatures_not_enabled: Przekaźniki nie będą funkcjonować poprawnie kiedy tryb bezpieczeństwa lub białej listy są włączone
      status: Stan
      title: Przekaźniki
    report_notes:
      created_msg: Pomyslnie utworzono notatkę moderacyjną.
      destroyed_msg: Pomyślnie usunięto notatkę moderacyjną.
      today_at: Dziś o %{time}
    reports:
      account:
        notes:
          few: "%{count} notatki"
          many: "%{count} notatek"
          one: "%{count} notatka"
          other: "%{count} notatki"
      action_log: Dziennik audytu
      action_taken_by: Działanie podjęte przez
      actions:
        delete_description_html: Zgłoszone posty zostaną usunięte, a zdarzenie zostanie zapisane, aby pomóc w eskalacji przyszłych wykroczeń na tym samym koncie.
        mark_as_sensitive_description_html: Media w zgłaszanych postach zostaną oznaczone jako wrażliwe, a ostrzeżenie zostanie nagrane, aby pomóc w eskalacji przyszłych przewinień na tym samym koncie.
        other_description_html: Zobacz więcej opcji do kontrolowania zachowania konta i dostosuj komunikację do zgłoszonego konta.
        resolve_description_html: Nie zostaną podjęte żadne działania przeciwko zgłoszonemu sprawozdaniu, zdarzenie nie zostanie zarejestrowane, a zgłoszenie zostanie zamknięte.
        silence_description_html: Profil będzie widoczny tylko dla tych, którzy go już obserwują lub szukaj ręcznie, poważnie ograniczając jego zasięg. Może być zawsze cofnięty.
        suspend_description_html: Profil i cała jego zawartość staną się niedostępne, dopóki nie zostaną ostatecznie usunięte. Interakcja z kontem będzie niemożliwa. Odwracalne w ciągu 30 dni.
      actions_description_html: Zdecyduj, jakie działania należy podjąć, aby rozstrzygnąć niniejsze zgłoszenie. Jeśli podejmiesz działania karne przeciwko zgłoszonemu kontowi, zostanie do nich wysłane powiadomienie e-mail, chyba że wybrano kategorię <strong>Spam</strong>.
      add_to_report: Dodaj więcej do raportu
      are_you_sure: Czy na pewno?
      assign_to_self: Przypisz do siebie
      assigned: Przypisany moderator
      by_target_domain: Domena zgłaszanego konta
      category: Kategoria
      category_description_html: Powód, dla którego to konto i/lub zawartość zostały zgłoszone, będzie cytowany w komunikacji ze zgłoszonym kontem
      comment:
        none: Brak
      comment_description_html: 'Aby dostarczyć więcej informacji, %{name} napisał:'
      created_at: Zgłoszono
      delete_and_resolve: Usuń posty
      forwarded: Przekazano
      forwarded_to: Przekazano do %{domain}
      mark_as_resolved: Oznacz jako rozwiązane
      mark_as_sensitive: Oznacz jako wrażliwe
      mark_as_unresolved: Oznacz jako nierozwiązane
      no_one_assigned: Nikt nie
      notes:
        create: Utwórz notatkę
        create_and_resolve: Rozwiąż i pozostaw notatkę
        create_and_unresolve: Cofnij rozwiązanie i pozostaw notatkę
        delete: Usuń
        placeholder: Opisz wykonane akcje i inne szczegóły dotyczące tego zgłoszenia…
        title: Notatki
      notes_description_html: Przeglądaj i zostaw notatki innym moderatorom i sobie samemu
      quick_actions_description_html: 'Wykonaj szybkie działanie lub przewiń w dół, aby zobaczyć zgłoszoną zawartość:'
      remote_user_placeholder: zdalny użytkownik z %{instance}
      reopen: Otwórz ponownie
      report: 'Zgłoszenie #%{id}'
      reported_account: Zgłoszone konto
      reported_by: Zgłaszający
      resolved: Rozwiązane
      resolved_msg: Pomyślnie rozwiązano zgłoszenie.
      skip_to_actions: Przejdź do akcji
      status: Stan
      statuses: Zgłoszona treść
      statuses_description_html: Obraźliwe treści będą cytowane w komunikacji ze zgłoszonym kontem
      target_origin: Pochodzenie zgłaszanego konta
      title: Zgłoszenia
      unassign: Cofnij przypisanie
      unresolved: Nierozwiązane
      updated_at: Zaktualizowano
      view_profile: Wyświetl profil
    rules:
      add_new: Dodaj zasadę
      delete: Usuń
      description_html: Chociaż większość twierdzi, że przeczytała i zgadza się z warunkami korzystania z usługi, zwykle ludzie nie czytają ich, dopóki nie pojawi się problem. <strong>Ułatw użytkownikom szybkie przejrzenie zasad serwera, umieszczając je na prostej liście punktowanej.</strong> Postaraj się, aby poszczególne zasady były krótkie i proste, ale staraj się też nie dzielić ich na wiele oddzielnych elementów.
      edit: Edytuj zasadę
      empty: Jeszcze nie zdefiniowano zasad serwera.
      title: Regulamin serwera
    settings:
      activity_api_enabled:
        desc_html: Liczy publikowane lokalnie wpisy, aktywnych użytkowników i nowe rejestracje w ciągu danego tygodnia
        title: Publikuj zbiorowe statystyki o aktywności użytkowników
      bootstrap_timeline_accounts:
        desc_html: Oddzielaj nazwy użytkowników przecinkami. Działa tylko dla niezablokowanych kont w obrębie instancji. Jeżeli puste, zostaną użyte konta administratorów instancji.
        title: Domyślnie obserwowani użytkownicy
      contact_information:
        email: Służbowy adres e-mail
        username: Nazwa użytkownika do kontaktu
      custom_css:
        desc_html: Modyfikuj wygląd pliku CSS ładowanego na każdej stronie
        title: Niestandardowy CSS
      default_noindex:
        desc_html: Wpływa na wszystkich użytkowników, którzy nie zmienili tego ustawienia
        title: Domyślnie żądaj nieindeksowania użytkowników w wyszukiwarkach
      domain_blocks:
        all: Każdemu
        disabled: Nikomu
        title: Pokazuj zablokowane domeny
        users: Zalogowanym lokalnym użytkownikom
      domain_blocks_rationale:
        title: Pokaż uzasadnienia
      hero:
        desc_html: Wyświetlany na stronie głównej. Zalecany jest rozmiar przynajmniej 600x100 pikseli. Jeżeli nie ustawiony, zostanie użyta miniatura serwera
        title: Obraz bohatera
      mascot:
        desc_html: Wyświetlany na wielu stronach. Zalecany jest rozmiar przynajmniej 293px × 205px. Jeżeli nie ustawiono, zostanie użyta domyślna
        title: Obraz maskotki
      peers_api_enabled:
        desc_html: Nazwy domen, z którymi ten serwer wchodził w interakcje
        title: Publikuj listę znanych serwerów
      preview_sensitive_media:
        desc_html: Podgląd odnośników na innych instancjach będzie wyświetlał miniaturę nawet jeśli zawartość multimedialna zostanie oznaczona jako wrażliwa
        title: Wyświetlaj zawartość wrażliwą w podglądzie OpenGraph
      profile_directory:
        desc_html: Pozwalaj na poznawanie użytkowników
        title: Włącz katalog profilów
      registrations:
        closed_message:
          desc_html: Wyświetlana na stronie głównej, gdy możliwość otwarej rejestracji nie jest dostępna. Możesz korzystać z tagów HTML
          title: Wiadomość o nieaktywnej rejestracji
        deletion:
          desc_html: Pozwól każdemu na usunięcie konta
          title: Możliwość usunięcia
        min_invite_role:
          disabled: Nikt
          title: Kto może zapraszać użytkowników
        require_invite_text:
          desc_html: Kiedy rejestracje wymagają ręcznego zatwierdzenia, ustaw pole "Dlaczego chcesz dołączyć?" jako obowiązkowe, a nie opcjonalne
          title: Wymagaj od nowych użytkowników wypełnienia tekstu prośby o zaproszenie
      registrations_mode:
        modes:
          approved: Przyjęcie jest wymagane do rejestracji
          none: Nikt nie może się zarejestrować
          open: Każdy może się zarejestrować
        title: Tryb rejestracji
      show_known_fediverse_at_about_page:
        desc_html: Jeśli włączone, podgląd instancji będzie wyświetlał wpisy z całego Fediwersum. W innym przypadku, będą wyświetlane tylko lokalne wpisy.
        title: Pokazuj wszystkie znane wpisy na podglądzie instancji
      show_staff_badge:
        desc_html: Pokazuj odznakę uprawnień na stronie profilu użytkownika
        title: Pokazuj odznakę administracji
      site_description:
        desc_html: Akapit wprowadzający, widoczny na stronie głównej. Opisz, co czyni tę instancję wyjątkową. Możesz korzystać ze znaczników HTML, w szczególności <code>&lt;a&gt;</code> i <code>&lt;em&gt;</code>.
        title: Opis serwera
      site_description_extended:
        desc_html: Dobre miejsce na zasady użytkowania, wprowadzenie i inne rzeczy, które wyróżniają ten serwer. Możesz korzystać ze znaczników HTML
        title: Niestandardowy opis strony
      site_short_description:
        desc_html: Wyświetlany na pasku bocznym i w znacznikach meta. Opisz w jednym akapicie, czym jest Mastodon i czym wyróżnia się ten serwer. Jeżeli pusty, zostanie użyty opis serwera.
        title: Krótki opis serwera
      site_terms:
        desc_html: Miejsce na własną politykę prywatności, zasady użytkowania i inne unormowania prawne. Możesz korzystać ze znaczników HTML
        title: Niestandardowe zasady użytkowania
      site_title: Nazwa serwera
      thumbnail:
        desc_html: 'Używana w podglądzie przez OpenGraph i API. Zalecany rozmiar: 1200x630 pikseli'
        title: Miniatura serwera
      timeline_preview:
        desc_html: Wyświetlaj publiczną oś czasu na stronie widocznej dla niezalogowanych
        title: Podgląd osi czasu
      title: Ustawienia strony
      trendable_by_default:
        desc_html: Wpływa na hashtagi, które nie były wcześniej niedozwolone
        title: Hashtagi mogą pojawiać się w trendach bez wcześniejszego zatwierdzenia
      trends:
        desc_html: Wyświetlaj publicznie wcześniej sprawdzone hashtagi, które są obecnie na czasie
        title: Popularne hashtagi
    site_uploads:
      delete: Usuń przesłany plik
      destroyed_msg: Pomyślnie usunięto przesłany plik!
    statuses:
      back_to_account: Wróć na konto
      back_to_report: Wróć do strony zgłoszenia
      batch:
        remove_from_report: Usuń ze zgłoszenia
        report: Zgłoszenie
      deleted: Usunięto
      media:
        title: Multimedia
      no_status_selected: Żaden wpis nie został zmieniony, bo żaden nie został wybrany
      title: Wpisy konta
      with_media: Z zawartością multimedialną
    strikes:
      actions:
        delete_statuses: "%{name} usunął(-ęła) posty %{target}"
        disable: "%{name} zamroził(a) konto %{target}"
        mark_statuses_as_sensitive: "%{name} oznaczył/a wiadomości %{target} jako wrażliwe"
        none: "%{name} wysłał(a) ostrzeżenie do %{target}"
        sensitive: "%{name} oznaczył(-a) konto %{target} jako wrażliwe"
        silence: "%{name} ograniczył(-a) konto %{target}"
        suspend: "%{name} zawiesił(-a) konto %{target}"
      appeal_approved: Odwołanie
      appeal_pending: Odwołanie w toku
    system_checks:
      database_schema_check:
        message_html: Istnieją oczekujące migracje bazy danych. Uruchom je, aby upewnić się, że aplikacja działa tak, jak powinna
      elasticsearch_running_check:
        message_html: Nie można połączyć się z Elasticsearch. Sprawdź czy jest uruchomiony lub wyłącz wyszukiwanie pełnotekstowe
      elasticsearch_version_check:
        message_html: 'Niekompatybilna wersja Elasticsearch: %{value}'
        version_comparison: Elasticsearch w wersji %{running_version} jest uruchomiony, ale wymagana wersja to %{required_version}
      rules_check:
        action: Zarządzaj regułami serwera
        message_html: Nie zdefiniowano żadnych reguł serwera.
      sidekiq_process_check:
        message_html: Brak uruchomionego procesu Sidekiq dla kolejki(-ek) %{value}. Sprawdź konfigurację Sidekiq
    tags:
      review: Stan przeglądu
      updated_msg: Pomyślnie uaktualniono ustawienia hashtagów
    title: Administracja
    trends:
      allow: Zezwól
      approved: Zaakceptowano
      disallow: Niedozwolone
      links:
        allow: Zezwól na link
        allow_provider: Zezwalaj na wydawcę
        description_html: Są to linki, które są obecnie często udostępniane przez konta, z których Twój serwer widzi posty. Może to pomóc Twoim użytkownikom dowiedzieć się, co dzieje się na świecie. Żadne linki nie są wyświetlane publicznie dopóki nie zaakceptujesz wydawcy. Możesz również zezwolić lub odrzucić indywidualne linki.
        disallow: Nie zezwalaj na link
        disallow_provider: Nie zezwalaj na wydawcę
        title: Popularne linki
        usage_comparison: Udostępnione %{today} razy dzisiaj, w porównaniu z %{yesterday} wczoraj
      only_allowed: Tylko dozwolone
      pending_review: Oczekuje na przegląd
      preview_card_providers:
        allowed: Linki od tego wydawcy mogą podlegać trendom
        description_html: Są to domeny, z których linki są często udostępniane na Twoim serwerze. Linki nie będą się rozwijały publicznie, chyba że domena linku zostanie zatwierdzona. Twoja zgoda (lub odrzucenie) rozciąga się na subdomeny.
        rejected: Linki od tego wydawcy nie mogą podlegać trendom
        title: Wydawcy
      rejected: Odrzucono
      statuses:
        allow: Zezwól na post
        allow_account: Zezwól na autora
        description_html: Są to wpisy, o których Twój serwer wie i które są obecnie często udostępniane i dodawane do ulubionych. Może to pomóc nowym i powracającym użytkownikom znaleźć więcej osób do śledzenia. Żadne posty nie są wyświetlane publicznie, dopóki nie zatwierdzisz autora, a autor ustawi zezwolenie na wyświetlanie się w katalogu. Możesz również zezwolić lub odrzucić poszczególne posty.
        disallow: Nie zezwalaj na post
        disallow_account: Nie zezwalaj na autora
        not_discoverable: Autor nie włączył opcji, by być wyświetlany w katalogu
        title: Popularne teraz
      tags:
        current_score: Bieżący wynik %{score}
        dashboard:
          tag_accounts_measure: unikalne zastosowania
          tag_languages_dimension: Najlepsze języki
          tag_servers_dimension: Najlepsze serwery
          tag_servers_measure: różne serwery
          tag_uses_measure: użyć łącznie
        description_html: To są hasztagi, które obecnie pojawiają się w wielu wpisach, które widzisz na serwerze. Może to pomóc Twoim użytkownikom dowiedzieć się, o czym obecnie ludzie najchętniej rozmawiają. Żadne hasztagi nie są wyświetlane publicznie, dopóki ich nie zaakceptujesz.
        listable: Można zasugerować
        not_listable: Nie można zasugerować
        not_trendable: Nie pojawia się pod trendami
        not_usable: Nie mogą zostać użyte
        peaked_on_and_decaying: Najwyżej %{date}, teraz idzie w dół
        title: Popularne hashtagi
        trendable: Może pojawić się pod trendami
        trending_rank: 'Popularne #%{rank}'
        usable: Może być użyty
        usage_comparison: Używane %{today} razy dzisiaj, w porównaniu z %{yesterday} wczoraj
        used_by_over_week:
          few: Użyte przez %{count} osoby w ciągu ostatniego tygodnia
          many: Użyte przez %{count} osób w ciągu ostatniego tygodnia
          one: Użyte przez jedną osobę w ciągu ostatniego tygodnia
          other: Użyte przez %{count} osób w ciągu ostatniego tygodnia
      title: Na czasie
      trending: Popularne
    warning_presets:
      add_new: Dodaj nowy
      delete: Usuń
      edit_preset: Edytuj szablon ostrzeżenia
      empty: Nie zdefiniowano jeszcze żadnych szablonów ostrzegawczych.
      title: Zarządzaj szablonami ostrzeżeń
  admin_mailer:
    new_appeal:
      actions:
        delete_statuses: aby usunąć ich wpisy
        disable: aby zamrozić jego/jej konto
        mark_statuses_as_sensitive: aby oznaczyć swoje posty jako wrażliwe
        none: ostrzeżenie
        sensitive: aby oznaczyć konto jako wrażliwe
        silence: aby ograniczyć swoje konto
        suspend: aby zawiesić konto
      body: "%{target} odwołuje się od decyzji moderatora %{action_taken_by} z %{date}, czyli %{type}. Napisał:"
      next_steps: Możesz zaakceptować odwołanie o cofnięcie decyzji o moderacji lub je zignorować.
      subject: "%{username} odwołuje się od decyzji moderacyjnej na %{instance}"
    new_pending_account:
      body: Poniżej znajdują się szczegóły dotycząće nowego konta. Możesz przyjąć lub odrzucić to podanie.
      subject: Nowe konto czeka na przegląd na %{instance} (%{username})
    new_report:
      body: Użytkownik %{reporter} zgłosił(a) %{target}
      body_remote: Użytkownik instancji %{domain} zgłosił(a) %{target}
      subject: Nowe zgłoszenie na %{instance} (#%{id})
    new_trends:
      body: 'Następujące elementy potrzebują recenzji zanim będą mogły być wyświetlane publicznie:'
      new_trending_links:
        no_approved_links: Obecnie nie ma zatwierdzonych linków trendów.
        requirements: 'Każdy z tych kandydatów może przekroczyć #%{rank} zatwierdzonych popularnych linków, który wynosi obecnie "%{lowest_link_title}" z wynikiem %{lowest_link_score}.'
        title: Popularne linki
      new_trending_statuses:
        no_approved_statuses: Obecnie nie ma zatwierdzonych popularnych linków.
        requirements: 'Każdy z tych kandydatów może przekroczyć #%{rank} zatwierdzonych popularnych teraz wpisów, który wynosi obecnie %{lowest_status_url} z wynikiem %{lowest_status_score}.'
        title: Popularne teraz
      new_trending_tags:
        no_approved_tags: Obecnie nie ma żadnych zatwierdzonych popularnych hasztagów.
        requirements: 'Każdy z tych kandydatów może przekroczyć #%{rank} zatwierdzonych popularnych teraz hasztagów, który wynosi obecnie %{lowest_tag_name} z wynikiem %{lowest_tag_score}.'
        title: Popularne hasztagi
      subject: Nowe popularne do przeglądu na %{instance}
  aliases:
    add_new: Utwórz alias
    created_msg: Pomyślnie utworzono nowy alias. Możesz teraz rozpocząć przenoszenie ze starego konta.
    deleted_msg: Pomyślnie usunięto alias. Przenoszenie z tamtego konta na to nie będzie dłużej możliwe.
    empty: Nie masz żadnych aliasów.
    hint_html: Jeżeli chcesz przenieść się z innego konta na to, możesz utworzyć alias, który jest wymagany zanim zaczniesz przenoszenie obserwacji z poprzedniego konta na to. To działanie <strong>nie wyrządzi szkód i jest odwracalne</strong>. <strong>Migracja konta jest inicjowana ze starego konta</strong>.
    remove: Odłącz alias
  appearance:
    advanced_web_interface: Zaawansowany interfejs użytkownika
    advanced_web_interface_hint: Jeśli chcesz użyć pełną szerokość swojego ekranu, zaawansowany interfejs użytkownika pozwala Ci skonfigurować wiele różnych kolumn, by zobaczyć jak najwięcej informacji kiedy tylko chcesz. Strona główna, Powiadomienia, Globalna oś czasu, dowolna ilość list i hasztagów.
    animations_and_accessibility: Animacje i dostępność
    confirmation_dialogs: Dialogi potwierdzenia
    discovery: Odkrywanie
    localization:
      body: Mastodon jest tłumaczony przez wolontariuszy.
      guide_link: https://pl.crowdin.com/project/mastodon
      guide_link_text: Każdy może wnieść swój wkład.
    sensitive_content: Wrażliwa zawartość
    toot_layout: Wygląd wpisów
  application_mailer:
    notification_preferences: Zmień ustawienia e-maili
    salutation: "%{name},"
    settings: 'Zmień ustawienia powiadamiania: %{link}'
    view: 'Zobacz:'
    view_profile: Wyświetl profil
    view_status: Wyświetl wpis
  applications:
    created: Pomyślnie utworzono aplikację
    destroyed: Pomyślnie usunięto aplikację
    invalid_url: Wprowadzony adres URL jest nieprawidłowy
    regenerate_token: Wygeneruj nowy token dostępu
    token_regenerated: Pomyślnie wygenerowano nowy token dostępu
    warning: Przechowuj te dane ostrożnie. Nie udostępniaj ich nikomu!
    your_token: Twój token dostępu
  auth:
    apply_for_account: Poproś o zaproszenie
    change_password: Hasło
    checkbox_agreement_html: Zgadzam się z <a href="%{rules_path}" target="_blank">regułami serwera</a> i <a href="%{terms_path}" target="_blank">zasadami korzystania z usługi</a>
    checkbox_agreement_without_rules_html: Akceptuję <a href="%{terms_path}" target="_blank">warunki korzystania z usługi</a>
    delete_account: Usunięcie konta
    delete_account_html: Jeżeli chcesz usunąć konto, <a href="%{path}">przejdź tutaj</a>. Otrzymasz prośbę o potwierdzenie.
    description:
      prefix_invited_by_user: "@%{name} zaprasza Cię do dołączenia na ten serwer Mastodona!"
      prefix_sign_up: Zarejestruj się na Mastodon już dziś!
      suffix: Mając konto, możesz śledzić ludzi, publikować wpisy i wymieniać się wiadomościami z użytkownikami innych serwerów Mastodona i nie tylko!
    didnt_get_confirmation: Nie otrzymałeś(-aś) instrukcji weryfikacji?
    dont_have_your_security_key: Nie masz klucza bezpieczeństwa?
    forgot_password: Nie pamiętasz hasła?
    invalid_reset_password_token: Token do resetowania hasła jest nieprawidłowy lub utracił ważność. Spróbuj uzyskać nowy.
    link_to_otp: Wprowadź kod dwustopniowego uwierzytelniania z telefonu lub użyj zapasowego kodu
    link_to_webauth: Użyj swojego urządzenia z kluczem bezpieczeństwa
    log_in_with: Zaloguj się za pomocą
    login: Zaloguj się
    logout: Wyloguj się
    migrate_account: Przenieś konto
    migrate_account_html: Jeżeli chcesz skonfigurować przekierowanie z obecnego konta na inne, możesz <a href="%{path}">zrobić to tutaj</a>.
    or_log_in_with: Lub zaloguj się z użyciem
    providers:
      cas: CAS
      saml: SAML
    register: Rejestracja
    registration_closed: "%{instance} nie przyjmuje nowych członków"
    resend_confirmation: Ponownie prześlij instrukcje weryfikacji
    reset_password: Zresetuj hasło
    security: Bezpieczeństwo
    set_new_password: Ustaw nowe hasło
    setup:
      email_below_hint_html: Jeżeli poniższy adres e-mail jest nieprawidłowy, możesz zmienić go tutaj i otrzymać nowy e-mail potwierdzający.
      email_settings_hint_html: E-mail potwierdzający został wysłany na %{email}. Jeżeli adres e-mail nie jest prawidłowy, możesz zmienić go w ustawieniach konta.
      title: Konfiguracja
    status:
      account_status: Stan konta
      confirming: Oczekiwanie na potwierdzenie adresu e-mail.
      functional: Twoje konto jest w pełni funkcjonalne.
      pending: Twoje zgłoszenie czeka na zatwierdzenie przez nas. Może to trochę potrwać. Jeżeli zgłoszenie zostanie przyjęte, otrzymasz wiadomość e-mail.
      redirecting_to: Twoje konto jest nieaktywne, ponieważ obecnie przekierowuje je na %{acct}.
      view_strikes: Zobacz dawne ostrzeżenia nałożone na twoje konto
    too_fast: Zbyt szybko przesłano formularz, spróbuj ponownie.
    trouble_logging_in: Masz problem z zalogowaniem się?
    use_security_key: Użyj klucza bezpieczeństwa
  authorize_follow:
    already_following: Już śledzisz to konto
    already_requested: Już wysłałeś(-aś) prośbę o możliwość śledzenia tego konta
    error: Niestety, podczas sprawdzania zdalnego konta wystąpił błąd
    follow: Śledź
    follow_request: 'Wysłano prośbę o pozwolenie na śledzenie:'
    following: 'Pomyślnie! Od teraz śledzisz:'
    post_follow:
      close: Ewentualnie, możesz po prostu zamknąć tę stronę.
      return: Pokaż stronę użytkownika
      web: Przejdź do sieci
    title: Śledź %{acct}
  challenge:
    confirm: Kontynuuj
    hint_html: "<strong>Informacja:</strong> Nie będziemy prosić Cię o ponowne podanie hasła przez następną godzinę."
    invalid_password: Nieprawidłowe hasło
    prompt: Potwierdź hasło, aby kontynuować
  crypto:
    errors:
      invalid_key: nie jest prawidłowym kluczem Ed25519 lub Curve25519
      invalid_signature: nie jest prawidłowym podpisem Ed25519
  date:
    formats:
      default: "%d. %b %Y"
      with_month_name: "%d. %B %Y"
  datetime:
    distance_in_words:
      about_x_hours: "%{count}g"
      about_x_months: "%{count} miesięcy"
      about_x_years: "%{count} lat"
      almost_x_years: "%{count} lat"
      half_a_minute: Przed chwilą
      less_than_x_minutes: "%{count}min"
      less_than_x_seconds: Przed chwilą
      over_x_years: "%{count} lat"
      x_days: "%{count} dni"
      x_minutes: "%{count}min"
      x_months: "%{count} miesięcy"
      x_seconds: "%{count} s"
  deletes:
    challenge_not_passed: Wprowadzone informacje za nieprawidłowe
    confirm_password: Wprowadź aktualne hasło, aby potwierdzić tożsamość
    confirm_username: Wprowadź swoją nazwę użytkownika aby potwierdzić procedurę
    proceed: Usuń konto
    success_msg: Twoje konto zostało pomyślnie usunięte
    warning:
      before: 'Zanim kontynuujesz, przeczytać uważnie te uwagi:'
      caches: Zawartość obecna w pamięci podręcznej innych serwerów może tam pozostać
      data_removal: Twoje wpisy i inne dane zostaną bezpowrotnie usunięte
      email_change_html: Możesz <a href="%{path}">zmienić swój adres e-mail</a> bez usunięcia konta
      email_contact_html: Jeżeli wciąż nie dotarł, możesz wysłać wiadomość e-mail na <a href="mailto:%{email}">%{email}</a> aby uzyskać pomoc
      email_reconfirmation_html: Jeżeli nie otrzymujesz potwierdzającego e-maila, możesz <a href="%{path}">poprosić o kolejny</a>
      irreversible: Nie będziesz móc przywrócić lub reaktywować swojego konta
      more_details_html: Aby uzyskać więcej szczegółów, przeczytaj naszą <a href="%{terms_path}">politykę prywatności</a>.
      username_available: Twoja nazwa użytkownika będzie z powrotem dostępna
      username_unavailable: Twoja nazwa użytkownika pozostanie niedostępna
  directories:
    directory: Katalog profilów
    explanation: Poznaj profile na podstawie zainteresowań
    explore_mastodon: Odkrywaj %{title}
  disputes:
    strikes:
      action_taken: Podjęte działania
      appeal: Odwołanie
      appeal_approved: To ostrzeżenie zostało pomyślnie odwołane i nie jest już ważne
      appeal_rejected: Odwołanie zostało odrzucone
      appeal_submitted_at: Przesłano odwołanie
      appealed_msg: Twoje odwołanie zostało złożone. Jeśli zostanie zatwierdzone, zostaniesz powiadomiony.
      appeals:
        submit: Zgłoś odwołanie
      associated_report: Powiązany raport
      created_at: Data
      description_html: Są to działania podjęte przeciwko Twojemu kontu i ostrzeżenia wysłane do ciebie przez administrację %{instance}.
      recipient: Adresowane do
      status: 'Post #%{id}'
      status_removed: Post został już usunięty z systemu
      title: "%{action} z %{date}"
      title_actions:
        delete_statuses: Usuwanie postów
        disable: Zamrażanie konta
        mark_statuses_as_sensitive: Oznaczanie postów jako wrażliwych
        none: Ostrzeżenie
        sensitive: Oznaczanie konta jako wrażliwe
        silence: Ograniczenie konta
        suspend: Zawieszenie konta
      your_appeal_approved: Twoje odwołanie zostało zatwierdzone
      your_appeal_pending: Zgłosiłeś odwołanie
      your_appeal_rejected: Twoje odwołanie zostało odrzucone
  domain_validator:
    invalid_domain: nie jest prawidłową nazwą domeny
  errors:
    '400': Wysłane zgłoszenie jest nieprawidłowe lub uszkodzone.
    '403': Nie masz uprawnień, aby wyświetlić tę stronę.
    '404': Strona, którą próbujesz odwiedzić, nie istnieje.
    '406': Ta strona nie jest dostępna w zażądanym formacie.
    '410': Strona, którą próbujesz odwiedzić, przestała istnieć.
    '422':
      content: Sprawdzanie bezpieczeństwa nie powiodło się. Czy blokujesz pliki cookie?
      title: Sprawdzanie bezpieczeństwa nie powiodło się
    '429': Uduszono
    '500':
      content: Przepraszamy, coś poszło nie tak, po naszej stronie.
      title: Ta strona jest nieprawidłowa
    '503': Strona nie może zostać wyświetlona z powodu tymczasowego niepowodzenia serwera.
    noscript_html: Aby korzystać z aplikacji Mastodon, włącz JavaScript. Możesz też skorzystać z jednej z <a href="%{apps_path}">natywnych aplikacji</a> obsługującej Twoje urządzenie.
  existing_username_validator:
    not_found: nie znaleziono lokalnego użytkownika o tej nazwie
    not_found_multiple: nie znaleziono %{usernames}
  exports:
    archive_takeout:
      date: Data
      download: Pobierz swoje archiwum
      hint_html: Możesz uzyskać archiwum swoich <strong>wpisów i wysłanej zawartości multimedialnej</strong>. Wyeksportowane dane będą dostępne w formacie ActivityPub, który możesz otworzyć w obsługujących go programach. Możesz wyeksportować je po 7 dniach od poprzedniego eksportu.
      in_progress: Tworzenie archiwum…
      request: Uzyskaj archiwum
      size: Rozmiar
    blocks: Zablokowani
    bookmarks: Zakładki
    csv: CSV
    domain_blocks: Blokady domen
    lists: Listy
    mutes: Wyciszeni
    storage: Urządzenie przechowujące dane
  featured_tags:
    add_new: Dodaj nowy
    errors:
      limit: Już przekroczyłeś(-aś) maksymalną liczbę wyróżnionych hashtagów
    hint_html: "<strong>Czym są wyróżnione hashtagi?</strong> Są one na stałe wyświetlane na Twoim profilu i pozwalają innym na przeglądanie Twoich wpisów używających tych hashtagów. Są doskonałym narzędziem do śledzenia kreatywnej twórczości czy długoterminowych projektów."
  filters:
    contexts:
      account: Profile
      home: Strona główna
      notifications: Powiadomienia
      public: Publiczne osie czasu
      thread: Konwersacje
    edit:
      title: Edytuj filtr
    errors:
      invalid_context: Nie podano lub podano nieprawidłową treść
      invalid_irreversible: Nieodwracalne filtrowanie działa tylko na stronie głównej i w powiadomieniach
    index:
      delete: Usuń
      empty: Nie masz żadnych filtrów.
      title: Filtry
    new:
      title: Dodaj nowy filtr
  footer:
    developers: Dla programistów
    more: Więcej…
    resources: Zasoby
    trending_now: Obecnie na czasie
  generic:
    all: Wszystkie
    changes_saved_msg: Ustawienia zapisane!
    copy: Kopiuj
    delete: Usuń
    none: Żaden
    order_by: Uporządkuj według
    save_changes: Zapisz zmiany
    today: dzisiaj
    validation_errors:
      few: Coś jest wciąż nie tak! Przejrzyj %{count} poniższe błędy
      many: Coś jest wciąż nie tak! Przejrzyj %{count} poniższych błędów
      one: Coś jest wciąż nie tak! Przyjrzyj się poniższemu błędowi
      other: Coś jest wciąż nie tak! Przejrzyj poniższe błędy (%{count})
  html_validator:
    invalid_markup: 'zawiera nieprawidłową składnię HTML: %{error}'
  imports:
    errors:
      over_rows_processing_limit: zawiera więcej niż %{count} wierszy
    modes:
      merge: Połącz
      merge_long: Zachowaj obecne wpisy i dodaj nowe
      overwrite: Nadpisz
      overwrite_long: Zastąp obecne wpisy nowymi
    preface: Możesz zaimportować pewne dane (np. lista kont, które śledzisz lub blokujesz) do swojego konta na tym serwerze, korzystając z danych wyeksportowanych z innego serwera.
    success: Twoje dane zostały załadowane i zostaną niebawem przetworzone
    types:
      blocking: Lista blokowanych
      bookmarks: Zakładki
      domain_blocking: Lista zablokowanych domen
      following: Lista śledzonych
      muting: Lista wyciszonych
    upload: Załaduj
  in_memoriam_html: Ku pamięci.
  invites:
    delete: Wygaś
    expired: Wygasły
    expires_in:
      '1800': 30 minutach
      '21600': 6 godzinach
      '3600': godzinie
      '43200': 12 godzinach
      '604800': 1 tygodniu
      '86400': dobie
    expires_in_prompt: Nigdy
    generate: Wygeneruj
    invited_by: 'Zostałeś(-aś) zaproszony(-a) przez:'
    max_uses:
      few: "%{count} użycia"
      many: "%{count} użyć"
      one: jedno użycie
      other: "%{count} użyć"
    max_uses_prompt: Bez ograniczenia
    prompt: Wygeneruj odnośniki i udostępnij je innym, aby pozwolić na rejestrację na tym serwerze
    table:
      expires_at: Wygaśnie po
      uses: Użycia
    title: Zaproś użytkowników
  lists:
    errors:
      limit: Przekroczyłeś maksymalną liczbę utworzonych list
  login_activities:
    authentication_methods:
      otp: aplikacja weryfikacji dwuetapowej
      password: hasło
      sign_in_token: kod bezpieczeństwa e-mail
      webauthn: klucze bezpieczeństwa
    description_html: Jeśli widzisz aktywność, której nie rozpoznajesz, rozważ zmianę hasła i włączenie weryfikacji dwuetapowej.
    empty: Brak historii uwierzytelniania
    failed_sign_in_html: Próba logowania zakończona niepowodzeniem przy pomocy %{method} z %{ip} (%{browser})
    successful_sign_in_html: Pomyślne logowanie przy pomocy %{method} z %{ip} (%{browser})
    title: Historia uwierzytelniania
  media_attachments:
    validations:
      images_and_video: Nie możesz załączyć pliku wideo do wpisu, który zawiera już zdjęcia
      not_ready: Nie można załączyć plików których przetwarzanie nie zostało ukończone. Spróbuj ponownie za chwilę!
      too_many: Nie możesz załączyć więcej niż 4 plików
  migrations:
    acct: nazwa@domena nowego konta
    cancel: Anuluj przekierowanie
    cancel_explanation: Anulowanie przekierowania aktywuje Twoje obecne konto ponownie, ale nie przeniesie z powrotem śledzących, których przeniesiono na tamto konto.
    cancelled_msg: Pomyślnie anulowano przekierowanie.
    errors:
      already_moved: jest tym samym kontem, na które już się przeniosłeś(-aś)
      missing_also_known_as: nie odwołuje się do tego konta
      move_to_self: nie może być bieżącym kontem
      not_found: nie mogło zostać odnalezione
      on_cooldown: Nie możesz teraz przenieść konta
    followers_count: Śledzący w chwili przenoszenia
    incoming_migrations: Przenoszenie z innego konta
    incoming_migrations_html: Aby przenieść się z innego konta na to, musisz najpierw <a href="%{path}">utworzyć alias konta</a>.
    moved_msg: Twoje konto przekierowuje teraz na %{acct}, a śledzący są przenoszeni.
    not_redirecting: Twoje konto nie przekierowuje obecnie na żadne inne konto.
    on_cooldown: Ostatnio przeniosłeś(-aś) swoje konto. Ta funkcja będzie dostępna ponownie za %{count} dni.
    past_migrations: Poprzednie migracje
    proceed_with_move: Przenieś obserwujących
    redirected_msg: Twoje konto przekierowuje teraz na %{acct}.
    redirecting_to: Twoje konto przekierowuje na %{acct}.
    set_redirect: Ustaw przekierowanie
    warning:
      backreference_required: Nowe konto musi wcześniej zostać skonfigurowane tak, aby odwoływało się do tego
      before: 'Zanim kontynuujesz, przeczytaj uważnie te uwagi:'
      cooldown: Po przeniesieniu się, istnieje okres przez który nie możesz ponownie się przenieść
      disabled_account: Twoje obecne konto nie będzie później całkowicie użyteczne. Możesz jednak uzyskać dostęp do eksportu danych i ponownie aktywować je.
      followers: To działanie przeniesie wszystkich Twoich śledzących z obecnego konta na nowe
      only_redirect_html: Możesz też <a href="%{path}">po prostu skonfigurować przekierowanie na swój profil</a>.
      other_data: Żadne inne dane nie zostaną automatycznie przeniesione
      redirect: Twoje obecne konto zostanie uaktualnione o informację o przeniesieniu i wyłączone z wyszukiwania
  moderation:
    title: Moderacja
  move_handler:
    carry_blocks_over_text: Ten użytkownik przeniósł się z konta %{acct}, które zablokowałeś(-aś).
    carry_mutes_over_text: Ten użytkownik przeniósł się z konta %{acct}, które wyciszyłeś(-aś).
    copy_account_note_text: 'Ten użytkownik przeniósł się z konta %{acct}, oto Twoje poprzednie notatki o nim:'
  notification_mailer:
    admin:
      sign_up:
        subject: "%{name} zarejestrował(-a) się"
    digest:
      action: Wyświetl wszystkie powiadomienia
      body: Oto krótkie podsumowanie wiadomości, które ominęły Cię od Twojej ostatniej wizyty (%{since})
      mention: "%{name} wspomniał o Tobie w:"
      new_followers_summary:
        few: "(%{count}) nowe osoby śledzą Cię!"
        many: "(%{count}) nowych osób Cię śledzi! Wspaniale!"
        one: Dodatkowo, w czasie nieobecności zaczęła śledzić Cię jedna osoba Gratulacje!
        other: Dodatkowo, zaczęło Cię śledzić %{count} nowych osób! Wspaniale!
      subject:
        few: "%{count} nowe powiadomienia od Twojej ostatniej wizyty 🐘"
        many: "%{count} nowych powiadomień od Twojej ostatniej wizyty 🐘"
        one: "1 nowe powiadomienie od Twojej ostatniej wizyty 🐘"
        other: "%{count} nowych powiadomień od Twojej ostatniej wizyty 🐘"
      title: W trakcie Twojej nieobecności…
    favourite:
      body: 'Twój wpis został polubiony przez %{name}:'
      subject: "%{name} lubi Twój wpis"
      title: Nowe polubienie
    follow:
      body: "%{name} Cię śledzi!"
      subject: "%{name} Cię śledzi"
      title: Nowy śledzący
    follow_request:
      action: Zarządzaj prośbami o możliwość śledzenia
      body: "%{name} poprosił(a) o możliwość śledzenia Cię"
      subject: 'Prośba o możliwość śledzenia: %{name}'
      title: Nowa prośba o możliwość śledzenia
    mention:
      action: Odpowiedz
      body: "%{name} wspomniał(a) o Tobie w:"
      subject: "%{name} wspomniał(a) o Tobie"
      title: Nowe wspomnienie o Tobie
    poll:
      subject: Ankieta %{name} zakończyła się
    reblog:
      body: 'Twój wpis został podbity przez %{name}:'
      subject: Twój wpis został podbity przez %{name}
      title: Nowe podbicie
    status:
      subject: "%{name} właśnie opublikował(a) wpis"
    update:
      subject: "%{name} edytował/a wpis"
  notifications:
    email_events: 'Powiadamiaj e-mailem o:'
    email_events_hint: 'Wybierz wydarzenia, o których chcesz otrzymywać powiadomienia:'
    other_settings: Inne ustawienia powiadomień
  number:
    human:
      decimal_units:
        format: "%n%u"
        units:
          billion: mld
          million: mil
          quadrillion: bld
          thousand: tys
          trillion: bln
  otp_authentication:
    code_hint: Aby potwierdzić, wprowadź kod wygenerowany przez aplikację uwierzytelniającą
    description_html: Jeśli włączysz <strong>uwierzytelnianie dwuetapowe</strong> używając aplikacji uwierzytelniającej, logowanie się będzie wymagało podania tokenu wyświetlonego na Twoim telefonie.
    enable: Aktywuj
    instructions_html: "<strong>Zeskanuj ten kod QR na swoim telefonie za pomocą Google Authenticator lub podobnej aplikacji TOTP</strong>. Od teraz będzie ona generowała kody wymagane przy logowaniu."
    manual_instructions: 'Jeśli nie możesz zeskanować kodu QR i musisz wprowadzić go ręcznie, oto klucz w formie tekstu:'
    setup: Skonfiguruj
    wrong_code: Wprowadzony kod jest nieprawidłowy! Czy czas serwera i urządzenia jest poprawny?
  pagination:
    newer: Nowsze
    next: Następna
    older: Starsze
    prev: Poprzednia
    truncate: "&hellip;"
  polls:
    errors:
      already_voted: Już oddałeś(-aś) głos w tym głosowaniu
      duplicate_options: zawiera powtarzające się opcje
      duration_too_long: jest zbyt odległa
      duration_too_short: jest zbyt bliska
      expired: To głosowanie już zakończyło się
      invalid_choice: Wybrana opcja głosowania nie istnieje
      over_character_limit: nie może zawierać więcej niż %{max} znaków
      too_few_options: musi zawierać przynajmniej dwie opcje
      too_many_options: nie może zawierać więcej niż %{max} opcji
  preferences:
    other: Pozostałe
    posting_defaults: Domyślne ustawienia wpisów
    public_timelines: Publiczne osie czasu
  reactions:
    errors:
      limit_reached: Przekroczono limit różnych reakcji
      unrecognized_emoji: nie jest znanym emoji
  relationships:
    activity: Aktywność konta
    dormant: Uśpione
    follow_selected_followers: Zacznij śledzić wybranych śledzących
    followers: Śledzący
    following: Śledzeni
    invited: Zaproszeni
    last_active: Ostatnia aktywność
    most_recent: Ostatnie
    moved: Przeniesione
    mutual: Wspólna
    primary: Jednostronna
    relationship: Relacja
    remove_selected_domains: Usuń wszystkich śledzących z zaznaczonych domen
    remove_selected_followers: Usuń zaznaczonych śledzących
    remove_selected_follows: Przestań śledzić zaznaczonych użytkowników
    status: Stan konta
  remote_follow:
    acct: Podaj swój adres (nazwa@domena), z którego chcesz wykonać działanie
    missing_resource: Nie udało się znaleźć adresu przekierowania z Twojej domeny
    no_account_html: Nie masz konta? Możesz <a href='%{sign_up_path}' target='_blank'>zarejestrować się tutaj</a>
    proceed: Śledź
    prompt: 'Zamierzasz śledzić:'
    reason_html: "<strong>Dlaczego ten krok jest konieczny?</strong> <code>%{instance}</code> może nie być serwerem na którym jesteś zarejestrowany(-a), więc musisz zostać przekierowany(-a) na swój serwer."
  remote_interaction:
    favourite:
      proceed: Przejdź do dodania do ulubionych
      prompt: 'Chcesz dodać ten wpis do ulubionych:'
    reblog:
      proceed: Przejdź do podbicia
      prompt: 'Chcesz podbić ten wpis:'
    reply:
      proceed: Przejdź do dodawania odpowiedzi
      prompt: 'Chcesz odpowiedzieć na ten wpis:'
  reports:
    errors:
      invalid_rules: nie odwołuje się do prawidłowych reguł
  scheduled_statuses:
    over_daily_limit: Przekroczyłeś(-aś) limit %{limit} zaplanowanych wpisów na ten dzień
    over_total_limit: Przekroczyłeś(-aś) limit %{limit} zaplanowanych wpisów
    too_soon: Zaplanowana data musi wypadać w przyszłości
  sessions:
    activity: Ostatnia aktywność
    browser: Przeglądarka
    browsers:
      alipay: Alipay
      blackberry: Blackberry
      chrome: Chrome
      edge: Microsoft Edge
      electron: Electron
      firefox: Firefox
      generic: nieznana przeglądarka
      ie: Internet Explorer
      micro_messenger: MicroMessenger
      nokia: Przeglądarka Nokia S40 Ovi
      opera: Opera
      otter: Przeglądarka Otter
      phantom_js: PhantomJS
      qq: QQ Browser
      safari: Safari
      uc_browser: UCBrowser
      weibo: Weibo
    current_session: Obecna sesja
    description: "%{browser} na %{platform}"
    explanation: Przeglądarki z aktywną sesją Twojego konta.
    ip: Adres IP
    platforms:
      adobe_air: Adobe Air
      android: Android
      blackberry: Blackberry
      chrome_os: ChromeOS
      firefox_os: Firefox OS
      ios: iOS
      linux: Linux
      mac: macOS
      other: nieznana platforma
      windows: Windows
      windows_mobile: Windows Mobile
      windows_phone: Windows Phone
    revoke: Unieważnij
    revoke_success: Pomyślnie unieważniono sesję
    title: Sesje
    view_authentication_history: Zobacz historię uwierzytelniania swojego konta
  settings:
    account: Konto
    account_settings: Ustawienia konta
    aliases: Aliasy konta
    appearance: Wygląd
    authorized_apps: Uwierzytelnione aplikacje
    back: Powrót do Mastodona
    delete: Usuń konto
    development: Tworzenie aplikacji
    edit_profile: Edytuj profil
    export: Eksportowanie danych
    featured_tags: Wyróżnione hashtagi
    import: Importowanie danych
    import_and_export: Import i eksport
    migrate: Migracja konta
    notifications: Powiadomienia
    preferences: Preferencje
    profile: Profil
    relationships: Śledzeni i śledzący
    statuses_cleanup: Automatyczne usuwanie posta
    strikes: Ostrzeżenia moderacyjne
    two_factor_authentication: Uwierzytelnianie dwuetapowe
    webauthn_authentication: Klucze bezpieczeństwa
  statuses:
    attached:
      audio:
        few: "%{count} pliki dźwiękowe"
        many: "%{count} plików dźwiękowych"
        one: "%{count} plik dźwiękowy"
        other: pliki dźwiękowe (%{count})
      description: 'Załączono: %{attached}'
      image:
        few: "%{count} obrazy"
        many: "%{count} obrazów"
        one: "%{count} obraz"
        other: "%{count} obrazów"
      video:
        few: "%{count} filmy"
        many: "%{count} filmów"
        one: "%{count} film"
        other: "%{count} filmów"
    boosted_from_html: Podbito przez %{acct_link}
    content_warning: 'Ostrzeżenie o zawartości: %{warning}'
    default_language: Taki sam jak język interfejsu użytkownika
    disallowed_hashtags:
      few: 'zawiera niedozwolone hashtagi: %{tags}'
      many: 'zawiera niedozwolone hashtagi: %{tags}'
      one: 'zawiera niedozwolony hashtag: %{tags}'
      other: 'zawiera niedozwolone hashtagi: %{tags}'
    edited_at_html: Edytowane %{date}
    errors:
      in_reply_not_found: Post, na który próbujesz odpowiedzieć, nie istnieje.
    open_in_web: Otwórz w przeglądarce
    over_character_limit: limit %{max} znaków przekroczony
    pin_errors:
      direct: Nie możesz przypiąć wpisu, który jest widoczny tylko dla wspomnianych użytkowników
      limit: Przekroczyłeś maksymalną liczbę przypiętych wpisów
      ownership: Nie możesz przypiąć cudzego wpisu
      reblog: Nie możesz przypiąć podbicia wpisu
    poll:
      total_people:
        few: "%{count} osoby"
        many: "%{count} osób"
        one: "%{count} osoba"
        other: "%{count} osoby"
      total_votes:
        few: "%{count} głosy"
        many: "%{count} głosy"
        one: "%{count} głos"
        other: "%{count} głosy"
      vote: Głosuj
    show_more: Pokaż więcej
    show_newer: Pokaż nowsze
    show_older: Pokaż starsze
    show_thread: Pokaż wątek
    sign_in_to_participate: Zaloguj się, aby udzielić się w tej konwersacji
    title: '%{name}: "%{quote}"'
    visibilities:
      direct: Bezpośredni
      private: Tylko dla śledzących
      private_long: Widoczne tylko dla osób, które Cię śledzą
      public: Publiczne
      public_long: Widoczne dla wszystkich użytkowników
      unlisted: Niewypisane
      unlisted_long: Widoczne dla wszystkich, ale nie wyświetlane na publicznych osiach czasu
  statuses_cleanup:
    enabled: Automatycznie usuwaj stare wiadomości
    enabled_hint: Automatycznie usuwa Twoje posty, gdy osiągną określony próg wiekowy, chyba że spełniają jeden z poniższych wyjątków
    exceptions: Wyjątki
    explanation: Ponieważ usuwanie postów jest kosztowną operacją, odbywa się to powoli, gdy serwer nie jest zajęty. Z tego powodu Twoje posty mogą zostać usunięte po pewnym czasie po osiągnięciu progu wiekowego.
    ignore_favs: Ignoruj ulubione
    ignore_reblogs: Ignoruj podbicia
    interaction_exceptions: Wyjątki oparte na interakcjach
    interaction_exceptions_explanation: Zauważ, że nie ma gwarancji usunięcia wpisów, jeśli ich wartość spadnie poniżej progu ulubionych lub podbić po tym, kiedy już były raz sprawdzone.
    keep_direct: Zachowaj bezpośrednie wiadomości
    keep_direct_hint: Nie usuwa żadnych bezpośrednich wiadomości
    keep_media: Zachowaj posty z załącznikami multimedialnymi
    keep_media_hint: Nie usuwa żadnych postów z załącznikami multimedialnymi
    keep_pinned: Zachowaj przypięte posty
    keep_pinned_hint: Nie usuwa żadnych przypiętych postów
    keep_polls: Zachowaj ankiety
    keep_polls_hint: Nie usuwa żadnej z ankiet
    keep_self_bookmark: Zachowaj posty, które dodałeś do zakładek
    keep_self_bookmark_hint: Nie usuwaj własnych postów, jeśli je dodałeś do zakładek
    keep_self_fav: Zachowaj ulubione posty
    keep_self_fav_hint: Nie usuwaj własnych postów, jeśli je polubiłeś
    min_age:
      '1209600': 2 tygodnie
      '15778476': 6 miesięcy
      '2629746': 1 miesiąc
      '31556952': 1 rok
      '5259492': 2 miesiące
      '604800': 1 tydzień
      '63113904': 2 lata
      '7889238': 3 miesiące
    min_age_label: Próg wieku
    min_favs: Zachowaj ulubione posty więcej niż
    min_favs_hint: Nie usuwa żadnego z Twoich wpisów, które otrzymały więcej niż tę liczbę ulubionych. Pozostaw puste, aby usunąć posty bez względu na ich liczbę ulubionych
    min_reblogs: Utrzymuj posty wzmocnione więcej niż
    min_reblogs_hint: Nie usuwa żadnego z Twoich wpisów, które zostały wzmocnione więcej niż tyle razy. Pozostaw puste, aby usunąć posty bez względu na ich liczbę wzmocnień
  stream_entries:
    pinned: Przypięty wpis
    reblogged: podbił
    sensitive_content: Wrażliwa zawartość
  tags:
    does_not_match_previous_name: nie pasuje do poprzedniej nazwy
  terms:
    body_html: |
      <h2>Polityka prywatności</h2>
      <h3 id="collect">Jakie informacje zbieramy?</h3>

      <ul>
      <li><em>Podstawowe informacje o koncie</em>: Podczas rejestracji na tym serwerze, możesz zostać poproszony(-a) o wprowadzenie nazwy użytkownika, adresu e-mail i hasła. Możesz także wprowadzić dodatkowe informacje o profilu, takie jak nazwa wyświetlana i biografia oraz wysłać awatar i obraz nagłówka. Nazwa użytkownika, nazwa wyświetlana, biografia, awatar i obraz nagłówka są zawsze widoczne dla wszystkich.</li>
      <li><em>Wpisy, śledzenie i inne publiczne informacje</em>: Lista osób które śledzisz jest widoczna publicznie, tak jak lista osób, które Cię śledzą. Jeżeli dodasz wpis, data i czas jego utworzenia i aplikacja, z której go wysłano są przechowywane. Wiadomości mogą zawierać załączniki multimedialne, takie jak zdjęcia i filmy. Publiczne i niewidoczne wpisy są dostępne publicznie. Udostępniony wpis również jest widoczny publicznie. Twoje wpisy są dostarczane obserwującym, co oznacza że jego kopie mogą zostać dostarczone i być przechowywane na innych serwerach. Kiedy usuniesz wpis, przestaje być widoczny również dla osób śledzących Cię. „Podbijanie” i dodanie do ulubionych jest zawsze publiczne.</li>
      <li><em>Wpisy bezpośrednie i tylko dla śledzących</em>: Wszystkie wpisy są przechowywane i przetwarzane na serwerze. Wpisy przeznaczone tylko dla śledzących są widoczne tylko dla nich i osób wspomnianych we wpisie, a wpisy bezpośrednie tylko dla wspomnianych. W wielu przypadkach oznacza to, że ich kopie są dostarczane i przechowywane na innych serwerach. Staramy się ograniczać zasięg tych wpisów wyłącznie do właściwych odbiorców, ale inne serwery mogą tego nie robić. Ważne jest, aby sprawdzać jakich serwerów używają osoby, które Cię śledzą. Możesz aktywować opcję pozwalającą na ręczne akceptowanie i odrzucanie nowych śledzących. <em>Pamiętaj, że właściciele serwerów mogą zobaczyć te wiadomości</em>, a odbiorcy mogą wykonać zrzut ekranu, skopiować lub udostępniać ten wpis. <em>Nie udostępniaj wrażliwych danych z użyciem Mastodona.</em></li>
      <li><em>Adresy IP i inne metadane</em>: Kiedy zalogujesz się, przechowujemy adres IP użyty w trakcie logowania wraz z nazwą używanej przeglądarki. Wszystkie aktywne sesje możesz zobaczyć (i wygasić) w ustawieniach. Ostatnio używany adres IP jest przechowywany przez nas do 12 miesięcy. Możemy również przechowywać adresy IP wykorzystywane przy każdym działaniu na serwerze.</li>
      </ul>

      <hr class="spacer" />

      <h3 id="use">W jakim celu wykorzystujecie informacje?</h3>

      <p>Zebrane informacje mogą zostać użyte w następujące sposoby:</p>

      <ul>
      <li>Aby dostarczyć podstawową funkcjonalność Mastodona. Możesz wchodzić w interakcje z zawartością tworzoną przez innych tylko gdy jesteś zalogowany. Na przykład, możesz śledzić innych, aby widzieć ich wpisy w dostosowanej osi czasu.</li>
      <li>Aby wspomóc moderację społeczności, na przykład porównując Twój adres IP ze znanymi, aby rozpoznać próbę obejścia blokady i inne naruszenia.</li>
      <li>Adres e-mail może zostać wykorzystany, aby wysyłać Ci informacje, powiadomienia o osobach wchodzących w interakcje z tworzoną przez Ciebie zawartością, wysyłających Ci wiadomości, odpowiadać na zgłoszenia i inne żądania lub zapytania.</li>
      </ul>

      <hr class="spacer" />

      <h3 id="protect">W jaki sposób chronimy Twoje dane?</h3>

      <p>Wykorzystujemy różne zabezpieczenia, aby zapewnić bezpieczeństwo informacji, które wprowadzasz, wysyłasz lub do których uzyskujesz dostęp. Poza tym, sesja przeglądarki oraz ruch pomiędzy aplikacją a API jest zabezpieczany z użyciem SSL, a hasło jest hashowane z użyciem silnego algorytmu. Możesz też aktywować uwierzytelnianie dwustopniowe, aby lepiej zabezpieczyć dostęp do konta.</p>

      <hr class="spacer" />

      <h3 id="data-retention">Jaka jest nasza polityka przechowywania danych?</h3>

      <p>Staramy się:</p>

      <ul>
      <li>Przechowywać logi zawierające adresy IP używane przy każdym żądaniu do serwera przez nie dłużej niż 90 dni.</li>
      <li>Przechowywać adresy IP przypisane do użytkowników przez nie dłużej niż 12 miesięcy.</li>
      </ul>

      <p>Możesz zażądać i pobrać archiwum tworzonej zawartości, wliczając Twoje wpisy, załączniki multimedialne, awatar i zdjęcie nagłówka.</p>

      <p>Możesz nieodwracalnie usunąć konto w każdej chwili.</p>

      <hr class="spacer"/>

      <h3 id="cookies">Czy używany plików cookies?</h3>

      <p>Tak. Pliki cookies są małymi plikami, które strona lub dostawca jej usługi dostarcza na dysk twardy komputera z użyciem przeglądarki internetowej (jeżeli na to pozwoli). Pliki cookies pozwalają na rozpoznanie przeglądarki i – jeśli jesteś zarejestrowany(-a) – przypisanie jej do konta.</p>

      <p>Wykorzystujemy pliki cookies, aby przechowywać preferencje użytkowników na przyszłe wizyty.</p>

      <hr class="spacer" />

      <h3 id="disclose">Czy przekazujemy informacje osobom trzecim?</h3>

      <p>Nie sprzedajemy, nie wymieniamy i nie przekazujemy osobom trzecim informacji pozwalających na identyfikację Ciebie. Nie dotyczy to zaufanych dostawców pomagających w prowadzeniu strony lub obsługiwaniu użytkowników, jeżeli zgadzają się, aby nie przekazywać dalej tych informacji. Możemy również udostępnić informacje, jeżeli uważany to za wymagane przez prawo, konieczne do wypełnienia polityki strony, przestrzegania naszych lub cudzych praw, własności i bezpieczeństwa.</p>

      <p>Twoja publiczna zawartość może zostać pobrana przez inne serwery w sieci. Wpisy publiczne i tylko dla śledzących są dostarczane na serwery, na których znajdują się śledzący Cię, a wiadomości bezpośrednie trafiają na serwery adresatów, jeżeli są oni użytkownikami innego serwera.</p>

      <p>Kiedy pozwolisz aplikacji na dostęp do Twojego konta, w zależności od nadanych jej pozwoleń, może uzyskać dostęp do publicznych informacji, listy śledzonych, Twoich list, wszystkich wpisów i ulubionych. Aplikacje nie mogą uzyskać dostępu do Twojego adresu e-mail i hasła.</p>

      <hr class="spacer" />

      <h3 id="children">Korzystanie ze strony przez dzieci</h3>

      <p>Jeżeli serwer znajduje się w UE lub w EOG: Ta strona, produkty i usługi są przeznaczone dla osób, które ukończyły 16 lat. Jeżeli nie ukończyłeś(-aś) 16 roku życia, zgodnie z wymogami RODO (<a href="https://pl.wikipedia.org/wiki/Ogólne_rozporządzenie_o_ochronie_danych">Ogólne rozporządzenie o ochronie danych</a>), nie używaj tej strony.</p>

      <p>Jeżeli serwer znajduje się w USA: Ta strona, produkty i usługi są przeznaczone dla osób, które ukończyły 13 lat. Jeżeli nie ukończyłeś(-aś) 13 roku życia, zgodnie z wymogami COPPA (<a href="https://pl.wikipedia.org/wiki/Children%27s_Online_Privacy_Protection_Act">Prawo o Ochronie Prywatności Dzieci w Internecie</a>), nie używaj tej strony.</p>

      <p>Wymogi mogą być inne, jeżeli serwer znajduje się w innym kraju.</p>

      <hr class="spacer" />

      <h3 id="changes">Zmiany w naszej polityce prywatności</h3>

      <p>Jeżeli zdecydujemy się na zmiany w polityce prywatności, pojawią się na tej stronie.</p>

      <p>Dokument jest dostępny na licencji CC-BY-SA. Ostatnio zmodyfikowano go 7 marca 2018, przetłumaczono 9 kwietnia 2018. Tłumaczenie (mimo dołożenia wszelkich starań) może nie być w pełni poprawne.</p>

      <p>Bazowano na <a href="https://github.com/discourse/discourse">polityce prywatności Discourse</a>.</p>
    title: Zasady korzystania i polityka prywatności %{instance}
  themes:
    contrast: Mastodon (Wysoki kontrast)
    default: Mastodon (Ciemny)
    mastodon-light: Mastodon (Jasny)
  time:
    formats:
      default: "%d. %b %Y, %H:%M"
      month: "%b %Y"
      time: "%H:%M"
  two_factor_authentication:
    add: Dodaj
    disable: Wyłącz
    disabled_success: Pomyślnie wyłączono uwierzytelnianie dwuetapowe
    edit: Edytuj
    enabled: Uwierzytelnianie dwuetapowe jest włączone
    enabled_success: Pomyślnie aktywowano uwierzytelnianie dwuetapowe
    generate_recovery_codes: Generuj kody zapasowe
    lost_recovery_codes: Kody zapasowe pozwolą uzyskać dostęp do portalu, jeżeli utracisz dostęp do telefonu. Jeżeli utracisz dostęp do nich, możesz wygenerować je ponownie tutaj. Poprzednie zostaną unieważnione.
    methods: Metody uwierzytelniania dwuetapowego
    otp: Aplikacja uwierzytelniająca
    recovery_codes: Przywróć kody zapasowe
    recovery_codes_regenerated: Pomyślnie wygenerowano ponownie kody zapasowe
    recovery_instructions_html: Jeżeli kiedykolwiek utracisz dostęp do telefonu, możesz wykorzystać jeden z kodów zapasowych, aby odzyskać dostęp do konta. <strong>Trzymaj je w bezpiecznym miejscu</strong>. Na przykład, wydrukuj je i przechowuj z ważnymi dokumentami.
    webauthn: Klucze bezpieczeństwa
  user_mailer:
    appeal_approved:
      action: Przejdź do swojego konta
      explanation: Twoje odwołanie dotyczące ostrzeżenia nałożonego na twoje konto dnia %{strike_date}, które zostało wysłane dnia %{appeal_date} zostało zatwierdzone. Twoje konto jest ponownie w dobrej kondycji.
      subject: Twoje odwołanie z dnia %{date} zostało zatwierdzone
      title: Odwołanie zatwierdzone
    appeal_rejected:
      explanation: Twoje odwołanie dotyczące ostrzeżenia nałożonego na twoje konto dnia %{strike_date}, które zostało wysłane dnia %{appeal_date} zostało odrzucone.
      subject: Twoje odwołanie z dnia %{date} zostało odrzucone
      title: Odwołanie odrzucone
    backup_ready:
      explanation: Zażądałeś pełnej kopii zapasowej konta na Mastodonie. Jest ona dostępna do pobrania!
      subject: Twoje archiwum jest gotowe do pobrania
      title: Odbiór archiwum
    suspicious_sign_in:
      change_password: zmień hasło
      details: 'Oto szczegóły logowania:'
      explanation: Wykryliśmy logowanie na Twoje konto z nowego adresu IP.
      further_actions_html: Jeśli to nie Ty, zalecamy %{action} natychmiastowo i włącz uwierzytelnianie dwuetapowe, aby Twoje konto było bezpieczne.
      subject: Uzyskano dostęp do twojego konta z nowego adresu IP
      title: Nowe logowanie
    warning:
      appeal: Złóż odwołanie
      appeal_description: Jeśli uważasz, że zaszło nieporozumienie, możesz złożyć odwołanie do zespołu %{instance}.
      categories:
        spam: Spam
        violation: Zawartość narusza następujące wytyczne społeczności
      explanation:
        delete_statuses: Stwierdzono, że niektóre z twoich wpisów łamią jedną lub więcej wytycznych dla społeczności, przez co zostały usunięte przez moderatorów %{instance}.
        disable: Nie możesz już używać swojego konta, ale Twój profil i inne dane pozostają nienaruszone. Możesz poprosić o kopię swoich danych, zmienić ustawienia konta lub usunąć swoje konto.
        mark_statuses_as_sensitive: Niektóre z Twoich postów zostały oznaczone jako wrażliwe przez moderatorów %{instance}. Oznacza to, że ludzie będą musieli dotknąć mediów w postach przed wyświetleniem podglądu. Możesz oznaczyć media jako wrażliwe podczas publikowania w przyszłości.
        sensitive: Od teraz wszystkie przesłane pliki multimedialne będą oznaczone jako wrażliwe i ukryte za ostrzeżeniem kliknięcia.
        silence: Kiedy Twoje konto jest ograniczone, tylko osoby, które je śledzą, będą widzieć Twoje wpisy. Może ono też przestać być widoczne w funkcjach odkrywania. Inni wciąż mogą zacząć Cię śledzić.
        suspend: Nie możesz już używać Twojego konta, a Twój profil i inne dane nie są już dostępne. Zanim w pełni usuniemy Twoje dane po około 30 dniach, możesz nadal zalogować się, aby uzyskać ich kopię. Zachowamy pewne podstawowe dane, aby zapobiegać obchodzeniu przez Ciebie zawieszenia.
      reason: 'Powód:'
      statuses: 'Cytowane posty:'
      subject:
        delete_statuses: Twoje wpisy na %{acct} zostały usunięte
        disable: Twoje konto %{acct} zostało wyłączone
        mark_statuses_as_sensitive: Twoje posty na %{acct} zostały oznaczone jako wrażliwe
        none: Ostrzeżenie dla %{acct}
        sensitive: Twoje posty na %{acct} będą od teraz oznaczone jako wrażliwe
        silence: Twoje konto %{acct} zostało ograniczone
        suspend: Twoje konto %{acct} zostało zawieszone
      title:
        delete_statuses: Wpisy usunięte
        disable: Konto wyłączone
        mark_statuses_as_sensitive: Posty oznaczone jako wrażliwe
        none: Ostrzeżenie
        sensitive: Konto oznaczone jako wrażliwe
        silence: Konto ograniczone
        suspend: Konto zawieszone
    welcome:
      edit_profile_action: Skonfiguruj profil
      edit_profile_step: Możesz dostosować profil wysyłając awatar, obraz nagłówka, zmieniając wyświetlaną nazwę i wiele więcej. Jeżeli chcesz, możesz zablokować konto, aby kontrolować, kto może Cię śledzić.
      explanation: Kilka wskazówek, które pomogą Ci rozpocząć
      final_action: Zacznij pisać
      final_step: 'Zacznij tworzyć! Nawet jeżeli nikt Cię nie śledzi, Twoje publiczne wiadomości będą widziane przez innych, na przykład na lokalnej osi czasu i w hashtagach. Możesz też utworzyć wpis wprowadzający używając hashtagu #introductions.'
      full_handle: Twój pełny adres
      full_handle_hint: Ten adres możesz podać znajomym, aby mogli skontaktować się z Tobą lub zacząć śledzić z innego serwera.
      review_preferences_action: Zmień ustawienia
      review_preferences_step: Upewnij się, że zmieniłeś(-aś) ustawienia, takie jak maile, które chciałbyś otrzymywać lub domyślne opcje prywatności. Jeżeli nie masz choroby lokomocyjnej, możesz włączyć automatyczne odtwarzanie animacji GIF.
      subject: Witaj w Mastodonie
      tip_federated_timeline: Oś czasu federacji przedstawia całą sieć Mastodona. Wyświetla tylko wpisy osób, które śledzą użytkownicy Twojej instancji, więc nie jest kompletna.
      tip_following: Domyślnie śledzisz administratora/ów swojej instancji. Aby znaleźć więcej ciekawych ludzi, zajrzyj na lokalną i federalną oś czasu.
      tip_local_timeline: Lokalna oś czasu przedstawia osoby z %{instance}. To Twoi najbliżsi sąsiedzi!
      tip_mobile_webapp: Jeżeli Twoja przeglądarka pozwala na dodanie Mastodona na ekran główny, będziesz otrzymywać natychmiastowe powiadomienia. Działa to prawie jak natywna aplikacja!
      tips: Wskazówki
      title: Witaj na pokładzie, %{name}!
  users:
    follow_limit_reached: Nie możesz śledzić więcej niż %{limit} osób
    invalid_otp_token: Kod uwierzytelniający jest niepoprawny
    otp_lost_help_html: Jeżeli utracisz dostęp do obu, możesz skontaktować się z %{email}
    seamless_external_login: Zalogowano z użyciem zewnętrznej usługi, więc ustawienia hasła i adresu e-mail nie są dostępne.
    signed_in_as: 'Zalogowany jako:'
  verification:
    explanation_html: 'Możesz <strong>zweryfikować siebie jako właściciela stron, do których odnośniki znajdują się w metadanych</strong>. Aby to zrobić, strona musi zawierać odnośnik do Twojego profilu na Mastodonie. Odnośnik <strong>musi</strong> zawierać atrybut <code>rel="me"</code>. Jego zawartość nie ma znaczenia. Przykład:'
    verification: Weryfikacja
  webauthn_credentials:
    add: Dodaj nowy klucz bezpieczeństwa
    create:
      error: Wystąpił problem z dodawaniem klucza bezpieczeństwa. Spróbuj ponownie.
      success: Pomyślnie dodano klucz bezpieczeństwa.
    delete: Usuń
    delete_confirmation: Czy jesteś pewien, że chcesz usunąć ten klucz bezpieczeństwa?
    description_html: Jeśli włączysz <strong>uwierzytelnianie kluczem bezpieczeństwa</strong>, logowanie będzie wymagało użycia jednego z kluczy bezpieczeństwa.
    destroy:
      error: Wystąpił problem z usuwaniem klucza bezpieczeństwa. Spróbuj ponownie.
      success: Pomyślnie usunięto klucz bezpieczeństwa.
    invalid_credential: Nieprawidłowy klucz bezpieczeństwa
    nickname_hint: Wprowadź nazwę twojego nowego klucza bezpieczeństwa
    not_enabled: Nie włączyłeś WebAuthn
    not_supported: Twoja przeglądarka nie obsługuje kluczy bezpieczeństwa
    otp_required: Aby użyć kluczy bezpieczeństwa, najpierw włącz uwierzytelnianie dwuskładnikowe.
    registered_on: Zarejestrowano %{date}<|MERGE_RESOLUTION|>--- conflicted
+++ resolved
@@ -524,16 +524,6 @@
         restart: Uruchom ponownie doręczenie
         stop: Zatrzymaj doręczanie
         unavailable: Niedostępne
-<<<<<<< HEAD
-        unavailable_message: Doręczaniei niedostępne
-        warning: Ostrzeżenie
-        warning_message:
-          few: "%{count} dni niepowodzenia doręczenia"
-          many: "%{count} dni niepowodzenia doręczenia"
-          one: "%{count} dzień niepowodzenia doręczenia"
-          other: "%{count} dni niepowodzenia doręczenia"
-=======
->>>>>>> 2c5862ed
       delivery_available: Doręczanie jest dostępne
       delivery_error_days: Dni błędów doręczenia
       delivery_error_hint: Jeżeli doręczanie nie będzie możliwe przez %{count} dni, zostanie automatycznie oznaczona jako nie do doręczania.
