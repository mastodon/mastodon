--- conflicted
+++ resolved
@@ -65,7 +65,6 @@
       other: Śledzących
     following: Śledzonych
     joined: Dołączył(a) %{date}
-    link_verified_on: Własność tego odnośnika została potwierdzona %{date}
     media: Zawartość multimedialna
     moved_html: '%{name} korzysta teraz z konta %{new_profile_link}:'
     network_hidden: Ta informacja nie jest dostępna
@@ -79,10 +78,6 @@
       many: wpisów
       one: wpis
       other: Wpisów
-<<<<<<< HEAD
-    posts_tab_heading: Wpisy
-=======
->>>>>>> 0e2bec76
     posts_with_replies: Wpisy z odpowiedziami
     reserved_username: Ta nazwa użytkownika jest zarezerwowana
     roles:
@@ -144,7 +139,6 @@
       moderation_notes: Notatki moderacyjne
       most_recent_activity: Najnowsza aktywność
       most_recent_ip: Ostatnie IP
-      no_limits_imposed: Nie nałożono ograniczeń
       not_subscribed: Nie zasubskrybowano
       order:
         alphabetic: Alfabetycznie
@@ -180,10 +174,8 @@
         report: zgłoszeń
         targeted_reports: Zgłoszenia dotyczące tego użytkownika
       silence: Wycisz
-      silenced: Wyciszono
       statuses: Wpisy
       subscribe: Subskrybuj
-      suspended: Wywieszono
       title: Konta
       unconfirmed_email: Niepotwierdzony adres e-mail
       undo_silenced: Cofnij wyciszenie
@@ -193,37 +185,6 @@
       web: Sieć
     action_logs:
       actions:
-<<<<<<< HEAD
-        assigned_to_self_report: "%{name} przypisał(a) sobie zgłoszenie %{target}"
-        change_email_user: "%{name} zmienił(a) adres e-mail użytkownika %{target}"
-        confirm_user: "%{name} potwierdził(a) adres e-mail użytkownika %{target}"
-        create_custom_emoji: "%{name} dodał(a) nowe emoji %{target}"
-        create_domain_block: "%{name} zablokował(a) domenę %{target}"
-        create_email_domain_block: "%{name} dodał(a) domenę e-mail %{target} na czarną listę"
-        demote_user: "%{name} zdegradował(a) użytkownika %{target}"
-        destroy_domain_block: "%{name} odblokował(a) domenę %{target}"
-        destroy_email_domain_block: "%{name} usunął(-ęła) domenę e-mail %{target} z czarnej listy"
-        destroy_status: "%{name} usunął(-ęła) wpis użytkownika %{target}"
-        disable_2fa_user: "%{name} wyłączył(a) uwierzytelnianie dwustopniowe użytkownikowi %{target}"
-        disable_custom_emoji: "%{name} wyłączył(a) emoji %{target}"
-        disable_user: "%{name} zablokował(a) możliwość logowania użytkownikowi %{target}"
-        enable_custom_emoji: "%{name} włączył(a) emoji %{target}"
-        enable_user: "%{name} przywrócił(a) możliwość logowania użytkownikowi %{target}"
-        memorialize_account: "%{name} nadał(a) kontu %{target} status in memoriam"
-        promote_user: "%{name} podniósł(a) uprawnienia użytkownikowi %{target}"
-        remove_avatar_user: "%{name} usunął(-ęła) awatar użytkownikowi %{target}"
-        reopen_report: "%{name} otworzył(a) ponownie zgłoszenie %{target}"
-        reset_password_user: "%{name} przywrócił(a) hasło użytkownikowi %{target}"
-        resolve_report: "%{name} rozwiązał(a) zgłoszenie %{target}"
-        silence_account: "%{name} wyciszył(a) konto %{target}"
-        suspend_account: "%{name} zawiesił(a) konto %{target}"
-        unassigned_report: "%{name} cofnął(-ęła) przypisanie zgłoszenia %{target}"
-        unsilence_account: "%{name} cofnął(-ęła) wyciszenie konta %{target}"
-        unsuspend_account: "%{name} cofnął(-ęła) zawieszenie konta %{target}"
-        update_custom_emoji: "%{name} zaktualizował(a) emoji %{target}"
-        update_status: "%{name} zaktualizował(a) wpis użytkownika %{target}"
-      deleted_status: "(usunięty wpis)"
-=======
         assigned_to_self_report: '%{name} przypisał(a) sobie zgłoszenie %{target}'
         change_email_user: '%{name} zmienił(a) adres e-mail użytkownika %{target}'
         confirm_user: '%{name} potwierdził(a) adres e-mail użytkownika %{target}'
@@ -255,7 +216,6 @@
         unsuspend_account: '%{name} cofnął(-ęła) zawieszenie konta %{target}'
         update_custom_emoji: '%{name} zaktualizował(a) emoji %{target}'
         update_status: '%{name} zaktualizował(a) wpis użytkownika %{target}'
->>>>>>> 0e2bec76
       title: Dziennik działań administracyjnych
       deleted_status: (usunięty wpis)
     custom_emojis:
@@ -368,15 +328,6 @@
       title: Zaproszenia
     relays:
       add_new: Dodaj nowy
-<<<<<<< HEAD
-      delete: Usuń
-      description_html: "<strong>Przekaźnik federacji</strong> jest pośredniczącym serwerem wymieniającym duże ilości publicznych wpisów pomiędzy serwerami które subskrybują je i publikują na nich. <strong>Pomaga to małym i średnim instancją poznawać nową zawartość z Fediwersum</strong>, co w innym przypadku wymagałoby od użytkowników ręcznego śledzenia osób z innych serwerów."
-      disable: Dezaktuwuj
-      disabled: Nieaktywny
-      enable: Aktywuj
-      enable_hint: Jeżeli włączone, Twój serwer zasubskrybuje wszystkie publiczne wpisy z tego przekaźnika i zacznie wysyłać tam publiczne wpisy z tego serwera.
-      enabled: Aktywny
-=======
       description_html: <strong>Przekaźnik federacji</strong> jest pośredniczącym
         serwerem wymieniającym duże ilości publicznych wpisów pomiędzy serwerami które
         subskrybują je i publikują na nich. <strong>Pomaga to małym i średnim instancją
@@ -384,7 +335,6 @@
         od użytkowników ręcznego śledzenia osób z innych serwerów.
       enable_hint: Jeżeli włączone, Twój serwer zasubskrybuje wszystkie publiczne
         wpisy z tego przekaźnika i zacznie wysyłać tam publiczne wpisy z tego serwera.
->>>>>>> 0e2bec76
       inbox_url: Adres przekaźnika
       pending: Oczekiwanie na przyjęcie przez przekaźnik
       save_and_enable: Zapisz i aktywuj
@@ -405,6 +355,7 @@
       comment:
         none: Brak
       created_at: Zgłoszono
+      id: ID
       mark_as_resolved: Oznacz jako rozwiązane
       mark_as_unresolved: Oznacz jako nierozwiązane
       notes:
@@ -415,6 +366,7 @@
         placeholder: Opisz wykonane akcje i inne szczegóły dotyczące tego zgłoszenia…
       reopen: Otwórz ponownie
       report: 'Zgłoszenie #%{id}'
+      report_contents: Zawartość
       reported_account: Zgłoszone konto
       reported_by: Zgłaszający
       resolved: Rozwiązane
@@ -422,10 +374,12 @@
       silence_account: Wycisz konto
       status: Stan
       suspend_account: Zawieś konto
+      target: Cel
       title: Zgłoszenia
       unassign: Cofnij przypisanie
       unresolved: Nierozwiązane
       updated_at: Zaktualizowano
+      view: Wyświetl
     settings:
       activity_api_enabled:
         desc_html: Liczy publikowane lokalnie wpisy, aktywnych użytkowników i nowe
@@ -439,9 +393,6 @@
       contact_information:
         email: Służbowy adres e-mail
         username: Nazwa użytkownika do kontaktu
-      custom_css:
-        desc_html: Modyfikuj wygląd pliku CSS ładowanego na każdej stronie
-        title: Niestandardowy CSS
       hero:
         desc_html: Wyświetlany na stronie głównej. Zalecany jest rozmiar przynajmniej
           600x100 pikseli. Jeżeli nie ustawiony, zostanie użyta miniatura instancji.
@@ -555,12 +506,8 @@
     warning: Przechowuj te dane ostrożnie. Nie udostępniaj ich nikomu!
     your_token: Twój token dostępu
   auth:
-<<<<<<< HEAD
-    agreement_html: Klikając „Rejestracja”, oświadczasz, że zapoznałeś(-aś) się z <a href="%{rules_path}">informacjami o instancji</a> i <a href="%{terms_path}">zasadami korzystania z usługi</a>.
-=======
     agreement_html: Rejestrując się, oświadczasz, że zapoznałeś(-aś) się z <a href="%{rules_path}">informacjami
       o instancji</a> i <a href="%{terms_path}">zasadami korzystania z usługi</a>.
->>>>>>> 0e2bec76
     change_password: Hasło
     confirm_email: Potwierdź adres e-mail
     delete_account: Usunięcie konta
@@ -1025,13 +972,8 @@
     mastodon-light: Mastodon (jasny)
   time:
     formats:
-<<<<<<< HEAD
-      default: "%b %d, %Y, %H:%M"
-      month: "%b %Y"
-=======
       default: '%b %d, %Y, %H:%M'
       month: '%b %Y'
->>>>>>> 0e2bec76
   two_factor_authentication:
     code_hint: Aby kontynuować, wprowadź kod wyświetlany przez aplikację uwierzytelniającą
     description_html: Jeśli włączysz <strong>uwierzytelnianie dwuetapowe</strong>,
@@ -1102,14 +1044,6 @@
     invalid_email: Adres e-mail jest niepoprawny
     invalid_otp_token: Kod uwierzytelniający jest niepoprawny
     otp_lost_help_html: Jeżeli utracisz dostęp do obu, możesz skontaktować się z %{email}
-<<<<<<< HEAD
-    seamless_external_login: Zalogowano z użyciem zewnętrznej usługi, więc ustawienia hasła i adresu e-mail nie są dostępne.
-    signed_in_as: 'Zalogowany jako:'
-  verification:
-    explanation_html: 'Możesz <strong>zweryfikować siebie jako właściciela odnośników w metadanych</strong>. Aby to zrobić, strona musi zawierać odnośnik do Twojego profilu na Mastodonie. Odnośnik <strong>musi</strong> zawierać atrybut <code>rel="me"</code>. Treść odnośnika nie ma znaczenia. Przykład:'
-    verification: Weryfikacja
-=======
     seamless_external_login: Zalogowano z użyciem zewnętrznej usługi, więc ustawienia
       hasła i adresu e-mail nie są dostępne.
-    signed_in_as: 'Zalogowany jako:'
->>>>>>> 0e2bec76
+    signed_in_as: 'Zalogowany jako:'