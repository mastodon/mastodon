--- conflicted
+++ resolved
@@ -37,12 +37,7 @@
         current_password: Por razones de seguridad por favor ingrese la contraseña de la cuenta actual
         current_username: Para confirmar, por favor ingrese el nombre de usuario de la cuenta actual
         digest: Solo enviado tras un largo periodo de inactividad y solo si has recibido mensajes personales durante tu ausencia
-<<<<<<< HEAD
-        discoverable: Permite que tu cuenta sea encontrada por desconocidos por medio de recomendaciones y otras herramientas
-        discoverable_no_directory: Permite que tu cuenta sea encontrada por desconocidos por medio de recomendaciones y otras herramientas
-=======
         discoverable: Permite que tu cuenta sea descubierta por extraños a través de recomendaciones, tendencias y otras características
->>>>>>> 8c7223f4
         email: Se le enviará un correo de confirmación
         fields: Puedes tener hasta 4 elementos mostrándose como una tabla en tu perfil
         header: PNG, GIF o JPG. Máximo %{size}. Será escalado a %{dimensions}px
