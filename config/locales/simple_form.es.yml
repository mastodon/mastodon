es:
  simple_form:
    hints:
      defaults:
        autofollow: Los usuarios que se registren mediante la invitación te seguirán automáticamente
        avatar: PNG, GIF o JPG. Máximo %{size}. Será escalado a %{dimensions}px
<<<<<<< HEAD
        bot: Esta cuenta ejecuta principalmente acciones automatizadas y podría no ser monitorizada
        context: Uno o múltiples contextos en los que debe aplicarse el filtro
        digest: Solo enviado tras un largo periodo de inactividad y solo si has recibido mensajes personales durante tu ausencia
=======
        digest: Solo enviado tras un largo periodo de inactividad y solo si has recibido
          mensajes personales durante tu ausencia
>>>>>>> c5fa30d6
        display_name:
          one: <span class="name-counter">1</span> caracter restante
          other: <span class="name-counter">%{count}</span> caracteres restantes
        fields: Puedes tener hasta 4 elementos mostrándose como una tabla en tu perfil
        header: PNG, GIF o JPG. Máximo %{size}. Será escalado a %{dimensions}px
<<<<<<< HEAD
        inbox_url: Copia la URL de la página principal del relés que quieres utilizar
        irreversible: Los toots filtrados desaparecerán irreversiblemente, incluso si este filtro es eliminado más adelante
        locale: El idioma de la interfaz de usuario, correos y notificaciones push
        locked: Requiere que manualmente apruebes seguidores y las publicaciones serán mostradas solamente a tus seguidores
=======
        locked: Requiere que manualmente apruebes seguidores y las publicaciones serán
          mostradas solamente a tus seguidores
>>>>>>> c5fa30d6
        note:
          one: <span class="name-counter">1</span> carácter restante
          other: <span class="name-counter">%{count}</span> caracteres restantes
        phrase: Se aplicará sin importar las mayúsculas o los avisos de contenido de un toot
        scopes: Qué APIs de la aplicación tendrán acceso. Si seleccionas el alcance de nivel mas alto, no necesitas seleccionar las individuales.
        setting_default_language: El idioma de tus toots podrá detectarse automáticamente, pero no siempre es preciso
        setting_hide_network: A quién sigues y quién te sigue no será mostrado en tu perfil
        setting_noindex: Afecta a tu perfil público y páginas de estado
<<<<<<< HEAD
        setting_theme: Afecta al aspecto de Mastodon cuando te identificas desde cualquier dispositivo.
        whole_word: Cuando la palabra clave o frase es solo alfanumérica, solo será aplicado si concuerda con toda la palabra
      imports:
        data: Archivo CSV exportado desde otra instancia de Mastodon
      sessions:
        otp: 'Introduce el código de autenticación de dos factores geberado por tu aplicación de teléfono o usa uno de tus códigos de recuperación:'
      user:
        chosen_languages: Cuando se marca, solo se mostrarán los toots en los idiomas seleccionados en los timelines públicos
=======
        setting_theme: Afecta al aspecto de Mastodon cuando te identificas desde cualquier
          dispositivo.
        autofollow: Los usuarios que se registren mediante la invitación te seguirán
          automáticamente
        bot: Esta cuenta ejecuta principalmente acciones automatizadas y podría no
          ser monitorizada
        context: Uno o múltiples contextos en los que debe aplicarse el filtro
        fields: Puedes tener hasta 4 elementos mostrándose como una tabla en tu perfil
        inbox_url: Copia la URL de la página principal del relés que quieres utilizar
        irreversible: Los toots filtrados desaparecerán irreversiblemente, incluso
          si este filtro es eliminado más adelante
        locale: El idioma de la interfaz de usuario, correos y notificaciones push
        phrase: Se aplicará sin importar las mayúsculas o los avisos de contenido
          de un toot
        scopes: Qué APIs de la aplicación tendrán acceso. Si seleccionas el alcance
          de nivel mas alto, no necesitas seleccionar las individuales.
        setting_default_language: El idioma de tus toots podrá detectarse automáticamente,
          pero no siempre es preciso
        setting_hide_network: A quién sigues y quién te sigue no será mostrado en
          tu perfil
        whole_word: Cuando la palabra clave o frase es solo alfanumérica, solo será
          aplicado si concuerda con toda la palabra
      imports:
        data: Archivo CSV exportado desde otra instancia de Mastodon
      sessions:
        otp: 'Introduce el código de autenticación de dos factores geberado por tu
          aplicación de teléfono o usa uno de tus códigos de recuperación:'
      user:
        chosen_languages: Cuando se marca, solo se mostrarán los toots en los idiomas
          seleccionados en los timelines públicos
>>>>>>> c5fa30d6
    labels:
      account:
        fields:
          name: Etiqueta
          value: Contenido
      defaults:
        autofollow: Invitar a seguir tu cuenta
        avatar: Avatar
        bot: Esta es una cuenta bot
        chosen_languages: Filtrar idiomas
        confirm_new_password: Confirmar nueva contraseña
        confirm_password: Confirmar contraseña
        context: Filtrar contextos
        current_password: Contraseña actual
        data: Información
        display_name: Nombre para mostrar
        email: Dirección de correo electrónico
        expires_in: Expirar tras
        fields: Metadatos de perfil
        header: Img. cabecera
        inbox_url: URL de la entrada de relés
        irreversible: Dejar en lugar de ocultar
        locale: Idioma
        locked: Hacer privada esta cuenta
        max_uses: Máx. número de usos
        new_password: Nueva contraseña
        note: Biografía
        otp_attempt: Código de dos factores
        password: Contraseña
        phrase: Palabra clave o frase
        setting_auto_play_gif: Reproducir automáticamente los GIFs animados
        setting_boost_modal: Mostrar ventana de confirmación antes de un Retoot
        setting_default_language: Idioma de publicación
        setting_default_privacy: Privacidad de publicaciones
        setting_default_sensitive: Marcar siempre imágenes como sensibles
        setting_delete_modal: Mostrar diálogo de confirmación antes de borrar un toot
        setting_display_sensitive_media: Mostrar siempre material marcado como sensible
        setting_hide_network: Ocultar tu red
        setting_noindex: Excluirse del indexado de motores de búsqueda
        setting_reduce_motion: Reducir el movimiento de las animaciones
        setting_system_font_ui: Utilizar la tipografía por defecto del sistema
        setting_theme: Tema del sitio
        setting_unfollow_modal: Mostrar diálogo de confirmación antes de dejar de
          seguir a alguien
        severity: Severidad
        type: Importar tipo
        username: Nombre de usuario
        username_or_email: Usuario o Email
<<<<<<< HEAD
=======
        autofollow: Invitar a seguir tu cuenta
        bot: Esta es una cuenta bot
        chosen_languages: Filtrar idiomas
        context: Filtrar contextos
        fields: Metadatos de perfil
        inbox_url: URL de la entrada de relés
        irreversible: Dejar en lugar de ocultar
        phrase: Palabra clave o frase
        setting_default_language: Idioma de publicación
        setting_hide_network: Ocultar tu red
>>>>>>> c5fa30d6
        whole_word: Toda la palabra
      interactions:
        must_be_follower: Bloquear notificaciones de personas que no te siguen
        must_be_following: Bloquear notificaciones de personas que no sigues
        must_be_following_dm: Bloquear mensajes directos de la gente que no sigues
      notification_emails:
        digest: Enviar resumen de correos electrónicos
        favourite: Enviar correo electrónico cuando alguien de a favorito en su publicación
        follow: Enviar correo electrónico cuando alguien te siga
        follow_request: Enviar correo electrónico cuando alguien solicita seguirte
        mention: Enviar correo electrónico cuando alguien te mencione
        reblog: Enviar correo electrónico cuando alguien comparta su publicación
        report: Enviar un correo cuando se envía un nuevo informe
<<<<<<< HEAD
=======
      account:
        fields:
          name: Etiqueta
          value: Contenido
>>>>>>> c5fa30d6
    'no': 'No'
    required:
      mark: '*'
      text: necesario
    'yes': Sí<|MERGE_RESOLUTION|>--- conflicted
+++ resolved
@@ -2,48 +2,19 @@
   simple_form:
     hints:
       defaults:
-        autofollow: Los usuarios que se registren mediante la invitación te seguirán automáticamente
         avatar: PNG, GIF o JPG. Máximo %{size}. Será escalado a %{dimensions}px
-<<<<<<< HEAD
-        bot: Esta cuenta ejecuta principalmente acciones automatizadas y podría no ser monitorizada
-        context: Uno o múltiples contextos en los que debe aplicarse el filtro
-        digest: Solo enviado tras un largo periodo de inactividad y solo si has recibido mensajes personales durante tu ausencia
-=======
         digest: Solo enviado tras un largo periodo de inactividad y solo si has recibido
           mensajes personales durante tu ausencia
->>>>>>> c5fa30d6
         display_name:
           one: <span class="name-counter">1</span> caracter restante
           other: <span class="name-counter">%{count}</span> caracteres restantes
-        fields: Puedes tener hasta 4 elementos mostrándose como una tabla en tu perfil
         header: PNG, GIF o JPG. Máximo %{size}. Será escalado a %{dimensions}px
-<<<<<<< HEAD
-        inbox_url: Copia la URL de la página principal del relés que quieres utilizar
-        irreversible: Los toots filtrados desaparecerán irreversiblemente, incluso si este filtro es eliminado más adelante
-        locale: El idioma de la interfaz de usuario, correos y notificaciones push
-        locked: Requiere que manualmente apruebes seguidores y las publicaciones serán mostradas solamente a tus seguidores
-=======
         locked: Requiere que manualmente apruebes seguidores y las publicaciones serán
           mostradas solamente a tus seguidores
->>>>>>> c5fa30d6
         note:
           one: <span class="name-counter">1</span> carácter restante
           other: <span class="name-counter">%{count}</span> caracteres restantes
-        phrase: Se aplicará sin importar las mayúsculas o los avisos de contenido de un toot
-        scopes: Qué APIs de la aplicación tendrán acceso. Si seleccionas el alcance de nivel mas alto, no necesitas seleccionar las individuales.
-        setting_default_language: El idioma de tus toots podrá detectarse automáticamente, pero no siempre es preciso
-        setting_hide_network: A quién sigues y quién te sigue no será mostrado en tu perfil
         setting_noindex: Afecta a tu perfil público y páginas de estado
-<<<<<<< HEAD
-        setting_theme: Afecta al aspecto de Mastodon cuando te identificas desde cualquier dispositivo.
-        whole_word: Cuando la palabra clave o frase es solo alfanumérica, solo será aplicado si concuerda con toda la palabra
-      imports:
-        data: Archivo CSV exportado desde otra instancia de Mastodon
-      sessions:
-        otp: 'Introduce el código de autenticación de dos factores geberado por tu aplicación de teléfono o usa uno de tus códigos de recuperación:'
-      user:
-        chosen_languages: Cuando se marca, solo se mostrarán los toots en los idiomas seleccionados en los timelines públicos
-=======
         setting_theme: Afecta al aspecto de Mastodon cuando te identificas desde cualquier
           dispositivo.
         autofollow: Los usuarios que se registren mediante la invitación te seguirán
@@ -74,29 +45,17 @@
       user:
         chosen_languages: Cuando se marca, solo se mostrarán los toots en los idiomas
           seleccionados en los timelines públicos
->>>>>>> c5fa30d6
     labels:
-      account:
-        fields:
-          name: Etiqueta
-          value: Contenido
       defaults:
-        autofollow: Invitar a seguir tu cuenta
         avatar: Avatar
-        bot: Esta es una cuenta bot
-        chosen_languages: Filtrar idiomas
         confirm_new_password: Confirmar nueva contraseña
         confirm_password: Confirmar contraseña
-        context: Filtrar contextos
         current_password: Contraseña actual
         data: Información
         display_name: Nombre para mostrar
         email: Dirección de correo electrónico
         expires_in: Expirar tras
-        fields: Metadatos de perfil
         header: Img. cabecera
-        inbox_url: URL de la entrada de relés
-        irreversible: Dejar en lugar de ocultar
         locale: Idioma
         locked: Hacer privada esta cuenta
         max_uses: Máx. número de usos
@@ -104,15 +63,12 @@
         note: Biografía
         otp_attempt: Código de dos factores
         password: Contraseña
-        phrase: Palabra clave o frase
         setting_auto_play_gif: Reproducir automáticamente los GIFs animados
         setting_boost_modal: Mostrar ventana de confirmación antes de un Retoot
-        setting_default_language: Idioma de publicación
         setting_default_privacy: Privacidad de publicaciones
         setting_default_sensitive: Marcar siempre imágenes como sensibles
         setting_delete_modal: Mostrar diálogo de confirmación antes de borrar un toot
         setting_display_sensitive_media: Mostrar siempre material marcado como sensible
-        setting_hide_network: Ocultar tu red
         setting_noindex: Excluirse del indexado de motores de búsqueda
         setting_reduce_motion: Reducir el movimiento de las animaciones
         setting_system_font_ui: Utilizar la tipografía por defecto del sistema
@@ -123,8 +79,6 @@
         type: Importar tipo
         username: Nombre de usuario
         username_or_email: Usuario o Email
-<<<<<<< HEAD
-=======
         autofollow: Invitar a seguir tu cuenta
         bot: Esta es una cuenta bot
         chosen_languages: Filtrar idiomas
@@ -135,7 +89,6 @@
         phrase: Palabra clave o frase
         setting_default_language: Idioma de publicación
         setting_hide_network: Ocultar tu red
->>>>>>> c5fa30d6
         whole_word: Toda la palabra
       interactions:
         must_be_follower: Bloquear notificaciones de personas que no te siguen
@@ -149,13 +102,10 @@
         mention: Enviar correo electrónico cuando alguien te mencione
         reblog: Enviar correo electrónico cuando alguien comparta su publicación
         report: Enviar un correo cuando se envía un nuevo informe
-<<<<<<< HEAD
-=======
       account:
         fields:
           name: Etiqueta
           value: Contenido
->>>>>>> c5fa30d6
     'no': 'No'
     required:
       mark: '*'
