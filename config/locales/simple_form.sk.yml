sk:
  simple_form:
    hints:
      defaults:
        autofollow: Ľudia ktorí sa zaregistrujú prostredníctvom pozvánky, ťa budú
          inheď následovať
        avatar: PNG, GIF alebo JPG. Maximálne 2MB. Bude zmenšený na 400x400px
        bot: Tento účet vykonáva hlavne automatizované akcie, a je pravdepodobne nespravovaný
        context: Jedno, alebo viac kritérií, v ktorých má byť filtrovanie uplatnené
        digest: Odoslané iba v prípade dlhodobej neprítomnosti, a len ak si obdŕžal/a
          nejaké osobné správy kým si bol/a preč
        display_name:
          few: Ostávajú ti <span class="name-counter">%{count}</span> znaky
          one: Ostáva ti <span class="name-counter">1</span> znak
          other: Ostáva ti <span class="name-counter">%{count}</span> znakov
        fields: Môžeš mať 4 položky na svojom profile zobrazené vo forme tabuľky
        header: PNG, GIF alebo JPG. Maximálne 2MB. Bude zmenšený na 700x335px
<<<<<<< HEAD
        inbox_url: Skopíruj adresu z hlavnej stránky mostíka, ktorý chceš používať
        irreversible: Vytriedené príspevky zmiznú nenávratne, aj keď triedenie neskôr zrušíš
=======
        irreversible: Vytriedené príspevky zmiznú nenávratne, aj keď triedenie neskôr
          zrušíš
>>>>>>> dbeffbc5
        locale: Jazyk užívateľského rozhrania, emailových a nástenkových oboznámení
        locked: Vyžaduje manuálne schvalovať sledujúcich
        note:
          few: Ostávajú ti <span class="note-counter">%{count}</span> znaky
          one: Ostáva ti <span class="note-counter">1</span> znak
          other: Ostáva ti <span class="note-counter">%{count}</span> znakov
        phrase: Zhoda sa nájde nezávisle od toho, či je text napísaný, veľkými, alebo
          malými písmenami, či už v tele, alebo v hlavičke
        scopes: Ktoré API budú povolené aplikácii pre prístup. Ak vyberieš vrcholný
          stupeň, nemusíš už potom vyberať po jednom.
        setting_default_language: Jazyk tvojích príspevkov môže byť zistený automaticky,
          ale nieje to vždy presné
        setting_hide_network: Koho následuješ, a kto následuje teba nebude zobrazené
          na tvojom profile
        setting_noindex: Ovplyvňuje verejný profil a statusy
        setting_theme: Toto ovplyvňuje ako Mastodon vyzerá pri prihlásení z hociakého
          zariadenia.
        whole_word: Ak je kľúčové slovo, alebo fráza poskladaná iba s písmen a čísel,
          bude použité iba ak sa zhoduje s celým výrazom
        inbox_url: Skopíruj adresu z hlavnej stránky mostíka, ktorý chceš používať
      imports:
        data: CSV súbor vyexportovaný z inej Mastodon inštancie
      sessions:
        otp: 'Napíš sem dvoj-faktorový kód z telefónu, alebo použi jeden z tvojích
          obnovovacích kódov:'
      user:
        chosen_languages: Keď je zaškrtnuté, tak iba príspevky vo vybraných jazykoch
          budú zobrazené vo verejnej osi
    labels:
      account:
        fields:
          name: Označenie
          value: Obsah
      defaults:
        autofollow: Pozvi k následovaniu tvojho profilu
        avatar: Avatar
        bot: Toto je automatizovaný bot účet
        chosen_languages: Filtruj jazyky
        confirm_new_password: Znovu tvoje nové heslo, pre potvrdenie
        confirm_password: Over heslo
        context: Triedenie kontextov
        current_password: Súčasné heslo
        data: Dáta
        display_name: Meno
        email: Emailová adresa
        expires_in: Expirovať po
        fields: Metadáta profilu
        header: Obrázok v hlavičke
        inbox_url: URL adresa prechodnej schránky
        irreversible: Zahoď, namiesto skritia
        locale: Jazyk rozhrania
        locked: Zamknúť účet
        max_uses: Maximálne možno použiť
        new_password: Nové heslo
        note: O tebe
        otp_attempt: Dvoj-faktorový overovací (2FA) kód
        password: Heslo
        phrase: Kľúčové slovo, alebo fráza
        setting_auto_play_gif: Automaticky prehrávať animované GIFy
        setting_boost_modal: Zobrazovať potvrdzovacie okno pred re-toot
        setting_default_language: Píšeš v jazyku
        setting_default_privacy: Súkromie príspevkov
        setting_default_sensitive: Označ všetky mediálne súbory ako chúlostivé
        setting_delete_modal: Zobrazuj potvrdzovacie okno pred vymazaním toot-u
        setting_display_sensitive_media: Vždy zobrazuj médiá ktoré sú označené ako
          chúlostivé
        setting_hide_network: Ukri svoju sieť kontaktov
        setting_noindex: Nezaraďuj príspevky do indexu pre vyhľadávče
        setting_reduce_motion: Redukovať pohyb v animáciách
        setting_system_font_ui: Použiť základné systémové písmo
        setting_theme: Vzhľad webu
        setting_unfollow_modal: Zobrazuj potvrdzovacie okno pred skončením sledovania
          iného užívateľa
        severity: Závažnosť
        type: Typ importu
        username: Prezývka
        username_or_email: Prezívka, alebo email
        whole_word: Celé slovo
      interactions:
        must_be_follower: Blokovať oznámenia od užívateľov, ktorí ťa nesledujú
        must_be_following: Blokovať oboznámenia ohľadom ľudí ktorých nesleduješ
        must_be_following_dm: Blokovať súkromné správy od ľudí ktorých nesleduješ
      notification_emails:
        digest: Posielať súhrnné emaily
        favourite: Poslať email ak niekto označí váš príspevok ako obľúbený
        follow: Poslať email, ak ťa niekto začne následovať
        follow_request: Zaslať email ak ti niekto pošle žiadosť o sledovanie
        mention: Poslať email ak ťa niekto spomenie v svojom príspevku
        reblog: Poslať email ak niekto re-tootne tvoj príspevok
    'no': Nie
    required:
      mark: '*'
      text: povinné
    'yes': Áno<|MERGE_RESOLUTION|>--- conflicted
+++ resolved
@@ -15,13 +15,8 @@
           other: Ostáva ti <span class="name-counter">%{count}</span> znakov
         fields: Môžeš mať 4 položky na svojom profile zobrazené vo forme tabuľky
         header: PNG, GIF alebo JPG. Maximálne 2MB. Bude zmenšený na 700x335px
-<<<<<<< HEAD
-        inbox_url: Skopíruj adresu z hlavnej stránky mostíka, ktorý chceš používať
-        irreversible: Vytriedené príspevky zmiznú nenávratne, aj keď triedenie neskôr zrušíš
-=======
         irreversible: Vytriedené príspevky zmiznú nenávratne, aj keď triedenie neskôr
           zrušíš
->>>>>>> dbeffbc5
         locale: Jazyk užívateľského rozhrania, emailových a nástenkových oboznámení
         locked: Vyžaduje manuálne schvalovať sledujúcich
         note:
