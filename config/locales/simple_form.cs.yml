--- conflicted
+++ resolved
@@ -35,12 +35,7 @@
         current_password: Z bezpečnostních důvodů prosím zadejte heslo současného účtu
         current_username: Potvrďte prosím tuto akci zadáním uživatelského jména aktuálního účtu
         digest: Odesíláno pouze po dlouhé době nečinnosti a pouze, pokud jste při své nepřítomnosti obdrželi osobní zprávy
-<<<<<<< HEAD
-        discoverable: Umožnit objevení vašeho účtu neznámými uživateli skrze doporučení, adresář profilů a další funkce
-        discoverable_no_directory: Umožnit objevení vašeho účtu neznámými uživateli skrze doporučení a další funkce
-=======
         discoverable: Umožnit, aby mohli váš účet objevit neznámí lidé pomocí doporučení, trendů a dalších funkcí
->>>>>>> 8c7223f4
         email: Bude vám poslán potvrzovací e-mail
         fields: Na profilu můžete mít až 4 položky zobrazené jako tabulka
         header: PNG, GIF či JPG. Maximálně %{size}. Bude zmenšen na %{dimensions} px
