---
ca:
  simple_form:
    hints:
      account_alias:
        acct: Especifica l'usuari@domini del compte des d'on et vols moure
      account_migration:
        acct: Especifica l'usuari@domini del compte al que et vols moure
      account_warning_preset:
        text: Pots utilitzar totes les sintaxi com ara URL, etiquetes i mencions
        title: Opcional. No és visible per al destinatari
      admin_account_action:
        include_statuses: L'usuari veurà quins tuts han causat l'acció de moderació o avís
        send_email_notification: L'usuari rebrà una explicació del que ha passat amb el seu compte
        text_html: Opcional. Pots utilitzar tota la sintaxi. Pots <a href="%{path}">afegir configuracions predefinides d'avís</a> per a estalviar temps
        type_html: Tria què fer amb <strong>%{acct}</strong>
        types:
          disable: Evita que l'usuari faci ús del seu compte però no li esborra o amaga els seus continguts.
          none: Fes servir això per a enviar un avís al usuari sense desencadenar cap altre acció.
          sensitive: Obliga a marcar tots els fitxers multi mèdia adjunts com a sensibles.
          silence: Evita que l'usuari sigui capaç de publicar amb visibilitat publica, amaga els tuts i notificacions de usuaris que no el segueixen.
          suspend: Evita qualsevol interacció de o a aquest compte i esborra els seus continguts. Reversible en un termini de 30 dies.
        warning_preset_id: Opcional. Encara pots afegir text personalitzat al final de la configuració predefinida
      announcement:
        all_day: Si es marca, només es mostraran les dates de l'interval de temps
        ends_at: Opcional. En aquest moment, l’anunci deixarà automàticament d'estar publicat
        scheduled_at: Deixa-ho en blanc per a publicar l’anunci immediatament
        starts_at: Opcional. En el cas que el teu anunci estigui vinculat a un interval de temps específic
        text: Pots utilitzar sintaxi d'un tut. Tingues en compte l’espai que l’anunci ocuparà a la pantalla de l’usuari
      appeal:
        text: Només pots emetre una apel·lació per cada acció
      defaults:
        autofollow: Les persones que es registrin a través de la invitació et seguiran automàticament
        avatar: PNG, GIF o JPG. Màxim %{size}. S'escalarà a %{dimensions}px
        bot: Aquest compte realitza principalment accions automatitzades i pot no estar controlat per cap persona
        context: Un o diversos contextos on s'ha d'aplicar el filtre
        current_password: Per motius de seguretat si us plau entra la contrasenya del compte actual
        current_username: Per a confirmar, si us plau entra el nom d'usuari del compte actual
        digest: Només s'envia després d'un llarg període d'inactivitat amb un resum de les mencions que has rebut en la teva absència
<<<<<<< HEAD
        discoverable: El directori de perfils és una altra manera per quin el teu compte pot assolir una audiència més àmplia
        discoverable_no_directory: Permet que el teu compte sigui descobert per estranys grácies a les sugerències i altres característiques
=======
        discoverable: Permet que el teu compte sigui descobert per estranys grácies a les sugerències, etiquetes i altres característiques
>>>>>>> 8c7223f4
        email: Se t'enviarà un correu electrònic de confirmació
        fields: Pots tenir fins a 4 elements que es mostren com a taula al teu perfil
        header: PNG, GIF o JPG. Màxim %{size}. S'escalarà a %{dimensions}px
        inbox_url: Copia l'URL des de la pàgina principal del relay que vols utilitzar
        irreversible: Els tuts filtrats desapareixeran de manera irreversible, fins i tot si el filtre es retira més tard
        locale: L'idioma de la interfície d’usuari, els correus i les notificacions push
        locked: Requereix que aprovis manualment els seguidors
        password: Utilitza com a mínim 8 caràcters
        phrase: Es combinarà independentment del format en el text o l'avís de contingut del tut
        scopes: A quines API es permetrà a l'aplicació accedir. Si selecciones un àmbit d'alt nivell, no cal que seleccionis un d'individual.
        setting_aggregate_reblogs: No mostrar els nous impulsos de les publicacions que ja s'han impulsat recentment (només afecta els impulsos nous rebuts)
        setting_default_sensitive: El contingut gràfic sensible està ocult per defecte i es pot revelar amb un clic
        setting_display_media_default: Ocultar el contigut gràfic marcat com a sensible
        setting_display_media_hide_all: Oculta sempre tot el contingut multimèdia
        setting_display_media_show_all: Mostrar sempre el contingut gràfic marcat com a sensible
        setting_hide_network: Qui tu segueixes i els que et segueixen a tu no es mostraran en el teu perfil
        setting_noindex: Afecta el teu perfil públic i les pàgines d'estat
        setting_show_application: L'aplicació que fas servir per a publicar es mostrarà a la vista detallada de les publicacions
        setting_use_blurhash: Els degradats es basen en els colors de les imatges ocultes, però enfosqueixen els detalls
        setting_use_pending_items: Amagar les actualitzacions de la línia de temps després d'un clic en comptes de desplaçar-se automàticament
        username: El teu nom d'usuari serà únic a %{domain}
        whole_word: Quan la paraula clau o la frase sigui només alfanumèrica, s'aplicarà si coincideix amb la paraula sencera
      domain_allow:
        domain: Aquest domini podrà obtenir dades d’aquest servidor i les dades entrants d’aquests seran processades i emmagatzemades
      email_domain_block:
        domain: Aquest pot ser el nom del domini que es mostra en l'adreça de correu o el registre MX que utilitza. Es revisaran ql registrar-se.
        with_dns_records: Es procurarà resoldre els registres DNS del domini determinat i els resultats també es llistaran a la llista negra
      featured_tag:
        name: 'És possible que vulguis utilitzar una d''aquestes:'
      form_challenge:
        current_password: Estàs entrant en una àrea segura
      imports:
        data: Fitxer CSV exportat des d'un altre servidor de Mastodon
      invite_request:
        text: Això ens ajudarà a revisar la teva petició
      ip_block:
        comment: Opcional. Recordatori de perquè l’has afegit.
        expires_in: Les adreces IP son un recurs finit, de vegades son compartides i sovint canvien de mans. Per aquest motiu no es recomanen els bloquejos d’IP indefinits.
        ip: Introdueix una adreça IPv4 o IPv6. Pots bloquejar rangs complets amb la sintaxi CIDR. Ves a compte no et bloquegis a tu mateix!
        severities:
          no_access: Bloqueja l’accés a tots els recursos
          sign_up_requires_approval: Els nous registres requeriran la teva aprovació
        severity: Tria què passarà amb les sol·licituds des d’aquesta IP
      rule:
        text: Descriu una norma o requeriment pels usuaris d'aquest servidor. Intenta fer-la curta i senzilla
      sessions:
        otp: 'Introdueix el codi de dos factors generat per el teu telèfon o utilitza un dels teus codis de recuperació:'
        webauthn: Si és una clau USB assegurat de que està inserida i, si és necessari, toca-ho.
      tag:
        name: Només pots canviar la caixa de les lletres, per exemple, per fer-la més llegible
      user:
        chosen_languages: Quan estigui marcat, només es mostraran els tuts de les llengües seleccionades en les línies de temps públiques
    labels:
      account:
        fields:
          name: Etiqueta
          value: Contingut
      account_alias:
        acct: Nom del compte vell
      account_migration:
        acct: Nom del nou compte
      account_warning_preset:
        text: Text predefinit
        title: Títol
      admin_account_action:
        include_statuses: Inclou tuts reportats en el correu electrònic
        send_email_notification: Notifica l'usuari per correu electrònic
        text: Avís personalitzat
        type: Acció
        types:
          disable: Inhabilita
          none: No fer res
          sensitive: Sensible
          silence: Silenci
          suspend: Suspèn i elimina irreversiblement les dades del compte
        warning_preset_id: Utilitza una configuració predefinida d'avís
      announcement:
        all_day: Esdeveniment de tot el dia
        ends_at: Fi del esdeveniment
        scheduled_at: Programa la publicació
        starts_at: Inici del esdeveniment
        text: Anunci
      appeal:
        text: Explica perquè aquesta decisió hauria de ser revertida
      defaults:
        autofollow: Convida a seguir el teu compte
        avatar: Avatar
        bot: Aquest compte és un bot
        chosen_languages: Filtrar llengües
        confirm_new_password: Confirma la contrasenya nova
        confirm_password: Confirma la contrasenya
        context: Filtre els contextos
        current_password: Contrasenya actual
        data: Informació
        discoverable: Mostra aquest compte en el directori de perfils
        display_name: Nom visible
        email: Adreça de correu electrònic
        expires_in: Expira després
        fields: Metadades del perfil
        header: Capçalera
        honeypot: "%{label} (no omplir)"
        inbox_url: URL de la safata d'entrada del relay
        irreversible: Cau en lloc d'ocultar
        locale: Idioma de la interfície
        locked: Torna aquest compte privat
        max_uses: Nombre màxim d'usos
        new_password: Contrasenya nova
        note: Biografia
        otp_attempt: Codi de dos factors
        password: Contrasenya
        phrase: Paraula clau o frase
        setting_advanced_layout: Activar l’interfície web avançada
        setting_aggregate_reblogs: Agrupar impulsos en les línies de temps
        setting_auto_play_gif: Reproduir automàticament els GIFs animats
        setting_boost_modal: Mostrar la finestra de confirmació abans d'impulsar
        setting_crop_images: Retalla les imatges en tuts no ampliats a 16x9
        setting_default_language: Idioma de les publicacions
        setting_default_privacy: Privacitat de les publicacions
        setting_default_sensitive: Marcar sempre el contingut gràfic com a sensible
        setting_delete_modal: Mostrar la finestra de confirmació abans d'esborrar un tut
        setting_disable_swiping: Desactivar les animacions
        setting_display_media: Visualització multimèdia
        setting_display_media_default: Per defecte
        setting_display_media_hide_all: Amaga-ho tot
        setting_display_media_show_all: Mostra-ho tot
        setting_expand_spoilers: Sempre ampliar els tuts marcats amb advertències de contingut
        setting_hide_network: Amagar la teva xarxa
        setting_noindex: Desactivar la indexació dels motors de cerca
        setting_reduce_motion: Reduir el moviment de les animacions
        setting_show_application: Revelar l'aplicació utilitzada per fer les publicacions
        setting_system_font_ui: Utilitzar el tipus de lletra predeterminat del sistema
        setting_theme: Tema del lloc
        setting_trends: Mostra les tendències d'avui
        setting_unfollow_modal: Mostrar el diàleg de confirmació abans de deixar de seguir a algú
        setting_use_blurhash: Mostrar degradats de colors per al contigut gràfic ocult
        setting_use_pending_items: Mode lent
        severity: Severitat
        sign_in_token_attempt: Codi de seguretat
        type: Importa el tipus
        username: Nom d'usuari
        username_or_email: Nom d'usuari o adreça electrònica
        whole_word: Paraula sencera
      email_domain_block:
        with_dns_records: Incloure registres MX i IP del domini
      featured_tag:
        name: Etiqueta
      interactions:
        must_be_follower: Blocar les notificacions de persones que no et segueixen
        must_be_following: Blocar les notificacions de persones que no segueixes
        must_be_following_dm: Blocar els missatges directes de persones que no segueixes
      invite:
        comment: Comenta
      invite_request:
        text: Per què vols unir-te?
      ip_block:
        comment: Comentari
        ip: IP
        severities:
          no_access: Bloquejar l’accés
          sign_up_requires_approval: Limitar els registres
        severity: Regla
      notification_emails:
        appeal: Algú ha apel·lat una decisió de moderació
        digest: Enviar un resum per correu electrònic
        favourite: Algú marca com a preferit el teu estat
        follow: Algú t'ha seguit
        follow_request: Envia un correu electrònic si algú sol·licita seguir-te
        mention: Algú t'ha esmentat
        pending_account: Un nou compte necessita revisió
        reblog: Algú comparteix el teu estat
        report: Nou informe és emés
        trending_tag: Nova tendència requereix revisió
      rule:
        text: Norma
      tag:
        listable: Permet que aquesta etiqueta aparegui en les cerques i en el directori de perfils
        name: Etiqueta
        trendable: Permet que aquesta etiqueta aparegui en les tendències
        usable: Permet als tuts emprar aquesta etiqueta
    'no': 'No'
    recommended: Recomanat
    required:
      mark: "*"
      text: necessari
    title:
      sessions:
        webauthn: Usa una de les teves claus de seguretat per a iniciar sessió
    'yes': Sí<|MERGE_RESOLUTION|>--- conflicted
+++ resolved
@@ -37,12 +37,7 @@
         current_password: Per motius de seguretat si us plau entra la contrasenya del compte actual
         current_username: Per a confirmar, si us plau entra el nom d'usuari del compte actual
         digest: Només s'envia després d'un llarg període d'inactivitat amb un resum de les mencions que has rebut en la teva absència
-<<<<<<< HEAD
-        discoverable: El directori de perfils és una altra manera per quin el teu compte pot assolir una audiència més àmplia
-        discoverable_no_directory: Permet que el teu compte sigui descobert per estranys grácies a les sugerències i altres característiques
-=======
         discoverable: Permet que el teu compte sigui descobert per estranys grácies a les sugerències, etiquetes i altres característiques
->>>>>>> 8c7223f4
         email: Se t'enviarà un correu electrònic de confirmació
         fields: Pots tenir fins a 4 elements que es mostren com a taula al teu perfil
         header: PNG, GIF o JPG. Màxim %{size}. S'escalarà a %{dimensions}px
