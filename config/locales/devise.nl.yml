--- conflicted
+++ resolved
@@ -24,38 +24,33 @@
         explanation: Je hebt een account op %{host} aangemaakt en met één klik kun je deze activeren. Wanneer jij dit account niet hebt aangemaakt, mag je deze e-mail negeren.
         explanation_when_pending: Je vroeg met dit e-mailadres een uitnodiging aan voor %{host}. Nadat je jouw e-mailadres hebt bevestigd, beoordelen we jouw aanvraag. Je kunt tot dan nog niet inloggen. Wanneer jouw aanvraag wordt afgewezen, worden jouw gegevens verwijderd en hoef je daarna verder niets meer te doen. Wanneer jij dit niet was, kun je deze e-mail negeren.
         extra_html: Bekijk ook de <a href="%{terms_path}">regels van de Mastodonserver</a> en <a href="%{policy_path}">onze gebruiksvoorwaarden</a>.
-        subject: 'E-mail bevestigen voor %{instance}'
+        subject: 'Mastodon: E-mail bevestigen voor %{instance}'
         title: E-mailadres verifiëren
       email_changed:
         explanation: 'Het e-mailadres van jouw account is gewijzigd naar:'
         extra: Wanneer jij jouw e-mailadres niet hebt gewijzigd, heeft iemand zich waarschijnlijk toegang tot jouw account verschaft. Verander onmiddellijk jouw wachtwoord of neem contact op met de beheerder van jouw Mastodonserver wanneer je niet meer kunt inloggen.
-        subject: 'E-mailadres is veranderd'
+        subject: 'Mastodon: E-mailadres is veranderd'
         title: Nieuw e-mailadres
       password_change:
         explanation: Het wachtwoord van dit account is gewijzigd.
         extra: Wanneer jij jouw wachtwoord niet hebt gewijzigd, heeft iemand zich waarschijnlijk toegang tot jouw account verschaft. Verander onmiddellijk jouw wachtwoord of neem contact op met de beheerder van jouw Mastodonserver wanneer je niet meer kunt inloggen.
-        subject: 'Wachtwoord veranderd'
+        subject: 'Mastodon: Wachtwoord veranderd'
         title: Wachtwoord gewijzigd
       reconfirmation_instructions:
         explanation: Bevestig jouw nieuw e-mailadres om deze te wijzigen.
         extra: Wanneer jij deze wijziging niet hebt uitgevoerd, mag je deze e-mail negeren. Het e-mailadres van jouw Mastodonaccount wordt pas daadwerkelijk gewijzigd totdat je de link hierboven aanklikt.
-        subject: 'Bevestig het e-mailadres voor %{instance}'
+        subject: 'Mastodon: Bevestig het e-mailadres voor %{instance}'
         title: E-mailadres verifiëren
       reset_password_instructions:
         action: Wachtwoord wijzigen
         explanation: Jij hebt een nieuw wachtwoord voor jouw account aangevraagd.
         extra: Wanneer jij dit niet hebt aangevraagd, mag je deze e-mail negeren. Jouw wachtwoord wordt pas gewijzigd nadat je de link hierboven hebt aangeklikt en een nieuw wachtwoord aanmaakt.
-        subject: 'Wachtwoord opnieuw instellen'
+        subject: 'Mastodon: Wachtwoord opnieuw instellen'
         title: Wachtwoord opnieuw instellen
       two_factor_disabled:
-<<<<<<< HEAD
-        explanation: Tweestapsverificatie voor jouw account is uitgeschakeld. Je kunt nu alleen inloggen met een e-mailadres en wachtwoord.
-        subject: 'Tweestapsverificatie uitgeschakeld'
-=======
         explanation: Je kunt nu inloggen met alleen een e-mailadres en wachtwoord.
         subject: 'Mastodon: Tweestapsverificatie uitgeschakeld'
         subtitle: Tweestapsverificatie voor je account is uitgeschakeld.
->>>>>>> ab36c152
         title: Tweestapsverificatie uitgeschakeld
       two_factor_enabled:
         explanation: Je hebt een door de authenticatie-app gegeneerde toegangscode nodig om in te loggen.
@@ -64,33 +59,21 @@
         title: Tweestapsverificatie ingeschakeld
       two_factor_recovery_codes_changed:
         explanation: De vorige herstelcodes zijn ongeldig gemaakt en nieuwe zijn aangemaakt.
-<<<<<<< HEAD
-        subject: 'Tweestaps-herstelcodes zijn opnieuw aangemaakt'
-=======
         subject: 'Mastodon: Tweestaps-herstelcodes zijn opnieuw aangemaakt'
         subtitle: De vorige herstelcodes zijn ongeldig gemaakt en er zijn nieuwe gegenereerd.
->>>>>>> ab36c152
         title: Herstelcodes tweestapsverificatie veranderd
       unlock_instructions:
-        subject: 'Instructies om opschorten account ongedaan te maken'
+        subject: 'Mastodon: Instructies om opschorten account ongedaan te maken'
       webauthn_credential:
         added:
           explanation: De volgende beveiligingssleutel is aan uw account toegevoegd
-          subject: 'Nieuwe beveiligingssleutel'
+          subject: 'Mastodon: Nieuwe beveiligingssleutel'
           title: Een nieuwe beveiligingssleutel is toegevoegd
         deleted:
           explanation: De volgende beveiligingssleutel is uit jouw account verwijderd
-          subject: 'Beveiligingssleutel verwijderd'
+          subject: 'Mastodon: Beveiligingssleutel verwijderd'
           title: Een van jouw beveiligingssleutels is verwijderd
       webauthn_disabled:
-<<<<<<< HEAD
-        explanation: Verificatie met beveiligingssleutels is uitgeschakeld voor jouw account. Inloggen is nu alleen mogelijk met het gebruik van een door een gepaarde TOTP-app genereerde sleutel.
-        subject: 'Verificatie met beveiligingssleutels is uitgeschakeld'
-        title: Beveiligingssleutels uitgeschakeld
-      webauthn_enabled:
-        explanation: Verificatie met beveiligingssleutels is ingeschakeld voor jouw account. Jouw beveiligingssleutel kan nu gebruikt worden om in te loggen.
-        subject: 'Verificatie met beveiligingssleutels is ingeschakeld'
-=======
         explanation: Verificatie met beveiligingssleutels is uitgeschakeld voor je account.
         extra: Het is nu alleen mogelijk om in te loggen met een door de authenticatie-app gegeneerde toegangscode als extra controle.
         subject: 'Mastodon: Verificatie met beveiligingssleutels is uitgeschakeld'
@@ -99,7 +82,6 @@
         explanation: Verificatie met beveiligingssleutels is ingeschakeld voor je account.
         extra: Jouw beveiligingssleutel kan nu gebruikt worden om in te loggen.
         subject: 'Mastodon: Verificatie met beveiligingssleutels is ingeschakeld'
->>>>>>> ab36c152
         title: Beveiligingssleutels ingeschakeld
     omniauth_callbacks:
       failure: Kon je niet inloggen met jouw %{kind} account, omdat “%{reason}”.
