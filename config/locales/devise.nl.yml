--- conflicted
+++ resolved
@@ -51,13 +51,8 @@
         subject: 'Tweestapsverificatie uitgeschakeld'
         title: Tweestapsverificatie uitgeschakeld
       two_factor_enabled:
-<<<<<<< HEAD
-        explanation: Tweestapsverificatie voor jouw account is ingeschakeld. Om te kunnen aanmelden is een door een tweestapsverificatie-app genereerde toegangscode nodig.
-        subject: 'Tweestapsverificatie ingeschakeld'
-=======
         explanation: Tweestapsverificatie voor jouw account is ingeschakeld. Om te kunnen inloggen is een door een tweestapsverificatie-app genereerde toegangscode nodig.
         subject: 'Mastodon: Tweestapsverificatie ingeschakeld'
->>>>>>> 03b0f3ac
         title: Tweestapsverificatie ingeschakeld
       two_factor_recovery_codes_changed:
         explanation: De vorige herstelcodes zijn ongeldig gemaakt en nieuwe zijn aangemaakt.
