uk:
  about:
    about_hashtag_html: Немає публічних постів з хештегом<strong>#%{hashtag}</strong>.
      Ви можете  You can interact with them if you have an account anywhere in the
      fediverse.
    about_mastodon_html: Mastodon - це <em>вільна</em> соціальна мережа з <em>відкритим
      вихідним кодом</em>. Вона є <em>децентралізованою</em> альтернативою комерційним
      платформам, що дозволяє уникнути ризиків монополізації вашого спілкування однією
      компанією. Виберіть сервер, якому ви довіряєте &mdash; що б ви не вибрали, Ви
      зможете спілкуватись з усіма іншими. Будь-який користувач може запустити власну
      інстанцію Mastodon та без проблем брати участь в <em>соціальній мережі</em>.
    about_this: Про цю інстанцію
    administered_by: 'Адміністратор:'
    api: API
    closed_registrations: На даний момент реєстрація на цій інстанції закрита.
    contact: Зв'язатися
    contact_missing: Не зазначено
    contact_unavailable: Недоступно
    documentation: Документація
    extended_description_html: |
      <h3>Гарне місце для правил</h3>
      <p>Детальний опис ще не налаштований.</p>
    features:
      humane_approach_body: Навчаючись з помилок інших соціальних мереж, Mastodon націлений на етичні рішення для боротьби з направильним використанням соціальних медіа.
      humane_approach_title: Більш людський підхід
      not_a_product_body: Mastodon - це некомерційна мережа. Ніякої реклами, збору даних і залізних стін. Тут немає центральної влади.
      not_a_product_title: Ви - особистість, а не продукт
      real_conversation_title: Побудований для справжньої розмови
      within_reach_body: Велика кількість застосунків для iOS, Android та інших платформ, завдяки дружній до розробника екосистемі дозволяє бути на звязку з друзями звідусіль.
      within_reach_title: Завжди на звязку
<<<<<<< HEAD
    generic_description: "%{domain} є одним сервером у мережі"
=======
      humane_approach_body: Навчаючись з помилок інших соціальних мереж, Mastodon
        націлений на етичні рішення для боротьби з направильним використанням соціальних
        медіа.
      not_a_product_body: Mastodon - це некомерційна мережа. Ніякої реклами, збору
        даних і залізних стін. Тут немає центральної влади.
      not_a_product_title: Ви - особистість, а не продукт
      within_reach_body: Велика кількість застосунків для iOS, Android та інших платформ,
        завдяки дружній до розробника екосистемі дозволяє бути на звязку з друзями
        звідусіль.
    generic_description: '%{domain} є одним сервером у мережі'
>>>>>>> 45bc6baa
    hosted_on: Mastodon розміщено на %{domain}
    learn_more: Дізнатися більше
    other_instances: Інші інстанції
    privacy_policy: Політика приватності
    source_code: Вихідний код
    status_count_after: статусів
    status_count_before: Опубліковано
    terms: Правила використання
    user_count_after: користувачів
    user_count_before: Тут живе
    what_is_mastodon: Що таке Mastodon?
<<<<<<< HEAD
=======
    administered_by: 'Адміністратор:'
    api: API
    contact_unavailable: Недоступно
    documentation: Документація
    extended_description_html: '<h3>Гарне місце для правил</h3>

      <p>Детальний опис ще не налаштований.</p>

      '
    privacy_policy: Політика приватності
    terms: Правила використання
>>>>>>> 45bc6baa
  accounts:
    follow: Підписатися
    followers: Підписники
    following: Підписаний(-а)
    joined: Приєднався %{date}
    media: Медіа
<<<<<<< HEAD
    moved_html: "%{name} переїхав на %{new_profile_link}:"
    network_hidden: Ця інформація недоступна
=======
    moved_html: '%{name} переїхав на %{new_profile_link}:'
>>>>>>> 45bc6baa
    nothing_here: Тут нічого немає!
    people_followed_by: Люди, на яких підписаний(-а) %{name}
    people_who_follow: Підписники %{name}
    posts: Пости
    posts_with_replies: Пости і відповіді
    reserved_username: Це ім'я користувача зарезервоване
    roles:
      admin: Адміністратор
      bot: Бот
      moderator: Мод
    unfollow: Відписатися
    joined: Приєднався %{date}
    network_hidden: Ця інформація недоступна
  admin:
    account_moderation_notes:
      create: Залишити примітки
      created_msg: Примітку модератора успішно створено!
      delete: Видалити
      destroyed_msg: Примітку модератора успішно видалено!
    accounts:
      are_you_sure: Ви впевнені?
      avatar: Аватар
      by_domain: Домен
      change_email:
        changed_msg: Поштова адреса аккаунту успішно змінена!
        current_email: Поточна поштова адреса
        label: Змінити поштову адресу
        new_email: Новий e-mail
        submit: Змінити поштову адресу
        title: Змінити поштову адресу для %{username}
        new_email: Новий e-mail
      confirm: Зберегти
      confirmed: Збережено
      confirming: Зберігається
      demote: Усунути
      disable: Вимкнути
      disable_two_factor_authentication: Вимкнути двофакторну авторизацію
      disabled: Вимкнено
      display_name: Відображуване ім'я
      domain: Домен
      edit: Змінити
      email: Email
      email_status: Статус e-mail
      enable: Увімкнути
      enabled: Увімкнено
      feed_url: URL фіду
      followers: Підписники
      followers_url: URL підписників
      follows: Підписки
      inbox_url: Вхідний URL
      ip: IP
      location:
        all: Усі
        local: Локальні
        remote: Віддалені
        title: Розміщення
      login_status: Статус авторизації
      media_attachments: Мультимедійні вкладення
      memorialize: Зробити пам'ятником
      moderation:
        all: Усі
        silenced: Заглушені
        suspended: Заблоковані
        title: Модерація
      moderation_notes: Примітки модераторів
      most_recent_activity: Остання активність
      most_recent_ip: Останній IP
      not_subscribed: Не підписані
      order:
        alphabetic: За алфавітом
        most_recent: За датою
        title: Порядок
      outbox_url: Вихідний URL
      perform_full_suspension: Повне блокування
      profile_url: URL профілю
      promote: Просунути
      protocol: Протокол
      public: Публічний
      push_subscription_expires: Підписка PuSH спливає
      redownload: Оновити аватар
      remove_avatar: Видалити аватар
      resend_confirmation:
        already_confirmed: Цей користувач уже підтверджений
        send: Надіслати підтвердження ще раз
        success: Повідомлення з підтвердженням успішно надіслано!
      reset: Скинути
      reset_password: Зкинути пароль
      resubscribe: Перепідписатися
      role: Дозволи
      roles:
        admin: Адміністратор
        moderator: Модератор
        staff: Персонал
        user: Користувач
      salmon_url: Salmon URL
      search: Пошук
      shared_inbox_url: URL спільного вхідного кошика
      show:
        created_reports: Скарги створені цим аккаунтом
        report: скарга
<<<<<<< HEAD
=======
        created_reports: Скарги створені цим аккаунтом
>>>>>>> 45bc6baa
        targeted_reports: Скарги щодо цього аккаунту
      silence: Глушення
      statuses: Статуси
      subscribe: Підписатися
      title: Акаунти
      unconfirmed_email: Непідтверджений e-mail
      undo_silenced: Зняти глушення
      undo_suspension: Зняти блокування
      unsubscribe: Відписатися
      username: Ім'я користувача
      web: WWW
      by_domain: Домен
      demote: Усунути
      disable: Вимкнути
      disable_two_factor_authentication: Вимкнути двофакторну авторизацію
      disabled: Вимкнено
      email_status: Статус e-mail
      enable: Увімкнути
      enabled: Увімкнено
      inbox_url: Вхідний URL
      login_status: Статус авторизації
      memorialize: Зробити пам'ятником
      promote: Просунути
      resend_confirmation:
        already_confirmed: Цей користувач уже підтверджений
        send: Надіслати підтвердження ще раз
        success: Повідомлення з підтвердженням успішно надіслано!
      unconfirmed_email: Непідтверджений e-mail
    action_logs:
      actions:
<<<<<<< HEAD
        assigned_to_self_report: "%{name} призначив(-ла) скаргу %{target} на себе"
        change_email_user: "%{name} змінив(-ла) поштову адресу користувача %{target}"
        confirm_user: "%{name} підтвердив(-ла) статус поштової адреси користувача %{target}"
        create_custom_emoji: "%{name} вивантажив(-ла) нове емодзі %{target}"
        create_domain_block: "%{name} заблокував(-ла) домен %{target}"
        create_email_domain_block: "%{name} додав(-ла) поштовий домен %{target} до чорного списку"
        demote_user: "%{name} понизив(-ла) %{target}"
        destroy_domain_block: "%{name} розблокував(-ла) домен %{target}"
        destroy_email_domain_block: "%{name} додав(-ла) поштовий домен %{target} до білого списку"
        destroy_status: "%{name} видалив(-ла) статус користувача %{target}"
        disable_2fa_user: "%{name} вимкнув(-ла) двофакторну авторизацію для користувача %{target}"
        disable_custom_emoji: "%{name} вимкнув(-ла) емодзі %{target}"
        disable_user: "%{name} заборонив(-ла) авторизацію користувачу %{target}"
        enable_custom_emoji: "%{name} увімкнув(-ла) емодзі %{target}"
        enable_user: "%{name} увімкнув(-ла) авторизацію користувачу %{target}"
        memorialize_account: "%{name} перетворив(-ла) сторінку %{target} у пам'ятник"
        promote_user: "%{name} підвищив(-ла) користувача %{target}"
        remove_avatar_user: "%{name} прибрав(-ла) аватар користувача %{target}"
        reopen_report: "%{name} перевідкрив(-ла) скаргу %{target}"
        reset_password_user: "%{name} скинув(-ла) пароль користувача %{target}"
        resolve_report: "%{name} розв'язав(-ла) скаргу %{target}"
        silence_account: "%{name} заглушив(-ла) аккаунт %{target}"
        suspend_account: "%{name} заблокував аккаунт користувача %{target}"
        unassigned_report: "%{name} зняв(-ла) призначення скарги %{target}"
        unsilence_account: "%{name} розглушив(-ла) аккаунт %{target}"
        unsuspend_account: "%{name} розблокував аккаунт користувача %{target}"
        update_custom_emoji: "%{name} оновив(-ла) емодзі %{target}"
        update_status: "%{name} змінив(-ла) статус користуача %{target}"
=======
        assigned_to_self_report: '%{name} призначив(-ла) скаргу %{target} на себе'
        change_email_user: '%{name} змінив(-ла) поштову адресу користувача %{target}'
        confirm_user: '%{name} підтвердив(-ла) статус поштової адреси користувача
          %{target}'
        create_custom_emoji: '%{name} вивантажив(-ла) нове емодзі %{target}'
        create_domain_block: '%{name} заблокував(-ла) домен %{target}'
        create_email_domain_block: '%{name} додав(-ла) поштовий домен %{target} до
          чорного списку'
        destroy_domain_block: '%{name} розблокував(-ла) домен %{target}'
        destroy_email_domain_block: '%{name} додав(-ла) поштовий домен %{target} до
          білого списку'
        destroy_status: '%{name} видалив(-ла) статус користувача %{target}'
        disable_2fa_user: '%{name} вимкнув(-ла) двофакторну авторизацію для користувача
          %{target}'
        disable_custom_emoji: '%{name} вимкнув(-ла) емодзі %{target}'
        disable_user: '%{name} заборонив(-ла) авторизацію користувачу %{target}'
        enable_custom_emoji: '%{name} увімкнув(-ла) емодзі %{target}'
        enable_user: '%{name} увімкнув(-ла) авторизацію користувачу %{target}'
        promote_user: '%{name} підвищив(-ла) користувача %{target}'
        remove_avatar_user: '%{name} прибрав(-ла) аватар користувача %{target}'
        reopen_report: '%{name} перевідкрив(-ла) скаргу %{target}'
        reset_password_user: '%{name} скинув(-ла) пароль користувача %{target}'
        suspend_account: '%{name} заблокував аккаунт користувача %{target}'
        unsuspend_account: '%{name} розблокував аккаунт користувача %{target}'
        update_custom_emoji: '%{name} оновив(-ла) емодзі %{target}'
        update_status: '%{name} змінив(-ла) статус користуача %{target}'
        demote_user: '%{name} понизив(-ла) %{target}'
        memorialize_account: '%{name} перетворив(-ла) сторінку %{target} у пам''ятник'
        resolve_report: '%{name} розв''язав(-ла) скаргу %{target}'
        silence_account: '%{name} заглушив(-ла) аккаунт %{target}'
        unassigned_report: '%{name} зняв(-ла) призначення скарги %{target}'
        unsilence_account: '%{name} розглушив(-ла) аккаунт %{target}'
>>>>>>> 45bc6baa
      title: Журнал подій
    custom_emojis:
      by_domain: Домен
      copied_msg: Локальна копія емодзі успішно створена
      copy: Копіювати
      copy_failed_msg: Не вийшло створити локальну копію емодзі
      created_msg: Емодзі успішно створене!
      delete: Видалити
      destroyed_msg: Емодзі усіпішно видалене!
      disable: Вимкнути
      disabled_msg: Емодзі успішно вимкнено
      emoji: Емодзі
      enable: Увімкнути
      enabled_msg: Емодзі успішно увімкнене
      image_hint: PNG розміром до 50 КБ
      listed: У списку
      new:
        title: Додати новий емодзі
      overwrite: Переписати
      shortcode: Шорткод
      shortcode_hint: Мінімум два символи, тільки цифрові й латинські символи або
        нижні підкреслення
      title: Особливі емодзі
      unlisted: Не у списку
      update_failed_msg: Не вийшло оновити емозді
      updated_msg: Емодзі успішно оновлене!
      upload: Вивантажити
    dashboard:
      config: Налаштування
      feature_deletions: Видалення аккаунтів
      feature_invites: Посилання-запрошення
      feature_registrations: Реєстрації
      features: Можливості
      hidden_service: Федерація з прихованими сервісами
      open_reports: відкриті скарги
      recent_users: Останні користувачі
      search: Повнотекстовий пошук
      single_user_mode: Режим одного користувача
      software: Програмне забезпечення
      space: Використання дискового простору
      title: Дашборд
      total_users: користувачів загалом
      trends: Тренди
      week_interactions: дій за цей тиждень
      week_users_active: активно протягом тижня
      week_users_new: користувачів цього тижня
      feature_deletions: Видалення аккаунтів
    domain_blocks:
      add_new: Додати нове
      created_msg: Блокування домену оброблюється
      destroyed_msg: Блокування домену знято
      domain: Домен
      new:
        create: Створити блокування
        hint: Блокування домену не завадить створенню нових акаунтів у базі даних,
          але ретроактивно та автоматично застосує вказані методи модерації для цих
          акаунтів.
        severity:
          desc_html: <strong>Глушення</strong> зробить статуси акаунту невидимими
            для всіх, окрім їхніх підписників. <strong>Блокування</strong> видалить
            увесь контент акаунту, включаючи мультимедійні вкладення та дані профілю.
          noop: Нічого
          silence: Глушення
          suspend: Блокування
        title: Нове блокування домену
      reject_media: Заборонити медіаконтент
      reject_media_hint: Видаляє медіаконтент, збережений локально, і забороняє його
        завантаження у майбутньому. Не має значення у випадку блокування.
      severities:
        noop: Нічого
        silence: Глушення
        suspend: Блокування
      severity: Суворість
      show:
        affected_accounts:
          few: Впливає на %{count} акаунти у базі даних
          many: Впливає на %{count} акаунтів у базі даних
          one: Впливає на один акаунт у базі даних
          other: Впливає на %{count} акаунтів у базі даних
        retroactive:
          silence: Зняти глушення з усіх існуючих акаунтів цього домену
          suspend: Зняти блокування з усіх існуючих акаунтів цього домену
        title: Зняти блокування з домена %{domain}
        undo: Відмінити
      title: Доменні блокування
      undo: Відмінити
    email_domain_blocks:
      add_new: Додати
      created_msg: Успішно додано поштовий домен до чорного списку
      delete: Видалити
      destroyed_msg: Успішно видалено поштовий домен з чорного списку
      domain: Домен
      new:
        create: Додати домен
        title: Нове доменне блокування домену email
      title: Чорний список поштових доменів
    instances:
      account_count: Відомі аккаунти
      domain_name: Домен
      reset: Скинути
      search: Пошук
      title: Відомі інстанції
    invites:
      filter:
        all: Все
        available: Доступно
        expired: Просрочено
        title: Фільтр
      title: Запрошення
    relays:
      status: Статус
    report_notes:
      created_msg: Скарга успішно створена!
      destroyed_msg: Скарга успішно видалена!
    reports:
      account:
        note: примітка
        report: скарга
      action_taken_by: Дія виконана
      are_you_sure: Ви впевнені?
      assign_to_self: Призначити мені
      assigned: Призначений модератор
      comment:
        none: Немає
      created_at: Створено
      id: ID
      mark_as_resolved: Відмітити як вирішену
      mark_as_unresolved: Відмітити як невирішену
      notes:
        create: Додати примітку
        create_and_resolve: Розв'язати з приміткою
        create_and_unresolve: Перевідкрити з приміткою
        delete: Видалити
        placeholder: Опишіть, які дії були виконані, або інші зміни, що стосуються
          справи...
        create_and_resolve: Розв'язати з приміткою
      reopen: Перевідкрити скаргу
      report: 'Скарга #%{id}'
      report_contents: Зміст
      reported_account: Акаунт порушника
      reported_by: Відправник скарги
      resolved: Вирішено
      resolved_msg: Скаргу успішно вирішено!
      silence_account: Заглушити акаунт
      status: Статус
      suspend_account: Заблокувати акаунт
      target: Ціль
      title: Скарги
      unassign: Зняти призначення
      unresolved: Невирішені
      updated_at: Оновлені
      view: Подивитися
    settings:
      activity_api_enabled:
        desc_html: Кількість локальних постів, активних та нових користувачів у тижневих
          розрізах
        title: Публікація агрегованої статистики про активність користувачів
      bootstrap_timeline_accounts:
        title: Підписки за замовчуванням для нових користувачів
      contact_information:
        email: Введіть публічний email
        username: Введіть ім'я користувача
      hero:
        desc_html: Відображається на головній сторінці. Рекомендована як мінімум 600x100
          пікселів. Якщо не вказано, буде використано передпоказ інстанції
        title: Банер інстанції
      peers_api_enabled:
        desc_html: Доменні ім'я, помічені цією інстанцією федисвіту
        title: Опублікувати список знайдених інстанцій
      preview_sensitive_media:
        desc_html: Передпоказ посилання на інших сайтах буде відображати мініатюру
          навіть якщо медіа відмічене як вразливе
        title: Показувати вразливе медія у перепоказі OpenGraph
      registrations:
        closed_message:
          desc_html: Відображається на титульній сторінці, коли реєстрація закрита
            <br>Можна використовувати HTML-теги
          title: Повідомлення про закриту реєстрацію
        deletion:
          desc_html: Дозволити будь-кому видаляти свій аккаунт
          title: Дозволити видалення аккаунтів
        min_invite_role:
          disabled: Ніхто
          title: Дозволити запрошення від
        open:
          desc_html: Дозволити будь-ком створювати аккаунт
          title: Відкрити реєстрацію
      show_known_fediverse_at_about_page:
        desc_html: Коли увімкнено, будуть показані пости з усього відомого федисвіту
          у передпоказі. Інакше будуть показані локальні пости
        title: Показувати доступний федисвіт у передпоказі фіду
      show_staff_badge:
        desc_html: Відмічати персонал на сторінці користувачів
        title: Показувати персонал
      site_description:
        desc_html: Відображається у якості параграфа на титульній сторінці та використовується
          у якості мета-тега.<br>Можна використовувати HTML-теги, особливо <code>&lt;a&gt;</code>
          і <code>&lt;em&gt;</code>.
        title: Опис інстанції
      site_description_extended:
        desc_html: Відображається на сторінці додаткової информації<br>Можна використовувати
          HTML-теги
        title: Розширений опис сайту
      site_terms:
        desc_html: 'Ви можене написати власну політику приватності, умови використанні
          та інші законні штуки<br>

          Можете використовувати HTML теги'
        title: Особливі умови використання
      site_title: Назва сайту
      thumbnail:
        desc_html: Використовується для передпоказів через OpenGraph та API. Бажано
          розміром 1200х640 пікселів.
        title: Мініатюра інстанції
      timeline_preview:
        desc_html: Показувати публічний фід на головній сторінці
        title: Передпоказ фіду
      title: Налаштування сайту
    statuses:
      back_to_account: Назад на сторінку профілю
      batch:
        delete: Видалити
        nsfw_off: Відмітити сприйнятливим
        nsfw_on: Відмітити несприйнятливим
      failed_to_execute: Не вийшло
      media:
        title: Медіа
      no_media: Немає медіа
      title: Статуси аккаунтів
      with_media: З медіа
    subscriptions:
      callback_url: Callback URL
      confirmed: Підтверджено
      expires_in: Спливає через
      last_delivery: Остання доставка
      title: WebSub
      topic: Тема
    title: Адміністрування
  admin_mailer:
    new_report:
      body: '%{reporter} поскаржився(-лася) %{target}'
      body_remote: Хтось з домену %{domain} поскаржився(-лася) %{target}
      subject: Нова скарга до %{instance} (#%{id})
  application_mailer:
    notification_preferences: Змінити налаштування e-mail
    salutation: '%{name},'
    settings: 'Змінити налаштування e-mail: %{link}'
    view: 'Перегляд:'
    view_profile: Показати профіль
    view_status: Показати статус
  applications:
    created: Застосунок успішно створений
    destroyed: Застосунок успішно видалений
    invalid_url: Введена URL неправильна
    regenerate_token: Перегенерувати токен доступу
    token_regenerated: Токен доступу успішне перегенеровано
    warning: Будьте дуже обережні з цими даними. Ніколи не діліться ними ні з ким!
    your_token: Ваш токен доступу
  auth:
    agreement_html: Реєструючись, ви погоджуєтеся виконувати <a href="%{rules_path}">правила
      інстанції</a> та <a href="%{terms_path}">наші умови використання</a>.
    change_password: Пароль
    confirm_email: Підтвердьте e-mail адресу
    delete_account: Видалити аккаунт
    delete_account_html: Якщо ви хочете видалити аккаунт, ви можете <a href="%{path}">перейти
      сюди</a>. Вас попросять підтвердити дію.
    didnt_get_confirmation: Ви не отримали інструкції з підтвердження?
    forgot_password: Забули свій пароль?
    invalid_reset_password_token: Токен скидання паролю неправильний або просрочений.
      Спробуйте попросити новий.
    login: Увійти
    logout: Вийти
    migrate_account: Переїхати до іншого аккаунту
    migrate_account_html: Якщо ви бажаєте, щоб відвідувачі цього акканту були перенаправлені
      до іншого, ви можете <a href="%{path}">налаштувати це тут</a>.
    or: або
    or_log_in_with: Або увійдіть з
    providers:
      cas: CAS
      saml: SAML
    register: Зареєструватися
    register_elsewhere: Зареєструватися на іншому сервері
    resend_confirmation: Повторно відправити інструкції з підтвердження
    reset_password: Скинути пароль
    security: Зміна паролю
    set_new_password: Встановити новий пароль
  authorize_follow:
    already_following: Ви вже підписані на цей аккаунт
    error: На жаль, при пошуку віддаленого аккаунту виникла помилка
    follow: Підписатися
    follow_request: 'Вам надіслали запит на підписку:'
    following: 'Ура! Ви тепер підписані на:'
    post_follow:
      close: Або, ви можете просто закрити вікно.
      return: Перейти до профілю користувача
      web: Перейти до вебу
    title: Підписатися на %{acct}
  datetime:
    distance_in_words:
      about_x_hours: '%{count}г'
      about_x_months: '%{count}міс'
      about_x_years: '%{count}р'
      almost_x_years: '%{count}р'
      half_a_minute: Щойно
      less_than_x_minutes: '%{count}хв'
      less_than_x_seconds: Щойно
      over_x_years: '%{count}р'
      x_days: '%{count}д'
      x_minutes: '%{count}хв'
      x_months: '%{count}міс'
      x_seconds: '%{count}сек'
  deletes:
    bad_password_msg: Гарна спроба, гакери! Неправильний пароль
    confirm_password: Введіть актуальний пароль щоб перевірити що ви це ви
    description_html: Це <strong>безвідворотно і назавжди</strong> видалить контент
      з вашого аккаунту та деактивує його. Ваше ім'я користувача буде залишатися зарезервованим
      для уникнення вашої деперсоналізації.
    proceed: Видалити аккаунт
    success_msg: Ваш аккаунт було успішно видалено
    warning_html: Ми можемо гарантувати видалення контенти <b>лише з цього сайту</b>.
      Контент, що був поширений залишає сліди. Сервери, що є офлайн та ті, що відписалися
      від наших оновлень не запишуть змін до своїх баз даних.
    warning_title: Про доступність поширеного контенту
  errors:
    '403': У Вас немає доступу до перегляду даної сторінки.
    '404': Сторінка, яку Ви шукали, не існує.
    '410': Сторінка, яку Ви шукали, більше не існує.
    '422':
      content: Перевірка безпеки не вдалася. Можливо, Ви блокуєте cookies?
      title: Перевірка безпеки не вдалася.
    '429': Забагато запитів
    '500':
      content: Пробачте, та щось пішло не так з нашого боку.
      title: Ця сторінка неправильна
<<<<<<< HEAD
    noscript_html: Для використання веб-застосунку Mastodon, будь-ласка увімкніть JavaScript. Якщо у вас немає такої можливості, скористайтесь одним із <a href="https://github.com/tootsuite/documentation/blob/master/Using-Mastodon/Apps.md">нативних застосунків</a> для Mastodon для вашої платформи.
=======
    noscript_html: Для використання веб-застосунку Mastodon, будь-ласка увімкніть
      JavaScript. Якщо у вас немає такої можливості, скористайтесь одним із <a href="https://github.com/tootsuite/documentation/blob/master/Using-Mastodon/Apps.md">нативних
      застосунків</a> для Mastodon для вашої платформи.
>>>>>>> 45bc6baa
  exports:
    archive_takeout:
      date: Дата
      download: Завантажити ваш архів
      hint_html: Ви можете зробити запит на архів ваших <strong>постів та вивантаженого
        медіа контенту</strong>. Завантажені дані будуть у форматі ActivityPub, доступні
        для читання будь-яким сумісним програмним забезпеченням. Ви можете робити
        запит на архів кожні 7 днів.
      in_progress: Збираємо ваш архів...
      request: Зробити запит на архів
      size: Розмір
    blocks: Список блокувань
    csv: CSV
    follows: Підписки
    mutes: Список глушення
    storage: Ваш медіаконтент
  filters:
    contexts:
      home: Ваш фід
      notifications: Сповіщення
      public: Публічний фід
      thread: Повідомлення
    edit:
      title: Редагувати фільтр
    errors:
      invalid_context: Контекст неправильний або не був наданий
      invalid_irreversible: Незворотне фільтрування працює тільки в контексті свого
        фіду або сповіщень
    index:
      delete: Видалити
      title: Фільтри
    new:
      title: Додати фільтр
  followers:
    domain: Домен
    explanation_html: Якщо Ви хочете бути впевнені в приватності Ваших статусів, Ви
      повинні мати чітке уявлення про те, хто на Вас підписаний. <strong>Ваші приватні
      статусі відправляються усім сайтам, на яких у Вас є підписники</strong>. Рекомендуємо
      видалити з підписників користувачів інстанцій, адміністрації чи програмному
      забезпеченню яких Ви не довіряєте.
    followers_count: Кількість підписників
    lock_link: Закрийте акаунт
    purge: Видалити з підписників
    success:
      one: У процесі м'якого блокування підписників з одного домену...
      other: У процесі м'якого блокування підписників з %{count} доменів...
    true_privacy_html: Будь ласка, помітьте, що <strong>справжняя конфіденційність
      може бути досягнена тільки за допомогою end-to-end шифрування</strong>.
    unlocked_warning_html: Хто завгодно може підписатися на Вас та отримати доступ
      до перегляду Ваших приватних статусів. %{lock_link}, щоб отримати можливість
      роздивлятися та вручну підтверджувати запити щодо підписки.
    unlocked_warning_title: Ваш аккаунт не закритий для підписки
  generic:
    changes_saved_msg: Зміни успішно збережені!
    save_changes: Зберегти зміни
    validation_errors:
      one: Щось тут не так! Будь ласка, ознайомтеся з помилкою нижче
      other: Щось тут не так! Будь ласка, ознайомтеся з %{count} помилками нижче
  imports:
    preface: Вы можете завантажити деякі дані, наприклад, списки людей, на яких Ви
      підписані чи яких блокуєте, в Ваш акаунт на цій інстанції з файлів, експортованих
      з іншої інстанції.
    success: Ваші дані були успішно загружені та будуть оброблені в найближчий момент
    types:
      blocking: Список блокувань
      following: Підписки
      muting: Список глушення
    upload: Завантажити
  in_memoriam_html: Пам'ятник.
  invites:
    delete: Деактивувати
    expired: Вийшов
    expires_in:
      '1800': 30 хвилин
      '21600': 6 годин
      '3600': 1 година
      '43200': 12 годин
      '604800': 1 тиждень
      '86400': 1 день
    expires_in_prompt: Ніколи
    generate: Згенерувати
    invited_by: 'Вас запросив(-ла):'
    max_uses:
      one: 1 використання
      other: '%{count} використань'
    max_uses_prompt: Без обмеження
    prompt: Генеруйте та діліться посиланням з іншими для надання доступу до сайту
    table:
      expires_at: Час роботи
      uses: Використання
    title: Запросити людей
  lists:
    errors:
      limit: Ви досягнули максимальної кількості списків
  media_attachments:
    validations:
      images_and_video: Не можна додати відео до статусу з зображеннями
      too_many: Не можна додати більше 4 файлів
  migrations:
    acct: username@domain нового аккаунту
    currently_redirecting: 'Ваш профіль налаштований перенаправляти на:'
    proceed: Зберегти
    updated_msg: Переїзд вашого аккаунту успішно оновлений!
  moderation:
    title: Модерація
  notification_mailer:
    digest:
      action: Показати усі сповіщення
      body: Коротко про пропущене вами з Вашого останнього входу %{since}
      mention: '%{name} згадав(-ла) Вас в:'
      new_followers_summary:
        few: У Вас з'явилось %{count} нових підписники! Чудово!
        many: У Вас з'явилось %{count} нових підписників! Чудово!
        one: Також, у Вас з'явився новий підписник, коли ви були відсутні! Ура!
        other: Також, у Вас з'явилось %{count} нових підписників, поки ви були відсутні!
          Чудово!
      subject:
        few: '%{count} нові сповіщення з Вашого останнього входу 🐘'
        many: '%{count} нових сповіщень з Вашого останнього входу 🐘'
        one: 1 нове сповіщення з Вашого останнього входу 🐘
        other: '%{count} нових сповіщень з Вашого останнього входу 🐘'
      title: Поки ви були відсутні...
    favourite:
      body: 'Ваш статус подобається %{name}:'
      subject: Користувачу %{name} сподобався ваш статус
      title: Нове вподобання
    follow:
      body: '%{name} тепер підписаний на вас!'
      subject: '%{name} тепер підписаний(-а) на вас'
      title: Новий підписник
    follow_request:
      action: Керувати запитами на підписку
      body: '%{name} запитав Вас про підписку'
      subject: '%{name} хоче підписатися на Вас'
      title: Новий запит на підписку
    mention:
      action: Відповісти
      body: 'Вас згадав(-ла) %{name} в:'
      subject: Вас згадав(-ла) %{name}
      title: Нова згадка
    reblog:
      body: 'Ваш статус було передмухнуто %{name}:'
      subject: '%{name} передмухнув ваш статус'
      title: Нове передмухування
  number:
    human:
      decimal_units:
        format: '%n%u'
        units:
          billion: млрд
          million: млн
          quadrillion: квдрл
          thousand: тис
          trillion: трлн
          unit: ''
  pagination:
    newer: Новіше
    next: Далі
    prev: Назад
    truncate: '&hellip;'
  preferences:
    languages: Мови
    other: Інше
    publishing: Публікація
    web: Веб
  remote_follow:
    acct: Введіть username@domain, яким ви хочете підписатися
    missing_resource: Пошук потрібного перенаправлення URL для Вашого аккаунта закінчився
      невдачею
    no_account_html: Не маєте аккаунту? Не біда, ви можете <a href='%{sign_up_path}'
      target='_blank'>зареєструватися</a>
    proceed: Перейти до підписки
    prompt: 'Ви хочете підписатися на:'
  remote_unfollow:
    error: Помилка
    title: Заголовок
    unfollowed: Відписані
  sessions:
    activity: Остання активність
    browser: Браузер
    browsers:
      alipay: Alipay
      blackberry: Blackberry
      chrome: Chrome
      edge: Microsoft Edge
      electron: Electron
      firefox: Firefox
      generic: Невідомий браузер
      ie: Internet Explorer
      micro_messenger: MicroMessenger
      nokia: Nokia S40 Ovi Browser
      opera: Opera
      otter: Otter
      phantom_js: PhantomJS
      qq: QQ Browser
      safari: Safari
      uc_browser: UCBrowser
      weibo: Weibo
    current_session: Активна сесія
<<<<<<< HEAD
    description: "%{browser} на %{platform}"
=======
    description: '%{browser} на %{platform}'
>>>>>>> 45bc6baa
    explanation: Це веб-браузери, нині авторизовані до вашого аккаунту Mastodon.
    ip: IP
    platforms:
      adobe_air: Adobe Air
      android: Android
      blackberry: Blackberry
      chrome_os: ChromeOS
      firefox_os: Firefox OS
      ios: iOS
      linux: Linux
      mac: Mac
      other: невідома платформа
      windows: Windows
      windows_mobile: Windows Mobile
      windows_phone: Windows Phone
    revoke: Закінчити
    revoke_success: Сесія успішно закінчена
    title: Сесії
  settings:
    authorized_apps: Авторизовані застосунки
    back: Назад у Mastodon
    delete: Видалення аккаунту
    development: Розробка
    edit_profile: Редагувати профіль
    export: Експорт даних
    followers: Авторизовані підписники
    import: Імпорт
    migrate: Міграція акаунту
    notifications: Сповіщення
    preferences: Налаштування
    settings: Опції
    two_factor_authentication: Двофакторна авторизація
    your_apps: Ваші затосунки
  statuses:
    attached:
      description: 'Прикріплено: %{attached}'
      image:
        one: '%{count} картинка'
        other: '%{count} картинки'
      video:
        one: '%{count} відео'
        other: '%{count} відео'
    boosted_from_html: Просунуто від %{acct_link}
    content_warning: 'Попередження про контент: %{warning}'
    disallowed_hashtags:
      one: 'містив заборонений хештеґ: %{tags}'
      other: 'містив заборонені хештеґи: %{tags}'
    language_detection: Автоматично визначати мову
    open_in_web: Відкрити у вебі
    over_character_limit: перевищено ліміт символів (%{max})
    pin_errors:
      limit: Ви вже закріпили максимальну кількість постів
      ownership: Не можна закріпити чужий пост
      private: Не можна закріпити непублічний пост
      reblog: Не можна закріпити просунутий пост
    show_more: Детальніше
    title: '%{name}: "%{quote}"'
    visibilities:
      private: Для підписників
      private_long: Показувати тільки підписникам
      public: Для всіх
      public_long: Показувати всім
      unlisted: Приховувати зі стрічок
      unlisted_long: Показувати всім, але не відображати в публічних стрічках
  stream_entries:
    pinned: Закріплений пост
    reblogged: передмухнув(-ла)
    sensitive_content: Несприйнятливий контент
  terms:
    title: Умови використання та Політика приватності %{instance}
  themes:
    contrast: Висока контрасність
    default: Mastodon
    mastodon-light: Mastodon (світла)
  time:
    formats:
      default: '%b %d, %Y, %H:%M'
  two_factor_authentication:
    code_hint: Для підтверждення введіть код, згенерований застосунком аутентифікатора
    description_html: При увімкненні <strong>двофакторної аутентифікації</strong>,
      вхід буде вимагати від Вас використовування Вашого телефона, який згенерує вхідний
      код.
    disable: Вимкнути
    enable: Увімкнути
    enabled: Двофакторна аутентифікація увімкнена
    enabled_success: Двофакторна аутентифікація успішно увімкнена
    generate_recovery_codes: Згенерувати коди відновлення
    instructions_html: <strong>Відскануйте цей QR-код за допомогою Google Authenticator
      чи іншого TOTP-застосунку на Вашому телефоні</strong>. З цього моменту він буде
      генерувати коди, які буде необхідно ввести для входу.
    lost_recovery_codes: Коди відновлення дозволяють повернути доступ до акаунту у
      випадку втрати телефону. Якщо Ви втратили Ваші коди відновлення, Ви можете знову
      згенерувати їх тут. Тоді ваші старі коди відновлення будуть анульовані.
    manual_instructions: 'Якщо Ви не можете відсканувати QR-код та хочете ввести його
      вручну, секрет представлений тут відкритим текстом:'
    recovery_codes: Запасні коди відновлення
    recovery_codes_regenerated: Коди відновлення успішно згенеровані
    recovery_instructions_html: У випадку втрати доступу до вашого телефону ви можете
      використати один з кодів відновлення, вказаних нижче, щоб повернути доступ до
      акаунту. Тримайте коди відновлення у безпеці, наприклад, роздруйте їх та зберігайте
      їх з іншими важливими документами.
    setup: Налаштувати
    wrong_code: Введений код неправильний! Чи правильно встановлений час на сервері
      та пристрої?
  user_mailer:
    backup_ready:
      explanation: Ви зробили запит на повний архів вашого аккаунту Mastodon. Він
        вже готовий для завантаження!
      subject: Ваш архів готовий до завантаження
      title: Винесення архіву
    welcome:
      edit_profile_action: Налаштувати профіль
      edit_profile_step: Ви можете налаштувати профіль під себе завантаживши аватар,
        шпалери, змінивши відображуване ім'я тощо. Якщо ви захочете переглядати нових
        підписників до того, як вони зможуть підписатися на вас, ви можете заблокувати
        свій аккаунт.
      explanation: Ось декілька порад для початку
      final_action: Почати постити
      final_step: 'Почність постити! Навіть не підписавшись на вас, інші зможуть побачити
        ваші пости, наприкоал, у локальному фіді та у хештеґах. Якщо ви хочете представитися,
        можете скористатися хештеґом #introductions.'
      full_handle: Ваше звернення
      full_handle_hint: Те, що ви хочете сказати друзям, щоб вони могли написати вам
        або підписатися з інших сайтів.
      review_preferences_action: Змінити налаштування
      review_preferences_step: Переконайтеся у тому, що ви налаштували все необхідне,
        як от які e-mail повідомлення ви хочете отримувати, або який рівень приватності
        ви хочете встановити вашим постам за замовчуванням. Якщо хочете, ви можете
        увімкнути автоматичне програвання GIF анімацій.
      subject: Ласкаво просимо до Mastodon
      tip_bridge_html: Якщо ви прийшли до нас із Twitter, ви можете знайти ваших друзів
        на Mastodon, скориставшись <a href="%{bridge_url}">проміжним застосунком</a>.
        Проте він працює тільки, якщо вони теж користуються проміжним застосунком!
      tip_federated_timeline: Федерований фід є широким поглядом на мережу Mastodon.
        Але він включає лише людей, на яких підписані ваші сусіди по сайту, тому він
        не є повним.
      tip_following: Ви автоматично підписані на адміністратора(-ів) сервера. Для
        того, щоб знайти ще цікавих людей, дослідіть локальний та федерований фіди.
      tip_local_timeline: Локальний фід - це погляд згори на людей на %{instance}.
        Це ваші прямі сусіди!
      tip_mobile_webapp: Якщо ваш мобільний браузер пропонує вам додати Mastodon на
        робочий стіл, ви можете отримувати push-сповіщення. Все може виглядати як
        нативний застосунок у багатьох речах.
      tips: Поради
      title: Ласкаво просимо, %{name}!
  users:
    invalid_email: Введена адреса e-mail неправильна
    invalid_otp_token: Введено неправильний код
    otp_lost_help_html: Якщо ви втратили доступ до обох, ви можете отримати доступ
      з %{email}<|MERGE_RESOLUTION|>--- conflicted
+++ resolved
@@ -10,27 +10,16 @@
       зможете спілкуватись з усіма іншими. Будь-який користувач може запустити власну
       інстанцію Mastodon та без проблем брати участь в <em>соціальній мережі</em>.
     about_this: Про цю інстанцію
-    administered_by: 'Адміністратор:'
-    api: API
     closed_registrations: На даний момент реєстрація на цій інстанції закрита.
     contact: Зв'язатися
     contact_missing: Не зазначено
-    contact_unavailable: Недоступно
-    documentation: Документація
-    extended_description_html: |
-      <h3>Гарне місце для правил</h3>
-      <p>Детальний опис ще не налаштований.</p>
+    description_headline: Що таке %{domain}?
+    domain_count_after: іншими інстанціями
+    domain_count_before: Зв'язаний з
     features:
-      humane_approach_body: Навчаючись з помилок інших соціальних мереж, Mastodon націлений на етичні рішення для боротьби з направильним використанням соціальних медіа.
       humane_approach_title: Більш людський підхід
-      not_a_product_body: Mastodon - це некомерційна мережа. Ніякої реклами, збору даних і залізних стін. Тут немає центральної влади.
-      not_a_product_title: Ви - особистість, а не продукт
       real_conversation_title: Побудований для справжньої розмови
-      within_reach_body: Велика кількість застосунків для iOS, Android та інших платформ, завдяки дружній до розробника екосистемі дозволяє бути на звязку з друзями звідусіль.
       within_reach_title: Завжди на звязку
-<<<<<<< HEAD
-    generic_description: "%{domain} є одним сервером у мережі"
-=======
       humane_approach_body: Навчаючись з помилок інших соціальних мереж, Mastodon
         націлений на етичні рішення для боротьби з направильним використанням соціальних
         медіа.
@@ -41,20 +30,15 @@
         завдяки дружній до розробника екосистемі дозволяє бути на звязку з друзями
         звідусіль.
     generic_description: '%{domain} є одним сервером у мережі'
->>>>>>> 45bc6baa
     hosted_on: Mastodon розміщено на %{domain}
     learn_more: Дізнатися більше
     other_instances: Інші інстанції
-    privacy_policy: Політика приватності
     source_code: Вихідний код
     status_count_after: статусів
     status_count_before: Опубліковано
-    terms: Правила використання
     user_count_after: користувачів
     user_count_before: Тут живе
     what_is_mastodon: Що таке Mastodon?
-<<<<<<< HEAD
-=======
     administered_by: 'Адміністратор:'
     api: API
     contact_unavailable: Недоступно
@@ -66,19 +50,12 @@
       '
     privacy_policy: Політика приватності
     terms: Правила використання
->>>>>>> 45bc6baa
   accounts:
     follow: Підписатися
     followers: Підписники
     following: Підписаний(-а)
-    joined: Приєднався %{date}
     media: Медіа
-<<<<<<< HEAD
-    moved_html: "%{name} переїхав на %{new_profile_link}:"
-    network_hidden: Ця інформація недоступна
-=======
     moved_html: '%{name} переїхав на %{new_profile_link}:'
->>>>>>> 45bc6baa
     nothing_here: Тут нічого немає!
     people_followed_by: Люди, на яких підписаний(-а) %{name}
     people_who_follow: Підписники %{name}
@@ -101,43 +78,31 @@
     accounts:
       are_you_sure: Ви впевнені?
       avatar: Аватар
-      by_domain: Домен
       change_email:
         changed_msg: Поштова адреса аккаунту успішно змінена!
         current_email: Поточна поштова адреса
         label: Змінити поштову адресу
-        new_email: Новий e-mail
         submit: Змінити поштову адресу
         title: Змінити поштову адресу для %{username}
         new_email: Новий e-mail
       confirm: Зберегти
       confirmed: Збережено
       confirming: Зберігається
-      demote: Усунути
-      disable: Вимкнути
-      disable_two_factor_authentication: Вимкнути двофакторну авторизацію
-      disabled: Вимкнено
       display_name: Відображуване ім'я
       domain: Домен
       edit: Змінити
       email: Email
-      email_status: Статус e-mail
-      enable: Увімкнути
-      enabled: Увімкнено
       feed_url: URL фіду
       followers: Підписники
       followers_url: URL підписників
       follows: Підписки
-      inbox_url: Вхідний URL
       ip: IP
       location:
         all: Усі
         local: Локальні
         remote: Віддалені
         title: Розміщення
-      login_status: Статус авторизації
       media_attachments: Мультимедійні вкладення
-      memorialize: Зробити пам'ятником
       moderation:
         all: Усі
         silenced: Заглушені
@@ -154,16 +119,11 @@
       outbox_url: Вихідний URL
       perform_full_suspension: Повне блокування
       profile_url: URL профілю
-      promote: Просунути
       protocol: Протокол
       public: Публічний
       push_subscription_expires: Підписка PuSH спливає
       redownload: Оновити аватар
       remove_avatar: Видалити аватар
-      resend_confirmation:
-        already_confirmed: Цей користувач уже підтверджений
-        send: Надіслати підтвердження ще раз
-        success: Повідомлення з підтвердженням успішно надіслано!
       reset: Скинути
       reset_password: Зкинути пароль
       resubscribe: Перепідписатися
@@ -177,18 +137,13 @@
       search: Пошук
       shared_inbox_url: URL спільного вхідного кошика
       show:
+        report: скарга
         created_reports: Скарги створені цим аккаунтом
-        report: скарга
-<<<<<<< HEAD
-=======
-        created_reports: Скарги створені цим аккаунтом
->>>>>>> 45bc6baa
         targeted_reports: Скарги щодо цього аккаунту
       silence: Глушення
       statuses: Статуси
       subscribe: Підписатися
       title: Акаунти
-      unconfirmed_email: Непідтверджений e-mail
       undo_silenced: Зняти глушення
       undo_suspension: Зняти блокування
       unsubscribe: Відписатися
@@ -213,36 +168,6 @@
       unconfirmed_email: Непідтверджений e-mail
     action_logs:
       actions:
-<<<<<<< HEAD
-        assigned_to_self_report: "%{name} призначив(-ла) скаргу %{target} на себе"
-        change_email_user: "%{name} змінив(-ла) поштову адресу користувача %{target}"
-        confirm_user: "%{name} підтвердив(-ла) статус поштової адреси користувача %{target}"
-        create_custom_emoji: "%{name} вивантажив(-ла) нове емодзі %{target}"
-        create_domain_block: "%{name} заблокував(-ла) домен %{target}"
-        create_email_domain_block: "%{name} додав(-ла) поштовий домен %{target} до чорного списку"
-        demote_user: "%{name} понизив(-ла) %{target}"
-        destroy_domain_block: "%{name} розблокував(-ла) домен %{target}"
-        destroy_email_domain_block: "%{name} додав(-ла) поштовий домен %{target} до білого списку"
-        destroy_status: "%{name} видалив(-ла) статус користувача %{target}"
-        disable_2fa_user: "%{name} вимкнув(-ла) двофакторну авторизацію для користувача %{target}"
-        disable_custom_emoji: "%{name} вимкнув(-ла) емодзі %{target}"
-        disable_user: "%{name} заборонив(-ла) авторизацію користувачу %{target}"
-        enable_custom_emoji: "%{name} увімкнув(-ла) емодзі %{target}"
-        enable_user: "%{name} увімкнув(-ла) авторизацію користувачу %{target}"
-        memorialize_account: "%{name} перетворив(-ла) сторінку %{target} у пам'ятник"
-        promote_user: "%{name} підвищив(-ла) користувача %{target}"
-        remove_avatar_user: "%{name} прибрав(-ла) аватар користувача %{target}"
-        reopen_report: "%{name} перевідкрив(-ла) скаргу %{target}"
-        reset_password_user: "%{name} скинув(-ла) пароль користувача %{target}"
-        resolve_report: "%{name} розв'язав(-ла) скаргу %{target}"
-        silence_account: "%{name} заглушив(-ла) аккаунт %{target}"
-        suspend_account: "%{name} заблокував аккаунт користувача %{target}"
-        unassigned_report: "%{name} зняв(-ла) призначення скарги %{target}"
-        unsilence_account: "%{name} розглушив(-ла) аккаунт %{target}"
-        unsuspend_account: "%{name} розблокував аккаунт користувача %{target}"
-        update_custom_emoji: "%{name} оновив(-ла) емодзі %{target}"
-        update_status: "%{name} змінив(-ла) статус користуача %{target}"
-=======
         assigned_to_self_report: '%{name} призначив(-ла) скаргу %{target} на себе'
         change_email_user: '%{name} змінив(-ла) поштову адресу користувача %{target}'
         confirm_user: '%{name} підтвердив(-ла) статус поштової адреси користувача
@@ -275,7 +200,6 @@
         silence_account: '%{name} заглушив(-ла) аккаунт %{target}'
         unassigned_report: '%{name} зняв(-ла) призначення скарги %{target}'
         unsilence_account: '%{name} розглушив(-ла) аккаунт %{target}'
->>>>>>> 45bc6baa
       title: Журнал подій
     custom_emojis:
       by_domain: Домен
@@ -305,7 +229,6 @@
       upload: Вивантажити
     dashboard:
       config: Налаштування
-      feature_deletions: Видалення аккаунтів
       feature_invites: Посилання-запрошення
       feature_registrations: Реєстрації
       features: Можливості
@@ -406,7 +329,6 @@
       mark_as_unresolved: Відмітити як невирішену
       notes:
         create: Додати примітку
-        create_and_resolve: Розв'язати з приміткою
         create_and_unresolve: Перевідкрити з приміткою
         delete: Видалити
         placeholder: Опишіть, які дії були виконані, або інші зміни, що стосуються
@@ -610,13 +532,9 @@
     '500':
       content: Пробачте, та щось пішло не так з нашого боку.
       title: Ця сторінка неправильна
-<<<<<<< HEAD
-    noscript_html: Для використання веб-застосунку Mastodon, будь-ласка увімкніть JavaScript. Якщо у вас немає такої можливості, скористайтесь одним із <a href="https://github.com/tootsuite/documentation/blob/master/Using-Mastodon/Apps.md">нативних застосунків</a> для Mastodon для вашої платформи.
-=======
     noscript_html: Для використання веб-застосунку Mastodon, будь-ласка увімкніть
       JavaScript. Якщо у вас немає такої можливості, скористайтесь одним із <a href="https://github.com/tootsuite/documentation/blob/master/Using-Mastodon/Apps.md">нативних
       застосунків</a> для Mastodon для вашої платформи.
->>>>>>> 45bc6baa
   exports:
     archive_takeout:
       date: Дата
@@ -816,11 +734,7 @@
       uc_browser: UCBrowser
       weibo: Weibo
     current_session: Активна сесія
-<<<<<<< HEAD
-    description: "%{browser} на %{platform}"
-=======
     description: '%{browser} на %{platform}'
->>>>>>> 45bc6baa
     explanation: Це веб-браузери, нині авторизовані до вашого аккаунту Mastodon.
     ip: IP
     platforms:
