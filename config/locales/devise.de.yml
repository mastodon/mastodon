--- conflicted
+++ resolved
@@ -55,15 +55,9 @@
         subject: 'Mastodon: Zwei‐Faktor‐Authentifizierung aktiviert'
         title: 2FA aktiviert
       two_factor_recovery_codes_changed:
-<<<<<<< HEAD
-        explanation: Die vorherigen Wiederherstellungscodes wurden ungültig gemacht und es wurden neue generiert.
-        subject: 'Zwei-Faktor-Wiederherstellungscodes neu generiert'
-        title: 2FA Wiederherstellungscodes geändert
-=======
         explanation: Die vorherigen Wiederherstellungscodes wurden ungültig gemacht und es wurden neue erstellt.
-        subject: 'Mastodon: Zwei-Faktor-Wiederherstellungscodes neu erstellt'
+        subject: 'Zwei-Faktor-Wiederherstellungscodes neu erstellt'
         title: 2FA-Wiederherstellungscodes geändert
->>>>>>> 363bedd0
       unlock_instructions:
         subject: 'Konto entsperren'
       webauthn_credential:
