fr:
  simple_form:
    hints:
      defaults:
        avatar: Au format PNG, GIF ou JPG. 2 Mo maximum. Sera réduit à 400x400px
        bot: Ce compte exécute principalement des actions automatisées et pourrait
          ne pas être surveillé
        digest: Uniquement envoyé après une longue période d’inactivité et uniquement
          si vous avez reçu des messages personnels pendant votre absence
        display_name:
          one: <span class="name-counter">1</span> caractère restant
          other: <span class="name-counter">%{count}</span> caractères restants
        fields: Vous pouvez avoir jusqu'à 4 éléments affichés en tant que tableau
          sur votre profil
        header: Au format PNG, GIF ou JPG. 2 Mo maximum. Sera réduit à 700x335px
        locked: Vous devrez approuver chaque abonné⋅e et vos statuts ne s’afficheront
          qu’à vos abonné⋅es
        note:
          one: <span class="note-counter">1</span> caractère restant
          other: <span class="note-counter">%{count}</span> caractères restants
        setting_hide_network: Ceux que vous suivez et ceux qui vous suivent ne seront
          pas affichés sur votre profil
        setting_noindex: Affecte votre profil public ainsi que vos statuts
        setting_theme: Affecte l’apparence de Mastodon quand vous êtes connecté·e
          depuis n’importe quel appareil.
        autofollow: Les personnes qui s'inscrivent grâce à l'invitation vous suivront
          automatiquement
      imports:
        data: Un fichier CSV généré par une autre instance de Mastodon
      sessions:
<<<<<<< HEAD
        otp: 'Entrez le code d’authentification à deux facteurs généré par votre téléphone ou utilisez un de vos codes de récupération :'
=======
        otp: 'Entrez le code d’authentification à deux facteurs généré par votre téléphone
          ou utilisez un de vos codes de récupération :'
      user:
        filtered_languages: Les langues sélectionnées seront filtrées hors de vos
          fils publics pour vous
>>>>>>> 60d2d169
    labels:
      account:
        fields:
          name: Étiquette
          value: Contenu
      defaults:
        avatar: Image de profil
        bot: Ceci est un robot
        confirm_new_password: Confirmation du nouveau mot de passe
        confirm_password: Confirmation du mot de passe
        current_password: Mot de passe actuel
        data: Données
        display_name: Nom public
        email: Adresse courriel
        expires_in: Expire après
        fields: Métadonnées du profil
        header: Image d’en-tête
        locale: Langue
        locked: Verrouiller le compte
        max_uses: Nombre maximum d'utilisations
        new_password: Nouveau mot de passe
        note: Présentation
        otp_attempt: Code d’identification à deux facteurs
        password: Mot de passe
        setting_auto_play_gif: Lire automatiquement les GIFs animés
        setting_boost_modal: Afficher une fenêtre de confirmation avant de partager
        setting_default_privacy: Confidentialité des statuts
        setting_default_sensitive: Toujours marquer les médias comme sensibles
        setting_delete_modal: Afficher une fenêtre de confirmation avant de supprimer
          un pouet
        setting_display_sensitive_media: Toujours afficher les médias marqués comme
          sensibles
        setting_hide_network: Cacher votre réseau
        setting_noindex: Demander aux moteurs de recherche de ne pas indexer vos informations
          personnelles
        setting_reduce_motion: Réduire la vitesse des animations
        setting_system_font_ui: Utiliser la police par défaut du système
        setting_theme: Thème du site
        setting_unfollow_modal: Afficher une fenêtre de confirmation avant de vous
          désabonner d’un compte
        severity: Sévérité
        type: Type d’import
        username: Identifiant
        username_or_email: Nom d'utilisateur ou courriel
        autofollow: Invitation à suivre votre compte
      interactions:
        must_be_follower: Masquer les notifications des personnes qui ne vous suivent
          pas
        must_be_following: Masquer les notifications des personnes que vous ne suivez
          pas
        must_be_following_dm: Bloquer les messages directs des personnes que vous
          ne suivez pas
      notification_emails:
        digest: Envoyer des courriels récapitulatifs
        favourite: Envoyer un courriel lorsque quelqu’un ajoute mes statuts à ses
          favoris
        follow: Envoyer un courriel lorsque quelqu’un me suit
        follow_request: Envoyer un courriel lorsque quelqu’un demande à me suivre
        mention: Envoyer un courriel lorsque quelqu’un me mentionne
        reblog: Envoyer un courriel lorsque quelqu’un partage mes statuts
    'no': Non
    required:
      mark: '*'
      text: Champs requis
    'yes': Oui<|MERGE_RESOLUTION|>--- conflicted
+++ resolved
@@ -28,15 +28,8 @@
       imports:
         data: Un fichier CSV généré par une autre instance de Mastodon
       sessions:
-<<<<<<< HEAD
-        otp: 'Entrez le code d’authentification à deux facteurs généré par votre téléphone ou utilisez un de vos codes de récupération :'
-=======
         otp: 'Entrez le code d’authentification à deux facteurs généré par votre téléphone
           ou utilisez un de vos codes de récupération :'
-      user:
-        filtered_languages: Les langues sélectionnées seront filtrées hors de vos
-          fils publics pour vous
->>>>>>> 60d2d169
     labels:
       account:
         fields:
