---
fr:
  simple_form:
    hints:
      account_alias:
        acct: Spécifiez l’identifiant@domaine du compte que vous souhaitez migrer
      account_migration:
        acct: Spécifiez l’identifiant@domaine du compte vers lequel vous souhaitez déménager
      account_warning_preset:
        text: Vous pouvez utiliser la syntaxe des messages, comme les URL, les hashtags et les mentions
        title: Facultatif. Invisible pour le destinataire
      admin_account_action:
        include_statuses: L’utilisateur verra quels messages sont la source de l’action de modération ou de l’avertissement
        send_email_notification: L’utilisateur recevra une explication de ce qu’il s’est passé avec son compte
        text_html: Optionnel. Vous pouvez utilisez la syntaxe des messages. Vous pouvez <a href="%{path}">ajouter des modèles d’avertissement</a> pour économiser du temps
        type_html: Choisir que faire avec <strong>%{acct}</strong>
        types:
          disable: Empêcher l’utilisateur d’utiliser son compte, mais ne pas supprimer ou masquer son contenu.
          none: Utilisez ceci pour envoyer un avertissement à l’utilisateur, sans déclencher aucune autre action.
          sensitive: Forcer toutes les pièces jointes de cet utilisateur à être signalées comme sensibles.
          silence: Empêcher l’utilisateur de poster avec une visibilité publique, cacher ses messages et ses notifications aux personnes qui ne les suivent pas.
          suspend: Empêcher toute interaction depuis ou vers ce compte et supprimer son contenu. Réversible dans les 30 jours.
        warning_preset_id: Optionnel. Vous pouvez toujours ajouter un texte personnalisé à la fin de la présélection
      announcement:
        all_day: Si coché, seules les dates de l’intervalle de temps seront affichées
        ends_at: Optionnel. L’annonce sera automatiquement dépubliée à ce moment
        scheduled_at: Laisser vide pour publier l’annonce immédiatement
        starts_at: Optionnel. Si votre annonce est liée à une période spécifique
<<<<<<< HEAD
        text: Vous pouvez utiliser la syntaxe des messages. Veuillez prendre en compte l’espace que l'annonce prendra sur l’écran de l'utilisateur
=======
        text: Vous pouvez utiliser la syntaxe des messages. Veuillez prendre en compte l’espace que l'annonce prendra sur l’écran de l'utilisateur·rice
      appeal:
        text: Vous ne pouvez faire appel d'une sanction qu'une seule fois
>>>>>>> 8c7223f4
      defaults:
        autofollow: Les personnes qui s’inscrivent grâce à l’invitation vous suivront automatiquement
        avatar: Au format PNG, GIF ou JPG. %{size} maximum. Sera réduit à %{dimensions}px
        bot: Ce compte exécute principalement des actions automatisées et pourrait ne pas être surveillé
        context: Un ou plusieurs contextes où le filtre devrait s’appliquer
        current_password: Pour des raisons de sécurité, veuillez saisir le mot de passe du compte courant
        current_username: Pour confirmer, veuillez saisir le nom d'utilisateur du compte courant
        digest: Uniquement envoyé après une longue période d’inactivité et uniquement si vous avez reçu des messages personnels pendant votre absence
<<<<<<< HEAD
        discoverable: L’annuaire des profils est une autre façon pour votre compte d’atteindre une plus grande audience
        discoverable_no_directory: Permettre à des inconnu·e·s de découvrir votre compte par le biais des recommandations et autres fonctionnalités
=======
        discoverable: Permettre à votre compte d’être découvert par des inconnus par le biais de recommandations, de tendances et d’autres fonctionnalités
>>>>>>> 8c7223f4
        email: Vous recevrez un courriel de confirmation
        fields: Vous pouvez avoir jusqu’à 4 éléments affichés en tant que tableau sur votre profil
        header: Au format PNG, GIF ou JPG. %{size} maximum. Sera réduit à %{dimensions}px
        inbox_url: Copiez l’URL depuis la page d’accueil du relais que vous souhaitez utiliser
        irreversible: Les messages filtrés disparaîtront pour toujours, même si le filtre est supprimé plus tard
        locale: La langue de l’interface, des courriels et des notifications
        locked: Nécessite que vous approuviez manuellement chaque abonné
        password: Utilisez au moins 8 caractères
        phrase: Sera filtré peu importe la casse ou l’avertissement de contenu du message
        scopes: À quelles APIs l’application sera autorisée à accéder. Si vous sélectionnez une permission générale, vous n’avez pas besoin de sélectionner les permissions plus précises.
        setting_aggregate_reblogs: Ne pas afficher les nouveaux partages pour les messages déjà récemment partagés (n’affecte que les partages futurs)
        setting_default_sensitive: Les médias sensibles sont cachés par défaut et peuvent être révélés d’un simple clic
        setting_display_media_default: Masquer les médias marqués comme sensibles
        setting_display_media_hide_all: Toujours masquer les médias
        setting_display_media_show_all: Toujours montrer les médias
        setting_hide_network: Ceux que vous suivez et ceux qui vous suivent ne seront pas affichés sur votre profil
        setting_noindex: Affecte votre profil public ainsi que vos messages
        setting_show_application: Le nom de l’application que vous utilisez pour publier sera affichée dans la vue détaillée de vos messages
        setting_use_blurhash: Les dégradés sont basés sur les couleurs des images cachées mais n’en montrent pas les détails
        setting_use_pending_items: Cacher les mises à jour des fils d’actualités derrière un clic, au lieu de les afficher automatiquement
        username: Votre nom d’utilisateur sera unique sur %{domain}
        whole_word: Si le mot-clé ou la phrase est alphanumérique, alors le filtre ne sera appliqué que s’il correspond au mot entier
      domain_allow:
        domain: Ce domaine pourra récupérer des données de ce serveur et les données entrantes seront traitées et stockées
      email_domain_block:
        domain: Cela peut être le nom de domaine qui apparaît dans l'adresse courriel ou l'enregistrement MX qu'il utilise. Une vérification sera faite à l'inscription.
        with_dns_records: Une tentative de résolution des enregistrements DNS du domaine donné sera effectuée et les résultats seront également mis sur liste noire
      featured_tag:
        name: 'Vous pourriez vouloir utiliser l’un d’entre eux :'
      form_challenge:
        current_password: Vous entrez une zone sécurisée
      imports:
        data: Un fichier CSV généré par un autre serveur de Mastodon
      invite_request:
        text: Cela nous aidera à considérer votre demande
      ip_block:
        comment: Optionnel. Pour ne pas oublier pourquoi vous avez ajouté cette règle.
        expires_in: Les adresses IP sont une ressource finie, elles sont parfois partagées et changent souvent de mains. Pour cette raison, les blocages d’IP indéfiniment ne sont pas recommandés.
        ip: Entrez une adresse IPv4 ou IPv6. Vous pouvez bloquer des plages entières en utilisant la syntaxe CIDR. Faites attention à ne pas vous bloquer vous-même!
        severities:
          no_access: Bloquer l’accès à toutes les ressources
          sign_up_requires_approval: Les nouvelles inscriptions nécessiteront votre approbation
        severity: Choisir ce qui se passera avec les requêtes de cette adresse IP
      rule:
        text: Décrivez une règle ou une exigence pour les utilisateurs sur ce serveur. Essayez de la garder courte et simple
      sessions:
        otp: 'Entrez le code d’authentification à deux facteurs généré par l’application de votre téléphone ou utilisez un de vos codes de récupération :'
        webauthn: Si c'est une clé USB, assurez-vous de l'insérer et, si nécessaire, de la tapoter.
      tag:
        name: Vous ne pouvez modifier que la casse des lettres, par exemple, pour le rendre plus lisible
      user:
        chosen_languages: Lorsque coché, seuls les messages dans les langues sélectionnées seront affichés sur les fils publics
    labels:
      account:
        fields:
          name: Étiquette
          value: Contenu
      account_alias:
        acct: Identifiant de l’ancien compte
      account_migration:
        acct: L’identifiant du nouveau compte
      account_warning_preset:
        text: Texte de présélection
        title: Titre
      admin_account_action:
        include_statuses: Inclure les messages signalés dans le courriel
        send_email_notification: Notifier l’utilisateur par courriel
        text: Attention personnalisée
        type: Action
        types:
          disable: Désactiver
          none: Ne rien faire
          sensitive: Sensible
          silence: Masquer
          suspend: Suspendre et supprimer les données du compte de manière irréversible
        warning_preset_id: Utiliser un modèle d’avertissement
      announcement:
        all_day: Événement de toute la journée
        ends_at: Fin de l’événement
        scheduled_at: Planifier la publication
        starts_at: Début de l’événement
        text: Annonce
      appeal:
        text: Expliquez pourquoi cette décision devrait être annulée
      defaults:
        autofollow: Invitation à suivre votre compte
        avatar: Image de profil
        bot: Ceci est un robot
        chosen_languages: Filtrer les langues
        confirm_new_password: Confirmation du nouveau mot de passe
        confirm_password: Confirmation du mot de passe
        context: Contextes du filtre
        current_password: Mot de passe actuel
        data: Données
<<<<<<< HEAD
        discoverable: Proposer ce compte aux autres
        display_name: Afficher le nom
=======
        discoverable: Suggérer ce compte aux autres
        display_name: Nom public
>>>>>>> 8c7223f4
        email: Adresse courriel
        expires_in: Expire après
        fields: Métadonnées du profil
        header: Image d’en-tête
        honeypot: "%{label} (ne pas remplir)"
        inbox_url: URL de la boîte de relais
        irreversible: Supprimer plutôt que masquer
        locale: Langue de l’interface
        locked: Verrouiller le compte
        max_uses: Nombre maximum d’utilisations
        new_password: Nouveau mot de passe
        note: Présentation
        otp_attempt: Code d’identification à deux facteurs
        password: Mot de passe
        phrase: Mot-clé ou phrase
        setting_advanced_layout: Activer l’interface Web avancée
        setting_aggregate_reblogs: Grouper les partages dans les fils d’actualités
        setting_auto_play_gif: Lire automatiquement les GIFs animés
        setting_boost_modal: Demander confirmation avant de partager un message
        setting_crop_images: Recadrer en 16x9 les images des messages qui ne sont pas ouverts en vue détaillée
        setting_default_language: Langue de publication
        setting_default_privacy: Confidentialité des messages
        setting_default_sensitive: Toujours marquer les médias comme sensibles
        setting_delete_modal: Demander confirmation avant de supprimer un message
        setting_disable_swiping: Désactiver les actions par glissement
        setting_display_media: Affichage des médias
        setting_display_media_default: Défaut
        setting_display_media_hide_all: Masquer tout
        setting_display_media_show_all: Montrer tout
        setting_expand_spoilers: Toujours déplier les messages marqués d’un avertissement de contenu
        setting_hide_network: Cacher votre réseau
        setting_noindex: Demander aux moteurs de recherche de ne pas indexer vos informations personnelles
        setting_reduce_motion: Réduire la vitesse des animations
        setting_show_application: Dévoiler l’application utilisée pour envoyer les messages
        setting_system_font_ui: Utiliser la police par défaut du système
        setting_theme: Thème du site
        setting_trends: Afficher les tendances du jour
        setting_unfollow_modal: Afficher une fenêtre de confirmation avant de vous désabonner d’un compte
        setting_use_blurhash: Afficher des dégradés colorés pour les médias cachés
        setting_use_pending_items: Mode lent
        severity: Sévérité
        sign_in_token_attempt: Code de sécurité
        type: Type d’import
        username: Identifiant
        username_or_email: Nom d’utilisateur·rice ou courriel
        whole_word: Mot entier
      email_domain_block:
        with_dns_records: Inclure les enregistrements MX et IP du domaine
      featured_tag:
        name: Hashtag
      interactions:
        must_be_follower: Bloquer les notifications des personnes qui ne vous suivent pas
        must_be_following: Bloquer les notifications des personnes que vous ne suivez pas
        must_be_following_dm: Bloquer les messages directs des personnes que vous ne suivez pas
      invite:
        comment: Commentaire
      invite_request:
        text: Pourquoi voulez-vous vous inscrire ?
      ip_block:
        comment: Commentaire
        ip: IP
        severities:
          no_access: Bloquer l’accès
          sign_up_requires_approval: Limite des inscriptions
        severity: Règle
      notification_emails:
        appeal: Une personne fait appel d'une décision des modérateur·rice·s
        digest: Envoyer des courriels récapitulatifs
        favourite: Quelqu’un a ajouté mon message à ses favoris
        follow: Quelqu’un vient de me suivre
        follow_request: Quelqu’un demande à me suivre
        mention: Quelqu’un me mentionne
        pending_account: Nouveau compte en attente d’approbation
        reblog: Quelqu’un a partagé mon message
        report: Nouveau signalement soumis
        trending_tag: Nouvelle tendance nécessitant supervision
      rule:
        text: Règle
      tag:
        listable: Autoriser ce hashtag à apparaître dans les recherches et dans l’annuaire des profils
        name: Hashtag
        trendable: Autoriser ce hashtag à apparaitre dans les tendances
        usable: Autoriser les messages à utiliser ce hashtag
    'no': Non
    recommended: Recommandé
    required:
      mark: "*"
      text: champs requis
    title:
      sessions:
        webauthn: Utilisez l'une de vos clés de sécurité pour vous connecter
    'yes': Oui<|MERGE_RESOLUTION|>--- conflicted
+++ resolved
@@ -10,15 +10,15 @@
         text: Vous pouvez utiliser la syntaxe des messages, comme les URL, les hashtags et les mentions
         title: Facultatif. Invisible pour le destinataire
       admin_account_action:
-        include_statuses: L’utilisateur verra quels messages sont la source de l’action de modération ou de l’avertissement
+        include_statuses: L’utilisateur·rice verra quels messages sont la source de l’action de modération ou de l’avertissement
         send_email_notification: L’utilisateur recevra une explication de ce qu’il s’est passé avec son compte
         text_html: Optionnel. Vous pouvez utilisez la syntaxe des messages. Vous pouvez <a href="%{path}">ajouter des modèles d’avertissement</a> pour économiser du temps
         type_html: Choisir que faire avec <strong>%{acct}</strong>
         types:
-          disable: Empêcher l’utilisateur d’utiliser son compte, mais ne pas supprimer ou masquer son contenu.
-          none: Utilisez ceci pour envoyer un avertissement à l’utilisateur, sans déclencher aucune autre action.
-          sensitive: Forcer toutes les pièces jointes de cet utilisateur à être signalées comme sensibles.
-          silence: Empêcher l’utilisateur de poster avec une visibilité publique, cacher ses messages et ses notifications aux personnes qui ne les suivent pas.
+          disable: Empêcher l’utilisateur·rice d’utiliser son compte, mais ne pas supprimer ou masquer son contenu.
+          none: Utilisez ceci pour envoyer un avertissement à l’utilisateur·rice, sans déclencher aucune autre action.
+          sensitive: Forcer toutes les pièces jointes de cet·te utilisateur·rice à être signalées comme sensibles.
+          silence: Empêcher l’utilisateur·rice de poster avec une visibilité publique, cacher ses messages et ses notifications aux personnes qui ne les suivent pas.
           suspend: Empêcher toute interaction depuis ou vers ce compte et supprimer son contenu. Réversible dans les 30 jours.
         warning_preset_id: Optionnel. Vous pouvez toujours ajouter un texte personnalisé à la fin de la présélection
       announcement:
@@ -26,13 +26,9 @@
         ends_at: Optionnel. L’annonce sera automatiquement dépubliée à ce moment
         scheduled_at: Laisser vide pour publier l’annonce immédiatement
         starts_at: Optionnel. Si votre annonce est liée à une période spécifique
-<<<<<<< HEAD
-        text: Vous pouvez utiliser la syntaxe des messages. Veuillez prendre en compte l’espace que l'annonce prendra sur l’écran de l'utilisateur
-=======
         text: Vous pouvez utiliser la syntaxe des messages. Veuillez prendre en compte l’espace que l'annonce prendra sur l’écran de l'utilisateur·rice
       appeal:
         text: Vous ne pouvez faire appel d'une sanction qu'une seule fois
->>>>>>> 8c7223f4
       defaults:
         autofollow: Les personnes qui s’inscrivent grâce à l’invitation vous suivront automatiquement
         avatar: Au format PNG, GIF ou JPG. %{size} maximum. Sera réduit à %{dimensions}px
@@ -41,19 +37,14 @@
         current_password: Pour des raisons de sécurité, veuillez saisir le mot de passe du compte courant
         current_username: Pour confirmer, veuillez saisir le nom d'utilisateur du compte courant
         digest: Uniquement envoyé après une longue période d’inactivité et uniquement si vous avez reçu des messages personnels pendant votre absence
-<<<<<<< HEAD
-        discoverable: L’annuaire des profils est une autre façon pour votre compte d’atteindre une plus grande audience
-        discoverable_no_directory: Permettre à des inconnu·e·s de découvrir votre compte par le biais des recommandations et autres fonctionnalités
-=======
         discoverable: Permettre à votre compte d’être découvert par des inconnus par le biais de recommandations, de tendances et d’autres fonctionnalités
->>>>>>> 8c7223f4
         email: Vous recevrez un courriel de confirmation
         fields: Vous pouvez avoir jusqu’à 4 éléments affichés en tant que tableau sur votre profil
         header: Au format PNG, GIF ou JPG. %{size} maximum. Sera réduit à %{dimensions}px
         inbox_url: Copiez l’URL depuis la page d’accueil du relais que vous souhaitez utiliser
         irreversible: Les messages filtrés disparaîtront pour toujours, même si le filtre est supprimé plus tard
         locale: La langue de l’interface, des courriels et des notifications
-        locked: Nécessite que vous approuviez manuellement chaque abonné
+        locked: Nécessite que vous approuviez manuellement chaque abonné·e
         password: Utilisez au moins 8 caractères
         phrase: Sera filtré peu importe la casse ou l’avertissement de contenu du message
         scopes: À quelles APIs l’application sera autorisée à accéder. Si vous sélectionnez une permission générale, vous n’avez pas besoin de sélectionner les permissions plus précises.
@@ -85,7 +76,7 @@
       ip_block:
         comment: Optionnel. Pour ne pas oublier pourquoi vous avez ajouté cette règle.
         expires_in: Les adresses IP sont une ressource finie, elles sont parfois partagées et changent souvent de mains. Pour cette raison, les blocages d’IP indéfiniment ne sont pas recommandés.
-        ip: Entrez une adresse IPv4 ou IPv6. Vous pouvez bloquer des plages entières en utilisant la syntaxe CIDR. Faites attention à ne pas vous bloquer vous-même!
+        ip: Entrez une adresse IPv4 ou IPv6. Vous pouvez bloquer des plages entières en utilisant la syntaxe CIDR. Faites attention à ne pas vous bloquer vous-même !
         severities:
           no_access: Bloquer l’accès à toutes les ressources
           sign_up_requires_approval: Les nouvelles inscriptions nécessiteront votre approbation
@@ -141,13 +132,8 @@
         context: Contextes du filtre
         current_password: Mot de passe actuel
         data: Données
-<<<<<<< HEAD
-        discoverable: Proposer ce compte aux autres
-        display_name: Afficher le nom
-=======
         discoverable: Suggérer ce compte aux autres
         display_name: Nom public
->>>>>>> 8c7223f4
         email: Adresse courriel
         expires_in: Expire après
         fields: Métadonnées du profil
