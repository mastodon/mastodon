--- conflicted
+++ resolved
@@ -43,24 +43,16 @@
         title: Heslo bylo změněno
       reconfirmation_instructions:
         explanation: Potvrďte novou adresu pro změnu e-mailu.
-<<<<<<< HEAD
-        extra: Pokud jste tuto změnu nevyžádal/a vy, prosím ignorujte tento e-mail. E-mailová adresa nebude změněna, dokud nepřejdete na výše uvedenou adresu.
-=======
         extra: Pokud jste tuto změnu nevyžádal/a vy, prosím ignorujte tento e-mail.
           E-mailová adresa nebude změněna, dokud nepřejdete na výše uvedenou adresu.
->>>>>>> 45bc6baa
         subject: 'Mastodon: Potvrďte e-mail pro %{instance}'
         title: Ověřit e-mailovou adresu
       reset_password_instructions:
         action: Změnit heslo
         explanation: Vyžádal/a jste si pro svůj účet nové heslo.
-<<<<<<< HEAD
-        extra: Pokud jste tohle nevyžádal/a, prosím ignorujte tento e-mail. Vaše heslo nebude změněno, dokud nepřejdete na výše uvedenou adresu a nevytvoříte si nové.
-=======
         extra: Pokud jste tohle nevyžádal/a, prosím ignorujte tento e-mail. Vaše heslo
           nebude změněno, dokud nepřejdete na výše uvedenou adresu a nevytvoříte si
           nové.
->>>>>>> 45bc6baa
         subject: 'Mastodon: Instrukce pro obnovu hesla'
         title: Obnovení hesla
       unlock_instructions:
@@ -69,11 +61,6 @@
       failure: Nelze vás ověřit z %{kind}, protože "%{reason}".
       success: Úspěšně ověřeno z účtu %{kind}.
     passwords:
-<<<<<<< HEAD
-      no_token: Tuto stránku nemůžete navštívit, pokud nepřicházíte z e-mailu pro obnovu hesla. Pokud jste z něj přišel/la, ujistěte se, že jste použil/a celé URL z e-mailu.
-      send_instructions: Pokud vaše e-mailová adresa existuje v naší databázi, obdržíte za pár minut ve vašem e-mailu odkaz pro obnovení hesla. Prosím zkontrolujte si složku spam, jestli jste tento e-mail neobdržel/a.
-      send_paranoid_instructions: Pokud vaše e-mailová adresa existuje v naší databázi, obdržíte za pár minut ve vašem e-mailu odkaz pro obnovení hesla. Prosím zkontrolujte si složku spam, jestli jste tento e-mail neobdržel/a.
-=======
       no_token: Tuto stránku nemůžete navštívit, pokud nepřicházíte z e-mailu pro
         obnovu hesla. Pokud jste z něj přišel/la, ujistěte se, že jste použil/a celé
         URL z e-mailu.
@@ -83,18 +70,11 @@
       send_paranoid_instructions: Pokud vaše e-mailová adresa existuje v naší databázi,
         obdržíte za pár minut ve vašem e-mailu odkaz pro obnovení hesla. Prosím zkontrolujte
         si složku spam, jestli jste tento e-mail neobdržel/a.
->>>>>>> 45bc6baa
       updated: Vaše heslo bylo úspěšně změněno. Nyní jste přihlášen/a.
       updated_not_active: Vaše heslo bylo úspěšně změněno.
     registrations:
       destroyed: Sbohem! Váš účet byl úspěšně zrušen. Doufáme, že vás opět brzy uvidíme.
       signed_up: Vítejte! Registroval/a jste se úspěšně.
-<<<<<<< HEAD
-      signed_up_but_inactive: Registroval/a jste se úspěšně. Nemohli jsme vás však přihlásit, protože váš účet ještě není aktivován.
-      signed_up_but_locked: Registroval/a jste se úspěšně. Nemohli jsme vás však přihlásit, protože váš účet je uzamčen.
-      signed_up_but_unconfirmed: Na vaši e-mailovou adresu byla poslána zpráva s potvrzovacím odkazem. Pro aktivaci účtu přejděte na danou adresu. Prosím zkontrolujte si složku spam, jestli jste tento e-mail neobdržel/a.
-      update_needs_confirmation: Váš účet byl úspěšně aktualizován, ale je potřeba ověřit vaši novou e-mailovou adresu. Prosím zkontrolujte si e-mail a klikněte na odkaz pro potvrzení vaši nové e-mailové adresy. Prosím zkontrolujte si složku spam, jestli jste tento e-mail neobdržel/a.
-=======
       signed_up_but_inactive: Registroval/a jste se úspěšně. Nemohli jsme vás však
         přihlásit, protože váš účet ještě není aktivován.
       signed_up_but_locked: Registroval/a jste se úspěšně. Nemohli jsme vás však přihlásit,
@@ -106,40 +86,26 @@
         ověřit vaši novou e-mailovou adresu. Prosím zkontrolujte si e-mail a klikněte
         na odkaz pro potvrzení vaši nové e-mailové adresy. Prosím zkontrolujte si
         složku spam, jestli jste tento e-mail neobdržel/a.
->>>>>>> 45bc6baa
       updated: Váš účet byl úspěšně aktualizován.
     sessions:
       already_signed_out: Odhlášení proběhlo úspěšně.
       signed_in: Přihlášení proběhlo úspěšně.
       signed_out: Odhlášení proběhlo úspěšně.
     unlocks:
-<<<<<<< HEAD
-      send_instructions: Za pár minut obdržíte e-mail s instrukcemi pro odemčení vašeho účtu. Prosím zkontrolujte si složku spam, jestli jste tento e-mail neobdržel/a.
-      send_paranoid_instructions: Pokud váš účet existuje, obdržíte za pár minut e-mail s instrukcemi pro odemčení vašeho účtu. Prosím zkontrolujte si složku spam, jestli jste tento e-mail neobdržel/a.
-=======
       send_instructions: Za pár minut obdržíte e-mail s instrukcemi pro odemčení vašeho
         účtu. Prosím zkontrolujte si složku spam, jestli jste tento e-mail neobdržel/a.
       send_paranoid_instructions: Pokud váš účet existuje, obdržíte za pár minut e-mail
         s instrukcemi pro odemčení vašeho účtu. Prosím zkontrolujte si složku spam,
         jestli jste tento e-mail neobdržel/a.
->>>>>>> 45bc6baa
       unlocked: Váš účet byl úspěšně odemčen. Pro pokračování se prosím přihlaste.
   errors:
     messages:
       already_confirmed: byl již potvrzen, prosím zkuste se přihlásit
-<<<<<<< HEAD
-      confirmation_period_expired: musí být potvrzen do %{period}, prosím vyžádejte si nový
-=======
       confirmation_period_expired: musí být potvrzen do %{period}, prosím vyžádejte
         si nový
->>>>>>> 45bc6baa
       expired: vypršel, prosím vyžádejte si nový
       not_found: nenalezen
       not_locked: nebyl uzamčen
       not_saved:
         one: '1 chyba zabránila uložení tohoto %{resource}:'
-<<<<<<< HEAD
-        other: "%{count} chyb zabránila uložení tohoto %{resource}:"
-=======
-        other: '%{count} chyb zabránila uložení tohoto %{resource}:'
->>>>>>> 45bc6baa
+        other: '%{count} chyb zabránila uložení tohoto %{resource}:'