---
cs:
  devise:
    confirmations:
      confirmed: Vaše e-mailová adresa byla úspěšně ověřena.
      send_instructions: Za několik minut obdržíte e-mail s instrukcemi pro potvrzení vašeho účtu. Pokud tento e-mail neobdržíte, prosím zkontrolujte si složku „spam“.
      send_paranoid_instructions: Pokud vaše e-mailová adresa existuje v naší databázi, obdržíte za několik minut e-mail s instrukcemi pro potvrzení vaší e-mailové adresy. Pokud tento e-mail neobdržíte, prosím zkontrolujte si složku „spam“.
    failure:
      already_authenticated: Již jste přihlášen/a.
      inactive: Váš účet ještě není aktivován.
      invalid: Neplatný %{authentication_keys} nebo heslo.
      last_attempt: Máte ještě jeden pokus, než bude váš účet uzamčen.
      locked: Váš účet je uzamčen.
<<<<<<< HEAD
      not_found_in_database: Neplatné %{authentication_keys} nebo heslo.
      pending: Váš účet je stále posuzován.
=======
      not_found_in_database: Neplatný %{authentication_keys} nebo heslo.
>>>>>>> a47c0446
      timeout: Vaše relace vypršela. Pro pokračování se prosím přihlaste znovu.
      unauthenticated: Před pokračováním se musíte přihlásit nebo registrovat.
      unconfirmed: Před pokračováním musíte potvrdit svůj e-mail.
    mailer:
      confirmation_instructions:
        action: Potvrdit e-mailovou adresu
        action_with_app: Potvrdit a navrátit se do %{app}
<<<<<<< HEAD
        explanation: S touto e-mailovou adresou jste si vytvořil/a účet na %{host}. K jeho aktivaci vám zbývá jedno kliknutí. Pokud jste to nebyl/a vy, ignorujte této e-mail.
        explanation_when_pending: S touto e-mailovou adresou jste si vyžádal/a pozvánku na %{host}. Jakmile svou e-mailovou adresu potvrdíte, posoudíme váš poadavek. Do té doby se nemůžete přihlásit. Pokud bude váš požadavek zamítnut, budou vaše data odstraněna, takže od vás nebude vyžadována žádná další akce. Pokud jste to nebyl/a vy, prosím ignorujte tento e-mail.
=======
        explanation: S touto e-mailovou adresou jste si vytvořil/a účet na %{host}. K jeho aktivaci vám zbývá jedno kliknutí. Pokud jste to nebyl/a vy, prosím ignorujte tento e-mail.
>>>>>>> a47c0446
        extra_html: Prosím podívejte se také na <a href="%{terms_path}">pravidla tohoto serveru</a> a <a href="%{policy_path}">naše podmínky používání</a>.
        subject: 'Mastodon: Potvrzovací instrukce pro %{instance}'
        title: Potvrďte e-mailovou adresu
      email_changed:
        explanation: 'E-mailová adresa vašeho účtu byla změněna na:'
        extra: Pokud jste si e-mail nezměnil/a, je pravděpodobné, že někdo jiný získal přístup k vašemu účtu. Prosím změňte si okamžitě heslo, nebo, pokud se nemůžete na účet přihlásit, kontaktujte administrátora serveru.
        subject: 'Mastodon: E-mail byl změněn'
        title: Nová e-mailová adresa
      password_change:
        explanation: Heslo k vašemu účtu bylo změněno.
        extra: Pokud jste si heslo nezměnil/a, je pravděpodobné, že někdo jiný získal přístup k vašemu účtu. Prosím změňte si okamžitě heslo, nebo, pokud se nemůžete na účet přihlásit, kontaktujte administrátora serveru.
        subject: 'Mastodon: Heslo bylo změněno'
        title: Heslo bylo změněno
      reconfirmation_instructions:
        explanation: Potvrďte novou adresu pro změnu e-mailu.
        extra: Pokud jste tuto změnu nevyžádal/a vy, prosím ignorujte tento e-mail. E-mailová adresa nebude změněna, dokud nepřejdete na výše uvedenou adresu.
        subject: 'Mastodon: Potvrďte e-mail pro %{instance}'
        title: Ověřit e-mailovou adresu
      reset_password_instructions:
        action: Změnit heslo
        explanation: Vyžádal/a jste si pro svůj účet nové heslo.
        extra: Pokud jste tohle nevyžádal/a, prosím ignorujte tento e-mail. Vaše heslo nebude změněno, dokud nepřejdete na výše uvedenou adresu a nevytvoříte si nové.
        subject: 'Mastodon: Instrukce pro obnovení hesla'
        title: Obnovení hesla
      unlock_instructions:
        subject: 'Mastodon: Instrukce pro odemčení účtu'
    omniauth_callbacks:
      failure: Nelze vás ověřit z %{kind}, protože „%{reason}“.
      success: Úspěšně ověřeno z účtu %{kind}.
    passwords:
      no_token: Tuto stránku nemůžete navštívit, pokud nepřicházíte z e-mailu pro obnovení hesla. Pokud z něj přicházíte, ujistěte se, že jste použil/a celé URL z e-mailu.
      send_instructions: Pokud vaše e-mailová adresa existuje v naší databázi, obdržíte za několik minut ve vašem e-mailu odkaz pro obnovení hesla. Pokud tento e-mail neobdržíte, prosím zkontrolujte si složku „spam“.
      send_paranoid_instructions: Pokud vaše e-mailová adresa existuje v naší databázi, obdržíte za několik minut ve vašem e-mailu odkaz pro obnovení hesla. Pokud tento e-mail neobdržíte, prosím zkontrolujte si složku „spam“.
      updated: Vaše heslo bylo úspěšně změněno. Nyní jste přihlášen/a.
      updated_not_active: Vaše heslo bylo úspěšně změněno.
    registrations:
      destroyed: Sbohem! Váš účet byl úspěšně zrušen. Doufáme, že vás opět brzy uvidíme.
      signed_up: Vítejte! Registroval/a jste se úspěšně.
      signed_up_but_inactive: Registroval/a jste se úspěšně. Nemohli jsme vás však přihlásit, protože váš účet ještě není aktivován.
      signed_up_but_locked: Registroval/a jste se úspěšně. Nemohli jsme vás však přihlásit, protože váš účet je uzamčen.
<<<<<<< HEAD
      signed_up_but_pending: Na vaši e-mailovou adresu byla poslána zpráva s potvrzovacím odkazem. Poté, co kliknete na odkaz, posoudíme váš požadavek. Pokud bude schválen, budete informován/a.
      signed_up_but_unconfirmed: Na vaši e-mailovou adresu byla poslána zpráva s potvrzovacím odkazem. Pro aktivaci účtu přejděte na danou adresu. Pokud jste tento e-mail neobdržel/a, prosím zkontrolujte si složku spam.
=======
      signed_up_but_unconfirmed: Na vaši e-mailovou adresu byla poslána zpráva s potvrzovacím odkazem. Pro aktivaci účtu přejděte na danou adresu. Pokud tento e-mail neobdržíte, prosím zkontrolujte si složku „spam“.
>>>>>>> a47c0446
      update_needs_confirmation: Váš účet byl úspěšně aktualizován, ale je potřeba ověřit vaši novou e-mailovou adresu. Pokud tento e-mail neobdržíte, prosím zkontrolujte si složku „spam“.
      updated: Váš účet byl úspěšně aktualizován.
    sessions:
      already_signed_out: Odhlášení proběhlo úspěšně.
      signed_in: Přihlášení proběhlo úspěšně.
      signed_out: Odhlášení proběhlo úspěšně.
    unlocks:
      send_instructions: Za několik minut obdržíte e-mail s instrukcemi pro odemčení vašeho účtu. Pokud tento e-mail neobdržíte, prosím zkontrolujte si složku „spam“.
      send_paranoid_instructions: Pokud váš účet existuje, obdržíte za několik minut e-mail s instrukcemi pro odemčení vašeho účtu. Pokud tento e-mail neobdržíte, prosím zkontrolujte si složku „spam“.
      unlocked: Váš účet byl úspěšně odemčen. Pro pokračování se prosím přihlaste.
  errors:
    messages:
      already_confirmed: byl již potvrzen, prosím zkuste se přihlásit
      confirmation_period_expired: musí být potvrzen do %{period}, prosím vyžádejte si nový
      expired: vypršel, prosím vyžádejte si nový
      not_found: nenalezen
      not_locked: nebyl uzamčen
      not_saved:
        few: "%{count} chyby zabránily uložení tohoto %{resource}:"
        one: '1 chyba zabránila uložení tohoto %{resource}:'
        other: "%{count} chyb zabránilo uložení tohoto %{resource}:"<|MERGE_RESOLUTION|>--- conflicted
+++ resolved
@@ -11,12 +11,8 @@
       invalid: Neplatný %{authentication_keys} nebo heslo.
       last_attempt: Máte ještě jeden pokus, než bude váš účet uzamčen.
       locked: Váš účet je uzamčen.
-<<<<<<< HEAD
       not_found_in_database: Neplatné %{authentication_keys} nebo heslo.
       pending: Váš účet je stále posuzován.
-=======
-      not_found_in_database: Neplatný %{authentication_keys} nebo heslo.
->>>>>>> a47c0446
       timeout: Vaše relace vypršela. Pro pokračování se prosím přihlaste znovu.
       unauthenticated: Před pokračováním se musíte přihlásit nebo registrovat.
       unconfirmed: Před pokračováním musíte potvrdit svůj e-mail.
@@ -24,12 +20,8 @@
       confirmation_instructions:
         action: Potvrdit e-mailovou adresu
         action_with_app: Potvrdit a navrátit se do %{app}
-<<<<<<< HEAD
         explanation: S touto e-mailovou adresou jste si vytvořil/a účet na %{host}. K jeho aktivaci vám zbývá jedno kliknutí. Pokud jste to nebyl/a vy, ignorujte této e-mail.
         explanation_when_pending: S touto e-mailovou adresou jste si vyžádal/a pozvánku na %{host}. Jakmile svou e-mailovou adresu potvrdíte, posoudíme váš poadavek. Do té doby se nemůžete přihlásit. Pokud bude váš požadavek zamítnut, budou vaše data odstraněna, takže od vás nebude vyžadována žádná další akce. Pokud jste to nebyl/a vy, prosím ignorujte tento e-mail.
-=======
-        explanation: S touto e-mailovou adresou jste si vytvořil/a účet na %{host}. K jeho aktivaci vám zbývá jedno kliknutí. Pokud jste to nebyl/a vy, prosím ignorujte tento e-mail.
->>>>>>> a47c0446
         extra_html: Prosím podívejte se také na <a href="%{terms_path}">pravidla tohoto serveru</a> a <a href="%{policy_path}">naše podmínky používání</a>.
         subject: 'Mastodon: Potvrzovací instrukce pro %{instance}'
         title: Potvrďte e-mailovou adresu
@@ -70,12 +62,8 @@
       signed_up: Vítejte! Registroval/a jste se úspěšně.
       signed_up_but_inactive: Registroval/a jste se úspěšně. Nemohli jsme vás však přihlásit, protože váš účet ještě není aktivován.
       signed_up_but_locked: Registroval/a jste se úspěšně. Nemohli jsme vás však přihlásit, protože váš účet je uzamčen.
-<<<<<<< HEAD
       signed_up_but_pending: Na vaši e-mailovou adresu byla poslána zpráva s potvrzovacím odkazem. Poté, co kliknete na odkaz, posoudíme váš požadavek. Pokud bude schválen, budete informován/a.
       signed_up_but_unconfirmed: Na vaši e-mailovou adresu byla poslána zpráva s potvrzovacím odkazem. Pro aktivaci účtu přejděte na danou adresu. Pokud jste tento e-mail neobdržel/a, prosím zkontrolujte si složku spam.
-=======
-      signed_up_but_unconfirmed: Na vaši e-mailovou adresu byla poslána zpráva s potvrzovacím odkazem. Pro aktivaci účtu přejděte na danou adresu. Pokud tento e-mail neobdržíte, prosím zkontrolujte si složku „spam“.
->>>>>>> a47c0446
       update_needs_confirmation: Váš účet byl úspěšně aktualizován, ale je potřeba ověřit vaši novou e-mailovou adresu. Pokud tento e-mail neobdržíte, prosím zkontrolujte si složku „spam“.
       updated: Váš účet byl úspěšně aktualizován.
     sessions:
