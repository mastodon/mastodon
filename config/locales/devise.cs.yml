---
cs:
  devise:
    confirmations:
      confirmed: Vaše e-mailová adresa byla úspěšně ověřena.
      send_instructions: Za několik minut obdržíte e-mail s instrukcemi pro potvrzení vašeho účtu. Pokud tento e-mail neobdržíte, podívejte se prosím také do složky „spam“.
      send_paranoid_instructions: Pokud je vaše e-mailová adresa v naší databázi, obdržíte za několik minut e-mail s instrukcemi pro potvrzení vaší e-mailové adresy. Pokud tento e-mail neobdržíte, podívejte se prosím také do složky „spam“.
    failure:
      already_authenticated: Již jste přihlášeni.
      inactive: Váš účet ještě není aktivován.
      invalid: Neplatné %{authentication_keys} nebo heslo.
      last_attempt: Máte ještě jeden pokus, než bude váš účet uzamčen.
      locked: Váš účet je uzamčen.
      not_found_in_database: Neplatné %{authentication_keys} nebo heslo.
      omniauth_user_creation_failure: Při vytvoření účtu pro tuto identitu se nastala chyba.
      pending: Váš účet je stále posuzován.
      timeout: Vaše relace vypršela. Pro pokračování se prosím přihlaste znovu.
      unauthenticated: Před pokračováním se musíte přihlásit nebo zaregistrovat.
      unconfirmed: Před pokračováním musíte potvrdit svůj e-mail.
    mailer:
      confirmation_instructions:
        action: Potvrdit e-mailovou adresu
        action_with_app: Potvrdit a vrátit se do %{app}
        explanation: S touto e-mailovou adresou jste si vytvořili účet na serveru %{host}. K jeho aktivaci vám zbývá jedno kliknutí. Pokud jste to nebyli vy, považujte tento e-mail za bezpředmětný.
        explanation_when_pending: S touto e-mailovou adresu jste požádali o pozváku na %{host}. Jakmile svou e-mailovou adresu potvrdíte, vaši žádost posoudíme. Můžete se přihlásit ke změně podrobností svého účtu nebo jeho smazání, ale do schválení účtu nebudete mít k většině funkcí přístup. Pokud bude vaše žádost zamítnuta, vaše data budou odstraněna, a nebude od vás vyžadována žádná další akce. Pokud jste to nebyli vy, považujte tento e-mail za bezpředmětný.
        extra_html: Přečtěte si prosím také <a href="%{terms_path}">pravidla tohoto serveru</a> a <a href="%{policy_path}">naše podmínky užití</a>.
        subject: 'Potvrzení účtu na serveru %{instance}'
        title: Potvrďte e-mailovou adresu
      email_changed:
        explanation: 'E-mailová adresa vašeho účtu byla změněna na:'
        extra: Pokud jste si e-mailovou adresu neměnili, je pravděpodobné, že někdo jiný získal přístup k vašemu účtu. Změňte si prosím okamžitě heslo, nebo, pokud se nemůžete na účet přihlásit, kontaktujte administrátora serveru.
        subject: 'E-mailová adresa byla změněna'
        title: Nová e-mailová adresa
      password_change:
        explanation: Heslo k vašemu účtu bylo změněno.
        extra: Pokud jste si heslo neměnili, je pravděpodobné, že někdo jiný získal přístup k vašemu účtu. Změňte si prosím okamžitě heslo, nebo, pokud se nemůžete na účet přihlásit, kontaktujte administrátora serveru.
        subject: 'Heslo bylo změněno'
        title: Heslo bylo změněno
      reconfirmation_instructions:
        explanation: Pro změnu e-mailu potvrďte novou adresu.
        extra: Pokud jste si tuto změnu nevyžádali vy, považujte tento e-mail za bezpředmětný. Pokud výše uvedenou adresu nenavštívíte, e-mailová adresa změněna nebude.
        subject: 'Potvrďte e-mail pro %{instance}'
        title: Ověřit e-mailovou adresu
      reset_password_instructions:
        action: Změnit heslo
        explanation: Pro svůj účet jste si vyžádali nové heslo.
        extra: Pokud jste si tuto změnu nevyžádali vy, považujte tento e-mail za bezpředmětný. Pokud výše uvedenou adresu nenavštívíte, vaše heslo změněno nebude.
        subject: 'Instrukce pro obnovení hesla'
        title: Obnovení hesla
      two_factor_disabled:
<<<<<<< HEAD
        explanation: Dvoufázové ověřování bylo pro váš účet vypnuto. Pro přihlášení vám nyní stačí pouze e-mailová adresa a heslo.
        subject: 'Dvoufázové ověření bylo vypnuto'
        title: 2FA bylo vypnuto
      two_factor_enabled:
        explanation: Dvoufázové ověřování bylo pro váš účet zapnuto. Pro přihlášení bude vyžadován token vygenerovaný spárovanou TOTP aplikací.
        subject: 'Dvoufázové ověření bylo zapnuto'
        title: 2FA bylo zapnuto
      two_factor_recovery_codes_changed:
        explanation: Předchozí záložní kódy byly zrušeny a byly vygenerovány nové.
        subject: 'Dvoufázové záložní kódy byly znovu vygenerovány'
        title: Záložní kódy pro 2FA byly změněny
=======
        explanation: Přihlášení je nyní možné pouze pomocí emailové adresy a hesla.
        subject: 'Mastodon: Dvoufázové ověření bylo vypnuto'
        subtitle: Dvoufaktorové ověřování vašeho účtu bylo vypnuto.
        title: Dvoufázové ověření bylo vypnuto
      two_factor_enabled:
        explanation: Pro přihlášení bude vyžadován token generovaný spárovanou TOTP aplikací.
        subject: 'Mastodon: Dvoufázové ověření bylo zapnuto'
        subtitle: Dvoufaktorové ověřování vašeho účtu bylo zapnuto.
        title: Dvoufázové ověření bylo zapnuto
      two_factor_recovery_codes_changed:
        explanation: Předchozí záložní kódy byly zrušeny a byly vygenerovány nové.
        subject: 'Mastodon: Záložní kódy pro dvoufázové ověření byly znovu vygenerovány'
        subtitle: Předchozí záložní kódy byly zrušeny a byly vygenerovány nové.
        title: Záložní kódy pro dvoufázové ověření byly změněny
>>>>>>> ab36c152
      unlock_instructions:
        subject: 'Instrukce pro odemčení účtu'
      webauthn_credential:
        added:
          explanation: K vašemu účtu byl přidán následující bezpečnostní klíč
          subject: 'Nový bezpečnostní klíč'
          title: Byl přidán nový bezpečnostní klíč
        deleted:
          explanation: Z vašeho účtu byl odstraněn následující bezpečnostní klíč
          subject: 'Bezpečnostní klíč byl smazán'
          title: Jeden z vašich bezpečnostních klíčů byl smazán
      webauthn_disabled:
<<<<<<< HEAD
        explanation: Pro váš účet bylo vypnuto ověření bezpečnostními klíči. Přihlášení je nyní možné pouze s tokenem vygenerovaným spárovanou TOTP aplikací.
        subject: 'Přihlašování bezpečnostními klíči bylo vypnuto'
        title: Bezpečnostní klíče byly zakázány
      webauthn_enabled:
        explanation: Pro váš účet bylo povoleno ověření bezpečnostními klíči. Nyní můžete svůj bezpečnostní klíč použít pro přihlášení.
        subject: 'Přihlašování bezpečnostními klíči bylo povoleno'
=======
        explanation: 'Mastodon: Přihlašování pomocí bezpečnostními klíčemi bylo pro váš účet vypnuto.'
        extra: Přihlášení je nyní možné pouze pomocí tokenem vygenerovaný spárovanou TOTP aplikací.
        subject: 'Mastodon: Přihlašování pomocí bezpečnostními klíčemi bylo vypnuto'
        title: Bezpečnostní klíče byly zakázány
      webauthn_enabled:
        explanation: 'Mastodon: Přihlašování bezpečnostními klíči bylo pro váš účet povoleno.'
        extra: Váš bezpečnostní klíč nyní může být použit pro přihlášení.
        subject: 'Mastodon: Přihlašování bezpečnostními klíči bylo povoleno'
>>>>>>> ab36c152
        title: Bezpečnostní klíče byly povoleny
    omniauth_callbacks:
      failure: Nelze vás ověřit z %{kind}, protože „%{reason}“.
      success: Úspěšně ověřeno z účtu %{kind}.
    passwords:
      no_token: Tuto stránku nemůžete navštívit, pokud nepřicházíte z e-mailu pro obnovení hesla. Pokud z něj přicházíte, ujistěte se, že jste použili celou URL adresu z e-mailu.
      send_instructions: Pokud je vaše e-mailová adresa v naší databázi, za několik minut obdržíte e-mail s odkazem pro obnovení vašeho hesla. Pokud tento e-mail neobdržíte, podívejte se prosím také do složky „spam“.
      send_paranoid_instructions: Pokud je vaše e-mailová adresa v naší databázi, za několik minut obdržíte e-mail s odkazem pro obnovení vašeho hesla. Pokud tento e-mail neobdržíte, podívejte se prosím také do složky „spam“.
      updated: Vaše heslo bylo úspěšně změněno. Nyní jste přihlášeni.
      updated_not_active: Vaše heslo bylo úspěšně změněno.
    registrations:
      destroyed: Sbohem! Váš účet byl úspěšně zrušen. Doufáme, že vás opět brzy uvidíme.
      signed_up: Vítejte! Vaše registrace proběhla úspěšně.
      signed_up_but_inactive: Vaše registrace proběhla úspěšně. Nemohli jsme vás však přihlásit, protože váš účet ještě není aktivován.
      signed_up_but_locked: Vaše registrace proběhla úspěšně. Nemohli jsme vás však přihlásit, protože váš účet je uzamčen.
      signed_up_but_pending: Na vaši e-mailovou adresu byla poslána zpráva s odkazem pro potvrzení. Poté, co na odkaz kliknete, vaši žádost posoudíme. Pokud bude schválena, budeme vás informovat.
      signed_up_but_unconfirmed: Na vaši e-mailovou adresu byla poslána zpráva s odkazem pro potvrzení. Pro aktivaci vašeho účtu prosím klepněte na v něm uvedený odkaz. Pokud tento e-mail neobdržíte, podívejte se prosím také do složky „spam“.
      update_needs_confirmation: Váš účet byl úspěšně aktualizován, ale je potřeba ověřit vaši novou e-mailovou adresu. Pokud tento e-mail neobdržíte, podívejte se prosím také do složky „spam“.
      updated: Váš účet byl úspěšně aktualizován.
    sessions:
      already_signed_out: Odhlášení proběhlo úspěšně.
      signed_in: Přihlášení proběhlo úspěšně.
      signed_out: Odhlášení proběhlo úspěšně.
    unlocks:
      send_instructions: Za několik minut obdržíte e-mail s instrukcemi pro odemčení vašeho účtu. Pokud tento e-mail neobdržíte, podívejte se prosím také do složky „spam“.
      send_paranoid_instructions: Pokud váš účet existuje, za několik minut obdržíte e-mail s instrukcemi pro odemčení vašeho účtu. Pokud tento e-mail neobdržíte, podívejte se prosím také do složky „spam“.
      unlocked: Váš účet byl úspěšně odemčen. Pro pokračování se prosím přihlaste.
  errors:
    messages:
      already_confirmed: byl již potvrzen, zkuste se prosím přihlásit
      confirmation_period_expired: musí být potvrzen do %{period}, vyžádejte si prosím nový
      expired: vypršel, vyžádejte si prosím nový
      not_found: nenalezen
      not_locked: nebyl uzamčen
      not_saved:
        few: "%{count} chyby zabránily uložení tohoto %{resource}:"
        many: "%{count} chyb zabránilo uložení tohoto %{resource}:"
        one: '1 chyba zabránila uložení tohoto %{resource}:'
        other: "%{count} chyb zabránilo uložení tohoto %{resource}:"<|MERGE_RESOLUTION|>--- conflicted
+++ resolved
@@ -24,43 +24,30 @@
         explanation: S touto e-mailovou adresou jste si vytvořili účet na serveru %{host}. K jeho aktivaci vám zbývá jedno kliknutí. Pokud jste to nebyli vy, považujte tento e-mail za bezpředmětný.
         explanation_when_pending: S touto e-mailovou adresu jste požádali o pozváku na %{host}. Jakmile svou e-mailovou adresu potvrdíte, vaši žádost posoudíme. Můžete se přihlásit ke změně podrobností svého účtu nebo jeho smazání, ale do schválení účtu nebudete mít k většině funkcí přístup. Pokud bude vaše žádost zamítnuta, vaše data budou odstraněna, a nebude od vás vyžadována žádná další akce. Pokud jste to nebyli vy, považujte tento e-mail za bezpředmětný.
         extra_html: Přečtěte si prosím také <a href="%{terms_path}">pravidla tohoto serveru</a> a <a href="%{policy_path}">naše podmínky užití</a>.
-        subject: 'Potvrzení účtu na serveru %{instance}'
+        subject: 'Mastodon: Potvrzení účtu na serveru %{instance}'
         title: Potvrďte e-mailovou adresu
       email_changed:
         explanation: 'E-mailová adresa vašeho účtu byla změněna na:'
         extra: Pokud jste si e-mailovou adresu neměnili, je pravděpodobné, že někdo jiný získal přístup k vašemu účtu. Změňte si prosím okamžitě heslo, nebo, pokud se nemůžete na účet přihlásit, kontaktujte administrátora serveru.
-        subject: 'E-mailová adresa byla změněna'
+        subject: 'Mastodon: E-mailová adresa byla změněna'
         title: Nová e-mailová adresa
       password_change:
         explanation: Heslo k vašemu účtu bylo změněno.
         extra: Pokud jste si heslo neměnili, je pravděpodobné, že někdo jiný získal přístup k vašemu účtu. Změňte si prosím okamžitě heslo, nebo, pokud se nemůžete na účet přihlásit, kontaktujte administrátora serveru.
-        subject: 'Heslo bylo změněno'
+        subject: 'Mastodon: Heslo bylo změněno'
         title: Heslo bylo změněno
       reconfirmation_instructions:
         explanation: Pro změnu e-mailu potvrďte novou adresu.
         extra: Pokud jste si tuto změnu nevyžádali vy, považujte tento e-mail za bezpředmětný. Pokud výše uvedenou adresu nenavštívíte, e-mailová adresa změněna nebude.
-        subject: 'Potvrďte e-mail pro %{instance}'
+        subject: 'Mastodon: Potvrďte e-mail pro %{instance}'
         title: Ověřit e-mailovou adresu
       reset_password_instructions:
         action: Změnit heslo
         explanation: Pro svůj účet jste si vyžádali nové heslo.
         extra: Pokud jste si tuto změnu nevyžádali vy, považujte tento e-mail za bezpředmětný. Pokud výše uvedenou adresu nenavštívíte, vaše heslo změněno nebude.
-        subject: 'Instrukce pro obnovení hesla'
+        subject: 'Mastodon: Instrukce pro obnovení hesla'
         title: Obnovení hesla
       two_factor_disabled:
-<<<<<<< HEAD
-        explanation: Dvoufázové ověřování bylo pro váš účet vypnuto. Pro přihlášení vám nyní stačí pouze e-mailová adresa a heslo.
-        subject: 'Dvoufázové ověření bylo vypnuto'
-        title: 2FA bylo vypnuto
-      two_factor_enabled:
-        explanation: Dvoufázové ověřování bylo pro váš účet zapnuto. Pro přihlášení bude vyžadován token vygenerovaný spárovanou TOTP aplikací.
-        subject: 'Dvoufázové ověření bylo zapnuto'
-        title: 2FA bylo zapnuto
-      two_factor_recovery_codes_changed:
-        explanation: Předchozí záložní kódy byly zrušeny a byly vygenerovány nové.
-        subject: 'Dvoufázové záložní kódy byly znovu vygenerovány'
-        title: Záložní kódy pro 2FA byly změněny
-=======
         explanation: Přihlášení je nyní možné pouze pomocí emailové adresy a hesla.
         subject: 'Mastodon: Dvoufázové ověření bylo vypnuto'
         subtitle: Dvoufaktorové ověřování vašeho účtu bylo vypnuto.
@@ -75,27 +62,18 @@
         subject: 'Mastodon: Záložní kódy pro dvoufázové ověření byly znovu vygenerovány'
         subtitle: Předchozí záložní kódy byly zrušeny a byly vygenerovány nové.
         title: Záložní kódy pro dvoufázové ověření byly změněny
->>>>>>> ab36c152
       unlock_instructions:
-        subject: 'Instrukce pro odemčení účtu'
+        subject: 'Mastodon: Instrukce pro odemčení účtu'
       webauthn_credential:
         added:
           explanation: K vašemu účtu byl přidán následující bezpečnostní klíč
-          subject: 'Nový bezpečnostní klíč'
+          subject: 'Mastodon: Nový bezpečnostní klíč'
           title: Byl přidán nový bezpečnostní klíč
         deleted:
           explanation: Z vašeho účtu byl odstraněn následující bezpečnostní klíč
-          subject: 'Bezpečnostní klíč byl smazán'
+          subject: 'Mastodon: Bezpečnostní klíč byl smazán'
           title: Jeden z vašich bezpečnostních klíčů byl smazán
       webauthn_disabled:
-<<<<<<< HEAD
-        explanation: Pro váš účet bylo vypnuto ověření bezpečnostními klíči. Přihlášení je nyní možné pouze s tokenem vygenerovaným spárovanou TOTP aplikací.
-        subject: 'Přihlašování bezpečnostními klíči bylo vypnuto'
-        title: Bezpečnostní klíče byly zakázány
-      webauthn_enabled:
-        explanation: Pro váš účet bylo povoleno ověření bezpečnostními klíči. Nyní můžete svůj bezpečnostní klíč použít pro přihlášení.
-        subject: 'Přihlašování bezpečnostními klíči bylo povoleno'
-=======
         explanation: 'Mastodon: Přihlašování pomocí bezpečnostními klíčemi bylo pro váš účet vypnuto.'
         extra: Přihlášení je nyní možné pouze pomocí tokenem vygenerovaný spárovanou TOTP aplikací.
         subject: 'Mastodon: Přihlašování pomocí bezpečnostními klíčemi bylo vypnuto'
@@ -104,7 +82,6 @@
         explanation: 'Mastodon: Přihlašování bezpečnostními klíči bylo pro váš účet povoleno.'
         extra: Váš bezpečnostní klíč nyní může být použit pro přihlášení.
         subject: 'Mastodon: Přihlašování bezpečnostními klíči bylo povoleno'
->>>>>>> ab36c152
         title: Bezpečnostní klíče byly povoleny
     omniauth_callbacks:
       failure: Nelze vás ověřit z %{kind}, protože „%{reason}“.
