--- conflicted
+++ resolved
@@ -4,18 +4,10 @@
       y software de códigu llibre. Ye descentralizada, como'l corréu electrónicu.
     about_this: Tocante a
     administered_by: 'Alministráu por:'
-    api: API
     contact: Contautu
-    contact_missing: Nun s'afitó
     contact_unavailable: N/D
-<<<<<<< HEAD
-    documentation: Documentación
-    extended_description_html: |
-      <h3>Un llugar bonu pa les regles</h3>
-=======
     extended_description_html: '<h3>Un llugar bonu pa les regles</h3>
 
->>>>>>> 0e2bec76
       <p>Entá nun se configuró la descripción estendida.</p>
 
       '
@@ -31,10 +23,6 @@
     source_code: Códigu fonte
     status_count_after:
       other: estaos
-<<<<<<< HEAD
-    terms: Términos del serviciu
-=======
->>>>>>> 0e2bec76
     user_count_after: usuarios
     what_is_mastodon: ¿Qué ye Mastodon?
     api: API
@@ -45,12 +33,7 @@
     followers:
       one: Siguidor
       other: Siguidores
-<<<<<<< HEAD
-    joined: Xunióse en %{date}
-    moved_html: "%{name} mudóse a %{new_profile_link}:"
-=======
     moved_html: '%{name} mudóse a %{new_profile_link}:'
->>>>>>> 0e2bec76
     network_hidden: Esta información nun ta disponible
     nothing_here: ¡Equí nun hai nada!
     people_followed_by: Persones a les que sigue %{name}
@@ -79,22 +62,15 @@
         admin: Alministrador
         moderator: Llendador
         user: Usuariu
-      statuses: Estaos
       title: Cuentes
       username: Nome d'usuariu
       web: Web
       statuses: Estaos
     action_logs:
       actions:
-<<<<<<< HEAD
-        create_domain_block: "%{name} bloquió'l dominiu %{target}"
-        disable_custom_emoji: "%{name} desactivó'l fustaxe %{target}"
-        disable_user: "%{name} desactivó l'aniciu de sesión del usuariu %{target}"
-=======
         create_domain_block: '%{name} bloquió''l dominiu %{target}'
         disable_user: '%{name} desactivó l''aniciu de sesión del usuariu %{target}'
         disable_custom_emoji: '%{name} desactivó''l fustaxe %{target}'
->>>>>>> 0e2bec76
     custom_emojis:
       by_domain: Dominiu
       copy_failed_msg: Nun pudo facese una copia llocal d'esi fustaxe
@@ -124,12 +100,8 @@
         expired: Caducó
       title: Invitaciones
     reports:
-<<<<<<< HEAD
-      are_you_sure: "¿De xuru?"
-=======
       are_you_sure: ¿De xuru?
       id: ID
->>>>>>> 0e2bec76
       status: Estáu
     settings:
       registrations:
@@ -143,8 +115,6 @@
       failed_to_execute: Fallu al executar
     subscriptions:
       title: WebSub
-    suspensions:
-      warning_html: 'El suspender esta cuenta va desaniciar <strong>de mou irreversible</strong> los sos datos qu''inclúin:'
     title: Alministración
     suspensions:
       warning_html: 'El suspender esta cuenta va desaniciar <strong>de mou irreversible</strong>
@@ -158,21 +128,13 @@
     invalid_url: La URL apurrida nun ye válida
     warning: Ten curiáu con estos datos, ¡enxamás nun los compartas con naide!
   auth:
-    agreement_html: Aniciando sesión aceutes siguir <a href="%{rules_path}">les regles de la instancia</a> y <a href="%{terms_path}">los nuesos términos del serviciu</a>.
     change_password: Contraseña
-<<<<<<< HEAD
-    delete_account_html: Si deseyes desaniciar la to cuenta, pues <a href="%{path}">siguir equí</a>. Va pidísete la confirmación.
-    forgot_password: "¿Escaeciesti la contraseña?"
-    login: Aniciar sesión
-=======
     delete_account_html: Si deseyes desaniciar la to cuenta, pues <a href="%{path}">siguir
       equí</a>. Va pidísete la confirmación.
     forgot_password: ¿Escaeciesti la contraseña?
->>>>>>> 0e2bec76
     providers:
       cas: CAS
       saml: SAML
-    register: Rexistrase
     security: Seguranza
     agreement_html: Aniciando sesión aceutes siguir <a href="%{rules_path}">les regles
       de la instancia</a> y <a href="%{terms_path}">los nuesos términos del serviciu</a>.
@@ -242,12 +204,7 @@
     acct: nome_usuariu@dominiu de la cuenta nueva
   notification_mailer:
     digest:
-<<<<<<< HEAD
-      body: Equí hai un resume de los mensaxes que nun viesti dende la última visita'l %{since}
-      mention: "%{name} mentóte en:"
-=======
       mention: '%{name} mentóte en:'
->>>>>>> 0e2bec76
       subject:
         other: '%{count} avisos nuevos dende la última visita 🐘'
       body: Equí hai un resume de los mensaxes que nun viesti dende la última visita'l
@@ -272,21 +229,11 @@
     languages: Llingües
     web: Web
   remote_follow:
-<<<<<<< HEAD
-    acct: Introduz el nome_usuariu@dominiu dende'l que lo quies facer
-    no_account_html: "¿Nun tienes una cuenta? Pues <a href='%{sign_up_path}' target='_blank'>rexistrate equí</a>"
-    proceed: Siguir
-    prompt: 'Vas siguir a:'
-  remote_interaction:
-    proceed: Interactuar
-    prompt: 'Quies interactuar con esti toot:'
-=======
     no_account_html: ¿Nun tienes una cuenta? Pues <a href='%{sign_up_path}' target='_blank'>rexistrate
       equí</a>
     prompt: 'Vas siguir a:'
     acct: Introduz el nome_usuariu@dominiu dende'l que lo quies facer
     proceed: Siguir
->>>>>>> 0e2bec76
   remote_unfollow:
     error: Fallu
   sessions:
@@ -344,11 +291,7 @@
     pin_errors:
       limit: Yá fixesti'l númberu máxiumu de toots
     show_more: Amosar más
-<<<<<<< HEAD
-    title: "%{name}: «%{quote}»"
-=======
     title: '%{name}: «%{quote}»'
->>>>>>> 0e2bec76
     visibilities:
       private: Namái siguidores
   stream_entries:
@@ -357,14 +300,8 @@
     default: Mastodon
   two_factor_authentication:
     code_hint: Introduz el códigu xeneráu pola aplicación autenticadora pa confirmar
-    disable: Desactivar
     enabled: L'autenticación en dos pasos ta activada
     enabled_success: L'autenticación en dos pasos activóse con ésitu
-<<<<<<< HEAD
-    generate_recovery_codes: Xenerar códigos de recuperación
-    lost_recovery_codes: Los códigos de recuperación permítente recuperar l'accesu a la cuenta si pierdes el teléfonu. Si tamién pierdes esos códigos, pues xeneralos de nueves equí. Los códigos de recuperación vieyos van invalidase.
-    manual_instructions: 'Si nun pues escaniar el códigu QR y precises introducilu a mano, equí ta''l secretu en testu planu:'
-=======
     manual_instructions: 'Si nun pues escaniar el códigu QR y precises introducilu
       a mano, equí ta''l secretu en testu planu:'
     disable: Desactivar
@@ -372,7 +309,6 @@
     lost_recovery_codes: Los códigos de recuperación permítente recuperar l'accesu
       a la cuenta si pierdes el teléfonu. Si tamién pierdes esos códigos, pues xeneralos
       de nueves equí. Los códigos de recuperación vieyos van invalidase.
->>>>>>> 0e2bec76
     recovery_codes: Códigos de recuperación
   user_mailer:
     welcome:
