ast:
  about:
<<<<<<< HEAD
    about_mastodon_html: Mastodon ye una rede social basada en protocolos abiertos y software de códigu llibre. Ye descentralizada, como'l corréu electrónicu.
    about_this: Tocante a
    administered_by: 'Alministráu por:'
    contact: Contautu
    contact_unavailable: N/D
    extended_description_html: |
      <h3>Un llugar bonu pa les regles</h3>
      <p>Entá nun se configuró la descripción estendida.</p>
=======
    about_mastodon_html: Mastodon ye una rede social basada en protocolos abiertos
      y software de códigu llibre. Ye descentralizada, como'l corréu electrónicu.
    contact_unavailable: N/D
    description_headline: ¿Qué ye %{domain}?
    domain_count_after: otres instancies
>>>>>>> 45bc6baa
    features:
      humane_approach_title: Una visión más humana
      not_a_product_body: Mastodon nun ye una rede comercial, nun hai anuncios, nun recueye datos o nun pon muries a xardinos. Nin siquier tien una autoridá central.
      not_a_product_title: Yes una persona, non un productu
<<<<<<< HEAD
      real_conversation_title: Fechu pa conversaciones de verdá
      within_reach_title: Siempres al algame
    hosted_on: Mastodon ta agospiáu en %{domain}
    learn_more: Deprendi más
=======
      humane_approach_title: Una visión más humana
      not_a_product_body: Mastodon nun ye una rede comercial, nun hai anuncios, nun
        recueye datos o nun pon muries a xardinos. Nin siquier tien una autoridá central.
      real_conversation_title: Fechu pa conversaciones de verdá
      within_reach_title: Siempres al algame
>>>>>>> 45bc6baa
    source_code: Códigu fonte
    status_count_after: estaos
    user_count_after: usuarios
    what_is_mastodon: ¿Qué ye Mastodon?
    about_this: Tocante a
    administered_by: 'Alministráu por:'
    contact: Contautu
    extended_description_html: '<h3>Un llugar bonu pa les regles</h3>

      <p>Entá nun se configuró la descripción estendida.</p>

      '
    hosted_on: Mastodon ta agospiáu en %{domain}
    learn_more: Deprendi más
  accounts:
    followers: Siguidores
    moved_html: "%{name} mudóse a %{new_profile_link}:"
    network_hidden: Esta información nun ta disponible
    nothing_here: ¡Equí nun hai nada!
    people_followed_by: Persones a les que sigue %{name}
    people_who_follow: Persones que siguen a %{name}
    reserved_username: El nome d'usuariu ta acutáu
    roles:
      bot: Robó
    moved_html: '%{name} mudóse a %{new_profile_link}:'
  admin:
    accounts:
      are_you_sure: "¿De xuru?"
      avatar: Avatar
      by_domain: Dominiu
      domain: Dominiu
      email: Corréu
      followers: Siguidores
      ip: IP
      location:
        local: Llocal
        title: Allugamientu
      protocol: Protocolu
      resend_confirmation:
        already_confirmed: Esti usuariu yá ta confirmáu
      role: Permisos
      roles:
        admin: Alministrador
        moderator: Llendador
<<<<<<< HEAD
        user: Usuariu
      title: Cuentes
      username: Nome d'usuariu
      web: Web
    action_logs:
      actions:
        create_domain_block: "%{name} bloquió'l dominiu %{target}"
        disable_user: "%{name} desactivó l'aniciu de sesión del usuariu %{target}"
=======
        admin: Alministrador
        user: Usuariu
      username: Nome d'usuariu
      web: Web
      are_you_sure: ¿De xuru?
      email: Corréu
      location:
        local: Llocal
        title: Allugamientu
      title: Cuentes
>>>>>>> 45bc6baa
    custom_emojis:
      by_domain: Dominiu
      copy_failed_msg: Nun pudo facese una copia llocal d'esi fustaxe
      emoji: Fustaxe
      update_failed_msg: Nun pudo anovase esi fustaxe
    dashboard:
      config: Configuración
      feature_registrations: Rexistros
      features: Carauterístiques
      hidden_service: Federación con servicios anubríos
      recent_users: Usuarios recientes
      software: Software
      total_users: usuarios en total
<<<<<<< HEAD
=======
      feature_registrations: Rexistros
      recent_users: Usuarios recientes
>>>>>>> 45bc6baa
      week_interactions: interaiciones d'esta selmana
      week_users_new: usuarios d'esta selmana
    domain_blocks:
      domain: Dominiu
    email_domain_blocks:
      domain: Dominiu
    instances:
      account_count: Cuentes conocíes
      domain_name: Dominiu
      title: Instancies conocíes
    invites:
      filter:
        available: Disponible
        expired: Caducó
      title: Invitaciones
    reports:
      are_you_sure: "¿De xuru?"
      id: ID
<<<<<<< HEAD
      status: Estáu
    settings:
      registrations:
        min_invite_role:
          disabled: Naide
      site_description:
        title: Descipción de la instancia
      site_title: Nome de la instancia
      title: Axustes del sitiu
=======
      are_you_sure: ¿De xuru?
      status: Estáu
>>>>>>> 45bc6baa
    statuses:
      failed_to_execute: Fallu al executar
    subscriptions:
      title: WebSub
<<<<<<< HEAD
=======
    action_logs:
      actions:
        create_domain_block: '%{name} bloquió''l dominiu %{target}'
        disable_user: '%{name} desactivó l''aniciu de sesión del usuariu %{target}'
    settings:
      registrations:
        min_invite_role:
          disabled: Naide
      site_description:
        title: Descipción de la instancia
      site_title: Nome de la instancia
      title: Axustes del sitiu
>>>>>>> 45bc6baa
    title: Alministración
  admin_mailer:
    new_report:
      body_remote: Daquién dende %{domain} informó de %{target}
  application_mailer:
    salutation: '%{name},'
  applications:
    invalid_url: La URL apurrida nun ye válida
    warning: Ten curiáu con estos datos, ¡enxamás nun los compartas con naide!
  auth:
    change_password: Contraseña
<<<<<<< HEAD
    delete_account_html: Si deseyes desaniciar la to cuenta, pues <a href="%{path}">siguir equí</a>. Va pidísete la confirmación.
    forgot_password: "¿Escaeciesti la contraseña?"
=======
    forgot_password: ¿Escaeciesti la contraseña?
>>>>>>> 45bc6baa
    providers:
      cas: CAS
      saml: SAML
    security: Seguranza
    delete_account_html: Si deseyes desaniciar la to cuenta, pues <a href="%{path}">siguir
      equí</a>. Va pidísete la confirmación.
  authorize_follow:
    already_following: Yá tas siguiendo a esta cuenta
    error: Desafortunadamente, hebo un fallu guetando la cuenta remota
    follow_request: 'Unviesti una solicitú de siguimientu a:'
    post_follow:
      close: O pues zarrar esta ventana.
      return: Amosar el perfil del usuariu
      web: Dir a la web
<<<<<<< HEAD
  datetime:
    distance_in_words:
      half_a_minute: Púramente agora
      less_than_x_seconds: Púramente agora
=======
>>>>>>> 45bc6baa
  deletes:
    bad_password_msg: "¡Bon intentu, crackers! Contraseña incorreuta"
    confirm_password: Introduz la contraseña pa verificar la to identidá
    bad_password_msg: ¡Bon intentu, crackers! Contraseña incorreuta
  errors:
    '403': Nun tienes permisu pa ver esta páxina.
    '404': La páxina que tabes guetando nun esiste.
    '410': La páxina que tabes guetando yá nun esiste.
    '422':
      content: Falló la verificación de seguranza. ¿Tas bloquiando les cookies?
      title: Falló la verificación de seguranza
    '429': Ficiéronse milenta solicitúes
  exports:
    archive_takeout:
      date: Data
      hint_html: Pues solicitar un archivu colos tos <strong>toots y ficheros xubíos</strong>. Los datos esportaos van tar nel formatu ActivityPub, llexible pa cualesquier software que seya compatible. Pues solicitar un archivu cada 7 díes.
      size: Tamañu
      date: Data
      hint_html: Pues solicitar un archivu colos tos <strong>toots y ficheros xubíos</strong>.
        Los datos esportaos van tar nel formatu ActivityPub, llexible pa cualesquier
        software que seya compatible. Pues solicitar un archivu cada 7 díes.
    csv: CSV
  filters:
    contexts:
      public: Llinies temporales públiques
      thread: Conversaciones
  followers:
    domain: Dominiu
    followers_count: Númberu de siguidores
  invites:
    expires_in:
      '1800': 30 minutos
      '21600': 6 hores
      '3600': 1 hora
      '43200': 12 hores
      '604800': 1 selmana
      '86400': 1 día
    expires_in_prompt: Enxamás
    invited_by: 'Convidóte:'
    max_uses:
      one: 1 usu
      other: '%{count} usos'
    table:
      uses: Usos
    invited_by: 'Convidóte:'
  lists:
    errors:
      limit: Algamesti la cantidá máxima de llistes
  media_attachments:
    validations:
      images_and_video: Nun pue axuntase un videu a un estáu que yá contién imáxenes
      too_many: Nun puen axuntase más de 4 ficheros
  migrations:
    acct: nome_usuariu@dominiu de la cuenta nueva
  notification_mailer:
    digest:
<<<<<<< HEAD
      mention: "%{name} mentóte en:"
      subject:
        other: "%{count} avisos nuevos dende la última visita \U0001F418"
=======
      mention: '%{name} mentóte en:'
      subject:
        other: '%{count} avisos nuevos dende la última visita 🐘'
>>>>>>> 45bc6baa
    follow:
      body: "¡Agora %{name} ta siguiéndote!"
      title: Siguidor nuevu
      body: ¡Agora %{name} ta siguiéndote!
    follow_request:
      body: '%{name} solicitó siguite'
      title: Petición nueva de siguimientu
    mention:
      body: '%{name} mentóte en:'
      subject: '%{name} mentóte'
      title: Mención nueva
  number:
    human:
      decimal_units:
<<<<<<< HEAD
        format: "%n%u"
  pagination:
    next: Siguiente
=======
        format: '%n%u'
>>>>>>> 45bc6baa
  preferences:
    languages: Llingües
    web: Web
  remote_follow:
    no_account_html: "¿Nun tienes una cuenta? Pues <a href='%{sign_up_path}' target='_blank'>rexistrate equí</a>"
    prompt: 'Vas siguir a:'
    no_account_html: ¿Nun tienes una cuenta? Pues <a href='%{sign_up_path}' target='_blank'>rexistrate
      equí</a>
  remote_unfollow:
    error: Fallu
  sessions:
    browser: Restolador
    browsers:
      alipay: Alipay
      blackberry: Blackberry
      chrome: Chrome
      edge: Microsoft Edge
      electron: Electron
      firefox: Firefox
      generic: Restolador desconocíu
      ie: Internet Explorer
      micro_messenger: MicroMessenger
      opera: Opera
      otter: Otter
      phantom_js: PhantomJS
      qq: QQ Browser
      safari: Safari
      uc_browser: UCBrowser
      weibo: Weibo
<<<<<<< HEAD
    current_session: Sesión actual
    description: "%{browser} en %{platform}"
=======
      alipay: Alipay
      firefox: Firefox
      generic: Restolador desconocíu
      otter: Otter
      qq: QQ Browser
    description: '%{browser} en %{platform}'
>>>>>>> 45bc6baa
    ip: IP
    platforms:
      adobe_air: Adobe Air
      android: Android
      blackberry: Blackberry
      chrome_os: ChromeOS
      firefox_os: Firefox OS
      ios: iOS
      linux: Linux
      mac: Mac
      other: plataforma desconocida
      windows: Windows
      windows_mobile: Windows Mobile
      windows_phone: Windows Phone
      adobe_air: Adobe Air
      android: Android
      other: plataforma desconocida
    title: Sesiones
    current_session: Sesión actual
  settings:
    authorized_apps: Aplicaciones autorizaes
    back: Volver a Mastodon
    edit_profile: Edición del perfil
    notifications: Avisos
    preferences: Preferencies
<<<<<<< HEAD
=======
    authorized_apps: Aplicaciones autorizaes
    back: Volver a Mastodon
    edit_profile: Edición del perfil
    notifications: Avisos
>>>>>>> 45bc6baa
    settings: Axustes
  statuses:
    attached:
      image:
        one: '%{count} imaxe'
        other: '%{count} imáxenes'
      video:
<<<<<<< HEAD
        one: "%{count} videu"
        other: "%{count} vídeos"
    pin_errors:
      limit: Yá fixesti'l númberu máxiumu de toots
    show_more: Amosar más
    title: "%{name}: «%{quote}»"
=======
        one: '%{count} videu'
        other: '%{count} vídeos'
    title: '%{name}: «%{quote}»'
    pin_errors:
      limit: Yá fixesti'l númberu máxiumu de toots
    show_more: Amosar más
>>>>>>> 45bc6baa
  stream_entries:
    sensitive_content: Conteníu sensible
  themes:
    default: Mastodon
  two_factor_authentication:
    code_hint: Introduz el códigu xeneráu pola aplicación autenticadora pa confirmar
    enabled: L'autenticación en dos pasos ta activada
    enabled_success: L'autenticación en dos pasos activóse con ésitu
<<<<<<< HEAD
    manual_instructions: 'Si nun pues escaniar el códigu QR y precises introducilu a mano, equí ta''l secretu en testu planu:'
=======
    manual_instructions: 'Si nun pues escaniar el códigu QR y precises introducilu
      a mano, equí ta''l secretu en testu planu:'
>>>>>>> 45bc6baa
  user_mailer:
    welcome:
      full_handle_hint: Esto ye lo que-yos diríes a los collacios pa que puean unviate
        mensaxes o siguite dende otra instancia.
      subject: Afáyate en Mastodon
      tips: Conseyos
  users:
    invalid_email: La direición de corréu nun ye válida
<<<<<<< HEAD
    seamless_external_login: Aniciesti sesión pente un serviciu esternu, polo que los axustes de la contraseña y corréu nun tán disponibles.
=======
    seamless_external_login: Aniciesti sesión pente un serviciu esternu, polo que
      los axustes de la contraseña y corréu nun tán disponibles.
  datetime:
    distance_in_words:
      half_a_minute: Púramente agora
      less_than_x_seconds: Púramente agora
  pagination:
    next: Siguiente
>>>>>>> 45bc6baa
<|MERGE_RESOLUTION|>--- conflicted
+++ resolved
@@ -1,37 +1,17 @@
 ast:
   about:
-<<<<<<< HEAD
-    about_mastodon_html: Mastodon ye una rede social basada en protocolos abiertos y software de códigu llibre. Ye descentralizada, como'l corréu electrónicu.
-    about_this: Tocante a
-    administered_by: 'Alministráu por:'
-    contact: Contautu
-    contact_unavailable: N/D
-    extended_description_html: |
-      <h3>Un llugar bonu pa les regles</h3>
-      <p>Entá nun se configuró la descripción estendida.</p>
-=======
     about_mastodon_html: Mastodon ye una rede social basada en protocolos abiertos
       y software de códigu llibre. Ye descentralizada, como'l corréu electrónicu.
     contact_unavailable: N/D
     description_headline: ¿Qué ye %{domain}?
     domain_count_after: otres instancies
->>>>>>> 45bc6baa
     features:
-      humane_approach_title: Una visión más humana
-      not_a_product_body: Mastodon nun ye una rede comercial, nun hai anuncios, nun recueye datos o nun pon muries a xardinos. Nin siquier tien una autoridá central.
       not_a_product_title: Yes una persona, non un productu
-<<<<<<< HEAD
-      real_conversation_title: Fechu pa conversaciones de verdá
-      within_reach_title: Siempres al algame
-    hosted_on: Mastodon ta agospiáu en %{domain}
-    learn_more: Deprendi más
-=======
       humane_approach_title: Una visión más humana
       not_a_product_body: Mastodon nun ye una rede comercial, nun hai anuncios, nun
         recueye datos o nun pon muries a xardinos. Nin siquier tien una autoridá central.
       real_conversation_title: Fechu pa conversaciones de verdá
       within_reach_title: Siempres al algame
->>>>>>> 45bc6baa
     source_code: Códigu fonte
     status_count_after: estaos
     user_count_after: usuarios
@@ -48,7 +28,6 @@
     learn_more: Deprendi más
   accounts:
     followers: Siguidores
-    moved_html: "%{name} mudóse a %{new_profile_link}:"
     network_hidden: Esta información nun ta disponible
     nothing_here: ¡Equí nun hai nada!
     people_followed_by: Persones a les que sigue %{name}
@@ -59,33 +38,17 @@
     moved_html: '%{name} mudóse a %{new_profile_link}:'
   admin:
     accounts:
-      are_you_sure: "¿De xuru?"
       avatar: Avatar
       by_domain: Dominiu
       domain: Dominiu
-      email: Corréu
       followers: Siguidores
       ip: IP
-      location:
-        local: Llocal
-        title: Allugamientu
       protocol: Protocolu
       resend_confirmation:
         already_confirmed: Esti usuariu yá ta confirmáu
       role: Permisos
       roles:
-        admin: Alministrador
         moderator: Llendador
-<<<<<<< HEAD
-        user: Usuariu
-      title: Cuentes
-      username: Nome d'usuariu
-      web: Web
-    action_logs:
-      actions:
-        create_domain_block: "%{name} bloquió'l dominiu %{target}"
-        disable_user: "%{name} desactivó l'aniciu de sesión del usuariu %{target}"
-=======
         admin: Alministrador
         user: Usuariu
       username: Nome d'usuariu
@@ -96,7 +59,6 @@
         local: Llocal
         title: Allugamientu
       title: Cuentes
->>>>>>> 45bc6baa
     custom_emojis:
       by_domain: Dominiu
       copy_failed_msg: Nun pudo facese una copia llocal d'esi fustaxe
@@ -104,17 +66,12 @@
       update_failed_msg: Nun pudo anovase esi fustaxe
     dashboard:
       config: Configuración
-      feature_registrations: Rexistros
       features: Carauterístiques
       hidden_service: Federación con servicios anubríos
-      recent_users: Usuarios recientes
       software: Software
       total_users: usuarios en total
-<<<<<<< HEAD
-=======
       feature_registrations: Rexistros
       recent_users: Usuarios recientes
->>>>>>> 45bc6baa
       week_interactions: interaiciones d'esta selmana
       week_users_new: usuarios d'esta selmana
     domain_blocks:
@@ -131,28 +88,13 @@
         expired: Caducó
       title: Invitaciones
     reports:
-      are_you_sure: "¿De xuru?"
       id: ID
-<<<<<<< HEAD
-      status: Estáu
-    settings:
-      registrations:
-        min_invite_role:
-          disabled: Naide
-      site_description:
-        title: Descipción de la instancia
-      site_title: Nome de la instancia
-      title: Axustes del sitiu
-=======
       are_you_sure: ¿De xuru?
       status: Estáu
->>>>>>> 45bc6baa
     statuses:
       failed_to_execute: Fallu al executar
     subscriptions:
       title: WebSub
-<<<<<<< HEAD
-=======
     action_logs:
       actions:
         create_domain_block: '%{name} bloquió''l dominiu %{target}'
@@ -165,7 +107,6 @@
         title: Descipción de la instancia
       site_title: Nome de la instancia
       title: Axustes del sitiu
->>>>>>> 45bc6baa
     title: Alministración
   admin_mailer:
     new_report:
@@ -177,12 +118,7 @@
     warning: Ten curiáu con estos datos, ¡enxamás nun los compartas con naide!
   auth:
     change_password: Contraseña
-<<<<<<< HEAD
-    delete_account_html: Si deseyes desaniciar la to cuenta, pues <a href="%{path}">siguir equí</a>. Va pidísete la confirmación.
-    forgot_password: "¿Escaeciesti la contraseña?"
-=======
     forgot_password: ¿Escaeciesti la contraseña?
->>>>>>> 45bc6baa
     providers:
       cas: CAS
       saml: SAML
@@ -197,15 +133,7 @@
       close: O pues zarrar esta ventana.
       return: Amosar el perfil del usuariu
       web: Dir a la web
-<<<<<<< HEAD
-  datetime:
-    distance_in_words:
-      half_a_minute: Púramente agora
-      less_than_x_seconds: Púramente agora
-=======
->>>>>>> 45bc6baa
   deletes:
-    bad_password_msg: "¡Bon intentu, crackers! Contraseña incorreuta"
     confirm_password: Introduz la contraseña pa verificar la to identidá
     bad_password_msg: ¡Bon intentu, crackers! Contraseña incorreuta
   errors:
@@ -218,8 +146,6 @@
     '429': Ficiéronse milenta solicitúes
   exports:
     archive_takeout:
-      date: Data
-      hint_html: Pues solicitar un archivu colos tos <strong>toots y ficheros xubíos</strong>. Los datos esportaos van tar nel formatu ActivityPub, llexible pa cualesquier software que seya compatible. Pues solicitar un archivu cada 7 díes.
       size: Tamañu
       date: Data
       hint_html: Pues solicitar un archivu colos tos <strong>toots y ficheros xubíos</strong>.
@@ -242,7 +168,6 @@
       '604800': 1 selmana
       '86400': 1 día
     expires_in_prompt: Enxamás
-    invited_by: 'Convidóte:'
     max_uses:
       one: 1 usu
       other: '%{count} usos'
@@ -260,17 +185,10 @@
     acct: nome_usuariu@dominiu de la cuenta nueva
   notification_mailer:
     digest:
-<<<<<<< HEAD
-      mention: "%{name} mentóte en:"
-      subject:
-        other: "%{count} avisos nuevos dende la última visita \U0001F418"
-=======
       mention: '%{name} mentóte en:'
       subject:
         other: '%{count} avisos nuevos dende la última visita 🐘'
->>>>>>> 45bc6baa
     follow:
-      body: "¡Agora %{name} ta siguiéndote!"
       title: Siguidor nuevu
       body: ¡Agora %{name} ta siguiéndote!
     follow_request:
@@ -283,18 +201,11 @@
   number:
     human:
       decimal_units:
-<<<<<<< HEAD
-        format: "%n%u"
-  pagination:
-    next: Siguiente
-=======
         format: '%n%u'
->>>>>>> 45bc6baa
   preferences:
     languages: Llingües
     web: Web
   remote_follow:
-    no_account_html: "¿Nun tienes una cuenta? Pues <a href='%{sign_up_path}' target='_blank'>rexistrate equí</a>"
     prompt: 'Vas siguir a:'
     no_account_html: ¿Nun tienes una cuenta? Pues <a href='%{sign_up_path}' target='_blank'>rexistrate
       equí</a>
@@ -303,44 +214,31 @@
   sessions:
     browser: Restolador
     browsers:
-      alipay: Alipay
       blackberry: Blackberry
       chrome: Chrome
       edge: Microsoft Edge
       electron: Electron
-      firefox: Firefox
-      generic: Restolador desconocíu
       ie: Internet Explorer
       micro_messenger: MicroMessenger
       opera: Opera
-      otter: Otter
       phantom_js: PhantomJS
-      qq: QQ Browser
       safari: Safari
       uc_browser: UCBrowser
       weibo: Weibo
-<<<<<<< HEAD
-    current_session: Sesión actual
-    description: "%{browser} en %{platform}"
-=======
       alipay: Alipay
       firefox: Firefox
       generic: Restolador desconocíu
       otter: Otter
       qq: QQ Browser
     description: '%{browser} en %{platform}'
->>>>>>> 45bc6baa
     ip: IP
     platforms:
-      adobe_air: Adobe Air
-      android: Android
       blackberry: Blackberry
       chrome_os: ChromeOS
       firefox_os: Firefox OS
       ios: iOS
       linux: Linux
       mac: Mac
-      other: plataforma desconocida
       windows: Windows
       windows_mobile: Windows Mobile
       windows_phone: Windows Phone
@@ -350,18 +248,11 @@
     title: Sesiones
     current_session: Sesión actual
   settings:
+    preferences: Preferencies
     authorized_apps: Aplicaciones autorizaes
     back: Volver a Mastodon
     edit_profile: Edición del perfil
     notifications: Avisos
-    preferences: Preferencies
-<<<<<<< HEAD
-=======
-    authorized_apps: Aplicaciones autorizaes
-    back: Volver a Mastodon
-    edit_profile: Edición del perfil
-    notifications: Avisos
->>>>>>> 45bc6baa
     settings: Axustes
   statuses:
     attached:
@@ -369,21 +260,12 @@
         one: '%{count} imaxe'
         other: '%{count} imáxenes'
       video:
-<<<<<<< HEAD
-        one: "%{count} videu"
-        other: "%{count} vídeos"
-    pin_errors:
-      limit: Yá fixesti'l númberu máxiumu de toots
-    show_more: Amosar más
-    title: "%{name}: «%{quote}»"
-=======
         one: '%{count} videu'
         other: '%{count} vídeos'
     title: '%{name}: «%{quote}»'
     pin_errors:
       limit: Yá fixesti'l númberu máxiumu de toots
     show_more: Amosar más
->>>>>>> 45bc6baa
   stream_entries:
     sensitive_content: Conteníu sensible
   themes:
@@ -392,12 +274,8 @@
     code_hint: Introduz el códigu xeneráu pola aplicación autenticadora pa confirmar
     enabled: L'autenticación en dos pasos ta activada
     enabled_success: L'autenticación en dos pasos activóse con ésitu
-<<<<<<< HEAD
-    manual_instructions: 'Si nun pues escaniar el códigu QR y precises introducilu a mano, equí ta''l secretu en testu planu:'
-=======
     manual_instructions: 'Si nun pues escaniar el códigu QR y precises introducilu
       a mano, equí ta''l secretu en testu planu:'
->>>>>>> 45bc6baa
   user_mailer:
     welcome:
       full_handle_hint: Esto ye lo que-yos diríes a los collacios pa que puean unviate
@@ -406,9 +284,6 @@
       tips: Conseyos
   users:
     invalid_email: La direición de corréu nun ye válida
-<<<<<<< HEAD
-    seamless_external_login: Aniciesti sesión pente un serviciu esternu, polo que los axustes de la contraseña y corréu nun tán disponibles.
-=======
     seamless_external_login: Aniciesti sesión pente un serviciu esternu, polo que
       los axustes de la contraseña y corréu nun tán disponibles.
   datetime:
@@ -416,5 +291,4 @@
       half_a_minute: Púramente agora
       less_than_x_seconds: Púramente agora
   pagination:
-    next: Siguiente
->>>>>>> 45bc6baa
+    next: Siguiente