---
nl:
  simple_form:
    hints:
      account:
<<<<<<< HEAD
        attribution_domains: Eén per regel. Beschermt tegen valse toeschrijvingen.
=======
        attribution_domains_as_text: Eén per regel. Beschermt tegen ongeldige attributies.
>>>>>>> 7fc8292e
        discoverable: Jouw openbare berichten kunnen worden uitgelicht op verschillende plekken binnen Mastodon en jouw account kan worden aanbevolen aan andere gebruikers.
        display_name: Jouw volledige naam of een leuke bijnaam.
        fields: Jouw website, persoonlijke voornaamwoorden, leeftijd, alles wat je maar kwijt wilt.
        indexable: Jouw openbare berichten kunnen in de zoekresultaten op Mastodon verschijnen. Mensen die op jouw berichten hebben gereageerd kunnen ze sowieso doorzoeken.
        note: 'Je kunt andere mensen @vermelden of #hashtags gebruiken.'
        show_collections: Mensen kunnen zien wie jij volgt en wie jou volgen.
        unlocked: Mensen kunnen jou volgen zonder daarvoor toestemming te hoeven vragen. Wanneer je nieuwe volgers handmatig wil goedkeuren moet je deze optie deselecteren.
      account_alias:
        acct: Vermeld de gebruikersnaam@domein van het account vanwaar je wilt verhuizen
      account_migration:
        acct: Vermeld de gebruikersnaam@domein van het account waar je naartoe wilt verhuizen
      account_warning_preset:
        text: Je kunt specifieke tekst voor berichten gebruiken, zoals URL's, hashtags en vermeldingen
        title: Optioneel. Niet zichtbaar voor de ontvanger
      admin_account_action:
        include_statuses: De gebruiker ziet welke berichten verantwoordelijk zijn voor de moderatiemaatregel of waarschuwing
        send_email_notification: De gebruiker ontvangt een uitleg over wat er met diens account is gebeurd
        text_html: Optioneel. Je kunt specifieke tekst voor berichten gebruiken. Om tijd te besparen kun je <a href="%{path}">presets voor waarschuwingen toevoegen</a>
        type_html: Kies wat er met <strong>%{acct}</strong> moet gebeuren
        types:
          disable: Voorkom dat de gebruiker diens account gebruikt, maar verwijder of verberg de inhoud niet.
          none: Gebruik dit om een waarschuwing naar de gebruiker te sturen, zonder dat nog een andere maatregel wordt genomen.
          sensitive: Forceer dat alle mediabijlagen van deze gebruiker als gevoelig worden gemarkeerd.
          silence: Voorkom dat de gebruiker berichten kan plaatsen met openbare zichtbaarheid, verberg diens berichten en meldingen van mensen die de gebruiker niet volgen. Sluit alle rapportages tegen dit account af.
          suspend: Voorkom interactie van of naar dit account en verwijder de inhoud. Dit is omkeerbaar binnen 30 dagen. Dit sluit alle rapporten tegen dit account af.
        warning_preset_id: Optioneel. Je kunt nog steeds handmatig tekst toevoegen aan het eind van de preset
      announcement:
        all_day: Wanneer dit is aangevinkt worden alleen de datums binnen het tijdvak getoond
        ends_at: Optioneel. De publicatie van de mededeling wordt op dit tijdstip automatisch beëindigd
        scheduled_at: Laat leeg om de mededeling meteen te publiceren
        starts_at: Optioneel. In het geval dat jouw mededeling aan een bepaald tijdvak is gebonden
        text: Je kunt specifieke tekst voor berichten gebruiken. Let op de ruimte die de mededeling op het scherm van de gebruiker inneemt
      appeal:
        text: Je kunt maar eenmalig bezwaar indienen tegen een vastgestelde overtreding
      defaults:
        autofollow: Mensen die zich via de uitnodiging hebben geregistreerd, volgen jou automatisch
        avatar: WEBP, PNG, GIF of JPG. Maximaal %{size}. Wordt verkleind naar %{dimensions}px
        bot: Signaal aan anderen dat het account voornamelijk geautomatiseerde acties uitvoert en mogelijk niet wordt gecontroleerd
        context: Een of meerdere locaties waar de filter actief moet zijn
        current_password: Voer voor veiligheidsredenen het wachtwoord van je huidige account in
        current_username: Voer ter bevestiging de gebruikersnaam van je huidige account in
        digest: Wordt alleen na een lange periode van inactiviteit verzonden en alleen wanneer je tijdens jouw afwezigheid persoonlijke berichten hebt ontvangen
        email: Je krijgt een bevestigingsmail
        header: WEBP, PNG, GIF of JPG. Maximaal %{size}. Wordt verkleind naar %{dimensions}px
        inbox_url: Kopieer de URL van de voorpagina van de relayserver die je wil gebruiken
        irreversible: Gefilterde berichten verdwijnen onomkeerbaar, zelfs als de filter later wordt verwijderd
        locale: De taal van de gebruikersomgeving, e-mails en pushmeldingen
        password: Gebruik tenminste 8 tekens
        phrase: Komt overeen ongeacht hoofd-/kleine letters of een inhoudswaarschuwing
        scopes: Tot welke API's heeft de toepassing toegang. Wanneer je een toestemming van het bovenste niveau kiest, hoef je geen individuele toestemmingen meer te kiezen.
        setting_aggregate_reblogs: Geen nieuwe boosts tonen voor berichten die recentelijk nog zijn geboost (heeft alleen effect op nieuw ontvangen boosts)
        setting_always_send_emails: Normaliter worden er geen e-mailmeldingen verstuurd wanneer je actief Mastodon gebruikt
        setting_default_sensitive: Gevoelige media wordt standaard verborgen en kan met één klik worden getoond
        setting_display_media_default: Als gevoelig gemarkeerde media verbergen
        setting_display_media_hide_all: Media altijd verbergen
        setting_display_media_show_all: Media altijd tonen
        setting_use_blurhash: Wazige kleurovergangen zijn gebaseerd op de kleuren van de verborgen media, waarmee elk detail verdwijnt
        setting_use_pending_items: De tijdlijn wordt bijgewerkt door op het aantal nieuwe items te klikken, in plaats van dat deze automatisch wordt bijgewerkt
        username: Je kunt letters, cijfers en underscores gebruiken
        whole_word: Wanneer het trefwoord of zinsdeel alfanumeriek is, wordt het alleen gefilterd wanneer het hele woord overeenkomt
      domain_allow:
        domain: Dit domein is in staat om gegevens van deze server op te halen, en binnenkomende gegevens worden verwerkt en opgeslagen
      email_domain_block:
        domain: Dit kan de domeinnaam zijn die wordt weergegeven in het e-mailadres of in het MX-record dat het gebruikt. Ze worden gecontroleerd tijdens de registratie.
        with_dns_records: Er wordt een poging gewaagd om de desbetreffende DNS-records op te zoeken, waarna de resultaten ook worden geblokkeerd
      featured_tag:
        name: 'Hier zijn enkele van de hashtags die je onlangs hebt gebruikt:'
      filters:
        action: Kies welke acties uitgevoerd moeten wanneer een bericht overeenkomt met het filter
        actions:
          hide: Verberg de gefilterde inhoud volledig, alsof het niet bestaat
          warn: Verberg de gefilterde inhoud achter een waarschuwing, met de titel van het filter als waarschuwingstekst
      form_admin_settings:
        activity_api_enabled: Aantallen lokaal gepubliceerde berichten, actieve gebruikers en nieuwe registraties per week
        app_icon: WEBP, PNG, GIF of JPG. Vervangt op mobiele apparaten het standaard app-pictogram met een aangepast pictogram.
        backups_retention_period: Gebruikers hebben de mogelijkheid om archieven van hun berichten te genereren om later te downloaden. Indien ingesteld op een positieve waarde, worden deze archieven automatisch verwijderd uit jouw opslag na het opgegeven aantal dagen.
        bootstrap_timeline_accounts: Deze accounts worden bovenaan de aanbevelingen aan nieuwe gebruikers getoond. Meerdere gebruikersnamen met komma's scheiden.
        closed_registrations_message: Weergegeven wanneer registratie van nieuwe accounts is uitgeschakeld
        content_cache_retention_period: Alle berichten van andere servers (inclusief boosts en reacties) worden verwijderd na het opgegeven aantal dagen, ongeacht enige lokale gebruikersinteractie met die berichten. Dit betreft ook berichten die een lokale gebruiker aan diens bladwijzers heeft toegevoegd of als favoriet heeft gemarkeerd. Privéberichten tussen gebruikers van verschillende servers gaan ook verloren en zijn onmogelijk te herstellen. Het gebruik van deze instelling is bedoeld voor servers die een speciaal doel dienen en overtreedt veel gebruikersverwachtingen wanneer deze voor algemeen gebruik wordt geïmplementeerd.
        custom_css: Je kunt aangepaste CSS toepassen op de webversie van deze Mastodon-server.
        favicon: WEBP, PNG, GIF of JPG. Vervangt de standaard Mastodon favicon met een aangepast pictogram.
        mascot: Overschrijft de illustratie in de geavanceerde webomgeving.
        media_cache_retention_period: Mediabestanden van berichten van externe gebruikers worden op jouw server in de cache opgeslagen. Indien ingesteld op een positieve waarde, worden media verwijderd na het opgegeven aantal dagen. Als de mediagegevens worden opgevraagd nadat ze zijn verwijderd, worden ze opnieuw gedownload wanneer de originele inhoud nog steeds beschikbaar is. Vanwege beperkingen op hoe vaak linkvoorbeelden sites van derden raadplegen, wordt aanbevolen om deze waarde in te stellen op ten minste 14 dagen. Anders worden linkvoorbeelden niet op aanvraag bijgewerkt.
        peers_api_enabled: Een lijst met domeinnamen die deze server heeft aangetroffen in de fediverse. Er zijn hier geen gegevens inbegrepen over de vraag of je verbonden bent met een bepaalde server, alleen dat je server er van weet. Dit wordt gebruikt door diensten die statistieken over de federatie in algemene zin verzamelen.
        profile_directory: De gebruikersgids bevat een lijst van alle gebruikers die ervoor gekozen hebben om ontdekt te kunnen worden.
        require_invite_text: Maak het invullen van "Waarom wil je je hier registreren?" verplicht in plaats van optioneel, wanneer registraties handmatig moeten worden goedgekeurd
        site_contact_email: Hoe mensen je kunnen bereiken voor juridische vragen of support.
        site_contact_username: Hoe mensen je op Mastodon kunnen bereiken.
        site_extended_description: Alle aanvullende informatie die nuttig kan zijn voor bezoekers en jouw gebruikers. Kan worden opgemaakt met Markdown.
        site_short_description: Een korte beschrijving om het unieke karakter van je server te tonen. Wie beheert de server, wat is de doelgroep?
        site_terms: Gebruik je eigen privacybeleid of laat leeg om de standaardwaarde te gebruiken. Kan worden opgemaakt met Markdown.
        site_title: Hoe mensen buiten de domeinnaam naar je server kunnen verwijzen.
        status_page_url: URL van een pagina waar mensen de status van deze server kunnen zien tijdens een storing
        theme: Thema die (niet ingelogde) bezoekers en nieuwe gebruikers zien.
        thumbnail: Een afbeelding van ongeveer een verhouding van 2:1 die naast jouw serverinformatie wordt getoond.
        timeline_preview: Bezoekers (die niet zijn ingelogd) kunnen de meest recente, op de server aanwezige openbare berichten bekijken.
        trendable_by_default: Handmatige beoordeling van trends overslaan. Individuele items kunnen later alsnog worden afgekeurd.
        trends: Trends laten zien welke berichten, hashtags en nieuwsberichten op jouw server aan populariteit winnen.
        trends_as_landing_page: Toon trending inhoud aan uitgelogde gebruikers en bezoekers in plaats van een beschrijving van deze server. Vereist dat trends zijn ingeschakeld.
      form_challenge:
        current_password: Je betreedt een veilige omgeving
      imports:
        data: CSV-bestand dat op een andere Mastodonserver werd geëxporteerd
      invite_request:
        text: Dit helpt ons om jouw aanvraag te beoordelen
      ip_block:
        comment: Optioneel. Vergeet niet te onthouden waarom je deze regel hebt toegevoegd.
        expires_in: Het aantal IP-adressen zijn beperkt. Ze worden soms gedeeld en wisselen vaak van eigenaar. Om deze reden worden onbeperkte IP-blokkades niet aanbevolen.
        ip: Voer een IPv4- of IPv6-adres in. Je kunt hele reeksen blokkeren met de CIDR-methode. Pas op dat je jezelf niet buitensluit!
        severities:
          no_access: Toegang tot de hele server blokkeren
          sign_up_block: Nieuwe registraties zijn niet mogelijk
          sign_up_requires_approval: Nieuwe registraties vereisen jouw goedkeuring
        severity: Kies wat er moet gebeuren met aanvragen van dit IP-adres
      rule:
        hint: Optioneel. Verstrek meer details over de regel
        text: Omschrijf een regel of vereiste voor gebruikers op deze server. Probeer het kort en simpel te houden
      sessions:
        otp: 'Voer de tweestaps-toegangscode vanaf jouw mobiele telefoon in of gebruik een van jouw herstelcodes:'
        webauthn: Wanneer het een USB-sleutel is, zorg er dan voor dat je deze in de computer steekt en, wanneer nodig, activeert.
      settings:
        indexable: Jouw profielpagina kan in de zoekresultaten van Google, Bing, DuckDuckGo en andere zoekmachines verschijnen.
        show_application: Je kunt zelf altijd zien met welke app je een bericht hebt geplaatst.
      tag:
        name: Je kunt elk woord met een hoofdletter beginnen, om zo bijvoorbeeld de tekst leesbaarder te maken
      user:
        chosen_languages: Alleen berichten in de aangevinkte talen worden op de openbare tijdlijnen getoond
        role: De rol bepaalt welke rechten de gebruiker heeft.
      user_role:
        color: Kleur die gebruikt wordt voor de rol in de UI, als RGB in hexadecimale formaat
        highlighted: Dit maakt de rol openbaar zichtbaar
        name: Openbare naam van de rol, wanneer de rol als badge op profielpagina's wordt getoond
        permissions_as_keys: Gebruikers met deze rol hebben toegang tot...
        position: Een hogere rol beslist in bepaalde situaties over het oplossen van conflicten. Bepaalde acties kunnen alleen worden uitgevoerd op rollen met een lagere prioriteit
      webhook:
        events: Selecteer de te verzenden gebeurtenissen
        template: Maak een eigen JSON payload aan met variabele interpolatie. Laat leeg voor standaard JSON.
        url: Waar gebeurtenissen naartoe worden verzonden
    labels:
      account:
        attribution_domains: Websites doe jou credit mogen geven
        discoverable: Jouw account en berichten laten uitlichten door Mastodon
        fields:
          name: Label
          value: Inhoud
        indexable: Openbare berichten in zoekresultaten opnemen
        show_collections: Accounts die jij volgt en die jou volgen op je profiel tonen
        unlocked: Automatisch nieuwe volgers accepteren
      account_alias:
        acct: Fediverse-adres van het oude account
      account_migration:
        acct: Fediverse-adres van het nieuwe account
      account_warning_preset:
        text: Tekst van preset
        title: Titel
      admin_account_action:
        include_statuses: Gerapporteerde berichten aan de e-mail toevoegen
        send_email_notification: Meld dit per e-mail aan de gebruiker
        text: Aangepaste waarschuwing
        type: Actie
        types:
          disable: Bevriezen
          none: Waarschuwing sturen
          sensitive: Gevoelig
          silence: Beperken
          suspend: Opschorten en onomkeerbaar accountgegevens verwijderen
        warning_preset_id: Een preset voor een waarschuwing gebruiken
      announcement:
        all_day: Gedurende de hele dag
        ends_at: Eindigt
        scheduled_at: Mededeling inplannen
        starts_at: Begint
        text: Mededeling
      appeal:
        text: Leg uit waarom deze beslissing volgens jou teruggedraaid moet worden
      defaults:
        autofollow: Uitnodigen om jouw account te volgen
        avatar: Profielfoto
        bot: Dit is een geautomatiseerd account
        chosen_languages: Talen filteren
        confirm_new_password: Nieuw wachtwoord bevestigen
        confirm_password: Wachtwoord bevestigen
        context: Filterlocaties
        current_password: Huidig wachtwoord
        data: Gegevens
        display_name: Weergavenaam
        email: E-mailadres
        expires_in: Vervalt na
        fields: Extra velden
        header: Omslagfoto
        honeypot: "%{label} (niet invullen)"
        inbox_url: Inbox-URL van de relayserver
        irreversible: Verwijderen in plaats van verbergen
        locale: Taal van de gebruikersomgeving
        max_uses: Max. aantal keer te gebruiken
        new_password: Nieuwe wachtwoord
        note: Bio
        otp_attempt: Tweestaps-toegangscode
        password: Wachtwoord
        phrase: Trefwoord of zinsdeel
        setting_advanced_layout: Geavanceerde webomgeving inschakelen
        setting_aggregate_reblogs: Boosts in tijdlijnen groeperen
        setting_always_send_emails: Altijd e-mailmeldingen verzenden
        setting_auto_play_gif: Geanimeerde GIF's automatisch afspelen
        setting_boost_modal: Vraag voor het boosten van een bericht een bevestiging
        setting_default_language: Taal van jouw berichten
        setting_default_privacy: Zichtbaarheid van nieuwe berichten
        setting_default_sensitive: Media altijd als gevoelig markeren
        setting_delete_modal: Vraag voor het verwijderen van een bericht een bevestiging
        setting_disable_hover_cards: Hover-kaarten met profielvoorbeelden uitschakelen
        setting_disable_swiping: Swipebewegingen uitschakelen
        setting_display_media: Mediaweergave
        setting_display_media_default: Standaard
        setting_display_media_hide_all: Alles verbergen
        setting_display_media_show_all: Alles tonen
        setting_expand_spoilers: Berichten met inhoudswaarschuwingen altijd uitklappen
        setting_hide_network: Jouw volgers en wie je volgt verbergen
        setting_reduce_motion: Beweging in animaties verminderen
        setting_system_font_ui: Standaardlettertype van het systeem gebruiken
        setting_theme: Thema website
        setting_trends: Trends van vandaag tonen
        setting_unfollow_modal: Vraag voor het ontvolgen van iemand een bevestiging
        setting_use_blurhash: Wazige kleurovergangen voor verborgen media tonen
        setting_use_pending_items: Langzame modus
        severity: Zwaarte
        sign_in_token_attempt: Beveiligingscode
        title: Titel
        type: Importtype
        username: Gebruikersnaam
        username_or_email: Gebruikersnaam of e-mailadres
        whole_word: Heel woord
      email_domain_block:
        with_dns_records: MX-records en IP-adressen van het domein toevoegen
      featured_tag:
        name: Hashtag
      filters:
        actions:
          hide: Volledig verbergen
          warn: Met een waarschuwing verbergen
      form_admin_settings:
        activity_api_enabled: Statistieken over gebruikersactiviteit via de API publiceren
        app_icon: App-pictogram
        backups_retention_period: Bewaartermijn gebruikersarchief
        bootstrap_timeline_accounts: Accounts die altijd aan nieuwe gebruikers worden aanbevolen
        closed_registrations_message: Aangepast bericht wanneer registratie is uitgeschakeld
        content_cache_retention_period: Bewaartermijn voor externe inhoud
        custom_css: Aangepaste CSS
        favicon: Favicon
        mascot: Aangepaste mascotte (legacy)
        media_cache_retention_period: Bewaartermijn mediacache
        peers_api_enabled: Lijst van bekende servers via de API publiceren
        profile_directory: Gebruikersgids inschakelen
        registrations_mode: Wie kan zich registreren
        require_invite_text: Opgeven van een reden is verplicht
        show_domain_blocks: Domeinblokkades tonen
        show_domain_blocks_rationale: Redenen voor domeinblokkades tonen
        site_contact_email: E-mailadres contactpersoon
        site_contact_username: Gebruikersnaam contactpersoon
        site_extended_description: Uitgebreide omschrijving
        site_short_description: Serveromschrijving
        site_terms: Privacybeleid
        site_title: Servernaam
        status_page_url: URL van statuspagina
        theme: Standaardthema
        thumbnail: Serverthumbnail
        timeline_preview: Toegang tot de openbare tijdlijnen zonder in te loggen toestaan
        trendable_by_default: Trends goedkeuren zonder voorafgaande beoordeling
        trends: Trends inschakelen
        trends_as_landing_page: Laat trends op de startpagina zien
      interactions:
        must_be_follower: Meldingen van mensen die jou niet volgen blokkeren
        must_be_following: Meldingen van mensen die jij niet volgt blokkeren
        must_be_following_dm: Privéberichten van mensen die jij niet volgt blokkeren
      invite:
        comment: Opmerking
      invite_request:
        text: Waarom wil je je hier registreren?
      ip_block:
        comment: Opmerking
        ip: IP
        severities:
          no_access: Toegang blokkeren
          sign_up_block: Registraties blokkeren
          sign_up_requires_approval: Registraties beperken
        severity: Regel
      notification_emails:
        appeal: Iemand heeft bezwaar ingediend tegen een beslissing van een moderator
        digest: Periodiek e-mails met een samenvatting versturen
        favourite: Wanneer iemand jouw bericht als favoriet markeert
        follow: Wanneer iemand jou is gaan volgen
        follow_request: Wanneer iemand jou wil volgen
        mention: Je bent door iemand vermeld
        pending_account: Wanneer een nieuw account moet worden beoordeeld
        reblog: Wanneer iemand jouw bericht heeft geboost
        report: Nieuwe rapportage is ingediend
        software_updates:
          all: Meldingen geven voor alle updates
          critical: Alleen meldingen voor kritieke updates geven
          label: Er is een nieuwe versie van Mastodon beschikbaar
          none: Nooit meldingen van updates geven (niet aanbevolen)
          patch: Meldingen bij bugfix-updates
        trending_tag: Nieuwe trend vereist beoordeling
      rule:
        hint: Aanvullende informatie
        text: Regel
      settings:
        indexable: Zoekmachines jouw profielpagina laten vinden
        show_application: App tonen die je voor het plaatsen van berichten gebruikt
      tag:
        listable: Toestaan dat deze hashtag in zoekopdrachten en aanbevelingen te zien valt
        name: Hashtag
        trendable: Goedkeuren dat deze hashtag onder trends te zien valt
        usable: Berichten toestaan deze hashtag lokaal te gebruiken
      user:
        role: Rol
        time_zone: Tijdzone
      user_role:
        color: Kleur van badge
        highlighted: Rol als badge op profielpagina's tonen
        name: Naam
        permissions_as_keys: Rechten
        position: Prioriteit
      webhook:
        events: Ingeschakelde gebeurtenissen
        template: Sjabloon Payload
        url: Eindpunt URL
    'no': Nee
    not_recommended: Niet aanbevolen
    overridden: Overschreven
    recommended: Aanbevolen
    required:
      mark: "*"
      text: vereist
    title:
      sessions:
        webauthn: Gebruik een van uw beveiligingssleutels om in te loggen
    'yes': Ja<|MERGE_RESOLUTION|>--- conflicted
+++ resolved
@@ -3,11 +3,7 @@
   simple_form:
     hints:
       account:
-<<<<<<< HEAD
-        attribution_domains: Eén per regel. Beschermt tegen valse toeschrijvingen.
-=======
-        attribution_domains_as_text: Eén per regel. Beschermt tegen ongeldige attributies.
->>>>>>> 7fc8292e
+        attribution_domains: Eén per regel. Beschermt tegen ongeldige attributies.
         discoverable: Jouw openbare berichten kunnen worden uitgelicht op verschillende plekken binnen Mastodon en jouw account kan worden aanbevolen aan andere gebruikers.
         display_name: Jouw volledige naam of een leuke bijnaam.
         fields: Jouw website, persoonlijke voornaamwoorden, leeftijd, alles wat je maar kwijt wilt.
