--- conflicted
+++ resolved
@@ -2193,12 +2193,7 @@
     nickname_hint: Introduz a alcunha da tua nova chave de segurança
     not_enabled: Ainda não ativaste o WebAuthn
     not_supported: Este navegador não funciona com chaves de segurança
-<<<<<<< HEAD
-    otp_required: Para utilizares chaves de segurança, ativa primeiro a autenticação de dois fatores.
     registered_on: Registado em %{date}
   wrapstodon:
     description: Veja como %{name} utilizou o Mastodon este ano!
-    title: Wrapstodon %{year} de %{name}
-=======
-    registered_on: Registado em %{date}
->>>>>>> f2a2d73e
+    title: Wrapstodon %{year} de %{name}