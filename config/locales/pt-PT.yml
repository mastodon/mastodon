--- conflicted
+++ resolved
@@ -390,19 +390,6 @@
       interactions: interações
       media_storage: Armazenamento de media
       new_users: novos utilizadores
-<<<<<<< HEAD
-      opened_reports: relatórios abertos
-      pending_reports_html:
-        one: "<strong>1</strong> relatório pendente"
-        other: "<strong>%{count}</strong> relatórios pendentes"
-      pending_tags_html:
-        one: "<strong>1</strong> hashtag pendente"
-        other: "<strong>%{count}</strong> hashtags pendentes"
-      pending_users_html:
-        one: "<strong>1</strong> utilizador pendente"
-        other: "<strong>%{count}</strong> utilizadores pendentes"
-      resolved_reports: relatórios resolvidos
-=======
       opened_reports: denúncias abertas
       pending_appeals_html:
         one: "<strong>%{count}</strong> recurso pendente"
@@ -417,7 +404,6 @@
         one: "<strong>%{count}</strong> utilizador pendente"
         other: "<strong>%{count}</strong> utilizadores pendentes"
       resolved_reports: denúncias resolvidas
->>>>>>> 8c7223f4
       software: Software
       sources: Origem de inscrições
       space: Utilização do espaço
@@ -425,13 +411,10 @@
       top_languages: Principais idiomas activos
       top_servers: Servidores mais activos
       website: Website
-<<<<<<< HEAD
-=======
     disputes:
       appeals:
         empty: Nenhum recurso encontrado.
         title: Recursos
->>>>>>> 8c7223f4
     domain_allows:
       add_new: Colocar domínio na lista branca
       created_msg: Domínio foi adicionado à lista branca com sucesso
@@ -467,11 +450,6 @@
       view: Ver domínios bloqueados
     email_domain_blocks:
       add_new: Adicionar novo
-<<<<<<< HEAD
-      created_msg: Bloqueio de domínio de e-mail criado com sucesso
-      delete: Eliminar
-      destroyed_msg: Bloqueio de domínio de e-mail excluído com sucesso
-=======
       attempts_over_week:
         one: "%{count} tentativa na última semana"
         other: "%{count} tentativas de inscrição na última semana"
@@ -480,19 +458,14 @@
       dns:
         types:
           mx: Registo MX
->>>>>>> 8c7223f4
       domain: Domínio
       new:
         create: Adicionar domínio
-<<<<<<< HEAD
-        title: Novo bloqueio de domínio de e-mail
-=======
         resolve: Domínio de resolução
         title: Novo bloqueio de domínio de e-mail
       no_email_domain_block_selected: Nenhum bloqueio de domínio de e-mail foi alterado pois nenhum foi selecionado
       resolved_dns_records_hint_html: O nome de domínio resolve para os seguintes domínios MX, que são, em última análise, responsáveis por aceitar o e-mail. Bloquear um domínio MX irá bloquear as inscrições de qualquer endereço de e-mail que use o mesmo domínio MX, mesmo quando o nome de domínio visível é diferente. <strong>Cuidado para não bloquear os principais provedores de e-mail.</strong>
       resolved_through_html: Resolvido através de %{domain}
->>>>>>> 8c7223f4
       title: Domínios de e-mail bloqueados
     follow_recommendations:
       description_html: "<strong>Recomendações de quem seguir ajudam novos utilizadores a encontrar conteúdo interessante rapidamente.</strong>. Quando um utilizador não interage com outros o suficiente para formar recomendações personalizadas, estas contas são recomendadas. Elas são recalculadas diariamente a partir de uma mistura de contas com mais atividade recente e maior número de seguidores locais para um determinado idioma."
@@ -661,15 +634,10 @@
       resolved_msg: Denúncia resolvida com sucesso!
       skip_to_actions: Passar para as ações
       status: Estado
-<<<<<<< HEAD
-      target_origin: Origem da conta reportada
-      title: Relatórios
-=======
       statuses: Conteúdo denunciado
       statuses_description_html: O conteúdo ofensivo será citado na comunicação com a conta denunciada
       target_origin: Origem da conta denunciada
       title: Denúncias
->>>>>>> 8c7223f4
       unassign: Não atribuir
       unresolved: Por resolver
       updated_at: Atualizado
@@ -1438,10 +1406,7 @@
     profile: Perfil
     relationships: Seguindo e seguidores
     statuses_cleanup: Remoção automática da publicação
-<<<<<<< HEAD
-=======
     strikes: Punições de moderação
->>>>>>> 8c7223f4
     two_factor_authentication: Autenticação em duas etapas
     webauthn_authentication: Chaves de segurança
   statuses:
@@ -1521,10 +1486,7 @@
       '2629746': 1 mês
       '31556952': 1 ano
       '5259492': 2 meses
-<<<<<<< HEAD
-=======
       '604800': 1 semana
->>>>>>> 8c7223f4
       '63113904': 2 anos
       '7889238': 3 meses
     min_age_label: Limite de idade
