---
eu:
  devise:
    confirmations:
      confirmed: Zure eposta helbidea ongi baieztatu da.
      send_instructions: Eposta mezu bat jasoko duzu minutu gutxi barru zure eposta helbidea berresteko argibideekin. Begiratu zure spam karpetan ez baduzu mezua jaso.
      send_paranoid_instructions: Zure eposta helbidea aurretik gure datu-basean bazegoen, eposta mezu bat jasoko duzu minutu batzuk barru zure eposta helbidea berresteko argibideekin. Begiratu zure spam karpetan ez baduzu mezua jaso.
    failure:
      already_authenticated: Saioa hasi duzu jada.
      inactive: Zure kontua ez dago oraindik aktibo.
      invalid: Baliogabeko %{authentication_keys} edo pasahitza.
      last_attempt: Saiakera bat geratzen zaizu zure kontua giltzapetu aurretik.
      locked: Zure kontua giltzapetuta dago.
      not_found_in_database: Baliogabeko %{authentication_keys} edo pasahitza.
      pending: Zure kontua oraindik berrikusteke dago.
      timeout: Zure saioa iraungitu da. Hasi saioa berriro jarraitzeko.
      unauthenticated: Saioa hasi edo izena eman behar duzu jarraitu aurretik.
      unconfirmed: Zure eposta helbidea berretsi behar duzu jarraitu aurretik.
    mailer:
      confirmation_instructions:
        action: Egiaztatu eposta helbidea
        action_with_app: Berretsi eta itzuli %{app} aplikaziora
        explanation: Kontu bat sortu duzu %{host} ostalarian eposta helbide honekin. Klik bat baino ez zaizu falta kontua aktibatzeko. Ez baduzu zuk sortu, ez egin ezer mezu honekin.
        explanation_when_pending: "%{host} instantziara gonbidatzeko eskatu duzu eposta helbide honekin. Behin zure eposta helbidea berresten duzula, zure eskaera berrikusiko da. Ezin duzu aurretik saioa hasi. Zure eskaera ukatuko balitz, zure datuak ezabatuko lirateke, eta ez zenuke beste ezer egiteko beharrik. Ez baduzu zuk eskatu gonbidapena, ez egin ezer mezu honekin."
        extra_html: Egiaztatu <a href="%{terms_path}">zerbitzariaren arauak</a> eta <a href="%{policy_path}">zerbitzuaren erabilera baldintzak</a>.
<<<<<<< HEAD
        subject: '%{instance} instantziaren argibideak baieztapenerako'
        title: Baieztatu e-mail helbidea
      email_changed:
        explanation: 'Zure kontuaren e-mail helbidea honetara aldatuko da:'
        extra: Ez baduzu e-mail helbidea aldatu, agian baten bat zure kontura sartzea lortu du. Aldatu zure pasahitza berehala edo jarri zerbitzariko administratzailearekin kontaktuan zure kontura sartzerik ez baduzu.
        subject: 'E-mail helbidea aldatuta'
        title: E-mail helbide berria
=======
        subject: 'Mastodon: %{instance} instantziaren argibideak baieztapenerako'
        title: Egiaztatu eposta helbidea
      email_changed:
        explanation: 'Zure kontuaren eposta helbidea hau izango da aurrerantzean:'
        extra: Ez baduzu eposta helbidea aldatu, agian baten bat zure kontuan sartu da. Aldatu zure pasahitza berehala edo jarri zerbitzariko administratzailearekin harremanetan zure kontura sartzerik ez baduzu.
        subject: 'Mastodon: Aldatu da eposta helbidea'
        title: Eposta helbide berria
>>>>>>> a8dd3210
      password_change:
        explanation: Zure kontuaren pasahitza aldatu da.
        extra: Ez baduzu pasahitza aldatu, agian baten bat zure kontura sartzea lortu du. Aldatu zure pasahitza berehala edo jarri zerbitzariko administratzailearekin kontaktuan zure kontura sartzerik ez baduzu.
        subject: 'Pasahitza aldatuta'
        title: Pasahitza aldatuta
      reconfirmation_instructions:
<<<<<<< HEAD
        explanation: Baieztatu helbide berria zure e-maila aldatzeko.
        extra: Aldaketa hau ez baduzu zuk eskatu, ezikusi e-mail hau. Mastodon kontuaren e-mail helbidea ez da aldatuko goiko estekan sartzen ez bazara.
        subject: 'Baieztatu %{instance} instantziarako e-mail helbidea'
        title: Baieztatu e-mail helbidea
      reset_password_instructions:
        action: Aldatu pasahitza
        explanation: Pasahitza berria eskatu duzu zure konturako.
        extra: Ez baduzu hau eskatu, mesedez ezikusi e-mail hau. Zure pasahitza ez da aldatuko goiko estekara sartu eta berri bat sortzen ez baduzu.
        subject: 'Pasahitza berrezartzeko argibideak'
=======
        explanation: Berretsi helbide berria zure eposta aldatzeko.
        extra: Aldaketa hau ez baduzu zuk eskatu, ez egin ezer mezu honekin. Mastodon kontuaren eposta helbidea ez da aldatuko goiko estekan sartzen ez bazara.
        subject: 'Mastodon: Berretsi %{instance} instantziarako eposta helbidea'
        title: Egiaztatu eposta helbidea
      reset_password_instructions:
        action: Aldatu pasahitza
        explanation: Pasahitza berria eskatu duzu zure konturako.
        extra: Hori ez baduzu zuk eskatu, ez egin ezer mezu honekin. Zure pasahitza ez da aldatuko goiko estekara sartu eta berri bat sortzen ez baduzu.
        subject: 'Mastodon: Pasahitza berrezartzeko argibideak'
>>>>>>> a8dd3210
        title: Pasahitza berrezartzea
      two_factor_disabled:
        explanation: Bi faktoreetako autentifikazioa desgaitu da zure kontuan. Orain saioa hasi daiteke e-mail helbidea eta pasahitza bakarrik erabilita.
        subject: 'Bi faktoreetako autentifikazioa desgaituta'
        title: 2FA desgaituta
      two_factor_enabled:
        explanation: Bi faktoreetako autentifikazioa gaitu da zure kontuan. Token bat sortu du lotutako TOTP aplikazioak eta saioa hasteko eskatuko da.
        subject: 'Bi faktoreetako autentifikazioa gaituta'
        title: 2FA gaituta
      two_factor_recovery_codes_changed:
        explanation: Aurreko kodeak baliogabetu dira eta berriak sortu dira.
        subject: 'Bi faktoreetako berreskuratze kodeak birsortuta'
        title: 2FA berreskuratze kodeak aldatuta
      unlock_instructions:
        subject: 'Desblokeatzeko argibideak'
      webauthn_credential:
        added:
          explanation: Segurtasun gako hau zure kontuan gehitu da
          subject: 'Segurtasun gako berria'
          title: Segurtasun gako berri bat gehitu da
        deleted:
          explanation: Segurtasun gako hau zure kontutik ezabatu da
          subject: 'Segurtasun gakoa ezabatu da'
          title: Zure segurtasun gakoetako bat ezabatu da
      webauthn_disabled:
        explanation: Segurtasun gako bidezko autentifikazioa desgaitu da zure kontuan. Saioa hasteko modu bakarra parekatutako TOTP aplikazioak sortutako tokena erabiltzea da orain.
        subject: 'Segurtasun gakoekin autentifikatzea desgaituta'
        title: Segurtasun gakoak desgaituta
      webauthn_enabled:
        explanation: Segurtasun gako bidezko autentifikazioa gaitu da zure kontuan. Orain zure segurtasun gakoa erabil dezakezu saioa hasteko.
        subject: 'Segurtasun gako bidezko autentifikazioa gaituta'
        title: Segurtasun gakoak gaituta
    omniauth_callbacks:
      failure: Ezin izan zaizu %{kind} motatik autentifikatu arrazoia "%{reason}" dela.
      success: Ongi egin da autentifikazioa %{kind}  kontuarekin.
    passwords:
      no_token: Ezin zara orri honetara sartu ez bazatoz pasahitza aldatzeko eposta mezu batetik. Pasahitza aldatzeko mezu batetik bazatoz, egiaztatu emandako URL osoa erabiltzen duzula.
      send_instructions: Zure eposta helbidea gure datu-basean badago, pasahitza berreskuratzeko esteka bat duen eposta bat jasoko duzu minutu gutxi barru. Begiratu zure spam karpetan ez baduzu mezua jaso.
      send_paranoid_instructions: Zure eposta helbidea gure datu-basean badago, pasahitza berreskuratzeko esteka bat duen mezu bat jasoko duzu minutu gutxi barru. Begiratu zure spam karpetan ez baduzu mezua jaso.
      updated: Zure pasahitza ongi aldatu da. Saioa hasi duzu.
      updated_not_active: Zure pasahitza ongi aldatu da.
    registrations:
      destroyed: Agur! Zure kontua ongi ezeztatu da. Ea laster berriro ikusten garen.
      signed_up: Ongi etorri! Ongi hasi duzu saioa.
      signed_up_but_inactive: Ongi eman duzu izena. Hala ere, ezin duzu saioa hasi zure kontua oraindik ez dagoelako aktibatuta.
      signed_up_but_locked: Ongi eman duzu izena. Hala ere, ezin duzu saioa hasi zure kontua giltzapetuta dagoelako.
      signed_up_but_pending: Berrespen esteka bat duen mezu bat bidali dizugu zure eposta helbidera. Behin esteka sakatzen duzula, zure eskaera berrikusiko da. Onartzen bada, jakinarazpena jasoko duzu.
      signed_up_but_unconfirmed: Baieztapen esteka bat duen eposta bat bidali dizugu. Jarraitu esteka zure kontua aktibatzeko. Begiratu zure spam karpetan ez baduzu mezua jaso.
      update_needs_confirmation: Zure kontua ongi eguneratu duzu, baina zure eposta helbide berria egiaztatu behar dugu. Berrespen esteka bat duen mezua bidali dizugu, sartu estekan zure eposta helbide berria berresteko. Begiratu zure spam karpetan ez baduzu mezua jaso.
      updated: Zure kontua ongi eguneratu da.
    sessions:
      already_signed_out: Ongi amaitu duzu saioa.
      signed_in: Ongi hasi duzu saioa.
      signed_out: Ongi amaitu duzu saioa.
    unlocks:
      send_instructions: Kontua desblokeatzeko argibideak dituen eposta jasoko duzu minutu gutxi barru. Begiratu zure spam karpetan ez baduzu mezua jaso.
      send_paranoid_instructions: Zure kontua existitzen bada, hau desblokeatzeko argibideak dituen eposta bat jasoko duzu minutu gutxi barru. Begiratu zure spam karpetan ez baduzu mezua jaso.
      unlocked: Zure kontua ongi desblokeatu da. Hasi saioa jarraitzeko.
  errors:
    messages:
      already_confirmed: ba<zegoen baieztatuta, saiatu saioa hasten
      confirmation_period_expired: baieztapena %{period} barruan egin behar zen, eskatu berri bat mesedez
      expired: iraungitua, eskatu beste bat
      not_found: ez da aurkitu
      not_locked: ez zegoen giltzapetuta
      not_saved:
        one: 'Errore batek %{resource} hau gordetzea eragotzi du:'
        other: "%{count} errorek %{resource} hau gordetzea eragotzi dute:"<|MERGE_RESOLUTION|>--- conflicted
+++ resolved
@@ -23,50 +23,28 @@
         explanation: Kontu bat sortu duzu %{host} ostalarian eposta helbide honekin. Klik bat baino ez zaizu falta kontua aktibatzeko. Ez baduzu zuk sortu, ez egin ezer mezu honekin.
         explanation_when_pending: "%{host} instantziara gonbidatzeko eskatu duzu eposta helbide honekin. Behin zure eposta helbidea berresten duzula, zure eskaera berrikusiko da. Ezin duzu aurretik saioa hasi. Zure eskaera ukatuko balitz, zure datuak ezabatuko lirateke, eta ez zenuke beste ezer egiteko beharrik. Ez baduzu zuk eskatu gonbidapena, ez egin ezer mezu honekin."
         extra_html: Egiaztatu <a href="%{terms_path}">zerbitzariaren arauak</a> eta <a href="%{policy_path}">zerbitzuaren erabilera baldintzak</a>.
-<<<<<<< HEAD
         subject: '%{instance} instantziaren argibideak baieztapenerako'
-        title: Baieztatu e-mail helbidea
-      email_changed:
-        explanation: 'Zure kontuaren e-mail helbidea honetara aldatuko da:'
-        extra: Ez baduzu e-mail helbidea aldatu, agian baten bat zure kontura sartzea lortu du. Aldatu zure pasahitza berehala edo jarri zerbitzariko administratzailearekin kontaktuan zure kontura sartzerik ez baduzu.
-        subject: 'E-mail helbidea aldatuta'
-        title: E-mail helbide berria
-=======
-        subject: 'Mastodon: %{instance} instantziaren argibideak baieztapenerako'
         title: Egiaztatu eposta helbidea
       email_changed:
         explanation: 'Zure kontuaren eposta helbidea hau izango da aurrerantzean:'
         extra: Ez baduzu eposta helbidea aldatu, agian baten bat zure kontuan sartu da. Aldatu zure pasahitza berehala edo jarri zerbitzariko administratzailearekin harremanetan zure kontura sartzerik ez baduzu.
-        subject: 'Mastodon: Aldatu da eposta helbidea'
+        subject: 'Aldatu da eposta helbidea'
         title: Eposta helbide berria
->>>>>>> a8dd3210
       password_change:
         explanation: Zure kontuaren pasahitza aldatu da.
         extra: Ez baduzu pasahitza aldatu, agian baten bat zure kontura sartzea lortu du. Aldatu zure pasahitza berehala edo jarri zerbitzariko administratzailearekin kontaktuan zure kontura sartzerik ez baduzu.
         subject: 'Pasahitza aldatuta'
         title: Pasahitza aldatuta
       reconfirmation_instructions:
-<<<<<<< HEAD
-        explanation: Baieztatu helbide berria zure e-maila aldatzeko.
-        extra: Aldaketa hau ez baduzu zuk eskatu, ezikusi e-mail hau. Mastodon kontuaren e-mail helbidea ez da aldatuko goiko estekan sartzen ez bazara.
-        subject: 'Baieztatu %{instance} instantziarako e-mail helbidea'
-        title: Baieztatu e-mail helbidea
-      reset_password_instructions:
-        action: Aldatu pasahitza
-        explanation: Pasahitza berria eskatu duzu zure konturako.
-        extra: Ez baduzu hau eskatu, mesedez ezikusi e-mail hau. Zure pasahitza ez da aldatuko goiko estekara sartu eta berri bat sortzen ez baduzu.
-        subject: 'Pasahitza berrezartzeko argibideak'
-=======
         explanation: Berretsi helbide berria zure eposta aldatzeko.
         extra: Aldaketa hau ez baduzu zuk eskatu, ez egin ezer mezu honekin. Mastodon kontuaren eposta helbidea ez da aldatuko goiko estekan sartzen ez bazara.
-        subject: 'Mastodon: Berretsi %{instance} instantziarako eposta helbidea'
+        subject: 'Berretsi %{instance} instantziarako eposta helbidea'
         title: Egiaztatu eposta helbidea
       reset_password_instructions:
         action: Aldatu pasahitza
         explanation: Pasahitza berria eskatu duzu zure konturako.
         extra: Hori ez baduzu zuk eskatu, ez egin ezer mezu honekin. Zure pasahitza ez da aldatuko goiko estekara sartu eta berri bat sortzen ez baduzu.
-        subject: 'Mastodon: Pasahitza berrezartzeko argibideak'
->>>>>>> a8dd3210
+        subject: 'Pasahitza berrezartzeko argibideak'
         title: Pasahitza berrezartzea
       two_factor_disabled:
         explanation: Bi faktoreetako autentifikazioa desgaitu da zure kontuan. Orain saioa hasi daiteke e-mail helbidea eta pasahitza bakarrik erabilita.
