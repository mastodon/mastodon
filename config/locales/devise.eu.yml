--- conflicted
+++ resolved
@@ -24,42 +24,30 @@
         explanation: Kontu bat sortu duzu %{host} ostalarian eposta helbide honekin. Klik bat baino ez zaizu falta kontua aktibatzeko. Ez baduzu zuk sortu, ez egin ezer mezu honekin.
         explanation_when_pending: "%{host} instantziara gonbidatzeko eskatu duzu eposta helbide honekin. Behin zure eposta helbidea berresten duzula, zure eskaera berrikusiko da. Ezin duzu aurretik saioa hasi. Zure eskaera ukatuko balitz, zure datuak ezabatuko lirateke, eta ez zenuke beste ezer egiteko beharrik. Ez baduzu zuk eskatu gonbidapena, ez egin ezer mezu honekin."
         extra_html: Egiaztatu <a href="%{terms_path}">zerbitzariaren arauak</a> eta <a href="%{policy_path}">zerbitzuaren erabilera baldintzak</a>.
-        subject: '%{instance} instantziaren argibideak baieztapenerako'
+        subject: 'Mastodon: %{instance} instantziaren argibideak baieztapenerako'
         title: Egiaztatu eposta helbidea
       email_changed:
         explanation: 'Zure kontuaren eposta helbidea hau izango da aurrerantzean:'
         extra: Ez baduzu eposta helbidea aldatu, agian baten bat zure kontuan sartu da. Aldatu zure pasahitza berehala edo jarri zerbitzariko administratzailearekin harremanetan zure kontura sartzerik ez baduzu.
-        subject: 'Aldatu da eposta helbidea'
+        subject: 'Mastodon: Aldatu da eposta helbidea'
         title: Eposta helbide berria
       password_change:
         explanation: Zure kontuaren pasahitza aldatu da.
         extra: Ez baduzu pasahitza aldatu, agian baten bat zure kontura sartzea lortu du. Aldatu zure pasahitza berehala edo jarri zerbitzariko administratzailearekin kontaktuan zure kontura sartzerik ez baduzu.
-        subject: 'Pasahitza aldatuta'
+        subject: 'Mastodon: Pasahitza aldatuta'
         title: Pasahitza aldatuta
       reconfirmation_instructions:
         explanation: Berretsi helbide berria zure eposta aldatzeko.
         extra: Aldaketa hau ez baduzu zuk eskatu, ez egin ezer mezu honekin. Mastodon kontuaren eposta helbidea ez da aldatuko goiko estekan sartzen ez bazara.
-        subject: 'Berretsi %{instance} instantziarako eposta helbidea'
+        subject: 'Mastodon: Berretsi %{instance} instantziarako eposta helbidea'
         title: Egiaztatu eposta helbidea
       reset_password_instructions:
         action: Aldatu pasahitza
         explanation: Pasahitza berria eskatu duzu zure konturako.
         extra: Hori ez baduzu zuk eskatu, ez egin ezer mezu honekin. Zure pasahitza ez da aldatuko goiko estekara sartu eta berri bat sortzen ez baduzu.
-        subject: 'Pasahitza berrezartzeko argibideak'
+        subject: 'Mastodon: Pasahitza berrezartzeko argibideak'
         title: Pasahitza berrezartzea
       two_factor_disabled:
-<<<<<<< HEAD
-        explanation: Bi faktoreetako autentifikazioa desgaitu da zure kontuan. Orain saioa hasi daiteke e-mail helbidea eta pasahitza bakarrik erabilita.
-        subject: 'Bi faktoreetako autentifikazioa desgaituta'
-        title: 2FA desgaituta
-      two_factor_enabled:
-        explanation: Bi faktoreetako autentifikazioa gaitu da zure kontuan. Token bat sortu du lotutako TOTP aplikazioak eta saioa hasteko eskatuko da.
-        subject: 'Bi faktoreetako autentifikazioa gaituta'
-        title: 2FA gaituta
-      two_factor_recovery_codes_changed:
-        explanation: Aurreko kodeak baliogabetu dira eta berriak sortu dira.
-        subject: 'Bi faktoreetako berreskuratze kodeak birsortuta'
-=======
         explanation: Orain posible da helbide elektronikoa eta pasahitza erabiliz saioa hastea.
         subject: 'Mastodon: Bi faktoreetako autentifikazioa desgaituta'
         subtitle: Kontuaren bi faktoreko autentifikazioa desgaitu da.
@@ -73,28 +61,19 @@
         explanation: Aurreko kodeak baliogabetu dira eta berriak sortu dira.
         subject: 'Mastodon: Bi faktoreetako berreskuratze kodeak birsortuta'
         subtitle: Aurreko berreskuratze-kodeak baliogabetu eta berriak sortu dira.
->>>>>>> ab36c152
         title: 2FA berreskuratze kodeak aldatuta
       unlock_instructions:
-        subject: 'Desblokeatzeko argibideak'
+        subject: 'Mastodon: Desblokeatzeko argibideak'
       webauthn_credential:
         added:
           explanation: Segurtasun gako hau zure kontuan gehitu da
-          subject: 'Segurtasun gako berria'
+          subject: 'Mastodon: Segurtasun gako berria'
           title: Segurtasun gako berri bat gehitu da
         deleted:
           explanation: Segurtasun gako hau zure kontutik ezabatu da
-          subject: 'Segurtasun gakoa ezabatu da'
+          subject: 'Mastodon: Segurtasun gakoa ezabatu da'
           title: Zure segurtasun gakoetako bat ezabatu da
       webauthn_disabled:
-<<<<<<< HEAD
-        explanation: Segurtasun gako bidezko autentifikazioa desgaitu da zure kontuan. Saioa hasteko modu bakarra parekatutako TOTP aplikazioak sortutako tokena erabiltzea da orain.
-        subject: 'Segurtasun gakoekin autentifikatzea desgaituta'
-        title: Segurtasun gakoak desgaituta
-      webauthn_enabled:
-        explanation: Segurtasun gako bidezko autentifikazioa gaitu da zure kontuan. Orain zure segurtasun gakoa erabil dezakezu saioa hasteko.
-        subject: 'Segurtasun gako bidezko autentifikazioa gaituta'
-=======
         explanation: Kontuaren segurtasun-gako bidezko autentifikazioa desgaitu da.
         extra: Parekatutako TOTP aplikazioak sortutako tokena erabiliz bakarrik has daiteke saioa orain.
         subject: 'Mastodon: Segurtasun gakoekin autentifikatzea desgaituta'
@@ -103,7 +82,6 @@
         explanation: Kontuaren segurtasun-gako bidezko autentifikazioa gaitu da.
         extra: Orain, segurtasun-gakoa erabil daiteke saioa hasteko.
         subject: 'Mastodon: Segurtasun gako bidezko autentifikazioa gaituta'
->>>>>>> ab36c152
         title: Segurtasun gakoak gaituta
     omniauth_callbacks:
       failure: Ezin izan zaizu %{kind} motatik autentifikatu arrazoia "%{reason}" dela.
