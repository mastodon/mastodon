---
ro:
  devise:
    confirmations:
      confirmed: Adresa dvs. de e-mail a fost confirmată cu succes.
      send_instructions: Veți primi un e-mail în câteva minute cu instrucțiuni despre cum să vă confirmați adresa de e-mail. Vă rugăm să verificați dosarul spam dacă nu ați primit acest e-mail.
      send_paranoid_instructions: Dacă adresa dvs. de e-mail există în baza noastră de date, veți primi în câteva minute un e-mail cu instrucțiuni pentru confirmarea adresei de e-mail. Vă rugăm să verificați dosarul spam dacă nu ați primit acest e-mail.
    failure:
      already_authenticated: Sunteți deja conectat.
      inactive: Contul dvs. nu este încă activat.
      invalid: "%{authentication_keys} sau parolă greșită."
      last_attempt: Mai aveți o încercare înainte ca contul dvs. să fie blocat.
      locked: Contul dvs. este blocat.
      not_found_in_database: "%{authentication_keys} sau parolă greșită."
      omniauth_user_creation_failure: Eroare la crearea unui cont pentru această identitate.
      pending: Contul dvs. este încă în curs de revizuire.
      timeout: Sesiunea dvs. a expirat. Vă rugăm să vă conectați din nou pentru a continua.
      unauthenticated: Trebuie să vă conectați sau să vă înregistrați înainte de a continua.
      unconfirmed: Trebuie să vă confirmați adresa de e-mail înainte de a continua.
    mailer:
      confirmation_instructions:
        action: Verificare adresă de e-mail
        action_with_app: Confirmați și reveniți la %{app}
        explanation: Ați creat un cont pe %{host} cu această adresă de e-mail. Sunteți la un clic distanță de a-l activa. Dacă nu ați fost dvs., vă rugăm să ignorați acest e-mail.
        explanation_when_pending: Ați aplicat pentru o invitație pentru %{host} cu această adresă de e-mail. Odată ce vă confirmați adresa de e-mail, vă vom examina cererea. Vă puteți autentifica pentru a vă schimba detaliile sau pentru a vă șterge contul, dar nu puteți accesa majoritatea funcțiilor până când contul dvs. nu este aprobat. Dacă cererea dvs. este respinsă, datele dvs. vor fi șterse, astfel încât nu va fi necesară nicio acțiune suplimentară din partea dvs. Dacă nu ați fost dvs., vă rugăm să ignorați acest e-mail.
        extra_html: Te rugăm să verifici și <a href="%{terms_path}">regulile serverului</a> și <a href="%{policy_path}">termenii noștri de serviciu</a>.
<<<<<<< HEAD
        subject: 'Instrucțiuni de confirmare pentru %{instance}'
        title: Verifică adresa de e-mail
=======
        subject: 'Mastodon: Instrucțiuni de confirmare pentru %{instance}'
        title: Verificați adresa de e-mail
>>>>>>> ab36c152
      email_changed:
        explanation: 'Adresa de e-mail a contului dvs. este schimbată în:'
        extra: Dacă nu v-ați schimbat adresa de e-mail, probabil că cineva a obținut acces la contul dvs. Vă rugăm să vă schimbați parola imediat sau să contactați administratorul serverului dacă nu aveți acces la contul dvs.
        subject: 'Mastodon: Adresă de e-mail schimbată'
        title: Adresă de e-mail nouă
      password_change:
        explanation: Parola pentru contul dvs. a fost schimbată.
        extra: Dacă nu v-ați schimbat parola, probabil că cineva a obținut acces la contul dvs. Vă rugăm să vă schimbați parola imediat sau să contactați administratorul serverului dacă nu aveți acces la contul dvs.
        subject: 'Mastodon: Parolă schimbată'
        title: Parolă schimbată
      reconfirmation_instructions:
        explanation: Confirmați noua adresă pentru a vă schimba adresa de e-mail.
        extra: Dacă această modificare nu a fost inițiată de dvs., vă rugăm să ignorați acest e-mail. Adresa de e-mail pentru contul Mastodon nu se va schimba până când nu accesați link-ul de mai sus.
<<<<<<< HEAD
        subject: 'Confirmați e-mailul pentru %{instance}'
        title: Verifică adresa de e-mail
=======
        subject: 'Mastodon: Confirmați e-mailul pentru %{instance}'
        title: Verificați adresa de e-mail
>>>>>>> ab36c152
      reset_password_instructions:
        action: Schimbați parola
        explanation: Ați solicitat o nouă parolă pentru contul dvs.
        extra: Dacă nu ați solicitat acest lucru, vă rugăm să ignorați acest e-mail. Parola dvs. nu se va schimba până când nu veți accesa link-ul de mai sus și nu veți crea unul nou.
        subject: 'Mastodon: Instrucțiuni pentru resetarea parolei'
        title: Resetare parolă
      two_factor_disabled:
        explanation: Conectarea este acum posibilă folosind doar adresa de e-mail și parola.
        subject: 'Mastodon: Autentificarea cu doi factori dezactivată'
        subtitle: Autentificarea cu doi factori pentru contul dvs. a fost dezactivată.
        title: A2F dezactivată
      two_factor_enabled:
        explanation: Pentru conectare va fi necesar un token generat de aplicația TOTP asociată.
        subject: 'Mastodon: Autentificare în doi pași activată'
        subtitle: Autentificarea cu doi factori a fost activată pentru contul dvs.
        title: A2F activată
      two_factor_recovery_codes_changed:
        explanation: Codurile de recuperare anterioare au fost invalidate și s-au generat altele noi.
        subject: 'Mastodon: Coduri de recuperare în doi pași regenerate'
        subtitle: Codurile de recuperare anterioare au fost invalidate și s-au generat altele noi.
        title: Codurile de recuperare în doi pași modificate
      unlock_instructions:
        subject: 'Mastodon: Instrucțiuni de deblocare'
      webauthn_credential:
        added:
          explanation: Următoarea cheie de securitate a fost adăugată în contul dvs.
          subject: 'Mastodon: Noua cheie de securitate'
          title: A fost adăugată o nouă cheie de securitate
        deleted:
          explanation: Următoarea cheie de securitate a fost ștearsă din contul dvs.
          subject: 'Mastodon: Cheie de securitate ștearsă'
          title: Una dintre cheile dvs. de securitate a fost ștearsă
      webauthn_disabled:
        explanation: Autentificarea cu chei de securitate a fost dezactivată pentru contul dvs.
        extra: Conectarea este acum posibilă folosind doar token-ul generat de aplicația TOTP asociată.
        subject: 'Mastodon: Autentificarea cu chei de securitate dezactivată'
        title: Chei de securitate dezactivate
      webauthn_enabled:
        explanation: Autentificarea cu cheie de securitate a fost activată pentru contul dvs.
        extra: Cheia ta de securitate poate fi acum folosită pentru conectare.
        subject: 'Mastodon: Autentificarea prin chei de securitate activată'
        title: Chei de securitate activate
    omniauth_callbacks:
      failure: Nu v-am putut autentifica de la %{kind} deoarece "%{reason}".
      success: Autentificat cu succes din contul %{kind}.
    passwords:
      no_token: Nu puteți accesa această pagină fără să veniți dintr-un e-mail de resetare a parolei. Dacă veniți dintr-un e-mail de resetare a parolei, vă rugăm asigurați-vă că ați folosit URL-ul complet furnizat.
      send_instructions: Dacă adresa dvs. de e-mail există în baza noastră de date, veți primi în câteva minute un link de recuperare a parolei la adresa dvs. de e-mail. Vă rugăm să verificați dosarul spam dacă nu ați primit acest e-mail.
      send_paranoid_instructions: Dacă adresa dvs. de e-mail există în baza noastră de date, veți primi în câteva minute un link de recuperare a parolei la adresa dvs. de e-mail. Vă rugăm să verificați dosarul spam dacă nu ați primit acest e-mail.
      updated: Parola dvs. a fost schimbată cu succes. Acum sunteți conectat.
      updated_not_active: Parola dvs. a fost schimbată cu succes.
    registrations:
      destroyed: La revedere! Contul dvs. a fost anulat cu succes. Sperăm să vă vedem din nou în curând.
      signed_up: Bine ați venit! V-ați înregistrat cu succes.
      signed_up_but_inactive: V-ați înregistrat cu succes. Cu toate acestea, nu vă putem conecta deoarece contul dvs. nu este încă activat.
      signed_up_but_locked: V-ați înregistrat cu succes. Cu toate acestea, nu vă putem conecta deoarece contul dvs. este blocat.
      signed_up_but_pending: Un mesaj cu un link de confirmare a fost trimis la adresa dvs. de e-mail. După ce faceți clic pe link, vă vom revizui cererea. Veți fi notificat dacă este aprobat.
      signed_up_but_unconfirmed: Un mesaj cu un link de confirmare a fost trimis la adresa dvs. de e-mail. Vă rugăm să urmați link-ul pentru a vă activa contul. Vă rugăm să verificați folderul spam dacă nu ați primit acest e-mail.
      update_needs_confirmation: V-ați actualizat contul cu succes, dar trebuie să verificăm noua dvs. adresă de e-mail. Vă rugăm să verificați adresa de e-mail și să urmați link-ul de confirmare pentru a confirma noua dvs. adresă de e-mail. Vă rugăm să verificați dosarul spam dacă nu ați primit acest e-mail.
      updated: Contul dvs. a fost actualizat cu succes.
    sessions:
      already_signed_out: Deconectat cu succes.
      signed_in: Conectat cu succes.
      signed_out: Deconectat cu succes.
    unlocks:
      send_instructions: Veți primi un e-mail cu instrucțiuni despre cum să vă deblocați contul în câteva minute. Vă rugăm să verificați dosarul spam dacă nu ați primit acest e-mail.
      send_paranoid_instructions: Dacă contul dvs. există, veți primi un e-mail cu instrucțiuni pentru cum să-l deblocați în câteva minute. Vă rugăm să verificați dosarul spam dacă nu ați primit acest e-mail.
      unlocked: Contul dvs. a fost deblocat cu succes. Vă rugăm să vă autentificați pentru a continua.
  errors:
    messages:
      already_confirmed: a fost deja confirmat, încercați să vă conectați
      confirmation_period_expired: trebuie să fie confirmat în %{period}, vă rugăm să solicitați unul nou
      expired: a expirat, vă rugăm să solicitaţi unul nou
      not_found: nu a fost găsit
      not_locked: nu a fost blocat
      not_saved:
        few: "%{count} erori au împiedicat salvarea acestui %{resource}:"
        one: 'O eroare a împiedicat salvarea acestui %{resource}:'
        other: "%{count} erori au împiedicat salvarea acestui %{resource}:"<|MERGE_RESOLUTION|>--- conflicted
+++ resolved
@@ -24,13 +24,8 @@
         explanation: Ați creat un cont pe %{host} cu această adresă de e-mail. Sunteți la un clic distanță de a-l activa. Dacă nu ați fost dvs., vă rugăm să ignorați acest e-mail.
         explanation_when_pending: Ați aplicat pentru o invitație pentru %{host} cu această adresă de e-mail. Odată ce vă confirmați adresa de e-mail, vă vom examina cererea. Vă puteți autentifica pentru a vă schimba detaliile sau pentru a vă șterge contul, dar nu puteți accesa majoritatea funcțiilor până când contul dvs. nu este aprobat. Dacă cererea dvs. este respinsă, datele dvs. vor fi șterse, astfel încât nu va fi necesară nicio acțiune suplimentară din partea dvs. Dacă nu ați fost dvs., vă rugăm să ignorați acest e-mail.
         extra_html: Te rugăm să verifici și <a href="%{terms_path}">regulile serverului</a> și <a href="%{policy_path}">termenii noștri de serviciu</a>.
-<<<<<<< HEAD
-        subject: 'Instrucțiuni de confirmare pentru %{instance}'
-        title: Verifică adresa de e-mail
-=======
         subject: 'Mastodon: Instrucțiuni de confirmare pentru %{instance}'
         title: Verificați adresa de e-mail
->>>>>>> ab36c152
       email_changed:
         explanation: 'Adresa de e-mail a contului dvs. este schimbată în:'
         extra: Dacă nu v-ați schimbat adresa de e-mail, probabil că cineva a obținut acces la contul dvs. Vă rugăm să vă schimbați parola imediat sau să contactați administratorul serverului dacă nu aveți acces la contul dvs.
@@ -44,13 +39,8 @@
       reconfirmation_instructions:
         explanation: Confirmați noua adresă pentru a vă schimba adresa de e-mail.
         extra: Dacă această modificare nu a fost inițiată de dvs., vă rugăm să ignorați acest e-mail. Adresa de e-mail pentru contul Mastodon nu se va schimba până când nu accesați link-ul de mai sus.
-<<<<<<< HEAD
-        subject: 'Confirmați e-mailul pentru %{instance}'
-        title: Verifică adresa de e-mail
-=======
         subject: 'Mastodon: Confirmați e-mailul pentru %{instance}'
         title: Verificați adresa de e-mail
->>>>>>> ab36c152
       reset_password_instructions:
         action: Schimbați parola
         explanation: Ați solicitat o nouă parolă pentru contul dvs.
