---
he:
  about:
    about_mastodon_html: מסטודון היא רשת חברתית <em>חופשית, מבוססת תוכנה חופשית ("קוד פתוח")</em>. כאלטרנטיבה <em>בלתי ריכוזית</em> לפלטפרומות המסחריות, מסטודון מאפשרת להמנע מהסיכונים הנלווים להפקדת התקשורת שלך בידי חברה יחידה. שמת את מבטחך בשרת אחד &mdash; לא משנה במי בחרת, תמיד אפשר לדבר עם כל שאר המשתמשים. לכל מי שרוצה יש את האפשרות להקים שרת מסטודון עצמאי, ולהשתתף ב<em>רשת החברתית</em> באופן חלק.
    contact_missing: ללא הגדרה
    contact_unavailable: לא רלוונטי/חסר
    hosted_on: מסטודון שיושב בכתובת %{domain}
    title: אודות
  accounts:
    errors:
      cannot_be_added_to_collections: לא ניתן להוסיף חשבון זה לאוספים.
    followers:
      many: עוקבים
      one: עוקב
      other: עוקבים
      two: עוקבים
    following: נעקבים
    instance_actor_flash: חשבון זה הינו פועל וירטואלי המשמש לייצוג השרת עצמו ולא אף משתמש ספציפי. הוא משמש למטרות פדרציה ואין להשעותו.
    last_active: פעילות אחרונה
    link_verified_on: בעלות על קישורית זו נבדקה לאחרונה ב-%{date}
    nothing_here: אין פה שום דבר!
    pin_errors:
      following: עליך לעקוב אחרי חשבון לפני שניתן יהיה להמליץ עליו
    posts:
      many: הודעות
      one: הודעה
      other: הודעות
      two: הודעותיים
    posts_tab_heading: הודעות
    self_follow_error: בלתי אפשרי לך לעקוב אחרי חשבונך
  admin:
    account_actions:
      action: בצע/י פעולה
      already_silenced: חשבון זה הוגבל זה מכבר.
      already_suspended: חשבון זה הושעה.
      title: ביצוע פעולות הנהלה על %{acct}
    account_moderation_notes:
      create: ליצור
      created_msg: הודעת מנחה נוצרה בהצלחה!
      destroyed_msg: הודעת מנחה נמחקה בהצלחה!
    accounts:
      add_email_domain_block: חסימת מתחם דוא"ל
      approve: אשר
      approved_msg: בקשת %{username} להירשם אושרה בהצלחה
      are_you_sure: בטוח?
      avatar: יַצְגָן
      by_domain: שם מתחם
      change_email:
        changed_msg: דוא"ל שונה בהצלחה
        current_email: כתובת דוא"ל נוכחית
        label: שינוי כתובת דוא"ל משוייכת לחשבון
        new_email: כתובת דוא"ל חדשה
        submit: שלחי בקשה לשינוי דוא"ל
        title: שינוי כתובת דוא"ל עבור המשתמש.ת %{username}
      change_role:
        changed_msg: התפקיד שונה בהצלחה!
        edit_roles: נהל תפקידי משתמש
        label: שינוי תפקיד
        no_role: ללא תפקיד
        title: שינוי תפקיד עבור %{username}
      confirm: אישור
      confirmed: אושר
      confirming: בתהליך אישור
      custom: התאמה אישית
      delete: מחיקת נתונים
      deleted: מחוקים
      demote: הורדה בדרגה
      destroyed_msg: הנתונים של %{username} נכנסו לתור המחיקה וצפויים להימחק באופן מיידי
      disable: הקפאה
      disable_sign_in_token_auth: ביטול הזדהות באמצעות אסימון דוא״ל
      disable_two_factor_authentication: ביטול הזדהות דו־שלבית
      disabled: מוקפא
      display_name: שם תצוגה
      domain: תחום
      edit: עריכה
      email: דוא״ל
      email_status: מצב דוא״ל
      enable: ביטול הקפאה
      enable_sign_in_token_auth: הפעלת אסימון הזדהות בדוא״ל
      enabled: מופעל
      enabled_msg: ביטול השעית החשבון של %{username} בוצע בהצלחה
      followers: עוקבים
      follows: נעקבים
      header: תמונת נושא
      inbox_url: כתובת תיבת דואר נכנס
      invite_request_text: סיבות להצטרפות
      invited_by: הוזמן על ידי
      ip: כתובת IP
      joined: תאריך הצטרפות
      location:
        all: הכל
        local: מקומי
        remote: מרחוק
        title: מיקום
      login_status: מצב חיבור
      media_attachments: תוספות מדיה
      memorialize: הפוך לדף זכרון
      memorialized: מונצחים
      memorialized_msg: החשבון %{username} הונצח בהצלחה
      moderation:
        active: פעילים
        all: הכל
        disabled: מושבת
        pending: בהמתנה
        silenced: מוגבלים
        suspended: מושהים
        title: ניהול דיון
      moderation_notes: הודעות מנחה דיונים
      most_recent_activity: פעילות עדכנית
      most_recent_ip: כתובות אחרונות
      no_account_selected: לא בוצעו שינויים בחשבונות ל שכן לא נבחרו חשבונות
      no_limits_imposed: לא הוטלו הגבלות
      no_role_assigned: ללא תפקיד
      not_subscribed: לא רשום
      pending: ממתינים לסקירה
      perform_full_suspension: ביצוע השעייה מלאה
      previous_strikes: פסילות קודמות
      previous_strikes_description_html:
        many: לחשבון הזה יש <strong>%{count}</strong> פסילות.
        one: לחשבון הזה פסילה <strong>אחת</strong>.
        other: לחשבון הזה יש <strong>%{count}</strong> פסילות.
        two: לחשבון הזה יש <strong>שתי</strong> פסילות.
      promote: להעלות בדרגה
      protocol: פרטיכל
      public: פומבי
      push_subscription_expires: הרשמה להודעות בדחיפה פגה
      redownload: לקריאה מחדש של האווטאר
      redownloaded_msg: הפרופיל של %{username} רוענן בהצלחה מהמקור
      reject: דחויים
      rejected_msg: בקשת ההרשמה של %{username} נדחתה בהצלחה
      remote_suspension_irreversible: נתוני חשבון זה נמחקו באופן בלתי הפיך.
      remote_suspension_reversible_hint_html: חשבון זה הושעה ע"י השרת שלו ונתוניו יוסרו במלואם בתאריך %{date}. עד אז יוכל השרת המרוחק לשחזר את החשבון ללא תופעות לוואי שליליות. אם ברצונך להסיר את כל נתוני החשבון באופן מיידי, ניתן לעשות זאת להלן.
      remove_avatar: הסרת תמונת פרופיל
      remove_header: הסרת כותרת
      removed_avatar_msg: תמונת הפרופיל של %{username} הוסרה בהצלחה
      removed_header_msg: תמונת הנושא של %{username} הוסרה בהצלחה
      resend_confirmation:
        already_confirmed: משתמש זה כבר אושר
        send: שלח מחדש קישור לאימות
        success: קישור מאמת נשלח בהצלחה!
      reset: איפוס
      reset_password: איפוס סיסמה
      resubscribe: להרשם מחדש
      role: תפקיד
      search: חיפוש
      search_same_email_domain: משתמשים אחרים מאותו דומיין דוא"ל
      search_same_ip: משתמשים אחרים מאותה כתובת IP
      security: אבטחה
      security_measures:
        only_password: סיסמה בלבד
        password_and_2fa: סיסמה ואימות דו-שלבי
      sensitive: מאולצים לרגישות
      sensitized: מסומנים כרגישים
      shared_inbox_url: תיבה משותפת לדואר נכנס
      show:
        created_reports: דיווחים מאת חשבון זה
        targeted_reports: דיווחים נגד חשבון זה
      silence: השתקה
      silenced: מוגבלים
      statuses: חצרוצים
      strikes: עבירות קודמות
      subscribe: הרשמה
      suspend: השעייה
      suspended: מושעים
      suspension_irreversible: המידע בחשבון זה נמחק באופן בלתי הפיך. ניתן להסיר את ההשעיה מהחשבון על מנת להחזיר אותו למצב שמיש, אבל שום מידע שהיה בבעלותו לא ישוחזר.
      suspension_reversible_hint_html: חשבון זה הושעה, והמידע בו יוסר במלואו בתאריך %{date}. עד אז, ניתן לשחזר את החשבון ללא תופעות לוואי שליליות. אם ברצונך להסיר את כל המידע בחשבון באופן מידי, ניתן לעשות כן להלן.
      title: חשבונות
      unblock_email: ביטול חסימת כתובת דוא"ל
      unblocked_email_msg: הסרת חסימה מכתובת הדוא"ל של %{username} בוצעה בהצלחה
      unconfirmed_email: כתובת דוא"ל לא מאומתת
      undo_sensitized: בטל רגישות לכח
      undo_silenced: ביטול השתקה
      undo_suspension: ביטול השעייה
      unsilenced_msg: ביטול הגבלה לחשבונו של %{username} בוצע בהצלחה
      unsubscribe: הפסקת הרשמה
      unsuspended_msg: הסרת השעיה מהחשבון של %{username} בוצעה בהצלחה
      username: שם משתמש
      view_domain: צפיה בסיכום שרת
      warn: אזהרה
      web: רשת
      whitelisted: מותר לפדרציה
    action_logs:
      action_types:
        approve_appeal: אישור ערעור
        approve_user: אישור משתמש
        assigned_to_self_report: הקצאת דו"ח
        change_email_user: שינוי כתובת דוא"ל למשתמש
        change_role_user: שינוי תפקיד למשתמש
        confirm_user: אשר משתמש
        create_account_warning: יצירת אזהרה
        create_announcement: יצירת הכרזה
        create_canonical_email_block: יצירת חסימת דואל
        create_custom_emoji: יצירת אמוג'י מיוחד
        create_domain_allow: יצירת דומיין מותר
        create_domain_block: יצירת דומיין חסום
        create_email_domain_block: יצירת חסימת דומיין דוא"ל
        create_ip_block: יצירת כלל IP
        create_relay: יצירת ממסר
        create_unavailable_domain: יצירת דומיין בלתי זמין
        create_user_role: יצירת תפקיד
        create_username_block: יצירת חוק שמות משתמש
        demote_user: הורדת משתמש בדרגה
        destroy_announcement: מחיקת הכרזה
        destroy_canonical_email_block: מחיקת חסימת דואל
        destroy_custom_emoji: מחיקת אמוג'י יחודי
        destroy_domain_allow: מחיקת דומיין מותר
        destroy_domain_block: מחיקת דומיין חסום
        destroy_email_domain_block: מחיקת חסימת דומיין דוא"ל
        destroy_instance: טיהור דומיין
        destroy_ip_block: מחיקת כלל IP
        destroy_relay: מחיקת ממסר
        destroy_status: מחיקת הודעה
        destroy_unavailable_domain: מחיקת דומיין בלתי זמין
        destroy_user_role: מחיקת תפקיד
        destroy_username_block: מחיקת חוק שמות משתמש
        disable_2fa_user: השעיית זיהוי דו-גורמי
        disable_custom_emoji: השעיית אמוג'י מיוחד
        disable_relay: השבתת ממסר
        disable_sign_in_token_auth_user: השעיית אסימון הזדהות בדוא"ל של משתמש
        disable_user: השעיית משתמש
        enable_custom_emoji: הפעלת אמוג'י מיוחד
        enable_relay: החייאת ממסר
        enable_sign_in_token_auth_user: הפעלת אסימון הזדהות בדוא"ל של משתמש
        enable_user: אפשור משתמש
        memorialize_account: הנצחת חשבון
        promote_user: קידום משתמש
        publish_terms_of_service: פרסום תנאי השירות
        reject_appeal: דחיית ערעור
        reject_user: דחיית משתמש
        remove_avatar_user: הסרת תמונת פרופיל
        reopen_report: פתיחת דו"ח מחדש
        resend_user: שליחת דואל אישור שוב
        reset_password_user: איפוס סיסמה
        resolve_report: פתירת דו"ח
        sensitive_account: חשבון רגיש לכח
        silence_account: הגבלת חשבון
        suspend_account: השעיית חשבון
        unassigned_report: ביטול הקצאת דו"ח
        unblock_email_account: הסרת חסימת כתובת דוא"ל
        unsensitive_account: ביטול Force-Sensitive לחשבון
        unsilence_account: ביטול השתקת חשבון
        unsuspend_account: ביטול השעיית חשבון
        update_announcement: עדכון הכרזה
        update_custom_emoji: עדכון סמלון מותאם אישית
        update_domain_block: עדכון חסימת שם מתחם
        update_ip_block: עדכון כלל IP
        update_report: עדכון דו"ח עבירה
        update_status: סטטוס עדכון
        update_user_role: עדכון תפקיד
        update_username_block: עדכון חוק שמות משתמש
      actions:
        approve_appeal_html: "%{name} אישר/ה ערעור על החלטת מנהלי הקהילה מ-%{target}"
        approve_user_html: "%{name} אישר/ה הרשמה מ-%{target}"
        assigned_to_self_report_html: '%{name} הקצה/תה דו"ח %{target} לעצמם'
        change_email_user_html: '%{name} שינה\שינתה את כתובת הדוא"ל של המשתמש %{target}'
        change_role_user_html: "%{name} שינה את התפקיד של %{target}"
        confirm_user_html: '%{name} אישר/ה את כותבת הדו"אל של המשתמש %{target}'
        create_account_warning_html: "%{name} שלח/ה אזהרה ל %{target}"
        create_announcement_html: "%{name} יצר/ה הכרזה חדשה %{target}"
        create_canonical_email_block_html: "%{name} חסם/ה את הדואל %{target}"
        create_custom_emoji_html: "%{name} העלו אמוג'י חדש %{target}"
        create_domain_allow_html: "%{name} אישר/ה פדרציה עם הדומיין %{target}"
        create_domain_block_html: "%{name} חסם/ה את הדומיין %{target}"
        create_email_domain_block_html: '%{name} חסם/ה את דומיין הדוא"ל %{target}'
        create_ip_block_html: "%{name} יצר/ה כלל עבור IP %{target}"
        create_relay_html: "%{name} יצרו את הממסר %{target}"
        create_unavailable_domain_html: "%{name} הפסיק/ה משלוח לדומיין %{target}"
        create_user_role_html: "%{name} יצר את התפקיד של %{target}"
        create_username_block_html: "%{name} הוסיפו חוק לשמות משתמש המכילים %{target}"
        demote_user_html: "%{name} הוריד/ה בדרגה את המשתמש %{target}"
        destroy_announcement_html: "%{name} מחק/ה את ההכרזה %{target}"
        destroy_canonical_email_block_html: "%{name} הסירו חסימה מדואל %{target}"
        destroy_custom_emoji_html: "%{name} מחק אמוג'י של %{target}"
        destroy_domain_allow_html: "%{name} לא התיר/ה פדרציה עם הדומיין %{target}"
        destroy_domain_block_html: החסימה על מתחם %{target} הוסרה ע"י %{name}
        destroy_email_domain_block_html: הוסרה חסימת מתחם דוא"ל %{target} בידי %{name}
        destroy_instance_html: "%{name} טיהר/ה את הדומיין %{target}"
        destroy_ip_block_html: "%{name} מחק/ה את הכלל עבור IP %{target}"
        destroy_relay_html: "%{name} מחקו את הממסר %{target}"
        destroy_status_html: ההודעה של %{target} הוסרה ע"י %{name}
        destroy_unavailable_domain_html: "%{name} התחיל/ה מחדש משלוח לדומיין %{target}"
        destroy_user_role_html: "%{name} ביטל את התפקיד של %{target}"
        destroy_username_block_html: "%{name} הסירו חוק לשמות משתמש המכילים %{target}"
        disable_2fa_user_html: "%{name} ביטל/ה את הדרישה לאימות דו-גורמי למשתמש %{target}"
        disable_custom_emoji_html: "%{name} השבית/ה את האמוג'י %{target}"
        disable_relay_html: "%{name} השביתו את הממסר %{target}"
        disable_sign_in_token_auth_user_html: '%{name} השבית/ה את האימות בעזרת אסימון דוא"ל עבור %{target}'
        disable_user_html: "%{name} חסם/ה כניסה מהמשתמש/ת %{target}"
        enable_custom_emoji_html: "%{name} אפשר/ה את האמוג'י %{target}"
        enable_relay_html: "%{name} החיו את הממסר %{target}"
        enable_sign_in_token_auth_user_html: '%{name} אפשר/ה אימות בעזרת אסימון דוא"ל עבור %{target}'
        enable_user_html: "%{name} אפשר/ה כניסה עבור המשתמש %{target}"
        memorialize_account_html: "%{name} הפך/ה את חשבונו של %{target} לדף הנצחה"
        promote_user_html: "%{name} העלה בדרגה את המשתמש %{target}"
        publish_terms_of_service_html: "%{name} פירסמו עדכון לתנאי השירות"
        reject_appeal_html: "%{name} דחו ערעור על החלטת הנהלת הקהילה מ-%{target}"
        reject_user_html: "%{name} דחו הרשמה מ-%{target}"
        remove_avatar_user_html: "%{name} הסירו את תמונת הפרופיל של %{target}"
        reopen_report_html: '%{name} פתח מחדש דו"ח %{target}'
        resend_user_html: "%{name} הפעיל.ה שליחה מחדש של דואל אימות עבור %{target}"
        reset_password_user_html: הסיסמה עבור המשתמש %{target} התאפסה על־ידי %{name}
        resolve_report_html: '%{name} פתר/ה דו"ח %{target}'
        sensitive_account_html: "%{name} סימן/ה את המדיה של %{target} כרגיש"
        silence_account_html: "%{name} הגביל/ה את חשבונו של %{target}"
        suspend_account_html: "%{name} השעו את חשבונו של %{target}"
        unassigned_report_html: '%{name} דו"ח לא מוקצה %{target}'
        unblock_email_account_html: '%{name} הסיר/ה חסימה מחשבון הדוא"ל של %{target}'
        unsensitive_account_html: "%{name} ביטל/ה את סימון המדיה של %{target} כרגישה"
        unsilence_account_html: "%{name} ביטל/ה ההגבלה מהחשבון של %{target}"
        unsuspend_account_html: "%{name} ביטל/ה את ההשעיה של החשבון של %{target}"
        update_announcement_html: "%{name} עדכן/ה הכרזה %{target}"
        update_custom_emoji_html: "%{name} עדכן/ה אמוג'י %{target}"
        update_domain_block_html: "%{name} עדכן/ה חסימת דומיין עבור %{target}"
        update_ip_block_html: "%{name} שינה כלל עבור IP %{target}"
        update_report_html: '%{name} עדכן/ה דו"ח %{target}'
        update_status_html: "%{name} עדכן/ה הודעה של %{target}"
        update_user_role_html: "%{name} שינה את התפקיד של %{target}"
        update_username_block_html: "%{name} עידכנו חוק לשמות משתמש המכילים %{target}"
      deleted_account: חשבון מחוק
      empty: לא נמצאו יומנים.
      filter_by_action: סינון לפי פעולה
      filter_by_user: סינון לפי משתמש
      title: ביקורת יומן
      unavailable_instance: "(שם מתחם לא זמין)"
    announcements:
      back: חזרה להודעות
      destroyed_msg: הכרזה נמחקה בהצלחה!
      edit:
        title: עריכת הכרזה
      empty: לא נמצאו הכרזות.
      live: חי
      new:
        create: יצירת הכרזה
        title: הכרזה חדשה
      preview:
        disclaimer: כיוון שהמשתמשים לא יכולים לבטל אותם, הודעות דוא"ל צריכות להיות מוגבלות בשימוש להודעות חשובות כגון הודעות על גניבת מידע אישי או הודעות על סגירת השרת.
        explanation_html: 'הדואל ישלח אל <strong>%{display_count} משתמשיםות</strong>. להלן המלל שישלח בדואל:'
        title: צפיה מקדימה בהודעה
      publish: פרסום
      published_msg: ההכרזה פורסמה בהצלחה!
      scheduled_for: מתוזמן ל-%{time}
      scheduled_msg: ההכרזה תוזמנה לפרסום!
      title: הכרזות
      unpublish: ביטול פרסום
      unpublished_msg: פרסום ההכרזה בוטל בהצלחה!
      updated_msg: ההכרזה עודכנה בהצלחה!
    critical_update_pending: עידכון קריטי ממתין
    custom_emojis:
      assign_category: הקצאת קטגוריה
      by_domain: לפי קהילה
      copied_msg: עותק מקומי של האמוג'י נוצר בהצלחה
      copy: להעתיק
      copy_failed_msg: לא ניתן ליצור עותק מקומי של האמוג'י הזה
      create_new_category: צור קטגוריה חדשה
      created_msg: אמוג'י נוצר בהצלחה!
      delete: למחוק
      destroyed_msg: אמוג'י הושמד בהצלחה!
      disable: השבתה
      disabled: מושבת
      disabled_msg: השבתת אמוג'י זה בוצעה בהצלחה
      emoji: אמוג'י
      enable: לאפשר
      enabled: מאופשר
      enabled_msg: אמוג'י זה אופשר בהצלחה
      image_hint: PNG או GIF עד לגודל %{size}
      list: רשימה
      listed: ברשימה
      new:
        title: הוספת אמוג'י מיוחד חדש
      no_emoji_selected: לא בוצעו שינויים ברגשונים שכן לא נבחרו כאלו
      not_permitted: אין לך הרשאות לביצוע פעולה זו
      overwrite: לדרוס
      shortcode: קוד קצר
      shortcode_hint: לפחות 2 תוים, אלפאנומריים או קו תחתי
      title: אמוג'י שהעלינו
      uncategorized: לא מסווגים
      unlist: בטל רישום
      unlisted: לא רשומים
      update_failed_msg: לא ניתן היה לעדכן את היצגן הזה
      updated_msg: יצגן עודכן בהצלחה!
      upload: העלאה
    dashboard:
      active_users: משתמשים פעילים
      interactions: אינטראקציות
      media_storage: נפח אחסון מדיה
      new_users: משתמשים חדשים
      opened_reports: דו"חות פתוחים
      pending_appeals_html:
        many: "<strong>%{count}</strong> ערעורים ממתינים"
        one: ערעור <strong>%{count}</strong> ממתין
        other: "<strong>%{count}</strong> ערעורים ממתינים"
        two: "<strong>%{count}</strong> ערעורים ממתינים"
      pending_reports_html:
        many: "<strong>%{count}</strong> דוחות ממתינים"
        one: דו"ח <strong>%{count}</strong> ממתין
        other: "<strong>%{count}</strong> דוחות ממתינים"
        two: "<strong>%{count}</strong> דוחות ממתינים"
      pending_tags_html:
        many: "<strong>%{count}</strong> תגיות ממתינות"
        one: תגית <strong>%{count}</strong> ממתינה
        other: "<strong>%{count}</strong> תגיות ממתינות"
        two: "<strong>%{count}</strong> תגיות ממתינות"
      pending_users_html:
        many: "<strong>%{count}</strong> משתמשים ממתינים"
        one: "<strong>%{count}</strong> משתמש/ת ממתינ/ה"
        other: "<strong>%{count}</strong> משתמשים ממתינים"
        two: "<strong>%{count}</strong> משתמשים ממתינים"
      resolved_reports: דו"חות נפתרו
      software: תוכנה
      sources: משאבי הרשמה
      space: נפח בשימוש
      title: לוח בקרה
      top_languages: שפות פעילות מובילות
      top_servers: שרתים פעילים מובילים
      website: אתר
    disputes:
      appeals:
        empty: לא נמצאו ערעורים.
        title: ערעורים
    domain_allows:
      add_new: אפשר מַאֲחָד (פדרציה) עם שם המתחם
      created_msg: הדומיין אופשר לפדרציה בהצלחה
      destroyed_msg: הדומיין לא אופשר לפדרציה
      export: ייצוא
      import: ייבוא
      undo: אסור מַאֲחָד (פדרציה) עם שם המתחם
    domain_blocks:
      add_new: הוספת חדש
      confirm_suspension:
        cancel: ביטול
        confirm: השעייה
        permanent_action: ביטול ההשעיה לא יגרום לשחזר מידע או יחסים.
        preamble_html: יש לאשר את השעיית <strong>%{domain}</strong> ותתי-הכתובות של שם המתחם.
        remove_all_data: פעולה זו תסיר כל תוכן, מדיה ומידע הפרופילים של שם המתחם הזה מהשרת שלך.
        stop_communication: השרת שלך יפסיק לתקשר עם שרתים אלו.
        title: נא לאשר חסימת מתחם של %{domain}
        undo_relationships: הפעולה תבטל את כל יחסי העקיבה בין חשבונות מהשרתים האלו לבין שלך.
      created_msg: חסימת שרת בתהליך
      destroyed_msg: חסימת שרת בוטלה
      domain: שרת
      edit: עריכת חסימת שם מתחם
      existing_domain_block: כבר החלת הגבלות מחמירות יותר על %{name}
      existing_domain_block_html: כבר הפעלת הגבלות חמורות יותר על %{name}, עליך ראשית <a href="%{unblock_url}">להסיר מעליו/ה את החסימה</a>.
      export: ייצוא
      import: ייבוא
      new:
        create: יצירת חסימה
        hint: חסימת השרת לא תמנע יצירת רישומי חשבון במסד הנתונים, אבל תבצע פעולות ניהול קהילה מסוימות על חשבונות אלו אוטומטית ורטרואקטיבית.
        severity:
          desc_html: "<strong>הגבלה</strong> תחביא חצרוצים מחשבון זה לכל מי שלא עוקב אחריו. <strong>השעייה</strong> תסיר מהשרת את כל התוכן, מדיה ותכונות הפרופיל שמקושרות לחשבון זה. <strong>כלום</strong> כדי לחסום קבצי מדיה בלבד."
          noop: ללא
          silence: הגבלה
          suspend: השעייה
        title: חסימת שרת חדשה
      no_domain_block_selected: לא השתנה כלום ברשימת חסימות השרתים מכיוון שאף אחד מהם לא נבחר
      not_permitted: איך לך הרשאה כדי לבצע פעולה זו
      obfuscate: לערפל את שם הדומיין
      obfuscate_hint: לערפל באופן חלקי את שם הדומיין ברשימה אם פרסום רשימת ההגבלות על דומיינים מאופשר
      private_comment: הערה פרטית
      private_comment_hint: הערה על הגבלות לדומיין זה לשימוש פנימי של מנהלי הקהילה.
      public_comment: תגובה פומבית
      public_comment_hint: הערה אודות הגבלת דומיין זה לציבור הכללי, אם פרסום רשימת הגבלות הדומיינים מאופשר.
      reject_media: חסימת קבצי מדיה
      reject_media_hint: מסירה קבצי מדיה השמורים מקומית ומונעת מהורדת קבצים נוספים בעתיד. לא רלוונטי להשעיות
      reject_reports: דחה דוחות
      reject_reports_hint: התעלמות מכל הדיווחים הבאים מהדומיין הזה. לא רלוונטי עבור השעיות
      undo: ביטול
      view: צפייה בחסימת דומיינים
    email_domain_blocks:
      add_new: הוספת חדש
      allow_registrations_with_approval: הרשאת הרשמה לאחר אישור
      attempts_over_week:
        many: "%{count} נסיונות הרשמה במשך השבוע שעבר"
        one: "%{count} נסיון במשך השבוע שעבר"
        other: "%{count} נסיונות הרשמה במשך השבוע שעבר"
        two: "%{count} נסיונות הרשמה במשך השבוע שעבר"
      created_msg: מתחם כתובות דואל נחסם בהצלחה
      delete: מחיקה
      dns:
        types:
          mx: רשומת MX
      domain: דומיין
      new:
        create: הוספת דומיין
        resolve: פתור דומיין
        title: חסימת מתחם כתובות דואל חדש
      no_email_domain_block_selected: לא בוצעו שינויים לחסימת מתחמי דוא"ל שכן לא נבחרו מתחמים
      not_permitted: נאסר
      resolved_dns_records_hint_html: שם הדומיין מוביל למתחמי ה-MX הבאים, שהם בסופו של דבר אחראיים לקבלת דוא"ל. חסימת שם MX תוביל לחסימת הרשמות מכל כתובת דוא"ל שעושה שימוש בכתובת MX זו, אפילו אם הדומיין הגלוי שונה. <strong>יש להמנע מלחסום ספקי דוא"ל מובילים.</strong>
      resolved_through_html: נמצא דרך %{domain}
      title: מתחמי כתובות דוא"ל חסומים
    export_domain_allows:
      new:
        title: יבוא רשימת שרתים מאושרים
      no_file: אף קובץ לא נבחר
    export_domain_blocks:
      import:
        description_html: הנכם עומדים ליבא רשימת חסימות. אנא וודאו היטב שאתם יודעים מה הרשימה כוללת, במיוחד אם לא יצרתם אותה בעצמכם.
        existing_relationships_warning: קשרי עקיבה קיימים
        private_comment_description_html: 'כדי לסייע במעקב מאיכן הגיעו חסימות, חסימות מיובאות ילוו בהערה פרטית זו: <q>%{comment}</q>'
        private_comment_template: יובא מתוך %{source} בתאריך %{date}
        title: יבוא רשימת שרתים חסומים
      invalid_domain_block: 'חסימה של שרת אחד או יותר דולגו בשל השגיאה הבאה: %{error}'
      new:
        title: יבוא רשימת שרתים חסומים
      no_file: לא נבחר קובץ
    fasp:
      debug:
        callbacks:
          created_at: תאריך יצירה
          delete: מחיקה
          ip: כתובת IP
          request_body: גוף הבקשה
          title: ניפוי תקלות בקריאות חוזרות
      providers:
        active: פעילים
        base_url: קישור בסיס
        callback: קריאה חוזרת
        delete: מחיקה
        edit: עריכת ספק
        finish_registration: סיום הרשמה
        name: שם
        providers: ספקים
        public_key_fingerprint: טביעת האצבע של המפתח הציבורי
        registration_requested: נדרשת הרשמה
        registrations:
          confirm: אישור
          description: קיבלת הרשמה דרך FASP. יש לדחות אותה אם לא ביקשת את ההרשמה הזו מיוזמתך. אם זו בקשה מיוזמתך, יש להשוות בהקפדה אם השם וטביעת האצבע של המפתח הציבורי תואמים לפני אישור הרישום.
          reject: דחיה
          title: אישור הרשמת FASP
        save: שמירה
        select_capabilities: בחירת יכולות
        sign_in: כניסה
        status: מצב
        title: ספקי משנה לפדיוורס
      title: פרוטוקול FASP
    follow_recommendations:
      description_html: "<strong>עקבו אחר ההמלצות על מנת לעזור למשתמשים חדשים למצוא תוכן מעניין</strong>. במידה ומשתמש לא תקשר מספיק עם משתמשים אחרים כדי ליצור המלצות מעקב, חשבונות אלה יומלצו במקום. הם מחושבים מחדש על בסיסי יומיומי מתערובת של החשבונות הפעילים ביותר עם החשבונות הנעקבים ביותר עבור שפה נתונה."
      language: עבור שפה
      status: מצב
      suppress: דכא המלצות מעקב
      suppressed: מדוכא
      title: המלצות מעקב
      unsuppress: שחזור המלצות מעקב
    instances:
      audit_log:
        title: יומני ביקורת אחרונים
        view_all: צפיה ביומני הביקורת המלאים
      availability:
        description_html:
          many: אם משלוח לדומיין נכשל במשך <strong>%{count} ימים שונים</strong> ולא מצליח, נסיונות משלוח נוספים לא יעשו אלא אם התקבל משלוח <em>מ</em>הדומיין.
          one: אם משלוח לדומיין נכשל במשך <strong>%{count} ימים</strong> ולא מצליח, נסיונות משלוח נוספים לא יעשו אלא אם התקבל משלוח <em>מ</em>הדומיין.
          other: אם משלוח לדומיין נכשל במשך <strong>%{count} ימים שונים</strong> ולא מצליח, נסיונות משלוח נוספים לא יעשו אלא אם התקבל משלוח <em>מ</em>הדומיין.
          two: אם משלוח לדומיין נכשל במשך <strong>%{count} ימים שונים</strong> ולא מצליח, נסיונות משלוח נוספים לא יעשו אלא אם התקבל משלוח <em>מ</em>הדומיין.
        failure_threshold_reached: סף כשלון הושג ב-%{date}.
        failures_recorded:
          many: נסיונות כושלים ב-%{count} ימים שונים.
          one: נסיון כושל ביום %{count}.
          other: נסיונות כושלים ב-%{count} ימים שונים.
          two: נסיונות כושלים ב-%{count} ימים שונים.
        no_failures_recorded: לא נמצאו כשלונות.
        title: זמינות
        warning: הנסיון האחרון להתחבר לשרת זה לא עלה בהצלחה
      back_to_all: כל
      back_to_limited: מוגבל
      back_to_warning: אזהרה
      by_domain: דומיין
      confirm_purge: האם את/ה בטוח/ה שברצונך למחוק באופן סופי מידע מדומיין זה?
      content_policies:
        comment: הערה פנימית
        description_html: ביכולתך להגדיר מדיניות תוכן שתופעל על כל החשבונות מדומיין זה ומתת-דומייניו.
        limited_federation_mode_description_html: ניתן לבחור אם להרשות תקשורת הדדית עם שרת זה.
        policies:
          reject_media: דחיית מדיה
          reject_reports: דחיית דו"חות
          silence: הגבלה
          suspend: השעייה
        policy: מדיניות
        reason: סיבה פומבית
        title: מדיניות תוכן
      dashboard:
        instance_accounts_dimension: חשבונות בעלי העוקבים הרבים ביותר
        instance_accounts_measure: חשבונות מאופסנים
        instance_followers_measure: עוקבינו שם
        instance_follows_measure: עוקביהם כאן
        instance_languages_dimension: שפות מובילות
        instance_media_attachments_measure: קבצי מדיה מאופסנים
        instance_reports_measure: דו"חות אודותיהם
        instance_statuses_measure: הודעות מאופסנות
      delivery:
        all: הכל
        clear: ניקוי שגיאות משלוח
        failing: נכשל
        restart: אתחול משלוח מחדש
        stop: הפסקת משלוח
        unavailable: לא זמין
      delivery_available: משלוח זמין
      delivery_error_days: ימי שגיאת משלוח
      delivery_error_hint: אם לא התאפשר משלוח במשך %{count} ימים, הוא יסומן אוטומטית כבלתי ניתן למשלוח.
      destroyed_msg: מידע מ-%{domain} נמצא עתה בתור למחיקה מיידית.
      empty: לא נמצאו דומיינים.
      known_accounts:
        many: "%{count} חשבונות ידועים"
        one: חשבון ידוע %{count}
        other: "%{count} חשבונות ידועים"
        two: "%{count} חשבונות ידועים"
      moderation:
        all: הכל
        limited: מוגבלים
        title: ניהול דיון
      moderation_notes:
        create: הוספת הערות מנחה דיונים
        created_msg: הודעת מנחה לגבי שרת נוצרה בהצלחה!
        description_html: צפייה והשארת הערות עבור מנחים אחרים או לעצמך לעתיד
        destroyed_msg: הודעת מנחה לגבי שרת נמחקה בהצלחה!
        placeholder: מידע לגבי שרת זה, פעולות שננקטו, או כל מידע אחר שיסייע לך להחליט כיצד למתן הודעות משרת זה בעתיד.
        title: הודעות מנחה דיונים
      private_comment: הערה פרטית
      public_comment: תגובה פומבית
      purge: טיהור
      purge_description_html: אם יש יסוד להניח שדומיין זה מנותק לעד, ניתן למחוק את כל רשומות החשבונות והמידע המשוייך לדומיין זה משטח האפסון שלך. זה עשוי לקחת זמן מה.
      title: שרתים בפדרציה
      total_blocked_by_us: חסום על ידינו
      total_followed_by_them: נעקב על ידם
      total_followed_by_us: נעקב על ידינו
      total_reported: דוחות אודותיהם
      total_storage: קבצי מדיה מצורפים
      totals_time_period_hint_html: הסכומים המוצגים להלן כוללים מידע מכל הזמנים.
      unknown_instance: אין כרגע תיעוד של שם המתחם הזה על שרת זה.
    invites:
      deactivate_all: להשבית הכל
      filter:
        all: כל ההזמנות
        available: זמין
        expired: פג תוקף
        title: מסנן
      title: הזמנות
    ip_blocks:
      add_new: צור כלל
      created_msg: כלל IP חדש הוסף בהצלחה
      delete: למחוק
      expires_in:
        '1209600': שבועיים
        '15778476': 6 חודשים
        '2629746': חודש אחד
        '31556952': שנה אחת
        '86400': יום אחד
        '94670856': 3 שנים
      new:
        title: יצירת כלל IP
      no_ip_block_selected: שום כלל IP לא שונה כי שום כלל IP לא נבחר
      title: כללי IP
    relationships:
      title: היחסים של %{acct}
    relays:
      add_new: הוספת ממסר חדש
      delete: מחיקה
      description_html: "<strong>ממסר פדרטיבי</strong> הוא שרת מתווך שמחליף כמויות גדולות של הודעות פומביות בין שרתים שרשומים ומפרסמים אליו. <strong>הוא יכול לעזור לשרתים קטנים ובינוניים לגלות תוכן מהפדרציה</strong>, מה שאחרת היה דורש ממשתמשים מקומיים לעקוב ידנית אחרי אנשים בשרתים מרוחקים."
      disable: השבתה
      disabled: מושבת
      enable: לאפשר
      enable_hint: מרגע שאופשר, השרת שלך יירשם לכל ההודעות הפומביות מהממסר הזה, ויתחיל לשלוח את הודעותיו הפומביות לממסר.
      enabled: מאופשר
      inbox_url: קישורית ממסר
      pending: ממתין לאישור הממסר
      save_and_enable: שמור והפעל
      setup: הגדר חיבור לממסר
      signatures_not_enabled: ממסרים לא עובדים נכון כשמאופשרים מצב מאובטח או מצב פדרציה מוגבל
      status: מצב
      title: ממסרים
    report_notes:
      created_msg: הערה על דו"ח נוצרה בהצלחה!
      destroyed_msg: הערה על דו"ח נמחקה בהצלחה!
    reports:
      account:
        notes:
          many: "%{count} הערות"
          one: הערה %{count}
          other: "%{count} הערות"
          two: "%{count} הערות"
      action_log: ביקורת יומן
      action_taken_by: פעולה בוצעה ע"י
      actions:
        delete_description_html: ההודעות המדווחות יימחקו ותרשם עבירה על מנת להקל בהעלאה של דיווחים עתידיים על אותו החשבון.
        mark_as_sensitive_description_html: המדיה בהודעות מדווחות תסומן כרגישה ועבירה תרשם כדי לעזור לך להסלים באינטראקציות עתידיות עם אותו החשבון.
        other_description_html: ראו אפשרויות נוספות לשליטה בהתנהגות החשבון וכדי לבצע התאמות בתקשורת עם החשבון המדווח.
        resolve_description_html: אף פעולה לא תבוצע נגד החשבון עליו דווח, לא תירשם עבירה, והדיווח ייסגר.
        silence_description_html: הפרופיל יהיה גלוי אך ורק לאלה שכבר עוקבים אחריו או לאלה שיחפשו אותו ידנית, מה שיגביל מאד את תפוצתו. ניתן תמיד להחזיר את המצב לקדמותו. פעולה זו תסגור את כל הדיווחים נגד הפרופיל.
        suspend_description_html: חשבון זה על כל תכניו יחסמו וברבות הימים ימחקו, כל פעילות מולו לא תתאפשר. הפעולה ניתנת לביטול תוך 30 ימים, והיא תסגור כל דיווח התלוי ועומד נגד החשבון.
      actions_description_html: בחר/י איזו פעולה לבצע על מנת לפתור את הדו"ח. אם תופעל פעולת ענישה כנגד החשבון המדווח, הודעת דוא"ל תשלח אליהם, אלא אם נבחרה קטגוריית ה<strong>ספאם</strong>.
      actions_description_remote_html: בחרו איזו פעולה לבצע כדי לפתור את הדיווח שהוגש. פעולה זו תשפיע רק על התקשורת מול השרת <strong>שלך</strong> עם החשבון המרוחק ותוכנו.
      actions_no_posts: דווח זה לא כולל הודעות למחיקה
      add_to_report: הוספת פרטים לדיווח
      already_suspended_badges:
        local: כבר הודח בשרת זה
        remote: כבר הודח בשרת שלו
      are_you_sure: 100% על בטוח?
      assign_to_self: הקצה אלי
      assigned: מנחה מוקצה
      by_target_domain: דומיין החשבון המדווח
      cancel: ביטול
      category: קטגוריה
      category_description_html: הסיבה בגללה חשבון זה ו/או תוכנו דווחו תצוטט בתקשורת עם החשבון המדווח
      comment:
        none: ללא
      comment_description_html: 'על מנת לספק עוד מידע, %{name} כתב\ה:'
      confirm: אישור
      confirm_action: נא לאשר פעולת משמעת לגבי חשבון %{acct}
      created_at: מדווח
      delete_and_resolve: מחיקת הודעות
      forwarded: קודם
      forwarded_replies_explanation: דווח זה הגיע מחשבון משתמש חיצוני על תוכן חיצוני. הוא הועבר אליך כיוון שהתוכן שדווח הוא בתשובה למשתמש.ת שלך.
      forwarded_to: קודם ל-%{domain}
      mark_as_resolved: סימון כפתור
      mark_as_sensitive: סימון כרגיש
      mark_as_unresolved: סימון כלא פתור
      no_one_assigned: אף אחד
      notes:
        create: הוספת הערה
        create_and_resolve: פתרון עם הערה
        create_and_unresolve: פתיחה מחדש עם הערה
        delete: מחיקה
        placeholder: תאר/י אילו פעולות ננקטו, או עדכונים קשורים אחרים...
        title: הערות
      notes_description_html: צפייה והשארת הערות למנחים אחרים או לעצמך לעתיד
      processed_msg: דיווח %{id} עוּבָּד בהצלחה
      quick_actions_description_html: 'נקוט/י פעולה מהירה או גלול/י למטה לצפייה בתוכן המדווח:'
      remote_user_placeholder: המשתמש המרוחק מ-%{instance}
      reopen: פתיחת דו"ח מחדש
      report: 'דווח על #%{id}'
      reported_account: חשבון מדווח
      reported_by: דווח על ידי
      reported_with_application: דיווחים באמצעות יישומון
      resolved: פתור
      resolved_msg: הדו"ח נפתר בהצלחה!
      skip_to_actions: דלג/י לפעולות
      status: מצב
      statuses: התוכן עליו דווח
      statuses_description_html: התוכן הפוגע יצוטט בתקשורת עם החשבון המדווח
      summary:
        action_preambles:
          delete_html: 'הפעולה <strong>תמחק</strong> כמה הודעות של חשבון <strong>@%{acct}</strong>. תוצאות הפעולה יהיו:'
          mark_as_sensitive_html: 'הפעולה הבאה <strong>תסמן</strong> כמה הודעות של חשבון <strong>@%{acct}</strong> כ<strong>רגישות</strong>. תוצאות הפעולה יהיו:'
          silence_html: 'הפעולה הבאה <strong>תגביל</strong> את החשבון <strong>@%{acct}</strong>. תוצאות הפעולה יהיו:'
          suspend_html: 'הפעולה הבאה <strong>תקפיא</strong> את החשבון <strong>@%{acct}</strong>. תוצאות הפעולה יהיו:'
        actions:
          delete_html: הסרת ההודעות החורגות
          mark_as_sensitive_html: סימון המדיה בהודעות החורגות כרגיש לצפיה
          silence_html: הגבלה חמורה של תפוצת <strong>@%{acct}</strong> על ידי הפיכת החשבון ותכניו לזמינים רק למי שכבר עוקב אחריו או מי שיחפשו את עמוד הפרופיל שלו ישירות
          suspend_html: הקפאת החשבון <strong>@%{acct}</strong>, הפיכת הפרופיל והתוכן לנסתרים ולא ניתנים לתקשורת
        close_report: 'סימון דיווח #%{id} בתור פתור'
        close_reports_html: סימון <strong>כל</strong> הדיווחים נגד <strong>@%{acct}</strong> בתור פתורים
        delete_data_html: למחוק את הפרופיל והתוכן של <strong>@%{acct}</strong> בעוד 30 יום אלא אם תוסר ההגבלה עליהם לפני כן
        preview_preamble_html: 'שליחת אזהרה אל <strong>@%{acct}</strong> בזו הלשון:'
        record_strike_html: ציין נקודה שחורה נגד <strong>@%{acct}</strong> כדי לסייע בשיפוטו בדיווחים עתידיים על חריגות
        send_email_html: שליחת דואל אזהרה אל <strong>@%{acct}</strong>
        warning_placeholder: צידוקים אפשריים נוספים לפעולה המשמעתית.
      target_origin: מקור החשבון המדווח
      title: דיווחים
      unassign: ביטול הקצאה
      unknown_action_msg: 'פעולה לא מוכרת: %{action}'
      unresolved: לא פתור
      updated_at: עודכן
      view_profile: צפה בפרופיל
    roles:
      add_new: הוספת תפקיד
      assigned_users:
        many: "%{count} משתמשים"
        one: 'משתמש %{count} '
        other: "%{count} משתמשים"
        two: "%{count} שני משתמשים"
      categories:
        administration: ניהול מערכת
        devops: DevOps
        invites: הזמנות
        moderation: ניהול דיון
        special: מיוחדים
      delete: מחיקה
      description_html: באמצעות <strong>תפקידי משתמש</strong>, תוכלו להתאים אישית לאילו פונקציות ואזורים של מסטודון המשתמשים יוכלו לגשת
      edit: עריכת התפקיד של %{name}
      everyone: הרשאות ברירת מחדל
      everyone_full_description_html: זהו <strong>התפקיד הבסיסי </strong> שמשפיע על <strong>כלל המשתשמשים</strong>, אפילו אלו ללא תפקיד. כל התפקידים האחרים יורשים את ההרשאות שלהם ממנו.
      permissions_count:
        many: "%{count} הרשאות"
        one: הרשאה %{count}
        other: "%{count} הרשאות"
        two: "%{count} הרשאות"
      privileges:
        administrator: מנהל מערכת
        administrator_description: משתמשים עם הרשאה זו יוכלו לעקוף כל הרשאה
        delete_user_data: מחיקת כל נתוני המשתמש
        delete_user_data_description: מאפשר למשתמשים למחוק נתוני משתמשים אחרים ללא דיחוי
        invite_users: הזמנת משתמשים
        invite_users_description: מאפשר למשתמשים להזמין אנשים חדשים לשרת
        manage_announcements: ניהול הכרזות
        manage_announcements_description: מאפשר למשתמשים לנהל הכרזות של השרת
        manage_appeals: ניהול ערעורים
        manage_appeals_description: מאפשר למשתמשים לסקור ערעורים כנגד פעולות ניהול דיון
        manage_blocks: ניהול חסימות
        manage_blocks_description: מאפשר למשתמשים לחסום ספקי דוא"ל וכתובות IP
        manage_custom_emojis: ניהול סמלונים בהתאמה אישית
        manage_custom_emojis_description: מאפשר למשתמשים לנהל סמלונים בהתאמה אישית של השרת
        manage_federation: ניהול פדרציה
        manage_federation_description: מאפשר למשתמשים לחסום או לאפשר התממשקות עם שמות מתחם אחרים
        manage_invites: ניהול הזמנות
        manage_invites_description: מאפשר למשתמשים לעלעל ב ולבטל קישורי הזמנה
        manage_reports: ניהול דו"חות
        manage_reports_description: מאפשר למשתמשים לסקור דו"חות ולבצע פעולות ניהול דיון בהתבסס עליהם
        manage_roles: ניהול תפקידים
        manage_roles_description: מאפשר למשתמשים לנהל ולמנות אחרים לתפקידים נמוכים יותר משלהם.
        manage_rules: ניהול כללים
        manage_rules_description: מאפשר למשתמשים לנהל את כללי השרת
        manage_settings: נהל הגדרות
        manage_settings_description: מאפשר למשתמשים לנהל את הגדרות השרת
        manage_taxonomies: ניהול טקסונומיות
        manage_taxonomies_description: מאפשר למשתמשים לסקור תוכן אופנתי (טרנדי) ולעדכן אפשרויות של תגיות.
        manage_user_access: ניהול גישת משתמשים
        manage_user_access_description: מאפשר למשתמשים לבטל אימות דו-שלבי של משתמשים אחרים, לשנות את כתובות הדוא"ל שלהם, ולאפס את סיסמתם
        manage_users: ניהול משתמשים
        manage_users_description: מאפשר למשתמשים לצפות בפרטים של משתמשים אחרים ולבצע פעולות ניהול דיון לפיהם
        manage_webhooks: ניהול Webhooks
        manage_webhooks_description: מאפשר למשתמשים להגדיר Webhooks לאירועים מנהלתיים
        view_audit_log: צפייה בלוג ביקורת
        view_audit_log_description: מאפשר למשתשמשים לצפות בהיסטוריה של פעולות מנהלתיות על השרת
        view_dashboard: הצג לוח מחוונים
        view_dashboard_description: אפשר למשתמשים לגשת ללוח המחוונים
        view_devops: DevOps
        view_devops_description: מאפשר למשתמשים לגשת ללוחות המחוונים של Sidekiq ושל pgHero
        view_feeds: צפיה בפיד החי ונושאים
        view_feeds_description: מאפשר למשמתמשיםות גישה לפיד החי ופיד נושאים בלי קשר להגדרות השרת
      title: תפקידים
    rules:
      add_new: הוספת כלל
      add_translation: הוספת תרגום
      delete: מחיקה
      description_html: בעוד הרוב טוען שקרא והסכים לתנאי השימוש, אנשים לא נוטים לקרוא אותם עד הסוף עד שמתעוררת בעיה. <strong>כדי שיקל לראות את כללי השרת במבט, יש לספקם כרשימת נקודות.</strong> כדאי לשמור על הכללים קצרים ופשוטים, אבל מאידך גם לא לפצל אותם ליותר מדי נקודות נפרדות.
      edit: עריכת כלל
      empty: שום כללי שרת לא הוגדרו עדיין.
      move_down: הזזה למטה
      move_up: הזזה למעלה
      title: כללי שרת
      translation: תרגום
      translations: תרגומים
      translations_explanation: באפשרותך להוסיף גרסאות מתורגמות לשפות נוספות של תנאי השימוש. ברירת המחדף תופיע אם גרסאות מתורגמות אינן בנמצא. עליך לוודא כי הגרסאות המתורגמות מעודכנות יחד עם שפת ברירת המחדל.
    settings:
      about:
        manage_rules: ניהול כללי שרת
        preamble: תיאור מעמיק על דרכי ניהול השרת, ניהול הדיונים, ומקורות המימון שלו.
        rules_hint: קיים מקום ייעודי לחוקים שעל המשתמשים שלך לדבוק בהם.
        title: אודות
      allow_referrer_origin:
        desc: כאשר משתמשיך לוחצים על קישור לאתר חיצוני, הדפדפן ישלח את כתובת אתר המסטודון בתור האתר המפנה. ניתן לבטל את האפשרות אם עולה בך חשש שמתמשיך יזוהו בצורה זו, למשל אם מדובר בשרת מסטודון פרטי.
        title: אפשר לאתרים חיצוניים לראות את שרת המסטודון שלך בתור האתר המפנה
      appearance:
        preamble: התאמה מיוחדת של מנשק המשתמש של מסטודון.
        title: מראה
      branding:
        preamble: המיתוג של השרת שלך מבדל אותו משרתים אחרים ברשת. המידע יכול להיות מוצג בסביבות שונות כגון מנשק הווב של מסטודון, יישומים מקומיים, בצפיה מקדימה של קישור או בתוך יישומוני הודעות וכולי. מסיבה זו מומלץ לשמור על המידע ברור, קצר וממצה.
        title: מיתוג
      captcha_enabled:
        desc_html: אפשרות זו ניסמכת על קטעי קוד חיצוניים של hCaptcha שעלולים להיות סיכון אבטחה ופרטיות. בנוסף, <strong>זה עשוי להפוך את תהליך ההרשמה לבלתי נגיש לא.נשים, במיוחד בעלות ובעלי מוגבלויות</strong>. מסיבות אלו, כדאי לשקול חלופות כמו אשרור מנהלים ידני או הרשמה רק על בסיס הזמנה.
        title: לדרוש פתרון CAPTCHA כדי לאשרר למשתמשים את חשבונם
      content_retention:
        danger_zone: אזור מסוכן
        preamble: שליטה על דרך אחסון תוכן המשתמשים במסטודון.
        title: תקופת השמירה של תכנים
      default_noindex:
        desc_html: משפיע על כל המשתמשים/ות שלא שינו את ההגדרה הזו בעצמם
        title: הסתרת משתמשיםות ממנוע החיפוש כברירת המחדל
      discovery:
        follow_recommendations: המלצות מעקב
        preamble: הצפה של תוכן מעניין בקבלת פני משתמשות חדשות שאולי אינן מכירות עדיין א.נשים במסטודון. ניתן לשלוט איך אפשרויות גילוי שונות עובדות על השרת שלך.
        privacy: פרטיות
        profile_directory: ספריית פרופילים
        public_timelines: פידים פומביים
        publish_statistics: פרסום הסטטיסטיקות בפומבי
        title: תגליות
        trends: נושאים חמים
        wrapstodon: סיכומודון
      domain_blocks:
        all: לכולם
        disabled: לאף אחד
        users: למשתמשים מקומיים מחוברים
      feed_access:
        modes:
          authenticated: משתמשים מאומתים בלבד
          disabled: נדרש תפקיד משתמש מסוים
          public: כולם
      landing_page:
        values:
          about: אודות
          local_feed: פיד מקומי
          trends: נושאים חמים
      registrations:
        moderation_recommandation: יש לוודא שלאתר יש צוות מנחות ומנחי שיחה מספק ושירותי בטרם תבחרו לפתוח הרשמה לכולם!
        preamble: שליטה בהרשאות יצירת חשבון בשרת שלך.
        title: הרשמות
      registrations_mode:
        modes:
          approved: נדרש אישור הרשמה
          none: אף אחד לא יכול להרשם
          open: כל אחד יכול להרשם
        warning_hint: אנו ממליצים להפעיל דרישה לאישור ידני של הרשמה אלא אם אתם מאמינים שצוות הנחיית השיחות שלכם יוכל להסתדר בזריזות עם מפיצי תכנים פוגעניים או פרסומיים על בסיס קבוע.
      security:
        authorized_fetch: לדרוש הזדהות מול שרתים בפדרציה
        authorized_fetch_hint: הדרישה להזדהות מול שרתים בפדרציה מאפשרת חסימה יותר יעילה ברמת המשתמש וברמת שרת. עם זאת, הדרישה באה עם מחיר של נפילת ביצועים, מקטינה את מעגל התפוצה של התשובות שלך, ועשויה ליצור אי תאימות מול שירותים אחרים בפדרציה. בנוסף, זה לא ימנע מצדדים החלטיים לקבל גישת קריאה להודעות ופרופילים ציבוריים.
        authorized_fetch_overridden_hint: אין באפשרותך כרגע לשנות את ההגדרה כיוון שהערך נאכף על ידי משתנה סביבתי קודם במערכת ההפעלה.
        federation_authentication: חיוב אימות פדרטיבי
      title: הגדרות שרת
    site_uploads:
      delete: מחיקת קובץ שהועלה
      destroyed_msg: העלאת אתר נמחקה בהצלחה!
    software_updates:
      critical_update: חשוב -- יש לעדכן במהירות
      description: מומלץ לשמור את התקנת המסטודון שלך עדכנית כדי להרוויח מהיכולות והתיקונים האחרונים. למעלה מכך, לעיתים קריטי לעדכן את מסטודון בהקדם כדי להמנע מפרצות אבטחה. מסיבות אלו, השרת יבדוק כל 30 דקות, ויודיע לך לפי העדפות הדואל שלך.
      documentation_link: למידע נוסף
      release_notes: פרטי הגרסה
      title: עדכונים זמינים
      type: סוג
      types:
        major: שחרור משמעותי (Major release)
        minor: שחרור משני (Minor release)
        patch: עדכון טלאי — תיקוני שקצים ושינויים קלים
      version: גרסה
    statuses:
      account: מחבר
      application: יישום
      back_to_account: חזרה לדף החשבון
      back_to_report: חזרה לעמוד הדיווח
      batch:
        add_to_report: להוסיף לדו"ח מספר %{id}
        remove_from_report: הסרה מהדיווח
        report: דווח
      contents: תוכן
      deleted: מחוקים
      favourites: חיבובים
      history: היסטורית גרסאות
      in_reply_to: השיבו ל־
      language: שפה
      media:
        title: מדיה
      metadata: נתוני-מטא
      no_history: הודעה זו לא נערכה
      no_status_selected: לא בוצעו שינויים בהודעות שכן לא נבחרו כאלו
      open: פתח הודעה
      original_status: הודעה מקורית
      quotes: ציטוטים
      reblogs: שיתופים
      replied_to_html: בתגובה לחשבון %{acct_link}
      status_changed: הודעה שונתה
      status_title: פרסום מאת @%{name}
      title: פרסומי החשבון - @%{name}
      trending: נושאים חמים
      view_publicly: צפיה בפומבי
      view_quoted_post: צפיה בהודעה המצוטטת
      visibility: חשיפה
      with_media: עם מדיה
    strikes:
      actions:
        delete_statuses: "%{name} מחק/ה את הודעותיו של %{target}"
        disable: "%{name} הקפיא/ה את חשבונו של %{target}"
        mark_statuses_as_sensitive: "%{name} סימנ/ה את הודעותיו של %{target} כרגישים"
        none: "%{name} שלח/ה אזהרה ל-%{target}"
        sensitive: "%{name} סימן/ה את חשבונו של %{target} כרגיש"
        silence: "%{name} הגביל/ה את חשבונו/ה של %{target}"
        suspend: "%{name} השעה/תה את חשבונו/ה של %{target}"
      appeal_approved: עורער
      appeal_pending: בהמתנה לערעור
      appeal_rejected: הערעור נדחה
    system_checks:
      database_schema_check:
        message_html: נדרשות הגירות מבני נתונים. אנא הריצו אותן כדי להבטיח שהיישום מתנהג כצפוי
      elasticsearch_analysis_index_mismatch:
        message_html: מאפייני בוחן האינדקס של Elasticsearch אינם עדכניים. יש להריץ <code>tootctl search deploy --only-mapping --only=%{value}</code>
      elasticsearch_health_red:
        message_html: אשכול שירותי חיפוש Elasticsearch אינו זמין כעת (מצב אדום), אפשרויות חיפוש אינן זמינות כרגע
      elasticsearch_health_yellow:
        message_html: אשכול שירותי חיפוש Elasticsearch אינו כשיר כעת (מצב צהוב), מומלץ לבדוק מה סיבת הבעיה
      elasticsearch_index_mismatch:
        message_html: מיפוי האינדקסים של Elasticsearch אינו עדכני. יש להריץ <code>tootctl search deploy --only=%{value}</code>
      elasticsearch_preset:
        action: יש לבדוק בתיעוד
        message_html: אשכול שירותי חיפוש Elasticsearch שלך מכיל יותר משרת אחד, אך מסטודון אינו מכוון לשימוש בכולם.
      elasticsearch_preset_single_node:
        action: יש לבדוק בתיעוד
        message_html: אשכול שירותי חיפוש Elasticsearch שלך מכיל רק שרת אחד, <code>ES_PRESET</code> צריך להכיל את הערך <code>single_node_cluster</code>.
      elasticsearch_reset_chewy:
        message_html: מיפוי האינדקסים של Elasticsearch אינו עדכני עקב שינוי תצורה. יש להריץ <code>tootctl search deploy --reset-chewy</code> כדי לעדכנו.
      elasticsearch_running_check:
        message_html: לא ניתן להתחבר לחיפוש אלסטיק. בדקו בבקשה הוא רץ, או בטלו את חיפוש הטקסט המלא
      elasticsearch_version_check:
        message_html: 'גרסת חיפוש אלסטיק לא מתאימה: %{value}'
        version_comparison: גרסת חיפוש אלסטיק %{running_version} רצה בעוד גרסא %{required_version} נדרשת
      rules_check:
        action: ניהול כללי שרת
        message_html: לא הוגדרו שום כללי שרת.
      sidekiq_process_check:
        message_html: שום הליכי Sidekiq לא רצים עבור %{value} תור(ות). בחנו בבקשה את הגדרות Sidekiq
      software_version_check:
        action: ראו עדכונים זמינים
        message_html: עדכון מסטודון זמין כעת.
      software_version_critical_check:
        action: ראו עדכונים זמינים
        message_html: יצא עדכון קריטי למסטודון, נא לעדכן את תוכנת מסטודון בהקדם האפשרי.
      software_version_patch_check:
        action: ראו עדכונים זמינים
        message_html: יצא עדכון מסטודון המכיל תיקוני שקצים.
      upload_check_privacy_error:
        action: למידע נוסף
        message_html: "<strong>שרת הווב שלך אינו מכוון כראוי. פרטיות המשתמשות והמשתמשים שלך בסכנה.</strong>"
      upload_check_privacy_error_object_storage:
        action: למידע נוסף
        message_html: "<strong>שרות אחסון הענן שלך אינו מוגדר כראוי. פרטיות המשתמשות והמשתמשים שלך בסכנה.</strong>"
    tags:
      moderation:
        not_trendable: לא מזוהה כאופנתי
        not_usable: בלתי שמיש
        pending_review: ממתינים לסקירה
        review_requested: התבקשה סקירה
        reviewed: נסקר
        title: מצב
        trendable: ניתן לאפיון כאופנה
        unreviewed: לא נסקר
        usable: שמיש
      name: שם
      newest: החדש ביותר
      oldest: הישן ביותר
      open: צפיה בפומבי
      reset: איפוס
      review: סקירת מצב
      search: חיפוש
      title: תגיות
      updated_msg: הגדרות תגיות עודכנו בהצלחה
    terms_of_service:
      back: חזרה אל תנאי השירות
      changelog: מה נשתנה
      create: הבאתי מהבית
      current: גרסא נוכחית
      draft: טיוטה
      generate: שימוש בתבנית
      generates:
        action: לחולל
        chance_to_review_html: "<strong>תנאי השירות שחוללו עצמונית לא יפורסמו אוטומטית.</strong> תהיה לך הזדמנות לעבור על התוצאה. יש למלא את הפרטים הבאים כדי להמשיך."
        explanation_html: תבנית תנאי השירות סופקה לצרכי יידוע בלבד, ואין לראות בהם עצה חוקית על אף נושא. אנא התייעצו בעצמבם עם פרקליט לגבי מצבכם הייחודי ושאלות ספציפיות שעלולות להיות לכם.
        title: הקמת מסמך תנאי השירות
      going_live_on_html: בתוקף מתאריך %{date}
      history: גרסאות העבר
      live: הגרסא החיה
      no_history: עוד לא נרשמו שינויים בתנאי השירות.
      no_terms_of_service_html: עוד לא הוקם מסמך תנאי השירות. מסמך תנאי השירות מיועד להבהיר ולהגן עליך מאחריות חוקית במקרה של אי הסכמות מול המשתמשים שלך.
      notified_on_html: המשתמשים קיבלו הודעה בתאריך %{date}
      notify_users: להודיע למשתמשים
      preview:
        explanation_html: 'הדואל ישלח אל <strong>%{display_count} משתמשיםות</strong> שנרשמו לפני %{date}. להלן המלל שישלח בדואל:'
        send_preview: שליחת הצצה מוקדמת אל %{email}
        send_to_all:
          many: שליחת %{display_count} הודעות דואל
          one: שליחת הודעת דואל
          other: שליחת %{display_count} הודעות דואל
          two: שליחת שתי הודעות דואל
        title: צפייה מוקדמת בתנאי השירות
      publish: לפרסם
      published_on_html: פורסם ביום %{date}
      save_draft: שמירת טיוטה
      title: תנאי השירות
    title: ניהול
    trends:
      allow: לאפשר
      approved: אישור
      confirm_allow: 'וידוא: האם לאשר את התגיות שנבחרו?'
      confirm_disallow: 'וידוא: האם לאסור את התגיות שנבחרו?'
      disallow: לא לאשר
      links:
        allow: אישור קישורית
        allow_provider: אישור מפרסם
        confirm_allow: 'וידוא: האם לאשר את הקישורים שנבחרו?'
        confirm_allow_provider: 'וידוא: האם לאשר את הספקים שנבחרו?'
        confirm_disallow: 'וידוא: האם לאסור את הקישורים שנבחרו?'
        confirm_disallow_provider: 'וידוא: האם לאסור את הספקים שנבחרו?'
        description_html: בקישוריות אלה נעשה כרגע שימוש על ידי חשבונות רבים שהשרת שלך רואה הודעות מהם. זה עשוי לסייע למשתמשיך לברר מה קורה בעולם. שום קישוריות לא יוצגו עד שתאשרו את המפרסם. ניתן גם לאפשר או לדחות קישוריות ספציפיות.
        disallow: לא לאשר קישורית
        disallow_provider: לא לאשר מפרסם
        no_link_selected: לא בוצעו שינויים בקישורים שכן לא נבחרו כאלו
        publishers:
          no_publisher_selected: לא בוצעו שינויים במפרסמים שכן לא נבחרו כאלו
        shared_by_over_week:
          many: הופץ על ידי %{count} אנשים בשבוע האחרון
          one: הופץ על ידי אדם אחד בשבוע האחרון
          other: הופץ על ידי %{count} אנשים בשבוע האחרון
          two: הופץ על ידי %{count} אנשים בשבוע האחרון
        title: קישוריות חמות
        usage_comparison: הופץ %{today} פעמים היום, לעומת %{yesterday} אתמול
      not_allowed_to_trend: לא מורשה להופיע כנושא חם
      only_allowed: רק כאלה שהותרו
      pending_review: בהמתנה לבדיקה
      preview_card_providers:
        allowed: קישוריות ממפרסם זה יכולות להכלל בנושאים החמים
        description_html: אלה הם דומיינים מהם קישוריות מופצות תדיר לשרת שלך. קישוריות לא יכללו בנושאים החמים אלא אם דומיין הקישורית יאושר. אישורך (או דחייתך) יכלול גם תת-דומיינים.
        rejected: קישוריות ממפרסם זה לא תכללנה בנושאים החמים
        title: מפרסמים
      rejected: דחוי
      statuses:
        allow: הרשאת הודעה
        allow_account: הרשאת מחבר/ת
        confirm_allow: 'וידוא: האם לאשר את הסטטוסים שנבחרו?'
        confirm_allow_account: 'וידוא: האם לאשר את החשבונות שנבחרו?'
        confirm_disallow: 'וידוא: האם לאסור את הסטטוסים שנבחרו?'
        confirm_disallow_account: 'וידוא: האם לאסור את החשבונות שנבחרו?'
        description_html: אלו הן הודעות שהשרת שלך מכיר וזוכות להדהודים וחיבובים רבים כרגע. זה עשוי למשתמשיך החדשים והחוזרים למצוא עוד נעקבים. ההודעות לא מוצגות עד שיאושר המחבר/ת, והמחבר/ת יאשרו שחשבונים יומלץ לאחרים. ניתן לאשר או לדחות הודעות ספציפיות.
        disallow: לדחות הודעה
        disallow_account: לא לאשר מחבר/ת
        no_status_selected: לא בוצעו שינויים בהודעות חמות שכן לא נבחרו כאלו
        not_discoverable: המחבר/ת לא בחר/ה לאפשר את גילויים
        shared_by:
          many: הודהד וחובב %{friendly_count} פעמים
          one: הודהד או חובב פעם אחת
          other: הודהד וחובב %{friendly_count} פעמים
          two: הודהד וחובב %{friendly_count} פעמים
        title: הודעות חמות
      tags:
        current_score: ציון נוכחי %{score}
        dashboard:
          tag_accounts_measure: שימושים יחודיים
          tag_languages_dimension: שפות מובילות
          tag_servers_dimension: שרתים מובילים
          tag_servers_measure: שרתים שונים
          tag_uses_measure: כלל השימושים
        description_html: אלו הן התגיות שמופיעות הרבה כרגע בהודעות המגיעות לשרת. זה עשוי לעזור למשתמשיך למצוא על מה אנשים מרבים לדבר כרגע. שום תגיות לא יוצגו בפומבי עד שתאושרנה.
        listable: ניתנות להצעה
        no_tag_selected: לא בוצעו שינויים בתגיות שכן לא נבחרו כאלו
        not_listable: לא תוצענה
        not_trendable: לא תופענה תחת נושאים חמים
        not_usable: לא שמישות
        peaked_on_and_decaying: הגיע לשיא ב-%{date}, ודועך עכשיו
        title: תגיות חמות
        trendable: עשויה להופיע תחת נושאים חמים
        trending_rank: 'מדורגת #%{rank}'
        usable: ניתנת לשימוש
        usage_comparison: שומשה %{today} פעמים היום, לעומת %{yesterday} אתמול
        used_by_over_week:
          many: הוצגה על ידי %{count} משתמשים במשך השבוע שעבר
          one: הוצגה על ידי משתמש בודד במשך השבוע שעבר
          other: הוצגה על ידי %{count} משתמשים במשך השבוע שעבר
          two: הוצגה על ידי %{count} משתמשים במשך השבוע שעבר
      title: המלצות ונושאים חמים
      trending: נושאים חמים
    username_blocks:
      add_new: הוספת חדש
      block_registrations: חסימת הרשמות
      comparison:
        contains: מכיל
        equals: שווה
      contains_html: מכיל %{string}
      created_msg: חוק שמות משתמשים נוצר בהצלחה
      delete: מחיקה
      edit:
        title: עריכת חוק שמות משתמש
      matches_exactly_html: מתאים ל־%{string}
      new:
        create: יצירת כלל
        title: יצירת חוק חדש לשמות משתמש
      no_username_block_selected: לא בוצעו שינויים בחוקי בחירת שמות שכן לא נבחרו כאלו
      not_permitted: שמות אסורים
      title: חוקי שמות
      updated_msg: חוק שמות משתמשים עודכן בהצלחה
    warning_presets:
      add_new: הוספת חדש
      delete: למחוק
      edit_preset: ערוך/י טקסט מוכן מראש לאזהרה
      empty: לא הגדרת עדיין שום טקסט מוכן מראש לאזהרה.
      title: תצורת אזהרות
    webhooks:
      add_new: הוספת נקודת קצה
      delete: מחיקה
      description_html: כלי <strong>webhook</strong> מאפשר למסטודון לשגר <strong>התראות זמן-אמת</strong> לגבי אירועים נבחרים ליישומון שלך כדי שהוא יוכל <strong>להגיב אוטומטית</strong>.
      disable: כיבוי
      disabled: כבוי
      edit: עריכת נקודת קצה
      empty: לא הוגדו נקודות קצה להתליות רשת עדיין.
      enable: אפשר
      enabled: פעילים
      enabled_events:
        many: "%{count} אירועים אופשרו"
        one: אירוע %{count} מאופשר
        other: "%{count} אירועים אופשרו"
        two: "%{count} אירועים אופשרו"
      events: אירועים
      new: Webhook חדש
      rotate_secret: החלף מפתח
      secret: מפתח הרשמה
      status: סטטוס
      title: התליות רשת
      webhook: התליית רשת
  admin_mailer:
    auto_close_registrations:
      body: עקב חוסר פעילות מנחים, הרשמות אל %{instance} עברו אוטומטית למצב אישור ידני, כדי למנוע משרת %{instance} לשמש לכר פעילות לגורמים עוינים. ניתן תמיד לחזור להרשמה פתוחה.
      subject: הרשמות אל %{instance} הועברו אוטומטית לדרישה לאישור ידני
    new_appeal:
      actions:
        delete_statuses: כדי למחוק את הודעותיהם
        disable: כדי להקפיא את חשבונם
        mark_statuses_as_sensitive: כדי לסמן את הודעותיהם כרגישות
        none: אזהרה
        sensitive: כדי לסמן את חשבונם כרגיש
        silence: כדי להגביל את חשבונם
        suspend: כדי להשעות את חשבונם
      body: "%{target} מערערים על החלטת מנהלי הקהילה ב-%{action_taken_by} מתאריך %{date}, שהיה %{type}. הם כתבו:"
      next_steps: ניתן לאשר את הערער כדי להפוך את החלטת מנהלי הקהילה, או להתעלם ממנו.
      subject: "%{username} מערערים על החלטת מנהלי הקהילה במופע %{instance}"
    new_critical_software_updates:
      body: יצא עדכון קריטי למסטודון, נא לעדכן את תוכנת מסטודון בהקדם האפשרי!
      subject: יצא עדכון קריטי למסטודון שעל %{instance}!
    new_pending_account:
      body: פרטי החשבון החדש מובאים להלן. ניתן לאשר או לדחות את הבקשה.
      subject: חשבון חדש מובא לסקירה ב-%{instance} (%{username})
    new_report:
      body: "%{reporter} דיווחו על %{target}"
      body_remote: מישהם מהמופע %{domain} דיווחו על %{target}
      subject: דו"ח חדש מהמופע %{instance} (#%{id})
    new_software_updates:
      body: יצאו עדכוני גרסת מסטודון חדשים, כדאי לעדכן!
      subject: יצאו עדכוני גרסת מסטודון חדשים בשביל %{instance}!
    new_trends:
      body: 'הפריטים הבאים זקוקים לסקירה לפני שניתן יהיה להציגם פומבית:'
      new_trending_links:
        title: נושאים חמים
      new_trending_statuses:
        title: הודעות חמות
      new_trending_tags:
        title: תגיות חמות
      subject: נושאים חמים חדשים מוכנים לסקירה ב-%{instance}
  aliases:
    add_new: יצירת שם נרדף
    created_msg: שם נרדף חדש נוצר בהצלחה. ניתן להתחיל עכשיו את המעבר מהחשבון הישן.
    deleted_msg: שם נרדף הוסר בהצלחה. מעבר מהחשבון ההוא לזה לא אפשרי יותר.
    empty: אין לך שמות נרדפים.
    hint_html: אם ברצונך לעבור מחשבון אחר לחשבון הזה, כאן ניתן ליצור שם נרדף, הנדרש לפני שאפשר יהיה להמשיך עם העברת עוקבים מהחשבון הישן לזה. הפעולה עצמה <strong>הפיכה ובלתי מזיקה</strong>. <strong>הגירת החשבון מופעלת מהחשבון הישן</strong>.
    remove: הסרת שם נרדף
  appearance:
    advanced_settings: הגדרות מתקדמות
    animations_and_accessibility: הנפשות ונגישות
    boosting_preferences: העדפות הדהודים
    boosting_preferences_info_html: "<strong>עצה:</strong> ללא קשר לבחירה, <kbd>שיפט</kbd> + <kbd>קליק</kbd> על %{icon} איקון ההדהוד ירשם כהדהוד מיידי."
    discovery: תגליות
    localization:
      body: מסטודון מתורגם על ידי מתנדבים.
      guide_link: https://crowdin.com/project/mastodon
      guide_link_text: כולם יכולים לתרום.
    sensitive_content: תוכן רגיש
  application_mailer:
    notification_preferences: שינוי העדפות דוא"ל
    salutation: "%{name},"
    settings: 'שינוי הגדרות דוא"ל: %{link}'
    unsubscribe: בטל מנוי
    view: 'תצוגה:'
    view_profile: צפיה בפרופיל
    view_status: הצגת הודעה
  applications:
    created: ישום נוצר בהצלחה
    destroyed: ישום נמחק בהצלחה
    logout: יציאה
    regenerate_token: יצירת אסימון גישה מחדש
    token_regenerated: אסימון גישה יוצר מחדש בהצלחה
    warning: זהירות רבה נדרשת עם מידע זה. אין לחלוק אותו אף פעם עם אף אחד!
    your_token: אסימון הגישה שלך
  auth:
    apply_for_account: הגשת בקשה לחשבון
    captcha_confirmation:
      help_html: אם יש לך בעיה בפתרון הקאפצ'ה, יש לפנות אלינו בכתובת %{email} ונוכל לעזור.
      hint_html: עוד דבר אחד, עלינו לאשרר שאת(ה) אנושיים (לצורך סינון ספאם). נא לפתור את הקאפצ'ה להלן וללחוץ "המשך".
      title: בדיקות אבטחה
    confirmations:
      awaiting_review: כתובת הדואל שלך אושרה! צוות %{domain} עכשיו יבדוק את הרשמתך. תשלח אליך הודעת דואל אם הצוות יאשר את החשבון!
      awaiting_review_title: הרשמתך עוברת בדיקה
      clicking_this_link: לחיצה על קישור זה
      login_link: כניסה
      proceed_to_login_html: ניתן להמשיך עכשיו אל %{login_link}.
      redirect_to_app_html: כאן אמורה היתה להיות הפניה אוטמטית ליישומון <strong>%{app_name}</strong>. אם זה לא קרה, ניתן לנסות שוב על ידי %{clicking_this_link} או חזרה ידנית אל היישומון.
      registration_complete: הרשמתך לשרת %{domain} הושלמה כעת!
      welcome_title: ברוך/ה הבא/ה, %{name}!
      wrong_email_hint: אם כתובת הדואל הזו איננה נכונה, ניתן לשנות אותה בעמוד ההגדרות.
    delete_account: מחיקת חשבון
    delete_account_html: אם ברצונך למחוק את החשבון, ניתן <a href="%{path}">להמשיך כאן</a>. תתבקש/י לספק אישור נוסף.
    description:
      prefix_invited_by_user: "@%{name} רוצה שתצטרף לשרת זה במסטודון!"
      prefix_sign_up: הרשם/י למסטודון היום!
      suffix: כבעל/ת חשבון, תוכל/י לעקוב אחרי אנשים, לפרסם עדכונים ולהחליף חצרוצים עם משתמשים מכל שרת מסטודון ועוד!
    didnt_get_confirmation: לא קיבלת את קישור האימות?
    dont_have_your_security_key: אין לך מפתח אבטחה?
    forgot_password: הנשתכחה סיסמתך?
    invalid_reset_password_token: טוקן איפוס הסיסמה אינו תקין או שפג תוקף. נא לבקש אחד חדש.
    link_to_otp: נא להכניס את קוד האימות הדו-גורמי מהטלפון או את קוד האחזור
    link_to_webauth: נא להשתמש במכשיר מפתח האבטחה
    log_in_with: התחבר באמצעות
    login: כניסה
    logout: יציאה
    migrate_account: מעבר לחשבון אחר
    migrate_account_html: אם ברצונך להכווין את החשבון לעבר חשבון אחר, ניתן <a href="%{path}">להגדיר זאת כאן</a>.
    or_log_in_with: או התחבר באמצעות
    progress:
      confirm: אימות כתובת הדואל
      details: הפרטים שלך
      review: הבדיקה שלנו
      rules: הסכמה לתקנות
    providers:
      cas: CAS
      saml: SAML
    register: הרשמה
    registration_closed: "%{instance} לא מקבל חברים חדשים"
    resend_confirmation: שלח מחדש קישור לאימות
    reset_password: איפוס סיסמה
    rules:
      accept: הסכמה
      back: בחזרה
      invited_by: 'ניתן להצטרף אל %{domain} הודות להזמנה מאת:'
      preamble: אלו נקבעים ונאכפים ע"י המנחים של %{domain}.
      preamble_invited: לפני ההמשך יש להתחשב בחוקי המקום כפי שקבעו מנהלי הדיון על %{domain}.
      title: כמה חוקים בסיסיים.
      title_invited: קיבלת הזמנה.
    security: אבטחה
    set_new_password: סיסמה חדשה
    setup:
      email_below_hint_html: אנא בדקו בתיקיית הספאם, או בקשו קוד חדש. ניתן לתקן את הכתובת אם נפלה תקלדה.
      email_settings_hint_html: יש ללחוץ על הקישורית ששלחנו אל %{email} כדי להתחיל להשתמש במסטודון. נמתין לך כאן.
      link_not_received: לא קיבלת קישור?
      new_confirmation_instructions_sent: אתם עומדים לקבל הודעת דואל חדשה עם קיש/ור אימות בדקות הקרובות!
      title: בדוק/בדקי את תיבת הדואר הנכנס שלך
    sign_in:
      preamble_html: הכנס.י עם שם וסיסמה מאתר <strong>%{domain}</strong>. אם חשבונך מתארח בשרת אחר, לא ניתן להתחבר איתו פה.
      title: התחבר אל %{domain}
    sign_up:
      manual_review: פתיחת חשבון אצל %{domain} עוברת בדיקה ידנית על ידי הצוות שלנו. כדי לסייע בתהליך הרישום שלכןם, כתבו לנו על עצמכןם ולמה אתןם רוצותים חשבון בשרת %{domain}.
      preamble: בעזרת חשבון על שרת מסטודון זה, ניתן לעקוב אחרי כל אדם בפידרציה, ולא משנה באיזה שרת נמצא החשבון שלהם.
      title: הבה ניצור לך חשבון בשרת %{domain}.
    status:
      account_status: מצב חשבון
      confirming: ממתין שדוא"ל האישור יושלם.
      functional: החשבון שלכם פעיל לגמרי.
      pending: בקשתך ממתינה לאישור על ידי הצוות שלנו. זה עשוי לקחת זמן מה. דוא"ל יישלח אליך אם בקשתך התקבלה.
      redirecting_to: חשבונכם לא פעיל כעת מכיוון שמפנה ל%{acct}.
      self_destruct: מכיוון שהשרת %{domain} בתהליכי סגירה, תהיה לך גישה מוגבלת בלבד לחשבונך.
      view_strikes: צפיה בעברות קודמות שנרשמו נגד חשבונך
    too_fast: הטופס הוגש מהר מדי, נסה/י שוב.
    use_security_key: שימוש במפתח אבטחה
    user_agreement_html: קראתי וזו הסכמתי למסמך <a href="%{terms_of_service_path}" target="_blank">תנאי השירות</a> ו<a href="%{privacy_policy_path}" target="_blank">מדיניות הפרטיות</a>
    user_privacy_agreement_html: קראתי והסכמתי ל<a href="%{privacy_policy_path}" target="_blank">מדיניות הפרטיות</a>
  author_attribution:
    example_title: טקסט לדוגמה
    hint_html: האם יש לך בלוג או טור חדשות שמתפרסם מחוץ למסטודון? ניתן לשלוט איך יוצג הקרדיט שלך כשמשתפים את הלינק במסטודון.
    instructions: 'ודאו כי הקוד הזה נכלל בקוד ה־HTML של המאמרים שלכם:'
    more_from_html: עוד מאת %{name}
    s_blog: הבלוג של %{name}
    then_instructions: לאחר מכן, הוסיפו את שם המתחם של האתר המפרסם בשדה למטה.
    title: ייחוס למפרסם
  challenge:
    confirm: המשך
    hint_html: "<strong>טיפ:</strong> לא נבקש את סיסמתך שוב בשעה הקרובה."
    invalid_password: סיסמה שגויה
    prompt: יש לאשר את הסיסמה כדי להמשיך
  color_scheme:
    auto: אוטומטי
    dark: אפל
    light: בהיר
  contrast:
    auto: אוטומטי
    high: גבוהה
  crypto:
    errors:
      invalid_key: זהו לא מפתח Ed25519 או Curve25519 קביל
  date:
    formats:
      default: "%b %d, %Y"
      with_month_name: "%B %d, %Y"
  datetime:
    distance_in_words:
      about_x_hours: "%{count} שעות"
      about_x_months: "%{count} חודשים"
      about_x_years: "%{count} שנים"
      almost_x_years: "%{count} שנים"
      half_a_minute: ממש הרגע
      less_than_x_minutes: "%{count} דקות"
      less_than_x_seconds: ממש עכשיו
      over_x_years: "%{count} שנים"
      x_days: "%{count} ימים"
      x_minutes: "%{count} דקות"
      x_months: "%{count} חודשים"
      x_seconds: "%{count} שניות"
  deletes:
    challenge_not_passed: המידע שהכנסת לא היה נכון
    confirm_password: נא להכניס את הסיסמה הנוכחית כדי לאמת את זהותך
    confirm_username: נא להכניס את שם המשתמש כדאי לאשר את הפעולה
    proceed: מחיקת חשבון
    success_msg: חשבונך נמחק בהצלחה
    warning:
      before: 'לפני שנמשיך, נא לקרוא בזהירות את ההערות הבאות:'
      caches: מידע שהוטמן על ידי שרתים אחרים עשוי להתמיד
      data_removal: הודעותיך וכל מידע אחר יוסרו לתמיד
      email_change_html: ניתן <a href="%{path}">לשנות את כתובת הדוא"ל שלך</a> מבלי למחוק את החשבון
      email_contact_html: אם הוא עדיין לא הגיע, ניתן לקבל עזרה על ידי משלוח דואל ל-<a href="mailto:%{email}">%{email}</a>
      email_reconfirmation_html: אם לא מתקבל דוא"ל האישור, ניתן <a href="%{path}">לבקש אותו שוב</a>
      irreversible: לא ניתן יהיה לשחזר או להפעיל מחדש את חשבונך
      more_details_html: לפרטים נוספים, ראו את <a href="%{terms_path}">מדיניות הפרטיות</a>.
      username_available: שם המשתמש שלך שוב יהיה זמין
      username_unavailable: שם המשתמש שלך יישאר בלתי זמין
  disputes:
    strikes:
      action_taken: הפעולה שבוצעה
      appeal: ערער
      appeal_approved: הערעור על פסילה זו התקבל
      appeal_rejected: ערעור זה נדחה
      appeal_submitted_at: ערעור הוגש
      appealed_msg: הערעור שלך הוגש. במידה ויאושר, תיודע.
      appeals:
        submit: הגש ערעור
      approve_appeal: קבלת ערעור
      associated_report: הדו"ח המשויך
      created_at: מתאריך
      description_html: אלו הן הפעולות שננקטו כנגד חשבונך והאזהרות שנשלחו אליך על ידי צוות %{instance}.
      recipient: הנמען
      reject_appeal: דחיית ערעור
      status: 'הודעה #%{id}'
      status_removed: ההודעה כבר הוסרה מהמערכת
      title: "%{action} מתאריך %{date}"
      title_actions:
        delete_statuses: הסרת הודעה
        disable: הקפאת חשבון
        mark_statuses_as_sensitive: סימון הודעות כרגישות
        none: אזהרה
        sensitive: סימו חשבון כרגיש
        silence: הגבלת חשבון
        suspend: השעית חשבון
      your_appeal_approved: ערעורך התקבל
      your_appeal_pending: הגשת ערעור
      your_appeal_rejected: ערעורך נדחה
  edit_profile:
    basic_information: מידע בסיסי
    hint_html: "<strong>התאמה אישית של מה שיראו אחרים בפרופיל הציבורי שלך וליד הודעותיך.</strong> אחרים עשויים יותר להחזיר עוקב וליצור אתך שיחה אם הפרופיל והתמונה יהיו מלאים."
    other: אחר
  emoji_styles:
    auto: אוטומטי
    native: מקומי
    twemoji: Twemoji
  errors:
    '400': הבקשה שהגשת לא תקינה.
    '403': חסרות לך הרשאות לצפיה בעמוד זה.
    '404': הדף המבוקש לא קיים.
    '406': הדף לא זמין בפורמט המבוקש.
    '410': הדף המבוקש כבר לא קיים.
    '422':
      content: בדיקת אבטחה נכשלה. החסמת עוגיותיך מפנינו?
      title: בדיקת בטיחות נכשלה
    '429': יותר מדי קריאות לשרת
    '500':
      content: אנו מצטערות, אבל משהו השתבש בצד שלנו.
      title: דף זה אינו נכון
    '503': לא ניתן להציג דף זה עקב תקלת שרת זמנית.
    noscript_html: על מנת להשתמש ביישום הווב של מסטודון, נא לאפשר שימוש בג'אווהסקריפט. לחילופין אפשר לנסות את אחת ה<a href="%{apps_path}">אפליקציות הילידיות</a> שלנו המתאימה לסביבתך.
  existing_username_validator:
    not_found: לא נמצא משתמש מקומי בשם זה
    not_found_multiple: לא נמצאו %{usernames}
  exports:
    archive_takeout:
      date: תאריך
      download: הורדת הארכיון שלך
      hint_html: ניתן לבקש ארכיון של <strong>הודעותיך וקבצי המדיה</strong> שלך. המידע המיוצא יהיה בפורמט אקטיביטיפאב, שיכול להיקרא על ידי כל תוכנה התומכת בו. ניתן לבקש ארכיון מדי 7 ימים.
      in_progress: מייצר את הארכיון שלך...
      request: לבקש את הארכיון שלך
      size: גודל
    blocks: רשימת חסימות
    bookmarks: סימניות
    csv: CSV
    domain_blocks: חסימות דומיינים
    lists: רשימות
    mutes: רשימת השתקות
    storage: אחסון מדיה
  featured_tags:
    add_new: הוספת חדש
    errors:
      limit: הצגת כבר את המספר המירבי של תגיות נבחרות
    hint_html: "<strong>מהן תגיות נבחרות?</strong> הן מוצגות במובלט בפרופיל הפומבי שלך ומאפשר לאנשים לעיין בהודעות הפומביות שלך המסומנות בתגיות אלה. הן כלי אדיר למעקב אחר עבודות יצירה ופרוייקטים לטווח ארוך."
  filters:
    contexts:
      account: פרופילים
      home: בית ורשימות
      notifications: התראות
      public: פידים פומביים
      thread: שיחות
    edit:
      add_keyword: הוספת מילת מפתח
      keywords: מילות מפתח
      statuses: הודעות מסויימות
      statuses_hint_html: הסנן פועל על בחירה ידנית של הודעות בין אם הן מתאימות למילות המפתח להלן ואם לאו. posts regardless of whether they match the keywords below. <a href="%{path}">בחינה או הסרה של ההודעות מהסנן</a>.
      title: לערוך מסנן
    errors:
      deprecated_api_multiple_keywords: לא ניתן לשנות פרמטרים אלו מהיישומון הזה בגלל שהם חלים על יותר ממילת מפתח אחת. ניתן להשתמש ביישומון מעודכן יותר או בממשק הוובי.
      invalid_context: לא סופק הקשר או הקשר לא תקין
    index:
      contexts: פילטרים ב %{contexts}
      delete: למחוק
      empty: אין לך מסננים.
      expires_in: פג תוקף ב %{distance}
      expires_on: פג תוקף ב %{date}
      keywords:
        many: "%{count} מילות מפתח"
        one: מילת מפתח %{count}
        other: "%{count} מילות מפתח"
        two: "%{count} מילות מפתח"
      statuses:
        many: "%{count} הודעות"
        one: הודעה %{count}
        other: "%{count} הודעות"
        two: "%{count} הודעותיים"
      statuses_long:
        many: "%{count} הודעות הוסתרו"
        one: הודעה %{count} יחידה הוסתרה
        other: "%{count} הודעות הוסתרו"
        two: הודעותיים %{count} הוסתרו
      title: מסננים
    new:
      save: שמירת מסנן חדש
      title: הוספת מסנן חדש
    statuses:
      back_to_filter: חזרה לפילטר
      batch:
        remove: הסרה ממסנן
      index:
        hint: סנן זה חל באופן של בחירת הודעות בודדות ללא תלות בקריטריונים אחרים. תוכלו להוסיף עוד הודעות לסנן זה ממנשק הווב.
        title: הודעות שסוננו
  generic:
    all: הכל
    all_items_on_page_selected_html:
      many: "<strong>%{count}</strong> פריטים נבחרו בעמוד זה."
      one: פריט <strong>%{count}</strong> נבחר בעמוד זה.
      other: "<strong>%{count}</strong> פריטים נבחרו בעמוד זה."
      two: "<strong>%{count}</strong> פריטים נבחרו בעמוד זה."
    all_matching_items_selected_html:
      many: נבחרו <strong>%{count}</strong> פריטים שתאמו לחיפוש בעמוד זה.
      one: נבחר פריט <strong>%{count}</strong> שתאם לחיפוש בעמוד זה.
      other: נבחרו <strong>%{count}</strong> פריטים שתאמו לחיפוש בעמוד זה.
      two: נבחרו <strong>%{count}</strong> פריטים שתאמו לחיפוש בעמוד זה.
    cancel: ביטול
    changes_saved_msg: השינויים נשמרו בהצלחה!
    confirm: אישור
    copy: להעתיק
    delete: למחוק
    deselect: בטל בחירה של הכל
    none: כלום
    order_by: מיין לפי
    save_changes: לשמור שינויים
    select_all_matching_items:
      many: בחר.י %{count} פריטים שתאמו לחיפוש שלך.
      one: בחר.י פריט %{count} שתאם לחיפוש שלך.
      other: בחר.י %{count} פריטים שתאמו לחיפוש שלך.
      two: בחר. י %{count} פריטים שתאמו לחיפוש שלך.
    today: היום
    validation_errors:
      many: משהו עדיין לא בסדר! נא לעיין ב-%{count} השגיאות להלן
      one: משהו עדיין לא בסדר! נא לעיין בשגיאה להלן
      other: משהו עדיין לא בסדר! נא לעיין ב-%{count} השגיאות להלן
      two: משהו עדיין לא בסדר! נא לעיין ב-%{count} השגיאות להלן
  imports:
    errors:
      empty: קובץ CSV ריק
      incompatible_type: אין תאימות עם סוג היבוא שנבחר
      invalid_csv_file: 'קובץ CSV שבור. שגיאה: %{error}'
      over_rows_processing_limit: מכיל יותר מ-%{count} עמודות
      too_large: קובץ גדול מדי
    failures: כשלים
    imported: יובא
    mismatched_types_warning: נראה שבחרת את שיטת היבוא הלא נכונה לקובץ, בבקשה לוודא בשנית.
    modes:
      merge: מיזוג
      merge_long: שמירת רשומות קיימות והוספת חדשות
      overwrite: דריסה
      overwrite_long: החלף רשומות נוכחיות בחדשות
    overwrite_preambles:
      blocking_html:
        many: אתם עומדים <strong>להחליף את רשימת החסימות</strong> עד כדי <strong>%{count} חשבונות</strong> מהקובץ <strong>%{filename}</strong>.
        one: אתם עומדים <strong>להחליף את רשימת החסימות</strong> <strong>%{count} בחשבון אחד</strong> מהקובץ <strong>%{filename}</strong>.
        other: אתם עומדים <strong>להחליף את רשימת החסימות</strong> עד כדי <strong>%{count} חשבונות</strong> מהקובץ <strong>%{filename}</strong>.
        two: אתם עומדים <strong>להחליף את רשימת החסימות</strong> בעד <strong>שני חשבונות</strong> מהקובץ <strong>%{filename}</strong>.
      bookmarks_html:
        many: אתם עומדים <strong>להחליף את רשימת הסימניות</strong> עד כדי <strong>%{count} הודעות</strong> מהקובץ <strong>%{filename}</strong>.
        one: אתם עומדים <strong>להחליף את רשימת הסימניות</strong><strong> בהודעה אחת</strong> מהקובץ <strong>%{filename}</strong>.
        other: אתם עומדים <strong>להחליף את רשימת הסימניות</strong> עד כדי <strong>%{count} הודעות</strong> מהקובץ <strong>%{filename}</strong>.
        two: אתם עומדים <strong>להחליף את רשימת הסימניות</strong> עד כדי <strong>שתי הודעות</strong> מהקובץ <strong>%{filename}</strong>.
      domain_blocking_html:
        many: אתם עומדים <strong>להחליף את רשימת חסימות השרתים</strong> עד כדי <strong>%{count} שרתים</strong> מהקובץ <strong>%{filename}</strong>.
        one: אתם עומדים <strong>להחליף את רשימת חסימות השרתים</strong> <strong>בשרת אחד</strong> מהקובץ <strong>%{filename}</strong>.
        other: אתם עומדים <strong>להחליף את רשימת חסימות השרתים</strong> עד כדי <strong>%{count} שרתים</strong> מהקובץ <strong>%{filename}</strong>.
        two: אתם עומדים <strong>להחליף את רשימת חסימות השרתים</strong> עד כדי <strong>שני שרתים</strong> מהקובץ <strong>%{filename}</strong>.
      following_html:
        many: אתם עומדים <strong>לעקוב אחרי</strong> עד כדי <strong>%{count} חשבונות</strong> מהקובץ <strong>%{filename}</strong> ובמקביל <strong>להפסיק מעקב אחרי כל משתמש אחר</strong>.
        one: אתם עומדים <strong>לעקוב</strong> אחרי <strong>חשבון אחד</strong> מהקובץ <strong>%{filename}</strong> ובמקביל <strong>להפסיק מעקב אחרי כל משתמש אחר</strong>.
        other: אתם עומדים <strong>לעקוב אחרי</strong> עד כדי <strong>%{count} חשבונות</strong> מהקובץ <strong>%{filename}</strong> ובמקביל <strong>להפסיק מעקב אחרי כל משתמש אחר</strong>.
        two: אתם עומדים <strong>לעקוב אחרי</strong> עד כדי <strong>שני חשבונות</strong> מהקובץ <strong>%{filename}</strong> ובמקביל <strong>להפסיק מעקב אחרי כל משתמש אחר</strong>.
      lists_html:
        many: הפעולה הבאה <strong>תחליף את רשימותיך</strong> בתוכן של <strong>%{filename}</strong>. עד <strong>%{count} חשבונות</strong> יתווספו לרשימות חדשות.
        one: הפעולה הבאה <strong>תחליף את רשימותיך</strong> בתוכן של <strong>%{filename}</strong>. עד <strong>חשבון אחד</strong> יתווסף לרשימות חדשות.
        other: הפעולה הבאה <strong>תחליף את רשימותיך</strong> בתוכן של <strong>%{filename}</strong>. עד <strong>%{count} חשבונות</strong> יתווספו לרשימות חדשות.
        two: הפעולה הבאה <strong>תחליף את רשימותיך</strong> בתוכן של <strong>%{filename}</strong>. עד <strong>שני חשבונות</strong> יתווספו לרשימות חדשות.
      muting_html:
        many: אתם עומדים <strong>להחליף את רשימת ההשתקות</strong> בעד כדי <strong>%{count} חשבונות</strong> מהקובץ <strong>%{filename}</strong>.
        one: אתם עומדים <strong>להחליף את רשימת ההשתקות</strong> ב<strong>חשבון אחד</strong> מהקובץ <strong>%{filename}</strong>.
        other: אתם עומדים <strong>להחליף את רשימת ההשתקות</strong> בעד כדי <strong>%{count} חשבונות</strong> מהקובץ <strong>%{filename}</strong>.
        two: אתם עומדים <strong>להחליף את רשימת ההשתקות</strong> בעד כדי <strong>שני חשבונות</strong> מהקובץ <strong>%{filename}</strong>.
    preambles:
      blocking_html:
        many: אתם עומדים <strong>לחסום</strong> עד <strong>%{count} חשבונות</strong> מהקובץ <strong>%{filename}</strong>.
        one: אתם עומדים <strong>לחסום</strong><strong>חשבון אחד</strong> מהקובץ <strong>%{filename}</strong>.
        other: אתם עומדים <strong>לחסום</strong> עד <strong>%{count} חשבונות</strong> מהקובץ <strong>%{filename}</strong>.
        two: אתם עומדים <strong>לחסום</strong> עד <strong>שני חשבונות</strong> מהקובץ <strong>%{filename}</strong>.
      bookmarks_html:
        many: אתם עומדים להוסיף עד <strong>%{count} הודעות</strong> מהקובץ <strong>%{filename}</strong> לרשימת <strong>הסימניות שלכם</strong>.
        one: אתם עומדים <strong>להוסיף</strong><strong>הודעה אחת</strong> מהקובץ <strong>%{filename}</strong> לרשימת <strong>הסימניות שלכם</strong>.
        other: אתם עומדים להוסיף עד <strong>%{count} הודעות</strong> מהקובץ <strong>%{filename}</strong> לרשימת <strong>הסימניות שלכם</strong>.
        two: אתם עומדים <strong>להוסיף</strong> עד <strong>שתי הודעות</strong> מהקובץ <strong>%{filename}</strong> לרשימת <strong>הסימניות שלכם</strong>.
      domain_blocking_html:
        many: אתם עומדים <strong>לחסום</strong> עד כדי <strong>%{count} שרתים</strong> מהקובץ <strong>%{filename}</strong>.
        one: אתם עומדים <strong>לחסום</strong> עד <strong>שרת אחד</strong> מהקובץ <strong>%{filename}</strong>.
        other: אתם עומדים <strong>לחסום</strong> עד כדי <strong>%{count} שרתים</strong> מהקובץ <strong>%{filename}</strong>.
        two: אתם עומדים <strong>לחסום</strong> עד כדי <strong>שני שרתים</strong> מהקובץ <strong>%{filename}</strong>.
      following_html:
        many: אתם עומדים <strong>לעקוב</strong> אחרי עד <strong>%{count} חשבונות</strong> מהקובץ <strong>%{filename}</strong>.
        one: אתם עומדים <strong>לעקוב</strong> אחרי עד <strong>חשבון אחד</strong> מהקובץ <strong>%{filename}</strong>.
        other: אתם עומדים <strong>לעקוב</strong> אחרי עד <strong>%{count} חשבונות</strong> מהקובץ <strong>%{filename}</strong>.
        two: אתם עומדים <strong>לעקוב</strong> אחרי עד <strong>שני חשבונות</strong> מהקובץ <strong>%{filename}</strong>.
      lists_html:
        many: הפעולה הבאה תוסיף עד <strong>%{count} חשבונות</strong> מהקובץ <strong>%{filename}</strong> אל ה<strong>רשימות</strong> שלך. רשימות חדשות יווצרו אם עוד לא קיימת רשימה להוסיף אליה.
        one: הפעולה הבאה תוסיף עד <strong>חשבון אחד</strong> מהקובץ <strong>%{filename}</strong> אל ה<strong>רשימות</strong> שלך. רשימות חדשות יווצרו אם עוד לא קיימת רשימה להוסיף אליה.
        other: הפעולה הבאה תוסיף עד <strong>%{count} חשבונות</strong> מהקובץ <strong>%{filename}</strong> אל ה<strong>רשימות</strong> שלך. רשימות חדשות יווצרו אם עוד לא קיימת רשימה להוסיף אליה.
        two: הפעולה הבאה תוסיף עד <strong>שני חשבונות</strong> מהקובץ <strong>%{filename}</strong> אל ה<strong>רשימות</strong> שלך. רשימות חדשות יווצרו אם עוד לא קיימת רשימה להוסיף אליה.
      muting_html:
        many: אתם עומדים <strong>להשתיק</strong> עד <strong>%{count} חשבונות</strong> מהקובץ <strong>%{filename}</strong>.
        one: אתם עומדים <strong>להשתיק</strong> עד <strong>חשבון אחד</strong> מהקובץ <strong>%{filename}</strong>.
        other: אתם עומדים <strong>להשתיק</strong> עד <strong>%{count} חשבונות</strong> מהקובץ <strong>%{filename}</strong>.
        two: אתם עומדים <strong>להשתיק</strong> עד <strong>שני חשבונות</strong> מהקובץ <strong>%{filename}</strong>.
    preface: ניתן ליבא מידע מסויים כגון כל הנעקבים או המשתמשים החסומים לתוך חשבונך על שרת זה, מתוך קבצים שנוצרו על ידי יצוא משרת אחר כגון רשימת הנעקבים והחסומים שלך.
    recent_imports: ייבואים אחרונים
    states:
      finished: הסתיים
      in_progress: בתהליך
      scheduled: מתוזמן
      unconfirmed: לא מאושרת
    status: מצב
    success: כל המידע יובא בהצלחה, ויעובד בזמן הקרוב
    time_started: התחיל ב
    titles:
      blocking: מייבא חשבונות חסומים
      bookmarks: מייבא סימניות
      domain_blocking: מייבא שרתים חסומים
      following: מייבא חשבונות נעקבים
      lists: יבוא רשימות
      muting: מייבא חשבונות מושתקים
    type: סוג יבוא
    type_groups:
      constructive: עקיבות וסימניות
      destructive: חסימות והשתקות
    types:
      blocking: רשימת חסימות
      bookmarks: סימניות
      domain_blocking: רשימת שמות מתחם חסומים
      following: רשימת נעקבים
      lists: רשימות
      muting: רשימת השתקות
    upload: יבוא
  invites:
    delete: ביטול הפעלה
    expired: פג תוקף
    expires_in:
      '1800': חצי שעה
      '21600': 6 שעות
      '3600': שעה
      '43200': 12 שעות
      '604800': שבוע
      '86400': יום אחד
    expires_in_prompt: לעולם לא
    generate: יצירת קישור להזמנה
    invalid: הזמנה זו אינה תקפה
    invited_by: הוזמנת ע"י
    max_uses:
      many: "%{count} שימושים"
      one: שימוש אחד
      other: "%{count} שימושים"
      two: "%{count} שימושים"
    max_uses_prompt: ללא הגבלה
    prompt: צרו ושתפו קישורים לאחרים על מנת להעניק גישה לשרת זה
    table:
      expires_at: פג תוקף ב-
      uses: שימושים
    title: הזמנת אנשים
  link_preview:
    author_html: מאת %{name}
    potentially_sensitive_content:
      action: לחץ להצגה
      confirm_visit: האם להמשיך ליעד הקישור?
      hide_button: להסתיר
      label: תוכן שעלול להיות רגיש
  lists:
    errors:
      limit: הגעת למספר הרשימות המירבי
  login_activities:
    authentication_methods:
      otp: יישומון אימות דו-שלבי
      password: סיסמה
      sign_in_token: קוד אימות בדוא"ל
      webauthn: מפתחות אבטחה
    description_html: אם את/ה רואה פעילות שאינך מזהה, אנא שנה/י את סיסמתך והפעל/י אימות דו-גורמי.
    empty: הסטוריית אימותים אינה זמינה
    failed_sign_in_html: נסיון כניסה כושל בשיטת %{method} מכתובת %{ip} (%{browser})
    successful_sign_in_html: נסיון כניסה מוצלח בשיטה %{method} מכתובת %{ip} (%{browser})
    title: הסטוריית אימותים
  mail_subscriptions:
    unsubscribe:
      action: כן, לבטל הרשמה
      complete: הפסקת הרשמה
      confirmation_html: יש לאשר את ביטול ההרשמה להודעות %{type} ממסטודון בשרת %{domain} לכתובת הדואל %{email}. תמיד אפשר להרשם מחדש ב<a href="%{settings_path}">כיוונוני הודעות דואל</a>.
      emails:
        notification_emails:
          favourite: הודעות דואל לגבי חיבובים
          follow: הודעות דואל לגבי עוקבים חדשים
          follow_request: הודעות דואל לגבי בקשות מעקב
          mention: הודעות דואל לגבי איזכורים
          reblog: הודעות דואל לגבי הידהודים
      resubscribe_html: אם ביטול ההרשמה היה בטעות, ניתן להרשם מחדש מתוך <a href="%{settings_path}">מסך הגדרות ההרשמה</a> שלך.
      success_html: לא יגיעו אליך יותר הודעות %{type} משרת מסטודון %{domain} לכתובת הדואל %{email}.
      title: הפסקת הרשמה
  media_attachments:
    validations:
      images_and_video: לא ניתן להוסיף וידאו להודעה שכבר מכילה תמונות
      not_found: קובץ %{ids} לא נמצא, או שהוצמד כבר להודעה אחרת
      not_ready: לא ניתן להצמיד קבצים שהעלאתם לא הסתיימה. נסה/י שוב בעוד רגע!
      too_many: לא ניתן להוסיף יותר מארבעה קבצים
  migrations:
    acct: עבר אל
    cancel: ביטול הפניה
    cancel_explanation: ביטול ההפניה יפעיל מחדש את החשבון הנוכחי, אבל לא יחזיר את העוקבים שהועברו לחשבון החדש.
    cancelled_msg: ההפניה בוטלה בהצלחה.
    errors:
      already_moved: זה אותו החשבון שכבר עברת אליו
      missing_also_known_as: לא שם נרדף של החשבון הזה
      move_to_self: לא יכול להיות החשבון הנוכחי
      not_found: לא נמצאו
      on_cooldown: את/ה בתקופת צינון
    followers_count: עוקבים בזמן המעבר
    incoming_migrations: מעבר מחשבון אחר
    incoming_migrations_html: כדי לעבור מחשבון אחר לחשבון זה, עליך ראשית <a href="%{path}">ליצור שם נרדף לחשבון</a>.
    moved_msg: חשבונך מופנה עתה ל-%{acct} וכל עוקביך מועברים לשם.
    not_redirecting: חשבונכם לא מפנה לשום חשבון אחר כעת.
    on_cooldown: חשבונך היגר לאחרונה. אפשרות זו תאופשר מחדש בעוד %{count} ימים.
    past_migrations: הגירות עבר
    proceed_with_move: העברת עוקבים
    redirected_msg: חשבונכם כעת מפנה ל%{acct}.
    redirecting_to: חשבונכם מפנה ל%{acct}.
    set_redirect: הגדר הפניה
    warning:
      backreference_required: ראשית יש להגדיר את החשבון החדש כך שיצביע לאחור לעבר חשבון זה
      before: 'לפני שנמשיך, נא לקרוא בזהירות את ההערות הבאות:'
      cooldown: לאחר המעבר ישנה תקופת המתנה בה לא ניתן לעבור שוב
      disabled_account: חשבונך הנוכחי לא יהיה שמיש לחלוטין לאחר מכן. עם זאת, ניתן יהיה לגשת ליצוא המידע, וכמו כן להפעילו מחדש.
      followers: פעולה זו תעביר את כל העוקבים מהחשבון הנוכחי לחשבון החדש
      only_redirect_html: לחילופין, ניתן להסתפק ב<a href="%{path}">הכוונה מחדש בפרופילך</a>.
      other_data: אף מידע נוסף לא יועבר אוטומטית (ובכלל זה הודעותיך ורשימת נעקביך)
      redirect: פרופיל חשבונך הנוכחי יעודכן עם הודעת הכוונה מחדש ויוחרג מחיפושים
  moderation:
    title: ניהול קהילה
  move_handler:
    carry_blocks_over_text: חשבון זה עבר מ-%{acct}, אותו חסמת בעבר.
    carry_mutes_over_text: חשבון זה עבר מ-%{acct}, אותו השתקת בעבר.
    copy_account_note_text: 'חשבון זה הועבר מ-%{acct}, הנה הערותיך הקודמות לגביהם:'
  navigation:
    toggle_menu: הצגת\הסתרת תפריט
  notification_mailer:
    admin:
      report:
        subject: '%{name} שלח/ה דו"ח'
      sign_up:
        subject: "%{name} נרשמו"
    favourite:
      body: 'הודעתך חובבה על ידי %{name}:'
      subject: הודעתך חובבה על ידי %{name}
      title: חיבוב חדש
    follow:
      body: "%{name} עכשיו עוקב.ת אחריך!"
      subject: "%{name} עכשיו עוקב.ת אחריך"
      title: עוקב/ת חדש/ה
    follow_request:
      action: ניהול בקשות מעקב
      body: התקבלה בקשת מעקב מ־%{name}
      subject: 'בקשת מעקב בהמתנה: %{name}'
      title: בקשת מעקב חדשה
    mention:
      action: תגובה
      body: 'התקבלה פניה עבורך מאת %{name} ב:'
      subject: התקבלה פניה עבורך מאת %{name}
      title: אזכור חדש
    moderation_warning:
      subject: קיבלת אזהרה מצוות ניהול התוכן
    poll:
      subject: סקר מאת %{name} הסתיים
    quote:
      body: 'הודעתך צוטטה על ידי %{name}:'
      subject: "%{name} ציטט.ה את הודעתך"
      title: ציטוט חדש
    quoted_update:
      subject: "%{name} ערך הודעה שהשתמשת בה בציטוט"
    reblog:
      body: 'הודעתך הודהדה על ידי %{name}:'
      subject: הודעתך הודהדה על ידי%{name}
      title: הדהוד חדש
    severed_relationships:
      subject: איבדת קשרים עם משתמשים אחרים עקב החלטת צוות ניהול התוכן
    status:
      subject: "%{name} בדיוק פרסם"
    update:
      subject: "%{name} ערכו הודעה"
  notifications:
    administration_emails: התראות לדוא"ל חשבון מנהל
    email_events: ארועים להתראות דוא"ל
    email_events_hint: 'בחר/י ארועים עבורים תרצה/י לקבל התראות:'
  number:
    human:
      decimal_units:
        format: "%n%u"
        units:
          billion: מליארד
          million: מליון
          quadrillion: קוואדריליון
          thousand: אלף
          trillion: טריליון
  otp_authentication:
    code_hint: על מנת לאשר, נא להכניס את הקוד שיוצר על ידי יישום האימות שלך
    description_html: אם אופשר <strong>אימות דו-גורמי</strong> בעזרת אפליקציית אימות, כניסה לאתר תדרוש שימוש בטלפון ליצירת אסימוני כניסה עבורך.
    enable: לאפשר
    instructions_html: "<strong>נא לסרוק את קוד ה-QR בעזרת Google Authenticator או יישום TOTP דומה בטלפונך</strong>. מעתה ואילך, יישום זה ייצר אסימונים שיש להזין בזמן הכניסה לאתר."
    manual_instructions: 'אם לא ניתן לסרוק את קוד ה-QR ויש להכניסו ידנית, הנה הסוד כטקסט:'
    setup: הגדרה
    wrong_code: הקוד שהוכנס אינו תקין! האם זמן השרת וזמן המכשיר נכונים?
  pagination:
    newer: חדש יותר
    next: הבא
    older: ישן יותר
    prev: הקודם
    truncate: "&hellip;"
  polls:
    errors:
      already_voted: כבר הצבעת בסקר זה
      duplicate_options: מכיל פריטים כפולים
      duration_too_long: רחוק מדי בעתיד
      duration_too_short: מוקדם מדי
      expired: סקר זה כבר הסתיים
      invalid_choice: ההצבעה שנבחרה אינה קיימת
      over_character_limit: לא יכולים להיות יותר מ-%{max} תוים כל אחד
      self_vote: אין אפשרות להצביע במשאל שפרסמת בעצמך
      too_few_options: חייב להכיל יותר מפריט אחד
      too_many_options: לא יכול להכיל יותר מ-%{max} פריטים
    vote: הצבעה
  posting_defaults:
    explanation: העדפות אלו ישמשו כברירות המחדל כשתצרו הודעה חדשה, ברם תוכלו לבחור אחרת בכל חיבור הודעה בעתיד.
  preferences:
    other: שונות
    posting_defaults: ברירות מחדל בפרסום
    public_timelines: פידים פומביים
  privacy:
    hint_html: "<strong>ניתן להתאים את הצורה שבה תירצו שיראו את פרופיל המשתמש וההודעות שלכם.</strong> מגוון אפשרויות במסטודון יכולות לעזור לכם להיחשף לקהל רחב יותר כאשר תפעילו אותן. הקדישו רגע לבדוק את ההגדרות הללו כדי לוודא שהן מתאימות לכם."
    privacy: פרטיות
    privacy_hint_html: הגדירו כמה תרצו לחשוף עצמכם לאחרים. משתמשים מגלים משתמשים מעניינים ואפליקציות מגניבות על ידי דפדוף ב-"מעקבים" של משתמשים אחרים ורואים מאילו אפליקציות הם מפרסמים, אבל אולי תעדיפו להסתיר את המידע הזה מפני אחרים.
    reach: מידת חשיפה
    reach_hint_html: הגדר כמה אנשים חדשים אתה רוצה שיגלו עליך ויעקבו אחריך. האם אתה רוצה שהפוסטים שלך יופיעו בדף הבית של האתר? האם אתה רוצה שאנשים אחרים יראו את המשתמש שלך בהמלצות המעקב שלהם? האם אתה רוצה לאשר את כל העוקבים החדשים שלך באופן אוטומטי, או שאתה רוצה לאשר אותם באופן ידני?
    search: חיפוש
    search_hint_html: הגדירו כיצד תרצו שימצאו אתכם. האם תרצו שאנשים ימצאו אתכם דרך הפוסטים שהועלו? האם תרצו שאנשים מחוץ למסטודון ימצאו את הפרופיל על ידי חיפוש באינטרנט? אנא זכרו שלא ניתן להבטיח החרגה מוחלטת מכל מנועי החיפוש עבור מידע ציבורי.
    title: פרטיות ומידת חשיפה
  privacy_policy:
    title: מדיניות פרטיות
  reactions:
    errors:
      limit_reached: גבול מספר התגובות השונות הושג
      unrecognized_emoji: הוא לא אמוג'י מוכר
  redirects:
    prompt: יש ללחוץ על הקישור, אם לדעתך ניתן לסמוך עליו.
    title: יציאה מתוך %{instance}.
  relationships:
    activity: רמת פעילות
    confirm_follow_selected_followers: האם את/ה בטוח/ה שברצונך לעקוב אחרי החשבונות שסומנו?
    confirm_remove_selected_followers: האם את/ה בטוח/ה שברצונך להסיר את העוקבים שסומנו?
    confirm_remove_selected_follows: האם את/ה בטוח/ה שברצונך להסיר את הנעקבים שסומנו?
    dormant: רדומים
    follow_failure: נכשלה העקיבה אחרי חלק מהחשבונות שבחרת.
    follow_selected_followers: עקוב אחר הנעקבים שנבחרו
    followers: עוקבים
    following: נעקבים
    invited: הוזמנו
    last_active: פעילות אחרונה
    most_recent: העדכניות ביותר
    moved: הועברו
    mutual: הדדיים
    primary: עיקריים
    relationship: יחסים
    remove_selected_domains: הסר את כל העוקבים משמות המתחם שסומנו
    remove_selected_followers: הסר את העוקבים שסומנו
    remove_selected_follows: בטל מעקב אחר המשתמשים שסומנו
    status: מצב חשבון
  remote_follow:
    missing_resource: לא ניתן למצוא קישורית להפניה לחשבונך
  reports:
    errors:
      invalid_rules: לא מתייחס לכללים קבילים
  rss:
    content_warning: 'אזהרת תוכן:'
    descriptions:
      account: הודעות ציבוריות מחשבון @%{acct}
      tag: 'הודעות ציבוריות עם תיוג #%{hashtag}'
  scheduled_statuses:
    over_daily_limit: חרגת מהמספר המקסימלי של הודעות מתוזמנות להיום, שהוא %{limit}
    over_total_limit: חרגת מהמספר המקסימלי של הודעות מתוזמנות, שהוא %{limit}
    too_soon: התאריך חייב להיות עתידי
  self_destruct:
    lead_html: לרוע המזל, <strong>%{domain}</strong> עומד לרדת באופן סופי. אם היה לך חשבון כאן, לא תהיה אפשרות להמשיך להשתמש בו, אבל ניתן לבקש גיבוי של כל המידע שלך.
    title: שרת זה בתהליכי סגירה
  sessions:
    activity: פעילות אחרונה
    browser: דפדפן
    browsers:
      alipay: Alipay
      blackberry: בלקברי
      chrome: כרום
      edge: מייקרוסופט אדג'
      electron: אלקטרון
      firefox: פיירפוקס
      generic: דפדפן לא ידוע
      huawei_browser: דפדפן וואווי
      ie: אינטרנט אקספלורר
      micro_messenger: MicroMessenger
      nokia: Nokia S40 Ovi Browser
      opera: אופרה
      otter: Otter
      phantom_js: PhantomJS
      qq: דפדפן QQ
      safari: ספארי
      uc_browser: דפדפן UC
      unknown_browser: דפדפן לא מזוהה
      weibo: Weibo
    current_session: חיבור נוכחי
    date: תאריך
    description: "%{browser} על %{platform}"
    explanation: אלה הם הדפדפנים המחוברים כרגע לחשבון המסטודון שלך.
    ip: IP
    platforms:
      adobe_air: אדובה אייר
      android: אנדרואיד
      blackberry: בלקברי
      chrome_os: ChromeOS
      firefox_os: Firefox OS
      ios: iOS
      kai_os: מערכת הפעלה KaiOS
      linux: לינוקס
      mac: macOS
      unknown_platform: פלטפורמה לא מזוהה
      windows: חלונות
      windows_mobile: חלונות מובייל
      windows_phone: טלפון חלונות
    revoke: שלילה
    revoke_success: החיבור נשלל בהצלחה
    title: מכשירים מחוברים
    view_authentication_history: צפיה בהיסטוריית התחברויות לחשבונך
  settings:
    account: חשבון
    account_settings: הגדרות חשבון
    aliases: שמות נרדפים לחשבון
    appearance: תצוגה
    authorized_apps: ישומים מאושרים
    back: חזרה למסטודון
    delete: מחיקת חשבון
    development: פיתוח
    edit_profile: עריכת פרופיל
    export: ייצוא
    featured_tags: תגיות נבחרות
    import: יבוא
    import_and_export: יבוא ויצוא
    migrate: הגירת חשבון
    notifications: התראות בדואל
    preferences: העדפות
    profile: פרופיל
    relationships: נעקבים ועוקבים
    severed_relationships: קשרים שנותקו
    statuses_cleanup: מחיקת הודעות אוטומטית
    strikes: עבירות מנהלתיות
    two_factor_authentication: אימות דו-שלבי
    webauthn_authentication: מפתחות אבטחה
  severed_relationships:
    download: הורדה (%{count})
    event_type:
      account_suspension: השעיית חשבון (%{target_name})
      domain_block: השעיית שרת (%{target_name})
      user_domain_block: חסמת את %{target_name}
    lost_followers: אובדן עוקבים
    lost_follows: אובדן נעקבים
    preamble: הנכם עשויים לאבד עוקבים ונעקבים כשתחסמו שרת או כשמנהליכם יחליטו להשעות שרת אחר. במקרה כזה, תוכלו להוריד רשימה של קשרי המעקב שנותקו, כדי לעבור עליהם ואם תרצו לייבא אותם לשרת אחר.
    purged: מידע על שרת מרוחק זה נמחק על ידי מנהלי השרת שלך.
    type: אירוע
  statuses:
    attached:
      audio:
        many: "%{count} אודיו"
        one: אודיו %{count}
        other: "%{count} אודיו"
        two: "%{count} אודיו"
      description: 'מצורף: %{attached}'
      image:
        many: "%{count} תמונות"
        one: תמונה %{count}
        other: "%{count} תמונות"
        two: "%{count} תמונותיים"
      video:
        many: "%{count} סרטונים"
        one: סרטון %{count}
        other: "%{count} סרטונים"
        two: "%{count} סרטונים"
    boosted_from_html: הודהד מ-%{acct_link}
    content_warning: 'אזהרת תוכן: %{warning}'
    content_warnings:
      hide: להסתיר הודעה
      show: הצג עוד
    default_language: זהה לשפת ממשק
    disallowed_hashtags:
      many: 'מכיל את התגיות האסורות: %{tags}'
      one: 'מכיל את התגית האסורה: %{tags}'
      other: 'מכיל את התגיות האסורות: %{tags}'
      two: 'מכיל את התגיות האסורות: %{tags}'
    edited_at_html: נערך ב-%{date}
    errors:
      in_reply_not_found: נראה שההודעה שנסית להגיב לה לא קיימת.
      quoted_status_not_found: נראה שההודעה שנסית לצטט לא קיימת.
      quoted_user_not_mentioned: לא ניתן לצטט משתמש שאיננו מאוזכר בהודעה פרטית.
    over_character_limit: חריגה מגבול התווים של %{max}
    pin_errors:
      direct: לא ניתן לקבע הודעות שנראותן מוגבלת למכותבים בלבד
      limit: הגעת למספר המירבי של ההודעות המוצמדות
      ownership: הודעות של אחרים לא יכולות להיות מוצמדות
      reblog: אין אפשרות להצמיד הדהודים
    quote_error:
      not_available: ההודעה לא זמינה
      pending_approval: ההודעה בהמתנה לאישור
      revoked: ההודעה הוסרה על ידי המחבר.ת
    quote_policies:
      followers: לעוקבים בלבד
      nobody: רק אני
      public: כולם
    quote_post_author: ההודעה היא ציטוט של %{acct}
    title: '%{name}: "%{quote}"'
    visibilities:
      direct: אזכור פרטי
      private: לעוקבים בלבד
      public: פומבי
      public_long: כל הגולשים, מחוברים למסטודון או לא
      unlisted: ציבורי שקט
      unlisted_long: מוסתרת מתוצאות חיפוש במסטודון, נושאים חמים וציר הזמן הציבורי
  statuses_cleanup:
    enabled: מחק הודעות ישנות אוטומטית
    enabled_hint: מוחק אוטומטית את הודעותיך לכשהגיעו לסף גיל שנקבע מראש, אלא אם הן תואמות את אחת ההחרגות למטה
    exceptions: החרגות
    explanation: היות ומחיקת הודעות היא פעולה יקרה במשאבים, היא נעשית לאט לאורך זמן כאשר השרת לא עסוק במשימות אחרות. לכן, ייתכן שההודעות שלך ימחקו מעט אחרי שיגיעו לסף הגיל שהוגדר.
    ignore_favs: התעלם ממחובבים
    ignore_reblogs: התעלם מהדהודים
    interaction_exceptions: החרגות מבוססות אינטראקציות
    interaction_exceptions_explanation: כדאי לשים לב שאין ערובה למחיקת הודעות אם הן יורדות מתחת לסף החיבובים או ההדהודים לאחר הסריקה הראשונית.
    keep_direct: שמירת הודעות ישירות
    keep_direct_hint: לא מוחק אך אחת מההודעות הישירות שלך
    keep_media: שמור הודעות עם מדיה
    keep_media_hint: לא מוחק את הודעותיך שמצורפים אליהן קבצי מדיה
    keep_pinned: שמור הודעות מוצמדות
    keep_pinned_hint: לא מוחק אף אחד מההודעות המוצמדות שלך
    keep_polls: לשמור סקרים
    keep_polls_hint: לא מוחר אף אחד מהסקרים שלך
    keep_self_bookmark: שמור הודעות שסימנת
    keep_self_bookmark_hint: לא מוחק הודעות שסימנת
    keep_self_fav: שמור הודעות שחיבבת
    keep_self_fav_hint: לא מוחק הודעות שלך אם חיבבת אותם
    min_age:
      '1209600': שבועיים
      '15778476': חצי שנה
      '2629746': חודש
      '31556952': שנה
      '5259492': חודשיים
      '604800': שבוע
      '63113904': שנתיים
      '7889238': 3 חודשים
    min_age_label: סף גיל
    min_favs: השאר הודעות מחובבות לפחות
    min_favs_hint: לא תימחקנה הודעות שלך שקיבלו לפחות מספר זה של חיבובים. אם יישאר ריק, הודעות תימחקנה ללא תלות במספר החיבובים שלהן.
    min_reblogs: שמור הודעות מהודהדות לפחות
    min_reblogs_hint: לא מוחק מי מהודעותיך שקיבלו לפחות את המספר הזה של הדהודים. להשאיר ריק כדי למחוק הודעות ללא קשר למספר ההדהודים שקיבלו
  stream_entries:
    sensitive_content: תוכן רגיש
  strikes:
    errors:
      too_late: מאוחר מדי להגיש ערעור
  tags:
    does_not_match_previous_name: לא תואם את השם האחרון
  terms_of_service:
    title: תנאי השירות
  terms_of_service_interstitial:
    future_preamble_html: אנו מבצעים שינויים בתנאי השירות, שיכנסו לתוקף בתאריך <strong>%{date}</strong>. אנו מבקשים ממך לעבור על העידכונים.
    past_preamble_html: שינינו את תנאי השירות שלנו מאז ביקורך האחרון. אנו ממליצים לך לעבור על העידכונים.
    review_link: קריאת תנאי השירות
    title: תנאי השירות של %{domain} משתנים
  themes:
    contrast: מסטודון (ניגודיות גבוהה)
    default: מסטודון (כהה)
    mastodon-light: מסטודון (בהיר)
    system: אוטומטי (לפי המערכת)
  time:
    formats:
      default: "%d %b %Y, %H:%M"
      month: "%b %Y"
      time: "%H:%M"
      with_time_zone: "%d %b, %Y, %H:%M %Z"
  translation:
    errors:
      quota_exceeded: השימוש בשירות התירגום בשרת זה עבר את המכסה שהוקצתה.
      too_many_requests: לאחרונה היו יותר מדי פניות אל שירות התרגום.
  two_factor_authentication:
    add: הוספה
    disable: כיבוי
    disabled_success: אימות דו-גורמי בוטל בהצלחה
    edit: עריכה
    enabled: אימות דו-גורמי הופעל
    enabled_success: אימות דו-שלבי הופעל בהצלחה
    generate_recovery_codes: ייצור קודי אחזור
    lost_recovery_codes: קודי האחזור מאפשרים אחזור גישה לחשבון במידה ומכשירך אבד. במידה וקודי האחזור אבדו, ניתן לייצרם מחדש כאן. תוקף קודי האחזור הישנים יפוג.
    methods: שיטות אימות דו-גורמי
    otp: יישום אימות
    recovery_codes: קודי אחזור
    recovery_codes_regenerated: קודי האחזור יוצרו בהצלחה
    recovery_instructions_html: במידה והגישה למכשירך תאבד, ניתן לייצר קודי אחזור למטה על מנת לאחזר גישה לחשבונך בכל עת. <strong>נא לשמור על קודי הגישה במקום בטוח</strong>. לדוגמא על ידי הדפסתם ושמירתם עם מסמכים חשובים אחרים, או שימוש בתוכנה ייעודית לניהול סיסמאות וסודות.
    webauthn: מפתחות אבטחה
  user_mailer:
    announcement_published:
      description: 'צוות ההנהלה של %{domain} מפרסם הודעה:'
      subject: הודעת שירות
      title: הודעת שירות מאת %{domain}
    appeal_approved:
      action: הגדרות חשבון
      explanation: הערעור על העברה שנרשמה כנגד חשבונך ב-%{strike_date} שהגשת ב-%{appeal_date} התקבל. חשבונך חזר להיות נקי מכל רבב.
      subject: ערעורך מתאריך %{date} התקבל
      subtitle: חשבונך חזר למצב מאושר.
      title: הערעור התקבל
    appeal_rejected:
      explanation: הערעור על העברה שנרשמה כנגד חשבונך ב-%{strike_date} שהגשת ב-%{appeal_date} נדחה.
      subject: ערעורך מתאריך %{date} נדחה
      subtitle: ערעורך נדחה.
      title: הערעור נדחה
    backup_ready:
      explanation: ביקשת גיבוי מלא של חשבון המסטודון שלך.
      extra: הגיבוי מוכן להורדה!
      subject: הארכיון שלך מוכן להורדה
      title: הוצאת ארכיון
    failed_2fa:
      details: 'הנה פרטי נסיון ההתחברות:'
      explanation: פלוני אלמוני ניסה להתחבר לחשבונך אך האימות המשני נכשל.
      further_actions_html: אם הנסיון לא היה שלך, אנו ממליצים על %{action} באופן מיידי כדי שהחשבון לא יפול קורבן.
      subject: נכשל אימות בגורם שני
      title: אימות בגורם שני נכשל
    suspicious_sign_in:
      change_password: שינוי הסיסמא שלך
      details: 'הנה פרטי ההתחברות:'
      explanation: זיהינו התחברות לחשבונך מכתובת IP חדשה.
      further_actions_html: אם לא את/ה התחברת, אנו ממליצים שתבצע/י %{action} מיידית ותאפשר/י אימות דו גורמי על מנת לשמור על החשבון בטוח.
      subject: נרשמה גישה לחשבונך מכתובת IP חדשה
      title: התחברות חדשה
    terms_of_service_changed:
      agreement: עם המשך השימוש בשרת %{domain} אתן מסכימות לתנאים הללו. אם אינכם מסכימים עם עדכוני תנאי השירות, אתן יכולות להפסיק את ההסכם עם %{domain} בכל עת על ידי מחיקת החשבון.
      changelog: 'בקצרה, הנה משמעות העדכון עבורך:'
      description: 'קיבלת הודעת דואל זו כיוון שאנו מבצעים שינויים במסמך תנאי השירות של %{domain}. השינויים יכנסו לתוקף בתאריך %{date}. אנו מעודדים אותך לעבור על השינויים במסמך המלא כאן:'
      description_html: קיבלת הודעת דואל זו כיוון שאנו מבצעים שינויים במסמך תנאי השירות של %{domain}. השינויים יכנסו לתוקף בתאריך <strong>%{date}</strong>. אנו מעודדים אותך לעבור על <a href="%{path}" target="_blank">השינויים במסמך המלא כאן</a>.
      sign_off: צוות %{domain}
      subject: עדכונים לתנאי השירות שלנו
      subtitle: מסמך תנאי השירות של %{domain} עוברים שינויים
      title: עדכון חשוב
    warning:
      appeal: הגשת ערעור
      appeal_description: אם את/ה מאמין/ה שזו טעות, ניתן להגיש ערעור לצוות של %{instance}.
      categories:
        spam: ספאם
        violation: התוכן מפר את כללי הקהילה הבאים
      explanation:
        delete_statuses: כמה מהודעותיך מפרות אחד או יותר מכללי הקהילה וכתוצאה הוסרו על ידי מנחי הקהילה של %{instance}.
        disable: אינך יכול/ה יותר להשתמש בחשבונך, אבל הפרופיל ושאר המידע נשארו על עומדם. ניתן לבקש גיבוי של המידע, לשנות את הגדרות החשבון או למחוק אותו.
        mark_statuses_as_sensitive: כמה מהודעותיך סומנו כרגישות על ידי מנחי הקהילה של %{instance}. זה אומר שאנשים יצטרכו להקיש על המדיה בהודעות לפני שתופיע תצוגה מקדימה. ניתן לסמן את המידע כרגיש בעצמך בהודעותיך העתידיות.
        sensitive: מעתה ואילך כל קבצי המדיה שיועלו על ידך יסומנו כרגישים ויוסתרו מאחורי אזהרה.
        silence: ניתן עדיין להשתמש בחשבונך אבל רק אנשים שכבר עוקבים אחריך יראו את הודעותיך בשרת זה, וייתכן שתוחרג/י ממסכי התגליות. עם זאת, אחרים יוכלו עדיין לעקוב אחריך.
        suspend: לא ניתן יותר להשתמש בחשבונך, ופרופילך וכל מידע אחר לא נגישים יותר. ניתן עדיין להתחבר על מנת לבקש גיבוי של המידע שלך עד שיוסר סופית בעוד כ-30 יום, אבל מידע מסויים ישמר על מנת לוודא שלא תחמוק/י מההשעיה.
      reason: 'סיבה:'
      statuses: 'הודעות מצוטטות:'
      subject:
        delete_statuses: ההודעות שלכם ב%{acct} הוסרו
        disable: חשבונך %{acct} הוקפא
        mark_statuses_as_sensitive: הודעותיך ב-%{acct} סומנו כרגישות
        none: אזהרה עבור %{acct}
        sensitive: הודעותיך ב-%{acct} יסומנו כרגישות מעתה ואילך
        silence: חשבונך %{acct} הוגבל
        suspend: חשבונך %{acct} הושעה
      title:
        delete_statuses: הודעות הוסרו
        disable: חשבון קפוא
        mark_statuses_as_sensitive: הודעות סומנו כרגישות
        none: אזהרה
        sensitive: החשבון סומן כרגיש
        silence: חשבון מוגבל
        suspend: חשבון מושעה
    welcome:
      apps_android_action: זמין ב־Google Play
      apps_ios_action: זמין ב־App Store
      apps_step: התקינו את היישומונים הרשמיים.
      apps_title: יישומונים של מסטודון
      checklist_subtitle: 'נעזור לך לצאת למסע אל האופק החברתי החדש:'
      checklist_title: רשימת פריטים לקבלת הפנים
      edit_profile_action: התאמה אישית
      edit_profile_step: כדאי להשלים את הפרופיל כדי לעודד אחרים ליצירת קשר.
      edit_profile_title: התאמה אישית של הפרופיל
      explanation: הנה כמה טיפים לעזור לך להתחיל
      feature_action: מידע נוסף
      feature_audience: מסטודון מספקת לך אפשרות ייחודית של ניהול הקהל ללא מתווכים. מסטודון מותקן על שרת משלך יאפשר לך לעקוב ולהעקב מכל שרת מסטודון ברשת בשליטתך הבלעדית.
      feature_audience_title: בנו את הקהל שלכםן בבטחה
      feature_control: אתםן יודעיםות בדיוק מה תרצו לראות בפיד הבית. אין פה פרסומות ואלגוריתמים שיבזבזו את זמנכם. עקבו אחרי כל משתמשי מסטודון משלל שרתים מתוך חשבון אחד וקבלו את ההודעות שלהםן לפי סדר הפרסום, וכך תצרו לכם את פינת האינטרנט המתאימה לכן אישית.
      feature_control_title: השארו בשליטה על ציר הזמן שלכם
      feature_creativity: מסטודון תומך בהודעות עם שמע, חוזי ותמונות, עם תאורים למוגבלי ראייה, משאלים, אזהרות תוכן, אווטרים מונפשים, אמוג'י מותאמים אישית, שליטה בחיתוך תמונות מוקטנות ועוד, כדי שתוכלו לבטא את עצמכןם ברשת. בין אם תפרסמו אמנות, מוזיקה או פודקסטים אישיים, מסטודון פה בשבילכם.
      feature_creativity_title: יצירתיות ללא פשרות
      feature_moderation: מסטודון מחזיר לידיכן את ההחלטות. כל שרת יוצר לעצמו את חוקיו, שנאכפים מקומית ולא "מלמעלה" כמו באתרים מסחריים, מה שהופך אותו לגמיש ביותר בשירות הרצונות והצרכים של קבוצות שונות. הצטרפו לשרת שאתםן מסכימותים עם חוקיו, או הקימו משלכןם.
      feature_moderation_title: ניהול דיונים כמו שצריך
      follow_action: לעקוב
      follow_step: עקיבה אחרי אנשים מעניינים זו מטרתו של מסטודון.
      follow_title: התאימו אישית את ציר זמן הבית שלכםן
      follows_subtitle: לעקיבה אחרי חלשבונות ידועים
      follows_title: אחרי מי לעקוב
      follows_view_more: ראו עוד א.נשים לעקוב אחריהן.ם
      hashtags_recent_count:
        many: "%{people} אנשים ביומיים האחרונים"
        one: איש אחד ביומיים האחרונים
        other: "%{people} אנשים ביומיים האחרונים"
        two: שני אנשים ביומיים האחרונים
      hashtags_subtitle: לחקור מהם הנושאים החמים ביומיים האחרונים
      hashtags_title: תגיות חמות
      hashtags_view_more: צפיה בעוד תגיות שכרגע חוזרות הרבה
      post_action: חיבור הודעה
      post_step: ברכו לשלום את העולם עם מלל, תמונות, חוזי או משאלים.
      post_title: כתבו את הפוסט הראשון שלכםן
      share_step: ספרו לחברים איך למצוא אתכם במסטודון.
      share_title: שיתוף פרופיל מסטודון
      sign_in_action: התחברות
      subject: ברוכים הבאים למסטודון
      title: ברוך/ה הבא/ה, %{name} !
  users:
    follow_limit_reached: לא תוכל לעקוב אחר יותר מ %{limit} אנשים
    go_to_sso_account_settings: מעבר לאפיוני החשבון שלך בשרת הזהות
    invalid_otp_token: קוד דו-שלבי שגוי
    otp_lost_help_html: אם איבדת גישה לשניהם, ניתן ליצור קשר ב-%{email}
    rate_limited: יותר מדי ניסיונות אימות, נסו שוב מאוחר יותר.
    seamless_external_login: את.ה מחובר דרך שירות חיצוני, לכן אפשרויות הסיסמא והדוא"ל לא מאופשרות.
    signed_in_as: 'מחובר בתור:'
  verification:
    extra_instructions_html: <strong>טיפ:</strong> הלינק באתר שלך יכול להיות מוסתר. החלק החשוב הוא <code>rel="me"</code> שמונע התחזות על אתרים עם תוכן משתמשים. ניתן גם ליצור תגית <code>link</code> בכותרת העמוד במקום קישור <code>a</code> אבל קוד ה־HTML חייב להופיע שם ללא הרצה של ג'אווהסקריפט.
    here_is_how: זה נעשה כך
    hint_html: "<strong>אשרור זהותך במסטודון הוא לטובת כולם.</strong> על בסיס תקני ווב פתוחים, חינם מעתה ולעד. כל שדרוש הוא אתר אישי שבו אנשים מזהים אותך דרכו. כשתקשרו מהאתר הזה לפרופיל שלך פה, אנו נבדוק באתר קישורים לפרופיל ונציין זאת בסימן בולט כזהות בדוקה."
    instructions_html: יש להדביק את הקוד שלמטה אל האתר שלך. ואז להוסיף את כתובת האתר לאחד השדות הנוספים בפרופיל מתוך טאב "עריכת פרופיל" ולשמור את השינויים.
    verification: אימות
    verified_links: קישוריך המאומתים
    website_verification: אימות אתר רשת
  webauthn_credentials:
    add: הוספת מפתח אבטחה חדש
    create:
      error: היתה בעיה בהוספת מפתח האבטחה. נסה שנית.
      success: מפתח האבטחה הוסף בהצלחה.
    delete: למחוק
    delete_confirmation: האם את.ה בטוח.ה שברצונך למחוק מפתח אבטחה זה?
    description_html: אם יאופשר <strong>אימות במפתח אבטחה</strong>, כניסה לאתר תדרוש שימוש באחד ממפתחות האבטחה שלך.
    destroy:
      error: היתה בעיה במחיקת מפתח האבטחה. נסה בשנית.
      success: מפתח האבטחה נמחק בהצלחה.
    invalid_credential: אסימון אבטחה לא תקין
    nickname_hint: הכנס.י כינוי למפתח האבטחה החדש שלך
    not_enabled: לא אפשרת את WebAuthn עדיין
    not_supported: דפדפן זה לא תומך במפתחות אבטחה
<<<<<<< HEAD
    otp_required: על מנת להשתמש במפתחות אבטחה אנא אפשר.י אימות דו-שלבי קודם.
    registered_on: נרשם ב %{date}
  wrapstodon:
    description: ראו איך %{name} השתמשו במסטודון השנה!
    title: סיכומודון %{year} עבור %{name}
=======
    registered_on: נרשם ב %{date}
>>>>>>> f2a2d73e
<|MERGE_RESOLUTION|>--- conflicted
+++ resolved
@@ -2281,12 +2281,7 @@
     nickname_hint: הכנס.י כינוי למפתח האבטחה החדש שלך
     not_enabled: לא אפשרת את WebAuthn עדיין
     not_supported: דפדפן זה לא תומך במפתחות אבטחה
-<<<<<<< HEAD
-    otp_required: על מנת להשתמש במפתחות אבטחה אנא אפשר.י אימות דו-שלבי קודם.
     registered_on: נרשם ב %{date}
   wrapstodon:
     description: ראו איך %{name} השתמשו במסטודון השנה!
-    title: סיכומודון %{year} עבור %{name}
-=======
-    registered_on: נרשם ב %{date}
->>>>>>> f2a2d73e
+    title: סיכומודון %{year} עבור %{name}