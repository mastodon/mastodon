co:
  simple_form:
    hints:
      defaults:
        autofollow: Quelli·e chì s'arregistranu cù l'invitazione saranu autumaticamente abbunati·e à voi
        avatar: Furmatu PNG, GIF o JPG. 2Mo o menu. Sarà ridottu à %{dimensions}px
        bot: Stu contu hè autumatizatu è ùn hè forse micca survegliatu
<<<<<<< HEAD
        context: Cuntestu·i induve u filtru deve esse applicatu
        digest: Solu mandatu dopu à una longa perioda d’inattività, è solu s’elli ci sò novi missaghji diretti
=======
        digest: Solu mandatu dopu à una longa perioda d’inattività, è solu s’elli
          ci sò novi missaghji diretti
>>>>>>> 45bc6baa
        display_name:
          one: Ci ferma <span class="name-counter">1</span> caratteru
          other: Ci fermanu <span class="name-counter">%{count}</span> caratteri
        fields: Pudete avè fin’à 4 elementi mustrati cum’un tavulone nant’à u vostru
          prufile
        header: Furmatu PNG, GIF o JPG. 2Mo o menu. Sarà ridottu à %{dimensions}px
        inbox_url: Cupiate l'URL di a pagina d'accolta di u ripetitore chì vulete utilizà
        irreversible: I statuti filtrati saranu sguassati di manera irreversibile, ancu s'ellu hè toltu u filtru
        locale: A lingua di l'interfaccia utilizatore, di l'e-mail è di e nutificazione push
        locked: Duvarete appruvà e dumande d’abbunamentu
        note:
          one: Ci ferma <span class="name-counter">1</span> caratteru
          other: Ci fermanu <span class="name-counter">%{count}</span> caratteri
<<<<<<< HEAD
        phrase: Sarà trovu senza primura di e maiuscule o di l'avertimenti
        scopes: L'API à quelle l'applicazione averà accessu. S'è voi selezziunate un parametru d'altu livellu, un c'hè micca bisognu di selezziunà quell'individuali.
        setting_default_language: A lingua di i vostri statuti pò esse induvinata autumaticamente, mà ùn marchja micca sempre bè
        setting_hide_network: I vostri abbunati è abbunamenti ùn saranu micca mustrati nant’à u vostru prufile
        setting_noindex: Tocca à u vostru prufile pubblicu è i vostri statuti
        setting_theme: Tocca à l’apparenza di Mastodon quandu site cunnettatu·a da qualch’apparechju.
        whole_word: Quandu a parolla o a frasa sana hè alfanumerica, sarà applicata solu s'ella currisponde à a parolla sana
      imports:
        data: Un fugliale CSV da un’altr’istanza di Mastodon
      sessions:
        otp: 'Entrate u codice d’identificazione à dui fattori nant’à u vostru telefuninu, o unu di i vostri codici di ricuperazione:'
      user:
        chosen_languages: Soli i statuti scritti in e lingue selezziunate saranu mustrati indè e linee pubbliche
=======
        setting_hide_network: I vostri abbunati è abbunamenti ùn saranu micca mustrati
          nant’à u vostru prufile
        setting_noindex: Tocca à u vostru prufile pubblicu è i vostri statuti
        setting_theme: Tocca à l’apparenza di Mastodon quandu site cunnettatu·a da
          qualch’apparechju.
        autofollow: Quelli·e chì s'arregistranu cù l'invitazione saranu autumaticamente
          abbunati·e à voi
        context: Cuntestu·i induve u filtru deve esse applicatu
        inbox_url: Cupiate l'URL di a pagina d'accolta di u ripetitore chì vulete
          utilizà
        irreversible: I statuti filtrati saranu sguassati di manera irreversibile,
          ancu s'ellu hè toltu u filtru
        locale: A lingua di l'interfaccia utilizatore, di l'e-mail è di e nutificazione
          push
        phrase: Sarà trovu senza primura di e maiuscule o di l'avertimenti
        scopes: L'API à quelle l'applicazione averà accessu. S'è voi selezziunate
          un parametru d'altu livellu, un c'hè micca bisognu di selezziunà quell'individuali.
        setting_default_language: A lingua di i vostri statuti pò esse induvinata
          autumaticamente, mà ùn marchja micca sempre bè
        whole_word: Quandu a parolla o a frasa sana hè alfanumerica, sarà applicata
          solu s'ella currisponde à a parolla sana
      imports:
        data: Un fugliale CSV da un’altr’istanza di Mastodon
      sessions:
        otp: 'Entrate u codice d’identificazione à dui fattori nant’à u vostru telefuninu,
          o unu di i vostri codici di ricuperazione:'
      user:
        chosen_languages: Soli i statuti scritti in e lingue selezziunate saranu mustrati
          indè e linee pubbliche
>>>>>>> 45bc6baa
    labels:
      account:
        fields:
          name: Label
          value: Cuntinutu
      defaults:
        autofollow: Invità à siguità u vostru contu
        avatar: Ritrattu di prufile
        bot: Stu contu hè un bot
        chosen_languages: Filtrà lingue
        confirm_new_password: Cunfirmà a nova chjave d’accessu
        confirm_password: Cunfirmà a chjave d’accessu
        context: Cuntesti di u filtru
        current_password: Chjave d’accessu attuale
        data: Dati
        display_name: Nome pubblicu
        email: Indirizzu e-mail
        expires_in: Spira dopu à
        fields: Metadata di u prufile
        header: Ritrattu di cuprendula
<<<<<<< HEAD
        inbox_url: URL di l'inbox di u ripetitore
        irreversible: Sguassà invece di piattà
=======
>>>>>>> 45bc6baa
        locale: Lingua di l'interfaccia
        locked: Privatizà u contu
        max_uses: Numeru massimale d’utilizazione
        new_password: Nova chjave d’accessu
        note: Descrizzione
        otp_attempt: Codice d’identificazione à dui fattori
        password: Chjave d’accessu
        phrase: Parolla-chjave o frasa
        setting_auto_play_gif: Lettura autumatica di i GIF animati
        setting_boost_modal: Mustrà una cunfirmazione per sparte un statutu
        setting_default_language: Lingua di pubblicazione
        setting_default_privacy: Cunfidenzialità di i statuti
        setting_default_sensitive: Sempre cunsiderà media cum’è sensibili
        setting_delete_modal: Mustrà une cunfirmazione per toglie un statutu
        setting_display_sensitive_media: Sempre mustrà media marcati cum’è sensibili
        setting_hide_network: Piattà a vostra rete
        setting_noindex: Dumandà à i motori di ricerca internet d’un pudè micca esse
          truvatu·a cusì
        setting_reduce_motion: Fà chì l’animazione vanu più pianu
        setting_system_font_ui: Pulizza di caratteri di u sistemu
        setting_theme: Tema di u situ
        setting_unfollow_modal: Mustrà una cunfirmazione per siguità qualch’unu
        severity: Severità
        type: Tippu d’impurtazione
        username: Cugnome
        username_or_email: Cugnome o Email
<<<<<<< HEAD
=======
        autofollow: Invità à siguità u vostru contu
        chosen_languages: Filtrà lingue
        context: Cuntesti di u filtru
        inbox_url: URL di l'inbox di u ripetitore
        irreversible: Sguassà invece di piattà
        phrase: Parolla-chjave o frasa
        setting_default_language: Lingua di pubblicazione
>>>>>>> 45bc6baa
        whole_word: Parolla sana
      interactions:
        must_be_follower: Piattà e nutificazione di quelli·e ch’ùn vi seguitanu
        must_be_following: Piattà e nutificazione di quelli·e ch’ùn seguitate
        must_be_following_dm: Bluccà e missaghji diretti di quelli·e ch’ùn seguitate
      notification_emails:
        digest: Mandà e-mail di ricapitulazione
        favourite: Mandà un’e-mail quandu qualch’unu aghjunghje i mo statuti à i so
          favuriti
        follow: Mandà un’e-mail quandu qualch’unu mi seguita
        follow_request: Mandà un’e-mail quandu qualch’unu vole seguitami
        mention: Mandà un’e-mail quandu qualch’unu mi mintuva
        reblog: Mandà un’e-mail quandu qualch’unu sparte i mo statuti
    'no': Nò
    required:
      mark: '*'
      text: riquisiti
    'yes': Ié<|MERGE_RESOLUTION|>--- conflicted
+++ resolved
@@ -2,44 +2,20 @@
   simple_form:
     hints:
       defaults:
-        autofollow: Quelli·e chì s'arregistranu cù l'invitazione saranu autumaticamente abbunati·e à voi
         avatar: Furmatu PNG, GIF o JPG. 2Mo o menu. Sarà ridottu à %{dimensions}px
         bot: Stu contu hè autumatizatu è ùn hè forse micca survegliatu
-<<<<<<< HEAD
-        context: Cuntestu·i induve u filtru deve esse applicatu
-        digest: Solu mandatu dopu à una longa perioda d’inattività, è solu s’elli ci sò novi missaghji diretti
-=======
         digest: Solu mandatu dopu à una longa perioda d’inattività, è solu s’elli
           ci sò novi missaghji diretti
->>>>>>> 45bc6baa
         display_name:
           one: Ci ferma <span class="name-counter">1</span> caratteru
           other: Ci fermanu <span class="name-counter">%{count}</span> caratteri
         fields: Pudete avè fin’à 4 elementi mustrati cum’un tavulone nant’à u vostru
           prufile
         header: Furmatu PNG, GIF o JPG. 2Mo o menu. Sarà ridottu à %{dimensions}px
-        inbox_url: Cupiate l'URL di a pagina d'accolta di u ripetitore chì vulete utilizà
-        irreversible: I statuti filtrati saranu sguassati di manera irreversibile, ancu s'ellu hè toltu u filtru
-        locale: A lingua di l'interfaccia utilizatore, di l'e-mail è di e nutificazione push
         locked: Duvarete appruvà e dumande d’abbunamentu
         note:
           one: Ci ferma <span class="name-counter">1</span> caratteru
           other: Ci fermanu <span class="name-counter">%{count}</span> caratteri
-<<<<<<< HEAD
-        phrase: Sarà trovu senza primura di e maiuscule o di l'avertimenti
-        scopes: L'API à quelle l'applicazione averà accessu. S'è voi selezziunate un parametru d'altu livellu, un c'hè micca bisognu di selezziunà quell'individuali.
-        setting_default_language: A lingua di i vostri statuti pò esse induvinata autumaticamente, mà ùn marchja micca sempre bè
-        setting_hide_network: I vostri abbunati è abbunamenti ùn saranu micca mustrati nant’à u vostru prufile
-        setting_noindex: Tocca à u vostru prufile pubblicu è i vostri statuti
-        setting_theme: Tocca à l’apparenza di Mastodon quandu site cunnettatu·a da qualch’apparechju.
-        whole_word: Quandu a parolla o a frasa sana hè alfanumerica, sarà applicata solu s'ella currisponde à a parolla sana
-      imports:
-        data: Un fugliale CSV da un’altr’istanza di Mastodon
-      sessions:
-        otp: 'Entrate u codice d’identificazione à dui fattori nant’à u vostru telefuninu, o unu di i vostri codici di ricuperazione:'
-      user:
-        chosen_languages: Soli i statuti scritti in e lingue selezziunate saranu mustrati indè e linee pubbliche
-=======
         setting_hide_network: I vostri abbunati è abbunamenti ùn saranu micca mustrati
           nant’à u vostru prufile
         setting_noindex: Tocca à u vostru prufile pubblicu è i vostri statuti
@@ -69,20 +45,16 @@
       user:
         chosen_languages: Soli i statuti scritti in e lingue selezziunate saranu mustrati
           indè e linee pubbliche
->>>>>>> 45bc6baa
     labels:
       account:
         fields:
           name: Label
           value: Cuntinutu
       defaults:
-        autofollow: Invità à siguità u vostru contu
         avatar: Ritrattu di prufile
         bot: Stu contu hè un bot
-        chosen_languages: Filtrà lingue
         confirm_new_password: Cunfirmà a nova chjave d’accessu
         confirm_password: Cunfirmà a chjave d’accessu
-        context: Cuntesti di u filtru
         current_password: Chjave d’accessu attuale
         data: Dati
         display_name: Nome pubblicu
@@ -90,11 +62,6 @@
         expires_in: Spira dopu à
         fields: Metadata di u prufile
         header: Ritrattu di cuprendula
-<<<<<<< HEAD
-        inbox_url: URL di l'inbox di u ripetitore
-        irreversible: Sguassà invece di piattà
-=======
->>>>>>> 45bc6baa
         locale: Lingua di l'interfaccia
         locked: Privatizà u contu
         max_uses: Numeru massimale d’utilizazione
@@ -102,10 +69,8 @@
         note: Descrizzione
         otp_attempt: Codice d’identificazione à dui fattori
         password: Chjave d’accessu
-        phrase: Parolla-chjave o frasa
         setting_auto_play_gif: Lettura autumatica di i GIF animati
         setting_boost_modal: Mustrà una cunfirmazione per sparte un statutu
-        setting_default_language: Lingua di pubblicazione
         setting_default_privacy: Cunfidenzialità di i statuti
         setting_default_sensitive: Sempre cunsiderà media cum’è sensibili
         setting_delete_modal: Mustrà une cunfirmazione per toglie un statutu
@@ -121,8 +86,6 @@
         type: Tippu d’impurtazione
         username: Cugnome
         username_or_email: Cugnome o Email
-<<<<<<< HEAD
-=======
         autofollow: Invità à siguità u vostru contu
         chosen_languages: Filtrà lingue
         context: Cuntesti di u filtru
@@ -130,7 +93,6 @@
         irreversible: Sguassà invece di piattà
         phrase: Parolla-chjave o frasa
         setting_default_language: Lingua di pubblicazione
->>>>>>> 45bc6baa
         whole_word: Parolla sana
       interactions:
         must_be_follower: Piattà e nutificazione di quelli·e ch’ùn vi seguitanu
