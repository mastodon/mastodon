--- conflicted
+++ resolved
@@ -394,16 +394,6 @@
       media_storage: Almacenamiento multimedia
       new_users: nuevos usuarios
       opened_reports: informes abiertos
-<<<<<<< HEAD
-      pending_reports_html:
-        one: "<strong>1</strong> informe pendiente"
-        other: "<strong>%{count}</strong> informes pendientes"
-      pending_tags_html:
-        one: "<strong>1</strong> etiqueta pendiente"
-        other: "<strong>%{count}</strong> etiquetas pendientes"
-      pending_users_html:
-        one: "<strong>1</strong> usuario pendiente"
-=======
       pending_appeals_html:
         one: "<strong>%{count}</strong> apelación pendiente"
         other: "<strong>%{count}</strong> apelaciones pendientes"
@@ -415,7 +405,6 @@
         other: "<strong>%{count}</strong> etiquetas pendientes"
       pending_users_html:
         one: "<strong>%{count}</strong> usuario pendiente"
->>>>>>> 8c7223f4
         other: "<strong>%{count}</strong> usuarios pendientes"
       resolved_reports: informes resueltos
       software: Software
@@ -425,13 +414,10 @@
       top_languages: Idiomas más activos
       top_servers: Servidores más activos
       website: Sitio web
-<<<<<<< HEAD
-=======
     disputes:
       appeals:
         empty: No se encontraron apelaciones.
         title: Apelaciones
->>>>>>> 8c7223f4
     domain_allows:
       add_new: Añadir dominio a la lista blanca
       created_msg: Dominio añadido a la lista blanca con éxito
@@ -654,11 +640,8 @@
       resolved_msg: "¡La denuncia se ha resuelto correctamente!"
       skip_to_actions: Ir directamente a las acciones
       status: Estado
-<<<<<<< HEAD
-=======
       statuses: Contenido reportado
       statuses_description_html: El contenido ofensivo se citará en la comunicación con la cuenta reportada
->>>>>>> 8c7223f4
       target_origin: Origen de la cuenta reportada
       title: Reportes
       unassign: Desasignar
@@ -1435,10 +1418,7 @@
     profile: Perfil
     relationships: Siguiendo y seguidores
     statuses_cleanup: Eliminación automática de publicaciones
-<<<<<<< HEAD
-=======
     strikes: Amonestaciones de moderación
->>>>>>> 8c7223f4
     two_factor_authentication: Autenticación de dos factores
     webauthn_authentication: Claves de seguridad
   statuses:
@@ -1518,10 +1498,7 @@
       '2629746': 1 mes
       '31556952': 1 año
       '5259492': 2 meses
-<<<<<<< HEAD
-=======
       '604800': 1 semana
->>>>>>> 8c7223f4
       '63113904': 2 años
       '7889238': 3 meses
     min_age_label: Umbral de tiempo
