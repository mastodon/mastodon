--- conflicted
+++ resolved
@@ -1,39 +1,29 @@
+---
 es:
   about:
-    about_hashtag_html: Estos son toots públicos etiquetados con <strong>#%{hashtag}</strong>.
-      Puedes interactuar con ellos si tienes una cuenta en cualquier parte del fediverso.
-    about_mastodon_html: Mastodon es un servidor de red social <em>libre y de código
-      abierto</em>. Una alternativa <em>descentralizada</em> a plataformas comerciales,
-      que evita el riesgo de que una única compañía monopolice tu comunicación. Cualquiera
-      puede ejecutar Mastodon y participar sin problemas en la <em>red social</em>.
+    about_hashtag_html: Estos son toots públicos etiquetados con <strong>#%{hashtag}</strong>. Puedes interactuar con ellos si tienes una cuenta en cualquier parte del fediverso.
+    about_mastodon_html: Mastodon es un servidor de red social <em>libre y de código abierto</em>. Una alternativa <em>descentralizada</em> a plataformas comerciales, que evita el riesgo de que una única compañía monopolice tu comunicación. Cualquiera puede ejecutar Mastodon y participar sin problemas en la <em>red social</em>.
     about_this: Acerca de esta instancia
     closed_registrations: Los registros están actualmente cerrados en esta instancia.
     contact: Contacto
     contact_missing: No especificado
     contact_unavailable: N/A
-    description_headline: ¿Qué es %{domain}?
+    description_headline: "¿Qué es %{domain}?"
     domain_count_after: otras instancias
     domain_count_before: Conectado a
-    extended_description_html: '<h3>Un buen lugar para las reglas</h3>
-
+    extended_description_html: |
+      <h3>Un buen lugar para las reglas</h3>
       <p>La descripción extendida no se ha colocado aún.</p>
-
-      '
     features:
-      humane_approach_body: Aprendiendo de los errores de otras redes, Mastodon apunta
-        a las decisiones de diseño ético para combatir el desuso de las redes sociales.
+      humane_approach_body: Aprendiendo de los errores de otras redes, Mastodon apunta a las decisiones de diseño ético para combatir el desuso de las redes sociales.
       humane_approach_title: Una misión más humana
-      not_a_product_body: Mastodon no es una red comercial. Nada de publicidad, nada
-        de minado de datos, nada de jardines murados. No hay ninguna autoridad central.
+      not_a_product_body: Mastodon no es una red comercial. Nada de publicidad, nada de minado de datos, nada de jardines murados. No hay ninguna autoridad central.
       not_a_product_title: Eres una persona, no un producto
-      real_conversation_body: Con 500 caracteres a tu disposición y soporte para contenido
-        granular y advertencias de contenido, puedes expresarte como quieras.
+      real_conversation_body: Con 500 caracteres a tu disposición y soporte para contenido granular y advertencias de contenido, puedes expresarte como quieras.
       real_conversation_title: Hecho para verdaderas conversaciones
-      within_reach_body: Aplicaciones múltiples para iOS, Android, y otras plataformas
-        gracias a un ecosistema de APIs amigable al desarrollador para permitirte
-        estar con tus amigos donde sea.
+      within_reach_body: Aplicaciones múltiples para iOS, Android, y otras plataformas gracias a un ecosistema de APIs amigable al desarrollador para permitirte estar con tus amigos donde sea.
       within_reach_title: Siempre al alcance
-    generic_description: '%{domain} es un servidor en la red'
+    generic_description: "%{domain} es un servidor en la red"
     hosted_on: Mastodon hosteado en %{domain}
     learn_more: Aprende más
     other_instances: Otras instancias
@@ -42,14 +32,14 @@
     status_count_before: Qué han escrito
     user_count_after: usuarios registrados
     user_count_before: Tenemos
-    what_is_mastodon: ¿Qué es Mastodon?
+    what_is_mastodon: "¿Qué es Mastodon?"
   accounts:
     follow: Seguir
     followers: Seguidores
     following: Siguiendo
     media: Media
-    moved_html: '%{name} se ha trasladado a %{new_profile_link}:'
-    nothing_here: ¡No hay nada aquí!
+    moved_html: "%{name} se ha trasladado a %{new_profile_link}:"
+    nothing_here: "¡No hay nada aquí!"
     people_followed_by: Usuarios a quien %{name} sigue
     people_who_follow: Usuarios que siguen a %{name}
     posts: Toots
@@ -65,11 +55,11 @@
       account: Moderador
       create: Crear
       created_at: Fecha
-      created_msg: ¡Nota de moderación creada con éxito!
+      created_msg: "¡Nota de moderación creada con éxito!"
       delete: Borrar
-      destroyed_msg: ¡Nota de moderación destruida con éxito!
+      destroyed_msg: "¡Nota de moderación destruida con éxito!"
     accounts:
-      are_you_sure: ¿Estás seguro?
+      are_you_sure: "¿Estás seguro?"
       by_domain: Dominio
       confirm: Confirmar
       confirmed: Confirmado
@@ -145,42 +135,38 @@
       web: Web
     action_logs:
       actions:
-        confirm_user: '%{name} confirmó la dirección de correo del usuario %{target}'
-        create_custom_emoji: '%{name} subió un nuevo emoji %{target}'
-        create_domain_block: '%{name} bloqueó el dominio %{target}'
-        create_email_domain_block: '%{name} puso en lista negra el dominio de correos
-          %{target}'
-        demote_user: '%{name} degradó al usuario %{target}'
-        destroy_domain_block: '%{name} desbloqueó el dominio %{target}'
-        destroy_email_domain_block: '%{name} puso en lista blanca el dominio de correos
-          %{target}'
-        destroy_status: '%{name} eliminó el estado de %{target}'
-        disable_2fa_user: '%{name} deshabilitó el requerimiento de dos factores para
-          el usuario %{target}'
-        disable_custom_emoji: '%{name} deshabilitó el emoji %{target}'
-        disable_user: '%{name} deshabilitó el acceso del usuario %{target}'
-        enable_custom_emoji: '%{name} habilitó el emoji %{target}'
-        enable_user: '%{name} habilitó el acceso del usuario %{target}'
-        memorialize_account: '%{name} convirtió la cuenta de %{target} en una página
-          de memorial'
-        promote_user: '%{name} promoción al usuario %{target}'
-        reset_password_user: '%{name} restauró la contraseña del usuario %{target}'
-        resolve_report: '%{name} desestimó el reporte %{target}'
-        silence_account: '%{name} silenció la cuenta de %{target}'
-        suspend_account: '%{name} suspendió la cuenta de %{target}'
-        unsilence_account: '%{name} desactivó el silenciado de la cuenta de %{target}'
-        unsuspend_account: '%{name} desactivó la suspensión de la cuenta de %{target}'
-        update_custom_emoji: '%{name} actualizó el emoji %{target}'
-        update_status: '%{name} actualizó el estado de %{target}'
+        confirm_user: "%{name} confirmó la dirección de correo del usuario %{target}"
+        create_custom_emoji: "%{name} subió un nuevo emoji %{target}"
+        create_domain_block: "%{name} bloqueó el dominio %{target}"
+        create_email_domain_block: "%{name} puso en lista negra el dominio de correos %{target}"
+        demote_user: "%{name} degradó al usuario %{target}"
+        destroy_domain_block: "%{name} desbloqueó el dominio %{target}"
+        destroy_email_domain_block: "%{name} puso en lista blanca el dominio de correos %{target}"
+        destroy_status: "%{name} eliminó el estado de %{target}"
+        disable_2fa_user: "%{name} deshabilitó el requerimiento de dos factores para el usuario %{target}"
+        disable_custom_emoji: "%{name} deshabilitó el emoji %{target}"
+        disable_user: "%{name} deshabilitó el acceso del usuario %{target}"
+        enable_custom_emoji: "%{name} habilitó el emoji %{target}"
+        enable_user: "%{name} habilitó el acceso del usuario %{target}"
+        memorialize_account: "%{name} convirtió la cuenta de %{target} en una página de memorial"
+        promote_user: "%{name} promoción al usuario %{target}"
+        reset_password_user: "%{name} restauró la contraseña del usuario %{target}"
+        resolve_report: "%{name} desestimó el reporte %{target}"
+        silence_account: "%{name} silenció la cuenta de %{target}"
+        suspend_account: "%{name} suspendió la cuenta de %{target}"
+        unsilence_account: "%{name} desactivó el silenciado de la cuenta de %{target}"
+        unsuspend_account: "%{name} desactivó la suspensión de la cuenta de %{target}"
+        update_custom_emoji: "%{name} actualizó el emoji %{target}"
+        update_status: "%{name} actualizó el estado de %{target}"
       title: Log de auditoría
     custom_emojis:
       by_domain: Dominio
       copied_msg: Copia local del emoji creada con éxito
       copy: Copiar
       copy_failed_msg: No se pudo realizar una copia local de ese emoji
-      created_msg: ¡Emoji creado con éxito!
+      created_msg: "¡Emoji creado con éxito!"
       delete: Borrar
-      destroyed_msg: ¡Emojo destruido con éxito!
+      destroyed_msg: "¡Emojo destruido con éxito!"
       disable: Deshabilitar
       disabled_msg: Se deshabilitó con éxito ese emoji
       emoji: Emoji
@@ -192,12 +178,11 @@
         title: Añadir nuevo emoji personalizado
       overwrite: Sobrescribir
       shortcode: Código de atajo
-      shortcode_hint: Al menos 2 caracteres, solo caracteres alfanuméricos y guiones
-        bajos
+      shortcode_hint: Al menos 2 caracteres, solo caracteres alfanuméricos y guiones bajos
       title: Emojis personalizados
       unlisted: Sin listar
       update_failed_msg: No se pudo actualizar ese emoji
-      updated_msg: ¡Emoji actualizado con éxito!
+      updated_msg: "¡Emoji actualizado con éxito!"
       upload: Subir
     domain_blocks:
       add_new: Añadir nuevo
@@ -206,21 +191,15 @@
       domain: Dominio
       new:
         create: Crear bloque
-        hint: El bloque de dominio no prevendrá la creación de entradas de cuenta
-          en la base de datos, pero aplicará retroactiva y automáticamente métodos
-          de moderación específica en dichas cuentas.
+        hint: El bloque de dominio no prevendrá la creación de entradas de cuenta en la base de datos, pero aplicará retroactiva y automáticamente métodos de moderación específica en dichas cuentas.
         severity:
-          desc_html: <strong>Silenciar</strong> hará los posts de la cuenta invisibles
-            a cualquiera que no lo esté siguiendo. <strong>Suspender</strong> eliminará
-            todo el contenido, media, y datos del perfil. Usa <strong>Ninguno</strong>
-            si solo quieres rechazar archivos multimedia.
+          desc_html: "<strong>Silenciar</strong> hará los posts de la cuenta invisibles a cualquiera que no lo esté siguiendo. <strong>Suspender</strong> eliminará todo el contenido, media, y datos del perfil. Usa <strong>Ninguno</strong> si solo quieres rechazar archivos multimedia."
           noop: Ninguno
           silence: Silenciar
           suspend: Suspender
         title: Nuevo bloque de dominio
       reject_media: Rechazar archivos multimedia
-      reject_media_hint: Remueve localmente archivos multimedia almacenados para descargar
-        cualquiera en el futuro. Irrelevante para suspensiones
+      reject_media_hint: Remueve localmente archivos multimedia almacenados para descargar cualquiera en el futuro. Irrelevante para suspensiones
       severities:
         noop: Ninguno
         silence: Silenciar
@@ -229,7 +208,7 @@
       show:
         affected_accounts:
           one: Una cuenta en la base de datos afectada
-          other: '%{count} cuentas en la base de datos afectadas'
+          other: "%{count} cuentas en la base de datos afectadas"
         retroactive:
           silence: Des-silenciar todas las cuentas existentes de este dominio
           suspend: Des-suspender todas las cuentas existentes de este dominio
@@ -262,7 +241,7 @@
       title: Invitaciones
     reports:
       action_taken_by: Acción tomada por
-      are_you_sure: ¿Estás seguro?
+      are_you_sure: "¿Estás seguro?"
       comment:
         label: Comentario
         none: Ninguno
@@ -286,28 +265,23 @@
       view: Ver
     settings:
       activity_api_enabled:
-        desc_html: Conteo de estados publicados localmente, usuarios activos, y nuevos
-          registros en  periodos semanales
+        desc_html: Conteo de estados publicados localmente, usuarios activos, y nuevos registros en  periodos semanales
         title: Publicar estadísticas locales acerca de actividad de usuario
       bootstrap_timeline_accounts:
-        desc_html: Separa con comas los nombres de usuario. Solo funcionará para cuentas
-          locales desbloqueadas. Si se deja vacío, se tomará como valor por defecto
-          a todos los administradores locales.
+        desc_html: Separa con comas los nombres de usuario. Solo funcionará para cuentas locales desbloqueadas. Si se deja vacío, se tomará como valor por defecto a todos los administradores locales.
         title: Seguimientos predeterminados para usuarios nuevos
       contact_information:
         email: Correo de trabajo
         username: Nombre de usuario
       hero:
-        desc_html: Mostrado en la página principal. Recomendable al menos 600x100px.
-          Por defecto se establece a la miniatura de la instancia
+        desc_html: Mostrado en la página principal. Recomendable al menos 600x100px. Por defecto se establece a la miniatura de la instancia
         title: Imagen de portada
       peers_api_enabled:
         desc_html: Nombres de dominio que esta instancia ha encontrado en el fediverso
         title: Publicar lista de instancias descubiertas
       registrations:
         closed_message:
-          desc_html: Se muestra en la portada cuando los registros están cerrados.
-            Puedes usar tags HTML
+          desc_html: Se muestra en la portada cuando los registros están cerrados. Puedes usar tags HTML
           title: Mensaje de registro cerrado
         deletion:
           desc_html: Permite a cualquiera a eliminar su cuenta
@@ -319,23 +293,19 @@
           desc_html: Permite a cualquiera a registrar una cuenta
           title: Registro abierto
       show_known_fediverse_at_about_page:
-        desc_html: Cuando esté activado, se mostrarán toots de todo el fediverso conocido
-          en la vista previa. En otro caso, se mostrarán solamente toots locales.
+        desc_html: Cuando esté activado, se mostrarán toots de todo el fediverso conocido en la vista previa. En otro caso, se mostrarán solamente toots locales.
         title: Mostrar fediverso conocido en la vista previa de la historia
       show_staff_badge:
         desc_html: Mostrar un parche de staff en la página de un usuario
         title: Mostrar parche de staff
       site_description:
-        desc_html: Párrafo introductorio en la portada y en meta tags. Puedes usar
-          tags HTML, en particular <code>&lt;a&gt;</code> y <code>&lt;em&gt;</code>.
+        desc_html: Párrafo introductorio en la portada y en meta tags. Puedes usar tags HTML, en particular <code>&lt;a&gt;</code> y <code>&lt;em&gt;</code>.
         title: Descripción de instancia
       site_description_extended:
-        desc_html: Un buen lugar para tu código de conducta, reglas, guías y otras
-          cosas que estén impuestas aparte en tu instancia. Puedes usar tags HTML
+        desc_html: Un buen lugar para tu código de conducta, reglas, guías y otras cosas que estén impuestas aparte en tu instancia. Puedes usar tags HTML
         title: Información extendida personalizada
       site_terms:
-        desc_html: Puedes escribir tus propias políticas de privacidad, términos de
-          servicio u otras legalidades. Puedes usar tags HTML
+        desc_html: Puedes escribir tus propias políticas de privacidad, términos de servicio u otras legalidades. Puedes usar tags HTML
         title: Términos de servicio personalizados
       site_title: Nombre de instancia
       thumbnail:
@@ -370,11 +340,11 @@
     title: Administración
   admin_mailer:
     new_report:
-      body: '%{reporter} ha reportado a %{target}'
+      body: "%{reporter} ha reportado a %{target}"
       subject: Nuevo reporte para la %{instance} (#%{id})
   application_mailer:
     notification_preferences: Cambiar preferencias de correo electrónico
-    salutation: '%{name},'
+    salutation: "%{name},"
     settings: 'Cambiar preferencias de correo: %{link}'
     view: 'Vista:'
     view_profile: Ver perfil
@@ -388,22 +358,18 @@
     warning: Ten mucho cuidado con estos datos. ¡No los compartas con nadie!
     your_token: Tu token de acceso
   auth:
-    agreement_html: Al registrarte, acepta seguir <a href="%{rules_path}">las reglas
-      de la instancia</a> y <a href="%{terms_path}">nuestros términos de servicio</a>.
+    agreement_html: Al registrarte, acepta seguir <a href="%{rules_path}">las reglas de la instancia</a> y <a href="%{terms_path}">nuestros términos de servicio</a>.
     change_password: Contraseña
     confirm_email: Confirmar email
     delete_account: Borrar cuenta
-    delete_account_html: Si desea eliminar su cuenta, puede <a href="%{path}">proceder
-      aquí</a>. Será pedido de una confirmación.
-    didnt_get_confirmation: ¿No recibió el correo de confirmación?
-    forgot_password: ¿Olvidaste tu contraseña?
-    invalid_reset_password_token: El token de reinicio de contraseña es inválido o
-      expiró. Por favor pide uno nuevo.
+    delete_account_html: Si desea eliminar su cuenta, puede <a href="%{path}">proceder aquí</a>. Será pedido de una confirmación.
+    didnt_get_confirmation: "¿No recibió el correo de confirmación?"
+    forgot_password: "¿Olvidaste tu contraseña?"
+    invalid_reset_password_token: El token de reinicio de contraseña es inválido o expiró. Por favor pide uno nuevo.
     login: Iniciar sesión
     logout: Cerrar sesión
     migrate_account: Mudarse a otra cuenta
-    migrate_account_html: Si deseas redireccionar esta cuenta a otra distinta, puedes
-      <a href="%{path}">configurarlo aquí</a>.
+    migrate_account_html: Si deseas redireccionar esta cuenta a otra distinta, puedes <a href="%{path}">configurarlo aquí</a>.
     or: o
     or_log_in_with: O inicia sesión con
     providers:
@@ -419,7 +385,7 @@
     error: Desafortunadamente, ha ocurrido un error buscando la cuenta remota
     follow: Seguir
     follow_request: 'Tienes una solicitud de seguimiento de:'
-    following: '¡Éxito! Ahora estás siguiendo a:'
+    following: "¡Éxito! Ahora estás siguiendo a:"
     post_follow:
       close: O, puedes simplemente cerrar esta ventana.
       return: Regresar al perfil del usuario
@@ -427,30 +393,25 @@
     title: Seguir a %{acct}
   datetime:
     distance_in_words:
-      about_x_hours: '%{count}h'
-      about_x_months: '%{count}m'
-      about_x_years: '%{count}y'
-      almost_x_years: '%{count}y'
+      about_x_hours: "%{count}h"
+      about_x_months: "%{count}m"
+      about_x_years: "%{count}y"
+      almost_x_years: "%{count}y"
       half_a_minute: Justo ahora
-      less_than_x_minutes: '%{count}m'
+      less_than_x_minutes: "%{count}m"
       less_than_x_seconds: Justo ahora
-      over_x_years: '%{count}y'
-      x_days: '%{count}d'
-      x_minutes: '%{count}m'
-      x_months: '%{count}m'
-      x_seconds: '%{count}s'
+      over_x_years: "%{count}y"
+      x_days: "%{count}d"
+      x_minutes: "%{count}m"
+      x_months: "%{count}m"
+      x_seconds: "%{count}s"
   deletes:
-    bad_password_msg: ¡Buen intento, hackers! Contraseña incorrecta
+    bad_password_msg: "¡Buen intento, hackers! Contraseña incorrecta"
     confirm_password: Ingresa tu contraseña actual para demostrar tu identidad
-    description_html: Esto removerá el contenido de tu cuenta y la desactivará <strong>permanente
-      e irrevesiblemente</strong>. Tu nombre de usuario quedará reservado para prevenir
-      futuros robos de identidad.
+    description_html: Esto removerá el contenido de tu cuenta y la desactivará <strong>permanente e irrevesiblemente</strong>. Tu nombre de usuario quedará reservado para prevenir futuros robos de identidad.
     proceed: Eliminar cuenta
     success_msg: Tu cuenta se eliminó con éxito
-    warning_html: Se garantiza únicamente la eliminación del contenido de esta instancia.
-      El contenido que se haya compartido extensamente dejará sus huellas. Los servidores
-      fuera de línea y los que se hayan desuscrito de tus actualizaciones ya no actualizarán
-      sus bases de datos.
+    warning_html: Se garantiza únicamente la eliminación del contenido de esta instancia. El contenido que se haya compartido extensamente dejará sus huellas. Los servidores fuera de línea y los que se hayan desuscrito de tus actualizaciones ya no actualizarán sus bases de datos.
     warning_title: Disponibilidad diseminada del contenido
   errors:
     '403': No tienes permiso para acceder a esta página.
@@ -463,16 +424,12 @@
     '500':
       content: Lo sentimos, algo ha funcionado mal por nuestra parte.
       title: Esta página no es correcta
-    noscript_html: Para usar la aplicación web de Mastodon, por favor activa Javascript.
-      Alternativamente, prueba alguna de las <a href="https://github.com/tootsuite/documentation/blob/master/Using-Mastodon/Apps.md">aplicaciones
-      nativas</a> para Mastodon para tu plataforma.
+    noscript_html: Para usar la aplicación web de Mastodon, por favor activa Javascript. Alternativamente, prueba alguna de las <a href="https://github.com/tootsuite/documentation/blob/master/Using-Mastodon/Apps.md">aplicaciones nativas</a> para Mastodon para tu plataforma.
   exports:
     archive_takeout:
       date: Fecha
       download: Descargar tu archivo
-      hint_html: Puedes solicitar un archivo de tus <strong>toots y materiales subidos</strong>.
-        Los datos exportados estarán en formato ActivityPub, legibles por cualquier
-        software compatible.
+      hint_html: Puedes solicitar un archivo de tus <strong>toots y materiales subidos</strong>. Los datos exportados estarán en formato ActivityPub, legibles por cualquier software compatible.
       in_progress: Recopilando tu archivo...
       request: Solicitar tu archivo
       size: Tamaño
@@ -483,33 +440,25 @@
     storage: Almacenamiento
   followers:
     domain: Dominio
-    explanation_html: Si deseas asegurar la privacidad de tus estados, tienes que
-      cuidarte de quién te sigue. <strong>Tus estados privados son enviados a todas
-      las instancias de tus seguidores</strong>. Puede que desees revisarlas, y remover
-      seguidores si no confías en tu privacidad para ser respetado por el staff o
-      software de esas instancias.
+    explanation_html: Si deseas asegurar la privacidad de tus estados, tienes que cuidarte de quién te sigue. <strong>Tus estados privados son enviados a todas las instancias de tus seguidores</strong>. Puede que desees revisarlas, y remover seguidores si no confías en tu privacidad para ser respetado por el staff o software de esas instancias.
     followers_count: Número de seguidores
     lock_link: Bloquear tu cuenta
     purge: Remover de los seguidores
     success:
       one: En el proceso de bloquear suavemente usuarios de un solo dominio...
       other: En el proceso de bloquear suavemente usuarios de %{count} dominios...
-    true_privacy_html: Por favor ten en cuenta que <strong>la verdadera privacidad
-      se consigue con encriptación de punto a punto</strong>.
-    unlocked_warning_html: Todos pueden seguirte  para ver tus estados privados inmediatamente.
-      %{lock_link} para poder chequear y rechazar seguidores.
+    true_privacy_html: Por favor ten en cuenta que <strong>la verdadera privacidad se consigue con encriptación de punto a punto</strong>.
+    unlocked_warning_html: Todos pueden seguirte  para ver tus estados privados inmediatamente. %{lock_link} para poder chequear y rechazar seguidores.
     unlocked_warning_title: Tu cuenta no está bloqueada
   generic:
-    changes_saved_msg: ¡Cambios guardados con éxito!
+    changes_saved_msg: "¡Cambios guardados con éxito!"
     powered_by: gracias a %{link}
     save_changes: Guardar cambios
     validation_errors:
-      one: ¡Algo no está bien! Por favor, revisa el error
-      other: ¡Algo no está bien! Por favor, revise %{count} errores más abajo
+      one: "¡Algo no está bien! Por favor, revisa el error"
+      other: "¡Algo no está bien! Por favor, revise %{count} errores más abajo"
   imports:
-    preface: Puedes importar ciertos datos, como todas las personas que estás siguiendo
-      o bloqueando en tu cuenta en esta instancia, desde archivos exportados de otra
-      instancia.
+    preface: Puedes importar ciertos datos, como todas las personas que estás siguiendo o bloqueando en tu cuenta en esta instancia, desde archivos exportados de otra instancia.
     success: Sus datos se han cargado correctamente y serán procesados en brevedad
     types:
       blocking: Lista de bloqueados
@@ -530,59 +479,52 @@
     generate: Generar
     max_uses:
       one: 1 uso
-      other: '%{count} usos'
+      other: "%{count} usos"
     max_uses_prompt: Sin límite
     prompt: Generar y compartir enlaces con otros para conceder acceso a este nodo
     table:
       expires_at: Expira
       uses: Usos
     title: Invitar a gente
-  landing_strip_html: <strong>%{name}</strong> es un usuario en %{link_to_root_path}.
-    Puedes seguirlo(a) o interactuar con el o ella si tienes una cuenta en cualquier
-    parte del fediverse.
-  landing_strip_signup_html: Si no tienes una, puedes <a href="%{sign_up_path}">registrarte
-    aquí</a>.
+  landing_strip_html: "<strong>%{name}</strong> es un usuario en %{link_to_root_path}. Puedes seguirlo(a) o interactuar con el o ella si tienes una cuenta en cualquier parte del fediverse."
+  landing_strip_signup_html: Si no tienes una, puedes <a href="%{sign_up_path}">registrarte aquí</a>.
   lists:
     errors:
       limit: Has alcanzado la cantidad máxima de listas
   media_attachments:
     validations:
-      images_and_video: No se puede adjuntar un video a un estado que ya contenga
-        imágenes
+      images_and_video: No se puede adjuntar un video a un estado que ya contenga imágenes
       too_many: No se pueden adjuntar más de 4 archivos
   migrations:
     acct: username@domain de la nueva cuenta
     currently_redirecting: 'Tu perfil está redireccionado a:'
     proceed: Guardar
-    updated_msg: ¡La configuración de migración de tu cuenta  ha sido actualizada
-      con éxito!
+    updated_msg: "¡La configuración de migración de tu cuenta  ha sido actualizada con éxito!"
   moderation:
     title: Moderación
   notification_mailer:
     digest:
       action: Ver todas las notificaciones
-      body: Un resumen de los mensajes que perdiste en desde tu última visita, el
-        %{since}
-      mention: '%{name} te ha mencionado en:'
+      body: Un resumen de los mensajes que perdiste en desde tu última visita, el %{since}
+      mention: "%{name} te ha mencionado en:"
       new_followers_summary:
-        one: ¡Ademas, has adquirido un nuevo seguidor mientras no estabas! ¡Hurra!
-        other: ¡Ademas, has adquirido %{count} nuevos seguidores mientras no estabas!
-          ¡Genial!
+        one: "¡Ademas, has adquirido un nuevo seguidor mientras no estabas! ¡Hurra!"
+        other: "¡Ademas, has adquirido %{count} nuevos seguidores mientras no estabas! ¡Genial!"
       subject:
-        one: 1 nueva notificación desde tu última visita 🐘
-        other: '%{count} nuevas notificaciones desde tu última visita 🐘'
+        one: "1 nueva notificación desde tu última visita \U0001F418"
+        other: "%{count} nuevas notificaciones desde tu última visita \U0001F418"
       title: En tu ausencia…
     favourite:
       body: 'Tu estado fue marcado como favorito por %{name}:'
-      subject: '%{name} marcó como favorito tu estado'
+      subject: "%{name} marcó como favorito tu estado"
       title: Nuevo favorito
     follow:
-      body: ¡%{name} te está siguiendo!
-      subject: '%{name} te está siguiendo'
+      body: "¡%{name} te está siguiendo!"
+      subject: "%{name} te está siguiendo"
       title: Nuevo seguidor
     follow_request:
       action: Administrar solicitudes para seguir
-      body: '%{name} ha solicitado seguirte'
+      body: "%{name} ha solicitado seguirte"
       subject: 'Seguidor pendiente: %{name}'
       title: Nueva solicitud para seguir
     mention:
@@ -591,26 +533,26 @@
       subject: Fuiste mencionado por %{name}
       title: Nueva mención
     reblog:
-      body: '%{name} ha retooteado tu estado:'
-      subject: '%{name} ha retooteado tu estado'
+      body: "%{name} ha retooteado tu estado:"
+      subject: "%{name} ha retooteado tu estado"
       title: Nueva difusión
   number:
     human:
       decimal_units:
-        format: '%n%u'
+        format: "%n%u"
         units:
           billion: B
           million: M
           quadrillion: Q
           thousand: K
           trillion: T
-          unit: ' '
+          unit: " "
   pagination:
     newer: Más nuevo
     next: Próximo
     older: Más antiguo
     prev: Anterior
-    truncate: '&hellip;'
+    truncate: "&hellip;"
   preferences:
     languages: Idiomas
     other: Otros
@@ -618,22 +560,21 @@
     web: Web
   push_notifications:
     favourite:
-      title: '%A {name} le gustó tu estado'
+      title: "%A {name} le gustó tu estado"
     follow:
-      title: '%{name} te ha empezado a seguir'
+      title: "%{name} te ha empezado a seguir"
     group:
-      title: '%{count} notificaciones'
+      title: "%{count} notificaciones"
     mention:
       action_boost: Retoot
       action_expand: Mostrar más
       action_favourite: Me Gusta
-      title: '%{name} te mencionó'
+      title: "%{name} te mencionó"
     reblog:
-      title: '%{name} boosteó tu estado'
+      title: "%{name} boosteó tu estado"
   remote_follow:
     acct: Ingesa tu usuario@dominio desde el que quieres seguir
-    missing_resource: No se pudo encontrar la URL de redirección requerida para tu
-      cuenta
+    missing_resource: No se pudo encontrar la URL de redirección requerida para tu cuenta
     proceed: Proceder a seguir
     prompt: 'Vas a seguir a:'
   sessions:
@@ -658,9 +599,8 @@
       uc_browser: UCBrowser
       weibo: Weibo
     current_session: Sesión actual
-    description: '%{browser} en %{platform}'
-    explanation: Estos son los navegadores web conectados actualmente en tu cuenta
-      de Mastodon.
+    description: "%{browser} en %{platform}"
+    explanation: Estos son los navegadores web conectados actualmente en tu cuenta de Mastodon.
     ip: IP
     platforms:
       adobe_air: Adobe Air
@@ -694,6 +634,15 @@
     two_factor_authentication: Autenticación de dos factores
     your_apps: Tus aplicaciones
   statuses:
+    attached:
+      description: 'Adjunto: %{attached}'
+      image:
+        one: "%{count} imagen"
+        other: "%{count} imágenes"
+      video:
+        one: "%{count} vídeo"
+        other: "%{count} vídeos"
+    content_warning: 'Alerta de contenido: %{warning}'
     open_in_web: Abrir en web
     over_character_limit: Límite de caracteres de %{max} superado
     pin_errors:
@@ -709,176 +658,60 @@
       public: Público
       public_long: Todos pueden ver
       unlisted: Público, pero no mostrar en la historia federada
-      unlisted_long: Todos pueden ver, pero no está listado en las líneas de tiempo
-        públicas
-    attached:
-      description: 'Adjunto: %{attached}'
-      image:
-        one: '%{count} imagen'
-        other: '%{count} imágenes'
-      video:
-        one: '%{count} vídeo'
-        other: '%{count} vídeos'
-    content_warning: 'Alerta de contenido: %{warning}'
+      unlisted_long: Todos pueden ver, pero no está listado en las líneas de tiempo públicas
   stream_entries:
     click_to_show: Click para mostrar
     pinned: Toot fijado
     reblogged: retooteado
     sensitive_content: Contenido sensible
   terms:
-<<<<<<< HEAD
-=======
-    body_html: "<h2>Políticas de privacidad</h2>\n\n<h3 id=\"collect\">¿Qué información\
-      \ recolectamos?</h3>\n\n<p>Recolectamos información tuya cuando te registras\
-      \ en nuestro sitio y adquirimos datos cuando participas en el foro leyendo,\
-      \ escribiendo, y evaluando el contenido compartido aquí.</p>\n\n<p>Cuando te\
-      \ registras en nuestro sitio, puede que se te pida tu nombre y dirección de\
-      \ correo electrónico. De todas formas, puedes visitar nuestro sitio sin registrarte.\
-      \ Tu dirección de correo electrónico será verificada por un e-mail conteniendo\
-      \ un enlace único. Si ese enlace es visitado, sabemos que tú controlas esa dirección.</p>\n\
-      \n<p>Cuando te registras y posteas, grabamos la IP de la que se origina esa\
-      \ acción. También puede que retengamos logs del servidor, que incluyen la dirección\
-      \ IP de todos los pedidos a nuestro servidor.</p>\n\n<h3 id=\"use\">¿Para qué\
-      \ usamos tu información?</h3>\n\n<p>Toda la información que recolectamos de\
-      \ ti puede usarse en una de las siguientes maneras:</p>\n\n<ul>\n  <li>Para\
-      \ personalizar tu experiencia &mdash; tu información nos ayuda a responder mejor\
-      \ tus necesidades individuales.</li>\n  <li>Para mejorar nuestro sitio &mdash;\
-      \ nos esforzamos continuamente en mejorar nuestras ofertas del sitio basándonos\
-      \ en la información y apoyo que recibimos de ti.</li>\n  <li>Para mejorar el\
-      \ servicio al cliente &mdash; tu información nos ayuda a responder más efectivamente\
-      \ al servicio al cliente y otras necesidades.</li>\n  <li>Para enviar e-mails\
-      \ periódicos &mdash; la dirección de e-mail que provees puede usarse para enviarte\
-      \ información, notificaciones que pides sobre cambios en tópicos o en respuesta\
-      \ a tu nombre de usuario, responder consultas, y/u otros pedidos o preguntas.</li>\n\
-      </ul>\n\n<h3 id=\"protect\">¿Cómo protegemos tu información?</h3>\n\n<p>Implementamos\
-      \ una variedad de medidas de seguridad para mantener a salvo tu información\
-      \ personal cuando entras, publicas, o accesas a ella.</p>\n\n<h3 id=\"data-retention\"\
-      >¿Cuáles son sus políticas de retención de datos?</h3>\n\n<p>Haremos un gran\
-      \ esfuerzo en:</p>\n\n<ul>\n  <li>Retener logs del servidor conteniendo la dirección\
-      \ IP de todos los pedidos a este servidor en no más de 90 días.</li>\n  <li>Retener\
-      \ las direcciones IP asociadas con usuarios registrados y sus posts no más de\
-      \ 5 años.</li>\n</ul>\n\n<h3 id=\"cookies\"¿Usamos cookies?</h3>\n\n<p>Sí. Las\
-      \ cookies son pequeños archivos que un sitio web o su proveedor de servicio\
-      \ transfieren al disco duro de tu computadora a través de tu navegador web (si\
-      \ se le permite). Estas cookies permiten al sitio reconocer tu navegador y,\
-      \ si y tienes una cuenta registrada, asociarlo con ella.</p>\n\n<p>Usamos cookies\
-      \ para entender y guardar tus preferencias para futuras visitas y agregar datos\
-      \ compilados sobre el tráfico del sitio e interacción para que podamos ofrecer\
-      \ una mejor experiencia y herramientas en el futuro. Puede que contratemos con\
-      \ proveedores de servicio de tercera mano para que nos asistan en el mejor entendimiento\
-      \ de nuestros visitantes del sitio. A estos proveedores de servicio no se les\
-      \ permite usar la información recolectada a nuestras espaldas excepto para ayudarnos\
-      \ a conducir y mejorar nuestro trabajo.</p>\n\n<h3 id=\"disclose\">¿Revelamos\
-      \ alguna información a terceras manos?</h3>\n\n<p>No vendemos, intercambiamos,\
-      \ ni de ninguna otra manera transferimos tu información personal identificable\
-      \ a terceras partes. Esto no incluye las terceras manos que nos asisten en operar\
-      \ nuestro sitio, conducción o trabajo, o en servirte, tanto como que éstas acepten\
-      \ en mantener esta información confidencial. Puede que también liberemos tu\
-      \ información cuando creamos que es apropiado para cumplir con la ley, enforzar\
-      \ nuestras políticas del sitio, o proteger la nuestra u otros derechos, propiedad,\
-      \ o seguridad. De todas formas, la información del visitante autorizado no-personal\
-      \ puede proveerse a otras partes por marketing, publicidad, u otros usos.</p>\n\
-      \n<h3 id=\"third-party\">Enlaces de terceras partes</h3>\n\n<p>Ocasionalmente,\
-      \ a nuestra discreción, puede que incluyamos u ofrezcamos productos de terceras\
-      \ partes o servicios en nuestro sitio. Estas terceras partes tienen políticas\
-      \ de privacidad separadas e independientes. Por lo tanto no tenemos responsabilidad\
-      \ u obligación por el contenido y actividades de estos sitios enlazados. Sin\
-      \ embargo, buscamos proteger la integridad de nuestro sitio y dar la bienvenida\
-      \ a cualquier ayuda sobre estos sitios.</p>\n\n<h3 id=\"coppa\">Children's Online\
-      \ Privacy Protection Act Compliance (Cumplimiento de la Ley de la Protección\
-      \ Privada en Línea del Niño)</h3>\n\n<p>Nuestro sitio y todos nuestros productos\
-      \ y servicios están dirigidos a gente que tiene al menos 13 años de edad. Si\
-      \ el servidor está alojado en EE.UU, y tienes menos de 13 años, no uses este\
-      \ sitio por los requerimientos del COPPA (<a href=\"https://en.wikipedia.org/wiki/Children%27s_Online_Privacy_Protection_Act\"\
-      >Children's Online Privacy Protection Act</a>).</p>\n\n<h3 id=\"online\">Solo\
-      \ Políticas de Privacidad en Línea</h3>\n\n<p>Estas políticas de privacidad\
-      \ aplican únicamente a la información recolectada a través de nuestro sitio\
-      \ y no a información recolectada <i>offline</i>.</p>\n\n<h3 id=\"consent\">Tu\
-      \ Consentimiento</h3>\n\n<p>Al usar nuestro sitio, estás consentido a nuestras\
-      \ políticas de privacidad del sitio.</p>\n\n<h3 id=\"changes\">Cambios a nuestras\
-      \ Políticas de Privacidad</h3>\n\n<p>Si decidimos cambiar nuestras políticas\
-      \ de privacidad, las publicaremos en esta página.</p>\n\n<p>Este documento está\
-      \ publicado bajo la licencia CC-BY-SA. Última vez actualizado el 31 de Mayo\
-      \ del 2013.</p>\n\n<p>Adaptado originalmente del <a href=\"https://github.com/discourse/discourse\"\
-      >discurso de las políticas de privacidad</a>.</p>\n"
->>>>>>> 6b1f84ed
     title: Términos del Servicio y Políticas de Privacidad de %{instance}
   themes:
     default: Mastodon
   time:
     formats:
-      default: '%d de %b del %Y, %H:%M'
+      default: "%d de %b del %Y, %H:%M"
   two_factor_authentication:
-    code_hint: Ingresa el código generado por tu aplicación de autenticación para
-      confirmar
-    description_html: Si habilitas la <strong>autenticación de dos factores</strong>,
-      se requerirá estar en posesión de su teléfono, lo que generará tokens para que
-      usted pueda iniciar sesión.
+    code_hint: Ingresa el código generado por tu aplicación de autenticación para confirmar
+    description_html: Si habilitas la <strong>autenticación de dos factores</strong>, se requerirá estar en posesión de su teléfono, lo que generará tokens para que usted pueda iniciar sesión.
     disable: Deshabilitar
     enable: Habilitar
     enabled: La autenticación de dos factores está activada
     enabled_success: Verificación de dos factores activada exitosamente
     generate_recovery_codes: generar códigos de recuperación
-    instructions_html: <strong>Escanea este código QR desde Google Authenticator o
-      una aplicación similar en su teléfono</strong>. Desde ahora, esta aplicación
-      va a generar tokens que tienes que ingresar cuando quieras iniciar sesión.
-    lost_recovery_codes: Los códigos de recuperación te permiten obtener acceso a
-      tu cuenta si pierdes tu teléfono. Si has perdido tus códigos de recuperación,
-      puedes regenerarlos aquí. Tus viejos códigos de recuperación se harán inválidos.
-    manual_instructions: 'Si no puedes escanear el código QR y necesitas introducirlo
-      manualmente, este es el secreto en texto plano:'
+    instructions_html: "<strong>Escanea este código QR desde Google Authenticator o una aplicación similar en su teléfono</strong>. Desde ahora, esta aplicación va a generar tokens que tienes que ingresar cuando quieras iniciar sesión."
+    lost_recovery_codes: Los códigos de recuperación te permiten obtener acceso a tu cuenta si pierdes tu teléfono. Si has perdido tus códigos de recuperación, puedes regenerarlos aquí. Tus viejos códigos de recuperación se harán inválidos.
+    manual_instructions: 'Si no puedes escanear el código QR y necesitas introducirlo manualmente, este es el secreto en texto plano:'
     recovery_codes: Hacer copias de seguridad de tus códigos de recuperación
     recovery_codes_regenerated: Códigos de recuperación regenerados con éxito
-    recovery_instructions_html: Si pierdes acceso a tu teléfono, puedes usar uno de
-      los siguientes códigos de recuperación para obtener acceso a tu cuenta. <strong>Mantenlos
-      a salvo</strong>. Por ejemplo, puedes imprimirlos y guardarlos con otros documentos
-      importantes.
+    recovery_instructions_html: Si pierdes acceso a tu teléfono, puedes usar uno de los siguientes códigos de recuperación para obtener acceso a tu cuenta. <strong>Mantenlos a salvo</strong>. Por ejemplo, puedes imprimirlos y guardarlos con otros documentos importantes.
     setup: Configurar
-    wrong_code: ¡El código ingresado es inválido! ¿El dispositivo y tiempo del servidor
-      están correctos?
+    wrong_code: "¡El código ingresado es inválido! ¿El dispositivo y tiempo del servidor están correctos?"
   user_mailer:
     backup_ready:
-      explanation: Has solicitado una copia completa de tu cuenta de Mastodon. ¡Ya
-        está preparada para descargar!
+      explanation: Has solicitado una copia completa de tu cuenta de Mastodon. ¡Ya está preparada para descargar!
       subject: Tu archivo está preparado para descargar
       title: Descargar archivo
     welcome:
       edit_profile_action: Configurar el perfil
-      edit_profile_step: Puedes personalizar tu perfil subiendo un avatar, cabecera,
-        cambiando tu nombre para mostrar y más. Si te gustaría revisar seguidores
-        antes de autorizarlos a que te sigan, puedes bloquear tu cuenta.
+      edit_profile_step: Puedes personalizar tu perfil subiendo un avatar, cabecera, cambiando tu nombre para mostrar y más. Si te gustaría revisar seguidores antes de autorizarlos a que te sigan, puedes bloquear tu cuenta.
       explanation: Aquí hay algunos consejos para empezar
       final_action: Empezar a publicar
-      final_step: '¡Empieza a publicar! Incluso sin seguidores, tus mensajes públicos
-        pueden ser vistos por otros, por ejemplo en la linea de tiempo local y con
-        "hashtags". Podrías querer introducirte con el "hashtag" #introductions.'
+      final_step: '¡Empieza a publicar! Incluso sin seguidores, tus mensajes públicos pueden ser vistos por otros, por ejemplo en la linea de tiempo local y con "hashtags". Podrías querer introducirte con el "hashtag" #introductions.'
       full_handle: Su sobrenombre completo
-      full_handle_hint: Esto es lo que le dirías a tus amigos para que ellos puedan
-        enviarte mensajes o seguirte desde otra instancia.
+      full_handle_hint: Esto es lo que le dirías a tus amigos para que ellos puedan enviarte mensajes o seguirte desde otra instancia.
       review_preferences_action: Cambiar preferencias
-      review_preferences_step: Asegúrate de poner tus preferencias, como que correos
-        te gustaría recibir, o que nivel de privacidad te gustaría que tus publicaciones
-        tengan por defecto. Si no tienes mareos, podrías elegir habilitar la reproducción
-        automática de "GIFs".
+      review_preferences_step: Asegúrate de poner tus preferencias, como que correos te gustaría recibir, o que nivel de privacidad te gustaría que tus publicaciones tengan por defecto. Si no tienes mareos, podrías elegir habilitar la reproducción automática de "GIFs".
       subject: Bienvenido a Mastodon
-      tip_bridge_html: Si esta viniendo desde Twitter, puedes encontrar a tus amigos
-        en Mastodon usando la <a href="%{bridge_url}">aplicación puente</a>. Aunque
-        solo funciona si ellos también usaron la aplicación puente!
-      tip_federated_timeline: La historia federada es una vista de toda la red Mastodon
-        conocida. Sólo incluye gente a la que se han suscrito personas de tu instancia,
-        así que no está completa.
-      tip_following: Sigues a tus administradores de servidor por defecto. Para encontrar
-        más gente interesante, revisa las lineas de tiempo local y federada.
-      tip_local_timeline: La linea de tiempo local is una vista de la gente en %{instance}.
-        Estos son tus vecinos inmediatos!
-      tip_mobile_webapp: Si el navegador de tu dispositivo móvil ofrece agregar Mastodon
-        a tu página de inicio, puedes recibir notificaciones. Actúa como una aplicación
-        nativa en muchas formas!
+      tip_bridge_html: Si esta viniendo desde Twitter, puedes encontrar a tus amigos en Mastodon usando la <a href="%{bridge_url}">aplicación puente</a>. Aunque solo funciona si ellos también usaron la aplicación puente!
+      tip_federated_timeline: La historia federada es una vista de toda la red Mastodon conocida. Sólo incluye gente a la que se han suscrito personas de tu instancia, así que no está completa.
+      tip_following: Sigues a tus administradores de servidor por defecto. Para encontrar más gente interesante, revisa las lineas de tiempo local y federada.
+      tip_local_timeline: La linea de tiempo local is una vista de la gente en %{instance}. Estos son tus vecinos inmediatos!
+      tip_mobile_webapp: Si el navegador de tu dispositivo móvil ofrece agregar Mastodon a tu página de inicio, puedes recibir notificaciones. Actúa como una aplicación nativa en muchas formas!
       tips: Tips
       title: Te damos la bienvenida a bordo, %{name}!
   users:
     invalid_email: La dirección de correo es incorrecta
     invalid_otp_token: Código de dos factores incorrecto
-    seamless_external_login: Has iniciado sesión desde un servicio externo, así que
-      los ajustes de contraseña y correo no están disponibles.
+    seamless_external_login: Has iniciado sesión desde un servicio externo, así que los ajustes de contraseña y correo no están disponibles.
     signed_in_as: 'Sesión iniciada como:'