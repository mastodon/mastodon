es:
  about:
    about_mastodon_html: 'La red social del futuro: ¡Sin anuncios, sin vigilancia corporativa, diseño ético, y descentralización! ¡Sé dueño de tu información con Mastodon!'
    contact_missing: No especificado
    contact_unavailable: No disponible
    hosted_on: Mastodon alojado en %{domain}
    title: Acerca de
  accounts:
    follow: Seguir
    followers:
      one: Seguidor
      other: Seguidores
    following: Siguiendo
    instance_actor_flash: Esta cuenta es un actor virtual utilizado para representar al servidor en sí mismo y no a ningún usuario individual. Se utiliza para propósitos de la federación y no se debe suspender.
    last_active: última conexión
    link_verified_on: La propiedad de este vínculo fue verificada el %{date}
    nothing_here: '¡No hay nada aquí!'
    pin_errors:
      following: Debes estar siguiendo a la persona a la que quieres aprobar
    posts:
      one: Publicación
      other: Publicaciones
    posts_tab_heading: Publicaciones
  admin:
    account_actions:
      action: Realizar acción
      title: Moderar %{acct}
    account_moderation_notes:
      create: Crear
      created_msg: '¡Nota de moderación creada con éxito!'
      destroyed_msg: '¡Nota de moderación destruida con éxito!'
    accounts:
      add_email_domain_block: Poner en lista negra el dominio del correo
      approve: Aprobar
      approved_msg: La solicitud de registro de %{username} ha sido aprobada correctamente
      are_you_sure: '¿Estás seguro?'
      avatar: Avatar
      by_domain: Dominio
      change_email:
        changed_msg: '¡Email cambiado con éxito!'
        current_email: Correo electrónico actual
        label: Cambiar el correo electrónico
        new_email: Nuevo correo electrónico
        submit: Cambiar el correo electrónico
        title: Cambiar el correo electrónico de %{username}
      change_role:
        changed_msg: '¡Rol cambiado con éxito!'
        label: Cambiar rol
        no_role: Sin rol
        title: Cambiar rol para %{username}
      confirm: Confirmar
      confirmed: Confirmado
      confirming: Confirmando
      custom: Personalizado
      delete: Eliminar datos
      deleted: Borrado
      demote: Degradar
      destroyed_msg: "Los datos de %{username} están ahora en cola para ser eliminados inminentemente"
      disable: Deshabilitar
      disable_sign_in_token_auth: Deshabilitar la autenticación por token de correo electrónico
      disable_two_factor_authentication: Desactivar autenticación de dos factores
      disabled: Deshabilitada
      display_name: Nombre
      domain: Dominio
      edit: Editar
      email: E-mail
      email_status: E-mail Status
      enable: Habilitar
      enable_sign_in_token_auth: Habilitar la autenticación por token de correo electrónico
      enabled: Habilitada
      enabled_msg: Se ha descongelado correctamente la cuenta de %{username}
      followers: Seguidores
      follows: Sigue
      header: Cabecera
      inbox_url: URL de la bandeja de entrada
      invite_request_text: Razones para unirse
      invited_by: Invitado por
      ip: IP
      joined: Unido
      location:
        all: Todos
        local: Local
        remote: Remoto
        title: Localización
      login_status: Estado del login
      media_attachments: Multimedia
      memorialize: Convertir en memorial
      memorialized: Cuenta conmemorativa
      memorialized_msg: '%{username} se convirtió con éxito en una cuenta conmemorativa'
      moderation:
        active: Activo
        all: Todos
        disabled: Deshabilitado
        pending: Pendiente
        silenced: Limitado
        suspended: Suspendidos
        title: Moderación
      moderation_notes: Notas de moderación
      most_recent_activity: Actividad más reciente
      most_recent_ip: IP más reciente
      no_account_selected: Ninguna cuenta se cambió como ninguna fue seleccionada
      no_limits_imposed: Sin límites impuestos
      no_role_assigned: Ningún rol asignado
      not_subscribed: No se está suscrito
      pending: Revisión pendiente
      perform_full_suspension: Suspender
      previous_strikes: Amonestaciones anteriores
      previous_strikes_description_html:
        one: Esta cuenta tiene <strong>una</strong> amonestación.
        other: Esta cuenta tiene <strong>%{count}</strong> amonestaciones.
      promote: Promocionar
      protocol: Protocolo
      public: Público
      push_subscription_expires: Expiración de la suscripción PuSH
      redownload: Refrescar avatar
      redownloaded_msg: Se actualizó correctamente el perfil de %{username} desde el origen
      reject: Rechazar
      rejected_msg: La solicitud de registro de %{username} ha sido rechazada con éxito
      remote_suspension_irreversible: Los datos de esta cuenta han sido irreversiblemente eliminados.
      remote_suspension_reversible_hint_html: La cuenta ha sido suspendida en su servidor, y los datos serán eliminados completamente el %{date}. Hasta entonces, el servidor remoto puede restaurar esta cuenta sin ningún efecto perjudicial. Si desea eliminar todos los datos de la cuenta inmediatamente, puede hacerlo a continuación.
      remove_avatar: Eliminar el avatar
      remove_header: Eliminar cabecera
      removed_avatar_msg: Se ha eliminado exitosamente la imagen del avatar de %{username}
      removed_header_msg: Se ha eliminado con éxito la imagen de cabecera de %{username}
      resend_confirmation:
        already_confirmed: Este usuario ya está confirmado
        send: Reenviar el correo electrónico de confirmación
        success: '¡Correo electrónico de confirmación enviado con éxito!'
      reset: Reiniciar
      reset_password: Reiniciar contraseña
      resubscribe: Re-suscribir
      role: Rol
      search: Buscar
      search_same_email_domain: Otros usuarios con el mismo dominio de correo
      search_same_ip: Otros usuarios con la misma IP
      security: Seguridad
      security_measures:
        only_password: Sólo contraseña
        password_and_2fa: Contraseña y 2FA
      sensitive: Sensible
      sensitized: marcado como sensible
      shared_inbox_url: URL de bandeja compartida
      show:
        created_reports: Reportes hechos por esta cuenta
        targeted_reports: Reportes hechos sobre esta cuenta
      silence: Silenciar
      silenced: Silenciado
      statuses: Estados
      strikes: Amonestaciones previas
      subscribe: Suscribir
      suspend: Suspender
      suspended: Suspendido
      suspension_irreversible: Los datos de esta cuenta han sido irreversiblemente eliminados. Puedes deshacer la suspensión de la cuenta para hacerla utilizable, pero no recuperará los datos que tenías anteriormente.
      suspension_reversible_hint_html: La cuenta ha sido suspendida y los datos se eliminarán completamente el %{date}. Hasta entonces, la cuenta puede ser restaurada sin ningún efecto perjudicial. Si desea eliminar todos los datos de la cuenta inmediatamente, puede hacerlo a continuación.
      title: Cuentas
      unblock_email: Desbloquear dirección de correo
      unblocked_email_msg: Se ha desbloqueado correctamente la dirección de correo de %{username}
      unconfirmed_email: Correo electrónico sin confirmar
      undo_sensitized: Desmarcar como sensible
      undo_silenced: Des-silenciar
      undo_suspension: Des-suspender
      unsilenced_msg: Se quitó con éxito el límite de la cuenta %{username}
      unsubscribe: Desuscribir
      unsuspended_msg: Se quitó con éxito la suspensión de la cuenta de %{username}
      username: Nombre de usuario
      view_domain: Ver resumen del dominio
      warn: Advertir
      web: Web
      whitelisted: Añadido a la lista blanca
    action_logs:
      action_types:
        approve_appeal: Aprobar Apelación
        approve_user: Aprobar Usuario
        assigned_to_self_report: Asignar Reporte
        change_email_user: Cambiar Correo Electrónico del Usuario
        change_role_user: Cambiar Rol de Usuario
        confirm_user: Confirmar Usuario
        create_account_warning: Crear Advertencia
        create_announcement: Crear Anuncio
        create_canonical_email_block: Crear Bloqueo de Correo Electrónico
        create_custom_emoji: Crear Emoji Personalizado
        create_domain_allow: Crear Permiso de Dominio
        create_domain_block: Crear Bloqueo de Dominio
        create_email_domain_block: Crear Bloqueo de Dominio de Correo Electrónico
        create_ip_block: Crear regla IP
        create_unavailable_domain: Crear Dominio No Disponible
        create_user_role: Crear Rol
        demote_user: Degradar Usuario
        destroy_announcement: Eliminar Anuncio
        destroy_canonical_email_block: Eliminar Bloqueo de Correo Electrónico
        destroy_custom_emoji: Eliminar Emoji Personalizado
        destroy_domain_allow: Eliminar Permiso de Dominio
        destroy_domain_block: Eliminar Bloqueo de Dominio
        destroy_email_domain_block: Eliminar Bloqueo de Dominio de Correo Electrónico
        destroy_instance: Purgar Dominio
        destroy_ip_block: Eliminar regla IP
        destroy_status: Eliminar Estado
        destroy_unavailable_domain: Eliminar Dominio No Disponible
        destroy_user_role: Destruir Rol
        disable_2fa_user: Deshabilitar 2FA
        disable_custom_emoji: Deshabilitar Emoji Personalizado
        disable_sign_in_token_auth_user: Deshabilitar la Autenticación por Token de Correo Electrónico para el Usuario
        disable_user: Deshabilitar Usuario
        enable_custom_emoji: Habilitar Emoji Personalizado
        enable_sign_in_token_auth_user: Habilitar la Autenticación por Token de Correo Electrónico para el Usuario
        enable_user: Habilitar Usuario
        memorialize_account: Transformar en Cuenta Conmemorativa
        promote_user: Promover Usuario
        reject_appeal: Rechazar Apelación
        reject_user: Rechazar Usuario
        remove_avatar_user: Eliminar Avatar
        reopen_report: Reabrir Reporte
        resend_user: Reenviar Correo de Confirmación
        reset_password_user: Restablecer Contraseña
        resolve_report: Resolver Reporte
        sensitive_account: Marcar multimedia en tu cuenta como sensible
        silence_account: Silenciar Cuenta
        suspend_account: Suspender Cuenta
        unassigned_report: Desasignar Reporte
        unblock_email_account: Desbloquear dirección de correo
        unsensitive_account: Desmarcar multimedia en tu cuenta como sensible
        unsilence_account: Dejar de Silenciar Cuenta
        unsuspend_account: Dejar de Suspender Cuenta
        update_announcement: Actualizar Anuncio
        update_custom_emoji: Actualizar Emoji Personalizado
        update_domain_block: Actualizar el Bloqueo de Dominio
        update_ip_block: Actualizar regla IP
        update_status: Actualizar Estado
        update_user_role: Actualizar Rol
      actions:
        approve_appeal_html: "%{name} aprobó la solicitud de moderación de %{target}"
        approve_user_html: "%{name} aprobó el registro de %{target}"
        assigned_to_self_report_html: "%{name} asignó el informe %{target} a sí mismo"
        change_email_user_html: "%{name} cambió la dirección de correo electrónico del usuario %{target}"
        change_role_user_html: "%{name} cambió el rol de %{target}"
        confirm_user_html: "%{name} confirmó la dirección de correo electrónico del usuario %{target}"
        create_account_warning_html: "%{name} envió una advertencia a %{target}"
        create_announcement_html: "%{name} ha creado un nuevo anuncio %{target}"
        create_canonical_email_block_html: "%{name} bloqueó el correo electrónico con el hash %{target}"
        create_custom_emoji_html: "%{name} subió un nuevo emoji %{target}"
        create_domain_allow_html: "%{name} permitió la federación con el dominio %{target}"
        create_domain_block_html: "%{name} bloqueó el dominio %{target}"
        create_email_domain_block_html: "%{name} bloqueó el dominio de correo electrónico %{target}"
        create_ip_block_html: "%{name} creó una regla para la IP %{target}"
        create_unavailable_domain_html: "%{name} detuvo las entregas al dominio %{target}"
        create_user_role_html: "%{name} creó el rol %{target}"
        demote_user_html: "%{name} degradó al usuario %{target}"
        destroy_announcement_html: "%{name} eliminó el anuncio %{target}"
        destroy_canonical_email_block_html: "%{name} desbloqueó el correo electrónico con el hash %{target}"
        destroy_custom_emoji_html: "%{name} eliminó el emoji %{target}"
        destroy_domain_allow_html: "%{name} bloqueó la federación con el dominio %{target}"
        destroy_domain_block_html: "%{name} desbloqueó el dominio %{target}"
        destroy_email_domain_block_html: "%{name} desbloqueó el dominio de correo electrónico %{target}"
        destroy_instance_html: "%{name} purgó el dominio %{target}"
        destroy_ip_block_html: "%{name} eliminó una regla para la IP %{target}"
        destroy_status_html: "%{name} eliminó el estado por %{target}"
        destroy_unavailable_domain_html: "%{name} reanudó las entregas al dominio %{target}"
        destroy_user_role_html: "%{name} eliminó el rol %{target}"
        disable_2fa_user_html: "%{name} desactivó el requisito de dos factores para el usuario %{target}"
        disable_custom_emoji_html: "%{name} desactivó el emoji %{target}"
        disable_sign_in_token_auth_user_html: "%{name} ha deshabilitado la autenticación por token de correo electrónico para %{target}"
        disable_user_html: "%{name} deshabilitó el inicio de sesión para el usuario %{target}"
        enable_custom_emoji_html: "%{name} activó el emoji %{target}"
        enable_sign_in_token_auth_user_html: "%{name} ha habilitado la autenticación por token de correo electrónico para %{target}"
        enable_user_html: "%{name} habilitó el inicio de sesión para el usuario %{target}"
        memorialize_account_html: "%{name} convirtió la cuenta de %{target} en una página in memoriam"
        promote_user_html: "%{name} promoción al usuario %{target}"
        reject_appeal_html: "%{name} rechazó la solicitud de moderación de %{target}"
        reject_user_html: "%{name} rechazó el registro de %{target}"
        remove_avatar_user_html: "%{name} eliminó el avatar de %{target}"
        reopen_report_html: "%{name} reabrió el informe %{target}"
        resend_user_html: "%{name} ha reenviado el correo de confirmación para %{target}"
        reset_password_user_html: "%{name} reinició la contraseña del usuario %{target}"
        resolve_report_html: "%{name} resolvió el informe %{target}"
        sensitive_account_html: "%{name} marcó la multimedia de %{target} como sensible"
        silence_account_html: "%{name} silenció la cuenta de %{target}"
        suspend_account_html: "%{name} suspendió la cuenta de %{target}"
        unassigned_report_html: "%{name} des-asignó el informe %{target}"
        unblock_email_account_html: "%{name} ha desbloqueado la dirección de correo de %{target}"
        unsensitive_account_html: "%{name} desmarcó la multimedia de %{target} como sensible"
        unsilence_account_html: "%{name} desilenció la cuenta de %{target}"
        unsuspend_account_html: "%{name} reactivó la cuenta de %{target}"
        update_announcement_html: "%{name} actualizó el anuncio %{target}"
        update_custom_emoji_html: "%{name} actualizó el emoji %{target}"
        update_domain_block_html: "%{name} actualizó el bloqueo de dominio para %{target}"
        update_ip_block_html: "%{name} cambió la regla para la IP %{target}"
        update_status_html: "%{name} actualizó el estado de %{target}"
        update_user_role_html: "%{name} cambió el rol %{target}"
      deleted_account: cuenta eliminada
      empty: No se encontraron registros.
      filter_by_action: Filtrar por acción
      filter_by_user: Filtrar por usuario
      title: Log de auditoría
    announcements:
      destroyed_msg: '¡Anuncio eliminado con éxito!'
      edit:
        title: Editar anuncio
      empty: No se encontraron anuncios.
      live: En vivo
      new:
        create: Crear anuncio
        title: Nuevo anuncio
      publish: Publicar
      published_msg: '¡Anuncio publicado con éxito!'
      scheduled_for: Programado para %{time}
      scheduled_msg: '¡Anuncio programado para su publicación!'
      title: Anuncios
      unpublish: Retirar publicación
      unpublished_msg: '¡Anuncio despublicado con éxito!'
      updated_msg: '¡Anuncio actualizado con éxito!'
    custom_emojis:
      assign_category: Asignar categoría
      by_domain: Dominio
      copied_msg: Copia local del emoji creada con éxito
      copy: Copiar
      copy_failed_msg: No se pudo realizar una copia local de ese emoji
      create_new_category: Crear una nueva categoría
      created_msg: '¡Emoji creado con éxito!'
      delete: Borrar
      destroyed_msg: '¡Emojo destruido con éxito!'
      disable: Deshabilitar
      disabled: Desactivado
      disabled_msg: Se deshabilitó con éxito ese emoji
      emoji: Emoji
      enable: Habilitar
      enabled: Activado
      enabled_msg: Se habilitó con éxito ese emoji
      image_hint: PNG o GIF hasta %{size}
      list: Lista
      listed: Listados
      new:
        title: Añadir nuevo emoji personalizado
      no_emoji_selected: No se cambió ningún emoji ya que no se seleccionó ninguno
      not_permitted: No tienes permiso para realizar esta acción
      overwrite: Sobrescribir
      shortcode: Código de atajo
      shortcode_hint: Al menos 2 caracteres, solo caracteres alfanuméricos y guiones bajos
      title: Emojis personalizados
      uncategorized: Sin clasificar
      unlist: No listado
      unlisted: Sin listar
      update_failed_msg: No se pudo actualizar ese emoji
      updated_msg: '¡Emoji actualizado con éxito!'
      upload: Subir
    dashboard:
      active_users: usuarios activos
      interactions: interacciones
      media_storage: Almacenamiento multimedia
      new_users: nuevos usuarios
      opened_reports: informes abiertos
      pending_appeals_html:
        one: "<strong>%{count}</strong> apelación pendiente"
        other: "<strong>%{count}</strong> apelaciones pendientes"
      pending_reports_html:
        one: "<strong>%{count}</strong> informe pendiente"
        other: "<strong>%{count}</strong> informes pendientes"
      pending_tags_html:
        one: "<strong>%{count}</strong> etiqueta pendiente"
        other: "<strong>%{count}</strong> etiquetas pendientes"
      pending_users_html:
        one: "<strong>%{count}</strong> usuario pendiente"
        other: "<strong>%{count}</strong> usuarios pendientes"
      resolved_reports: informes resueltos
      software: Software
      sources: Fuentes de registro
      space: Uso de almacenamiento
      title: Tablero
      top_languages: Idiomas más activos
      top_servers: Servidores más activos
      website: Sitio web
    disputes:
      appeals:
        empty: No se encontraron apelaciones.
        title: Apelaciones
    domain_allows:
      add_new: Añadir dominio a la lista blanca
      created_msg: Dominio añadido a la lista blanca con éxito
      destroyed_msg: Dominio quitado de la lista blanca con éxito
      export: Exportar
      import: Importar
      undo: Quitar de la lista blanca
    domain_blocks:
      add_new: Añadir nuevo
      created_msg: El bloqueo del dominio está siendo procesado
      destroyed_msg: El bloqueo del dominio se deshizo
      domain: Dominio
      edit: Editar bloqueo de dominio
      existing_domain_block: Ya impusiste límites más estrictos a %{name}.
      existing_domain_block_html: Ya ha impuesto límites más estrictos a %{name}, necesita <a href="%{unblock_url}">desbloquearlo primero</a>.
      export: Exportar
      import: Importar
      new:
        create: Crear bloqueo
        hint: El bloqueo de dominio no prevendrá la creación de entradas de cuenta en la base de datos, pero aplicará retroactiva y automáticamente métodos de moderación específica en dichas cuentas.
        severity:
          desc_html: "<strong>Limitar</strong> hará que las publicaciones de las cuentas de ese dominio sean invisibles para cualquiera que no las esté siguiendo. <strong>Suspender</strong> eliminará todo el contenido, archivos multimedia, y datos del perfil. Usa <strong>Ninguno</strong> si solo quieres rechazar archivos multimedia."
          noop: Ninguno
          silence: Limitar
          suspend: Suspender
        title: Nuevo bloqueo de dominio
      no_domain_block_selected: No se cambió ningún bloqueo de dominio ya que ninguno fue seleccionado
      not_permitted: No tienes permiso para realizar esta acción
      obfuscate: Ocultar nombre de dominio
      obfuscate_hint: Oculta parcialmente el nombre de dominio en la lista si mostrar la lista de limitaciones de dominio está habilitado
      private_comment: Comentario privado
      private_comment_hint: Comentario sobre esta limitación de dominio para el uso interno por parte de los moderadores.
      public_comment: Comentario público
      public_comment_hint: Comentario sobre esta limitación de dominio para el público en general, si la publicidad de la lista de limitaciones de dominio está habilitada.
      reject_media: Rechazar archivos multimedia
      reject_media_hint: Remueve localmente archivos multimedia almacenados para descargar cualquiera en el futuro. Irrelevante para suspensiones
      reject_reports: Rechazar informes
      reject_reports_hint: Ignore todos los reportes de este dominio. Irrelevante para suspensiones
      undo: Deshacer
      view: Ver dominio bloqueado
    email_domain_blocks:
      add_new: Añadir nuevo
      attempts_over_week:
        one: "%{count} intento durante la última semana"
        other: "%{count} intentos de registro durante la última semana"
      created_msg: Dominio de correo añadido a la lista negra con éxito
      delete: Borrar
      dns:
        types:
          mx: Registro MX
      domain: Dominio
      new:
        create: Añadir dominio
        resolve: Resolver dominio
        title: Nueva entrada en la lista negra de correo
      no_email_domain_block_selected: No se han cambiado bloqueos de dominio ya que ninguno ha sido seleccionado
      not_permitted: No permitido
      resolved_dns_records_hint_html: El nombre de dominio resuelve los siguientes dominios MX, los cuales son responsables en última instancia de aceptar el correo electrónico. Bloquear un dominio MX bloqueará los registros de cualquier dirección de correo electrónico que utilice el mismo dominio MX, incluso si el nombre de dominio visible es diferente. <strong>Tenga cuidado de no bloquear los principales proveedores de correo electrónico.</strong>
      resolved_through_html: Resuelto a través de %{domain}
      title: Lista negra de correo
    export_domain_allows:
      new:
        title: Importar dominios permitidos
      no_file: Ningún archivo seleccionado
    export_domain_blocks:
      import:
        description_html: Estás a punto de importar una lista de bloqueos de dominio. Por favor, revisa esta lista con mucho cuidado, especialmente si no has creado esta lista tú mismo.
        existing_relationships_warning: Relaciones de seguimiento existentes
        private_comment_description_html: 'Para ayudarle a rastrear de dónde proceden los bloqueos importados, los bloqueos importados se crearán con el siguiente comentario privado: <q>%{comment}</q>'
        private_comment_template: Importado desde %{source} el %{date}
        title: Importar bloqueos de dominio
      invalid_domain_block: 'Uno o más bloqueos de dominio fueron omitidos debido a los siguientes errores: %{error}'
      new:
        title: Importar bloqueos de dominio
      no_file: Ningún archivo seleccionado
    follow_recommendations:
      description_html: "<strong>Las recomendaciones de cuentas ayudan a los nuevos usuarios a encontrar rápidamente contenido interesante</strong>. Cuando un usuario no ha interactuado con otros lo suficiente como para suscitar recomendaciones personalizadas de cuentas a las que seguir, en su lugar se le recomiendan estas cuentas. Se recalculan diariamente a partir de una mezcla de cuentas con el mayor número de interacciones recientes y con el mayor número de seguidores locales con un idioma determinado."
      language: Para el idioma
      status: Estado
      suppress: Suprimir recomendación de cuentas
      suppressed: Suprimida
      title: Recomendaciones de cuentas
      unsuppress: Restaurar recomendaciones de cuentas
    instances:
      availability:
        description_html:
          one: Si el envío al dominio falla <strong>%{count} día</strong> sin éxito, no se harán más intentos de entrega a menos que se reciba un envío <em>desde</em> el dominio.
          other: Si el envío al dominio falla <strong>%{count} días diferentes</strong> sin éxito, no se harán más intentos de entrega a menos que se reciba un envío <em>desde</em> el dominio.
        failure_threshold_reached: Límite de fallo alcanzado el %{date}.
        failures_recorded:
          one: Intento fallido en %{count} día.
          other: Intentos fallidos en %{count} días diferentes.
        no_failures_recorded: No hay fallos en el registro.
        title: Disponibilidad
        warning: El último intento de conexión a este servidor no ha tenido éxito
      back_to_all: Todos
      back_to_limited: Limitados
      back_to_warning: Advertencia
      by_domain: Dominio
      confirm_purge: '¿Seguro que quieres eliminar permanentemente los datos de este dominio?'
      content_policies:
        comment: Nota interna
        description_html: Puedes definir políticas de contenido que se aplicarán a todas las cuentas de este dominio y a cualquiera de sus subdominios.
        limited_federation_mode_description_html: Puedes elegir si permites la federación con este dominio.
        policies:
          reject_media: Rechazar multimedia
          reject_reports: Rechazar informes
          silence: Límite
          suspend: Suspender
        policy: Política
        reason: Razón pública
        title: Políticas de contenido
      dashboard:
        instance_accounts_dimension: Cuentas más seguidas
        instance_accounts_measure: cuentas almacenadas
        instance_followers_measure: nuestros seguidores allí
        instance_follows_measure: sus seguidores aquí
        instance_languages_dimension: Idiomas principales
        instance_media_attachments_measure: archivos adjuntos guardados
        instance_reports_measure: informes sobre ellos
        instance_statuses_measure: mensajes almacenados
      delivery:
        all: Todos
        clear: Limpiar errores de entrega
        failing: Fallando
        restart: Reiniciar entrega
        stop: Detener entrega
        unavailable: No disponible
      delivery_available: Entrega disponible
      delivery_error_days: Días de error de entrega
      delivery_error_hint: Si la entrega no es posible a lo largo de %{count} días, se marcará automáticamente como no entregable.
      destroyed_msg: Los datos de %{domain} están ahora en cola para su inminente eliminación.
      empty: No se encontraron dominios.
      known_accounts:
        one: "%{count} cuenta conocida"
        other: "%{count} cuentas conocidas"
      moderation:
        all: Todos
        limited: Limitado
        title: Moderación
      private_comment: Comentario privado
      public_comment: Comentario público
      purge: Purgar
      purge_description_html: Si crees que este dominio está desconectado, puedes borrar todos los registros de cuentas y los datos asociados de este dominio de tu almacenamiento. Esto puede llevar un tiempo.
      title: Instancias conocidas
      total_blocked_by_us: Bloqueado por nosotros
      total_followed_by_them: Seguidos por ellos
      total_followed_by_us: Seguido por nosotros
      total_reported: Informes sobre ellas
      total_storage: Archivos multimedia
      totals_time_period_hint_html: Los totales mostrados a continuación incluyen datos para todo el tiempo.
    invites:
      deactivate_all: Desactivar todos
      filter:
        all: Todas
        available: Disponibles
        expired: Expiradas
        title: Filtrar
      title: Invitaciones
    ip_blocks:
      add_new: Crear regla
      created_msg: Nueva regla IP añadida con éxito
      delete: Eliminar
      expires_in:
        '1209600': 2 semanas
        '15778476': 6 meses
        '2629746': 1 mes
        '31556952': 1 año
        '86400': 1 día
        '94670856': 3 años
      new:
        title: Crear nueva regla IP
      no_ip_block_selected: No se han cambiado reglas IP ya que no se ha seleccionado ninguna
      title: Reglas IP
    relationships:
      title: "Relaciones de %{acct}"
    relays:
      add_new: Añadir un nuevo relés
      delete: Borrar
      description_html: Un <strong>relé de federación</strong> es un servidor intermedio que intercambia grandes volúmenes de publicaciones públicas entre servidores que se suscriben y publican en él. <strong>Puede ayudar a servidores pequeños y medianos a descubrir contenido del fediverso</strong>, que de otra manera requeriría que los usuarios locales siguiesen manualmente a personas de servidores remotos.
      disable: Deshabilitar
      disabled: Deshabilitado
      enable: Hablitar
      enable_hint: Una vez conectado, tu servidor se suscribirá a todos las publicaciones públicas de este relé, y comenzará a enviar las publicaciones públicas de este servidor hacia él.
      enabled: Habilitado
      inbox_url: URL del relés
      pending: Esperando la aprobación del relés
      save_and_enable: Guardar y conectar
      setup: Preparar una conexión de relés
      signatures_not_enabled: Los relés no funcionarán correctamente mientras el modo seguro o el modo de lista blanca estén habilitados
      status: Estado
      title: Releses
    report_notes:
      created_msg: '¡El registro de la denuncia se ha creado correctamente!'
      destroyed_msg: '¡El registro de la denuncia se ha borrado correctamente!'
    reports:
      account:
        notes:
          one: "%{count} nota"
          other: "%{count} notas"
      action_log: Registro de auditoría
      action_taken_by: Acción tomada por
      actions:
        delete_description_html: Los mensajes denunciados serán eliminados y se registrará una amonestación para ayudarte a escalar en futuras infracciones por la misma cuenta.
        mark_as_sensitive_description_html: Los archivos multimedia en los mensajes informados se marcarán como sensibles y se aplicará una amonestación para ayudarte a escalar las futuras infracciones de la misma cuenta.
        other_description_html: Ver más opciones para controlar el comportamiento de la cuenta y personalizar la comunicación de la cuenta reportada.
        resolve_description_html: No se tomarán medidas contra la cuenta denunciada, no se registrará la amonestación, y se cerrará el informe.
        silence_description_html: La cuenta será visible sólo para aquellos que ya la sigan o la busquen manualmente, limitando severamente su visibilidad. Siempre puede ser revertido. Cierra todos los informes contra esta cuenta.
        suspend_description_html: La cuenta y todos sus contenidos serán inaccesibles y finalmente eliminados, e interactuar con ella será imposible. Reversible durante 30 días. Cierra todos los informes contra esta cuenta.
      actions_description_html: Decide qué medidas tomar para resolver esta denuncia. Si tomas una acción punitiva contra la cuenta denunciada, se le enviará a dicha cuenta una notificación por correo electrónico, excepto cuando se seleccione la categoría <strong>Spam</strong>.
      actions_description_remote_html: Decide qué medidas tomar para resolver este informe. Esto solo afectará a la forma en que <strong>tu servidor</strong> se comunica con esta cuenta remota y gestiona su contenido.
      add_to_report: Añadir más al reporte
      are_you_sure: '¿Estás seguro?'
      assign_to_self: Asignármela a mí
      assigned: Moderador asignado
      by_target_domain: Dominio de la cuenta reportada
      cancel: Cancelar
      category: Categoría
      category_description_html: La razón por la que se reportó esta cuenta o contenido será citada en las comunicaciones con la cuenta reportada
      comment:
        none: Ninguno
      comment_description_html: 'Para proporcionar más información, %{name} escribió:'
      confirm: Confirmar
      confirm_action: Confirmar acción de moderación contra @%{acct}
      created_at: Denunciado
      delete_and_resolve: Eliminar publicaciones
      forwarded: Reenviado
      forwarded_to: Reenviado a %{domain}
      mark_as_resolved: Marcar como resuelto
      mark_as_sensitive: Marcar como sensible
      mark_as_unresolved: Marcar como no resuelto
      no_one_assigned: Nadie
      notes:
        create: Añadir una nota
        create_and_resolve: Resolver con una nota
        create_and_unresolve: Reabrir con una nota
        delete: Eliminar
        placeholder: Especificar qué acciones se han tomado o cualquier otra novedad respecto a esta denuncia…
        title: Notas
      notes_description_html: Ver y dejar notas a otros moderadores y a tu yo futuro
      processed_msg: 'El informe #%{id} ha sido procesado con éxito'
      quick_actions_description_html: 'Toma una acción rápida o desplázate hacia abajo para ver el contenido denunciado:'
      remote_user_placeholder: el usuario remoto de %{instance}
      reopen: Reabrir denuncia
      report: 'Reportar #%{id}'
      reported_account: Cuenta reportada
      reported_by: Reportado por
      resolved: Resuelto
      resolved_msg: '¡La denuncia se ha resuelto correctamente!'
      skip_to_actions: Ir directamente a las acciones
      status: Estado
      statuses: Contenido reportado
      statuses_description_html: El contenido ofensivo se citará en la comunicación con la cuenta reportada
      summary:
        action_preambles:
          delete_html: 'Estás a punto de <strong>eliminar</strong> algunos de los mensajes de <strong>@%{acct}</strong>. Esto hará:'
          mark_as_sensitive_html: 'Estás a punto de <strong>marcar</strong> algunas de las publicaciones de <strong>@%{acct}</strong>como <strong>sensibles</strong>. Esto hará:'
          silence_html: 'Estás a punto de <strong>limitar</strong> la cuenta de <strong>@%{acct}</strong>. Esto hará:'
          suspend_html: 'Estás a punto de <strong>suspender</strong> la cuenta de <strong>@%{acct}</strong>. Esto hará:'
        actions:
          delete_html: Eliminar los mensajes ofensivos
          mark_as_sensitive_html: Marcar los mensajes ofensivos como sensibles
          silence_html: Limitar severamente el alcance de <strong>@%{acct}</strong> haciendo que su perfil y contenido sólo sean visibles para las personas que ya lo siguen o que consulten manualmente su perfil
          suspend_html: Suspender <strong>@%{acct}</strong>, haciendo su perfil y contenido inaccesibles y la interacción con la cuenta imposible
        close_report: 'Marcar informe #%{id} como resuelto'
        close_reports_html: Marcar <strong>todos los</strong> informes contra <strong>@%{acct}</strong> como resueltos
        delete_data_html: Eliminar el perfil y contenido de <strong>@%{acct}</strong> en 30 días a partir de ahora a menos que se revierta la suspensión en ese tiempo
        preview_preamble_html: "<strong>@%{acct}</strong> recibirá una advertencia con el siguiente contenido:"
        record_strike_html: Registra una amonestación contra <strong>@%{acct}</strong> para ayudarte a escalar futuras violaciones de esta cuenta
        send_email_html: Enviar a <strong>@%{acct}</strong> un correo electrónico de advertencia
        warning_placeholder: Razones adicionales opcionales para la acción de moderación.
      target_origin: Origen de la cuenta reportada
      title: Reportes
      unassign: Desasignar
      unknown_action_msg: 'Acción desconocida: %{action}'
      unresolved: No resuelto
      updated_at: Actualizado
      view_profile: Ver perfil
    roles:
      add_new: Añadir rol
      assigned_users:
        one: "%{count} usuario"
        other: "%{count} usuarios"
      categories:
        administration: Administración
        devops: DevOps
        invites: Invitaciones
        moderation: Moderación
        special: Especial
      delete: Eliminar
      description_html: Con <strong>roles de usuario</strong>, puede personalizar las funciones y áreas de Mastodon a las que pueden acceder sus usuarios.
      edit: Editar rol '%{name}'
      everyone: Permisos por defecto
      everyone_full_description_html: Este es el <strong>rol base</strong> que afecta a <strong>todos los usuarios</strong>, incluso aquellos sin un rol asignado. Todos los otros roles heredan permisos de él.
      permissions_count:
        one: "%{count} permiso"
        other: "%{count} permisos"
      privileges:
        administrator: Administrador
        administrator_description: Los usuarios con este permiso saltarán todos los permisos
        delete_user_data: Borrar Datos de Usuario
        delete_user_data_description: Permite a los usuarios eliminar los datos de otros usuarios sin demora
        invite_users: Invitar usuarios
        invite_users_description: Permite a los usuarios invitar a nuevas personas al servidor
        manage_announcements: Administrar Anuncios
        manage_announcements_description: Permite a los usuarios gestionar anuncios en el servidor
        manage_appeals: Administrar Apelaciones
        manage_appeals_description: Permite a los usuarios revisar apelaciones contra acciones de moderación
        manage_blocks: Administrar Bloqueos
        manage_blocks_description: Permite a los usuarios bloquear los proveedores de e-mail y las direcciones IP
        manage_custom_emojis: Administrar Emojis Personalizados
        manage_custom_emojis_description: Permite a los usuarios gestionar emojis personalizados en el servidor
        manage_federation: Administrar Federación
        manage_federation_description: Permite a los usuarios bloquear o permitir la federación con otros dominios, y controlar la entregabilidad
        manage_invites: Administrar Invitaciones
        manage_invites_description: Permite a los usuarios navegar y desactivar los enlaces de invitación
        manage_reports: Administrar Informes
        manage_reports_description: Permite a los usuarios revisar informes y realizar acciones de moderación basadas en ellos
        manage_roles: Administrar Roles
        manage_roles_description: Permite a los usuarios administrar y asignar roles por debajo de los suyos
        manage_rules: Gestionar Reglas
        manage_rules_description: Permite a los usuarios cambiar las reglas del servidor
        manage_settings: Administrar Ajustes
        manage_settings_description: Permite a los usuarios cambiar la configuración del sitio
        manage_taxonomies: Administrar Taxonomías
        manage_taxonomies_description: Permite a los usuarios revisar el contenido en tendencia y actualizar la configuración de las etiquetas
        manage_user_access: Administrar Acceso de Usuarios
        manage_user_access_description: Permite a los usuarios desactivar la autenticación de dos factores de otros usuarios, cambiar su dirección de correo electrónico y restablecer su contraseña
        manage_users: Administrar Usuarios
        manage_users_description: Permite a los usuarios ver los detalles de otros usuarios y realizar acciones de moderación contra ellos
        manage_webhooks: Administrar Webhooks
        manage_webhooks_description: Permite a los usuarios configurar webhooks para eventos administrativos
        view_audit_log: Ver Registro de Auditoría
        view_audit_log_description: Permite a los usuarios ver un historial de acciones administrativas en el servidor
        view_dashboard: Ver Panel de Control
        view_dashboard_description: Permite a los usuarios acceder al panel de control y varias métricas
        view_devops: DevOps
        view_devops_description: Permite a los usuarios acceder a los paneles de control Sidekiq y pgHero
      title: Roles
    rules:
      add_new: Añadir norma
      delete: Eliminar
      description_html: Aunque la mayoría afirma haber leído y estar de acuerdo con los términos de servicio, la gente normalmente no los lee hasta después de que surja algún problema. <strong>Haz que sea más fácil ver las normas de tu servidor de un vistazo estipulándolas en una lista de puntos.</strong> Intenta que cada norma sea corta y sencilla, pero sin estar divididas en muchos puntos.
      edit: Editar norma
      empty: Aún no se han definido las normas del servidor.
      title: Normas del servidor
    settings:
      about:
        manage_rules: Administrar reglas del servidor
        preamble: Proporciona información detallada sobre cómo el servidor es operado, moderado y financiado.
        rules_hint: Hay un área dedicada para las reglas a las que se espera que tus usuarios se adhieran.
        title: Acerca de
      appearance:
        preamble: Personalizar la interfaz web de Mastodon.
        title: Apariencia
      branding:
        preamble: La marca de tu servidor lo diferencia de otros servidores de la red. Esta información puede mostrarse a través de una variedad de entornos, como en la interfaz web de Mastodon, en aplicaciones nativas, en previsualizaciones de enlaces en otros sitios web y en aplicaciones de mensajería, etc. Por esta razón, es mejor mantener esta información clara, breve y concisa.
        title: Marca
      content_retention:
        preamble: Controlar cómo el contenido generado por el usuario se almacena en Mastodon.
        title: Retención de contenido
      default_noindex:
        desc_html: Afecta a todos los usuarios que no han cambiado esta configuración por sí mismos
        title: Excluir por defecto a los usuarios de la indexación del motor de búsqueda
      discovery:
        follow_recommendations: Recomendaciones de cuentas
        preamble: Exponer contenido interesante a la superficie es fundamental para incorporar nuevos usuarios que pueden no conocer a nadie Mastodon. Controla cómo funcionan varias opciones de descubrimiento en tu servidor.
        profile_directory: Directorio de perfiles
        public_timelines: Lineas de tiempo públicas
        publish_discovered_servers: Publicar servidores descubiertos
        publish_statistics: Publicar estadísticas
        title: Descubrimiento
        trends: Tendencias
      domain_blocks:
        all: A todos
        disabled: A nadie
        users: Para los usuarios locales que han iniciado sesión
      registrations:
        preamble: Controla quién puede crear una cuenta en tu servidor.
        title: Registros
      registrations_mode:
        modes:
          approved: Se requiere aprobación para registrarse
          none: Nadie puede registrarse
          open: Cualquiera puede registrarse
      title: Ajustes del Servidor
    site_uploads:
      delete: Eliminar archivo subido
      destroyed_msg: '¡Carga del sitio eliminada con éxito!'
    statuses:
      account: Autor
      application: Aplicación
      back_to_account: Volver a la cuenta
      back_to_report: Volver a la página del reporte
      batch:
        remove_from_report: Eliminar del reporte
        report: Reporte
      deleted: Eliminado
      favourites: Favoritos
      history: Historial de versiones
      in_reply_to: En respuesta a
      language: Idioma
      media:
        title: Multimedia
      metadata: Metadatos
      no_status_selected: No se cambió ningún estado al no seleccionar ninguno
      open: Abrir publicación
      original_status: Publicación original
      reblogs: Impulsos
      status_changed: Publicación cambiada
      title: Estado de las cuentas
      trending: En tendencia
      visibility: Visibilidad
      with_media: Con multimedia
    strikes:
      actions:
        delete_statuses: "%{name} eliminó las publicaciones de %{target}"
        disable: "%{name} congeló la cuenta de %{target}"
        mark_statuses_as_sensitive: "%{name} ha marcado las publicaciones de %{target} como sensibles"
        none: "%{name} envió una advertencia a %{target}"
        sensitive: "%{name} marcó la cuenta de %{target} como sensible"
        silence: "%{name} limitó la cuenta de %{target}"
        suspend: "%{name} suspendió la cuenta de %{target}"
      appeal_approved: Apelado
      appeal_pending: Apelación pendiente
      appeal_rejected: Apelación rechazada
    system_checks:
      database_schema_check:
        message_html: Hay migraciones pendientes de la base de datos. Por favor, ejecútalas para asegurarte de que la aplicación funciona como debería
      elasticsearch_running_check:
        message_html: No se pudo conectar a Elasticsearch. Por favor, comprueba que está ejecutándose, o desactiva la búsqueda de texto completo
      elasticsearch_version_check:
        message_html: 'Versión incompatible de Elasticsearch: %{value}'
        version_comparison: Elasticsearch %{running_version} se está ejecutando pero se necesita Elasticsearch %{required_version}
      rules_check:
        action: Administrar reglas del servidor
        message_html: No ha definido ninguna regla del servidor.
      sidekiq_process_check:
        message_html: No hay ningún proceso Sidekiq en ejecución para la(s) cola(s) %{value}. Por favor, revise su configuración de Sidekiq
    tags:
      review: Estado de revisión
      updated_msg: Hashtags actualizados exitosamente
    title: Administración
    trends:
      allow: Permitir
      approved: Aprobadas
      disallow: No permitir
      links:
        allow: Permitir enlace
        allow_provider: Permitir medio
        description_html: Estos son enlaces que actualmente están siendo compartidos mucho por las cuentas desde las que tu servidor ve los mensajes. Pueden ayudar a tus usuarios a averiguar qué está pasando en el mundo. Ningún enlace se muestren públicamente hasta que autorice al dominio. También puede permitir o rechazar enlaces individuales.
        disallow: Rechazar enlace
        disallow_provider: Rechazar medio
        no_link_selected: No se cambió ningún enlace ya que no se seleccionó ninguno
        publishers:
          no_publisher_selected: No se cambió ningún editor ya que no se seleccionó ninguno
        shared_by_over_week:
          one: Compartido por una persona durante la última semana
          other: Compartido por %{count} personas durante la última semana
        title: Enlaces en tendencia
        usage_comparison: Compartido %{today} veces hoy, comparado con %{yesterday} ayer
      not_allowed_to_trend: No permitido para tendencia
      only_allowed: Sólo las permitidas
      pending_review: Revisión pendiente
      preview_card_providers:
        allowed: Los enlaces de este medio pueden ser tendencia
        description_html: Estos son dominios desde los que los enlaces a menudo se comparten en su servidor. Los enlaces no serán tendencia públicamente a menos que se apruebe el dominio del enlace. Su aprobación (o rechazo) se extiende a los subdominios.
        rejected: Los enlaces de este medio no pueden ser tendencia
        title: Medios
      rejected: Rechazadas
      statuses:
        allow: Permitir publicación
        allow_account: Permitir autor
        description_html: Estos son publicaciones que su servidor conoce que están siendo compartidas y marcadas como favoritas mucho en este momento. Pueden ayudar a tus usuarios nuevos y retornantes a encontrar más gente a la que seguir. No hay mensajes que se muestren públicamente hasta que apruebes el autor y el autor permita que su cuenta sea sugerida a otros. También puedes permitir o rechazar mensajes individuales.
        disallow: No permitir publicación
        disallow_account: No permitir autor
        no_status_selected: No se cambió ninguna publicación en tendencia ya que no se seleccionó ninguna
        not_discoverable: El autor no ha optado por ser detectable
        shared_by:
          one: Compartido o marcado como favorito una vez
          other: Compatido o marcado como favorito %{friendly_count} veces
        title: Publicaciones destacadas
      tags:
        current_score: Puntuación actual %{score}
        dashboard:
          tag_accounts_measure: usos únicos
          tag_languages_dimension: Idiomas principales
          tag_servers_dimension: Servidores principales
          tag_servers_measure: diferentes servidores
          tag_uses_measure: usos totales
        description_html: Estos son etiquetas que están apareciendo en muchos posts que tu servidor ve. Pueden ayudar a tus usuarios a averiguar de qué habla más gente en estos momentos. No hay hashtags que se muestren públicamente hasta que los apruebes.
        listable: Pueden ser recomendadas
        no_tag_selected: No se cambió ninguna etiqueta ya que no se seleccionó ninguna
        not_listable: No serán recomendadas
        not_trendable: No aparecerán en tendencias
        not_usable: No pueden ser usadas
        peaked_on_and_decaying: Alcanzó el pico en %{date}, ahora decreciendo
        title: Etiquetas en tendencia
        trendable: Pueden aparecer en tendencias
        trending_rank: 'Tendencia n.º %{rank}'
        usable: Pueden usarse
        usage_comparison: Usada %{today} veces hoy, comparado con %{yesterday} ayer
        used_by_over_week:
          one: Usada por una persona durante la última semana
          other: Usada por %{count} personas durante la última semana
      title: Tendencias
      trending: En tendencia
    warning_presets:
      add_new: Añadir nuevo
      delete: Borrar
      edit_preset: Editar aviso predeterminado
      empty: Aún no has definido ningún preajuste de advertencia.
      title: Editar configuración predeterminada de avisos
    webhooks:
      add_new: Añadir endpoint
      delete: Eliminar
      description_html: Un <strong>webhook</strong> permite a Mastodon enviar <strong>notificaciones en tiempo real</strong> sobre los eventos elegidos a tu propia aplicación, para que tu aplicación pueda <strong>lanzar reacciones automáticamente</strong>.
      disable: Deshabilitar
      disabled: Deshabilitado
      edit: Editar endpoint
      empty: Aún no tienes ningún endpoint de webhook configurado.
      enable: Habilitar
      enabled: Activo
      enabled_events:
        one: 1 evento habilitado
        other: "%{count} eventos habilitados"
      events: Eventos
      new: Nuevo webhook
      rotate_secret: Rotar secreto
      secret: Firmando secreto
      status: Estado
      title: Webhooks
      webhook: Webhook
  admin_mailer:
    new_appeal:
      actions:
        delete_statuses: para eliminar sus mensajes
        disable: para congelar su cuenta
        mark_statuses_as_sensitive: para marcar sus mensajes como sensibles
        none: una advertencia
        sensitive: para marcar su cuenta como sensible
        silence: para limitar su cuenta
        suspend: suspender su cuenta
      body: "%{target} está apelando a una solicitud de moderación de %{action_taken_by} el %{date}, del tipo %{type}. Ellos escribieron:"
      next_steps: Puedes aprobar la apelación para deshacer la decisión de moderación, o ignorarla.
      subject: "%{username} está apelando a una decisión de moderación en %{instance}"
    new_pending_account:
      body: Los detalles de la nueva cuenta están abajos. Puedes aprobar o rechazar esta aplicación.
      subject: Nueva cuenta para revisión en %{instance} (%{username})
    new_report:
      body: "%{reporter} ha reportado a %{target}"
      body_remote: Alguien de %{domain} a reportado a %{target}
      subject: 'Nuevo informe para %{instance} (#%{id})'
    new_trends:
      body: 'Los siguientes elementos necesitan una revisión antes de que se puedan mostrar públicamente:'
      new_trending_links:
        title: Enlaces en tendencia
      new_trending_statuses:
        title: Publicaciones en tendencia
      new_trending_tags:
        no_approved_tags: Actualmente no hay ninguna etiqueta en tendencia aprobada.
        requirements: 'Cualquiera de estos candidatos podría superar el hashtag en tendencia aprobado por #%{rank}, que actualmente es #%{lowest_tag_name} con una puntuación de %{lowest_tag_score}.'
        title: Etiquetas en tendencia
      subject: Nuevas tendencias esperando ser revisadas en %{instance}
  aliases:
    add_new: Crear alias
    created_msg: El nuevo alias se ha creado correctamente. Ahora puedes empezar el traslado desde la cuenta antigua.
    deleted_msg: Elimina el alias correctamente. El traslado de esa cuenta a esta ya no será posible.
    empty: No tienes ningún alias.
    hint_html: Si quieres migrar de otra cuenta a esta, aquí puedes crear un alias, es necesario proceder antes de empezar a mover seguidores de la cuenta anterior a esta. Esta acción por sí misma es <strong>inofensiva y reversible</strong>. <strong>La migración de la cuenta se inicia desde la cuenta antigua</strong>.
    remove: Desvincular alias
  appearance:
    advanced_web_interface: Interfaz web avanzada
    advanced_web_interface_hint: 'Si desea utilizar todo el ancho de pantalla, la interfaz web avanzada le permite configurar varias columnas diferentes para ver tanta información al mismo tiempo como quiera: Inicio, notificaciones, línea de tiempo federada, cualquier número de listas y etiquetas.'
    animations_and_accessibility: Animaciones y accesibilidad
    confirmation_dialogs: Diálogos de confirmación
    discovery: Descubrir
    localization:
      body: Mastodon es traducido con la ayuda de voluntarios.
      guide_link: https://es.crowdin.com/project/mastodon
      guide_link_text: Todos pueden contribuir.
    sensitive_content: Contenido sensible
    toot_layout: Diseño de las publicaciones
  application_mailer:
    notification_preferences: Cambiar preferencias de correo electrónico
    salutation: "%{name}:"
    settings: 'Cambiar preferencias de correo: %{link}'
    view: 'Vista:'
    view_profile: Ver perfil
    view_status: Ver estado
  applications:
    created: Aplicación creada exitosamente
    destroyed: Apicación eliminada exitosamente
    logout: Cerrar sesión
    regenerate_token: Regenerar token de acceso
    token_regenerated: Token de acceso regenerado exitosamente
    warning: Ten mucho cuidado con estos datos. ¡No los compartas con nadie!
    your_token: Tu token de acceso
  auth:
    apply_for_account: Solicitar una cuenta
    change_password: Contraseña
    confirmations:
      wrong_email_hint: Si esa dirección de correo electrónico no es correcta, puedes cambiarla en la configuración de la cuenta.
    delete_account: Borrar cuenta
    delete_account_html: Si desea eliminar su cuenta, puede <a href="%{path}">proceder aquí</a>. Será pedido de una confirmación.
    description:
      prefix_invited_by_user: "¡@%{name} te invita a unirte a este servidor de Mastodon!"
      prefix_sign_up: '¡Únete a Mastodon hoy!'
      suffix: '¡Con una cuenta podrás seguir a gente, publicar novedades e intercambiar mensajes con usuarios de cualquier servidor de Mastodon y más!'
    didnt_get_confirmation: '¿No recibió el correo de confirmación?'
    dont_have_your_security_key: '¿No tienes tu clave de seguridad?'
    forgot_password: '¿Olvidaste tu contraseña?'
    invalid_reset_password_token: El token de reinicio de contraseña es inválido o expiró. Por favor pide uno nuevo.
    link_to_otp: Introduce un código de dos factores desde tu teléfono o un código de recuperación
    link_to_webauth: Utilice su dispositivo de clave de seguridad
    log_in_with: Iniciar sesión con
    login: Iniciar sesión
    logout: Cerrar sesión
    migrate_account: Mudarse a otra cuenta
    migrate_account_html: Si deseas redireccionar esta cuenta a otra distinta, puedes <a href="%{path}">configurarlo aquí</a>.
    or_log_in_with: O inicia sesión con
    privacy_policy_agreement_html: He leído y acepto la <a href="%{privacy_policy_path}" target="_blank">política de privacidad</a>
    providers:
      cas: CAS
      saml: SAML
    register: Registrarse
    registration_closed: "%{instance} no está aceptando nuevos miembros"
    resend_confirmation: Volver a enviar el correo de confirmación
    reset_password: Restablecer contraseña
    rules:
      accept: Aceptar
      back: Atrás
      preamble: Estas son establecidas y aplicadas por los moderadores de %{domain}.
      title: Algunas reglas básicas.
    security: Cambiar contraseña
    set_new_password: Establecer nueva contraseña
    setup:
      email_below_hint_html: Si la dirección de correo electrónico que aparece a continuación es incorrecta, se puede cambiarla aquí y recibir un nuevo correo electrónico de confirmación.
      email_settings_hint_html: El correo electrónico de confirmación fue enviado a %{email}. Si esa dirección de correo electrónico no sea correcta, se puede cambiarla en la configuración de la cuenta.
      title: Configuración
    sign_in:
      preamble_html: Inicia sesión con tus credenciales de <strong>%{domain}</strong>. Si tu cuenta está alojada en un servidor diferente, no podrás iniciar sesión aquí.
      title: Iniciar sesión en %{domain}
    sign_up:
      preamble: Con una cuenta en este servidor de Mastodon, podrás seguir a cualquier otra persona en la red, independientemente del servidor en el que se encuentre.
      title: Crear cuenta de Mastodon en %{domain}.
    status:
      account_status: Estado de la cuenta
      confirming: Esperando confirmación de correo electrónico.
      functional: Tu cuenta está completamente operativa.
      pending: Su solicitud está pendiente de revisión por nuestros administradores. Eso puede tardar algún tiempo. Usted recibirá un correo electrónico si el solicitud sea aprobada.
      redirecting_to: Tu cuenta se encuentra inactiva porque está siendo redirigida a %{acct}.
      view_strikes: Ver amonestaciones pasadas contra tu cuenta
    too_fast: Formulario enviado demasiado rápido, inténtelo de nuevo.
    use_security_key: Usar la clave de seguridad
  authorize_follow:
    already_following: Ya estás siguiendo a esta cuenta
    already_requested: Ya has enviado una solicitud de seguimiento a esa cuenta
    error: Desafortunadamente, ha ocurrido un error buscando la cuenta remota
    follow: Seguir
    follow_request: 'Tienes una solicitud de seguimiento de:'
    following: '¡Éxito! Ahora estás siguiendo a:'
    post_follow:
      close: O, puedes simplemente cerrar esta ventana.
      return: Regresar al perfil del usuario
      web: Ir al sitio web
    title: Seguir a %{acct}
  challenge:
    confirm: Continuar
    hint_html: "<strong>Tip:</strong> No volveremos a preguntarte por la contraseña durante la siguiente hora."
    invalid_password: Contraseña incorrecta
    prompt: Confirmar contraseña para seguir
  crypto:
    errors:
      invalid_key: no es una clave Ed25519 o Curve25519 válida
      invalid_signature: no es una firma Ed25519 válida
  date:
    formats:
      default: "%d %b %Y"
      with_month_name: "%d %B %Y"
  datetime:
    distance_in_words:
      about_x_hours: "%{count} h"
      about_x_months: "%{count}m"
      about_x_years: "%{count}a"
      almost_x_years: "%{count}a"
      half_a_minute: Justo ahora
      less_than_x_minutes: "%{count} m"
      less_than_x_seconds: Justo ahora
      over_x_years: "%{count}a"
      x_days: "%{count} d"
      x_minutes: "%{count} m"
      x_months: "%{count}m"
      x_seconds: "%{count} s"
  deletes:
    challenge_not_passed: Los datos introducidos son incorrectos
    confirm_password: Ingresa tu contraseña actual para demostrar tu identidad
    confirm_username: Escribe tu nombre de usuario para confirmar
    proceed: Eliminar cuenta
    success_msg: Tu cuenta se eliminó con éxito
    warning:
      before: 'Antes de continuar, por favor lee con atención las siguientes notas:'
      caches: El contenido que ha sido almacenado en caché por otros servidores puede persistir
      data_removal: Tus publicaciones y el resto de datos se eliminarán definitivamente
      email_change_html: Puedes <a href="%{path}"> cambiar tu dirección de correo electrónico</a> sin eliminar tu cuenta
      email_contact_html: Si aún no te ha llegado, puedes escribir a <a href="mailto:%{email}">%{email}</a> para pedir ayuda
      email_reconfirmation_html: Si no te ha llegado el correo de confirmación, puedes <a href="%{path}"> volver a solicitarlo</a>
      irreversible: No podrás restaurar ni reactivar tu cuenta
      more_details_html: Para más detalles, ver <a href="%{terms_path}"> la política de privacidad</a>.
      username_available: Tu nombre de usuario volverá a estar disponible
      username_unavailable: Tu nombre de usuario no estará disponible
  disputes:
    strikes:
      action_taken: Acción realizada
      appeal: Apelar
      appeal_approved: Esta amonestación fue apelada exitosamente y ya no es válida
      appeal_rejected: Se rechazó la apelación
      appeal_submitted_at: Apelación enviada
      appealed_msg: Tu apelación fue enviada. Si se aprueba, se te notificará.
      appeals:
        submit: Enviar apelación
      approve_appeal: Aprobar apelación
      associated_report: Informe asociado
      created_at: Con fecha
      description_html: Estas son las acciones emprendidas contra tu cuenta y las advertencias que te han sido enviadas por el personal de %{instance}.
      recipient: Dirigida a
      reject_appeal: Rechazar apelación
      status: 'Publicación #%{id}'
      status_removed: Publicación ya eliminada del sistema
      title: "%{action} del %{date}"
      title_actions:
        delete_statuses: Eliminación de publicación
        disable: Congelación de la cuenta
        mark_statuses_as_sensitive: Marcando los mensajes como sensibles
        none: Advertencia
        sensitive: Marcando la cuenta como sensible
        silence: Limitación de cuenta
        suspend: Suspensión de cuenta
      your_appeal_approved: Se aprobó tu apelación
      your_appeal_pending: Has enviado una apelación
      your_appeal_rejected: Tu apelación ha sido rechazada
  domain_validator:
    invalid_domain: no es un nombre de dominio válido
  errors:
    '400': La solicitud que has enviado no es valida o estaba malformada.
    '403': No tienes permiso para acceder a esta página.
    '404': La página que estabas buscando no existe.
    '406': Esta página no está disponible en el formato solicitado.
    '410': La página que estabas buscando no existe más.
    '422':
      content: Verificación de seguridad fallida. ¿Estás bloqueando algunas cookies?
      title: Verificación de seguridad fallida
    '429': Asfixiado
    '500':
      content: Lo sentimos, algo ha funcionado mal por nuestra parte.
      title: Esta página no es correcta
    '503': La página no se ha podido cargar debido a un fallo temporal del servidor.
    noscript_html: Para usar la aplicación web de Mastodon, por favor activa Javascript. Alternativamente, prueba alguna de las <a href="%{apps_path}">aplicaciones nativas</a> para Mastodon para tu plataforma.
  existing_username_validator:
    not_found: no pudo encontrar un usuario local con ese nombre de usuario
    not_found_multiple: no pudo encontrar %{usernames}
  exports:
    archive_takeout:
      date: Fecha
      download: Descargar tu archivo
      hint_html: Puedes solicitar un archivo de tus <strong>publicaciones y archivos multimedia subidos</strong>. Los datos exportados estarán en formato ActivityPub, legibles por cualquier software compatible.
      in_progress: Recopilando tu archivo...
      request: Solicitar tu archivo
      size: Tamaño
    blocks: Personas que has bloqueado
    bookmarks: Marcadores
    csv: CSV
    domain_blocks: Bloqueos de dominios
    lists: Listas
    mutes: Tienes en silencio
    storage: Almacenamiento
  featured_tags:
    add_new: Añadir nuevo
    errors:
      limit: Ya has alcanzado la cantidad máxima de hashtags
    hint_html: "<strong>¿Qué son las etiquetas destacadas?</strong> Se muestran de forma prominente en tu perfil público y permiten a los usuarios navegar por tus publicaciones públicas específicamente bajo esas etiquetas. Son una gran herramienta para hacer un seguimiento de trabajos creativos o proyectos a largo plazo."
  filters:
    contexts:
      account: Perfiles
      home: Inicio y listas
      notifications: Notificaciones
      public: Líneas de tiempo públicas
      thread: Conversaciones
    edit:
      add_keyword: Añadir palabra clave
      keywords: Palabras clave
      statuses: Publicaciones individuales
      statuses_hint_html: Este filtro se aplica a la selección de publicaciones individuales independientemente de si coinciden con las palabras clave a continuación. <a href="%{path}">Revise o elimine publicaciones del filtro</a>.
      title: Editar filtro
    errors:
      deprecated_api_multiple_keywords: Estos parámetros no se pueden cambiar desde esta aplicación porque se aplican a más de una palabra clave de filtro. Utilice una aplicación más reciente o la interfaz web.
      invalid_context: Se suminstró un contexto inválido o vacío
    index:
      contexts: Filtros en %{contexts}
      delete: Borrar
      empty: No tienes filtros.
      expires_in: Caduca en %{distance}
      expires_on: Expira el %{date}
      keywords:
        one: "%{count} palabra clave"
        other: "%{count} palabras clave"
      statuses:
        one: "%{count} publicación"
        other: "%{count} publicaciones"
      statuses_long:
        one: "%{count} publicación individual oculta"
        other: "%{count} publicaciones individuales ocultas"
      title: Filtros
    new:
      save: Guardar nuevo filtro
      title: Añadir nuevo filtro
    statuses:
      back_to_filter: Volver a filtrar
      batch:
        remove: Eliminar del filtro
      index:
        hint: Este filtro se aplica a la selección de publicaciones individuales independientemente de otros criterios. Puede añadir más publicaciones a este filtro desde la interfaz web.
        title: Publicaciones filtradas
  footer:
    trending_now: Tendencia ahora
  generic:
    all: Todos
    all_items_on_page_selected_html:
      one: "<strong>%{count}</strong> elemento en esta página está seleccionado."
      other: Todos los <strong>%{count}</strong> elementos en esta página están seleccionados.
    all_matching_items_selected_html:
      one: "<strong>%{count}</strong> elemento que coincide con su búsqueda está seleccionado."
      other: Todos los <strong>%{count}</strong> elementos que coinciden con su búsqueda están seleccionados.
    changes_saved_msg: '¡Cambios guardados con éxito!'
    copy: Copiar
    delete: Eliminar
    deselect: Deseleccionar todo
    none: Nada
    order_by: Ordenar por
    save_changes: Guardar cambios
    select_all_matching_items:
      one: Seleccionar %{count} elemento que coincide con tu búsqueda.
      other: Seleccionar todos los %{count} elementos que coinciden con tu búsqueda.
    today: hoy
    validation_errors:
<<<<<<< HEAD
      one: '¡Algo no está bien! Por favor, revisa el error'
      other: '¡Algo no está bien! Por favor, revise %{count} errores más abajo'
=======
      one: "¡Algo no está bien! Por favor, revisa el error"
      other: "¡Algo no está bien! Por favor, revise %{count} errores más abajo"
>>>>>>> 6185efbc
  imports:
    errors:
      invalid_csv_file: 'Archivo CSV no válido. Error: %{error}'
      over_rows_processing_limit: contiene más de %{count} filas
    modes:
      merge: Unir
      merge_long: Mantener registros existentes y añadir nuevos
      overwrite: Sobrescribir
      overwrite_long: Reemplazar registros actuales con los nuevos
    preface: Puedes importar ciertos datos, como todas las personas que estás siguiendo o bloqueando en tu cuenta en esta instancia, desde archivos exportados de otra instancia.
    success: Sus datos se han cargado correctamente y serán procesados en brevedad
    types:
      blocking: Lista de bloqueados
      bookmarks: Marcadores
      domain_blocking: Lista de dominios bloqueados
      following: Lista de seguidos
      muting: Lista de silenciados
    upload: Cargar
  invites:
    delete: Desactivar
    expired: Expiradas
    expires_in:
      '1800': 30 minutos
      '21600': 6 horas
      '3600': 1 hora
      '43200': 12 horas
      '604800': 1 semana
      '86400': 1 día
    expires_in_prompt: Nunca
    generate: Generar
    invited_by: 'Fuiste invitado por:'
    max_uses:
      one: 1 uso
      other: "%{count} usos"
    max_uses_prompt: Sin límite
    prompt: Generar y compartir enlaces con otros para conceder acceso a este nodo
    table:
      expires_at: Expira
      uses: Usos
    title: Invitar a gente
  lists:
    errors:
      limit: Has alcanzado la cantidad máxima de listas
  login_activities:
    authentication_methods:
      otp: aplicación de autenticación en dos pasos
      password: contraseña
      sign_in_token: código de seguridad por correo electrónico
      webauthn: claves de seguridad
    description_html: Si ve una actividad que no reconoce, considere cambiar su contraseña y habilitar la autenticación de dos factores.
    empty: No hay historial de autenticación disponible
    failed_sign_in_html: Intento de inicio de sesión fallido con %{method} de %{ip} (%{browser})
    successful_sign_in_html: Inicio de sesión exitoso con %{method} desde %{ip} (%{browser})
    title: Historial de autenticación
  media_attachments:
    validations:
      images_and_video: No se puede adjuntar un video a un estado que ya contenga imágenes
      not_ready: No se pueden adjuntar archivos que no se han terminado de procesar. ¡Inténtalo de nuevo en un momento!
      too_many: No se pueden adjuntar más de 4 archivos
  migrations:
    acct: username@domain de la nueva cuenta
    cancel: Cancelar redireccionamiento
    cancel_explanation: Al cancelar el redireccionamiento se reactivará tu cuenta actual, pero no recuperarás los seguidores que hayan sido trasladados a la otra cuenta.
    cancelled_msg: El redireccionamiento se ha cancelado correctamente.
    errors:
      already_moved: es la misma cuenta a la que ya has migrado
      missing_also_known_as: no está haciendo referencia a esta cuenta
      move_to_self: no puede ser la cuenta actual
      not_found: no se pudo encontrar
      on_cooldown: Estás en tiempo de reutilización
    followers_count: Seguidores al momento de migrar
    incoming_migrations: Migrar de una cuenta diferente
    incoming_migrations_html: Para migrar de otra cuenta a esta, primero necesitas <a href="%{path}">crear un alias de la cuenta</a>.
    moved_msg: Tu cuenta ahora se está redirigiendo a %{acct} y tus seguidores se están migrando.
    not_redirecting: Tu cuenta no se está redirigiendo a ninguna otra cuenta actualmente.
    on_cooldown: Has migrado tu cuenta recientemente. Esta función estará disponible de nuevo en %{count} días.
    past_migrations: Migraciones pasadas
    proceed_with_move: Migrar seguidores
    redirected_msg: Tu cuenta ahora redirige a %{acct}.
    redirecting_to: Tu cuenta se está redirigiendo a %{acct}.
    set_redirect: Establecer redirección
    warning:
      backreference_required: La nueva cuenta debe ser configurada primero para hacer referencia a esta
      before: 'Antes de continuar, por favor lee con atención las siguientes notas:'
      cooldown: Después de migrar hay un período de espera durante el cual no podrás volver a migrar
      disabled_account: Tu cuenta actual no será completamente utilizable después. Sin embargo, tendrás acceso a la exportación de datos así como a la reactivación.
      followers: Esta acción migrará a todos los seguidores de la cuenta actual a la nueva cuenta
      only_redirect_html: Alternativamente, solo puedes <a href="%{path}">poner una redirección en tu perfil</a>.
      other_data: No se moverán otros datos automáticamente
      redirect: El perfil de tu cuenta actual se actualizará con un aviso de redirección y será excluido de las búsquedas
  moderation:
    title: Moderación
  move_handler:
    carry_blocks_over_text: Este usuario se mudó desde %{acct}, que habías bloqueado.
    carry_mutes_over_text: Este usuario se mudó desde %{acct}, que habías silenciado.
    copy_account_note_text: 'Este usuario se mudó desde %{acct}, aquí estaban tus notas anteriores sobre él:'
  navigation:
    toggle_menu: Alternar menú
  notification_mailer:
    admin:
      report:
        subject: "%{name} envió un informe"
      sign_up:
        subject: "%{name} se registró"
    favourite:
      body: 'Tu estado fue marcado como favorito por %{name}:'
      subject: "%{name} marcó como favorito tu estado"
      title: Nuevo favorito
    follow:
      body: "¡%{name} te está siguiendo!"
      subject: "%{name} te está siguiendo"
      title: Nuevo seguidor
    follow_request:
      action: Administrar solicitudes para seguir
      body: "%{name} ha solicitado seguirte"
      subject: 'Seguidor pendiente: %{name}'
      title: Nueva solicitud para seguir
    mention:
      action: Responder
      body: 'Fuiste mencionado por %{name} en:'
      subject: Fuiste mencionado por %{name}
      title: Nueva mención
    poll:
      subject: Una encuesta de %{name} ha terminado
    reblog:
      body: '%{name} ha retooteado tu publicación:'
      subject: "%{name} ha retooteado tu publicación"
      title: Nueva difusión
    status:
      subject: "%{name} acaba de publicar"
    update:
      subject: "%{name} editó una publicación"
  notifications:
    email_events: Eventos para notificaciones por correo electrónico
    email_events_hint: 'Selecciona los eventos para los que deseas recibir notificaciones:'
    other_settings: Otros ajustes de notificaciones
  number:
    human:
      decimal_units:
        format: "%n %u"
        units:
          billion: MM
          million: M
          quadrillion: MB
          thousand: m
          trillion: B
  otp_authentication:
    code_hint: Introduce el código generado por tu aplicación de autentificación para confirmar
    description_html: Si habilitas <strong>autenticación de dos factores</strong> a través de una aplicación de autenticación, el ingreso requerirá que estés en posesión de tu teléfono, que generará códigos para que ingreses.
    enable: Activar
    instructions_html: "<strong>Escanea este código QR desde Google Authenticator o una aplicación similar en tu teléfono</strong>. A partir de ahora, esta aplicación generará códigos que tendrásque ingresar cuando quieras iniciar sesión."
    manual_instructions: 'Si no puedes escanear el código QR y necesitas introducirlo manualmente, este es el secreto en texto plano:'
    setup: Configurar
    wrong_code: '¡El código ingresado es inválido! ¿Es correcta la hora del dispositivo y el servidor?'
  pagination:
    newer: Más nuevo
    next: Próximo
    older: Más antiguo
    prev: Anterior
    truncate: "&hellip;"
  polls:
    errors:
      already_voted: Ya has votado en esta encuesta
      duplicate_options: contiene elementos duplicados
      duration_too_long: está demasiado lejos en el futuro
      duration_too_short: es demasiado pronto
      expired: La encuesta ya ha terminado
      invalid_choice: La opción de voto seleccionada no existe
      over_character_limit: no puede exceder %{max} caracteres cada uno
      too_few_options: debe tener más de un elemento
      too_many_options: no puede contener más de %{max} elementos
  preferences:
    other: Otros
    posting_defaults: Configuración por defecto de publicaciones
    public_timelines: Líneas de tiempo públicas
  privacy_policy:
    title: Política de Privacidad
  reactions:
    errors:
      limit_reached: Límite de reacciones diferentes alcanzado
      unrecognized_emoji: no es un emoji conocido
  relationships:
    activity: Actividad de la cuenta
    confirm_follow_selected_followers: '¿Estás seguro de que quieres seguir a las cuentas seleccionadas?'
    confirm_remove_selected_followers: '¿Estás seguro de que quieres eliminar los seguidores seleccionados?'
    confirm_remove_selected_follows: '¿Estás seguro de que quieres eliminar los seguidos seleccionados?'
    dormant: Inactivo
    follow_selected_followers: Seguir a los seguidores seleccionados
    followers: Seguidores
    following: Siguiendo
    invited: Invitado
    last_active: Última actividad
    most_recent: Más reciente
    moved: Movido
    mutual: Mutuo
    primary: Principal
    relationship: Relación
    remove_selected_domains: Eliminar todos los seguidores de los dominios seleccionados
    remove_selected_followers: Eliminar los seguidores seleccionados
    remove_selected_follows: Dejar de seguir a los usuarios seleccionados
    status: Estado de la cuenta
  remote_follow:
    missing_resource: No se pudo encontrar la URL de redirección requerida para tu cuenta
  reports:
    errors:
      invalid_rules: no hace referencia a reglas válidas
  rss:
    content_warning: 'Advertencia de contenido:'
    descriptions:
      account: Publicaciones públicas de @%{acct}
      tag: 'Publicaciones públicas etiquetadas con #%{hashtag}'
  scheduled_statuses:
    over_daily_limit: Ha superado el límite de %{limit} publicaciones programadas para ese día
    over_total_limit: Ha superado el límite de %{limit} publicaciones programadas
    too_soon: La fecha programada debe estar en el futuro
  sessions:
    activity: Última actividad
    browser: Navegador
    browsers:
      alipay: Alipay
      blackberry: BlackBerry
      chrome: Chrome
      edge: Microsoft Edge
      electron: Electron
      firefox: Firefox
      generic: Desconocido
      ie: Internet Explorer
      micro_messenger: MicroMessenger
      nokia: Navegador de Nokia S40 Ovi
      opera: Opera
      otter: Otter
      phantom_js: PhantomJS
      qq: Navegador QQ
      safari: Safari
      uc_browser: Navegador UC
      weibo: Weibo
    current_session: Sesión actual
    description: "%{browser} en %{platform}"
    explanation: Estos son los navegadores web conectados actualmente en tu cuenta de Mastodon.
    ip: IP
    platforms:
      adobe_air: Adobe Air
      android: Android
      blackberry: BlackBerry
      chrome_os: ChromeOS
      firefox_os: Firefox OS
      ios: iOS
      linux: GNU Linux
      mac: Mac
      other: Desconocido
      windows: Windows
      windows_mobile: Windows Mobile
      windows_phone: Windows Phone
    revoke: Revocar
    revoke_success: Sesión revocada exitosamente
    title: Sesiones
    view_authentication_history: Ver historial de autenticación de tu cuenta
  settings:
    account: Cuenta
    account_settings: Ajustes de la cuenta
    aliases: Alias de la cuenta
    appearance: Apariencia
    authorized_apps: Aplicaciones autorizadas
    back: Volver al inicio
    delete: Borrar cuenta
    development: Desarrollo
    edit_profile: Editar perfil
    export: Exportar información
    featured_tags: Hashtags destacados
    import: Importar
    import_and_export: Importar y exportar
    migrate: Migración de cuenta
    notifications: Notificaciones
    preferences: Preferencias
    profile: Perfil
    relationships: Siguiendo y seguidores
    statuses_cleanup: Eliminación automática de publicaciones
    strikes: Amonestaciones de moderación
    two_factor_authentication: Autenticación de dos factores
    webauthn_authentication: Claves de seguridad
  statuses:
    attached:
      audio:
        one: "%{count} audio"
        other: "%{count} audios"
      description: 'Adjunto: %{attached}'
      image:
        one: "%{count} imagen"
        other: "%{count} imágenes"
      video:
        one: "%{count} vídeo"
        other: "%{count} vídeos"
    boosted_from_html: Impulsado desde %{acct_link}
    content_warning: 'Alerta de contenido: %{warning}'
    default_language: Igual que el idioma de la interfaz
    disallowed_hashtags:
      one: 'contenía un hashtag no permitido: %{tags}'
      other: 'contenía los hashtags no permitidos: %{tags}'
    edited_at_html: Editado %{date}
    errors:
      in_reply_not_found: El estado al que intentas responder no existe.
    open_in_web: Abrir en web
    over_character_limit: Límite de caracteres de %{max} superado
    pin_errors:
      direct: Las publicaciones que son visibles solo para los usuarios mencionados no pueden fijarse
      limit: Ya has fijado el número máximo de publicaciones
      ownership: La publicación de otra persona no puede fijarse
      reblog: Un boost no puede fijarse
    poll:
      total_people:
        one: "persona %{count}"
        other: "%{count} gente"
      total_votes:
        one: "%{count} voto"
        other: "%{count} votos"
      vote: Vota
    show_more: Mostrar más
    show_newer: Mostrar más recientes
    show_older: Mostrar más antiguos
    show_thread: Mostrar discusión
    sign_in_to_participate: Regístrate para participar en la conversación
    title: '%{name}: «%{quote}»'
    visibilities:
      direct: Directa
      private: Sólo mostrar a seguidores
      private_long: Solo mostrar a tus seguidores
      public: Público
      public_long: Todos pueden ver
      unlisted: Público, pero no mostrar en la historia federada
      unlisted_long: Todos pueden ver, pero no está listado en las líneas de tiempo públicas
  statuses_cleanup:
    enabled: Borrar automáticamente publicaciones antiguas
    enabled_hint: Elimina automáticamente tus publicaciones una vez que alcancen un umbral de tiempo especificado, a menos que coincidan con alguna de las excepciones detalladas debajo
    exceptions: Excepciones
    explanation: Debido a que la eliminación de mensajes es una operación costosa, esto se hace lentamente, a lo largo de un tiempo, cuando el servidor no está ocupado. Por este motivo, puede que tus publicaciones sean borradas algo después de que alcancen el umbral de tiempo especificado.
    ignore_favs: Ignorar favoritos
    ignore_reblogs: Ignorar reblogueos
    interaction_exceptions: Excepciones basadas en interacciones
    interaction_exceptions_explanation: Ten en cuenta que no hay garantía de que se eliminen las publicaciones que están por debajo de los umbrales de favoritos o de reblogueos si los han superado en algún momento.
    keep_direct: Mantener mensajes directos
    keep_direct_hint: No elimina ninguno de tus mensajes directos
    keep_media: Mantener publicaciones con multimedia adjunto
    keep_media_hint: No borra ninguna de tus publicaciones con multimedia adjunto
    keep_pinned: Mantener publicaciones fijadas
    keep_pinned_hint: No borra ninguna de tus publicaciones fijadas
    keep_polls: Mantener encuestas
    keep_polls_hint: No borra ninguna de tus encuestas
    keep_self_bookmark: Mantener publicaciones a las que has añadido un marcador
    keep_self_bookmark_hint: No borra tus propias publicaciones si les has añadido un marcador
    keep_self_fav: Mantener publicaciones que marcaste como favoritas
    keep_self_fav_hint: No borra publicaciones tuyas que hayas marcado como favoritas
    min_age:
      '1209600': 2 semanas
      '15778476': 6 meses
      '2629746': 1 mes
      '31556952': 1 año
      '5259492': 2 meses
      '604800': 1 semana
      '63113904': 2 años
      '7889238': 3 meses
    min_age_label: Umbral de tiempo
    min_favs: Mantener mensajes con un número de favoritos mayor que
    min_favs_hint: No borra ninguna de las publicaciones que hayan recibido al menos esta cantidad de favoritos. Deja en blanco para eliminar publicaciones sin importar el número de favoritos
    min_reblogs: Mantener publicaciones reblogueadas más de
    min_reblogs_hint: No borra ninguna de las publicaciones que hayan sido reblogueadas más de este número de veces. Deja en blanco para eliminar publicaciones sin importar el número de reblogueos
  stream_entries:
    pinned: Publicación fijada
    reblogged: retooteado
    sensitive_content: Contenido sensible
  strikes:
    errors:
      too_late: Es demasiado tarde para apelar esta amonestación
  tags:
    does_not_match_previous_name: no coincide con el nombre anterior
  themes:
    contrast: Alto contraste
    default: Mastodon
    mastodon-light: Mastodon (claro)
  time:
    formats:
      default: "%d de %b del %Y, %H:%M"
      month: "%b %Y"
      time: "%H:%M"
  two_factor_authentication:
    add: Añadir
    disable: Deshabilitar
    disabled_success: Autenticación de doble factor desactivada correctamente
    edit: Editar
    enabled: La autenticación de dos factores está activada
    enabled_success: Verificación de dos factores activada exitosamente
    generate_recovery_codes: generar códigos de recuperación
    lost_recovery_codes: Los códigos de recuperación te permiten obtener acceso a tu cuenta si pierdes tu teléfono. Si has perdido tus códigos de recuperación, puedes regenerarlos aquí. Tus viejos códigos de recuperación se harán inválidos.
    methods: Métodos de autenticación de doble factor
    otp: Aplicación de autenticación
    recovery_codes: Hacer copias de seguridad de tus códigos de recuperación
    recovery_codes_regenerated: Códigos de recuperación regenerados con éxito
    recovery_instructions_html: Si pierdes acceso a tu teléfono, puedes usar uno de los siguientes códigos de recuperación para obtener acceso a tu cuenta. <strong>Mantenlos a salvo</strong>. Por ejemplo, puedes imprimirlos y guardarlos con otros documentos importantes.
    webauthn: Claves de seguridad
  user_mailer:
    appeal_approved:
      action: Ir a tu cuenta
      explanation: La apelación de la amonestación contra tu cuenta del %{strike_date} que enviaste el %{appeal_date} fue aprobada. Tu cuenta se encuentra de nuevo en buen estado.
      subject: Tu apelación del %{date} ha sido aprobada
      title: Apelación aprobada
    appeal_rejected:
      explanation: La apelación de la amonestación contra tu cuenta del %{strike_date} que enviaste el %{appeal_date} fue rechazada.
      subject: Tu apelación del %{date} ha sido rechazada
      title: Apelación rechazada
    backup_ready:
      explanation: Has solicitado una copia completa de tu cuenta de Mastodon. ¡Ya está preparada para descargar!
      subject: Tu archivo está preparado para descargar
      title: Descargar archivo
    suspicious_sign_in:
      change_password: cambies tu contraseña
      details: 'Aquí están los detalles del inicio de sesión:'
      explanation: Hemos detectado un inicio de sesión en tu cuenta desde una nueva dirección IP.
      further_actions_html: Si no fuiste tú, te recomendamos que %{action} inmediatamente y habilites la autenticación de dos factores para mantener tu cuenta segura.
      subject: Tu cuenta ha sido accedida desde una nueva dirección IP
      title: Un nuevo inicio de sesión
    warning:
      appeal: Enviar una apelación
      appeal_description: Si crees que esto es un error, puedes enviar una apelación al equipo de %{instance}.
      categories:
        spam: Spam
        violation: El contenido viola las siguientes directrices de la comunidad
      explanation:
        delete_statuses: Se ha determinado que algunos de tus mensajes violan una o más directrices de la comunidad y han sido por tanto eliminados por los moderadores de %{instance}.
        disable: Ya no puedes usar tu cuenta, pero tu perfil y el resto de datos permanecen intactos. Puedes solicitar una copia de seguridad de tus datos, cambiar la configuración de tu cuenta o eliminarla.
        mark_statuses_as_sensitive: Algunos de tus mensajes han sido marcados como sensibles por los moderadores de %{instance}. Esto significa que la gente tendrá que pulsar los archivos multimedia en las publicaciones antes de que se muestre una vista previa. Puedes marcar los archivos multimedia como sensibles tú mismo cuando publiques en el futuro.
        sensitive: A partir de ahora, todos los archivos multimedia que subas serán marcados como sensibles y ocultos tras una advertencia que habrá que clicar.
        silence: Aún puedes usar tu cuenta, pero solo las personas que te están siguiendo verán tus publicaciones en este servidor, y puedes ser excluido de varias funcionalidades de descubrimiento. Sin embargo, otras cuentas podrán empezar a seguirte manualmente.
        suspend: Ya no puedes utilizar tu cuenta, y tu perfil y el resto de datos ya no son accesibles. Todavía puedes iniciar sesión para solicitar una copia de seguridad de tus datos, hasta que estos sean eliminados por completo en unos 30 días, aunque conservaremos algunos datos básicos para impedir que esquives la suspensión.
      reason: 'Razón:'
      statuses: 'Publicaciones citadas:'
      subject:
        delete_statuses: Tus publicaciones en %{acct} han sido eliminadas
        disable: Su cuenta %{acct} ha sido congelada
        mark_statuses_as_sensitive: Tus publicaciones en %{acct} han sido marcadas como sensibles
        none: Advertencia para %{acct}
        sensitive: Tus publicaciones en %{acct} se marcarán como sensibles a partir de ahora
        silence: Su cuenta %{acct} ha sido limitada
        suspend: Su cuenta %{acct} ha sido suspendida
      title:
        delete_statuses: Publicaciones eliminadas
        disable: Cuenta congelada
        mark_statuses_as_sensitive: Publicaciones marcadas como sensibles
        none: Advertencia
        sensitive: Cuenta marcada como sensible
        silence: Cuenta limitada
        suspend: Cuenta suspendida
    welcome:
      edit_profile_action: Configurar el perfil
      edit_profile_step: Puedes personalizar tu perfil subiendo una foto de perfil, cambiando tu nombre de usuario y mucho más. Puedes optar por revisar a los nuevos seguidores antes de que puedan seguirte.
      explanation: Aquí hay algunos consejos para empezar
      final_action: Empezar a publicar
      final_step: '¡Empieza a publicar! Incluso sin seguidores, tus publicaciones públicas pueden ser vistas por otros, por ejemplo en la línea de tiempo local o en etiquetas. Tal vez quieras presentarte con la etiqueta de #introducciones.'
      full_handle: Su sobrenombre completo
      full_handle_hint: Esto es lo que le dirías a tus amigos para que ellos puedan enviarte mensajes o seguirte desde otra instancia.
      subject: Bienvenido a Mastodon
      title: Te damos la bienvenida a bordo, %{name}!
  users:
    follow_limit_reached: No puedes seguir a más de %{limit} personas
    invalid_otp_token: Código de dos factores incorrecto
    otp_lost_help_html: Si perdiste al acceso a ambos, puedes ponerte en contancto con %{email}
    seamless_external_login: Has iniciado sesión desde un servicio externo, así que los ajustes de contraseña y correo no están disponibles.
    signed_in_as: 'Sesión iniciada como:'
  verification:
    explanation_html: 'Puedes <strong> verificarte a ti mismo como el dueño de los links en los metadatos de tu perfil </strong>. Para eso, el sitio vinculado debe contener un vínculo a tu perfil de Mastodon. El vínculo en tu sitio <strong> debe </strong> tener un atributo <code> rel="me"</code>. El texto del vínculo no importa. Aquí un ejemplo:'
    verification: Verificación
  webauthn_credentials:
    add: Agregar nueva clave de seguridad
    create:
      error: Hubo un problema al añadir su clave de seguridad. Por favor, inténtalo de nuevo.
      success: Su clave de seguridad se ha añadido correctamente.
    delete: Eliminar
    delete_confirmation: '¿Estás seguro de que quieres eliminar esta clave de seguridad?'
    description_html: Si habilita la <strong>autenticación de clave de seguridad</strong>, iniciar sesión requerirá que utilice una de sus claves de seguridad.
    destroy:
      error: Hubo un problema al añadir su clave de seguridad. Por favor, inténtalo de nuevo.
      success: Su clave de seguridad se ha eliminado correctamente.
    invalid_credential: Clave de seguridad no válida
    nickname_hint: Introduzca el apodo de su nueva clave de seguridad
    not_enabled: Aún no has activado WebAuthn
    not_supported: Este navegador no soporta claves de seguridad
    otp_required: Para usar claves de seguridad, por favor habilite primero la autenticación de doble factor.
    registered_on: Registrado el %{date}<|MERGE_RESOLUTION|>--- conflicted
+++ resolved
@@ -1217,13 +1217,8 @@
       other: Seleccionar todos los %{count} elementos que coinciden con tu búsqueda.
     today: hoy
     validation_errors:
-<<<<<<< HEAD
-      one: '¡Algo no está bien! Por favor, revisa el error'
-      other: '¡Algo no está bien! Por favor, revise %{count} errores más abajo'
-=======
       one: "¡Algo no está bien! Por favor, revisa el error"
       other: "¡Algo no está bien! Por favor, revise %{count} errores más abajo"
->>>>>>> 6185efbc
   imports:
     errors:
       invalid_csv_file: 'Archivo CSV no válido. Error: %{error}'
