---
ar:
  about:
    about_hashtag_html: هذه منشورات متاحة للجمهور تحتوي على الكلمات الدلالية <strong>#%{hashtag}</strong>. يمكنك التفاعل معها إن كان لديك حساب في أي مكان على الفديفرس.
    about_mastodon_html: 'شبكة التواصل الإجتماعية المستقبَليّة: مِن دون إعلانات ، غير خاضعة لرقابة الشركات ، تصميم أخلاقي ولامركزية! بياناتكم مِلك لكم مع ماستدون!'
    about_this: عن مثيل الخادم هذا
    active_count_after: نشط
    active_footnote: مستخدم نشيط شهريا (MAU)
    administered_by: 'يُديره:'
    api: واجهة برمجة التطبيقات
    apps: تطبيقات الأجهزة المحمولة
    apps_platforms: استخدم ماستدون على iOS وأندرويد وأنظمة أخرى
    browse_directory: تصفح دليل الصفحات التعريفية وصفّي بحسب الإهتمام
    browse_local_posts: تصفح تيارًا مباشرًا مِن منشورات للعامة على هذا الخادم
    browse_public_posts: تصفح تيارًا مباشرًا مِن منشورات عامة على ماستدون
    contact: للتواصل معنا
    contact_missing: لم يتم تعيينه
    contact_unavailable: غير متوفر
    continue_to_web: المتابعة إلى تطبيق الويب
    discover_users: اكتشف مستخدِمين
    documentation: الدليل
    federation_hint_html: بواسطة حساب في %{instance} ستتمكن من تتبع أناس في أي خادم ماستدون وأكثر.
    get_apps: جرّب تطبيقا على الموبايل
    hosted_on: ماستدون مُستضاف على %{domain}
    instance_actor_flash: |
      هذا الحساب هو ممثل افتراضي يستخدم لتمثيل الخادم نفسه وليس أي مستخدم فردي.
      يستخدم لأغراض الاتحاد ولا ينبغي حظره إلا إذا كنت ترغب في حظر مثيل الخادم بأكمله، في هذه الحالة يجب عليك استخدام أداة حظر النطاق.
    learn_more: تعلم المزيد
    privacy_policy: سياسة الخصوصية
    rules: قوانين الخادم
    rules_html: 'فيما يلي ملخص للقوانين التي تحتاج إلى اتباعها إذا كنت تريد أن يكون لديك حساب على هذا الخادم من ماستدون:'
    see_whats_happening: اطّلع على ما يجري
    server_stats: 'إحصائيات الخادم:'
    source_code: الشفرة المصدرية
    status_count_after:
      few: منشورات
      many: منشورات
      one: منشور
      other: منشورات
      two: منشورات
      zero: منشورات
    status_count_before: نشروا
    tagline: اتبع أصدقائك وصديقاتك واكتشف آخرين وأخريات
    terms: شروط الخدمة
    unavailable_content: محتوى غير متوفر
    unavailable_content_description:
      domain: الخادم
      reason: السبب
      rejecting_media: 'لن يتم معالجة أو تخزين ملفات الوسائط القادمة من هذه الخوادم، ولن يتم عرض أي صور مصغرة، مما يتطلب النقر اليدوي على الملف الأصلي:'
      rejecting_media_title: وسائط مصفّاة
      silenced: 'سيتم إخفاء المنشورات القادمة من هذه الخوادم في الخيوط الزمنية والمحادثات العامة، ولن يتم إنشاء أي إخطارات من جراء تفاعلات مستخدميها، ما لم تُتَابعهم:'
      silenced_title: الخوادم المكتومة
      suspended: 'لن يتم معالجة أي بيانات قادمة من هذه الخوادم أو تخزينها أو تبادلها، مما سيجعل أي تفاعل أو اتصال مع المستخدمين والمستخدمات المنتمين إلى هذه الخوادم مستحيلة:'
      suspended_title: الخوادم المعلَّقة
    unavailable_content_html: يسمح لك ماستدون عموماً بعرض محتوى المستخدمين القادم من أي خادم آخر في الفديفرس والتفاعل معهم. وهذه هي الاستثناءات التي وضعت على هذا الخادوم بالذات.
    user_count_after:
      few: مستخدمين
      many: مستخدمين
      one: مستخدم
      other: مستخدمين
      two: مستخدمين
      zero: مستخدمين
    user_count_before: يستضيف
    what_is_mastodon: ما هو ماستدون ؟
  accounts:
    choices_html: 'توصيات %{name}:'
    endorsements_hint: يمكنك التوصية بالأشخاص الذين تتابعهم من واجهة الويب، وسيظهرون هنا.
    featured_tags_hint: يمكنك عرض وسوم محددة سيتم عرضها هنا.
    follow: اتبع
    followers:
      few: متابِعون
      many: متابِعون
      one: متابِع
      other: متابِعون
      two: متابِعون
      zero: متابِعون
    following: مُتابَع
    instance_actor_flash: هذا الحساب هو ممثل افتراضي يُستخدم لتمثيل الخادم نفسه ولا يمثل أي مستخدم فردي، يُستخدم لأغراض الاتحاد ولا ينبغي حظره.
    joined: انضم·ت في %{date}
    last_active: آخر نشاط
    link_verified_on: تم التحقق مِن مالك هذا الرابط بتاريخ %{date}
    media: الوسائط
    moved_html: "%{name} إنتقلَ إلى %{new_profile_link}:"
    network_hidden: إنّ المعطيات غير متوفرة
    nothing_here: لا يوجد أي شيء هنا!
    people_followed_by: الأشخاص الذين يتبعهم %{name}
    people_who_follow: الأشخاص الذين يتبعون %{name}
    pin_errors:
      following: يجب أن تكون مِن متابعي حساب الشخص الذي تريد إبرازه
    posts:
      few: منشورات
      many: منشورات
      one: منشور واحد
      other: منشور
      two: منشورَيْن
      zero: منشور
    posts_tab_heading: المنشورات
    posts_with_replies: المنشورات والردود
    roles:
      admin: المدير
      bot: روبوت
      group: فريق
      moderator: مُشرِف
    unavailable: الصفحة التعريفية غير متوفرة
    unfollow: إلغاء المتابعة
  admin:
    account_actions:
      action: تنفيذ الإجراء
      title: اتخاذ إجراء إشراف على %{acct}
    account_moderation_notes:
      create: اترك ملاحظة
      created_msg: تم إنشاء ملاحظة الإشراف بنجاح!
      destroyed_msg: تم تدمير ملاحظة الإشراف بنجاح!
    accounts:
      add_email_domain_block: حظر نطاق بريد إلكتروني
      approve: صادِق عليه
      approved_msg: تمت الموافقة على تسجيل %{username}
      are_you_sure: متأكد ؟
      avatar: الصورة الرمزية
      by_domain: النطاق
      change_email:
        changed_msg: تم تعديل عنوان البريد الإلكتروني الخاص بالحساب بنجاح!
        current_email: عنوان البريد الإلكتروني الحالي
        label: تعديل عنوان البريد الإلكتروني
        new_email: عنوان البريد الإلكتروني الجديد
        submit: تعديل عنوان البريد الإلكتروني
        title: تعديل عنوان البريد الإلكتروني الخاص بـ %{username}
      confirm: تأكيد
      confirmed: مؤكَّد
      confirming: التأكد
      custom: مخصص
      delete: حذف البيانات
      deleted: تمت إزالته
      demote: إنزال الرُتبة الوظيفية
      destroyed_msg: بيانات حساب %{username} الآن في قائمة الانتظار ليتم حذفها قريباً
      disable: تعطيل
      disable_sign_in_token_auth: تعطيل مصادقة رمز البريد الإلكتروني
      disable_two_factor_authentication: تعطيل المصادقة بخطوتين
      disabled: معطَّل
      display_name: عرض الاسم
      domain: النطاق
      edit: تعديل
      email: البريد الإلكتروني
      email_status: حالة البريد الإلكتروني
      enable: تفعيل
      enable_sign_in_token_auth: تمكين مصادقة رمز البريد الإلكتروني
      enabled: مفعَّل
      enabled_msg: تم إلغاء تجميد حساب %{username}
      followers: المتابِعون
      follows: يتابع
      header: الرأسية
      inbox_url: رابط صندوق الوارد
      invite_request_text: أسباب للانضمام
      invited_by: تمت دعوته مِن طرف
      ip: عنوان الإيبي
      joined: انضم
      location:
        all: الكل
        local: المحلي
        remote: عن بُعد
        title: الموقع
      login_status: وضع الدخول
      media_attachments: الوسائط المرفقة
      memorialize: تحويل الحساب إلى صفحة ذكرى
      memorialized: تذكاري
      memorialized_msg: تم تحويل %{username} بنجاح إلى حساب تذكاري
      moderation:
        active: نشِط
        all: الكل
        pending: قيد المراجعة
        suspended: مُجَمَّد
        title: الإشراف
      moderation_notes: ملاحظات الإشراف
      most_recent_activity: آخر نشاط حديث
      most_recent_ip: أحدث عنوان إيبي
      no_account_selected: لم يطرأ أي تغيير على أي حساب بما أنه لم يتم اختيار أي واحد
      no_limits_imposed: مِن دون حدود مشروطة
      not_subscribed: غير مشترك
      pending: في انتظار المراجعة
      perform_full_suspension: تعليق الحساب
      promote: ترقية
      protocol: البروتوكول
      public: عمومي
      push_subscription_expires: انتهاء الاشتراك ”PuSH“
      redownload: انعش الصفحة التعريفية
      redownloaded_msg: تم تحديث ملف %{username} التعريفي من الأصل
      reject: ارفض
      rejected_msg: تم رفض تطبيق تسجيل %{username} بنجاح
      remove_avatar: حذف الصورة الرمزية
      remove_header: حذف الرأسية
      removed_avatar_msg: تمت إزالة صورة %{username} الرمزية بنجاح
      removed_header_msg: تمت إزالة صورة %{username} الرأسية بنجاح
      resend_confirmation:
        already_confirmed: هذا المستخدم مؤكد بالفعل
        send: أعد إرسال رسالة البريد الإلكتروني الخاصة بالتأكيد
        success: تم إرسال رسالة التأكيد بنجاح!
      reset: إعادة التعيين
      reset_password: إعادة ضبط كلمة السر
      resubscribe: إعادة الاشتراك
      role: الصلاحيات
      roles:
        admin: مدير
        moderator: مشرف
        staff: الفريق
        user: مستخدِم
      search: البحث
      search_same_email_domain: مستخدمون آخرون لديهم نفس نطاق البريد الإلكتروني
      search_same_ip: مستخدِمون آخرون بنفس الـ IP
      security_measures:
        only_password: كلمة المرور فقط
        password_and_2fa: كلمة المرور و 2FA
        password_and_sign_in_token: كلمة المرور ورمز البريد الإلكتروني
      sensitive: حساس
      sensitized: مُعَين كمنشور حساس
      shared_inbox_url: رابط الصندوق المُشترَك للبريد الوارد
      show:
        created_reports: البلاغات التي أنشأها هذا الحساب
        targeted_reports: الشكاوى التي أُنشِأت مِن طرف الآخَرين
      silence: كتم
      silenced: تم كتمه
      statuses: المنشورات
      strikes: العقوبات السابقة
      subscribe: اشترك
      suspend: علّق الحساب
      suspended: تم تعليقه
      suspension_irreversible: تم حذف بيانات هذا الحساب بشكل لا رجعة فيه، يمكنك إلغاء تعليق الحساب لجعله قابلا للاستخدام، ولكنه لن يسترد أي بيانات كانت لديه سابقاً.
      suspension_reversible_hint_html: تم تعليق الحساب، وسيتم إزالة البيانات بالكامل في %{date}، حتى ذلك الحين، يمكن استعادة الحساب دون أي آثار سلبية أي كما أنه لم يحدث أي شيء، إذا كنت ترغب في حذف جميع بيانات الحساب الآن، فيمكنك فعل ذلك أدناه.
      title: الحسابات
      unblock_email: إلغاء حظر عنوان البريد الإلكتروني
      unblocked_email_msg: تم إلغاء حظر عنوان البريد الإلكتروني لـ %{username} بنجاح
      unconfirmed_email: البريد الإلكتروني غير مؤكد
      undo_sensitized: التراجع عن حساسية
      undo_silenced: رفع الصمت
      undo_suspension: إلغاء تعليق الحساب
      unsilenced_msg: تم فك الحدود من حساب %{username} بنجاح
      unsubscribe: إلغاء الاشتراك
      unsuspended_msg: تم إلغاء تجميد حساب %{username}
      username: اسم المستخدم
      view_domain: عرض ملخص للنطاق
      warn: تحذير
      web: الويب
      whitelisted: في القائمة البيضاء
    action_logs:
      action_types:
        approve_appeal: الموافقة على الطعن
        approve_user: الموافقة على المستخدم
        assigned_to_self_report: أسند التقرير
        change_email_user: تغيير عنوان البريد الإلكتروني الخاص بالمستخدم
        confirm_user: تأكيد المستخدم
        create_account_warning: إنشاء تحذير
        create_announcement: إنشاء إعلان
        create_custom_emoji: إنشاء إيموجي مخصص
        create_domain_allow: إنشاء نطاق المسموح به
        create_domain_block: إنشاء كتلة نطاق
        create_email_domain_block: إنشاء كتلة نطاق بريد إلكتروني
        create_ip_block: إنشاء قاعدة IP جديدة
        create_unavailable_domain: إنشاء نطاق غير متوفر
        demote_user: إنزال رتبة المستخدم
        destroy_announcement: احذف الإعلان
        destroy_custom_emoji: احذف الإيموجي المخصص
        destroy_domain_allow: حذف النطاق المسموح به
        destroy_domain_block: حذف كتلة النطاق
        destroy_email_domain_block: حذف نطاق بريد إلكتروني
        destroy_instance: تنظيف النطاق
        destroy_ip_block: حذف قانون IP
        destroy_status: حذف المنشور
        destroy_unavailable_domain: حذف نطاق غير متوفر
        disable_2fa_user: تعطيل 2FA
        disable_custom_emoji: تعطيل الإيموجي المخصص
        disable_sign_in_token_auth_user: تعطيل مصادقة رمز البريد الإلكتروني للمستخدم
        disable_user: تعطيل المستخدم
        enable_custom_emoji: تفعيل الإيموجي المخصص
        enable_sign_in_token_auth_user: تمكين مصادقة رمز البريد الإلكتروني للمستخدم
        enable_user: تفعيل المستخدم
        memorialize_account: جعل الحساب تذكاريا
        promote_user: ترقية المستخدم
        reject_appeal: رفض الطعن
        reject_user: ارفض المستخدم
        remove_avatar_user: احذف الصورة الرمزية
        reopen_report: إعادة فتح التقرير
        reset_password_user: إعادة تعيين كلمة المرور
        resolve_report: حل الشكوى
        sensitive_account: وضع علامة على الوسائط في حسابك على أنها حساسة
        silence_account: كتم الحساب
        suspend_account: تعليق الحساب
        unassigned_report: إلغاء إسناد الشكوى
        unblock_email_account: إلغاء حظر عنوان البريد الإلكتروني
        unsensitive_account: إلغاء تحديد الوسائط في حسابك على أنها حساسة
        unsilence_account: إلغاء كتم الحساب
        unsuspend_account: إلغاء تعليق الحساب
        update_announcement: تحديث الإعلان
        update_custom_emoji: تحديث الإيموجي المخصص
        update_domain_block: تحديث كتلة النطاق
        update_status: تحديث الحالة
      actions:
        assigned_to_self_report_html: قام %{name} بتعيين التقرير %{target} لأنفسهم
        change_email_user_html: غيّر %{name} عنوان البريد الإلكتروني للمستخدم %{target}
        confirm_user_html: "%{name} قد قام بتأكيد عنوان البريد الإلكتروني لـ %{target}"
        create_account_warning_html: قام %{name} بإرسال تحذير إلى %{target}
        create_announcement_html: قام %{name} بإنشاء إعلان جديد %{target}
        create_custom_emoji_html: "%{name} قام برفع إيموجي جديد %{target}"
        create_domain_allow_html: قام %{name} بإضافة النطاق %{target} إلى القائمة البيضاء
        create_domain_block_html: "%{name} قام بحجب نطاق %{target}"
        create_email_domain_block_html: قام %{name} بحظر نطاق البريد الإلكتروني %{target}
        create_ip_block_html: قام %{name} بإنشاء قاعدة للـIP %{target}
        create_unavailable_domain_html: قام %{name} بتوقيف التوصيل للنطاق %{target}
        demote_user_html: قام %{name} بخفض الرتبة الوظيفية لـ%{target}
        destroy_announcement_html: قام %{name} بحذف الإعلان %{target}
        destroy_custom_emoji_html: قام %{name} بحذف الإيموجي %{target}
        destroy_domain_allow_html: قام %{name} بمنع الاتحاد مع النطاق %{target}
        destroy_domain_block_html: قام %{name} برفع الحظر عن النطاق %{target}
        destroy_email_domain_block_html: قام %{name} برفع الحظر عن نطاق البريد الإلكتروني %{target}
        destroy_ip_block_html: قام %{name} بحذف قاعدة للـIP %{target}
        destroy_status_html: قام %{name} بحذف منشور من %{target}
        destroy_unavailable_domain_html: قام %{name} باستئناف التوصيل للنطاق %{target}
        disable_2fa_user_html: قام %{name} بتعطيل المصادقة بخطوتين للمستخدم %{target}
        disable_custom_emoji_html: قام %{name} بتعطيل الإيموجي %{target}
        disable_sign_in_token_auth_user_html: "%{name} تعطيل مصادقة رمز البريد الإلكتروني لـ %{target}"
        disable_user_html: قام %{name} بتعطيل تسجيل الدخول للمستخدم %{target}
        enable_custom_emoji_html: قام %{name} بتنشيط الإيموجي %{target}
        enable_sign_in_token_auth_user_html: "%{name} تمكين مصادقة رمز البريد الإلكتروني لـ %{target}"
        enable_user_html: قام %{name} بتنشيط تسجيل الدخول للمستخدم %{target}
        memorialize_account_html: قام %{name} بتحويل حساب %{target} إلى صفحة تذكارية
        promote_user_html: قام %{name} بترويج المستخدم %{target}
        remove_avatar_user_html: قام %{name} بإزالة صورة %{target} الرمزية
        reopen_report_html: قام %{name} بإعادة فتح الشكوى %{target}
        reset_password_user_html: قام %{name} بإعادة تعيين كلمة مرور المستخدم %{target}
        resolve_report_html: قام %{name} بحل الشكوى %{target}
        sensitive_account_html: قام %{name} بوضع علامة حساس على محتوى %{target}
        silence_account_html: قام %{name} بكتم حساب %{target}
        suspend_account_html: قام %{name} بتعليق حساب %{target}
        unassigned_report_html: قام %{name} بإلغاء تعيين الشكوى %{target}
        unsensitive_account_html: قام %{name} بإزالة علامة حساس على محتوى %{target}
        unsilence_account_html: قام %{name} بإلغاء كتم المستخدم %{target}
        unsuspend_account_html: قام %{name} بإلغاء تعليق حساب %{target}
        update_announcement_html: قام %{name} بتحديث الإعلان %{target}
        update_custom_emoji_html: قام %{name} بتحديث الإيموجي %{target}
        update_domain_block_html: قام %{name} بتحديث كتلة النطاق %{target}
        update_status_html: قام %{name} بتحديث منشور من %{target}
      deleted_status: "(منشور محذوف)"
      empty: لم يتم العثور على سجلات.
      filter_by_action: تصفية بحسب الإجراء
      filter_by_user: تصفية حسب المستخدم
      title: سِجلّ التفتيش و المعاينة
    announcements:
      destroyed_msg: تم حذف الإعلان بنجاح!
      edit:
        title: تعديل الإعلان
      empty: لم يتم العثور على أية إعلانات.
      live: على المباشر
      new:
        create: إنشاء إعلان
        title: إعلان جديد
      publish: نشر
      published_msg: تم نشر الإعلان بنجاح!
      scheduled_for: بُرمِج على %{time}
      scheduled_msg: تمت جدولة نشر الإعلان!
      title: الإعلانات
      unpublish: إلغاء النشر
      unpublished_msg: تم إلغاء نشر الإعلان بنجاح!
      updated_msg: تم تحديث الإعلان بنجاح!
    custom_emojis:
      assign_category: اسند فئة
      by_domain: النطاق
      copied_msg: تم إنشاء نسخة محلية للإيموجي بنجاح
      copy: نسخ
      copy_failed_msg: فشلت عملية إنشاء نسخة محلية لهذا الإيموجي
      create_new_category: انشئ فئة جديدة
      created_msg: تم إنشاء الإيموجي بنجاح!
      delete: حذف
      destroyed_msg: تمت عملية تدمير الإيموجي بنجاح!
      disable: تعطيل
      disabled: مُعطَّل
      disabled_msg: تمت عملية تعطيل ذلك الإيموجي بنجاح
      emoji: إيموجي
      enable: تفعيل
      enabled: مُشغَّل
      enabled_msg: تم تنشيط ذاك الإيموجي بنجاح
      list: القائمة
      listed: مُدرَج
      new:
        title: إضافة إيموجي خاص جديد
      not_permitted: غير مسموح لك بتنفيذ هذا الإجراء
      overwrite: إعادة الكتابة
      shortcode: الترميز المُصَغّر
      shortcode_hint: على الأقل حرفين، و فقط رموز أبجدية عددية و أسطر سفلية
      title: الإيموجي الخاصة
      uncategorized: غير مصنّف
      unlist: تنحية مِن القائمة
      unlisted: غير مدرج
      update_failed_msg: تعذرت عملية تحديث ذاك الإيموجي
      updated_msg: تم تحديث الإيموجي بنجاح!
      upload: رفع
    dashboard:
<<<<<<< HEAD
=======
      active_users: مستخدمين نشطين
      interactions: تفاعلات
      media_storage: تخزين الوسائط
      new_users: مستخدمون جدد
      opened_reports: تقارير مفتوحة
      resolved_reports: تقارير تم حلها
>>>>>>> 8c7223f4
      software: البرنامج
      sources: مصادر التسجيل
      space: المساحة المستخدَمة
      title: لوح المراقبة
<<<<<<< HEAD
=======
      top_languages: اللغات الأكثر نشاطا
      top_servers: الخوادم الأكثر نشاطا
      website: موقع الويب
    disputes:
      appeals:
        empty: ليست هناك أية طعون.
        title: الطعون
>>>>>>> 8c7223f4
    domain_allows:
      add_new: إضافة النطاق إلى القائمة البيضاء
      created_msg: تمت إضافة النطاق إلى القائمة البيضاء بنجاح
      destroyed_msg: تمت إزالة النطاق مِن القائمة البيضاء
      undo: إزالة من القائمة البيضاء
    domain_blocks:
      add_new: إضافة حجب جديد لنطاق
      created_msg: إنّ حجب النطاق حيز التشغيل
      destroyed_msg: تم إلغاء الحجب المفروض على النطاق
      domain: النطاق
      edit: تحرير النطاق المحظور
      existing_domain_block_html: لقد فرضت بالفعل سابقاً حدوداً أكثر صرامة على %{name}، تحتاج إلى <a href="%{unblock_url}">إلغاء حظره</a> أولاً.
      new:
        create: إنشاء حظر
        hint: لن تمنع كتلة المجال إنشاء إدخالات حساب في قاعدة البيانات ، ولكنها ستطبق طرق الإشراف المحددة بأثر رجعي وتلقائي على هذه الحسابات.
        severity:
          desc_html: "<strong>Silence</strong> سيجعل مشاركات الحساب غير مرئية لأي شخص لا يتبعها. <strong>Suspend</strong> سيزيل كل محتوى الحساب ووسائطه وبيانات ملفه التعريفي. Use <strong>None</strong> إذا كنت تريد فقط رفض ملفات الوسائط."
          noop: لا شيء
          silence: كتم
          suspend: تعليق
        title: حجب نطاق جديد
      obfuscate: تشويش اسم النطاق
      obfuscate_hint: تشويش اسم النطاق جزئيا في القائمة إذا كان الإعلان عن قائمة قيود النطاق مفعلاً
      private_comment: تعليق خاص
      private_comment_hint: التعليق على تقييد هذا النطاق للاستخدام الداخلي من قبل المشرفين.
      public_comment: تعليق للعلن
      public_comment_hint: التعليق على تقييد هذا النطاق لعامة الجمهور، إذا كان الإعلان عن قائمة قيود النطاق مفعلاً.
      reject_media: رفض ملفات الوسائط
      reject_media_hint: يزيل ملفات الوسائط المخزنة محليًا ويرفض تنزيل أي ملفات في المستقبل. غير ذي صلة للتعليق
      reject_reports: رفض التقارير
      reject_reports_hint: تجاهل جميع تقارير الإبلاغ القادمة من هذا النطاق. هذا يستثي التعليقات
      undo: إلغاء حجب النطاق
      view: عرض كتلة النطاق
    email_domain_blocks:
      add_new: إضافة
      created_msg: لقد دخل حظر نطاق البريد الإلكتروني حيّز الخدمة
      delete: حذف
      domain: النطاق
      new:
        create: إضافة نطاق
        title: إضافة نطاق بريد جديد إلى اللائحة السوداء
      title: القائمة السوداء للبريد الإلكتروني
    follow_recommendations:
      description_html: "<strong>تساعد اقتراحات المتابعة المستخدمين في العثور بسرعة على محتوى مثير للاهتمام</strong>. عندما لا يتفاعل المستخدم مع الآخرين بشكل كافي لتشكيل اقتراحات متابعة مخصصة له، تظهر هذه الاقتراحات بدلاً من ذلك. يُعاد حسابهم بشكل يومي من مزيج حسابات لديها أكثر التفاعلات وأكثر عدد من المتابعين المحليين للغة معينة."
      language: للغة
      status: الحالة
      suppress: إلغاء توصية اقتراح المتابعة
      suppressed: ملغاة التوصية
      title: اقتراحات المتابعة
      unsuppress: إستعادة إقتراحات المتابعة
    instances:
      back_to_all: الكل
      back_to_limited: محدود
      back_to_warning: تحذير
      by_domain: النطاق
      delivery:
        all: الكل
        clear: مسح أخطاء التسليم
        restart: إعادة تشغيل التوصيل
        stop: إيقاف التوصيل
<<<<<<< HEAD
        title: التوصيل
        unavailable: غير متوفر
        unavailable_message: التوصيل غير متوفر
        warning: تحذير
        warning_message:
          few: فشل التوصيل لـ%{count} أيام
          many: فشل التوصيل لـ%{count} يوم
          one: فشل التوصيل لـ%{count} يوم
          other: فشل التوصيل لـ%{count} يوم
          two: فشل التوصيل لـ%{count} يوم
          zero: فشل التوصيل لـ%{count} يوم
=======
        unavailable: غير متوفر
>>>>>>> 8c7223f4
      delivery_available: التسليم متوفر
      delivery_error_days: أيام أخطاء التوصيل
      delivery_error_hint: إذا كان التوصيل غير ممكناً لـ%{count} يوم، فستوضع عليها علامة {غير قابلة للتسليم} تلقائياً.
      empty: لم يتم العثور على نطاقات.
      moderation:
        all: كافتها
        limited: محدود
        title: الإشراف
      private_comment: تعليق خاص
      public_comment: تعليق للعلن
      purge: تطهير
      title: الفديرالية
      total_blocked_by_us: المحجوبة مِن طرفنا
      total_followed_by_them: يُتابِعونها
      total_followed_by_us: التي نُتابِعها
      total_reported: تقارير عنهم
      total_storage: الوسائط المُرفَقة
    invites:
      deactivate_all: تعطيلها كافة
      filter:
        all: الكل
        available: المتوفرة
        expired: المنتهي صلاحيتها
        title: التصفية
      title: الدعوات
    ip_blocks:
      add_new: إنشاء قانون
      created_msg: تمت إضافة قاعدة IP جديدة
      delete: حذف
      expires_in:
        '1209600': أسبوعان
        '15778476': 6 أشهر
        '2629746': شهر واحد
        '31556952': سنة واحدة
        '86400': يوم واحد
        '94670856': 3 سنوات
      new:
        title: إنشاء قاعدة IP جديدة
      no_ip_block_selected: لم يطرأ أي تغيير على أي قاعدة IP بما أنه لم يتم اختيار أي واحد
      title: قواعد الـIP
    relationships:
      title: علاقات %{acct}
    relays:
      add_new: إضافة مُرحّل جديد
      delete: حذف
      description_html: "<strong>مُرَحِّل الاتحاد</strong> هو خادم وسيط يقوم بتبادل كميات كبيرة من التبويقات العامة بين الخوادم التي تشترك به وتنشر إليه. <strong>يمكنه أن يساعد الخوادم الصغيرة والمتوسطة على اكتشاف المحتوى من فيديفرس</strong>، الذي من شأنه خلاف ذلك أن يَتطلّب من المستخدمين المحليين أن يُتابِعوا يدوياً الأشخاص الآخرين على خوادم مُتحكم بها عن بُعد."
      disable: تعطيل
      disabled: مُعطَّل
      enable: تشغيل
      enable_hint: عندما تقوم بتنشيط هذه الميزة، سوف يشترك خادومكم في جميع المنشورات القادمة مِن هذا المُرحِّل و سيشرع كذلك بإرسال كافة المنشورات العمومية إليه.
      enabled: مُشغَّل
      inbox_url: رابط المُرحّل
      pending: في انتظار تسريح المُرحِّل
      save_and_enable: حفظ وتشغيل
      setup: إعداد اتصال بمُرحّل
      signatures_not_enabled: لن تعمل المُرحِّلات بشكل صحيح إن تم تنشيط الوضع الآمن أو وضع القائمة البيضاء
      status: الحالة
      title: المُرحّلات
    report_notes:
      created_msg: تم إنشاء ملاحظة الشكوى بنجاح!
      destroyed_msg: تم حذف ملاحظة الشكوى بنجاح!
      today_at: اليوم على %{time}
    reports:
      account:
        notes:
          few: "%{count} ملاحظات"
          many: "%{count} ملاحظات"
          one: "%{count} ملاحظة"
          other: "%{count} ملاحظات"
          two: "%{count} ملاحظتَيْن"
          zero: "%{count} ملاحظات"
      action_log: سجل المراجعة
      action_taken_by: تم اتخاذ الإجراء مِن طرف
      add_to_report: أضف المزيد إلى التقرير
      are_you_sure: هل أنت متأكد ؟
      assign_to_self: عين لي
      assigned: تعين رئيس
      by_target_domain: نطاق الحساب المبلّغ عنه
      category: الفئة
      comment:
        none: لا شيء
      created_at: ذكرت
      delete_and_resolve: احذف المنشورات
      forwarded: أُعيد توجيهه
      forwarded_to: أُعيد توجيهه إلى %{domain}
      mark_as_resolved: اعتبار الشكوى كمحلولة
      mark_as_unresolved: علم كغير محلولة
      no_one_assigned: لا أحد
      notes:
        create: اضف ملاحظة
        create_and_resolve: الحل مع ملاحظة
        create_and_unresolve: إعادة فتح مع ملاحظة
        delete: حذف
        placeholder: قم بوصف الإجراءات التي تم اتخاذها أو أي تحديثات أخرى ذات علاقة...
        title: الملاحظات
      reopen: إعادة فتح الشكوى
      report: 'الشكوى #%{id}'
      reported_account: حساب مُبلّغ عنه
      reported_by: أبلغ عنه من طرف
      resolved: معالجة
      resolved_msg: تم حل تقرير بنجاح!
      skip_to_actions: تخطي إلى الإجراءات
      status: الحالة
<<<<<<< HEAD
=======
      statuses: المحتوى المبلغ عنه
>>>>>>> 8c7223f4
      target_origin: مصدر الحساب المبلغ عنه
      title: الشكاوى
      unassign: إلغاء تعيين
      unresolved: غير معالجة
      updated_at: محدث
      view_profile: اعرض الصفحة التعريفية
    rules:
      add_new: إضافة قاعدة
      delete: حذف
      description_html: بينما يدعي معظم الناس أنهم قرأوا شروط الخدمة ووافقوا عليها، فإن الناس عادةً لا يقرأون إلا بعد حدوث مشكلة. <strong>اجعل من الأسهل رؤية قواعد خادمك بلمحة عن طريق تزويدهم في قائمة النقاط المدورة.</strong> حاول إبقاء القواعد الفردية قصيرة وبسيطة، ولكن لا تحاول أن تُقسمها إلى العديد من العناصر المنفصلة أيضا.
      edit: تعديل القانون
      empty: لم يتم تحديد قواعد الخادم بعد.
      title: قوانين الخادم
    settings:
      activity_api_enabled:
        desc_html: عدد المنشورات المحلية و المستخدمين الناشطين و التسجيلات الأسبوعية الجديدة
        title: نشر مُجمل الإحصائيات عن نشاط المستخدمين
      bootstrap_timeline_accounts:
        desc_html: افصل بين أسماء المستخدمين المتعددة بواسطة الفاصلة. استعمل الحسابات المحلية والمفتوحة فقط. الافتراضي عندما تكون فارغة كل المسؤولين المحليين.
        title: الاشتراكات الافتراضية للمستخدمين الجدد
      contact_information:
        email: البريد الإلكتروني المهني
        username: الاتصال بالمستخدِم
      custom_css:
        desc_html: يقوم بتغيير المظهر بواسطة سي أس أس يُحمَّل على كافة الصفحات
        title: سي أس أس مخصص
      default_noindex:
        desc_html: يؤثر على جميع المستخدمين الذين لم يغيروا هذا الإعداد بأنفسهم
        title: عدم السماح مبدئيا لمحركات البحث بفهرسة الملفات التعريفية للمستخدمين
      domain_blocks:
        all: للجميع
        disabled: لا أحد
        title: اظهر خاصية حجب النطاقات
        users: للمستخدمين المتصلين محليا
      domain_blocks_rationale:
        title: اظهر السبب
      hero:
        desc_html: معروض على الصفحة الأولى. لا يقل عن 600 × 100 بكسل. عند عدم التعيين ، تعود الصورة إلى النسخة المصغرة على سبيل المثال
        title: الصورة الرأسية
      mascot:
        desc_html: معروض على عدة صفحات، يوصى بِعلى الأقل 293x205 بكسل، عند عدم التعيين، تعود الصورة إلى التميمة الافتراضية
        title: صورة الماسكوت
      peers_api_enabled:
        desc_html: أسماء النطاقات التي التقى بها مثيل الخادوم على البيئة الموحَّدة فديفرس
        title: نشر عدد مثيلات الخوادم التي تم مصادفتها
      preview_sensitive_media:
        desc_html: روابط المُعَاينة على مواقع الويب الأخرى ستقوم بعرض صُوَر مصغّرة حتى و إن كانت الوسائط حساسة
        title: إظهار الصور الحساسة في مُعاينات أوبن غراف
      profile_directory:
        desc_html: السماح للمستخدمين الكشف عن حساباتهم
        title: تفعيل دليل الصفحات التعريفية
      registrations:
        closed_message:
          desc_html: يتم عرضه على الصفحة الرئيسية عندما يتم غلق تسجيل الحسابات الجديدة. يمكنكم إستخدام علامات الأيتش تي أم أل HTML
          title: رسالة التسجيلات المقفلة
        deletion:
          desc_html: السماح لأي مستخدم إغلاق حسابه
          title: السماح بحذف الحسابات
        min_invite_role:
          disabled: لا أحد
          title: المستخدِمون المصرح لهم لإرسال الدعوات
        require_invite_text:
          desc_html: عندما تتطلب التسجيلات الموافقة اليدوية، جعل إدخال نص لسؤال "لماذا تريد أن تنضم؟" إلزاميا بدلاً من اختياري
          title: الطلب من المستخدمين الجدد إدخال سبب للتسجيل
      registrations_mode:
        modes:
          approved: طلب الموافقة لازم عند إنشاء حساب
          none: لا أحد يمكنه إنشاء حساب
          open: يمكن للجميع إنشاء حساب
        title: طريقة إنشاء الحسابات
      show_known_fediverse_at_about_page:
        desc_html: عند التعطيل، يُقيّد الخط الزمني العام المرتبط من صفحة الهبوط لعرض المحتوى المحلي فقط
        title: إظهار الفديفرس الموحَّد في خيط المُعايَنة
      show_staff_badge:
        desc_html: عرض شارة الموظفين على صفحة المستخدم
        title: إظهار شارة الموظفين
      site_description:
        desc_html: فقرة تمهيدية على الصفحة الأولى. صف ميزات خادوم ماستدون هذا و ما يميّزه عن الآخرين. يمكنك استخدام علامات HTML ، ولا سيما <code>&lt;a&gt;</code> و <code>&lt;em&gt;</code>.
        title: وصف مثيل الخادوم
      site_description_extended:
        desc_html: مكان جيد لمدونة قواعد السلوك والقواعد والإرشادات وغيرها من الأمور التي تحدد حالتك. يمكنك استخدام علامات HTML
        title: الوصف المُفصّل للموقع
      site_short_description:
        desc_html: يتم عرضه في لوحة جانبية و في البيانات الوصفية. قم بوصف ماستدون و ما يميز هذا السيرفر عن الآخرين في فقرة موجزة. إن تركت الحقل فارغا فسوف يتم عرض الوصف الافتراضي لمثيل الخادوم.
        title: مقدمة وصفية قصيرة عن مثيل الخادوم
      site_terms:
        desc_html: يمكنك كتابة سياسة الخصوصية الخاصة بك ، شروط الخدمة أو غيرها من القوانين. يمكنك استخدام علامات HTML
        title: شروط الخدمة المخصصة
      site_title: اسم مثيل الخادم
      thumbnail:
        desc_html: يستخدم للعروض السابقة عبر Open Graph و API. 1200x630px موصى به
        title: الصورة الرمزية المصغرة لمثيل الخادوم
      timeline_preview:
        desc_html: عرض الخيط العمومي على صفحة الاستقبال
        title: مُعاينة الخيط العام
      title: إعدادات الموقع
      trendable_by_default:
        desc_html: يؤثر على علامات الوسوم التي لم يكن مسموح بها مسبقاً
        title: السماح للوسوم بالظهور على المتداوَلة بدون مراجعة مسبقة
      trends:
        desc_html: عرض علني للوسوم المستعرضة سابقاً التي هي رائجة الآن
        title: الوسوم المتداولة
    site_uploads:
      delete: احذف الملف الذي تم تحميله
      destroyed_msg: تم حذف التحميل مِن الموقع بنجاح!
    statuses:
      back_to_account: العودة إلى صفحة الحساب
      back_to_report: العودة إلى صفحة التقرير
      batch:
        remove_from_report: إزالة من التقرير
        report: إبلاغ
      deleted: محذوف
      media:
        title: الوسائط
      no_status_selected: لم يطرأ أي تغيير على أي منشور بما أنه لم يتم اختيار أي واحد
      title: منشورات الحساب
      with_media: تحتوي على وسائط
<<<<<<< HEAD
=======
    strikes:
      appeal_approved: طُعِن فيه
      appeal_pending: طعن قيد المراجعة
>>>>>>> 8c7223f4
    system_checks:
      database_schema_check:
        message_html: هناك عمليات هجرة معلقة لقواعد البيانات. يرجى تشغيلها لضمان تصرف التطبيق كما هو متوقع
      rules_check:
        action: إدارة قواعد الخادم
        message_html: لم تقم بتحديد أي قواعد خادم.
      sidekiq_process_check:
        message_html: لا توجد عملية Sidekiq قيد التشغيل لقائمة الانتظار %{value}. يرجى مراجعة إعدادات Sidekiq الخاصة بك
    tags:
      review: حالة المراجعة
      updated_msg: تم تحديث إعدادات الوسوم بنجاح
    title: الإدارة
    trends:
      allow: السماح
      approved: مصادق عليه
      disallow: رفض
      links:
        allow: السماح بالرابط
        allow_provider: السماح للناشر
        disallow: رفض الرابط
        disallow_provider: عدم السماح للناشر
        title: الروابط المتداولة
        usage_comparison: تمت مشاركته %{today} مرات اليوم، مقارنة بـ %{yesterday} بالأمس
      pending_review: في انتظار المراجعة
      preview_card_providers:
        title: الناشرون
      rejected: مرفوض
      tags:
        current_score: التقييم الحالي %{score}
        dashboard:
          tag_accounts_measure: استخدامات فريدة
          tag_languages_dimension: أفضل اللغات
          tag_servers_dimension: الخوادم الأكثر نشاطا
          tag_servers_measure: خوادم أخرى
          tag_uses_measure: إجمالي الاستخدامات
        listable: يمكن اقتراحه
        not_listable: لن يتم اقتراحه
        not_trendable: لن يظهر في المتداولة
        not_usable: لا يمكن استخدامه
        peaked_on_and_decaying: بلغ ذروته في %{date}، في تراجع الآن
        title: الوسوم المتداولة
        trendable: السماح بالظهور تحت المتداولة
        trending_rank: 'المتداولة #%{rank}'
        usable: يمكن استخدامه
        usage_comparison: تم استخدامه %{today} مرات اليوم، مقارنة بـ %{yesterday} بالأمس
      title: المتداوَلة
    warning_presets:
      add_new: إضافة واحد جديد
      delete: حذف
      edit_preset: تعديل نموذج التحذير
      empty: لم تحدد أي إعدادات تحذير مسبقة بعد.
      title: إدارة نماذج التحذير
  admin_mailer:
    new_appeal:
      actions:
        delete_statuses: لحذف منشوراتهم
        disable: لتجميد حسابهم
        mark_statuses_as_sensitive: لوضع علامة حساس على منشوراتهم
        none: لتحذيرهم
        sensitive: لجعل حسابهم كحساس
        silence: للحد من حسابهم
        suspend: لتعليق حسابهم
    new_pending_account:
      body: تفاصيل الحساب الجديد أدناه. يمكنك الموافقة على هذا الطلب أو رفضه.
      subject: حساب جديد في انتظار مراجعة على %{instance} (%{username})
    new_report:
      body: قام %{reporter} بالإبلاغ عن %{target}
      body_remote: أبلغ شخص ما من %{domain} عن %{target}
      subject: تقرير جديد ل%{instance} (#%{id})
    new_trends:
      new_trending_statuses:
        title: المنشورات الشائعة
      new_trending_tags:
        title: الوسوم المتداولة
  aliases:
    add_new: أنشئ كُنية
    created_msg: تم إنشاء الكُنية الجديدة بنجاح. يمكنكم الآن الشروع في الإنتقال مِن حسابكم القديم.
    deleted_msg: تم إزالة الاسم المستعار بنجاح. الانتقال من ذلك الحساب إلى هذا الحساب لن يكون ممكنا بعد الآن.
    empty: ليس لديك أية كنية.
    hint_html: إذا كنت ترغب في الانتقال من حساب آخر إلى هذا الحساب الحالي، يمكنك إنشاء اسم مستعار هنا، والذي هو مطلوب قبل أن تتمكن من المضي قدما في نقل متابِعيك من الحساب القديم إلى هذا الحساب. هذا الإجراء بحد ذاته هو <strong>غير مؤذي و قابل للعكس</strong>. <strong>تتم بداية تهجير الحساب من الحساب القديم</strong>.
    remove: إلغاء ربط الكنية
  appearance:
    advanced_web_interface: واجهة الويب المتقدمة
    advanced_web_interface_hint: 'إذا كنت ترغب في استخدام عرض شاشتك بأكمله، فواجهة الويب المتقدمة تسمح لك بضبط العديد من الأعمدة المختلفة لرؤية أكبر قدر من المعلومات التي ترغب فيها في آن واحد: الخيط الرئيسي والإخطارات والخيط الزمني الفدرالي وأي عدد من القوائم والوسوم.'
    animations_and_accessibility: الإتاحة والحركة
    confirmation_dialogs: نوافذ التأكيد
    discovery: الاستكشاف
    localization:
      body: ماستدون يُترجِمه متطوّعون.
      guide_link: https://crowdin.com/project/mastodon
      guide_link_text: يمكن للجميع المساهمة.
    sensitive_content: المحتوى الحساس
    toot_layout: شكل المنشور
  application_mailer:
    notification_preferences: تعديل خيارات البريد الإلكتروني
    salutation: "%{name}،"
    settings: 'تغيير تفضيلات البريد الإلكتروني: %{link}'
    view: 'اعرض:'
    view_profile: اعرض الصفحة التعريفية
    view_status: عرض المنشور
  applications:
    created: تم إنشاء التطبيق بنجاح
    destroyed: تم حذف التطبيق بنجاح
    invalid_url: إن الرابط المقدم غير صالح
    regenerate_token: إعادة توليد رمز النفاذ
    token_regenerated: تم إعادة إنشاء الرمز الوصول بنجاح
    warning: كن حذرا مع هذه البيانات. لا تقم أبدا بمشاركتها مع الآخَرين!
    your_token: رمز نفاذك
  auth:
    apply_for_account: اطلب دعوة
    change_password: الكلمة السرية
    checkbox_agreement_html: أوافق على <a href="%{rules_path}" target="_blank">قواعد الخادم</a> و <a href="%{terms_path}" target="_blank">شروط الخدمة</a>
    checkbox_agreement_without_rules_html: أوافق على <a href="%{terms_path}" target="_blank">شروط الخدمة</a>
    delete_account: حذف الحساب
    delete_account_html: إن كنت ترغب في حذف حسابك يُمكنك <a href="%{path}">المواصلة هنا</a>. سوف يُطلَبُ منك التأكيد قبل الحذف.
    description:
      prefix_invited_by_user: يدعوك @%{name} للاتحاق بخادم ماستدون هذا!
      prefix_sign_up: أنشئ حسابًا على ماستدون اليوم!
      suffix: بفضل حساب ، ستكون قادرا على متابعة الأشخاص ونشر تحديثات وتبادل رسائل مع مستخدمين مِن أي خادم Mastodon وأكثر!
    didnt_get_confirmation: لم تتلق تعليمات التأكيد ؟
    dont_have_your_security_key: ليس لديك مفتاح الأمان الخاص بك؟
    forgot_password: نسيت كلمة المرور ؟
    invalid_reset_password_token: رمز إعادة تعيين كلمة المرور غير صالح أو منتهي الصلاحية. يرجى طلب واحد جديد.
    link_to_otp: أدخل رمز ذو عامِلين من هاتفك أو رمز الاسترجاع
    link_to_webauth: استخدم جهاز مفتاح الأمان الخاص بك
    log_in_with: الولوج عبر
    login: تسجيل الدخول
    logout: خروج
    migrate_account: الانتقال إلى حساب آخر
    migrate_account_html: إن كنت ترغب في تحويل هذا الحساب نحو حساب آخَر، يُمكِنُك <a href="%{path}">إعداده هنا</a>.
    or_log_in_with: أو قم بتسجيل الدخول بواسطة
    providers:
      cas: CAS
      saml: SAML
    register: إنشاء حساب
    registration_closed: لا يقبل %{instance} استقبال أعضاء جدد
    resend_confirmation: إعادة إرسال تعليمات التأكيد
    reset_password: إعادة تعيين كلمة المرور
    security: الأمان
    set_new_password: إدخال كلمة مرور جديدة
    setup:
      email_below_hint_html: إذا كان عنوان البريد الإلكتروني التالي غير صحيح، فيمكنك تغييره هنا واستلام بريد إلكتروني جديد للتأكيد.
      email_settings_hint_html: لقد تم إرسال رسالة بريد إلكترونية للتأكيد إلى %{email}. إن كان عنوان البريد الإلكتروني غير صحيح ، يمكنك تغييره في إعدادات حسابك.
      title: الضبط
    status:
      account_status: حالة الحساب
      confirming: في انتظار اكتمال تأكيد البريد الإلكتروني.
      pending: إن طلبك قيد المراجعة من قبل فريقنا. قد يستغرق هذا بعض الوقت. سوف تتلقى بريدا إلكترونيا إذا تمت الموافقة على طلبك.
      redirecting_to: حسابك غير نشط لأنه تم تحويله حاليا إلى %{acct}.
    too_fast: تم إرسال النموذج بسرعة كبيرة، حاول مرة أخرى.
    trouble_logging_in: هل صادفتكم مشكلة في الولوج؟
    use_security_key: استخدام مفتاح الأمان
  authorize_follow:
    already_following: أنت تتابع بالفعل هذا الحساب
    already_requested: لقد قُمتَ بإرسال طلب متابَعة إلى هذا الحساب مِن قَبل
    error: يا للأسف، وقع هناك خطأ إثر عملية البحث عن الحساب عن بعد
    follow: اتبع
    follow_request: 'لقد قمت بإرسال طلب متابعة إلى:'
    following: 'مرحى! أنت الآن تتبع:'
    post_follow:
      close: أو يمكنك إغلاق هذه النافذة.
      return: اظهر الملف التعريفي للمستخدم
      web: واصل إلى الويب
    title: إتباع %{acct}
  challenge:
    confirm: واصل
    hint_html: "<strong>توصية:</strong> لن نطلب منك ثانية كلمتك السرية في غضون الساعة اللاحقة."
    invalid_password: الكلمة السرية خاطئة
    prompt: أكِّد الكلمة السرية للمواصلة
  crypto:
    errors:
      invalid_key: ليس بمفتاح Ed25519 أو Curve25519 صالح
      invalid_signature: ليس بتوقيع Ed25519 صالح
  date:
    formats:
      default: "%d %b %Y"
      with_month_name: "%d %B %Y"
  datetime:
    distance_in_words:
      about_x_hours: "%{count}سا"
      about_x_months: "%{count} شهر"
      about_x_years: "%{count} سنة"
      almost_x_years: "%{count} سنوات"
      half_a_minute: الآن
      less_than_x_minutes: "%{count} د"
      less_than_x_seconds: الآن
      over_x_years: "%{count} سنين"
      x_days: "%{count} أيام"
      x_minutes: "%{count}د"
      x_months: "%{count} شه"
      x_seconds: "%{count}ث"
  deletes:
    challenge_not_passed: المعلومات التي أدخلتها لم تكن صحيحة
    confirm_password: قم بإدخال كلمتك السرية الحالية للتحقق من هويتك
    confirm_username: ادخل اسم المستخدم الخاص بك لتأكيد الإجراء
    proceed: احذف الحساب
    success_msg: تم حذف حسابك بنجاح
    warning:
      before: 'يرجى قراءة هذه الملاحظات بتأنّي قبل المواصلة:'
      caches: قد يبقى المحتوى الذي تم تخزينه مؤقتًا مِن طرف الخوادم الأخرى
      data_removal: سوف تُحذَف منشوراتك والبيانات الأخرى نهائيا
      email_change_html: بإمكانك <a href="%{path}">تغيير عنوان بريدك الإلكتروني</a> دون أن يُحذف حسابك
      email_contact_html: إن لم تتلقّ أي شيء ، يمكنك مراسلة <a href="mailto:%{email}">%{email}</a> لطلب المساعدة
      email_reconfirmation_html: إن لم تتلقّ الرسالة الإلكترونية للتأكيد ، بإمكانك <a href="%{path}">إعادة طلبها ثانيةً</a>
      irreversible: لن يكون بإمكانك استرجاع أو إعادة تنشيط حسابك
      more_details_html: للمزيد مِن التفاصيل ، يرجى الإطلاع على <a href="%{terms_path}">سياسة الخصوصية</a>.
      username_available: سيصبح اسم مستخدمك متوفرا ثانية
      username_unavailable: سيبقى اسم المستخدم الخاص بك غير متوفر
  directories:
    directory: سِجلّ الصفحات التعريفية
    explanation: استكشف مستخدِمين آخرين حسب المواضيع التي تهمهم
    explore_mastodon: استكشف %{title}
  disputes:
    strikes:
      action_taken: الإجراء المتخذ
      appeal: طعن
      appeal_rejected: رُفِض الطعن
      appeal_submitted_at: طعن أرسِل في
      appealed_msg: تم تقديم طعنك. إذا تمت الموافقة عليه، سيتم إبلاغك.
      appeals:
        submit: تقديم طعن
      associated_report: التقرير المتربط
      created_at: بتاريخ
      recipient: موجّه إلى
      status: 'المنشور #%{id}'
      title_actions:
        delete_statuses: إزالة منشور
        disable: تجميد للحساب
        none: تحذير
        suspend: تعليق للحساب
      your_appeal_approved: تمت الموافقة على طعنك
      your_appeal_pending: لقد قمت بتقديم طعن
      your_appeal_rejected: تم رفض طعنك
  domain_validator:
    invalid_domain: ليس بإسم نطاق صالح
  errors:
    '400': الطلب الذي قدمته غير صالح أو أنّ شكله غير سليم.
    '403': ليس لك الصلاحيات الكافية لعرض هذه الصفحة.
    '404': إنّ الصفحة التي تبحث عنها لا وجود لها أصلا.
    '406': إنّ هذه الصفحة غير متوفّرة في النسق المطلوب.
    '410': إنّ الصفحة التي تبحث عنها لم تعد موجودة.
    '422':
      content: فشل التحقق الآمن. ربما منعتَ كعكات الكوكيز؟
      title: فشِل التحقق الآمن
    '429': طلبات كثيرة جدا
    '500':
      content: نحن متأسفون، لقد حدث خطأ ما مِن جانبنا.
      title: هذه الصفحة خاطئة
    '503': تعذر تحميل الصفحة بسبب فشل مؤقت في الخادم.
    noscript_html: يرجى تفعيل الجافا سكريبت لاستخدام تطبيق الويب لماستدون، أو عِوض ذلك قوموا بتجريب إحدى <a href="%{apps_path}">التطبيقات الأصلية</a> الدّاعمة لماستدون على منصّتكم.
  existing_username_validator:
    not_found: لم نتمكّن مِن العثور على مستخدم محلي باسم المستخدم هذا
    not_found_multiple: تعذر العثور على %{usernames}
  exports:
    archive_takeout:
      date: التاريخ
      download: تنزيل نسخة لحسابك
      hint_html: بإمكانك طلب نسخة كاملة لـ <strong>كافة منشوراتك والوسائط التي قمت بنشرها</strong>. البيانات المُصدَّرة ستكون محفوظة على شكل نسق ActivityPub و باستطاعتك قراءتها بأي برنامج يدعم هذا النسق. يُمكنك طلب نسخة كل 7 أيام.
      in_progress: جارٍ انشاء نسخة لبيانات حسابك…
      request: اطلب نسخة مِن حسابك
      size: الحجم
    blocks: قمت بحظر
    bookmarks: الفواصل المرجعية
    csv: CSV
    domain_blocks: النطاقات المحظورة
    lists: القوائم
    mutes: قُمتَ بكتم
    storage: ذاكرة التخزين
  featured_tags:
    add_new: أضف واحدًا جديدا
    errors:
      limit: لقد قمت بالفعل بعرض الحد الأقصى من الوسوم
    hint_html: "<strong>ما هي الوسوم الرائجة؟</strong> يتم عرضها بشكل بارز على ملفك الشخصي العام وتسمح للناس بتصفح منشوراتك العامة على وجه التحديد تحت تلك الوسوم. وهي أداة رائعة لتتبع الأعمال الإبداعية أو المشاريع الطويلة الأجل."
  filters:
    contexts:
      account: الملفات التعريفية
      home: الخيط الزمني الرئيسي
      notifications: الإخطارات
      public: الخيوط الزمنية العامة
      thread: المحادثات
    edit:
      title: تعديل عامل التصفية
    errors:
      invalid_context: لم تقم بتحديد أي مجال أو أنّ المجال غير صالح
      invalid_irreversible: إلّا مجالات الإشعارات و الخيط الرئيسي معنية بالتصفية اللارجعية
    index:
      delete: إزالة
      empty: ليست لديك أية عوامل تصفية.
      title: عوامل التصفية
    new:
      title: إضافة عامل تصفية جديد
  footer:
    developers: المطورون
    more: المزيد…
    resources: الموارد
    trending_now: المتداولة الآن
  generic:
    all: الكل
    changes_saved_msg: تم حفظ التعديلات بنجاح!
    copy: نسخ
    delete: احذف
    none: لا شيء
    order_by: ترتيب بحسب
    save_changes: حفظ التغييرات
    today: اليوم
    validation_errors:
      few: هناك شيء ما ليس على ما يرام! يُرجى مراجعة الأخطاء الـ %{count} أدناه
      many: هناك شيء ما ليس على ما يرام! يُرجى مراجعة الأخطاء الـ %{count} أدناه
      one: هناك شيء ما ليس على ما يرام! يُرجى مراجعة الخطأ أدناه
      other: هناك شيء ما ليس على ما يرام! يُرجى مراجعة الأخطاء الـ %{count} أدناه
      two: هناك شيء ما ليس على ما يرام! يُرجى مراجعة الأخطاء الـ %{count} أدناه
      zero: هناك شيء ما ليس على ما يرام! يُرجى مراجعة الأخطاء الـ %{count} أدناه
  html_validator:
    invalid_markup: 'يحتوي على علامة HTML غير صالحة: %{error}'
  imports:
    errors:
      over_rows_processing_limit: يحتوي على أكثر من %{count} صف
    modes:
      merge: دمج
      merge_long: الإبقاء علي التسجيلات الحالية وإضافة الجديدة
      overwrite: إعادة الكتابة
      overwrite_long: استبدال التسجيلات الحالية بالجديدة
    preface: بإمكانك استيراد بيانات قد قُمتَ بتصديرها مِن مثيل خادوم آخَر، كقوائم المستخدِمين الذين كنتَ تتابِعهم أو قُمتَ بحظرهم.
    success: تم تحميل بياناتك بنجاح وسيتم معالجتها في الوقت المناسب
    types:
      blocking: قائمة المحظورين
      bookmarks: الفواصل المرجعية
      domain_blocking: قائمة النطاقات المحظورة
      following: قائمة المستخدمين المتبوعين
      muting: قائمة الكتم
    upload: تحميل
  in_memoriam_html: في ذكرى.
  invites:
    delete: تعطيل
    expired: انتهت صلاحيتها
    expires_in:
      '1800': 30 دقيقة
      '21600': 6 ساعات
      '3600': ساعة
      '43200': 12 ساعة
      '604800': أسبوع
      '86400': يوم واحد
    expires_in_prompt: أبدا
    generate: توليد
    invited_by: 'تمت دعوتك من طرف:'
    max_uses:
      few: "%{count} استخدامات"
      many: "%{count} استخدامات"
      one: استخدام واحد
      other: "%{count} استخدامات"
      two: "%{count} استخدامات"
      zero: "%{count} استخدامات"
    max_uses_prompt: بلا حدود
    prompt: توليد و مشاركة روابط للسماح للآخَرين بالنفاذ إلى مثيل الخادوم هذا
    table:
      expires_at: تنتهي مدة صلاحيتها في
      uses: عدد الاستخدامات
    title: دعوة أشخاص
  lists:
    errors:
      limit: لقد بلغت الحد الأقصى للقوائم
  login_activities:
    authentication_methods:
      otp: تطبيق المصادقة الثنائية
      password: كلمة المرور
      sign_in_token: رمز الأمان للبريد الإلكتروني
      webauthn: مفاتيح الأمان
    description_html: إذا رأيت النشاط الذي لا تتعرف عليه، فكر في تغيير كلمة المرور الخاصة بك وتفعيل المصادقة ذات العاملين.
    empty: لا يوجد سجل مصادقة متاح
    failed_sign_in_html: فشل محاولة تسجيل الدخول مع %{method} من %{ip} (%{browser})
    successful_sign_in_html: تم تسجيل الدخول بنجاح مع %{method} من %{ip} (%{browser})
    title: تاريخ المصادقة
  media_attachments:
    validations:
      images_and_video: ليس بالإمكان إرفاق فيديو في منشور يحتوي مسبقا على صور
      not_ready: لا يمكن إرفاق الملفات التي لم يتم معالجتها بعد. أعد المحاولة بعد لحظات!
      too_many: لا يمكن إرفاق أكثر من 4 ملفات
  migrations:
    acct: انتقل إلى
    cancel: ألغِ التوجيه
    cancel_explanation: إلغاء إعادة التوجيه سيؤدي إلى إعادة تنشيط حسابك الجاري، ولكن لن يستعيد قائمة المتابِعين الذين تم نقلهم إلى ذلك الحساب.
    cancelled_msg: تم إلغاء التوجيه بنجاح.
    errors:
      already_moved: هو نفسه نفس الحساب الذي قمت بالإنتقال إليه
      missing_also_known_as: لا يُشير بالذِكر إلى هذا الحساب
      move_to_self: لا يمكنه أن يكون الحساب الحالي
      not_found: تعذر العثور عليه
      on_cooldown: إنّك في مرحلة الجمود
    followers_count: المتابِعين عند الإنتقال
    incoming_migrations: الانتقال مِن حساب آخر
    incoming_migrations_html: قصد الإنتقال من حساب آخَر إلى هذا يجب عليك أوّلًا <a href="%{path}">إنشاء كُنية حساب</a>.
    moved_msg: إنّ حسابك الآن معاد توجيهه إلى %{acct} ويتم نقل متابِعيك نحوه.
    not_redirecting: حاليا ، حسابك لا يقوم بالتحويل إلى أي حساب آخر.
    on_cooldown: لقد قمت مؤخرا بترحيل حسابك. سيتاح هذا الإجراء مرة أخرى في غضون %{count} أيام.
    past_migrations: التهجيرات السابقة
    proceed_with_move: انقل مشارِكيك
    redirected_msg: الآن، حسابك موجَّه إلى %{acct}.
    redirecting_to: حسابك موجَّه إلى %{acct}.
    set_redirect: تعين إعادة التوجيه
    warning:
      backreference_required: يجب على الحساب الجديد أن يتم تكوينه كمرجع خلفي لهذا الحساب
      before: 'يرجى قراءة هذه الملاحظات بتأنّي قبل المواصلة:'
      cooldown: بعد الانتقال هناك فترة تبريد لن تتمكن خلالها من الانتقال مرة أخرى
      disabled_account: لن يكون حسابك الحالي قابلا للاستخدام بشكل كامل بعد ذلك، ولكن سيكون لديك حق الوصول إلى تصدير البيانات وكذلك إعادة التنشيط.
      followers: تقوم هذه العملية بنقل كافة المُتابِعين مِن الحساب الحالي إلى الحساب الجديد
      only_redirect_html: بدلاً من ذلك، يمكنك <a href="%{path}">أن تضع فقط إعادة توجيه على ملفك الشخصي</a>.
      other_data: لن يتم نقل أية بيانات أخرى تلقائيا
      redirect: سيتم تحديث ملفك التعريفي الحالي مع إشعار إعادة توجيه وسيتم استبعاده من عمليات البحث
  moderation:
    title: الإشراف
  move_handler:
    carry_blocks_over_text: انتقل هذا المستخدم من %{acct}، الذي حَظرته أنت.
    carry_mutes_over_text: انتقل هذا المستخدم من %{acct}، الذي كتَمتَه أنت.
    copy_account_note_text: 'انتقل هذا المستخدم من %{acct}، إليك ملاحظاتك السابقة عنه:'
  notification_mailer:
    digest:
      action: معاينة كافة الإشعارات
      body: هذا هو مُلَخَّص الرسائل التي فاتتك وذلك منذ آخر زيارة لك في %{since}
      mention: "%{name} أشار إليك في:"
      new_followers_summary:
        few: رائع، لقد قام بمتابَعتك %{count} مُتابِعون جُدد أثناء فترة غيابك عن ماستدون!
        many: رائع، لقد قام بمتابَعتك %{count} مُتابِعون جُدد أثناء فترة غيابك عن ماستدون!
        one: و لقد تحصّلتَ كذلك على مُتابِع آخَر بينما كنتَ غائبًا! هذا شيء رائع!
        other: رائع، لقد قام بمتابَعتك %{count} مُتابِعون جُدد أثناء فترة غيابك عن ماستدون!
        two: رائع، لقد قام بمتابَعتك %{count} مُتابِعون جُدد أثناء فترة غيابك عن ماستدون!
        zero: رائع، لقد قام بمتابَعتك %{count} مُتابِعون جُدد أثناء فترة غيابك عن ماستدون!
      subject:
        few: "%{count} إشعارات جديدة منذ آخر زيارة لك إلى \U0001F418"
        many: "%{count} إشعارات جديدة منذ آخر زيارة لك إلى \U0001F418"
        one: "إشعار واحد 1 منذ آخر زيارة لك لـ \U0001F418"
        other: "%{count} إشعارات جديدة منذ آخر زيارة لك إلى \U0001F418"
        two: "%{count} إشعارات جديدة منذ آخر زيارة لك إلى \U0001F418"
        zero: "%{count} إشعارات جديدة منذ آخر زيارة لك إلى \U0001F418"
      title: أثناء فترة غيابك...
    favourite:
      body: 'أُعجب %{name} بمنشورك:'
      subject: أُعجِب %{name} بمنشورك
      title: مفضّلة جديدة
    follow:
      body: "%{name} من متتبعيك الآن!"
      subject: "%{name} من متتبعيك الآن"
      title: متابِع جديد
    follow_request:
      action: إدارة طلبات المتابَعة
      body: طلب %{name} متابعتك
      subject: 'متابع مُعلّق: %{name}'
      title: طلب متابَعة جديد
    mention:
      action: الرد
      body: 'أشار إليك %{name} في:'
      subject: لقد قام %{name} بذِكرك
      title: إشارة جديدة
    poll:
      subject: انتهى استطلاع %{name} للرأي
    reblog:
      body: 'قام %{name} بترقية منشورك:'
      subject: قام %{name} بترقية منشورك
      title: ترقية جديدة
    status:
      subject: "%{name} نشر للتو"
    update:
      subject: قام %{name} بتحرير منشور
  notifications:
    email_events: الأحداث للإشعارات عبر البريد الإلكتروني
    email_events_hint: 'اختر الأحداث التي تريد أن تصِلَك اشعارات عنها:'
    other_settings: إعدادات أخرى للإشعارات
  number:
    human:
      decimal_units:
        format: "%n%u"
        units:
          billion: بل
          million: ملي
          quadrillion: كواد
          thousand: ألف
          trillion: ترل
  otp_authentication:
    code_hint: قم بإدخال الرمز المُوَلّد عبر تطبيق الاستيثاق لديك للتأكيد
    description_html: في حال تفعيل <strong>الاستيثاق بخطوتين</strong> باستخدام تطبيق استيثاق، فسيتطلب تسجيل الدخول منك أن يكون بحوزتك هاتفك النقال، الذي سيُولد الرمز لك لتُدخله.
    enable: تفعيل
    instructions_html: "<strong>قم بمسح رمز الـQR عبر Google Authenticator أو أي تطبيق TOTP على جهازك</strong>. من الآن فصاعدا سيقوم ذاك التطبيق بتوليد رموز يجب عليك إدخالها عند تسجيل الدخول."
    manual_instructions: 'في حالة تعذّر مسح رمز QR وتحتاج إلى إدخاله يدوياً، يُمْكِنك إدخال هذا النص السري على التطبيق:'
    setup: إعداد
    wrong_code: الرمز الذي تم إدخاله غير صالح! هل وقت الخادم ووقت الجهاز صحيحَين؟
  pagination:
    newer: الأحدَث
    next: التالي
    older: الأقدَم
    prev: السابق
    truncate: و
  polls:
    errors:
      already_voted: لقد قمت بالتصويت على استطلاع الرأي هذا مِن قبل
      duplicate_options: يحتوي على عناصر مكررة
      duration_too_long: بعيد جدا في المستقبَل
      duration_too_short: مبكّر جدا
      expired: لقد انتهى استطلاع الرأي
      invalid_choice: خيار التصويت الذي قُمتَ يتحديده غير موجود
      over_character_limit: لا يمكن أن يكون أطول من %{max} حرف لكل واحد
      too_few_options: يجب أن يحتوي على أكثر من عنصر واحد
      too_many_options: لا يمكنه أن يحتوي أكثر مِن %{max} عناصر
  preferences:
    other: إعدادات أخرى
    posting_defaults: التفضيلات الافتراضية للنشر
    public_timelines: الخيوط الزمنية العامة
  reactions:
    errors:
      limit_reached: تم بلوغ الحد الأقصى لردود الفعل المختلفة
      unrecognized_emoji: لم يتم التعرف على أنه إيموجي
  relationships:
    activity: نشاط الحساب
    dormant: في سبات
    follow_selected_followers: متابَعة المتابِعين المحددين
    followers: المتابِعون
    following: يُتابِع
    invited: مَدعُوّ
    last_active: آخر نشاط
    most_recent: الأحدث
    moved: هاجر
    mutual: متبادل
    primary: رئيسي
    relationship: العلاقة
    remove_selected_domains: احذف كافة المتابِعين القادمين مِن النطاقات المختارة
    remove_selected_followers: احذف المتابِعين الذين قمت باختيارهم
    remove_selected_follows: الغي متابعة المستخدمين الذين اخترتهم
    status: حالة الحساب
  remote_follow:
    acct: قم بإدخال عنوان حسابك username@domain الذي من خلاله تود النشاط
    missing_resource: تعذر العثور على رابط التحويل المطلوب الخاص بحسابك
    no_account_html: أليس عندك حساب بعدُ ؟ يُمْكنك <a href='%{sign_up_path}' target='_blank'>التسجيل مِن هنا</a>
    proceed: أكمل المتابعة
    prompt: 'إنك بصدد متابعة:'
    reason_html: "<strong>لماذا هذه الخطوة ضرورية؟</strong> <code>%{instance}</code> قد لا يكون هذا الخادم هو الذي سجلت فيه حيابك، لذا نحن بحاجة إلى إعادة توجيهك إلى خادمك الرئيسي أولاً."
  remote_interaction:
    favourite:
      proceed: المواصلة إلى المفضلة
      prompt: 'ترغب في إضافة هذا المنشور إلى مفضلتك:'
    reblog:
      proceed: المواصلة إلى الترقية
      prompt: 'ترغب في مشاركة هذا المنشور:'
    reply:
      proceed: المواصلة إلى الرد
      prompt: 'ترغب في الرد على هذا المنشور:'
  scheduled_statuses:
    over_daily_limit: لقد تجاوزتَ حد الـ %{limit} منشورات مُبَرمَجة مسموح بها اليوم
    over_total_limit: لقد بلغت حد الـ %{limit} مِن المنشورات المبرمَجة
    too_soon: يجب أن يكون تاريخ البرمجة في المستقبَل
  sessions:
    activity: آخر نشاط
    browser: المتصفح
    browsers:
      alipay: أليباي
      blackberry: بلاك بيري
      chrome: كروم
      edge: مايكروسوفت إيدج
      electron: إلكترون
      firefox: فايرفكس
      generic: متصفح مجهول
      ie: إنترنت إكسبلورر
      micro_messenger: مايكرو ميسنجر
      nokia: متصفح Nokia S40 Ovi
      opera: أوبرا
      otter: أوتر
      phantom_js: فانتوم جي آس
      qq: متصفح كيوكيو
      safari: سفاري
      uc_browser: متصفح يوسي براوزر
      weibo: وايبو
    current_session: الجلسة الحالية
    description: "%{browser} على %{platform}"
    explanation: ها هي قائمة مُتصفِّحات الويب التي تستخدِم حاليًا حساب ماستدون الخاص بك.
    ip: عنوان الإيبي
    platforms:
      adobe_air: أدوبي إيير
      android: أندرويد
      blackberry: بلاك بيري
      chrome_os: نظام كروم أواس
      firefox_os: نظام فايرفكس أواس
      ios: نظام آي أواس
      linux: لينكس
      mac: ماك
      other: نظام مجهول
      windows: ويندوز
      windows_mobile: ويندوز موبايل
      windows_phone: ويندوز فون
    revoke: إبطال
    revoke_success: تم إبطال الجلسة بنجاح
    title: الجلسات
    view_authentication_history: عرض سجل المصادقة لحسابك
  settings:
    account: الحساب
    account_settings: إعدادات الحساب
    aliases: كُنيات الحساب
    appearance: المظهر
    authorized_apps: التطبيقات المرخص لها
    back: عودة إلى ماستدون
    delete: حذف الحسابات
    development: التطوير
    edit_profile: عدّل الصفحة التعريفية
    export: تصدير البيانات
    featured_tags: الوسوم الشائعة
    import: استيراد
    import_and_export: استيراد وتصدير
    migrate: تهجير الحساب
    notifications: الإخطارات
    preferences: التفضيلات
    profile: الملف التعريفي
    relationships: المتابِعون والمتابَعون
    statuses_cleanup: حذف المنشور الآلي
    two_factor_authentication: المُصادقة بخُطوَتَيْن
    webauthn_authentication: مفاتيح الأمان
  statuses:
    attached:
      audio:
        few: "%{count} مقطعًا صوتيًا"
        many: "%{count} مقاطع صوتية"
        one: "%{count} مقطع صوتي واحد"
        other: "%{count} مقاطع صوتية"
        two: "%{count} مقطعان صوتيان"
        zero: "%{count} مقطع صوتي"
      description: 'مُرفَق: %{attached}'
      image:
        few: "%{count} صور"
        many: "%{count} صور"
        one: صورة %{count}
        other: "%{count} صور"
        two: "%{count} صورة"
        zero: "%{count} صورة"
      video:
        few: "%{count} فيديوهات"
        many: "%{count} فيديوهات"
        one: فيديو %{count}
        other: "%{count} فيديوهات"
        two: "%{count} فيديوهات"
        zero: "%{count} فيديوهات"
    boosted_from_html: تم إعادة ترقيته مِن %{acct_link}
    content_warning: 'تحذير عن المحتوى: %{warning}'
    default_language: نفس لغة الواجهة
    disallowed_hashtags:
      few: 'يحتوي على وسوم غير مسموح بها: %{tags}'
      many: 'يحتوي على وسوم غير مسموح بها: %{tags}'
      one: 'يحتوي على وسم غير مسموح به: %{tags}'
      other: 'يحتوي على وسوم غير مسموح بها: %{tags}'
      two: 'يحتوي على وسوم غير مسموح بها: %{tags}'
      zero: 'يحتوي على وسوم غير مسموح بها: %{tags}'
    errors:
      in_reply_not_found: إنّ المنشور الذي تحاول الرد عليه غير موجود على ما يبدو.
    open_in_web: افتح في الويب
    over_character_limit: تم تجاوز حد الـ %{max} حرف المسموح بها
    pin_errors:
      limit: لقد بلغت الحد الأقصى للمنشورات المثبتة
      ownership: لا يمكن تثبيت منشور نشره شخص آخر
      reblog: لا يمكن تثبيت ترقية
    poll:
      total_people:
        few: "%{count} أشخاص"
        many: "%{count} أشخاص"
        one: "%{count} شخص واحد"
        other: "%{count} شخصا"
        two: "%{count} شخصين"
        zero: "%{count} شخص"
      total_votes:
        few: "%{count} أصوات"
        many: "%{count} أصوات"
        one: صوت واحد %{count}
        other: "%{count} صوتا"
        two: صوتين %{count}
        zero: بدون صوت %{count}
      vote: صوّت
    show_more: أظهر المزيد
    show_newer: إظهار أحدث
    show_older: إظهار أقدم
    show_thread: اعرض خيط المحادثة
    sign_in_to_participate: قم بتسجيل الدخول للمشاركة في هذه المحادثة
    title: '%{name}: "%{quote}"'
    visibilities:
      direct: مباشرة
      private: لمتابِعيك فقط
      private_long: اعرضه لمتابعيك فقط
      public: للعامة
      public_long: يمكن للجميع رؤيته
      unlisted: غير مُدرَج
      unlisted_long: يُمكن لأيٍ كان رُؤيتَه و لكن لن يُعرَض على الخيوط العامة
  statuses_cleanup:
    enabled: حذف المشاركات القديمة تلقائياً
    enabled_hint: حذف منشوراتك تلقائياً بمجرد أن تصل إلى عتبة عمرية محددة، إلا إذا كانت مطابقة لأحد الاستثناءات أدناه
    exceptions: الاستثناءات
    explanation: لأن حذف المشاركات عملية مكلفة، يتم ذلك ببطء مع مرور الوقت عندما يكون الخادم غير مشغول. لهذا السبب، يمكن حذف مشاركاتك بعد فترة من بلوغها عتبة السن.
    ignore_favs: تجاهل المفضلة
<<<<<<< HEAD
    ignore_reblogs: تجاهل التعزيزات
=======
    ignore_reblogs: تجاهل المشاركات
>>>>>>> 8c7223f4
    interaction_exceptions: الاستثناءات المبنية على التفاعلات
    interaction_exceptions_explanation: لاحظ أنه لا يوجد ضمان لحذف الوظائف إذا كانت أقل من عتبة التعزيز المفضلة بعد أن تكون قد ذهبت إليها.
    keep_direct: الاحتفاظ بالرسائل المباشرة
    keep_direct_hint: لم تقوم بحذف أي من رسائلك المباشرة
    keep_media: الاحتفاظ بالمشاركات مع مرفقات الوسائط
    keep_media_hint: لم تقوم بحذف أي من المشاركات الخاصة بك التي تحتوي على مرفقات الوسائط
    keep_pinned: الاحتفاظ بالمشاركات المثبتة
    keep_pinned_hint: لم تقوم بحذف أي من مشاركتك المثبتة
    keep_polls: الاحتفاظ باستطلاعات الرأي
    keep_polls_hint: لم تقم بحذف أي من استطلاعاتك
    keep_self_bookmark: احتفظ بالمشاركات التي أدرجتها حجزا
    keep_self_bookmark_hint: لم تقم بحذف مشاركاتك الخاصة إذا قمت بوضع علامة مرجعية عليها
    keep_self_fav: احتفظ بالمشاركات التي تفضلها
    keep_self_fav_hint: لم تقم بحذف مشاركاتك الخاصة إذا كنت قد فضلتهم
    min_age:
      '1209600': أسبوعان
      '15778476': 6 أشهر
      '2629746': شهر واحد
      '31556952': سنة واحدة
      '5259492': شهران
<<<<<<< HEAD
=======
      '604800': أسبوع
>>>>>>> 8c7223f4
      '63113904': أسبوعان
      '7889238': 3 أشهر
    min_age_label: عتبة العمر
    min_favs: إبقاء المشاركات المفضلة أكثر من
    min_favs_hint: لم تقوم بحذف أي من المشاركات الخاصة بك التي حصلت على أكثر من هذه الكمية من المفضلة. اتركه فارغاً لحذف المشاركات بغض النظر عن عدد المفضلات لديها
    min_reblogs: إبقاء المشاركات المعززة أكثر من
<<<<<<< HEAD
    min_reblogs_hint: لم تقم بحذف أي من مشاركاتك التي تم تعزيزها أكثر من هذا العدد من المرات. اتركه فارغاً لحذف المشاركات بغض النظر عن عدد تعزيزاتها
=======
    min_reblogs_hint: لن تُحذف أي من منشوراتك التي أعيد مشاركتها أكثر من هذا العدد من المرات. اتركه فارغاً لحذف المنشورات بغض النظر عن عدد إعادات المشاركة
>>>>>>> 8c7223f4
  stream_entries:
    pinned: منشور مثبّت
    reblogged: رقّاه
    sensitive_content: محتوى حساس
  tags:
    does_not_match_previous_name: لا يطابق الإسم السابق
  terms:
    body_html: |
      <h2>سياسة الخصوصية</h2>
      <h3 id="collect">ما هي المعلومات التي نجمعها؟</h3>
      <ul>
      <li><em>معلومات الحساب الأساسية</em>: إذا سجلت على هذا الخادم، فسيُطلب منك أن تُدخل اسم المستخدم، عنوان بريد إلكتروني، وكلمة سر، وتستطيع أن تُدخل معلومات تعريفية إضافية مثل اسم معروض، وسيرة ذاتية، وصورة رمزية، وصورة رأسية. اسم المستخدم، والاسم المعروض، والسيرة الذاتية، والصورة الرمزية، والصورة الرأسية سيكونون ظاهرين بشكل علني للجميع دائماً.</li>
      <li><em>المنشورات، المتابَعون، ومعلومات علنية أخرى</em>: قائمة الأشخاص الذين تُتابِعُهم علنية للجميع، نفس الشيء مع قائمة متابِعيك. عندما تُرسل رسالة، يتم تخزين التاريخ والوقت واسم البرنامج المنَشور منه. يُمكن للرسائل أن تحتوي على وسائط مُرفقة مثل الصور ومقاطع الفيديو. المنشورات العامة والغير مُدرجة متوفرات بشكل علني. عندما تُميّز منشور على ملفك الشخصي، فهذه أيضاً معلومات متوفرة بشكل علني. يتم تسليم منشوراتك إلى متابِعيك، في بعض الأحيان، يتم تسليمهم إلى خوادم مختلفة ويتم نسخهم وحفظهم هناك. عندما تحذف منشور معيّن، يتم تسليم هذه المعلومة على نفس المنوال إلى متابِعيك أيضاً، إعادة النشر والإعجاب بمنشور معيّن هما أضاً تصرفات علنية دائماً.</li>
      <li><em>المنشورات المباشرة ومنشورات المتابِعين فقط</em>: تُخزّن وتُعالج كل المنشورات على الخادم. يتم تسليم "منشورات المتابعين فقط" إلى متابِعيك والأشخاص المذكورين في المنشور، ويتم تسليم المنشورات المباشرة إلى الأشخاص المذكورين في المنشور فقط لا غير. في بعض الأحيان يتم تسليمهم إلى خوادم مختلفة ويتم حفظ نُسخ منهم هناك. نحن نبذل جهداً حسن النية للحد من إمكانية وصول المنشورات إلى الأشخاص المُصرّح لهم فقط، ولكن قد تفشل الخوادم الأخرى في القيام بذلك، لذلك من المهم أن تُراجِع الخوادم التي ينتمي إليها متابِعوك. تستطيع أن تُصحّح في الإعدادات على خيار "الموافقة أو الرفض اليدوي" للمتابِعين الجدد. <em>ضع في الحسبان أنه من الممكن أن يقرأ أيُّ أحد من الخوادم هذه الرسائل أو المنشورات</em>، ومن الممكن أن يلتقط المُستقبِلون لقطات شاشة أو أن ينسخوا أو يعيدوا مشاركتهم بطريقة أخرى، لذلك <em>لا تنشر أي معلومات خطرة على ماستدون.</em></li>

      <li><em>عناوين الـIP وبيانات وصفية أخرى</em>: عندما تُسجل دخولك، نقوم بتسجيل عنوان الـIP الذي دخلت منه، وأيضاً اسم المتصفح الذي دخلت منه، كل عناوين الـIP لتسجيلات الدخول متاحة لك للمراجعة وللإبطال في الإعدادات. يبقى آخر عنوان IP مُسجل لما يصل إلى 12 شهراً. ومن الممكن أن نحتفظ بسجلات الخادم التي تحتوي على عنوان الـIP من كل طلب وصول إلى خادمنا.</li>
      </ul>

      <hr class="spacer" />

      <h3 id="use">بماذا نستعمل معلوماتك؟</h3>

      <p>أي معلومات نجمعها عنك قَد تُستخدم بالطرق التالية:</p>

      <ul>
      <li>لتوفير الوظائف الأساسية لماستدون، تستطيع أن تتفاعل مع محتوى الآخرين وأن تنشر محتواك الخاص عندما تُسجل دخولك. كمثال، تستطيع أن تُتابِع حسابات أشخاص آخرين لعرض منشوراتهم المُجمّعة في خطك الزمني الشخصي الرئيسي.</li>
      <li>للمساعدة في اعتدال المجتمع. كمثال، مقارنة عنوان الـIP الخاص بك بعناوين IP أخرى معروفة لمعرفة ما إذا ثمة هناك أي تهرب من الحظر أو انتهاكات أخرى.</li>
      <li>يمكن أن يُستعمل عنوان بريدك الإلكتروني الذي أدخلته لإرسال معلومات إليك، أو إشعارات عن تفاعل أشخاص آخرين مع محتواك أو إرسالهم راسائل إليك، أو للرد على استفسارات، و/أو طلبات أو أسئلة أخرى.</li>
      </ul>

      <hr class="spacer" />

      <h3 id="protect">كيف نحمي معلوماتك؟</h3>

      <p>نقوم بتنفيذ مجموعة متنوعة من التدابير الأمنية للحفاظ على سلامة معلوماتك الشخصية عندما تدخلها، أو ترسلها، أو تقوم بالوصول إليها. بجاني أشياء أخرى، تؤَمن جلسة المتصفح الخاص بك، وحركة المرور بين تطبيقاتك والـAPI (واجهة برمجة التطبيقات) باستخدام SSL (بروتوكول طبقة المقابس الآمنة)، وتُهَش أو بالأحرى تُجَزأ كلمة السر الخاصة بك باستخدام خوارزمية أحادية الاتجاه، يمكنك تفعيل خاصّية "الاستيثاق بخطوتين" لتؤَمن وتُصعب إمكانية الوصول إلى حسابك أكثر.</p>

      <hr class="spacer" />

      <h3 id="data-retention">ما هي سياسة الاحتفاظ بالبيانات لدينا؟</h3>

      <p>سنبذل جهداً حسن النية لـ:</p>

      <ul>
      <li>حفظ سجلّات بيانات الخوادم التي تحتوي على عنوان الـIP من كل طلب وصول إلى خادمنا، بقدر ما يتم الاحتفاظ بهذه السجلات، لا تزيد عن 90 يومًا.</li>
      <li>الاحتفاظ بعناوين الـIP المربوطة بالمُستخدمين المُسجلين دخولهم لمدة لا تزيد عن 12 شهراً.</li>
      </ul>

      <p>تستطيع أن تطلب وتُنزل أرشيف لمحتواك، الذي يحتوي على منشوراتك، ووسائطك المُرفقة، وصورك الرمزية، وصورك الرأسية.</p>

      <p>تستطيع أن تحذف حسابك بشكل لا رجعة فيه في أي وقت تريد.</p>

      <hr class="spacer"/>

      <h3 id="cookies">هل نستخدم الـCookies (ملفات تعريف الارتباط)؟</h3>

      <p>نعم، الـcookies هي عبارة عن قطعة نصية صغيرة مخزنة على قرص حاسوبك من قبل متصفحك (إذا سمحت له). تسمح هذه الـcookies للموقع بأن يتعرف على متصفحك، وإذا كنت قد سجلت دخولك إلى حسابك، فسيربطه بحسابك المسجل.</p>

      <p>نستعمل الـcookies لفهم ولحفظ تفضيلاتك للزيارات المستقبلية</p>

      <hr class="spacer" />

      <h3 id="disclose">هل نُفصح عن أي معلومات لأطراف خارجية؟</h3>

      <p>نحن لا نبيع، أو نتاجر، أو بأي طريقة أخرى نُحول بياناتك التعريفية الشخصية إلى جهات خارجية. طبعاً هذا الكلام لا ينطبق على الجهات الموثوقة التي تساعدنا في تشغيل موقعنا، أو في إجراء أعمالنا، أو في خدمتك طالما أنهم يوافقون على الحفاظ على سرّيتها. ومن الممكن أن نُطلق أو أن نُصرّح بمعلوماتك عندما نؤمِن بأن هذا هو التصرّف الصحيح للامتثال للقانون، أو لتطبيق سياسة موقعنا، أو لحفظ الحقوق، أو الأملاك، أو الأمان الخاص بنا أو بغيرنا.</p>

      <p>من الممكن أن يُنزل محتواك من قبل خوادم أخرى في الشبكة، يتم تسليم منشوراتك "العامة" ومنشورات "المتابعين فقط" إلى الخوادم التي يقيم فيها متابِعوك، وتُسلم الرسائل المباشرة إلى خوادم التي يُقيم فيها المُستقبلون، طالما أن هؤلاء المتابِعين أو المُستلمين يقيمون في خوادم مختلفة عن هذا الخادم.</p>

      <p>عندما تخوّل تطبيق معين لاستخدام حسابك، وطبعاً على حسب نطاق الأذونات التي سمحت له بها، فيستطيع هذا التطبيق الوصول إلى معلومات ملفك التعريفي العامة، قائمة المتابَعون منك، قائمة المتابِعون لك، كل منشوراتك، وكل إعجاباتك. لا يمكن للتطبيقات الوصول إلى عنوان بريدك الإلكتروني أو إلى كلمة مرورك.</p>

      <hr class="spacer" />

      <h3 id="children">استخدام الأطفال للموقع</h3>

      <p>إذا كان هذا الخادم في الـEU (الإتحاد الأوروبي) أو في الـEEA (المنطقة الاقتصادية الأوروبية): فموقعنا، ومنتجاتنا وخدماتنا كلها موجهة للأشخاص الذين لا تقل أعمارهم عن الـ16 سنة، إذا كنت تحت هذا السن، حسب متطلبات الـ<a href="https://ar.wikipedia.org/wiki/%D8%A7%D9%84%D9%86%D8%B8%D8%A7%D9%85_%D8%A7%D9%84%D8%A3%D9%88%D8%B1%D9%88%D8%A8%D9%8A_%D8%A7%D9%84%D8%B9%D8%A7%D9%85_%D9%84%D8%AD%D9%85%D8%A7%D9%8A%D8%A9_%D8%A7%D9%84%D8%A8%D9%8A%D8%A7%D9%86%D8%A7%D8%AA">GDPR</a> (النظام الأوروبي العام لحماية البيانات) فلا تستخدم هذا الموقع.</p>


      <p>إذا كان هذا السيرفر في الـUS (الولايات المتحدة الأمريكية): فموقعنا، ومنتجاتنا وخدماتنا كلها موجهة للأشخاص الذين لا تقل أعمارهم عن الـ13 سنة، إذا كنت تحت هذا السن، حسب متطلبات الـ<a href="https://ar.wikipedia.org/wiki/%D9%82%D8%A7%D9%86%D9%88%D9%86_%D8%AD%D9%85%D8%A7%D9%8A%D8%A9_%D8%AE%D8%B5%D9%88%D8%B5%D9%8A%D8%A9_%D8%A7%D9%84%D8%A3%D8%B7%D9%81%D8%A7%D9%84_%D8%B9%D9%84%D9%89_%D8%A7%D9%84%D8%A5%D9%86%D8%AA%D8%B1%D9%86%D8%AA">COPPA</a> (قانون حماية خصوصية الأطفال على الإنترنت) فلا تستخدم هذا الموقع.</p>

      <p>من الممكن أن تكون المتطلبات القانونية مختلفة إذا كان هذا الخادم في ولاية قضائية أخرى.</p>

      <hr class="spacer" />

      <h3 id="changes">تغييرات لسياستنا للخصوصية</h3>

      <p>إذا قررنا أن نغير سياستنا للخصوصية، فسنَنشر هذه التغييرات على هذه الصفحة.</p>

      <p>هذه الوثيقة هي CC-BY-SA (النسبة-الترخيص بالمثل)، تم آخر تحديث لها في 7 مارس، 2018.</p>

      <p>مقتبسة في الأصل من <a href="https://github.com/discourse/discourse">Discourse privacy policy</a>.</p>
    title: شروط الخدمة وسياسة الخصوصية على %{instance}
  themes:
    contrast: ماستدون (تباين عالٍ)
    default: ماستدون (داكن)
    mastodon-light: ماستدون (فاتح)
  time:
    formats:
      default: "%b %d, %Y, %H:%M"
      month: "%b %Y"
      time: "%H:%M"
  two_factor_authentication:
    add: إضافة
    disable: تعطيل
    disabled_success: تم تعطيل المصادقة بخطوتين
    edit: تعديل
    enabled: نظام المصادقة بخطوتين مُفعَّل
    enabled_success: تم تفعيل المصادقة بخطوتين بنجاح
    generate_recovery_codes: توليد رموز الاسترجاع
    lost_recovery_codes: تُمكّنك رموز الاسترجاع الاحتياطية مِن استرجاع النفاذ إلى حسابك في حالة فقدان جهازك المحمول. إن ضاعت منك هذه الرموز فبإمكانك إعادة توليدها مِن هنا و إبطال الرموز القديمة.
    methods: المصادقة بخُطوَتَيْن
    otp: تطبيق استيثاق
    recovery_codes: النسخ الاحتياطي لرموز الاسترجاع
    recovery_codes_regenerated: تم إعادة توليد رموز الاسترجاع الاحتياطية بنجاح
    recovery_instructions_html: إن فقدت الوصول إلى هاتفك، يمكنك استخدام أحد رموز الاسترداد أدناه لاستعادة الوصول إلى حسابك. <strong>حافظ على رموز الاسترداد بأمان</strong>. يمكنك ، على سبيل المثال ، طباعتها وتخزينها مع مستندات أخرى هامة.
    webauthn: مفاتيح الأمان
  user_mailer:
    appeal_approved:
      action: انتقل إلى حسابك
      subject: تم قبول طعنك الذي قدمته بتاريخ %{date}
      title: تم قبول طعنك
    appeal_rejected:
      subject: تم رفض طعنك الذي قدمته بتاريخ %{date}
      title: رُفض الاستئناف
    backup_ready:
      explanation: لقد قمت بطلب نسخة كاملة لحسابك على ماستدون. إنها متوفرة الآن للتنزيل!
      subject: نسخة بيانات حسابك جاهزة للتنزيل
      title: المغادرة بأرشيف الحساب
    sign_in_token:
      details: 'وفيما يلي تفاصيل المحاولة:'
      explanation: 'اكتشفنا محاولة لتسجيل الدخول إلى حسابك من عنوان IP غير معروف. إذا كان هذا أنت ، يرجى إدخال رمز الأمان أدناه في صفحة تحدي تسجيل الدخول:'
      further_actions: 'إذا لم يكن ذلك صادر منك، يرجى تغيير كلمتك السرية وتنشيط المصادقة الثنائية في حسابك. يمكنك القيام بذلك هنا:'
      subject: الرجاء تأكيد محاولة الولوج
      title: محاولة الولوج
    warning:
      appeal: تقديم طعن
      appeal_description: إذا كنت تعتقد أن هذا خطأ، يمكنك تقديم طعن إلى فريق %{instance}.
      categories:
        spam: مزعج
        violation: ينتهك المحتوى المبادئ التوجيهية التالية للمجتمع
      explanation:
        sensitive: من الآن فصاعدا، سيتم وضع علامة على جميع ملفات الوسائط التي يتم تحميلها على أنها حساسة وستكون مخفية خلف تحذير يُنقر.
        silence: لا يزال بإمكانك استخدام حسابك ولكن فقط الأشخاص الذين يتابعونك فقط يمكنهم رؤية منشوراتك على هذا الخادم، وقد يتم استبعادك من ميزات الاكتشاف المختلفة. قد يتبعك آخرون على كل حال يدوياً.
      reason: 'السبب:'
      subject:
        disable: تم تجميد حسابك %{acct}
        none: تحذير إلى %{acct}
        silence: إنّ حسابك %{acct} محدود
        suspend: لقد تم تعليق حسابك %{acct}
      title:
        delete_statuses: منشورات محذوفة
        disable: الحساب مُجمَّد
        none: تحذير
        silence: الحساب محدود
        suspend: الحساب مُعلَّق
    welcome:
      edit_profile_action: تهيئة الملف التعريفي
      edit_profile_step: يُمكنك·كي تخصيص صفحتك التعريفية عن طريق تحميل صورة رمزية ورأسية و بتعديل اسمك·كي العلني وأكثر. و إن أردت·تي معاينة المتابِعين و المتابعات الجُدد قبيل السماح لهم·ن بمتابَعتك فيمكنك·كي تأمين حسابك·كي.
      explanation: ها هي بعض النصائح قبل بداية الاستخدام
      final_action: اشرَع في النشر
      final_step: |-
        يمكنك الشروع في النشر في الحين! حتى و إن لم كنت لا تمتلك متابِعين بعدُ، يمكن للآخرين الإطلاع على منشوراتك الموجهة للجمهور على الخيط العام المحلي أو إن قمت باستخدام وسوم.
        ابدأ بتقديم نفسك باستعمال وسم #introductions.
      full_handle: عنوانك الكامل
      full_handle_hint: هذا هو ما يجب تقديمه لأصدقائك قصد أن يكون بإمكانهم متابَعتك أو مُراسَلتك حتى و إن كانت حساباتهم على خوادم أخرى.
      review_preferences_action: تعديل التفضيلات
      review_preferences_step: تأكد من ضبط تفضيلاتك ، مثلًا أية رسائل بريد إلكترونية ترغب في تلقيها أو أي مستوى للخصوصية ترغب في اسناده افتراضيًا لمنشوراتك. إن كانت الحركة لا تُعكّر مزاجك فيمكنك إختيار تفعيل التشغيل التلقائي لوسائط GIF المتحركة.
      subject: أهلًا بك على ماستدون
      tip_federated_timeline: الخيط الزمني الفديرالي هو بمثابة شبه نظرة شاملة على شبكة ماستدون. غير أنه لا يشمل إلا على الأشخاص المتابَعين مِن طرف جيرانك و جاراتك، لذا فهذا الخيط لا يعكس كافة الشبكة برُمّتها.
      tip_following: أنت تتبع تلقائيا مديري و مديرات الخادم. للعثور على أشخاص مميزين أو قد تهمك حساباتهم بإمكانك الإطلاع على الخيوط العامة المحلية و كذا الفدرالية.
      tip_local_timeline: الخيط العام المحلي هو بمثابة نظرة سريعة على الأشخاص المتواجدين على %{instance} يمكن اعتبارهم كجيرانك وجاراتك الأقرب إليك!
      tip_mobile_webapp: إن كان متصفحك على جهازك المحمول يُتيح ميزة إضافة Mastodon على شاشتك الرئيسية ، فيمكنك تلقي الإشعارات المدفوعة. إنه يعمل كتطبيق أصلي بحت!
      tips: نصائح
      title: أهلاً بك، %{name}!
  users:
    follow_limit_reached: لا يمكنك متابعة أكثر مِن %{limit} أشخاص
    generic_access_help_html: صادفت مشكلة في الوصول إلى حسابك؟ اتصل بـ %{email} للحصول على المساعدة
    invalid_otp_token: رمز المصادقة بخطوتين غير صالح
    invalid_sign_in_token: رمز الآمان غير صحيح
    otp_lost_help_html: إن فقدتَهُما ، يمكنك الاتصال بـ %{email}
    seamless_external_login: لقد قمت بتسجيل الدخول عبر خدمة خارجية، إنّ إعدادات الكلمة السرية و البريد الإلكتروني غير متوفرة.
    signed_in_as: 'تم تسجيل دخولك بصفة:'
    suspicious_sign_in_confirmation: يبدو أنك لم تقم بتسجيل الدخول عبر هذا الجهاز من قبل، ولم تقم بتسجيل الدخول لفترة منذ مدة، لذلك نقوم بإرسال رمز الأمان إلى عنوان بريدك الإلكتروني للتأكد من أنه أنت من قام بالطلب.
  verification:
    explanation_html: 'يمكنك <strong>التحقق من نفسك كمالك لروابط البيانات التعريفية على صفحتك الشخصية</strong>. لذلك، يجب أن يحتوي الموقع المقترِن على رابط إلى صفحتك التعريفية الشخصية على ماستدون. الرابط الخلفي <strong>يجب أن</strong> يحتوي على رمز <code>rel="me"</code>. محتوى النص في الرابط غير مهم. على سبيل المثال:'
    verification: التحقق
  webauthn_credentials:
    add: إضافة مفتاح أمان جديد
    create:
      error: حدثت مشكلة ما خلال إضافة مفتاح أمانك. الرجاء المحاولة مرة أخرى.
      success: تم إضافة مفتاح الأمان الخاص بك.
    delete: حذف
    delete_confirmation: هل أنت متأكد من أنك تريد حذف مفتاح الأمان هذا؟
    description_html: إذا قمت بتفعيل <strong>استيثاق مفتاح الأمان</strong>، فإن تسجيل الدخول سيتطلب منك استخدام أحد مفاتيح الأمان الخاصة بك.
    destroy:
      error: حدثت مشكلة ما خلال حذف مفتاح أمانك. الرجاء المحاولة مرة أخرى.
      success: تم حذف مفتاح الأمان الخاص بك.
    invalid_credential: مفتاح الأمان غير صالح
    nickname_hint: أدخل اسم مستعار لمفتاح الأمان الجديد الخاص بك
    not_enabled: لم تقم بتفعيل WebAuthn بعد
    not_supported: هذا المتصفح لا يدعم مفاتيح الأمان
    otp_required: لاستخدام مفاتيح الأمان، يرجى تفعيل الاستيثاق بعامِلين أولاً.
    registered_on: تم التسجيل في %{date}<|MERGE_RESOLUTION|>--- conflicted
+++ resolved
@@ -392,21 +392,16 @@
       updated_msg: تم تحديث الإيموجي بنجاح!
       upload: رفع
     dashboard:
-<<<<<<< HEAD
-=======
       active_users: مستخدمين نشطين
       interactions: تفاعلات
       media_storage: تخزين الوسائط
       new_users: مستخدمون جدد
       opened_reports: تقارير مفتوحة
       resolved_reports: تقارير تم حلها
->>>>>>> 8c7223f4
       software: البرنامج
       sources: مصادر التسجيل
       space: المساحة المستخدَمة
       title: لوح المراقبة
-<<<<<<< HEAD
-=======
       top_languages: اللغات الأكثر نشاطا
       top_servers: الخوادم الأكثر نشاطا
       website: موقع الويب
@@ -414,7 +409,6 @@
       appeals:
         empty: ليست هناك أية طعون.
         title: الطعون
->>>>>>> 8c7223f4
     domain_allows:
       add_new: إضافة النطاق إلى القائمة البيضاء
       created_msg: تمت إضافة النطاق إلى القائمة البيضاء بنجاح
@@ -475,21 +469,7 @@
         clear: مسح أخطاء التسليم
         restart: إعادة تشغيل التوصيل
         stop: إيقاف التوصيل
-<<<<<<< HEAD
-        title: التوصيل
         unavailable: غير متوفر
-        unavailable_message: التوصيل غير متوفر
-        warning: تحذير
-        warning_message:
-          few: فشل التوصيل لـ%{count} أيام
-          many: فشل التوصيل لـ%{count} يوم
-          one: فشل التوصيل لـ%{count} يوم
-          other: فشل التوصيل لـ%{count} يوم
-          two: فشل التوصيل لـ%{count} يوم
-          zero: فشل التوصيل لـ%{count} يوم
-=======
-        unavailable: غير متوفر
->>>>>>> 8c7223f4
       delivery_available: التسليم متوفر
       delivery_error_days: أيام أخطاء التوصيل
       delivery_error_hint: إذا كان التوصيل غير ممكناً لـ%{count} يوم، فستوضع عليها علامة {غير قابلة للتسليم} تلقائياً.
@@ -593,10 +573,7 @@
       resolved_msg: تم حل تقرير بنجاح!
       skip_to_actions: تخطي إلى الإجراءات
       status: الحالة
-<<<<<<< HEAD
-=======
       statuses: المحتوى المبلغ عنه
->>>>>>> 8c7223f4
       target_origin: مصدر الحساب المبلغ عنه
       title: الشكاوى
       unassign: إلغاء تعيين
@@ -714,12 +691,9 @@
       no_status_selected: لم يطرأ أي تغيير على أي منشور بما أنه لم يتم اختيار أي واحد
       title: منشورات الحساب
       with_media: تحتوي على وسائط
-<<<<<<< HEAD
-=======
     strikes:
       appeal_approved: طُعِن فيه
       appeal_pending: طعن قيد المراجعة
->>>>>>> 8c7223f4
     system_checks:
       database_schema_check:
         message_html: هناك عمليات هجرة معلقة لقواعد البيانات. يرجى تشغيلها لضمان تصرف التطبيق كما هو متوقع
@@ -1409,11 +1383,7 @@
     exceptions: الاستثناءات
     explanation: لأن حذف المشاركات عملية مكلفة، يتم ذلك ببطء مع مرور الوقت عندما يكون الخادم غير مشغول. لهذا السبب، يمكن حذف مشاركاتك بعد فترة من بلوغها عتبة السن.
     ignore_favs: تجاهل المفضلة
-<<<<<<< HEAD
-    ignore_reblogs: تجاهل التعزيزات
-=======
     ignore_reblogs: تجاهل المشاركات
->>>>>>> 8c7223f4
     interaction_exceptions: الاستثناءات المبنية على التفاعلات
     interaction_exceptions_explanation: لاحظ أنه لا يوجد ضمان لحذف الوظائف إذا كانت أقل من عتبة التعزيز المفضلة بعد أن تكون قد ذهبت إليها.
     keep_direct: الاحتفاظ بالرسائل المباشرة
@@ -1434,21 +1404,14 @@
       '2629746': شهر واحد
       '31556952': سنة واحدة
       '5259492': شهران
-<<<<<<< HEAD
-=======
       '604800': أسبوع
->>>>>>> 8c7223f4
       '63113904': أسبوعان
       '7889238': 3 أشهر
     min_age_label: عتبة العمر
     min_favs: إبقاء المشاركات المفضلة أكثر من
     min_favs_hint: لم تقوم بحذف أي من المشاركات الخاصة بك التي حصلت على أكثر من هذه الكمية من المفضلة. اتركه فارغاً لحذف المشاركات بغض النظر عن عدد المفضلات لديها
     min_reblogs: إبقاء المشاركات المعززة أكثر من
-<<<<<<< HEAD
-    min_reblogs_hint: لم تقم بحذف أي من مشاركاتك التي تم تعزيزها أكثر من هذا العدد من المرات. اتركه فارغاً لحذف المشاركات بغض النظر عن عدد تعزيزاتها
-=======
     min_reblogs_hint: لن تُحذف أي من منشوراتك التي أعيد مشاركتها أكثر من هذا العدد من المرات. اتركه فارغاً لحذف المنشورات بغض النظر عن عدد إعادات المشاركة
->>>>>>> 8c7223f4
   stream_entries:
     pinned: منشور مثبّت
     reblogged: رقّاه
