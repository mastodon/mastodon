---
ar:
  about:
    about_hashtag_html: هذه تبويقات متاحة للجمهور تحتوي على الكلمات الدلالية <strong>#%{hashtag}</strong>. يمكنك التفاعل معها إن كان لديك حساب في أي مكان على الفديفرس.
    about_mastodon_html: ماستدون شبكة إجتماعية مبنية على أسُس بروتوكولات برمجيات الويب الحرة و مفتوحة المصدر. و هو لامركزي تمامًا كالبريد الإلكتروني.
    about_this: عن مثيل الخادوم هذا
    administered_by: 'يُديره :'
    api: واجهة برمجة التطبيقات
    apps: تطبيقات الأجهزة المحمولة
    closed_registrations: التسجيلات في مثيل الخادوم هذا مُغلقة حاليًا. غير أنه بامكانك العثور على خادم آخر لإنشاء حسابك و مِن ثم النفاذ إلى نفس الشبكة مِن هناك.
    contact: للتواصل معنا
    contact_missing: لم يتم تعيينه
    contact_unavailable: غير متوفر
    documentation: الدليل
    extended_description_html: |
      <h3>مكان جيد للقواعد</h3>
      <p>لم يتم بعد إدخال الوصف الطويل.</p>
    features:
      humane_approach_body: تعلُّمًا مِن فشل الشبكات الأخرى، غاية ماستدون هي بلوغ الخيارات الأخلاقية في التصميم لمُحارَبة إسائة إستعمال شبكات التواصل الإجتماعية.
      humane_approach_title: أسلوب يُعيد الإعتبار للفَرد
      not_a_product_body: ماستدون ليس شبكة تجارية. لا يحتوي على إعلانات و لا يقوم باستغلال البيانات و لا هو بِبُستان مُسيَّج. لا تحكم فيه وليس له أية هيئةٍ مركزيةٍ.
      not_a_product_title: إنك فرد و لست سلعة
      real_conversation_body: يُمكنكم التعبير عن آرائكم بكل حرية بفضل 500 حرف و انتقاء دقيق للمحتوى و الوسائط بفضل أدوات التحذير التي هي بين أيديكم.
      real_conversation_title: مبني لتحقيق تواصل حقيقي
      within_reach_body: إبقوا على اتصال دائم بأصدقائكم حيثما كانوا عبر عدة تطبيقات لنظام آي أواس و أندرويد و عدة منصات أخرى بفضل واجهة برمجية للتطبيقات و بيئة صديقة للتطوير.
      within_reach_title: في مُتناوَل يدك دائمًا
    generic_description: "%{domain} هو سيرفر من بين سيرفرات الشبكة"
    hosted_on: ماستدون مُستضاف على %{domain}
    learn_more: تعلم المزيد
    other_instances: خوادم أخرى
    privacy_policy: سياسة الخصوصية
    source_code: الشفرة المصدرية
    status_count_after:
      few: منشورات
      many: منشورات
      one: منشور
      other: منشورات
      two: منشورات
      zero: منشورات
    status_count_before: نشروا
    terms: شروط الخدمة
    user_count_after:
      few: مستخدمين
      many: مستخدمين
      one: مستخدم
      other: مستخدمين
      two: مستخدمين
      zero: مستخدمين
    user_count_before: يستضيف
    what_is_mastodon: ما هو ماستدون ؟
  accounts:
    choices_html: 'توصيات %{name} :'
    follow: إتبع
    followers:
      few: متابِعون
      many: متابِعون
      one: متابِع
      other: متابِعون
      two: متابِعون
      zero: متابِعون
    following: مُتابَع
    joined: انضم·ت في %{date}
    last_active: آخر نشاط
    link_verified_on: تم التحقق مِن مالك هذا الرابط بتاريخ %{date}
    media: الوسائط
    moved_html: "%{name} إنتقلَ إلى %{new_profile_link} :"
    network_hidden: إنّ المعطيات غير متوفرة
    nothing_here: لا يوجد أي شيء هنا !
    people_followed_by: الأشخاص الذين يتبعهم %{name}
    people_who_follow: الأشخاص الذين يتبعون %{name}
    pin_errors:
      following: يجب أن تكون مِن متابعي حساب الشخص الذي تريد إبرازه
    posts:
      few: تبويقات
      many: تبويقات
      one: تبويق
      other: تبويقات
      two: تبويقات
      zero: تبويقات
    posts_tab_heading: تبويقات
    posts_with_replies: التبويقات و الردود
    reserved_username: إسم المستخدم محجوز
    roles:
      admin: المدير
      bot: روبوت
      moderator: مُشرِف
    unfollow: إلغاء المتابعة
  admin:
    account_actions:
      action: تنفيذ الاجراء
    account_moderation_notes:
      create: إترك ملاحظة
      created_msg: تم إنشاء ملاحظة الإشراف بنجاح !
      delete: حذف
      destroyed_msg: تم تدمير ملاحظة الإشراف بنجاح !
    accounts:
      are_you_sure: متأكد ؟
      avatar: الصورة الرمزية
      by_domain: النطاق
      change_email:
        changed_msg: تم تعديل عنوان البريد الإلكتروني الخاص بالحساب بنجاح !
        current_email: عنوان البريد الإلكتروني الحالي
        label: تعديل عنوان البريد الإلكتروني
        new_email: عنوان البريد الإلكتروني الجديد
        submit: تعديل عنوان البريد الإلكتروني
        title: تعديل عنوان البريد الإلكتروني الخاص بـ %{username}
      confirm: تأكيد
      confirmed: مؤكَّد
      confirming: التأكد
      demote: إنزال الرُتبة الوظيفية
      disable: تعطيل
      disable_two_factor_authentication: تعطيل المصادقة بخطوتين
      disabled: معطَّل
      display_name: عرض الإسم
      domain: النطاق
      edit: تعديل
      email: البريد الإلكتروني
      email_status: حالة البريد الإلكتروني
      enable: تفعيل
      enabled: مفعَّل
      feed_url: عنوان رابط التغذية
      followers: المتابِعون
      followers_url: عنوان رابط المتابِعين
      follows: يتابع
      header: الرأسية
      inbox_url: رابط صندوق الوارد
      ip: عنوان الإيبي
      location:
        all: الكل
        local: المحلي
        remote: عن بُعد
        title: الموقع
      login_status: وضع الدخول
      media_attachments: الوسائط المرفقة
      memorialize: تحويل الحساب إلى صفحة ذكرى
      moderation:
        active: نشِط
        all: الكل
        silenced: تم كتمه
        suspended: مُجَمَّد
        title: الإشراف
      moderation_notes: ملاحظات الإشراف
      most_recent_activity: آخر نشاط حديث
      most_recent_ip: أحدث عنوان إيبي
      no_limits_imposed: مِن دون حدود مشروطة
      not_subscribed: غير مشترك
      outbox_url: رابط صندوق الصادر
      perform_full_suspension: تعليق الحساب
      profile_url: رابط الملف الشخصي
      promote: ترقية
      protocol: البروتوكول
      public: عمومي
      push_subscription_expires: انتهاء الاشتراك ”PuSH“
      redownload: تحديث الصورة الرمزية
      remove_avatar: حذف الصورة الرمزية
      remove_header: حذف الرأسية
      resend_confirmation:
        already_confirmed: هذا المستخدم مؤكد بالفعل
        send: أعد إرسال رسالة البريد الالكتروني الخاصة بالتأكيد
        success: تم إرسال رسالة التأكيد بنجاح!
      reset: إعادة التعيين
      reset_password: إعادة ضبط كلمة السر
      resubscribe: إعادة الإشتراك
      role: الصلاحيات
      roles:
        admin: مدير
        moderator: مشرف
        staff: الفريق
        user: مستخدِم
      salmon_url: عنوان رابط سالمون Salmon
      search: البحث
      shared_inbox_url: رابط الصندوق المُشترَك للبريد الوارد
      show:
        created_reports: البلاغات التي أنشأها هذا الحساب
        targeted_reports: الشكاوي التي أُنشِأت ضد هذا الحساب
      silence: كتم
      silenced: تم كتمه
      statuses: المنشورات
      subscribe: اشترك
      suspended: تم تعليقه
      title: الحسابات
      unconfirmed_email: البريد الإلكتروني غير المؤكد
      undo_silenced: رفع الصمت
      undo_suspension: إلغاء تعليق الحساب
      unsubscribe: إلغاء الاشتراك
      username: إسم المستخدم
      web: الويب
    action_logs:
      actions:
        assigned_to_self_report: قام %{name} بتعيين التقرير %{target} لأنفسهم
        change_email_user: غيّر %{name} عنوان البريد الإلكتروني للمستخدم %{target}
        confirm_user: "%{name} قد قام بتأكيد عنوان البريد الإلكتروني لـ %{target}"
        create_custom_emoji: "%{name} قام برفع إيموجي جديد %{target}"
        create_domain_block: "%{name} قام بحجب نطاق %{target}"
        create_email_domain_block: "%{name} قد قام بحظر نطاق البريد الإلكتروني %{target}"
        demote_user: "%{name} قد قام بإنزال الرتبة الوظيفية لـ %{target}"
        destroy_custom_emoji: قام %{name} بحذف الإيموجي %{target}
        destroy_domain_block: "%{name} قام بإلغاء الحجب عن النطاق %{target}"
        destroy_email_domain_block: قام %{name} بإضافة نطاق البريد الإلكتروني %{target} إلى اللائحة البيضاء
        destroy_status: لقد قام %{name} بحذف منشور %{target}
        disable_2fa_user: "%{name} لقد قام  بتعطيل ميزة المصادقة بخطوتين للمستخدم %{target}"
        disable_custom_emoji: "%{name} قام بتعطيل الإيموجي %{target}"
        disable_user: "%{name} لقد قام بتعطيل تسجيل الدخول للمستخدِم %{target}"
        enable_custom_emoji: "%{name} قام بتنشيط الإيموجي %{target}"
        enable_user: لقد قام %{name} بتنشيط تسجيل الدخول للمستخدِم %{target}
        memorialize_account: لقد قام %{name} بتحويل حساب %{target} إلى صفحة تذكارية
        promote_user: "%{name} قام بترقية المستخدم %{target}"
        remove_avatar_user: تمت إزالة %{name} الصورة الرمزية %{target}
        reopen_report: تمت إعادة فتح الشكوى %{name} %{target}
        reset_password_user: "%{name} لقد قام بإعادة تعيين الكلمة السرية الخاصة بـ %{target}"
        resolve_report: قام %{name} بحل الشكوى %{target}
        silence_account: لقد قام %{name} بكتم حساب %{target}
        suspend_account: لقد قام %{name} بتعليق حساب %{target}
        unassigned_report: "%{name} تقرير غير معتمد %{target}"
        unsilence_account: لقد قام %{name} بإلغاء الكتم عن حساب %{target}
        unsuspend_account: لقد قام %{name} بإلغاء التعليق المفروض على حساب %{target}
        update_custom_emoji: "%{name} قام بتحديث الإيموجي %{target}"
        update_status: لقد قام %{name} بتحديث منشور %{target}
      deleted_status: "(منشور محذوف)"
      title: سِجلّ التفتيش و المعاينة
    custom_emojis:
      by_domain: النطاق
      copied_msg: تم إنشاء نسخة محلية للإيموجي بنجاح
      copy: نسخ
      copy_failed_msg: فشلت عملية إنشاء نسخة محلية لهذا الإيموجي
      created_msg: تم إنشاء الإيموجي بنجاح !
      delete: حذف
      destroyed_msg: تمت عملية تدمير الإيموجي بنجاح !
      disable: تعطيل
      disabled_msg: تمت عملية تعطيل ذلك الإيموجي بنجاح
      emoji: إيموجي
      enable: تفعيل
      enabled_msg: تم تنشيط ذاك الإيموجي بنجاح
      image_hint: ملف PNG إلى غاية حجم 50 ك.ب
      listed: مُدرَج
      new:
        title: إضافة إيموجي خاص جديد
      overwrite: إعادة الكتابة
      shortcode: الترميز المُصَغّر
      shortcode_hint: على الأقل حرفين، و فقط رموز أبجدية عددية و أسطر سفلية
      title: الإيموجي الخاصة
      unlisted: غير مدرج
      update_failed_msg: تعذرت عملية تحذيث ذاك الإيموجي
      updated_msg: تم تحديث الإيموجي بنجاح !
      upload: رفع
    dashboard:
      backlog: الأعمال المتراكمة
      config: الإعداد
      feature_deletions: الحسابات المحذوفة
      feature_invites: روابط الدعوات
      feature_profile_directory: دليل الحسابات
      feature_registrations: التسجيلات
      feature_relay: المُرحّل الفديرالي
      features: الميّزات
      hidden_service: الفيديرالية مع الخدمات الخفية
      open_reports: فتح الشكاوي
      recent_users: أحدث المستخدِمين
      search: البحث النصي الكامل
      single_user_mode: وضع المستخدِم الأوحد
      software: البرنامج
      space: المساحة المستخدَمة
      title: لوح المراقبة
      total_users: إجمالي المستخدِمين
      trends: المؤشرات
      week_interactions: تفاعُلات هذا الأسبوع
      week_users_active: نشط هذا الأسبوع
      week_users_new: مستخدِمين هذا الأسبوع
    domain_blocks:
      add_new: إضافة نطاق جديد
      created_msg: إنّ حجب النطاق حيز التشغيل
      destroyed_msg: تم إلغاء الحجب المفروض على النطاق
      domain: النطاق
      new:
        create: إنشاء حظر
        hint: لن تمنع كتلة المجال إنشاء إدخالات حساب في قاعدة البيانات ، ولكنها ستطبق طرق الإشراف المحددة بأثر رجعي وتلقائي على هذه الحسابات.
        severity:
          desc_html: "<strong>Silence</strong> سيجعل مشاركات الحساب غير مرئية لأي شخص لا يتبعها. <strong>Suspend</strong> سيزيل كل محتوى الحساب ووسائطه وبيانات ملفه الشخصي. Use <strong>None</strong>  إذا كنت تريد فقط رفض ملفات الوسائط."
          noop: لا شيء
          silence: كتم
          suspend: تعليق
        title: حجب نطاق جديد
      reject_media: رفض ملفات الوسائط
      reject_media_hint: يزيل ملفات الوسائط المخزنة محليًا ويرفض تنزيل أي ملفات في المستقبل. غير ذي صلة للتعليق
<<<<<<< HEAD
      reject_reports: رفض الشكاوي
      severities:
        noop: لا شيء
        silence: إخفاء أو كتم
        suspend: تعليق
      severity: الشدة
=======
      reject_reports: رفض التقارير
>>>>>>> 1c6588ac
      show:
        affected_accounts:
          few: "%{count} حسابات معنية في قاعدة البيانات"
          many: "%{count} حسابات معنية في قاعدة البيانات"
          one: حساب واحد معني في قاعدة البيانات
          other: "%{count} حسابات معنية في قاعدة البيانات"
          two: حسابات معنية في قاعدة البيانات
          zero: حسابات معنية في قاعدة البيانات
        retroactive:
          silence: إلغاء الكتم عن كافة الحسابات المتواجدة على هذا النطاق
          suspend: إلغاء التعليق المفروض على كافة حسابات هذا النطاق
        title: رفع حظر النطاق عن %{domain}
        undo: إلغاء
      undo: إلغاء
    email_domain_blocks:
      add_new: إضافة
      created_msg: لقد دخل حظر نطاق البريد الإلكتروني حيّز الخدمة
      delete: حذف
      destroyed_msg: تم حذف نطاق البريد الإلكتروني من اللائحة السوداء بنجاح
      domain: النطاق
      new:
        create: إضافة نطاق
        title: إضافة نطاق بريد جديد إلى اللائحة السوداء
      title: القائمة السوداء للبريد الإلكتروني
    followers:
      back_to_account: العودة إلى الحساب
    instances:
      title: مثيلات الخوادم المعروفة
    invites:
      deactivate_all: تعطيلها كافة
      filter:
        all: الكل
        available: المتوفرة
        expired: المنتهي صلاحيتها
        title: التصفية
      title: الدعوات
    relays:
      add_new: إضافة مُرحّل جديد
      delete: حذف
      disable: تعطيل
      disabled: مُعطَّل
      enable: تشغيل
      enable_hint: عندما تقوم بتنشيط هذه الميزة، سوف يشترك خادومك في جميع التبويقات القادمة مِن هذا المُرحِّل و سيشرع كذلك بإرسال كافة التبويقات العمومية إليه.
      enabled: مُشغَّل
      inbox_url: رابط المُرحّل
      pending: في انتظار تسريح المُرحِّل
      save_and_enable: حفظ وتشغيل
      setup: إعداد اتصال بمُرحّل
      status: الحالة
      title: المُرحّلات
    report_notes:
      created_msg: تم إنشاء ملاحظة الشكوى بنجاح!
      destroyed_msg: تم حذف ملاحظة الشكوى بنجاح!
    reports:
      account:
        note: ملحوظة
        report: تقرير
      action_taken_by: تم اتخاذ الإجراء مِن طرف
      are_you_sure: هل أنت متأكد ؟
      assign_to_self: عين لي
      assigned: تعين رئيس
      comment:
        none: لا شيء
      created_at: ذكرت
      mark_as_resolved: إعتبار الشكوى كمحلولة
      mark_as_unresolved: علام كغير محلولة
      notes:
        create: اضف ملاحظة
        create_and_resolve: الحل مع ملاحظة
        create_and_unresolve: إعادة فتح مع ملاحظة
        delete: حذف
        placeholder: قم بوصف الإجراءات التي تم اتخاذها أو أي تحديثات أخرى ذات علاقة …
      reopen: إعادة فتح الشكوى
      report: 'الشكوى #%{id}'
      reported_account: حساب مُبلّغ عنه
      reported_by: أبلغ عنه من طرف
      resolved: معالجة
      resolved_msg: تم حل تقرير بنجاح!
      status: الحالة
      title: الشكاوي
      unassign: إلغاء تعيين
      unresolved: غير معالجة
      updated_at: محدث
    settings:
      activity_api_enabled:
        desc_html: عدد المنشورات المحلية و المستخدمين النشطين و التسجيلات الأسبوعية الجديدة
        title: نشر مُجمل الإحصائيات عن نشاط المستخدمين
      bootstrap_timeline_accounts:
        desc_html: افصل بين أسماء المستخدمين المتعددة بواسطة الفاصلة. استعمل الحسابات المحلية والمفتوحة فقط. الافتراضي عندما تكون فارغة كل المسؤولين المحليين.
        title: الإشتراكات الإفتراضية للمستخدمين الجدد
      contact_information:
        email: البريد الإلكتروني المهني
        username: الإتصال بالمستخدِم
      custom_css:
        desc_html: يقوم بتغيير المظهر بواسطة سي أس أس يُحمَّل على كافة الصفحات
        title: سي أس أس مخصص
      hero:
        desc_html: معروض على الصفحة الأولى. لا يقل عن 600 × 100 بكسل. عند عدم التعيين ، تعود الصورة إلى النسخة المصغرة على سبيل المثال
        title: الصورة الرأسية
      peers_api_enabled:
        desc_html: أسماء النطاقات التي إلتقى بها مثيل الخادوم على البيئة الموحَّدة فيديفرس
        title: نشر عدد مثيلات الخوادم التي تم مصادفتها
      preview_sensitive_media:
        desc_html: روابط المُعَاينة على مواقع الويب الأخرى ستقوم بعرض صُوَر مصغّرة حتى و إن كانت الوسائط حساسة
        title: إظهار الصور الحساسة في مُعاينات أوبن غراف
      profile_directory:
        desc_html: السماح للمستخدمين الكشف عن حساباتهم
        title: تفعيل سجل الملفات الشخصية
      registrations:
        closed_message:
          desc_html: يتم عرضه على الصفحة الرئيسية عندما يتم غلق تسجيل الحسابات الجديدة. يمكنكم إستخدام علامات الأيتش تي أم أل HTML
          title: رسالة التسجيلات المقفلة
        deletion:
          desc_html: السماح لأي مستخدم إغلاق حسابه
          title: السماح بحذف الحسابات
        min_invite_role:
          disabled: لا أحد
          title: المستخدِمون المصرح لهم لإرسال الدعوات
        open:
          desc_html: السماح للجميع بإنشاء حساب
          title: فتح التسجيل
      show_known_fediverse_at_about_page:
        desc_html: عند التثبت ، سوف تظهر toots من جميع fediverse المعروفة على عرض مسبق. وإلا فإنه سيعرض فقط toots المحلية.
        title: إظهار الفيديفرس الموحَّد في خيط المُعايَنة
      show_staff_badge:
        desc_html: عرض شارة الموظفين على صفحة المستخدم
        title: إظهار شارة الموظفين
      site_description:
        desc_html: فقرة تمهيدية على الصفحة الأولى. صف ميزات خادوم ماستدون هذا و ما يميّزه عن الآخرين. يمكنك استخدام علامات HTML ، ولا سيما <code>&lt;a&gt;</code> و <code>&lt;em&gt;</code>.
        title: وصف مثيل الخادوم
      site_description_extended:
        desc_html: مكان جيد لمدونة قواعد السلوك والقواعد والإرشادات وغيرها من الأمور التي تحدد حالتك. يمكنك استخدام علامات HTML
        title: الوصف المُفصّل للموقع
      site_short_description:
        desc_html: يتم عرضه في لوحة جانبية و في البيانات الوصفية. قم بوصف ماستدون و ما يميز هذا السيرفر عن الآخرين في فقرة موجزة. إن تركت الحقل فارغا فسوف يتم عرض الوصف الإفتراضي لمثيل الخادوم.
        title: مقدمة وصفية قصيرة عن مثيل الخادوم
      site_terms:
        desc_html: يمكنك كتابة سياسة الخصوصية الخاصة بك ، شروط الخدمة أو غيرها من القوانين. يمكنك استخدام علامات HTML
        title: شروط الخدمة المخصصة
      site_title: إسم مثيل الخادم
      thumbnail:
        desc_html: يستخدم للعروض السابقة عبر Open Graph و API. 1200x630px موصى به
        title: الصورة الرمزية المصغرة لمثيل الخادوم
      timeline_preview:
        desc_html: عرض الخيط العمومي على صفحة الإستقبال
        title: مُعاينة الخيط العام
      title: إعدادات الموقع
    statuses:
      back_to_account: العودة إلى صفحة الحساب
      batch:
        delete: حذف
        nsfw_off: تعيينه كمنشور غير حساس
        nsfw_on: تعيينه كمنشور حساس
      failed_to_execute: خطأ في التفعيل
      media:
        title: الوسائط
      no_media: لا تحتوي على وسائط
      no_status_selected: لم يطرأ أي تغيير على أي منشور بما أنه لم يتم اختيار أي واحد
      title: منشورات الحساب
      with_media: تحتوي على وسائط
    subscriptions:
      callback_url: عاود الاتصال بالعنوان
      confirmed: مؤكَّد
      expires_in: تنتهي مدة صلاحيتها في
      last_delivery: آخر إيداع
      title: WebSub
      topic: الموضوع
    tags:
      accounts: الحسابات
      hidden: المخفية
      hide: الإخفاء عن سجل الحسابات
      name: الوسم
      title: الوسوم
      unhide: إظهاره في سجل حسابات المستخدمين
      visible: ظاهر
    title: الإدارة
    warning_presets:
      add_new: إضافة واحد جديد
      delete: حذف
      edit: تعديل
      edit_preset: تعديل نموذج التحذير
      title: إدارة نماذج التحذير
  admin_mailer:
    new_report:
      body: قام %{reporter} بالإبلاغ عن %{target}
      body_remote: أبلغ شخص ما من %{domain} عن %{target}
      subject: تقرير جديد ل%{instance} (#%{id})
  application_mailer:
    notification_preferences: تعديل خيارات البريد الإلكتروني
    salutation: "%{name}،"
    settings: 'تغيير تفضيلات البريد الإلكتروني : %{link}'
    view: 'View:'
    view_profile: عرض الملف الشخصي
    view_status: عرض المنشور
  applications:
    created: تم إنشاء التطبيق بنجاح
    destroyed: تم حذف التطبيق بنجاح
    invalid_url: إن الرابط المقدم غير صالح
    regenerate_token: إعادة توليد رمز النفاذ
    token_regenerated: تم إعادة إنشاء الرمز الوصول بنجاح
    warning: كن حذرا مع هذه البيانات. لا تقم أبدا بمشاركتها مع الآخَرين !
    your_token: رمز نفاذك
  auth:
    agreement_html: بمجرد النقر على "التسجيل" أسفله، فإنك تُصرِّح قبول <a href="%{rules_path}">قواعد مثيل الخادوم</a> و <a href="%{terms_path}">شروط الخدمة التي نوفرها لك</a>.
    change_password: الكلمة السرية
    confirm_email: تأكيد عنوان البريد الإلكتروني
    delete_account: حذف حساب
    delete_account_html: إن كنت ترغب في حذف حسابك يُمكنك <a href="%{path}">المواصلة هنا</a>. سوف يُطلَبُ منك التأكيد قبل الحذف.
    didnt_get_confirmation: لم تتلق تعليمات التأكيد ؟
    forgot_password: نسيت كلمة المرور ؟
    invalid_reset_password_token: رمز إعادة تعيين كلمة المرور غير صالح أو منتهي الصلاحية. يرجى طلب واحد جديد.
    login: تسجيل الدخول
    logout: خروج
    migrate_account: الإنتقال إلى حساب آخر
    migrate_account_html: إن كنت ترغب في تحويل هذا الحساب نحو حساب آخَر، يُمكِنُك <a href="%{path}">إعداده هنا</a>.
    or: أو
    or_log_in_with: أو قم بتسجيل الدخول بواسطة
    providers:
      cas: CAS
      saml: SAML
    register: إنشاء حساب
    register_elsewhere: التسجيل على خادوم آخَر
    resend_confirmation: إعادة إرسال تعليمات التأكيد
    reset_password: إعادة تعيين كلمة المرور
    security: الأمان
    set_new_password: إدخال كلمة مرور جديدة
  authorize_follow:
    already_following: أنت تتابع بالفعل هذا الحساب
    error: يا للأسف، وقع هناك خطأ إثر عملية البحث عن الحساب عن بعد
    follow: إتبع
    follow_request: 'لقد قمت بإرسال طلب متابعة إلى :'
    following: 'مرحى ! أنت الآن تتبع :'
    post_follow:
      close: أو يمكنك إغلاق هذه النافذة.
      return: عرض الملف الشخصي للمستخدم
      web: واصل إلى الويب
    title: إتباع %{acct}
  datetime:
    distance_in_words:
      about_x_hours: "%{count}سا"
      about_x_months: "%{count} شهر"
      about_x_years: "%{count} سنة"
      almost_x_years: "%{count} سنوات"
      half_a_minute: الآن
      less_than_x_minutes: "%{count} د"
      less_than_x_seconds: الآن
      over_x_years: "%{count} سنين"
      x_days: "%{count} أيام"
      x_minutes: "%{count}د"
      x_months: "%{count} شه"
      x_seconds: "%{count}ث"
  deletes:
    bad_password_msg: محاولة جيدة يا هاكرز ! كلمة السر خاطئة
    confirm_password: قم بإدخال كلمتك السرية الحالية للتحقق من هويتك
    proceed: حذف حساب
    success_msg: تم حذف حسابك بنجاح
    warning_title: توافر المحتوى المنشور و المبعثَر
  directories:
    directory: سِجلّ الحسابات
    explanation: استكشف مستخدِمين آخرين حسب المواضيع التي تهمهم
    explore_mastodon: استكشف %{title}
    people:
      few: "%{count} شخص"
      many: "%{count} شخص"
      one: "%{count} شخص"
      other: "%{count} شخص"
      two: "%{count} شخص"
      zero: "%{count} شخص"
  errors:
    '403': ليس لك الصلاحيات الكافية لعرض هذه الصفحة.
    '404': إنّ الصفحة التي تبحث عنها لا وجود لها أصلا.
    '410': إنّ الصفحة التي تبحث عنها لم تعد موجودة.
    '422':
      content: فشل التحقق الآمن. ربما منعتَ كعكات الكوكيز ؟
      title: فشِل التحقق الآمن
    '429': طلبات كثيرة جدا
    '500':
      content: نحن متأسفون، لقد حدث خطأ ما مِن جانبنا.
      title: هذه الصفحة خاطئة
    noscript_html: يرجى تفعيل الجافا سكريبت لاستخدام تطبيق الويب لماستدون، أو عِوض ذلك قوموا بتجريب إحدى <a href="%{apps_path}">التطبيقات الأصلية</a> الدّاعمة لماستدون على منصّتكم.
  exports:
    archive_takeout:
      date: التاريخ
      download: تنزيل نسخة لحسابك
      hint_html: بإمكانك طلب نسخة كاملة لـ <strong>كافة تبويقاتك و الوسائط التي قمت بنشرها</strong>. البيانات المُصدَّرة ستكون محفوظة على شكل نسق ActivityPub و باستطاعتك قراءتها بأي برنامج يدعم هذا النسق. يُمكنك طلب نسخة كل 7 أيام.
      in_progress: عملية جمع نسخة لبيانات حسابك جارية …
      request: طلب نسخة لحسابك
      size: الحجم
    blocks: قمت بحظر
    csv: CSV
    follows: أنت تتبع
    mutes: قُمتَ بكتم
    storage: ذاكرة التخزين
  filters:
    contexts:
      home: الخيط الزمني الرئيسي
      notifications: الإخطارات
      public: الخيوط الزمنية العامة
      thread: المحادثات
    edit:
      title: تعديل عامل التصفية
    errors:
      invalid_context: لم تقم بتحديد أي مجال أو أنّ المجال غير صالح
      invalid_irreversible: إلّا مجالات الإشعارات و الخيط الرئيسي معنية بالتصفية اللارجعية
    index:
      delete: إزالة
      title: عوامل التصفية
    new:
      title: إضافة عامل تصفية جديد
  followers:
    domain: النطاق
    followers_count: عدد المتابِعين
    lock_link: قم بتجميد حسابك
    purge: تنحية من بين متابعيك
    success: جارية عملية حظر المتابِعين بسلاسة من %{count} نطاقات أخرى ...
    true_privacy_html: تذكر دائمًا أنّ <strong>الخصوصية التامة لا يمكن بلوغها إلّا بالتعمية و التشفير من طرف إلى آخَر</strong>.
    unlocked_warning_html: يمكن لأي كان متابعة حسابك و الإطلاع مباشرة على تبويقاتك. إستخدِم %{lock_link} لمُعاينة أو رفض طلبات المتابِعين الجُدُد.
    unlocked_warning_title: إنّ حسابك غير مقفل
  footer:
    developers: المطورون
    more: المزيد …
    resources: الموارد
  generic:
    changes_saved_msg: تم حفظ التعديلات بنجاح !
    copy: نسخ
    save_changes: حفظ التغييرات
    validation_errors:
      few: هناك شيء ما ليس على ما يرام! يُرجى مراجعة الأخطاء الـ %{count} أدناه
      many: هناك شيء ما ليس على ما يرام! يُرجى مراجعة الأخطاء الـ %{count} أدناه
      one: هناك شيء ما ليس على ما يرام! يُرجى مراجعة الخطأ أدناه
      other: هناك شيء ما ليس على ما يرام! يُرجى مراجعة الأخطاء الـ %{count} أدناه
      two: هناك شيء ما ليس على ما يرام! يُرجى مراجعة الأخطاء الـ %{count} أدناه
      zero: هناك شيء ما ليس على ما يرام! يُرجى مراجعة الأخطاء الـ %{count} أدناه
  imports:
    preface: بإمكانك استيراد بيانات قد قُمتَ بتصديرها مِن مثيل خادوم آخَر، كقوائم المستخدِمين الذين كنتَ تتابِعهم أو قُمتَ بحظرهم.
    success: تم تحميل بياناتك بنجاح وسيتم معالجتها في الوقت المناسب
    types:
      blocking: قائمة المحظورين
      following: قائمة المستخدمين المتبوعين
      muting: قائمة الكتم
    upload: تحميل
  in_memoriam_html: في ذكرى.
  invites:
    delete: تعطيل
    expired: إنتهت صلاحيتها
    expires_in:
      '1800': 30 دقيقة
      '21600': 6 ساعات
      '3600': ساعة
      '43200': 12 ساعة
      '604800': أسبوع
      '86400': يوم واحد
    expires_in_prompt: أبدا
    generate: توليد
    invited_by: 'تمت دعوتك من طرف :'
    max_uses:
      few: "%{count} استخدامات"
      many: "%{count} استخدامات"
      one: استخدام واحد
      other: "%{count} استخدامات"
      two: استخدامات
      zero: استخدامات
    max_uses_prompt: بلا حدود
    prompt: توليد و مشاركة روابط للسماح للآخَرين بالنفاذ إلى مثيل الخادوم هذا
    table:
      expires_at: تنتهي مدة صلاحيتها في
      uses: عدد الاستخدامات
    title: دعوة أشخاص
  lists:
    errors:
      limit: لقد بلغت الحد الأقصى للقوائم
  media_attachments:
    validations:
      images_and_video: ليس بالإمكان إرفاق فيديو في منشور يحتوي مسبقا على صور
      too_many: لا يمكن إرفاق أكثر من 4 ملفات
  migrations:
    acct: username@domain للحساب الجديد
    currently_redirecting: 'تم تحويل رابط ملفك الشخصي إلى :'
    proceed: حفظ
    updated_msg: تم تحديث إعدادات ترحيل حسابك بنجاح !
  moderation:
    title: الإشراف
  notification_mailer:
    digest:
      action: معاينة كافة الإشعارات
      body: هذا هو مُلَخَّص الرسائل التي فاتتك وذلك منذ آخر زيارة لك في  %{since}
      mention: "%{name} أشار إليك في :"
      new_followers_summary: رائع، لقد قام بمتابعتك %{count} مُتابِعون جُدد أثناء فترة غيابك عن ماستدون !
      subject:
        few: "%{count} إشعارات جديدة منذ آخر زيارة لك إلى \U0001F418"
        many: "%{count} إشعارات جديدة منذ آخر زيارة لك إلى \U0001F418"
        one: "إشعار واحد منذ آخر زيارة لك لـ \U0001F418"
        other: "%{count} إشعارات جديدة منذ آخر زيارة لك إلى \U0001F418"
        two: "إشعارات جديدة منذ آخر زيارة لك إلى \U0001F418"
        zero: "إشعارات جديدة منذ آخر زيارة لك إلى \U0001F418"
      title: أثناء فترة غيابك …
    favourite:
      body: 'أُعجب %{name} بمنشورك :'
      subject: أُعجِب %{name} بمنشورك
      title: مفضّلة جديدة
    follow:
      body: "%{name} من متتبعيك الآن !"
      subject: "%{name} من متتبعيك الآن"
      title: متابِع جديد
    follow_request:
      action: إدارة طلبات المتابَعة
      body: طلب %{name} متابعتك
      subject: 'متابع مُعلّق : %{name}'
      title: طلب متابَعة جديد
    mention:
      action: الرد
      body: 'أشار إليك %{name} في :'
      subject: لقد قام %{name} بذِكرك
      title: إشارة جديدة
    reblog:
      body: 'قام %{name} بترقية منشورك :'
      subject: قام %{name} بترقية منشورك
      title: ترقية جديدة
  number:
    human:
      decimal_units:
        format: "%n%u"
        units:
          billion: B
          million: M
          quadrillion: كواد
          thousand: ألف
          trillion: T
          unit: ''
  pagination:
    newer: الأحدَث
    next: التالي
    older: الأقدَم
    prev: السابق
    truncate: و
  preferences:
    languages: اللغات
    other: إعدادات أخرى
    publishing: النشر
    web: الويب
  remote_follow:
    acct: قم بإدخال عنوان حسابك username@domain الذي من خلاله تود النشاط
    missing_resource: تعذر العثور على رابط التحويل المطلوب الخاص بحسابك
    no_account_html: أليس عندك حساب بعدُ ؟ يُمْكنك <a href='%{sign_up_path}' target='_blank'>التسجيل مِن هنا</a>
    proceed: أكمل المتابعة
    prompt: 'إنك  بصدد متابعة :'
  remote_unfollow:
    error: خطأ
    title: العنوان
    unfollowed: غير متابَع
  sessions:
    activity: آخر نشاط
    browser: المتصفح
    browsers:
      alipay: أليباي
      blackberry: بلاك بيري
      chrome: كروم
      edge: مايكروسوفت إيدج
      electron: إلكترون
      firefox: فايرفكس
      generic: متصفح مجهول
      ie: إنترنت إكسبلورر
      micro_messenger: مايكرو ميسنجر
      nokia: متصفح  Nokia S40 Ovi
      opera: أوبرا
      otter: أوتر
      phantom_js: فانتوم جي آس
      qq: متصفح كيوكيو
      safari: سفاري
      uc_browser: متصفح يوسي براوزر
      weibo: وايبو
    current_session: الجلسة الحالية
    description: "%{browser} على %{platform}"
    explanation: ها هي قائمة مُتصفِّحات الويب  التي تستخدِم حاليًا حساب ماستدون الخاص بك.
    ip: عنوان الإيبي
    platforms:
      adobe_air: أدوبي إيير
      android: أندرويد
      blackberry: بلاك بيري
      chrome_os: نظام كروم أواس
      firefox_os: نظام فايرفكس أواس
      ios: نظام آي أواس
      linux: لينكس
      mac: ماك
      other: نظام مجهول
      windows: ويندوز
      windows_mobile: ويندوز موبايل
      windows_phone: ويندوز فون
    revoke: إبطال
    revoke_success: تم إبطال الجلسة بنجاح
    title: الجلسات
  settings:
    authorized_apps: التطبيقات المرخص لها
    back: عودة إلى ماستدون
    delete: حذف الحسابات
    development: التطوير
    edit_profile: تعديل الملف الشخصي
    export: تصدير البيانات
    followers: المتابِعون المُرَخّصون
    import: إستيراد
    migrate: تهجير الحساب
    notifications: الإخطارات
    preferences: التفضيلات
    settings: الإعدادات
    two_factor_authentication: المُصادقة بخُطوَتَيْن
    your_apps: تطبيقاتك
  statuses:
    attached:
      description: 'مُرفَق : %{attached}'
      image:
        few: "%{count} صور"
        many: "%{count} صور"
        one: صورة %{count}
        other: "%{count} صور"
        two: صور
        zero: صور
      video:
        few: "%{count} فيديوهات"
        many: "%{count} فيديوهات"
        one: فيديو %{count}
        other: "%{count} فيديوهات"
        two: فيديوهات
        zero: فيديوهات
    boosted_from_html: تم إعادة ترقيته مِن %{acct_link}
    content_warning: 'تحذير عن المحتوى : %{warning}'
    disallowed_hashtags:
      few: 'يحتوي على وسوم غير مسموح بها: %{tags}'
      many: 'يحتوي على وسوم غير مسموح بها: %{tags}'
      one: 'يحتوي على وسم غير مسموح به: %{tags}'
      other: 'يحتوي على وسوم غير مسموح بها: %{tags}'
      two: 'يحتوي على وسوم غير مسموح بها: %{tags}'
      zero: 'يحتوي على وسوم غير مسموح بها: %{tags}'
    language_detection: اكتشاف اللغة تلقائيا
    open_in_web: إفتح في الويب
    over_character_limit: تم تجاوز حد الـ %{max} حرف المسموح بها
    pin_errors:
      limit: لقد بلغت الحد الأقصى للتبويقات المدبسة
      ownership: لا يمكن تدبيس تبويق نشره شخص آخر
      private: لا يمكن تدبيس تبويق لم يُنشر للعامة
      reblog: لا يمكن تثبيت ترقية
    show_more: أظهر المزيد
    sign_in_to_participate: قم بتسجيل الدخول للمشاركة في هذه المحادثة
    title: '%{name} : "%{quote}"'
    visibilities:
      private: إعرض فقط لمتتبعيك
      private_long: إعرضه لمتتبعيك فقط
      public: للعامة
      public_long: يمكن للجميع رؤيته
      unlisted: غير مُدرَج
      unlisted_long: يُمكن لأيٍ كان رُؤيتَه و لكن لن يُعرَض على الخيوط العامة
  stream_entries:
    pinned: تبويق مثبّت
    reblogged: رقّاه
    sensitive_content: محتوى حساس
  terms:
    title: شروط الخدمة وسياسة الخصوصية على %{instance}
  themes:
    contrast: تباين عالٍ
    default: ماستدون
    mastodon-light: ماستدون (فاتح)
  time:
    formats:
      default: "%b %d, %Y, %H:%M"
      month: "%b %Y"
  two_factor_authentication:
    code_hint: قم بإدخال الرمز المُوَلّد عبر تطبيق المصادقة للتأكيد
    description_html: في حال تفعيل <strong>المصادقة بخطوتين </strong>، فتسجيل الدخول يتطلب منك أن يكون بحوزتك هاتفك النقال قصد توليد الرمز الذي سيتم إدخاله.
    disable: تعطيل
    enable: تفعيل
    enabled: نظام المصادقة بخطوتين مُفعَّل
    enabled_success: تم تفعيل المصادقة بخطوتين بنجاح
    generate_recovery_codes: توليد رموز الإسترجاع
    instructions_html: "<strong>قم بمسح رمز الكيو آر عبر Google Authenticator أو أي تطبيق TOTP على جهازك</strong>. من الآن فصاعدا سوف يقوم ذاك التطبيق بتوليد رموز يجب عليك إدخالها عند تسجيل الدخول."
    lost_recovery_codes: تُمكّنك رموز الإسترجاع الإحتاطية مِن استرجاع النفاذ إلى حسابك في حالة فقدان جهازك المحمول. إن ضاعت منك هذه الرموز فبإمكانك إعادة توليدها مِن هنا و إبطال الرموز القديمة.
    manual_instructions: 'في حالة تعذّر مسح رمز الكيو آر أو طُلب منك إدخال يدوي، يُمْكِنك إدخال هذا النص السري على التطبيق :'
    recovery_codes: النسخ الإحتياطي لرموز الإسترجاع
    recovery_codes_regenerated: تم إعادة توليد رموز الإسترجاع الإحتياطية بنجاح
    setup: تنشيط
    wrong_code: الرمز الذي أدخلته غير صالح ! تحقق من صحة الوقت على الخادم و الجهاز ؟
  user_mailer:
    backup_ready:
      explanation: لقد قمت بطلب نسخة كاملة لحسابك على ماستدون. إنها متوفرة الآن للتنزيل !
      subject: نسخة بيانات حسابك جاهزة للتنزيل
      title: المغادرة بأرشيف الحساب
    warning:
      review_server_policies: مراجعة شروط السيرفر
      subject:
        disable: تم تجميد حسابك %{acct}
      title:
        disable: الحساب مُجمَّد
        none: تحذير
        suspend: الحساب مُعلَّق
    welcome:
      edit_profile_action: تهيئة الملف الشخصي
      edit_profile_step: يُمكنك·كي تخصيص ملفك الشخصي عن طريق تحميل صورة رمزية ورأسية و بتعديل  إسمك·كي العلني وأكثر. و إن أردت·تي معاينة المتابِعين و المتابعات الجُدد قبيل السماح لهم·ن بمتابَعتك فيمكنك·كي تأمين حسابك·كي.
      explanation: ها هي بعض النصائح قبل بداية الإستخدام
      final_action: اشرَع في النشر
      final_step: |-
        يمكنك الشروع في النشر في الحين ! حتى و إن لم كنت لا تمتلك متابِعين بعدُ، يمكن للآخرين الإطلاع على منشوراتك الموجهة للجمهور على الخيط المحلي أو إن قمت باستخدام وسوم.
        إبدأ بتقديم نفسك باستعمال وسم #introductions.
      full_handle: عنوانك الكامل
      full_handle_hint: هذا هو ما يجب تقديمه لأصدقائك قصد أن يكون بإمكانهم متابَعتك أو مُراسَلتك حتى و إن كانت حساباتهم على خوادم أخرى.
      review_preferences_action: تعديل التفضيلات
      subject: أهلًا بك على ماستدون
      tip_federated_timeline: الخيط الزمني الفديرالي هو بمثابة شبه نظرة شاملة على شبكة ماستدون. غير أنه لا يشمل إلا على الأشخاص المتابَعين مِن طرف جيرانك و جاراتك، لذا فهذا الخيط لا يعكس كافة الشبكة برُمّتها.
      tip_following: أنت تتبع تلقائيا مديري و مديرات الخادم. للعثور على أشخاص مميزين أو قد تهمك حساباتهم بإمكانك الإطلاع على الخيوط المحلية و كذا الفدرالية.
      tip_local_timeline: الخيط الزمني المحلي هو بمثابة نظرة سريعة على الأشخاص المتواجدين على %{instance} يمكن اعتبارهم كجيرانك وجاراتك الأقرب إليك!
      tips: نصائح
      title: أهلاً بك، %{name} !
  users:
    follow_limit_reached: لا يمكنك متابعة أكثر مِن %{limit} أشخاص
    invalid_email: عنوان البريد الإلكتروني غير صالح
    invalid_otp_token: رمز المصادقة بخطوتين غير صالح
    otp_lost_help_html: إن فقدتَهُما ، يمكنك الإتصال بـ %{email}
    seamless_external_login: لقد قمت بتسجيل الدخول عبر خدمة خارجية، إنّ إعدادات الكلمة السرية و البريد الإلكتروني غير متوفرة.
    signed_in_as: 'تم تسجيل دخولك بصفة :'
  verification:
    verification: التحقق<|MERGE_RESOLUTION|>--- conflicted
+++ resolved
@@ -281,16 +281,7 @@
         title: حجب نطاق جديد
       reject_media: رفض ملفات الوسائط
       reject_media_hint: يزيل ملفات الوسائط المخزنة محليًا ويرفض تنزيل أي ملفات في المستقبل. غير ذي صلة للتعليق
-<<<<<<< HEAD
-      reject_reports: رفض الشكاوي
-      severities:
-        noop: لا شيء
-        silence: إخفاء أو كتم
-        suspend: تعليق
-      severity: الشدة
-=======
       reject_reports: رفض التقارير
->>>>>>> 1c6588ac
       show:
         affected_accounts:
           few: "%{count} حسابات معنية في قاعدة البيانات"
