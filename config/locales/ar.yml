ar:
  about:
    about_hashtag_html: هذه تبويقات متاحة للجمهور تحتوي على الكلمات الدلالية <strong>#%{hashtag}</strong>.
      يمكنك التفاعل معها إن كان لديك حساب في أي مكان على الفديفرس.
    about_mastodon_html: ماستدون شبكة إجتماعية مبنية على أسُس بروتوكولات برمجيات الويب
      الحرة و مفتوحة المصدر. و هو لامركزي تمامًا كالبريد الإلكتروني.
    about_this: عن مثيل الخادوم هذا
    administered_by: 'يُديره :'
    api: واجهة برمجة التطبيقات
    apps: تطبيقات الأجهزة المحمولة
    closed_registrations: التسجيلات في مثيل الخادوم هذا مُغلقة حاليًا. غير أنه بامكانك
      العثور على خادم آخر لإنشاء حسابك و مِن ثم النفاذ إلى نفس الشبكة مِن هناك.
    contact: للتواصل معنا
    contact_missing: لم يتم تعيينه
    contact_unavailable: غير متوفر
    documentation: الدليل
    extended_description_html: '<h3>مكان جيد للقواعد</h3>

      <p>لم يتم بعد إدخال الوصف الطويل.</p>

      '
    features:
      humane_approach_body: تعلُّمًا مِن فشل الشبكات الأخرى، غاية ماستدون هي بلوغ
        الخيارات الأخلاقية في التصميم لمُحارَبة إسائة إستعمال شبكات التواصل الإجتماعية.
      humane_approach_title: أسلوب يُعيد الإعتبار للفَرد
      not_a_product_body: ماستدون ليس شبكة تجارية. لا يحتوي على إعلانات و لا يقوم
        باستغلال البيانات و لا هو بِبُستان مُسيَّج. لا تحكم فيه وليس له أية هيئةٍ
        مركزيةٍ.
      not_a_product_title: إنك فرد و لست سلعة
      real_conversation_body: يُمكنكم التعبير عن آرائكم بكل حرية بفضل 500 حرف و انتقاء
        دقيق للمحتوى و الوسائط بفضل أدوات التحذير التي هي بين أيديكم.
      real_conversation_title: مبني لتحقيق تواصل حقيقي
      within_reach_body: إبقوا على اتصال دائم بأصدقائكم حيثما كانوا عبر عدة تطبيقات
        لنظام آي أواس و أندرويد و عدة منصات أخرى بفضل واجهة برمجية للتطبيقات و بيئة
        صديقة للتطوير.
      within_reach_title: في مُتناوَل يدك دائمًا
    generic_description: '%{domain} هو سيرفر من بين سيرفرات الشبكة'
    hosted_on: ماستدون مُستضاف على %{domain}
    learn_more: تعلم المزيد
    other_instances: خوادم أخرى
    privacy_policy: سياسة الخصوصية
    source_code: الشفرة المصدرية
    status_count_after: منشورات
    status_count_before: نشروا
    terms: شروط الخدمة
    user_count_after: مستخدِمين
    user_count_before: يستضيف
    what_is_mastodon: ما هو ماستدون ؟
  accounts:
    choices_html: 'توصيات %{name} :'
    follow: إتبع
    followers: متابِعون
    following: يتابعون
    joined: انضم·ت في %{date}
    media: الوسائط
    moved_html: '%{name} إنتقلَ إلى %{new_profile_link} :'
    network_hidden: إنّ المعطيات غير متوفرة
    nothing_here: لا يوجد أي شيء هنا !
    people_followed_by: الأشخاص الذين يتبعهم %{name}
    people_who_follow: الأشخاص الذين يتبعون %{name}
    pin_errors:
      following: يجب أن تكون مِن متابعي حساب الشخص الذي تريد إبرازه
    posts: تبويقات
    posts_tab_heading: تبويقات
    posts_with_replies: التبويقات و الردود
    reserved_username: إسم المستخدم محجوز
    roles:
      admin: المدير
      bot: روبوت
      moderator: مُشرِف
    unfollow: إلغاء المتابعة
  admin:
    account_moderation_notes:
      create: إترك ملاحظة
      created_msg: تم إنشاء ملاحظة الإشراف بنجاح !
      delete: حذف
      destroyed_msg: تم تدمير ملاحظة الإشراف بنجاح !
    accounts:
      are_you_sure: متأكد ؟
      avatar: الصورة الرمزية
      by_domain: النطاق
      change_email:
        changed_msg: تم تعديل عنوان البريد الإلكتروني الخاص بالحساب بنجاح !
        current_email: عنوان البريد الإلكتروني الحالي
        label: تعديل عنوان البريد الإلكتروني
        new_email: عنوان البريد الإلكتروني الجديد
        submit: تعديل عنوان البريد الإلكتروني
        title: تعديل عنوان البريد الإلكتروني الخاص بـ %{username}
      confirm: تأكيد
      confirmed: مؤكَّد
      confirming: التأكد
      demote: إنزال الرُتبة الوظيفية
      disable: تعطيل
      disable_two_factor_authentication: تعطيل 2FA
      disabled: معطَّل
      display_name: عرض الإسم
      domain: النطاق
      edit: تعديل
      email: البريد الإلكتروني
      email_status: حالة البريد الإلكتروني
      enable: تفعيل
      enabled: مفعَّل
      feed_url: عنوان رابط التغذية
      followers: المتابِعون
      followers_url: عنوان رابط المتابِعين
      follows: يتابع
      inbox_url: رابط صندوق الوارد
      ip: عنوان الإيبي
      location:
        all: الكل
        local: المحلي
        remote: عن بُعد
        title: الموقع
      login_status: وضع الدخول
      media_attachments: الوسائط المرفقة
      memorialize: تحول إلى صفحة للذاكرة
      moderation:
        all: الكل
        silenced: تم كتمه
        suspended: مُجَمَّد
        title: الإشراف
      moderation_notes: ملاحظات الإشراف
      most_recent_activity: آخر نشاط حديث
      most_recent_ip: أحدث عنوان إيبي
      not_subscribed: غير مشترك
      order:
        alphabetic: أبجديًا
        most_recent: الأحدث
        title: الترتيب
      outbox_url: رابط صندوق الصادر
      perform_full_suspension: تعطيل الحساب بالكامل
      profile_url: رابط الملف الشخصي
      promote: ترقية
      protocol: البروتوكول
      public: عمومي
      push_subscription_expires: انتهاء الاشتراك ”PuSH“
      redownload: تحديث الصورة الرمزية
      remove_avatar: حذف الصورة الرمزية
      resend_confirmation:
        already_confirmed: هذا المستخدم مؤكد بالفعل
        send: أعد إرسال رسالة البريد الالكتروني الخاصة بالتأكيد
        success: تم إرسال رسالة التأكيد بنجاح!
      reset: إعادة التعيين
      reset_password: إعادة ضبط كلمة السر
      resubscribe: اشترك مرة أخرى
      role: التصريحات
      roles:
        admin: مدير
        moderator: مشرف
        staff: الفريق
        user: مستخدِم
      salmon_url: عنوان رابط سالمون Salmon
      search: البحث
      shared_inbox_url: رابط الصندوق المُشترَك للبريد الوارد
      show:
        created_reports: البلاغات التي أنشأها هذا الحساب
        report: التقرير
        targeted_reports: التقريرات التي أُنشِأت ضد هذا الحساب
      silence: سكتهم
      statuses: المنشورات
      subscribe: اشترك
      title: الحسابات
      unconfirmed_email: البريد الإلكتروني غير المؤكد
      undo_silenced: رفع الصمت
      undo_suspension: إلغاء تعليق الحساب
      unsubscribe: إلغاء الاشتراك
      username: إسم المستخدم
      web: الويب
    action_logs:
      actions:
        assigned_to_self_report: قام {name} بتعيين التقرير٪ {target} لأنفسهم
        change_email_user: غيّر٪ {name} عنوان البريد الإلكتروني للمستخدم٪ {target}
        confirm_user: '%{name} قد قام بتأكيد عنوان البريد الإلكتروني لـ %{target}'
        create_custom_emoji: '%{name} قام برفع إيموجي جديد %{target}'
        create_domain_block: '%{name} قام بحجب نطاق %{target}'
        create_email_domain_block: '%{name} قد قام بحظر نطاق البريد الإلكتروني %{target}'
        demote_user: '%{name} قد قام بإنزال الرتبة الوظيفية لـ %{target}'
        destroy_domain_block: '%{name} قام بإلغاء الحجب عن النطاق %{target}'
        destroy_email_domain_block: قام %{name} بإضافة نطاق البريد الإلكتروني %{target}
          إلى اللائحة البيضاء
        destroy_status: لقد قام %{name} بحذف منشور %{target}
        disable_2fa_user: '%{name} لقد قام  بتعطيل ميزة المصادقة بخطوتين للمستخدم
          %{target}'
        disable_custom_emoji: '%{name} قام بتعطيل الإيموجي %{target}'
        disable_user: '%{name} لقد قام بتعطيل تسجيل الدخول للمستخدِم %{target}'
        enable_custom_emoji: '%{name} قام بتنشيط الإيموجي %{target}'
        enable_user: لقد قام %{name} بتنشيط تسجيل الدخول للمستخدِم %{target}
        memorialize_account: لقد قام %{name} بتحويل حساب %{target} إلى صفحة تذكارية
        promote_user: '%{name} قام بترقية المستخدم %{target}'
        remove_avatar_user: تمت إزالة٪ {name} الصورة الرمزية٪ {target}
        reopen_report: تمت إعادة فتح التقرير {name}٪ {target}
        reset_password_user: '%{name} لقد قام بإعادة تعيين الكلمة السرية الخاصة بـ
          %{target}'
        resolve_report: قام %{name} بحل التقرير %{target}
        silence_account: لقد قام %{name} بكتم حساب %{target}
        suspend_account: لقد قام %{name} بتعليق حساب %{target}
        unassigned_report: ٪ {name} تقرير غير معتمد٪ {target}
        unsilence_account: لقد قام %{name} بإلغاء الكتم عن حساب %{target}
        unsuspend_account: لقد قام %{name} بإلغاء التعليق المفروض على حساب %{target}
        update_custom_emoji: '%{name} قام بتحديث الإيموجي %{target}'
        update_status: لقد قام %{name} بتحديث منشور %{target}
      deleted_status: (منشور محذوف)
      title: سِجلّ التفتيش و المعاينة
    custom_emojis:
      by_domain: النطاق
      copied_msg: تم إنشاء نسخة محلية للإيموجي بنجاح
      copy: نسخ
      copy_failed_msg: فشلت عملية إنشاء نسخة محلية لهذا الإيموجي
      created_msg: تم إنشاء الإيموجي بنجاح !
      delete: حذف
      destroyed_msg: تمت عملية تدمير الإيموجي بنجاح !
      disable: تعطيل
      disabled_msg: تمت عملية تعطيل ذلك الإيموجي بنجاح
      emoji: إيموجي
      enable: تفعيل
      enabled_msg: تم تنشيط ذاك الإيموجي بنجاح
      image_hint: ملف PNG إلى غاية حجم 50 ك.ب
      listed: مُدرَج
      new:
        title: إضافة إيموجي خاص جديد
      overwrite: إعادة الكتابة
      shortcode: الترميز المُصَغّر
      shortcode_hint: على الأقل حرفين، و فقط رموز أبجدية عددية و أسطر سفلية
      title: الإيموجي الخاصة
      unlisted: غير مدرج
      update_failed_msg: تعذرت عملية تحذيث ذاك الإيموجي
      updated_msg: تم تحديث الإيموجي بنجاح !
      upload: رفع
    dashboard:
      backlog: الأعمال المتراكمة
      config: الإعداد
      feature_deletions: الحسابات المحذوفة
      feature_invites: روابط الدعوات
      feature_registrations: التسجيلات
      feature_relay: المُرحّل الفديرالي
      features: الميّزات
      hidden_service: الفيديرالية مع الخدمات الخفية
      open_reports: فتح التقريرات
      recent_users: أحدث المستخدِمين
      search: البحث النصي الكامل
      single_user_mode: وضع المستخدِم الأوحد
      software: البرنامج
      space: المساحة المستخدَمة
      title: لوح المراقبة
      total_users: إجمالي المستخدِمين
      trends: المؤشرات
      week_interactions: تفاعُلات هذا الأسبوع
      week_users_active: نشط هذا الأسبوع
      week_users_new: مستخدِمين هذا الأسبوع
    domain_blocks:
      add_new: إضافة نطاق جديد
      created_msg: إنّ حجب النطاق حيز التشغيل
      destroyed_msg: تم إلغاء الحجب المفروض على النطاق
      domain: النطاق
      new:
        create: إنشاء حظر
        hint: لن تمنع كتلة المجال إنشاء إدخالات حساب في قاعدة البيانات ، ولكنها ستطبق
          طرق الإشراف المحددة بأثر رجعي وتلقائي على هذه الحسابات.
        severity:
          desc_html: <strong>Silence</strong> سيجعل مشاركات الحساب غير مرئية لأي شخص
            لا يتبعها. <strong>Suspend</strong> سيزيل كل محتوى الحساب ووسائطه وبيانات
            ملفه الشخصي. Use <strong>None</strong>  إذا كنت تريد فقط رفض ملفات الوسائط.
          noop: لا شيء
          silence: كتم
          suspend: تعليق
        title: حجب نطاق جديد
      reject_media: رفض ملفات الوسائط
      reject_media_hint: يزيل ملفات الوسائط المخزنة محليًا ويرفض تنزيل أي ملفات في
        المستقبل. غير ذي صلة للتعليق
      severities:
        noop: لا شيء
        silence: إخفاء أو كتم
        suspend: تعليق
      severity: الشدة
      show:
        affected_accounts: هناك %{count} حسابات في قاعدة البيانات متأثرة بذلك
        retroactive:
          silence: إلغاء الكتم عن كافة الحسابات المتواجدة على هذا النطاق
          suspend: إلغاء التعليق المفروض على كافة حسابات هذا النطاق
        title: رفع حظر النطاق عن %{domain}
        undo: إلغاء
      title: حظر النطاقات
      undo: إلغاء
    email_domain_blocks:
      add_new: إضافة
      created_msg: لقد دخل حظر نطاق البريد الإلكتروني حيّز الخدمة
      delete: حذف
      destroyed_msg: تم حذف نطاق البريد الإلكتروني من اللائحة السوداء بنجاح
      domain: النطاق
      new:
        create: إضافة نطاق
        title: إضافة نطاق بريد جديد إلى اللائحة السوداء
      title: القائمة السوداء للبريد الإلكتروني
    instances:
      account_count: الحسابات المعروفة
      domain_name: النطاق
      reset: إعادة تعيين
      search: البحث
      title: مثيلات الخوادم المعروفة
    invites:
      deactivate_all: تعطيلها كافة
      filter:
        all: الكل
        available: المتوفرة
        expired: المنتهي صلاحيتها
        title: التصفية
      title: الدعوات
    relays:
      add_new: إضافة مُرحّل جديد
      enable_hint: عندما تقوم بتنشيط هذه الميزة، سوف يشترك خادومك في جميع التبويقات
        القادمة مِن هذا المُرحِّل و سيشرع كذلك بإرسال كافة التبويقات العمومية إليه.
      inbox_url: رابط المُرحّل
      pending: في انتظار تسريح المُرحِّل
      setup: إعداد اتصال بمُرحّل
      status: الحالة
      title: المُرحّلات
      save_and_enable: حفظ وتشغيل
    report_notes:
      created_msg: '41/5000

        تم إنشاء ملاحظة التقرير بنجاح!'
      destroyed_msg: تم حذف ملاحظة التقرير بنجاح!
    reports:
      account:
        note: ملحوظة
        report: تقرير
      action_taken_by: تم اتخاذ الإجراء مِن طرف
      are_you_sure: هل أنت متأكد ؟
      assign_to_self: عين لي
      assigned: تعين رئيس
      comment:
        none: لا شيء
      created_at: ذكرت
      id: معرّف ID
      mark_as_resolved: إعتبار التقرير كمحلول
      mark_as_unresolved: علام كغير محلولة
      notes:
        create: اضف ملاحظة
        create_and_resolve: الحل مع ملاحظة
        create_and_unresolve: إعادة فتح مع ملاحظة
        delete: حذف
        placeholder: قم بوصف الإجراءات التي تم اتخاذها أو أي تحديثات أخرى ذات علاقة
          …
      reopen: إعادة فتح التقرير
      report: 'التقرير #%{id}'
      report_contents: المحتويات
      reported_account: حساب مُبلّغ عنه
      reported_by: أبلغ عنه من طرف
      resolved: معالجة
      resolved_msg: تم حل تقرير بنجاح!
      silence_account: كتم و إخفاء الحساب
      status: الحالة
      suspend_account: فرض تعليق على الحساب
      target: الهدف
      title: التقارير
      unassign: إلغاء تعيين
      unresolved: غير معالجة
      updated_at: محدث
      view: عرض
    settings:
      activity_api_enabled:
        desc_html: عدد المنشورات المحلية و المستخدمين النشطين و التسجيلات الأسبوعية
          الجديدة
        title: نشر مُجمل الإحصائيات عن نشاط المستخدمين
      bootstrap_timeline_accounts:
        desc_html: افصل بين أسماء المستخدمين المتعددة بواسطة الفاصلة. استعمل الحسابات
          المحلية والمفتوحة فقط. الافتراضي عندما تكون فارغة كل المسؤولين المحليين.
        title: الإشتراكات الإفتراضية للمستخدمين الجدد
      contact_information:
        email: البريد الإلكتروني المهني
        username: الإتصال بالمستخدِم
      custom_css:
        desc_html: يقوم بتغيير المظهر بواسطة سي أس أس يُحمَّل على كافة الصفحات
        title: سي أس أس مخصص
      hero:
        desc_html: معروض على الصفحة الأولى. لا يقل عن 600 × 100 بكسل. عند عدم التعيين
          ، تعود الصورة إلى النسخة المصغرة على سبيل المثال
        title: الصورة الرأسية
      peers_api_enabled:
        desc_html: أسماء النطاقات التي إلتقى بها مثيل الخادوم على البيئة الموحَّدة
          فيديفرس
        title: نشر عدد مثيلات الخوادم التي تم مصادفتها
      preview_sensitive_media:
        title: إظهار الصور الحساسة في مُعاينات أوبن غراف
      registrations:
        closed_message:
          desc_html: يتم عرضه على الصفحة الرئيسية عندما يتم غلق تسجيل الحسابات الجديدة.
            يمكنكم إستخدام علامات الأيتش تي أم أل HTML
          title: رسالة التسجيلات المقفلة
        deletion:
          desc_html: السماح لأي مستخدم إغلاق حسابه
          title: السماح بحذف الحسابات
        min_invite_role:
          disabled: لا أحد
          title: المستخدِمون المصرح لهم لإرسال الدعوات
        open:
          desc_html: السماح للجميع بإنشاء حساب
          title: فتح التسجيل
      show_known_fediverse_at_about_page:
        desc_html: عند التثبت ، سوف تظهر toots من جميع fediverse المعروفة على عرض
          مسبق. وإلا فإنه سيعرض فقط toots المحلية.
        title: إظهار الفيديفرس الموحَّد في خيط المُعايَنة
      show_staff_badge:
        desc_html: عرض شارة الموظفين على صفحة المستخدم
        title: إظهار شارة الموظفين
      site_description:
        desc_html: فقرة تمهيدية على الصفحة الأولى. صف ميزات خادوم ماستدون هذا و ما
          يميّزه عن الآخرين. يمكنك استخدام علامات HTML ، ولا سيما <code>&lt;a&gt;</code>
          و <code>&lt;em&gt;</code>.
        title: وصف مثيل الخادوم
      site_description_extended:
        desc_html: مكان جيد لمدونة قواعد السلوك والقواعد والإرشادات وغيرها من الأمور
          التي تحدد حالتك. يمكنك استخدام علامات HTML
        title: الوصف المُفصّل للموقع
      site_short_description:
        desc_html: يتم عرضه في لوحة جانبية و في البيانات الوصفية. قم بوصف ماستدون
          و ما يميز هذا السيرفر عن الآخرين في فقرة موجزة. إن تركت الحقل فارغا فسوف
          يتم عرض الوصف الإفتراضي لمثيل الخادوم.
        title: مقدمة وصفية قصيرة عن مثيل الخادوم
      site_terms:
        desc_html: يمكنك كتابة سياسة الخصوصية الخاصة بك ، شروط الخدمة أو غيرها من
          القوانين. يمكنك استخدام علامات HTML
        title: شروط الخدمة المخصصة
      site_title: إسم مثيل الخادم
      thumbnail:
        desc_html: يستخدم للعروض السابقة عبر Open Graph و API. 1200x630px موصى به
        title: الصورة الرمزية المصغرة لمثيل الخادوم
      timeline_preview:
        desc_html: عرض الخيط العمومي على صفحة الإستقبال
        title: مُعاينة الخيط العام
      title: إعدادات الموقع
    statuses:
      back_to_account: العودة إلى صفحة الحساب
      batch:
        delete: حذف
        nsfw_off: ضع علامة انها غير حساسة
        nsfw_on: ضع علامة انها حساسة
      failed_to_execute: خطأ في التفعيل
      media:
        title: الوسائط
      no_media: لا يوجد وسائط
      no_status_selected: لم يطرأ أي تغيير على أي منشور بما أنه لم يتم اختيار أي واحد
      title: منشورات الحساب
      with_media: بالوسائط
    subscriptions:
      callback_url: عاود الاتصال بالعنوان
      confirmed: مؤكَّد
      expires_in: تنتهي مدة صلاحيتها في
      last_delivery: آخر إيداع
      title: WebSub
      topic: الموضوع
    suspensions:
      hint_html: 'لتأكيد إجراء تعليق الحساب، يُرجى إدخال %{value} في الحقل التالي:'
      proceed: مواصلة
      title: تعليق الحساب %{acct}
      bad_acct_msg: قيمة التأكيد غير متطابقة. متأكد مِن أنك بصدد تعليق الحساب الصحيح؟
    title: الإدارة
  admin_mailer:
    new_report:
      body: قام %{reporter} بالإبلاغ عن %{target}
      body_remote: أبلغ شخص ما من٪ {domain} عن٪ {target}
      subject: تقرير جديد ل%{instance} (#%{id})
  application_mailer:
    notification_preferences: تعديل خيارات البريد الإلكتروني
    salutation: '%{name}،'
    settings: 'تغيير تفضيلات البريد الإلكتروني : %{link}'
    view: 'View:'
    view_profile: عرض الملف الشخصي
    view_status: عرض المنشور
  applications:
    created: تم إنشاء التطبيق بنجاح
    destroyed: تم حذف التطبيق بنجاح
    invalid_url: إن الرابط المقدم غير صالح
    regenerate_token: إعادة توليد رمز النفاذ
    token_regenerated: تم إعادة إنشاء الرمز الوصول بنجاح
    warning: كن حذرا مع هذه البيانات. لا تقم أبدا بمشاركتها مع الآخَرين !
    your_token: رمز نفاذك
  auth:
    agreement_html: بقبولك التسجيل فإنك تُصرِّح قبول <a href="%{rules_path}">قواعد
      مثيل الخادوم</a> و <a href="%{terms_path}">شروط الخدمة التي نوفرها لك</a>.
    change_password: الكلمة السرية
    confirm_email: تأكيد عنوان البريد الإلكتروني
    delete_account: حذف حساب
    delete_account_html: إن كنت ترغب في حذف حسابك يُمكنك <a href="%{path}">المواصلة
      هنا</a>. سوف يُطلَبُ منك التأكيد قبل الحذف.
    didnt_get_confirmation: لم تتلق تعليمات التأكيد ؟
    forgot_password: نسيت كلمة المرور ؟
    invalid_reset_password_token: رمز إعادة تعيين كلمة المرور غير صالح أو منتهي الصلاحية.
      يرجى طلب واحد جديد.
    login: تسجيل الدخول
    logout: خروج
    migrate_account: الإنتقال إلى حساب آخر
    migrate_account_html: إن كنت ترغب في تحويل هذا الحساب نحو حساب آخَر، يُمكِنُك
      <a href="%{path}">إعداده هنا</a>.
    or: أو
    or_log_in_with: أو قم بتسجيل الدخول بواسطة
    providers:
      cas: CAS
      saml: SAML
    register: إنشاء حساب
    register_elsewhere: التسجيل على خادوم آخَر
    resend_confirmation: إعادة إرسال تعليمات التأكيد
    reset_password: إعادة تعيين كلمة المرور
    security: الأمان
    set_new_password: إدخال كلمة مرور جديدة
  authorize_follow:
    already_following: أنت تتابع بالفعل هذا الحساب
    error: يا للأسف، وقع هناك خطأ إثر عملية البحث عن الحساب عن بعد
    follow: إتبع
    follow_request: 'لقد قمت بإرسال طلب متابعة إلى :'
    following: 'مرحى ! أنت الآن تتبع :'
    post_follow:
      close: أو يمكنك إغلاق هذه النافذة.
      return: عرض الملف الشخصي للمستخدم
      web: واصل إلى الويب
    title: إتباع %{acct}
  datetime:
    distance_in_words:
      about_x_hours: '%{count}سا'
      about_x_months: '%{count} شهر'
      about_x_years: '%{count} سنة'
      almost_x_years: '%{count} سنوات'
      half_a_minute: الآن
      less_than_x_minutes: '%{count} د'
      less_than_x_seconds: الآن
      over_x_years: '%{count} سنين'
      x_days: '%{count} أيام'
      x_minutes: '%{count}د'
      x_months: '%{count} شه'
      x_seconds: '%{count}ث'
  deletes:
    bad_password_msg: محاولة جيدة يا هاكرز ! كلمة السر خاطئة
    confirm_password: قم بإدخال كلمتك السرية الحالية للتحقق من هويتك
    proceed: حذف حساب
    success_msg: تم حذف حسابك بنجاح
    warning_title: توافر المحتوى المنشور و المبعثَر
  errors:
    '403': ليس لك الصلاحيات الكافية لعرض هذه الصفحة.
    '404': إنّ الصفحة التي تبحث عنها لا وجود لها أصلا.
    '410': إنّ الصفحة التي تبحث عنها لم تعد موجودة.
    '422':
      content: فشل التحقق الآمن. ربما منعتَ كعكات الكوكيز ؟
      title: فشِل التحقق الآمن
    '429': طلبات كثيرة جدا
    '500':
      content: نحن متأسفون، لقد حدث خطأ ما مِن جانبنا.
      title: هذه الصفحة خاطئة
    noscript_html: يرجى تفعيل الجافا سكريبت لاستخدام تطبيق الويب لماستدون، أو عِوض
      ذلك قوموا بتجريب إحدى <a href="https://github.com/tootsuite/documentation/blob/master/Using-Mastodon/Apps.md">التطبيقات
      الأصلية</a> الدّاعمة لماستدون على منصّتكم.
  exports:
    archive_takeout:
      date: التاريخ
      download: تنزيل نسخة لحسابك
      hint_html: بإمكانك طلب نسخة كاملة لـ <strong>كافة تبويقاتك و الوسائط التي قمت
        بنشرها</strong>. البيانات المُصدَّرة ستكون محفوظة على شكل نسق ActivityPub
        و باستطاعتك قراءتها بأي برنامج يدعم هذا النسق. يُمكنك طلب نسخة كل 7 أيام.
      in_progress: عملية جمع نسخة لبيانات حسابك جارية …
      request: طلب نسخة لحسابك
      size: الحجم
    blocks: قمت بحظر
    csv: CSV
    follows: أنت تتبع
    mutes: قُمتَ بكتم
    storage: ذاكرة التخزين
  filters:
    contexts:
      home: الخيط الزمني الرئيسي
      notifications: الإخطارات
      public: الخيوط الزمنية العامة
      thread: المحادثات
    edit:
      title: تعديل عامل التصفية
    index:
      delete: إزالة
      title: عوامل التصفية
    new:
      title: إضافة عامل تصفية جديد
  followers:
    domain: النطاق
    followers_count: عدد المتابِعين
    lock_link: قم بتجميد حسابك
    purge: تنحية من بين متابعيك
<<<<<<< HEAD
    success: جارية عملية حظر المتابِعين بسلاسة من %{count} نطاقات أخرى ...
    true_privacy_html: تذكر دائمًا أنّ <strong>الخصوصية التامة لا يمكن بلوغها إلّا بالتعمية و التشفير من طرف إلى آخَر</strong>.
    unlocked_warning_html: يمكن لأي كان متابعة حسابك و الإطلاع مباشرة على تبويقاتك. إستخدِم %{lock_link} لمُعاينة أو رفض طلبات المتابِعين الجُدُد.
=======
    success:
      one: جارية عملية حظر المتابِعين بسلاسة من نطاق آخر ...
      other: جارية عملية حظر المتابِعين بسلاسة من %{count} نطاقات أخرى ...
    true_privacy_html: تذكر دائمًا أنّ <strong>الخصوصية التامة لا يمكن بلوغها إلّا
      بالتعمية و التشفير من طرف إلى آخَر</strong>.
    unlocked_warning_html: يمكن لأي كان متابعة حسابك و الإطلاع مباشرة على تبويقاتك.
      إستخدِم %{lock_link} لمُعاينة أو رفض طلبات المتابِعين الجُدُد.
>>>>>>> a58654ee
    unlocked_warning_title: إنّ حسابك غير مقفل
  footer:
    developers: المطورون
    more: المزيد …
    resources: الموارد
  generic:
    changes_saved_msg: تم حفظ التعديلات بنجاح !
    save_changes: حفظ التغييرات
    validation_errors: هناك شيء ليس على ما يرام ! رجاءًا تحقق من الأخطاء الـ %{count} أسفله
  imports:
    preface: You can import certain data like all the people you are following or
      blocking into your account on this instance, from files created by an export
      on another instance.
    success: تم تحميل بياناتك بنجاح وسيتم معالجتها في الوقت المناسب
    types:
      blocking: قائمة المحظورين
      following: قائمة المستخدمين المتبوعين
      muting: قائمة الكتم
    upload: تحميل
  in_memoriam_html: في ذكرى.
  invites:
    delete: تعطيل
    expired: إنتهت صلاحيتها
    expires_in:
      '1800': 30 دقيقة
      '21600': 6 ساعات
      '3600': ساعة
      '43200': 12 ساعة
      '604800': أسبوع
      '86400': يوم واحد
    expires_in_prompt: أبدا
    generate: توليد
    invited_by: 'تمت دعوتك من طرف :'
<<<<<<< HEAD
    max_uses: "%{count} استخدامات"
=======
    max_uses:
      one: إستعمال واحد
      other: '%{count} استخدامات'
>>>>>>> a58654ee
    max_uses_prompt: بلا حدود
    prompt: توليد و مشاركة روابط للسماح للآخَرين بالنفاذ إلى مثيل الخادوم هذا
    table:
      expires_at: تنتهي مدة صلاحيتها في
      uses: يستخدِم
    title: دعوة أشخاص
  lists:
    errors:
      limit: لقد بلغت الحد الأقصى للقوائم
  media_attachments:
    validations:
      images_and_video: ليس بالإمكان إرفاق فيديو في منشور يحتوي مسبقا على صور
      too_many: لا يمكن إرفاق أكثر من 4 ملفات
  migrations:
    acct: username@domain للحساب الجديد
    currently_redirecting: 'تم تحويل رابط ملفك الشخصي إلى :'
    proceed: حفظ
    updated_msg: تم تحديث إعدادات ترحيل حسابك بنجاح !
  moderation:
    title: الإشراف
  notification_mailer:
    digest:
      action: معاينة كافة الإشعارات
      body: هذا هو مُلَخَّص الرسائل التي فاتتك وذلك منذ آخر زيارة لك في  %{since}
<<<<<<< HEAD
      mention: "%{name} أشار إليك في :"
      new_followers_summary: و لقد تحصلت على %{count} متتبعين جدد أثناء فترة غيابك ! رائع !
      subject: "%{count} إشعارات جديدة منذ زيارتك الأخيرة \U0001F418"
=======
      mention: '%{name} أشار إليك في :'
      new_followers_summary:
        one: و لقد حصلت على متابع جديد أثناء فترة غيابك ! مرحى !
        other: و لقد تحصلت على %{count} متتبعين جدد أثناء فترة غيابك ! رائع !
      subject:
        one: إشعار واحد منذ زيارتك الأخيرة 🐘
        other: '%{count} إشعارات جديدة منذ زيارتك الأخيرة 🐘'
>>>>>>> a58654ee
      title: أثناء فترة غيابك …
    favourite:
      body: 'أُعجب %{name} بمنشورك :'
      subject: أُعجِب %{name} بمنشورك
      title: مفضّلة جديدة
    follow:
      body: '%{name} من متتبعيك الآن !'
      subject: '%{name} من متتبعيك الآن'
      title: متابِع جديد
    follow_request:
      action: إدارة طلبات المتابَعة
      body: طلب %{name} متابعتك
      subject: 'متابع مُعلّق : %{name}'
      title: طلب متابَعة جديد
    mention:
      action: الرد
      body: 'أشار إليك %{name} في :'
      subject: لقد قام %{name} بذِكرك
      title: إشارة جديدة
    reblog:
      body: 'قام %{name} بترقية منشورك :'
      subject: قام %{name} بترقية منشورك
      title: ترقية جديدة
  number:
    human:
      decimal_units:
        format: '%n%u'
        units:
          billion: B
          million: M
          quadrillion: Q
          thousand: K
          trillion: T
          unit: ''
  pagination:
    newer: الأحدَث
    next: التالي
    older: الأقدَم
    prev: السابق
    truncate: و
  preferences:
    languages: اللغات
    other: إعدادات أخرى
    publishing: النشر
    web: الويب
  remote_follow:
    acct: قم بإدخال عنوان حسابك username@domain الذي من خلاله تود النشاط
    missing_resource: تعذر العثور على رابط التحويل المطلوب الخاص بحسابك
    no_account_html: أليس عندك حساب بعدُ ؟ يُمْكنك <a href='%{sign_up_path}' target='_blank'>التسجيل
      مِن هنا</a>
    proceed: أكمل المتابعة
    prompt: 'إنك  بصدد متابعة :'
  remote_interaction:
    proceed: إبدأ التفاعل
    prompt: 'تريد التفاعُل مع هذا التبويق:'
  remote_unfollow:
    error: خطأ
    title: العنوان
    unfollowed: غير متابَع
  sessions:
    activity: آخر نشاط
    browser: المتصفح
    browsers:
      alipay: أليباي
      blackberry: بلاك بيري
      chrome: كروم
      edge: مايكروسوفت إيدج
      electron: إلكترون
      firefox: فايرفكس
      generic: متصفح مجهول
      ie: إنترنت إكسبلورر
      micro_messenger: مايكرو ميسنجر
      nokia: متصفح  Nokia S40 Ovi
      opera: أوبرا
      otter: أوتر
      phantom_js: فانتوم جي آس
      qq: متصفح كيوكيو
      safari: سفاري
      uc_browser: متصفح يوسي براوزر
      weibo: وايبو
    current_session: الجلسة الحالية
    description: '%{browser} على %{platform}'
    explanation: ها هي قائمة مُتصفِّحات الويب  التي تستخدِم حاليًا حساب ماستدون الخاص
      بك.
    ip: عنوان الإيبي
    platforms:
      adobe_air: أدوبي إيير
      android: أندرويد
      blackberry: بلاك بيري
      chrome_os: نظام كروم أواس
      firefox_os: نظام فايرفكس أواس
      ios: نظام آي أواس
      linux: لينكس
      mac: ماك
      other: نظام مجهول
      windows: ويندوز
      windows_mobile: ويندوز موبايل
      windows_phone: ويندوز فون
    revoke: إبطال
    revoke_success: تم إبطال الجلسة بنجاح
    title: الجلسات
  settings:
    authorized_apps: التطبيقات المرخص لها
    back: عودة إلى ماستدون
    delete: حذف الحسابات
    development: التطوير
    edit_profile: تعديل الملف الشخصي
    export: تصدير البيانات
    followers: المتابِعون المُرَخّصون
    import: إستيراد
    migrate: تهجير الحساب
    notifications: الإخطارات
    preferences: التفضيلات
    settings: الإعدادات
    two_factor_authentication: المُصادقة بخُطوَتَيْن
    your_apps: تطبيقاتك
  statuses:
    attached:
      description: 'مُرفَق : %{attached}'
<<<<<<< HEAD
      image: "%{count} صور"
      video: "%{count} فيديوهات"
=======
      image:
        one: '%{count} صورة'
        other: '%{count} صور'
      video:
        one: '%{count} فيديو'
        other: '%{count} فيديوهات'
>>>>>>> a58654ee
    boosted_from_html: تم إعادة ترقيته مِن %{acct_link}
    content_warning: 'تحذير عن المحتوى : %{warning}'
    disallowed_hashtags: 'يحتوي على وسوم ممنوعة : %{tags}'
    language_detection: اكتشاف اللغة تلقائيا
    open_in_web: إفتح في الويب
    over_character_limit: تم تجاوز حد الـ %{max} حرف المسموح بها
    pin_errors:
      limit: لقد بلغت الحد الأقصى للتبويقات المدبسة
      ownership: لا يمكن تدبيس تبويق نشره شخص آخر
      private: لا يمكن تدبيس تبويق لم يُنشر للعامة
      reblog: لا يمكن تثبيت ترقية
    show_more: أظهر المزيد
    sign_in_to_participate: قم بتسجيل الدخول للمشاركة في هذه المحادثة
    title: '%{name} : "%{quote}"'
    visibilities:
      private: إعرض فقط لمتتبعيك
      private_long: إعرضه لمتتبعيك فقط
      public: للعامة
      public_long: يمكن للجميع رؤيته
      unlisted: غير مُدرَج
      unlisted_long: يُمكن لأيٍ كان رُؤيتَه و لكن لن يُعرَض على الخيوط العامة
  stream_entries:
    pinned: تبويق مثبّت
    reblogged: رقى
    sensitive_content: محتوى حساس
  terms:
    title: شروط الخدمة وسياسة الخصوصية على %{instance}
  themes:
    contrast: تباين عالٍ
    default: ماستدون
    mastodon-light: ماستدون (فاتح)
  time:
    formats:
      default: '%b %d, %Y, %H:%M'
      month: '%b %Y'
  two_factor_authentication:
    code_hint: قم بإدخال الرمز المُوَلّد عبر تطبيق المصادقة للتأكيد
    description_html: في حال تفعيل <strong>المصادقة بخطوتين </strong>، فتسجيل الدخول
      يتطلب منك أن يكون بحوزتك هاتفك النقال قصد توليد الرمز الذي سيتم إدخاله.
    disable: تعطيل
    enable: تفعيل
    enabled: نظام المصادقة بخطوتين مُفعَّل
    enabled_success: تم تفعيل المصادقة بخطوتين بنجاح
    generate_recovery_codes: توليد رموز الإسترجاع
    instructions_html: <strong>قم بمسح رمز الكيو آر عبر Google Authenticator أو أي
      تطبيق TOTP على جهازك</strong>. من الآن فصاعدا سوف يقوم ذاك التطبيق بتوليد رموز
      يجب عليك إدخالها عند تسجيل الدخول.
    lost_recovery_codes: تُمكّنك رموز الإسترجاع الإحتاطية مِن استرجاع النفاذ إلى حسابك
      في حالة فقدان جهازك المحمول. إن ضاعت منك هذه الرموز فبإمكانك إعادة توليدها مِن
      هنا و إبطال الرموز القديمة.
    manual_instructions: 'في حالة تعذّر مسح رمز الكيو آر أو طُلب منك إدخال يدوي، يُمْكِنك
      إدخال هذا النص السري على التطبيق :'
    recovery_codes: النسخ الإحتياطي لرموز الإسترجاع
    recovery_codes_regenerated: تم إعادة توليد رموز الإسترجاع الإحتياطية بنجاح
    setup: تنشيط
    wrong_code: الرمز الذي أدخلته غير صالح ! تحقق من صحة الوقت على الخادم و الجهاز
      ؟
  user_mailer:
    backup_ready:
      explanation: لقد قمت بطلب نسخة كاملة لحسابك على ماستدون. إنها متوفرة الآن للتنزيل
        !
      subject: نسخة بيانات حسابك جاهزة للتنزيل
      title: المغادرة بأرشيف الحساب
    welcome:
      edit_profile_action: تهيئة الملف الشخصي
      edit_profile_step: يُمكنك·كي تخصيص ملفك الشخصي عن طريق تحميل صورة رمزية ورأسية
        و بتعديل  إسمك·كي العلني وأكثر. و إن أردت·تي معاينة المتابِعين و المتابعات
        الجُدد قبيل السماح لهم·ن بمتابَعتك فيمكنك·كي تأمين حسابك·كي.
      explanation: ها هي بعض النصائح قبل بداية الإستخدام
      final_action: اشرَع في النشر
      final_step: 'يمكنك الشروع في النشر في الحين ! حتى و إن لم كنت لا تمتلك متابِعين
        بعدُ، يمكن للآخرين الإطلاع على منشوراتك الموجهة للجمهور على الخيط المحلي أو
        إن قمت باستخدام وسوم.

        إبدأ بتقديم نفسك باستعمال وسم #introductions.'
      full_handle: عنوانك الكامل
      full_handle_hint: هذا هو ما يجب تقديمه لأصدقائك قصد أن يكون بإمكانهم متابَعتك
        أو مُراسَلتك حتى و إن كانت حساباتهم على خوادم أخرى.
      review_preferences_action: تعديل التفضيلات
      subject: أهلًا بك على ماستدون
      tip_bridge_html: إن كنت قادما مِن تويتر، باستطاعتك العثور على أصدقائك على ماستدون
        باستخدام <a href="%{bridge_url}">تطبيق الجسر</a> بشرط أن يكون أصدقاؤك قد سجلوا
        حساباتهم على الجسر مِن قبل، و إلّا فلن تنجح العملية !
      tip_federated_timeline: الخيط الزمني الفديرالي هو بمثابة شبه نظرة شاملة على
        شبكة ماستدون. غير أنه لا يشمل إلا على الأشخاص المتابَعين مِن طرف جيرانك و
        جاراتك، لذا فهذا الخيط لا يعكس كافة الشبكة برُمّتها.
      tip_following: أنت تتبع تلقائيا مديري و مديرات الخادم. للعثور على أشخاص مميزين
        أو قد تهمك حساباتهم بإمكانك الإطلاع على الخيوط المحلية و كذا الفدرالية.
      tip_local_timeline: الخيط الزمني المحلي هو بمثابة نظرة سريعة على الأشخاص المتواجدين
        على %{instance} يمكن اعتبارهم كجيرانك وجاراتك الأقرب إليك!
      tips: نصائح
      title: أهلاً بك، %{name} !
  users:
    invalid_email: عنوان البريد الإلكتروني غير صالح
    invalid_otp_token: رمز المصادقة بخطوتين غير صالح
    otp_lost_help_html: إن فقدتَهُما ، يمكنك الإتصال بـ %{email}
    seamless_external_login: لقد قمت بتسجيل الدخول عبر خدمة خارجية، إنّ إعدادات الكلمة
      السرية و البريد الإلكتروني غير متوفرة.
    signed_in_as: 'تم تسجيل دخولك بصفة :'<|MERGE_RESOLUTION|>--- conflicted
+++ resolved
@@ -581,19 +581,11 @@
     followers_count: عدد المتابِعين
     lock_link: قم بتجميد حسابك
     purge: تنحية من بين متابعيك
-<<<<<<< HEAD
     success: جارية عملية حظر المتابِعين بسلاسة من %{count} نطاقات أخرى ...
-    true_privacy_html: تذكر دائمًا أنّ <strong>الخصوصية التامة لا يمكن بلوغها إلّا بالتعمية و التشفير من طرف إلى آخَر</strong>.
-    unlocked_warning_html: يمكن لأي كان متابعة حسابك و الإطلاع مباشرة على تبويقاتك. إستخدِم %{lock_link} لمُعاينة أو رفض طلبات المتابِعين الجُدُد.
-=======
-    success:
-      one: جارية عملية حظر المتابِعين بسلاسة من نطاق آخر ...
-      other: جارية عملية حظر المتابِعين بسلاسة من %{count} نطاقات أخرى ...
     true_privacy_html: تذكر دائمًا أنّ <strong>الخصوصية التامة لا يمكن بلوغها إلّا
       بالتعمية و التشفير من طرف إلى آخَر</strong>.
     unlocked_warning_html: يمكن لأي كان متابعة حسابك و الإطلاع مباشرة على تبويقاتك.
       إستخدِم %{lock_link} لمُعاينة أو رفض طلبات المتابِعين الجُدُد.
->>>>>>> a58654ee
     unlocked_warning_title: إنّ حسابك غير مقفل
   footer:
     developers: المطورون
@@ -627,13 +619,7 @@
     expires_in_prompt: أبدا
     generate: توليد
     invited_by: 'تمت دعوتك من طرف :'
-<<<<<<< HEAD
     max_uses: "%{count} استخدامات"
-=======
-    max_uses:
-      one: إستعمال واحد
-      other: '%{count} استخدامات'
->>>>>>> a58654ee
     max_uses_prompt: بلا حدود
     prompt: توليد و مشاركة روابط للسماح للآخَرين بالنفاذ إلى مثيل الخادوم هذا
     table:
@@ -658,19 +644,9 @@
     digest:
       action: معاينة كافة الإشعارات
       body: هذا هو مُلَخَّص الرسائل التي فاتتك وذلك منذ آخر زيارة لك في  %{since}
-<<<<<<< HEAD
       mention: "%{name} أشار إليك في :"
       new_followers_summary: و لقد تحصلت على %{count} متتبعين جدد أثناء فترة غيابك ! رائع !
       subject: "%{count} إشعارات جديدة منذ زيارتك الأخيرة \U0001F418"
-=======
-      mention: '%{name} أشار إليك في :'
-      new_followers_summary:
-        one: و لقد حصلت على متابع جديد أثناء فترة غيابك ! مرحى !
-        other: و لقد تحصلت على %{count} متتبعين جدد أثناء فترة غيابك ! رائع !
-      subject:
-        one: إشعار واحد منذ زيارتك الأخيرة 🐘
-        other: '%{count} إشعارات جديدة منذ زيارتك الأخيرة 🐘'
->>>>>>> a58654ee
       title: أثناء فترة غيابك …
     favourite:
       body: 'أُعجب %{name} بمنشورك :'
@@ -790,17 +766,8 @@
   statuses:
     attached:
       description: 'مُرفَق : %{attached}'
-<<<<<<< HEAD
       image: "%{count} صور"
       video: "%{count} فيديوهات"
-=======
-      image:
-        one: '%{count} صورة'
-        other: '%{count} صور'
-      video:
-        one: '%{count} فيديو'
-        other: '%{count} فيديوهات'
->>>>>>> a58654ee
     boosted_from_html: تم إعادة ترقيته مِن %{acct_link}
     content_warning: 'تحذير عن المحتوى : %{warning}'
     disallowed_hashtags: 'يحتوي على وسوم ممنوعة : %{tags}'
