ar:
  about:
    about_hashtag_html: هذه هي الرسائل العامة مع الكلمات الدلالية  <strong> 1#%{hashtag}</strong>.
      يمكنك التفاعل معهم إذا كان لديك حساب في أي مكان على الإنترنت المتحد.
    about_mastodon_html: ماستدون شبكة إجتماعية <em>حرة و مفتوحة المصدر</em>. هو بديل
      <em>لامركزي</em> لمنصات تجارية ، يمكنك من تجنب احتكار شركة واحدة للإتصالات الخاصة
      بك. يمكنك اختيار أي خادم تثق فيه. أيهما تختار، يمكنك التفاعل مع أي شخص آخر على
      الشبكة. يمكن لأي شخص تنصيب و تشغيل خادم ماستدون خاص به والمشاركة في <em>الشبكات
      الاجتماعية</em> بكل شفافية.
    about_this: عن مثيل الخادوم هذا
    closed_registrations: التسجيلات في مثيل الخادوم هذا مُغلقة حاليًا.
    contact: للتواصل معنا
    contact_missing: غير محدد
    contact_unavailable: غير متوفر
    description_headline: ما هو %{domain}?
    domain_count_after: خوادم أخرى
    domain_count_before: متصل بـ
    extended_description_html: '<h3>مكان جيد للقواعد</h3>

      <p>لا يوجد تفصيل طويل حتى الآن.</p>

      '
    features:
      humane_approach_body: تعلُّمًا مِن فشل الشبكات الأخرى، غاية ماستدون هي بلوغ
        الخيارات الأخلاقية في التصميم لمُحارَبة إسائة إستعمال شبكات التواصل الإجتماعية.
      humane_approach_title: أسلوب يعيد الإعتبار للإنسان
      not_a_product_body: ماستدون ليس شبكة تجارية. لا يحتوي على إعلانات و لا يقوم
        باستغلال البيانات و لا هو بِبُستان مُسيَّج. لا تحكم فيه وليس له أية هيئةٍ
        مركزيةٍ.
      not_a_product_title: إنك إنسان و لست سلعة
      real_conversation_body: يُمكنكم التعبير عن آرائكم بكل حرية بفضل 500 حرف و انتقاء
        دقيق للمحتوى و الوسائط بفضل أدوات التحذير التي هي بين أيديكم.
      real_conversation_title: مبني لتحقيق تواصل حقيقي
      within_reach_body: إبقوا على اتصال دائم بأصدقائكم حيثما كانوا عبر عدة تطبيقات
        لنظام آي أواس و أندرويد و عدة منصات أخرى بفضل واجهة برمجية للتطبيقات و بيئة
        صديقة للتطوير.
      within_reach_title: في مُتناوَل يدك دائمًا
    generic_description: '%{domain} هو سيرفر من بين سيرفرات الشبكة'
    hosted_on: ماستدون مُستضاف على %{domain}
    learn_more: تعلم المزيد
    other_instances: خوادم أخرى
    source_code: الشفرة المصدرية
    status_count_after: منشورا
    status_count_before: نشروا
    user_count_after: مستخدم
    user_count_before: يستضيف
    what_is_mastodon: ما هو ماستدون ؟
  accounts:
    follow: إتبع
    followers: متابِعون
    following: يتابعون
    media: الوسائط
    moved_html: '%{name} إنتقلَ إلى %{new_profile_link} :'
    nothing_here: لا يوجد أي شيء هنا !
    people_followed_by: الأشخاص الذين يتبعهم %{name}
    people_who_follow: الأشخاص الذين يتبعون %{name}
    posts: منشورات
    posts_with_replies: التبويقات و الردود
    remote_follow: إتبع عن بعد
    reserved_username: إسم المستخدم محجوز
    roles:
      admin: المدير
      moderator: مُشرِف
    unfollow: إلغاء المتابعة
  admin:
    account_moderation_notes:
      account: مُشرِف
      create: إنشاء
      created_at: التاريخ
      created_msg: تم إنشاء ملاحظة الإشراف بنجاح !
      delete: حذف
      destroyed_msg: تم تدمير ملاحظة الإشراف بنجاح !
    accounts:
      are_you_sure: متأكد ؟
      by_domain: النطاق
      confirm: تأكيد
      confirmed: مؤكَّد
      demote: إنزال الرُتبة الوظيفية
      disable: تعطيل
      disable_two_factor_authentication: تعطيل 2FA
      disabled: معطَّل
      display_name: عرض الإسم
      domain: النطاق
      edit: تعديل
      email: البريد الإلكتروني
      enable: تفعيل
      enabled: مفعَّل
      feed_url: عنوان رابط التغذية
      followers: المتابِعون
      followers_url: عنوان رابط المتابِعين
      follows: يتابع
      inbox_url: رابط صندوق الوارد
      ip: عنوان الإيبي
      location:
        all: الكل
        local: المحلي
        remote: عن بُعد
        title: الموقع
      login_status: وضع الدخول
      media_attachments: الوسائط المرفقة
      memorialize: تحول إلى صفحة للذاكرة
      moderation:
        all: الكل
        silenced: تم كتمه
        suspended: مُجَمَّد
        title: الإشراف
      moderation_notes: ملاحظات الإشراف
      most_recent_activity: آخر نشاط حديث
      most_recent_ip: أحدث عنوان إيبي
      not_subscribed: غير مشترك
      order:
        alphabetic: أبجديًا
        most_recent: الأحدث
        title: الترتيب
      outbox_url: رابط صندوق الصادر
      perform_full_suspension: تعطيل الحساب بالكامل
      profile_url: رابط الملف الشخصي
      promote: ترقية
      protocol: البروتوكول
      public: عمومي
      push_subscription_expires: انتهاء الاشتراك ”PuSH“
      redownload: تحديث الصورة الرمزية
      reset: إعادة التعيين
      reset_password: إعادة ضبط كلمة السر
      resubscribe: اشترك مرة أخرى
      role: التصريحات
      roles:
        admin: مدير
        moderator: مشرف
        staff: الفريق
        user: مستخدِم
      salmon_url: عنوان رابط سالمون Salmon
      search: البحث
      shared_inbox_url: رابط الصندوق المُشترَك للبريد الوارد
      show:
        created_reports: البلاغات التي أنشأها هذا الحساب
        report: التقرير
        targeted_reports: التقريرات التي أُنشِأت ضد هذا الحساب
      silence: سكتهم
      statuses: المنشورات
      subscribe: اشترك
      title: الحسابات
      undo_silenced: رفع الصمت
      undo_suspension: إلغاء تعليق الحساب
      unsubscribe: إلغاء الاشتراك
      username: إسم المستخدم
      web: الويب
      shared_inbox_url: رابط الصندوق المُشترَك للبريد الوارد
    action_logs:
      actions:
<<<<<<< HEAD
        confirm_user: "%{name} قد قام بتأكيد عنوان البريد الإلكتروني لـ %{target}"
        create_custom_emoji: "%{name} قام برفع إيموجي جديد %{target}"
        create_domain_block: "%{name} قام بحجب نطاق %{target}"
        create_email_domain_block: "%{name} قد قام بحظر نطاق البريد الإلكتروني %{target}"
        demote_user: "%{name} قد قام بإنزال الرتبة الوظيفية لـ %{target}"
        destroy_domain_block: "%{name} قام بإلغاء الحجب عن النطاق %{target}"
        destroy_email_domain_block: قام %{name} بإضافة نطاق البريد الإلكتروني %{target} إلى اللائحة البيضاء
        destroy_status: لقد قام %{name} بحذف منشور %{target}
        disable_2fa_user: "%{name} لقد قام  بتعطيل ميزة المصادقة بخطوتين للمستخدم %{target}"
        disable_custom_emoji: "%{name} قام بتعطيل الإيموجي %{target}"
        disable_user: "%{name} لقد قام بتعطيل تسجيل الدخول للمستخدِم %{target}"
        enable_custom_emoji: "%{name} قام بتنشيط الإيموجي %{target}"
        enable_user: "%{name} لقد قام بتنشيط تسجيل الدخول للمستخدِم %{target}"
        memorialize_account: لقد قام %{name} بتحويل حساب %{target} إلى صفحة تذكارية
        promote_user: "%{name} قام بترقية المستخدم %{target}"
        reset_password_user: "%{name} لقد قام بإعادة تعيين الكلمة السرية الخاصة بـ %{target}"
        resolve_report: قام %{name} بإلغاء التقرير المُرسَل مِن طرف %{target}
=======
        confirm_user: '%{name} قد قام بتأكيد عنوان البريد الإلكتروني لـ %{target}'
        create_custom_emoji: '%{name} قام برفع إيموجي جديد %{target}'
        create_domain_block: '%{name} قام بحجب نطاق %{target}'
        create_email_domain_block: '%{name} قد قام بحظر نطاق البريد الإلكتروني %{target}'
        demote_user: '%{name} قد قام بإنزال الرتبة الوظيفية لـ %{target}'
        destroy_domain_block: '%{name} قام بإلغاء الحجب عن النطاق %{target}'
        disable_2fa_user: '%{name} لقد قام  بتعطيل ميزة المصادقة بخطوتين للمستخدم
          %{target}'
        disable_custom_emoji: '%{name} قام بتعطيل الإيموجي %{target}'
        disable_user: '%{name} لقد قام بتعطيل تسجيل الدخول للمستخدِم %{target}'
        enable_custom_emoji: '%{name} قام بتنشيط الإيموجي %{target}'
        enable_user: '%{name} لقد قام بتنشيط تسجيل الدخول للمستخدِم %{target}'
        promote_user: '%{name} قام بترقية المستخدم %{target}'
        reset_password_user: '%{name} لقد قام بإعادة تعيين الكلمة السرية الخاصة بـ
          %{target}'
        update_custom_emoji: '%{name} قام بتحديث الإيموجي %{target}'
        destroy_email_domain_block: قام %{name} بإضافة نطاق البريد الإلكتروني %{target}
          إلى اللائحة البيضاء
        destroy_status: لقد قام %{name} بحذف منشور %{target}
        memorialize_account: لقد قام %{name} بتحويل حساب %{target} إلى صفحة تذكارية
>>>>>>> 6b1f84ed
        silence_account: لقد قام %{name} بكتم حساب %{target}
        suspend_account: لقد قام %{name} بتعليق حساب %{target}
        unsilence_account: لقد قام %{name} بإلغاء الكتم عن حساب %{target}
        unsuspend_account: لقد قام %{name} بإلغاء التعليق المفروض على حساب %{target}
<<<<<<< HEAD
        update_custom_emoji: "%{name} قام بتحديث الإيموجي %{target}"
        update_status: لقد قام %{name} بتحديث منشور %{target}
=======
        update_status: لقد قام %{name} بتحديث منشور %{target}
        resolve_report: قام %{name} بإلغاء التقرير المُرسَل مِن طرف %{target}
>>>>>>> 6b1f84ed
      title: سِجلّ التفتيش و المعاينة
    custom_emojis:
      by_domain: النطاق
      copied_msg: تم إنشاء نسخة محلية للإيموجي بنجاح
      copy: نسخ
      copy_failed_msg: فشلت عملية إنشاء نسخة محلية لهذا الإيموجي
      created_msg: تم إنشاء الإيموجي بنجاح !
      delete: حذف
      destroyed_msg: تمت عملية تدمير الإيموجي بنجاح !
      disable: تعطيل
      disabled_msg: تمت عملية تعطيل ذلك الإيموجي بنجاح
      emoji: إيموجي
      enable: تفعيل
      enabled_msg: تم تنشيط ذاك الإيموجي بنجاح
      image_hint: ملف PNG إلى غاية حجم 50 ك.ب
      listed: مُدرَج
      new:
        title: إضافة إيموجي خاص جديد
      overwrite: إعادة الكتابة
      shortcode: الترميز المُصَغّر
      shortcode_hint: على الأقل حرفين، و فقط رموز أبجدية عددية و أسطر سفلية
      title: الإيموجي الخاصة
      unlisted: غير مدرج
      update_failed_msg: تعذرت عملية تحذيث ذاك الإيموجي
      updated_msg: تم تحديث الإيموجي بنجاح !
      upload: رفع
      overwrite: إعادة الكتابة
      unlisted: غير مدرج
      listed: مُدرَج
    domain_blocks:
      add_new: إضافة نطاق جديد
      created_msg: إنّ حجب النطاق حيز التشغيل
      destroyed_msg: تم إلغاء الحجب المفروض على النطاق
      domain: النطاق
      new:
        create: إنشاء حظر
        severity:
          noop: لا شيء
          silence: كتم
          suspend: تعليق
        title: حجب نطاق جديد
      reject_media: رفض ملفات الوسائط
      severities:
        noop: لا شيء
        silence: إخفاء أو كتم
        suspend: تعليق
<<<<<<< HEAD
      severity: الشدة
=======
>>>>>>> 6b1f84ed
      show:
        affected_accounts:
          other: هناك %{count} حسابات في قاعدة البيانات متأثرة بذلك
        retroactive:
          silence: إلغاء الكتم عن كافة الحسابات المتواجدة على هذا النطاق
          suspend: إلغاء التعليق المفروض على كافة حسابات هذا النطاق
        title: رفع حظر النطاق عن %{domain}
        undo: إلغاء
<<<<<<< HEAD
      title: حظر النطاقات
=======
        affected_accounts:
          other: هناك %{count} حسابات في قاعدة البيانات متأثرة بذلك
          one: هناك حساب واحد متأثر في قاعدة البيانات
        retroactive:
          silence: إلغاء الكتم عن كافة الحسابات المتواجدة على هذا النطاق
          suspend: إلغاء التعليق المفروض على كافة حسابات هذا النطاق
>>>>>>> 6b1f84ed
      undo: إلغاء
      created_msg: إنّ حجب النطاق حيز التشغيل
      destroyed_msg: تم إلغاء الحجب المفروض على النطاق
      severity: الشدة
      title: حظر النطاقات
    email_domain_blocks:
      add_new: إضافة
      created_msg: لقد دخل حظر نطاق البريد الإلكتروني حيّز الخدمة
      delete: حذف
      destroyed_msg: تم حذف نطاق البريد الإلكتروني من اللائحة السوداء بنجاح
      domain: النطاق
      new:
        create: إضافة نطاق
        title: إضافة نطاق بريد جديد إلى اللائحة السوداء
      title: القائمة السوداء للبريد الإلكتروني
      add_new: إضافة
      created_msg: لقد دخل حظر نطاق البريد الإلكتروني حيّز الخدمة
      destroyed_msg: تم حذف نطاق البريد الإلكتروني من اللائحة السوداء بنجاح
    instances:
      account_count: الحسابات المعروفة
      domain_name: النطاق
      reset: إعادة تعيين
      search: البحث
      title: مثيلات الخوادم المعروفة
    invites:
      filter:
        all: الكل
        available: المتوفرة
        expired: المنتهي صلاحيتها
        title: التصفية
      title: الدعوات
    reports:
      action_taken_by: تم اتخاذ الإجراء مِن طرف
      are_you_sure: هل أنت متأكد ؟
      comment:
        label: تعليق
        none: لا شيء
      delete: حذف
      id: معرّف ID
      mark_as_resolved: إعتبار التقرير كمحلول
      nsfw:
        'false': الكشف عن الصور
        'true': إخفاء الوسائط المرفقة
<<<<<<< HEAD
      report: 'التقرير #%{id}'
=======
        'false': الكشف عن الصور
>>>>>>> 6b1f84ed
      report_contents: المحتويات
      reported_account: حساب مُبلّغ عنه
      reported_by: أبلغ عنه من طرف
      resolved: معالجة
      silence_account: كتم و إخفاء الحساب
      status: الحالة
      suspend_account: فرض تعليق على الحساب
      target: الهدف
      title: التقارير
      unresolved: غير معالجة
      view: عرض
      mark_as_resolved: إعتبار التقرير كمحلول
      report: 'التقرير #%{id}'
      reported_account: حساب مُبلّغ عنه
      resolved: معالجة
      silence_account: كتم و إخفاء الحساب
      suspend_account: فرض تعليق على الحساب
      target: الهدف
      unresolved: غير معالجة
    settings:
      activity_api_enabled:
        desc_html: عدد المنشورات المحلية و المستخدمين النشطين و التسجيلات الأسبوعية الجديدة
      bootstrap_timeline_accounts:
        title: الإشتراكات الإفتراضية للمستخدمين الجدد
      contact_information:
        email: البريد الإلكتروني المهني
        username: الإتصال بالمستخدِم
      hero:
        title: الصورة الرأسية
      peers_api_enabled:
        desc_html: أسماء النطاقات التي إلتقى بها مثيل الخادوم على البيئة الموحَّدة فيديفرس
        title: نشر عدد مثيلات الخوادم التي تم مصادفتها
      registrations:
        closed_message:
          title: رسالة التسجيلات المقفلة
          desc_html: يتم عرضه على الصفحة الرئيسية عندما يتم غلق تسجيل الحسابات الجديدة.
            يمكنكم إستخدام علامات الأيتش تي أم أل HTML
        deletion:
          desc_html: السماح لأي مستخدم إغلاق حسابه
          title: السماح بحذف الحسابات
<<<<<<< HEAD
        min_invite_role:
          disabled: لا أحد
        open:
          desc_html: السماح للجميع بإنشاء حساب
          title: فتح التسجيل
      show_known_fediverse_at_about_page:
        title: إظهار الفيديفرس الموحَّد في خيط المُعايَنة
=======
        open:
          desc_html: السماح للجميع بإنشاء حساب
          title: فتح التسجيل
        min_invite_role:
          disabled: لا أحد
          title: المستخدِمون المصرح لهم لإرسال الدعوات
>>>>>>> 6b1f84ed
      site_description:
        title: وصف مثيل الخادوم
      site_description_extended:
        title: الوصف المُفصّل للموقع
      site_terms:
        title: شروط الخدمة المخصصة
      site_title: إسم مثيل الخادم
      thumbnail:
        title: الصورة الرمزية المصغرة لمثيل الخادوم
      timeline_preview:
        desc_html: عرض الخيط العمومي على صفحة الإستقبال
        title: مُعاينة الخيط العام
      title: إعدادات الموقع
      bootstrap_timeline_accounts:
        title: الإشتراكات الإفتراضية للمستخدمين الجدد
      hero:
        title: الصورة الرأسية
      peers_api_enabled:
        desc_html: أسماء النطاقات التي إلتقى بها مثيل الخادوم على البيئة الموحَّدة
          فيديفرس
        title: نشر عدد مثيلات الخوادم التي تم مصادفتها
      activity_api_enabled:
        desc_html: عدد المنشورات المحلية و المستخدمين النشطين و التسجيلات الأسبوعية
          الجديدة
        title: نشر مُجمل الإحصائيات عن نشاط المستخدمين
      show_known_fediverse_at_about_page:
        title: إظهار الفيديفرس الموحَّد في خيط المُعايَنة
      site_description_extended:
        title: الوصف المُفصّل للموقع
    statuses:
      back_to_account: العودة إلى صفحة الحساب
      batch:
        delete: حذف
      execute: تفعيل
      failed_to_execute: خطأ في التفعيل
      media:
        hide: إخفاء الوسائط
        show: إظهار الوسائط
        title: الوسائط
      title: منشورات الحساب
      with_media: بالوسائط
      execute: تفعيل
      failed_to_execute: خطأ في التفعيل
    subscriptions:
      confirmed: مؤكَّد
      expires_in: تنتهي مدة صلاحيتها في
      last_delivery: آخر إيداع
      title: WebSub
      topic: الموضوع
      last_delivery: آخر إيداع
      title: WebSub
    title: الإدارة
  admin_mailer:
    new_report:
      body: قام %{reporter} بالإبلاغ عن %{target}
  application_mailer:
    notification_preferences: تعديل خيارات البريد الإلكتروني
    salutation: '%{name}،'
    settings: 'تغيير تفضيلات البريد الإلكتروني : %{link}'
    view: 'View:'
    view_profile: عرض الملف الشخصي
    view_status: عرض المنشور
  applications:
    created: تم إنشاء التطبيق بنجاح
    destroyed: تم حذف التطبيق بنجاح
    invalid_url: إن الرابط المقدم غير صالح
    regenerate_token: إعادة توليد رمز النفاذ
    warning: كن حذرا مع هذه البيانات. لا تقم أبدا بمشاركتها مع الآخَرين !
    your_token: رمز نفاذك
    warning: كن حذرا مع هذه البيانات. لا تقم أبدا بمشاركتها مع الآخَرين !
  auth:
<<<<<<< HEAD
    agreement_html: بقبولك التسجيل فإنك تُصرِّح قبول <a href="%{rules_path}">قواعد مثيل الخادوم</a> و <a href="%{terms_path}">شروط الخدمة التي نوفرها لك</a>.
    change_password: الكلمة السرية
=======
    agreement_html: بقبولك التسجيل فإنك تُصرِّح قبول <a href="%{rules_path}">قواعد
      مثيل الخادوم</a> و <a href="%{terms_path}">شروط الخدمة التي نوفرها لك</a>.
>>>>>>> 6b1f84ed
    confirm_email: تأكيد عنوان البريد الإلكتروني
    delete_account: حذف حساب
    delete_account_html: إن كنت ترغب في حذف حسابك يُمكنك <a href="%{path}">المواصلة
      هنا</a>. سوف يُطلَبُ منك التأكيد قبل الحذف.
    didnt_get_confirmation: لم تتلق تعليمات التأكيد ؟
    forgot_password: نسيت كلمة المرور ؟
    login: تسجيل الدخول
    logout: خروج
    migrate_account: الإنتقال إلى حساب آخر
<<<<<<< HEAD
    migrate_account_html: إن كنت ترغب في تحويل هذا الحساب نحو حساب آخَر، يُمكِنُك <a href="%{path}">إعداده هنا</a>.
    or: أو
=======
    migrate_account_html: إن كنت ترغب في تحويل هذا الحساب نحو حساب آخَر، يُمكِنُك
      <a href="%{path}">إعداده هنا</a>.
>>>>>>> 6b1f84ed
    or_log_in_with: أو قم بتسجيل الدخول بواسطة
    providers:
      cas: CAS
      saml: SAML
    register: إنشاء حساب
    register_elsewhere: التسجيل على خادوم آخَر
    resend_confirmation: إعادة إرسال تعليمات التأكيد
    reset_password: إعادة تعيين كلمة المرور
    security: الهوية
    set_new_password: إدخال كلمة مرور جديدة
<<<<<<< HEAD
=======
    change_password: الكلمة السرية
    or: أو
    register_elsewhere: التسجيل على خادوم آخَر
>>>>>>> 6b1f84ed
  authorize_follow:
    error: يا للأسف، وقع هناك خطأ إثر عملية البحث عن الحساب عن بعد
    follow: إتبع
    follow_request: 'لقد قمت بإرسال طلب متابعة إلى :'
    following: 'مرحى ! أنت الآن تتبع :'
    post_follow:
      close: أو يمكنك إغلاق هذه النافذة.
      return: العودة إلى الملف الشخصي للمستخدم
      web: واصل إلى الويب
    title: إتباع %{acct}
    following: 'مرحى ! أنت الآن تتبع :'
  datetime:
    distance_in_words:
      about_x_hours: '%{count}سا'
      about_x_months: '%{count} شهر'
      about_x_years: '%{count} سنة'
      almost_x_years: '%{count} سنوات'
      half_a_minute: الآن
      less_than_x_minutes: '%{count} د'
      less_than_x_seconds: الآن
      over_x_years: '%{count} سنين'
      x_days: '%{count} أيام'
      x_minutes: '%{count}د'
      x_months: '%{count} شه'
      x_seconds: '%{count}ث'
  deletes:
    bad_password_msg: محاولة جيدة يا هاكرز ! كلمة السر خاطئة
    confirm_password: قم بإدخال كلمتك السرية الحالية للتحقق من هويتك
    proceed: حذف حساب
    success_msg: تم حذف حسابك بنجاح
  errors:
    '403': ليس لك الصلاحيات الكافية لعرض هذه الصفحة.
    '404': إنّ الصفحة التي تبحث عنها لا وجود لها أصلا.
    '410': إنّ الصفحة التي تبحث عنها لم تعد موجودة.
    '422':
      content: فشل التحقق الآمن. ربما منعتَ كعكات الكوكيز ؟
      title: فشِل التحقق الآمن
    '500':
      content: نحن متأسفون، لقد حدث خطأ ما مِن جانبنا.
      title: هذه الصفحة خاطئة
    '422':
      content: فشل التحقق الآمن. ربما منعتَ كعكات الكوكيز ؟
      title: فشِل التحقق الآمن
  exports:
    archive_takeout:
      date: التاريخ
      download: تنزيل نسخة لحسابك
      hint_html: بإمكانك طلب نسخة كاملة لـ <strong>كافة تبويقاتك و الوسائط التي قمت
        بنشرها</strong>. البيانات المُصدَّرة ستكون محفوظة على شكل نسق ActivityPub
        و باستطاعتك قراءتها بأي برنامج يدعم هذا النسق.
      in_progress: عملية جمع نسخة لبيانات حسابك جارية …
      request: طلب نسخة لحسابك
<<<<<<< HEAD
=======
      date: التاريخ
>>>>>>> 6b1f84ed
      size: الحجم
    blocks: قمت بحظر
    csv: CSV
    follows: أنت تتبع
    mutes: قُمتَ بكتم
    storage: ذاكرة التخزين
    mutes: قُمتَ بكتم
  followers:
    domain: النطاق
    followers_count: عدد المتابِعين
    purge: تنحية من بين متابعيك
    unlocked_warning_title: إنّ حسابك غير مقفل
  generic:
    changes_saved_msg: تم حفظ التعديلات بنجاح !
    powered_by: مدعوم بـ %{link}
    save_changes: حفظ التغييرات
    validation_errors:
      one: لا يزال هناك خلل ما إلى حد الآن. يُرجى إعادة النظر في الخطأ أسفله
      other: هناك شيء ليس على ما يرام ! رجاءًا تحقق من الأخطاء الـ %{count} أسفله
  imports:
    preface: You can import certain data like all the people you are following or
      blocking into your account on this instance, from files created by an export
      on another instance.
    success: تم تحميل بياناتك بنجاح وسيتم معالجتها في الوقت المناسب
    types:
      blocking: قائمة المحظورين
      following: قائمة المستخدمين المتبوعين
      muting: قائمة الكتم
    upload: تحميل
  invites:
    delete: تعطيل
    expired: إنتهت صلاحيتها
    expires_in:
      '1800': 30 دقيقة
      '21600': 6 ساعات
      '3600': ساعة
      '43200': 12 ساعة
      '86400': يوم واحد
    expires_in_prompt: أبدا
    generate: توليد
    max_uses:
      one: إستعمال واحد
      other: "%{count} استخدامات"
    max_uses_prompt: بلا حدود
    prompt: توليد و مشاركة روابط للسماح للآخَرين بالنفاذ إلى مثيل الخادوم هذا
    table:
      expires_at: تنتهي مدة صلاحيتها في
      uses: يستخدِم
    title: دعوة أشخاص
    max_uses:
      one: إستعمال واحد
      other: '%{count} استخدامات'
    prompt: توليد و مشاركة روابط للسماح للآخَرين بالنفاذ إلى مثيل الخادوم هذا
  landing_strip_html: <strong>%{name}</strong> هو أحد مُستخدِمي %{link_to_root_path}.
    بإمكانك متابعته أو التواصل معه إن كنت تملك حسابًا أيا كان على البيئة الموحَّدة
    فيديفرس.
  landing_strip_signup_html: إن كنت لا تملك واحدا، يمكنك <a href="%{sign_up_path}">التسجيل
    مِن هنا</a>.
  lists:
    errors:
      limit: لقد بلغت الحد الأقصى للقوائم
  media_attachments:
    validations:
      images_and_video: ليس بالإمكان إرفاق فيديو في منشور يحتوي مسبقا على صور
      too_many: لا يمكن إرفاق أكثر من 4 ملفات
  migrations:
    acct: username@domain للحساب الجديد
    currently_redirecting: 'تم تحويل رابط ملفك الشخصي إلى :'
    proceed: حفظ
  moderation:
    title: الإشراف
  notification_mailer:
    digest:
      body: هذا هو مُلَخَّص الرسائل التي فاتتك وذلك منذ آخر زيارة لك في  %{since}
      mention: '%{name} أشار إليك في :'
      new_followers_summary:
        one: و لقد حصلت على متابع جديد أثناء فترة غيابك ! مرحى !
        other: و لقد تحصلت على %{count} متتبعين جدد أثناء فترة غيابك ! رائع !
      subject:
        one: إشعار واحد منذ زيارتك الأخيرة 🐘
        other: '%{count} إشعارات جديدة منذ زيارتك الأخيرة 🐘'
      title: أثناء فترة غيابك …
    favourite:
      body: 'أُعجب %{name} بمنشورك :'
      subject: أُعجِب %{name} بمنشورك
    follow:
      body: '%{name} من متتبعيك الآن !'
      subject: '%{name} من متتبعيك الآن'
      title: متابِع جديد
    follow_request:
      action: إدارة طلبات المتابَعة
      body: طلب %{name} متابعتك
      subject: 'متابع مُعلّق : %{name}'
      title: طلب متابَعة جديد
    mention:
      body: 'أشار إليك %{name} في :'
      subject: لقد قام %{name} بذِكرك
    reblog:
      body: 'قام %{name} بترقية منشورك :'
      subject: قام %{name} بترقية منشورك
      title: ترقية جديدة
  number:
    human:
      decimal_units:
        format: '%n%u'
        units:
          billion: B
          million: M
          quadrillion: Q
          thousand: K
          trillion: T
          unit: ''
  pagination:
    newer: الأحدَث
    next: التالي
    older: الأقدَم
    prev: السابق
    truncate: و
  preferences:
    languages: اللغات
    other: إعدادات أخرى
    publishing: النشر
    web: الويب
  push_notifications:
    favourite:
      title: أعجب %{name} بمنشورك
    follow:
      title: '%{name} من متتبعيك الآن'
    group:
      title: '%{count} إخطارات'
    mention:
      action_boost: ترقية
      action_expand: عرض المزيد
      title: أشار إليك %{name}
    reblog:
      title: قام %{name} بترقية منشورك
  remote_follow:
    acct: قم بإدخال عنوان حسابك username@domain الذي من خلاله تود المتابعة
    missing_resource: تعذر العثور على رابط التحويل المطلوب الخاص بحسابك
    proceed: أكمل المتابعة
    prompt: 'إنك  بصدد متابعة :'
  sessions:
    activity: آخر نشاط
    browser: المتصفح
    browsers:
      alipay: أليباي
      blackberry: بلاك بيري
      chrome: كروم
      edge: مايكروسوفت إيدج
      electron: إلكترون
      firefox: فايرفكس
      generic: متصفح مجهول
      ie: إنترنت إكسبلورر
      micro_messenger: مايكرو ميسنجر
      opera: أوبرا
      otter: أوتر
      phantom_js: فانتوم جي آس
      qq: متصفح كيوكيو
      safari: سفاري
      uc_browser: متصفح يوسي براوزر
      weibo: وايبو
    current_session: الجلسة الحالية
    description: '%{browser} على %{platform}'
    explanation: ها هي قائمة مُتصفِّحات الويب  التي تستخدِم حاليًا حساب ماستدون الخاص
      بك.
    ip: عنوان الإيبي
    platforms:
      adobe_air: أدوبي إيير
      android: أندرويد
      blackberry: بلاك بيري
      chrome_os: نظام كروم أواس
      firefox_os: نظام فايرفكس أواس
      ios: نظام آي أواس
      linux: لينكس
      mac: ماك
      other: نظام مجهول
      windows: ويندوز
      windows_mobile: ويندوز موبايل
      windows_phone: ويندوز فون
    revoke_success: تم إبطال الجلسة بنجاح
    title: الجلسات
    revoke_success: تم إبطال الجلسة بنجاح
  settings:
    authorized_apps: التطبيقات المرخص لها
    back: عودة إلى ماستدون
    development: التطوير
    edit_profile: تعديل الملف الشخصي
    export: تصدير البيانات
    followers: المتابِعون المُرَخّصون
    import: إستيراد
    migrate: تهجير الحساب
    notifications: الإخطارات
    preferences: التفضيلات
    settings: الإعدادات
    two_factor_authentication: إثبات الهويّة المزدوج
    your_apps: تطبيقاتك
  statuses:
    open_in_web: إفتح في الويب
    over_character_limit: تم تجاوز حد الـ %{max} حرف المسموح بها
    pin_errors:
      ownership: لا يمكن تدبيس تبويق نشره شخص آخر
      private: لا يمكن تثبيت تبويق لم يُنشر للعامة
      reblog: لا يمكن تثبيت ترقية
    show_more: أظهر المزيد
    title: '%{name} : "%{quote}"'
    visibilities:
      private: إعرض فقط لمتتبعيك
      private_long: إعرضه لمتتبعيك فقط
      public: للعامة
      public_long: يمكن للجميع رؤيته
      unlisted: غير مُدرَج
      unlisted_long: يُمكن لأيٍ كان رُؤيتَه و لكن لن يُعرَض على الخيوط العامة
  stream_entries:
    click_to_show: إضغط للعرض
    pinned: تبويق مثبّت
    reblogged: رقى
    sensitive_content: محتوى حساس
  terms:
    title: شروط الخدمة وسياسة الخصوصية على %{instance}
  themes:
    default: ماستدون
  time:
    formats:
      default: '%b %d, %Y, %H:%M'
  two_factor_authentication:
    code_hint: قم بإدخال الرمز المُوَلّد عبر تطبيق المصادقة للتأكيد
    description_html: في حال تفعيل <strong>المصادقة بخطوتين </strong>، فتسجيل الدخول
      يتتطلب منك أن يكون بحوزتك هاتفك النقال قصد توليد الرمز الذي سيتم إدخاله.
    disable: تعطيل
    enable: تفعيل
    enabled: نظام المصادقة بخطوتين مُفعَّل
    enabled_success: تم تفعيل إثبات الهوية المزدوج بنجاح
    generate_recovery_codes: توليد رموز الإسترجاع
    instructions_html: <strong>قم بمسح رمز الكيو آر عبر Google Authenticator أو أي
      تطبيق TOTP على جهازك</strong>. من الآن فصاعدا سوف يقوم ذاك التطبيق بتوليد رموز
      يجب عليك إدخالها عند تسجيل الدخول.
    manual_instructions: 'في حالة تعذّر مسح رمز الكيو آر أو طُلب منك إدخال يدوي، يُمْكِنك
      إدخال هذا النص السري على التطبيق :'
    recovery_codes: النسخ الإحتياطي لرموز الإسترجاع
    recovery_codes_regenerated: تم إعادة توليد رموز الإسترجاع الإحتياطية بنجاح
    setup: تنشيط
    wrong_code: الرمز الذي أدخلته غير صالح ! تحقق من صحة الوقت على الخادم و الجهاز
      ؟
  user_mailer:
    backup_ready:
      subject: نسخة بيانات حسابك جاهزة للتنزيل
      title: المغادرة بأرشيف الحساب
  users:
    invalid_email: عنوان البريد الإلكتروني غير صالح
    invalid_otp_token: الرمز الثنائي غير صالح
<<<<<<< HEAD
    seamless_external_login: لقد قمت بتسجيل الدخول عبر خدمة خارجية، إنّ إعدادات الكلمة السرية و البريد الإلكتروني غير متوفرة.
=======
    seamless_external_login: لقد قمت بتسجيل الدخول عبر خدمة خارجية، إنّ إعدادات الكلمة
      السرية و البريد الإلكتروني غير متوفرة.
  admin_mailer:
    new_report:
      body: قام %{reporter} بالإبلاغ عن %{target}
>>>>>>> 6b1f84ed
<|MERGE_RESOLUTION|>--- conflicted
+++ resolved
@@ -1,12 +1,8 @@
+---
 ar:
   about:
-    about_hashtag_html: هذه هي الرسائل العامة مع الكلمات الدلالية  <strong> 1#%{hashtag}</strong>.
-      يمكنك التفاعل معهم إذا كان لديك حساب في أي مكان على الإنترنت المتحد.
-    about_mastodon_html: ماستدون شبكة إجتماعية <em>حرة و مفتوحة المصدر</em>. هو بديل
-      <em>لامركزي</em> لمنصات تجارية ، يمكنك من تجنب احتكار شركة واحدة للإتصالات الخاصة
-      بك. يمكنك اختيار أي خادم تثق فيه. أيهما تختار، يمكنك التفاعل مع أي شخص آخر على
-      الشبكة. يمكن لأي شخص تنصيب و تشغيل خادم ماستدون خاص به والمشاركة في <em>الشبكات
-      الاجتماعية</em> بكل شفافية.
+    about_hashtag_html: هذه هي الرسائل العامة مع الكلمات الدلالية  <strong> 1#%{hashtag}</strong>. يمكنك التفاعل معهم إذا كان لديك حساب في أي مكان على الإنترنت المتحد.
+    about_mastodon_html: ماستدون شبكة إجتماعية <em>حرة و مفتوحة المصدر</em>. هو بديل <em>لامركزي</em> لمنصات تجارية ، يمكنك من تجنب احتكار شركة واحدة للإتصالات الخاصة بك. يمكنك اختيار أي خادم تثق فيه. أيهما تختار، يمكنك التفاعل مع أي شخص آخر على الشبكة. يمكن لأي شخص تنصيب و تشغيل خادم ماستدون خاص به والمشاركة في <em>الشبكات الاجتماعية</em> بكل شفافية.
     about_this: عن مثيل الخادوم هذا
     closed_registrations: التسجيلات في مثيل الخادوم هذا مُغلقة حاليًا.
     contact: للتواصل معنا
@@ -15,27 +11,19 @@
     description_headline: ما هو %{domain}?
     domain_count_after: خوادم أخرى
     domain_count_before: متصل بـ
-    extended_description_html: '<h3>مكان جيد للقواعد</h3>
-
+    extended_description_html: |
+      <h3>مكان جيد للقواعد</h3>
       <p>لا يوجد تفصيل طويل حتى الآن.</p>
-
-      '
     features:
-      humane_approach_body: تعلُّمًا مِن فشل الشبكات الأخرى، غاية ماستدون هي بلوغ
-        الخيارات الأخلاقية في التصميم لمُحارَبة إسائة إستعمال شبكات التواصل الإجتماعية.
+      humane_approach_body: تعلُّمًا مِن فشل الشبكات الأخرى، غاية ماستدون هي بلوغ الخيارات الأخلاقية في التصميم لمُحارَبة إسائة إستعمال شبكات التواصل الإجتماعية.
       humane_approach_title: أسلوب يعيد الإعتبار للإنسان
-      not_a_product_body: ماستدون ليس شبكة تجارية. لا يحتوي على إعلانات و لا يقوم
-        باستغلال البيانات و لا هو بِبُستان مُسيَّج. لا تحكم فيه وليس له أية هيئةٍ
-        مركزيةٍ.
+      not_a_product_body: ماستدون ليس شبكة تجارية. لا يحتوي على إعلانات و لا يقوم باستغلال البيانات و لا هو بِبُستان مُسيَّج. لا تحكم فيه وليس له أية هيئةٍ مركزيةٍ.
       not_a_product_title: إنك إنسان و لست سلعة
-      real_conversation_body: يُمكنكم التعبير عن آرائكم بكل حرية بفضل 500 حرف و انتقاء
-        دقيق للمحتوى و الوسائط بفضل أدوات التحذير التي هي بين أيديكم.
+      real_conversation_body: يُمكنكم التعبير عن آرائكم بكل حرية بفضل 500 حرف و انتقاء دقيق للمحتوى و الوسائط بفضل أدوات التحذير التي هي بين أيديكم.
       real_conversation_title: مبني لتحقيق تواصل حقيقي
-      within_reach_body: إبقوا على اتصال دائم بأصدقائكم حيثما كانوا عبر عدة تطبيقات
-        لنظام آي أواس و أندرويد و عدة منصات أخرى بفضل واجهة برمجية للتطبيقات و بيئة
-        صديقة للتطوير.
+      within_reach_body: إبقوا على اتصال دائم بأصدقائكم حيثما كانوا عبر عدة تطبيقات لنظام آي أواس و أندرويد و عدة منصات أخرى بفضل واجهة برمجية للتطبيقات و بيئة صديقة للتطوير.
       within_reach_title: في مُتناوَل يدك دائمًا
-    generic_description: '%{domain} هو سيرفر من بين سيرفرات الشبكة'
+    generic_description: "%{domain} هو سيرفر من بين سيرفرات الشبكة"
     hosted_on: ماستدون مُستضاف على %{domain}
     learn_more: تعلم المزيد
     other_instances: خوادم أخرى
@@ -50,7 +38,7 @@
     followers: متابِعون
     following: يتابعون
     media: الوسائط
-    moved_html: '%{name} إنتقلَ إلى %{new_profile_link} :'
+    moved_html: "%{name} إنتقلَ إلى %{new_profile_link} :"
     nothing_here: لا يوجد أي شيء هنا !
     people_followed_by: الأشخاص الذين يتبعهم %{name}
     people_who_follow: الأشخاص الذين يتبعون %{name}
@@ -145,10 +133,8 @@
       unsubscribe: إلغاء الاشتراك
       username: إسم المستخدم
       web: الويب
-      shared_inbox_url: رابط الصندوق المُشترَك للبريد الوارد
     action_logs:
       actions:
-<<<<<<< HEAD
         confirm_user: "%{name} قد قام بتأكيد عنوان البريد الإلكتروني لـ %{target}"
         create_custom_emoji: "%{name} قام برفع إيموجي جديد %{target}"
         create_domain_block: "%{name} قام بحجب نطاق %{target}"
@@ -166,39 +152,12 @@
         promote_user: "%{name} قام بترقية المستخدم %{target}"
         reset_password_user: "%{name} لقد قام بإعادة تعيين الكلمة السرية الخاصة بـ %{target}"
         resolve_report: قام %{name} بإلغاء التقرير المُرسَل مِن طرف %{target}
-=======
-        confirm_user: '%{name} قد قام بتأكيد عنوان البريد الإلكتروني لـ %{target}'
-        create_custom_emoji: '%{name} قام برفع إيموجي جديد %{target}'
-        create_domain_block: '%{name} قام بحجب نطاق %{target}'
-        create_email_domain_block: '%{name} قد قام بحظر نطاق البريد الإلكتروني %{target}'
-        demote_user: '%{name} قد قام بإنزال الرتبة الوظيفية لـ %{target}'
-        destroy_domain_block: '%{name} قام بإلغاء الحجب عن النطاق %{target}'
-        disable_2fa_user: '%{name} لقد قام  بتعطيل ميزة المصادقة بخطوتين للمستخدم
-          %{target}'
-        disable_custom_emoji: '%{name} قام بتعطيل الإيموجي %{target}'
-        disable_user: '%{name} لقد قام بتعطيل تسجيل الدخول للمستخدِم %{target}'
-        enable_custom_emoji: '%{name} قام بتنشيط الإيموجي %{target}'
-        enable_user: '%{name} لقد قام بتنشيط تسجيل الدخول للمستخدِم %{target}'
-        promote_user: '%{name} قام بترقية المستخدم %{target}'
-        reset_password_user: '%{name} لقد قام بإعادة تعيين الكلمة السرية الخاصة بـ
-          %{target}'
-        update_custom_emoji: '%{name} قام بتحديث الإيموجي %{target}'
-        destroy_email_domain_block: قام %{name} بإضافة نطاق البريد الإلكتروني %{target}
-          إلى اللائحة البيضاء
-        destroy_status: لقد قام %{name} بحذف منشور %{target}
-        memorialize_account: لقد قام %{name} بتحويل حساب %{target} إلى صفحة تذكارية
->>>>>>> 6b1f84ed
         silence_account: لقد قام %{name} بكتم حساب %{target}
         suspend_account: لقد قام %{name} بتعليق حساب %{target}
         unsilence_account: لقد قام %{name} بإلغاء الكتم عن حساب %{target}
         unsuspend_account: لقد قام %{name} بإلغاء التعليق المفروض على حساب %{target}
-<<<<<<< HEAD
         update_custom_emoji: "%{name} قام بتحديث الإيموجي %{target}"
         update_status: لقد قام %{name} بتحديث منشور %{target}
-=======
-        update_status: لقد قام %{name} بتحديث منشور %{target}
-        resolve_report: قام %{name} بإلغاء التقرير المُرسَل مِن طرف %{target}
->>>>>>> 6b1f84ed
       title: سِجلّ التفتيش و المعاينة
     custom_emojis:
       by_domain: النطاق
@@ -225,9 +184,6 @@
       update_failed_msg: تعذرت عملية تحذيث ذاك الإيموجي
       updated_msg: تم تحديث الإيموجي بنجاح !
       upload: رفع
-      overwrite: إعادة الكتابة
-      unlisted: غير مدرج
-      listed: مُدرَج
     domain_blocks:
       add_new: إضافة نطاق جديد
       created_msg: إنّ حجب النطاق حيز التشغيل
@@ -245,33 +201,18 @@
         noop: لا شيء
         silence: إخفاء أو كتم
         suspend: تعليق
-<<<<<<< HEAD
       severity: الشدة
-=======
->>>>>>> 6b1f84ed
       show:
         affected_accounts:
+          one: هناك حساب واحد متأثر في قاعدة البيانات
           other: هناك %{count} حسابات في قاعدة البيانات متأثرة بذلك
         retroactive:
           silence: إلغاء الكتم عن كافة الحسابات المتواجدة على هذا النطاق
           suspend: إلغاء التعليق المفروض على كافة حسابات هذا النطاق
         title: رفع حظر النطاق عن %{domain}
         undo: إلغاء
-<<<<<<< HEAD
       title: حظر النطاقات
-=======
-        affected_accounts:
-          other: هناك %{count} حسابات في قاعدة البيانات متأثرة بذلك
-          one: هناك حساب واحد متأثر في قاعدة البيانات
-        retroactive:
-          silence: إلغاء الكتم عن كافة الحسابات المتواجدة على هذا النطاق
-          suspend: إلغاء التعليق المفروض على كافة حسابات هذا النطاق
->>>>>>> 6b1f84ed
       undo: إلغاء
-      created_msg: إنّ حجب النطاق حيز التشغيل
-      destroyed_msg: تم إلغاء الحجب المفروض على النطاق
-      severity: الشدة
-      title: حظر النطاقات
     email_domain_blocks:
       add_new: إضافة
       created_msg: لقد دخل حظر نطاق البريد الإلكتروني حيّز الخدمة
@@ -282,9 +223,6 @@
         create: إضافة نطاق
         title: إضافة نطاق بريد جديد إلى اللائحة السوداء
       title: القائمة السوداء للبريد الإلكتروني
-      add_new: إضافة
-      created_msg: لقد دخل حظر نطاق البريد الإلكتروني حيّز الخدمة
-      destroyed_msg: تم حذف نطاق البريد الإلكتروني من اللائحة السوداء بنجاح
     instances:
       account_count: الحسابات المعروفة
       domain_name: النطاق
@@ -310,11 +248,7 @@
       nsfw:
         'false': الكشف عن الصور
         'true': إخفاء الوسائط المرفقة
-<<<<<<< HEAD
       report: 'التقرير #%{id}'
-=======
-        'false': الكشف عن الصور
->>>>>>> 6b1f84ed
       report_contents: المحتويات
       reported_account: حساب مُبلّغ عنه
       reported_by: أبلغ عنه من طرف
@@ -326,17 +260,10 @@
       title: التقارير
       unresolved: غير معالجة
       view: عرض
-      mark_as_resolved: إعتبار التقرير كمحلول
-      report: 'التقرير #%{id}'
-      reported_account: حساب مُبلّغ عنه
-      resolved: معالجة
-      silence_account: كتم و إخفاء الحساب
-      suspend_account: فرض تعليق على الحساب
-      target: الهدف
-      unresolved: غير معالجة
     settings:
       activity_api_enabled:
         desc_html: عدد المنشورات المحلية و المستخدمين النشطين و التسجيلات الأسبوعية الجديدة
+        title: نشر مُجمل الإحصائيات عن نشاط المستخدمين
       bootstrap_timeline_accounts:
         title: الإشتراكات الإفتراضية للمستخدمين الجدد
       contact_information:
@@ -349,28 +276,19 @@
         title: نشر عدد مثيلات الخوادم التي تم مصادفتها
       registrations:
         closed_message:
+          desc_html: يتم عرضه على الصفحة الرئيسية عندما يتم غلق تسجيل الحسابات الجديدة. يمكنكم إستخدام علامات الأيتش تي أم أل HTML
           title: رسالة التسجيلات المقفلة
-          desc_html: يتم عرضه على الصفحة الرئيسية عندما يتم غلق تسجيل الحسابات الجديدة.
-            يمكنكم إستخدام علامات الأيتش تي أم أل HTML
         deletion:
           desc_html: السماح لأي مستخدم إغلاق حسابه
           title: السماح بحذف الحسابات
-<<<<<<< HEAD
         min_invite_role:
           disabled: لا أحد
+          title: المستخدِمون المصرح لهم لإرسال الدعوات
         open:
           desc_html: السماح للجميع بإنشاء حساب
           title: فتح التسجيل
       show_known_fediverse_at_about_page:
         title: إظهار الفيديفرس الموحَّد في خيط المُعايَنة
-=======
-        open:
-          desc_html: السماح للجميع بإنشاء حساب
-          title: فتح التسجيل
-        min_invite_role:
-          disabled: لا أحد
-          title: المستخدِمون المصرح لهم لإرسال الدعوات
->>>>>>> 6b1f84ed
       site_description:
         title: وصف مثيل الخادوم
       site_description_extended:
@@ -384,22 +302,6 @@
         desc_html: عرض الخيط العمومي على صفحة الإستقبال
         title: مُعاينة الخيط العام
       title: إعدادات الموقع
-      bootstrap_timeline_accounts:
-        title: الإشتراكات الإفتراضية للمستخدمين الجدد
-      hero:
-        title: الصورة الرأسية
-      peers_api_enabled:
-        desc_html: أسماء النطاقات التي إلتقى بها مثيل الخادوم على البيئة الموحَّدة
-          فيديفرس
-        title: نشر عدد مثيلات الخوادم التي تم مصادفتها
-      activity_api_enabled:
-        desc_html: عدد المنشورات المحلية و المستخدمين النشطين و التسجيلات الأسبوعية
-          الجديدة
-        title: نشر مُجمل الإحصائيات عن نشاط المستخدمين
-      show_known_fediverse_at_about_page:
-        title: إظهار الفيديفرس الموحَّد في خيط المُعايَنة
-      site_description_extended:
-        title: الوصف المُفصّل للموقع
     statuses:
       back_to_account: العودة إلى صفحة الحساب
       batch:
@@ -412,23 +314,19 @@
         title: الوسائط
       title: منشورات الحساب
       with_media: بالوسائط
-      execute: تفعيل
-      failed_to_execute: خطأ في التفعيل
     subscriptions:
       confirmed: مؤكَّد
       expires_in: تنتهي مدة صلاحيتها في
       last_delivery: آخر إيداع
       title: WebSub
       topic: الموضوع
-      last_delivery: آخر إيداع
-      title: WebSub
     title: الإدارة
   admin_mailer:
     new_report:
       body: قام %{reporter} بالإبلاغ عن %{target}
   application_mailer:
     notification_preferences: تعديل خيارات البريد الإلكتروني
-    salutation: '%{name}،'
+    salutation: "%{name}،"
     settings: 'تغيير تفضيلات البريد الإلكتروني : %{link}'
     view: 'View:'
     view_profile: عرض الملف الشخصي
@@ -440,31 +338,19 @@
     regenerate_token: إعادة توليد رمز النفاذ
     warning: كن حذرا مع هذه البيانات. لا تقم أبدا بمشاركتها مع الآخَرين !
     your_token: رمز نفاذك
-    warning: كن حذرا مع هذه البيانات. لا تقم أبدا بمشاركتها مع الآخَرين !
   auth:
-<<<<<<< HEAD
     agreement_html: بقبولك التسجيل فإنك تُصرِّح قبول <a href="%{rules_path}">قواعد مثيل الخادوم</a> و <a href="%{terms_path}">شروط الخدمة التي نوفرها لك</a>.
     change_password: الكلمة السرية
-=======
-    agreement_html: بقبولك التسجيل فإنك تُصرِّح قبول <a href="%{rules_path}">قواعد
-      مثيل الخادوم</a> و <a href="%{terms_path}">شروط الخدمة التي نوفرها لك</a>.
->>>>>>> 6b1f84ed
     confirm_email: تأكيد عنوان البريد الإلكتروني
     delete_account: حذف حساب
-    delete_account_html: إن كنت ترغب في حذف حسابك يُمكنك <a href="%{path}">المواصلة
-      هنا</a>. سوف يُطلَبُ منك التأكيد قبل الحذف.
+    delete_account_html: إن كنت ترغب في حذف حسابك يُمكنك <a href="%{path}">المواصلة هنا</a>. سوف يُطلَبُ منك التأكيد قبل الحذف.
     didnt_get_confirmation: لم تتلق تعليمات التأكيد ؟
     forgot_password: نسيت كلمة المرور ؟
     login: تسجيل الدخول
     logout: خروج
     migrate_account: الإنتقال إلى حساب آخر
-<<<<<<< HEAD
     migrate_account_html: إن كنت ترغب في تحويل هذا الحساب نحو حساب آخَر، يُمكِنُك <a href="%{path}">إعداده هنا</a>.
     or: أو
-=======
-    migrate_account_html: إن كنت ترغب في تحويل هذا الحساب نحو حساب آخَر، يُمكِنُك
-      <a href="%{path}">إعداده هنا</a>.
->>>>>>> 6b1f84ed
     or_log_in_with: أو قم بتسجيل الدخول بواسطة
     providers:
       cas: CAS
@@ -475,12 +361,6 @@
     reset_password: إعادة تعيين كلمة المرور
     security: الهوية
     set_new_password: إدخال كلمة مرور جديدة
-<<<<<<< HEAD
-=======
-    change_password: الكلمة السرية
-    or: أو
-    register_elsewhere: التسجيل على خادوم آخَر
->>>>>>> 6b1f84ed
   authorize_follow:
     error: يا للأسف، وقع هناك خطأ إثر عملية البحث عن الحساب عن بعد
     follow: إتبع
@@ -491,21 +371,20 @@
       return: العودة إلى الملف الشخصي للمستخدم
       web: واصل إلى الويب
     title: إتباع %{acct}
-    following: 'مرحى ! أنت الآن تتبع :'
   datetime:
     distance_in_words:
-      about_x_hours: '%{count}سا'
-      about_x_months: '%{count} شهر'
-      about_x_years: '%{count} سنة'
-      almost_x_years: '%{count} سنوات'
+      about_x_hours: "%{count}سا"
+      about_x_months: "%{count} شهر"
+      about_x_years: "%{count} سنة"
+      almost_x_years: "%{count} سنوات"
       half_a_minute: الآن
-      less_than_x_minutes: '%{count} د'
+      less_than_x_minutes: "%{count} د"
       less_than_x_seconds: الآن
-      over_x_years: '%{count} سنين'
-      x_days: '%{count} أيام'
-      x_minutes: '%{count}د'
-      x_months: '%{count} شه'
-      x_seconds: '%{count}ث'
+      over_x_years: "%{count} سنين"
+      x_days: "%{count} أيام"
+      x_minutes: "%{count}د"
+      x_months: "%{count} شه"
+      x_seconds: "%{count}ث"
   deletes:
     bad_password_msg: محاولة جيدة يا هاكرز ! كلمة السر خاطئة
     confirm_password: قم بإدخال كلمتك السرية الحالية للتحقق من هويتك
@@ -521,29 +400,19 @@
     '500':
       content: نحن متأسفون، لقد حدث خطأ ما مِن جانبنا.
       title: هذه الصفحة خاطئة
-    '422':
-      content: فشل التحقق الآمن. ربما منعتَ كعكات الكوكيز ؟
-      title: فشِل التحقق الآمن
   exports:
     archive_takeout:
       date: التاريخ
       download: تنزيل نسخة لحسابك
-      hint_html: بإمكانك طلب نسخة كاملة لـ <strong>كافة تبويقاتك و الوسائط التي قمت
-        بنشرها</strong>. البيانات المُصدَّرة ستكون محفوظة على شكل نسق ActivityPub
-        و باستطاعتك قراءتها بأي برنامج يدعم هذا النسق.
+      hint_html: بإمكانك طلب نسخة كاملة لـ <strong>كافة تبويقاتك و الوسائط التي قمت بنشرها</strong>. البيانات المُصدَّرة ستكون محفوظة على شكل نسق ActivityPub و باستطاعتك قراءتها بأي برنامج يدعم هذا النسق.
       in_progress: عملية جمع نسخة لبيانات حسابك جارية …
       request: طلب نسخة لحسابك
-<<<<<<< HEAD
-=======
-      date: التاريخ
->>>>>>> 6b1f84ed
       size: الحجم
     blocks: قمت بحظر
     csv: CSV
     follows: أنت تتبع
     mutes: قُمتَ بكتم
     storage: ذاكرة التخزين
-    mutes: قُمتَ بكتم
   followers:
     domain: النطاق
     followers_count: عدد المتابِعين
@@ -557,9 +426,7 @@
       one: لا يزال هناك خلل ما إلى حد الآن. يُرجى إعادة النظر في الخطأ أسفله
       other: هناك شيء ليس على ما يرام ! رجاءًا تحقق من الأخطاء الـ %{count} أسفله
   imports:
-    preface: You can import certain data like all the people you are following or
-      blocking into your account on this instance, from files created by an export
-      on another instance.
+    preface: You can import certain data like all the people you are following or blocking into your account on this instance, from files created by an export on another instance.
     success: تم تحميل بياناتك بنجاح وسيتم معالجتها في الوقت المناسب
     types:
       blocking: قائمة المحظورين
@@ -586,15 +453,8 @@
       expires_at: تنتهي مدة صلاحيتها في
       uses: يستخدِم
     title: دعوة أشخاص
-    max_uses:
-      one: إستعمال واحد
-      other: '%{count} استخدامات'
-    prompt: توليد و مشاركة روابط للسماح للآخَرين بالنفاذ إلى مثيل الخادوم هذا
-  landing_strip_html: <strong>%{name}</strong> هو أحد مُستخدِمي %{link_to_root_path}.
-    بإمكانك متابعته أو التواصل معه إن كنت تملك حسابًا أيا كان على البيئة الموحَّدة
-    فيديفرس.
-  landing_strip_signup_html: إن كنت لا تملك واحدا، يمكنك <a href="%{sign_up_path}">التسجيل
-    مِن هنا</a>.
+  landing_strip_html: "<strong>%{name}</strong> هو أحد مُستخدِمي %{link_to_root_path}. بإمكانك متابعته أو التواصل معه إن كنت تملك حسابًا أيا كان على البيئة الموحَّدة فيديفرس."
+  landing_strip_signup_html: إن كنت لا تملك واحدا، يمكنك <a href="%{sign_up_path}">التسجيل مِن هنا</a>.
   lists:
     errors:
       limit: لقد بلغت الحد الأقصى للقوائم
@@ -611,20 +471,20 @@
   notification_mailer:
     digest:
       body: هذا هو مُلَخَّص الرسائل التي فاتتك وذلك منذ آخر زيارة لك في  %{since}
-      mention: '%{name} أشار إليك في :'
+      mention: "%{name} أشار إليك في :"
       new_followers_summary:
         one: و لقد حصلت على متابع جديد أثناء فترة غيابك ! مرحى !
         other: و لقد تحصلت على %{count} متتبعين جدد أثناء فترة غيابك ! رائع !
       subject:
-        one: إشعار واحد منذ زيارتك الأخيرة 🐘
-        other: '%{count} إشعارات جديدة منذ زيارتك الأخيرة 🐘'
+        one: "إشعار واحد منذ زيارتك الأخيرة \U0001F418"
+        other: "%{count} إشعارات جديدة منذ زيارتك الأخيرة \U0001F418"
       title: أثناء فترة غيابك …
     favourite:
       body: 'أُعجب %{name} بمنشورك :'
       subject: أُعجِب %{name} بمنشورك
     follow:
-      body: '%{name} من متتبعيك الآن !'
-      subject: '%{name} من متتبعيك الآن'
+      body: "%{name} من متتبعيك الآن !"
+      subject: "%{name} من متتبعيك الآن"
       title: متابِع جديد
     follow_request:
       action: إدارة طلبات المتابَعة
@@ -641,7 +501,7 @@
   number:
     human:
       decimal_units:
-        format: '%n%u'
+        format: "%n%u"
         units:
           billion: B
           million: M
@@ -664,9 +524,9 @@
     favourite:
       title: أعجب %{name} بمنشورك
     follow:
-      title: '%{name} من متتبعيك الآن'
+      title: "%{name} من متتبعيك الآن"
     group:
-      title: '%{count} إخطارات'
+      title: "%{count} إخطارات"
     mention:
       action_boost: ترقية
       action_expand: عرض المزيد
@@ -699,9 +559,8 @@
       uc_browser: متصفح يوسي براوزر
       weibo: وايبو
     current_session: الجلسة الحالية
-    description: '%{browser} على %{platform}'
-    explanation: ها هي قائمة مُتصفِّحات الويب  التي تستخدِم حاليًا حساب ماستدون الخاص
-      بك.
+    description: "%{browser} على %{platform}"
+    explanation: ها هي قائمة مُتصفِّحات الويب  التي تستخدِم حاليًا حساب ماستدون الخاص بك.
     ip: عنوان الإيبي
     platforms:
       adobe_air: أدوبي إيير
@@ -718,7 +577,6 @@
       windows_phone: ويندوز فون
     revoke_success: تم إبطال الجلسة بنجاح
     title: الجلسات
-    revoke_success: تم إبطال الجلسة بنجاح
   settings:
     authorized_apps: التطبيقات المرخص لها
     back: عودة إلى ماستدون
@@ -760,26 +618,21 @@
     default: ماستدون
   time:
     formats:
-      default: '%b %d, %Y, %H:%M'
+      default: "%b %d, %Y, %H:%M"
   two_factor_authentication:
     code_hint: قم بإدخال الرمز المُوَلّد عبر تطبيق المصادقة للتأكيد
-    description_html: في حال تفعيل <strong>المصادقة بخطوتين </strong>، فتسجيل الدخول
-      يتتطلب منك أن يكون بحوزتك هاتفك النقال قصد توليد الرمز الذي سيتم إدخاله.
+    description_html: في حال تفعيل <strong>المصادقة بخطوتين </strong>، فتسجيل الدخول يتتطلب منك أن يكون بحوزتك هاتفك النقال قصد توليد الرمز الذي سيتم إدخاله.
     disable: تعطيل
     enable: تفعيل
     enabled: نظام المصادقة بخطوتين مُفعَّل
     enabled_success: تم تفعيل إثبات الهوية المزدوج بنجاح
     generate_recovery_codes: توليد رموز الإسترجاع
-    instructions_html: <strong>قم بمسح رمز الكيو آر عبر Google Authenticator أو أي
-      تطبيق TOTP على جهازك</strong>. من الآن فصاعدا سوف يقوم ذاك التطبيق بتوليد رموز
-      يجب عليك إدخالها عند تسجيل الدخول.
-    manual_instructions: 'في حالة تعذّر مسح رمز الكيو آر أو طُلب منك إدخال يدوي، يُمْكِنك
-      إدخال هذا النص السري على التطبيق :'
+    instructions_html: "<strong>قم بمسح رمز الكيو آر عبر Google Authenticator أو أي تطبيق TOTP على جهازك</strong>. من الآن فصاعدا سوف يقوم ذاك التطبيق بتوليد رموز يجب عليك إدخالها عند تسجيل الدخول."
+    manual_instructions: 'في حالة تعذّر مسح رمز الكيو آر أو طُلب منك إدخال يدوي، يُمْكِنك إدخال هذا النص السري على التطبيق :'
     recovery_codes: النسخ الإحتياطي لرموز الإسترجاع
     recovery_codes_regenerated: تم إعادة توليد رموز الإسترجاع الإحتياطية بنجاح
     setup: تنشيط
-    wrong_code: الرمز الذي أدخلته غير صالح ! تحقق من صحة الوقت على الخادم و الجهاز
-      ؟
+    wrong_code: الرمز الذي أدخلته غير صالح ! تحقق من صحة الوقت على الخادم و الجهاز ؟
   user_mailer:
     backup_ready:
       subject: نسخة بيانات حسابك جاهزة للتنزيل
@@ -787,12 +640,4 @@
   users:
     invalid_email: عنوان البريد الإلكتروني غير صالح
     invalid_otp_token: الرمز الثنائي غير صالح
-<<<<<<< HEAD
-    seamless_external_login: لقد قمت بتسجيل الدخول عبر خدمة خارجية، إنّ إعدادات الكلمة السرية و البريد الإلكتروني غير متوفرة.
-=======
-    seamless_external_login: لقد قمت بتسجيل الدخول عبر خدمة خارجية، إنّ إعدادات الكلمة
-      السرية و البريد الإلكتروني غير متوفرة.
-  admin_mailer:
-    new_report:
-      body: قام %{reporter} بالإبلاغ عن %{target}
->>>>>>> 6b1f84ed
+    seamless_external_login: لقد قمت بتسجيل الدخول عبر خدمة خارجية، إنّ إعدادات الكلمة السرية و البريد الإلكتروني غير متوفرة.