ar:
  about:
    about_hashtag_html: هذه تبويقات متاحة للجمهور تحتوي على الكلمات الدلالية <strong>#%{hashtag}</strong>.
      يمكنك التفاعل معها إن كان لديك حساب في أي مكان على الفديفرس.
    about_mastodon_html: ماستدون شبكة إجتماعية مبنية على أسُس بروتوكولات برمجيات الويب
      الحرة و مفتوحة المصدر. و هو لامركزي تمامًا كالبريد الإلكتروني.
    about_this: عن مثيل الخادوم هذا
    administered_by: 'يُديره :'
    api: واجهة برمجة التطبيقات
    apps: تطبيقات الأجهزة المحمولة
    closed_registrations: التسجيلات في مثيل الخادوم هذا مُغلقة حاليًا. غير أنه بامكانك
      العثور على خادم آخر لإنشاء حسابك و مِن ثم النفاذ إلى نفس الشبكة مِن هناك.
    contact: للتواصل معنا
    contact_missing: لم يتم تعيينه
    contact_unavailable: غير متوفر
    documentation: الدليل
    extended_description_html: '<h3>مكان جيد للقواعد</h3>

      <p>لم يتم بعد إدخال الوصف الطويل.</p>

      '
    features:
      humane_approach_body: تعلُّمًا مِن فشل الشبكات الأخرى، غاية ماستدون هي بلوغ
        الخيارات الأخلاقية في التصميم لمُحارَبة إسائة إستعمال شبكات التواصل الإجتماعية.
      humane_approach_title: أسلوب يُعيد الإعتبار للفَرد
      not_a_product_body: ماستدون ليس شبكة تجارية. لا يحتوي على إعلانات و لا يقوم
        باستغلال البيانات و لا هو بِبُستان مُسيَّج. لا تحكم فيه وليس له أية هيئةٍ
        مركزيةٍ.
      not_a_product_title: إنك فرد و لست سلعة
      real_conversation_body: يُمكنكم التعبير عن آرائكم بكل حرية بفضل 500 حرف و انتقاء
        دقيق للمحتوى و الوسائط بفضل أدوات التحذير التي هي بين أيديكم.
      real_conversation_title: مبني لتحقيق تواصل حقيقي
      within_reach_body: إبقوا على اتصال دائم بأصدقائكم حيثما كانوا عبر عدة تطبيقات
        لنظام آي أواس و أندرويد و عدة منصات أخرى بفضل واجهة برمجية للتطبيقات و بيئة
        صديقة للتطوير.
      within_reach_title: في مُتناوَل يدك دائمًا
    generic_description: '%{domain} هو سيرفر من بين سيرفرات الشبكة'
    hosted_on: ماستدون مُستضاف على %{domain}
    learn_more: تعلم المزيد
    other_instances: خوادم أخرى
    privacy_policy: سياسة الخصوصية
    source_code: الشفرة المصدرية
    status_count_after:
      one: منشور
      other: منشورات
    status_count_before: نشروا
    terms: شروط الخدمة
    user_count_after:
      one: مستخدِم
      other: مستخدِمين
    user_count_before: يستضيف
    what_is_mastodon: ما هو ماستدون ؟
  accounts:
    choices_html: 'توصيات %{name} :'
    follow: إتبع
    followers:
      one: مُتابِع
      other: مُتابِعون
    following: مُتابَع
    joined: انضم·ت في %{date}
    media: الوسائط
    moved_html: '%{name} إنتقلَ إلى %{new_profile_link} :'
    network_hidden: إنّ المعطيات غير متوفرة
    nothing_here: لا يوجد أي شيء هنا !
    people_followed_by: الأشخاص الذين يتبعهم %{name}
    people_who_follow: الأشخاص الذين يتبعون %{name}
    pin_errors:
      following: يجب أن تكون مِن متابعي حساب الشخص الذي تريد إبرازه
    posts:
      one: تبويق
      other: تبويقات
    posts_tab_heading: تبويقات
    posts_with_replies: التبويقات و الردود
    reserved_username: إسم المستخدم محجوز
    roles:
      admin: المدير
      bot: روبوت
      moderator: مُشرِف
    unfollow: إلغاء المتابعة
    link_verified_on: تم التحقق مِن مالك هذا الرابط بتاريخ %{date}
  admin:
    account_moderation_notes:
      create: إترك ملاحظة
      created_msg: تم إنشاء ملاحظة الإشراف بنجاح !
      delete: حذف
      destroyed_msg: تم تدمير ملاحظة الإشراف بنجاح !
    accounts:
      are_you_sure: متأكد ؟
      avatar: الصورة الرمزية
      by_domain: النطاق
      change_email:
        changed_msg: تم تعديل عنوان البريد الإلكتروني الخاص بالحساب بنجاح !
        current_email: عنوان البريد الإلكتروني الحالي
        label: تعديل عنوان البريد الإلكتروني
        new_email: عنوان البريد الإلكتروني الجديد
        submit: تعديل عنوان البريد الإلكتروني
        title: تعديل عنوان البريد الإلكتروني الخاص بـ %{username}
      confirm: تأكيد
      confirmed: مؤكَّد
      confirming: التأكد
      demote: إنزال الرُتبة الوظيفية
      disable: تعطيل
      disable_two_factor_authentication: تعطيل 2FA
      disabled: معطَّل
      display_name: عرض الإسم
      domain: النطاق
      edit: تعديل
      email: البريد الإلكتروني
      email_status: حالة البريد الإلكتروني
      enable: تفعيل
      enabled: مفعَّل
      feed_url: عنوان رابط التغذية
      followers: المتابِعون
      followers_url: عنوان رابط المتابِعين
      follows: يتابع
      inbox_url: رابط صندوق الوارد
      ip: عنوان الإيبي
      location:
        all: الكل
        local: المحلي
        remote: عن بُعد
        title: الموقع
      login_status: وضع الدخول
      media_attachments: الوسائط المرفقة
      memorialize: تحول إلى صفحة للذاكرة
      moderation:
        all: الكل
        silenced: تم كتمه
        suspended: مُجَمَّد
        title: الإشراف
      moderation_notes: ملاحظات الإشراف
      most_recent_activity: آخر نشاط حديث
      most_recent_ip: أحدث عنوان إيبي
      not_subscribed: غير مشترك
      order:
        alphabetic: أبجديًا
        most_recent: الأحدث
        title: الترتيب
      outbox_url: رابط صندوق الصادر
      perform_full_suspension: تعطيل الحساب بالكامل
      profile_url: رابط الملف الشخصي
      promote: ترقية
      protocol: البروتوكول
      public: عمومي
      push_subscription_expires: انتهاء الاشتراك ”PuSH“
      redownload: تحديث الصورة الرمزية
      remove_avatar: حذف الصورة الرمزية
      resend_confirmation:
        already_confirmed: هذا المستخدم مؤكد بالفعل
        send: أعد إرسال رسالة البريد الالكتروني الخاصة بالتأكيد
        success: تم إرسال رسالة التأكيد بنجاح!
      reset: إعادة التعيين
      reset_password: إعادة ضبط كلمة السر
      resubscribe: اشترك مرة أخرى
      role: التصريحات
      roles:
        admin: مدير
        moderator: مشرف
        staff: الفريق
        user: مستخدِم
      salmon_url: عنوان رابط سالمون Salmon
      search: البحث
      shared_inbox_url: رابط الصندوق المُشترَك للبريد الوارد
      show:
        created_reports: البلاغات التي أنشأها هذا الحساب
        report: التقرير
        targeted_reports: التقريرات التي أُنشِأت ضد هذا الحساب
      silence: سكتهم
      statuses: المنشورات
      subscribe: اشترك
      title: الحسابات
      unconfirmed_email: البريد الإلكتروني غير المؤكد
      undo_silenced: رفع الصمت
      undo_suspension: إلغاء تعليق الحساب
      unsubscribe: إلغاء الاشتراك
      username: إسم المستخدم
      web: الويب
      no_limits_imposed: مِن دون حدود مشروطة
      silenced: تم كتمه
      suspended: تم تعليقه
    action_logs:
      actions:
        assigned_to_self_report: قام {name} بتعيين التقرير٪ {target} لأنفسهم
        change_email_user: غيّر٪ {name} عنوان البريد الإلكتروني للمستخدم٪ {target}
        confirm_user: '%{name} قد قام بتأكيد عنوان البريد الإلكتروني لـ %{target}'
        create_custom_emoji: '%{name} قام برفع إيموجي جديد %{target}'
        create_domain_block: '%{name} قام بحجب نطاق %{target}'
        create_email_domain_block: '%{name} قد قام بحظر نطاق البريد الإلكتروني %{target}'
        demote_user: '%{name} قد قام بإنزال الرتبة الوظيفية لـ %{target}'
        destroy_domain_block: '%{name} قام بإلغاء الحجب عن النطاق %{target}'
        destroy_email_domain_block: قام %{name} بإضافة نطاق البريد الإلكتروني %{target}
          إلى اللائحة البيضاء
        destroy_status: لقد قام %{name} بحذف منشور %{target}
        disable_2fa_user: '%{name} لقد قام  بتعطيل ميزة المصادقة بخطوتين للمستخدم
          %{target}'
        disable_custom_emoji: '%{name} قام بتعطيل الإيموجي %{target}'
        disable_user: '%{name} لقد قام بتعطيل تسجيل الدخول للمستخدِم %{target}'
        enable_custom_emoji: '%{name} قام بتنشيط الإيموجي %{target}'
        enable_user: لقد قام %{name} بتنشيط تسجيل الدخول للمستخدِم %{target}
        memorialize_account: لقد قام %{name} بتحويل حساب %{target} إلى صفحة تذكارية
        promote_user: '%{name} قام بترقية المستخدم %{target}'
        remove_avatar_user: تمت إزالة٪ {name} الصورة الرمزية٪ {target}
        reopen_report: تمت إعادة فتح التقرير {name}٪ {target}
        reset_password_user: '%{name} لقد قام بإعادة تعيين الكلمة السرية الخاصة بـ
          %{target}'
        resolve_report: قام %{name} بحل التقرير %{target}
        silence_account: لقد قام %{name} بكتم حساب %{target}
        suspend_account: لقد قام %{name} بتعليق حساب %{target}
        unassigned_report: ٪ {name} تقرير غير معتمد٪ {target}
        unsilence_account: لقد قام %{name} بإلغاء الكتم عن حساب %{target}
        unsuspend_account: لقد قام %{name} بإلغاء التعليق المفروض على حساب %{target}
        update_custom_emoji: '%{name} قام بتحديث الإيموجي %{target}'
        update_status: لقد قام %{name} بتحديث منشور %{target}
      deleted_status: (منشور محذوف)
      title: سِجلّ التفتيش و المعاينة
    custom_emojis:
      by_domain: النطاق
      copied_msg: تم إنشاء نسخة محلية للإيموجي بنجاح
      copy: نسخ
      copy_failed_msg: فشلت عملية إنشاء نسخة محلية لهذا الإيموجي
      created_msg: تم إنشاء الإيموجي بنجاح !
      delete: حذف
      destroyed_msg: تمت عملية تدمير الإيموجي بنجاح !
      disable: تعطيل
      disabled_msg: تمت عملية تعطيل ذلك الإيموجي بنجاح
      emoji: إيموجي
      enable: تفعيل
      enabled_msg: تم تنشيط ذاك الإيموجي بنجاح
      image_hint: ملف PNG إلى غاية حجم 50 ك.ب
      listed: مُدرَج
      new:
        title: إضافة إيموجي خاص جديد
      overwrite: إعادة الكتابة
      shortcode: الترميز المُصَغّر
      shortcode_hint: على الأقل حرفين، و فقط رموز أبجدية عددية و أسطر سفلية
      title: الإيموجي الخاصة
      unlisted: غير مدرج
      update_failed_msg: تعذرت عملية تحذيث ذاك الإيموجي
      updated_msg: تم تحديث الإيموجي بنجاح !
      upload: رفع
    dashboard:
      backlog: الأعمال المتراكمة
      config: الإعداد
      feature_deletions: الحسابات المحذوفة
      feature_invites: روابط الدعوات
      feature_registrations: التسجيلات
      feature_relay: المُرحّل الفديرالي
      features: الميّزات
      hidden_service: الفيديرالية مع الخدمات الخفية
      open_reports: فتح التقريرات
      recent_users: أحدث المستخدِمين
      search: البحث النصي الكامل
      single_user_mode: وضع المستخدِم الأوحد
      software: البرنامج
      space: المساحة المستخدَمة
      title: لوح المراقبة
      total_users: إجمالي المستخدِمين
      trends: المؤشرات
      week_interactions: تفاعُلات هذا الأسبوع
      week_users_active: نشط هذا الأسبوع
      week_users_new: مستخدِمين هذا الأسبوع
    domain_blocks:
      add_new: إضافة نطاق جديد
      created_msg: إنّ حجب النطاق حيز التشغيل
      destroyed_msg: تم إلغاء الحجب المفروض على النطاق
      domain: النطاق
      new:
        create: إنشاء حظر
        hint: لن تمنع كتلة المجال إنشاء إدخالات حساب في قاعدة البيانات ، ولكنها ستطبق
          طرق الإشراف المحددة بأثر رجعي وتلقائي على هذه الحسابات.
        severity:
          desc_html: <strong>Silence</strong> سيجعل مشاركات الحساب غير مرئية لأي شخص
            لا يتبعها. <strong>Suspend</strong> سيزيل كل محتوى الحساب ووسائطه وبيانات
            ملفه الشخصي. Use <strong>None</strong>  إذا كنت تريد فقط رفض ملفات الوسائط.
          noop: لا شيء
          silence: كتم
          suspend: تعليق
        title: حجب نطاق جديد
      reject_media: رفض ملفات الوسائط
      reject_media_hint: يزيل ملفات الوسائط المخزنة محليًا ويرفض تنزيل أي ملفات في
        المستقبل. غير ذي صلة للتعليق
      severities:
        noop: لا شيء
        silence: إخفاء أو كتم
        suspend: تعليق
      severity: الشدة
      show:
        affected_accounts:
          one: حساب واحد معني في قاعدة البيانات
          other: '%{count} حسابات معنية في قاعدة البيانات'
        retroactive:
          silence: إلغاء الكتم عن كافة الحسابات المتواجدة على هذا النطاق
          suspend: إلغاء التعليق المفروض على كافة حسابات هذا النطاق
        title: رفع حظر النطاق عن %{domain}
        undo: إلغاء
      title: حظر النطاقات
      undo: إلغاء
    email_domain_blocks:
      add_new: إضافة
      created_msg: لقد دخل حظر نطاق البريد الإلكتروني حيّز الخدمة
      delete: حذف
      destroyed_msg: تم حذف نطاق البريد الإلكتروني من اللائحة السوداء بنجاح
      domain: النطاق
      new:
        create: إضافة نطاق
        title: إضافة نطاق بريد جديد إلى اللائحة السوداء
      title: القائمة السوداء للبريد الإلكتروني
    instances:
      account_count: الحسابات المعروفة
      domain_name: النطاق
      reset: إعادة تعيين
      search: البحث
      title: مثيلات الخوادم المعروفة
    invites:
      deactivate_all: تعطيلها كافة
      filter:
        all: الكل
        available: المتوفرة
        expired: المنتهي صلاحيتها
        title: التصفية
      title: الدعوات
    relays:
      add_new: إضافة مُرحّل جديد
      enable_hint: عندما تقوم بتنشيط هذه الميزة، سوف يشترك خادومك في جميع التبويقات
        القادمة مِن هذا المُرحِّل و سيشرع كذلك بإرسال كافة التبويقات العمومية إليه.
      inbox_url: رابط المُرحّل
      pending: في انتظار تسريح المُرحِّل
      save_and_enable: حفظ وتشغيل
      setup: إعداد اتصال بمُرحّل
      status: الحالة
      title: المُرحّلات
      delete: حذف
      disable: تعطيل
      disabled: مُعطَّل
      enable: تشغيل
      enabled: مُشغَّل
    report_notes:
      created_msg: '41/5000

        تم إنشاء ملاحظة التقرير بنجاح!'
      destroyed_msg: تم حذف ملاحظة التقرير بنجاح!
    reports:
      account:
        note: ملحوظة
        report: تقرير
      action_taken_by: تم اتخاذ الإجراء مِن طرف
      are_you_sure: هل أنت متأكد ؟
      assign_to_self: عين لي
      assigned: تعين رئيس
      comment:
        none: لا شيء
      created_at: ذكرت
      mark_as_resolved: إعتبار التقرير كمحلول
      mark_as_unresolved: علام كغير محلولة
      notes:
        create: اضف ملاحظة
        create_and_resolve: الحل مع ملاحظة
        create_and_unresolve: إعادة فتح مع ملاحظة
        delete: حذف
        placeholder: قم بوصف الإجراءات التي تم اتخاذها أو أي تحديثات أخرى ذات علاقة
          …
      reopen: إعادة فتح التقرير
      report: 'التقرير #%{id}'
      reported_account: حساب مُبلّغ عنه
      reported_by: أبلغ عنه من طرف
      resolved: معالجة
      resolved_msg: تم حل تقرير بنجاح!
      silence_account: كتم و إخفاء الحساب
      status: الحالة
      suspend_account: فرض تعليق على الحساب
      title: التقارير
      unassign: إلغاء تعيين
      unresolved: غير معالجة
      updated_at: محدث
    settings:
      activity_api_enabled:
        desc_html: عدد المنشورات المحلية و المستخدمين النشطين و التسجيلات الأسبوعية
          الجديدة
        title: نشر مُجمل الإحصائيات عن نشاط المستخدمين
      bootstrap_timeline_accounts:
        desc_html: افصل بين أسماء المستخدمين المتعددة بواسطة الفاصلة. استعمل الحسابات
          المحلية والمفتوحة فقط. الافتراضي عندما تكون فارغة كل المسؤولين المحليين.
        title: الإشتراكات الإفتراضية للمستخدمين الجدد
      contact_information:
        email: البريد الإلكتروني المهني
        username: الإتصال بالمستخدِم
      custom_css:
        desc_html: يقوم بتغيير المظهر بواسطة سي أس أس يُحمَّل على كافة الصفحات
        title: سي أس أس مخصص
      hero:
        desc_html: معروض على الصفحة الأولى. لا يقل عن 600 × 100 بكسل. عند عدم التعيين
          ، تعود الصورة إلى النسخة المصغرة على سبيل المثال
        title: الصورة الرأسية
      peers_api_enabled:
        desc_html: أسماء النطاقات التي إلتقى بها مثيل الخادوم على البيئة الموحَّدة
          فيديفرس
        title: نشر عدد مثيلات الخوادم التي تم مصادفتها
      preview_sensitive_media:
        desc_html: روابط المُعَاينة على مواقع الويب الأخرى ستقوم بعرض صُوَر مصغّرة
          حتى و إن كانت الوسائط حساسة.
        title: إظهار الصور الحساسة في مُعاينات أوبن غراف
      registrations:
        closed_message:
          desc_html: يتم عرضه على الصفحة الرئيسية عندما يتم غلق تسجيل الحسابات الجديدة.
            يمكنكم إستخدام علامات الأيتش تي أم أل HTML
          title: رسالة التسجيلات المقفلة
        deletion:
          desc_html: السماح لأي مستخدم إغلاق حسابه
          title: السماح بحذف الحسابات
        min_invite_role:
          disabled: لا أحد
          title: المستخدِمون المصرح لهم لإرسال الدعوات
        open:
          desc_html: السماح للجميع بإنشاء حساب
          title: فتح التسجيل
      show_known_fediverse_at_about_page:
        desc_html: عند التثبت ، سوف تظهر toots من جميع fediverse المعروفة على عرض
          مسبق. وإلا فإنه سيعرض فقط toots المحلية.
        title: إظهار الفيديفرس الموحَّد في خيط المُعايَنة
      show_staff_badge:
        desc_html: عرض شارة الموظفين على صفحة المستخدم
        title: إظهار شارة الموظفين
      site_description:
        desc_html: فقرة تمهيدية على الصفحة الأولى. صف ميزات خادوم ماستدون هذا و ما
          يميّزه عن الآخرين. يمكنك استخدام علامات HTML ، ولا سيما <code>&lt;a&gt;</code>
          و <code>&lt;em&gt;</code>.
        title: وصف مثيل الخادوم
      site_description_extended:
        desc_html: مكان جيد لمدونة قواعد السلوك والقواعد والإرشادات وغيرها من الأمور
          التي تحدد حالتك. يمكنك استخدام علامات HTML
        title: الوصف المُفصّل للموقع
      site_short_description:
        desc_html: يتم عرضه في لوحة جانبية و في البيانات الوصفية. قم بوصف ماستدون
          و ما يميز هذا السيرفر عن الآخرين في فقرة موجزة. إن تركت الحقل فارغا فسوف
          يتم عرض الوصف الإفتراضي لمثيل الخادوم.
        title: مقدمة وصفية قصيرة عن مثيل الخادوم
      site_terms:
        desc_html: يمكنك كتابة سياسة الخصوصية الخاصة بك ، شروط الخدمة أو غيرها من
          القوانين. يمكنك استخدام علامات HTML
        title: شروط الخدمة المخصصة
      site_title: إسم مثيل الخادم
      thumbnail:
        desc_html: يستخدم للعروض السابقة عبر Open Graph و API. 1200x630px موصى به
        title: الصورة الرمزية المصغرة لمثيل الخادوم
      timeline_preview:
        desc_html: عرض الخيط العمومي على صفحة الإستقبال
        title: مُعاينة الخيط العام
      title: إعدادات الموقع
    statuses:
      back_to_account: العودة إلى صفحة الحساب
      batch:
        delete: حذف
        nsfw_off: ضع علامة انها غير حساسة
        nsfw_on: ضع علامة انها حساسة
      failed_to_execute: خطأ في التفعيل
      media:
        title: الوسائط
      no_media: لا يوجد وسائط
      no_status_selected: لم يطرأ أي تغيير على أي منشور بما أنه لم يتم اختيار أي واحد
      title: منشورات الحساب
      with_media: بالوسائط
    subscriptions:
      callback_url: عاود الاتصال بالعنوان
      confirmed: مؤكَّد
      expires_in: تنتهي مدة صلاحيتها في
      last_delivery: آخر إيداع
      title: WebSub
      topic: الموضوع
    suspensions:
      bad_acct_msg: قيمة التأكيد غير متطابقة. متأكد مِن أنك بصدد تعليق الحساب الصحيح؟
      hint_html: 'لتأكيد إجراء تعليق الحساب، يُرجى إدخال %{value} في الحقل التالي:'
      proceed: مواصلة
      title: تعليق الحساب %{acct}
    title: الإدارة
  admin_mailer:
    new_report:
      body: قام %{reporter} بالإبلاغ عن %{target}
      body_remote: أبلغ شخص ما من٪ {domain} عن٪ {target}
      subject: تقرير جديد ل%{instance} (#%{id})
  application_mailer:
    notification_preferences: تعديل خيارات البريد الإلكتروني
    salutation: '%{name}،'
    settings: 'تغيير تفضيلات البريد الإلكتروني : %{link}'
    view: 'View:'
    view_profile: عرض الملف الشخصي
    view_status: عرض المنشور
  applications:
    created: تم إنشاء التطبيق بنجاح
    destroyed: تم حذف التطبيق بنجاح
    invalid_url: إن الرابط المقدم غير صالح
    regenerate_token: إعادة توليد رمز النفاذ
    token_regenerated: تم إعادة إنشاء الرمز الوصول بنجاح
    warning: كن حذرا مع هذه البيانات. لا تقم أبدا بمشاركتها مع الآخَرين !
    your_token: رمز نفاذك
  auth:
    agreement_html: بمجرد النقر على "التسجيل" أسفله، فإنك تُصرِّح قبول <a href="%{rules_path}">قواعد
      مثيل الخادوم</a> و <a href="%{terms_path}">شروط الخدمة التي نوفرها لك</a>.
    change_password: الكلمة السرية
    confirm_email: تأكيد عنوان البريد الإلكتروني
    delete_account: حذف حساب
    delete_account_html: إن كنت ترغب في حذف حسابك يُمكنك <a href="%{path}">المواصلة
      هنا</a>. سوف يُطلَبُ منك التأكيد قبل الحذف.
    didnt_get_confirmation: لم تتلق تعليمات التأكيد ؟
    forgot_password: نسيت كلمة المرور ؟
    invalid_reset_password_token: رمز إعادة تعيين كلمة المرور غير صالح أو منتهي الصلاحية.
      يرجى طلب واحد جديد.
    login: تسجيل الدخول
    logout: خروج
    migrate_account: الإنتقال إلى حساب آخر
    migrate_account_html: إن كنت ترغب في تحويل هذا الحساب نحو حساب آخَر، يُمكِنُك
      <a href="%{path}">إعداده هنا</a>.
    or: أو
    or_log_in_with: أو قم بتسجيل الدخول بواسطة
    providers:
      cas: CAS
      saml: SAML
    register: إنشاء حساب
    register_elsewhere: التسجيل على خادوم آخَر
    resend_confirmation: إعادة إرسال تعليمات التأكيد
    reset_password: إعادة تعيين كلمة المرور
    security: الأمان
    set_new_password: إدخال كلمة مرور جديدة
  authorize_follow:
    already_following: أنت تتابع بالفعل هذا الحساب
    error: يا للأسف، وقع هناك خطأ إثر عملية البحث عن الحساب عن بعد
    follow: إتبع
    follow_request: 'لقد قمت بإرسال طلب متابعة إلى :'
    following: 'مرحى ! أنت الآن تتبع :'
    post_follow:
      close: أو يمكنك إغلاق هذه النافذة.
      return: عرض الملف الشخصي للمستخدم
      web: واصل إلى الويب
    title: إتباع %{acct}
  datetime:
    distance_in_words:
      about_x_hours: '%{count}سا'
      about_x_months: '%{count} شهر'
      about_x_years: '%{count} سنة'
      almost_x_years: '%{count} سنوات'
      half_a_minute: الآن
      less_than_x_minutes: '%{count} د'
      less_than_x_seconds: الآن
      over_x_years: '%{count} سنين'
      x_days: '%{count} أيام'
      x_minutes: '%{count}د'
      x_months: '%{count} شه'
      x_seconds: '%{count}ث'
  deletes:
    bad_password_msg: محاولة جيدة يا هاكرز ! كلمة السر خاطئة
    confirm_password: قم بإدخال كلمتك السرية الحالية للتحقق من هويتك
    proceed: حذف حساب
    success_msg: تم حذف حسابك بنجاح
    warning_title: توافر المحتوى المنشور و المبعثَر
  errors:
    '403': ليس لك الصلاحيات الكافية لعرض هذه الصفحة.
    '404': إنّ الصفحة التي تبحث عنها لا وجود لها أصلا.
    '410': إنّ الصفحة التي تبحث عنها لم تعد موجودة.
    '422':
      content: فشل التحقق الآمن. ربما منعتَ كعكات الكوكيز ؟
      title: فشِل التحقق الآمن
    '429': طلبات كثيرة جدا
    '500':
      content: نحن متأسفون، لقد حدث خطأ ما مِن جانبنا.
      title: هذه الصفحة خاطئة
<<<<<<< HEAD
    noscript_html: يرجى تفعيل الجافا سكريبت لاستخدام تطبيق الويب لماستدون، أو عِوض ذلك قوموا بتجريب إحدى <a href="%{apps_path}">التطبيقات الأصلية</a> الدّاعمة لماستدون على منصّتكم.
=======
    noscript_html: يرجى تفعيل الجافا سكريبت لاستخدام تطبيق الويب لماستدون، أو عِوض
      ذلك قوموا بتجريب إحدى <a href="https://github.com/tootsuite/documentation/blob/master/Using-Mastodon/Apps.md">التطبيقات
      الأصلية</a> الدّاعمة لماستدون على منصّتكم.
>>>>>>> 9aaab4e3
  exports:
    archive_takeout:
      date: التاريخ
      download: تنزيل نسخة لحسابك
      hint_html: بإمكانك طلب نسخة كاملة لـ <strong>كافة تبويقاتك و الوسائط التي قمت
        بنشرها</strong>. البيانات المُصدَّرة ستكون محفوظة على شكل نسق ActivityPub
        و باستطاعتك قراءتها بأي برنامج يدعم هذا النسق. يُمكنك طلب نسخة كل 7 أيام.
      in_progress: عملية جمع نسخة لبيانات حسابك جارية …
      request: طلب نسخة لحسابك
      size: الحجم
    blocks: قمت بحظر
    csv: CSV
    follows: أنت تتبع
    mutes: قُمتَ بكتم
    storage: ذاكرة التخزين
  filters:
    contexts:
      home: الخيط الزمني الرئيسي
      notifications: الإخطارات
      public: الخيوط الزمنية العامة
      thread: المحادثات
    edit:
      title: تعديل عامل التصفية
    errors:
      invalid_context: لم تقم بتحديد أي مجال أو أنّ المجال غير صالح
      invalid_irreversible: إلّا مجالات الإشعارات و الخيط الرئيسي معنية بالتصفية اللارجعية
    index:
      delete: إزالة
      title: عوامل التصفية
    new:
      title: إضافة عامل تصفية جديد
  followers:
    domain: النطاق
    followers_count: عدد المتابِعين
    lock_link: قم بتجميد حسابك
    purge: تنحية من بين متابعيك
    success: جارية عملية حظر المتابِعين بسلاسة من %{count} نطاقات أخرى ...
    true_privacy_html: تذكر دائمًا أنّ <strong>الخصوصية التامة لا يمكن بلوغها إلّا
      بالتعمية و التشفير من طرف إلى آخَر</strong>.
    unlocked_warning_html: يمكن لأي كان متابعة حسابك و الإطلاع مباشرة على تبويقاتك.
      إستخدِم %{lock_link} لمُعاينة أو رفض طلبات المتابِعين الجُدُد.
    unlocked_warning_title: إنّ حسابك غير مقفل
  footer:
    developers: المطورون
    more: المزيد …
    resources: الموارد
  generic:
    changes_saved_msg: تم حفظ التعديلات بنجاح !
    save_changes: حفظ التغييرات
    validation_errors:
      one: هناك شيء ما لا يبدو أنه على ما يُرام بعدُ. يُرجى الإطلاع على الخطأ أدناه
      other: هناك شيء ليس على ما يُرام! يُرجى معاينة الأخطاء الـ %{count} التالية
  imports:
    preface: بإمكانك استيراد بيانات قد قُمتَ بتصديرها مِن مثيل خادوم آخَر، كقوائم
      المستخدِمين الذين كنتَ تتابِعهم أو قُمتَ بحظرهم.
    success: تم تحميل بياناتك بنجاح وسيتم معالجتها في الوقت المناسب
    types:
      blocking: قائمة المحظورين
      following: قائمة المستخدمين المتبوعين
      muting: قائمة الكتم
    upload: تحميل
  in_memoriam_html: في ذكرى.
  invites:
    delete: تعطيل
    expired: إنتهت صلاحيتها
    expires_in:
      '1800': 30 دقيقة
      '21600': 6 ساعات
      '3600': ساعة
      '43200': 12 ساعة
      '604800': أسبوع
      '86400': يوم واحد
    expires_in_prompt: أبدا
    generate: توليد
    invited_by: 'تمت دعوتك من طرف :'
    max_uses:
      one: استعمال واحد
      other: '%{count} استخدامات'
    max_uses_prompt: بلا حدود
    prompt: توليد و مشاركة روابط للسماح للآخَرين بالنفاذ إلى مثيل الخادوم هذا
    table:
      expires_at: تنتهي مدة صلاحيتها في
      uses: يستخدِم
    title: دعوة أشخاص
  lists:
    errors:
      limit: لقد بلغت الحد الأقصى للقوائم
  media_attachments:
    validations:
      images_and_video: ليس بالإمكان إرفاق فيديو في منشور يحتوي مسبقا على صور
      too_many: لا يمكن إرفاق أكثر من 4 ملفات
  migrations:
    acct: username@domain للحساب الجديد
    currently_redirecting: 'تم تحويل رابط ملفك الشخصي إلى :'
    proceed: حفظ
    updated_msg: تم تحديث إعدادات ترحيل حسابك بنجاح !
  moderation:
    title: الإشراف
  notification_mailer:
    digest:
      action: معاينة كافة الإشعارات
      body: هذا هو مُلَخَّص الرسائل التي فاتتك وذلك منذ آخر زيارة لك في  %{since}
      mention: '%{name} أشار إليك في :'
      new_followers_summary:
        one: و لقد تحصّلت أيضا على متابِع جديد أثناء فترة غيابك! يا للروعة!
        other: رائع، لقد قام بمتابعتك %{count} مُتابِعون جُدد أثناء فترة غيابك عن
          ماستدون !
      subject:
        one: إشعار جديد واحد منذ آخر زيارة لك لـ 🐘
        other: '%{count} إشعارات جديدة منذ آخر زيارة لك إلى 🐘'
      title: أثناء فترة غيابك …
    favourite:
      body: 'أُعجب %{name} بمنشورك :'
      subject: أُعجِب %{name} بمنشورك
      title: مفضّلة جديدة
    follow:
      body: '%{name} من متتبعيك الآن !'
      subject: '%{name} من متتبعيك الآن'
      title: متابِع جديد
    follow_request:
      action: إدارة طلبات المتابَعة
      body: طلب %{name} متابعتك
      subject: 'متابع مُعلّق : %{name}'
      title: طلب متابَعة جديد
    mention:
      action: الرد
      body: 'أشار إليك %{name} في :'
      subject: لقد قام %{name} بذِكرك
      title: إشارة جديدة
    reblog:
      body: 'قام %{name} بترقية منشورك :'
      subject: قام %{name} بترقية منشورك
      title: ترقية جديدة
  number:
    human:
      decimal_units:
        format: '%n%u'
        units:
          billion: B
          million: M
          quadrillion: Q
          thousand: K
          trillion: T
          unit: ''
  pagination:
    newer: الأحدَث
    next: التالي
    older: الأقدَم
    prev: السابق
    truncate: و
  preferences:
    languages: اللغات
    other: إعدادات أخرى
    publishing: النشر
    web: الويب
  remote_follow:
    acct: قم بإدخال عنوان حسابك username@domain الذي من خلاله تود النشاط
    missing_resource: تعذر العثور على رابط التحويل المطلوب الخاص بحسابك
    no_account_html: أليس عندك حساب بعدُ ؟ يُمْكنك <a href='%{sign_up_path}' target='_blank'>التسجيل
      مِن هنا</a>
    proceed: أكمل المتابعة
    prompt: 'إنك  بصدد متابعة :'
  remote_interaction:
    proceed: إبدأ التفاعل
    prompt: 'تريد التفاعُل مع هذا التبويق:'
  remote_unfollow:
    error: خطأ
    title: العنوان
    unfollowed: غير متابَع
  sessions:
    activity: آخر نشاط
    browser: المتصفح
    browsers:
      alipay: أليباي
      blackberry: بلاك بيري
      chrome: كروم
      edge: مايكروسوفت إيدج
      electron: إلكترون
      firefox: فايرفكس
      generic: متصفح مجهول
      ie: إنترنت إكسبلورر
      micro_messenger: مايكرو ميسنجر
      nokia: متصفح  Nokia S40 Ovi
      opera: أوبرا
      otter: أوتر
      phantom_js: فانتوم جي آس
      qq: متصفح كيوكيو
      safari: سفاري
      uc_browser: متصفح يوسي براوزر
      weibo: وايبو
    current_session: الجلسة الحالية
    description: '%{browser} على %{platform}'
    explanation: ها هي قائمة مُتصفِّحات الويب  التي تستخدِم حاليًا حساب ماستدون الخاص
      بك.
    ip: عنوان الإيبي
    platforms:
      adobe_air: أدوبي إيير
      android: أندرويد
      blackberry: بلاك بيري
      chrome_os: نظام كروم أواس
      firefox_os: نظام فايرفكس أواس
      ios: نظام آي أواس
      linux: لينكس
      mac: ماك
      other: نظام مجهول
      windows: ويندوز
      windows_mobile: ويندوز موبايل
      windows_phone: ويندوز فون
    revoke: إبطال
    revoke_success: تم إبطال الجلسة بنجاح
    title: الجلسات
  settings:
    authorized_apps: التطبيقات المرخص لها
    back: عودة إلى ماستدون
    delete: حذف الحسابات
    development: التطوير
    edit_profile: تعديل الملف الشخصي
    export: تصدير البيانات
    followers: المتابِعون المُرَخّصون
    import: إستيراد
    migrate: تهجير الحساب
    notifications: الإخطارات
    preferences: التفضيلات
    settings: الإعدادات
    two_factor_authentication: المُصادقة بخُطوَتَيْن
    your_apps: تطبيقاتك
  statuses:
    attached:
      description: 'مُرفَق : %{attached}'
      image:
        one: '%{count} صورة'
        other: '%{count} صُوَر'
      video:
        one: '%{count} فيديو'
        other: '%{count} فيديوهات'
    boosted_from_html: تم إعادة ترقيته مِن %{acct_link}
    content_warning: 'تحذير عن المحتوى : %{warning}'
    disallowed_hashtags:
      one: 'يحتوي على وسم ممنوع:  %{tags}'
      other: 'يحتوي على أحد الوسوم الممنوعة: %{tags}'
    language_detection: اكتشاف اللغة تلقائيا
    open_in_web: إفتح في الويب
    over_character_limit: تم تجاوز حد الـ %{max} حرف المسموح بها
    pin_errors:
      limit: لقد بلغت الحد الأقصى للتبويقات المدبسة
      ownership: لا يمكن تدبيس تبويق نشره شخص آخر
      private: لا يمكن تدبيس تبويق لم يُنشر للعامة
      reblog: لا يمكن تثبيت ترقية
    show_more: أظهر المزيد
    sign_in_to_participate: قم بتسجيل الدخول للمشاركة في هذه المحادثة
    title: '%{name} : "%{quote}"'
    visibilities:
      private: إعرض فقط لمتتبعيك
      private_long: إعرضه لمتتبعيك فقط
      public: للعامة
      public_long: يمكن للجميع رؤيته
      unlisted: غير مُدرَج
      unlisted_long: يُمكن لأيٍ كان رُؤيتَه و لكن لن يُعرَض على الخيوط العامة
  stream_entries:
    pinned: تبويق مثبّت
    reblogged: رقّاه
    sensitive_content: محتوى حساس
  terms:
    title: شروط الخدمة وسياسة الخصوصية على %{instance}
  themes:
    contrast: تباين عالٍ
    default: ماستدون
    mastodon-light: ماستدون (فاتح)
  time:
    formats:
      default: '%b %d, %Y, %H:%M'
      month: '%b %Y'
  two_factor_authentication:
    code_hint: قم بإدخال الرمز المُوَلّد عبر تطبيق المصادقة للتأكيد
    description_html: في حال تفعيل <strong>المصادقة بخطوتين </strong>، فتسجيل الدخول
      يتطلب منك أن يكون بحوزتك هاتفك النقال قصد توليد الرمز الذي سيتم إدخاله.
    disable: تعطيل
    enable: تفعيل
    enabled: نظام المصادقة بخطوتين مُفعَّل
    enabled_success: تم تفعيل المصادقة بخطوتين بنجاح
    generate_recovery_codes: توليد رموز الإسترجاع
    instructions_html: <strong>قم بمسح رمز الكيو آر عبر Google Authenticator أو أي
      تطبيق TOTP على جهازك</strong>. من الآن فصاعدا سوف يقوم ذاك التطبيق بتوليد رموز
      يجب عليك إدخالها عند تسجيل الدخول.
    lost_recovery_codes: تُمكّنك رموز الإسترجاع الإحتاطية مِن استرجاع النفاذ إلى حسابك
      في حالة فقدان جهازك المحمول. إن ضاعت منك هذه الرموز فبإمكانك إعادة توليدها مِن
      هنا و إبطال الرموز القديمة.
    manual_instructions: 'في حالة تعذّر مسح رمز الكيو آر أو طُلب منك إدخال يدوي، يُمْكِنك
      إدخال هذا النص السري على التطبيق :'
    recovery_codes: النسخ الإحتياطي لرموز الإسترجاع
    recovery_codes_regenerated: تم إعادة توليد رموز الإسترجاع الإحتياطية بنجاح
    setup: تنشيط
    wrong_code: الرمز الذي أدخلته غير صالح ! تحقق من صحة الوقت على الخادم و الجهاز
      ؟
  user_mailer:
    backup_ready:
      explanation: لقد قمت بطلب نسخة كاملة لحسابك على ماستدون. إنها متوفرة الآن للتنزيل
        !
      subject: نسخة بيانات حسابك جاهزة للتنزيل
      title: المغادرة بأرشيف الحساب
    welcome:
      edit_profile_action: تهيئة الملف الشخصي
      edit_profile_step: يُمكنك·كي تخصيص ملفك الشخصي عن طريق تحميل صورة رمزية ورأسية
        و بتعديل  إسمك·كي العلني وأكثر. و إن أردت·تي معاينة المتابِعين و المتابعات
        الجُدد قبيل السماح لهم·ن بمتابَعتك فيمكنك·كي تأمين حسابك·كي.
      explanation: ها هي بعض النصائح قبل بداية الإستخدام
      final_action: اشرَع في النشر
      final_step: 'يمكنك الشروع في النشر في الحين ! حتى و إن لم كنت لا تمتلك متابِعين
        بعدُ، يمكن للآخرين الإطلاع على منشوراتك الموجهة للجمهور على الخيط المحلي أو
        إن قمت باستخدام وسوم.

        إبدأ بتقديم نفسك باستعمال وسم #introductions.'
      full_handle: عنوانك الكامل
      full_handle_hint: هذا هو ما يجب تقديمه لأصدقائك قصد أن يكون بإمكانهم متابَعتك
        أو مُراسَلتك حتى و إن كانت حساباتهم على خوادم أخرى.
      review_preferences_action: تعديل التفضيلات
      subject: أهلًا بك على ماستدون
      tip_bridge_html: إن كنت قادما مِن تويتر، باستطاعتك العثور على أصدقائك على ماستدون
        باستخدام <a href="%{bridge_url}">تطبيق الجسر</a> بشرط أن يكون أصدقاؤك قد سجلوا
        حساباتهم على الجسر مِن قبل، و إلّا فلن تنجح العملية !
      tip_federated_timeline: الخيط الزمني الفديرالي هو بمثابة شبه نظرة شاملة على
        شبكة ماستدون. غير أنه لا يشمل إلا على الأشخاص المتابَعين مِن طرف جيرانك و
        جاراتك، لذا فهذا الخيط لا يعكس كافة الشبكة برُمّتها.
      tip_following: أنت تتبع تلقائيا مديري و مديرات الخادم. للعثور على أشخاص مميزين
        أو قد تهمك حساباتهم بإمكانك الإطلاع على الخيوط المحلية و كذا الفدرالية.
      tip_local_timeline: الخيط الزمني المحلي هو بمثابة نظرة سريعة على الأشخاص المتواجدين
        على %{instance} يمكن اعتبارهم كجيرانك وجاراتك الأقرب إليك!
      tips: نصائح
      title: أهلاً بك، %{name} !
  users:
    invalid_email: عنوان البريد الإلكتروني غير صالح
    invalid_otp_token: رمز المصادقة بخطوتين غير صالح
    otp_lost_help_html: إن فقدتَهُما ، يمكنك الإتصال بـ %{email}
    seamless_external_login: لقد قمت بتسجيل الدخول عبر خدمة خارجية، إنّ إعدادات الكلمة
      السرية و البريد الإلكتروني غير متوفرة.
    signed_in_as: 'تم تسجيل دخولك بصفة :'<|MERGE_RESOLUTION|>--- conflicted
+++ resolved
@@ -1,40 +1,30 @@
+---
 ar:
   about:
-    about_hashtag_html: هذه تبويقات متاحة للجمهور تحتوي على الكلمات الدلالية <strong>#%{hashtag}</strong>.
-      يمكنك التفاعل معها إن كان لديك حساب في أي مكان على الفديفرس.
-    about_mastodon_html: ماستدون شبكة إجتماعية مبنية على أسُس بروتوكولات برمجيات الويب
-      الحرة و مفتوحة المصدر. و هو لامركزي تمامًا كالبريد الإلكتروني.
+    about_hashtag_html: هذه تبويقات متاحة للجمهور تحتوي على الكلمات الدلالية <strong>#%{hashtag}</strong>. يمكنك التفاعل معها إن كان لديك حساب في أي مكان على الفديفرس.
+    about_mastodon_html: ماستدون شبكة إجتماعية مبنية على أسُس بروتوكولات برمجيات الويب الحرة و مفتوحة المصدر. و هو لامركزي تمامًا كالبريد الإلكتروني.
     about_this: عن مثيل الخادوم هذا
     administered_by: 'يُديره :'
     api: واجهة برمجة التطبيقات
     apps: تطبيقات الأجهزة المحمولة
-    closed_registrations: التسجيلات في مثيل الخادوم هذا مُغلقة حاليًا. غير أنه بامكانك
-      العثور على خادم آخر لإنشاء حسابك و مِن ثم النفاذ إلى نفس الشبكة مِن هناك.
+    closed_registrations: التسجيلات في مثيل الخادوم هذا مُغلقة حاليًا. غير أنه بامكانك العثور على خادم آخر لإنشاء حسابك و مِن ثم النفاذ إلى نفس الشبكة مِن هناك.
     contact: للتواصل معنا
     contact_missing: لم يتم تعيينه
     contact_unavailable: غير متوفر
     documentation: الدليل
-    extended_description_html: '<h3>مكان جيد للقواعد</h3>
-
+    extended_description_html: |
+      <h3>مكان جيد للقواعد</h3>
       <p>لم يتم بعد إدخال الوصف الطويل.</p>
-
-      '
     features:
-      humane_approach_body: تعلُّمًا مِن فشل الشبكات الأخرى، غاية ماستدون هي بلوغ
-        الخيارات الأخلاقية في التصميم لمُحارَبة إسائة إستعمال شبكات التواصل الإجتماعية.
+      humane_approach_body: تعلُّمًا مِن فشل الشبكات الأخرى، غاية ماستدون هي بلوغ الخيارات الأخلاقية في التصميم لمُحارَبة إسائة إستعمال شبكات التواصل الإجتماعية.
       humane_approach_title: أسلوب يُعيد الإعتبار للفَرد
-      not_a_product_body: ماستدون ليس شبكة تجارية. لا يحتوي على إعلانات و لا يقوم
-        باستغلال البيانات و لا هو بِبُستان مُسيَّج. لا تحكم فيه وليس له أية هيئةٍ
-        مركزيةٍ.
+      not_a_product_body: ماستدون ليس شبكة تجارية. لا يحتوي على إعلانات و لا يقوم باستغلال البيانات و لا هو بِبُستان مُسيَّج. لا تحكم فيه وليس له أية هيئةٍ مركزيةٍ.
       not_a_product_title: إنك فرد و لست سلعة
-      real_conversation_body: يُمكنكم التعبير عن آرائكم بكل حرية بفضل 500 حرف و انتقاء
-        دقيق للمحتوى و الوسائط بفضل أدوات التحذير التي هي بين أيديكم.
+      real_conversation_body: يُمكنكم التعبير عن آرائكم بكل حرية بفضل 500 حرف و انتقاء دقيق للمحتوى و الوسائط بفضل أدوات التحذير التي هي بين أيديكم.
       real_conversation_title: مبني لتحقيق تواصل حقيقي
-      within_reach_body: إبقوا على اتصال دائم بأصدقائكم حيثما كانوا عبر عدة تطبيقات
-        لنظام آي أواس و أندرويد و عدة منصات أخرى بفضل واجهة برمجية للتطبيقات و بيئة
-        صديقة للتطوير.
+      within_reach_body: إبقوا على اتصال دائم بأصدقائكم حيثما كانوا عبر عدة تطبيقات لنظام آي أواس و أندرويد و عدة منصات أخرى بفضل واجهة برمجية للتطبيقات و بيئة صديقة للتطوير.
       within_reach_title: في مُتناوَل يدك دائمًا
-    generic_description: '%{domain} هو سيرفر من بين سيرفرات الشبكة'
+    generic_description: "%{domain} هو سيرفر من بين سيرفرات الشبكة"
     hosted_on: ماستدون مُستضاف على %{domain}
     learn_more: تعلم المزيد
     other_instances: خوادم أخرى
@@ -58,8 +48,9 @@
       other: مُتابِعون
     following: مُتابَع
     joined: انضم·ت في %{date}
+    link_verified_on: تم التحقق مِن مالك هذا الرابط بتاريخ %{date}
     media: الوسائط
-    moved_html: '%{name} إنتقلَ إلى %{new_profile_link} :'
+    moved_html: "%{name} إنتقلَ إلى %{new_profile_link} :"
     network_hidden: إنّ المعطيات غير متوفرة
     nothing_here: لا يوجد أي شيء هنا !
     people_followed_by: الأشخاص الذين يتبعهم %{name}
@@ -77,7 +68,6 @@
       bot: روبوت
       moderator: مُشرِف
     unfollow: إلغاء المتابعة
-    link_verified_on: تم التحقق مِن مالك هذا الرابط بتاريخ %{date}
   admin:
     account_moderation_notes:
       create: إترك ملاحظة
@@ -131,6 +121,7 @@
       moderation_notes: ملاحظات الإشراف
       most_recent_activity: آخر نشاط حديث
       most_recent_ip: أحدث عنوان إيبي
+      no_limits_imposed: مِن دون حدود مشروطة
       not_subscribed: غير مشترك
       order:
         alphabetic: أبجديًا
@@ -166,8 +157,10 @@
         report: التقرير
         targeted_reports: التقريرات التي أُنشِأت ضد هذا الحساب
       silence: سكتهم
+      silenced: تم كتمه
       statuses: المنشورات
       subscribe: اشترك
+      suspended: تم تعليقه
       title: الحسابات
       unconfirmed_email: البريد الإلكتروني غير المؤكد
       undo_silenced: رفع الصمت
@@ -175,43 +168,37 @@
       unsubscribe: إلغاء الاشتراك
       username: إسم المستخدم
       web: الويب
-      no_limits_imposed: مِن دون حدود مشروطة
-      silenced: تم كتمه
-      suspended: تم تعليقه
     action_logs:
       actions:
         assigned_to_self_report: قام {name} بتعيين التقرير٪ {target} لأنفسهم
         change_email_user: غيّر٪ {name} عنوان البريد الإلكتروني للمستخدم٪ {target}
-        confirm_user: '%{name} قد قام بتأكيد عنوان البريد الإلكتروني لـ %{target}'
-        create_custom_emoji: '%{name} قام برفع إيموجي جديد %{target}'
-        create_domain_block: '%{name} قام بحجب نطاق %{target}'
-        create_email_domain_block: '%{name} قد قام بحظر نطاق البريد الإلكتروني %{target}'
-        demote_user: '%{name} قد قام بإنزال الرتبة الوظيفية لـ %{target}'
-        destroy_domain_block: '%{name} قام بإلغاء الحجب عن النطاق %{target}'
-        destroy_email_domain_block: قام %{name} بإضافة نطاق البريد الإلكتروني %{target}
-          إلى اللائحة البيضاء
+        confirm_user: "%{name} قد قام بتأكيد عنوان البريد الإلكتروني لـ %{target}"
+        create_custom_emoji: "%{name} قام برفع إيموجي جديد %{target}"
+        create_domain_block: "%{name} قام بحجب نطاق %{target}"
+        create_email_domain_block: "%{name} قد قام بحظر نطاق البريد الإلكتروني %{target}"
+        demote_user: "%{name} قد قام بإنزال الرتبة الوظيفية لـ %{target}"
+        destroy_domain_block: "%{name} قام بإلغاء الحجب عن النطاق %{target}"
+        destroy_email_domain_block: قام %{name} بإضافة نطاق البريد الإلكتروني %{target} إلى اللائحة البيضاء
         destroy_status: لقد قام %{name} بحذف منشور %{target}
-        disable_2fa_user: '%{name} لقد قام  بتعطيل ميزة المصادقة بخطوتين للمستخدم
-          %{target}'
-        disable_custom_emoji: '%{name} قام بتعطيل الإيموجي %{target}'
-        disable_user: '%{name} لقد قام بتعطيل تسجيل الدخول للمستخدِم %{target}'
-        enable_custom_emoji: '%{name} قام بتنشيط الإيموجي %{target}'
+        disable_2fa_user: "%{name} لقد قام  بتعطيل ميزة المصادقة بخطوتين للمستخدم %{target}"
+        disable_custom_emoji: "%{name} قام بتعطيل الإيموجي %{target}"
+        disable_user: "%{name} لقد قام بتعطيل تسجيل الدخول للمستخدِم %{target}"
+        enable_custom_emoji: "%{name} قام بتنشيط الإيموجي %{target}"
         enable_user: لقد قام %{name} بتنشيط تسجيل الدخول للمستخدِم %{target}
         memorialize_account: لقد قام %{name} بتحويل حساب %{target} إلى صفحة تذكارية
-        promote_user: '%{name} قام بترقية المستخدم %{target}'
+        promote_user: "%{name} قام بترقية المستخدم %{target}"
         remove_avatar_user: تمت إزالة٪ {name} الصورة الرمزية٪ {target}
         reopen_report: تمت إعادة فتح التقرير {name}٪ {target}
-        reset_password_user: '%{name} لقد قام بإعادة تعيين الكلمة السرية الخاصة بـ
-          %{target}'
+        reset_password_user: "%{name} لقد قام بإعادة تعيين الكلمة السرية الخاصة بـ %{target}"
         resolve_report: قام %{name} بحل التقرير %{target}
         silence_account: لقد قام %{name} بكتم حساب %{target}
         suspend_account: لقد قام %{name} بتعليق حساب %{target}
-        unassigned_report: ٪ {name} تقرير غير معتمد٪ {target}
+        unassigned_report: "٪ {name} تقرير غير معتمد٪ {target}"
         unsilence_account: لقد قام %{name} بإلغاء الكتم عن حساب %{target}
         unsuspend_account: لقد قام %{name} بإلغاء التعليق المفروض على حساب %{target}
-        update_custom_emoji: '%{name} قام بتحديث الإيموجي %{target}'
+        update_custom_emoji: "%{name} قام بتحديث الإيموجي %{target}"
         update_status: لقد قام %{name} بتحديث منشور %{target}
-      deleted_status: (منشور محذوف)
+      deleted_status: "(منشور محذوف)"
       title: سِجلّ التفتيش و المعاينة
     custom_emojis:
       by_domain: النطاق
@@ -266,19 +253,15 @@
       domain: النطاق
       new:
         create: إنشاء حظر
-        hint: لن تمنع كتلة المجال إنشاء إدخالات حساب في قاعدة البيانات ، ولكنها ستطبق
-          طرق الإشراف المحددة بأثر رجعي وتلقائي على هذه الحسابات.
+        hint: لن تمنع كتلة المجال إنشاء إدخالات حساب في قاعدة البيانات ، ولكنها ستطبق طرق الإشراف المحددة بأثر رجعي وتلقائي على هذه الحسابات.
         severity:
-          desc_html: <strong>Silence</strong> سيجعل مشاركات الحساب غير مرئية لأي شخص
-            لا يتبعها. <strong>Suspend</strong> سيزيل كل محتوى الحساب ووسائطه وبيانات
-            ملفه الشخصي. Use <strong>None</strong>  إذا كنت تريد فقط رفض ملفات الوسائط.
+          desc_html: "<strong>Silence</strong> سيجعل مشاركات الحساب غير مرئية لأي شخص لا يتبعها. <strong>Suspend</strong> سيزيل كل محتوى الحساب ووسائطه وبيانات ملفه الشخصي. Use <strong>None</strong>  إذا كنت تريد فقط رفض ملفات الوسائط."
           noop: لا شيء
           silence: كتم
           suspend: تعليق
         title: حجب نطاق جديد
       reject_media: رفض ملفات الوسائط
-      reject_media_hint: يزيل ملفات الوسائط المخزنة محليًا ويرفض تنزيل أي ملفات في
-        المستقبل. غير ذي صلة للتعليق
+      reject_media_hint: يزيل ملفات الوسائط المخزنة محليًا ويرفض تنزيل أي ملفات في المستقبل. غير ذي صلة للتعليق
       severities:
         noop: لا شيء
         silence: إخفاء أو كتم
@@ -287,7 +270,7 @@
       show:
         affected_accounts:
           one: حساب واحد معني في قاعدة البيانات
-          other: '%{count} حسابات معنية في قاعدة البيانات'
+          other: "%{count} حسابات معنية في قاعدة البيانات"
         retroactive:
           silence: إلغاء الكتم عن كافة الحسابات المتواجدة على هذا النطاق
           suspend: إلغاء التعليق المفروض على كافة حسابات هذا النطاق
@@ -321,23 +304,22 @@
       title: الدعوات
     relays:
       add_new: إضافة مُرحّل جديد
-      enable_hint: عندما تقوم بتنشيط هذه الميزة، سوف يشترك خادومك في جميع التبويقات
-        القادمة مِن هذا المُرحِّل و سيشرع كذلك بإرسال كافة التبويقات العمومية إليه.
+      delete: حذف
+      disable: تعطيل
+      disabled: مُعطَّل
+      enable: تشغيل
+      enable_hint: عندما تقوم بتنشيط هذه الميزة، سوف يشترك خادومك في جميع التبويقات القادمة مِن هذا المُرحِّل و سيشرع كذلك بإرسال كافة التبويقات العمومية إليه.
+      enabled: مُشغَّل
       inbox_url: رابط المُرحّل
       pending: في انتظار تسريح المُرحِّل
       save_and_enable: حفظ وتشغيل
       setup: إعداد اتصال بمُرحّل
       status: الحالة
       title: المُرحّلات
-      delete: حذف
-      disable: تعطيل
-      disabled: مُعطَّل
-      enable: تشغيل
-      enabled: مُشغَّل
     report_notes:
-      created_msg: '41/5000
-
-        تم إنشاء ملاحظة التقرير بنجاح!'
+      created_msg: |-
+        41/5000
+        تم إنشاء ملاحظة التقرير بنجاح!
       destroyed_msg: تم حذف ملاحظة التقرير بنجاح!
     reports:
       account:
@@ -357,8 +339,7 @@
         create_and_resolve: الحل مع ملاحظة
         create_and_unresolve: إعادة فتح مع ملاحظة
         delete: حذف
-        placeholder: قم بوصف الإجراءات التي تم اتخاذها أو أي تحديثات أخرى ذات علاقة
-          …
+        placeholder: قم بوصف الإجراءات التي تم اتخاذها أو أي تحديثات أخرى ذات علاقة …
       reopen: إعادة فتح التقرير
       report: 'التقرير #%{id}'
       reported_account: حساب مُبلّغ عنه
@@ -374,12 +355,10 @@
       updated_at: محدث
     settings:
       activity_api_enabled:
-        desc_html: عدد المنشورات المحلية و المستخدمين النشطين و التسجيلات الأسبوعية
-          الجديدة
+        desc_html: عدد المنشورات المحلية و المستخدمين النشطين و التسجيلات الأسبوعية الجديدة
         title: نشر مُجمل الإحصائيات عن نشاط المستخدمين
       bootstrap_timeline_accounts:
-        desc_html: افصل بين أسماء المستخدمين المتعددة بواسطة الفاصلة. استعمل الحسابات
-          المحلية والمفتوحة فقط. الافتراضي عندما تكون فارغة كل المسؤولين المحليين.
+        desc_html: افصل بين أسماء المستخدمين المتعددة بواسطة الفاصلة. استعمل الحسابات المحلية والمفتوحة فقط. الافتراضي عندما تكون فارغة كل المسؤولين المحليين.
         title: الإشتراكات الإفتراضية للمستخدمين الجدد
       contact_information:
         email: البريد الإلكتروني المهني
@@ -388,21 +367,17 @@
         desc_html: يقوم بتغيير المظهر بواسطة سي أس أس يُحمَّل على كافة الصفحات
         title: سي أس أس مخصص
       hero:
-        desc_html: معروض على الصفحة الأولى. لا يقل عن 600 × 100 بكسل. عند عدم التعيين
-          ، تعود الصورة إلى النسخة المصغرة على سبيل المثال
+        desc_html: معروض على الصفحة الأولى. لا يقل عن 600 × 100 بكسل. عند عدم التعيين ، تعود الصورة إلى النسخة المصغرة على سبيل المثال
         title: الصورة الرأسية
       peers_api_enabled:
-        desc_html: أسماء النطاقات التي إلتقى بها مثيل الخادوم على البيئة الموحَّدة
-          فيديفرس
+        desc_html: أسماء النطاقات التي إلتقى بها مثيل الخادوم على البيئة الموحَّدة فيديفرس
         title: نشر عدد مثيلات الخوادم التي تم مصادفتها
       preview_sensitive_media:
-        desc_html: روابط المُعَاينة على مواقع الويب الأخرى ستقوم بعرض صُوَر مصغّرة
-          حتى و إن كانت الوسائط حساسة.
+        desc_html: روابط المُعَاينة على مواقع الويب الأخرى ستقوم بعرض صُوَر مصغّرة حتى و إن كانت الوسائط حساسة.
         title: إظهار الصور الحساسة في مُعاينات أوبن غراف
       registrations:
         closed_message:
-          desc_html: يتم عرضه على الصفحة الرئيسية عندما يتم غلق تسجيل الحسابات الجديدة.
-            يمكنكم إستخدام علامات الأيتش تي أم أل HTML
+          desc_html: يتم عرضه على الصفحة الرئيسية عندما يتم غلق تسجيل الحسابات الجديدة. يمكنكم إستخدام علامات الأيتش تي أم أل HTML
           title: رسالة التسجيلات المقفلة
         deletion:
           desc_html: السماح لأي مستخدم إغلاق حسابه
@@ -414,29 +389,22 @@
           desc_html: السماح للجميع بإنشاء حساب
           title: فتح التسجيل
       show_known_fediverse_at_about_page:
-        desc_html: عند التثبت ، سوف تظهر toots من جميع fediverse المعروفة على عرض
-          مسبق. وإلا فإنه سيعرض فقط toots المحلية.
+        desc_html: عند التثبت ، سوف تظهر toots من جميع fediverse المعروفة على عرض مسبق. وإلا فإنه سيعرض فقط toots المحلية.
         title: إظهار الفيديفرس الموحَّد في خيط المُعايَنة
       show_staff_badge:
         desc_html: عرض شارة الموظفين على صفحة المستخدم
         title: إظهار شارة الموظفين
       site_description:
-        desc_html: فقرة تمهيدية على الصفحة الأولى. صف ميزات خادوم ماستدون هذا و ما
-          يميّزه عن الآخرين. يمكنك استخدام علامات HTML ، ولا سيما <code>&lt;a&gt;</code>
-          و <code>&lt;em&gt;</code>.
+        desc_html: فقرة تمهيدية على الصفحة الأولى. صف ميزات خادوم ماستدون هذا و ما يميّزه عن الآخرين. يمكنك استخدام علامات HTML ، ولا سيما <code>&lt;a&gt;</code> و <code>&lt;em&gt;</code>.
         title: وصف مثيل الخادوم
       site_description_extended:
-        desc_html: مكان جيد لمدونة قواعد السلوك والقواعد والإرشادات وغيرها من الأمور
-          التي تحدد حالتك. يمكنك استخدام علامات HTML
+        desc_html: مكان جيد لمدونة قواعد السلوك والقواعد والإرشادات وغيرها من الأمور التي تحدد حالتك. يمكنك استخدام علامات HTML
         title: الوصف المُفصّل للموقع
       site_short_description:
-        desc_html: يتم عرضه في لوحة جانبية و في البيانات الوصفية. قم بوصف ماستدون
-          و ما يميز هذا السيرفر عن الآخرين في فقرة موجزة. إن تركت الحقل فارغا فسوف
-          يتم عرض الوصف الإفتراضي لمثيل الخادوم.
+        desc_html: يتم عرضه في لوحة جانبية و في البيانات الوصفية. قم بوصف ماستدون و ما يميز هذا السيرفر عن الآخرين في فقرة موجزة. إن تركت الحقل فارغا فسوف يتم عرض الوصف الإفتراضي لمثيل الخادوم.
         title: مقدمة وصفية قصيرة عن مثيل الخادوم
       site_terms:
-        desc_html: يمكنك كتابة سياسة الخصوصية الخاصة بك ، شروط الخدمة أو غيرها من
-          القوانين. يمكنك استخدام علامات HTML
+        desc_html: يمكنك كتابة سياسة الخصوصية الخاصة بك ، شروط الخدمة أو غيرها من القوانين. يمكنك استخدام علامات HTML
         title: شروط الخدمة المخصصة
       site_title: إسم مثيل الخادم
       thumbnail:
@@ -479,7 +447,7 @@
       subject: تقرير جديد ل%{instance} (#%{id})
   application_mailer:
     notification_preferences: تعديل خيارات البريد الإلكتروني
-    salutation: '%{name}،'
+    salutation: "%{name}،"
     settings: 'تغيير تفضيلات البريد الإلكتروني : %{link}'
     view: 'View:'
     view_profile: عرض الملف الشخصي
@@ -493,22 +461,18 @@
     warning: كن حذرا مع هذه البيانات. لا تقم أبدا بمشاركتها مع الآخَرين !
     your_token: رمز نفاذك
   auth:
-    agreement_html: بمجرد النقر على "التسجيل" أسفله، فإنك تُصرِّح قبول <a href="%{rules_path}">قواعد
-      مثيل الخادوم</a> و <a href="%{terms_path}">شروط الخدمة التي نوفرها لك</a>.
+    agreement_html: بمجرد النقر على "التسجيل" أسفله، فإنك تُصرِّح قبول <a href="%{rules_path}">قواعد مثيل الخادوم</a> و <a href="%{terms_path}">شروط الخدمة التي نوفرها لك</a>.
     change_password: الكلمة السرية
     confirm_email: تأكيد عنوان البريد الإلكتروني
     delete_account: حذف حساب
-    delete_account_html: إن كنت ترغب في حذف حسابك يُمكنك <a href="%{path}">المواصلة
-      هنا</a>. سوف يُطلَبُ منك التأكيد قبل الحذف.
+    delete_account_html: إن كنت ترغب في حذف حسابك يُمكنك <a href="%{path}">المواصلة هنا</a>. سوف يُطلَبُ منك التأكيد قبل الحذف.
     didnt_get_confirmation: لم تتلق تعليمات التأكيد ؟
     forgot_password: نسيت كلمة المرور ؟
-    invalid_reset_password_token: رمز إعادة تعيين كلمة المرور غير صالح أو منتهي الصلاحية.
-      يرجى طلب واحد جديد.
+    invalid_reset_password_token: رمز إعادة تعيين كلمة المرور غير صالح أو منتهي الصلاحية. يرجى طلب واحد جديد.
     login: تسجيل الدخول
     logout: خروج
     migrate_account: الإنتقال إلى حساب آخر
-    migrate_account_html: إن كنت ترغب في تحويل هذا الحساب نحو حساب آخَر، يُمكِنُك
-      <a href="%{path}">إعداده هنا</a>.
+    migrate_account_html: إن كنت ترغب في تحويل هذا الحساب نحو حساب آخَر، يُمكِنُك <a href="%{path}">إعداده هنا</a>.
     or: أو
     or_log_in_with: أو قم بتسجيل الدخول بواسطة
     providers:
@@ -533,18 +497,18 @@
     title: إتباع %{acct}
   datetime:
     distance_in_words:
-      about_x_hours: '%{count}سا'
-      about_x_months: '%{count} شهر'
-      about_x_years: '%{count} سنة'
-      almost_x_years: '%{count} سنوات'
+      about_x_hours: "%{count}سا"
+      about_x_months: "%{count} شهر"
+      about_x_years: "%{count} سنة"
+      almost_x_years: "%{count} سنوات"
       half_a_minute: الآن
-      less_than_x_minutes: '%{count} د'
+      less_than_x_minutes: "%{count} د"
       less_than_x_seconds: الآن
-      over_x_years: '%{count} سنين'
-      x_days: '%{count} أيام'
-      x_minutes: '%{count}د'
-      x_months: '%{count} شه'
-      x_seconds: '%{count}ث'
+      over_x_years: "%{count} سنين"
+      x_days: "%{count} أيام"
+      x_minutes: "%{count}د"
+      x_months: "%{count} شه"
+      x_seconds: "%{count}ث"
   deletes:
     bad_password_msg: محاولة جيدة يا هاكرز ! كلمة السر خاطئة
     confirm_password: قم بإدخال كلمتك السرية الحالية للتحقق من هويتك
@@ -562,20 +526,12 @@
     '500':
       content: نحن متأسفون، لقد حدث خطأ ما مِن جانبنا.
       title: هذه الصفحة خاطئة
-<<<<<<< HEAD
     noscript_html: يرجى تفعيل الجافا سكريبت لاستخدام تطبيق الويب لماستدون، أو عِوض ذلك قوموا بتجريب إحدى <a href="%{apps_path}">التطبيقات الأصلية</a> الدّاعمة لماستدون على منصّتكم.
-=======
-    noscript_html: يرجى تفعيل الجافا سكريبت لاستخدام تطبيق الويب لماستدون، أو عِوض
-      ذلك قوموا بتجريب إحدى <a href="https://github.com/tootsuite/documentation/blob/master/Using-Mastodon/Apps.md">التطبيقات
-      الأصلية</a> الدّاعمة لماستدون على منصّتكم.
->>>>>>> 9aaab4e3
   exports:
     archive_takeout:
       date: التاريخ
       download: تنزيل نسخة لحسابك
-      hint_html: بإمكانك طلب نسخة كاملة لـ <strong>كافة تبويقاتك و الوسائط التي قمت
-        بنشرها</strong>. البيانات المُصدَّرة ستكون محفوظة على شكل نسق ActivityPub
-        و باستطاعتك قراءتها بأي برنامج يدعم هذا النسق. يُمكنك طلب نسخة كل 7 أيام.
+      hint_html: بإمكانك طلب نسخة كاملة لـ <strong>كافة تبويقاتك و الوسائط التي قمت بنشرها</strong>. البيانات المُصدَّرة ستكون محفوظة على شكل نسق ActivityPub و باستطاعتك قراءتها بأي برنامج يدعم هذا النسق. يُمكنك طلب نسخة كل 7 أيام.
       in_progress: عملية جمع نسخة لبيانات حسابك جارية …
       request: طلب نسخة لحسابك
       size: الحجم
@@ -606,10 +562,8 @@
     lock_link: قم بتجميد حسابك
     purge: تنحية من بين متابعيك
     success: جارية عملية حظر المتابِعين بسلاسة من %{count} نطاقات أخرى ...
-    true_privacy_html: تذكر دائمًا أنّ <strong>الخصوصية التامة لا يمكن بلوغها إلّا
-      بالتعمية و التشفير من طرف إلى آخَر</strong>.
-    unlocked_warning_html: يمكن لأي كان متابعة حسابك و الإطلاع مباشرة على تبويقاتك.
-      إستخدِم %{lock_link} لمُعاينة أو رفض طلبات المتابِعين الجُدُد.
+    true_privacy_html: تذكر دائمًا أنّ <strong>الخصوصية التامة لا يمكن بلوغها إلّا بالتعمية و التشفير من طرف إلى آخَر</strong>.
+    unlocked_warning_html: يمكن لأي كان متابعة حسابك و الإطلاع مباشرة على تبويقاتك. إستخدِم %{lock_link} لمُعاينة أو رفض طلبات المتابِعين الجُدُد.
     unlocked_warning_title: إنّ حسابك غير مقفل
   footer:
     developers: المطورون
@@ -622,8 +576,7 @@
       one: هناك شيء ما لا يبدو أنه على ما يُرام بعدُ. يُرجى الإطلاع على الخطأ أدناه
       other: هناك شيء ليس على ما يُرام! يُرجى معاينة الأخطاء الـ %{count} التالية
   imports:
-    preface: بإمكانك استيراد بيانات قد قُمتَ بتصديرها مِن مثيل خادوم آخَر، كقوائم
-      المستخدِمين الذين كنتَ تتابِعهم أو قُمتَ بحظرهم.
+    preface: بإمكانك استيراد بيانات قد قُمتَ بتصديرها مِن مثيل خادوم آخَر، كقوائم المستخدِمين الذين كنتَ تتابِعهم أو قُمتَ بحظرهم.
     success: تم تحميل بياناتك بنجاح وسيتم معالجتها في الوقت المناسب
     types:
       blocking: قائمة المحظورين
@@ -646,7 +599,7 @@
     invited_by: 'تمت دعوتك من طرف :'
     max_uses:
       one: استعمال واحد
-      other: '%{count} استخدامات'
+      other: "%{count} استخدامات"
     max_uses_prompt: بلا حدود
     prompt: توليد و مشاركة روابط للسماح للآخَرين بالنفاذ إلى مثيل الخادوم هذا
     table:
@@ -671,22 +624,21 @@
     digest:
       action: معاينة كافة الإشعارات
       body: هذا هو مُلَخَّص الرسائل التي فاتتك وذلك منذ آخر زيارة لك في  %{since}
-      mention: '%{name} أشار إليك في :'
+      mention: "%{name} أشار إليك في :"
       new_followers_summary:
         one: و لقد تحصّلت أيضا على متابِع جديد أثناء فترة غيابك! يا للروعة!
-        other: رائع، لقد قام بمتابعتك %{count} مُتابِعون جُدد أثناء فترة غيابك عن
-          ماستدون !
+        other: رائع، لقد قام بمتابعتك %{count} مُتابِعون جُدد أثناء فترة غيابك عن ماستدون !
       subject:
-        one: إشعار جديد واحد منذ آخر زيارة لك لـ 🐘
-        other: '%{count} إشعارات جديدة منذ آخر زيارة لك إلى 🐘'
+        one: "إشعار جديد واحد منذ آخر زيارة لك لـ \U0001F418"
+        other: "%{count} إشعارات جديدة منذ آخر زيارة لك إلى \U0001F418"
       title: أثناء فترة غيابك …
     favourite:
       body: 'أُعجب %{name} بمنشورك :'
       subject: أُعجِب %{name} بمنشورك
       title: مفضّلة جديدة
     follow:
-      body: '%{name} من متتبعيك الآن !'
-      subject: '%{name} من متتبعيك الآن'
+      body: "%{name} من متتبعيك الآن !"
+      subject: "%{name} من متتبعيك الآن"
       title: متابِع جديد
     follow_request:
       action: إدارة طلبات المتابَعة
@@ -705,7 +657,7 @@
   number:
     human:
       decimal_units:
-        format: '%n%u'
+        format: "%n%u"
         units:
           billion: B
           million: M
@@ -727,8 +679,7 @@
   remote_follow:
     acct: قم بإدخال عنوان حسابك username@domain الذي من خلاله تود النشاط
     missing_resource: تعذر العثور على رابط التحويل المطلوب الخاص بحسابك
-    no_account_html: أليس عندك حساب بعدُ ؟ يُمْكنك <a href='%{sign_up_path}' target='_blank'>التسجيل
-      مِن هنا</a>
+    no_account_html: أليس عندك حساب بعدُ ؟ يُمْكنك <a href='%{sign_up_path}' target='_blank'>التسجيل مِن هنا</a>
     proceed: أكمل المتابعة
     prompt: 'إنك  بصدد متابعة :'
   remote_interaction:
@@ -760,9 +711,8 @@
       uc_browser: متصفح يوسي براوزر
       weibo: وايبو
     current_session: الجلسة الحالية
-    description: '%{browser} على %{platform}'
-    explanation: ها هي قائمة مُتصفِّحات الويب  التي تستخدِم حاليًا حساب ماستدون الخاص
-      بك.
+    description: "%{browser} على %{platform}"
+    explanation: ها هي قائمة مُتصفِّحات الويب  التي تستخدِم حاليًا حساب ماستدون الخاص بك.
     ip: عنوان الإيبي
     platforms:
       adobe_air: أدوبي إيير
@@ -799,11 +749,11 @@
     attached:
       description: 'مُرفَق : %{attached}'
       image:
-        one: '%{count} صورة'
-        other: '%{count} صُوَر'
+        one: "%{count} صورة"
+        other: "%{count} صُوَر"
       video:
-        one: '%{count} فيديو'
-        other: '%{count} فيديوهات'
+        one: "%{count} فيديو"
+        other: "%{count} فيديوهات"
     boosted_from_html: تم إعادة ترقيته مِن %{acct_link}
     content_warning: 'تحذير عن المحتوى : %{warning}'
     disallowed_hashtags:
@@ -839,69 +789,49 @@
     mastodon-light: ماستدون (فاتح)
   time:
     formats:
-      default: '%b %d, %Y, %H:%M'
-      month: '%b %Y'
+      default: "%b %d, %Y, %H:%M"
+      month: "%b %Y"
   two_factor_authentication:
     code_hint: قم بإدخال الرمز المُوَلّد عبر تطبيق المصادقة للتأكيد
-    description_html: في حال تفعيل <strong>المصادقة بخطوتين </strong>، فتسجيل الدخول
-      يتطلب منك أن يكون بحوزتك هاتفك النقال قصد توليد الرمز الذي سيتم إدخاله.
+    description_html: في حال تفعيل <strong>المصادقة بخطوتين </strong>، فتسجيل الدخول يتطلب منك أن يكون بحوزتك هاتفك النقال قصد توليد الرمز الذي سيتم إدخاله.
     disable: تعطيل
     enable: تفعيل
     enabled: نظام المصادقة بخطوتين مُفعَّل
     enabled_success: تم تفعيل المصادقة بخطوتين بنجاح
     generate_recovery_codes: توليد رموز الإسترجاع
-    instructions_html: <strong>قم بمسح رمز الكيو آر عبر Google Authenticator أو أي
-      تطبيق TOTP على جهازك</strong>. من الآن فصاعدا سوف يقوم ذاك التطبيق بتوليد رموز
-      يجب عليك إدخالها عند تسجيل الدخول.
-    lost_recovery_codes: تُمكّنك رموز الإسترجاع الإحتاطية مِن استرجاع النفاذ إلى حسابك
-      في حالة فقدان جهازك المحمول. إن ضاعت منك هذه الرموز فبإمكانك إعادة توليدها مِن
-      هنا و إبطال الرموز القديمة.
-    manual_instructions: 'في حالة تعذّر مسح رمز الكيو آر أو طُلب منك إدخال يدوي، يُمْكِنك
-      إدخال هذا النص السري على التطبيق :'
+    instructions_html: "<strong>قم بمسح رمز الكيو آر عبر Google Authenticator أو أي تطبيق TOTP على جهازك</strong>. من الآن فصاعدا سوف يقوم ذاك التطبيق بتوليد رموز يجب عليك إدخالها عند تسجيل الدخول."
+    lost_recovery_codes: تُمكّنك رموز الإسترجاع الإحتاطية مِن استرجاع النفاذ إلى حسابك في حالة فقدان جهازك المحمول. إن ضاعت منك هذه الرموز فبإمكانك إعادة توليدها مِن هنا و إبطال الرموز القديمة.
+    manual_instructions: 'في حالة تعذّر مسح رمز الكيو آر أو طُلب منك إدخال يدوي، يُمْكِنك إدخال هذا النص السري على التطبيق :'
     recovery_codes: النسخ الإحتياطي لرموز الإسترجاع
     recovery_codes_regenerated: تم إعادة توليد رموز الإسترجاع الإحتياطية بنجاح
     setup: تنشيط
-    wrong_code: الرمز الذي أدخلته غير صالح ! تحقق من صحة الوقت على الخادم و الجهاز
-      ؟
+    wrong_code: الرمز الذي أدخلته غير صالح ! تحقق من صحة الوقت على الخادم و الجهاز ؟
   user_mailer:
     backup_ready:
-      explanation: لقد قمت بطلب نسخة كاملة لحسابك على ماستدون. إنها متوفرة الآن للتنزيل
-        !
+      explanation: لقد قمت بطلب نسخة كاملة لحسابك على ماستدون. إنها متوفرة الآن للتنزيل !
       subject: نسخة بيانات حسابك جاهزة للتنزيل
       title: المغادرة بأرشيف الحساب
     welcome:
       edit_profile_action: تهيئة الملف الشخصي
-      edit_profile_step: يُمكنك·كي تخصيص ملفك الشخصي عن طريق تحميل صورة رمزية ورأسية
-        و بتعديل  إسمك·كي العلني وأكثر. و إن أردت·تي معاينة المتابِعين و المتابعات
-        الجُدد قبيل السماح لهم·ن بمتابَعتك فيمكنك·كي تأمين حسابك·كي.
+      edit_profile_step: يُمكنك·كي تخصيص ملفك الشخصي عن طريق تحميل صورة رمزية ورأسية و بتعديل  إسمك·كي العلني وأكثر. و إن أردت·تي معاينة المتابِعين و المتابعات الجُدد قبيل السماح لهم·ن بمتابَعتك فيمكنك·كي تأمين حسابك·كي.
       explanation: ها هي بعض النصائح قبل بداية الإستخدام
       final_action: اشرَع في النشر
-      final_step: 'يمكنك الشروع في النشر في الحين ! حتى و إن لم كنت لا تمتلك متابِعين
-        بعدُ، يمكن للآخرين الإطلاع على منشوراتك الموجهة للجمهور على الخيط المحلي أو
-        إن قمت باستخدام وسوم.
-
-        إبدأ بتقديم نفسك باستعمال وسم #introductions.'
+      final_step: |-
+        يمكنك الشروع في النشر في الحين ! حتى و إن لم كنت لا تمتلك متابِعين بعدُ، يمكن للآخرين الإطلاع على منشوراتك الموجهة للجمهور على الخيط المحلي أو إن قمت باستخدام وسوم.
+        إبدأ بتقديم نفسك باستعمال وسم #introductions.
       full_handle: عنوانك الكامل
-      full_handle_hint: هذا هو ما يجب تقديمه لأصدقائك قصد أن يكون بإمكانهم متابَعتك
-        أو مُراسَلتك حتى و إن كانت حساباتهم على خوادم أخرى.
+      full_handle_hint: هذا هو ما يجب تقديمه لأصدقائك قصد أن يكون بإمكانهم متابَعتك أو مُراسَلتك حتى و إن كانت حساباتهم على خوادم أخرى.
       review_preferences_action: تعديل التفضيلات
       subject: أهلًا بك على ماستدون
-      tip_bridge_html: إن كنت قادما مِن تويتر، باستطاعتك العثور على أصدقائك على ماستدون
-        باستخدام <a href="%{bridge_url}">تطبيق الجسر</a> بشرط أن يكون أصدقاؤك قد سجلوا
-        حساباتهم على الجسر مِن قبل، و إلّا فلن تنجح العملية !
-      tip_federated_timeline: الخيط الزمني الفديرالي هو بمثابة شبه نظرة شاملة على
-        شبكة ماستدون. غير أنه لا يشمل إلا على الأشخاص المتابَعين مِن طرف جيرانك و
-        جاراتك، لذا فهذا الخيط لا يعكس كافة الشبكة برُمّتها.
-      tip_following: أنت تتبع تلقائيا مديري و مديرات الخادم. للعثور على أشخاص مميزين
-        أو قد تهمك حساباتهم بإمكانك الإطلاع على الخيوط المحلية و كذا الفدرالية.
-      tip_local_timeline: الخيط الزمني المحلي هو بمثابة نظرة سريعة على الأشخاص المتواجدين
-        على %{instance} يمكن اعتبارهم كجيرانك وجاراتك الأقرب إليك!
+      tip_bridge_html: إن كنت قادما مِن تويتر، باستطاعتك العثور على أصدقائك على ماستدون باستخدام <a href="%{bridge_url}">تطبيق الجسر</a> بشرط أن يكون أصدقاؤك قد سجلوا حساباتهم على الجسر مِن قبل، و إلّا فلن تنجح العملية !
+      tip_federated_timeline: الخيط الزمني الفديرالي هو بمثابة شبه نظرة شاملة على شبكة ماستدون. غير أنه لا يشمل إلا على الأشخاص المتابَعين مِن طرف جيرانك و جاراتك، لذا فهذا الخيط لا يعكس كافة الشبكة برُمّتها.
+      tip_following: أنت تتبع تلقائيا مديري و مديرات الخادم. للعثور على أشخاص مميزين أو قد تهمك حساباتهم بإمكانك الإطلاع على الخيوط المحلية و كذا الفدرالية.
+      tip_local_timeline: الخيط الزمني المحلي هو بمثابة نظرة سريعة على الأشخاص المتواجدين على %{instance} يمكن اعتبارهم كجيرانك وجاراتك الأقرب إليك!
       tips: نصائح
       title: أهلاً بك، %{name} !
   users:
     invalid_email: عنوان البريد الإلكتروني غير صالح
     invalid_otp_token: رمز المصادقة بخطوتين غير صالح
     otp_lost_help_html: إن فقدتَهُما ، يمكنك الإتصال بـ %{email}
-    seamless_external_login: لقد قمت بتسجيل الدخول عبر خدمة خارجية، إنّ إعدادات الكلمة
-      السرية و البريد الإلكتروني غير متوفرة.
+    seamless_external_login: لقد قمت بتسجيل الدخول عبر خدمة خارجية، إنّ إعدادات الكلمة السرية و البريد الإلكتروني غير متوفرة.
     signed_in_as: 'تم تسجيل دخولك بصفة :'