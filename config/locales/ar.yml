--- conflicted
+++ resolved
@@ -1,10 +1,7 @@
+---
 ar:
   about:
-    about_mastodon_html: ماستدون شبكة إجتماعية <em>حرة و مفتوحة المصدر</em>. هو بديل
-      <em>لامركزي</em> لمنصات تجارية ، يمكنك من تجنب احتكار شركة واحدة للإتصالات الخاصة
-      بك. يمكنك اختيار أي خادم تثق فيه. أيهما تختار، يمكنك التفاعل مع أي شخص آخر على
-      الشبكة. يمكن لأي شخص تنصيب و تشغيل خادم ماستدون خاص به والمشاركة في <em>الشبكات
-      الاجتماعية</em> بكل شفافية.
+    about_mastodon_html: ماستدون شبكة إجتماعية <em>حرة و مفتوحة المصدر</em>. هو بديل <em>لامركزي</em> لمنصات تجارية ، يمكنك من تجنب احتكار شركة واحدة للإتصالات الخاصة بك. يمكنك اختيار أي خادم تثق فيه. أيهما تختار، يمكنك التفاعل مع أي شخص آخر على الشبكة. يمكن لأي شخص تنصيب و تشغيل خادم ماستدون خاص به والمشاركة في <em>الشبكات الاجتماعية</em> بكل شفافية.
     about_this: عن مثيل الخادوم هذا
     closed_registrations: التسجيلات في مثيل الخادوم هذا مُغلقة حاليًا.
     contact: للتواصل معنا
@@ -15,17 +12,10 @@
     domain_count_before: متصل بـ
     features:
       humane_approach_title: أسلوب يعيد الإعتبار للإنسان
+      not_a_product_body: ماستدون ليس شبكة تجارية. لا يحتوي على إعلانات و لا يقوم باستغلال البيانات و لا هو بِبُستان مُسيَّج. لا تحكم فيه وليس له أية هيئةٍ مركزيةٍ.
       not_a_product_title: إنك إنسان و لست سلعة
       real_conversation_title: مبني لتحقيق تواصل حقيقي
-<<<<<<< HEAD
     generic_description: "%{domain} هو سيرفر من بين سيرفرات الشبكة"
-=======
-      not_a_product_body: ماستدون ليس شبكة تجارية. لا يحتوي على إعلانات و لا يقوم
-        باستغلال البيانات و لا هو بِبُستان مُسيَّج. لا تحكم فيه وليس له أية هيئةٍ
-        مركزيةٍ.
-    find_another_instance: إبحث عن مثيل خادوم آخر
-    generic_description: '%{domain} هو سيرفر من بين سيرفرات الشبكة'
->>>>>>> feef9c87
     hosted_on: ماستدون مُستضاف على %{domain}
     learn_more: تعلم المزيد
     other_instances: خوادم أخرى
@@ -40,6 +30,7 @@
     followers: متابِعون
     following: يتابعون
     media: الوسائط
+    moved_html: "%{name} إنتقلَ إلى %{new_profile_link} :"
     nothing_here: لا يوجد أي شيء هنا !
     people_followed_by: الأشخاص الذين يتبعهم %{name}
     people_who_follow: الأشخاص الذين يتبعون %{name}
@@ -51,14 +42,13 @@
       admin: المدير
       moderator: مُشرِف
     unfollow: إلغاء المتابعة
-    moved_html: '%{name} إنتقلَ إلى %{new_profile_link} :'
   admin:
     account_moderation_notes:
       account: مُشرِف
+      create: إنشاء
       created_at: التاريخ
+      created_msg: تم إنشاء ملاحظة الإشراف بنجاح !
       delete: حذف
-      create: إنشاء
-      created_msg: تم إنشاء ملاحظة الإشراف بنجاح !
     accounts:
       are_you_sure: متأكد ؟
       by_domain: النطاق
@@ -73,64 +63,71 @@
       email: البريد الإلكتروني
       enable: تفعيل
       enabled: مفعَّل
+      feed_url: عنوان رابط التغذية
       followers: المتابِعون
+      followers_url: عنوان رابط المتابِعين
       follows: يتابع
       ip: عنوان الإيبي
       location:
         all: الكل
-        title: الموقع
         local: المحلي
         remote: عن بُعد
+        title: الموقع
       media_attachments: الوسائط المرفقة
       moderation:
         all: الكل
         silenced: تم كتمه
         suspended: مُجَمَّد
         title: الإشراف
+      moderation_notes: ملاحظات الإشراف
+      most_recent_activity: آخر نشاط حديث
       most_recent_ip: أحدث عنوان إيبي
       order:
+        alphabetic: أبجديًا
         most_recent: الأحدث
         title: الترتيب
-        alphabetic: أبجديًا
       profile_url: رابط الملف الشخصي
       protocol: البروتوكول
+      public: عمومي
+      redownload: تحديث الصورة الرمزية
+      reset: إعادة التعيين
+      reset_password: إعادة ضبط كلمة السر
       role: التصريحات
       roles:
         admin: مدير
         moderator: مشرف
         staff: الفريق
         user: مستخدِم
+      salmon_url: عنوان رابط سالمون Salmon
       search: البحث
       statuses: المنشورات
       title: الحسابات
       username: إسم المستخدم
       web: الويب
-      feed_url: عنوان رابط التغذية
-      followers_url: عنوان رابط المتابِعين
-      most_recent_activity: آخر نشاط حديث
-      redownload: تحديث الصورة الرمزية
-      reset_password: إعادة ضبط كلمة السر
-      moderation_notes: ملاحظات الإشراف
-      public: عمومي
-      reset: إعادة التعيين
-      salmon_url: عنوان رابط سالمون Salmon
+    action_logs:
+      actions:
+        create_custom_emoji: "%{name} قام برفع إيموجي جديد %{target}"
+        create_domain_block: "%{name} قام بحجب نطاق %{target}"
+        destroy_domain_block: "%{name} قام بإلغاء الحجب عن النطاق %{target}"
+        disable_custom_emoji: "%{name} قام بتعطيل الإيموجي %{target}"
+        enable_custom_emoji: "%{name} قام بتنشيط الإيموجي %{target}"
+        promote_user: "%{name} قام بترقية المستخدم %{target}"
+        update_custom_emoji: "%{name} قام بتحديث الإيموجي %{target}"
+      title: سِجلّ التفتيش و المعاينة
     custom_emojis:
+      by_domain: النطاق
       copy: نسخ
+      created_msg: تم إنشاء الإيموجي بنجاح !
       delete: حذف
+      disable: تعطيل
       emoji: إيموجي
       enable: تفعيل
-      upload: رفع
-      by_domain: النطاق
-      created_msg: تم إنشاء الإيموجي بنجاح !
-      disable: تعطيل
       image_hint: ملف PNG إلى غاية حجم 50 ك.ب
       title: الإيموجي الخاصة
+      upload: رفع
     domain_blocks:
+      add_new: إضافة نطاق جديد
       domain: النطاق
-      show:
-        undo: إلغاء
-      undo: إلغاء
-      add_new: إضافة نطاق جديد
       new:
         create: إنشاء حظر
         severity:
@@ -139,86 +136,79 @@
         title: حجب نطاق جديد
       severities:
         noop: لا شيء
+      show:
+        undo: إلغاء
+      undo: إلغاء
     email_domain_blocks:
       delete: حذف
       domain: النطاق
       new:
         create: إضافة نطاق
     instances:
+      account_count: الحسابات المعروفة
       domain_name: النطاق
+      reset: إعادة تعيين
       search: البحث
-      account_count: الحسابات المعروفة
-      reset: إعادة تعيين
       title: مثيلات الخوادم المعروفة
+    invites:
+      filter:
+        all: الكل
+        available: المتوفرة
+        expired: المنتهي صلاحيتها
+      title: الدعوات
     reports:
       are_you_sure: هل أنت متأكد ؟
       comment:
         label: تعليق
         none: لا شيء
       delete: حذف
+      id: معرّف ID
+      nsfw:
+        'true': إخفاء الوسائط المرفقة
       report_contents: المحتويات
       reported_by: أبلغ عنه من طرف
       status: الحالة
       title: التقارير
       view: عرض
-      id: معرّف ID
-      nsfw:
-        'true': إخفاء الوسائط المرفقة
     settings:
       contact_information:
         email: البريد الإلكتروني المهني
       registrations:
+        closed_message:
+          title: رسالة التسجيلات المقفلة
         deletion:
           desc_html: السماح لأي مستخدم إغلاق حسابه
         open:
+          desc_html: السماح للجميع بإنشاء حساب
           title: فتح التسجيل
-          desc_html: السماح للجميع بإنشاء حساب
-        closed_message:
-          title: رسالة التسجيلات المقفلة
+      site_description:
+        title: وصف مثيل الخادوم
       site_terms:
         title: شروط الخدمة المخصصة
       site_title: إسم مثيل الخادم
-      title: إعدادات الموقع
-      site_description:
-        title: وصف مثيل الخادوم
       thumbnail:
         title: الصورة الرمزية المصغرة لمثيل الخادوم
+      title: إعدادات الموقع
     statuses:
       back_to_account: العودة إلى صفحة الحساب
       batch:
         delete: حذف
       media:
-        title: الوسائط
         hide: إخفاء الوسائط
         show: إظهار الوسائط
+        title: الوسائط
       title: منشورات الحساب
       with_media: بالوسائط
     subscriptions:
       confirmed: مؤكَّد
+      expires_in: تنتهي مدة صلاحيتها في
       topic: الموضوع
-      expires_in: تنتهي مدة صلاحيتها في
     title: الإدارة
-    action_logs:
-      actions:
-        create_custom_emoji: '%{name} قام برفع إيموجي جديد %{target}'
-        create_domain_block: '%{name} قام بحجب نطاق %{target}'
-        destroy_domain_block: '%{name} قام بإلغاء الحجب عن النطاق %{target}'
-        disable_custom_emoji: '%{name} قام بتعطيل الإيموجي %{target}'
-        enable_custom_emoji: '%{name} قام بتنشيط الإيموجي %{target}'
-        promote_user: '%{name} قام بترقية المستخدم %{target}'
-        update_custom_emoji: '%{name} قام بتحديث الإيموجي %{target}'
-      title: سِجلّ التفتيش و المعاينة
-    invites:
-      filter:
-        all: الكل
-        available: المتوفرة
-        expired: المنتهي صلاحيتها
-      title: الدعوات
   application_mailer:
-    salutation: '%{name}،'
+    notification_preferences: تعديل خيارات البريد الإلكتروني
+    salutation: "%{name}،"
     settings: 'تغيير تفضيلات البريد الإلكتروني : %{link}'
     view: 'View:'
-    notification_preferences: تعديل خيارات البريد الإلكتروني
     view_profile: عرض الملف الشخصي
     view_status: عرض المنشور
   applications:
@@ -229,44 +219,44 @@
     your_token: رمز نفاذك
   auth:
     change_password: الهوية
+    confirm_email: تأكيد عنوان البريد الإلكتروني
     delete_account: حذف حساب
     didnt_get_confirmation: لم تتلق تعليمات التأكيد ؟
     forgot_password: نسيت كلمة المرور ؟
     login: تسجيل الدخول
     logout: خروج
     migrate_account: الإنتقال إلى حساب آخر
+    or_log_in_with: أو قم بتسجيل الدخول بواسطة
+    providers:
+      cas: CAS
+      saml: SAML
     register: إنشاء حساب
     resend_confirmation: إعادة إرسال تعليمات التأكيد
     reset_password: إعادة تعيين كلمة المرور
     set_new_password: تعيين كلمة مرور جديدة
-    confirm_email: تأكيد عنوان البريد الإلكتروني
-    or_log_in_with: أو قم بتسجيل الدخول بواسطة
-    providers:
-      cas: CAS
-      saml: SAML
   authorize_follow:
     error: يا للأسف، وقع هناك خطأ إثر عملية البحث عن الحساب عن بعد
     follow: إتبع
     follow_request: 'لقد قمت بإرسال طلب متابعة إلى :'
     post_follow:
-      web: واصل إلى الويب
       close: أو يمكنك إغلاق هذه النافذة.
       return: العودة إلى الملف الشخصي للمستخدم
+      web: واصل إلى الويب
     title: إتباع %{acct}
   datetime:
     distance_in_words:
-      about_x_hours: '%{count}سا'
-      about_x_months: '%{count} شهر'
-      about_x_years: '%{count} سنة'
-      almost_x_years: '%{count} سنوات'
+      about_x_hours: "%{count}سا"
+      about_x_months: "%{count} شهر"
+      about_x_years: "%{count} سنة"
+      almost_x_years: "%{count} سنوات"
       half_a_minute: الآن
-      less_than_x_minutes: '%{count} د'
+      less_than_x_minutes: "%{count} د"
       less_than_x_seconds: الآن
-      over_x_years: '%{count} سنين'
-      x_days: '%{count} أيام'
-      x_minutes: '%{count}د'
-      x_months: '%{count} شه'
-      x_seconds: '%{count}ث'
+      over_x_years: "%{count} سنين"
+      x_days: "%{count} أيام"
+      x_minutes: "%{count}د"
+      x_months: "%{count} شه"
+      x_seconds: "%{count}ث"
   deletes:
     bad_password_msg: محاولة جيدة يا هاكرز ! كلمة السر خاطئة
     confirm_password: قم بإدخال كلمتك السرية الحالية للتحقق من هويتك
@@ -277,8 +267,8 @@
     '404': إنّ الصفحة التي تبحث عنها لا وجود لها أصلا.
     '410': إنّ الصفحة التي تبحث عنها لم تعد موجودة.
     '500':
+      content: نحن متأسفون، لقد حدث خطأ ما مِن جانبنا.
       title: هذه الصفحة خاطئة
-      content: نحن متأسفون، لقد حدث خطأ ما مِن جانبنا.
   exports:
     blocks: قمت بحظر
     csv: CSV
@@ -297,9 +287,7 @@
       one: لا يزال هناك خلل ما إلى حد الآن. يُرجى إعادة النظر في الخطأ أسفله
       other: هناك شيء ليس على ما يرام ! رجاءًا تحقق من الأخطاء الـ %{count} أسفله
   imports:
-    preface: You can import certain data like all the people you are following or
-      blocking into your account on this instance, from files created by an export
-      on another instance.
+    preface: You can import certain data like all the people you are following or blocking into your account on this instance, from files created by an export on another instance.
     success: تم تحميل بياناتك بنجاح وسيتم معالجتها في الوقت المناسب
     types:
       blocking: قائمة المحظورين
@@ -308,24 +296,21 @@
     upload: تحميل
   invites:
     delete: تعطيل
+    expired: إنتهت صلاحيتها
     expires_in:
       '1800': 30 دقيقة
       '21600': 6 ساعات
       '3600': ساعة
       '43200': 12 ساعة
       '86400': يوم واحد
-    expired: إنتهت صلاحيتها
     expires_in_prompt: أبدا
     generate: توليد
     max_uses_prompt: بلا حدود
     table:
       expires_at: تنتهي مدة صلاحيتها في
     title: دعوة أشخاص
-  landing_strip_html: <strong>%{name}</strong> is a user on %{link_to_root_path}.
-    You can follow them or interact with them if you have an account anywhere in the
-    fediverse..
-  landing_strip_signup_html: إن كنت لا تملك واحدا، يمكنك <a href="%{sign_up_path}">التسجيل
-    مِن هنا</a>.
+  landing_strip_html: "<strong>%{name}</strong> is a user on %{link_to_root_path}. You can follow them or interact with them if you have an account anywhere in the fediverse.."
+  landing_strip_signup_html: إن كنت لا تملك واحدا، يمكنك <a href="%{sign_up_path}">التسجيل مِن هنا</a>.
   lists:
     errors:
       limit: لقد بلغت الحد الأقصى للقوائم
@@ -337,28 +322,30 @@
     acct: username@domain للحساب الجديد
     currently_redirecting: 'تم تحويل رابط ملفك الشخصي إلى :'
     proceed: حفظ
+  moderation:
+    title: الإشراف
   notification_mailer:
     digest:
       body: هذا هو مُلَخَّص الرسائل التي فاتتك وذلك منذ آخر زيارة لك في  %{since}
-      mention: '%{name} أشار إليك في :'
+      mention: "%{name} أشار إليك في :"
       new_followers_summary:
         one: و لقد حصلت على متابع جديد أثناء فترة غيابك ! مرحى !
         other: و لقد تحصلت على %{count} متتبعين جدد أثناء فترة غيابك ! رائع !
       subject:
-        one: إشعار واحد منذ زيارتك الأخيرة 🐘
-        other: '%{count} إشعارات جديدة منذ زيارتك الأخيرة 🐘'
+        one: "إشعار واحد منذ زيارتك الأخيرة \U0001F418"
+        other: "%{count} إشعارات جديدة منذ زيارتك الأخيرة \U0001F418"
       title: أثناء فترة غيابك …
     favourite:
       body: 'أُعجب %{name} بمنشورك :'
       subject: أُعجِب %{name} بمنشورك
     follow:
-      body: '%{name} من متتبعيك الآن !'
-      subject: '%{name} من متتبعيك الآن'
+      body: "%{name} من متتبعيك الآن !"
+      subject: "%{name} من متتبعيك الآن"
       title: متابِع جديد
     follow_request:
+      action: إدارة طلبات المتابَعة
       body: طلب %{name} متابعتك
       subject: 'متابع مُعلّق : %{name}'
-      action: إدارة طلبات المتابَعة
       title: طلب متابَعة جديد
     mention:
       body: 'أشار إليك %{name} في :'
@@ -370,7 +357,7 @@
   number:
     human:
       decimal_units:
-        format: '%n%u'
+        format: "%n%u"
         units:
           billion: B
           million: M
@@ -381,7 +368,7 @@
   pagination:
     next: التالي
     prev: السابق
-    truncate: '&hellip;'
+    truncate: "&hellip;"
   preferences:
     languages: اللغات
     other: إعدادات أخرى
@@ -391,9 +378,9 @@
     favourite:
       title: أعجب %{name} بمنشورك
     follow:
-      title: '%{name} من متتبعيك الآن'
+      title: "%{name} من متتبعيك الآن"
     group:
-      title: '%{count} إخطارات'
+      title: "%{count} إخطارات"
     mention:
       action_boost: ترقية
       action_expand: عرض المزيد
@@ -413,32 +400,32 @@
       blackberry: بلاك بيري
       chrome: كروم
       edge: مايكروسوفت إيدج
+      electron: إلكترون
       firefox: فايرفكس
       generic: متصفح مجهول
       ie: إنترنت إكسبلورر
+      micro_messenger: مايكرو ميسنجر
       opera: أوبرا
+      otter: أوتر
+      phantom_js: فانتوم جي آس
       qq: متصفح كيوكيو
       safari: سفاري
-      electron: إلكترون
-      micro_messenger: مايكرو ميسنجر
-      otter: أوتر
-      phantom_js: فانتوم جي آس
       uc_browser: متصفح يوسي براوزر
       weibo: وايبو
     current_session: الجلسة الحالية
-    description: '%{browser} على %{platform}'
+    description: "%{browser} على %{platform}"
     ip: عنوان الإيبي
     platforms:
+      adobe_air: أدوبي إيير
       android: أندرويد
       blackberry: بلاك بيري
       chrome_os: نظام كروم أواس
       firefox_os: نظام فايرفكس أواس
+      ios: نظام آي أواس
       linux: لينكس
       mac: ماك
       other: نظام مجهول
       windows: ويندوز
-      adobe_air: أدوبي إيير
-      ios: نظام آي أواس
       windows_mobile: ويندوز موبايل
       windows_phone: ويندوز فون
     title: الجلسات
@@ -450,12 +437,12 @@
     export: تصدير البيانات
     followers: المتابِعون المُرَخّصون
     import: إستيراد
+    migrate: تهجير الحساب
     notifications: الإخطارات
     preferences: التفضيلات
     settings: الإعدادات
     two_factor_authentication: إثبات الهويّة المزدوج
     your_apps: تطبيقاتك
-    migrate: تهجير الحساب
   statuses:
     open_in_web: إفتح في الويب
     over_character_limit: تم تجاوز حد الـ %{max} حرف المسموح بها
@@ -479,28 +466,21 @@
     default: ماستدون
   time:
     formats:
-      default: '%b %d, %Y, %H:%M'
+      default: "%b %d, %Y, %H:%M"
   two_factor_authentication:
     code_hint: قم بإدخال الرمز المُوَلّد عبر تطبيق المصادقة للتأكيد
-    description_html: في حال تفعيل <strong>المصادقة بخطوتين </strong>، فتسجيل الدخول
-      يتتطلب منك أن يكون بحوزتك هاتفك النقال قصد توليد الرمز الذي سيتم إدخاله.
+    description_html: في حال تفعيل <strong>المصادقة بخطوتين </strong>، فتسجيل الدخول يتتطلب منك أن يكون بحوزتك هاتفك النقال قصد توليد الرمز الذي سيتم إدخاله.
     disable: تعطيل
     enable: تفعيل
     enabled: نظام المصادقة بخطوتين مُفعَّل
     enabled_success: تم تفعيل إثبات الهوية المزدوج بنجاح
     generate_recovery_codes: توليد رموز الإسترجاع
-    instructions_html: <strong>قم بمسح رمز الكيو آر عبر Google Authenticator أو أي
-      تطبيق TOTP على جهازك</strong>. من الآن فصاعدا سوف يقوم ذاك التطبيق بتوليد رموز
-      يجب عليك إدخالها عند تسجيل الدخول.
-    manual_instructions: 'في حالة تعذّر مسح رمز الكيو آر أو طُلب منك إدخال يدوي، يُمْكِنك
-      إدخال هذا النص السري على التطبيق :'
+    instructions_html: "<strong>قم بمسح رمز الكيو آر عبر Google Authenticator أو أي تطبيق TOTP على جهازك</strong>. من الآن فصاعدا سوف يقوم ذاك التطبيق بتوليد رموز يجب عليك إدخالها عند تسجيل الدخول."
+    manual_instructions: 'في حالة تعذّر مسح رمز الكيو آر أو طُلب منك إدخال يدوي، يُمْكِنك إدخال هذا النص السري على التطبيق :'
     recovery_codes: النسخ الإحتياطي لرموز الإسترجاع
     recovery_codes_regenerated: تم إعادة توليد رموز الإسترجاع الإحتياطية بنجاح
     setup: تنشيط
-    wrong_code: الرمز الذي أدخلته غير صالح ! تحقق من صحة الوقت على الخادم و الجهاز
-      ؟
+    wrong_code: الرمز الذي أدخلته غير صالح ! تحقق من صحة الوقت على الخادم و الجهاز ؟
   users:
     invalid_email: عنوان البريد الإلكتروني غير صالح
-    invalid_otp_token: الرمز الثنائي غير صالح
-  moderation:
-    title: الإشراف+    invalid_otp_token: الرمز الثنائي غير صالح