---
da:
  simple_form:
    hints:
      account_alias:
        acct: Angiv brugernavn@domain for den konto, hvorfra du vil flytte
      account_migration:
        acct: Angiv brugernavn@domain for den konto, hvortil du vil flytte
      account_warning_preset:
        text: Du kan bruge indlægssyntaks, såsom URL'er, hashtags og omtaler
        title: Valgfri. Ikke synlig for modtageren
      admin_account_action:
        include_statuses: Brugeren vil se, hvilke indlæg, som har forårsaget modereringen/advarslen
        send_email_notification: Brugeren modtager en forklaring på, hvad der skete med deres konto
        text_html: Valgfri. Du kan bruge indlægssyntaks. Du kan <a href="%{path}">tilføje advarsler</a> for a spare tid
        type_html: Vælg, hvad du vil gøre med <strong>%{acct}</strong>
        types:
          disable: Forhindre brugeren i at bruge sin konto, men slet eller skjul ikke vedkommendes indhold.
          none: Brug dette til at sende en advarsel til brugeren uden at udløse nogen anden handling.
          sensitive: Gennemtving sensitivmarkering af alle denne brugers medievedhæftninger.
          silence: Forhindre brugeren i at kunne skrive offentligt synlige indlæg, skjule deres indlæg og notifikationer fra personer, som ikke følger dem.
          suspend: Forhindre enhver interaktion fra eller til denne konto og slet dens indhold. Reversibelt inden for 30 dage.
        warning_preset_id: Valgfri. Du kan stadig tilføje tilpasset tekst til slutningen af forvalgene
      announcement:
        all_day: Hvis markeret, vil kun datoerne for tidsintervallet blive vist
        ends_at: Valgfri. En bekendtgørelse vil automatisk blive afpubliceret på dette tidspunkt
        scheduled_at: Lad stå tomt for straks at publicere bekendtgørelsen
        starts_at: Valgfri. Såfremt din bekendtgørelse er knyttet til et bestemt tidsinterval
        text: Du kan bruge markup-formattering i indlæg. Vær opmærksom på den plads, som en bekendtgørelse vil fylde på brugerens skærm
      appeal:
        text: En advarsel kan kun appelleres én gang
      defaults:
        autofollow: Personer tilmeldt via invitationen vil automatisk blive følgere
        avatar: PNG, GIF eller JPG. Maks. %{size}. Auto-nedskaleres til %{dimensions}px
        bot: Signalér til andre, at denne konto primært udfører automatiserede handlinger og muligvis ikke monitoreres
        context: En eller flere kontekster, hvor filteret skal anvendes
        current_password: Angiv af sikkerhedsårsager adgangskoden til den aktuelle konto
        current_username: For at bekræfte, angiv brugernavnet for den aktuelle konto
<<<<<<< HEAD
        digest: Sendes kun efter en lang inaktivitetsperiode, og kun hvis du har modtaget personlige beskeder i dit fravær
        discoverable: Tillad din konto at blive fundet af fremmede via anbefalinger og øvrige funktioner
        discoverable_no_directory: Tillad din konto at blive fundet af fremmede via anbefalinger og øvrige funktioner
        email: Du tilsendes en bekræftelsese-mail
        fields: Du kan have op til 4 elementer vist som en tabel på din profil
=======
        digest: Sendes kun efter en lang inaktivitetsperiode, og kun hvis du har modtaget personlige beskeder under fraværet
        discoverable: Tillad kontoen at blive fundet af fremmede via anbefalinger og øvrige funktioner
        email: En bekræftelsese-mail fremsendes
        fields: Profilen kan have op til 4 elementer vist som en tabel
>>>>>>> 8c7223f4
        header: PNG, GIF eller JPG. Maks. %{size}. Auto-nedskaleres til %{dimensions}px
        inbox_url: Kopiér URL'en fra forsiden af den videreformidler, der skal anvendes
        irreversible: Filtrerede indlæg forsvinder permanent, selv hvis filteret senere fjernes
        locale: Sprog til brug for brugerflade, e-mails og push-notifikationer
        locked: Godkend manuelt følgeanmodninger for at styre, hvem der følger dig
        password: Brug mindst 8 tegn
        phrase: Matches uanset uanset brug af store/små bogstaver i teksten eller indholdsadvarsel for et indlæg
        scopes: De API'er, som applikationen vil kunne tilgå. Vælges en topniveaudstrækning, vil detailvalg være unødvendige.
        setting_aggregate_reblogs: Vis ikke nye boosts for nyligt boostede indlæg (påvirker kun nyligt modtagne boosts)
        setting_default_sensitive: Sensitive medier er som standard skjult og kan vises med et klik
        setting_display_media_default: Skjul medier med sensitiv-markering
        setting_display_media_hide_all: Skjul altid medier
        setting_display_media_show_all: Vis altid medier
        setting_hide_network: Hvem du følger, og hvem som følger dig, skjules på din profil
        setting_noindex: Påvirker din offentlige profil samt indlægssider
        setting_show_application: Applikationen, hvormed der postes, vil fremgå af detailvisningen af dine indlæg
        setting_use_blurhash: Gradienter er baseret på de skjulte grafikelementers farver, men slører alle detaljer
        setting_use_pending_items: Skjul tidslinjeopdateringer bag et klik i stedet for brug af auto-feedrulning
        username: Dit brugernavn vil være unikt på %{domain}
        whole_word: Ved rent alfanumeriske nøgleord/-sætning, forudsætter brugen matchning af hele ordet
      domain_allow:
        domain: Dette domæne vil kunne hente data, som efterfølgende behandles og gemmes, fra denne server
      email_domain_block:
        domain: Dette kan være domænenavnet vist i den benyttede i e-mailadresse eller MX-post. Begge tjekkes under tilmelding.
        with_dns_records: Et forsøg på at opløse det givne domænes DNS-poster foretages, og resultaterne blokeres ligeledes
      featured_tag:
        name: 'Et af flg. ønskes måske anvendt:'
      form_challenge:
        current_password: Du bevæger dig ind på et sikkert område
      imports:
        data: CSV-fil eksporteret fra anden Mastodon-server
      invite_request:
        text: Dette vil hjælpe os med at gennemgå din ansøgning
      ip_block:
        comment: Valgfri. Begrundelse for denne regel.
        expires_in: IP-adresser er en begrænset ressource, de deles undertiden og skifter ofte hænder, hvorfor ubegrænsede IP-blokke ikke anbefales.
        ip: Angiv en IPv4- eller IPv6-adresse. Hele intervaller kan blokeres vha. CIDR-syntaksen. Pas på med ikke selv at blive låst ude!
        severities:
          no_access: Blokér adgang til alle ressourcer
          sign_up_requires_approval: Nye tilmeldinger kræver din godkendelse
        severity: Afgør, hvordan forespørgsler fra denne IP behandles
      rule:
        text: Beskriv på en kort og enkel form en regel/krav for brugere på denne server
      sessions:
        otp: 'Angiv tofaktorkoden generet af din mobil-app eller brug en af genoprettelseskoderne:'
        webauthn: Er det en USB-nøgle, så sørg for at isætte den og, om nødvendigt, åbne den manuelt.
      tag:
        name: Kun bogstavtyper (store/små) kan ændres, eksempelvis for at gøre det mere læsbart
      user:
        chosen_languages: Når markeret, vil kun indlæg på de valgte sprog fremgå på offentlige tidslinjer
    labels:
      account:
        fields:
          name: Etiket
          value: Indhold
      account_alias:
        acct: Brugernavn på den gamle konto
      account_migration:
        acct: Brugernavn på den nye konto
      account_warning_preset:
        text: Tekstskabelon
        title: Titel
      admin_account_action:
        include_statuses: Medtag anmeldte indlæg i e-mailen
        send_email_notification: Underret brugeren pr. e-mail
        text: Tilpasset advarsel
        type: Handling
        types:
          disable: Frys
          none: Send en advarsel
          sensitive: Sensitiv
          silence: Begræns
          suspend: Suspendér
        warning_preset_id: Brug en advarselsskabelon
      announcement:
        all_day: Heldagsbegivenhed
        ends_at: Slut på begivenhed
        scheduled_at: Planlæg offentliggørelse
        starts_at: Start på begivenhed
        text: Bekendtgørelse
      appeal:
        text: Forklar, hvorfor denne beslutning bør omgøres
      defaults:
        autofollow: Invitér til at følge din konto
        avatar: Profilbillede
        bot: Dette er en bot-konto
        chosen_languages: Sprogfiltrering
        confirm_new_password: Bekræft ny adgangskode
        confirm_password: Bekræft adgangskode
        context: Kontekstfiltrering
        current_password: Aktuel adgangskode
        data: Data
        discoverable: Foreslå konto til andre
        display_name: Visningsnavn
        email: E-mailadresse
        expires_in: Udløb efter
        fields: Profilmetadata
        header: Overskrift
        honeypot: "%{label} (udfyld ikke)"
        inbox_url: URL til videreformidlingsindbakken
        irreversible: Fjern istedet for skjul
        locale: Grænsefladesprog
        locked: Kræv følgeanmodninger
        max_uses: Maks. antal afbenyttelser
        new_password: Ny adgangskode
        note: Biografi
        otp_attempt: Tofaktorkode
        password: Adgangskode
        phrase: Nøgleord/-sætning
        setting_advanced_layout: Aktivér avanceret webgrænseflade
        setting_aggregate_reblogs: Gruppér boosts på tidslinjer
        setting_auto_play_gif: Autoafspil animerede GIF'er
        setting_boost_modal: Vis bekræftelsesdialog inden boosting
        setting_crop_images: Beskær billeder i ikke-ekspanderede indlæg til 16x9
        setting_default_language: Sprog for indlæg
        setting_default_privacy: Fortrolighed for indlæg
        setting_default_sensitive: Markér altid medier som sensitive
        setting_delete_modal: Vis bekræftelsesdialog før et indlæg slettes
        setting_disable_swiping: Deaktivér strygebevægelser
        setting_display_media: Medievisning
        setting_display_media_default: Standard
        setting_display_media_hide_all: Skjul alle
        setting_display_media_show_all: Vis alle
        setting_expand_spoilers: Ekspandér altid indlæg markeret med indholdsadvarsler
        setting_hide_network: Skjul din sociale graf
        setting_noindex: Fravælg søgemaskineindeksering
        setting_reduce_motion: Reducér animationsbevægelse
        setting_show_application: Vis applikationen brugt til at poste indlæg
        setting_system_font_ui: Brug systemets standardskrifttype
        setting_theme: Webstedstema
        setting_trends: Vis dagens tendenser
        setting_unfollow_modal: Vis bekræftelsesdialog før ophør med at følge nogen
        setting_use_blurhash: Vis farverige gradienter for skjulte medier
        setting_use_pending_items: Langsom tilstand
        severity: Alvorlighed
        sign_in_token_attempt: Sikkerhedskode
        type: Importtype
        username: Brugernavn
        username_or_email: Brugernavn eller e-mail
        whole_word: Helt ord
      email_domain_block:
        with_dns_records: Inkludér domænets MX-poster og IP'er
      featured_tag:
        name: Hashtag
      interactions:
        must_be_follower: Blokér notifikationer fra ikke-følgere
        must_be_following: Blokér notifikationer fra folk, som ikke følges
        must_be_following_dm: Bloker direkte beskeder fra folk, som ikke følges
      invite:
        comment: Kommentar
      invite_request:
        text: Hvorfor ønsker du at tilmelde dig?
      ip_block:
        comment: Kommentar
        ip: IP
        severities:
          no_access: Blokér adgang
          sign_up_requires_approval: Begræns tilmeldinger
        severity: Regel
      notification_emails:
        appeal: En moderatorafgørelse er appelleret
        digest: Send resumé e-mails
        favourite: Nogen favoritmarkerede dit indlæg
        follow: Nogen begyndte at følge dig
        follow_request: Nogen anmodede om at følge dig
        mention: Nogen nævnte dig
        pending_account: Ny konto kræver gennemgang
        reblog: Nogen boostede dit indlæg
        report: Ny anmeldelse indsendt
        trending_tag: Ny tendens kræver revidering
      rule:
        text: Regel
      tag:
        listable: Tillad visning af dette hashtag i søgninger og forslag
        name: Hashtag
        trendable: Tillad visning af dette hashtag under trends
        usable: Tillad indlæg at benytte dette hashtag
    'no': Nej
    recommended: Anbefalet
    required:
      mark: "*"
      text: obligatorisk
    title:
      sessions:
        webauthn: Brug en af dine sikkerhedskoder til indlogning
    'yes': Ja<|MERGE_RESOLUTION|>--- conflicted
+++ resolved
@@ -36,18 +36,10 @@
         context: En eller flere kontekster, hvor filteret skal anvendes
         current_password: Angiv af sikkerhedsårsager adgangskoden til den aktuelle konto
         current_username: For at bekræfte, angiv brugernavnet for den aktuelle konto
-<<<<<<< HEAD
-        digest: Sendes kun efter en lang inaktivitetsperiode, og kun hvis du har modtaget personlige beskeder i dit fravær
-        discoverable: Tillad din konto at blive fundet af fremmede via anbefalinger og øvrige funktioner
-        discoverable_no_directory: Tillad din konto at blive fundet af fremmede via anbefalinger og øvrige funktioner
-        email: Du tilsendes en bekræftelsese-mail
-        fields: Du kan have op til 4 elementer vist som en tabel på din profil
-=======
         digest: Sendes kun efter en lang inaktivitetsperiode, og kun hvis du har modtaget personlige beskeder under fraværet
         discoverable: Tillad kontoen at blive fundet af fremmede via anbefalinger og øvrige funktioner
         email: En bekræftelsese-mail fremsendes
         fields: Profilen kan have op til 4 elementer vist som en tabel
->>>>>>> 8c7223f4
         header: PNG, GIF eller JPG. Maks. %{size}. Auto-nedskaleres til %{dimensions}px
         inbox_url: Kopiér URL'en fra forsiden af den videreformidler, der skal anvendes
         irreversible: Filtrerede indlæg forsvinder permanent, selv hvis filteret senere fjernes
