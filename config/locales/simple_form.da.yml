--- conflicted
+++ resolved
@@ -8,26 +8,14 @@
         bot: Denne konto udfører hovedsageligt automatiserede handlinger og bliver muligvis ikke overvåget
         context: En eller flere sammenhænge hvor filteret skal være gældende
         digest: Sendes kun efter en lang periode med inaktivitet og kun hvis du har modtaget nogle personlige beskeder mens du er væk
-<<<<<<< HEAD
-=======
-        display_name:
-          one: <span class="name-counter">1</span> tegn tilbage
-          other: <span class="name-counter">%{count}</span>tegn tilbage
         email: Du vil få tilsendt en bekræftelsed mail
->>>>>>> 23de4706
         fields: Du kan have op til 4 ting vist som en tabel på din profil
         header: PNG, GIF eller JPG. Højest %{size}. Vil blive skaleret ned til %{dimensions}px
         inbox_url: Kopiere linket fra forsiden af den relay som du ønsker at bruge
         irreversible: Filtrerede trut vil forsvinde fulstændigt, selv hvis filteret senere skulle blive fjernet
         locale: Sproget på interfacet, emails og push beskeder
         locked: Kræver, at du godkender følgere manuelt
-<<<<<<< HEAD
-=======
-        note:
-          one: <span class="note-counter">1</span> tegn tilbage
-          other: <span class="note-counter">%{count}</span> tegn tilbage
         password: Brug mindst 8 tegn
->>>>>>> 23de4706
         phrase: Vil blive parret uanset om der er store eller små bogstaver i teksten eller om der er en advarsel om et trut
         scopes: Hvilke APIs applikationen vil få adgang til. Hvis du vælger et højtlevel omfang, behøver du ikke vælge enkeltstående.
         setting_default_language: Sproget for dine trut kan blive fundet automatisk, men det er ikke altid præcist
