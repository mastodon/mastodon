da:
  simple_form:
    hints:
      defaults:
        autofollow: Folk der har oprettet sig gennem invitationen vil automatisk følge
          dig
        avatar: PNG, GIF eller JPG. Højest 2MB. Vil blive skaleret ned til 400x400px
        bot: Denne konto udfører hovedsageligt automatiserede handlinger og bliver
          muligvis ikke overvåget
        context: En eller flere sammenhænge hvor filteret skal være gældende
        digest: Sendes kun efter en lang periode med inaktivitet og kun hvis du har
          modtaget nogle personlige beskeder mens du er væk
        display_name:
          one: <span class="name-counter">1</span> tegn tilbage
          other: <span class="name-counter">%{count}</span>tegn tilbage
        fields: Du kan have op til 4 ting vist som en tabel på din profil
        header: PNG, GIF eller JPG. Højest 2MB. Vil blive skaleret ned til 700x335px
<<<<<<< HEAD
        inbox_url: Kopiere linket fra forsiden af den relay som du ønsker at bruge
        irreversible: Filtrerede toots vil forsvinde fulstændigt, selv hvis filteret senere skulle blive fjernet
=======
        irreversible: Filtrerede toots vil forsvinde fulstændigt, selv hvis filteret
          senere skulle blive fjernet
>>>>>>> dbeffbc5
        locale: Sproget på interfacet, emails og push beskeder
        locked: Kræver, at du godkender følgere manuelt
        note:
          one: <span class="note-counter">1</span> tegn tilbage
          other: <span class="note-counter">%{count}</span> tegn tilbage
        phrase: Vil blive parret uanset om der er store eller små bogstaver i teksten
          eller om der er en advarsel om en toot
        scopes: Hvilke APIs applikationen vil få adgang til. Hvis du vælger et højtlevel
          omfang, behøver du ikke vælge enkeltstående.
        setting_default_language: Sproget for dine toots kan blive fundet automatisk,
          men det er ikke altid præcist
        setting_hide_network: Hvem du følger og hvem der følger dig vil ikke blive
          vist på din profil
        setting_noindex: Påvirker din offentlige profil og status sider
        setting_theme: Påvirker hvordan Mastodon ser ud nåt du er logget ind via en
          hvilken som helst enhed.
        whole_word: Når nøgle ordet eller udtrykket kun er alfabetisk, vil det kun
          blive brugt hvis det passer hele ordet
        inbox_url: Kopiere linket fra forsiden af den relay som du ønsker at bruge
      imports:
        data: CSV fil eksporteret fra en anden Mastodon instans
      sessions:
        otp: 'Indtast to-faktor koden der generes af appen på din fon eller brug en
          af din genoprettelses koder:'
      user:
        chosen_languages: Når markeret, vil kun toots i de valgte sprog blive vist
          på offentlige tidslinjer
    labels:
      account:
        fields:
          name: Etiket
          value: Indhold
      defaults:
        autofollow: Inviter til at følge din konto
        avatar: Profilbillede
        bot: Dette er en bot konto
        chosen_languages: Filtrer sprog
        confirm_new_password: Bekræft dit nye kodeord
        confirm_password: Bekræft kodeord
        context: Filtrer sammenhænge
        current_password: Nuværende kodeord
        data: Data
        display_name: Visningsnavn
        email: E-mail adresse
        expires_in: Udløber efter
        fields: Profil metadata
        header: Overskrift
        inbox_url: Link til relay indbakken
        irreversible: Ignorer istedet for at skjule
        locale: Sprog på interface
        locked: Lås konto
        max_uses: Højeste antal benyttelser
        new_password: Nyt kodeord
        note: Biografi
        otp_attempt: To-faktor kode
        password: Kodeord
        phrase: Nøgleord eller sætning
        setting_auto_play_gif: Afspil automatisk animerede GIFs
        setting_boost_modal: Vis bekræftelses dialog før du fremhæver
        setting_default_language: Sprog for opslag
        setting_default_privacy: Privatliv
        setting_default_sensitive: Marker altid multimedia som værende følsomt
        setting_delete_modal: Vis bekræftelses dialog før du sletter et toot
        setting_display_sensitive_media: Vis altid multimedier markeret som værende
          følsomt
        setting_hide_network: Skjul dit netværk
        setting_noindex: Frameld dig søgemaskiners indeksering
        setting_reduce_motion: Reducer animationers bevægelse
        setting_system_font_ui: Brug systemets standard font
        setting_theme: Tema for side
        setting_unfollow_modal: Vis bekræftelses dialog før du stopper med at følge
          nogen
        severity: Omfang
        type: Importtype
        username: Brugernavn
        username_or_email: Brugernavn eller Email
        whole_word: Helt ord
        inbox_url: Link til relay indbakken
      interactions:
        must_be_follower: Bloker notifikationer fra folk der ikke følger dig
        must_be_following: Bloker notifikationer fra folk du ikke følger
        must_be_following_dm: Bloker direkte beskeder fra folk du ikke følger
      notification_emails:
        digest: Send sammendrag via emails
        favourite: Send email når nogen favoriserer din status
        follow: Send e-mail når nogen følger dig
        follow_request: Send email når nogen anmoder om at følge dig
        mention: Send e-mail når nogen nævner dig
        reblog: Send email når nogen fremhæver din status
    'no': Nej
    required:
      mark: '*'
      text: påkrævet
    'yes': Ja<|MERGE_RESOLUTION|>--- conflicted
+++ resolved
@@ -15,13 +15,8 @@
           other: <span class="name-counter">%{count}</span>tegn tilbage
         fields: Du kan have op til 4 ting vist som en tabel på din profil
         header: PNG, GIF eller JPG. Højest 2MB. Vil blive skaleret ned til 700x335px
-<<<<<<< HEAD
-        inbox_url: Kopiere linket fra forsiden af den relay som du ønsker at bruge
-        irreversible: Filtrerede toots vil forsvinde fulstændigt, selv hvis filteret senere skulle blive fjernet
-=======
         irreversible: Filtrerede toots vil forsvinde fulstændigt, selv hvis filteret
           senere skulle blive fjernet
->>>>>>> dbeffbc5
         locale: Sproget på interfacet, emails og push beskeder
         locked: Kræver, at du godkender følgere manuelt
         note:
