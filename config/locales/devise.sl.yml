---
sl:
  devise:
    confirmations:
      confirmed: Vaš e-poštni naslov je bil uspešno potrjen.
      send_instructions: V nekaj minutah boste prejeli e-poštno sporočilo z navodili za potrditev vašega e-poštnega naslova. Če niste prejeli e-poštnega sporočila, preverite mapo neželena pošta.
      send_paranoid_instructions: Če vaš e-poštni naslov obstaja v naši zbirki podatkov, boste v nekaj minutah prejeli e-poštno sporočilo z navodili za potrditev vašega e-poštnega naslova. Če niste prejeli e-poštnega sporočila, preverite mapo neželena pošta.
    failure:
      already_authenticated: Ste že prijavljeni.
      inactive: Vaš račun še ni aktiviran.
      invalid: Neveljavno %{authentication_keys} ali geslo.
      last_attempt: Pred zaklepom računa imate še en poskus.
      locked: Vaš račun je zaklenjen.
      not_found_in_database: Neveljavno %{authentication_keys} ali geslo.
      omniauth_user_creation_failure: Napaka pri ustvarjanju računa za to identiteto.
      pending: Vaš račun je še vedno pod drobnogledom.
      timeout: Vaša seja je potekla. Če želite nadaljevati, se znova prijavite.
      unauthenticated: Pred nadaljevanjem se morate prijaviti ali vpisati.
      unconfirmed: Pred nadaljevanjem morate potrditi svoj e-poštni naslov.
    mailer:
      confirmation_instructions:
        action: Potrdi e-poštni naslov
        action_with_app: Potrdi in se vrni v %{app}
        explanation: S tem e-poštnim naslovom ste ustvarili račun na %{host}. Z enim samim klikom ga aktivirate. Če to niste bili vi, prosimo, prezrite to e-poštno sporočilo.
        explanation_when_pending: S tem e-poštnim naslovom ste zaprosili za povabilo na %{host}. Ko potrdite svoj e-poštni naslov, bomo pregledali vašo prijavo. Do takrat se ne morete prijaviti. Če bo vaša prijava zavrnjena, bodo vaši podatki odstranjeni, zato nadaljnje ukrepanje ne bo potrebno. Če to niste bili vi, prezrite to e-poštno sporočilo.
        extra_html: Preverite tudi <a href="%{terms_path}">pravila strežnika</a> in <a href="%{policy_path}">naše pogoje storitve</a>.
        subject: 'Mastodon: Navodila za potrditev za %{instance}'
        title: Potrdi e-poštni naslov
      email_changed:
        explanation: 'E-poštni naslov za vaš račun je spremenjen v:'
        extra: Če niste spremenili e-pošte, je verjetno, da je nekdo pridobil dostop do vašega računa. Prosimo, zamenjajte geslo takoj ali se obrnite na skbrnika, če ste izklopljeni iz svojega računa.
        subject: 'Mastodon: e-poštni naslov je spremenjen'
        title: Novi e-poštni naslov
      password_change:
        explanation: Geslo za vaš račun je bilo spremenjeno.
        extra: Če niste spremenili gesla, je verjetno, da je nekdo pridobil dostop do vašega računa. Prosimo, zamenjajte geslo takoj. Če ste blokirani iz svojega računa, se obrnite na skrbnika strežnika.
        subject: 'Mastodon: geslo je spremenjeno'
        title: Geslo je spremenjeno
      reconfirmation_instructions:
        explanation: Potrdite novi naslov, da spremenite svoj e-poštni naslov.
        extra: Če te spremembe niste sprožili, prezrite to e-poštno sporočilo. E-poštni naslov za račun Mastodon se ne bo spremenil, dokler ne kliknete zgornje povezave.
        subject: 'Mastodon: potrdite e-pošto za %{instance}'
        title: Potrdi e-poštni naslov
      reset_password_instructions:
        action: Spremeni geslo
        explanation: Zahtevali ste novo geslo za svoj račun.
        extra: Če tega niste zahtevali, prezrite to e-poštno sporočilo. Vaše geslo se ne bo spremenilo, dokler ne kliknete zgornje povezave in ustvarite novega.
        subject: 'Mastodon: navodila za ponastavitev gesla'
        title: Ponastavitev gesla
      two_factor_disabled:
<<<<<<< HEAD
        explanation: Dvojno oz. dvofazno preverjanje pristnosti je za vaš račun onemogočeno. Prijava je zdaj možna le z e-poštnim naslovom in geslom.
        subject: 'dvojno preverjanje pristnosti je onemogočeno'
=======
        explanation: Prijava je sedaj mogoče le z uporabo e-poštnega naslova in gesla.
        subject: 'Mastodon: dvojno preverjanje pristnosti je onemogočeno'
        subtitle: Dvo-faktorsko preverjanje pristnosti za vaš račun je bilo onemogočeno.
>>>>>>> ab36c152
        title: 2FA onemogočeno
      two_factor_enabled:
        explanation: Za prijavo bo zahtevan žeton, ustvarjen s povezano aplikacijo TOTP.
        subject: 'Mastodon: dvojno preverjanje pristnosti je omogočeno'
        subtitle: Dvo-faktorsko preverjanje pristnosti za vaš račun je bilo omogočeno.
        title: 2FA omogočeno
      two_factor_recovery_codes_changed:
        explanation: Prejšnje obnovitvene kode so postale neveljavne in ustvarjene so bile nove.
<<<<<<< HEAD
        subject: 'varnostne obnovitvene kode za dvojno preverjanje pristnosti so ponovno izdelane'
=======
        subject: 'Mastodon: varnostne obnovitvene kode za dvojno preverjanje pristnosti so ponovno izdelane'
        subtitle: Prejšnje kode za obnovitev so bile razveljavljene, ustvarjene pa so bile nove.
>>>>>>> ab36c152
        title: obnovitvene kode 2FA spremenjene
      unlock_instructions:
        subject: 'Mastodon: navodila za odklepanje'
      webauthn_credential:
        added:
          explanation: Naslednja varnostna koda je dodana vašemu računu
          subject: 'nova varnostna koda'
          title: Dodana je nova varnostna koda
        deleted:
          explanation: Naslednja varnostna koda je izbrisana iz vašega računa
          subject: 'varnostna koda izbrisana'
          title: Ena od vaših varnostnih kod je bila izbrisana
      webauthn_disabled:
        explanation: Preverjanje pristnosti z varnostnimi ključi za vaš račun je bilo onemogočeno.
        extra: Prijava je sedaj mogoče le z uporabo žetona, ustvarjenega s povezano aplikacijo TOTP.
        subject: 'Mastodon: overjanje pristnosti z varnosnimi kodami je onemogočeno'
        title: Varnostne kode onemogočene
      webauthn_enabled:
        explanation: Preverjanje pristnosti z varnostnimi ključi za vaš račun je bilo omogočeno.
        extra: Za prijavo sedaj lahko uporabite svoj varnostni ključ.
        subject: 'Mastodon: preverjanje pristnosti z varnostno kodo je omogočeno'
        title: Varnostne kode omogočene
    omniauth_callbacks:
      failure: Overitev iz %{kind} ni možna zaradi "%{reason}".
      success: Overitev iz računa %{kind} je bila uspešna.
    passwords:
      no_token: Do te strani ne morete dostopati, ne da bi prišli iz e-pošte za ponastavitev gesla. Če prihajate iz e-pošte za ponastavitev gesla, se prepričajte, da ste uporabili celoten navedeni URL.
      send_instructions: Če vaš e-poštni naslov obstaja v naši zbirki podatkov, boste v nekaj minutah na svoj e-poštni naslov prejeli povezavo za obnovitev gesla. Če niste prejeli e-pošte, preverite mapo z neželeno pošto.
      send_paranoid_instructions: Če vaš e-poštni naslov obstaja v naši zbirki podatkov, boste v nekaj minutah na svoj e-poštni naslov prejeli povezavo za obnovitev gesla. Če niste prejeli e-pošte, preverite mapo z neželeno pošto.
      updated: Vaše geslo je bilo uspešno spremenjeno. Zdaj ste prijavljeni.
      updated_not_active: Vaše geslo je bilo uspešno spremenjeno.
    registrations:
      destroyed: Srečno! Vaš račun je bil uspešno preklican. Upamo, da vas bomo kmalu spet videli.
      signed_up: Dobrodošli! Uspešno ste se vpisali.
      signed_up_but_inactive: Uspešno ste se vpisali. Vendar vas nismo mogli prijaviti, ker vaš račun še ni aktiviran.
      signed_up_but_locked: Uspešno ste se vpisali. Vendar vas nismo mogli prijaviti, ker je vaš račun zaklenjen.
      signed_up_but_pending: Na vaš e-poštni naslov je bilo poslano sporočilo s povezavo za potrditev. Ko kliknete povezavo, bomo pregledali vašo prijavo. Obveščeni boste, če bo odobrena.
      signed_up_but_unconfirmed: Na vaš e-poštni naslov je bilo poslano sporočilo s povezavo za potrditev. Sledite povezavi, da aktivirate svoj račun. Če niste prejeli te e-pošte, preverite mapo z neželeno pošto.
      update_needs_confirmation: Uspešno ste posodobili račun, vendar moramo potrditi vaš novi e-poštni naslov. Preverite svojo e-pošto in sledite povezavi za potrditev, da potrdite nov e-poštni naslov. Če niste prejeli te e-pošte, preverite mapo z neželeno pošto.
      updated: Vaš račun je bil uspešno posodobljen.
    sessions:
      already_signed_out: Uspešno ste se odjavili.
      signed_in: Uspešno ste se prijavili.
      signed_out: Uspešno ste se odjavili.
    unlocks:
      send_instructions: Prejeli boste e-pošto z navodili o tem, kako v nekaj minutah odklenete svoj račun. Če niste prejeli te e-pošte, preverite mapo z neželeno pošto.
      send_paranoid_instructions: Če vaš račun obstaja, boste prejeli e-pošto z navodili za njegovo odklepanje v nekaj minutah. Če niste prejeli te e-pošte, preverite mapo z neželeno pošto.
      unlocked: Vaš račun je bil uspešno odklenjen. Če želite nadaljevati, se prijavite.
  errors:
    messages:
      already_confirmed: je bil potrjen, poskusite se prijaviti
      confirmation_period_expired: mora biti potrjena v %{period}, zahtevajte novo
      expired: je potekla, zahtevajte novo
      not_found: ni najdeno
      not_locked: ni bil zaklenjen
      not_saved:
        few: "%{count} napake so preprečile shranjevanje vira %{resource}:"
        one: '1 napaka je preprečila shranjevanje %{resource}:'
        other: "%{count} napak je preprečilo shranjevanje vira %{resource}:"
        two: "%{count} napaki sta preprečili shranjevanje vira %{resource}:"<|MERGE_RESOLUTION|>--- conflicted
+++ resolved
@@ -48,14 +48,9 @@
         subject: 'Mastodon: navodila za ponastavitev gesla'
         title: Ponastavitev gesla
       two_factor_disabled:
-<<<<<<< HEAD
-        explanation: Dvojno oz. dvofazno preverjanje pristnosti je za vaš račun onemogočeno. Prijava je zdaj možna le z e-poštnim naslovom in geslom.
-        subject: 'dvojno preverjanje pristnosti je onemogočeno'
-=======
         explanation: Prijava je sedaj mogoče le z uporabo e-poštnega naslova in gesla.
         subject: 'Mastodon: dvojno preverjanje pristnosti je onemogočeno'
         subtitle: Dvo-faktorsko preverjanje pristnosti za vaš račun je bilo onemogočeno.
->>>>>>> ab36c152
         title: 2FA onemogočeno
       two_factor_enabled:
         explanation: Za prijavo bo zahtevan žeton, ustvarjen s povezano aplikacijo TOTP.
@@ -64,23 +59,19 @@
         title: 2FA omogočeno
       two_factor_recovery_codes_changed:
         explanation: Prejšnje obnovitvene kode so postale neveljavne in ustvarjene so bile nove.
-<<<<<<< HEAD
-        subject: 'varnostne obnovitvene kode za dvojno preverjanje pristnosti so ponovno izdelane'
-=======
         subject: 'Mastodon: varnostne obnovitvene kode za dvojno preverjanje pristnosti so ponovno izdelane'
         subtitle: Prejšnje kode za obnovitev so bile razveljavljene, ustvarjene pa so bile nove.
->>>>>>> ab36c152
         title: obnovitvene kode 2FA spremenjene
       unlock_instructions:
         subject: 'Mastodon: navodila za odklepanje'
       webauthn_credential:
         added:
           explanation: Naslednja varnostna koda je dodana vašemu računu
-          subject: 'nova varnostna koda'
+          subject: 'Mastodon: nova varnostna koda'
           title: Dodana je nova varnostna koda
         deleted:
           explanation: Naslednja varnostna koda je izbrisana iz vašega računa
-          subject: 'varnostna koda izbrisana'
+          subject: 'Mastodon: varnostna koda izbrisana'
           title: Ena od vaših varnostnih kod je bila izbrisana
       webauthn_disabled:
         explanation: Preverjanje pristnosti z varnostnimi ključi za vaš račun je bilo onemogočeno.
