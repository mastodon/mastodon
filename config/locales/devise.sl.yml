--- conflicted
+++ resolved
@@ -48,39 +48,35 @@
         title: Ponastavi geslo
       two_factor_disabled:
         explanation: Dvojno oz. dvofazno preverjanje pristnosti je za vaš račun onemogočeno. Prijava je zdaj možna le z e-poštnim naslovom in geslom.
-        subject: 'Mastodon: dvojno preverjanje pristnosti je onemogočeno'
+        subject: 'dvojno preverjanje pristnosti je onemogočeno'
         title: 2FA onemogočeno
       two_factor_enabled:
         explanation: Dvojno oz. dvofazno preverjanje pristnosti je za vaš račun omogočena. Žeton, izdelan z aplikacijo TOTP, bo zahtevan zs prijavo.
-        subject: 'Mastodon: dvojno preverjanje pristnosti je omogočeno'
+        subject: 'dvojno preverjanje pristnosti je omogočeno'
         title: 2FA omogočeno
       two_factor_recovery_codes_changed:
         explanation: Prejšnje obnovitvene kode so postale neveljavne in ustvarjene so bile nove.
-        subject: 'Mastodon: varnostne obnovitvene kode za dvojno preverjanje pristnosti so ponovno izdelane'
+        subject: 'varnostne obnovitvene kode za dvojno preverjanje pristnosti so ponovno izdelane'
         title: obnovitvene kode 2FA spremenjene
       unlock_instructions:
-<<<<<<< HEAD
         subject: 'Odkleni navodila'
-=======
-        subject: 'Mastodon: Odkleni navodila'
       webauthn_credential:
         added:
           explanation: Naslednja varnostna koda je dodana vašemu računu
-          subject: 'Mastodon: nova varnostna koda'
+          subject: 'nova varnostna koda'
           title: Dodana je nova varnostna koda
         deleted:
           explanation: Naslednja varnostna koda je izbrisana iz vašega računa
-          subject: 'Mastodon: varnostna koda izbrisana'
+          subject: 'varnostna koda izbrisana'
           title: Ena od vaših varnostnih kod je bila izbrisana
       webauthn_disabled:
         explanation: Overjanje pristnosti z varnostnimi ključi je za vaš račun onemogočeno. Prijava je zdaj možna le z uporabo žetona, ki ga izdela aplikacijo TOTP.
-        subject: 'Mastodon: overjanje pristnosti z varnosnimi kodami je onemogočeno'
+        subject: 'overjanje pristnosti z varnosnimi kodami je onemogočeno'
         title: Varnostne kode onemogočene
       webauthn_enabled:
         explanation: Overjanje z varnostnim ključem je omogočeno za vaš račun. Svoj varnostni ključ lahko zdaj uporabite za prijavo.
-        subject: 'Mastodon: preverjanje pristnosti z varnostno kodo je omogočeno'
+        subject: 'preverjanje pristnosti z varnostno kodo je omogočeno'
         title: Varnostne kode omogočene
->>>>>>> 8c7223f4
     omniauth_callbacks:
       failure: Overitev iz %{kind} ni možna zaradi "%{reason}".
       success: Overitev iz računa %{kind} je bila uspešna.
