--- conflicted
+++ resolved
@@ -116,10 +116,7 @@
       confirm: Potvrď
       confirmed: Potvrdený
       confirming: Potvrdzujúci
-<<<<<<< HEAD
-=======
       custom: Vlastné
->>>>>>> 8c7223f4
       delete: Vymaž dáta
       deleted: Vymazané
       demote: Degraduj
@@ -227,11 +224,8 @@
         destroy_custom_emoji: Vymaž vlastné emotikony
         destroy_domain_allow: Zmaž povolenie pre doménu
         destroy_domain_block: Zruš blokovanie domény
-<<<<<<< HEAD
-=======
         destroy_email_domain_block: Zmazať zákaz emailovej domény
         destroy_instance: Vyčistiť doménu
->>>>>>> 8c7223f4
         destroy_ip_block: Vymaž IP pravidlo
         destroy_status: Vymaž príspevok
         destroy_unavailable_domain: Vymaž nedostupnú doménu
@@ -241,10 +235,7 @@
         enable_custom_emoji: Povoľ vlastné emotikony
         enable_user: Povoľ užívateľa
         promote_user: Povýš užívateľskú rolu
-<<<<<<< HEAD
-=======
         reject_user: Zamietni užívateľa
->>>>>>> 8c7223f4
         remove_avatar_user: Vymaž avatar
         reopen_report: Znovu otvor hlásenie
         reset_password_user: Obnov heslo
@@ -252,11 +243,8 @@
         sensitive_account: Vynúť všetky médiá na účte ako chúlostivé
         silence_account: Utíš účet
         suspend_account: Vylúč účet
-<<<<<<< HEAD
-=======
         unassigned_report: Odober priradenie nahlásenia
         unblock_email_account: Odblokuj emailovú adresu
->>>>>>> 8c7223f4
         unsilence_account: Zvráť obmedzenie účtu
         unsuspend_account: Odblokuj účet
         update_announcement: Aktualizuj oboznámenie
@@ -318,11 +306,6 @@
       updated_msg: Emoji bolo úspešne aktualizované!
       upload: Nahraj
     dashboard:
-<<<<<<< HEAD
-      software: Softvér
-      space: Využitie miesta
-      title: Spravovacie rozhranie
-=======
       active_users: aktívni užívatelia
       media_storage: Úložisko médií
       new_users: noví užívatelia
@@ -334,7 +317,6 @@
       top_languages: Hlavne aktívne jazyky
       top_servers: Hlavne aktívne servery
       website: Webová stránka
->>>>>>> 8c7223f4
     domain_allows:
       add_new: Povolená doména
       created_msg: Doména bola úspešne povolená
@@ -390,11 +372,7 @@
       by_domain: Doména
       delivery:
         all: Všetko
-<<<<<<< HEAD
-        warning: Upozornenie
-=======
         unavailable: Nedostupné
->>>>>>> 8c7223f4
       delivery_available: Je v dosahu doručovania
       moderation:
         all: Všetky
@@ -418,10 +396,7 @@
       title: Pozvánky
     ip_blocks:
       add_new: Vytvor pravidlo
-<<<<<<< HEAD
-=======
       created_msg: Nové IP pravidlo úspešne pridané
->>>>>>> 8c7223f4
       delete: Vymaž
       expires_in:
         '1209600': 2 týždne
@@ -432,13 +407,8 @@
         '94670856': 3 roky
       new:
         title: Vytvor nové IP pravidlo
-<<<<<<< HEAD
-    pending_accounts:
-      title: Čakajúcich účtov (%{count})
-=======
       no_ip_block_selected: Žiadne IP pravidlá neboli zmenené, keďže si žiadne nemal/a zvolené
       title: pravidlá pre IP adresy
->>>>>>> 8c7223f4
     relationships:
       title: Vzťahy užívateľa %{acct}
     relays:
@@ -823,31 +793,6 @@
       other: Niečo ešte nieje celkom v poriadku! Prosím skontroluj %{count} chyby uvedené nižšie
   html_validator:
     invalid_markup: 'obsahuje neplatný HTML kód: %{error}'
-<<<<<<< HEAD
-  identity_proofs:
-    active: Aktívne
-    authorize: Áno, povoľ
-    authorize_connection_prompt: Povoliť toto kryptografické prepojenie?
-    errors:
-      failed: Kryptografické prepojenie sa nepodarilo. Prosím skús to znova z %{provider}.
-      keybase:
-        invalid_token: Keybase tokeny sú hašovaniami podpisov a musia mať 66 znakov
-        verification_failed: Keybase nerozpoznáva tento token ako podpis od Keybase užívateľa menom %{kb_username}. Prosím skús to znova cez Keybase.
-      wrong_user: Nemožno vytvoriť overenie pre %{proving}, pokiaľ si prihlásený/á ako %{current}. Prihlás sa za %{proving} a skús to znova.
-    explanation_html: |-
-      Tu si môžeš kryptograficky prepojiť svoje iné identity, ako napríklad tvoj profil na Keybase.
-      Umožňuje to ostatním ľudom posielať ti enkryptované správy a veriť obsahu ktorý im pošleš ty.
-    i_am_html: Na %{service} som %{username}.
-    identity: Identita
-    inactive: Neaktívne
-    publicize_checkbox: 'A poslať toto:'
-    publicize_toot: 'Je to dokázané! Na %{service} som %{username}: %{url}'
-    remove: Odstrániť z účtu dôkaz
-    removed: Dôkaz z účtu úspešne odstránený
-    status: Stav overenia
-    view_proof: Ukáž overenie
-=======
->>>>>>> 8c7223f4
   imports:
     errors:
       over_rows_processing_limit: obsahuje viac než %{count} riadkov
