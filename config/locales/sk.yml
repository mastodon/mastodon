sk:
  about:
    about_hashtag_html: Toto sú verejné tooty otagované <strong>#%{tagom}</strong>.
      Ak máš účet niekde vo fediverse, môžeš ich používať.
    about_mastodon_html: Mastodon je sociálna sieť založená na otvorených webových
      protokoloch. Jej zrojový kód je otvorený a je decentralizovaná podobne ako email.
    about_this: O instancii
    closed_registrations: Registrácie sú momentálne uzatvorené. Avšak, existujú ďalšie
      Mastodon inštancie kde si môžete založiť účet a získať prístup do tej istej
      siete z tamaď.
    contact: Kontakt
    contact_missing: Nezadané
    contact_unavailable: Neuvedené
    description_headline: Čo je %{domain}?
    domain_count_after: ďalším inštanciám
    domain_count_before: Pripojený k
    extended_description_html: '<h3>Pravidlá</h3>

      <p>Žiadne zatiaľ nie sú</p>

      '
    features:
      humane_approach_body: Poučený z chýb iných sociálnych sietí, Mastodon sa snaží
        bojovať s nekalým používaním siete vytváraním etických možností.
      humane_approach_title: Ľudskejší prístup
      not_a_product_body: Mastodon nie je komerčná sieť. Žiadne reklamy, žiadne dolovanie
        dát, žiadne múry. Žiadna centrálna autorita.
      not_a_product_title: Si človek, nie produkt
      real_conversation_body: S 500 znakmi a podporou pre varovania pri obrázkoch
        a videách sa môžeš vyjadriť tak ako budeš chcieť.
      real_conversation_title: Vytvorený pre reálnu konverzáciu
      within_reach_body: Viacero aplikácií pre iOS, Android a iné platformy, ktoré
        vďaka jednoduchému API ekosystému vám dovoľujú byť online so svojimi priateľmi
        kdekoľvek.
      within_reach_title: Stále v dosahu
<<<<<<< HEAD
    generic_description: "%{domain} je jeden server v sieti"
=======
    find_another_instance: Nájdi inú inštanciu
    generic_description: '%{domain} je jeden server v sieti'
>>>>>>> feef9c87
    hosted_on: Mastodon hostovaný na %{domain}
    learn_more: Dozvedieť sa viac
    other_instances: Zoznam ďalších inštancií
    source_code: Zdrojový kód
    status_count_after: príspevkov
    status_count_before: Ktorí napísali
    user_count_after: používateľov
    user_count_before: Domov pre
    what_is_mastodon: Čo je Mastodon?
  accounts:
    follow: Sledovať
    followers: Sledujúci
    following: Sleduje
    media: Médiá
    moved_html: '%{name} účet bol presunutý na %{new_profile_link}:'
    nothing_here: Nič tu nie je!
    people_followed_by: Ľudia, ktorých %{name} sleduje
    people_who_follow: Ľudia sledujúci %{name}
    posts: Tooty
    posts_with_replies: Tooty s odpoveďami
    remote_follow: Vzdialené sledovanie
    reserved_username: Prihlasovacie meno je rezervované
    roles:
      admin: Admin
      moderator: Moderátor
    unfollow: Prestať sledovať
  admin:
    account_moderation_notes:
      account: Moderátor
      create: Vytvoriť
      created_at: Dátum
      created_msg: Poznámka moderátora bola úspešne vytvorená!
      delete: Zmazať
      destroyed_msg: Poznámka moderátora bola úspešne zmazaná!
    accounts:
      are_you_sure: Ste si istý?
      by_domain: Doména
      confirm: Potvrdiť
      confirmed: Potvrdený
      demote: Degradovať
      disable: Zablokovať
      disable_two_factor_authentication: Zakázať 2FA
      disabled: Blokovaný
      display_name: Zobraziť meno
      domain: Doména
      edit: Upraviť
      email: Email
      enable: Povoliť
      enabled: Povolený
      feed_url: URL časovej osi
      followers: Sledujúci
      followers_url: URL sledujúcich
      follows: Sledovaní
      inbox_url: URL prijatých správ
      ip: IP
      location:
        all: Všetko
        local: Lokálne
        remote: Federované
        title: Lokácia
      login_status: Status prihlásenia
      media_attachments: Prílohy
      memorialize: Zmeniť na "Navždy budeme spomínať"
      moderation:
        all: Všetko
        silenced: Umlčané
        suspended: Suspendované
        title: Moderácia
      moderation_notes: Moderátorské poznámky
      most_recent_activity: Posledná aktivita
      most_recent_ip: Posledná IP
      not_subscribed: Nezaregistrované
      order:
        alphabetic: Abecedne
        most_recent: Podľa času
        title: Zoradiť
      outbox_url: URL poslaných
      perform_full_suspension: Suspendovať
      profile_url: URL profilu
      promote: Povýšiť
      protocol: Protokol
      public: Verejná os
      push_subscription_expires: PuSH odoberanie expiruje
      redownload: Obnoviť avatar
      reset: Reset
      reset_password: Obnoviť heslo
      resubscribe: Znovu odoberať
      role: Oprávnenia
      roles:
        admin: Administrátor
        moderator: Moderátor
        staff: Člen
        user: Používateľ
      salmon_url: Salmon adresa
      search: Hľadať
      shared_inbox_url: URL zdieľanej schránky
      show:
        created_reports: Reportované týmto používateľom
        report: report
        targeted_reports: Nahlásenia pre tento účet
      silence: Stíšiť
      statuses: Príspevky
      subscribe: Odoberať
      title: Účty
      undo_silenced: Zrušiť stíšenie
      undo_suspension: Zrušiť suspendáciu
      unsubscribe: Prestať odoberať
      username: Používateľske meno
      web: Web
    action_logs:
      actions:
        confirm_user: '%{name} potvrdil e-mailovú adresu používateľa %{target}'
        create_custom_emoji: '%{name} nahral nový emoji %{target}'
        create_domain_block: '%{name} zablokoval doménu %{target}'
        create_email_domain_block: '%{name} pridal e-mailovú doménu %{target} na zoznam
          zakázaných'
        demote_user: '%{name} degradoval používateľa %{target}'
        destroy_domain_block: '%{name} povolil doménu %{target}'
        destroy_email_domain_block: '%{name} pridal e-mailovú doménu %{target} na
          zoznam povolených'
        destroy_status: '%{name} zmazal status %{target}'
        disable_2fa_user: '%{name} zakázal 2FA pre používateľa %{target}'
        disable_custom_emoji: '%{name} zakázal emoji %{target}'
        disable_user: '%{name} zakázal prihlásenie pre používateľa %{target}'
        enable_custom_emoji: '%{name} povolil emoji %{target}'
        enable_user: '%{name} povolil prihlásenie pre používateľa %{target}'
        memorialize_account: '%{name} zmenil účet %{target} na stránku "Navždy budeme
          spomínať"'
        promote_user: '%{name} povýšil používateľa %{target}'
        reset_password_user: '%{name} resetoval heslo pre používateľa %{target}'
        resolve_report: '%{name} zamietol nahlásenie %{target}'
        silence_account: '%{name} stíšil účet %{target}'
        suspend_account: '%{name} suspendoval účet používateľa %{target}'
        unsilence_account: '%{name} zrušil stíšenie účtu používateľa %{target}'
        unsuspend_account: '%{name} zrušil suspendáciu účtu používateľa %{target}'
        update_custom_emoji: '%{name} aktualizoval emoji %{target}'
        update_status: '%{name} aktualizoval status %{target}'
      title: Kontrólny záznam
    custom_emojis:
      by_domain: Doména
      copied_msg: Lokálna kópia emoji úspešne vytvorená
      copy: Kopírovať
      copy_failed_msg: Nebolo možné vytvoriť lokálnu kópiu tohto emoji
      created_msg: Emoji úspešne vytvorené!
      delete: Zmazať
      destroyed_msg: Emojo úspešne zničený!
      disable: Zakázať
      disabled_msg: Emoji bolo úspešne zakázané
      emoji: Emotikony
      enable: Povoliť
      enabled_msg: Emoji bolo úspešne povolené
      image_hint: PNG do 50KB
      listed: V zozname
      new:
        title: Pridať nový vlastný emoji
      overwrite: Prepísať
      shortcode: Skratka
      shortcode_hint: Aspoň 2 znaky, povolené sú alfanumerické alebo podčiarkovník
      title: Vlastné emoji
      unlisted: Nie je na zozname
      update_failed_msg: Nebolo možné aktualizovať toto emoji
      updated_msg: Emoji bolo úspešne aktualizované!
      upload: Nahrať
    domain_blocks:
      add_new: Pridať nový
      created_msg: Doména je v procese blokovania
      destroyed_msg: Blokovanie domény bolo zrušené
      domain: Doména
      new:
        create: Blokovať doménu
        hint: Blokovanie domény stále dovolí vytvárať nové účty v databáze, ale tieto
          budú automaticky moderované.
        severity:
          desc_html: <strong>Stíšenie</strong> urobí všetky príspevky účtu neviditeľné
            pre všetkých ktorý nenásledujú daný účet. <strong>Suspendácia</strong>
            zmaže všetky príspevky, médiá a profilové informácie. Použi <strong>Žiadne</strong>,
            ak chceš iba neprijímať súbory médií.
          noop: Nič
          silence: Stíšiť
          suspend: Suspendovať
        title: Nové blokovanie domény
      reject_media: Odmietať súbory s obrázkami alebo videami
      reject_media_hint: Zmaže lokálne uložené súbory médií a odmietne ich sťahovanie
        v budúcnosti. Irelevantné pre suspendáciu
      severities:
        noop: Žiadne
        silence: Stíšiť
        suspend: Suspendovať
      severity: Závažnosť
      show:
        affected_accounts:
          one: Jeden účet v databáze ovplyvnený
          other: '%{count} účtov v databáze ovplyvnených'
        retroactive:
          silence: Zrušiť stíšenie všetkých existujúcich účtov z tejto domény
          suspend: Zrušiť suspendáciu všetkých existujúcich účtov z tejto domény
        title: Zrušiť blokovanie domény pre %{domain}
        undo: Vrátiť späť
      title: Blokovanie domén
      undo: Späť
    email_domain_blocks:
      add_new: Pridať nový
      created_msg: Emailová doména bola úspešne pridaná do zoznamu zakázaných
      delete: Zmazať
      destroyed_msg: Emailová doména bola úspešne vymazaná zo zoznamu zakázaných
      domain: Doména
      new:
        create: Pridať doménu
        title: Nový email na zablokovanie
      title: Blokované emailové adresy
    instances:
      account_count: Známe účty
      domain_name: Doména
      reset: Resetovať
      search: Hľadať
      title: Známe instancie
    invites:
      filter:
        all: Všetky
        available: Dostupné
        expired: Expirované
        title: Filtrovať
      title: Pozvánky
    reports:
      action_taken_by: Zákrok vykonal
      are_you_sure: Ste si istý/á?
      comment:
        label: Vyjadriť sa
        none: Žiadne
      delete: Vymazať
      id: Identifikácia
      mark_as_resolved: Označiť ako vyriešené
      nsfw:
        'false': Odkryť mediálne prílohy
        'true': Skryť mediálne prílohy
      report: Nahlásiť
      report_contents: Obsah
      reported_account: Nahlásený účet
      reported_by: Nahlásené užívateľom
      resolved: Vyriešené
      silence_account: Zamĺčať účet
      status: Stav
      suspend_account: Pozastaviť účet
      target: Cieľ
      title: Reporty
      unresolved: Nevyriešené
      view: Zobraziť
    settings:
      activity_api_enabled:
        title: Vydať hromadné štatistiky o užívateľskej aktivite
        desc_html: Sčítanie lokálne publikovaných príspevkov, aktívnych užívateľov,
          a nových registrácii, v týždenných intervaloch
      bootstrap_timeline_accounts:
        desc_html: Ak je prezývok viacero, každú oddeľte čiarkou. Možno zadať iba
          miestne, odomknuté účty. Pokiaľ necháte prázdne, je to pre všetkých miestnych
          administrátorov.
        title: Štandardní následovníci nových užívateľov
      contact_information:
        email: Pracovný e-mail
        username: Kontaktné užívateľské meno
      peers_api_enabled:
        desc_html: Domény na ktoré táto instancia už vo fediverse natrafila
        title: Zverejniť zoznam objavených instancií
      registrations:
        closed_message:
          desc_html: Toto sa zobrazí na hlavnej stránke v prípade že sú registrácie
            uzavreté. Možno tu použiť aj HTML kód
          title: Správa o uzavretých registráciách
        deletion:
          desc_html: Dovoľiť každému aby si mohli zmazať svok účet
          title: Sprístupniť možnosť vymazať si účet
        min_invite_role:
          disabled: Nikto
          title: Povoliť pozvánky od
        open:
          desc_html: Povoliť každému aby si mohli vytvoriť účet
          title: Verejná registrácia
      show_staff_badge:
        desc_html: Zobraziť moderátorsku značku na užívateľovej stránke
        title: Zobraziť značku moderátora
      site_description:
        desc_html: Oboznamujúci paragraf na hlavnej stránke a pri meta tagoch. Môžete
          použiť HTML kód, presnejšie  <code>&lt; a&gt;</code> a <code>&lt; em&gt;
          </code>.
        title: Popis instancie
      site_description_extended:
        desc_html: Toto je vhodné miesto pre vaše pravidlá, oboznámenia a iné veci,
          ktorými je vaša instancia špecifická. Je možné tu používať HTML kód
        title: Vlastné doplňujúce informácie
      site_terms:
        desc_html: Môžete si napísať vaše vlastné pravidla o súkromí, prevádzke, alebo
          aj iné legality. Môžete tu používať HTML kód
        title: Vlastné pravidlá prevádzky
      site_title: Názov instancie
      thumbnail:
        desc_html: Používané pre náhľady cez OpenGraph a API. Doporučuje sa rozlišenie
          1200x630px
        title: Miniatúra instancie
      timeline_preview:
        desc_html: Zobraziť verejnú nástenku na hlavnej stránke
        title: Náhľad nástenky
      title: Nastavenia stránky
      show_known_fediverse_at_about_page:
        desc_html: Pokiaľ je zapnuté, bude v ukážke osi možné nahliadnúť statusy z
          celého známeho fediversa. V opačnom prípade tam budú ukázané iba statusy
          z lokálnej osi.
        title: Ukázať celé známe fediversum ako ukážku osi
    statuses:
      back_to_account: Späť na účet
      batch:
        delete: Vymazať
        nsfw_off: Nevhodný obsah je vypnutý
        nsfw_on: Nevhodný obsah je zapnutý
      execute: Vykonať
      failed_to_execute: Nepodarilo sa vykonať
      media:
        hide: Skryť médiá
        show: Zobraziť médiá
        title: Médiá
      no_media: Žiadné médiá
      title: Statusy na účte
      with_media: S médiami
    subscriptions:
      callback_url: Zdrojová adresa URL
      confirmed: Potvrdené
      expires_in: Vyprší do
      last_delivery: Posledné doručenie
      title: WebSub
      topic: Téma
    title: Administrácia
  admin_mailer:
    new_report:
      body: '%{reporter} nahlásil %{target}'
      subject: Nový report pre %{instance} (#%{id})
  application_mailer:
    notification_preferences: Zmeniť e-mailové voľby
    settings: 'Zmeniť e-mailové voľby: %{link}'
    view: 'Zobraziť:'
    view_profile: Zobraziť profil
    view_status: Zobraziť status
    salutation: '%{name},'
  applications:
    created: Aplikácia bola vytvorená úspešne
    destroyed: Aplikáciu sa podarilo odstrániť
    invalid_url: Zadaná URL adresa je nesprávna
    regenerate_token: Znovu vygenerovať prístupový token
    token_regenerated: Prístupový token bol úspešne vygenerovaný znova
    warning: Na tieto údaje dávajte ohromný pozor. Nikdy ich s nikým nezďieľajte!
    your_token: Váš prístupový token
  auth:
    agreement_html: V rámci registrácie súhlasíte, že sa budete riadiť  <a href="%{rules_path}">
      1 pravidlami tejto instancie</a> 2 a taktiež <a href="%{terms_path}"> 3 našími
      servisnými podmienkami </a> 4.
    change_password: Zabezpečenie
    delete_account: Vymazať účet
    delete_account_html: Pokiaľ si želáte vymazať svoj účet, môžete tak <a href="%{path}">
      1 urobiť tu</a> 2. Budete požiadaný/á o potvrdenie tohto kroku.
    didnt_get_confirmation: Neobdŕžali ste kroky pre potvrdenie?
    forgot_password: Zabudli ste heslo?
    invalid_reset_password_token: Token na obnovu hesla vypršal. Prosím vypítajte
      si nový.
    login: Prihlásenie
    logout: Odhlásiť sa
    migrate_account: Presunúť sa na iný účet
    migrate_account_html: Pokiaľ si želáte presmerovať tento účet na nejaký iný, môžete
      <a href="%{path}"> tak urobiť tu</a>.
    register: Zaregistrovať sa
    resend_confirmation: Poslať potvrdzujúce pokyny znovu
    reset_password: Resetovať heslo
    set_new_password: Nastaviť nové heslo
    confirm_email: Potvrdiť email
    or_log_in_with: Alebo prihlásiť z
    providers:
      cas: CAS
      saml: SAML
  authorize_follow:
    follow: Následovať
    follow_request: 'Poslali ste požiadavku následovať užívateľa:'
    following: 'Podarilo sa! Teraz už následujete užívateľa:'
    post_follow:
      close: Alebo môžete iba zatvoriť toto okno.
      return: Vrátiť sa na užívateľov profil
      web: Ísť na web
    title: Následovať %{acct}
    error: Naneštastie nastala chyba pri hľadaní vzdialeného účtu
  datetime:
    distance_in_words:
      half_a_minute: Len teraz
      less_than_x_seconds: Len teraz
      about_x_months: '%{count}mesiace'
      x_days: '%{count}dni'
      x_months: '%{count}mesiace'
      over_x_years: '%{count}rok'
      x_minutes: ''
      x_seconds: '%{count}sek'
      about_x_hours: '%{count}hod'
      about_x_years: '%{count}rok'
      almost_x_years: '%{count}rok'
  deletes:
    confirm_password: Napíšte svoje terajšie heslo pre overenie vašej identity
    proceed: Vymazať účet
    success_msg: Váš účet bol úspešne vymazaný
    warning_html: Iba vymazanie obsahu z tejto konkrétnej instancie je garantované.
      Obsah ktorý bol zdieľaný široko=ďaleko pravdepodobne zanechá nejaké stopy. Servery
      ktoré sú offline a tie ktoré vás ignorujú nezaktualizujú svoje databázy.
    bad_password_msg: Dobrý pokus, hakeri! Nesprávne heslo
    description_html: Týmto <strong> natrvalo, nenavrátiteľne </strong> vymažeš obsah
      tvojho účtu, a deaktivuješ ho. Tvoja prezývka ale ostane rezervovaná ako prevencia
      pred budúcimi impersonáciami.
    warning_title: Dostupnosť distribuovaného obsahu
  errors:
    '403': Nemáte dostatočné povolenie na zobrazenie tejto stránky.
    '404': Stránka ktorú ste hľadali neexistuje.
    '410': Stránka ktorú tu hľadáte už viac neexistuje.
    '422':
      content: Bezpečtnostné overenie zlyhalo. Blokujete cookies?
      title: Bezpečtnostné overenie zlyhalo
    '500':
      content: Ospravedlňujeme sa. Niečo sa pokazilo na našom konci.
      title: Táto stránka nieje v poriadku
    noscript_html: Aby bolo možné používať Mastodon web aplikáciu, prosím povoľte
      JavaScript. Alebo skúste jednu z <a href="https://github.com/tootsuite/documentation/blob/master/Using-Mastodon/Apps.md">
      aplikácii </a> dostupných pre vašu platformu.
    '429': Zamlčané
  exports:
    blocks: Blokujete
    follows: Následujete
    mutes: Stíšili ste
    storage: Úložisko médii
    csv: CSV
  followers:
    domain: Doména
    followers_count: Počet následovateľov
    lock_link: Zamknite svoj účet
    true_privacy_html: Prosím majte na vedomí, <strong> 1 že ozajstné súkromie sa
      dá dosiahnúť iba za pomoci end-to-end enkrypcie</strong> 2.
    explanation_html: Pokiaľ chceš zaručiť súkromie svojích príspevkov, musíš mať
      na vedomí, kto ťa sleduje. <strong> Tvoje súkromné príspevky sú doručené na
      každý server z ktorého ťa niekto následuje. </strong> Takže možno by si ich
      chcel/a skontrolovať, a odstrániť tých následovníkov, čo sú na serveroch ktorím
      nedôveruješ, že ich moderátori, alebo úpravbuy kódu budú tiež rešpektovať tvoje
      súkromie.
    purge: Odstrániť následovateľa
    success:
      one: Počas utišovania sledovateľov z jednej domény...
      other: Počas utišovania sledovateľov z %{count} domén...
    unlocked_warning_html: Hocikto ťa môže následovať aby mohol/a ihneď vidieť tvoje
      súkromné príspevky. %{lock_link} aby si mohla skontrolovať a odmietať sledovateľov.
    unlocked_warning_title: Tvoj účet nieje zamknutý
  settings:
    authorized_apps: Autorizované aplikácie
    back: Naspäť na stránku
  users:
    invalid_email: Emailová adresa je neplatná
    invalid_otp_token: Neplatný kód pre dvojfaktorovú autentikáciu
    signed_in_as: 'Prihlásený ako:'
  notification_mailer:
    digest:
      body: Tu nájdete krátky súhrn správ ktoré ste zmeškali od svojej poslednj návštevi
        od %{since}
      action: Zobraziť všetky notifikácie
      mention: '%{name} ťa spomenul/a v:'
      new_followers_summary:
        one: Taktiež, získal/a si jedného nového následovníka zatiaľ čo si bol/a preč.
          Yay!
        other: Taktiež, získal/a si %{count} nových následovníkov za tú dobu čo si
          bol/a preč. Yay!
      subject:
        one: 1 nová notifikácia od tvojej poslednej návštevy 🐘
        other: '%{count} nové notifikácie od tvojej poslednej návštevy 🐘'
      title: Zatiaľ čo si bol/a preč…
    favourite:
      body: 'Tvoj príspevok bol uložený medi obľúbené užívateľa %{name}:'
      subject: '%{name} si obľúbil/a tvoj príspevok'
      title: Nové obľúbené
    follow:
      body: '%{name} ťa teraz následuje!'
      subject: '%{name} ťa teraz následuje'
      title: Nový sledovateľ
    follow_request:
      action: Spravuj žiadosti o sledovanie
      body: '%{name} žiada povolenie ťa následovať'
      subject: '%{name} ťa žiadá o možnosť sledovania'
      title: Nová žiadosť o sledovanie
    mention:
      action: Odpovedať
      body: '%{name} ťa spomenul/a v:'
      subject: Boli ste spomenutí užívateľom %{name}
      title: Nové spomenutie
  user_mailer:
    welcome:
      final_step: 'Začnite písať! Aj bez následovníkov budú vaše verejné správy videné
        ostatnými, napríklad na lokálnej osi a pod haštagmi. Môžete sa ostatným predstaviť
        pod haštagom #introductions.'
  generic:
    changes_saved_msg: Zmeny boli úspešne uložené!
    save_changes: Uložiť zmeny
    validation_errors:
      one: Niečo nieje úplne v poriadku! Prosím skontroluj chybu
      other: Niečo ešte stále nieje v poriadku! Prosím skontroluj všetky %{count}
        chyby
    powered_by: poháňané vďaka %{link}
  imports:
    preface: Môžeš importovať dáta ktoré si exportoval/a z iného Mastodon serveru,
      ako sú napríklad zoznamy ľudí ktorých sleduješ, alebo blokuješ.
    success: Tvoje dáta boli nahraté úspešne, a budú teraz spracované v danom čase
    types:
      blocking: Zoznam blokovaných
      following: Zoznam sledovaných
      muting: Zoznam ignorovaných
    upload: Nahrať
  in_memoriam_html: V pamäti.
  invites:
    delete: Deaktivovať
    expired: Neplatné
    expires_in:
      '1800': 30 minút
      '21600': 6 hodín
      '3600': 1 hodina
      '43200': 12 hodín
      '86400': 1 deň
    expires_in_prompt: Nikdy
    generate: Vygeneruj
    max_uses:
      one: jedno použitie
      other: '%{count} použití'
    max_uses_prompt: Bez limitov
    prompt: Vygeneruj a zdieľaj linky s ostatnými aby mali umožnený prístup k tomuto
      serveru
    table:
      expires_at: Vyprší
      uses: Používa
    title: Pozvať ľudí
  landing_strip_html: <strong>%{name}</strong> je užívateľ na serveri %{link_to_root_path}.
    Ty ich môžeš následovať a môžeš s nimi interaktovať pokiaľ máš účet hocikde v
    rámci fediversa.
  landing_strip_signup_html: Pokiaľ ešte nemáš, môžeš <a href="%{sign_up_path}">si
    tu vytvoriť účet</a>.
  lists:
    errors:
      limit: Dosiahli ste maximálny možný počet zoznamov
  media_attachments:
    validations:
      images_and_video: K príspevku ktorý už obsahuje obrázky nemôžeš priložiť video
      too_many: Nemôžeš priložiť viac ako 4 súbory
  migrations:
    acct: prezývka@doména nového účtu
    currently_redirecting: 'Tvoj profil má nastavené presmerovanie na:'
    proceed: Uložiť
    updated_msg: Tvoje nastavenia pre presmerovanie účtu boli úspešne aktualizované!
  moderation:
    title: Moderovanie<|MERGE_RESOLUTION|>--- conflicted
+++ resolved
@@ -1,44 +1,29 @@
+---
 sk:
   about:
-    about_hashtag_html: Toto sú verejné tooty otagované <strong>#%{tagom}</strong>.
-      Ak máš účet niekde vo fediverse, môžeš ich používať.
-    about_mastodon_html: Mastodon je sociálna sieť založená na otvorených webových
-      protokoloch. Jej zrojový kód je otvorený a je decentralizovaná podobne ako email.
+    about_hashtag_html: Toto sú verejné tooty otagované <strong>#%{tagom}</strong>. Ak máš účet niekde vo fediverse, môžeš ich používať.
+    about_mastodon_html: Mastodon je sociálna sieť založená na otvorených webových protokoloch. Jej zrojový kód je otvorený a je decentralizovaná podobne ako email.
     about_this: O instancii
-    closed_registrations: Registrácie sú momentálne uzatvorené. Avšak, existujú ďalšie
-      Mastodon inštancie kde si môžete založiť účet a získať prístup do tej istej
-      siete z tamaď.
+    closed_registrations: Registrácie sú momentálne uzatvorené. Avšak, existujú ďalšie Mastodon inštancie kde si môžete založiť účet a získať prístup do tej istej siete z tamaď.
     contact: Kontakt
     contact_missing: Nezadané
     contact_unavailable: Neuvedené
     description_headline: Čo je %{domain}?
     domain_count_after: ďalším inštanciám
     domain_count_before: Pripojený k
-    extended_description_html: '<h3>Pravidlá</h3>
-
+    extended_description_html: |
+      <h3>Pravidlá</h3>
       <p>Žiadne zatiaľ nie sú</p>
-
-      '
     features:
-      humane_approach_body: Poučený z chýb iných sociálnych sietí, Mastodon sa snaží
-        bojovať s nekalým používaním siete vytváraním etických možností.
+      humane_approach_body: Poučený z chýb iných sociálnych sietí, Mastodon sa snaží bojovať s nekalým používaním siete vytváraním etických možností.
       humane_approach_title: Ľudskejší prístup
-      not_a_product_body: Mastodon nie je komerčná sieť. Žiadne reklamy, žiadne dolovanie
-        dát, žiadne múry. Žiadna centrálna autorita.
+      not_a_product_body: Mastodon nie je komerčná sieť. Žiadne reklamy, žiadne dolovanie dát, žiadne múry. Žiadna centrálna autorita.
       not_a_product_title: Si človek, nie produkt
-      real_conversation_body: S 500 znakmi a podporou pre varovania pri obrázkoch
-        a videách sa môžeš vyjadriť tak ako budeš chcieť.
+      real_conversation_body: S 500 znakmi a podporou pre varovania pri obrázkoch a videách sa môžeš vyjadriť tak ako budeš chcieť.
       real_conversation_title: Vytvorený pre reálnu konverzáciu
-      within_reach_body: Viacero aplikácií pre iOS, Android a iné platformy, ktoré
-        vďaka jednoduchému API ekosystému vám dovoľujú byť online so svojimi priateľmi
-        kdekoľvek.
+      within_reach_body: Viacero aplikácií pre iOS, Android a iné platformy, ktoré vďaka jednoduchému API ekosystému vám dovoľujú byť online so svojimi priateľmi kdekoľvek.
       within_reach_title: Stále v dosahu
-<<<<<<< HEAD
     generic_description: "%{domain} je jeden server v sieti"
-=======
-    find_another_instance: Nájdi inú inštanciu
-    generic_description: '%{domain} je jeden server v sieti'
->>>>>>> feef9c87
     hosted_on: Mastodon hostovaný na %{domain}
     learn_more: Dozvedieť sa viac
     other_instances: Zoznam ďalších inštancií
@@ -53,7 +38,7 @@
     followers: Sledujúci
     following: Sleduje
     media: Médiá
-    moved_html: '%{name} účet bol presunutý na %{new_profile_link}:'
+    moved_html: "%{name} účet bol presunutý na %{new_profile_link}:"
     nothing_here: Nič tu nie je!
     people_followed_by: Ľudia, ktorých %{name} sleduje
     people_who_follow: Ľudia sledujúci %{name}
@@ -150,32 +135,29 @@
       web: Web
     action_logs:
       actions:
-        confirm_user: '%{name} potvrdil e-mailovú adresu používateľa %{target}'
-        create_custom_emoji: '%{name} nahral nový emoji %{target}'
-        create_domain_block: '%{name} zablokoval doménu %{target}'
-        create_email_domain_block: '%{name} pridal e-mailovú doménu %{target} na zoznam
-          zakázaných'
-        demote_user: '%{name} degradoval používateľa %{target}'
-        destroy_domain_block: '%{name} povolil doménu %{target}'
-        destroy_email_domain_block: '%{name} pridal e-mailovú doménu %{target} na
-          zoznam povolených'
-        destroy_status: '%{name} zmazal status %{target}'
-        disable_2fa_user: '%{name} zakázal 2FA pre používateľa %{target}'
-        disable_custom_emoji: '%{name} zakázal emoji %{target}'
-        disable_user: '%{name} zakázal prihlásenie pre používateľa %{target}'
-        enable_custom_emoji: '%{name} povolil emoji %{target}'
-        enable_user: '%{name} povolil prihlásenie pre používateľa %{target}'
-        memorialize_account: '%{name} zmenil účet %{target} na stránku "Navždy budeme
-          spomínať"'
-        promote_user: '%{name} povýšil používateľa %{target}'
-        reset_password_user: '%{name} resetoval heslo pre používateľa %{target}'
-        resolve_report: '%{name} zamietol nahlásenie %{target}'
-        silence_account: '%{name} stíšil účet %{target}'
-        suspend_account: '%{name} suspendoval účet používateľa %{target}'
-        unsilence_account: '%{name} zrušil stíšenie účtu používateľa %{target}'
-        unsuspend_account: '%{name} zrušil suspendáciu účtu používateľa %{target}'
-        update_custom_emoji: '%{name} aktualizoval emoji %{target}'
-        update_status: '%{name} aktualizoval status %{target}'
+        confirm_user: "%{name} potvrdil e-mailovú adresu používateľa %{target}"
+        create_custom_emoji: "%{name} nahral nový emoji %{target}"
+        create_domain_block: "%{name} zablokoval doménu %{target}"
+        create_email_domain_block: "%{name} pridal e-mailovú doménu %{target} na zoznam zakázaných"
+        demote_user: "%{name} degradoval používateľa %{target}"
+        destroy_domain_block: "%{name} povolil doménu %{target}"
+        destroy_email_domain_block: "%{name} pridal e-mailovú doménu %{target} na zoznam povolených"
+        destroy_status: "%{name} zmazal status %{target}"
+        disable_2fa_user: "%{name} zakázal 2FA pre používateľa %{target}"
+        disable_custom_emoji: "%{name} zakázal emoji %{target}"
+        disable_user: "%{name} zakázal prihlásenie pre používateľa %{target}"
+        enable_custom_emoji: "%{name} povolil emoji %{target}"
+        enable_user: "%{name} povolil prihlásenie pre používateľa %{target}"
+        memorialize_account: '%{name} zmenil účet %{target} na stránku "Navždy budeme spomínať"'
+        promote_user: "%{name} povýšil používateľa %{target}"
+        reset_password_user: "%{name} resetoval heslo pre používateľa %{target}"
+        resolve_report: "%{name} zamietol nahlásenie %{target}"
+        silence_account: "%{name} stíšil účet %{target}"
+        suspend_account: "%{name} suspendoval účet používateľa %{target}"
+        unsilence_account: "%{name} zrušil stíšenie účtu používateľa %{target}"
+        unsuspend_account: "%{name} zrušil suspendáciu účtu používateľa %{target}"
+        update_custom_emoji: "%{name} aktualizoval emoji %{target}"
+        update_status: "%{name} aktualizoval status %{target}"
       title: Kontrólny záznam
     custom_emojis:
       by_domain: Doména
@@ -209,20 +191,15 @@
       domain: Doména
       new:
         create: Blokovať doménu
-        hint: Blokovanie domény stále dovolí vytvárať nové účty v databáze, ale tieto
-          budú automaticky moderované.
+        hint: Blokovanie domény stále dovolí vytvárať nové účty v databáze, ale tieto budú automaticky moderované.
         severity:
-          desc_html: <strong>Stíšenie</strong> urobí všetky príspevky účtu neviditeľné
-            pre všetkých ktorý nenásledujú daný účet. <strong>Suspendácia</strong>
-            zmaže všetky príspevky, médiá a profilové informácie. Použi <strong>Žiadne</strong>,
-            ak chceš iba neprijímať súbory médií.
+          desc_html: "<strong>Stíšenie</strong> urobí všetky príspevky účtu neviditeľné pre všetkých ktorý nenásledujú daný účet. <strong>Suspendácia</strong> zmaže všetky príspevky, médiá a profilové informácie. Použi <strong>Žiadne</strong>, ak chceš iba neprijímať súbory médií."
           noop: Nič
           silence: Stíšiť
           suspend: Suspendovať
         title: Nové blokovanie domény
       reject_media: Odmietať súbory s obrázkami alebo videami
-      reject_media_hint: Zmaže lokálne uložené súbory médií a odmietne ich sťahovanie
-        v budúcnosti. Irelevantné pre suspendáciu
+      reject_media_hint: Zmaže lokálne uložené súbory médií a odmietne ich sťahovanie v budúcnosti. Irelevantné pre suspendáciu
       severities:
         noop: Žiadne
         silence: Stíšiť
@@ -231,7 +208,7 @@
       show:
         affected_accounts:
           one: Jeden účet v databáze ovplyvnený
-          other: '%{count} účtov v databáze ovplyvnených'
+          other: "%{count} účtov v databáze ovplyvnených"
         retroactive:
           silence: Zrušiť stíšenie všetkých existujúcich účtov z tejto domény
           suspend: Zrušiť suspendáciu všetkých existujúcich účtov z tejto domény
@@ -288,13 +265,10 @@
       view: Zobraziť
     settings:
       activity_api_enabled:
+        desc_html: Sčítanie lokálne publikovaných príspevkov, aktívnych užívateľov, a nových registrácii, v týždenných intervaloch
         title: Vydať hromadné štatistiky o užívateľskej aktivite
-        desc_html: Sčítanie lokálne publikovaných príspevkov, aktívnych užívateľov,
-          a nových registrácii, v týždenných intervaloch
       bootstrap_timeline_accounts:
-        desc_html: Ak je prezývok viacero, každú oddeľte čiarkou. Možno zadať iba
-          miestne, odomknuté účty. Pokiaľ necháte prázdne, je to pre všetkých miestnych
-          administrátorov.
+        desc_html: Ak je prezývok viacero, každú oddeľte čiarkou. Možno zadať iba miestne, odomknuté účty. Pokiaľ necháte prázdne, je to pre všetkých miestnych administrátorov.
         title: Štandardní následovníci nových užívateľov
       contact_information:
         email: Pracovný e-mail
@@ -304,8 +278,7 @@
         title: Zverejniť zoznam objavených instancií
       registrations:
         closed_message:
-          desc_html: Toto sa zobrazí na hlavnej stránke v prípade že sú registrácie
-            uzavreté. Možno tu použiť aj HTML kód
+          desc_html: Toto sa zobrazí na hlavnej stránke v prípade že sú registrácie uzavreté. Možno tu použiť aj HTML kód
           title: Správa o uzavretých registráciách
         deletion:
           desc_html: Dovoľiť každému aby si mohli zmazať svok účet
@@ -316,36 +289,29 @@
         open:
           desc_html: Povoliť každému aby si mohli vytvoriť účet
           title: Verejná registrácia
+      show_known_fediverse_at_about_page:
+        desc_html: Pokiaľ je zapnuté, bude v ukážke osi možné nahliadnúť statusy z celého známeho fediversa. V opačnom prípade tam budú ukázané iba statusy z lokálnej osi.
+        title: Ukázať celé známe fediversum ako ukážku osi
       show_staff_badge:
         desc_html: Zobraziť moderátorsku značku na užívateľovej stránke
         title: Zobraziť značku moderátora
       site_description:
-        desc_html: Oboznamujúci paragraf na hlavnej stránke a pri meta tagoch. Môžete
-          použiť HTML kód, presnejšie  <code>&lt; a&gt;</code> a <code>&lt; em&gt;
-          </code>.
+        desc_html: Oboznamujúci paragraf na hlavnej stránke a pri meta tagoch. Môžete použiť HTML kód, presnejšie  <code>&lt; a&gt;</code> a <code>&lt; em&gt; </code>.
         title: Popis instancie
       site_description_extended:
-        desc_html: Toto je vhodné miesto pre vaše pravidlá, oboznámenia a iné veci,
-          ktorými je vaša instancia špecifická. Je možné tu používať HTML kód
+        desc_html: Toto je vhodné miesto pre vaše pravidlá, oboznámenia a iné veci, ktorými je vaša instancia špecifická. Je možné tu používať HTML kód
         title: Vlastné doplňujúce informácie
       site_terms:
-        desc_html: Môžete si napísať vaše vlastné pravidla o súkromí, prevádzke, alebo
-          aj iné legality. Môžete tu používať HTML kód
+        desc_html: Môžete si napísať vaše vlastné pravidla o súkromí, prevádzke, alebo aj iné legality. Môžete tu používať HTML kód
         title: Vlastné pravidlá prevádzky
       site_title: Názov instancie
       thumbnail:
-        desc_html: Používané pre náhľady cez OpenGraph a API. Doporučuje sa rozlišenie
-          1200x630px
+        desc_html: Používané pre náhľady cez OpenGraph a API. Doporučuje sa rozlišenie 1200x630px
         title: Miniatúra instancie
       timeline_preview:
         desc_html: Zobraziť verejnú nástenku na hlavnej stránke
         title: Náhľad nástenky
       title: Nastavenia stránky
-      show_known_fediverse_at_about_page:
-        desc_html: Pokiaľ je zapnuté, bude v ukážke osi možné nahliadnúť statusy z
-          celého známeho fediversa. V opačnom prípade tam budú ukázané iba statusy
-          z lokálnej osi.
-        title: Ukázať celé známe fediversum ako ukážku osi
     statuses:
       back_to_account: Späť na účet
       batch:
@@ -371,15 +337,15 @@
     title: Administrácia
   admin_mailer:
     new_report:
-      body: '%{reporter} nahlásil %{target}'
+      body: "%{reporter} nahlásil %{target}"
       subject: Nový report pre %{instance} (#%{id})
   application_mailer:
     notification_preferences: Zmeniť e-mailové voľby
+    salutation: "%{name},"
     settings: 'Zmeniť e-mailové voľby: %{link}'
     view: 'Zobraziť:'
     view_profile: Zobraziť profil
     view_status: Zobraziť status
-    salutation: '%{name},'
   applications:
     created: Aplikácia bola vytvorená úspešne
     destroyed: Aplikáciu sa podarilo odstrániť
@@ -389,32 +355,28 @@
     warning: Na tieto údaje dávajte ohromný pozor. Nikdy ich s nikým nezďieľajte!
     your_token: Váš prístupový token
   auth:
-    agreement_html: V rámci registrácie súhlasíte, že sa budete riadiť  <a href="%{rules_path}">
-      1 pravidlami tejto instancie</a> 2 a taktiež <a href="%{terms_path}"> 3 našími
-      servisnými podmienkami </a> 4.
+    agreement_html: V rámci registrácie súhlasíte, že sa budete riadiť  <a href="%{rules_path}"> 1 pravidlami tejto instancie</a> 2 a taktiež <a href="%{terms_path}"> 3 našími servisnými podmienkami </a> 4.
     change_password: Zabezpečenie
+    confirm_email: Potvrdiť email
     delete_account: Vymazať účet
-    delete_account_html: Pokiaľ si želáte vymazať svoj účet, môžete tak <a href="%{path}">
-      1 urobiť tu</a> 2. Budete požiadaný/á o potvrdenie tohto kroku.
+    delete_account_html: Pokiaľ si želáte vymazať svoj účet, môžete tak <a href="%{path}"> 1 urobiť tu</a> 2. Budete požiadaný/á o potvrdenie tohto kroku.
     didnt_get_confirmation: Neobdŕžali ste kroky pre potvrdenie?
     forgot_password: Zabudli ste heslo?
-    invalid_reset_password_token: Token na obnovu hesla vypršal. Prosím vypítajte
-      si nový.
+    invalid_reset_password_token: Token na obnovu hesla vypršal. Prosím vypítajte si nový.
     login: Prihlásenie
     logout: Odhlásiť sa
     migrate_account: Presunúť sa na iný účet
-    migrate_account_html: Pokiaľ si želáte presmerovať tento účet na nejaký iný, môžete
-      <a href="%{path}"> tak urobiť tu</a>.
+    migrate_account_html: Pokiaľ si želáte presmerovať tento účet na nejaký iný, môžete <a href="%{path}"> tak urobiť tu</a>.
+    or_log_in_with: Alebo prihlásiť z
+    providers:
+      cas: CAS
+      saml: SAML
     register: Zaregistrovať sa
     resend_confirmation: Poslať potvrdzujúce pokyny znovu
     reset_password: Resetovať heslo
     set_new_password: Nastaviť nové heslo
-    confirm_email: Potvrdiť email
-    or_log_in_with: Alebo prihlásiť z
-    providers:
-      cas: CAS
-      saml: SAML
   authorize_follow:
+    error: Naneštastie nastala chyba pri hľadaní vzdialeného účtu
     follow: Následovať
     follow_request: 'Poslali ste požiadavku následovať užívateľa:'
     following: 'Podarilo sa! Teraz už následujete užívateľa:'
@@ -423,31 +385,26 @@
       return: Vrátiť sa na užívateľov profil
       web: Ísť na web
     title: Následovať %{acct}
-    error: Naneštastie nastala chyba pri hľadaní vzdialeného účtu
   datetime:
     distance_in_words:
+      about_x_hours: "%{count}hod"
+      about_x_months: "%{count}mesiace"
+      about_x_years: "%{count}rok"
+      almost_x_years: "%{count}rok"
       half_a_minute: Len teraz
       less_than_x_seconds: Len teraz
-      about_x_months: '%{count}mesiace'
-      x_days: '%{count}dni'
-      x_months: '%{count}mesiace'
-      over_x_years: '%{count}rok'
+      over_x_years: "%{count}rok"
+      x_days: "%{count}dni"
       x_minutes: ''
-      x_seconds: '%{count}sek'
-      about_x_hours: '%{count}hod'
-      about_x_years: '%{count}rok'
-      almost_x_years: '%{count}rok'
+      x_months: "%{count}mesiace"
+      x_seconds: "%{count}sek"
   deletes:
+    bad_password_msg: Dobrý pokus, hakeri! Nesprávne heslo
     confirm_password: Napíšte svoje terajšie heslo pre overenie vašej identity
+    description_html: Týmto <strong> natrvalo, nenavrátiteľne </strong> vymažeš obsah tvojho účtu, a deaktivuješ ho. Tvoja prezývka ale ostane rezervovaná ako prevencia pred budúcimi impersonáciami.
     proceed: Vymazať účet
     success_msg: Váš účet bol úspešne vymazaný
-    warning_html: Iba vymazanie obsahu z tejto konkrétnej instancie je garantované.
-      Obsah ktorý bol zdieľaný široko=ďaleko pravdepodobne zanechá nejaké stopy. Servery
-      ktoré sú offline a tie ktoré vás ignorujú nezaktualizujú svoje databázy.
-    bad_password_msg: Dobrý pokus, hakeri! Nesprávne heslo
-    description_html: Týmto <strong> natrvalo, nenavrátiteľne </strong> vymažeš obsah
-      tvojho účtu, a deaktivuješ ho. Tvoja prezývka ale ostane rezervovaná ako prevencia
-      pred budúcimi impersonáciami.
+    warning_html: Iba vymazanie obsahu z tejto konkrétnej instancie je garantované. Obsah ktorý bol zdieľaný široko=ďaleko pravdepodobne zanechá nejaké stopy. Servery ktoré sú offline a tie ktoré vás ignorujú nezaktualizujú svoje databázy.
     warning_title: Dostupnosť distribuovaného obsahu
   errors:
     '403': Nemáte dostatočné povolenie na zobrazenie tejto stránky.
@@ -456,94 +413,38 @@
     '422':
       content: Bezpečtnostné overenie zlyhalo. Blokujete cookies?
       title: Bezpečtnostné overenie zlyhalo
+    '429': Zamlčané
     '500':
       content: Ospravedlňujeme sa. Niečo sa pokazilo na našom konci.
       title: Táto stránka nieje v poriadku
-    noscript_html: Aby bolo možné používať Mastodon web aplikáciu, prosím povoľte
-      JavaScript. Alebo skúste jednu z <a href="https://github.com/tootsuite/documentation/blob/master/Using-Mastodon/Apps.md">
-      aplikácii </a> dostupných pre vašu platformu.
-    '429': Zamlčané
+    noscript_html: Aby bolo možné používať Mastodon web aplikáciu, prosím povoľte JavaScript. Alebo skúste jednu z <a href="https://github.com/tootsuite/documentation/blob/master/Using-Mastodon/Apps.md"> aplikácii </a> dostupných pre vašu platformu.
   exports:
     blocks: Blokujete
+    csv: CSV
     follows: Následujete
     mutes: Stíšili ste
     storage: Úložisko médii
-    csv: CSV
   followers:
     domain: Doména
+    explanation_html: Pokiaľ chceš zaručiť súkromie svojích príspevkov, musíš mať na vedomí, kto ťa sleduje. <strong> Tvoje súkromné príspevky sú doručené na každý server z ktorého ťa niekto následuje. </strong> Takže možno by si ich chcel/a skontrolovať, a odstrániť tých následovníkov, čo sú na serveroch ktorím nedôveruješ, že ich moderátori, alebo úpravbuy kódu budú tiež rešpektovať tvoje súkromie.
     followers_count: Počet následovateľov
     lock_link: Zamknite svoj účet
-    true_privacy_html: Prosím majte na vedomí, <strong> 1 že ozajstné súkromie sa
-      dá dosiahnúť iba za pomoci end-to-end enkrypcie</strong> 2.
-    explanation_html: Pokiaľ chceš zaručiť súkromie svojích príspevkov, musíš mať
-      na vedomí, kto ťa sleduje. <strong> Tvoje súkromné príspevky sú doručené na
-      každý server z ktorého ťa niekto následuje. </strong> Takže možno by si ich
-      chcel/a skontrolovať, a odstrániť tých následovníkov, čo sú na serveroch ktorím
-      nedôveruješ, že ich moderátori, alebo úpravbuy kódu budú tiež rešpektovať tvoje
-      súkromie.
     purge: Odstrániť následovateľa
     success:
       one: Počas utišovania sledovateľov z jednej domény...
       other: Počas utišovania sledovateľov z %{count} domén...
-    unlocked_warning_html: Hocikto ťa môže následovať aby mohol/a ihneď vidieť tvoje
-      súkromné príspevky. %{lock_link} aby si mohla skontrolovať a odmietať sledovateľov.
+    true_privacy_html: Prosím majte na vedomí, <strong> 1 že ozajstné súkromie sa dá dosiahnúť iba za pomoci end-to-end enkrypcie</strong> 2.
+    unlocked_warning_html: Hocikto ťa môže následovať aby mohol/a ihneď vidieť tvoje súkromné príspevky. %{lock_link} aby si mohla skontrolovať a odmietať sledovateľov.
     unlocked_warning_title: Tvoj účet nieje zamknutý
-  settings:
-    authorized_apps: Autorizované aplikácie
-    back: Naspäť na stránku
-  users:
-    invalid_email: Emailová adresa je neplatná
-    invalid_otp_token: Neplatný kód pre dvojfaktorovú autentikáciu
-    signed_in_as: 'Prihlásený ako:'
-  notification_mailer:
-    digest:
-      body: Tu nájdete krátky súhrn správ ktoré ste zmeškali od svojej poslednj návštevi
-        od %{since}
-      action: Zobraziť všetky notifikácie
-      mention: '%{name} ťa spomenul/a v:'
-      new_followers_summary:
-        one: Taktiež, získal/a si jedného nového následovníka zatiaľ čo si bol/a preč.
-          Yay!
-        other: Taktiež, získal/a si %{count} nových následovníkov za tú dobu čo si
-          bol/a preč. Yay!
-      subject:
-        one: 1 nová notifikácia od tvojej poslednej návštevy 🐘
-        other: '%{count} nové notifikácie od tvojej poslednej návštevy 🐘'
-      title: Zatiaľ čo si bol/a preč…
-    favourite:
-      body: 'Tvoj príspevok bol uložený medi obľúbené užívateľa %{name}:'
-      subject: '%{name} si obľúbil/a tvoj príspevok'
-      title: Nové obľúbené
-    follow:
-      body: '%{name} ťa teraz následuje!'
-      subject: '%{name} ťa teraz následuje'
-      title: Nový sledovateľ
-    follow_request:
-      action: Spravuj žiadosti o sledovanie
-      body: '%{name} žiada povolenie ťa následovať'
-      subject: '%{name} ťa žiadá o možnosť sledovania'
-      title: Nová žiadosť o sledovanie
-    mention:
-      action: Odpovedať
-      body: '%{name} ťa spomenul/a v:'
-      subject: Boli ste spomenutí užívateľom %{name}
-      title: Nové spomenutie
-  user_mailer:
-    welcome:
-      final_step: 'Začnite písať! Aj bez následovníkov budú vaše verejné správy videné
-        ostatnými, napríklad na lokálnej osi a pod haštagmi. Môžete sa ostatným predstaviť
-        pod haštagom #introductions.'
   generic:
     changes_saved_msg: Zmeny boli úspešne uložené!
+    powered_by: poháňané vďaka %{link}
     save_changes: Uložiť zmeny
     validation_errors:
       one: Niečo nieje úplne v poriadku! Prosím skontroluj chybu
-      other: Niečo ešte stále nieje v poriadku! Prosím skontroluj všetky %{count}
-        chyby
-    powered_by: poháňané vďaka %{link}
+      other: Niečo ešte stále nieje v poriadku! Prosím skontroluj všetky %{count} chyby
   imports:
-    preface: Môžeš importovať dáta ktoré si exportoval/a z iného Mastodon serveru,
-      ako sú napríklad zoznamy ľudí ktorých sleduješ, alebo blokuješ.
+    preface: Môžeš importovať dáta ktoré si exportoval/a z iného Mastodon serveru, ako sú napríklad zoznamy ľudí ktorých sleduješ, alebo blokuješ.
     success: Tvoje dáta boli nahraté úspešne, a budú teraz spracované v danom čase
     types:
       blocking: Zoznam blokovaných
@@ -564,19 +465,15 @@
     generate: Vygeneruj
     max_uses:
       one: jedno použitie
-      other: '%{count} použití'
+      other: "%{count} použití"
     max_uses_prompt: Bez limitov
-    prompt: Vygeneruj a zdieľaj linky s ostatnými aby mali umožnený prístup k tomuto
-      serveru
+    prompt: Vygeneruj a zdieľaj linky s ostatnými aby mali umožnený prístup k tomuto serveru
     table:
       expires_at: Vyprší
       uses: Používa
     title: Pozvať ľudí
-  landing_strip_html: <strong>%{name}</strong> je užívateľ na serveri %{link_to_root_path}.
-    Ty ich môžeš následovať a môžeš s nimi interaktovať pokiaľ máš účet hocikde v
-    rámci fediversa.
-  landing_strip_signup_html: Pokiaľ ešte nemáš, môžeš <a href="%{sign_up_path}">si
-    tu vytvoriť účet</a>.
+  landing_strip_html: "<strong>%{name}</strong> je užívateľ na serveri %{link_to_root_path}. Ty ich môžeš následovať a môžeš s nimi interaktovať pokiaľ máš účet hocikde v rámci fediversa."
+  landing_strip_signup_html: Pokiaľ ešte nemáš, môžeš <a href="%{sign_up_path}">si tu vytvoriť účet</a>.
   lists:
     errors:
       limit: Dosiahli ste maximálny možný počet zoznamov
@@ -590,4 +487,44 @@
     proceed: Uložiť
     updated_msg: Tvoje nastavenia pre presmerovanie účtu boli úspešne aktualizované!
   moderation:
-    title: Moderovanie+    title: Moderovanie
+  notification_mailer:
+    digest:
+      action: Zobraziť všetky notifikácie
+      body: Tu nájdete krátky súhrn správ ktoré ste zmeškali od svojej poslednj návštevi od %{since}
+      mention: "%{name} ťa spomenul/a v:"
+      new_followers_summary:
+        one: Taktiež, získal/a si jedného nového následovníka zatiaľ čo si bol/a preč. Yay!
+        other: Taktiež, získal/a si %{count} nových následovníkov za tú dobu čo si bol/a preč. Yay!
+      subject:
+        one: "1 nová notifikácia od tvojej poslednej návštevy \U0001F418"
+        other: "%{count} nové notifikácie od tvojej poslednej návštevy \U0001F418"
+      title: Zatiaľ čo si bol/a preč…
+    favourite:
+      body: 'Tvoj príspevok bol uložený medi obľúbené užívateľa %{name}:'
+      subject: "%{name} si obľúbil/a tvoj príspevok"
+      title: Nové obľúbené
+    follow:
+      body: "%{name} ťa teraz následuje!"
+      subject: "%{name} ťa teraz následuje"
+      title: Nový sledovateľ
+    follow_request:
+      action: Spravuj žiadosti o sledovanie
+      body: "%{name} žiada povolenie ťa následovať"
+      subject: "%{name} ťa žiadá o možnosť sledovania"
+      title: Nová žiadosť o sledovanie
+    mention:
+      action: Odpovedať
+      body: "%{name} ťa spomenul/a v:"
+      subject: Boli ste spomenutí užívateľom %{name}
+      title: Nové spomenutie
+  settings:
+    authorized_apps: Autorizované aplikácie
+    back: Naspäť na stránku
+  user_mailer:
+    welcome:
+      final_step: 'Začnite písať! Aj bez následovníkov budú vaše verejné správy videné ostatnými, napríklad na lokálnej osi a pod haštagmi. Môžete sa ostatným predstaviť pod haštagom #introductions.'
+  users:
+    invalid_email: Emailová adresa je neplatná
+    invalid_otp_token: Neplatný kód pre dvojfaktorovú autentikáciu
+    signed_in_as: 'Prihlásený ako:'