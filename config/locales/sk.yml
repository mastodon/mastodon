sk:
  about:
    about_hashtag_html: Toto sú verejné toot príspevky otagované <strong>#%{hashtag}</strong>.
      Ak máš účet niekde vo fediverse, môžeš ich používať.
    about_mastodon_html: Mastodon je sociálna sieť založená na otvorených webových
      protokoloch. Jej zrojový kód je otvorený a je decentralizovaná podobne ako email.
    about_this: O tejto instancii
    administered_by: 'Správcom je:'
<<<<<<< HEAD
    api: API
    apps: Mobilné aplikácie
    closed_registrations: Registrácie sú na tomto serveri momentálne uzatvorené. Avšak, môžeš nájsť nejaký iný Mastodon server kde si založ účet a získaj tak prístup do presne tej istej siete, odtiaľ.
    contact: Kontakt
    contact_missing: Nezadané
    contact_unavailable: Neuvedené
    documentation: Dokumentácia
    extended_description_html: |
      <h3>Pravidlá</h3>
=======
    closed_registrations: Registrácie sú na tomto serveri momentálne uzatvorené. Avšak,
      môžeš nájsť nejaký iný Mastodon server kde si založ účet a získaj tak prístup
      do presne tej istej siete, odtiaľ.
    contact: Kontakt
    contact_missing: Nezadané
    contact_unavailable: Neuvedené
    extended_description_html: '<h3>Pravidlá</h3>

>>>>>>> 0e2bec76
      <p>Žiadne zatiaľ nie sú</p>

      '
    features:
      humane_approach_body: Poučený z chýb iných sociálnych sietí, Mastodon sa snaží
        bojovať s nekalým používaním siete vytváraním etických možností.
      humane_approach_title: Ľudskejší prístup
      not_a_product_body: Mastodon nie je komerčná sieť. Žiadne reklamy, žiadne dolovanie
        dát, žiadne múry. Žiadna centrálna autorita.
      not_a_product_title: Si človek, nie produkt
      real_conversation_body: S 500 znakmi a podporou pre varovania pri obrázkoch
        a videách sa môžeš vyjadriť tak ako budeš chcieť.
      real_conversation_title: Vytvorený pre reálnu konverzáciu
      within_reach_body: Viacero aplikácií pre iOS, Android a iné platformy, ktoré
        ti vďaka jednoduchému API ekosystému dovoľujú byť online so svojimi priateľmi
        kdekoľvek.
      within_reach_title: Stále v dosahu
    generic_description: '%{domain} je jeden server v sieti'
    hosted_on: Mastodon hostovaný na %{domain}
    learn_more: Zisti viac
    other_instances: Zoznam ďalších inštancií
    privacy_policy: Ustanovenia o súkromí
    source_code: Zdrojový kód
    status_count_after:
      one: status
      other: statusy
    status_count_before: Ktorí napísali
<<<<<<< HEAD
    terms: Podmienky užívania
    user_count_after:
      one: užívateľ
      other: užívatelia
=======
    user_count_after:
      one: užívateľ
      other: užívateľov
>>>>>>> 0e2bec76
    user_count_before: Domov pre
    what_is_mastodon: Čo je Mastodon?
    apps: Mobilné aplikácie
    documentation: Dokumentácia
    privacy_policy: Ustanovenia o súkromí
    terms: Podmienky užívania
    api: API
  accounts:
    choices_html: "%{name}vé voľby:"
    follow: Sledovať
    followers:
      one: Následovateľ
<<<<<<< HEAD
      other: Následovatelia
    following: Sleduje
    joined: Pridal/a sa %{date}
=======
      other: Sledovatelia
    following: Sledovaní
>>>>>>> 0e2bec76
    media: Médiá
    moved_html: '%{name} účet bol presunutý na %{new_profile_link}:'
    network_hidden: Táto informácia nieje k dispozícii
    nothing_here: Nič tu nie je!
    people_followed_by: Ľudia, ktorých %{name} sleduje
    people_who_follow: Ľudia sledujúci %{name}
<<<<<<< HEAD
    pin_errors:
      following: Musíš už následovať toho človeka, ktorého si praješ zviditeľniť
    posts:
      one: Príspevok
      other: Príspevky
    posts_tab_heading: Príspevky
=======
    posts:
      one: Príspevok
      other: Príspevky
>>>>>>> 0e2bec76
    posts_with_replies: Príspevky s odpoveďami
    reserved_username: Prihlasovacie meno je rezervované
    roles:
      admin: Administrátor
      bot: Automat
      moderator: Moderátor
    unfollow: Prestať sledovať
    choices_html: '%{name}vé voľby:'
    joined: Pridal/a sa %{date}
    posts_tab_heading: Príspevky
    pin_errors:
      following: Musíš už následovať toho človeka, ktorého si praješ zviditeľniť
  admin:
    account_moderation_notes:
      create: Zanechaj poznámku
      created_msg: Poznámka moderátora bola úspešne vytvorená!
      delete: Zmazať
      destroyed_msg: Poznámka moderátora bola úspešne zmazaná!
    accounts:
      are_you_sure: Si si istý?
      avatar: Maskot
      by_domain: Doména
      change_email:
        changed_msg: Email k tomuto účtu bol úspešne zmenený!
        current_email: Súčastný email
        label: Zmeniť email
        new_email: Nový email
        submit: Zmeniť email
        title: Zmeň email pre %{username}
      confirm: Potvrdiť
      confirmed: Potvrdený
      confirming: Potvrdzujúci
      demote: Degradovať
      disable: Zablokovať
      disable_two_factor_authentication: Zakázať 2FA
      disabled: Blokovaný
      display_name: Zobraziť meno
      domain: Doména
      edit: Uprav
      email: Emailová adresa
      email_status: Stav emailu
      enable: Povoliť
      enabled: Povolený
      feed_url: URL časovej osi
      followers: Sledujúci
      followers_url: URL sledujúcich
      follows: Sledovania
      inbox_url: URL prijatých správ
      ip: IP
      location:
        all: Všetko
        local: Miestne
        remote: Federované
        title: Lokácia
      login_status: Status prihlásenia
      media_attachments: Prílohy
      memorialize: Zmeniť na "Navždy budeme spomínať"
      moderation:
        all: Všetko
        silenced: Umlčané
        suspended: Suspendované
        title: Moderácia
      moderation_notes: Moderátorské poznámky
      most_recent_activity: Posledná aktivita
      most_recent_ip: Posledná IP
      not_subscribed: Nezaregistrované
      order:
        alphabetic: Abecedne
        most_recent: Podľa času
        title: Zoradiť
      outbox_url: URL poslaných
      perform_full_suspension: Suspendovať
      profile_url: URL profilu
      promote: Povýšiť
      protocol: Protokol
      public: Verejná os
      push_subscription_expires: PuSH odoberanie expiruje
      redownload: Obnoviť avatar
      remove_avatar: Odstrániť avatár
      resend_confirmation:
        already_confirmed: Tento používateľ už bol potvrdený
        send: Znova odoslať potvrdzovací e-mail
        success: Potvrdený e-mail bol úspešne odoslaný!
      reset: Reset
      reset_password: Obnoviť heslo
      resubscribe: Znovu odoberať
      role: Oprávnenia
      roles:
        admin: Administrátor
        moderator: Moderátor
        staff: Člen
        user: Používateľ
      salmon_url: Salmon adresa
      search: Hľadať
      shared_inbox_url: URL zdieľanej schránky
      show:
        created_reports: Reportované týmto používateľom
        report: report
        targeted_reports: Nahlásenia pre tento účet
      silence: Stíšiť
      statuses: Príspevky
      subscribe: Odoberať
      title: Účty
      unconfirmed_email: Nepotvrdený email
      undo_silenced: Zrušiť stíšenie
      undo_suspension: Zrušiť suspendáciu
      unsubscribe: Prestať odoberať
      username: Používateľske meno
      web: Web
    action_logs:
      actions:
<<<<<<< HEAD
        assigned_to_self_report: "%{name}pridelil/a hlásenie užívateľa %{target}sebe"
        change_email_user: "%{name} zmenil/a emailovú adresu užívateľa %{target}"
        confirm_user: "%{name} potvrdil e-mailovú adresu používateľa %{target}"
        create_custom_emoji: "%{name} nahral nový emoji %{target}"
        create_domain_block: "%{name} zablokoval doménu %{target}"
        create_email_domain_block: "%{name} pridal e-mailovú doménu %{target} na zoznam zakázaných"
        demote_user: "%{name} degradoval používateľa %{target}"
        destroy_domain_block: "%{name} povolil doménu %{target}"
        destroy_email_domain_block: "%{name} pridal e-mailovú doménu %{target} na zoznam povolených"
        destroy_status: "%{name} zmazal status %{target}"
        disable_2fa_user: "%{name} zakázal 2FA pre používateľa %{target}"
        disable_custom_emoji: "%{name} zakázal emoji %{target}"
        disable_user: "%{name} zakázal prihlásenie pre používateľa %{target}"
        enable_custom_emoji: "%{name} povolil emoji %{target}"
        enable_user: "%{name} povolil prihlásenie pre používateľa %{target}"
        memorialize_account: '%{name} zmenil účet %{target} na stránku "Navždy budeme spomínať"'
        promote_user: "%{name} povýšil/a používateľa %{target}"
        remove_avatar_user: "%{name} odstránil/a %{target}ov avatár"
        reopen_report: "%{name} znovu otvoril/a hlásenie užívateľa %{target}"
        reset_password_user: "%{name} resetoval/a heslo pre používateľa %{target}"
        resolve_report: "%{name} vyriešili nahlásenie užívateľa %{target}"
        silence_account: "%{name} utíšil/a účet %{target}"
        suspend_account: "%{name} zablokoval/a účet používateľa %{target}"
        unassigned_report: "%{name} odobral/a report od %{target}"
        unsilence_account: "%{name} zrušil/a utíšenie účtu používateľa %{target}"
        unsuspend_account: "%{name} zrušil/a blokovanie účtu používateľa %{target}"
        update_custom_emoji: "%{name} aktualizoval/a emoji %{target}"
        update_status: "%{name} aktualizoval/a status pre %{target}"
      deleted_status: "(zmazaný príspevok)"
=======
        assigned_to_self_report: '%{name}pridelil/a hlásenie užívateľa %{target}sebe'
        change_email_user: '%{name} zmenil/a emailovú adresu užívateľa %{target}'
        confirm_user: '%{name} potvrdil e-mailovú adresu používateľa %{target}'
        create_custom_emoji: '%{name} nahral nový emoji %{target}'
        create_domain_block: '%{name} zablokoval doménu %{target}'
        create_email_domain_block: '%{name} pridal e-mailovú doménu %{target} na zoznam
          zakázaných'
        demote_user: '%{name} degradoval používateľa %{target}'
        destroy_domain_block: '%{name} povolil doménu %{target}'
        destroy_email_domain_block: '%{name} pridal e-mailovú doménu %{target} na
          zoznam povolených'
        destroy_status: '%{name} zmazal status %{target}'
        disable_2fa_user: '%{name} zakázal 2FA pre používateľa %{target}'
        disable_custom_emoji: '%{name} zakázal emoji %{target}'
        disable_user: '%{name} zakázal prihlásenie pre používateľa %{target}'
        enable_custom_emoji: '%{name} povolil emoji %{target}'
        enable_user: '%{name} povolil prihlásenie pre používateľa %{target}'
        memorialize_account: '%{name} zmenil účet %{target} na stránku "Navždy budeme
          spomínať"'
        promote_user: '%{name} povýšil/a používateľa %{target}'
        remove_avatar_user: '%{name} odstránil/a %{target}ov avatár'
        reopen_report: '%{name} znovu otvoril/a hlásenie užívateľa %{target}'
        reset_password_user: '%{name} resetoval/a heslo pre používateľa %{target}'
        resolve_report: '%{name} vyriešili nahlásenie užívateľa %{target}'
        silence_account: '%{name} utíšil/a účet %{target}'
        suspend_account: '%{name} zablokoval/a účet používateľa %{target}'
        unassigned_report: '%{name} odobral/a report od %{target}'
        unsilence_account: '%{name} zrušil/a utíšenie účtu používateľa %{target}'
        unsuspend_account: '%{name} zrušil/a blokovanie účtu používateľa %{target}'
        update_custom_emoji: '%{name} aktualizoval/a emoji %{target}'
        update_status: '%{name} aktualizoval/a status pre %{target}'
>>>>>>> 0e2bec76
      title: Kontrólny záznam
      deleted_status: (zmazaný príspevok)
    custom_emojis:
      by_domain: Doména
      copied_msg: Lokálna kópia emoji úspešne vytvorená
      copy: Kopírovať
      copy_failed_msg: Nebolo možné vytvoriť lokálnu kópiu tohto emoji
      created_msg: Emoji úspešne vytvorené!
      delete: Zmazať
      destroyed_msg: Emojo úspešne zničený!
      disable: Zakázať
      disabled_msg: Emoji bolo úspešne zakázané
      emoji: Emotikony
      enable: Povoliť
      enabled_msg: Emoji bolo úspešne povolené
      image_hint: PNG do 50KB
      listed: V zozname
      new:
        title: Pridať nový vlastný emoji
      overwrite: Prepísať
      shortcode: Skratka
      shortcode_hint: Aspoň 2 znaky, povolené sú alfanumerické alebo podčiarkovník
      title: Vlastné emoji
      unlisted: Nie je na zozname
      update_failed_msg: Nebolo možné aktualizovať toto emoji
      updated_msg: Emoji bolo úspešne aktualizované!
      upload: Nahrať
    dashboard:
      backlog: odložené aktivity
      config: Nastavenia
      feature_deletions: Vymazanie účtov
      feature_invites: Pozvánky
      feature_registrations: Registrácie
      feature_relay: Federovací mostík
      features: Vymoženosti
      hidden_service: Federácia so skritými službami
      open_reports: otvorené hlásenia
      recent_users: Nedávny užívatelia
      search: Celofrázové vyhľadávanie
      single_user_mode: Jednouživateľské rozhranie
      software: Softvér
      space: Využitie miesta
      title: Spravovacie rozhranie
      total_users: užívateľov celkovo
<<<<<<< HEAD
=======
      search: Celofrázové vyhľadávanie
      single_user_mode: Jednouživateľské rozhranie
      title: Spravovacie rozhranie
>>>>>>> 0e2bec76
      trends: Trendy
      week_interactions: Tohto týždňové interakcie
      week_users_active: aktívni tento týždeň
      week_users_new: užívateľov počas tohto týždňa
<<<<<<< HEAD
=======
      backlog: odložené aktivity
>>>>>>> 0e2bec76
    domain_blocks:
      add_new: Pridať nový
      created_msg: Doména je v procese blokovania
      destroyed_msg: Blokovanie domény bolo zrušené
      domain: Doména
      new:
        create: Blokovať doménu
        hint: Blokovanie domény stále dovolí vytvárať nové účty v databáze, ale tieto
          budú automaticky moderované.
        severity:
          desc_html: <strong>Stíšenie</strong> urobí všetky príspevky daného účtu
            neviditeľné pre všetkých ktorí nenásledujú tento účet. <strong>Suspendácia</strong>
            zmaže všetky príspevky, médiá a profilové informácie. Použi <strong>Žiadne</strong>,
            ak chceš iba neprijímať súbory médií.
          noop: Nič
          silence: Stíšiť
          suspend: Suspendovať
        title: Nové blokovanie domény
      reject_media: Odmietať súbory s obrázkami alebo videami
      reject_media_hint: Zmaže lokálne uložené súbory médií a odmietne ich sťahovanie
        v budúcnosti. Irelevantné pre suspendáciu
      severities:
        noop: Žiadne
        silence: Stíšiť
        suspend: Suspendovať
      severity: Závažnosť
      show:
        affected_accounts:
          few: '%{count} účty v databáze ovplyvnených'
          one: Jeden účet v databáze ovplyvnený
          other: '%{count} účtov v databáze ovplyvnených'
        retroactive:
          silence: Zrušiť stíšenie všetkých existujúcich účtov z tejto domény
          suspend: Zrušiť suspendáciu všetkých existujúcich účtov z tejto domény
        title: Zrušiť blokovanie domény pre %{domain}
        undo: Vrátiť späť
      title: Blokovanie domén
      undo: Späť
    email_domain_blocks:
      add_new: Pridať nový
      created_msg: Emailová doména bola úspešne pridaná do zoznamu zakázaných
      delete: Zmazať
      destroyed_msg: Emailová doména bola úspešne vymazaná zo zoznamu zakázaných
      domain: Doména
      new:
        create: Pridať doménu
        title: Nový email na zablokovanie
      title: Blokované emailové adresy
    instances:
      account_count: Známe účty
      domain_name: Doména
      reset: Resetovať
      search: Hľadať
      title: Známe instancie
    invites:
      deactivate_all: Pozastaviť všetky
      filter:
        all: Všetky
        available: Dostupné
        expired: Vypršalo
        title: Filtrovať
      title: Pozvánky
      deactivate_all: Pozastaviť všetky
    relays:
      add_new: Pridaj novú priechodnú oporu
<<<<<<< HEAD
      description_html: "<strong>Federovací mostík</strong> je prechodný server ktorý obmieňa veľké množstvá verejných príspevkov medzi tými servermi ktoré na od neho odoberajú, aj doňho prispievajú. <strong>Môže to pomôcť malým a stredným instanciám objavovať federovaný obsah</strong>, čo inak vyžaduje aby miestni užívatelia ručne následovali iných ľudí zo vzdialených instancií."
      enable_hint: Ak povolíš, tvoj server bude odoberať všetky verejné príspevky z tohto mostu, a začne posielať verejné príspevky tvojho servera na tento most.
      inbox_url: URL mostu
      pending: Čakám na povolenie od prechodného mostu
      save_and_enable: Uložiť a povoliť
      setup: Nastav prepojenie s mostom
      status: Stav
      title: Mosty
=======
      description_html: <strong>Federovací mostík</strong> je prechodný server ktorý
        obmieňa veľké množstvá verejných príspevkov medzi tými servermi ktoré na od
        neho odoberajú, aj doňho prispievajú. <strong>Môže to pomôcť malým a stredným
        instanciám objavovať federovaný obsah</strong>, čo inak vyžaduje aby miestni
        užívatelia ručne následovali iných ľudí zo vzdialených instancií.
      status: Stav
      inbox_url: URL mostu
      save_and_enable: Uložiť a povoliť
      setup: Nastav prepojenie s mostom
      title: Mosty
      pending: Čakám na povolenie od prechodného mostu
      enable_hint: Ak povolíš, tvoj server bude odoberať všetky verejné príspevky
        z tohto mostu, a začne posielať verejné príspevky tvojho servera na tento
        most.
>>>>>>> 0e2bec76
    report_notes:
      created_msg: Poznámka o nahlásení úspešne vytvorená!
      destroyed_msg: Poznámka o nahlásení úspešne vymazaná!
    reports:
      account:
        note: poznámka
        report: nahlás
      action_taken_by: Zákrok vykonal/a
      are_you_sure: Si si istý/á?
      assign_to_self: Priraď k sebe
      assigned: Priradený moderátor
      comment:
        none: Žiadne
      created_at: Nahlásené
      mark_as_resolved: Označiť ako vyriešené
      mark_as_unresolved: Označ ako nevyriešené
      notes:
        create: Pridaj poznámku
        create_and_resolve: Vyrieš s poznámkou
        create_and_unresolve: Otvor znovu, s poznámkou
        delete: Vymaž
        placeholder: Opíš aké opatrenia boli urobené, alebo akékoľvek iné súvisiace
          aktualizácie…
      reopen: Znovu otvor report
      report: Nahlásiť
      reported_account: Nahlásený účet
      reported_by: Nahlásené užívateľom
      resolved: Vyriešené
      resolved_msg: Hlásenie úspešne vyriešené!
      silence_account: Zamĺčať účet
      status: Stav
      suspend_account: Pozastaviť účet
      title: Reporty
      unassign: Odobrať
      unresolved: Nevyriešené
      updated_at: Aktualizované
    settings:
      activity_api_enabled:
        desc_html: Sčítanie lokálne publikovaných príspevkov, aktívnych užívateľov,
          a nových registrácii, v týždenných intervaloch
        title: Vydať hromadné štatistiky o užívateľskej aktivite
      bootstrap_timeline_accounts:
        desc_html: Ak je prezývok viacero, každú oddeľte čiarkou. Možno zadať iba
          miestne, odomknuté účty. Pokiaľ necháte prázdne, je to pre všetkých miestnych
          administrátorov.
        title: Štandardní následovníci nových užívateľov
      contact_information:
        email: Pracovný e-mail
        username: Kontaktné užívateľské meno
      custom_css:
        desc_html: Uprav vzhľad pomocou CSS, ktoré je načítané na každej stránke
        title: Vlastné CSS
      hero:
        desc_html: Zobrazuje sa na hlavnej stránke. Doporučuje sa rozlišenie aspoň
          600x100px Pokiaľ tu nieje nič dodané, bude nastavený základný orázok tohoto
          serveru
        title: Obrázok hrdinu
      peers_api_enabled:
        desc_html: Domény na ktoré táto instancia už vo fediverse natrafila
        title: Zverejniť zoznam objavených instancií
      preview_sensitive_media:
        desc_html: Náhľad adresy z iných instancií, bude zobrazený aj vtedy, keď sú
          dané médiá označené ako senzitívne
        title: Ukazuj aj chúlostivé médiá v náhľadoch OpenGraph
      registrations:
        closed_message:
          desc_html: Toto sa zobrazí na hlavnej stránke v prípade že sú registrácie
            uzavreté. Možno tu použiť aj HTML kód
          title: Správa o uzavretých registráciách
        deletion:
          desc_html: Dovoľiť každému aby si mohli zmazať svok účet
          title: Sprístupniť možnosť vymazať si účet
        min_invite_role:
          disabled: Nikto
          title: Povoliť pozvánky od
        open:
          desc_html: Povoliť každému aby si mohli vytvoriť účet
          title: Verejná registrácia
      show_known_fediverse_at_about_page:
        desc_html: Pokiaľ je zapnuté, bude v ukážke osi možné nahliadnúť toot statusy
          z celého známeho fediversa. V opačnom prípade tam budú ukázané iba statusy
          z lokálnej osi.
        title: Ukázať celé známe fediversum ako ukážku osi
      show_staff_badge:
        desc_html: Zobraziť moderátorsku značku na užívateľovej stránke
        title: Zobraziť značku moderátora
      site_description:
        desc_html: Oboznamujúci paragraf na hlavnej stránke a pri meta tagoch. Môžete
          použiť HTML kód, presnejšie  <code>&lt; a&gt;</code> a <code>&lt; em&gt;
          </code>.
        title: Popis instancie
      site_description_extended:
        desc_html: Toto je vhodné miesto pre vaše pravidlá, oboznámenia a iné veci,
          ktorými je vaša instancia špecifická. Je možné tu používať HTML kód
        title: Vlastné doplňujúce informácie
      site_short_description:
        desc_html: Zobrazené na bočnom paneli a pri meta tagoch. Popíš čo je Mastodon, a čo robí tento server iným, v jednom paragrafe. Pokiaľ toto necháš prázdne, bude tu zobrazený základný popis instancie.
        title: Krátky popis instancie
      site_terms:
        desc_html: Môžete si napísať vaše vlastné pravidla o súkromí, prevádzke, alebo
          aj iné legality. Môžete tu používať HTML kód
        title: Vlastné pravidlá prevádzky
      site_title: Názov instancie
      thumbnail:
        desc_html: Používané pre náhľady cez OpenGraph a API. Doporučuje sa rozlišenie
          1200x630px
        title: Miniatúra instancie
      timeline_preview:
        desc_html: Zobraziť verejnú nástenku na hlavnej stránke
        title: Náhľad nástenky
      title: Nastavenia stránky
      custom_css:
        desc_html: Uprav vzhľad pomocou CSS, ktoré je načítané na každej stránke
        title: Vlastné CSS
      site_short_description:
        title: Krátky popis instancie
        desc_html: Zobrazené na bočnom paneli a pri meta tagoch. Popíš čo je Mastodon,
          a čo robí tento server iným, v jednom paragrafe. Pokiaľ toto necháš prázdne,
          bude tu zobrazený základný popis instancie.
    statuses:
      back_to_account: Späť na účet
      batch:
        delete: Vymazať
        nsfw_off: Obsah nieje chúlostivý
        nsfw_on: Označ obeah aka chúlostivý
      failed_to_execute: Nepodarilo sa vykonať
      media:
        title: Médiá
      no_media: Žiadné médiá
      no_status_selected: Žiadne príspevky neboli zmenené, keďže si žiadne nemal/a zvolené
      title: Statusy na účte
      with_media: S médiami
      no_status_selected: Žiadne príspevky neboli zmenené, keďže si žiadne nemal/a
        zvolené
    subscriptions:
      callback_url: Zdrojová adresa URL
      confirmed: Potvrdené
      expires_in: Vyprší do
      last_delivery: Posledné doručenie
      title: WebSub
      topic: Téma
<<<<<<< HEAD
    suspensions:
      bad_acct_msg: Hodnota pre potvrdenie sa nezhoduje. Si si istý/á že zamrazuješ ten správny účet?
      hint_html: 'Pre potvrdenie zamrazenia účtu, prosím napíš %{value} do následujúceho políčka:'
      proceed: Pokračuj
      title: Zamraziť %{acct}
      warning_html: 'Zamrazením tohto účtu budú dáta na tomto účte <strong>nenávratne</strong> zmazané, zahŕňajúc:'
    title: Spravovanie
  admin_mailer:
    new_report:
      body: "%{reporter} nahlásil/a %{target}"
=======
    title: Spravovanie
    suspensions:
      hint_html: 'Pre potvrdenie zamrazenia účtu, prosím napíš %{value} do následujúceho
        políčka:'
      proceed: Pokračuj
      title: Zamraziť %{acct}
      bad_acct_msg: Hodnota pre potvrdenie sa nezhoduje. Si si istý/á že zamrazuješ
        ten správny účet?
      warning_html: 'Zamrazením tohto účtu budú dáta na tomto účte <strong>nenávratne</strong>
        zmazané, zahŕňajúc:'
  admin_mailer:
    new_report:
      body: '%{reporter} nahlásil/a %{target}'
>>>>>>> 0e2bec76
      body_remote: Niekto z %{domain} nahlásil/a %{target}
      subject: Nové hlásenie pre %{instance} (#%{id})
  application_mailer:
    notification_preferences: Zmeniť e-mailové voľby
    salutation: '%{name},'
    settings: 'Zmeniť e-mailové voľby: %{link}'
    view: 'Zobraziť:'
    view_profile: Zobraziť profil
    view_status: Zobraziť status
  applications:
    created: Aplikácia bola vytvorená úspešne
    destroyed: Aplikáciu sa podarilo odstrániť
    invalid_url: Zadaná URL adresa je nesprávna
    regenerate_token: Znovu vygenerovať prístupový token
    token_regenerated: Prístupový token bol úspešne vygenerovaný znova
    warning: Na tieto údaje dávajte ohromný pozor. Nikdy ich s nikým nezďieľajte!
    your_token: Váš prístupový token
  auth:
<<<<<<< HEAD
    agreement_html: V rámci registrácie súhlasíš, že sa budeš riadiť <a href="%{rules_path}"> pravidlami tejto instancie</a>, a taktiež <a href="%{terms_path}"> našími prevoznými podmienkami</a>.
=======
    agreement_html: V rámci registrácie súhlasíš, že sa budeš riadiť <a href="%{rules_path}">
      pravidlami tejto instancie</a>, a taktiež <a href="%{terms_path}"> našími prevoznými
      podmienkami</a>.
>>>>>>> 0e2bec76
    change_password: Heslo
    confirm_email: Potvrdiť email
    delete_account: Vymazať účet
    delete_account_html: Pokiaľ chceš vymazať svoj účet, môžeš tak <a href="%{path}">urobiť
      tu</a>. Budeš požiadaný/á o potvrdenie tohto kroku.
    didnt_get_confirmation: Neobdŕžal/a si kroky pre potvrdenie?
    forgot_password: Zabudnuté heslo?
    invalid_reset_password_token: Token na obnovu hesla vypršal. Prosím vypítaj si
      nový.
    login: Prihlás sa
    logout: Odhlás sa
    migrate_account: Presunúť sa na iný účet
    migrate_account_html: Pokiaľ si želáš presmerovať tento účet na nejaký iný, môžeš
      to <a href="%{path}">urobiť tu</a>.
    or: alebo
    or_log_in_with: Alebo prihlásiť z
    providers:
      cas: CAS
      saml: SAML
    register: Zaregistruj sa
    register_elsewhere: Zaregistruj sa na inom serveri
    resend_confirmation: Poslať potvrdzujúce pokyny znovu
    reset_password: Resetovať heslo
    security: Zabezpečenie
    set_new_password: Nastaviť nové heslo
  authorize_follow:
    already_following: Tento účet už následuješ
    error: Naneštastie nastala chyba pri hľadaní vzdialeného účtu
    follow: Následuj
    follow_request: 'Poslal/a si žiadosť následovať užívateľa:'
    following: 'Podarilo sa! Teraz už následuješ užívateľa:'
    post_follow:
      close: Alebo môžeš iba zatvoriť toto okno.
      return: Ukáž užívateľov profil
      web: Prejdi do siete
    title: Následuj %{acct}
  datetime:
    distance_in_words:
      about_x_hours: '%{count}hod'
      about_x_months: '%{count}mesiace'
      about_x_years: '%{count}rok'
      almost_x_years: '%{count}rok'
      half_a_minute: Práve teraz
      less_than_x_minutes: '%{count}min'
      less_than_x_seconds: Práve teraz
      over_x_years: '%{count}rok'
      x_days: '%{count}dni'
      x_minutes: '%{count}min'
      x_months: '%{count}mesiace'
      x_seconds: '%{count}sek'
  deletes:
    bad_password_msg: Dobrý pokus, hakeri! Nesprávne heslo
    confirm_password: Napíšte svoje terajšie heslo pre overenie vašej identity
    description_html: Týmto <strong> natrvalo, nenavrátiteľne </strong> vymažeš obsah
      tvojho účtu, a deaktivuješ ho. Tvoja prezývka ale ostane rezervovaná ako prevencia
      pred budúcimi impersonáciami.
    proceed: Vymazať účet
    success_msg: Váš účet bol úspešne vymazaný
    warning_html: Iba vymazanie obsahu z tejto konkrétnej instancie je garantované.
      Obsah ktorý bol zdieľaný široko-ďaleko pravdepodobne zanechá nejaké stopy. Servery
      ktoré sú offline a tie ktoré ignorujú tvoje zmeny teda nezaktualizujú svoje
      databázy.
    warning_title: O dostupnosti distribuovaného obsahu
  errors:
    '403': Nemáte dostatočné povolenie na zobrazenie tejto stránky.
    '404': Stránka ktorú si hľadal/a sa tu nenachádza.
    '410': Stránka ktorú si tu hľadal/a už viac neexistuje.
    '422':
      content: Bezpečtnostné overenie zlyhalo. Blokuješ cookies?
      title: Bezpečtnostné overenie zlyhalo
    '429': Zamlčané
    '500':
      content: Ospravedlňujeme sa. Niečo sa pokazilo na našom konci.
      title: Táto stránka nieje v poriadku
    noscript_html: Aby bolo možné používať Mastodon web aplikáciu, prosím povoľte
      JavaScript. Alebo skúste jednu z <a href="https://github.com/tootsuite/documentation/blob/master/Using-Mastodon/Apps.md">
      aplikácii </a> dostupných pre vašu platformu.
  exports:
    archive_takeout:
      date: Dátum
      download: Stiahni si svoj archív
      hint_html: Môžeš si opýtať <strong>archív svojích príspevkov a nahratých médií</strong>.
        Exportované dáta budú v ActivityPub formáte, čítateľné hociakým kompatibilným
        softvérom. Archív si je možné vyžiadať každých sedem dní.
      in_progress: Balím tvoj archív...
      request: Vyžiadaj si tvoj archív
      size: Veľkosť
    blocks: Blokujete
    csv: CSV
    follows: Následujete
    mutes: Stíšil/a si
    storage: Úložisko médií
  filters:
    contexts:
      home: Domáca os
      notifications: Oboznámenia
      public: Verejné osi
      thread: Konverzácie
    edit:
      title: Uprav triedenie
    errors:
      invalid_context: Nebola poskytnutá žiadna, alebo ide o neplatnú súvislosť
      invalid_irreversible: Nezvratné filtrovanie funguje iba so súvislostiami domovskej
        osi a oboznámení
    index:
      delete: Vymazať
      title: Triedenia
    new:
      title: Pridaj nové triedenie
  followers:
    domain: Doména
    explanation_html: Pokiaľ chceš zaručiť súkromie svojích príspevkov, musíš mať
      na vedomí, kto ťa sleduje. <strong> Tvoje súkromné príspevky sú doručené na
      každý server z ktorého ťa niekto následuje. </strong> Takže možno by si ich
      chcel/a skontrolovať, a odstrániť tých následovníkov, čo sú na serveroch ktorím
      nedôveruješ, že ich moderátori, alebo úpravbuy kódu budú tiež rešpektovať tvoje
      súkromie.
    followers_count: Počet následovateľov
    lock_link: Zamknite svoj účet
    purge: Odstrániť následovateľa
    success:
      few: Počas utišovania sledovateľov z %{count} domén...
      one: Počas utišovania sledovateľov z jednej domény...
      other: Počas utišovania sledovateľov z %{count} domén...
    true_privacy_html: Prosím ber na vedomie, <strong> že ozajstné súkromie sa dá
      dosiahnúť iba za pomoci end-to-end enkrypcie</strong>.
    unlocked_warning_html: Hocikto ťa môže následovať aby mohol/a ihneď vidieť tvoje
      súkromné príspevky. %{lock_link} aby si mohla skontrolovať a odmietať sledovateľov.
    unlocked_warning_title: Tvoj účet nieje zamknutý
  footer:
    developers: Vývojári
    more: Viac…
    resources: Podklady
  generic:
    changes_saved_msg: Zmeny boli úspešne uložené!
    save_changes: Uložiť zmeny
    validation_errors:
      few: Niečo ešte stále nieje v poriadku! Prosím skontroluj všetky %{count} chyby
      one: Niečo nieje úplne v poriadku! Prosím skontroluj chybu
      other: Niečo ešte stále nieje v poriadku! Prosím skontroluj všetkých %{count}
        chýb
  imports:
    preface: Môžeš importovať dáta ktoré si exportoval/a z iného Mastodon serveru,
      ako sú napríklad zoznamy ľudí ktorých sleduješ, alebo blokuješ.
    success: Tvoje dáta boli nahraté úspešne, a budú teraz spracované v danom čase
    types:
      blocking: Zoznam blokovaných
      following: Zoznam sledovaných
      muting: Zoznam ignorovaných
    upload: Nahrať
  in_memoriam_html: V pamäti.
  invites:
    delete: Deaktivovať
    expired: Neplatné
    expires_in:
      '1800': 30 minút
      '21600': 6 hodín
      '3600': 1 hodina
      '43200': 12 hodín
      '604800': 1 týždeň
      '86400': 1 deň
    expires_in_prompt: Nikdy
    generate: Vygeneruj
    invited_by: 'Bol/a si pozvan/á užívateľom:'
    max_uses:
      few: '%{count} použitia'
      one: jedno použitie
      other: '%{count} použití'
    max_uses_prompt: Bez limitov
    prompt: Vygeneruj a zdieľaj linky s ostatnými aby mali umožnený prístup k tomuto
      serveru
    table:
      expires_at: Vyprší
      uses: Používa
    title: Pozvi ľudí
  lists:
    errors:
      limit: Dosiahli ste maximálny možný počet zoznamov
  media_attachments:
    validations:
      images_and_video: K príspevku ktorý už obsahuje obrázky nemôžeš priložiť video
      too_many: Nemôžeš priložiť viac ako 4 súbory
  migrations:
    acct: prezývka@doména nového účtu
    currently_redirecting: 'Tvoj profil má nastavené presmerovanie na:'
    proceed: Uložiť
    updated_msg: Tvoje nastavenia pre presmerovanie účtu boli úspešne aktualizované!
  moderation:
    title: Moderovanie
  notification_mailer:
    digest:
      action: Zobraziť všetky notifikácie
      body: Tu nájdete krátky súhrn správ ktoré ste zmeškali od svojej poslednj návštevi
        od %{since}
      mention: '%{name} ťa spomenul/a v:'
      new_followers_summary:
        few: Taktiež, získal/a si %{count} nových následovníkov za tú dobu čo si bol/a
          preč. Yay!
        one: Taktiež, získal/a si jedného nového následovníka zatiaľ čo si bol/a preč.
          Yay!
        other: Taktiež, získal/a si %{count} nových následovníkov za tú dobu čo si
          bol/a preč. Yay!
      subject:
        few: '%{count} nové notifikácie od tvojej poslednej návštevy 🐘'
        one: 1 nová notifikácia od tvojej poslednej návštevy 🐘
        other: '%{count} nových notifikácií od tvojej poslednej návštevy 🐘'
      title: Zatiaľ čo si bol/a preč…
    favourite:
      body: 'Tvoj príspevok bol uložený medi obľúbené užívateľa %{name}:'
      subject: '%{name} si obľúbil/a tvoj príspevok'
      title: Nové obľúbené
    follow:
      body: '%{name} ťa teraz následuje!'
      subject: '%{name} ťa teraz následuje'
      title: Nový sledovateľ
    follow_request:
      action: Spravuj žiadosti o sledovanie
      body: '%{name} žiada povolenie ťa následovať'
      subject: '%{name} ťa žiadá o možnosť sledovania'
      title: Nová žiadosť o sledovanie
    mention:
      action: Odpovedať
      body: '%{name} ťa spomenul/a v:'
      subject: Bol/a si spomenutý/á užívateľom %{name}
      title: Novo spomenutý/á
    reblog:
      body: 'Tvoj príspevok bol pozdvihnutý užívateľom %{name}:'
      subject: '%{name} pozdvihli tvoj príspevok'
      title: Novo pozdvyhnuté
  number:
    human:
      decimal_units:
        format: '%n%u'
        units:
          billion: B
          million: M
          quadrillion: Q
          thousand: K
          trillion: T
  pagination:
    newer: Novšie
    next: Ďalšie
    older: Staršie
    prev: Predošlé
    truncate: '&hellip;'
  preferences:
    languages: Jazyky
    other: Ostatné
    publishing: Publikovanie
    web: Web
  remote_follow:
    acct: Napíš svoju prezývku@doménu z ktorej chceš následovať
    missing_resource: Nemôžeme nájsť potrebnú presmerovaciu adresu k tvojmu účtu
    no_account_html: Nemáš ešte účet? Môžeš sa <a href='%{sign_up_path}' target='_blank'>zaregistrovať
      tu</a>
    proceed: Začni následovať
    prompt: 'Budeš sledovať:'
  remote_interaction:
    proceed: Pokračuj k interakcii
    prompt: 'Chceš narábať s týmto príspevkom:'
  remote_unfollow:
    error: Chyba
    title: Názov
    unfollowed: Už nesleduješ
  sessions:
    activity: Najnovšia aktivita
    browser: Prehliadač
    browsers:
      alipay: Alipay
      blackberry: RIM Blackberry
      chrome: Google Chrome
      edge: Microsoft Edge
      electron: Electron
      firefox: Mozilla Firefox
      generic: Neznámy prehliadač
      ie: Internet Explorer
      otter: Prehliadač Otter
      qq: QQ Prehliadač
      safari: Apple Safari
      weibo: Sina/Tencent Weibo
    current_session: Aktuálna sezóna
    description: '%{browser} na %{platform}'
    explanation: Tieto sú prehliadače ktoré sú teraz prihlásené na tvoj Mastodon účet.
    ip: IP adresa
    platforms:
      chrome_os: Google ChromeOS
      ios: Apple iOS
      linux: GNU/Linux
      mac: MacOSX
      other: neznáma platforma
      windows: Microsoft Windows
    revoke: Zamietni
    revoke_success: Sezóna úspešne zamietnutá
    title: Sezóny
  settings:
    authorized_apps: Povolené aplikácie
    back: Späť na Mastodon
    delete: Vymazanie účtu
    development: Vývoj
    edit_profile: Uprav profil
    export: Exportovať dáta
    followers: Povolení následovatelia
    import: Importovať
    migrate: Presunúť účet
    notifications: Oboznámenia
    preferences: Voľby
    settings: Nastavenia
    two_factor_authentication: Dvoj-faktorové overenie
    your_apps: Tvoje aplikácie
  statuses:
    attached:
      description: 'Priložené: %{attached}'
      image:
        few: '%{count} obrázky'
        one: '%{count} obrázok'
        other: '%{count} obrázkov'
      video:
        few: '%{count} videá'
        one: '%{count} video'
        other: '%{count} videí'
    boosted_from_html: Povýšené od %{acct_link}
    content_warning: 'Varovanie o obsahu: %{warning}'
    disallowed_hashtags:
      one: 'obsahuje nepovolený haštag: %{tags}'
      other: 'obsahuje nepovolené haštagy: %{tags}'
    language_detection: Zisti jazyk automaticky
    open_in_web: Otvor v okne prehliadača
    over_character_limit: limit počtu %{max} znakov bol presiahnutý
    pin_errors:
      limit: Už ste si pripli ten najvyšší možný počet príspevkov
      ownership: Nemožno pripnúť príspevok od niekoho iného
      private: Neverejné príspevky nemôžu byť pripnuté
      reblog: Pozdvihnutie sa nedá pripnúť
    show_more: Ukáž viac
    sign_in_to_participate: Prihlás sa pre zapojenie do diskusie
    visibilities:
      private: Iba pre sledovateľov
      private_long: Ukáž iba následovateľom
      public: Verejné
      public_long: Všetci môžu vidieť
      unlisted: Nezaradené
      unlisted_long: Všetci môžu vidieť, ale nieje zaradené do verejnej osi
    sign_in_to_participate: Prihlás sa pre zapojenie do diskusie
  stream_entries:
    pinned: Pripnutý toot
    reblogged: vyzdvihnutý
    sensitive_content: Senzitívny obsah
  terms:
    title: Podmienky užívania, a pravidlá o súkromí pre %{instance}
  themes:
    contrast: Vysoký kontrast
    default: Mastodon
    mastodon-light: Mastodon (svetlý)
  time:
    formats:
      default: '%b %d, %R, %H:%M'
  two_factor_authentication:
    code_hint: Pre potvrdenie teraz zadaj kód vygenerovaný pomocou tvojej overovacej
      aplikácie
    description_html: Ak povolíš <strong> dvoj-faktorové overovanie</strong>, na prihlásenie
      potom budeš potrebovať svoj telefón, ktorý vygeneruje prístupové kódy, čo musíš
      zadať.
    disable: Zakáž
    enable: Povoliť
    enabled: Dvoj-faktorové overovanie je povolené
    enabled_success: Dvoj-faktorové overovanie bolo úspešne povolené
    generate_recovery_codes: Vygeneruj zálohové kódy
    instructions_html: <strong>Naskenuj tento QR kód do Google Autentikátora, alebo
      do podobnej TOTP aplikácie pomocou svojho telefónu.</strong> Od tejto chvíle
      bude táto aplikácia pre teba generovať kódy ktoré musíš zadať aby si sa prihlásil/a.
    lost_recovery_codes: Zálohové kódy ti umožnia dostať sa k svojmu účtu ak stratíš
      telefón. Pokiaľ si stratila svoje zálohové kódy, môžeš si ich tu znovu vygenerovať.
      Tvoje staré zálohové kódy budú zneplatnené.
    manual_instructions: 'Pokiaľ nemôžeš oskenovať daný QR kód, a potrebuješ ho zadať
      ručne, tu je tajomstvo v textovom formáte:'
    recovery_codes: Zálohuj kódy pre obnovu
    recovery_codes_regenerated: Zálohové kódy boli úspešne zvova vygenerované
    recovery_instructions_html: Keď hocikedy stratíš prístup k svojmu telefónu, môžeš
      použiť jeden z prístupových kódov nižšie pre obnovenie prístupu k svojmu účtu.
      <strong>Skladuj tieto prístupové kódy na bezpečnom mieste</strong>. Napríklad
      ich môžeš vytlačiť a uložiť ich spolu s inými dôležitými dokumentami.
    setup: Nastav
    wrong_code: Zadaný kód bol neplatný! Je serverový čas a čas na zariadení správny?
  user_mailer:
    backup_ready:
      explanation: Vyžiadal/a si si úplnú zálohu svojho Mastodon účtu. Táto záloha
        je teraz pripravená na stiahnutie!
      subject: Tvoj archív je pripravený na stiahnutie
      title: Odber archívu
    welcome:
      edit_profile_action: Nastav profil
      edit_profile_step: Profil si môžeš prispôsobiť nahratím portrétu a hlavičky,
        môžeš upraviť svoje meno a viac. Pokiaľ chceš preverovať nových následovateľov
        predtým než ťa budú môcť sledovať, môžeš uzamknúť svoj účet.
      explanation: Tu nájdeš nejaké tipy do začiatku
      final_action: Začni prispievať
      final_step: 'Začnite písať! Aj bez následovníkov budú vaše verejné správy videné
        ostatnými, napríklad na lokálnej osi a pod haštagmi. Môžete sa ostatným predstaviť
        pod haštagom #introductions.'
      full_handle: Adresa tvojho profilu v celom formáte
      full_handle_hint: Toto je čo musíš dať vedieť svojím priateľom aby ti mohli
        posielať správy, alebo ťa následovať z inej instancie.
      review_preferences_action: Zmeniť nastavenia
      review_preferences_step: Daj si záležať na svojích nastaveniach, napríklad že
        aké emailové notifikácie chceš dostávať, alebo pod aký level súkromia sa tvoje
        príspevky majú sami automaticky zaradiť. Pokiaľ nemáš malátnosť z pohybu,
        môžeš si zvoliť aj automatické spúšťanie GIF animácií.
      subject: Vitaj na Mastodone
<<<<<<< HEAD
      tip_bridge_html: Ak prichádzaš z Twitteru, môžeš svojích priateľov nájsť na Mastodone pomocou tzv. <a href="%{bridge_url}">mostíkovej aplikácie</a>. Ale tá funguje iba ak ju aj oni niekedy použili!
      tip_federated_timeline: Federovaná os zobrazuje sieť Mastodonu až po jej hranice. Ale zahŕňa iba ľúdí ktorých ostatní okolo teba sledujú, takže predsa nieje úplne celistvá.
      tip_following: Správcu servera následuješ automaticky. Môžeš ale nájsť mnoho iných zaujímavých ľudí ak prezrieš tak lokálnu, ako aj globálne federovanú os.
      tip_local_timeline: Miestna časová os je celkový pohľad na aktivitu užívateľov %{instance}. Toto sú tvoji najbližší susedia!
      tip_mobile_webapp: Pokiaľ ti prehliadač ponúkne možnosť pridať Mastodon na tvoju obrazovku, môžeš potom dostávať notifikácie skoro ako z natívnej aplikácie!
=======
      tip_bridge_html: Ak prichádzaš z Twitteru, môžeš svojích priateľov nájsť na
        Mastodone pomocou tzv. <a href="%{bridge_url}">mostíkovej aplikácie</a>. Ale
        tá funguje iba ak ju aj oni niekedy použili!
      tip_federated_timeline: Federovaná os zobrazuje sieť Mastodonu až po jej hranice.
        Ale zahŕňa iba ľúdí ktorých ostatní okolo teba sledujú, takže predsa nieje
        úplne celistvá.
      tip_following: Správcu servera následuješ automaticky. Môžeš ale nájsť mnoho
        iných zaujímavých ľudí ak prezrieš tak lokálnu, ako aj globálne federovanú
        os.
      tip_local_timeline: Miestna časová os je celkový pohľad na aktivitu užívateľov
        %{instance}. Toto sú tvoji najbližší susedia!
      tip_mobile_webapp: Pokiaľ ti prehliadač ponúkne možnosť pridať Mastodon na tvoju
        obrazovku, môžeš potom dostávať notifikácie skoro ako z natívnej aplikácie!
>>>>>>> 0e2bec76
      tips: Tipy
      title: Vitaj na palube, %{name}!
  users:
    invalid_email: Emailová adresa je neplatná
    invalid_otp_token: Neplatný kód pre dvojfaktorovú autentikáciu
    otp_lost_help_html: Pokiaľ si stratil/a prístup k obom, môžeš dať vedieť %{email}
    seamless_external_login: Si prihlásená/ý cez externú službu, takže nastavenia
      hesla a emailu ti niesú prístupné.
    signed_in_as: 'Prihlásený ako:'
  footer:
    developers: Vývojári
    more: Viac…
    resources: Podklady
  remote_interaction:
    proceed: Pokračuj k interakcii
    prompt: 'Chceš narábať s týmto príspevkom:'<|MERGE_RESOLUTION|>--- conflicted
+++ resolved
@@ -6,17 +6,6 @@
       protokoloch. Jej zrojový kód je otvorený a je decentralizovaná podobne ako email.
     about_this: O tejto instancii
     administered_by: 'Správcom je:'
-<<<<<<< HEAD
-    api: API
-    apps: Mobilné aplikácie
-    closed_registrations: Registrácie sú na tomto serveri momentálne uzatvorené. Avšak, môžeš nájsť nejaký iný Mastodon server kde si založ účet a získaj tak prístup do presne tej istej siete, odtiaľ.
-    contact: Kontakt
-    contact_missing: Nezadané
-    contact_unavailable: Neuvedené
-    documentation: Dokumentácia
-    extended_description_html: |
-      <h3>Pravidlá</h3>
-=======
     closed_registrations: Registrácie sú na tomto serveri momentálne uzatvorené. Avšak,
       môžeš nájsť nejaký iný Mastodon server kde si založ účet a získaj tak prístup
       do presne tej istej siete, odtiaľ.
@@ -25,7 +14,6 @@
     contact_unavailable: Neuvedené
     extended_description_html: '<h3>Pravidlá</h3>
 
->>>>>>> 0e2bec76
       <p>Žiadne zatiaľ nie sú</p>
 
       '
@@ -47,22 +35,14 @@
     hosted_on: Mastodon hostovaný na %{domain}
     learn_more: Zisti viac
     other_instances: Zoznam ďalších inštancií
-    privacy_policy: Ustanovenia o súkromí
     source_code: Zdrojový kód
     status_count_after:
       one: status
       other: statusy
     status_count_before: Ktorí napísali
-<<<<<<< HEAD
-    terms: Podmienky užívania
-    user_count_after:
-      one: užívateľ
-      other: užívatelia
-=======
     user_count_after:
       one: užívateľ
       other: užívateľov
->>>>>>> 0e2bec76
     user_count_before: Domov pre
     what_is_mastodon: Čo je Mastodon?
     apps: Mobilné aplikácie
@@ -71,36 +51,20 @@
     terms: Podmienky užívania
     api: API
   accounts:
-    choices_html: "%{name}vé voľby:"
     follow: Sledovať
     followers:
       one: Následovateľ
-<<<<<<< HEAD
-      other: Následovatelia
-    following: Sleduje
-    joined: Pridal/a sa %{date}
-=======
       other: Sledovatelia
     following: Sledovaní
->>>>>>> 0e2bec76
     media: Médiá
     moved_html: '%{name} účet bol presunutý na %{new_profile_link}:'
     network_hidden: Táto informácia nieje k dispozícii
     nothing_here: Nič tu nie je!
     people_followed_by: Ľudia, ktorých %{name} sleduje
     people_who_follow: Ľudia sledujúci %{name}
-<<<<<<< HEAD
-    pin_errors:
-      following: Musíš už následovať toho človeka, ktorého si praješ zviditeľniť
     posts:
       one: Príspevok
       other: Príspevky
-    posts_tab_heading: Príspevky
-=======
-    posts:
-      one: Príspevok
-      other: Príspevky
->>>>>>> 0e2bec76
     posts_with_replies: Príspevky s odpoveďami
     reserved_username: Prihlasovacie meno je rezervované
     roles:
@@ -212,37 +176,6 @@
       web: Web
     action_logs:
       actions:
-<<<<<<< HEAD
-        assigned_to_self_report: "%{name}pridelil/a hlásenie užívateľa %{target}sebe"
-        change_email_user: "%{name} zmenil/a emailovú adresu užívateľa %{target}"
-        confirm_user: "%{name} potvrdil e-mailovú adresu používateľa %{target}"
-        create_custom_emoji: "%{name} nahral nový emoji %{target}"
-        create_domain_block: "%{name} zablokoval doménu %{target}"
-        create_email_domain_block: "%{name} pridal e-mailovú doménu %{target} na zoznam zakázaných"
-        demote_user: "%{name} degradoval používateľa %{target}"
-        destroy_domain_block: "%{name} povolil doménu %{target}"
-        destroy_email_domain_block: "%{name} pridal e-mailovú doménu %{target} na zoznam povolených"
-        destroy_status: "%{name} zmazal status %{target}"
-        disable_2fa_user: "%{name} zakázal 2FA pre používateľa %{target}"
-        disable_custom_emoji: "%{name} zakázal emoji %{target}"
-        disable_user: "%{name} zakázal prihlásenie pre používateľa %{target}"
-        enable_custom_emoji: "%{name} povolil emoji %{target}"
-        enable_user: "%{name} povolil prihlásenie pre používateľa %{target}"
-        memorialize_account: '%{name} zmenil účet %{target} na stránku "Navždy budeme spomínať"'
-        promote_user: "%{name} povýšil/a používateľa %{target}"
-        remove_avatar_user: "%{name} odstránil/a %{target}ov avatár"
-        reopen_report: "%{name} znovu otvoril/a hlásenie užívateľa %{target}"
-        reset_password_user: "%{name} resetoval/a heslo pre používateľa %{target}"
-        resolve_report: "%{name} vyriešili nahlásenie užívateľa %{target}"
-        silence_account: "%{name} utíšil/a účet %{target}"
-        suspend_account: "%{name} zablokoval/a účet používateľa %{target}"
-        unassigned_report: "%{name} odobral/a report od %{target}"
-        unsilence_account: "%{name} zrušil/a utíšenie účtu používateľa %{target}"
-        unsuspend_account: "%{name} zrušil/a blokovanie účtu používateľa %{target}"
-        update_custom_emoji: "%{name} aktualizoval/a emoji %{target}"
-        update_status: "%{name} aktualizoval/a status pre %{target}"
-      deleted_status: "(zmazaný príspevok)"
-=======
         assigned_to_self_report: '%{name}pridelil/a hlásenie užívateľa %{target}sebe'
         change_email_user: '%{name} zmenil/a emailovú adresu užívateľa %{target}'
         confirm_user: '%{name} potvrdil e-mailovú adresu používateľa %{target}'
@@ -274,7 +207,6 @@
         unsuspend_account: '%{name} zrušil/a blokovanie účtu používateľa %{target}'
         update_custom_emoji: '%{name} aktualizoval/a emoji %{target}'
         update_status: '%{name} aktualizoval/a status pre %{target}'
->>>>>>> 0e2bec76
       title: Kontrólny záznam
       deleted_status: (zmazaný príspevok)
     custom_emojis:
@@ -303,7 +235,6 @@
       updated_msg: Emoji bolo úspešne aktualizované!
       upload: Nahrať
     dashboard:
-      backlog: odložené aktivity
       config: Nastavenia
       feature_deletions: Vymazanie účtov
       feature_invites: Pozvánky
@@ -313,26 +244,17 @@
       hidden_service: Federácia so skritými službami
       open_reports: otvorené hlásenia
       recent_users: Nedávny užívatelia
-      search: Celofrázové vyhľadávanie
-      single_user_mode: Jednouživateľské rozhranie
       software: Softvér
       space: Využitie miesta
-      title: Spravovacie rozhranie
       total_users: užívateľov celkovo
-<<<<<<< HEAD
-=======
       search: Celofrázové vyhľadávanie
       single_user_mode: Jednouživateľské rozhranie
       title: Spravovacie rozhranie
->>>>>>> 0e2bec76
       trends: Trendy
       week_interactions: Tohto týždňové interakcie
       week_users_active: aktívni tento týždeň
       week_users_new: užívateľov počas tohto týždňa
-<<<<<<< HEAD
-=======
       backlog: odložené aktivity
->>>>>>> 0e2bec76
     domain_blocks:
       add_new: Pridať nový
       created_msg: Doména je v procese blokovania
@@ -388,7 +310,6 @@
       search: Hľadať
       title: Známe instancie
     invites:
-      deactivate_all: Pozastaviť všetky
       filter:
         all: Všetky
         available: Dostupné
@@ -398,16 +319,6 @@
       deactivate_all: Pozastaviť všetky
     relays:
       add_new: Pridaj novú priechodnú oporu
-<<<<<<< HEAD
-      description_html: "<strong>Federovací mostík</strong> je prechodný server ktorý obmieňa veľké množstvá verejných príspevkov medzi tými servermi ktoré na od neho odoberajú, aj doňho prispievajú. <strong>Môže to pomôcť malým a stredným instanciám objavovať federovaný obsah</strong>, čo inak vyžaduje aby miestni užívatelia ručne následovali iných ľudí zo vzdialených instancií."
-      enable_hint: Ak povolíš, tvoj server bude odoberať všetky verejné príspevky z tohto mostu, a začne posielať verejné príspevky tvojho servera na tento most.
-      inbox_url: URL mostu
-      pending: Čakám na povolenie od prechodného mostu
-      save_and_enable: Uložiť a povoliť
-      setup: Nastav prepojenie s mostom
-      status: Stav
-      title: Mosty
-=======
       description_html: <strong>Federovací mostík</strong> je prechodný server ktorý
         obmieňa veľké množstvá verejných príspevkov medzi tými servermi ktoré na od
         neho odoberajú, aj doňho prispievajú. <strong>Môže to pomôcť malým a stredným
@@ -422,7 +333,6 @@
       enable_hint: Ak povolíš, tvoj server bude odoberať všetky verejné príspevky
         z tohto mostu, a začne posielať verejné príspevky tvojho servera na tento
         most.
->>>>>>> 0e2bec76
     report_notes:
       created_msg: Poznámka o nahlásení úspešne vytvorená!
       destroyed_msg: Poznámka o nahlásení úspešne vymazaná!
@@ -437,6 +347,7 @@
       comment:
         none: Žiadne
       created_at: Nahlásené
+      id: Identifikácia
       mark_as_resolved: Označiť ako vyriešené
       mark_as_unresolved: Označ ako nevyriešené
       notes:
@@ -448,6 +359,7 @@
           aktualizácie…
       reopen: Znovu otvor report
       report: Nahlásiť
+      report_contents: Obsah
       reported_account: Nahlásený účet
       reported_by: Nahlásené užívateľom
       resolved: Vyriešené
@@ -455,10 +367,12 @@
       silence_account: Zamĺčať účet
       status: Stav
       suspend_account: Pozastaviť účet
+      target: Cieľ
       title: Reporty
       unassign: Odobrať
       unresolved: Nevyriešené
       updated_at: Aktualizované
+      view: Zobraziť
     settings:
       activity_api_enabled:
         desc_html: Sčítanie lokálne publikovaných príspevkov, aktívnych užívateľov,
@@ -472,9 +386,6 @@
       contact_information:
         email: Pracovný e-mail
         username: Kontaktné užívateľské meno
-      custom_css:
-        desc_html: Uprav vzhľad pomocou CSS, ktoré je načítané na každej stránke
-        title: Vlastné CSS
       hero:
         desc_html: Zobrazuje sa na hlavnej stránke. Doporučuje sa rozlišenie aspoň
           600x100px Pokiaľ tu nieje nič dodané, bude nastavený základný orázok tohoto
@@ -518,9 +429,6 @@
         desc_html: Toto je vhodné miesto pre vaše pravidlá, oboznámenia a iné veci,
           ktorými je vaša instancia špecifická. Je možné tu používať HTML kód
         title: Vlastné doplňujúce informácie
-      site_short_description:
-        desc_html: Zobrazené na bočnom paneli a pri meta tagoch. Popíš čo je Mastodon, a čo robí tento server iným, v jednom paragrafe. Pokiaľ toto necháš prázdne, bude tu zobrazený základný popis instancie.
-        title: Krátky popis instancie
       site_terms:
         desc_html: Môžete si napísať vaše vlastné pravidla o súkromí, prevádzke, alebo
           aj iné legality. Môžete tu používať HTML kód
@@ -552,7 +460,6 @@
       media:
         title: Médiá
       no_media: Žiadné médiá
-      no_status_selected: Žiadne príspevky neboli zmenené, keďže si žiadne nemal/a zvolené
       title: Statusy na účte
       with_media: S médiami
       no_status_selected: Žiadne príspevky neboli zmenené, keďže si žiadne nemal/a
@@ -564,18 +471,6 @@
       last_delivery: Posledné doručenie
       title: WebSub
       topic: Téma
-<<<<<<< HEAD
-    suspensions:
-      bad_acct_msg: Hodnota pre potvrdenie sa nezhoduje. Si si istý/á že zamrazuješ ten správny účet?
-      hint_html: 'Pre potvrdenie zamrazenia účtu, prosím napíš %{value} do následujúceho políčka:'
-      proceed: Pokračuj
-      title: Zamraziť %{acct}
-      warning_html: 'Zamrazením tohto účtu budú dáta na tomto účte <strong>nenávratne</strong> zmazané, zahŕňajúc:'
-    title: Spravovanie
-  admin_mailer:
-    new_report:
-      body: "%{reporter} nahlásil/a %{target}"
-=======
     title: Spravovanie
     suspensions:
       hint_html: 'Pre potvrdenie zamrazenia účtu, prosím napíš %{value} do následujúceho
@@ -589,7 +484,6 @@
   admin_mailer:
     new_report:
       body: '%{reporter} nahlásil/a %{target}'
->>>>>>> 0e2bec76
       body_remote: Niekto z %{domain} nahlásil/a %{target}
       subject: Nové hlásenie pre %{instance} (#%{id})
   application_mailer:
@@ -608,13 +502,9 @@
     warning: Na tieto údaje dávajte ohromný pozor. Nikdy ich s nikým nezďieľajte!
     your_token: Váš prístupový token
   auth:
-<<<<<<< HEAD
-    agreement_html: V rámci registrácie súhlasíš, že sa budeš riadiť <a href="%{rules_path}"> pravidlami tejto instancie</a>, a taktiež <a href="%{terms_path}"> našími prevoznými podmienkami</a>.
-=======
     agreement_html: V rámci registrácie súhlasíš, že sa budeš riadiť <a href="%{rules_path}">
       pravidlami tejto instancie</a>, a taktiež <a href="%{terms_path}"> našími prevoznými
       podmienkami</a>.
->>>>>>> 0e2bec76
     change_password: Heslo
     confirm_email: Potvrdiť email
     delete_account: Vymazať účet
@@ -744,10 +634,6 @@
     unlocked_warning_html: Hocikto ťa môže následovať aby mohol/a ihneď vidieť tvoje
       súkromné príspevky. %{lock_link} aby si mohla skontrolovať a odmietať sledovateľov.
     unlocked_warning_title: Tvoj účet nieje zamknutý
-  footer:
-    developers: Vývojári
-    more: Viac…
-    resources: Podklady
   generic:
     changes_saved_msg: Zmeny boli úspešne uložené!
     save_changes: Uložiť zmeny
@@ -872,9 +758,6 @@
       tu</a>
     proceed: Začni následovať
     prompt: 'Budeš sledovať:'
-  remote_interaction:
-    proceed: Pokračuj k interakcii
-    prompt: 'Chceš narábať s týmto príspevkom:'
   remote_unfollow:
     error: Chyba
     title: Názov
@@ -949,7 +832,6 @@
       private: Neverejné príspevky nemôžu byť pripnuté
       reblog: Pozdvihnutie sa nedá pripnúť
     show_more: Ukáž viac
-    sign_in_to_participate: Prihlás sa pre zapojenie do diskusie
     visibilities:
       private: Iba pre sledovateľov
       private_long: Ukáž iba následovateľom
@@ -1023,13 +905,6 @@
         príspevky majú sami automaticky zaradiť. Pokiaľ nemáš malátnosť z pohybu,
         môžeš si zvoliť aj automatické spúšťanie GIF animácií.
       subject: Vitaj na Mastodone
-<<<<<<< HEAD
-      tip_bridge_html: Ak prichádzaš z Twitteru, môžeš svojích priateľov nájsť na Mastodone pomocou tzv. <a href="%{bridge_url}">mostíkovej aplikácie</a>. Ale tá funguje iba ak ju aj oni niekedy použili!
-      tip_federated_timeline: Federovaná os zobrazuje sieť Mastodonu až po jej hranice. Ale zahŕňa iba ľúdí ktorých ostatní okolo teba sledujú, takže predsa nieje úplne celistvá.
-      tip_following: Správcu servera následuješ automaticky. Môžeš ale nájsť mnoho iných zaujímavých ľudí ak prezrieš tak lokálnu, ako aj globálne federovanú os.
-      tip_local_timeline: Miestna časová os je celkový pohľad na aktivitu užívateľov %{instance}. Toto sú tvoji najbližší susedia!
-      tip_mobile_webapp: Pokiaľ ti prehliadač ponúkne možnosť pridať Mastodon na tvoju obrazovku, môžeš potom dostávať notifikácie skoro ako z natívnej aplikácie!
-=======
       tip_bridge_html: Ak prichádzaš z Twitteru, môžeš svojích priateľov nájsť na
         Mastodone pomocou tzv. <a href="%{bridge_url}">mostíkovej aplikácie</a>. Ale
         tá funguje iba ak ju aj oni niekedy použili!
@@ -1043,7 +918,6 @@
         %{instance}. Toto sú tvoji najbližší susedia!
       tip_mobile_webapp: Pokiaľ ti prehliadač ponúkne možnosť pridať Mastodon na tvoju
         obrazovku, môžeš potom dostávať notifikácie skoro ako z natívnej aplikácie!
->>>>>>> 0e2bec76
       tips: Tipy
       title: Vitaj na palube, %{name}!
   users:
