--- conflicted
+++ resolved
@@ -302,13 +302,9 @@
         suspend: vylúčené
       show:
         affected_accounts:
-          one: '%{count} účet v databázi ovplyvnený'
+          one: 1 účet v databázi ovplyvnený
           few: "%{count} účtov v databázi ovplyvnených"
           many: "%{count} účtov v databázi ovplyvnených"
-<<<<<<< HEAD
-=======
-          one: 1 účet v databázi ovplyvnený
->>>>>>> fada60cb
           other: "%{count} účty v databázi ovplyvnené"
         retroactive:
           silence: Zruš stíšenie všetkých momentálne utíšených účtov z tejto domény
