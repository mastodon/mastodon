--- conflicted
+++ resolved
@@ -6,17 +6,6 @@
       protokoloch. Jej zrojový kód je otvorený a je decentralizovaná podobne ako email.
     about_this: O tejto instancii
     administered_by: 'Správcom je:'
-<<<<<<< HEAD
-    api: API
-    apps: Mobilné aplikácie
-    closed_registrations: Registrácie sú na tomto serveri momentálne uzatvorené. Avšak, môžeš nájsť nejaký iný Mastodon server kde si založ účet a získaj tak prístup do presne tej istej siete, odtiaľ.
-    contact: Kontakt
-    contact_missing: Nezadané
-    contact_unavailable: Neuvedené
-    documentation: Dokumentácia
-    extended_description_html: |
-      <h3>Pravidlá</h3>
-=======
     closed_registrations: Registrácie sú na tomto serveri momentálne uzatvorené. Avšak,
       môžeš nájsť nejaký iný Mastodon server kde si založ účet a získaj tak prístup
       do presne tej istej siete, odtiaľ.
@@ -25,7 +14,6 @@
     contact_unavailable: Neuvedené
     extended_description_html: '<h3>Pravidlá</h3>
 
->>>>>>> c5fa30d6
       <p>Žiadne zatiaľ nie sú</p>
 
       '
@@ -47,16 +35,11 @@
     hosted_on: Mastodon hostovaný na %{domain}
     learn_more: Zisti viac
     other_instances: Zoznam ďalších inštancií
-    privacy_policy: Ustanovenia o súkromí
     source_code: Zdrojový kód
     status_count_after:
       one: status
       other: statusy
     status_count_before: Ktorí napísali
-<<<<<<< HEAD
-    terms: Podmienky užívania
-=======
->>>>>>> c5fa30d6
     user_count_after:
       one: užívateľ
       other: užívatelia
@@ -68,13 +51,11 @@
     terms: Podmienky užívania
     api: API
   accounts:
-    choices_html: "%{name}vé voľby:"
     follow: Sledovať
     followers:
       one: Následovateľ
       other: Následovatelia
     following: Sleduje
-    joined: Pridal/a sa %{date}
     media: Médiá
     moved_html: '%{name} účet bol presunutý na %{new_profile_link}:'
     network_hidden: Táto informácia nieje k dispozícii
@@ -84,10 +65,6 @@
     posts:
       one: Príspevok
       other: Príspevky
-<<<<<<< HEAD
-    posts_tab_heading: Príspevky
-=======
->>>>>>> c5fa30d6
     posts_with_replies: Príspevky s odpoveďami
     reserved_username: Prihlasovacie meno je rezervované
     roles:
@@ -199,37 +176,6 @@
       web: Web
     action_logs:
       actions:
-<<<<<<< HEAD
-        assigned_to_self_report: "%{name}pridelil/a hlásenie užívateľa %{target}sebe"
-        change_email_user: "%{name} zmenil/a emailovú adresu užívateľa %{target}"
-        confirm_user: "%{name} potvrdil e-mailovú adresu používateľa %{target}"
-        create_custom_emoji: "%{name} nahral nový emoji %{target}"
-        create_domain_block: "%{name} zablokoval doménu %{target}"
-        create_email_domain_block: "%{name} pridal e-mailovú doménu %{target} na zoznam zakázaných"
-        demote_user: "%{name} degradoval používateľa %{target}"
-        destroy_domain_block: "%{name} povolil doménu %{target}"
-        destroy_email_domain_block: "%{name} pridal e-mailovú doménu %{target} na zoznam povolených"
-        destroy_status: "%{name} zmazal status %{target}"
-        disable_2fa_user: "%{name} zakázal 2FA pre používateľa %{target}"
-        disable_custom_emoji: "%{name} zakázal emoji %{target}"
-        disable_user: "%{name} zakázal prihlásenie pre používateľa %{target}"
-        enable_custom_emoji: "%{name} povolil emoji %{target}"
-        enable_user: "%{name} povolil prihlásenie pre používateľa %{target}"
-        memorialize_account: '%{name} zmenil účet %{target} na stránku "Navždy budeme spomínať"'
-        promote_user: "%{name} povýšil/a používateľa %{target}"
-        remove_avatar_user: "%{name} odstránil/a %{target}ov avatár"
-        reopen_report: "%{name} znovu otvoril/a hlásenie užívateľa %{target}"
-        reset_password_user: "%{name} resetoval/a heslo pre používateľa %{target}"
-        resolve_report: "%{name} vyriešili nahlásenie užívateľa %{target}"
-        silence_account: "%{name} utíšil/a účet %{target}"
-        suspend_account: "%{name} zablokoval/a účet používateľa %{target}"
-        unassigned_report: "%{name} odobral/a report od %{target}"
-        unsilence_account: "%{name} zrušil/a utíšenie účtu používateľa %{target}"
-        unsuspend_account: "%{name} zrušil/a blokovanie účtu používateľa %{target}"
-        update_custom_emoji: "%{name} aktualizoval/a emoji %{target}"
-        update_status: "%{name} aktualizoval/a status pre %{target}"
-      deleted_status: "(zmazaný príspevok)"
-=======
         assigned_to_self_report: '%{name}pridelil/a hlásenie užívateľa %{target}sebe'
         change_email_user: '%{name} zmenil/a emailovú adresu užívateľa %{target}'
         confirm_user: '%{name} potvrdil e-mailovú adresu používateľa %{target}'
@@ -261,7 +207,6 @@
         unsuspend_account: '%{name} zrušil/a blokovanie účtu používateľa %{target}'
         update_custom_emoji: '%{name} aktualizoval/a emoji %{target}'
         update_status: '%{name} aktualizoval/a status pre %{target}'
->>>>>>> c5fa30d6
       title: Kontrólny záznam
       deleted_status: (zmazaný príspevok)
     custom_emojis:
@@ -299,26 +244,17 @@
       hidden_service: Federácia so skritými službami
       open_reports: otvorené hlásenia
       recent_users: Nedávny užívatelia
-      search: Celofrázové vyhľadávanie
-      single_user_mode: Jednouživateľské rozhranie
       software: Softvér
       space: Využitie miesta
-      title: Spravovacie rozhranie
       total_users: užívateľov celkovo
-<<<<<<< HEAD
-=======
       search: Celofrázové vyhľadávanie
       single_user_mode: Jednouživateľské rozhranie
       title: Spravovacie rozhranie
->>>>>>> c5fa30d6
       trends: Trendy
       week_interactions: Tohto týždňové interakcie
       week_users_active: aktívni tento týždeň
       week_users_new: užívateľov počas tohto týždňa
-<<<<<<< HEAD
-=======
       backlog: odložené aktivity
->>>>>>> c5fa30d6
     domain_blocks:
       add_new: Pridať nový
       created_msg: Doména je v procese blokovania
@@ -374,7 +310,6 @@
       search: Hľadať
       title: Známe instancie
     invites:
-      deactivate_all: Pozastaviť všetky
       filter:
         all: Všetky
         available: Dostupné
@@ -384,15 +319,6 @@
       deactivate_all: Pozastaviť všetky
     relays:
       add_new: Pridaj novú priechodnú oporu
-<<<<<<< HEAD
-      description_html: "<strong>Federovací mostík</strong> je prechodný server ktorý obmieňa veľké množstvá verejných príspevkov medzi tými servermi ktoré na od neho odoberajú, aj doňho prispievajú. <strong>Môže to pomôcť malým a stredným instanciám objavovať federovaný obsah</strong>, čo inak vyžaduje aby miestni užívatelia ručne následovali iných ľudí zo vzdialených instancií."
-      inbox_url: URL mostu
-      pending: Čakám na povolenie od prechodného mostu
-      save_and_enable: Uložiť a povoliť
-      setup: Nastav prepojenie s mostom
-      status: Stav
-      title: Mosty
-=======
       description_html: <strong>Federovací mostík</strong> je prechodný server ktorý
         obmieňa veľké množstvá verejných príspevkov medzi tými servermi ktoré na od
         neho odoberajú, aj doňho prispievajú. <strong>Môže to pomôcť malým a stredným
@@ -407,7 +333,6 @@
       enable_hint: Ak povolíš, tvoj server bude odoberať všetky verejné príspevky
         z tohto mostu, a začne posielať verejné príspevky tvojho servera na tento
         most.
->>>>>>> c5fa30d6
     report_notes:
       created_msg: Poznámka o nahlásení úspešne vytvorená!
       destroyed_msg: Poznámka o nahlásení úspešne vymazaná!
@@ -422,6 +347,7 @@
       comment:
         none: Žiadne
       created_at: Nahlásené
+      id: Identifikácia
       mark_as_resolved: Označiť ako vyriešené
       mark_as_unresolved: Označ ako nevyriešené
       notes:
@@ -433,6 +359,7 @@
           aktualizácie…
       reopen: Znovu otvor report
       report: Nahlásiť
+      report_contents: Obsah
       reported_account: Nahlásený účet
       reported_by: Nahlásené užívateľom
       resolved: Vyriešené
@@ -440,10 +367,12 @@
       silence_account: Zamĺčať účet
       status: Stav
       suspend_account: Pozastaviť účet
+      target: Cieľ
       title: Reporty
       unassign: Odobrať
       unresolved: Nevyriešené
       updated_at: Aktualizované
+      view: Zobraziť
     settings:
       activity_api_enabled:
         desc_html: Sčítanie lokálne publikovaných príspevkov, aktívnych užívateľov,
@@ -457,9 +386,6 @@
       contact_information:
         email: Pracovný e-mail
         username: Kontaktné užívateľské meno
-      custom_css:
-        desc_html: Uprav vzhľad pomocou CSS, ktoré je načítané na každej stránke
-        title: Vlastné CSS
       hero:
         desc_html: Zobrazuje sa na hlavnej stránke. Doporučuje sa rozlišenie aspoň
           600x100px Pokiaľ tu nieje nič dodané, bude nastavený základný orázok tohoto
@@ -503,8 +429,6 @@
         desc_html: Toto je vhodné miesto pre vaše pravidlá, oboznámenia a iné veci,
           ktorými je vaša instancia špecifická. Je možné tu používať HTML kód
         title: Vlastné doplňujúce informácie
-      site_short_description:
-        title: Krátky popis instancie
       site_terms:
         desc_html: Môžete si napísať vaše vlastné pravidla o súkromí, prevádzke, alebo
           aj iné legality. Môžete tu používať HTML kód
@@ -578,13 +502,9 @@
     warning: Na tieto údaje dávajte ohromný pozor. Nikdy ich s nikým nezďieľajte!
     your_token: Váš prístupový token
   auth:
-<<<<<<< HEAD
-    agreement_html: V rámci registrácie súhlasíš, že sa budeš riadiť <a href="%{rules_path}"> pravidlami tejto instancie</a>, a taktiež <a href="%{terms_path}"> našími prevoznými podmienkami</a>.
-=======
     agreement_html: V rámci registrácie súhlasíš, že sa budeš riadiť <a href="%{rules_path}">
       pravidlami tejto instancie</a>, a taktiež <a href="%{terms_path}"> našími prevoznými
       podmienkami</a>.
->>>>>>> c5fa30d6
     change_password: Heslo
     confirm_email: Potvrdiť email
     delete_account: Vymazať účet
@@ -985,13 +905,6 @@
         príspevky majú sami automaticky zaradiť. Pokiaľ nemáš malátnosť z pohybu,
         môžeš si zvoliť aj automatické spúšťanie GIF animácií.
       subject: Vitaj na Mastodone
-<<<<<<< HEAD
-      tip_bridge_html: Ak prichádzaš z Twitteru, môžeš svojích priateľov nájsť na Mastodone pomocou tzv. <a href="%{bridge_url}">mostíkovej aplikácie</a>. Ale tá funguje iba ak ju aj oni niekedy použili!
-      tip_federated_timeline: Federovaná os zobrazuje sieť Mastodonu až po jej hranice. Ale zahŕňa iba ľúdí ktorých ostatní okolo teba sledujú, takže predsa nieje úplne celistvá.
-      tip_following: Správcu servera následuješ automaticky. Môžeš ale nájsť mnoho iných zaujímavých ľudí ak prezrieš tak lokálnu, ako aj globálne federovanú os.
-      tip_local_timeline: Miestna časová os je celkový pohľad na aktivitu užívateľov %{instance}. Toto sú tvoji najbližší susedia!
-      tip_mobile_webapp: Pokiaľ ti prehliadač ponúkne možnosť pridať Mastodon na tvoju obrazovku, môžeš potom dostávať notifikácie skoro ako z natívnej aplikácie!
-=======
       tip_bridge_html: Ak prichádzaš z Twitteru, môžeš svojích priateľov nájsť na
         Mastodone pomocou tzv. <a href="%{bridge_url}">mostíkovej aplikácie</a>. Ale
         tá funguje iba ak ju aj oni niekedy použili!
@@ -1005,7 +918,6 @@
         %{instance}. Toto sú tvoji najbližší susedia!
       tip_mobile_webapp: Pokiaľ ti prehliadač ponúkne možnosť pridať Mastodon na tvoju
         obrazovku, môžeš potom dostávať notifikácie skoro ako z natívnej aplikácie!
->>>>>>> c5fa30d6
       tips: Tipy
       title: Vitaj na palube, %{name}!
   users:
