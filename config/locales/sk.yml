---
sk:
  about:
    about_mastodon_html: Mastodon je sociálna sieť založená na otvorených webových protokoloch a na slobodnom softvéri. Je decentralizovaná, podobne ako email.
    contact_missing: Nezadaný
    contact_unavailable: Neuvedený/á
<<<<<<< HEAD
    hosted_on: Decodon hostovaný na %{domain}
    title: O
=======
    hosted_on: Mastodon hostovaný na %{domain}
    title: Ohľadom
>>>>>>> a8dd3210
  accounts:
    follow: Nasleduj
    followers:
      few: Sledovateľov
      many: Sledovateľov
      one: Sledujúci
      other: Sledovatelia
    following: Nasledujem
    instance_actor_flash: Toto konto je virtuálny aktér, ktorý predstavuje samotný server, a nie konkrétneho používateľa. Používa sa na účely federácie a nemal by byť pozastavený.
    last_active: naposledy aktívny
    link_verified_on: Vlastníctvo tohto odkazu bolo skontrolované %{date}
    nothing_here: Nič tu nie je!
    pin_errors:
      following: Musíš už následovať toho človeka, ktorého si praješ zviditeľniť
    posts:
      few: Príspevky
      many: Príspevkov
      one: Príspevok
      other: Príspevkov
    posts_tab_heading: Príspevky
  admin:
    account_actions:
      action: Vykonaj
      title: Vykonaj moderovací úkon voči %{acct}
    account_moderation_notes:
      create: Zanechaj poznámku
      created_msg: Poznámka moderátora bola úspešne vytvorená!
      destroyed_msg: Moderátorska poznámka bola úspešne zmazaná!
    accounts:
      add_email_domain_block: Pridaj e-mailovú doménu na zoznam zakázaných
      approve: Schváľ
      approved_msg: Úspešne schválená prihláška %{username}
      are_you_sure: Si si istý/á?
      avatar: Maskot
      by_domain: Doména
      change_email:
        changed_msg: E-mail úspešne zmenený!
        current_email: Súčasný email
        label: Zmeň email
        new_email: Nový email
        submit: Zmeň email
        title: Zmeň email pre %{username}
      change_role:
        changed_msg: Postavenie úspešne zmenené!
        label: Zmeň pozíciu
        no_role: Žiadna pozícia
        title: Zmeň pozíciu pre %{username}
      confirm: Potvrď
      confirmed: Potvrdený
      confirming: Potvrdzujúci
      custom: Vlastné
      delete: Vymaž dáta
      deleted: Vymazané
      demote: Degraduj
      destroyed_msg: "%{username} je teraz zaradený do fronty na okamžité vymazanie"
      disable: Zablokuj
      disable_sign_in_token_auth: Zakázanie overovania e-mailovým tokenom
      disable_two_factor_authentication: Vypni dvoj-faktorové overovanie
      disabled: Blokovaný
      display_name: Ukáž meno
      domain: Doména
      edit: Uprav
      email: Email
      email_status: Stav emailu
      enable: Povoľ
      enable_sign_in_token_auth: Povolenie overovania e-mailovým tokenom
      enabled: Povolený
      enabled_msg: Úspešne rozmrazené konto %{username}
      followers: Sledujúci
      follows: Sledovania
      header: Záhlavie
      inbox_url: URL adresa prijatých správ
      invite_request_text: Dôvody pre prijatie
      invited_by: Pozvaný/á užívateľom
      ip: IP adresa
      joined: Pridal/a sa
      location:
        all: Všetko
        local: Miestne
        remote: Federované
        title: Umiestnenie
      login_status: Stav prihlásenia
      media_attachments: Prílohy
      memorialize: Zmeň na "Navždy budeme spomínať"
      memorialized: Spomienka na
      memorialized_msg: Úspešne zmenené %{username} na spomienkové konto
      moderation:
        active: Aktívny/a
        all: Všetko
        disabled: Blokovaný
        pending: Čakajúci
        silenced: Obmedzený
        suspended: Vylúčený/á
        title: Moderácia
      moderation_notes: Moderátorské poznámky
      most_recent_activity: Posledná aktivita
      most_recent_ip: Posledná IP adresa
      no_account_selected: Nedošlo k žiadnému pozmeneniu účtov, keďže žiadne neboli vybrané
      no_limits_imposed: Nie sú stanovené žiadné obmedzenia
      no_role_assigned: Žiadne postavenie nepriradené
      not_subscribed: Neodoberá
      pending: Vyžaduje posúdenie
      perform_full_suspension: Vylúč
      previous_strikes: Predchádzajúce údery
      promote: Vyzdvihni
      protocol: Protokol
      public: Verejná časová os
      push_subscription_expires: PuSH odoberanie expiruje
      redownload: Obnov profil
      redownloaded_msg: Úspešne obnovený profil %{username} z pôvodného
      reject: Zamietni
      rejected_msg: Úspešne zamietnutá prihláška %{username}
      remote_suspension_irreversible: Údaje tohto účtu boli nenávratne zmazané.
      remove_avatar: Vymaž avatar
      remove_header: Vymaž záhlavie
      removed_avatar_msg: Úspešne odstránený obrázok avatara %{username}
      removed_header_msg: Úspešne odstránený obrázok hlavičky %{username}
      resend_confirmation:
        already_confirmed: Tento užívateľ je už potvrdený
      reset: Resetuj
      reset_password: Obnov heslo
      resubscribe: Znovu odoberaj
      role: Postavenie
      search: Hľadaj
      search_same_email_domain: Iní užívatelia s tou istou emailovou doménou
      search_same_ip: Ostatní užívatelia s rovnakou IP adresou
      security: Zabezpečenie
      security_measures:
        only_password: Iba heslo
        password_and_2fa: Heslo a dvoj-faktorové overovanie
      sensitive: Citlivé na silu
      sensitized: Označený ako chúlostivý
      shared_inbox_url: URL zdieľanej schránky
      show:
        created_reports: Vytvorené hlásenia
        targeted_reports: Nahlásenia od ostatných
      silence: Stíš
      silenced: Stíšený/é
      statuses: Príspevkov
      strikes: Predchádzajúce údery
      subscribe: Odoberaj
      suspend: Vylúč
      suspended: Vylúčený/á
      suspension_irreversible: Údaje tohto účtu boli nenávratne vymazané. Účet môžete zrušiť, aby sa dal používať, ale neobnovia sa žiadne údaje, ktoré predtým mal.
      suspension_reversible_hint_html: Účet bol pozastavený a údaje budú úplne odstránené dňa %{date}. Dovtedy je možné účet obnoviť bez akýchkoľvek nepriaznivých účinkov. Ak chcete okamžite odstrániť všetky údaje účtu, môžete tak urobiť nižšie.
      title: Účty
      unblock_email: Odblokuj emailovú adresu
      unblocked_email_msg: Úspešné odblokovanie e-mailovej adresy %{username}
      unconfirmed_email: Nepotvrdený email
      undo_sensitized: Zrušenie citlivosti na silu
      undo_silenced: Zruš stíšenie
      undo_suspension: Zruš blokovanie
      unsilenced_msg: Úspešne zrušené obmedzenie účtu %{username}
      unsubscribe: Prestaň odoberať
      username: Prezývka
      view_domain: Ukáž súhrn pre doménu
      warn: Varuj
      web: Web
      whitelisted: Na bielej listine
    action_logs:
      action_types:
        approve_appeal: Schváľ námietku
        approve_user: Odobri užívateľa
        assigned_to_self_report: Priraď hlásenie
        change_email_user: Zmeň email pre užívateľa
        confirm_user: Potvrď užívateľa
        create_account_warning: Vytvor výstrahu
        create_announcement: Vytvor oboznámenie
        create_canonical_email_block: Vytvor blokovanie emailu
        create_custom_emoji: Vytvor vlastné emotikony
        create_domain_allow: Vytvor povolenie pre doménu
        create_domain_block: Vytvor zákaz domény
        create_email_domain_block: Vytvor zákaz emailovej domény
        create_ip_block: Vytvor IP pravidlo
        create_user_role: Vytvoriť rolu
        demote_user: Zniž užívateľskú rolu
        destroy_announcement: Vymaž oboznámenie
        destroy_canonical_email_block: Zruš blokovanie emailu
        destroy_custom_emoji: Vymaž vlastné emotikony
        destroy_domain_allow: Zmaž povolenie pre doménu
        destroy_domain_block: Zruš blokovanie domény
        destroy_email_domain_block: Zmazať zákaz emailovej domény
        destroy_instance: Vyčistiť doménu
        destroy_ip_block: Vymaž IP pravidlo
        destroy_status: Vymaž príspevok
        destroy_unavailable_domain: Vymaž nedostupnú doménu
        disable_2fa_user: Vypni dvoj-faktorové overovanie
        disable_custom_emoji: Vypni vlastné emotikony
        disable_user: Deaktivuj užívateľa
        enable_custom_emoji: Povoľ vlastné emotikony
        enable_user: Povoľ užívateľa
        promote_user: Povýš užívateľskú rolu
        reject_appeal: Zamietni námietku
        reject_user: Zamietni užívateľa
        remove_avatar_user: Vymaž avatar
        reopen_report: Znovu otvor hlásenie
        resend_user: Preposlať overovací email
        reset_password_user: Obnov heslo
        resolve_report: Vyrieš nahlásený problém
        sensitive_account: Vynúť všetky médiá na účte ako chúlostivé
        silence_account: Utíš účet
        suspend_account: Vylúč účet
        unassigned_report: Odober priradenie nahlásenia
        unblock_email_account: Odblokuj emailovú adresu
        unsilence_account: Zvráť obmedzenie účtu
        unsuspend_account: Odblokuj účet
        update_announcement: Aktualizuj oboznámenie
        update_custom_emoji: Aktualizuj vlastné emotikony
        update_domain_block: Aktualizuj zákaz domény
        update_ip_block: Aktualizovať IP pravidlo
        update_status: Aktualizuj stav
        update_user_role: Aktualizovať rolu
      actions:
        approve_appeal_html: "%{name} odsúhlasil/a námietku na moderátorské rozhodnutie od %{target}"
        approve_user_html: "%{name} odsúhlasil/a registráciu od %{target}"
        assigned_to_self_report_html: "%{name} pridelil/a hlásenie užívateľa %{target} sebe"
        change_email_user_html: "%{name} zmenil/a emailovú adresu užívateľa %{target}"
        change_role_user_html: "%{name} zmenil/a rolu pre %{target}"
        confirm_user_html: "%{name} potvrdil/a emailovú adresu používateľa %{target}"
        create_account_warning_html: "%{name} poslal/a upozornenie užívateľovi %{target}"
        create_announcement_html: "%{name} vytvoril/a nové oboznámenie %{target}"
        create_custom_emoji_html: "%{name} nahral/a novú emotikonu %{target}"
        create_domain_block_html: "%{name} zablokoval/a doménu %{target}"
        create_email_domain_block_html: "%{name} zablokoval/a e-mailovú doménu %{target}"
        create_user_role_html: "%{name} vytvoril/a rolu pre %{target}"
        demote_user_html: "%{name} degradoval/a užívateľa %{target}"
        destroy_announcement_html: "%{name} vymazal/a oboznámenie %{target}"
        destroy_canonical_email_block_html: "%{name} odblokoval/i email z hašom %{target}"
        destroy_custom_emoji_html: "%{name} vymazal/a emotikonu %{target}"
        destroy_domain_allow_html: "%{name} zakázal/a federáciu s doménou %{target}"
        destroy_domain_block_html: "%{name} odblokoval/i doménu %{target}"
        destroy_email_domain_block_html: "%{name} odblokoval/a e-mailovú doménu %{target}"
        destroy_ip_block_html: "%{name} vymazal/a pravidlo pre IP %{target}"
        destroy_status_html: "%{name} zmazal/a príspevok od %{target}"
        destroy_user_role_html: "%{name} vymazal/a rolu pre %{target}"
        memorialize_account_html: "%{name} zmenil/a účet %{target} na pamätnú stránku"
        reject_appeal_html: "%{name} zamietol/la námietku moderovacieho rozhodnutia od %{target}"
        reopen_report_html: "%{name} znovu otvoril/a nahlásenie %{target}"
        resend_user_html: "%{name} znovu odoslal/a potvrdzovací email pre %{target}"
        reset_password_user_html: "%{name} resetoval/a heslo používateľa %{target}"
        resolve_report_html: "%{name} vyriešil/a nahlásenie %{target}"
        sensitive_account_html: "%{name} označil médium od %{target} za chúlostivé"
        silence_account_html: "%{name} obmedzil/a účet %{target}"
        suspend_account_html: "%{name} zablokoval/a účet používateľa %{target}"
        unassigned_report_html: "%{name} odobral/a report od %{target}"
        update_user_role_html: "%{name} zmenil/a rolu pre %{target}"
      deleted_account: zmazaný účet
      empty: Žiadne záznamy nenájdené.
      filter_by_action: Filtruj podľa úkonu
      filter_by_user: Trieď podľa užívateľa
      title: Kontrólny záznam
    announcements:
      destroyed_msg: Oboznámenie úspešne vymazané!
      edit:
        title: Uprav oboznámenie
      empty: Žiadne oboznámenia nenájdené.
      live: Naživo
      new:
        create: Vytvor oznam
        title: Nové oznámenie
      publish: Zverejni
      published_msg: Oboznámenie úspešne zverejnené!
      scheduled_for: Načasované na %{time}
      scheduled_msg: Oboznámenie bolo naplánované na zverejnenie!
      title: Oboznámenia
      unpublish: Zruš zverejnenie
      updated_msg: Oboznámenie úspešne aktualizované!
    critical_update_pending: Čaká kritická aktualizácia
    custom_emojis:
      assign_category: Priraď kategóriu
      by_domain: Doména
      copied_msg: Miestna kópia emoji bola úspešne vytvorená
      copy: Kopíruj
      copy_failed_msg: Nebolo možné vytvoriť miestnu kópiu tohto emoji
      create_new_category: Vytvor novú kategóriu
      created_msg: Emoji úspešne vytvorené!
      delete: Vymaž
      destroyed_msg: Emoji úspešne zničené!
      disable: Zakáž
      disabled: Vypnuté
      disabled_msg: Emoji bolo úspešne zakázané
      emoji: Emotikony
      enable: Povoľ
      enabled: Povolené
      enabled_msg: Emoji bolo úspešne povolené
      image_hint: PNG, alebo GIF do %{size}
      list: Zoznam
      listed: V zozname
      new:
        title: Pridaj nové, vlastné emoji
      not_permitted: Nemáš povolenie na vykonanie tohto kroku
      overwrite: Prepíš
      shortcode: Skratka
      shortcode_hint: Aspoň 2 znaky, povolené sú alfanumerické, alebo podčiarkovník
      title: Vlastné emoji
      uncategorized: Nezaradené
      unlist: Nezaraď
      unlisted: Nie je na zozname
      update_failed_msg: Nebolo možné aktualizovať toto emoji
      updated_msg: Emoji bolo úspešne aktualizované!
      upload: Nahraj
    dashboard:
      active_users: aktívni užívatelia
      interactions: interakcií
      media_storage: Úložisko médií
      new_users: noví užívatelia
      opened_reports: otvorené hlásenia
      resolved_reports: vyriešené hlásenia
      software: Softvér
      sources: Zdroje registrácií
      space: Využitie miesta
      title: Spravovacie rozhranie
      top_languages: Hlavne aktívne jazyky
      top_servers: Hlavne aktívne servery
      website: Webová stránka
    disputes:
      appeals:
        empty: Žiadne námietky nenájdené.
        title: Námietky
    domain_allows:
      add_new: Povolená doména
      created_msg: Doména bola úspešne povolená
      destroyed_msg: Doména bola odstránená zo zoznamu povolených
      export: Exportuj
      import: Nahraj
      undo: Odober zo zoznamu povolených
    domain_blocks:
      add_new: Blokuj novú doménu
      confirm_suspension:
        cancel: Zruš
        confirm: Vylúč
        title: Potvrď blokovanie domény %{domain}
      created_msg: Doména je v štádiu blokovania
      destroyed_msg: Blokovanie domény bolo zrušené
      domain: Doména
      edit: Uprav blokovanie domény
      existing_domain_block_html: Pre účet %{name} si už nahodil/a přísnejšie obmedzenie, najskôr ho teda musíš <a href="%{unblock_url}">odblokovať</a>.
      export: Exportuj
      import: Nahraj
      new:
        create: Vytvor blokovanie domény
        hint: Blokovanie domény stále dovolí vytvárať nové účty v databázi, ale tieto budú spätne automaticky moderované.
        severity:
          noop: Nič
          silence: Obmedz
          suspend: Vylúč
        title: Nové blokovanie domény
      obfuscate: Zatemniť názov domény
      private_comment: Súkromný komentár
      private_comment_hint: Odôvodni toto doménové obmedzenie, pre vnútorné vyrozumenie moderátorov.
      public_comment: Verejný komentár
      reject_media: Odmietaj súbory s obrázkami, alebo videami
      reject_media_hint: Vymaže miestne uložené súbory médií a odmietne ich sťahovanie v budúcnosti. Nepodstatné pri vylúčení
      reject_reports: Zamietni hlásenia
      reject_reports_hint: Ignoruj všetky hlásenia prichádzajúce z tejto domény. Nevplýva na blokovania
      undo: Odvolaj blokovanie domény
      view: Ukáž blokovanie domén
    email_domain_blocks:
      add_new: Pridaj nový
      created_msg: Emailová doména bola úspešne pridaná do zoznamu zakázaných
      delete: Vymaž
      dns:
        types:
          mx: MX záznam
      domain: Doména
      new:
        create: Pridaj doménu
        resolve: Preveď doménu
        title: Nový email na zablokovanie
      not_permitted: Nepovolená
      resolved_through_html: Prevedená cez %{domain}
      title: Blokované emailové adresy
    export_domain_allows:
      new:
        title: Nahraj povolené domény
      no_file: Nevybraný žiaden súbor
    export_domain_blocks:
      import:
        existing_relationships_warning: Existujúce vzťahy nasledovania
        title: Nahraj zákazy domén
      new:
        title: Nahraj zákazy domén
      no_file: Nevybraný žiaden súbor
    follow_recommendations:
      description_html: "<strong>Odporúčania na sledovanie pomáhaju novým užívateľom rýchlo nájsť zaujímavý obsah</strong>. Ak užívateľ zatiaľ nedostatočne interagoval s ostatnými aby si vyformoval personalizované odporúčania na sledovanie, tak mu budú odporúčané tieto účty. Sú prepočítavané na dennej báze z mixu účtov s nedávnym najvyšším záujmom a najvyšším počtom lokálnych sledujúcich pre daný jazyk."
      language: Pre jazyk
      status: Stav
      suppress: Utlmiť oporúčanie na sledovanie
      suppressed: Utlmené
      title: Odporáčania na sledovanie
      unsuppress: Obnoviť odporúčanie na sledovanie
    instances:
      availability:
        no_failures_recorded: Žiadne zlyhania nezaznamenané.
        title: Dostupnosť
      back_to_all: Všetko
      back_to_limited: Obmedzené
      back_to_warning: Upozornenie
      by_domain: Doména
      content_policies:
        comment: Interná poznámka
        policies:
          reject_media: Zamietni médiá
          reject_reports: Zamietni hlásenia
          silence: Obmedzená
          suspend: Vylúč
        policy: Zásady
        reason: Verejné odôvodnenie
        title: Zásady o obsahu
      dashboard:
        instance_accounts_dimension: Najsledovanejšie účty
        instance_accounts_measure: uložené účty
        instance_follows_measure: ich sledovatelia tu
        instance_languages_dimension: Najpopulárnejšie jazyky
        instance_media_attachments_measure: uložené mediálne prílohy
        instance_reports_measure: hlásenia o nich
        instance_statuses_measure: uložené príspevky
      delivery:
        all: Všetko
        failing: Zlyhávajúce
        unavailable: Nedostupné
      delivery_available: Je v dosahu doručovania
      empty: Nenájdené žiadne domény.
      moderation:
        all: Všetky
        limited: Obmedzené
        title: Moderácia
      private_comment: Súkromný komentár
      public_comment: Verejný komentár
      title: Federácia
      total_blocked_by_us: Nami blokované
      total_followed_by_them: Nimi sledované
      total_followed_by_us: Nami sledované
      total_reported: Hlásenia o nich
      total_storage: Mediálne prílohy
    invites:
      deactivate_all: Pozastav všetky
      filter:
        all: Všetky
        available: Dostupné
        expired: Vypršalo
        title: Filtruj
      title: Pozvánky
    ip_blocks:
      add_new: Vytvor pravidlo
      created_msg: Nové IP pravidlo úspešne pridané
      delete: Vymaž
      expires_in:
        '1209600': 2 týždne
        '15778476': 6 mesiacov
        '2629746': 1 mesiac
        '31556952': 1 rok
        '86400': 1 deň
        '94670856': 3 roky
      new:
        title: Vytvor nové IP pravidlo
      no_ip_block_selected: Žiadne IP pravidlá neboli zmenené, keďže si žiadne nemal/a zvolené
      title: pravidlá pre IP adresy
    relationships:
      title: Vzťahy užívateľa %{acct}
    relays:
      add_new: Pridaj nový federovací mostík
      delete: Vymaž
      description_html: "<strong>Federovací mostík</strong> je prechodný server, ktorý obmieňa veľké množstvá verejných príspevkov medzi tými servermi ktoré na od neho odoberajú, aj doňho prispievajú. <strong>Môže to pomôcť malým a stredným instanciám objavovať federovaný obsah</strong>, čo inak vyžaduje aby miestni užívatelia ručne následovali iných ľudí zo vzdialených instancií."
      disable: Vypni
      disabled: Vypnutý
      enable: Povoľ
      enable_hint: Ak povolíš, tvoj server bude odoberať všetky verejné príspevky z tohto mostu, a začne posielať verejné príspevky tvojho servera na tento most.
      enabled: Povolené
      inbox_url: URL adresa mostu
      pending: Čaká sa na povolenie od prechodného mostu
      save_and_enable: Ulož a povoľ
      setup: Nastav prepojenie s mostom
      signatures_not_enabled: Prechodové mostíky nebudú fungovať správne, kým je povolený bezpečtnostný režim, alebo biela listina
      status: Stav
      title: Mosty
    report_notes:
      created_msg: Poznámka o nahlásení úspešne vytvorená!
      destroyed_msg: Poznámka o nahlásení úspešne vymazaná!
    reports:
      account:
        notes:
          few: "%{count} poznámok"
          many: "%{count} poznámok"
          one: "%{count} poznámka"
          other: "%{count} poznámky"
      action_taken_by: Zákrok vykonal/a
      actions:
        suspend_description_html: Tento účet a všetok jeho obsah bude nedostupný a nakoniec zmazaný, interaktovať s ním bude nemožné. Zvrátiteľné v rámci 30 dní. Uzatvára všetky hlásenia voči tomuto účtu.
      add_to_report: Pridaj viac do hlásenia
      are_you_sure: Si si istý/á?
      assign_to_self: Priraď sebe
      assigned: Priradený moderátor
      by_target_domain: Doména nahláseného účtu
      cancel: Zruš
      category: Kategória
      comment:
        none: Žiadne
      confirm: Potvrď
      created_at: Nahlásené
      delete_and_resolve: Vymaž príspevky
      forwarded: Preposlané
      forwarded_to: Preposlané na %{domain}
      mark_as_resolved: Označiť ako vyriešené
      mark_as_sensitive: Označ ako chúlostivé
      mark_as_unresolved: Označ ako nevyriešené
      no_one_assigned: Nikoho
      notes:
        create: Pridaj poznámku
        create_and_resolve: Vyrieš s poznámkou
        create_and_unresolve: Otvor znovu, s poznámkou
        delete: Vymaž
        placeholder: Opíš aké opatrenia boli urobené, alebo akékoľvek iné súvisiace aktualizácie…
        title: Poznámky
      remote_user_placeholder: vzdialený užívateľ z %{instance}
      reopen: Znovu otvor report
      report: 'Nahlásiť #%{id}'
      reported_account: Nahlásený účet
      reported_by: Nahlásené užívateľom
      resolved: Vyriešené
      resolved_msg: Hlásenie úspešne vyriešené!
      skip_to_actions: Prejsť na akcie
      status: Stav
      statuses: Nahlásený obsah
      summary:
        action_preambles:
          suspend_html: 'Chystáš sa <strong>vylúčiť</strong> účet <strong>@%{acct}</strong>. To urobí:'
        actions:
          delete_html: Vymaž pohoršujúce príspevky
          mark_as_sensitive_html: Označ médiá pohoršujúcich príspevkov za chúlostivé
        close_report: 'Označ hlásenie #%{id} za vyriešené'
      title: Hlásenia
      unassign: Odober
      unknown_action_msg: 'Neznáma akcia: %{action}'
      unresolved: Nevyriešené
      updated_at: Aktualizované
      view_profile: Zobraz profil
    roles:
      add_new: Pridaj postavenie
      assigned_users:
        few: "%{count} užívateľov"
        many: "%{count} užívateľov"
        one: "%{count} užívateľ"
        other: "%{count} užívatelia"
      categories:
        administration: Spravovanie
        invites: Pozvánky
        moderation: Moderácia
      delete: Vymaž
      edit: Uprav postavenie %{name}
      everyone: Východzie oprávnenia
      privileges:
        administrator: Správca
        delete_user_data: Vymaž užívateľské dáta
        invite_users: Pozvi užívateľov
        manage_announcements: Spravuj oboznámenia
        manage_appeals: Spravuj námietky
        manage_blocks: Spravuj blokovania
        manage_federation: Spravuj federáciu
        manage_invites: Spravuj pozvánky
        manage_reports: Spravuj hlásenia
        manage_roles: Spravuj postavenia
        manage_rules: Spravuj pravidlá
        manage_settings: Spravuj nastavenia
        manage_users: Spravuj užívateľov
      title: Postavenia
    rules:
      add_new: Pridaj pravidlo
      delete: Vymaž
      edit: Uprav pravidlo
      empty: Žiadne pravidlá servera ešte neboli určené.
      title: Serverové pravidlá
    settings:
      about:
        title: Ohľadom
      appearance:
        title: Vzhľad
      discovery:
        follow_recommendations: Odporúčania pre nasledovanie
        profile_directory: Katalóg profilov
        public_timelines: Verejné časové osi
        publish_discovered_servers: Zverejni objavené servery
        publish_statistics: Zverejni štatistiky
        title: Objavovanie
        trends: Trendy
      domain_blocks:
        all: Všetkým
        disabled: Nikomu
        users: Prihláseným, miestnym užívateľom
      registrations:
        title: Registrácie
      registrations_mode:
        modes:
          approved: Pre registráciu je nutné povolenie
          none: Nikto sa nemôže registrovať
          open: Ktokoľvek sa môže zaregistrovať
    site_uploads:
      delete: Vymaž nahratý súbor
      destroyed_msg: Nahratie bolo zo stránky úspešne vymazané!
    statuses:
      account: Autor
      application: Aplikácia
      back_to_account: Späť na účet
      batch:
        report: Hlásenie
      deleted: Vymazané
      favourites: Obľúbené
      history: História verzií
      in_reply_to: Odpoveď na
      language: Jazyk
      media:
        title: Médiá
      no_status_selected: Žiadne príspevky neboli zmenené, keďže si žiadne nemal/a zvolené
      open: Otvor príspevok
      original_status: Pôvodný príspevok
      status_changed: Príspevok bol zmenený
      title: Príspevky na účte
      trending: Populárne
      visibility: Viditeľnosť
      with_media: S médiami
    strikes:
      appeal_approved: Namietnuté
      appeal_rejected: Námietka zamietnutá
    system_checks:
      rules_check:
        action: Spravuj serverové pravidlá
        message_html: Neurčil/a si žiadne serverové pravidlá.
      upload_check_privacy_error:
        action: Pozri tu pre viac informácií
      upload_check_privacy_error_object_storage:
        action: Pozri tu pre viac informácií
    tags:
      review: Prehodnoť stav
      updated_msg: Nastavenia haštagov boli úspešne aktualizované
    title: Spravovanie
    trends:
      allow: Povoľ
      approved: Povolené
      disallow: Zakáž
      links:
        allow: Povoľ odkaz
        allow_provider: Povoľ zverejňovateľa
        disallow: Zakáž odkaz
        disallow_provider: Zákaž zverejňovateľa
        title: Populárne odkazy
      only_allowed: Iba povolené
      pending_review: Čaká na posúdenie
      preview_card_providers:
        title: Zverejňovatelia
      rejected: Odmietnuté
      statuses:
        allow: Povoľ príspevok
        allow_account: Povoľ autora
        disallow: Zakáž príspevok
        disallow_account: Zakáž autora
        title: Populárne príspevky
      tags:
        dashboard:
          tag_uses_measure: užívateľov celkovo
        title: Populárne štítky
        trending_rank: 'Populárne #%{rank}'
        usable: Môže byť použitý
      title: Trendy
      trending: Populárne
    warning_presets:
      add_new: Pridaj nové
      delete: Vymaž
      edit_preset: Uprav varovnú predlohu
      title: Spravuj varovné predlohy
    webhooks:
      delete: Zmazať
      disable: Vypni
      disabled: Vypnuté
      enable: Povoľ
  admin_mailer:
    new_pending_account:
      body: Podrobnosti o novom účte sú uvedené nižšie. Môžeš túto registračnú požiadavku buď prijať, alebo zamietnúť.
      subject: Nový účet očakáva preverenie na %{instance} (%{username})
    new_report:
      body: "%{reporter} nahlásil/a %{target}"
      body_remote: Niekto z %{domain} nahlásil/a %{target}
      subject: Nové hlásenie pre %{instance} (#%{id})
    new_trends:
      new_trending_links:
        title: Populárne odkazy
      new_trending_statuses:
        title: Populárne príspevky
      new_trending_tags:
        title: Populárne haštagy
  aliases:
    add_new: Vytvor alias
    created_msg: Nový alias úspešne vytvorený. Teraz môžeš začať presun zo starého účtu.
    deleted_msg: Alias úspešne odstránený. Presun z tamtoho účtu na tento už viac nebude možný.
    remove: Odpoj alias
  appearance:
    advanced_web_interface: Pokročilé webové rozhranie
    advanced_web_interface_hint: 'Ak chceš využiť celkovú šírku tvojej obrazovky, pokročilé webové rozhranie ti umožňuje nastaviť mnoho rôznych stĺpcov, aby si videl/a toľko informácií naraz, koľko chceš: Domov, oboznámenia, federovanú časovú os, a ľubovolný počet zoznamov, či haštagov.'
    animations_and_accessibility: Animácie a prístupnosť
    confirmation_dialogs: Potvrdzovacie dialógy
    discovery: Nájdenie
    localization:
      body: Mastodon je prekladaný dobrovoľníkmi.
      guide_link_text: Prispievať môže každý.
    sensitive_content: Chúlostivý obsah
  application_mailer:
    notification_preferences: Zmeň emailové voľby
    settings: 'Zmeň emailové voľby: %{link}'
    unsubscribe: Prestaň odoberať
    view: 'Zobraziť:'
    view_profile: Zobraz profil
    view_status: Zobraz status
  applications:
    created: Aplikácia bola vytvorená úspešne
    destroyed: Aplikáciu sa podarilo odstrániť
    logout: Odhlás sa
    regenerate_token: Znovu vygeneruj prístupový token
    token_regenerated: Prístupový token bol úspešne vygenerovaný znova
    warning: Na tieto údaje dávaj ohromný pozor. Nikdy ich s nikým nezďieľaj!
    your_token: Tvoj prístupový token
  auth:
    apply_for_account: Vyžiadaj si účet
    captcha_confirmation:
      title: Bezpečnostná kontrola
    delete_account: Vymaž účet
    delete_account_html: Pokiaľ chceš svoj účet odtiaľto vymazať, môžeš tak <a href="%{path}">urobiť tu</a>. Budeš požiadaný/á o potvrdenie tohto kroku.
    description:
      prefix_invited_by_user: "@%{name} ťa pozýva na tento Mastodon server!"
      prefix_sign_up: Zaregistruj sa na Mastodone už dnes!
      suffix: S pomocou účtu budeš môcť nasledovať ľudí, posielať príspevky, a vymieňať si správy s užívateľmi na hocijakom Mastodon serveri, ale aj na iných serveroch!
    forgot_password: Zabudnuté heslo?
    invalid_reset_password_token: Token na obnovu hesla vypršal. Prosím vypítaj si nový.
    log_in_with: Prihlás sa s
    login: Prihlás sa
    logout: Odhlás sa
    migrate_account: Presúvam sa na iný účet
    migrate_account_html: Ak si želáš presmerovať tento účet na nejaký iný, môžeš si to <a href="%{path}">nastaviť tu</a>.
    or_log_in_with: Alebo prihlás s
    progress:
      confirm: Potvrď email
    register: Zaregistruj sa
    registration_closed: "%{instance} neprijíma nových členov"
    resend_confirmation: Odošli potvrdzovací odkaz znovu
    reset_password: Obnov heslo
    rules:
      accept: Prijať
      back: Späť
      title_invited: Bol/a si pozvaný/á.
    security: Zabezpečenie
    set_new_password: Nastav nové heslo
    setup:
      link_not_received: Nedostal/a si odkaz?
      title: Skontroluj svoju schránku
    status:
      account_status: Stav účtu
      confirming: Čaká sa na dokončenie potvrdenia emailom.
      pending: Tvoja žiadosť čaká na schvílenie od nášho týmu. Môže to chviľu potrvať. Ak bude tvoja žiadosť schválená, dostaneš o tom email.
      redirecting_to: Tvoj účet je neaktívny, lebo v súčasnosti presmerováva na %{acct}.
    use_security_key: Použi bezpečnostný kľúč
  challenge:
    confirm: Pokračuj
    hint_html: "<strong>Tip:</strong> Hodinu nebudeme znovu vyžadovať tvoje heslo."
    invalid_password: Nesprávne heslo
    prompt: Pre pokračovanie potvrď svoje heslo
  datetime:
    distance_in_words:
      about_x_hours: "%{count}hod"
      about_x_months: "%{count}mesiace"
      about_x_years: "%{count}rok"
      almost_x_years: "%{count}rok"
      half_a_minute: Práve teraz
      less_than_x_minutes: "%{count}min"
      less_than_x_seconds: Práve teraz
      over_x_years: "%{count}rok"
      x_days: "%{count}dni"
      x_minutes: "%{count}min"
      x_months: "%{count}mesiace"
      x_seconds: "%{count}sek"
  deletes:
    challenge_not_passed: Údaje, ktoré si zadal/a, sú nesprávne
    confirm_password: Napíš svoje terajšie heslo pre overenie tvojej identity
    confirm_username: Zadaj svoju prezývku, na potvrdenie úkonu
    proceed: Vymaž účet
    success_msg: Tvoj účet bol úspešne vymazaný
    warning:
      before: 'Než budeš pokračovať, prosím pozorne si prečítaj tieto poznámky:'
      caches: Obsah, ktorý bol predčítaný inými servermi môže zanechať pozostatky
      data_removal: Tvoje príspevky a iné dáta budú natrvalo odstránené
      email_change_html: Môžeš si <a href="%{path}">zmeniť svoju emailovú adresu</a> bez mazania účtu
      email_contact_html: Ak stále neprichádza, môžeš poslať email na <a href="mailto:%{email}">%{email}</a> so žiadosťou o pomoc
      email_reconfirmation_html: Ak ti potvrdzovací email neprichádza, môžeš si ho <a href="%{path}">vyžiadať znovu</a>
      irreversible: Nebudeš môcť navrátiť, alebo znova aktivovať svoj účet
      more_details_html: Pre viac podrobností, pozri <a href="%{terms_path}">zásady súkromia</a>.
      username_available: Tvoje užívateľské meno bude znova dostupné
      username_unavailable: Tvoja prezývka ostane neprístupná
  disputes:
    strikes:
      appeal: Namietni
      appeals:
        submit: Pošli námietku
      approve_appeal: Schváľ námietku
      created_at: Dátumom
      recipient: Adresované pre
      title_actions:
        none: Varovanie
        silence: Obmedzenie účtu
  domain_validator:
    invalid_domain: nieje správny tvar domény
  errors:
    '400': Požiadavka, ktorú si odoslal/a, bola buď nesprávna, alebo znehodnotená.
    '403': Nemáš povolenie pre zobrazenie tejto stránky.
    '404': Stránka ktorú hľadáš nieje tu.
    '406': Táto stránka nie je dostupná v požadovanom formáte.
    '410': Stránka ktorú si tu hľadal/a sa tu už viac nenachádza.
    '422':
      content: Bezpečtnostné overenie zlyhalo. Blokuješ cookies?
      title: Bezpečtnostné overenie zlyhalo
    '429': Zamlčané
    '500':
      content: Ospravedlňujem sa. Niečo sa pokazilo na našom konci.
      title: Táto stránka nieje v poriadku
    '503': Táto stránka nemôže byť načítaná, kvôli dočasnému výpadku servera.
    noscript_html: Aby bolo možné používať Mastodon web aplikáciu, povoľ prosím JavaScript. Alebo skús jednu z <a href="%{apps_path}"> aplikácii </a> dostupných pre vašu platformu.
  existing_username_validator:
    not_found: nepodarilo sa nájsť miestného užívateľa s takouto prezývkou
    not_found_multiple: nepodarilo sa nájsť %{usernames}
  exports:
    archive_takeout:
      date: Dátum
      download: Stiahni si svoj archív
      hint_html: Môžeš si vyžiadať <strong>archív svojích príspevkov a nahratých médií</strong>. Exportované dáta budú v ActivityPub formáte, čítateľné hociakým kompatibilným softvérom. Archív si je možné vyžiadať každých sedem dní.
      in_progress: Balím tvoj archív...
      request: Vyžiadaj si tvoj archív
      size: Veľkosť
    blocks: Blokujete
    bookmarks: Záložky
    domain_blocks: Blokované domény
    lists: Zoznamy
    mutes: Stíšil/a si
    storage: Úložisko médií
  featured_tags:
    add_new: Pridaj nový
    errors:
      limit: Už si si predvolil/a najvyšší možný počet haštagov
  filters:
    contexts:
      account: Profily
      home: Domáca os
      notifications: Oznámenia
      public: Verejné osi
      thread: Konverzácie
    edit:
      title: Uprav triedenie
    errors:
      invalid_context: Nebola poskytnutá žiadna, alebo ide o neplatnú súvislosť
    index:
      delete: Vymaž
      empty: Nemáš žiadné filtrovanie.
      title: Triedenia
    new:
      title: Pridaj nové triedenie
  generic:
    all: Všetko
    changes_saved_msg: Zmeny boli úspešne uložené!
    copy: Kopíruj
    delete: Vymaž
    order_by: Zoraď podľa
    save_changes: Ulož zmeny
    validation_errors:
      few: Niečo ešte nieje celkom v poriadku! Prosím skontroluj %{count} chýb uvedených nižšie
      many: Niečo ešte nieje celkom v poriadku! Prosím skontroluj %{count} chýb uvedených nižšie
      one: Niečo ešte nieje celkom v poriadku! Prosím skontroluj chybu uvedenú nižšie
      other: Niečo ešte nieje celkom v poriadku! Prosím skontroluj %{count} chyby uvedené nižšie
  imports:
    errors:
      over_rows_processing_limit: obsahuje viac než %{count} riadkov
    modes:
      merge: Spoj dohromady
      merge_long: Ponechaj existujúce záznamy a pridaj k nim nové
      overwrite: Prepíš
      overwrite_long: Nahraď súčasné záznamy novými
    preface: Môžeš nahrať dáta ktoré si exportoval/a z iného Mastodon serveru, ako sú napríklad zoznamy ľudí ktorých sleduješ, alebo blokuješ.
    success: Tvoje dáta boli nahraté úspešne, a teraz budú spracované v danom čase
    type_groups:
      constructive: Sledovania a záložky
    types:
      blocking: Zoznam blokovaných
      bookmarks: Záložky
      domain_blocking: Zoznam blokovaných domén
      following: Zoznam sledovaných
      muting: Zoznam ignorovaných
    upload: Nahraj
  invites:
    delete: Deaktivuj
    expired: Neplatné
    expires_in:
      '1800': 30 minút
      '21600': 6 hodín
      '3600': 1 hodina
      '43200': 12 hodín
      '604800': 1 týždeň
      '86400': 1 deň
    expires_in_prompt: Nikdy
    generate: Vygeneruj
    invited_by: 'Bol/a si pozvaný/á užívateľom:'
    max_uses:
      few: "%{count} využití"
      many: "%{count} využití"
      one: 1 využitie
      other: "%{count} využitia"
    max_uses_prompt: Bez obmedzení
    prompt: Vygeneruj a zdieľaj linky s ostatnými, aby mali umožnený prístup k tomuto serveru
    table:
      expires_at: Vyprší
      uses: Používa
    title: Pozvi ľudí
  lists:
    errors:
      limit: Dosiahli ste maximálny počet zoznamov
  login_activities:
    authentication_methods:
      password: heslom
      sign_in_token: emailovým bezpečtnostným kódom
      webauthn: bezpečnostnými kľúčmi
    title: História overení
  media_attachments:
    validations:
      images_and_video: K príspevku ktorý už obsahuje obrázky nemôžeš priložiť video
      too_many: Nemôžeš priložiť viac ako 4 súbory
  migrations:
    acct: prezývka@doména nového účtu
    cancel: Zruš presmerovanie
    cancel_explanation: Zrušenie presmerovania znovu aktivuje tvoj súčasný účet, ale neprenesie naspäť sledovateľov, ktorí už boli presunutý na tamten účet.
    cancelled_msg: Presmerovanie úspešne zrušené.
    errors:
      already_moved: je ten istý účet, na ktorý si sa už presunul/a
      missing_also_known_as: neodkazuje spätne na tento účet
      move_to_self: nemôže to byť tvoj súčasný účet
      not_found: nebolo možné nájsť
      on_cooldown: Si v spánkovom stave
    followers_count: Následovatelia v čase presunu
    incoming_migrations: Presúvam sa z iného účtu
    incoming_migrations_html: K presunutiu z iného účtu na tento, si najskôr potrebuješ <a href="%{path}">vytvoriť alias pre účet</a>.
    moved_msg: Tvoj účet teraz presmerováva na %{acct} a tvoji sledovatelia sú presúvaní tam.
    not_redirecting: Tvoj účet v súčasnosti nepresmerováva na žiaden iný účet.
    on_cooldown: Účet si si presunul/a len nedávno. Táto vymoženosť bude znovu sprístupnená za %{count} dní.
    past_migrations: Predošlé presuny
    proceed_with_move: Presuň sledovateľov
    redirected_msg: Tvoj účet teraz presmerováva na %{acct}.
    redirecting_to: Tvoj účet presmerováva na %{acct}.
    set_redirect: Nastav presmerovanie
    warning:
      backreference_required: Nový účet musí byť najskôr nastavený tak, aby spätne odkazoval na tento
      before: 'Než budeš pokračovať, prosím pozorne si prečítaj tieto poznámky:'
      cooldown: Po presunutí je tu istá zahrievacia doba, počas ktorej sa nebudeš môcť znova presunúť
      disabled_account: Tvoj súčasný účet už po tomto nebude plne použiteľný. Stále ale budeš mať prístup ku stiahnutiu dát a možnosti znovu-aktivácie.
      followers: Tento úkon presunie všetkých následovateľov zo súčasného účtu na nový účet
      only_redirect_html: Ako alternatívu, môžeš <a href="%{path}">iba nastaviť presmerovanie na tvoj profil</a>.
      other_data: Žiadne iné dáta nebudú presunuté automaticky
      redirect: Tvoj súčastný účet bude aktualizovaný s oznamom o presunutí a bude vylúčený z vyhľadávania
  moderation:
    title: Moderovanie
  move_handler:
    carry_blocks_over_text: Tento užívateľ sa presunul z účtu %{acct}, ktorý si mal/a zablokovaný.
    carry_mutes_over_text: Tento užívateľ sa presunul z účtu %{acct}, ktorý si mal/a stíšený.
  notification_mailer:
    favourite:
      body: 'Tvoj príspevok bol obľúbený užívateľom %{name}:'
      subject: "%{name} si obľúbil/a tvoj príspevok"
      title: Novo obľúbené
    follow:
      body: "%{name} ťa teraz následuje!"
      subject: "%{name} ťa teraz nasleduje"
      title: Nový sledovateľ
    follow_request:
      action: Spravuj žiadosti o sledovanie
      body: "%{name} žiada povolenie ťa následovať"
      subject: "%{name} ťa žiadá o možnosť sledovania"
      title: Nová žiadosť o následovanie
    mention:
      action: Odpovedať
      body: "%{name} ťa spomenul/a v:"
      subject: Bol/a si spomenutý/á užívateľom %{name}
      title: Novo spomenutý/á
    poll:
      subject: Anketa od %{name} skončila
    reblog:
      body: 'Tvoj príspevok bol vyzdvihnutý užívateľom %{name}:'
      subject: "%{name} vyzdvihli tvoj príspevok"
      title: Novo vyzdvyhnuté
    status:
      subject: "%{name} práve prispel/a"
    update:
      subject: "%{name} upravil/a príspevok"
  notifications:
    email_events: Udalosti oznamované emailom
    email_events_hint: 'Vyber si udalosti, pre ktoré chceš dostávať oboznámenia:'
    other_settings: Ostatné oboznamovacie nastavenia
  otp_authentication:
    enable: Povoľ
  pagination:
    newer: Novšie
    next: Ďalšie
    older: Staršie
    prev: Predchádzajúce
  polls:
    errors:
      already_voted: V tejto ankete si už hlasoval/a
      duplicate_options: obsahuje opakujúce sa položky
      duration_too_long: je príliš ďaleko do budúcnosti
      duration_too_short: je príliš skoro
      expired: Anketa už skončila
      invalid_choice: Zvolená hlasovacia možnosť neexistuje
      over_character_limit: každá nemôže byť dlhšia ako %{max} znakov
      too_few_options: musí mať viac ako jednu položku
      too_many_options: nemôže zahŕňať viac ako %{max} položiek
  preferences:
    other: Ostatné
    posting_defaults: Východiskové nastavenia príspevkov
    public_timelines: Verejné časové osi
  privacy:
    title: Súkromie a dosah
  reactions:
    errors:
      limit_reached: Maximálny počet rôznorodých reakcií bol dosiahnutý
      unrecognized_emoji: je neznámy smajlík
  relationships:
    activity: Aktivita účtu
    confirm_follow_selected_followers: Si si istý/á, že chceš nasledovať vybraných sledujúcich?
    confirm_remove_selected_followers: Si si istý/á, že chceš odstrániť vybraných sledovateľov?
    confirm_remove_selected_follows: Si si istý/á, že chceš odstrániť vybraných sledovaných?
    dormant: Spiace
    follow_selected_followers: Následuj označených sledovatelov
    followers: Následovatelia
    following: Následovaní
    invited: Pozvaný/á
    last_active: Naposledy aktívny
    most_recent: Najnovšie
    moved: Presunuli sa
    mutual: Spoločné
    primary: Hlavné
    relationship: Vzťah
    remove_selected_domains: Vymaž všetkých následovateľov z vybraných domén
    remove_selected_followers: Odstráň vybraných následovatrľov
    remove_selected_follows: Prestaň sledovať vybraných užívateľov
    status: Stav účtu
  remote_follow:
    missing_resource: Nemožno nájsť potrebnú presmerovaciu adresu k tvojmu účtu
  scheduled_statuses:
    over_daily_limit: Prekročil/a si denný limit %{limit} predplánovaných príspevkov
    over_total_limit: Prekročil/a si limit %{limit} predplánovaných príspevkov
    too_soon: Dátum musí byť stanovený do budúcnosti
  sessions:
    activity: Najnovšia aktivita
    browser: Prehliadač
    browsers:
      chrome: Google Chrome
      firefox: Mozilla Firefox
      generic: Neznámy prehliadač
      nokia: Nokia Ovi Browser
      otter: Prehliadač Otter
      qq: QQ Prehliadač
      safari: Apple Safari
      unknown_browser: Neznámy prehliadač
      weibo: Sina/Tencent Weibo
    current_session: Aktuálna sezóna
    description: "%{browser} na %{platform}"
    explanation: Tieto sú prehliadače ktoré sú teraz prihlásené na tvoj Mastodon účet.
    ip: IP adresa
    platforms:
      ios: Apple iOS
      linux: GNU/Linux
      mac: MacOSX
      unknown_platform: Neznáma platforma
      windows: Microsoft Windows
    revoke: Zamietni
    revoke_success: Sezóna úspešne zamietnutá
    title: Sezóny
  settings:
    account: Účet
    account_settings: Nastavenia účtu
    aliases: Aliasy účtov
    appearance: Vzhľad
    authorized_apps: Povolené aplikácie
    back: Späť na Mastodon
    delete: Vymazanie účtu
    development: Vývoj
    edit_profile: Uprav profil
    export: Exportuj dáta
    featured_tags: Zvýraznené haštagy
    import: Importuj
    import_and_export: Import a export
    migrate: Presuň účet
    notifications: Oboznámenia
    preferences: Voľby
    profile: Profil
    relationships: Sledovania a následovatelia
    two_factor_authentication: Dvojfázové overenie
  statuses:
    attached:
      description: 'Priložené: %{attached}'
      image:
        few: "%{count} obrázkov"
        many: "%{count} obrázkov"
        one: "%{count} obrázok"
        other: "%{count} obrázky"
    boosted_from_html: Vyzdvihnuté od %{acct_link}
    content_warning: 'Varovanie o obsahu: %{warning}'
    disallowed_hashtags:
      few: 'obsah nepovolených haštagov: %{tags}'
      many: 'obsah nepovolených haštagov: %{tags}'
      one: 'obsahoval nepovolený haštag: %{tags}'
      other: 'obsahoval nepovolené haštagy: %{tags}'
    errors:
      in_reply_not_found: Príspevok, na ktorý sa snažíš odpovedať, pravdepodobne neexistuje.
    open_in_web: Otvor v okne na webe
    over_character_limit: limit %{max} znakov bol presiahnutý
    pin_errors:
      limit: Už si si pripol ten najvyšší možný počet hlášok
      ownership: Nieje možné pripnúť hlášku od niekoho iného
      reblog: Vyzdvihnutie sa nedá pripnúť
    poll:
      total_people:
        few: "%{count} ľudí"
        many: "%{count} ľudia"
        one: "%{count} človek"
        other: "%{count} ľudí"
      total_votes:
        few: "%{count} hlasov"
        many: "%{count} hlasov"
        one: "%{count} hlas"
        other: "%{count} hlasy"
      vote: Hlasuj
    show_more: Ukáž viac
    show_thread: Ukáž diskusné vlákno
    title: '%{name}: „%{quote}"'
    visibilities:
      private: Iba pre sledovateľov
      private_long: Ukáž iba následovateľom
      public: Verejné
      public_long: Všetci môžu vidieť
      unlisted: Nezaradené
      unlisted_long: Všetci môžu vidieť, ale nieje zaradené do verejnej osi
  statuses_cleanup:
    keep_pinned: Ponechaj pripnuté príspevky
    keep_pinned_hint: Nevymaže žiadne s tvojich pripnutých príspevkov
    keep_self_bookmark: Ponechaj príspevky, ktoré sú záložkami
  stream_entries:
    sensitive_content: Senzitívny obsah
  tags:
    does_not_match_previous_name: nezhoduje sa s predošlým názvom
  themes:
    contrast: Mastodon (vysoký kontrast)
    default: Mastodon (tmavý)
    mastodon-light: Mastodon (svetlý)
  time:
    formats:
      default: "%b %d, %R, %H:%M"
  translation:
    errors:
      too_many_requests: V poslednej dobe bolo na prekladateľskú službu vykonaných priveľa požiadaviek.
  two_factor_authentication:
    disable: Zakáž
    enabled: Dvojfázové overovanie je povolené
    enabled_success: Dvojfázové overovanie úspešne povolené
    generate_recovery_codes: Vygeneruj zálohové kódy
    lost_recovery_codes: Zálohové kódy ti umožnia dostať sa k svojmu účtu ak stratíš telefón. Pokiaľ si stratila svoje zálohové kódy, môžeš si ich tu znovu vygenerovať. Tvoje staré zálohové kódy budú zneplatnené.
    recovery_codes: Zálohuj kódy pre obnovu
    recovery_codes_regenerated: Zálohové kódy boli úspešne zvova vygenerované
    recovery_instructions_html: Keď hocikedy stratíš prístup k svojmu telefónu, môžeš použiť jeden z prístupových kódov nižšie pre obnovenie prístupu k svojmu účtu. <strong>Skladuj tieto prístupové kódy na bezpečnom mieste</strong>. Napríklad ich môžeš vytlačiť a uložiť ich spolu s inými dôležitými dokumentami.
  user_mailer:
    appeal_approved:
      action: Choď na svoj účet
    backup_ready:
      explanation: Vyžiadal/a si si úplnú zálohu svojho Mastodon účtu. Táto záloha je teraz pripravená na stiahnutie!
      subject: Tvoj archív je pripravený na stiahnutie
      title: Odber archívu
    warning:
      subject:
        disable: Tvoj účet %{acct} bol zamrazený
        none: Varovanie pre %{acct}
        silence: Tvoj účet %{acct} bol obmedzený
        suspend: Tvoj účet %{acct} bol vylúčený
      title:
        disable: Účet bol zamrazený
        none: Varovanie
        silence: Účet bol obmedzený
        suspend: Tvoj účet bol vylúčený
    welcome:
      edit_profile_action: Nastav profil
      explanation: Tu nájdeš nejaké tipy do začiatku
      final_action: Začni prispievať
      full_handle: Adresa tvojho profilu v celom formáte
      full_handle_hint: Toto je čo musíš dať vedieť svojím priateľom aby ti mohli posielať správy, alebo ťa následovať z iného serveru.
      subject: Vitaj na Mastodone
      title: Vitaj na palube, %{name}!
  users:
    follow_limit_reached: Nemôžeš následovať viac ako %{limit} ľudí
    invalid_otp_token: Neplatný kód pre dvojfaktorovú autentikáciu
    otp_lost_help_html: Pokiaľ si stratil/a prístup k obom, môžeš dať vedieť %{email}
    seamless_external_login: Si prihlásená/ý cez externú službu, takže nastavenia hesla a emailu ti niesú prístupné.
    signed_in_as: 'Prihlásená/ý ako:'
  verification:
    verification: Overenie<|MERGE_RESOLUTION|>--- conflicted
+++ resolved
@@ -4,13 +4,8 @@
     about_mastodon_html: Mastodon je sociálna sieť založená na otvorených webových protokoloch a na slobodnom softvéri. Je decentralizovaná, podobne ako email.
     contact_missing: Nezadaný
     contact_unavailable: Neuvedený/á
-<<<<<<< HEAD
     hosted_on: Decodon hostovaný na %{domain}
-    title: O
-=======
-    hosted_on: Mastodon hostovaný na %{domain}
     title: Ohľadom
->>>>>>> a8dd3210
   accounts:
     follow: Nasleduj
     followers:
