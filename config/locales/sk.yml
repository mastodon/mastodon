--- conflicted
+++ resolved
@@ -273,10 +273,6 @@
       action_taken_by: Zákrok vykonal/a
       are_you_sure: Ste si istý/á?
       comment:
-<<<<<<< HEAD
-=======
-        label: Komentár k nahláseniu
->>>>>>> 0d801778
         none: Žiadne
       delete: Vymazať
       id: Identifikácia
