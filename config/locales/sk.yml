--- conflicted
+++ resolved
@@ -4,7 +4,7 @@
     about_mastodon_html: Mastodon je sociálna sieť založená na otvorených webových protokoloch a na slobodnom softvéri. Je decentralizovaná, podobne ako email.
     contact_missing: Nezadaný
     contact_unavailable: Neuvedený/á
-    hosted_on: Decodon hostovaný na %{domain}
+    hosted_on: Mastodon hostovaný na %{domain}
     title: Ohľadom
   accounts:
     followers:
@@ -450,10 +450,7 @@
         stop: Zastav doručenie
         unavailable: Nedostupné
       delivery_available: Je v dosahu doručovania
-<<<<<<< HEAD
-=======
       delivery_error_days: Dni chybného doručovania
->>>>>>> ab36c152
       empty: Nenájdené žiadne domény.
       moderation:
         all: Všetky
@@ -519,10 +516,7 @@
           many: "%{count} poznámok"
           one: "%{count} poznámka"
           other: "%{count} poznámky"
-<<<<<<< HEAD
-=======
       action_log: Denník auditu
->>>>>>> ab36c152
       action_taken_by: Zákrok vykonal/a
       actions:
         suspend_description_html: Tento účet a všetok jeho obsah bude nedostupný a nakoniec zmazaný, interaktovať s ním bude nemožné. Zvrátiteľné v rámci 30 dní. Uzatvára všetky hlásenia voči tomuto účtu.
@@ -1153,15 +1147,11 @@
     posting_defaults: Východiskové nastavenia príspevkov
     public_timelines: Verejné časové osi
   privacy:
-<<<<<<< HEAD
-    title: Súkromie a dosah
-=======
     privacy: Súkromie
     search: Vyhľadávanie
     title: Súkromie a dosah
   privacy_policy:
     title: Pravidlá ochrany súkromia
->>>>>>> ab36c152
   reactions:
     errors:
       limit_reached: Maximálny počet rôznorodých reakcií bol dosiahnutý
