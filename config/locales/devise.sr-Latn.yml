---
sr-Latn:
  devise:
    confirmations:
      confirmed: Adresa Vaše e-pošte je uspešno potvrđena.
      send_instructions: U roku od nekoliko minuta primićete e-poštu sa uputstvom za potvrdu Vašeg naloga. Molimo proverite i spam fasciklu ako niste primili poruku.
      send_paranoid_instructions: Ukoliko se adresa Vaše e-pošte nalazi u našoj bazi, u roku od nekoliko minuta primićete poruku sa uputstvom kako da potvrdite Vaš nalog. Molimo proverite i spam fasciklu ako niste primili poruku.
    failure:
      already_authenticated: Već ste prijavljeni.
      inactive: Vaš nalog još nije aktiviran.
      invalid: Neispravan %{authentication_keys} ili lozinka.
      last_attempt: Imate još jedan pokušaj pre nego što Vaš nalog bude zaključan.
      locked: Vaš nalog je zaključan.
      not_found_in_database: Neispravna %{authentication_keys} ili lozinka.
      pending: Vaš račun je još uvek u pregledu.
      timeout: Vreme trajanja Vaše sesije je isteklo. Za nastavak prijavite se ponovo.
      unauthenticated: Za nastavak se morate prijaviti ili registrovati.
      unconfirmed: Pre nastavka morate potvrditi svoj nalog.
    mailer:
      confirmation_instructions:
<<<<<<< HEAD
        subject: 'Uputstvo za potvrdu korisničkog naloga na instanci %{instance}'
      password_change:
        subject: 'Lozinka promenjena'
      reset_password_instructions:
        subject: 'Uputstvo za resetovanje lozinke'
      unlock_instructions:
        subject: 'Uputstvo za otključavanje korisničkog naloga'
=======
        action: Potvrdite adresu e-pošte
        action_with_app: Potvrdi i vrati se na %{app}
        explanation: Napravili ste nalog na %{host} sa adresom ove e-pošte. Na jedan klik ste udaljeni od aktiviranja. Ako ovo niste vi, molimo ignorišite ovu e-poštu.
        explanation_when_pending: Prijavili ste se za poziv %{host} sa ovim imejlom. Kada potvrdite svoj imejl, pregledaćemo vašu prijavu. Možete se prijaviti da biste promenili detalje ili izbrisali nalog, ali ne možete pristupiti većini funkcija dok vam nalog ne bude odobren. Ako vaša prijava bude odbijena, vaši podaci će biti uklonjeni, tako da od vas neće biti potrebne dalje radnje. Ako ovo niste bili vi, zanemarite ovaj imejl.
        extra_html: Molimo da takođe proverite <a href="%{terms_path}"> pravila ove instance i <a href="%{policy_path}"> naše uslove korišćenja.
        subject: 'Mastodont: Uputstvo za potvrdu korisničkog naloga na instanci %{instance}'
        title: Potvrdite adresu e-pošte
      email_changed:
        explanation: 'Adresa ove e-pošte za vaš nalog će biti promenjena u:'
        extra: Ako niste promenili vašu e-poštu, sasvim je moguće da je neko drugi dobio pristup vašem nalogu. Molimo promenite lozinku odmah ili kontaktirajte administratora instance ako ste zaključani izvan vašeg naloga.
        subject: 'Mastodon: E-pošta promenjena'
        title: Nova adresa e-pošte
      password_change:
        explanation: Lozinka vašeg naloga je promenjena.
        extra: Ako niste promenili vašu e-poštu, sasvim je moguće da je neko drugi dobio pristup vašem nalogu. Molimo promenite lozinku odmah ili kontaktirajte administratora instance ako ste zaključani izvan vašeg naloga.
        subject: 'Mastodont: Lozinka promenjena'
        title: Lozinka promenjena
      reconfirmation_instructions:
        explanation: Potvrdite novu adresu da biste promenili e-poštu.
        extra: Ako ova promena nije inicirana sa vaše strane, molimo ignorišite ovu e-poštu. Adresa e-pošta za ovaj Mastodon nalog neće biti promenjena dok ne pristupite poveznici/linku iznad.
        subject: 'Mastodon: Potvrdite e-poštu za %{instance}'
        title: Potvrdite adresu e-pošte
      reset_password_instructions:
        action: Lozinka promenjena
        explanation: Zatražili ste novu lozinku za vaš nalog.
        extra: Ako niste zatražili ovo, molimo ignorišite ovu e-poštu. Vaša lozinka neće biti promenjena dok ne pristupite poveznici/vezi iznad i ne napravite novu.
        subject: 'Mastodont: Uputstvo za resetovanje lozinke'
        title: Lozinka resetovana
      two_factor_disabled:
        explanation: Dvofaktorska autentifikacija za vaš nalog je onemogućena. Prijava je sada moguća samo pomoću imejla i lozinke.
        subject: 'Mastodon: Dvofaktorska autentifikacija je onemogućena'
        title: 2FA isključena
      two_factor_enabled:
        explanation: Dvofaktorska autentifikacija je omogućena za vaš nalog. Za prijavu će biti potreban token koji generiše uparena TOTP aplikacija.
        subject: 'Mastodon: Dvofaktorska autentifikacija je omogućena'
        title: 2FA uključena
      two_factor_recovery_codes_changed:
        explanation: Prethodni kodovi za oporavak su poništeni i generisani su novi.
        subject: 'Mastodon: Ponovo su generisani kodovi za oporavak'
        title: 2FA kodovi oporavka promenjeni
      unlock_instructions:
        subject: 'Mastodont: Uputstvo za otključavanje korisničkog naloga'
      webauthn_credential:
        added:
          explanation: Sledeći bezbednosni ključ je dodat na vaš nalog
          subject: 'Mastodon: Novi sigurnosni ključ'
          title: Dodan je novi bezbednosni ključ
        deleted:
          explanation: Sledeći bezbednosni ključ je uklonjen iz vašeg naloga
          subject: 'Mastodon: Sigurnosni ključ je izbrisan'
          title: Jedan od vaših bezbednosnih ključeva je izbrisan
      webauthn_disabled:
        explanation: Autentifikacija pomoću bezbednosnih ključeva je onemogućena za vaš nalog. Prijava je sada moguća samo pomoću tokena koji generiše uparena TOTP aplikacija.
        subject: 'Mastodon: Autentifikacija sa sigurnosnim ključevima onemogućena'
        title: Sigurnosni ključevi su onemogućeni
      webauthn_enabled:
        explanation: Autentifikacija sa bezbednosnim ključem je omogućena za vaš nalog. Vaš sigurnosni ključ se sada može koristiti za prijavljivanje.
        subject: 'Mastodon: Omogućena autentifikacija sa bezbednim ključem'
        title: Sigurnosni ključevi su omogućeni
>>>>>>> 363bedd0
    omniauth_callbacks:
      failure: Nismo u mogućnosti autorizovati Vas sa %{kind} nalogom zbog "%{reason}".
      success: Uspešna autorizacija sa %{kind} naloga.
    passwords:
      no_token: Ne možete pristupiti ovoj stranici ako niste pratili vezu u imejlu za resetovanje lozinke. Ukoliko ste pratili vezu za resetovanje lozinke u poruci, molimo Vas da proverite da li ste koristili punu adresu.
      send_instructions: U roku od nekoliko minuta primitićete poruku sa uputstvom za promenu Vaše lozinke. Molimo proverite i spam fasciklu ako niste primili poruku.
      send_paranoid_instructions: Ukoliko se adresa Vaše e-pošte nalazi u našoj bazi, u roku od nekoliko minuta primićete poruku sa uputstvom za promenu Vaše lozinke. Molimo proverite i spam fasciklu ako niste primili poruku.
      updated: Vaša lozinka je uspešno promenjena. Sada ste prijavljeni.
      updated_not_active: Vaša lozinka nije uspešno promenjena.
    registrations:
      destroyed: Ćao! Vaš nalog je uspešno obrisan. Nadamo se da ćete se uskoro vratiti.
      signed_up: Dobrodošli! Uspešno ste se registrovali.
      signed_up_but_inactive: Uspešno ste se registrovali. Nažalost ne možete se prijaviti zato što Vaš nalog još nije aktiviran.
      signed_up_but_locked: Uspešno ste se registrovali. Nažalost ne možete se prijaviti zato što je Vaš nalog zaključan.
      signed_up_but_pending: Na vaš imejl poslata je poruka sa vezom za potvrdu. Nakon što kliknete na vezu, pregledaćemo vašu prijavu. Bićete obavešteni ako bude odobreno.
      signed_up_but_unconfirmed: Poruka za potvrdu Vašeg naloga je poslata na Vašu imejl adresu. Kliknite na vezu u imejlu da potvrdite svoj nalog. Molimo proverite i spam fasciklu ako niste primili poruku.
      update_needs_confirmation: Uspešno ste ažurirali svoj nalog, ali treba da potvrdimo novu adresu Vaše e-pošte. Molimo Vas da proverite e-poštu i pratite link za potvrdu nove adrese Vaše e-pošte.
      updated: Vaš nalog je uspešno ažuriran.
    sessions:
      already_signed_out: Uspešno ste se odjavili.
      signed_in: Uspešno ste se prijavili.
      signed_out: Uspešno ste se odjavili.
    unlocks:
      send_instructions: U roku od nekoliko minuta primićete imejl sa uputstvom za otključavanje Vašeg naloga. Molimo proverite i spam fasciklu ako niste primili poruku.
      send_paranoid_instructions: koliko se adresa Vaše e-pošte nalazi u našoj bazi, u roku od nekoliko minuta primićete poruku sa uputstvom kako da otključate Vaš nalog. Molimo proverite i spam fasciklu ako niste primili poruku.
      unlocked: Vaš nalog je uspešno otključan. Molimo Vas da se prijavite da biste nastavili.
  errors:
    messages:
      already_confirmed: je već potvrđen, molimo Vas da se prijavite
      confirmation_period_expired: je trebao biti potvrđen tokom perioda %{period}, molimo Vas da zatražite novi
      expired: je istekao, molimo Vas da zatražite novi
      not_found: nije pronađeno
      not_locked: nije zaključan
      not_saved:
        few: "%{count} greške sprečavaju %{resource}a:"
        one: '1 greška sprečava %{resource}a:'
        other: "%{count} grešaka sprečavaju %{resource}a:"<|MERGE_RESOLUTION|>--- conflicted
+++ resolved
@@ -18,15 +18,6 @@
       unconfirmed: Pre nastavka morate potvrditi svoj nalog.
     mailer:
       confirmation_instructions:
-<<<<<<< HEAD
-        subject: 'Uputstvo za potvrdu korisničkog naloga na instanci %{instance}'
-      password_change:
-        subject: 'Lozinka promenjena'
-      reset_password_instructions:
-        subject: 'Uputstvo za resetovanje lozinke'
-      unlock_instructions:
-        subject: 'Uputstvo za otključavanje korisničkog naloga'
-=======
         action: Potvrdite adresu e-pošte
         action_with_app: Potvrdi i vrati se na %{app}
         explanation: Napravili ste nalog na %{host} sa adresom ove e-pošte. Na jedan klik ste udaljeni od aktiviranja. Ako ovo niste vi, molimo ignorišite ovu e-poštu.
@@ -86,7 +77,6 @@
         explanation: Autentifikacija sa bezbednosnim ključem je omogućena za vaš nalog. Vaš sigurnosni ključ se sada može koristiti za prijavljivanje.
         subject: 'Mastodon: Omogućena autentifikacija sa bezbednim ključem'
         title: Sigurnosni ključevi su omogućeni
->>>>>>> 363bedd0
     omniauth_callbacks:
       failure: Nismo u mogućnosti autorizovati Vas sa %{kind} nalogom zbog "%{reason}".
       success: Uspešna autorizacija sa %{kind} naloga.
