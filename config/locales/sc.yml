---
sc:
  about:
    about_mastodon_html: 'Sa rete sotziale de su benidore: sena publitzidade, sena vigilàntzia corporativa, disinnu èticu e detzentralizatzione! Sias mere de is datos tuos cun Mastodon!'
    contact_missing: No cunfiguradu
    contact_unavailable: No a disponimentu
<<<<<<< HEAD
    hosted_on: Decodon allogiadu in %{domain}
=======
    hosted_on: Mastodon allogiadu in %{domain}
    title: Informatziones
>>>>>>> ab36c152
  accounts:
    followers:
      one: Sighidura
      other: Sighiduras
    following: Sighende
    instance_actor_flash: Custu contu est un'atore virtuale chi costumaiat a rapresentare su serbidore etotu e nono unu cale si siat utente individuale. Est impreadu pro finalidades de sa federatzione e non si depet suspèndere.
    last_active: ùrtima atividade
    link_verified_on: Sa propiedade de custu ligàmene est istada controllada su %{date}
    nothing_here: Nudda inoghe.
    pin_errors:
      following: Depes sighire sa persone chi boles promòvere
    posts:
      one: Tut
      other: Tuts
    posts_tab_heading: Tuts
  admin:
    account_actions:
      action: Faghe un'atzione
      title: Faghe un'atzione de moderatzione in %{acct}
    account_moderation_notes:
      create: Lassa una nota
      created_msg: As creadu una nota de moderatzione.
      destroyed_msg: As cantzelladu una nota de moderatzione.
    accounts:
      add_email_domain_block: Bloca domìniu de posta eletrònica
      approve: Aprova
      approved_msg: Sa dimanda de registru de %{username} est istada aprovada
      are_you_sure: Seguru?
      avatar: Immàgine de profilu
      by_domain: Domìniu
      change_email:
        changed_msg: Indiritzu eletrònicu de su contu modificadu!
        current_email: Indiritzu eletrònicu atuale
        label: Muda s'indiritzu eletrònicu
        new_email: Indiritzu eletrònicu nou
        submit: Muda s'indiritzu eletrònicu
        title: Muda s'indiritzu eletrònicu de %{username}
      change_role:
        changed_msg: Ruolu modificadu.
        edit_roles: Gesti is ruolos de utente
        label: Modifica su ruolu
        no_role: Nissunu ruolu
        title: Modifica su ruolu de %{username}
      confirm: Cunfirma
      confirmed: Cunfirmadu
      confirming: Cunfirmende
      custom: Personalizadu
      delete: Cantzella datos
      deleted: Cantzelladu
      demote: Degrada
      destroyed_msg: Is datos de %{username} sunt a sa coa pro èssere cantzellados luego
      disable: Disativa
      disable_two_factor_authentication: Disativa 2FA
      disabled: Disativadu
      display_name: Nòmine visìbile
      domain: Domìniu
      edit: Modìfica
      email: Posta eletrònica
      email_status: Istadu de s'indiritzu eletrònicu
      enable: Ativa
      enabled: Ativadu
      enabled_msg: Su contu de %{username} est istadu ativadu
      followers: Sighiduras
      follows: Sighende
      header: Intestatzione
      inbox_url: URL de intrada
      invite_request_text: Resones pro aderire
      invited_by: Invitu dae
      ip: IP
      joined: At aderidu
      location:
        all: Totus
        local: Locale
        remote: Remotu
        title: Positzione
      login_status: Istadu de atzessu
      media_attachments: Allegados multimediales
      memorialize: Cunverte in memoriam
      memorialized: Memorializadu
      memorialized_msg: As trasformadu %{username} in unu contu de regordu
      moderation:
        active: Ativu
        all: Totus
        disabled: Disativadu
        pending: De imbiare
        silenced: Limitadu
        suspended: Suspèndidu
        title: Moderatzione
      moderation_notes: Notas de moderatzione
      most_recent_activity: Atividade prus reghente
      most_recent_ip: IP prus reghente
      no_account_selected: Perunu contu est istadu mudadu, dae chi non nd'as seletzionadu
      no_limits_imposed: Sena lìmites
      no_role_assigned: Nissunu ruolu assignadu
      not_subscribed: Sena sutiscritzione
      pending: De revisionare
      perform_full_suspension: Suspèndidu
      promote: Promove
      protocol: Protocollu
      public: Pùblicu
      push_subscription_expires: Sa sutiscritzione PuSH iscadit
      redownload: Atualiza su profilu
      redownloaded_msg: Su profilu de %{username} est istadu atualizadu dae s'orìgine
      reject: Refuda
      rejected_msg: Sa dimanda de registru de %{username} est istada refudada
      remove_avatar: Boga immàgine de profilu
      remove_header: Boga s'intestatzione
      removed_avatar_msg: S'immàgine de profilu de %{username} est istada bogada
      removed_header_msg: S'immàgine de intestatzione de %{username} est istada bogada
      resend_confirmation:
        already_confirmed: Custa persone est giai cunfirmada
        send: Torra a imbiare su ligòngiu de cunfirmatzione
        success: Ligòngiu de cunfirmatzione imbiadu.
      reset: Reseta
      reset_password: Reseta sa crae
      resubscribe: Torra a sutascrìere
      role: Ruolu
      search: Chirca
      search_same_email_domain: Àteras persones cun su pròpiu domìniu de posta
      search_same_ip: Àteras persones cun sa pròpiu IP
      security: Seguresa
      security_measures:
        only_password: Crae isceti
        password_and_2fa: Crae e 2FA
      sensitive: Sensìbile
      sensitized: Marcadu comente sensìbile
      shared_inbox_url: URL de intrada cumpartzida
      show:
        created_reports: Informes creados
        targeted_reports: Informes de àtere
      silence: Lìmita
      silenced: Limitadas
      statuses: Tuts
      subscribe: Sutascrie·ti
      suspend: Suspende
      suspended: Suspèndidu
      suspension_irreversible: Is datos de custu contu sunt istados cantzellados in manera irreversìbile. Podes bogare sa suspensione a su contu pro chi si potzat impreare, ma no at a recuperare datu perunu de is chi teniat in antis.
      suspension_reversible_hint_html: Su contu est istadu suspèndidu, e is datos ant a èssere cantzelladu de su totu su %{date}. Finas a tando, su contu si podet ripristinare sena efetu malu perunu. Si boles cantzellare totu is datos de su contu immediatamente ddu podes fàghere inoghe in bassu.
      title: Contos
      unblock_email: Isbloca s'indiritzu de posta eletrònica
      unblocked_email_msg: Posta eletrònica de %{username} isblocada
      unconfirmed_email: Posta eletrònica sena cunfirmare
      undo_sensitized: Boga sa marcadura comente sensìbile
      undo_silenced: Non pòngias a sa muda
      undo_suspension: Iscontza sa suspensione
      unsilenced_msg: As bogadu is lìmites a su contu de %{username}
      unsubscribe: Annulla sa sutiscritzione
      unsuspended_msg: As bogadu sa suspensione a su contu de %{username}
      username: Nòmine utente
      view_domain: Càstia unu resumu pro su domìniu
      warn: Avisu
      web: Web
      whitelisted: Federatzione permìtida
    action_logs:
      action_types:
        approve_user: Aprova s'utente
        assigned_to_self_report: Assigna s'informe
        change_email_user: Muda s'indiritzu eletrònicu pro s'utente
        change_role_user: Muda su ruolu de s'utente
        confirm_user: Cunfirma s'utente
        create_account_warning: Crea un'avisu
        create_announcement: Crea un'annùntziu
        create_canonical_email_block: Crea unu blocu de posta eletrònica
        create_custom_emoji: Crea un'emoji personalizadu
        create_domain_allow: Crea unu domìniu permìtidu
        create_domain_block: Crea unu blocu de domìniu
        create_email_domain_block: Crea unu blocu de domìniu de posta eletrònica
        create_ip_block: Crea una règula IP
        create_unavailable_domain: Crea unu domìniu no a disponimentu
        create_user_role: Crea unu ruolu
        demote_user: Degrada s'utente
        destroy_announcement: Cantzella s'annùntziu
        destroy_canonical_email_block: Cantzella su blocu de posta eletrònica
        destroy_custom_emoji: Cantzella s'emoji personalizadu
        destroy_domain_allow: Cantzella su domìniu permìtidu
        destroy_domain_block: Cantzella su blocu de domìniu
        destroy_email_domain_block: Cantzella su blocu de domìniu de posta eletrònica
        destroy_ip_block: Cantzella sa règula IP
        destroy_status: Cantzella s'istadu
        destroy_unavailable_domain: Cantzella su domìniu no a disponimentu
        disable_2fa_user: Disativa 2FA
        disable_custom_emoji: Disativa s'emoji personalizadu
        disable_user: Disativa utente
        enable_custom_emoji: Ativa s'emoji personalizadu
        enable_user: Ativa utente
        memorialize_account: Torra in unu contu de regordu
        promote_user: Promove utente
        reject_user: Refuda s'utente
        remove_avatar_user: Cantzella immàgine de profilu
        reopen_report: Torra a abèrrere s'informe
        resend_user: Torra a imbiare messàgiu eletrònicu de cunfirmatzione
        reset_password_user: Reseta sa crae
        resolve_report: Isorve s'informe
        sensitive_account: Marca is cuntenutos multimediales in su contu tuo comente sensìbiles
        silence_account: Pone custu contu a sa muda
        suspend_account: Suspende custu contu
        unassigned_report: Boga s'assignatzione de custu informe
        unblock_email_account: Isbloca s'indiritzu de posta eletrònica
        unsensitive_account: Boga sa marcadura "sensìbiles" a is elementos multimediales in su contu tuo
        unsilence_account: Boga custu contu de is contos a sa muda
        unsuspend_account: Boga custu contu de is contos suspèndidos
        update_announcement: Atualiza s'annùntziu
        update_custom_emoji: Atualiza s'emoji personalizadu
        update_domain_block: Atualiza blocu de domìniu
        update_ip_block: Atualiza sa règula IP
        update_report: Atualiza s'informe
        update_status: Atualiza s'istadu
        update_user_role: Atualiza su ruolu
      actions:
        approve_user_html: "%{name} at aprovadu su registru de %{target}"
        assigned_to_self_report_html: "%{name} s'est auto-assignadu s'informe %{target}"
        change_email_user_html: "%{name} at mudadu s'indiritzu de posta eletrònica de s'utente %{target}"
        change_role_user_html: "%{name} at mudadu su ruolu de %{target}"
        confirm_user_html: "%{name} at cunfirmadu s'indiritzu de posta eletrònica de s'utente %{target}"
        create_account_warning_html: "%{name} at imbiadu un'avisu a %{target}"
        create_announcement_html: "%{name} at creadu un'annùntziu nou %{target}"
        create_custom_emoji_html: "%{name} at carrigadu un'emoji nou %{target}"
        create_domain_allow_html: "%{name} at permìtidu sa federatzione cun su domìniu %{target}"
        create_domain_block_html: "%{name} at blocadu su domìniu %{target}"
        create_ip_block_html: "%{name} at creadu una règula pro s'IP %{target}"
        demote_user_html: "%{name} at degradadu s'utente %{target}"
        destroy_announcement_html: "%{name} at cantzelladu s'annùntziu %{target}"
        destroy_domain_allow_html: "%{name} no at permìtidu sa federatzione cun su domìniu %{target}"
        destroy_domain_block_html: "%{name} at isblocadu su domìniu %{target}"
        destroy_ip_block_html: "%{name} at cantzelladu sa règula pro s'IP %{target}"
        destroy_status_html: "%{name} at eliminadu sa publicatzione de %{target}"
        disable_2fa_user_html: "%{name} at disativadu su rechisitu de duos fatores pro s'utente %{target}"
        disable_custom_emoji_html: "%{name} at disativadu s'emoji %{target}"
        disable_user_html: "%{name} at disativadu s'atzessu pro s'utente %{target}"
        enable_custom_emoji_html: "%{name} at ativadu s'emoji %{target}"
        enable_user_html: "%{name} at ativadu s'atzessu pro s'utente %{target}"
        memorialize_account_html: "%{name} at cunvertidu su contu %{target} in una pàgina in memoriam"
        promote_user_html: "%{name} at promòvidu s'utente %{target}"
        remove_avatar_user_html: "%{name} at cantzelladu s'immàgine de profilu de %{target}"
        reopen_report_html: "%{name} at torradu a abèrrere s'informe %{target}"
        reset_password_user_html: "%{name} at resetadu sa crae de s'utente %{target}"
        resolve_report_html: "%{name} at isòrvidu s'informe %{target}"
        sensitive_account_html: "%{name} at marcadu s'elementu multimediale de %{target} comente sensìbile"
        silence_account_html: "%{name} at postu su contu de %{target} a sa muda"
        suspend_account_html: "%{name} at suspèndidu su contu de %{target}"
        unassigned_report_html: "%{name} at bogadu s'assignatzione de s'informe %{target}"
        unsensitive_account_html: '%{name} at bogadu sa marcadura "sensìbile" a s''elementu multimediale de %{target}'
        unsilence_account_html: "%{name} at ativadu is notìficas pro su contu de %{target}"
        unsuspend_account_html: "%{name} at bogadu sa suspensione de su contu de %{target}"
        update_announcement_html: "%{name} at atualizadu s'annùntziu %{target}"
        update_custom_emoji_html: "%{name} at atualizadu s'emoji %{target}"
        update_domain_block_html: "%{name} at atualizadu su blocu de domìniu pro %{target}"
        update_status_html: "%{name} at atualizadu sa publicatzione de %{target}"
      empty: Perunu registru agatadu.
      filter_by_action: Filtra pro atzione
      filter_by_user: Filtra pro utente
      title: Registru de controllu
    announcements:
      destroyed_msg: As cantzelladu s'annùntziu.
      edit:
        title: Modìfica s'annùntziu
      empty: Perunu annùntziu agatadu.
      live: In direta
      new:
        create: Crea un'annùntziu
        title: Annùntziu nou
      publish: Pùblica
      published_msg: As publicadu s'annùntziu.
      scheduled_for: Programmadu pro %{time}
      scheduled_msg: As programmadu s'annùntziu pro èssere publicadu!
      title: Annùntzios
      unpublish: Annulla sa publicatzione
      unpublished_msg: As ritiradu s'annùntziu!
      updated_msg: As atualizadu s'annùntziu.
    custom_emojis:
      assign_category: Assigna a una categoria
      by_domain: Domìniu
      copied_msg: As creadu sa còpia locale de s'emoji
      copy: Còpia
      copy_failed_msg: Impossìbile fàghere una còpia locale de custu emoji
      create_new_category: Crea una categoria noa
      created_msg: As creadu s'emoji.
      delete: Cantzella
      destroyed_msg: As cantzelladu s'emoji.
      disable: Disativa
      disabled: Disativadu
      disabled_msg: As disativadu s'emoji
      emoji: Emoji
      enable: Ativa
      enabled: Ativadu
      enabled_msg: As ativadu s'emoji
      list: Lista
      listed: Listadu
      new:
        title: Agiunghe emoji personalizadu nou
      not_permitted: Non tenes su permissu de fàghere custa atzione
      overwrite: Subrascrie
      shortcode: Incurtzadura
      shortcode_hint: Mìnimu 2 caràteres, isceti caràteres alfanumèricos e tratigheddos bàscios
      title: Emojis personalizados
      uncategorized: Sena categoria
      unlist: Esclude de sa lista
      unlisted: Esclùidu de sa lista
      update_failed_msg: Impossìbile atualizare custu emoji
      updated_msg: Emoji atualizadu
      upload: Càrriga
    dashboard:
      active_users: utentes ativos
      interactions: interatziones
      media_storage: Immagasinamentu multimèdia
      new_users: utentes noos
      opened_reports: informes abertos
      software: Programmas
      space: Impreu de ispàtziu
      title: Pannellu
      website: Situ web
    domain_allows:
      add_new: Permite sa federatzione cun domìniu
      created_msg: Sa federatzione cun su domìniu est istada permìtida
      destroyed_msg: Sa federatzione cun su domìniu no est istada permìtida
      export: Esporta
      import: Importa
      undo: Non permitas sa federatzione cun su domìniu
    domain_blocks:
      add_new: Agiunghe blocu de domìniu nou
      confirm_suspension:
        cancel: Annulla
        confirm: Suspende
        remove_all_data: Custu at a cantzellare totu su cuntenutu, elementos multimediales e datos de profilu pro is contos de custu domìniu dae su serbidore tuo.
        stop_communication: Su serbidore tuo at a tzessare sa comunicatzione cun custos serbidores.
        title: Cunfirma su blocu de domìniu de %{domain}
      created_msg: Protzessende su blocu de domìniu
      destroyed_msg: Su blocu de domìniu est istadu iscontzadu
      domain: Domìniu
      edit: Modìfica su blocu de su domìniu
      existing_domain_block_html: As giai impostu lìmites prus astrintos a %{name}, ddu dias dèpere <a href="%{unblock_url}">isblocare</a> prima.
      export: Esporta
      import: Importa
      new:
        create: Crea unu blocu
        hint: Su blocu de domìniu no at a impedire sa creatzione de contos noos in sa base de datos, ma ant a èssere aplicados in manera retroativa mètodos de moderatzione ispetzìficos subra custos contos.
        severity:
          noop: Perunu
          silence: Lìmita
          suspend: Suspensione
        title: Blocu de domìniu nou
      not_permitted: Non tenes permissu pro fàghere custa atzione
      obfuscate: Cua su nòmine de domìniu
      obfuscate_hint: Cua una parte de su nòmine de domìniu in sa lista si sa visualizatzione de sa lista de domìnios limitados est ativa
      private_comment: Cummentu privadu
      private_comment_hint: Lassa unu cummentu subra de custa limitatzione de domìniu pro impreu internu de s'iscuadra de moderatzione.
      public_comment: Cummentu pùblicu
      public_comment_hint: Lassa unu cummentu pro su pùblicu generale subra de custa limitatzione de su domìniu, si sa publicatzione de sa lista de limitatziones de domìniu est abilitada.
      reject_media: Refuda elementos multimediales
      reject_media_hint: Cantzellat elementos multimediales sarvados in locale e refudat iscarrigamentos in su benidore. Non rilevante pro is suspensiones
      reject_reports: Refuda informes
      reject_reports_hint: Iscarta informes chi benint de custu domìniu. Non rilevante pro is suspensiones
      undo: Iscontza su blocu de domìniu
      view: Bide su blocu de domìniu
    email_domain_blocks:
      add_new: Agiunghe nou
      delete: Cantzella
      domain: Domìniu
      new:
        create: Agiunghe unu domìniu
      not_permitted: Non permìtidu
    export_domain_allows:
      no_file: Perunu archìviu seletzionadu
    export_domain_blocks:
      import:
        title: Importa blocos de domìniu
      new:
        title: Importa blocos de domìniu
      no_file: Perunu archìviu seletzionadu
    follow_recommendations:
      description_html: "<strong>Is cussìgios de sighiduras agiudant a is persones noas a agatare deretu cuntenutu interessante</strong>. Si una persone at interagidu cun pagu gente e non podet retzire cussìgios de sighiduras personalizados, custos contos ant a èssere ammustrados. Ant a èssere torrados a carculare dae un'ammisturu de contos cun is pertzentuales de cumpromissu prus artos e su nùmeru prus artu de sighiduras pro un'idioma ispetzìficu."
      language: Pro idioma
      status: Istadu
      suppress: Cantzella su cussìgiu de sighidura
      suppressed: Cantzelladu
      title: Cussìgios de sighidura
      unsuppress: Recùpera su cussìgiu de sighidura
    instances:
      back_to_all: Totus
      back_to_limited: Limitadas
      back_to_warning: Atentzione
      by_domain: Domìniu
      content_policies:
        comment: Apuntu internu
        policies:
          reject_media: Refuda elementos multimediales
          reject_reports: Refuda informes
          silence: Lìmita
          suspend: Suspende
        policy: Polìtica
        reason: Resone pùblica
        title: Polìticas de cuntenutu
      dashboard:
        instance_accounts_dimension: Contos prus sighidos
        instance_accounts_measure: contos sarvados
        instance_languages_dimension: Limbas printzipales
        instance_reports_measure: informes a subra de àtere
        instance_statuses_measure: publicatziones sarvadas
      delivery:
        all: Totus
        unavailable: No a disponimentu
      delivery_available: Sa cunsigna est a disponimentu
      empty: Perunu domìniu agatadu.
      known_accounts:
        one: "%{count} contu connòschidu"
        other: "%{count} contos connòschidos"
      moderation:
        all: Totus
        limited: Limitadas
        title: Moderatzione
      private_comment: Cummentu privadu
      public_comment: Cummentu pùblicu
      title: Federatzione
      total_blocked_by_us: Blocados dae nois
      total_followed_by_them: Sighidos dae àtere
      total_followed_by_us: Sighidos dae nois
      total_reported: Informes a subra de àtere
      total_storage: Allegados multimediales
    invites:
      deactivate_all: Disativa totu
      filter:
        all: Totus
        available: A disponimentu
        expired: Iscadidu
        title: Filtru
      title: Invitos
    ip_blocks:
      add_new: Crea una règula
      created_msg: Règula IP noa agiunta
      delete: Cantzella
      expires_in:
        '1209600': 2 chidas
        '15778476': 6 meses
        '2629746': 1 mese
        '31556952': 1 annu
        '86400': 1 die
        '94670856': 3 annos
      new:
        title: Crea una règula IP noa
      no_ip_block_selected: Peruna règula IP est istada mudada dae chi non nd'as seletzionadu
      title: Règulas IP
    relationships:
      title: relatziones de %{acct}
    relays:
      add_new: Agiunghe unu ripetidore nou
      delete: Cantzella
      description_html: Unu <strong>ripetidore de federatzione</strong> est unu serbidore intermediàriu chi cuncàmbiat volùmenes mannos de tuts pùblicos intre serbidores chi si connetent e bi pùblicant. <strong>Podet agiudare a serbidores minores e medianos a iscobèrrere cuntenutu de su fediversu</strong>, in manera chi is utentes locales non tèngiant bisòngiu de sighire a manu àtera gente de serbidores remotos.
      disable: Disativa
      disabled: Disativadu
      enable: Ativa
      enable_hint: Si abilitadu, su serbidore tuo at a èssere sutascritu a totu is tuts pùblicos de custu ripetidore e bi at a cumintzare a imbiare totu is tuts pùblicos de custu serbidore.
      enabled: Ativadu
      inbox_url: URL de su ripetidore
      pending: Isetende s'aprovatzione de su ripetidore
      save_and_enable: Sarva e ativa
      setup: Cunfigura una connessione cun unu ripetidore
      signatures_not_enabled: Is ripetidores no ant a funtzionare comente si tocat si sa modalidade segura o sa modalidade a federatzione limitada sunt abilitadas
      status: Istadu
      title: Ripetidores
    report_notes:
      created_msg: As creadu sa nota de s'informe
      destroyed_msg: As cantzelladu sa nota de s'informe
    reports:
      account:
        notes:
          one: "%{count} nota"
          other: "%{count} notas"
      action_log: Registru de controllu
      action_taken_by: Mesuras adotadas dae
      are_you_sure: Seguru?
      assign_to_self: Assigna a mie
      assigned: Moderatzione assignada
      by_target_domain: Domìniu de su contu signaladu
      cancel: Annulla
      category: Categoria
      comment:
        none: Perunu
      confirm: Cunfirma
      created_at: Sinnaladu
      delete_and_resolve: Cantzella publicatziones
      forwarded: Torradu a imbiare
      forwarded_to: Torradu a imbiare a %{domain}
      mark_as_resolved: Marca comente a isòrvidu
      mark_as_sensitive: Signala comente a sensìbile
      mark_as_unresolved: Marcare comente a non isòrvidu
      no_one_assigned: Nemos
      notes:
        create: Agiunghe una nota
        create_and_resolve: Isorve cun una nota
        create_and_unresolve: Torra a abèrrere cun una nota
        delete: Cantzella
        placeholder: Descrie is atziones chi as pigadu o cale si siat àtera atualizatzione de importu...
        title: Notas
      reopen: Torra a abèrrere s'informe
      report: 'Informe #%{id}'
      reported_account: Contu sinnaladu
      reported_by: Sinnaladu dae
      resolved: Isòrvidu
      resolved_msg: Informe isòrvidu.
      skip_to_actions: Brinca a is atziones
      status: Istadu
      title: Informes
      unassign: Boga s'assignatzione
      unresolved: No isòrvidu
      updated_at: Atualizadu
      view_profile: Visualiza profilu
    roles:
      assigned_users:
        one: "%{count} utente"
        other: "%{count} utentes"
      categories:
        administration: Amministratzione
        invites: Invitos
        moderation: Moderatzione
        special: Ispetziale
      delete: Cantzella
      privileges:
        administrator: Amministratzione
        invite_users: Invita gente
    rules:
      add_new: Agiunghe règula
      delete: Cantzella
      description_html: Mancari su prus nàrgiant chi ant letu e atzetadu is cunditziones de su servìtziu, a su sòlitu is persones non ddu leghent fintzas a cando no essint a campu problemas. <strong>Faghe chi siat prus simpre a lèghere is règulas de su serbidore cun un'ograda disponende·ddas isceti in un'elencu puntadu. </strong> Chirca de mantènnere onni règula curtza e simpre, ma chirca fintzas de non ddas partzire in medas elementos ispartzinados.
      edit: Modìfica sa règula
      empty: Peruna règula de serbidore definida ancora.
      title: Règulas de su serbidore
    settings:
      about:
        manage_rules: Gesti is règulas de su serbidore
        title: Informatziones
      appearance:
        title: Aspetu
      default_noindex:
        desc_html: Ìmplicat a totu is utentes chi no apant modificadu custa cunfiguratzione
        title: Esclude in manera predefinida is utentes dae s'inditzamentu de is motores de chirca
      discovery:
        follow_recommendations: Cussìgios de sighidura
        profile_directory: Diretòriu de profilos
        public_timelines: Lìnias de tempus pùblicas
        publish_statistics: Pùblica istatìsticas
        title: Iscoberta
        trends: Tendèntzias
      domain_blocks:
        all: Pro totus
        disabled: Pro nemos
        users: Pro utentes locales in lìnia
      registrations:
        title: Registros
      registrations_mode:
        modes:
          approved: Aprovatzione rechesta pro si registrare
          none: Nemos si podet registrare
          open: Chie si siat si podet registrare
      title: Cunfiguratziones de su serbidore
    site_uploads:
      delete: Cantzella s'archìviu carrigadu
      destroyed_msg: Càrriga de su situ cantzellada.
    software_updates:
      documentation_link: Àteras informatziones
      title: Atualizatziones a disponimentu
      type: Casta
      version: Versione
    statuses:
      account: Autore
      application: Aplicatzione
      back_to_account: Torra a sa pàgina de su contu
      deleted: Cantzelladu
      favourites: Preferidos
      language: Idioma
      media:
        title: Elementos multimediales
      metadata: Metadatos
      no_status_selected: Perunu istadu est istadu mudadu dae chi non nd'as seletzionadu
      open: Aberi sa publicatzione
      original_status: Publicatzione originale
      status_changed: Publicatzione modificada
      title: Istados de su contu
      trending: Populares
      visibility: Visibilidade
      with_media: Cun elementos multimediales
    strikes:
      actions:
        none: "%{name} at imbiadu un'avisu a %{target}"
        suspend: "%{name} at suspèndidu su contu de %{target}"
    system_checks:
      database_schema_check:
        message_html: Ddoe at tràmudas de bases de datos in suspesu. Pone·ddas in esecutzione pro ti assegurare chi s'aplicatzione funtzionet comente si tocat
      rules_check:
        action: Gesti is règulas de su serbidore
        message_html: No as cunfiguradu peruna règula de su serbidore.
      sidekiq_process_check:
        message_html: Perunu protzessu Sidekiq est in esecutzione pro sa coa(s) %{value}. Revisiona is cunfiguratziones de Sidekiq
    tags:
      review: Revisiona s'istadu
      updated_msg: Cunfiguratzione de etichetas atualizada
    title: Amministratzione
    trends:
      pending_review: De revisionare
      rejected: Refudadas
      statuses:
        allow: Permite sa publicatzione
        allow_account: Permite a s'autore
        disallow: Non permitas sa publicatzione
        disallow_account: Non permitas a s'autore
      tags:
        title: Etichetas de tendèntzia
    warning_presets:
      add_new: Agiunghe noa
      delete: Cantzella
      edit_preset: Modìfica s'avisu predefinidu
      empty: No as cunfiguradu ancora perunu avisu predefinidu.
    webhooks:
      delete: Cantzella
      disable: Disativa
      disabled: Disativadu
      enable: Ativa
      enabled: Ativu
      events: Eventos
      status: Istadu
  admin_mailer:
    new_appeal:
      actions:
        delete_statuses: cantzellare is publicatziones issoro
        mark_statuses_as_sensitive: marcare is publicatziones issoro comente sensìbiles
        none: un'avisu
        sensitive: marcare su contu issoro comente sensìbile
        silence: limitare su contu issoro
        suspend: suspèndere su contu issoro
    new_pending_account:
      body: Is detàllios de su contu nou sunt a suta. Podes aprovare o refudare custa rechesta.
      subject: Contu nou de revisionare in %{instance} (%{username})
    new_report:
      body: "%{reporter} at sinnaladu %{target}"
      body_remote: Una persone de su domìniu %{domain} at sinnaladu %{target}
      subject: Informe nou pro %{instance} (#%{id})
    new_trends:
      new_trending_links:
        title: Ligòngios populares
      new_trending_statuses:
        title: Publicatziones populares
      new_trending_tags:
        title: Etichetas de tendèntzia
  aliases:
    add_new: Crea unu nomìngiu
    created_msg: Nomìngiu creadu. Immoe podes cumintzare a tramudare dae su contu betzu.
    deleted_msg: Nomìngiu bogadu. Sa tràmuda dae cussu contu a custu no at a èssere prus possìbile.
    empty: No tenes perunu nomìngiu.
    hint_html: Si boles mudare dae un'àteru contu a custu, inoghe as a pòdere creare unu nomìngiu, chi est rechestu in antis de sighire cun sa tràmuda de is persones chi ti sighint dae su contu betzu a custu. Custa atzione est <strong>innòcua e reversìbile</strong>. <strong>Tràmuda de su contu betzu cumintzada</strong>.
    remove: Disconnete su nomìngiu
  appearance:
    advanced_web_interface: Interfache web avantzada
    advanced_web_interface_hint: 'Si boles impreare totu sa largària de s''ischermu, s''interfache web avantzada ti permitit de cunfigurare diversas colunnas pro bìdere meda prus informatzione in contemporànea: printzipale, notìficas, lìnia de tempus federada e cale si siat nùmeru de listas e etichetas.'
    animations_and_accessibility: Animatziones e atzessibilidade
    confirmation_dialogs: Diàlogos de cunfirmatzione
    discovery: Iscoberta
    localization:
      body: Mastodon est bortadu in manera voluntària.
      guide_link: https://crowdin.com/project/mastodon
      guide_link_text: Chie si siat podet contribuire.
    sensitive_content: Cuntenutu sensìbile
  application_mailer:
    salutation: "%{name},"
    unsubscribe: Annulla sa sutiscritzione
    view: 'Visualizatzione:'
    view_profile: Visualiza profilu
    view_status: Ammustra s'istadu
  applications:
    created: Aplicatzione creada
    destroyed: Aplicatzione cantzellada
    logout: Essi
    regenerate_token: Torra a generare s'identificadore de atzessu
    token_regenerated: Identificadore de atzessu generadu
    warning: Dae cara a custos datos. Non ddos cumpartzas mai cun nemos!
    your_token: S'identificadore tuo de atzessu
  auth:
    apply_for_account: Pedi unu contu
    confirmations:
      clicking_this_link: incarchende custu ligòngiu
      login_link: intra
      welcome_title: Ti donamus su benebènnidu, %{name}!
    delete_account: Cantzella su contu
    delete_account_html: Si boles cantzellare su contu, ddu podes <a href="%{path}">fàghere inoghe</a>. T'amus a dimandare una cunfirmatzione.
    description:
      prefix_invited_by_user: "@%{name} t'at invitadu a custu serbidore de Mastodon!"
      prefix_sign_up: Registra·ti oe a Mastodon!
      suffix: Cun unu contu as a pòdere sighire gente, publicare e cuncambiare messàgios cun persones de cale si siat serbidore de Mastodon e àteru!
    dont_have_your_security_key: Non tenes sa crae de seguresa tua?
    forgot_password: Ti ses iscarèssidu de sa crae?
    invalid_reset_password_token: Su còdighe de autorizatzione pro resetare sa crae no est vàlidu o est iscadidu. Dimanda·nde un'àteru.
    link_to_otp: Inserta unu còdighe a duas fases dae su telèfono tuo o unu còdighe de recùperu
    link_to_webauth: Imprea su dispositivu tuo de crae de seguresa
    log_in_with: Intra cun
    login: Intra
    logout: Essi
    migrate_account: Moe a unu contu diferente
    migrate_account_html: Si boles torrare a indiritzare custu contu a un'àteru, ddu as a pòdere <a href="%{path}">fàghere inoghe</a>.
    or_log_in_with: O intra cun
    progress:
      details: Is detàllios tuos
      review: Sa revisione nostra
      rules: Atzeta is règulas
    providers:
      cas: CAS
      saml: SAML
    register: Registru
    registration_closed: "%{instance} no atzetat àteras persones"
    resend_confirmation: Torra a imbiare su ligòngiu de cunfirmatzione
    reset_password: Reseta sa crae
    rules:
      accept: Atzeta
      back: A coa
      title_invited: As retzidu un'invitu.
    security: Seguresa
    set_new_password: Cunfigura una crae noa
    setup:
      link_not_received: No as retzidu su ligòngiu?
    status:
      account_status: Istadu de su contu
      functional: Su contu tuo est operativu.
      redirecting_to: Su contu tuo est inativu pro ite in die de oe est torrende a indiritzare a %{acct}.
    too_fast: Formulàriu imbiadu tropu a lestru, torra a proare.
    use_security_key: Imprea una crae de seguresa
  challenge:
    confirm: Sighi
    hint_html: "<strong>Cussìgiu:</strong> No t'amus a torrare a dimandare sa crae in s'ora imbeniente."
    invalid_password: Sa crae no est vàlida
    prompt: Cunfirma sa crae pro sighire
  crypto:
    errors:
      invalid_key: no est una crae Ed25519 o Curve25519 vàlida
  date:
    formats:
      default: "%d %b, %Y"
      with_month_name: "%d %B, %Y"
  datetime:
    distance_in_words:
      about_x_hours: "%{count} o"
      about_x_months: "%{count} me"
      about_x_years: "%{count} an"
      almost_x_years: "%{count} an"
      half_a_minute: Immoe etotu
      less_than_x_minutes: "%{count} m"
      less_than_x_seconds: Immoe etotu
      over_x_years: "%{count} an"
      x_days: "%{count} d"
      x_minutes: "%{count} m"
      x_months: "%{count} me"
      x_seconds: "%{count} s"
  deletes:
    challenge_not_passed: S'informatzione insertada no est curreta
    confirm_password: Inserta·nche sa crae atuale pro verificare s'identidade
    confirm_username: Iscrie su nòmine de utente tuo cunfirmare su protzedimentu
    proceed: Cantzella su contu
    success_msg: Contu cantzelladu
    warning:
      before: 'In antis de sighire, leghe custu cun atentzione:'
      caches: Su cuntenutu chi siat istadu sarvadu in sa memòria temporànea de àteros serbidores podet sighire a esìstere
      data_removal: Is publicatziones tuas e àteros datos ant a èssere cantzellados in manera permanente
      irreversible: No as a pòdere ripristinare o torrare a ativare su contu tuo
      more_details_html: Pro àteros detàllios, bide sa <a href="%{terms_path}">normativa de riservadesa</a>.
      username_available: Su nòmine de utente tuo at a torrare a èssere a disponimentu
      username_unavailable: Su nòmine de utente tuo no at a abarrare a disponimentu
  disputes:
    strikes:
      status_removed: Sa publicatzione est giai istada cantzellada de su sistema
      title: "%{action} de sa data imbeniente: %{date}"
      title_actions:
        delete_statuses: Cantzelladura de publicatziones
        none: Atentzione
  edit_profile:
    basic_information: Informatzione bàsica
    other: Àteru
  errors:
    '400': Sa dimanda chi as imbiadu non fiat vàlida o non fiat curreta.
    '403': Non tenes permissu pro bìdere custa pàgina.
    '404': Sa pàgina chi ses chirchende no est inoghe.
    '406': Custa pàgina no est a disponimentu in su formadu chi as pregontadu.
    '410': Sa pàgina chi ses chirchende no esistet prus.
    '422':
      content: Faddina in sa verìfica de seguresa. Ses blochende is testimòngios?
      title: Faddina in sa verìfica de seguresa
    '429': Tropu rechestas
    '500':
      content: Faddina dae s'ala nostra.
      title: Custa pàgina no est curreta
    '503': Faddina in sa trasmissione de sa pàgina pro more de una faddina temporànea de su serbidore.
    noscript_html: Pro impreare s'aplicatzione web de Mastodon, ativa JavaScript. In alternativa, proa una de is <a href="%{apps_path}">aplicatziones nativas</a> pro Mastodon in sa prataforma tua.
  existing_username_validator:
    not_found: impossìbile agatare utentes locales cun cussu nòmine
    not_found_multiple: impossìbile agatare %{usernames}
  exports:
    archive_takeout:
      date: Data
      download: Iscàrriga s'archìviu
      hint_html: Podes dimandare un'archìviu cun is <strong>tuts tuos e is mèdias chi as carrigadu</strong>. Is datos sunt in formadu ActivityPub, leghìbile dae is programmas cumpatìbiles. Podes pregontare un'archìviu cada 7 dies.
      in_progress: Compilende s'archìviu tuo...
      request: Pregonta s'archìviu tuo
      size: Mannària
    blocks: Ses blochende
    bookmarks: Sinnalibros
    csv: CSV
    domain_blocks: Blocos de domìnios
    lists: Listas
    mutes: Ses ponende a sa muda
    storage: Immagasinamentu
  featured_tags:
    add_new: Agiunghe noa
    hint_html: "<strong>Ite sunt is etichetas in evidèntzia?</strong> Sunt ammustradas in evidèntzia in su profilu pùblicu tuo e permitint a sa gente de navigare is messàgios pùblicos tuos in cussas etichetas ispetzìficas. Sunt unu traste perfetu pro tènnere unu registru de òperas creativas o progetos longos."
  filters:
    contexts:
      account: Profilos
      home: Pàgina printzipale e listas
      notifications: Notìficas
      public: Lìnias de tempos pùblicas
      thread: Arresonadas
    edit:
      add_keyword: Agiunghe paràulas crae
      keywords: Paràulas crae
      statuses: Publicatziones individuales
      title: Modìfica filtru
    errors:
      invalid_context: Cuntestu mancante o non vàlidu
    index:
      delete: Cantzella
      empty: Non tenes perunu filtru.
      expires_in: Iscadit in %{distance}
      expires_on: Iscadit su %{date}
      keywords:
        one: "%{count} paràula crae"
        other: "%{count} paràulas crae"
      statuses:
        one: "%{count} publicatzione"
        other: "%{count} publicatziones"
      statuses_long:
        one: "%{count} publicatzione individuale cuada"
        other: "%{count} publicatziones individuales cuadas"
      title: Filtros
    new:
      save: Sarva filtru nou
      title: Agiunghe unu filtru nou
    statuses:
      back_to_filter: Torra a su filtru
      batch:
        remove: Boga dae su filtru
      index:
        title: Publicatziones filtradas
  generic:
    all: Totus
    cancel: Annulla
    changes_saved_msg: Modìficas sarvadas.
    confirm: Cunfirma
    copy: Còpia
    delete: Cantzella
    deselect: Boga sa seletzione
    none: Perunu
    order_by: Òrdina pro
    save_changes: Sarva is modìficas
    today: oe
    validation_errors:
      one: Calicuna cosa ancora no est andende. Bide sa faddina in bàsciu
      other: Calicuna cosa ancora no est andende. Bide is %{count} faddinas in bàsciu
  imports:
    errors:
      empty: Archìviu CSV bòidu
      over_rows_processing_limit: cuntenet prus de %{count} filas
      too_large: S'archìviu est tropu mannu
    failures: Faddinas
    imported: Importadu
    mismatched_types_warning: Forsis as seletzionadu unu tipu chi no est curretu pro s'importatzione.
    modes:
      merge: Uni
      merge_long: Mantene is registros chi esistint e agiunghe·nde àteros
      overwrite: Subrascrie
      overwrite_long: Sostitui is registros atuales cun cussos noos
    preface: Podes importare datos chi as esportadu dae unu àteru serbidore, che a sa lista de sa gente chi ses sighende o blochende.
    status: Istadu
    success: Datos carrigados; ant a èssere protzessados luego
    type: Casta de importatzione
    types:
      blocking: Lista de blocos
      bookmarks: Sinnalibros
      domain_blocking: Lista domìnios blocados
      following: Lista de sighiduras
      lists: Listas
      muting: Lista gente a sa muda
    upload: Càrriga
  invites:
    delete: Disativa
    expired: Iscadidu
    expires_in:
      '1800': 30 minutos
      '21600': 6 oras
      '3600': 1 ora
      '43200': 12 oras
      '604800': 1 chida
      '86400': 1 die
    expires_in_prompt: Mai
    generate: Gènera ligàmene de invitu
    invited_by: 'As retzidu unu messàgiu de invitu dae:'
    max_uses:
      one: 1 impreu
      other: "%{count} impreos"
    max_uses_prompt: Sena lìmite
    prompt: Gènera e cumpartzi ligàmenes cun àteras persones pro donare atzessu a custu serbidore
    table:
      expires_at: Iscadit
      uses: Impreos
    title: Invita gente
  login_activities:
    authentication_methods:
      password: crae
      webauthn: craes de seguresa
  mail_subscriptions:
    unsubscribe:
      title: Annulla sa sutiscritzione
  media_attachments:
    validations:
      images_and_video: Non si podet allegare unu vìdeu in una publicatzione chi cuntenet giai immàgines
      not_ready: Impossìbile allegare archìvios chi no siant istados protzessados in manera totale. Torra·bi a proare a pustis
      too_many: Impossìbile allegare prus de 4 archìvios
  migrations:
    acct: Mòidu a
    cancel: Annulla s'indiritzamentu
    cancel_explanation: Si annullas s'indiritzamentu, su contu tuo at a èssere torradu a ativare, però is sighiduras chi apas tramudadu a cussu contu no ant a pòdere èssere recuperadas.
    cancelled_msg: Indiritzamentu annulladu.
    errors:
      already_moved: est su pròpiu contu a su chi as giai tramudadu
      missing_also_known_as: no est unu nomìngiu de custu contu
      move_to_self: non podet èssere su contu atuale
      not_found: no agatadu
      on_cooldown: Ses in perìodu de pàusa intre una tràmuda e s'àtera
    followers_count: Gente chi ti sighiat in su momentu de sa tràmuda
    incoming_migrations: Tramudada dae unu contu diferente
    incoming_migrations_html: Pro tramudare cuntenutos dae un'àteru contu a custu, prima depes <a href="%{path}">creare unu nomìngiu</a>.
    moved_msg: Su contu tuo immoe est torrende a indiritzare a %{acct} e sa gente chi ti sighit at a èssere tramudada.
    not_redirecting: Su contu tuo no est torrende a indiritzare a perunu àteru contu immoe.
    on_cooldown: As tramudadu su contu tuo de reghente. Custa funtzionalidade at a torrare a èssere a disponimentu de immoe a %{count} dies.
    past_migrations: Tràmudas pretzedentes
    proceed_with_move: Tràmuda sa gente chi ti sighit
    redirected_msg: Su contu tuo immoe est torrende a indiritzare a %{acct}.
    redirecting_to: Su contu tuo est torrende a indiritzare a %{acct}.
    set_redirect: Cunfigura s'indiritzamentu
    warning:
      backreference_required: Su contu nou depet èssere prima cunfiguradu pro pòdere fàghere riferimentu a custu
      before: 'In antis de sighire, leghe custu cun atentzione:'
      cooldown: A pustis de tramudare, ddoe at a èssere unu perìodu de pàusa in su chi no as a pòdere torrare a tramudare
      disabled_account: A pustis, su contu atuale tuo no at a èssere prus operativu in manera cumpleta. Sende gasi, as a tènnere atzessu a s'esportatzione de datos e a sa re-ativatzione.
      followers: Custa atzione at a tramudare totu sa gente chi ti sighit dae su contu atuale a su contu nou
      only_redirect_html: In alternativa, podes isceti <a href="%{path}">cunfigurare un'indiritzamentu in su profilu tuo</a>.
      other_data: Perunu àteru datu at a èssere tramudadu in automàticu
      redirect: Su profilu de su contu atuale tuo at a èssere atualizadu cun un'avisu de indiritzamentu e at a èssere esclùidu dae is chircas
  moderation:
    title: Moderatzione
  move_handler:
    carry_blocks_over_text: Custa persone s'est tramudada dae %{acct}, chi as blocadu.
    carry_mutes_over_text: Custa persone s'est tramudada dae %{acct}, chi as postu a sa muda.
    copy_account_note_text: 'Custa persone s''est tramudada dae %{acct}, custas sunt is notas antepostas tuas chi ddi pertocant:'
  notification_mailer:
    favourite:
      body: "%{name} at marcadu comente preferida sa publicatzione tua:"
      subject: "%{name} at marcadu comente preferida sa publicatzione tua"
      title: Preferidu nou
    follow:
      body: "%{name} t'est sighende!"
      subject: "%{name} t'est sighende"
      title: Una sighidura noa
    follow_request:
      action: Gesti is rechestas de sighidura
      body: "%{name} at rechestu de ti sighire"
      subject: 'Sighidura in ispera: %{name}'
      title: Rechesta de sighidura noa
    mention:
      action: Risponde
      body: "%{name} t'at mentovadu in:"
      subject: "%{name} t'at mentovadu"
      title: Mèntovu nou
    poll:
      subject: Su sondàgiu de %{name} est acabadu
    reblog:
      body: "%{name} at cumpartzidu s'istadu tuo:"
      subject: "%{name} at cumpartzidu s'istadu tuo"
      title: Cumpartzidura noa
    status:
      subject: "%{name} at publicadu cosa"
  notifications:
    email_events_hint: 'Seletziona eventos pro is chi boles retzire notìficas:'
  number:
    human:
      decimal_units:
        format: "%n%u"
        units:
          billion: Mrd
          million: M
          quadrillion: Blr
          thousand: m
          trillion: Bln
  otp_authentication:
    code_hint: Inserta·nche su còdighe generadu dae s'aplicatzione de autenticatzione pro cunfirmare
    description_html: Si as a abilitare <strong>s'autenticatzione in duas fases</strong> impreende un'aplicatzione de autenticatzione, pro s'intrada as a dèpere tènnere in fatu su telèfonu tuo, chi at a ingendrare getones pro ti fàghere intrare.
    enable: Ativa
    instructions_html: "<strong>Iscansiona custu còdighe QR in s'autenticadore de Google o in un'àtera aplicatzione TOTP in su telèfonu tuo</strong>. Dae immoe, cussa aplicatzione at a ingendrare getones chi as a dèpere insertare pro pòdere fàghere s'atzessu."
    manual_instructions: 'Si non podes iscansionare su còdighe QR e tenes bisòngiu de ddu insertare a manu, inoghe ddoe est su còdighe segretu in testu craru:'
    setup: Cunfigura
    wrong_code: Su còdighe insertadu no est vàlidu. S'ora de su serbidore e de su dispositivu sunt curretas?
  pagination:
    newer: Prus reghente
    next: Sighi
    older: Prus betzu
    prev: A coa
    truncate: "&hellip;"
  polls:
    errors:
      already_voted: As giai votadu in custu sondàgiu
      duplicate_options: cuntenet elementos duplicados
      duration_too_long: est tropu a tesu in su benidore
      duration_too_short: est tropu chitzi
      expired: Su sondàgiu est giai concruidu
      invalid_choice: Su sèberu de votu chi as seberadu no esistet
      over_character_limit: non podet èssere superiore a %{max} caràteres cadaunu
      too_few_options: depet tènnere prus de un'elementu
      too_many_options: non podet cuntènnere prus de %{max} elementos
  preferences:
    other: Àteru
    posting_defaults: Valores predefinidos de publicatzione
    public_timelines: Lìnias de tempos pùblicas
  privacy:
    privacy: Riservadesa
    search: Chirca
  privacy_policy:
    title: Polìtica de riservadesa
  reactions:
    errors:
      limit_reached: Lìmite de reatziones diferentes cròmpidu
      unrecognized_emoji: no est un'emoji reconnotu
  relationships:
    activity: Atividade de su contu
    dormant: Firmu
    follow_selected_followers: Sighi is persones seletzionadas
    followers: Sighiduras
    following: Sighende
    invited: Invitos
    last_active: Ùrtima atividade
    most_recent: Prus reghentes
    moved: Tramudadu
    mutual: Pari-pari
    primary: Primàriu
    relationship: Relatzione
    remove_selected_domains: Boga totu is sighiduras de is domìnios seletzionados
    remove_selected_followers: Boga is sighiduras seletzionadas
    remove_selected_follows: Non sigas prus is persones seletzionadas
    status: Istadu de su contu
  remote_follow:
    missing_resource: Impossìbile agatare sa rechesta de indiritzamentu URL pro su contu tuo
  rss:
    content_warning: 'Avisu de cuntenutu:'
    descriptions:
      account: Publicatziones pùblicas dae @%{acct}
      tag: 'Publicatziones pùblicas etichetadas cun #%{hashtag}'
  scheduled_statuses:
    over_daily_limit: As superadu su lìmite de %{limit} publicatziones programmadas pro cudda die
    over_total_limit: As superadu su lìmite de %{limit} tuts programmados
    too_soon: Sa data programmada depet èssere benidora
  sessions:
    activity: Ùrtima atividade
    browser: Navigadore
    browsers:
      alipay: Alipay
      blackberry: BlackBerry
      chrome: Chrome
      edge: Microsoft Edge
      electron: Electron
      firefox: Firefox
      generic: Navigadore disconnotu
      huawei_browser: Navigadore Huawei
      ie: Internet Explorer
      micro_messenger: MicroMessenger
      nokia: Navigadore Nokia S40 Ovi
      opera: Opera
      otter: Otter
      phantom_js: PhantomJS
      qq: QQ Browser
      safari: Safari
      uc_browser: Navigadore UC
      unknown_browser: Navigadore disconnotu
      weibo: Weibo
    current_session: Sessione atuale
    date: Data
    description: "%{browser} de %{platform}"
    explanation: Custos sunt is navigadores web de is chi ses intradu in su contu tuo de Mastodon.
    ip: IP
    platforms:
      adobe_air: Adobe Air
      android: Android
      blackberry: BlackBerry
      chrome_os: ChromeOS
      firefox_os: Firefox OS
      ios: iOS
      kai_os: KaiOS
      linux: Linux
      mac: macOS
      unknown_platform: Prataforma disconnota
      windows: Windows
      windows_mobile: Windows Mobile
      windows_phone: Windows Phone
    revoke: Rèvoca
    revoke_success: Sessione revocada
    title: Sessiones
  settings:
    account: Contu
    account_settings: Cunfiguratziones de su contu
    aliases: Nomìngios de su contu
    appearance: Aspetu
    authorized_apps: Aplicatziones autorizadas
    back: Torra a Mastodon
    delete: Eliminatzione de su contu
    development: Isvilupu
    edit_profile: Modìfica profilu
    featured_tags: Etichetas in evidèntzia
    import: Importatzione
    import_and_export: Importatzione e esportatzione
    migrate: Tràmuda de contu
    preferences: Preferèntzias
    profile: Profilu pùblicu
    relationships: Gente chi sighis e sighiduras
    two_factor_authentication: Autenticatzione de duos fatores
    webauthn_authentication: Craes de seguresa
  statuses:
    attached:
      audio:
        one: "%{count} àudio"
        other: "%{count} àudios"
      description: 'Allegadu: %{attached}'
      image:
        one: "%{count} immàgine"
        other: "%{count} immàgines"
      video:
        one: "%{count} vìdeu"
        other: "%{count} vìdeos"
    boosted_from_html: Cumpartzidu dae %{acct_link}
    content_warning: 'Avisu de cuntenutu: %{warning}'
    disallowed_hashtags:
      one: 'cuntenet un''eticheta non permìtida: %{tags}'
      other: 'cuntenet is etichetas non permìtidas: %{tags}'
    errors:
      in_reply_not_found: Ses chirchende de rispòndere a unu tut chi no esistit prus.
    over_character_limit: lìmite de caràteres de %{max} superadu
    pin_errors:
      limit: As giai apicadu su nùmeru màssimu de tuts
      ownership: Is tuts de àtere non podent èssere apicados
      reblog: Is cumpartziduras non podent èssere apicadas
    title: '%{name}: "%{quote}"'
    visibilities:
      direct: Deretu
      private: Isceti pro chie ti sighit
      private_long: Ammustra isceti a chie ti sighit
      public: Pùblicu
      public_long: Podet èssere bidu dae chie si siat
      unlisted: Esclùidu de sa lista
      unlisted_long: Podet èssere bidu dae chie si siat, però non podet èssere ammustradu in lìnias de tempus pùblicas
  statuses_cleanup:
    exceptions: Etzetziones
    min_age:
      '1209600': 2 chidas
      '15778476': 6 meses
      '2629746': 1 mese
      '31556952': 1 annu
      '5259492': 2 meses
      '604800': 1 chida
      '63113904': 2 annos
      '7889238': 3 meses
  stream_entries:
    sensitive_content: Cuntenutu sensìbile
  tags:
    does_not_match_previous_name: non cointzidet cun su nòmine anteriore
  themes:
    contrast: Mastodon (cuntrastu artu)
    default: Mastodon (iscuru)
    mastodon-light: Mastodon (craru)
  time:
    formats:
      default: "%d %b %Y, %H:%M"
      month: "%b %Y"
      time: "%H:%M"
      with_time_zone: "%d %b, %Y, %H:%M %Z"
  two_factor_authentication:
    add: Agiunghe
    disable: Disativa 2FA
    disabled_success: Autenticatzione de duos fatores disativada
    edit: Modìfica
    enabled: Autenticatzione de duos fatores ativada
    enabled_success: Autenticatzione de duos fatores ativada
    generate_recovery_codes: Gènera còdighes de recùperu
    lost_recovery_codes: Is còdighes de recùperu ti permitint de recuperare s'atzessu a su contu tuo si as a pèrdere su telèfonu tuo. Si perdes is còdighes de recùperu tuos, ddos podes torrare a ingendrare inoghe. Is còdighes betzos tuos s'ant a invalidare.
    methods: Mètodos in duos fatores
    otp: Aplicatzione de autenticatzione
    recovery_codes: Còdighes de recùperu de còpia de seguridade
    recovery_codes_regenerated: Còdighes de recùperu torrados a generare
    recovery_instructions_html: Si una die as a pèrdere s'atzessu a su telèfonu tuo, as a pòdere impreare unu de is còdighes de recùperu inoghe in suta pro recuperare s'atzessu a su contu tuo. <strong>Cunserva is còdighes in manera segura</strong>. Pro esèmpiu, ddos dias pòdere imprentare e archiviare in paris a àteros documentos de importu.
    webauthn: Craes de seguresa
  user_mailer:
    appeal_approved:
      action: Cunfiguratziones de su contu
    backup_ready:
      subject: S'archìviu tuo est prontu pro èssere iscarrigadu
      title: Collida dae s'archìviu
    suspicious_sign_in:
      change_password: muda sa crae
      details: 'Custos sunt is detàllios de s''identificatzione:'
    warning:
      categories:
        spam: Àliga
      reason: 'Resone:'
      statuses: 'Publicatziones tzitadas:'
      subject:
        disable: Su contu tuo %{acct} est istadu cungeladu
        none: Avisu pro %{acct}
        silence: Su contu tuo %{acct} est istadu limitadu
        suspend: Su contu tuo %{acct} est istadu suspèndidu
      title:
        delete_statuses: Publicatziones cantzelladas
        disable: Contu congeladu
        mark_statuses_as_sensitive: Publicatziones marcadas comente sensìbiles
        none: Atentzione
        sensitive: Contu marcadu comente sensìbile
        silence: Contu limitadu
        suspend: Contu suspèndidu
    welcome:
      apps_ios_action: Iscàrriga·dda dae sa butega de aplicatziones
      apps_step: Iscàrriga is aplicatziones ufitziales nostras.
      apps_title: Aplicatziones de Mastodon
      edit_profile_action: Personaliza
      edit_profile_title: Personaliza su profilu tuo
      explanation: Inoghe ddoe at una paja de impòsitos pro cumintzare
      feature_action: Àteras informatziones
      follow_action: Sighi
      follow_title: Personaliza s'ischermu printzipale
      post_action: Iscrie
      post_title: Pùblica pro sa primu borta
      share_action: Cumpartzi
      share_title: Cumpartzi su profilu tuo de Mastodon
      sign_in_action: Intra
      subject: Ti donamus su benebènnidu a Mastodon
      title: Ti donamus su benebènnidu, %{name}!
  users:
    follow_limit_reached: Non podes sighire prus de %{limit} persones
    invalid_otp_token: Còdighe a duas fases non vàlidu
    otp_lost_help_html: Si as pèrdidu s'atzessu a ambos, podes cuntatare a %{email}
    signed_in_as: 'Sessione aberta comente:'
  verification:
    verification: Verìfica
  webauthn_credentials:
    add: Agiunghe una crae de seguresa noa
    create:
      error: Ddoe est istadu unu problema cun s'agiunta de sa crae de seguresa tua. Torra a proare.
      success: Sa crae de seguresa tua est istada agiunta.
    delete: Cantzella
    delete_confirmation: Seguru chi boles cantzellare custa crae de seguresa?
    description_html: Si permites s'<strong>autenticatzione cun crae de seguresa</strong>, as a tènnere bisòngiu de impreare una de is craes de seguresa tuas pro ti identificare.
    destroy:
      error: Ddoe est istadu unu problema cun sa cantzelladura de sa crae de seguresa tua. Torra a proare.
      success: Sa crae de seguresa tua est istada cantzellada.
    invalid_credential: Crae de seguresa non vàlida
    nickname_hint: Inserta su nomìngiu de sa crae de seguresa tua noa
    not_enabled: No as ativadu ancora WebAuthn
    not_supported: Custu navigadore no est cumpatìbile cun is craes de seguresa
    otp_required: Pro impreare is craes de seguresa depes ativare prima s'autenticatzione in duos passos.
    registered_on: 'Registratzione: %{date}'<|MERGE_RESOLUTION|>--- conflicted
+++ resolved
@@ -4,12 +4,8 @@
     about_mastodon_html: 'Sa rete sotziale de su benidore: sena publitzidade, sena vigilàntzia corporativa, disinnu èticu e detzentralizatzione! Sias mere de is datos tuos cun Mastodon!'
     contact_missing: No cunfiguradu
     contact_unavailable: No a disponimentu
-<<<<<<< HEAD
-    hosted_on: Decodon allogiadu in %{domain}
-=======
     hosted_on: Mastodon allogiadu in %{domain}
     title: Informatziones
->>>>>>> ab36c152
   accounts:
     followers:
       one: Sighidura
