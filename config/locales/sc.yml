---
sc:
  about:
    about_mastodon_html: 'Sa rete sotziale de su benidore: sena publitzidade, sena vigilàntzia corporativa, disinnu èticu e detzentralizatzione! Sias mere de is datos tuos cun Mastodon!'
    contact_missing: No cunfiguradu
    contact_unavailable: No a disponimentu
    hosted_on: Mastodon allogiadu in %{domain}
<<<<<<< HEAD
    instance_actor_flash: Custu contu est un'atore virtuale impreadu pro rapresentare su pròpiu serbidore, no est un'utente individuale. Benit impreadu pro punnas de federatzione e no ddu dias dèpere blocare si non boles blocare su domìniu intreu, e in cussu casu dias dèpere impreare unu blocu de domìniu.
    learn_more: Àteras informatziones
    privacy_policy: Polìtica de riservadesa
    rules: Règulas de su serbidore
    rules_html: 'Depes sighire is règulas imbenientes si boles tènnere unu contu in custu serbidore de Mastodon:'
    see_whats_happening: Càstia su chi est acontessende
    server_stats: 'Istatìsticas de su serbidore:'
    source_code: Còdighe de orìgine
    status_count_after:
      one: istadu
      other: istados
    status_count_before: Atributzione de
    tagline: Sighi is amistades tuas e iscoberi·nde àteras
    terms: Cunditziones de su servìtziu
    unavailable_content: Serbidores moderados
    unavailable_content_description:
      domain: Serbidore
      reason: Resone
      rejecting_media: 'Is documentos multimediales de custos serbidores no ant a èssere protzessados o sarvados e peruna miniadura at a èssere ammustrada, ca tenent bisòngiu de unu clic manuale in su documentu originale:'
      rejecting_media_title: Cuntenutos multimediales filtrados
      silenced: 'Is messàgios dae custos serbidores ant a èssere cuados in is lìnias de tempus e is arresonadas pùblicas, e no at a èssere generada peruna notìfica dae is interatziones de is utentes, francu chi nde sias sighende:'
      silenced_title: Serbidores a sa muda
      suspended: 'Perunu datu de custos serbidores at a èssere protzessadu, immagasinadu o cuncambiadu; est impossìbile duncas cale si siat interatzione o comunicatzione cun is utentes de custos serbidores:'
      suspended_title: Serbidores suspèndidos
    unavailable_content_html: Mastodon ti permitit de bìdere su cuntenutu de utentes de cale si siat àteru serbidore de su fediversu. Custas sunt etzetziones fatas in custu serbidore ispetzìficu.
    user_count_after:
      one: utente
      other: utentes
    user_count_before: Allogiadu dae
    what_is_mastodon: Ite est Mastodon?
=======
>>>>>>> 03b0f3ac
  accounts:
    follow: Sighi
    followers:
      one: Sighidura
      other: Sighiduras
    following: Sighende
    instance_actor_flash: Custu contu est un'atore virtuale chi costumaiat a rapresentare su serbidore etotu e nono unu cale si siat utente individuale. Est impreadu pro finalidades de sa federatzione e non si depet suspèndere.
    last_active: ùrtima atividade
    link_verified_on: Sa propiedade de custu ligàmene est istada controllada su %{date}
    nothing_here: Nudda inoghe.
    pin_errors:
      following: Depes sighire sa persone chi boles promòvere
    posts:
      one: Tut
      other: Tuts
    posts_tab_heading: Tuts
  admin:
    account_actions:
      action: Faghe un'atzione
      title: Faghe un'atzione de moderatzione in %{acct}
    account_moderation_notes:
      create: Lassa una nota
      created_msg: As creadu una nota de moderatzione.
      destroyed_msg: As cantzelladu una nota de moderatzione.
    accounts:
      add_email_domain_block: Bloca domìniu de posta eletrònica
      approve: Aprova
      approved_msg: Sa dimanda de registru de %{username} est istada aprovada
      are_you_sure: Seguru?
      avatar: Immàgine de profilu
      by_domain: Domìniu
      change_email:
        current_email: Indiritzu eletrònicu atuale
        label: Muda s'indiritzu eletrònicu
        new_email: Indiritzu eletrònicu nou
        submit: Muda s'indiritzu eletrònicu
        title: Muda s'indiritzu eletrònicu de %{username}
      confirm: Cunfirma
      confirmed: Cunfirmadu
      confirming: Cunfirmende
      delete: Cantzella datos
      deleted: Cantzelladu
      demote: Degrada
      destroyed_msg: Is datos de %{username} sunt a sa coa pro èssere cantzellados luego
      disable: Disativa
      disable_two_factor_authentication: Disativa 2FA
      disabled: Disativadu
      display_name: Nòmine visìbile
      domain: Domìniu
      edit: Modìfica
      email: Posta eletrònica
      email_status: Istadu de s'indiritzu eletrònicu
      enable: Ativa
      enabled: Ativadu
      enabled_msg: Su contu de %{username} est istadu ativadu
      followers: Sighiduras
      follows: Sighende
      header: Intestatzione
      inbox_url: URL de intrada
      invite_request_text: Resones pro aderire
      invited_by: Invitu dae
      ip: IP
      joined: At aderidu
      location:
        all: Totus
        local: Locale
        remote: Remotu
        title: Positzione
      login_status: Istadu de atzessu
      media_attachments: Allegados multimediales
      memorialize: Cunverte in memoriam
      memorialized: Memorializadu
      memorialized_msg: As trasformadu %{username} in unu contu de regordu
      moderation:
        active: Ativu
        all: Totus
        pending: De imbiare
        suspended: Suspèndidu
        title: Moderatzione
      moderation_notes: Notas de moderatzione
      most_recent_activity: Atividade prus reghente
      most_recent_ip: IP prus reghente
      no_account_selected: Perunu contu est istadu mudadu, dae chi non nd'as seletzionadu
      no_limits_imposed: Sena lìmites
      not_subscribed: Sena sutiscritzione
      pending: De revisionare
      perform_full_suspension: Suspèndidu
      promote: Promove
      protocol: Protocollu
      public: Pùblicu
      push_subscription_expires: Sa sutiscritzione PuSH iscadit
      redownload: Atualiza su profilu
      redownloaded_msg: Su profilu de %{username} est istadu atualizadu dae s'orìgine
      reject: Refuda
      rejected_msg: Sa dimanda de registru de %{username} est istada refudada
      remove_avatar: Boga immàgine de profilu
      remove_header: Boga s'intestatzione
      removed_avatar_msg: S'immàgine de profilu de %{username} est istada bogada
      removed_header_msg: S'immàgine de intestatzione de %{username} est istada bogada
      resend_confirmation:
        already_confirmed: Custa persone est giai cunfirmada
        send: Torra a imbiare messàgiu eletrònicu de cunfirmatzione
        success: Messàgiu eletrònicu de cunfirmatzione imbiadu.
      reset: Reseta
      reset_password: Reseta sa crae
      resubscribe: Torra a sutascrìere
      search: Chirca
      search_same_email_domain: Àteras persones cun su pròpiu domìniu de posta
      search_same_ip: Àteras persones cun sa pròpiu IP
      sensitive: Sensìbile
      sensitized: marcadu comente a sensìbile
      shared_inbox_url: URL de intrada cumpartzida
      show:
        created_reports: Informes creados
        targeted_reports: Informes de àtere
      silence: Lìmita
      silenced: Limitadas
      statuses: Tuts
      subscribe: Sutascrie·ti
      suspended: Suspèndidu
      suspension_irreversible: Is datos de custu contu sunt istados cantzellados in manera irreversìbile. Podes bogare sa suspensione a su contu pro chi si potzat impreare, ma no at a recuperare datu perunu de is chi teniat in antis.
      suspension_reversible_hint_html: Su contu est istadu suspèndidu, e is datos ant a èssere cantzelladu de su totu su %{date}. Finas a tando, su contu si podet ripristinare sena efetu malu perunu. Si boles cantzellare totu is datos de su contu immediatamente ddu podes fàghere inoghe in bassu.
      title: Contos
      unconfirmed_email: Posta eletrònica sena cunfirmare
      undo_sensitized: Boga sa marcadura comente "sensìbile"
      undo_silenced: Non pòngias a sa muda
      undo_suspension: Iscontza sa suspensione
      unsilenced_msg: As bogadu is lìmites a su contu de %{username}
      unsubscribe: Annulla sa sutiscritzione
      unsuspended_msg: As bogadu sa suspensione a su contu de %{username}
      username: Nòmine utente
      view_domain: Càstia unu resumu pro su domìniu
      warn: Avisu
      web: Web
      whitelisted: Federatzione permìtida
    action_logs:
      action_types:
        assigned_to_self_report: Assigna s'informe
        change_email_user: Muda s'indiritzu eletrònicu pro s'utente
        confirm_user: Cunfirma s'utente
        create_account_warning: Crea un'avisu
        create_announcement: Crea un'annùntziu
        create_custom_emoji: Crea un'emoji personalizadu
        create_domain_allow: Crea unu domìniu permìtidu
        create_domain_block: Crea unu blocu de domìniu
        create_email_domain_block: Crea unu blocu de domìniu de indiritzu de posta
        create_ip_block: Crea una règula IP
        demote_user: Degrada s'utente
        destroy_announcement: Cantzella s'annùntziu
        destroy_custom_emoji: Cantzella s'emoji personalizadu
        destroy_domain_allow: Cantzella su domìniu permìtidu
        destroy_domain_block: Cantzella su blocu de domìniu
        destroy_email_domain_block: Cantzella su blocu de domìniu de s'indiritzu de posta
        destroy_ip_block: Cantzella sa règula IP
        destroy_status: Cantzella s'istadu
        disable_2fa_user: Disativa 2FA
        disable_custom_emoji: Disativa s'emoji personalizadu
        disable_user: Disativa utente
        enable_custom_emoji: Ativa s'emoji personalizadu
        enable_user: Ativa utente
        memorialize_account: Torra in unu contu de regordu
        promote_user: Promove utente
        remove_avatar_user: Cantzella immàgine de profilu
        reopen_report: Torra a abèrrere s'informe
        reset_password_user: Reseta sa crae
        resolve_report: Isorve s'informe
        sensitive_account: Marca is cuntenutos multimediales in su contu tuo comente sensìbiles
        silence_account: Pone custu contu a sa muda
        suspend_account: Suspende custu contu
        unassigned_report: Boga s'assignatzione de custu informe
        unsensitive_account: Boga sa marcadura "sensìbiles" a is elementos multimediales in su contu tuo
        unsilence_account: Boga custu contu de is contos a sa muda
        unsuspend_account: Boga custu contu de is contos suspèndidos
        update_announcement: Atualiza s'annùntziu
        update_custom_emoji: Atualiza s'emoji personalizadu
        update_domain_block: Atualiza blocu de domìniu
        update_status: Atualiza s'istadu
      actions:
        assigned_to_self_report_html: "%{name} s'est auto-assignadu s'informe %{target}"
        change_email_user_html: "%{name} at mudadu s'indiritzu de posta eletrònica de s'utente %{target}"
        confirm_user_html: "%{name} at cunfirmadu s'indiritzu de posta eletrònica de s'utente %{target}"
        create_account_warning_html: "%{name} at imbiadu un'avisu a %{target}"
        create_announcement_html: "%{name} at creadu un'annùntziu nou %{target}"
        create_custom_emoji_html: "%{name} at carrigadu un'emoji nou %{target}"
        create_domain_allow_html: "%{name} at permìtidu sa federatzione cun su domìniu %{target}"
        create_domain_block_html: "%{name} at blocadu su domìniu %{target}"
        create_email_domain_block_html: "%{name} at blocadu su domìniu de posta eletrònica %{target}"
        create_ip_block_html: "%{name} at creadu una règula pro s'IP %{target}"
        demote_user_html: "%{name} at degradadu s'utente %{target}"
        destroy_announcement_html: "%{name} at cantzelladu s'annùntziu %{target}"
        destroy_domain_allow_html: "%{name} no at permìtidu sa federatzione cun su domìniu %{target}"
        destroy_domain_block_html: "%{name} at isblocadu su domìniu %{target}"
        destroy_email_domain_block_html: "%{name} at isblocadu su domìniu de posta eletrònica %{target}"
        destroy_ip_block_html: "%{name} at cantzelladu sa règula pro s'IP %{target}"
        destroy_status_html: "%{name} at eliminadu sa publicatzione de %{target}"
        disable_2fa_user_html: "%{name} at disativadu su rechisitu de duos fatores pro s'utente %{target}"
        disable_custom_emoji_html: "%{name} at disativadu s'emoji %{target}"
        disable_user_html: "%{name} at disativadu s'atzessu pro s'utente %{target}"
        enable_custom_emoji_html: "%{name} at ativadu s'emoji %{target}"
        enable_user_html: "%{name} at ativadu s'atzessu pro s'utente %{target}"
        memorialize_account_html: "%{name} at cunvertidu su contu %{target} in una pàgina in memoriam"
        promote_user_html: "%{name} at promòvidu s'utente %{target}"
        remove_avatar_user_html: "%{name} at cantzelladu s'immàgine de profilu de %{target}"
        reopen_report_html: "%{name} at torradu a abèrrere s'informe %{target}"
        reset_password_user_html: "%{name} at resetadu sa crae de s'utente %{target}"
        resolve_report_html: "%{name} at isòrvidu s'informe %{target}"
        sensitive_account_html: "%{name} at marcadu s'elementu multimediale de %{target} comente sensìbile"
        silence_account_html: "%{name} at postu su contu de %{target} a sa muda"
        suspend_account_html: "%{name} at suspèndidu su contu de %{target}"
        unassigned_report_html: "%{name} at bogadu s'assignatzione de s'informe %{target}"
        unsensitive_account_html: '%{name} at bogadu sa marcadura "sensìbile" a s''elementu multimediale de %{target}'
        unsilence_account_html: "%{name} at ativadu is notìficas pro su contu de %{target}"
        unsuspend_account_html: "%{name} at bogadu sa suspensione de su contu de %{target}"
        update_announcement_html: "%{name} at atualizadu s'annùntziu %{target}"
        update_custom_emoji_html: "%{name} at atualizadu s'emoji %{target}"
        update_domain_block_html: "%{name} at atualizadu su blocu de domìniu pro %{target}"
        update_status_html: "%{name} at atualizadu sa publicatzione de %{target}"
      empty: Perunu registru agatadu.
      filter_by_action: Filtra pro atzione
      filter_by_user: Filtra pro utente
      title: Registru de controllu
    announcements:
      destroyed_msg: As cantzelladu s'annùntziu.
      edit:
        title: Modìfica s'annùntziu
      empty: Perunu annùntziu agatadu.
      live: In direta
      new:
        create: Crea un'annùntziu
        title: Annùntziu nou
      publish: Pùblica
      published_msg: As publicadu s'annùntziu.
      scheduled_for: Programmadu pro %{time}
      scheduled_msg: As programmadu s'annùntziu pro èssere publicadu!
      title: Annùntzios
      unpublish: Annulla sa publicatzione
      unpublished_msg: As ritiradu s'annùntziu!
      updated_msg: As atualizadu s'annùntziu.
    custom_emojis:
      assign_category: Assigna a una categoria
      by_domain: Domìniu
      copied_msg: As creadu sa còpia locale de s'emoji
      copy: Còpia
      copy_failed_msg: Impossìbile fàghere una còpia locale de custu emoji
      create_new_category: Crea una categoria noa
      created_msg: As creadu s'emoji.
      delete: Cantzella
      destroyed_msg: As cantzelladu s'emoji.
      disable: Disativa
      disabled: Disativadu
      disabled_msg: As disativadu s'emoji
      emoji: Emoji
      enable: Ativa
      enabled: Ativadu
      enabled_msg: As ativadu s'emoji
      list: Lista
      listed: Listadu
      new:
        title: Agiunghe emoji personalizadu nou
      not_permitted: Non tenes su permissu de fàghere custa atzione
      overwrite: Subrascrie
      shortcode: Incurtzadura
      shortcode_hint: Mìnimu 2 caràteres, isceti caràteres alfanumèricos e tratigheddos bàscios
      title: Emojis personalizados
      uncategorized: Sena categoria
      unlist: Esclude de sa lista
      unlisted: Esclùidu de sa lista
      update_failed_msg: Impossìbile atualizare custu emoji
      updated_msg: Emoji atualizadu
      upload: Càrriga
    dashboard:
      software: Programmas
      space: Impreu de ispàtziu
      title: Pannellu
    domain_allows:
      add_new: Permite sa federatzione cun domìniu
      created_msg: Sa federatzione cun su domìniu est istada permìtida
      destroyed_msg: Sa federatzione cun su domìniu no est istada permìtida
      undo: Non permitas sa federatzione cun su domìniu
    domain_blocks:
      add_new: Agiunghe blocu de domìniu nou
      created_msg: Protzessende su blocu de domìniu
      destroyed_msg: Su blocu de domìniu est istadu iscontzadu
      domain: Domìniu
      edit: Modìfica su blocu de su domìniu
      existing_domain_block_html: As giai impostu lìmites prus astrintos a %{name}, ddu dias dèpere <a href="%{unblock_url}">isblocare</a> prima.
      new:
        create: Crea unu blocu
        hint: Su blocu de domìniu no at a impedire sa creatzione de contos noos in sa base de datos, ma ant a èssere aplicados in manera retroativa mètodos de moderatzione ispetzìficos subra custos contos.
        severity:
          desc_html: "<strong>A sa muda</strong> at a pònnere is messàgios de custos contos comente invisìbiles a sa gente chi no ddos siat sighende. <strong>Sa suspensione</strong> at a cantzellare totu su cuntenutu de su contu, elementos multimediales e datos de profilu. Imprea <strong>Perunu</strong> si boles isceti refudare is archìvios multimediales."
          noop: Perunu
          silence: A sa muda
          suspend: Suspensione
        title: Blocu de domìniu nou
      obfuscate: Cua su nòmine de domìniu
      obfuscate_hint: Cua una parte de su nòmine de domìniu in sa lista si sa visualizatzione de sa lista de domìnios limitados est ativa
      private_comment: Cummentu privadu
      private_comment_hint: Lassa unu cummentu subra de custa limitatzione de domìniu pro impreu internu de s'iscuadra de moderatzione.
      public_comment: Cummentu pùblicu
      public_comment_hint: Lassa unu cummentu pro su pùblicu generale subra de custa limitatzione de su domìniu, si sa publicatzione de sa lista de limitatziones de domìniu est abilitada.
      reject_media: Refuda elementos multimediales
      reject_media_hint: Cantzellat elementos multimediales sarvados in locale e refudat iscarrigamentos in su benidore. Non rilevante pro is suspensiones
      reject_reports: Refuda informes
      reject_reports_hint: Iscarta informes chi benint de custu domìniu. Non rilevante pro is suspensiones
      undo: Iscontza su blocu de domìniu
      view: Bide su blocu de domìniu
    email_domain_blocks:
      add_new: Agiunghe nou
      created_msg: Domìniu de posta eletrònica blocadu
      delete: Cantzella
      domain: Domìniu
      new:
        create: Agiunghe unu domìniu
        title: Bloca su domìniu de posta eletrònica nou
      title: Domìnios de posta eletrònica blocados
    follow_recommendations:
      description_html: "<strong>Is cussìgios de sighiduras agiudant a is persones noas a agatare deretu cuntenutu interessante</strong>. Si una persone at interagidu cun pagu gente e non podet retzire cussìgios de sighiduras personalizados, custos contos ant a èssere ammustrados. Ant a èssere torrados a carculare dae un'ammisturu de contos cun is pertzentuales de cumpromissu prus artos e su nùmeru prus artu de sighiduras pro un'idioma ispetzìficu."
      language: Pro idioma
      status: Istadu
      suppress: Cantzella su cussìgiu de sighidura
      suppressed: Cantzelladu
      title: Cussìgios de sighidura
      unsuppress: Recùpera su cussìgiu de sighidura
    instances:
      by_domain: Domìniu
      delivery_available: Sa cunsigna est a disponimentu
      empty: Perunu domìniu agatadu.
      moderation:
        all: Totus
        limited: Limitadas
        title: Moderatzione
      private_comment: Cummentu privadu
      public_comment: Cummentu pùblicu
      title: Federatzione
      total_blocked_by_us: Blocados dae nois
      total_followed_by_them: Sighidos dae àtere
      total_followed_by_us: Sighidos dae nois
      total_reported: Informes a subra de àtere
      total_storage: Allegados multimediales
    invites:
      deactivate_all: Disativa totu
      filter:
        all: Totus
        available: A disponimentu
        expired: Iscadidu
        title: Filtru
      title: Invitos
    ip_blocks:
      add_new: Crea una règula
      created_msg: Règula IP noa agiunta
      delete: Cantzella
      expires_in:
        '1209600': 2 chidas
        '15778476': 6 meses
        '2629746': 1 mese
        '31556952': 1 annu
        '86400': 1 die
        '94670856': 3 annos
      new:
        title: Crea una règula IP noa
      no_ip_block_selected: Peruna règula IP est istada mudada dae chi non nd'as seletzionadu
      title: Règulas IP
    relationships:
      title: relatziones de %{acct}
    relays:
      add_new: Agiunghe unu ripetidore nou
      delete: Cantzella
      description_html: Unu <strong>ripetidore de federatzione</strong> est unu serbidore intermediàriu chi cuncàmbiat volùmenes mannos de tuts pùblicos intre serbidores chi si connetent e bi pùblicant. <strong>Podet agiudare a serbidores minores e medianos a iscobèrrere cuntenutu de su fediversu</strong>, in manera chi is utentes locales non tèngiant bisòngiu de sighire a manu àtera gente de serbidores remotos.
      disable: Disativa
      disabled: Disativadu
      enable: Ativa
      enable_hint: Si abilitadu, su serbidore tuo at a èssere sutascritu a totu is tuts pùblicos de custu ripetidore e bi at a cumintzare a imbiare totu is tuts pùblicos de custu serbidore.
      enabled: Ativadu
      inbox_url: URL de su ripetidore
      pending: Isetende s'aprovatzione de su ripetidore
      save_and_enable: Sarva e ativa
      setup: Cunfigura una connessione cun unu ripetidore
      signatures_not_enabled: Is ripetidores no ant a funtzionare comente si tocat si sa modalidade segura o sa modalidade a federatzione limitada sunt abilitadas
      status: Istadu
      title: Ripetidores
    report_notes:
      created_msg: As creadu sa nota de s'informe
      destroyed_msg: As cantzelladu sa nota de s'informe
    reports:
      account:
        notes:
          one: "%{count} nota"
          other: "%{count} notas"
      action_taken_by: Mesuras adotadas dae
      are_you_sure: Seguru?
      assign_to_self: Assigna a mie
      assigned: Moderatzione assignada
      by_target_domain: Domìniu de su contu signaladu
      comment:
        none: Perunu
      created_at: Sinnaladu
      forwarded: Torradu a imbiare
      forwarded_to: Torradu a imbiare a %{domain}
      mark_as_resolved: Marca comente a isòrvidu
      mark_as_unresolved: Marcare comente a non isòrvidu
      notes:
        create: Agiunghe una nota
        create_and_resolve: Isorve cun una nota
        create_and_unresolve: Torra a abèrrere cun una nota
        delete: Cantzella
        placeholder: Descrie is atziones chi as pigadu o cale si siat àtera atualizatzione de importu...
      reopen: Torra a abèrrere s'informe
      report: 'Informe #%{id}'
      reported_account: Contu sinnaladu
      reported_by: Sinnaladu dae
      resolved: Isòrvidu
      resolved_msg: Informe isòrvidu.
      status: Istadu
      title: Informes
      unassign: Boga s'assignatzione
      unresolved: No isòrvidu
      updated_at: Atualizadu
    rules:
      add_new: Agiunghe règula
      delete: Cantzella
      description_html: Mancari su prus nàrgiant chi ant letu e atzetadu is cunditziones de su servìtziu, a su sòlitu is persones non ddu leghent fintzas a cando no essint a campu problemas. <strong>Faghe chi siat prus simpre a lèghere is règulas de su serbidore cun un'ograda disponende·ddas isceti in un'elencu puntadu. </strong> Chirca de mantènnere onni règula curtza e simpre, ma chirca fintzas de non ddas partzire in medas elementos ispartzinados.
      edit: Modìfica sa règula
      empty: Peruna règula de serbidore definida ancora.
      title: Règulas de su serbidore
    settings:
      domain_blocks:
        all: Pro totus
        disabled: Pro nemos
        users: Pro utentes locales in lìnia
      registrations_mode:
        modes:
          approved: Aprovatzione rechesta pro si registrare
          none: Nemos si podet registrare
          open: Chie si siat si podet registrare
    site_uploads:
      delete: Cantzella s'archìviu carrigadu
      destroyed_msg: Càrriga de su situ cantzellada.
    statuses:
      back_to_account: Torra a sa pàgina de su contu
      deleted: Cantzelladu
      media:
        title: Elementos multimediales
      no_status_selected: Perunu istadu est istadu mudadu dae chi non nd'as seletzionadu
      title: Istados de su contu
      with_media: Cun elementos multimediales
    system_checks:
      database_schema_check:
        message_html: Ddoe at tràmudas de base de datos in suspesu. Pone·ddas in esecutzione pro ti assegurare chi s'aplicatzione funtzionet comente si tocat
      rules_check:
        action: Gesti is règulas de su serbidore
        message_html: No as cunfiguradu peruna règula de su serbidore.
      sidekiq_process_check:
        message_html: Perunu protzessu Sidekiq est in esecutzione pro sa coa(s) %{value}. Revisiona is cunfiguratziones de Sidekiq
    tags:
      review: Revisiona s'istadu
      updated_msg: Cunfiguratzione de etichetas atualizada
    title: Amministratzione
    warning_presets:
      add_new: Agiunghe noa
      delete: Cantzella
      edit_preset: Modìfica s'avisu predefinidu
      empty: No as cunfiguradu ancora perunu avisu predefinidu.
      title: Gesti is cunfiguratziones predefinidas de is avisos
  admin_mailer:
    new_pending_account:
      body: Is detàllios de su contu nou sunt a suta. Podes aprovare o refudare custa rechesta.
      subject: Contu nou de revisionare in %{instance} (%{username})
    new_report:
      body: "%{reporter} at sinnaladu %{target}"
      body_remote: Una persone de su domìniu %{domain} at sinnaladu %{target}
      subject: Informe nou pro %{instance} (#%{id})
  aliases:
    add_new: Crea unu nomìngiu
    created_msg: Nomìngiu creadu. Immoe podes cumintzare a tramudare dae su contu betzu.
    deleted_msg: Nomìngiu bogadu. Sa tràmuda dae cussu contu a custu no at a èssere prus possìbile.
    empty: No tenes perunu nomìngiu.
    hint_html: Si boles mudare dae un'àteru contu a custu, inoghe as a pòdere creare unu nomìngiu, chi est rechestu in antis de sighire cun sa tràmuda de is persones chi ti sighint dae su contu betzu a custu. Custa atzione est <strong>innòcua e reversìbile</strong>. <strong>Tràmuda de su contu betzu cumintzada</strong>.
    remove: Disconnete su nomìngiu
  appearance:
    advanced_web_interface: Interfache web avantzada
    advanced_web_interface_hint: 'Si boles impreare totu sa largària de s''ischermu, s''interfache web avantzada ti permitit de cunfigurare diversas colunnas pro bìdere meda prus informatzione in contemporànea: printzipale, notìficas, lìnia de tempus federada e cale si siat nùmeru de listas e etichetas.'
    animations_and_accessibility: Animatziones e atzessibilidade
    confirmation_dialogs: Diàlogos de cunfirmatzione
    discovery: Iscoberta
    localization:
      body: Mastodon est bortadu in manera voluntària.
      guide_link: https://crowdin.com/project/mastodon
      guide_link_text: Chie si siat podet contribuire.
    sensitive_content: Cuntenutu sensìbile
    toot_layout: Dispositzione de is tuts
  application_mailer:
    notification_preferences: Muda is preferèntzias de posta
    salutation: "%{name},"
    settings: 'Muda is preferèntzias de posta: %{link}'
    view: 'Visualizatzione:'
    view_profile: Visualiza profilu
    view_status: Ammustra s'istadu
  applications:
    created: Aplicatzione creada
    destroyed: Aplicatzione cantzellada
    regenerate_token: Torra a generare s'identificadore de atzessu
    token_regenerated: Identificadore de atzessu generadu
    warning: Dae cara a custos datos. Non ddos cumpartzas mai cun nemos!
    your_token: S'identificadore tuo de atzessu
  auth:
    change_password: Crae
    delete_account: Cantzella su contu
    delete_account_html: Si boles cantzellare su contu, ddu podes <a href="%{path}">fàghere inoghe</a>. T'amus a dimandare una cunfirmatzione.
    description:
      prefix_invited_by_user: "@%{name} t'at invitadu a custu serbidore de Mastodon!"
      prefix_sign_up: Registra·ti oe a Mastodon!
      suffix: Cun unu contu as a pòdere sighire gente, publicare e cuncambiare messàgios cun persones de cale si siat serbidore de Mastodon e àteru!
    didnt_get_confirmation: No as retzidu su messàgiu de cunfirmatzione?
    dont_have_your_security_key: Non tenes sa crae de seguresa tua?
    forgot_password: Ti ses iscarèssidu de sa crae?
    invalid_reset_password_token: Su còdighe de autorizatzione pro resetare sa crae no est vàlidu o est iscadidu. Dimanda·nde un'àteru.
    link_to_otp: Inserta unu còdighe a duas fases dae su telèfono tuo o unu còdighe de recùperu
    link_to_webauth: Imprea su dispositivu tuo de crae de seguresa
    login: Intra
    logout: Essi
    migrate_account: Moe a unu contu diferente
    migrate_account_html: Si boles torrare a indiritzare custu contu a un'àteru, ddu as a pòdere <a href="%{path}">fàghere inoghe</a>.
    or_log_in_with: O intra cun
    providers:
      cas: CAS
      saml: SAML
    register: Registru
    registration_closed: "%{instance} no atzetat àteras persones"
    resend_confirmation: Torra a imbiare is istrutziones de cunfirmatzione
    reset_password: Reseta sa crae
    security: Seguresa
    set_new_password: Cunfigura una crae noa
    setup:
      email_below_hint_html: Si s'indiritzu de posta eletrònica imbeniente no est curreta, dda podes mudare inoghe e as a retzire unu messàgiu de cunfirmatzione nou.
      email_settings_hint_html: Messàgiu de cunfirmatzione imbiadu a %{email}. Si custu indiritzu de posta eletrònica no est curretu, ddu podes mudare dae is cunfiguratziones de su contu.
      title: Cunfiguratzione
    status:
      account_status: Istadu de su contu
      confirming: Isetende chi sa posta eletrònica siat cumpletada.
      pending: Sa dimanda tua est in protzessu de revisione dae su personale nostru. Podet serbire unu pagu de tempus. As a retzire unu messàgiu eletrònicu si sa dimanda est aprovada.
      redirecting_to: Su contu tuo est inativu pro ite in die de oe est torrende a indiritzare a %{acct}.
    too_fast: Formulàriu imbiadu tropu a lestru, torra a proare.
    use_security_key: Imprea una crae de seguresa
  authorize_follow:
    already_following: Ses giai sighende custu contu
    already_requested: As giai imbiadu una dimanda de sighidura a custa persone
    error: Faddina in sa chirca de su contu remotu
    follow: Sighi
    follow_request: 'As imbiadu una dimanda de sighidura a:'
    following: 'Fatu! Immoe ses sighende a:'
    post_follow:
      close: O, podes serrare custa ventana.
      return: Ammustra su profilu de custa persone
      web: Bae a su situ web
    title: Sighi a %{acct}
  challenge:
    confirm: Sighi
    hint_html: "<strong>Cussìgiu:</strong> No t'amus a torrare a dimandare sa crae in s'ora imbeniente."
    invalid_password: Sa crae no est vàlida
    prompt: Cunfirma sa crae pro sighire
  crypto:
    errors:
      invalid_key: no est una crae Ed25519 o Curve25519 vàlida
      invalid_signature: no est una firma Ed25519 vàlida
  date:
    formats:
      default: "%d %b, %Y"
      with_month_name: "%d %B, %Y"
  datetime:
    distance_in_words:
      about_x_hours: "%{count} o"
      about_x_months: "%{count} me"
      about_x_years: "%{count} an"
      almost_x_years: "%{count} an"
      half_a_minute: Immoe etotu
      less_than_x_minutes: "%{count} m"
      less_than_x_seconds: Immoe etotu
      over_x_years: "%{count} an"
      x_days: "%{count} d"
      x_minutes: "%{count} m"
      x_months: "%{count} me"
      x_seconds: "%{count} s"
  deletes:
    challenge_not_passed: S'informatzione insertada no est curreta
    confirm_password: Inserta·nche sa crae atuale pro verificare s'identidade
    confirm_username: Iscrie su nòmine de utente tuo cunfirmare su protzedimentu
    proceed: Cantzella su contu
    success_msg: Contu cantzelladu
    warning:
      before: 'In antis de sighire, leghe custu cun atentzione:'
      caches: Su cuntenutu chi siat istadu sarvadu in sa memòria temporànea de àteros serbidores podet sighire a esìstere
      data_removal: Is publicatziones tuas e àteros datos ant a èssere cantzellados in manera permanente
      email_change_html: Podes <a href="%{path}">mudare s'indiritzu tuo de posta eletrònica</a> sena cantzellare su contu
      email_contact_html: Si no est ancora arribada, podes imbiare unu messàgiu a <a href="mailto:%{email}">%{email}</a> e dimandare agiudu
      email_reconfirmation_html: Si no ses retzende su messàgiu de cunfirmatzione, ddu podes <a href="%{path}">torrare a dimandare</a>
      irreversible: No as a pòdere ripristinare o torrare a ativare su contu tuo
      more_details_html: Pro àteros detàllios, bide sa <a href="%{terms_path}">normativa de riservadesa</a>.
      username_available: Su nòmine de utente tuo at a torrare a èssere a disponimentu
      username_unavailable: Su nòmine de utente tuo no at a abarrare a disponimentu
  domain_validator:
    invalid_domain: no est unu nòmine de domìniu vàlidu
  errors:
    '400': Sa dimanda chi as imbiadu non fiat vàlida o non fiat curreta.
    '403': Non tenes permissu pro bìdere custa pàgina.
    '404': Sa pàgina chi ses chirchende no est inoghe.
    '406': Custa pàgina no est a disponimentu in su formadu chi as pregontadu.
    '410': Sa pàgina chi ses chirchende no esistet prus.
    '422':
      content: Faddina in sa verìfica de seguresa. Ses blochende is testimòngios?
      title: Faddina in sa verìfica de seguresa
    '429': Tropu rechestas
    '500':
      content: Faddina dae s'ala nostra.
      title: Custa pàgina no est curreta
    '503': Faddina in sa trasmissione de sa pàgina pro more de una faddina temporànea de su serbidore.
    noscript_html: Pro impreare s'aplicatzione web de Mastodon, ativa JavaScript. In alternativa, proa una de is <a href="%{apps_path}">aplicatziones nativas</a> pro Mastodon in sa prataforma tua.
  existing_username_validator:
    not_found: impossìbile agatare utentes locales cun cussu nòmine
    not_found_multiple: impossìbile agatare %{usernames}
  exports:
    archive_takeout:
      date: Data
      download: Iscàrriga s'archìviu
      hint_html: Podes dimandare un'archìviu cun is <strong>tuts tuos e is mèdias chi as carrigadu</strong>. Is datos sunt in formadu ActivityPub, leghìbile dae is programmas cumpatìbiles. Podes pregontare un'archìviu cada 7 dies.
      in_progress: Compilende s'archìviu tuo...
      request: Pregonta s'archìviu tuo
      size: Mannària
    blocks: Ses blochende
    bookmarks: Sinnalibros
    csv: CSV
    domain_blocks: Blocos de domìnios
    lists: Listas
    mutes: Ses ponende a sa muda
    storage: Immagasinamentu
  featured_tags:
    add_new: Agiunghe noa
    errors:
      limit: As giai evidentziadu sa cantidade màssima de etichetas
    hint_html: "<strong>Ite sunt is etichetas in evidèntzia?</strong> Sunt ammustradas in evidèntzia in su profilu pùblicu tuo e permitint a sa gente de navigare is messàgios pùblicos tuos in cussas etichetas ispetzìficas. Sunt unu traste perfetu pro tènnere unu registru de òperas creativas o progetos longos."
  filters:
    contexts:
      account: Profilos
      home: Pàgina printzipale e listas
      notifications: Notìficas
      public: Lìnias de tempos pùblicas
      thread: Arresonadas
    edit:
      title: Modìfica filtru
    errors:
      invalid_context: Cuntestu mancante o non vàlidu
    index:
      delete: Cantzella
      empty: Non tenes perunu filtru.
      title: Filtros
    new:
      title: Agiunghe unu filtru nou
  footer:
    trending_now: Est tendèntzia immoe
  generic:
    all: Totus
    changes_saved_msg: Modìficas sarvadas.
    copy: Còpia
    delete: Cantzella
    order_by: Òrdina pro
    save_changes: Sarva is modìficas
    validation_errors:
      one: Calicuna cosa ancora no est andende. Bide sa faddina in bàsciu
      other: Calicuna cosa ancora no est andende. Bide is %{count} faddinas in bàsciu
  html_validator:
    invalid_markup: 'cuntenet etichetas HTML non vàlidas: %{error}'
  imports:
    errors:
      over_rows_processing_limit: cuntenet prus de %{count} filas
    modes:
      merge: Uni
      merge_long: Mantene is registros chi esistint e agiunghe·nde àteros
      overwrite: Subrascrie
      overwrite_long: Sostitui is registros atuales cun cussos noos
    preface: Podes importare datos chi as esportadu dae unu àteru serbidore, che a sa lista de sa gente chi ses sighende o blochende.
    success: Datos carrigados; ant a èssere protzessados luego
    types:
      blocking: Lista de blocos
      bookmarks: Sinnalibros
      domain_blocking: Lista domìnios blocados
      following: Lista de sighiduras
      muting: Lista gente a sa muda
    upload: Càrriga
  invites:
    delete: Disativa
    expired: Iscadidu
    expires_in:
      '1800': 30 minutos
      '21600': 6 oras
      '3600': 1 ora
      '43200': 12 oras
      '604800': 1 chida
      '86400': 1 die
    expires_in_prompt: Mai
    generate: Gènera ligàmene de invitu
    invited_by: 'As retzidu unu messàgiu de invitu dae:'
    max_uses:
      one: 1 impreu
      other: "%{count} impreos"
    max_uses_prompt: Sena lìmite
    prompt: Gènera e cumpartzi ligàmenes cun àteras persones pro donare atzessu a custu serbidore
    table:
      expires_at: Iscadit
      uses: Impreos
    title: Invita gente
  lists:
    errors:
      limit: Cantidade màssima de listas cròmpida
  media_attachments:
    validations:
      images_and_video: Non si podet allegare unu vìdeu in una publicatzione chi cuntenet giai immàgines
      not_ready: Impossìbile allegare archìvios chi no siant istados protzessados in manera totale. Torra·bi a proare a pustis
      too_many: Impossìbile allegare prus de 4 archìvios
  migrations:
    acct: Mòidu a
    cancel: Annulla s'indiritzamentu
    cancel_explanation: Si annullas s'indiritzamentu, su contu tuo at a èssere torradu a ativare, però is sighiduras chi apas tramudadu a cussu contu no ant a pòdere èssere recuperadas.
    cancelled_msg: Indiritzamentu annulladu.
    errors:
      already_moved: est su pròpiu contu a su chi as giai tramudadu
      missing_also_known_as: no est unu nomìngiu de custu contu
      move_to_self: non podet èssere su contu atuale
      not_found: no agatadu
      on_cooldown: Ses in perìodu de pàusa intre una tràmuda e s'àtera
    followers_count: Gente chi ti sighiat in su momentu de sa tràmuda
    incoming_migrations: Tramudada dae unu contu diferente
    incoming_migrations_html: Pro tramudare cuntenutos dae un'àteru contu a custu, prima depes <a href="%{path}">creare unu nomìngiu</a>.
    moved_msg: Su contu tuo immoe est torrende a indiritzare a %{acct} e sa gente chi ti sighit at a èssere tramudada.
    not_redirecting: Su contu tuo no est torrende a indiritzare a perunu àteru contu immoe.
    on_cooldown: As tramudadu su contu tuo de reghente. Custa funtzionalidade at a torrare a èssere a disponimentu de immoe a %{count} dies.
    past_migrations: Tràmudas pretzedentes
    proceed_with_move: Tràmuda sa gente chi ti sighit
    redirected_msg: Su contu tuo immoe est torrende a indiritzare a %{acct}.
    redirecting_to: Su contu tuo est torrende a indiritzare a %{acct}.
    set_redirect: Cunfigura s'indiritzamentu
    warning:
      backreference_required: Su contu nou depet èssere prima cunfiguradu pro pòdere fàghere riferimentu a custu
      before: 'In antis de sighire, leghe custu cun atentzione:'
      cooldown: A pustis de tramudare, ddoe at a èssere unu perìodu de pàusa in su chi no as a pòdere torrare a tramudare
      disabled_account: A pustis, su contu atuale tuo no at a èssere prus operativu in manera cumpleta. Sende gasi, as a tènnere atzessu a s'esportatzione de datos e a sa re-ativatzione.
      followers: Custa atzione at a tramudare totu sa gente chi ti sighit dae su contu atuale a su contu nou
      only_redirect_html: In alternativa, podes isceti <a href="%{path}">cunfigurare un'indiritzamentu in su profilu tuo</a>.
      other_data: Perunu àteru datu at a èssere tramudadu in automàticu
      redirect: Su profilu de su contu atuale tuo at a èssere atualizadu cun un'avisu de indiritzamentu e at a èssere esclùidu dae is chircas
  moderation:
    title: Moderatzione
  move_handler:
    carry_blocks_over_text: Custa persone s'est tramudada dae %{acct}, chi as blocadu.
    carry_mutes_over_text: Custa persone s'est tramudada dae %{acct}, chi as postu a sa muda.
    copy_account_note_text: 'Custa persone s''est tramudada dae %{acct}, custas sunt is notas antepostas tuas chi ddi pertocant:'
  notification_mailer:
    favourite:
      body: "%{name} at marcadu comente a preferidu s'istadu tuo:"
      subject: "%{name} at marcadu comente a preferidu s'istadu tuo"
      title: Preferidu nou
    follow:
      body: "%{name} t'est sighende!"
      subject: "%{name} t'est sighende"
      title: Una sighidura noa
    follow_request:
      action: Gesti is rechestas de sighidura
      body: "%{name} at rechestu de ti sighire"
      subject: 'Sighidura in ispera: %{name}'
      title: Rechesta de sighidura noa
    mention:
      action: Risponde
      body: "%{name} t'at mentovadu in:"
      subject: "%{name} t'at mentovadu"
      title: Mèntovu nou
    poll:
      subject: Su sondàgiu de %{name} est acabadu
    reblog:
      body: "%{name} at cumpartzidu s'istadu tuo:"
      subject: "%{name} at cumpartzidu s'istadu tuo"
      title: Cumpartzidura noa
    status:
      subject: "%{name} at publicadu cosa"
  notifications:
    email_events: Eventos pro notìficas cun posta eletrònica
    email_events_hint: 'Seletziona eventos pro is chi boles retzire notìficas:'
    other_settings: Àteras configuratziones de notìficas
  number:
    human:
      decimal_units:
        format: "%n%u"
        units:
          billion: Mrd
          million: M
          quadrillion: Blr
          thousand: m
          trillion: Bln
  otp_authentication:
    code_hint: Inserta·nche su còdighe generadu dae s'aplicatzione de autenticatzione pro cunfirmare
    description_html: Si as a abilitare <strong>s'autenticatzione in duas fases</strong> impreende un'aplicatzione de autenticatzione, pro s'intrada as a dèpere tènnere in fatu su telèfonu tuo, chi at a ingendrare getones pro ti fàghere intrare.
    enable: Ativa
    instructions_html: "<strong>Iscansiona custu còdighe QR in s'autenticadore de Google o in un'àtera aplicatzione TOTP in su telèfonu tuo</strong>. Dae immoe, cussa aplicatzione at a ingendrare getones chi as a dèpere insertare pro pòdere fàghere s'atzessu."
    manual_instructions: 'Si non podes iscansionare su còdighe QR e tenes bisòngiu de ddu insertare a manu, inoghe ddoe est su còdighe segretu in testu craru:'
    setup: Cunfigura
    wrong_code: Su còdighe insertadu no est vàlidu. S'ora de su serbidore e de su dispositivu sunt curretas?
  pagination:
    newer: Prus reghente
    next: Sighi
    older: Prus betzu
    prev: A coa
    truncate: "&hellip;"
  polls:
    errors:
      already_voted: As giai votadu in custu sondàgiu
      duplicate_options: cuntenet elementos duplicados
      duration_too_long: est tropu a tesu in su benidore
      duration_too_short: est tropu chitzi
      expired: Su sondàgiu est giai concruidu
      invalid_choice: Su sèberu de votu chi as seberadu no esistet
      over_character_limit: non podet èssere superiore a %{max} caràteres cadaunu
      too_few_options: depet tènnere prus de un'elementu
      too_many_options: non podet cuntènnere prus de %{max} elementos
  preferences:
    other: Àteru
    posting_defaults: Valores predefinidos de publicatzione
    public_timelines: Lìnias de tempos pùblicas
  reactions:
    errors:
      limit_reached: Lìmite de reatziones diferentes cròmpidu
      unrecognized_emoji: no est un'emoji reconnotu
  relationships:
    activity: Atividade de su contu
    dormant: Firmu
    follow_selected_followers: Sighi is persones seletzionadas
    followers: Sighiduras
    following: Sighende
    invited: Invitos
    last_active: Ùrtima atividade
    most_recent: Prus reghentes
    moved: Tramudadu
    mutual: Pari-pari
    primary: Primàriu
    relationship: Relatzione
    remove_selected_domains: Boga totu is sighiduras de is domìnios seletzionados
    remove_selected_followers: Boga is sighiduras seletzionadas
    remove_selected_follows: Non sigas prus is persones seletzionadas
    status: Istadu de su contu
  remote_follow:
    missing_resource: Impossìbile agatare sa rechesta de indiritzamentu URL pro su contu tuo
  scheduled_statuses:
    over_daily_limit: As superadu su lìmite de %{limit} tuts programmados pro cudda die
    over_total_limit: As superadu su lìmite de %{limit} tuts programmados
    too_soon: Sa data programmada depet èssere benidora
  sessions:
    activity: Ùrtima atividade
    browser: Navigadore
    browsers:
      alipay: Alipay
      chrome: Chrome
      edge: Microsoft Edge
      electron: Electron
      firefox: Firefox
      generic: Navigadore disconnotu
      ie: Internet Explorer
      micro_messenger: MicroMessenger
      nokia: Navigadore Nokia S40 Ovi
      opera: Opera
      otter: Otter
      phantom_js: PhantomJS
      qq: QQ Browser
      safari: Safari
      weibo: Weibo
    current_session: Sessione atuale
    description: "%{browser} de %{platform}"
    explanation: Custos sunt is navigadores web de is chi ses intradu in su contu tuo de Mastodon.
    ip: IP
    platforms:
      adobe_air: Adobe Air
      android: Android
      firefox_os: Firefox OS
      ios: iOS
      linux: Linux
      mac: macOS
      other: prataforma disconnota
      windows: Windows
      windows_mobile: Windows Mobile
      windows_phone: Windows Phone
    revoke: Rèvoca
    revoke_success: Sessione revocada
    title: Sessiones
  settings:
    account: Contu
    account_settings: Cunfiguratziones de su contu
    aliases: Nomìngios de su contu
    appearance: Aspetu
    authorized_apps: Aplicatziones autorizadas
    back: Torra a Mastodon
    delete: Eliminatzione de su contu
    development: Isvilupu
    edit_profile: Modìfica profilu
    export: Esportatzione de datos
    featured_tags: Etichetas in evidèntzia
    import: Importatzione
    import_and_export: Importatzione e esportatzione
    migrate: Tràmuda de contu
    notifications: Notìficas
    preferences: Preferèntzias
    profile: Profilu
    relationships: Gente chi sighis e sighiduras
    two_factor_authentication: Autenticatzione de duos fatores
    webauthn_authentication: Craes de seguresa
  statuses:
    attached:
      audio:
        one: "%{count} àudio"
        other: "%{count} àudios"
      description: 'Allegadu: %{attached}'
      image:
        one: "%{count} immàgine"
        other: "%{count} immàgines"
      video:
        one: "%{count} vìdeu"
        other: "%{count} vìdeos"
    boosted_from_html: Cumpartzidu dae %{acct_link}
    content_warning: 'Avisu de cuntenutu: %{warning}'
    disallowed_hashtags:
      one: 'cuntenet un''eticheta non permìtida: %{tags}'
      other: 'cuntenet is etichetas non permìtidas: %{tags}'
    errors:
      in_reply_not_found: Ses chirchende de rispòndere a unu tut chi no esistit prus.
    open_in_web: Aberi in sa web
    over_character_limit: lìmite de caràteres de %{max} superadu
    pin_errors:
      limit: As giai apicadu su nùmeru màssimu de tuts
      ownership: Is tuts de àtere non podent èssere apicados
      reblog: Is cumpartziduras non podent èssere apicadas
    poll:
      total_people:
        one: "%{count} persone"
        other: "%{count} persones"
      total_votes:
        one: "%{count} votu"
        other: "%{count} votos"
      vote: Vota
    show_more: Ammustra·nde prus
    show_newer: Ammustra is prus noos
    show_older: Ammustra is prus betzos
    show_thread: Ammustra su tema
    sign_in_to_participate: Identìfica·ti pro partetzipare in s'arresonada
    title: '%{name}: "%{quote}"'
    visibilities:
      direct: Deretu
      private: Isceti pro chie ti sighit
      private_long: Ammustra isceti a chie ti sighit
      public: Pùblicu
      public_long: Podet èssere bidu dae chie si siat
      unlisted: Esclùidu de sa lista
      unlisted_long: Podet èssere bidu dae chie si siat, però non podet èssere ammustradu in lìnias de tempus pùblicas
  statuses_cleanup:
    min_age:
      '1209600': 2 chidas
      '15778476': 6 meses
      '2629746': 1 mese
      '31556952': 1 annu
      '5259492': 2 meses
      '604800': 1 week
      '63113904': 2 annos
      '7889238': 3 meses
  stream_entries:
    pinned: Tut apicadu
    reblogged: cumpartzidu
    sensitive_content: Cuntenutu sensìbile
  tags:
    does_not_match_previous_name: non cointzidet cun su nòmine anteriore
  themes:
    contrast: Mastodon (cuntrastu artu)
    default: Mastodon (iscuru)
    mastodon-light: Mastodon (craru)
  time:
    formats:
      default: "%d %b %Y, %H:%M"
      month: "%b %Y"
  two_factor_authentication:
    add: Agiunghe
    disable: Disativa 2FA
    disabled_success: Autenticatzione de duos fatores disativada
    edit: Modìfica
    enabled: Autenticatzione de duos fatores ativada
    enabled_success: Autenticatzione de duos fatores ativada
    generate_recovery_codes: Gènera còdighes de recùperu
    lost_recovery_codes: Is còdighes de recùperu ti permitint de recuperare s'atzessu a su contu tuo si as a pèrdere su telèfonu tuo. Si perdes is còdighes de recùperu tuos, ddos podes torrare a ingendrare inoghe. Is còdighes betzos tuos s'ant a invalidare.
    methods: Mètodos in duos fatores
    otp: Aplicatzione de autenticatzione
    recovery_codes: Còdighes de recùperu de còpia de seguridade
    recovery_codes_regenerated: Còdighes de recùperu torrados a generare
    recovery_instructions_html: Si una die as a pèrdere s'atzessu a su telèfonu tuo, as a pòdere impreare unu de is còdighes de recùperu inoghe in suta pro recuperare s'atzessu a su contu tuo. <strong>Cunserva is còdighes in manera segura</strong>. Pro esèmpiu, ddos dias pòdere imprentare e archiviare in paris a àteros documentos de importu.
    webauthn: Craes de seguresa
  user_mailer:
    backup_ready:
      explanation: As pedidu una còpia de seguresa totale de su contu de Mastodon tuo. Immoe est pronta pro s'iscarrigamentu!
      subject: S'archìviu tuo est prontu pro èssere iscarrigadu
      title: Collida dae s'archìviu
    warning:
      subject:
        disable: Su contu tuo %{acct} est istadu cungeladu
        none: Avisu pro %{acct}
        silence: Su contu tuo %{acct} est istadu limitadu
        suspend: Su contu tuo %{acct} est istadu suspèndidu
      title:
        disable: Contu congeladu
        none: Atentzione
        silence: Contu limitadu
        suspend: Contu suspèndidu
    welcome:
      edit_profile_action: Cunfigura su profilu
      explanation: Inoghe ddoe at una paja de impòsitos pro cumintzare
      final_action: Cumintza a publicare
      full_handle: Su nòmine utente intreu tuo
      full_handle_hint: Custu est su chi dias nàrrere a is amistades tuas pro chi ti potzant imbiare messàgios o sighire dae un'àteru serbidore.
      subject: Ti donamus su benebènnidu a Mastodon
      title: Ti donamus su benebènnidu, %{name}!
  users:
    follow_limit_reached: Non podes sighire prus de %{limit} persones
    invalid_otp_token: Còdighe a duas fases non vàlidu
    otp_lost_help_html: Si as pèrdidu s'atzessu a ambos, podes cuntatare a %{email}
    seamless_external_login: As abertu sa sessione pro mèdiu de unu servìtziu esternu, e pro custa resone is cunfiguratziones de sa crae de intrada e de posta eletrònica non sunt a disponimentu.
    signed_in_as: 'Sessione aberta comente:'
  verification:
    explanation_html: 'Ti podes <strong>verificare a sa sola comente mere de is ligòngios in is metadatos de su profilu tuo</strong>. Pro ddu fàghere su situ ligadu depet cuntènnere unu ligòngiu chi torret a su profilu de Mastodon tuo. Su ligòngiu in su situ <strong>depet</strong> tènnere un''atributu <code>rel="me"</code>. Su testu cuntenutu in su ligòngiu no est de importu. Custu est un''esèmpiu:'
    verification: Verìfica
  webauthn_credentials:
    add: Agiunghe una crae de seguresa noa
    create:
      error: Ddoe at àpidu unu problema cun s'agiunta de sa crae de seguresa tua. Torra a proare.
      success: Sa crae de seguresa tua est istada agiunta.
    delete: Cantzella
    delete_confirmation: Seguru chi boles cantzellare custa crae de seguresa?
    description_html: Si permites s'<strong>autenticatzione cun crae de seguresa</strong>, as a tènnere bisòngiu de impreare una de is craes de seguresa tuas pro ti identificare.
    destroy:
      error: Ddoe at àpidu unu problema cun sa cantzelladura de sa crae de seguresa tua. Torra a proare.
      success: Sa crae de seguresa tua est istada cantzellada.
    invalid_credential: Crae de seguresa non vàlida
    nickname_hint: Inserta su nomìngiu de sa crae de seguresa tua noa
    not_enabled: No as ativadu ancora WebAuthn
    not_supported: Custu navigadore no est cumpatìbile cun is craes de seguresa
    otp_required: Pro impreare is craes de seguresa depes ativare prima s'autenticatzione in duos passos.
    registered_on: 'Registratzione: %{date}'<|MERGE_RESOLUTION|>--- conflicted
+++ resolved
@@ -5,39 +5,6 @@
     contact_missing: No cunfiguradu
     contact_unavailable: No a disponimentu
     hosted_on: Mastodon allogiadu in %{domain}
-<<<<<<< HEAD
-    instance_actor_flash: Custu contu est un'atore virtuale impreadu pro rapresentare su pròpiu serbidore, no est un'utente individuale. Benit impreadu pro punnas de federatzione e no ddu dias dèpere blocare si non boles blocare su domìniu intreu, e in cussu casu dias dèpere impreare unu blocu de domìniu.
-    learn_more: Àteras informatziones
-    privacy_policy: Polìtica de riservadesa
-    rules: Règulas de su serbidore
-    rules_html: 'Depes sighire is règulas imbenientes si boles tènnere unu contu in custu serbidore de Mastodon:'
-    see_whats_happening: Càstia su chi est acontessende
-    server_stats: 'Istatìsticas de su serbidore:'
-    source_code: Còdighe de orìgine
-    status_count_after:
-      one: istadu
-      other: istados
-    status_count_before: Atributzione de
-    tagline: Sighi is amistades tuas e iscoberi·nde àteras
-    terms: Cunditziones de su servìtziu
-    unavailable_content: Serbidores moderados
-    unavailable_content_description:
-      domain: Serbidore
-      reason: Resone
-      rejecting_media: 'Is documentos multimediales de custos serbidores no ant a èssere protzessados o sarvados e peruna miniadura at a èssere ammustrada, ca tenent bisòngiu de unu clic manuale in su documentu originale:'
-      rejecting_media_title: Cuntenutos multimediales filtrados
-      silenced: 'Is messàgios dae custos serbidores ant a èssere cuados in is lìnias de tempus e is arresonadas pùblicas, e no at a èssere generada peruna notìfica dae is interatziones de is utentes, francu chi nde sias sighende:'
-      silenced_title: Serbidores a sa muda
-      suspended: 'Perunu datu de custos serbidores at a èssere protzessadu, immagasinadu o cuncambiadu; est impossìbile duncas cale si siat interatzione o comunicatzione cun is utentes de custos serbidores:'
-      suspended_title: Serbidores suspèndidos
-    unavailable_content_html: Mastodon ti permitit de bìdere su cuntenutu de utentes de cale si siat àteru serbidore de su fediversu. Custas sunt etzetziones fatas in custu serbidore ispetzìficu.
-    user_count_after:
-      one: utente
-      other: utentes
-    user_count_before: Allogiadu dae
-    what_is_mastodon: Ite est Mastodon?
-=======
->>>>>>> 03b0f3ac
   accounts:
     follow: Sighi
     followers:
