---
sv:
  devise:
    confirmations:
      confirmed: Din e-postadress har framgångsfullt bekräftats.
      send_instructions: Du kommer att få ett mail med instruktioner för hur du bekräftar din e-postadress om några minuter. Kontrollera din spammapp om du inte fick det e-postmeddelandet.
      send_paranoid_instructions: Om din e-postadress finns i vår databas får du ett mail med instruktioner för hur du bekräftar din e-postadress inom några minuter. Kontrollera din spammapp om du inte fick det e-postmeddelandet.
    failure:
      already_authenticated: Du har redan loggat in.
      inactive: Ditt konto är ännu inte aktiverat.
      invalid: Ogiltig %{authentication_keys} eller lösenord.
      last_attempt: Du har ytterligare ett försök innan ditt konto är låst.
      locked: Ditt konto är låst.
      not_found_in_database: Ogiltigt %{authentication_keys} eller lösenord.
      pending: Ditt konto granskas fortfarande.
      timeout: Din session har avslutats. Vänligen logga in igen för att fortsätta.
      unauthenticated: Du måste logga in eller registrera dig innan du fortsätter.
      unconfirmed: Du måste bekräfta din e-postadress innan du fortsätter.
    mailer:
      confirmation_instructions:
        action: Verifiera e-postadress
        action_with_app: Bekräfta och återgå till %{app}
        explanation: Du har skapat ett konto på %{host} med den här e-postadressen. Du är ett klick bort från att aktivera det. Om det inte var du ignorerar det här e-postmeddelandet.
        explanation_when_pending: Du ansökte om en inbjudan till %{host} med denna e-postadress. När du har bekräftat din e-postadress kommer vi att granska din ansökan. Du kan logga in för att ändra dina uppgifter eller ta bort ditt konto, men du kan inte komma åt de flesta funktionerna förrän ditt konto har godkänts. Om din ansökan avvisas kommer dina uppgifter att tas bort, så ingen ytterligare åtgärd kommer att krävas av dig. Om detta inte var du, vänligen ignorera detta mail.
        extra_html: Vänligen observera <a href="%{terms_path}"> systemets regler</a> och <a href="%{policy_path}">våra användarvillkor</a>.
<<<<<<< HEAD
        subject: 'Bekräftelse instruktioner för %{instance}'
        title: Verifiera e-post adress
      email_changed:
        explanation: 'E-post adressen för ditt konto ändras till:'
        extra: Om du inte ändrade din e-post är det troligt att någon har fått tillgång till ditt konto. Vänligen ändra ditt lösenord omedelbart eller kontakta dataserver administratören om du är utelåst från ditt konto.
        subject: 'e-post ändrad'
        title: Ny e-post adress
      password_change:
        explanation: Lösenordet för ditt konto har ändrats.
        extra: Om du inte ändrade ditt lösenord är det troligt att någon har fått tillgång till ditt konto. Vänligen ändra ditt lösenord omedelbart eller kontakta server administratören om du är utelåst från ditt konto.
        subject: 'Lösenordet har ändrats'
        title: Lösenordet har ändrats
      reconfirmation_instructions:
        explanation: Bekräfta den nya adressen för att ändra din e-post adress.
        extra: Om den här ändringen inte initierades av dig kan du ignorerar det här e-postmeddelandet. E-postadressen för Mastodon-kontot ändras inte förrän du kommer åt länken ovan.
        subject: 'Bekräfta e-post för %{instance}'
=======
        subject: 'Mastodon: Bekräftelse instruktioner för %{instance}'
        title: Verifiera e-postadress
      email_changed:
        explanation: 'E-postadressen för ditt konto ändras till:'
        extra: Om du inte ändrade din e-post är det troligt att någon har fått tillgång till ditt konto. Vänligen ändra ditt lösenord omedelbart eller kontakta serveradministratören om du är utelåst från ditt konto.
        subject: 'Mastodon: e-post ändrad'
        title: Ny e-post adress
      password_change:
        explanation: Lösenordet för ditt konto har ändrats.
        extra: Om du inte ändrade ditt lösenord är det troligt att någon har fått tillgång till ditt konto. Vänligen ändra ditt lösenord omedelbart eller kontakta serveradministratören om du är utelåst från ditt konto.
        subject: 'Mastodon: Lösenordet har ändrats'
        title: Lösenordet har ändrats
      reconfirmation_instructions:
        explanation: Bekräfta den nya adressen för att ändra din e-post adress.
        extra: Om den här ändringen inte initierades av dig kan du ignorera det här e-postmeddelandet. E-postadressen för Mastodon-kontot ändras inte förrän du klickar på länken ovan.
        subject: 'Mastodon: Bekräfta e-post för %{instance}'
>>>>>>> 03b0f3ac
        title: Verifiera e-postadress
      reset_password_instructions:
        action: Ändra lösenord
        explanation: Du begärde ett nytt lösenord för ditt konto.
        extra: Om du inte begärt detta kan du ignorerar det här e-postmeddelandet. Ditt lösenord ändras inte förrän du öppnar länken ovan och skapar ett nytt.
        subject: 'Instruktioner för återställning av lösenord'
        title: Lösenordsåterställning
      two_factor_disabled:
        explanation: Tvåfaktorsautentisering för ditt konto har inaktiverats. Det är nu möjligt att logga in med enbart e-postadress och lösenord.
        subject: 'Tvåfaktorsautentisering inaktiverad'
        title: 2FA inaktiverad
      two_factor_enabled:
        explanation: Tvåfaktorsautentisering har aktiverats för ditt konto. En token som genereras av en kopplad TOTP-app kommer att krävas vid inloggning.
        subject: 'Tvåfaktorsautentisering aktiverad'
        title: 2FA aktiverad
      two_factor_recovery_codes_changed:
        explanation: De tidigare återställningskoderna har ogiltigförklarats och nya har genererats.
        subject: Tvåfaktors-återställningskoder genererades på nytt
        title: 2FA-återställningskoder ändrades
      unlock_instructions:
        subject: 'Lås upp instruktioner'
      webauthn_credential:
        added:
          explanation: Följande säkerhetsnyckel har lagts till i ditt konto
          subject: 'Ny säkerhetsnyckel'
          title: En ny säkerhetsnyckel har lagts till
        deleted:
          explanation: Följande säkerhetsnyckel har tagits bort från ditt konto
          subject: 'Säkerhetsnyckeln borttagen'
          title: En av dina säkerhetsnycklar har raderats
      webauthn_disabled:
        explanation: Autentisering med säkerhetsnycklar till ditt konto har inaktiverats. Inloggning är nu endast möjligt med den token som genereras av den sammankopplade TOTP-appen.
        subject: 'Autentisering med säkerhetsnycklar är inaktiverat'
        title: Säkerhetsnycklar inaktiverade
      webauthn_enabled:
        explanation: Autentisering med säkerhetsnyckel till ditt konto har aktiverats. Din säkerhetsnyckel kan nu användas för inloggning.
        subject: 'Autentisering med säkerhetsnyckel är aktiverat'
        title: Säkerhetsnycklar aktiverade
    omniauth_callbacks:
      failure: Det gick inte att autentisera dig från %{kind} för "%{reason}".
      success: Autentiserad från %{kind} konto.
    passwords:
      no_token: Du kan inte komma åt den här sidan utan att komma från ett e-postmeddelande för lösenordsåterställning. Om du kommer från ett lösenordsåterställt e-postmeddelande, var vänlig och se till att du använde hela webbadressen.
      send_instructions: Om din e-postadress finns i vår databas, får du en länk för återställning av lösenord på din e-postadress om några minuter. Kontrollera din spammapp om du inte fick det här e-postmeddelandet.
      send_paranoid_instructions: Om din e-postadress finns i vår databas, får du en länk för återställning av lösenord på din e-postadress om några minuter. Kontrollera din spammapp om du inte fick det här e-postmeddelandet.
      updated: Ditt lösenord har ändrats framgångsrikt. Du är nu inloggad.
      updated_not_active: Ditt lösenord har ändrats. Du är nu inloggad.
    registrations:
      destroyed: Adjö! Ditt konto har blivit nerstängt. Vi hoppas att vi ses snart igen.
      signed_up: Välkommen! Du har nu registrerat dig.
      signed_up_but_inactive: Du har nu registrerat dig. Vi kunde dock inte logga in dig eftersom ditt konto ännu inte är aktiverat.
      signed_up_but_locked: Du har nu registrerat dig. Vi kunde dock inte logga in eftersom ditt konto är låst.
      signed_up_but_pending: Ett meddelande med en bekräftelselänk har skickats till din e-postadress. När du klickar på länken kommer vi att granska din ansökan. Du kommer att meddelas om den godkänns.
      signed_up_but_unconfirmed: Ett meddelande med en bekräftelselänk har skickats till din e-postadress. Vänligen följ länken för att aktivera ditt konto. Kontrollera din skräppostmapp om du inte fick det här e-postmeddelandet.
      update_needs_confirmation: Du har uppdaterat ditt konto med framgång, men vi måste verifiera din nya e-postadress. Vänligen kolla din email och följ bekräfta länken för att bekräfta din nya e-postadress. Kontrollera din spammapp om du inte fick det här e-postmeddelandet.
      updated: Ditt konto har uppdaterats utan problem.
    sessions:
      already_signed_out: Utloggad.
      signed_in: Inloggad.
      signed_out: Utloggad.
    unlocks:
      send_instructions: Du kommer att få ett mail med instruktioner om hur du låser upp ditt konto inom några minuter. Kontrollera din spammapp om du inte fick det här e-postmeddelandet.
      send_paranoid_instructions: Om ditt konto finns, får du ett mail med instruktioner om hur du låser upp det på några minuter. Kontrollera din spammapp om du inte fick det här e-postmeddelandet.
      unlocked: Ditt konto ha låsts upp. Vänligen logga in för att fortsätta.
  errors:
    messages:
      already_confirmed: var redan bekräftad, var god försök att logga in
      confirmation_period_expired: måste bekräftas inom %{period}, var god be om en ny
      expired: har gått ut, vänligen be om en ny
      not_found: hittades inte
      not_locked: var inte låst
      not_saved:
        one: '1 fel förbjöd denna %{resource} att sparas:'
        other: "%{count} fel förbjöd dessa %{resource} från att sparas:"<|MERGE_RESOLUTION|>--- conflicted
+++ resolved
@@ -23,24 +23,6 @@
         explanation: Du har skapat ett konto på %{host} med den här e-postadressen. Du är ett klick bort från att aktivera det. Om det inte var du ignorerar det här e-postmeddelandet.
         explanation_when_pending: Du ansökte om en inbjudan till %{host} med denna e-postadress. När du har bekräftat din e-postadress kommer vi att granska din ansökan. Du kan logga in för att ändra dina uppgifter eller ta bort ditt konto, men du kan inte komma åt de flesta funktionerna förrän ditt konto har godkänts. Om din ansökan avvisas kommer dina uppgifter att tas bort, så ingen ytterligare åtgärd kommer att krävas av dig. Om detta inte var du, vänligen ignorera detta mail.
         extra_html: Vänligen observera <a href="%{terms_path}"> systemets regler</a> och <a href="%{policy_path}">våra användarvillkor</a>.
-<<<<<<< HEAD
-        subject: 'Bekräftelse instruktioner för %{instance}'
-        title: Verifiera e-post adress
-      email_changed:
-        explanation: 'E-post adressen för ditt konto ändras till:'
-        extra: Om du inte ändrade din e-post är det troligt att någon har fått tillgång till ditt konto. Vänligen ändra ditt lösenord omedelbart eller kontakta dataserver administratören om du är utelåst från ditt konto.
-        subject: 'e-post ändrad'
-        title: Ny e-post adress
-      password_change:
-        explanation: Lösenordet för ditt konto har ändrats.
-        extra: Om du inte ändrade ditt lösenord är det troligt att någon har fått tillgång till ditt konto. Vänligen ändra ditt lösenord omedelbart eller kontakta server administratören om du är utelåst från ditt konto.
-        subject: 'Lösenordet har ändrats'
-        title: Lösenordet har ändrats
-      reconfirmation_instructions:
-        explanation: Bekräfta den nya adressen för att ändra din e-post adress.
-        extra: Om den här ändringen inte initierades av dig kan du ignorerar det här e-postmeddelandet. E-postadressen för Mastodon-kontot ändras inte förrän du kommer åt länken ovan.
-        subject: 'Bekräfta e-post för %{instance}'
-=======
         subject: 'Mastodon: Bekräftelse instruktioner för %{instance}'
         title: Verifiera e-postadress
       email_changed:
@@ -57,7 +39,6 @@
         explanation: Bekräfta den nya adressen för att ändra din e-post adress.
         extra: Om den här ändringen inte initierades av dig kan du ignorera det här e-postmeddelandet. E-postadressen för Mastodon-kontot ändras inte förrän du klickar på länken ovan.
         subject: 'Mastodon: Bekräfta e-post för %{instance}'
->>>>>>> 03b0f3ac
         title: Verifiera e-postadress
       reset_password_instructions:
         action: Ändra lösenord
