---
ja:
  about:
    about_mastodon_html: Mastodonは、オープンなウェブプロトコルを採用した、自由でオープンソースなソーシャルネットワークです。電子メールのような分散型の仕組みを採っています。
    contact_missing: 未設定
    contact_unavailable: N/A
<<<<<<< HEAD
    continue_to_web: アプリで続ける
    discover_users: ユーザーを見つける
    documentation: ドキュメント
    federation_hint_html: "%{instance} のアカウントひとつでどんなMastodon互換サーバーのユーザーでもフォローできるでしょう。"
    get_apps: サードパーティ製アプリを試す
=======
>>>>>>> 8dfe5179
    hosted_on: Mastodon hosted on %{domain}
    title: About
  accounts:
    follow: フォロー
    followers:
      other: フォロワー
    following: フォロー中
    instance_actor_flash: このアカウントは、個々のユーザーではなく、サーバー自体を表すために使用される仮想のユーザーです。 連合のために使用されるため、停止しないで下さい。
    last_active: 最後の活動
    link_verified_on: このリンクの所有権は%{date}に確認されました
    nothing_here: 何もありません！
    pin_errors:
      following: おすすめしたい人はあなたが既にフォローしている必要があります
    posts:
      other: 投稿
    posts_tab_heading: 投稿
  admin:
    account_actions:
      action: アクションを実行
      title: "%{acct}さんに対してアクションを実行"
    account_moderation_notes:
      create: 書き込む
      created_msg: モデレーションメモを書き込みました！
      destroyed_msg: モデレーションメモを削除しました！
    accounts:
      add_email_domain_block: メールドメインブロックに追加
      approve: 承認
      approved_msg: "%{username}さんの登録申請を承認しました"
      are_you_sure: 本当に実行しますか？
      avatar: アイコン
      by_domain: ドメイン
      change_email:
        changed_msg: メールアドレスを変更しました!
        current_email: 現在のメールアドレス
        label: メールアドレスを変更
        new_email: 新しいメールアドレス
        submit: メールアドレスの変更
        title: "%{username}さんのメールアドレスを変更"
      change_role:
        changed_msg: ロールを変更しました!
        label: ロールを変更
        no_role: ロールがありません
        title: "%{username}さんのロールを変更"
      confirm: 確認
      confirmed: 確認済み
      confirming: 確認中
      custom: カスタム
      delete: データを削除する
      deleted: 削除済み
      demote: 降格
      destroyed_msg: "%{username}さんのデータは完全に削除されるよう登録されました"
      disable: 無効化
      disable_sign_in_token_auth: メールトークン認証を無効にする
      disable_two_factor_authentication: 二要素認証を無効にする
      disabled: 無効
      display_name: 表示名
      domain: ドメイン
      edit: 編集
      email: メールアドレス
      email_status: メールアドレスの状態
      enable: 有効化
      enable_sign_in_token_auth: メールトークン認証を有効にする
      enabled: 有効
      enabled_msg: "%{username}の無効化を解除しました"
      followers: フォロワー数
      follows: フォロー数
      header: ヘッダー
      inbox_url: Inbox URL
      invite_request_text: 意気込み
      invited_by: 招待した人
      ip: IP
      joined: 登録日
      location:
        all: すべて
        local: ローカル
        remote: リモート
        title: ロケーション
      login_status: ログイン
      media_attachments: 添付されたメディア
      memorialize: 追悼アカウント化
      memorialized: 追悼化済み
      memorialized_msg: "%{username} を追悼アカウント化しました"
      moderation:
        active: アクティブ
        all: すべて
        pending: 承認待ち
        silenced: 制限
        suspended: 停止済み
        title: モデレーション
      moderation_notes: モデレーションメモ
      most_recent_activity: 直近の活動
      most_recent_ip: 直近のIP
      no_account_selected: 何も選択されていないため、変更されていません
      no_limits_imposed: 制限なし
      no_role_assigned: ロールが割り当てられていません
      not_subscribed: 購読していない
      pending: 承認待ち
      perform_full_suspension: 活動を完全に停止させる
      previous_strikes: 以前のストライク
      previous_strikes_description_html:
        other: "<strong>%{count}</strong> ストライクがあります。"
      promote: 昇格
      protocol: プロトコル
      public: パブリック
      push_subscription_expires: PuSH購読期限
      redownload: プロフィールを更新
      redownloaded_msg: "%{username}のプロフィールを正常に更新しました"
      reject: 却下
      rejected_msg: "%{username}さんの登録申請を却下しました"
      remove_avatar: アイコンを削除
      remove_header: ヘッダーを削除
      removed_avatar_msg: "%{username}さんのアバター画像を削除しました"
      removed_header_msg: "%{username}さんのヘッダー画像を削除しました"
      resend_confirmation:
        already_confirmed: メールアドレスは確認済みです
        send: 確認メールを再送
        success: 確認メールを再送信しました!
      reset: リセット
      reset_password: パスワード再設定
      resubscribe: 再講読
      role: ロール
      search: 検索
      search_same_email_domain: 同じドメインのメールアドレスを使用しているユーザー
      search_same_ip: 同じIPのユーザーを検索
      security_measures:
        only_password: パスワードのみ
        password_and_2fa: パスワードと二要素認証
      sensitive: 閲覧注意
      sensitized: 閲覧注意としてマーク済み
      shared_inbox_url: Shared inbox URL
      show:
        created_reports: このアカウントからの通報
        targeted_reports: このアカウントについての通報
      silence: サイレンス
      silenced: サイレンス済み
      statuses: 投稿数
      strikes: 前回のストライク
      subscribe: 購読する
      suspend: サスペンド
      suspended: 停止済み
      suspension_irreversible: このアカウントのデータは削除され元に戻せなくなります。後日アカウントの凍結を解除することはできますがデータは元に戻せません。
      suspension_reversible_hint_html: アカウントは停止されており、データは%{date}に完全に削除されます。それまではアカウントを元に戻すことができます。今すぐ完全に削除したい場合は以下から行うことができます。
      title: アカウント
      unblock_email: メールアドレスのブロックを解除
      unblocked_email_msg: "%{username}さんのメールアドレスのブロックを解除しました"
      unconfirmed_email: 確認待ちのメールアドレス
      undo_sensitized: 閲覧注意から戻す
      undo_silenced: サイレンスから戻す
      undo_suspension: 停止から戻す
      unsilenced_msg: "%{username}さんのサイレンス解除に成功しました"
      unsubscribe: 購読の解除
      unsuspended_msg: "%{username}さんの無効化を解除しました"
      username: ユーザー名
      view_domain: ドメインの概要を表示
      warn: 警告
      web: Web
      whitelisted: 連合許可済み
    action_logs:
      action_types:
        approve_appeal: 抗議を承認
        approve_user: ユーザーの承認
        assigned_to_self_report: 通報の担当者に設定
        change_email_user: ユーザーのメールアドレスを変更
        change_role_user: ユーザーのロールを変更
        confirm_user: ユーザーの確認
        create_account_warning: 警告を作成
        create_announcement: お知らせを作成
        create_canonical_email_block: メールブロックを作成
        create_custom_emoji: カスタム絵文字を作成
        create_domain_allow: 連合を許可
        create_domain_block: ドメインブロックを作成
        create_email_domain_block: メールドメインブロックを作成
        create_ip_block: IPルールを作成
        create_unavailable_domain: 配送できないドメインを作成
        create_user_role: ロールを作成
        demote_user: ユーザーを降格
        destroy_announcement: お知らせを削除
        destroy_canonical_email_block: メールブロックを削除
        destroy_custom_emoji: カスタム絵文字を削除
        destroy_domain_allow: 連合許可を外す
        destroy_domain_block: ドメインブロックを削除
        destroy_email_domain_block: メールドメインブロックを削除
        destroy_instance: ドメインをブロックする
        destroy_ip_block: IPルールを削除
        destroy_status: 投稿を削除
        destroy_unavailable_domain: 配送できないドメインを削除
        destroy_user_role: ロールを削除
        disable_2fa_user: 二要素認証を無効化
        disable_custom_emoji: カスタム絵文字を無効化
        disable_sign_in_token_auth_user: ユーザーのメールトークン認証を無効にする
        disable_user: ユーザーを無効化
        enable_custom_emoji: カスタム絵文字を有効化
        enable_sign_in_token_auth_user: メールトークンのユーザー認証を有効にする
        enable_user: ユーザーを有効化
        memorialize_account: 追悼アカウント化
        promote_user: ユーザーを昇格
        reject_appeal: 抗議を却下
        reject_user: ユーザーを拒否
        remove_avatar_user: アイコンを削除
        reopen_report: 未解決に戻す
        reset_password_user: パスワードをリセット
        resolve_report: 通報を解決済みにする
        sensitive_account: アカウントのメディアを閲覧注意にマーク
        silence_account: アカウントをサイレンス
        suspend_account: アカウントを停止
        unassigned_report: 通報の担当を解除
        unblock_email_account: メールアドレスのブロックを解除
        unsensitive_account: アカウントのメディアの閲覧注意マークを解除
        unsilence_account: アカウントのサイレンスを解除
        unsuspend_account: アカウントの停止を解除
        update_announcement: お知らせを更新
        update_custom_emoji: カスタム絵文字を更新
        update_domain_block: ドメインブロックを更新
        update_ip_block: IPルールを更新
        update_status: 投稿を更新
        update_user_role: ロールを更新
      actions:
        approve_appeal_html: "%{name}さんが%{target}さんからの抗議を承認しました"
        approve_user_html: "%{target}から登録された%{name}さんを承認しました"
        assigned_to_self_report_html: "%{name}さんが通報 %{target}を自身の担当に割り当てました"
        change_email_user_html: "%{name}さんが%{target}さんのメールアドレスを変更しました"
        change_role_user_html: "%{name}さんが%{target}さんのロールを変更しました"
        confirm_user_html: "%{name}さんが%{target}さんのメールアドレスを確認済みにしました"
        create_account_warning_html: "%{name}さんが%{target}さんに警告メールを送信しました"
        create_announcement_html: "%{name}さんが新しいお知らせ %{target}を作成しました"
        create_custom_emoji_html: "%{name}さんがカスタム絵文字 %{target}を追加しました"
        create_domain_allow_html: "%{name}さんが%{target}の連合を許可しました"
        create_domain_block_html: "%{name}さんがドメイン %{target}をブロックしました"
        create_email_domain_block_html: "%{name}さんが%{target}をメールドメインブロックに追加しました"
        create_ip_block_html: "%{name}さんがIP %{target}のルールを作成しました"
        create_unavailable_domain_html: "%{name}がドメイン %{target}への配送を停止しました"
        create_user_role_html: "%{name}さんがロール『%{target}』を作成しました"
        demote_user_html: "%{name}さんが%{target}さんを降格しました"
        destroy_announcement_html: "%{name}さんがお知らせ %{target}を削除しました"
        destroy_custom_emoji_html: "%{name}さんがカスタム絵文字『%{target}』を削除しました"
        destroy_domain_allow_html: "%{name}さんが%{target}の連合許可を外しました"
        destroy_domain_block_html: "%{name}さんがドメイン %{target}のブロックを外しました"
        destroy_email_domain_block_html: "%{name}さんが%{target}をメールドメインブロックから外しました"
        destroy_instance_html: "%{name}さんがドメイン %{target}をブロックしました"
        destroy_ip_block_html: "%{name}さんが IP %{target}のルールを削除しました"
        destroy_status_html: "%{name}さんが%{target}さんの投稿を削除しました"
        destroy_unavailable_domain_html: "%{name}がドメイン %{target}への配送を再開しました"
        destroy_user_role_html: "%{name}さんがロール『%{target}』を削除しました"
        disable_2fa_user_html: "%{name}さんが%{target}さんの二要素認証を無効化しました"
        disable_custom_emoji_html: "%{name}さんがカスタム絵文字 %{target}を無効化しました"
        disable_sign_in_token_auth_user_html: "%{name}さんが%{target}さんのメールトークン認証を無効にしました"
        disable_user_html: "%{name}さんが%{target}さんのログインを無効化しました"
        enable_custom_emoji_html: "%{name}さんがカスタム絵文字 %{target}を有効化しました"
        enable_sign_in_token_auth_user_html: "%{name}さんが%{target}さんのメールトークン認証を有効にしました"
        enable_user_html: "%{name}さんが%{target}さんのログインを有効化しました"
        memorialize_account_html: "%{name}さんが%{target}さんを追悼アカウントページに登録しました"
        promote_user_html: "%{name}さんが%{target}さんを昇格しました"
        reject_appeal_html: "%{name}さんが%{target}からの抗議を却下しました"
        reject_user_html: "%{target}から登録された%{name}さんを拒否しました"
        remove_avatar_user_html: "%{name}さんが%{target}さんのアイコンを削除しました"
        reopen_report_html: "%{name}さんが通報 %{target}を未解決に戻しました"
        reset_password_user_html: "%{name}さんが%{target}さんのパスワードをリセットしました"
        resolve_report_html: "%{name}さんが通報 %{target}を解決済みにしました"
        sensitive_account_html: "%{name}さんが%{target}さんのメディアを閲覧注意にマークしました"
        silence_account_html: "%{name}さんが%{target}さんをサイレンスにしました"
        suspend_account_html: "%{name}さんが%{target}さんを停止しました"
        unassigned_report_html: "%{name}さんが通報 %{target}の担当を外しました"
        unblock_email_account_html: "%{name}さんがドメイン %{target}のブロックを解除しました"
        unsensitive_account_html: "%{name}さんが%{target}さんのメディアの閲覧注意を解除しました"
        unsilence_account_html: "%{name}さんが%{target}さんのサイレンスを解除しました"
        unsuspend_account_html: "%{name}さんが%{target}さんの停止を解除しました"
        update_announcement_html: "%{name}さんがお知らせ %{target}を更新しました"
        update_custom_emoji_html: "%{name}さんがカスタム絵文字 %{target}を更新しました"
        update_domain_block_html: "%{name}さんが%{target}のドメインブロックを更新しました"
        update_status_html: "%{name}さんが%{target}さんの投稿を更新しました"
        update_user_role_html: "%{name}さんがロール『%{target}』を変更しました"
      empty: ログが見つかりませんでした
      filter_by_action: アクションでフィルター
      filter_by_user: ユーザーでフィルター
      title: 操作履歴
    announcements:
      destroyed_msg: お知らせが削除されました
      edit:
        title: お知らせを編集
      empty: お知らせはありません
      live: 公開中
      new:
        create: お知らせを作成
        title: お知らせを追加
      publish: 公開する
      published_msg: お知らせを掲載しました
      scheduled_for: "%{time}に予約"
      scheduled_msg: お知らせの掲載を予約しました
      title: お知らせ
      unpublish: 非公開にする
      unpublished_msg: お知らせを非掲載にしました
      updated_msg: お知らせを更新しました
    custom_emojis:
      assign_category: カテゴリーを割り当て
      by_domain: ドメイン
      copied_msg: 絵文字のコピーをローカルに作成しました
      copy: コピー
      copy_failed_msg: 絵文字のコピーをローカルに作成できませんでした
      create_new_category: カテゴリーを作成
      created_msg: 絵文字の追加に成功しました！
      delete: 削除
      destroyed_msg: 絵文字の削除に成功しました！
      disable: 無効化
      disabled: 無効
      disabled_msg: 絵文字を無効化しました
      emoji: 絵文字
      enable: 有効化
      enabled: 有効
      enabled_msg: 絵文字を有効化しました
      image_hint: "%{size}までのPNGまたはGIF画像を利用できます"
      list: 表示
      listed: 表示
      new:
        title: 新規カスタム絵文字の追加
      not_permitted: この操作を実行する権限がありません。
      overwrite: 上書き
      shortcode: ショートコード
      shortcode_hint: 2文字以上の半角英数字とアンダーバーのみ利用できます
      title: カスタム絵文字
      uncategorized: 未分類
      unlist: 非表示
      unlisted: 非表示
      update_failed_msg: 絵文字を更新できませんでした
      updated_msg: 絵文字の更新に成功しました！
      upload: アップロード
    dashboard:
      active_users: アクティブユーザー
      interactions: 交流
      media_storage: メディアストレージ
      new_users: 新規ユーザー
      opened_reports: 新規通報
      pending_appeals_html:
        other: 保留中の抗議 <strong>%{count}</strong>件
      pending_reports_html:
        other: 保留中の通報 <strong>%{count}</strong>件
      pending_tags_html:
        other: 保留中のハッシュタグ <strong>%{count}</strong>件
      pending_users_html:
        other: 保留中のユーザー <strong>%{count}</strong>件
      resolved_reports: 解決済みの通報
      software: ソフトウェア
      sources: サインアップソース
      space: ディスク使用量
      title: ダッシュボード
      top_languages: トップのアクティブ言語
      top_servers: トップアクティブサーバー
      website: ウェブサイト
    disputes:
      appeals:
        empty: 抗議はありません。
        title: 抗議
    domain_allows:
      add_new: 連合を許可
      created_msg: 連合を許可しました
      destroyed_msg: 連合許可を外しました
      undo: 連合許可を外す
    domain_blocks:
      add_new: ドメインブロックを追加
      created_msg: ドメインブロック処理を完了しました
      destroyed_msg: ドメインブロックを外しました
      domain: ドメイン
      edit: ドメインブロックを編集
      existing_domain_block: あなたは既に%{name}さんに厳しい制限を課しています。
      existing_domain_block_html: 既に%{name}に対して、より厳しい制限を課しています。先に<a href="%{unblock_url}">その制限を解除</a>する必要があります。
      new:
        create: ブロックを作成
        hint: ドメインブロックはデータベース中のアカウント項目の作成を妨げませんが、遡って自動的に指定されたモデレーションをそれらのアカウントに適用します。
        severity:
          desc_html: "<strong>サイレンス</strong>はアカウントの投稿をフォローしていない人から隠します。<strong>停止</strong>はそのアカウントのコンテンツ、メディア、プロフィールデータをすべて削除します。メディアファイルを拒否したいだけの場合は<strong>なし</strong>を使います。"
          noop: なし
          silence: サイレンス
          suspend: 停止
        title: 新規ドメインブロック
      obfuscate: ドメイン名を伏せ字にする
      obfuscate_hint: ドメインブロックのリストを公開している場合、ドメイン名の一部を伏せ字にします
      private_comment: コメント (非公開)
      private_comment_hint: このコメントは同じサーバーのモデレーターも閲覧できます。
      public_comment: コメント (公開)
      public_comment_hint: ドメインブロックの公開を有効にしている場合、このコメントも公開されます。
      reject_media: メディアファイルを拒否
      reject_media_hint: ローカルに保存されたメディアファイルを削除し、今後のダウンロードを拒否します。停止とは無関係です
      reject_reports: 通報を拒否
      reject_reports_hint: このドメインからの通報をすべて無視します。停止とは無関係です
      undo: ドメインブロックを戻す
      view: ドメインブロックを表示
    email_domain_blocks:
      add_new: 新規追加
      attempts_over_week:
        other: 先週は%{count}回サインアップが試みられました
      created_msg: メールドメインブロックに追加しました
      delete: 消去
      dns:
        types:
          mx: MXレコード
      domain: ドメイン
      new:
        create: ドメインを追加
        resolve: ドメイン解決
        title: 新規メールドメインブロック
      no_email_domain_block_selected: 何も選択されていないためメールドメインブロックを変更しませんでした
      resolved_dns_records_hint_html: ドメイン名はDNSでMXドメインに名前解決され、最終的にメールを受け付ける役割を担います。目に見えるドメイン名が異なっていても、同じMXドメインを使用するメールアドレスからのアカウント登録がブロックされます。<strong>主要なメールプロバイダーをブロックしないように注意して下さい。</strong>
      resolved_through_html: "%{domain}を通して解決しました"
      title: メールドメインブロック
    follow_recommendations:
      description_html: "<strong>おすすめフォローは、新規ユーザーが興味のあるコンテンツをすばやく見つけるのに役立ちます。</strong>ユーザーが他のユーザーとの交流を十分にしていない場合、パーソナライズされたおすすめフォローを生成する代わりに、これらのアカウントが表示されます。最近のエンゲージメントが最も高いアカウントと、特定の言語のローカルフォロワー数が最も多いアカウントを組み合わせて､毎日再計算されます。"
      language: 言語
      status: ステータス
      suppress: おすすめフォローに表示しない
      suppressed: 非表示
      title: おすすめフォロー
      unsuppress: おすすめフォローを復元
    instances:
      availability:
        failure_threshold_reached: "%{date}に失敗のしきい値に達しました。"
        failures_recorded:
          other: "%{count}日間試行に失敗しました。"
        no_failures_recorded: 失敗は記録されていません。
        title: 可用性
        warning: このサーバーへの最後の接続試行に失敗しました
      back_to_all: すべて
      back_to_limited: 制限あり
      back_to_warning: 警告あり
      by_domain: ドメイン
      confirm_purge: このドメインを完全にブロックしてもよろしいですか？
      content_policies:
        comment: 内部メモ
        description_html: このドメインとそのサブドメインのすべてのアカウントに適用されるコンテンツポリシーを定義できます。
        policies:
          reject_media: メディアを拒否する
          reject_reports: 通報を拒否
          silence: 制限
          suspend: サスペンド
        policy: ポリシー
        reason: 公開理由
        title: コンテンツ ポリシー
      dashboard:
        instance_accounts_dimension: 最もフォローされているアカウント
        instance_accounts_measure: 保存されたアカウント
        instance_followers_measure: そこでの我々のフォロワー
        instance_follows_measure: そのインスタンスのこのインスタンスでのフォロワー
        instance_languages_dimension: 人気の言語
        instance_media_attachments_measure: 保存されたメディア
        instance_reports_measure: 通報
        instance_statuses_measure: 保存された投稿
      delivery:
        all: すべて
        clear: 配送エラーをクリア
        failing: 配送失敗
        restart: 配送を再開
        stop: 配送を停止
        unavailable: 配送不可
      delivery_available: 配送可能
      delivery_error_days: 配送エラー発生日
      delivery_error_hint: "%{count}日間配送ができない場合は、自動的に配送不可としてマークされます。"
      destroyed_msg: "%{domain}からのデータは、すぐに削除されるように、キューに追加されました。"
      empty: ドメインが見つかりませんでした。
      known_accounts:
        other: 既知のアカウント数 %{count}
      moderation:
        all: すべて
        limited: 制限あり
        title: モデレーション
      private_comment: コメント (非公開)
      public_comment: コメント (公開)
      purge: パージ
      purge_description_html: このドメインがオフラインであると思われる場合は、このドメインのすべてのアカウント記録と関連するデータをストレージから削除できます。 これは時間がかかることがあります。
      title: 既知のサーバー
      total_blocked_by_us: ブロック合計
      total_followed_by_them: 被フォロー合計
      total_followed_by_us: フォロー合計
      total_reported: 通報合計
      total_storage: 添付されたメディア
    invites:
      deactivate_all: すべて無効化
      filter:
        all: すべて
        available: 使用可能
        expired: 期限切れ
        title: フィルター
      title: 招待
    ip_blocks:
      add_new: ルールを作成
      created_msg: IPルールを追加しました
      delete: 削除
      expires_in:
        '1209600': 2週間
        '15778476': 半年
        '2629746': 1ヶ月
        '31556952': 1年
        '86400': 1日
        '94670856': 3年
      new:
        title: 新規IPルール
      no_ip_block_selected: 何も選択されていないためIPルールを変更しませんでした
      title: IPルール
    relationships:
      title: "%{acct} さんのフォロー・フォロワー"
    relays:
      add_new: リレーを追加
      delete: 削除
      description_html: "<strong>連合リレー</strong>とは、登録しているサーバー間の公開投稿を仲介するサーバーです。<strong>中小規模のサーバーが連合のコンテンツを見つけるのを助けます。</strong>これを使用しない場合、ローカルユーザーがリモートユーザーを手動でフォローする必要があります。"
      disable: 無効化
      disabled: 無効
      enable: 有効化
      enable_hint: 有効にすると、リレーから全ての公開投稿を受信するようになり、またこのサーバーの全ての公開投稿をリレーに送信するようになります。
      enabled: 有効
      inbox_url: リレーURL
      pending: リレーサーバーの承認待ちです
      save_and_enable: 保存して有効にする
      setup: リレー接続を設定する
      signatures_not_enabled: セキュアモードまたは連合制限モードが有効の場合、リレーは正常に動作しません
      status: ステータス
      title: リレー
    report_notes:
      created_msg: 通報メモを書き込みました！
      destroyed_msg: 通報メモを削除しました！
      today_at: 今日 %{time}
    reports:
      account:
        notes:
          other: "%{count}件のメモ"
      action_log: 監査ログ
      action_taken_by: 通報処理者
      actions:
        delete_description_html: 報告された投稿は削除され、ストライクが記録されます。同じアカウントによる今後の違反行為のエスカレーションに役立てられます。
        mark_as_sensitive_description_html: 報告された投稿のメディアは閲覧注意となり、ストライクが記録され、同じアカウントによる今後の違反行為のエスカレーションに役立てられます。
        other_description_html: アカウントの動作を制御するためのオプションや、報告されたアカウントへの通信をカスタマイズするためのオプションを確認してください。
        resolve_description_html: 報告されたアカウントに対していかなる措置も取られず、ストライクも記録されず、報告は終了します。
        silence_description_html: 既にフォローしている人、または自分で参照した人にのみ表示されるため、プロフィールが届く範囲が大きく制限されます。いつでも元に戻すことができます。
        suspend_description_html: プロフィールとすべてのコンテンツは、最終的に削除されるまでアクセスできなくなります。アカウントとのやり取りは不可能です。30日以内に取り消し可能です。
      actions_description_html: このレポートを解決するために取るアクションを決定します。 報告されたアカウントに対して懲罰的な措置を取った場合、メール通知が送信されますが<strong>スパム</strong>カテゴリが選択されている場合を除きます。
      add_to_report: 通報にさらに追加
      are_you_sure: 本当に実行しますか？
      assign_to_self: 担当になる
      assigned: 担当者
      by_target_domain: ドメイン
      category: カテゴリー
      category_description_html: 選択した理由は通報されたアカウントへの連絡時に引用されます
      comment:
        none: なし
      comment_description_html: "%{name}からの詳細情報:"
      created_at: 通報日時
      delete_and_resolve: 投稿を削除
      forwarded: 転送済み
      forwarded_to: "%{domain}に転送されました"
      mark_as_resolved: 解決済みとしてマーク
      mark_as_sensitive: 閲覧注意にする
      mark_as_unresolved: 未解決に戻す
      no_one_assigned: なし
      notes:
        create: 書き込む
        create_and_resolve: 書き込み、解決済みにする
        create_and_unresolve: 書き込み、未解決に戻す
        delete: 削除
        placeholder: どのような措置が取られたか、または関連する更新を記述してください…
        title: メモ
      notes_description_html: 他のモデレーターと将来の自分にメモを残してください
      quick_actions_description_html: 'クイックアクションを実行するかスクロールして報告された通報を確認してください:'
      remote_user_placeholder: "%{instance}からのリモートユーザー"
      reopen: 未解決に戻す
      report: '通報 #%{id}'
      reported_account: 報告対象アカウント
      reported_by: 報告者
      resolved: 解決済み
      resolved_msg: 通報を解決済みにしました！
      skip_to_actions: アクションに移動
      status: ステータス
      statuses: 通報内容
      statuses_description_html: 問題の投稿は通報されたアカウントへの連絡時に引用されます
      target_origin: 報告されたアカウントの起源
      title: 通報
      unassign: 担当を外す
      unresolved: 未解決
      updated_at: 更新日時
      view_profile: プロフィールを表示
    roles:
      add_new: ロールを追加
      assigned_users:
        other: "%{count}人"
      categories:
        administration: 管理
        devops: 開発者
        invites: 招待
        moderation: モデレーション
        special: スペシャル
      delete: 削除
      description_html: "<strong>ユーザー ロール</strong>を使用すると、ユーザーがアクセスできる Mastodon の機能や領域をカスタマイズできます。"
      edit: "『%{name}』のロールを編集"
      everyone: デフォルトの権限
      everyone_full_description_html: これは、割り当てられたロールを持っていないものであっても、 <strong>すべてのユーザー</strong> に影響を与える <strong>基本ロール</strong>です。 他のすべてのロールは、そこから権限を継承します。
      permissions_count:
        other: "%{count}件の権限"
      privileges:
        administrator: 管理者
        administrator_description: この権限を持つユーザーはすべての権限をバイパスします
        delete_user_data: ユーザーデータの削除
        delete_user_data_description: ユーザーは、遅滞なく他のユーザーのデータを削除することができます
        invite_users: ユーザーを招待
        invite_users_description: ユーザーが新しい人を招待できるようにします
        manage_announcements: お知らせの管理
        manage_announcements_description: ユーザーがアナウンスを管理できるようにします
        manage_appeals: 抗議の管理
        manage_appeals_description: ユーザーはモデレーションアクションに対する抗議を確認できます
        manage_blocks: ブロックの管理
        manage_blocks_description: ユーザーがメールプロバイダとIPアドレスをブロックできるようにします
        manage_custom_emojis: カスタム絵文字を管理
        manage_custom_emojis_description: ユーザーがサーバー上のカスタム絵文字を管理できるようにします
        manage_federation: 連合の管理
        manage_federation_description: ユーザーが他のドメインとの連合をブロックまたは許可したり、配信を制御したりできます。
        manage_invites: 招待を管理
        manage_reports: レポートの管理
        manage_reports_description: ユーザーがレポートを確認したり、モデレーションアクションを実行したりできます。
        manage_roles: ロールの管理
        manage_rules: ルールの管理
        manage_rules_description: ユーザーがサーバールールを変更できるようにします
        manage_settings: 設定の管理
        manage_settings_description: ユーザーがサイト設定を変更できるようにします
        manage_taxonomies: 分類の管理
        manage_taxonomies_description: トレンドコンテンツの確認とハッシュタグの設定の更新
        manage_user_access: アクセス権を管理
        manage_user_access_description: 他のユーザーの2段階認証を無効にしたり、メールアドレスを変更したり、パスワードをリセットしたりすることができます。
        manage_users: ユーザーの管理
        manage_webhooks: Webhookの管理
        manage_webhooks_description: 管理者イベントのWebhookを設定できます。
        view_audit_log: 監査ログの表示
        view_audit_log_description: ユーザーがサーバー上で管理アクションの履歴を表示できるようにします
        view_dashboard: ダッシュボードの表示
        view_dashboard_description: ユーザーがダッシュボードやさまざまなメトリクスにアクセスできるようにします
        view_devops: 開発者
        view_devops_description: Sidekiq と pgHero ダッシュボードにアクセスできるようにします
      title: ロール
    rules:
      add_new: ルールを追加
      delete: 削除
      description_html: たいていの人が利用規約を読んで同意したと言いますが、普通は問題が発生するまで読みません。<strong>箇条書きにして、サーバーのルールが一目で分かるようにしましょう</strong>。個々のルールは短くシンプルなものにし、多くの項目に分割しないようにしましょう。
      edit: ルールを編集
      empty: サーバーのルールが定義されていません。
      title: サーバーのルール
    settings:
      about:
        manage_rules: サーバーのルールを管理
        title: About
      appearance:
        preamble: ウェブインターフェースをカスタマイズします。
        title: 外観
      branding:
        title: ブランディング
      content_retention:
        title: コンテンツの保持
      discovery:
        follow_recommendations: おすすめフォロー
        profile_directory: ディレクトリ
        public_timelines: 公開タイムライン
        trends: トレンド
      domain_blocks:
        all: 誰にでも許可
        disabled: 誰にも許可しない
        users: ログイン済みローカルユーザーのみ許可
      registrations:
        preamble: あなたのサーバー上でアカウントを作成できるユーザーを制御します。
        title: 登録
      registrations_mode:
        modes:
          approved: 登録には承認が必要
          none: 誰にも許可しない
          open: 誰でも登録可
      title: サーバー設定
    site_uploads:
      delete: ファイルを削除
      destroyed_msg: ファイルを削除しました！
    statuses:
      back_to_account: アカウントページに戻る
      back_to_report: 通報ページに戻る
      batch:
        remove_from_report: 通報から削除
        report: 通報
      deleted: 削除済み
      media:
        title: メディア
      no_status_selected: 何も選択されていないため、変更されていません
      title: 投稿一覧
      with_media: メディアあり
    strikes:
      actions:
        delete_statuses: "%{name}さんが%{target}さんの投稿を削除しました"
        disable: "%{name}さんが%{target}さんを凍結しました"
        mark_statuses_as_sensitive: "%{name}さんが%{target}さんの投稿を閲覧注意としてマークしました"
        none: "%{name}さんが%{target}さんに警告を送信しました"
        sensitive: "%{name}さんが%{target}さんのアカウントを閲覧注意としてマークしました"
        silence: "%{name}さんが%{target}さんを制限しました"
        suspend: "%{name}さんが%{target}さんのアカウントを停止しました"
      appeal_approved: 抗議済み
      appeal_pending: 保留中の抗議
    system_checks:
      database_schema_check:
        message_html: 未実行のデータベースマイグレーションがあります。実行して正常に動作するようにしてください。
      elasticsearch_running_check:
        message_html: Elasticsearchに接続できませんでした。Elasticsearchが実行されていることを確認するか、全文検索を無効にしてください。
      elasticsearch_version_check:
        message_html: '互換性のない Elasticsearch バージョン: %{value}'
        version_comparison: Elasticsearch %{running_version}が実行されていますが、%{required_version}が必要です
      rules_check:
        action: サーバーのルールを管理
        message_html: サーバーのルールを定義していません。
      sidekiq_process_check:
        message_html: "%{value}キューに対応するSidekiqプロセスがありません。Sidekiqの設定を確認してください。"
    tags:
      review: 審査状況
      updated_msg: ハッシュタグ設定が更新されました
    title: 管理
    trends:
      allow: 許可
      approved: 承認
      disallow: 拒否
      links:
        allow: リンクの許可
        allow_provider: 発行者の承認
        description_html: これらは、多くのユーザーに共有されているリンクです。あなたのユーザーが世の中の動きを知るのに役立ちます。あなたが公開者を承認するまで、リンクは一般に表示されません。また、個別のリンクの許可・拒否も可能です。
        disallow: リンクの拒否
        disallow_provider: 発行者の拒否
        shared_by_over_week:
          other: 週間%{count}人に共有されました
        title: トレンドリンク
        usage_comparison: 今日は%{today}回、昨日は%{yesterday}回共有されました
      only_allowed: 許可済み
      pending_review: 保留中
      preview_card_providers:
        allowed: この発行者からのリンクを許可
        description_html: これらは、よく共有されるリンク元のドメインです。リンク先のドメインが承認されない限り、リンクは公開されません。承認（または拒否）はサブドメインにも及びます。
        rejected: この発行者からのリンクを拒否
        title: 発行者
      rejected: 拒否
      statuses:
        allow: 掲載を許可
        allow_account: 投稿者を許可
        disallow: 掲載を拒否
        disallow_account: 投稿者を拒否
        title: トレンド投稿
      tags:
        current_score: 現在のスコア %{score}
        dashboard:
          tag_accounts_measure: 1回のみ使用
          tag_languages_dimension: 人気の言語
          tag_servers_dimension: 人気のサーバー
          tag_servers_measure: その他のサーバー
          tag_uses_measure: 合計利用数
        description_html: これらは、多くの投稿に使用されているハッシュタグです。あなたのユーザーが、人々が今一番話題にしていることを知るのに役立ちます。あなたが承認するまで、ハッシュタグは一般に表示されません。
        listable: おすすめに表示する
        not_listable: おすすめに表示しない
        not_trendable: トレンドに表示しない
        not_usable: 使用を禁止
        peaked_on_and_decaying: "%{date}以降、しばらく使われていません"
        title: トレンドタグ
        trendable: トレンドに表示する
        trending_rank: '人気: %{rank}位'
        usable: 使用を許可
        usage_comparison: 今日は%{today}回、昨日は%{yesterday}回使用されました。
        used_by_over_week:
          other: 週間%{count}人に使用されました
      title: トレンド
      trending: トレンド
    warning_presets:
      add_new: 追加
      delete: 削除
      edit_preset: プリセット警告文を編集
      empty: まだプリセット警告文が作成されていません。
      title: プリセット警告文を管理
    webhooks:
      add_new: エンドポイントを追加
      delete: 削除
      disable: 無効化
      disabled: 無効
      edit: エンドポイントを編集
      enable: 有効化
      enabled: アクティブ
      enabled_events:
        other: "%{count}件の有効なイベント"
      events: イベント
      new: 新しいwebhook
      status: ステータス
      title: Webhooks
      webhook: Webhook
  admin_mailer:
    new_appeal:
      actions:
        delete_statuses: 投稿を削除する
        disable: アカウントを無効にする
        mark_statuses_as_sensitive: 閲覧注意としてマーク
        none: 警告
        sensitive: アカウントを閲覧注意にする
        silence: アカウントを制限する
        suspend: アカウントを停止する
      next_steps: モデレーションの決定を取り消すために申し立てを承認するか、無視することができます。
      subject: "%{instance}で%{username}さんからモデレーションへの申し立てが届きました。"
    new_pending_account:
      body: 新しいアカウントの詳細は以下の通りです。この申請を承認または却下することができます。
      subject: "%{instance}で新しいアカウント (%{username}) が承認待ちです"
    new_report:
      body: "%{reporter}さんが%{target}さんを通報しました"
      body_remote: "%{domain}の誰かが%{target}さんを通報しました"
      subject: "%{instance}の新しい通報 (#%{id})"
    new_trends:
      body: 以下の項目は、公開する前に審査が必要です。
      new_trending_links:
        title: トレンドリンク
      new_trending_statuses:
        title: トレンド投稿
      new_trending_tags:
        no_approved_tags: 承認されたトレンドハッシュタグはありません。
        title: トレンドハッシュタグ
      subject: "%{instance}で新しいトレンドが審査待ちです"
  aliases:
    add_new: エイリアスを作成
    created_msg: エイリアスを作成しました。これで以前のアカウントから引っ越しを開始できます。
    deleted_msg: エイリアスを削除しました。指定されていたアカウントからは引っ越しできなくなります。
    empty: エイリアスがありません。
    hint_html: 他のアカウントからこのアカウントにフォロワーを引き継いで引っ越したい場合、ここでエイリアスを作成しておく必要があります。エイリアス自体は<strong>無害で、取り消す</strong>ことができます。<strong>引っ越しは以前のアカウント側から開始する必要があります</strong>。
    remove: エイリアスを削除
  appearance:
    advanced_web_interface: 上級者向けUI
    advanced_web_interface_hint: ディスプレイを幅いっぱいまで活用したい場合、上級者向け UI をおすすめします。ホーム、通知、連合タイムライン、更にはリストやハッシュタグなど、様々な異なるカラムから望む限りの情報を一度に受け取れるような設定が可能になります。
    optional_feature: このサーバー独自の追加機能
    animations_and_accessibility: アニメーションとアクセシビリティー
    confirmation_dialogs: 確認ダイアログ
    discovery: 見つける
    localization:
      body: Mastodonは有志によって翻訳されています。
      guide_link: https://ja.crowdin.com/project/mastodon
      guide_link_text: 誰でも参加することができます。
    sensitive_content: 閲覧注意コンテンツ
    toot_layout: 投稿のレイアウト
  application_mailer:
    notification_preferences: メール設定の変更
    salutation: "%{name}さん"
    settings: 'メール設定の変更: %{link}'
    view: 'リンク:'
    view_profile: プロフィールを表示
    view_status: 投稿を表示
  applications:
    created: アプリが作成されました
    destroyed: アプリが削除されました
    regenerate_token: アクセストークンの再生成
    token_regenerated: アクセストークンが再生成されました
    warning: このデータは気をつけて取り扱ってください。他の人と共有しないでください！
    your_token: アクセストークン
  auth:
    apply_for_account: ウェイトリストを取得する
    change_password: パスワード
    delete_account: アカウントの削除
    delete_account_html: アカウントを削除したい場合、<a href="%{path}">こちら</a>から手続きが行えます。削除する前に、確認画面があります。
    description:
      prefix_invited_by_user: "@%{name}さんがあなたをこのMastodonサーバーに招待しました"
      prefix_sign_up: 今すぐMastodonを始めよう！
      suffix: アカウントがあれば、どんなMastodon互換サーバーのユーザーでもフォローしたりメッセージをやり取りできるようになります！
    didnt_get_confirmation: 確認メールを受信できませんか？
    dont_have_your_security_key: セキュリティキーを持っていませんか？
    forgot_password: パスワードをお忘れですか？
    invalid_reset_password_token: パスワードリセットトークンが正しくないか期限切れです。もう一度リクエストしてください。
    link_to_otp: 携帯電話から二要素認証コードを入力するか、リカバリーコードを入力してください
    link_to_webauth: セキュリティキーを使用する
    log_in_with: 次の方法でログイン
    login: ログイン
    logout: ログアウト
    migrate_account: 別のアカウントに引っ越す
    migrate_account_html: 引っ越し先を明記したい場合は<a href="%{path}">こちら</a>で設定できます。
    or_log_in_with: または次のサービスでログイン
    providers:
      cas: CAS
      saml: SAML
    register: 登録する
    registration_closed: "%{instance}は現在、新規登録停止中です"
    resend_confirmation: 確認メールを再送する
    reset_password: パスワードを再発行
    security: セキュリティ
    set_new_password: 新しいパスワード
    setup:
      email_below_hint_html: 下記のメールアドレスが間違っている場合、ここで変更することで新たに確認メールを受信できます。
      email_settings_hint_html: 確認用のメールを%{email}に送信しました。メールアドレスが正しくない場合、以下より変更することができます。
      title: セットアップ
    status:
      account_status: アカウントの状態
      confirming: メールアドレスの確認が完了するのを待っています。
      functional: アカウントは完全に機能しています。
      pending: あなたの申請は現在サーバー管理者による審査待ちです。これにはしばらくかかります。申請が承認されるとメールが届きます。
      redirecting_to: アカウントは%{acct}に引っ越し設定されているため非アクティブになっています。
      view_strikes: 過去のストライクを表示
    too_fast: フォームの送信が速すぎます。もう一度やり直してください。
    use_security_key: セキュリティキーを使用
  authorize_follow:
    already_following: あなたは既にこのアカウントをフォローしています
    already_requested: 既にこのアカウントへフォローリクエストを送信しています
    error: 残念ながら、リモートアカウント情報の取得中にエラーが発生しました
    follow: フォロー
    follow_request: 'あなたは以下のアカウントにフォローリクエストを送信しました:'
    following: '成功！ あなたは現在以下のアカウントをフォローしています:'
    post_follow:
      close: またはこのウィンドウを閉じます。
      return: ユーザーのプロフィールを見る
      web: Webを開く
    title: "%{acct}さんをフォロー"
  challenge:
    confirm: 続ける
    hint_html: 以後1時間はパスワードの再入力を求めません
    invalid_password: パスワードが間違っています
    prompt: 続行するにはパスワードを入力してください
  crypto:
    errors:
      invalid_key: 有効なEd25519またはCurve25519キーではありません
      invalid_signature: 有効なEd25519署名ではありません
  date:
    formats:
      default: "%Y年%m月%d日"
      with_month_name: "%Y年%m月%d日"
  datetime:
    distance_in_words:
      about_x_hours: "%{count}時間"
      about_x_months: "%{count}月"
      about_x_years: "%{count}年"
      almost_x_years: "%{count}年"
      half_a_minute: 今
      less_than_x_minutes: "%{count}分"
      less_than_x_seconds: 今
      over_x_years: "%{count}年"
      x_days: "%{count}日"
      x_minutes: "%{count}分"
      x_months: "%{count}月"
      x_seconds: "%{count}秒"
  deletes:
    challenge_not_passed: 入力された情報は正しくありません
    confirm_password: 本人確認のため、現在のパスワードを入力してください
    confirm_username: 確認のためユーザー名を入力してください
    proceed: アカウントを削除する
    success_msg: アカウントは正常に削除されました
    warning:
      before: '続行する前に、次の点を再度確認してください:'
      caches: 他のサーバーにコンテンツのキャッシュがずっと残る場合があります
      data_removal: あなたの投稿やその他のデータはこのサーバーから完全に削除されます
      email_change_html: アカウントを削除しなくても<a href="%{path}">メールアドレスを変更</a>できます
      email_contact_html: それでも届かない場合、<a href="mailto:%{email}">%{email}</a>までメールで問い合わせてください
      email_reconfirmation_html: 確認のメールが届かない場合、<a href="%{path}">もう一度申請</a>できます。
      irreversible: 削除操作の撤回やアカウントの復活はできません
      more_details_html: 詳しくは<a href="%{terms_path}">プライバシーポリシー</a>をご覧ください。
      username_available: あなたのユーザー名は再利用できるようになります
      username_unavailable: あなたのユーザー名は引き続き利用できません
  disputes:
    strikes:
      action_taken: 取られた措置
      appeal: 抗議
      appeal_approved: このストライクは申し立てが承認され、有効ではありません。
      appeal_rejected: 申し立ては拒否されました
      appeal_submitted_at: 抗議が送信されました
      appealed_msg: 申し立てが送信されました。承認されると通知されます。
      appeals:
        submit: 抗議を送信
      approve_appeal: 抗議を承認
      associated_report: 関連する通報
      created_at: 日時
      description_html: これらは、%{instance}のスタッフがあなたのアカウントに対して行った措置や、あなたに送られた警告です。
      recipient: 送信元
      reject_appeal: 抗議を却下
      status: '投稿 #%{id}'
      status_removed: 既に削除されています
      title: "%{date}に%{action}"
      title_actions:
        delete_statuses: 投稿の削除
        disable: アカウント凍結
        mark_statuses_as_sensitive: 投稿を閲覧注意としてマーク
        none: 警告
        sensitive: アカウントを閲覧注意としてマーク
        silence: アカウントの制限
        suspend: アカウントの一時停止
      your_appeal_approved: 申し立てが承認されました
      your_appeal_pending: 申し立てを送信しました
      your_appeal_rejected: 申し立ては拒否されました
  domain_validator:
    invalid_domain: は無効なドメイン名です
  errors:
    '400': 送信されたリクエストは無効であるか、または不正なフォーマットです。
    '403': このページを表示する権限がありません。
    '404': お探しのページは見つかりませんでした。
    '406': このページは要求された形式では利用できません。
    '410': お探しのページはもう存在しません。
    '422':
      content: セキュリティ認証に失敗しました。Cookieをブロックしていませんか？
      title: セキュリティ認証に失敗
    '429': リクエストの制限に達しました
    '500':
      content: もうしわけありませんが、なにかが間違っています。
      title: このページは正しくありません
    '503': 一時的なサーバー障害のため利用することができません。
    noscript_html: Mastodonのウェブアプリケーションを利用する場合はJavaScriptを有効にしてください。またはあなたのプラットフォーム向けの<a href="%{apps_path}">Mastodonネイティブアプリ</a>を探すことができます。
  existing_username_validator:
    not_found: そのようなユーザー名はローカルに見つかりませんでした
    not_found_multiple: "%{usernames}さんは見つかりませんでした"
  exports:
    archive_takeout:
      date: 日時
      download: ダウンロード
      hint_html: "<strong>投稿本文とメディア</strong>のアーカイブをリクエストできます。 データはActivityPub形式で、対応しているソフトウェアで読み込むことができます。7日毎にアーカイブをリクエストできます。"
      in_progress: 準備中...
      request: アーカイブをリクエスト
      size: 容量
    blocks: ブロック
    bookmarks: ブックマーク
    csv: CSV
    domain_blocks: 非表示にしたドメイン
    lists: リスト
    mutes: ミュート
    storage: メディア
  featured_tags:
    add_new: 追加
    errors:
      limit: 注目のハッシュタグの上限に達しました
    hint_html: "<strong>注目のハッシュタグとは？</strong>　プロフィールページに目立つ形で表示され、そのハッシュタグのついたあなたの公開投稿だけを抽出して閲覧できるようにします。クリエイティブな仕事や長期的なプロジェクトを追うのに優れた機能です。"
  filters:
    contexts:
      account: プロフィール
      home: ホームタイムライン
      notifications: 通知
      public: 公開タイムライン
      thread: 会話
    edit:
      add_keyword: キーワードを追加
      keywords: キーワード
      statuses: 個別の投稿
      title: フィルターを編集
    errors:
      invalid_context: 対象がないか無効です
    index:
      contexts: "%{contexts}のフィルター"
      delete: 削除
      empty: フィルターはありません。
      expires_in: "%{distance}で期限切れ"
      expires_on: 有効期限 %{date}
      keywords:
        other: "%{count}件のキーワード"
      statuses:
        other: "%{count}件の投稿"
      statuses_long:
        other: "%{count}件の投稿を非表示にしました"
      title: フィルター
    new:
      save: 新規フィルターを保存
      title: 新規フィルターを追加
    statuses:
      back_to_filter: フィルタに戻る
      batch:
        remove: フィルターから削除する
      index:
        title: フィルターされた投稿
  footer:
    trending_now: トレンドタグ
  generic:
    all: すべて
    changes_saved_msg: 正常に変更されました！
    copy: コピー
    delete: 削除
    deselect: 選択解除
    none: なし
    order_by: 並び順
    save_changes: 変更を保存
    today: 今日
    validation_errors:
      other: エラーが発生しました！ 以下の%{count}件のエラーを確認してください
  html_validator:
    invalid_markup: '無効なHTMLマークアップが含まれています: %{error}'
  imports:
    errors:
      over_rows_processing_limit: "%{count}行以上"
    modes:
      merge: 統合
      merge_long: 現在のレコードを保持したまま新しいものを追加します
      overwrite: 上書き
      overwrite_long: 現在のレコードを新しいもので置き換えます
    preface: 他のサーバーでエクスポートされたファイルから、フォロー/ブロックした情報をこのサーバー上のアカウントにインポートできます。
    success: ファイルは正常にアップロードされ、現在処理中です。しばらくしてから確認してください
    types:
      blocking: ブロックしたアカウントリスト
      bookmarks: ブックマーク
      domain_blocking: 非表示にしたドメインリスト
      following: フォロー中のアカウントリスト
      muting: ミュートしたアカウントリスト
    upload: アップロード
  invites:
    delete: 無効化
    expired: 期限切れ
    expires_in:
      '1800': 30分
      '21600': 6時間
      '3600': 1時間
      '43200': 12時間
      '604800': 1週間
      '86400': 1日
    expires_in_prompt: 無期限
    generate: 招待リンクを作成
    invited_by: '次の人に招待されました:'
    max_uses:
      other: "%{count}"
    max_uses_prompt: 無制限
    prompt: リンクを生成・共有してこのサーバーへの新規登録を受け付けることができます
    table:
      expires_at: 有効期限
      uses: 使用
    title: 新規ユーザーの招待
  lists:
    errors:
      limit: リストの上限に達しました
  login_activities:
    authentication_methods:
      otp: 二要素認証アプリ
      password: パスワード
      sign_in_token: メールセキュリティコード
      webauthn: セキュリティキー
    description_html: 認識できないアクティビティが表示された場合は、パスワードの変更と二要素認証の有効化を検討してください。
    empty: 利用可能な認証履歴がありません
    failed_sign_in_html: "%{ip} (%{browser}) から%{method}を利用したサインインに失敗しました。"
    successful_sign_in_html: "%{ip} (%{browser}) から%{method}を利用したサインインに成功しました"
    title: 認証履歴
  media_attachments:
    validations:
      images_and_video: 既に画像が追加されているため、動画を追加することはできません
      not_ready: ファイルのアップロードに失敗しました。しばらくしてからもう一度お試しください！
      too_many: 追加できるファイルは4つまでです
  migrations:
    acct: 引っ越し先の ユーザー名@ドメイン
    cancel: 引っ越しを取り消す
    cancel_explanation: 引っ越しを取り消すと現在のアカウントが再度有効化されますが、引き継がれたフォロワーは戻されません。
    cancelled_msg: 引っ越し設定を取り消しました。
    errors:
      already_moved: は既に引っ越したアカウントと同じです
      missing_also_known_as: はこのアカウントとエイリアスの設定がされていません
      move_to_self: 同じアカウントに引っ越すことはできません
      not_found: 見つかりませんでした
      on_cooldown: クールダウン期間中です
    followers_count: 引き継がれるフォロワー
    incoming_migrations: 別のアカウントから引っ越す
    incoming_migrations_html: 別のアカウントからこのアカウントに引っ越すには、まず<a href="%{path}">アカウントエイリアスを作成</a>する必要があります。
    moved_msg: アカウントは%{acct}に引っ越し設定されており、フォロワーは引っ越し先に引き継がれています。
    not_redirecting: アカウントは現在引っ越し設定されていません。
    on_cooldown: あなたは最近アカウントを引っ越しました。この機能は%{count}日後に再度利用できるようになります。
    past_migrations: 過去の引っ越し
    proceed_with_move: フォロワーを引き継ぐ
    redirected_msg: あなたのアカウントは現在%{acct}にリダイレクトされています。
    redirecting_to: アカウントは%{acct}に引っ越し設定されています。
    set_redirect: 引っ越しを設定
    warning:
      backreference_required: まずは引っ越し先のアカウントでこのアカウントに対しエイリアスを作成する必要があります
      before: '続行する前に、次の点を再度確認してください:'
      cooldown: 引っ越し後はクールダウン期間があります。その間再度引っ越すことはできません
      disabled_account: 引っ越した後はデータのエクスポートと再有効化を除きほとんどの機能が利用できなくなります
      followers: すべてのフォロワーを現在のアカウントから新しいアカウントに引き継ぎます
      only_redirect_html: または、<a href="%{path}">フォロワーを残したまま引っ越す</a>こともできます。
      other_data: その他のデータは自動的に引き継がれません
      redirect: プロフィールに引っ越し済みの通知が表示され、検索結果から除外されます
  moderation:
    title: モデレーション
  move_handler:
    carry_blocks_over_text: このユーザーは、あなたがブロックしていた%{acct}から引っ越しました。
    carry_mutes_over_text: このユーザーは、あなたがミュートしていた%{acct}から引っ越しました。
    copy_account_note_text: このユーザーは%{acct}から引っ越しました。これは以前のメモです。
  notification_mailer:
    admin:
      report:
        subject: "%{name}さんがレポートを送信しました"
      sign_up:
        subject: "%{name}さんがサインアップしました"
    favourite:
      body: "%{name}さんにお気に入り登録された、あなたの投稿があります:"
      subject: "%{name}さんにお気に入りに登録されました"
      title: 新たなお気に入り登録
    follow:
      body: "%{name}さんにフォローされています！"
      subject: "%{name}さんにフォローされています"
      title: 新たなフォロワー
    follow_request:
      action: フォローリクエストの管理
      body: "%{name}さんがあなたにフォローをリクエストしました"
      subject: "%{name}さんからのフォローリクエスト"
      title: 新たなフォローリクエスト
    mention:
      action: 返信
      body: "%{name}さんから返信がありました:"
      subject: "%{name}さんに返信されました"
      title: 新たな返信
    poll:
      subject: "%{name} さんの投票が終了しました"
    reblog:
      body: "%{name}さんにブーストされた、あなたの投稿があります:"
      subject: "%{name}さんにブーストされました"
      title: 新たなブースト
    status:
      subject: "%{name}さんが投稿しました"
    update:
      subject: "%{name}さんが投稿を更新しました"
  notifications:
    email_events: メールによる通知
    email_events_hint: '受信する通知を選択:'
    other_settings: その他の通知設定
  number:
    human:
      decimal_units:
        format: "%n%u"
        units:
          billion: B
          million: M
          quadrillion: Q
          thousand: K
          trillion: T
  otp_authentication:
    code_hint: 続行するには認証アプリで表示されたコードを入力してください
    description_html: "<strong>二要素認証</strong>を有効にすると、ログイン時に認証アプリからコードを入力する必要があります。"
    enable: 有効化
    instructions_html: "<strong>Google Authenticatorか、もしくはほかのTOTPアプリでこのQRコードをスキャンしてください。</strong>これ以降、ログインするときはそのアプリで生成されるコードが必要になります。"
    manual_instructions: 'QRコードがスキャンできず、手動での登録を希望の場合はこのシークレットコードを利用してください。:'
    setup: セットアップ
    wrong_code: コードが間違っています。サーバーとデバイスの時計にずれがあるかもしれません。
  pagination:
    newer: 新しい投稿
    next: 次
    older: 以前の投稿
    prev: 前
    truncate: "&hellip;"
  polls:
    errors:
      already_voted: このアンケートには投票済みです
      duplicate_options: に同じものがあります
      duration_too_long: が長過ぎます
      duration_too_short: が短過ぎます
      expired: アンケートは既に終了しました
      invalid_choice: 選択された項目は存在しません
      over_character_limit: は%{max}文字より長くすることはできません
      too_few_options: は複数必要です
      too_many_options: は%{max}個までです
  preferences:
    other: その他
    posting_defaults: デフォルトの投稿設定
    public_timelines: 公開タイムライン
  privacy_policy:
    title: プライバシーポリシー
  reactions:
    errors:
      limit_reached: リアクションの種類が上限に達しました
      unrecognized_emoji: は絵文字として認識されていません
  relationships:
    activity: 活動
    dormant: 非アクティブ
    follow_selected_followers: 選択したフォロワーをフォロー
    followers: フォロワー
    following: フォロー中
    invited: 招待済み
    last_active: 最後の活動
    most_recent: 新着
    moved: 引っ越し済み
    mutual: 相互
    primary: 標準
    relationship: 関係性
    remove_selected_domains: 選択したドメインのフォロワーを全て解除
    remove_selected_followers: 選択したフォロワーを解除
    remove_selected_follows: 選択したユーザーをフォロー解除
    status: 状態
  remote_follow:
    missing_resource: リダイレクト先が見つかりませんでした
  reports:
    errors:
      invalid_rules: 有効なルールを参照していません
  rss:
    content_warning: '閲覧注意:'
    descriptions:
      account: "@%{acct}からの公開投稿"
      tag: "#%{hashtag}が付けられた公開投稿"
  scheduled_statuses:
    over_daily_limit: その日予約できる投稿数 %{limit}を超えています
    over_total_limit: 予約できる投稿数 %{limit}を超えています
    too_soon: より先の時間を指定してください
  sessions:
    activity: 最後のアクティビティ
    browser: ブラウザ
    browsers:
      alipay: Alipay
      blackberry: Blackberry
      chrome: Chrome
      edge: Microsoft Edge
      electron: Electron
      firefox: Firefox
      generic: 不明なブラウザ
      ie: Internet Explorer
      micro_messenger: MicroMessenger
      nokia: Nokia S40 Ovi Browser
      opera: Opera
      otter: Otter
      phantom_js: PhantomJS
      qq: QQ Browser
      safari: Safari
      uc_browser: UCBrowser
      weibo: Weibo
    current_session: 現在のセッション
    description: "%{platform}上の%{browser}"
    explanation: あなたのMastodonアカウントに現在ログインしているウェブブラウザの一覧です。
    ip: IP
    platforms:
      adobe_air: Adobe Air
      android: Android
      blackberry: Blackberry
      chrome_os: ChromeOS
      firefox_os: Firefox OS
      ios: iOS
      linux: Linux
      mac: macOS
      other: 不明なプラットフォーム
      windows: Windows
      windows_mobile: Windows Mobile
      windows_phone: Windows Phone
    revoke: 削除
    revoke_success: セッションを削除しました
    title: セッション
    view_authentication_history: アカウントの認証履歴を表示
  settings:
    account: アカウント
    account_settings: アカウント設定
    aliases: アカウントエイリアス
    appearance: 外観
    authorized_apps: 認証済みアプリ
    back: Mastodonに戻る
    delete: アカウントの削除
    development: 開発
    edit_profile: プロフィールを編集
    export: データのエクスポート
    featured_tags: 注目のハッシュタグ
    import: データのインポート
    import_and_export: インポート・エクスポート
    migrate: アカウントの引っ越し
    notifications: 通知
    preferences: ユーザー設定
    profile: プロフィール
    relationships: フォロー・フォロワー
    statuses_cleanup: 投稿の自動削除
    strikes: モデレーションストライク
    two_factor_authentication: 二要素認証
    webauthn_authentication: セキュリティキー
  statuses:
    attached:
      audio:
        other: "%{count}本のオーディオ"
      description: '添付: %{attached}'
      image:
        other: "%{count}枚の画像"
      video:
        other: "%{count}本の動画"
    boosted_from_html: "%{acct_link}からブースト"
    content_warning: '閲覧注意: %{warning}'
    default_language: UIの表示言語
    disallowed_hashtags:
      other: '許可されていないハッシュタグが含まれています: %{tags}'
    edited_at_html: "%{date} 編集済み"
    errors:
      in_reply_not_found: あなたが返信しようとしている投稿は存在しないようです。
    open_in_web: Webで開く
    over_character_limit: 上限は%{max}文字です
    pin_errors:
      direct: 返信したユーザーのみに表示される投稿はピン留めできません
      limit: 固定できる投稿数の上限に達しました
      ownership: 他人の投稿を固定することはできません
      reblog: ブーストを固定することはできません
    poll:
      total_people:
        other: "%{count}人"
      total_votes:
        other: "%{count}票"
      vote: 投票
    show_more: もっと見る
    show_newer: 新しいものを表示
    show_older: 古いものを表示
    show_thread: スレッドを表示
    sign_in_to_participate: ログインして会話に参加
    title: '%{name}: "%{quote}"'
    visibilities:
      direct: ダイレクト
      private: フォロワー限定
      private_long: フォロワーにのみ表示されます
      public: 公開
      public_long: 誰でも見ることができ、かつ公開タイムラインに表示されます
      unlisted: 未収載
      unlisted_long: 誰でも見ることができますが、公開タイムラインには表示されません
  statuses_cleanup:
    enabled: 古い投稿を自動的に削除する
    enabled_hint: 設定した期間を過ぎた投稿は、以下の例外に該当しない限り、自動的に削除されます
    exceptions: 例外
    explanation: 投稿の削除はサーバーに負荷がかかるため、サーバーが混み合っていないときに時間をかけて行われます。
    ignore_favs: 設定しない
    ignore_reblogs: 設定しない
    interaction_exceptions: インタラクションに基づく例外
    interaction_exceptions_explanation: お気に入りやブーストの基準値を一度超えてしまった投稿は、基準値を下回った後であっても、削除される保証はありません。
    keep_direct: ダイレクトメッセージを保持
    keep_direct_hint: ダイレクトメッセージを削除せずに残します
    keep_media: メディア付きの投稿を保持
    keep_media_hint: メディア付きの投稿を削除せずに残します
    keep_pinned: ピン留めされた投稿を保持
    keep_pinned_hint: ピン留めされた投稿を削除せずに残します
    keep_polls: アンケート付きの投稿を保持
    keep_polls_hint: アンケート付きの投稿を削除せずに残します
    keep_self_bookmark: ブックマークした投稿を保持
    keep_self_bookmark_hint: 自分自身でブックマークした投稿を削除せずに残します
    keep_self_fav: お気に入りに登録した投稿を保持
    keep_self_fav_hint: 自分自身でお気に入りに登録した投稿を削除せずに残します
    min_age:
      '1209600': 2週間
      '15778476': 半年
      '2629746': 1ヶ月
      '31556952': 1年
      '5259492': 2ヶ月
      '604800': 1週間
      '63113904': 2年
      '7889238': 3ヶ月
    min_age_label: 投稿を保持する期間
    min_favs: お気に入りの基準値
    min_favs_hint: この数以上、お気に入りされた投稿を削除せずに残します。空白にしておくと、お気に入りに登録された数に関わらず投稿を削除します。
    min_reblogs: ブーストの基準値
    min_reblogs_hint: この数以上、ブーストされた投稿を削除せずに残します。空白にしておくと、ブーストされた数に関わらず投稿を削除します。
  stream_entries:
    pinned: 固定された投稿
    reblogged: さんがブースト
    sensitive_content: 閲覧注意
  tags:
    does_not_match_previous_name: 以前の名前と一致しません
  themes:
    contrast: Mastodon (ハイコントラスト)
    default: Mastodon (ダーク)
    mastodon-light: Mastodon (ライト)
    big-publish: より大きな投稿ボタンを有効化
    wide-column: より幅広なカラムを有効化 (上級者向けUI専用)
    big-and-wide: 投稿ボタンと幅広カラムの両方を有効化
  time:
    formats:
      default: "%Y年%m月%d日 %H:%M"
      month: "%Y年 %b"
      time: "%H:%M"
  two_factor_authentication:
    add: 追加
    disable: 無効化
    disabled_success: 二要素認証が無効になりました
    edit: 編集
    enabled: 二要素認証は有効になっています
    enabled_success: 二要素認証が有効になりました
    generate_recovery_codes: リカバリーコードを生成
    lost_recovery_codes: リカバリーコードを使用すると携帯電話を紛失した場合でもアカウントにアクセスできるようになります。 リカバリーコードを紛失した場合もここで再生成することができますが、古いリカバリーコードは無効になります。
    methods: 方式
    otp: 認証アプリ
    recovery_codes: リカバリーコード
    recovery_codes_regenerated: リカバリーコードが再生成されました
    recovery_instructions_html: 携帯電話を紛失した場合、以下の内どれかのリカバリーコードを使用してアカウントへアクセスすることができます。<strong>リカバリーコードは大切に保全してください。</strong>たとえば印刷してほかの重要な書類と一緒に保管することができます。
    webauthn: セキュリティキー
  user_mailer:
    appeal_approved:
      action: アカウントへ
      explanation: "%{strike_date}のストライクに対して、あなたが%{appeal_date}に行った申し立ては承認されました。アカウントは正常な状態に戻りました。"
      subject: "%{date}の申し立てが承認されました"
      title: 申し立てが承認されました。
    appeal_rejected:
      explanation: "%{strike_date}のストライクに対して、あなたが%{appeal_date}に行った申し立ては却下されました。"
      subject: "%{date}の申し立てが拒否されました"
      title: 却下された抗議
    backup_ready:
      explanation: Mastodonアカウントのアーカイブを受け付けました。今すぐダウンロードできます！
      subject: アーカイブの準備ができました
      title: アーカイブの取り出し
    suspicious_sign_in:
      change_password: パスワードを変更する
      details: 'ログインの詳細は以下のとおりです:'
      explanation: 新しいIPアドレスからあなたのアカウントへのサインインが検出されました。
      further_actions_html: あなたがログインしていない場合は、すぐに%{action}し、アカウントを安全に保つために二要素認証を有効にすることをお勧めします。
      subject: 新しいIPアドレスからのアクセスがありました
      title: 新しいサインイン
    warning:
      appeal: 抗議を送信
      appeal_description: これが間違いだと思われる場合は、%{instance}のスタッフに申し立てすることができます。
      categories:
        spam: スパム
        violation: コンテンツは以下のコミュニティガイドラインに違反しています
      explanation:
        delete_statuses: あなたの投稿のいくつかは、1つ以上のコミュニティガイドラインに違反していることが判明し、%{instance}のモデレータによって削除されました。
        disable: アカウントは使用できませんが、プロフィールやその他のデータはそのまま残ります。 データのバックアップをリクエストしたり、アカウント設定を変更したり、アカウントを削除したりできます。
        mark_statuses_as_sensitive: あなたのいくつかの投稿は、%{instance}のモデレータによって閲覧注意としてマークされています。これは、プレビューが表示される前にユーザが投稿内のメディアをタップする必要があることを意味します。あなたは将来投稿する際に自分自身でメディアを閲覧注意としてマークすることができます。
        sensitive: 今後、アップロードされたすべてのメディアファイルは閲覧注意としてマークされ、クリック解除式の警告で覆われるようになります。
        silence: アカウントが制限されています。このサーバーでは既にフォローしている人だけがあなたの投稿を見ることができます。 様々な発見機能から除外されるかもしれません。他の人があなたを手動でフォローすることは可能です。
        suspend: アカウントは使用できなくなり、プロフィールなどのデータにもアクセスできなくなります。約30日後にデータが完全に削除されるまでは、ログインしてデータのバックアップを要求することができますが、アカウントの停止回避を防ぐために一部の基本データを保持します。
      reason: '理由:'
      statuses: '投稿:'
      subject:
        delete_statuses: "%{acct}さんの投稿が削除されました"
        disable: あなたのアカウント %{acct}は凍結されました
        mark_statuses_as_sensitive: あなたの%{acct}の投稿は閲覧注意としてマークされました
        none: "%{acct}に対する警告"
        sensitive: あなたの%{acct}の投稿はこれから閲覧注意としてマークされます
        silence: あなたのアカウント %{acct}はサイレンスにされました
        suspend: あなたのアカウント %{acct}は停止されました
      title:
        delete_statuses: 投稿が削除されました
        disable: アカウントが凍結されました
        mark_statuses_as_sensitive: 閲覧注意としてマークされた投稿
        none: 警告
        sensitive: 閲覧注意としてマークされたアカウント
        silence: アカウントがサイレンスにされました
        suspend: アカウントが停止されました
    welcome:
      edit_profile_action: プロフィールを設定
      explanation: 始めるにあたってのアドバイスです
      final_action: 始めましょう
      full_handle: あなたの正式なユーザーID
      full_handle_hint: 別のサーバーの友達とフォローやメッセージをやり取りする際には、これを伝えることになります。
      subject: Mastodonへようこそ
      title: ようこそ、%{name}さん！
  users:
    follow_limit_reached: あなたは現在 %{limit}人以上フォローできません
    invalid_otp_token: 二要素認証コードが間違っています
    otp_lost_help_html: どちらも使用できない場合、%{email}に連絡を取ると解決できるかもしれません
    seamless_external_login: あなたは外部サービスを介してログインしているため、パスワードとメールアドレスの設定は利用できません。
    signed_in_as: '下記でログイン中:'
  verification:
    explanation_html: <strong>プロフィール内のリンクの所有者であることを認証することができます</strong>。そのためにはリンクされたウェブサイトにMastodonプロフィールへのリンクが含まれている必要があります。リンクには<code>rel="me"</code>属性を<strong>必ず</strong>与えなければなりません。リンクのテキストについては重要ではありません。以下は例です：
    verification: 認証
  webauthn_credentials:
    add: セキュリティキーを追加
    create:
      error: セキュリティキーの追加中に問題が発生しました。もう一度お試しください。
      success: セキュリティキーを追加しました。
    delete: 削除
    delete_confirmation: 本当にこのセキュリティキーを削除しますか？
    description_html: "<strong>セキュリティキーによる認証</strong>を有効にすると、ログイン時にセキュリティキーを要求するようにできます。"
    destroy:
      error: セキュリティキーの削除中に問題が発生しました。もう一度お試しください。
      success: セキュリティキーを削除しました。
    invalid_credential: セキュリティキーが間違っています
    nickname_hint: セキュリティキーの名前を入力してください
    not_enabled: まだセキュリティキーを有効にしていません
    not_supported: このブラウザはセキュリティキーに対応していないようです
    otp_required: セキュリティキーを使用するには、まず二要素認証を有効にしてください。
    registered_on: "%{date}に登録"<|MERGE_RESOLUTION|>--- conflicted
+++ resolved
@@ -4,14 +4,6 @@
     about_mastodon_html: Mastodonは、オープンなウェブプロトコルを採用した、自由でオープンソースなソーシャルネットワークです。電子メールのような分散型の仕組みを採っています。
     contact_missing: 未設定
     contact_unavailable: N/A
-<<<<<<< HEAD
-    continue_to_web: アプリで続ける
-    discover_users: ユーザーを見つける
-    documentation: ドキュメント
-    federation_hint_html: "%{instance} のアカウントひとつでどんなMastodon互換サーバーのユーザーでもフォローできるでしょう。"
-    get_apps: サードパーティ製アプリを試す
-=======
->>>>>>> 8dfe5179
     hosted_on: Mastodon hosted on %{domain}
     title: About
   accounts:
