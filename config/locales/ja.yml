---
ja:
  about:
    about_hashtag_html: ハッシュタグ <strong>#%{hashtag}</strong> の付いた公開トゥートです。どこでもいいので、連合に参加しているSNS上にアカウントを作れば会話に参加することができます。
    about_mastodon_html: Mastodon は、オープンなウェブプロトコルを採用した、自由でオープンソースなソーシャルネットワークです。電子メールのような分散型の仕組みを採っています。
    about_this: 詳細情報
    closed_registrations: 現在このインスタンスでの新規登録は受け付けていません。しかし、他のインスタンスにアカウントを作成しても全く同じネットワークに参加することができます。
    contact: 連絡先
    contact_missing: 未設定
    contact_unavailable: N/A
    description_headline: "%{domain} とは？"
    domain_count_after: 個のインスタンス
    domain_count_before: 接続中
    extended_description_html: |
      <h3>ルールを書くのに適した場所</h3>
      <p>詳細説明が設定されていません。</p>
    features:
      humane_approach_body: 他の SNS の失敗から学び、Mastodon はソーシャルメディアが誤った使い方をされることの無いように倫理的な設計を目指しています。
      humane_approach_title: より思いやりのある設計
      not_a_product_body: Mastodon は営利的な SNS ではありません。広告や、データの収集・解析は無く、またユーザーの囲い込みもありません。
      not_a_product_title: あなたは人間であり、商品ではありません
      real_conversation_body: 好きなように書ける500文字までの投稿や、文章やメディアの内容に警告をつけられる機能で、思い通りに自分自身を表現することができます。
      real_conversation_title: 本当のコミュニケーションのために
      within_reach_body: デベロッパーフレンドリーな API により実現された、iOS や Android、その他様々なプラットフォームのためのアプリでどこでも友人とやりとりできます。
      within_reach_title: いつでも身近に
    find_another_instance: 他のインスタンスを探す
    generic_description: "%{domain} は、Mastodon インスタンスの一つです"
    hosted_on: Mastodon hosted on %{domain}
    learn_more: もっと詳しく
    other_instances: 他のインスタンス
    source_code: ソースコード
    status_count_after: トゥート
    status_count_before: トゥート数
    user_count_after: 人
    user_count_before: ユーザー数
    what_is_mastodon: Mastodon とは？
  accounts:
    follow: フォロー
    followers: フォロワー
    following: フォロー中
    media: メディア
    moved_html: "%{name} さんは引っ越しました %{new_profile_link}:"
    nothing_here: 何もありません！
    people_followed_by: "%{name} さんがフォロー中のアカウント"
    people_who_follow: "%{name} さんをフォロー中のアカウント"
    posts: トゥート
    posts_with_replies: トゥートと返信
    remote_follow: リモートフォロー
    reserved_username: このユーザー名は予約されています
    roles:
      admin: Admin
      moderator: Mod
    unfollow: フォロー解除
  admin:
    account_moderation_notes:
      account: モデレータ
      create: 書き込む
      created_at: 日付
      created_msg: モデレーションメモを書き込みました！
      delete: 削除
      destroyed_msg: モデレーションメモを削除しました！
    accounts:
      are_you_sure: 本当に実行しますか？
      by_domain: ドメイン
      confirm: 確認
      confirmed: 確認済み
      demote: 降格
      disable: 無効化
      disable_two_factor_authentication: 二段階認証を無効にする
      disabled: 無効
      display_name: 表示名
      domain: ドメイン
      edit: 編集
      email: E-mail
      enable: 有効化
      enabled: 有効
      feed_url: フィードURL
      followers: フォロワー数
      followers_url: Followers URL
      follows: フォロー数
      inbox_url: Inbox URL
      ip: IP
      location:
        all: すべて
        local: ローカル
        remote: リモート
        title: ロケーション
      login_status: ログイン
      media_attachments: 添付されたメディア
      memorialize: 追悼アカウント化
      moderation:
        all: すべて
        silenced: サイレンス中
        suspended: 停止中
        title: モデレーション
      moderation_notes: モデレーションメモ
      most_recent_activity: 直近の活動
      most_recent_ip: 直近のIP
      not_subscribed: 購読していない
      order:
        alphabetic: アルファベット順
        most_recent: 直近の活動順
        title: 順序
      outbox_url: Outbox URL
      perform_full_suspension: 完全に活動停止させる
      profile_url: プロフィールURL
      promote: 昇格
      protocol: プロトコル
      public: パブリック
      push_subscription_expires: PuSH購読期限
      redownload: アバターの更新
      reset: リセット
      reset_password: パスワード再設定
      resubscribe: 再講読
      role: 役割
      roles:
        admin: 管理者
        moderator: モデレーター
        staff: スタッフ
        user: ユーザー
      salmon_url: Salmon URL
      search: 検索
      shared_inbox_url: Shared Inbox URL
      show:
        created_reports: このアカウントで作られたレポート
        report: レポート
        targeted_reports: このアカウントについてのレポート
      silence: サイレンス
      statuses: トゥート数
      subscribe: 購読する
      title: アカウント
      undo_silenced: サイレンスから戻す
      undo_suspension: 停止から戻す
      unsubscribe: 購読の解除
      username: ユーザー名
      web: Web
    action_logs:
      actions:
        confirm_user: "%{name} さんが %{target} さんのメールアドレスを確認済みにしました"
        create_custom_emoji: "%{name} さんがカスタム絵文字 %{target} を追加しました"
        create_domain_block: "%{name} さんがドメイン %{target} をブロックしました"
        create_email_domain_block: "%{name} さんがドメイン %{target} をメールアドレス用ブラックリストに追加しました"
        demote_user: "%{name} さんが %{target} さんを降格しました"
        destroy_domain_block: "%{name} さんがドメイン %{target} のブロックを外しました"
        destroy_email_domain_block: "%{name} さんがドメイン %{target} をメールアドレス用ブラックリストから外しました"
        destroy_status: "%{name} さんが %{target} さんの投稿を削除しました"
        disable_2fa_user: "%{name} さんが %{target} さんの二段階認証を無効化しました"
        disable_custom_emoji: "%{name} さんがカスタム絵文字 %{target} を無効化しました"
        disable_user: "%{name} さんが %{target} さんのログインを無効化しました"
        enable_custom_emoji: "%{name} さんがカスタム絵文字 %{target} を有効化しました"
        enable_user: "%{name} さんが %{target} さんのログインを有効化しました"
        memorialize_account: "%{name} さんが %{target} さんを追悼アカウントページに登録しました"
        promote_user: "%{name} さんが %{target} さんを昇格しました"
        reset_password_user: "%{name} さんが %{target} さんのパスワードをリセットしました"
        resolve_report: "%{name} さんがレポート %{target} を解決済みにしました"
        silence_account: "%{name} さんが %{target} さんをサイレンスにしました"
        suspend_account: "%{name} さんが %{target} さんを停止しました"
        unsilence_account: "%{name} さんが %{target} さんのサイレンスを解除しました"
        unsuspend_account: "%{name} さんが %{target} さんの停止を解除しました"
        update_custom_emoji: "%{name} さんがカスタム絵文字 %{target} を更新しました"
        update_status: "%{name} さんが %{target} さんの投稿を更新しました"
      title: 操作履歴
    custom_emojis:
      by_domain: ドメイン
      copied_msg: 絵文字のコピーをローカルに作成しました
      copy: コピー
      copy_failed_msg: 絵文字のコピーをローカルに作成できませんでした
      created_msg: 絵文字の追加に成功しました！
      delete: 削除
      destroyed_msg: 絵文字の削除に成功しました！
      disable: 無効化
      disabled_msg: 絵文字を無効化しました
      emoji: 絵文字
      enable: 有効化
      enabled_msg: 絵文字を有効化しました
      image_hint: 50KBまでのPNG画像を利用できます
      listed: 収載
      new:
        title: 新規カスタム絵文字の追加
      overwrite: 上書き
      shortcode: ショートコード
      shortcode_hint: 2文字以上の半角英数字とアンダーバーのみ利用できます
      title: カスタム絵文字
      unlisted: 未収載
      update_failed_msg: 絵文字を更新できませんでした
      updated_msg: 絵文字の更新に成功しました！
      upload: アップロード
    domain_blocks:
      add_new: 新規追加
      created_msg: ドメインブロック処理を完了しました
      destroyed_msg: ドメインブロックを外しました
      domain: ドメイン
      new:
        create: ブロックを作成
        hint: ドメインブロックはデータベース中のアカウント項目の作成を妨げませんが、遡って自動的に指定されたモデレーションをそれらのアカウントに適用します。
        severity:
          desc_html: "<strong>サイレンス</strong>はアカウントのトゥートをフォローしていない人から隠します。<strong>停止</strong>はそのアカウントのコンテンツ、メディア、プロフィールデータをすべて削除します。メディアファイルの拒否は<strong>なし</strong>を使います。"
          noop: なし
          silence: サイレンス
          suspend: 停止
        title: 新規ドメインブロック
      reject_media: メディアファイルを拒否
      reject_media_hint: ローカルに保存されたメディアファイルを削除し、今後のダウンロードを拒否します。停止とは無関係です
      severities:
        noop: なし
        silence: サイレンス
        suspend: 停止
      severity: 深刻度
      show:
        affected_accounts:
          one: データベース中の一つのアカウントに影響します
          other: データベース中の%{count}個のアカウントに影響します
        retroactive:
          silence: このドメインからの存在するすべてのアカウントのサイレンスを戻す
          suspend: このドメインからの存在するすべてのアカウントの停止を戻す
        title: "%{domain}のドメインブロックを戻す"
        undo: 元に戻す
      title: ドメインブロック
      undo: 元に戻す
    email_domain_blocks:
      add_new: 新規追加
      created_msg: ブラックリストに追加しました
      delete: 消去
      destroyed_msg: ブラックリストから外しました
      domain: ドメイン
      new:
        create: ドメインを追加
        title: メールアドレス用ブラックリスト新規追加
      title: メールブラックリスト
    instances:
      account_count: 既知のアカウント数
      domain_name: ドメイン名
      reset: リセット
      search: 検索
      title: 既知のインスタンス
    invites:
      filter:
        all: すべて
        available: 使用可能
        expired: 期限切れ
        title: フィルター
      title: 招待
    reports:
      action_taken_by: レポート処理者
      are_you_sure: 本当に実行しますか？
      comment:
        label: コメント
        none: なし
      delete: 削除
      id: ID
      mark_as_resolved: 解決済みとしてマーク
      nsfw:
        'false': NSFW オフ
        'true': NSFW オン
      report: レポート#%{id}
      report_contents: 内容
      reported_account: 報告対象アカウント
      reported_by: 報告者
      resolved: 解決済み
      silence_account: アカウントをサイレンス
      status: ステータス
      suspend_account: アカウントを停止
      target: ターゲット
      title: レポート
      unresolved: 未解決
      view: 表示
    settings:
<<<<<<< HEAD
      admin_announcement:
        desc_html: トップページの投稿メニューの上に管理者メッセージが表示されます。<br>HTMLタグが利用可能です。
        title: 管理者からのメッセージ
=======
      activity_api_enabled:
        desc_html: ローカルに投稿されたトゥート数、アクティブなユーザー数、週ごとの新規登録者数
        title: ユーザーアクティビティに関する統計を公開する
>>>>>>> 7571c37c
      bootstrap_timeline_accounts:
        desc_html: 複数のユーザー名はコンマで区切ります。ローカルの公開アカウントのみ有効です。指定しない場合は管理者がデフォルトで指定されます。
        title: 新規ユーザーが自動フォローするアカウント
      contact_information:
        email: ビジネスメールアドレス
        username: 連絡先のユーザー名
      peers_api_enabled:
        desc_html: 連合内でこのインスタンスが遭遇したドメインの名前
        title: 接続しているインスタンスのリストを公開する
      registrations:
        closed_message:
          desc_html: 新規登録を停止しているときにフロントページに表示されます。HTMLタグが使えます
          title: 新規登録停止時のメッセージ
        deletion:
          desc_html: 誰でも自分のアカウントを削除できるようにします
          title: アカウント削除を受け付ける
        min_invite_role:
          disabled: 誰も許可しない
          title: 招待の作成を許可
        open:
          desc_html: 誰でも自由にアカウントを作成できるようにします
          title: 新規登録を受け付ける
      show_staff_badge:
        desc_html: ユーザーページにスタッフのバッジを表示します
        title: スタッフバッジを表示する
      site_description:
        desc_html: フロントページへの表示と meta タグに使用される紹介文です。HTMLタグ、特に<code>&lt;a&gt;</code> と <code>&lt;em&gt;</code>が使えます。
        title: インスタンスの説明
      site_description_extended:
        desc_html: あなたのインスタンスにおける行動規範やルール、ガイドライン、そのほかの記述をする際に最適な場所です。HTMLタグが使えます
        title: カスタム詳細説明
      site_terms:
        desc_html: あなたは独自のプライバシーポリシーや利用規約、そのほかの法的根拠を書くことができます。HTMLタグが使えます
        title: カスタム利用規約
      site_title: インスタンスの名前
      thumbnail:
        desc_html: OpenGraphとAPIによるプレビューに使用されます。サイズは1200×630px推奨です
        title: インスタンスのサムネイル
      timeline_preview:
        desc_html: ランディングページに公開タイムラインを表示します
        title: タイムラインプレビュー
      title: サイト設定
    statuses:
      back_to_account: アカウントページに戻る
      batch:
        delete: 削除
        nsfw_off: NSFW オフ
        nsfw_on: NSFW オン
      execute: 実行
      failed_to_execute: 実行に失敗しました
      media:
        hide: メディアを隠す
        show: メディアを表示
        title: メディア
      no_media: メディアなし
      title: トゥート一覧
      with_media: メディアあり
    subscriptions:
      callback_url: コールバックURL
      confirmed: 確認済み
      expires_in: 期限
      last_delivery: 最終配送
      title: WebSub
      topic: トピック
    title: 管理
  admin_mailer:
    new_report:
      body: "%{reporter} が %{target} を通報しました"
      subject: "%{instance} の新しい通報 (#%{id})"
  application_mailer:
    salutation: "%{name} さん"
    settings: 'メール設定の変更: %{link}'
    signature: Mastodon %{instance} インスタンスからの通知
    view: 'リンク:'
  applications:
    created: アプリが作成されました
    destroyed: アプリが削除されました
    invalid_url: URLが無効です
    regenerate_token: アクセストークンの再生成
    token_regenerated: アクセストークンが再生成されました
    warning: このデータは気をつけて取り扱ってください。不特定多数の人と共有しないでください！
    your_token: アクセストークン
  auth:
    agreement_html: 登録すると <a href="%{rules_path}">利用規約</a> と <a href="%{terms_path}">プライバシーポリシー</a> に同意したことになります。
    change_password: セキュリティ
    delete_account: アカウントの削除
    delete_account_html: アカウントを削除したい場合、<a href="%{path}">こちら</a> から手続きが行えます。削除する前に、確認画面があります。
    didnt_get_confirmation: 確認メールを受信できませんか？
    forgot_password: パスワードをお忘れですか？
    invalid_reset_password_token: パスワードリセットトークンが正しくないか期限切れです。もう一度リクエストしてください。
    login: ログイン
    logout: ログアウト
    migrate_account: 別のアカウントに引っ越す
    migrate_account_html: 引っ越し先を明記したい場合は<a href="%{path}">こちら</a>で設定できます。
    register: 登録する
    resend_confirmation: 確認メールを再送する
    reset_password: パスワードを再発行
    set_new_password: 新しいパスワード
  authorize_follow:
    error: 残念ながら、リモートアカウント情報の取得中にエラーが発生しました
    follow: フォロー
    follow_request: 'あなたは以下のアカウントにフォローリクエストを送信しました:'
    following: '成功！ あなたは現在以下のアカウントをフォローしています:'
    post_follow:
      close: またはこのウィンドウを閉じます。
      return: ユーザーのプロフィールに戻る
      web: Web を開く
    title: "%{acct} をフォロー"
  datetime:
    distance_in_words:
      about_x_hours: "%{count}時間"
      about_x_months: "%{count}月"
      about_x_years: "%{count}年"
      almost_x_years: "%{count}年"
      half_a_minute: 今
      less_than_x_minutes: "%{count}分"
      less_than_x_seconds: 今
      over_x_years: "%{count}年"
      x_days: "%{count}日"
      x_minutes: "%{count}分"
      x_months: "%{count}月"
      x_seconds: "%{count}秒"
  deletes:
    bad_password_msg: パスワードが違います
    confirm_password: 本人確認のため、現在のパスワードを入力してください
    description_html: あなたのアカウントに含まれるコンテンツは全て削除され、アカウントは無効化されます。これは恒久的なもので、<strong>取り消すことはできません</strong>。なりすましを防ぐために、同じユーザー名で再度登録することはできなくなります。
    proceed: アカウントを削除する
    success_msg: アカウントは正常に削除されました
    warning_html: 削除が保証されるのはこのインスタンス上のコンテンツのみです。他のインスタンス等、外部に広く共有されたコンテンツについては痕跡が残ることがあります。また、現在接続できないサーバーや、あなたの更新を受け取らなくなったサーバーに対しては、削除は反映されません。
    warning_title: 共有されたコンテンツについて
  errors:
    '403': このページを表示する権限がありません。
    '404': お探しのページは見つかりませんでした。
    '410': お探しのページはもう存在しません。
    '422':
      content: セキュリティ認証に失敗しました。Cookieをブロックしていませんか？
      title: セキュリティ認証に失敗
    '429': リクエストの制限に達しました
    '500':
      content: もうしわけありませんが、なにかが間違っています。
      title: このページは正しくありません
    noscript_html: Mastodonのウェブアプリケーションを利用する場合はJavaScriptを有効にしてください。またはあなたのプラットフォーム向けの<a href="https://github.com/tootsuite/documentation/blob/master/Using-Mastodon/Apps.md">Mastodonネイティブアプリ</a>を探すことができます。
  exports:
    blocks: ブロック
    csv: CSV
    follows: フォロー
    mutes: ミュート
    storage: メディア
  favourite_tags:
    delete: 削除
    name_of_tag: タグ名
  followers:
    domain: ドメイン
    explanation_html: あなたの投稿のプライバシーを確保したい場合、誰があなたをフォローしているのかを把握している必要があります。 <strong>プライベート投稿は、あなたのフォロワーがいる全てのインスタンスに配信されます</strong>。 フォロワーのインスタンスの管理者やソフトウェアがあなたのプライバシーを尊重してくれるかどうか怪しい場合は、そのフォロワーを削除した方がよいかもしれません。
    followers_count: フォロワー数
    lock_link: 非公開アカウント
    purge: フォロワーから削除する
    success:
      one: 1個のドメインからソフトブロックするフォロワーを処理中...
      other: "%{count} 個のドメインからソフトブロックするフォロワーを処理中..."
    true_privacy_html: "<strong>プライバシーの保護はエンドツーエンドの暗号化でのみ実現可能</strong>であることに留意ください。"
    unlocked_warning_html: 誰でもあなたをフォローすることができ、あなたのプライベート投稿をすぐに見ることができます。フォローする人を限定したい場合は%{lock_link}に設定してください。
    unlocked_warning_title: このアカウントは非公開アカウントに設定されていません
  generic:
    changes_saved_msg: 正常に変更されました！
    powered_by: powered by %{link}
    save_changes: 変更を保存
    validation_errors:
      one: エラーが発生しました！ 以下のエラーを確認してください
      other: エラーが発生しました！ 以下の%{count}個のエラーを確認してください
  imports:
    preface: 他のインスタンスでエクスポートされたファイルから、フォロー/ブロックした情報をこのインスタンス上のアカウントにインポートできます。
    success: ファイルは正常にアップロードされ、現在処理中です。しばらくしてから確認してください
    types:
      blocking: ブロックしたアカウントリスト
      following: フォロー中のアカウントリスト
      muting: ミュートしたアカウントリスト
    upload: アップロード
  in_memoriam_html: 故人を偲んで。
  invites:
    delete: 無効化
    expired: 期限切れ
    expires_in:
      '1800': 30 分
      '21600': 6 時間
      '3600': 1 時間
      '43200': 12 時間
      '86400': 1 日
    expires_in_prompt: 無期限
    generate: 作成
    max_uses:
      one: '1'
      other: "%{count}"
    max_uses_prompt: 無制限
    prompt: リンクを生成・共有してこのインスタンスへの新規登録を受け付けることができます
    table:
      expires_at: 有効期限
      uses: 使用
    title: 新規ユーザーの招待
  landing_strip_html: "<strong>%{name}</strong> さんはインスタンス %{link_to_root_path} のユーザーです。アカウントさえ持っていればフォローしたり会話したりできます。"
  landing_strip_signup_html: もしお持ちでないなら <a href="%{sign_up_path}">こちら</a> からサインアップできます。
  lists:
    errors:
      limit: リストの上限に達しました
  media_attachments:
    validations:
      images_and_video: 既に画像が追加されているため、動画を追加することはできません
      too_many: 追加できるファイルは4つまでです
  migrations:
    acct: 引っ越し先の ユーザー名@ドメイン
    currently_redirecting: 'あなたのプロフィールは引っ越し先が設定されています:'
    proceed: 保存
    updated_msg: アカウントの引っ越し設定を更新しました！
  moderation:
    title: モデレーション
  notification_mailer:
    digest:
      body: "%{instance} での最後のログインからの出来事:"
      mention: "%{name} さんがあなたに返信しました:"
      new_followers_summary:
        one: 新たなフォロワーを獲得しました！
        other: "%{count} 人の新たなフォロワーを獲得しました！"
      subject:
        one: "新しい1件の通知 \U0001F418"
        other: "新しい%{count}件の通知 \U0001F418"
    favourite:
      body: "%{name} さんにお気に入り登録された、あなたのトゥートがあります:"
      subject: "%{name} さんにお気に入りに登録されました"
    follow:
      body: "%{name} さんにフォローされています！"
      subject: "%{name} さんにフォローされています"
    follow_request:
      body: "%{name} さんがあなたにフォローをリクエストしました"
      subject: "%{name} さんからのフォローリクエスト"
    mention:
      body: "%{name} さんから返信がありました:"
      subject: "%{name} さんに返信されました"
    reblog:
      body: "%{name} さんにブーストされた、あなたのトゥートがあります:"
      subject: "%{name} さんにブーストされました"
  number:
    human:
      decimal_units:
        format: "%n%u"
        units:
          billion: B
          million: M
          quadrillion: Q
          thousand: K
          trillion: T
          unit: ''
  pagination:
    next: 次
    prev: 前
    truncate: "&hellip;"
  preferences:
    languages: 言語
    other: その他
    publishing: 投稿
    web: ウェブ
  push_notifications:
    favourite:
      title: あなたのトゥートが %{name} さんにお気に入り登録されました
    follow:
      title: "%{name} さんにフォローされました"
    group:
      title: "%{count} 件の通知"
    mention:
      action_boost: ブースト
      action_expand: もっと見る
      action_favourite: お気に入り
      title: "%{name} さんから返信がありました"
    reblog:
      title: あなたのトゥートが %{name} さんにブーストされました
  remote_follow:
    acct: あなたの ユーザー名@ドメイン を入力してください
    missing_resource: リダイレクト先が見つかりませんでした
    proceed: フォローする
    prompt: 'フォローしようとしています:'
  sessions:
    activity: 最後のアクティビティ
    browser: ブラウザ
    browsers:
      alipay: Alipay
      blackberry: Blackberry
      chrome: Chrome
      edge: Microsoft Edge
      firefox: Firefox
      generic: 不明なブラウザ
      ie: Internet Explorer
      micro_messenger: MicroMessenger
      nokia: Nokia S40 Ovi Browser
      opera: Opera
      phantom_js: PhantomJS
      qq: QQ Browser
      safari: Safari
      uc_browser: UCBrowser
      weibo: Weibo
    current_session: 現在のセッション
    description: "%{browser} on %{platform}"
    explanation: あなたのMastodonアカウントに現在ログインしているウェブブラウザの一覧です。
    ip: IP
    platforms:
      adobe_air: Adobe Air
      android: Android
      blackberry: Blackberry
      chrome_os: ChromeOS
      firefox_os: Firefox OS
      ios: iOS
      linux: Linux
      mac: Mac
      other: 不明なプラットフォーム
      windows: Windows
      windows_mobile: Windows Mobile
      windows_phone: Windows Phone
    revoke: 削除
    revoke_success: セッションを削除しました
    title: セッション
  settings:
    authorized_apps: 認証済みアプリ
    back: Mastodon に戻る
    delete: アカウントの削除
    development: 開発
    edit_profile: プロフィールを編集
    export: データのエクスポート
    favourite_tags: お気に入りタグ
    followers: 信頼済みのインスタンス
    import: データのインポート
    migrate: アカウントの引っ越し
    notifications: 通知
    preferences: ユーザー設定
    settings: 設定
    two_factor_authentication: 二段階認証
    your_apps: アプリ
  statuses:
    open_in_web: Webで開く
    over_character_limit: 上限は %{max}文字までです
    pin_errors:
      limit: 固定されているトゥートの上限に達しました
      ownership: 他人のトゥートを固定することはできません
      private: 非公開のトゥートを固定することはできません
      reblog: ブーストされたトゥートを固定することはできません
    show_more: もっと見る
    visibilities:
      private: 非公開
      private_long: フォロワーにのみ表示されます
      public: 公開
      public_long: 誰でも見ることができ、かつ公開タイムラインに表示されます
      unlisted: 未収載
      unlisted_long: 誰でも見ることができますが、公開タイムラインには表示されません
  stream_entries:
    click_to_show: クリックして表示
    pinned: 固定されたトゥート
    reblogged: さんにブーストされました
    sensitive_content: 閲覧注意
  terms:
    body_html: |
      <h2>プライバシーポリシー</h2>

      <h3 id="collect">どのような情報を収集するのですか？</h3>

      <p>あなたがこのサイトに登録すると、ここで共有された情報を読んだり、書いたり、評価したりして、フォーラムでの情報を集める事ができます。</p>

      <p>このサイトに登録する際には、名前とメールアドレスの入力を求めることがあります。ただし、登録をすることなくこのサイトを利用することも可能です。あなたのメールアドレスは、固有のリンクを含んだメールで確認されます。そのリンクにアクセスした場合にメールアドレスを制御することとなります。</p>

      <p>アカウントを登録し、投稿を行った際にはその投稿が行われたIPアドレスを記録します。また、このサーバーに対する全てのリクエストはIPアドレスを含むサーバーログとして保管されます。</p>

      <h3 id="use">自分の情報を何に使うのですか？</h3>

      <p>このサイトで収集された情報は、次のいくつかの方法で使用されます:</p>

      <ul>
        <li>パーソナライズ・エクスペリエンス &mdash; あなたの情報は、あなたや他のユーザーのニーズに対応するために役立ちます。</li>
        <li>サイトの改善・最適化 &mdash; このサービスはあなたから受け取った情報やフィードバックに基づいて提供されるサイトの改善を行いつづけます。</li>
        <li>サービスの向上 &mdash; あなたの情報は、ユーザーからの要求やサポートへより効果的に対応するために役立ちます。</li>
        <li>定期メールの送信 &mdash; メールアドレスは、情報の送信、トピックの変更やユーザー名に関係するお知らせ、お問い合わせに関する返答、その他のリクエストや質問に関してお知らせするために使用されます。</li>
      </ul>

      <h3 id="protect">自分の情報はどのように保護されるのですか？</h3>

      <p>このサービスはあなたの個人情報の入力、送信、またはアクセスに際してあなたの個人情報の安全性を維持するために様々なセキュリティ手段をとっています。</p>

      <h3 id="data-retention">データ保持のポリシーはどのようになっていますか？</h3>

      <p>このサービスはデータ保持に関して次のことを行うよう努めます。:</p>

      <ul>
        <li>このサーバーへのすべての要求に対して、IPアドレスを含むサーバーログを90日以内に渡って保持します。</li>
        <li>登録されたユーザーとその投稿に関連付けされたIPアドレスを5年以内に渡って保持します。</li>
      </ul>

      <h3 id="cookies">クッキーを使用していますか？</h3>

      <p>はい。クッキーはあなたがウェブブラウザ上で許可した場合にコンピュータのストレージに転送される小さなファイルです。これらのクッキーを使用すると、サイトでブラウザが識別され、登録済みのアカウントを持っている場合は登録済みのアカウントに関連付けがされます。</p>

      <p>クッキーを使用して、今後再度閲覧された場合に前回のデータから設定を呼び出したり、今後の改善のためにサイトのトラフィックやサイトの相互作用に関する集計データを作成します。このサービスは、サイトを訪れた方との理解を深めるために、第三者のサービス提供者と契約することがあります。これらのサービス提供者というものは、このサービスでの業務を行ったり、改善するためにこのサービスの代わって収集された情報を使用することはできません。</p>

      <h3 id="disclose">このサイトは外部に何らかの情報を開示していますか？</h3>

      <p>私たちは、個人を特定出来る情報を外部へ販売、取引、または他の方法で渡すことはありません。これには、このサイトを操作したり、業務を行ったり、サービスを提供するのに役立つ信頼できる第三者は含まれません。法令遵守、サイトポリシーの施行、このサービスや他の人の権利、財産または安全の保護のために適切であると判断した場合に、あなたの情報を公開する場合があります。ただし、マーケティングや広告、その他の目的で匿名での訪問者情報を他者へ提供することができます。</p>

      <h3 id="third-party">サードパーティのリンク</h3>

      <p>必要に応じて、このサービスの方針にもとづいてこのサイトや第三者のサービスを提供することがあります。これらの第三者のサイトには、個別の独立したプライバシーポリシーがあります。従って、これらのリンク先のサイトに関するコンテンツや活動にかんしては一切責任を負いません。ですが、サイトの完全性やこれらのサイトに関するフィードバックは非常に重要なものであると認識しております。</p>

      <h3 id="coppa">子供のオンライン・プライバシー保護法</h3>

      <p>このサイト、製品、サービスはすべて13歳以上の人を対象としております。このサーバーが米国にあり、13歳未満の場合はCOPPA (<a href="https://en.wikipedia.org/wiki/Children%27s_Online_Privacy_Protection_Act">Children's Online Privacy Protection Act</a>) にもとづいてこのサイトを使用しないでください。</p>

      <h3 id="online">オンライン限定のプライバシーポリシー</h3>

      <p>このオンライン・プライバシーポリシーは、このサイトを通じて収集された情報のみに適用され、オフラインで収集される情報には適用されません。</p>

      <h3 id="consent">あなたの同意</h3>

      <p>このサービスを使用することにより、このサイトのプライバシーポリシーに同意するものとします。</p>

      <h3 id="changes">プライバシーポリシーの変更</h3>

      <p>プライバシーポリシーを変更する場合は、このページへ変更内容を掲載します。</p>

      <p>この文章のライセンスはCC-BY-SAです。このページは2017年5月6日が最終更新です。</p>

      <p>オリジナルの出典 <a href="https://github.com/discourse/discourse">Discourse privacy policy</a>.</p>
    title: "%{instance} 利用規約・プライバシーポリシー"
  time:
    formats:
      default: "%Y年%m月%d日 %H:%M"
  two_factor_authentication:
    code_hint: 確認するには認証アプリで表示されたコードを入力してください
    description_html: "<strong>二段階認証</strong>を有効にするとログイン時、電話でコードを受け取る必要があります。"
    disable: 無効
    enable: 有効
    enabled: 二段階認証は有効になっています
    enabled_success: 二段階認証が有効になりました
    generate_recovery_codes: リカバリーコードを生成
    instructions_html: "<strong>Google Authenticatorか、もしくはほかのTOTPアプリでこのQRコードをスキャンしてください。</strong>これ以降、ログインするときはそのアプリで生成されるコードが必要になります。"
    lost_recovery_codes: リカバリーコードを使用すると携帯電話を紛失した場合でもアカウントにアクセスできるようになります。 リカバリーコードを紛失した場合もここで再生成することができますが、古いリカバリーコードは無効になります。
    manual_instructions: 'QRコードがスキャンできず、手動での登録を希望の場合はこのシークレットコードを利用してください。:'
    recovery_codes: リカバリーコード
    recovery_codes_regenerated: リカバリーコードが再生成されました
    recovery_instructions_html: 携帯電話を紛失した場合、以下の内どれかのリカバリーコードを使用してアカウントへアクセスすることができます。<strong>リカバリーコードは大切に保全してください。</strong>たとえば印刷してほかの重要な書類と一緒に保管することができます。
    setup: 初期設定
    wrong_code: コードが間違っています。サーバー上の時間とデバイス上の時間が一致していることを確認してください。
  users:
    invalid_email: メールアドレスが無効です
    invalid_otp_token: 二段階認証コードが間違っています
    signed_in_as: '下記でログイン中:'<|MERGE_RESOLUTION|>--- conflicted
+++ resolved
@@ -265,15 +265,12 @@
       unresolved: 未解決
       view: 表示
     settings:
-<<<<<<< HEAD
+      activity_api_enabled:
+        desc_html: ローカルに投稿されたトゥート数、アクティブなユーザー数、週ごとの新規登録者数
+        title: ユーザーアクティビティに関する統計を公開する
       admin_announcement:
         desc_html: トップページの投稿メニューの上に管理者メッセージが表示されます。<br>HTMLタグが利用可能です。
         title: 管理者からのメッセージ
-=======
-      activity_api_enabled:
-        desc_html: ローカルに投稿されたトゥート数、アクティブなユーザー数、週ごとの新規登録者数
-        title: ユーザーアクティビティに関する統計を公開する
->>>>>>> 7571c37c
       bootstrap_timeline_accounts:
         desc_html: 複数のユーザー名はコンマで区切ります。ローカルの公開アカウントのみ有効です。指定しない場合は管理者がデフォルトで指定されます。
         title: 新規ユーザーが自動フォローするアカウント
