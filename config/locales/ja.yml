--- conflicted
+++ resolved
@@ -162,37 +162,6 @@
       web: Web
     action_logs:
       actions:
-<<<<<<< HEAD
-        assigned_to_self_report: "%{name} さんがレポート %{target} を自身の担当に割り当てました"
-        change_email_user: "%{name} さんが %{target} さんのメールアドレスを変更しました"
-        confirm_user: "%{name} さんが %{target} さんのメールアドレスを確認済みにしました"
-        create_custom_emoji: "%{name} さんがカスタム絵文字 %{target} を追加しました"
-        create_domain_block: "%{name} さんがドメイン %{target} をブロックしました"
-        create_email_domain_block: "%{name} さんがドメイン %{target} をメールアドレス用ブラックリストに追加しました"
-        demote_user: "%{name} さんが %{target} さんを降格しました"
-        destroy_domain_block: "%{name} さんがドメイン %{target} のブロックを外しました"
-        destroy_email_domain_block: "%{name} さんがドメイン %{target} をメールアドレス用ブラックリストから外しました"
-        destroy_status: "%{name} さんが %{target} さんの投稿を削除しました"
-        disable_2fa_user: "%{name} さんが %{target} さんの二段階認証を無効化しました"
-        disable_custom_emoji: "%{name} さんがカスタム絵文字 %{target} を無効化しました"
-        disable_user: "%{name} さんが %{target} さんのログインを無効化しました"
-        enable_custom_emoji: "%{name} さんがカスタム絵文字 %{target} を有効化しました"
-        enable_user: "%{name} さんが %{target} さんのログインを有効化しました"
-        memorialize_account: "%{name} さんが %{target} さんを追悼アカウントページに登録しました"
-        promote_user: "%{name} さんが %{target} さんを昇格しました"
-        remove_avatar_user: "%{name} さんが %{target} さんのアイコンを削除しました"
-        reopen_report: "%{name} さんがレポート %{target} を再び開きました"
-        reset_password_user: "%{name} さんが %{target} さんのパスワードをリセットしました"
-        resolve_report: "%{name} さんがレポート %{target} を解決済みにしました"
-        silence_account: "%{name} さんが %{target} さんをサイレンスにしました"
-        suspend_account: "%{name} さんが %{target} さんを停止しました"
-        unassigned_report: "%{name} さんがレポート %{target} の担当を外しました"
-        unsilence_account: "%{name} さんが %{target} さんのサイレンスを解除しました"
-        unsuspend_account: "%{name} さんが %{target} さんの停止を解除しました"
-        update_custom_emoji: "%{name} さんがカスタム絵文字 %{target} を更新しました"
-        update_status: "%{name} さんが %{target} さんの投稿を更新しました"
-      deleted_status: "(削除済)"
-=======
         assigned_to_self_report: '%{name} さんがレポート %{target} を自身の担当に割り当てました'
         change_email_user: '%{name} さんが %{target} さんのメールアドレスを変更しました'
         confirm_user: '%{name} さんが %{target} さんのメールアドレスを確認済みにしました'
@@ -221,8 +190,7 @@
         unsuspend_account: '%{name} さんが %{target} さんの停止を解除しました'
         update_custom_emoji: '%{name} さんがカスタム絵文字 %{target} を更新しました'
         update_status: '%{name} さんが %{target} さんの投稿を更新しました'
-      deleted_status: (削除されました)
->>>>>>> 77f61570
+      deleted_status: "(削除済)"
       title: 操作履歴
     custom_emojis:
       by_domain: ドメイン
