--- conflicted
+++ resolved
@@ -167,15 +167,12 @@
       unresolved: 未解決
       view: 表示
     settings:
-<<<<<<< HEAD
       admin_announcement:
         desc_html: トップページの投稿メニューの上に管理者メッセージが表示されます。<br>HTMLタグが利用可能です。
         title: 管理者からのメッセージ
-=======
       bootstrap_timeline_accounts:
         desc_html: 複数のユーザー名はコンマで区切ります。ローカルの公開アカウントのみ有効です。指定しない場合は管理者がデフォルトで指定されます。
         title: 新規ユーザーが自動フォローするアカウント
->>>>>>> ab71cf45
       contact_information:
         email: ビジネスメールアドレス
         username: 連絡先のユーザー名
@@ -446,14 +443,11 @@
     preferences: ユーザー設定
     settings: 設定
     two_factor_authentication: 二段階認証
-<<<<<<< HEAD
+    your_apps: アプリ
     favourite_tags: お気に入りタグ
   favourite_tags:
     name_of_tag: タグ名
     delete: 削除
-=======
-    your_apps: アプリ
->>>>>>> ab71cf45
   statuses:
     open_in_web: Webで開く
     over_character_limit: 上限は %{max}文字までです
