---
ja:
  about:
    about_hashtag_html: ハッシュタグ <strong>#%{hashtag}</strong> の付いた公開トゥートです。どこでもいいので、連合に参加しているSNS上にアカウントを作れば会話に参加することができます。
    about_mastodon_html: Mastodon は、オープンなウェブプロトコルを採用した、自由でオープンソースなソーシャルネットワークです。電子メールのような分散型の仕組みを採っています。
    about_this: 詳細情報
    administered_by: '管理者:'
    api: API
    apps: アプリ
    closed_registrations: 現在このインスタンスでの新規登録は受け付けていません。しかし、他のインスタンスにアカウントを作成しても全く同じネットワークに参加することができます。
    contact: 連絡先
    contact_missing: 未設定
    contact_unavailable: N/A
    documentation: ドキュメント
    extended_description_html: |
      <h3>ルールを書くのに適した場所</h3>
      <p>詳細説明が設定されていません。</p>
    features:
      humane_approach_body: 他の SNS の失敗から学び、Mastodon はソーシャルメディアが誤った使い方をされることの無いように倫理的な設計を目指しています。
      humane_approach_title: より思いやりのある設計
      not_a_product_body: Mastodon は営利的な SNS ではありません。広告や、データの収集・解析は無く、またユーザーの囲い込みもありません。ここには中央権力はありません。
      not_a_product_title: あなたは人間であり、商品ではありません
      real_conversation_body: 好きなように書ける500文字までの投稿や、文章やメディアの内容に警告をつけられる機能で、思い通りに自分自身を表現することができます。
      real_conversation_title: 本当のコミュニケーションのために
      within_reach_body: デベロッパーフレンドリーな API により実現された、iOS や Android、その他様々なプラットフォームのためのアプリでどこでも友人とやりとりできます。
      within_reach_title: いつでも身近に
    generic_description: "%{domain} は、Mastodon インスタンスの一つです"
    hosted_on: Mastodon hosted on %{domain}
    learn_more: もっと詳しく
    other_instances: 他のインスタンス
    privacy_policy: プライバシーポリシー
    source_code: ソースコード
    status_count_after:
      one: トゥート
      other: トゥート
    status_count_before: トゥート数
    terms: 利用規約
    user_count_after:
      one: 人
      other: 人
    user_count_before: ユーザー数
    what_is_mastodon: Mastodon とは？
  accounts:
    choices_html: "%{name} によるおすすめ:"
    follow: フォロー
    followers:
      one: フォロワー
      other: フォロワー
    following: フォロー中
    joined: "%{date} に登録"
    link_verified_on: このリンクの所有権は %{date} に確認されました
    media: メディア
    moved_html: "%{name} さんは引っ越しました %{new_profile_link}:"
    network_hidden: この情報は利用できません
    nothing_here: 何もありません！
    people_followed_by: "%{name} さんがフォロー中のアカウント"
    people_who_follow: "%{name} さんをフォロー中のアカウント"
    pin_errors:
      following: おすすめしたい人はあなたが既にフォローしている必要があります
    posts:
      one: トゥート
      other: トゥート
    posts_tab_heading: トゥート
    posts_with_replies: トゥートと返信
    reserved_username: このユーザー名は予約されています
    roles:
      admin: Admin
      bot: Bot
      moderator: Mod
    unfollow: フォロー解除
  admin:
    account_moderation_notes:
      create: 書き込む
      created_msg: モデレーションメモを書き込みました！
      delete: 削除
      destroyed_msg: モデレーションメモを削除しました！
    accounts:
      are_you_sure: 本当に実行しますか？
      avatar: アイコン
      by_domain: ドメイン
      change_email:
        changed_msg: メールアドレスの変更に成功しました！
        current_email: 現在のメールアドレス
        label: メールアドレスを変更
        new_email: 新しいメールアドレス
        submit: メールアドレスの変更
        title: "%{username} さんのメールアドレスを変更"
      confirm: 確認
      confirmed: 確認済み
      confirming: 確認中
      demote: 降格
      disable: 無効化
      disable_two_factor_authentication: 二段階認証を無効にする
      disabled: 無効
      display_name: 表示名
      domain: ドメイン
      edit: 編集
      email: メールアドレス
      email_status: メールアドレスの状態
      enable: 有効化
      enabled: 有効
      feed_url: フィードURL
      followers: フォロワー数
      followers_url: Followers URL
      follows: フォロー数
      inbox_url: Inbox URL
      ip: IP
      location:
        all: すべて
        local: ローカル
        remote: リモート
        title: ロケーション
      login_status: ログイン
      media_attachments: 添付されたメディア
      memorialize: 追悼アカウント化
      moderation:
        all: すべて
        silenced: サイレンス中
        suspended: 停止中
        title: モデレーション
      moderation_notes: モデレーションメモ
      most_recent_activity: 直近の活動
      most_recent_ip: 直近のIP
      no_limits_imposed: 制限なし
      not_subscribed: 購読していない
      order:
        alphabetic: アルファベット順
        most_recent: 直近の活動順
        title: 順序
      outbox_url: Outbox URL
      perform_full_suspension: 完全に活動停止させる
      profile_url: プロフィールURL
      promote: 昇格
      protocol: プロトコル
      public: パブリック
      push_subscription_expires: PuSH購読期限
      redownload: アバターの更新
      remove_avatar: アイコンを削除
      resend_confirmation:
        already_confirmed: メールアドレスは確認済みです
        send: 確認メールを再送
        success: 確認メールを再送信しました!
      reset: リセット
      reset_password: パスワード再設定
      resubscribe: 再講読
      role: 役割
      roles:
        admin: 管理者
        moderator: モデレーター
        staff: スタッフ
        user: ユーザー
      salmon_url: Salmon URL
      search: 検索
      shared_inbox_url: Shared Inbox URL
      show:
        created_reports: このアカウントで作られたレポート
        report: レポート
        targeted_reports: このアカウントについてのレポート
      silence: サイレンス
      silenced: サイレンス済み
      statuses: トゥート数
      subscribe: 購読する
      suspended: 停止済み
      title: アカウント
      unconfirmed_email: 確認待ちのメールアドレス
      undo_silenced: サイレンスから戻す
      undo_suspension: 停止から戻す
      unsubscribe: 購読の解除
      username: ユーザー名
      web: Web
    action_logs:
      actions:
        assigned_to_self_report: "%{name} さんがレポート %{target} を自身の担当に割り当てました"
        change_email_user: "%{name} さんが %{target} さんのメールアドレスを変更しました"
        confirm_user: "%{name} さんが %{target} さんのメールアドレスを確認済みにしました"
        create_custom_emoji: "%{name} さんがカスタム絵文字 %{target} を追加しました"
        create_domain_block: "%{name} さんがドメイン %{target} をブロックしました"
        create_email_domain_block: "%{name} さんがドメイン %{target} をメールアドレス用ブラックリストに追加しました"
        demote_user: "%{name} さんが %{target} さんを降格しました"
        destroy_custom_emoji: "%{name} さんがカスタム絵文字 %{target} を削除しました"
        destroy_domain_block: "%{name} さんがドメイン %{target} のブロックを外しました"
        destroy_email_domain_block: "%{name} さんがドメイン %{target} をメールアドレス用ブラックリストから外しました"
        destroy_status: "%{name} さんが %{target} さんの投稿を削除しました"
        disable_2fa_user: "%{name} さんが %{target} さんの二段階認証を無効化しました"
        disable_custom_emoji: "%{name} さんがカスタム絵文字 %{target} を無効化しました"
        disable_user: "%{name} さんが %{target} さんのログインを無効化しました"
        enable_custom_emoji: "%{name} さんがカスタム絵文字 %{target} を有効化しました"
        enable_user: "%{name} さんが %{target} さんのログインを有効化しました"
        memorialize_account: "%{name} さんが %{target} さんを追悼アカウントページに登録しました"
        promote_user: "%{name} さんが %{target} さんを昇格しました"
        remove_avatar_user: "%{name} さんが %{target} さんのアイコンを削除しました"
        reopen_report: "%{name} さんがレポート %{target} を再び開きました"
        reset_password_user: "%{name} さんが %{target} さんのパスワードをリセットしました"
        resolve_report: "%{name} さんがレポート %{target} を解決済みにしました"
        silence_account: "%{name} さんが %{target} さんをサイレンスにしました"
        suspend_account: "%{name} さんが %{target} さんを停止しました"
        unassigned_report: "%{name} さんがレポート %{target} の担当を外しました"
        unsilence_account: "%{name} さんが %{target} さんのサイレンスを解除しました"
        unsuspend_account: "%{name} さんが %{target} さんの停止を解除しました"
        update_custom_emoji: "%{name} さんがカスタム絵文字 %{target} を更新しました"
        update_status: "%{name} さんが %{target} さんの投稿を更新しました"
      deleted_status: "(削除済)"
      title: 操作履歴
    custom_emojis:
      by_domain: ドメイン
      copied_msg: 絵文字のコピーをローカルに作成しました
      copy: コピー
      copy_failed_msg: 絵文字のコピーをローカルに作成できませんでした
      created_msg: 絵文字の追加に成功しました！
      delete: 削除
      destroyed_msg: 絵文字の削除に成功しました！
      disable: 無効化
      disabled_msg: 絵文字を無効化しました
      emoji: 絵文字
      enable: 有効化
      enabled_msg: 絵文字を有効化しました
      image_hint: 50KBまでのPNG画像を利用できます
      listed: 収載
      new:
        title: 新規カスタム絵文字の追加
      overwrite: 上書き
      shortcode: ショートコード
      shortcode_hint: 2文字以上の半角英数字とアンダーバーのみ利用できます
      title: カスタム絵文字
      unlisted: 未収載
      update_failed_msg: 絵文字を更新できませんでした
      updated_msg: 絵文字の更新に成功しました！
      upload: アップロード
    dashboard:
      backlog: 未処理のジョブ
      config: 構成
      feature_deletions: アカウント削除
      feature_invites: 招待リンク
      feature_registrations: 新規登録
      feature_relay: 連合リレー
      features: 機能
      hidden_service: 秘匿サービスとの連合
      open_reports: 未解決のレポート
      recent_users: 最近登録したユーザー
      search: 全文検索
      single_user_mode: シングルユーザーモード
      software: ソフトウェア
      space: ディスク使用量
      title: ダッシュボード
      total_users: 全ユーザー
      trends: トレンドタグ
      week_interactions: 今週交流のあった回数
      week_users_active: 今週活動した人数
      week_users_new: 今週登録した人数
    domain_blocks:
      add_new: 新規追加
      created_msg: ドメインブロック処理を完了しました
      destroyed_msg: ドメインブロックを外しました
      domain: ドメイン
      new:
        create: ブロックを作成
        hint: ドメインブロックはデータベース中のアカウント項目の作成を妨げませんが、遡って自動的に指定されたモデレーションをそれらのアカウントに適用します。
        severity:
          desc_html: "<strong>サイレンス</strong>はアカウントのトゥートをフォローしていない人から隠します。<strong>停止</strong>はそのアカウントのコンテンツ、メディア、プロフィールデータをすべて削除します。メディアファイルの拒否は<strong>なし</strong>を使います。"
          noop: なし
          silence: サイレンス
          suspend: 停止
        title: 新規ドメインブロック
      reject_media: メディアファイルを拒否
      reject_media_hint: ローカルに保存されたメディアファイルを削除し、今後のダウンロードを拒否します。停止とは無関係です
      severities:
        noop: なし
        silence: サイレンス
        suspend: 停止
      severity: 深刻度
      show:
        affected_accounts:
          one: データベース中の一つのアカウントに影響します
          other: データベース中の%{count}個のアカウントに影響します
        retroactive:
          silence: このドメインからの存在するすべてのアカウントのサイレンスを戻す
          suspend: このドメインからの存在するすべてのアカウントの停止を戻す
        title: "%{domain}のドメインブロックを戻す"
        undo: 元に戻す
      title: ドメインブロック
      undo: 元に戻す
    email_domain_blocks:
      add_new: 新規追加
      created_msg: ブラックリストに追加しました
      delete: 消去
      destroyed_msg: ブラックリストから外しました
      domain: ドメイン
      new:
        create: ドメインを追加
        title: メールアドレス用ブラックリスト新規追加
      title: メールブラックリスト
    instances:
      account_count: 既知のアカウント数
      domain_name: ドメイン名
      reset: リセット
      search: 検索
      title: 既知のインスタンス
    invites:
      deactivate_all: すべて無効化
      filter:
        all: すべて
        available: 使用可能
        expired: 期限切れ
        title: フィルター
      title: 招待
    relays:
      add_new: リレーを追加
      delete: 削除
      description_html: "<strong>連合リレー</strong>とは、登録しているサーバー間の公開トゥートを仲介するサーバーです。<strong>中小規模のサーバーが連合のコンテンツを見つけるのを助けます。</strong>これを使用しない場合、ローカルユーザーがリモートユーザーを手動でフォローする必要があります。"
      disable: 無効化
      disabled: 無効
      enable: 有効化
      enable_hint: 有効にすると、リレーから全ての公開トゥートを受信するようになり、またこのサーバーの全ての公開トゥートをリレーに送信するようになります。
      enabled: 有効
      inbox_url: リレーURL
      pending: リレーサーバーの承認待ちです
      save_and_enable: 保存して有効にする
      setup: リレー接続を設定する
      status: ステータス
      title: リレー
    report_notes:
      created_msg: レポートメモを書き込みました！
      destroyed_msg: レポートメモを削除しました！
    reports:
      account:
        note: メモ
        report: レポート
      action_taken_by: レポート処理者
      are_you_sure: 本当に実行しますか？
      assign_to_self: 担当になる
      assigned: 担当者
      comment:
        none: なし
      created_at: レポート日時
      mark_as_resolved: 解決済みとしてマーク
      mark_as_unresolved: 未解決として再び開く
      notes:
        create: 書き込む
        create_and_resolve: 書き込み、解決済みにする
        create_and_unresolve: 書き込み、未解決として開く
        delete: 削除
        placeholder: どのような措置が取られたか、または関連する更新を記述してください…
      reopen: 再び開く
      report: レポート#%{id}
      reported_account: 報告対象アカウント
      reported_by: 報告者
      resolved: 解決済み
      resolved_msg: レポートを解決済みにしました！
      status: ステータス
      title: レポート
      unassign: 担当を外す
      unresolved: 未解決
      updated_at: 更新日時
    settings:
      activity_api_enabled:
        desc_html: 週ごとのローカルに投稿されたトゥート数、アクティブなユーザー数、新規登録者数
        title: ユーザーアクティビティに関する統計を公開する
      bootstrap_timeline_accounts:
        desc_html: 複数のユーザー名はコンマで区切ります。ローカルの公開アカウントのみ有効です。指定しない場合は管理者がデフォルトで指定されます。
        title: 新規ユーザーが自動フォローするアカウント
      contact_information:
        email: ビジネスメールアドレス
        username: 連絡先のユーザー名
      custom_css:
        desc_html: 全ページに適用されるCSSの編集
        title: カスタムCSS
      hero:
        desc_html: フロントページに表示されます。サイズは600x100px以上推奨です。未設定の場合、インスタンスのサムネイルが使用されます
        title: ヒーローイメージ
      mascot:
        desc_html: 複数のページに表示されます。サイズは293x205px以上推奨です。未設定の場合、標準のマスコットが使用されます
        title: マスコットイメージ
      peers_api_enabled:
        desc_html: 連合内でこのインスタンスが遭遇したドメインの名前
        title: 接続しているインスタンスのリストを公開する
      preview_sensitive_media:
        desc_html: 他のウェブサイトにリンクを貼った際、メディアが閲覧注意としてマークされていてもサムネイルが表示されます
        title: OpenGraphによるプレビューで閲覧注意のメディアも表示する
      registrations:
        closed_message:
          desc_html: 新規登録を停止しているときにフロントページに表示されます。HTMLタグが使えます
          title: 新規登録停止時のメッセージ
        deletion:
          desc_html: 誰でも自分のアカウントを削除できるようにします
          title: アカウント削除を受け付ける
        min_invite_role:
          disabled: 誰も許可しない
          title: 招待の作成を許可
        open:
          desc_html: 誰でも自由にアカウントを作成できるようにします
          title: 新規登録を受け付ける
      show_known_fediverse_at_about_page:
        desc_html: チェックを入れるとプレビュー欄に既知の連合先全てのトゥートを表示します。外すとローカルのトゥートだけ表示します。
        title: タイムラインプレビューに連合タイムラインを表示する
      show_staff_badge:
        desc_html: ユーザーページにスタッフのバッジを表示します
        title: スタッフバッジを表示する
      site_description:
        desc_html: フロントページへの表示に使用される紹介文です。このMastodonインスタンスを特徴付けることやその他重要なことを記述してください。HTMLタグ、特に<code>&lt;a&gt;</code> と <code>&lt;em&gt;</code>が使えます。
        title: インスタンスの説明
      site_description_extended:
        desc_html: あなたのインスタンスにおける行動規範やルール、ガイドライン、そのほかの記述をする際に最適な場所です。HTMLタグが使えます
        title: カスタム詳細説明
      site_short_description:
        desc_html: サイドバーと meta タグに表示されます。Mastodon とは何か、そしてこのサーバーの特別な何かを1段落で記述してください。空欄の場合、インスタンスの説明が使用されます。
        title: 短いインスタンスの説明
      site_terms:
        desc_html: あなたは独自のプライバシーポリシーや利用規約、そのほかの法的根拠を書くことができます。HTMLタグが使えます
        title: カスタム利用規約
      site_title: インスタンスの名前
      thumbnail:
        desc_html: OpenGraphとAPIによるプレビューに使用されます。サイズは1200×630px推奨です
        title: インスタンスのサムネイル
      timeline_preview:
        desc_html: ランディングページに公開タイムラインを表示します
        title: タイムラインプレビュー
      title: サイト設定
    statuses:
      back_to_account: アカウントページに戻る
      batch:
        delete: 削除
        nsfw_off: 閲覧注意をはずす
        nsfw_on: 閲覧注意にする
      failed_to_execute: 実行に失敗しました
      media:
        title: メディア
      no_media: メディアなし
      no_status_selected: 何も選択されていないため、変更されていません
      title: トゥート一覧
      with_media: メディアあり
    subscriptions:
      callback_url: コールバックURL
      confirmed: 確認済み
      expires_in: 期限
      last_delivery: 最終配送
      title: WebSub
      topic: トピック
    suspensions:
      bad_acct_msg: 値が一致しませんでした。停止しようとしているアカウントに間違いはありませんか？
      hint_html: 'アカウントの停止を確認するには、以下のフィールドに %{value} と入力してください:'
      proceed: 完全に活動停止させる
      title: "%{acct} を停止"
      warning_html: 'このアカウントを停止すると、このアカウントから次のようなデータが<strong>不可逆的に</strong>削除されます:'
    title: 管理
  admin_mailer:
    new_report:
      body: "%{reporter} が %{target} を通報しました"
      body_remote: "%{domain} の誰かが %{target} を通報しました"
      subject: "%{instance} の新しい通報 (#%{id})"
  application_mailer:
    notification_preferences: メール設定の変更
    salutation: "%{name} さん"
    settings: 'メール設定の変更: %{link}'
    view: 'リンク:'
    view_profile: プロフィールを表示
    view_status: トゥートを表示
  applications:
    created: アプリが作成されました
    destroyed: アプリが削除されました
    invalid_url: URLが無効です
    regenerate_token: アクセストークンの再生成
    token_regenerated: アクセストークンが再生成されました
    warning: このデータは気をつけて取り扱ってください。他の人と共有しないでください！
    your_token: アクセストークン
  auth:
    agreement_html: 登録するをクリックすると <a href="%{rules_path}">インスタンスのルール</a> と <a href="%{terms_path}">プライバシーポリシー</a> に従うことに同意したことになります。
    change_password: パスワード
    confirm_email: メールアドレスの確認
    delete_account: アカウントの削除
    delete_account_html: アカウントを削除したい場合、<a href="%{path}">こちら</a> から手続きが行えます。削除する前に、確認画面があります。
    didnt_get_confirmation: 確認メールを受信できませんか？
    forgot_password: パスワードをお忘れですか？
    invalid_reset_password_token: パスワードリセットトークンが正しくないか期限切れです。もう一度リクエストしてください。
    login: ログイン
    logout: ログアウト
    migrate_account: 別のアカウントに引っ越す
    migrate_account_html: 引っ越し先を明記したい場合は<a href="%{path}">こちら</a>で設定できます。
    or: または
    or_log_in_with: または次のサービスでログイン
    providers:
      cas: CAS
      saml: SAML
    register: 登録する
    register_elsewhere: 他のインスタンスで新規登録
    resend_confirmation: 確認メールを再送する
    reset_password: パスワードを再発行
    security: セキュリティ
    set_new_password: 新しいパスワード
  authorize_follow:
    already_following: あなたは既にこのアカウントをフォローしています
    error: 残念ながら、リモートアカウント情報の取得中にエラーが発生しました
    follow: フォロー
    follow_request: 'あなたは以下のアカウントにフォローリクエストを送信しました:'
    following: '成功！ あなたは現在以下のアカウントをフォローしています:'
    post_follow:
      close: またはこのウィンドウを閉じます。
      return: ユーザーのプロフィールを見る
      web: Web を開く
    title: "%{acct} をフォロー"
  datetime:
    distance_in_words:
      about_x_hours: "%{count}時間"
      about_x_months: "%{count}月"
      about_x_years: "%{count}年"
      almost_x_years: "%{count}年"
      half_a_minute: 今
      less_than_x_minutes: "%{count}分"
      less_than_x_seconds: 今
      over_x_years: "%{count}年"
      x_days: "%{count}日"
      x_minutes: "%{count}分"
      x_months: "%{count}月"
      x_seconds: "%{count}秒"
  deletes:
    bad_password_msg: パスワードが違います
    confirm_password: 本人確認のため、現在のパスワードを入力してください
    description_html: あなたのアカウントに含まれるコンテンツは全て削除され、アカウントは無効化されます。これは恒久的なもので、<strong>取り消すことはできません</strong>。なりすましを防ぐために、同じユーザー名で再度登録することはできなくなります。
    proceed: アカウントを削除する
    success_msg: アカウントは正常に削除されました
    warning_html: 削除が保証されるのはこのインスタンス上のコンテンツのみです。他のインスタンス等、外部に広く共有されたコンテンツについては痕跡が残ることがあります。また、現在接続できないサーバーや、あなたの更新を受け取らなくなったサーバーに対しては、削除は反映されません。
    warning_title: 共有されたコンテンツについて
  errors:
    '403': このページを表示する権限がありません。
    '404': お探しのページは見つかりませんでした。
    '410': お探しのページはもう存在しません。
    '422':
      content: セキュリティ認証に失敗しました。Cookieをブロックしていませんか？
      title: セキュリティ認証に失敗
    '429': リクエストの制限に達しました
    '500':
      content: もうしわけありませんが、なにかが間違っています。
      title: このページは正しくありません
    noscript_html: Mastodonのウェブアプリケーションを利用する場合はJavaScriptを有効にしてください。またはあなたのプラットフォーム向けの<a href="%{apps_path}">Mastodonネイティブアプリ</a>を探すことができます。
  exports:
    archive_takeout:
      date: 日時
      download: ダウンロード
      hint_html: "<strong>トゥートとメディア</strong>のアーカイブをリクエストできます。 データはActivityPub形式で、対応しているソフトウェアで読み込むことができます。7日毎にアーカイブをリクエストできます。"
      in_progress: 準備中...
      request: アーカイブをリクエスト
      size: 容量
    blocks: ブロック
    csv: CSV
    follows: フォロー
    mutes: ミュート
    storage: メディア
  filters:
    contexts:
      home: ホームタイムライン
      notifications: 通知
      public: 公開タイムライン
      thread: 会話
    edit:
      title: フィルターを編集
    errors:
      invalid_context: 対象がないか無効です
      invalid_irreversible: この機能はホームタイムラインまたは通知と一緒に指定する場合のみ機能します
    index:
      delete: 削除
      title: フィルター
    new:
      title: 新規フィルターを追加
  followers:
    domain: ドメイン
    explanation_html: あなたの投稿のプライバシーを確保したい場合、誰があなたをフォローしているのかを把握している必要があります。 <strong>プライベート投稿は、あなたのフォロワーがいる全てのインスタンスに配信されます</strong>。 フォロワーのインスタンスの管理者やソフトウェアがあなたのプライバシーを尊重してくれるかどうか怪しい場合は、そのフォロワーを削除した方がよいかもしれません。
    followers_count: フォロワー数
    lock_link: 承認制アカウントにする
    purge: フォロワーから削除する
    success:
      one: 1個のドメインからソフトブロックするフォロワーを処理中...
      other: "%{count} 個のドメインからソフトブロックするフォロワーを処理中..."
    true_privacy_html: "<strong>プライバシーの保護はエンドツーエンドの暗号化でのみ実現可能</strong>であることに留意ください。"
    unlocked_warning_html: 誰でもあなたをフォローすることができ、フォロワー限定の投稿をすぐに見ることができます。フォローする人を限定したい場合は%{lock_link}に設定してください。
    unlocked_warning_title: このアカウントは承認制アカウントに設定されていません
  footer:
    developers: 開発者向け
    more: さらに…
    resources: リソース
  generic:
    changes_saved_msg: 正常に変更されました！
    copy: コピー
    save_changes: 変更を保存
    validation_errors:
      one: エラーが発生しました！ 以下のエラーを確認してください
      other: エラーが発生しました！ 以下の%{count}個のエラーを確認してください
  imports:
    preface: 他のインスタンスでエクスポートされたファイルから、フォロー/ブロックした情報をこのインスタンス上のアカウントにインポートできます。
    success: ファイルは正常にアップロードされ、現在処理中です。しばらくしてから確認してください
    types:
      blocking: ブロックしたアカウントリスト
      following: フォロー中のアカウントリスト
      muting: ミュートしたアカウントリスト
    upload: アップロード
  in_memoriam_html: 故人を偲んで。
  invites:
    delete: 無効化
    expired: 期限切れ
    expires_in:
      '1800': 30 分
      '21600': 6 時間
      '3600': 1 時間
      '43200': 12 時間
      '604800': 1 週間
      '86400': 1 日
    expires_in_prompt: 無期限
    generate: 作成
    invited_by: '次の人に招待されました:'
    max_uses:
      one: '1'
      other: "%{count}"
    max_uses_prompt: 無制限
    prompt: リンクを生成・共有してこのインスタンスへの新規登録を受け付けることができます
    table:
      expires_at: 有効期限
      uses: 使用
    title: 新規ユーザーの招待
  lists:
    errors:
      limit: リストの上限に達しました
  media_attachments:
    validations:
      images_and_video: 既に画像が追加されているため、動画を追加することはできません
      too_many: 追加できるファイルは4つまでです
  migrations:
    acct: 引っ越し先の ユーザー名@ドメイン
    currently_redirecting: 'あなたのプロフィールは引っ越し先が設定されています:'
    proceed: 保存
    updated_msg: アカウントの引っ越し設定を更新しました！
  moderation:
    title: モデレーション
  notification_mailer:
    digest:
      action: 全ての通知を表示
      body: '最後のログイン（%{since}）からの出来事:'
      mention: "%{name} さんがあなたに返信しました:"
      new_followers_summary:
        one: また、離れている間に新たなフォロワーを獲得しました！
        other: また、離れている間に%{count} 人の新たなフォロワーを獲得しました！
      subject:
        one: "新しい1件の通知 \U0001F418"
        other: "新しい%{count}件の通知 \U0001F418"
      title: 不在の間に…
    favourite:
      body: "%{name} さんにお気に入り登録された、あなたのトゥートがあります:"
      subject: "%{name} さんにお気に入りに登録されました"
      title: 新たなお気に入り登録
    follow:
      body: "%{name} さんにフォローされています！"
      subject: "%{name} さんにフォローされています"
      title: 新たなフォロワー
    follow_request:
      action: フォローリクエストの管理
      body: "%{name} さんがあなたにフォローをリクエストしました"
      subject: "%{name} さんからのフォローリクエスト"
      title: 新たなフォローリクエスト
    mention:
      action: 返信
      body: "%{name} さんから返信がありました:"
      subject: "%{name} さんに返信されました"
      title: 新たな返信
    reblog:
      body: "%{name} さんにブーストされた、あなたのトゥートがあります:"
      subject: "%{name} さんにブーストされました"
      title: 新たなブースト
  number:
    human:
      decimal_units:
        format: "%n%u"
        units:
          billion: B
          million: M
          quadrillion: Q
          thousand: K
          trillion: T
  pagination:
    newer: 新しいトゥート
    next: 次
    older: 以前のトゥート
    prev: 前
    truncate: "&hellip;"
  preferences:
    languages: 言語
    other: その他
    publishing: 投稿
    web: ウェブ
  remote_follow:
    acct: あなたの ユーザー名@ドメイン を入力してください
    missing_resource: リダイレクト先が見つかりませんでした
    no_account_html: アカウントをお持ちではないですか？<a href='%{sign_up_path}' target='_blank'>こちら</a>からサインアップできます
    proceed: フォローする
    prompt: 'フォローしようとしています:'
  remote_interaction:
    proceed: 進む
    prompt: 'このトゥートに返信しようとしています:'
  remote_unfollow:
    error: エラー
    title: タイトル
    unfollowed: フォロー解除しました
  sessions:
    activity: 最後のアクティビティ
    browser: ブラウザ
    browsers:
      alipay: Alipay
      blackberry: Blackberry
      chrome: Chrome
      edge: Microsoft Edge
      electron: Electron
      firefox: Firefox
      generic: 不明なブラウザ
      ie: Internet Explorer
      micro_messenger: MicroMessenger
      nokia: Nokia S40 Ovi Browser
      opera: Opera
      otter: Otter
      phantom_js: PhantomJS
      qq: QQ Browser
      safari: Safari
      uc_browser: UCBrowser
      weibo: Weibo
    current_session: 現在のセッション
    description: "%{browser} on %{platform}"
    explanation: あなたのMastodonアカウントに現在ログインしているウェブブラウザの一覧です。
    ip: IP
    platforms:
      adobe_air: Adobe Air
      android: Android
      blackberry: Blackberry
      chrome_os: ChromeOS
      firefox_os: Firefox OS
      ios: iOS
      linux: Linux
      mac: Mac
      other: 不明なプラットフォーム
      windows: Windows
      windows_mobile: Windows Mobile
      windows_phone: Windows Phone
    revoke: 削除
    revoke_success: セッションを削除しました
    title: セッション
  settings:
    authorized_apps: 認証済みアプリ
    back: Mastodon に戻る
    delete: アカウントの削除
    development: 開発
    edit_profile: プロフィールを編集
    export: データのエクスポート
    followers: 信頼済みのインスタンス
    import: データのインポート
    migrate: アカウントの引っ越し
    notifications: 通知
    preferences: ユーザー設定
    settings: 設定
    two_factor_authentication: 二段階認証
    your_apps: アプリ
  statuses:
    attached:
      description: '添付: %{attached}'
      image:
        one: "%{count} 枚の画像"
        other: "%{count} 枚の画像"
      video:
        one: "%{count} 本の動画"
        other: "%{count} 本の動画"
    boosted_from_html: "%{acct_link} からブースト"
    content_warning: '閲覧注意: %{warning}'
    disallowed_hashtags:
      one: '許可されていないハッシュタグが含まれています: %{tags}'
      other: '許可されていないハッシュタグが含まれています: %{tags}'
    language_detection: 自動検出
    open_in_web: Webで開く
    over_character_limit: 上限は %{max}文字までです
    pin_errors:
      limit: 固定されているトゥートの上限に達しました
      ownership: 他人のトゥートを固定することはできません
      private: 非公開のトゥートを固定することはできません
      reblog: ブーストされたトゥートを固定することはできません
    show_more: もっと見る
    sign_in_to_participate: ログインして会話に参加
    title: '%{name}: "%{quote}"'
    visibilities:
      private: フォロワー限定
      private_long: フォロワーにのみ表示されます
      public: 公開
      public_long: 誰でも見ることができ、かつ公開タイムラインに表示されます
      unlisted: 未収載
      unlisted_long: 誰でも見ることができますが、公開タイムラインには表示されません
  stream_entries:
    pinned: 固定されたトゥート
    reblogged: さんがブースト
    sensitive_content: 閲覧注意
  terms:
    body_html: |
      <h2>プライバシーポリシー</h2>
      <h3 id="collect">どのような情報を収集しますか？</h3>

      <ul>
        <li><em>基本的なアカウント情報</em>: 当サイトに登録すると、ユーザー名・メールアドレス・パスワードの入力を求められることがあります。また表示名や自己紹介・プロフィール画像・ヘッダー画像といった追加のプロフィールを登録できます。ユーザー名・表示名・自己紹介・プロフィール画像・ヘッダー画像は常に公開されます。</li>
        <li><em>投稿・フォロー・その他公開情報</em>: フォローしているユーザーの一覧は一般公開されます。フォロワーも同様です。メッセージを投稿する際、日時だけでなく投稿に使用したアプリケーション名も記録されます。メッセージには写真や動画といった添付メディアを含むことがあります。「公開」や「未収載」の投稿は一般公開されます。プロフィールに投稿を載せるとそれもまた公開情報となります。投稿はフォロワーに配信されます。場合によっては他のサーバーに配信され、そこにコピーが保存されることを意味します。投稿を削除した場合も同様にフォロワーに配信されます。他の投稿をリブログやお気に入り登録する行動は常に公開されます。</li>
        <li><em>「ダイレクト」と「フォロワー限定」投稿</em>: すべての投稿はサーバーに保存され、処理されます。「フォロワー限定」投稿はフォロワーと投稿に書かれたユーザーに配信されます。「ダイレクト」投稿は投稿に書かれたユーザーにのみ配信されます。場合によっては他のサーバーに配信され、そこにコピーが保存されることを意味します。私たちはこれらの閲覧を一部の許可された者に限定するよう誠意を持って努めます。しかし他のサーバーにおいても同様に扱われるとは限りません。したがって、相手の所属するサーバーを吟味することが重要です。設定で新しいフォロワーの承認または拒否を手動で行うよう切り替えることもできます。<em>サーバー管理者は「ダイレクト」や「フォロワー限定」投稿も閲覧する可能性があることを忘れないでください。</em>また受信者がスクリーンショットやコピー、もしくは共有する可能性があることを忘れないでください。<em>いかなる危険な情報もMastodon上で共有しないでください。</em></li>
        <li><em>IPアドレスやその他メタデータ</em>: ログインする際IPアドレスだけでなくブラウザーアプリケーション名を記録します。ログインしたセッションはすべてユーザー設定で見直し、取り消すことができます。使用されている最新のIPアドレスは最大12ヵ月間保存されます。またサーバーへのIPアドレスを含むすべてのリクエストのログを保持することがあります。</li>
      </ul>

      <hr class="spacer" />

      <h3 id="use">情報を何に使用しますか？</h3>

      <p>収集した情報は次の用途に使用されることがあります:</p>

      <ul>
        <li>Mastodonのコア機能の提供: ログインしている間にかぎり他の人たちと投稿を通じて交流することができます。例えば自分専用のホームタイムラインで投稿をまとめて読むために他の人たちをフォローできます。</li>
        <li>コミュニティ維持の補助: 例えばIPアドレスを既知のものと比較し、BAN回避目的の複数登録者やその他違反者を判別します。</li>
        <li>提供されたメールアドレスはお知らせの送信・投稿に対するリアクションやメッセージ送信の通知・お問い合わせやその他要求や質問への返信に使用されることがあります。</li>
      </ul>

      <hr class="spacer" />

      <h3 id="protect">情報をどのように保護しますか？</h3>

      <p>私たちはあなたが入力・送信する際や自身の情報にアクセスする際に個人情報を安全に保つため、さまざまなセキュリティ上の対策を実施します。特にブラウザーセッションだけでなくアプリケーションとAPI間の通信もSSLによって保護されます。またパスワードは強力な不可逆アルゴリズムでハッシュ化されます。二段階認証を有効にし、アカウントへのアクセスをさらに安全にすることができます。</p>

      <hr class="spacer" />

      <h3 id="data-retention">データ保持方針はどうなっていますか？</h3>

      <p>私たちは次のように誠意を持って努めます:</p>

      <ul>
        <li>当サイトへのIPアドレスを含むすべての要求に対するサーバーログを90日以内のできるかぎりの間保持します。</li>
        <li>登録されたユーザーに関連付けられたIPアドレスを12ヵ月以内の間保持します。</li>
      </ul>

      <p>あなたは投稿・添付メディア・プロフィール画像・ヘッダー画像を含む自身のデータのアーカイブを要求し、ダウンロードすることができます。</p>

      <p>あなたはいつでもアカウントの削除を要求できます。削除は取り消すことができません。</p>

      <hr class="spacer"/>

      <h3 id="cookies">クッキーを使用していますか？</h3>

      <p>はい。クッキーは (あなたが許可した場合に) WebサイトやサービスがWebブラウザーを介してコンピューターに保存する小さなファイルです。使用することでWebサイトがブラウザーを識別し、登録済みのアカウントがある場合関連付けます。</p>

      <p>私たちはクッキーを将来の訪問のために設定を保存し呼び出す用途に使用します。</p>

      <hr class="spacer" />

      <h3 id="disclose">なんらかの情報を外部に提供していますか？</h3>

      <p>私たちは個人を特定できる情報を外部へ販売・取引・その他方法で渡すことはありません。これには当サイトの運営・業務遂行・サービス提供を行ううえで補助する信頼できる第三者をこの機密情報の保護に同意するかぎり含みません。法令の遵守やサイトポリシーの施行、権利・財産・安全の保護に適切と判断した場合、あなたの情報を公開することがあります。</p>

      <p>あなたの公開情報はネットワーク上の他のサーバーにダウンロードされることがあります。相手が異なるサーバーに所属する場合、「公開」と「フォロワー限定」投稿はフォロワーの所属するサーバーに配信され、「ダイレクト」投稿は受信者の所属するサーバーに配信されます。</p>

      <p>あなたがアカウントの使用をアプリケーションに許可すると、承認した権限の範囲内で公開プロフィール情報・フォローリスト・フォロワー・リスト・すべての投稿・お気に入り登録にアクセスできます。アプリケーションはメールアドレスやパスワードに決してアクセスできません。</p>

      <hr class="spacer" />

      <h3 id="children">児童によるサイト利用について</h3>

      <p>サーバーがEUまたはEEA圏内にある場合: 当サイト・製品・サービスは16歳以上の人を対象としています。あなたが16歳未満の場合、GDPR (<a href="https://en.wikipedia.org/wiki/General_Data_Protection_Regulation">General Data Protection Regulation</a> - EU一般データ保護規則) により当サイトを使用できません。</p>

      <p>サーバーが米国にある場合: 当サイト・製品・サービスは13歳以上の人を対象としています。あなたが13歳未満の場合、COPPA (<a href="https://en.wikipedia.org/wiki/Children%27s_Online_Privacy_Protection_Act">Children's Online Privacy Protection Act</a> - 児童オンラインプライバシー保護法) により当サイトを使用できません。</p>

      <p>サーバーが別の管轄区域にある場合、法的要件は異なることがあります。</p>

      <hr class="spacer" />

      <h3 id="changes">プライバシーポリシーの変更</h3>

      <p>プライバシーポリシーの変更を決定した場合、このページに変更点を掲載します。</p>

      <p>この文章のライセンスはCC-BY-SAです。最終更新日は2018年3月7日です。</p>

      <p>オリジナルの出典: <a href="https://github.com/discourse/discourse">Discourse privacy policy</a></p>
    title: "%{instance} 利用規約・プライバシーポリシー"
  themes:
    contrast: ハイコントラスト
    default: Mastodon
    mastodon-light: Mastodon (ライト)
  time:
    formats:
      default: "%Y年%m月%d日 %H:%M"
      month: "%Y年 %b"
  two_factor_authentication:
    code_hint: 確認するには認証アプリで表示されたコードを入力してください
    description_html: "<strong>二段階認証</strong>を有効にするとログイン時、認証アプリからコードを入力する必要があります。"
    disable: 無効
    enable: 有効
    enabled: 二段階認証は有効になっています
    enabled_success: 二段階認証が有効になりました
    generate_recovery_codes: リカバリーコードを生成
    instructions_html: "<strong>Google Authenticatorか、もしくはほかのTOTPアプリでこのQRコードをスキャンしてください。</strong>これ以降、ログインするときはそのアプリで生成されるコードが必要になります。"
    lost_recovery_codes: リカバリーコードを使用すると携帯電話を紛失した場合でもアカウントにアクセスできるようになります。 リカバリーコードを紛失した場合もここで再生成することができますが、古いリカバリーコードは無効になります。
    manual_instructions: 'QRコードがスキャンできず、手動での登録を希望の場合はこのシークレットコードを利用してください。:'
    recovery_codes: リカバリーコード
    recovery_codes_regenerated: リカバリーコードが再生成されました
    recovery_instructions_html: 携帯電話を紛失した場合、以下の内どれかのリカバリーコードを使用してアカウントへアクセスすることができます。<strong>リカバリーコードは大切に保全してください。</strong>たとえば印刷してほかの重要な書類と一緒に保管することができます。
    setup: 初期設定
    wrong_code: コードが間違っています。サーバー上の時間とデバイス上の時間が一致していますか？
  user_mailer:
    backup_ready:
      explanation: Mastodonアカウントのアーカイブを受け付けました。今すぐダウンロードできます！
      subject: アーカイブの準備ができました
      title: アーカイブの取り出し
    welcome:
      edit_profile_action: プロフィールを設定
      edit_profile_step: アバター画像やヘッダー画像をアップロードしたり、表示名やその他プロフィールを変更しカスタマイズすることができます。新しいフォロワーからのフォローを許可する前に検討したい場合、アカウントを承認制にすることができます。
      explanation: 始めるにあたってのアドバイスです
      final_action: 始めましょう
      final_step: 'さあ始めましょう！ たとえフォロワーがいなくても、あなたの公開した投稿はローカルタイムラインやハッシュタグなどで誰かの目に止まるかもしれません。自己紹介をしたい時は #introductions ハッシュタグを使うといいかもしれません。'
      full_handle: あなたの正式なユーザー名
      full_handle_hint: これは別のインスタンスからフォローしてもらったりメッセージのやり取りをする際に、友達に伝えるといいでしょう。
      review_preferences_action: 設定の変更
      review_preferences_step: 受け取りたいメールや投稿の公開範囲などの設定を必ず行ってください。不快でないならアニメーション GIF の自動再生を有効にすることもできます。
      subject: Mastodon へようこそ
      tip_bridge_html: もし Twitter から来られたのであれば、<a href="%{bridge_url}">bridge app</a> を使用することで Mastodon での友達のアカウントを探すこともできます。ただし bridge app を使用したことのある相手に限ります！
      tip_federated_timeline: 連合タイムラインは Mastodon ネットワークの流れを見られるものです。ただしあなたと同じインスタンスの人がフォローしている人だけが含まれるので、それが全てではありません。
      tip_following: 標準では自動でインスタンスの管理者をフォローしています。もっと興味のある人たちを見つけるには、ローカルタイムラインと連合タイムラインを確認してください。
      tip_local_timeline: ローカルタイムラインは %{instance} にいる人々の流れを見られるものです。彼らはあなたと同じインスタンスにいる隣人のようなものです！
      tip_mobile_webapp: もしモバイル端末のブラウザで Mastodon をホーム画面に追加できる場合、プッシュ通知を受け取ることができます。それはまるでネイティブアプリのように動作します！
      tips: 豆知識
      title: ようこそ、%{name} ！
  users:
    follow_limit_reached: あなたは現在 %{limit} 人以上フォローできません
    invalid_email: メールアドレスが無効です
    invalid_otp_token: 二段階認証コードが間違っています
    otp_lost_help_html: どちらも使用できない場合、%{email} に連絡を取ると解決できるかもしれません
    seamless_external_login: あなたは外部サービスを介してログインしているため、パスワードとメールアドレスの設定は利用できません。
    signed_in_as: '下記でログイン中:'
<<<<<<< HEAD
  user_mailer:
    welcome:
      edit_profile_action: プロフィールを設定
      edit_profile_step: アバター画像やヘッダー画像をアップロードしたり、表示名やその他プロフィールを変更しカスタマイズすることができます。新しいフォロワーからのフォローを許可する前に検討したい場合、アカウントを非公開にすることができます。
      explanation: 始めるにあたってのアドバイスです
      final_action: 始めましょう
      final_step: 'さあ始めましょう！たとえフォロワーがいなくても、あなたの公開した投稿はローカルタイムラインやハッシュタグなどで誰かの目に止まるかもしれません。自己紹介をしたい時は #introductions  ハッシュタグを使うといいかもしれません。'
      full_handle: あなたの正式なユーザー名
      full_handle_hint: これは別のインスタンスからフォローしてもらったりメッセージのやり取りをする際に、友達に伝えるといいでしょう。
      review_preferences_action: 設定の変更
      review_preferences_step: 受け取りたいメールや投稿の公開範囲などの設定を必ず行ってください。不快でないならアニメーション GIF の自動再生を有効にすることもできます。
      subject: Mastodon へようこそ
      tip_bridge_html: もし Twitter から来られたのであれば、<a href="%{bridge_url}">Mastodon Bridge</a> を使用することで Mastodon での友達のアカウントを探すこともできます。ただし Mastodon Bridge を使用したことのある相手に限ります！
      tip_federated_timeline: 連合タイムラインは Mastodon ネットワークの流れを見られるものです。ただしあなたと同じインスタンスの人がフォローしている人だけが含まれるので、それが全てではありません。
      tip_following: 標準では自動でインスタンスの管理者をフォローしています。もっと興味のある人たちを見つけるには、ローカルタイムラインと連合タイムラインを確認してください。
      tip_local_timeline: ローカルタイムラインは %{instance} にいる人々の流れを見られるものです。彼らはあなたと同じインスタンスにいる隣人のようなものです！
      tip_mobile_webapp: もしモバイル端末のブラウザで Mastodon をホーム画面に追加できる場合、プッシュ通知を受け取ることができます。それはまるでネイティブアプリのように動作します！
      tips: 豆知識
      title: ようこそ、 %{name}!
=======
  verification:
    explanation_html: <strong>プロフィール内のリンクの所有者であることを認証することができます</strong>。そのためにはリンクされたウェブサイトにMastodonプロフィールへのリンクが含まれている必要があります。リンクには<code>rel="me"</code>属性を<strong>必ず</strong>与えなければなりません。リンクのテキストについては重要ではありません。以下は例です：
    verification: 認証
>>>>>>> 65867b6e
<|MERGE_RESOLUTION|>--- conflicted
+++ resolved
@@ -925,28 +925,6 @@
     otp_lost_help_html: どちらも使用できない場合、%{email} に連絡を取ると解決できるかもしれません
     seamless_external_login: あなたは外部サービスを介してログインしているため、パスワードとメールアドレスの設定は利用できません。
     signed_in_as: '下記でログイン中:'
-<<<<<<< HEAD
-  user_mailer:
-    welcome:
-      edit_profile_action: プロフィールを設定
-      edit_profile_step: アバター画像やヘッダー画像をアップロードしたり、表示名やその他プロフィールを変更しカスタマイズすることができます。新しいフォロワーからのフォローを許可する前に検討したい場合、アカウントを非公開にすることができます。
-      explanation: 始めるにあたってのアドバイスです
-      final_action: 始めましょう
-      final_step: 'さあ始めましょう！たとえフォロワーがいなくても、あなたの公開した投稿はローカルタイムラインやハッシュタグなどで誰かの目に止まるかもしれません。自己紹介をしたい時は #introductions  ハッシュタグを使うといいかもしれません。'
-      full_handle: あなたの正式なユーザー名
-      full_handle_hint: これは別のインスタンスからフォローしてもらったりメッセージのやり取りをする際に、友達に伝えるといいでしょう。
-      review_preferences_action: 設定の変更
-      review_preferences_step: 受け取りたいメールや投稿の公開範囲などの設定を必ず行ってください。不快でないならアニメーション GIF の自動再生を有効にすることもできます。
-      subject: Mastodon へようこそ
-      tip_bridge_html: もし Twitter から来られたのであれば、<a href="%{bridge_url}">Mastodon Bridge</a> を使用することで Mastodon での友達のアカウントを探すこともできます。ただし Mastodon Bridge を使用したことのある相手に限ります！
-      tip_federated_timeline: 連合タイムラインは Mastodon ネットワークの流れを見られるものです。ただしあなたと同じインスタンスの人がフォローしている人だけが含まれるので、それが全てではありません。
-      tip_following: 標準では自動でインスタンスの管理者をフォローしています。もっと興味のある人たちを見つけるには、ローカルタイムラインと連合タイムラインを確認してください。
-      tip_local_timeline: ローカルタイムラインは %{instance} にいる人々の流れを見られるものです。彼らはあなたと同じインスタンスにいる隣人のようなものです！
-      tip_mobile_webapp: もしモバイル端末のブラウザで Mastodon をホーム画面に追加できる場合、プッシュ通知を受け取ることができます。それはまるでネイティブアプリのように動作します！
-      tips: 豆知識
-      title: ようこそ、 %{name}!
-=======
   verification:
     explanation_html: <strong>プロフィール内のリンクの所有者であることを認証することができます</strong>。そのためにはリンクされたウェブサイトにMastodonプロフィールへのリンクが含まれている必要があります。リンクには<code>rel="me"</code>属性を<strong>必ず</strong>与えなければなりません。リンクのテキストについては重要ではありません。以下は例です：
-    verification: 認証
->>>>>>> 65867b6e
+    verification: 認証