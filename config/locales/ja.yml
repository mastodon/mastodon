---
ja:
  about:
    about_hashtag_html: ハッシュタグ <strong>#%{hashtag}</strong> の付いた公開トゥートです。どこでもいいので、連合に参加しているSNS上にアカウントを作れば会話に参加することができます。
    about_mastodon_html: Mastodon は、オープンなウェブプロトコルを採用した、自由でオープンソースなソーシャルネットワークです。電子メールのような分散型の仕組みを採っています。
    about_this: 詳細情報
    administered_by: '管理者:'
    closed_registrations: 現在このインスタンスでの新規登録は受け付けていません。しかし、他のインスタンスにアカウントを作成しても全く同じネットワークに参加することができます。
    contact: 連絡先
    contact_missing: 未設定
    contact_unavailable: N/A
    description_headline: "%{domain} とは？"
    domain_count_after: 個のインスタンス
    domain_count_before: 接続中
    extended_description_html: |
      <h3>ルールを書くのに適した場所</h3>
      <p>詳細説明が設定されていません。</p>
    features:
      humane_approach_body: 他の SNS の失敗から学び、Mastodon はソーシャルメディアが誤った使い方をされることの無いように倫理的な設計を目指しています。
      humane_approach_title: より思いやりのある設計
      not_a_product_body: Mastodon は営利的な SNS ではありません。広告や、データの収集・解析は無く、またユーザーの囲い込みもありません。ここには中央権力はありません。
      not_a_product_title: あなたは人間であり、商品ではありません
      real_conversation_body: 好きなように書ける500文字までの投稿や、文章やメディアの内容に警告をつけられる機能で、思い通りに自分自身を表現することができます。
      real_conversation_title: 本当のコミュニケーションのために
      within_reach_body: デベロッパーフレンドリーな API により実現された、iOS や Android、その他様々なプラットフォームのためのアプリでどこでも友人とやりとりできます。
      within_reach_title: いつでも身近に
    generic_description: "%{domain} は、Mastodon インスタンスの一つです"
    hosted_on: Mastodon hosted on %{domain}
    learn_more: もっと詳しく
    other_instances: 他のインスタンス
    source_code: ソースコード
    status_count_after: トゥート
    status_count_before: トゥート数
    user_count_after: 人
    user_count_before: ユーザー数
    what_is_mastodon: Mastodon とは？
  accounts:
    follow: フォロー
    followers: フォロワー
    following: フォロー中
    media: メディア
    moved_html: "%{name} さんは引っ越しました %{new_profile_link}:"
    network_hidden: この情報は利用できません
    nothing_here: 何もありません！
    people_followed_by: "%{name} さんがフォロー中のアカウント"
    people_who_follow: "%{name} さんをフォロー中のアカウント"
    posts: トゥート
    posts_with_replies: トゥートと返信
    remote_follow: リモートフォロー
    reserved_username: このユーザー名は予約されています
    roles:
      admin: Admin
      bot: Bot
      moderator: Mod
    unfollow: フォロー解除
  admin:
    account_moderation_notes:
      create: 書き込む
      created_msg: モデレーションメモを書き込みました！
      delete: 削除
      destroyed_msg: モデレーションメモを削除しました！
    accounts:
      are_you_sure: 本当に実行しますか？
      avatar: アイコン
      by_domain: ドメイン
      change_email:
        changed_msg: メールアドレスの変更に成功しました！
        current_email: 現在のメールアドレス
        label: メールアドレスを変更
        new_email: 新しいメールアドレス
        submit: メールアドレスの変更
        title: "%{username} さんのメールアドレスを変更"
      confirm: 確認
      confirmed: 確認済み
      confirming: 確認中
      demote: 降格
      disable: 無効化
      disable_two_factor_authentication: 二段階認証を無効にする
      disabled: 無効
      display_name: 表示名
      domain: ドメイン
      edit: 編集
      email: メールアドレス
      email_status: メールアドレスの状態
      enable: 有効化
      enabled: 有効
      feed_url: フィードURL
      followers: フォロワー数
      followers_url: Followers URL
      follows: フォロー数
      inbox_url: Inbox URL
      ip: IP
      location:
        all: すべて
        local: ローカル
        remote: リモート
        title: ロケーション
      login_status: ログイン
      media_attachments: 添付されたメディア
      memorialize: 追悼アカウント化
      moderation:
        all: すべて
        silenced: サイレンス中
        suspended: 停止中
        title: モデレーション
      moderation_notes: モデレーションメモ
      most_recent_activity: 直近の活動
      most_recent_ip: 直近のIP
      not_subscribed: 購読していない
      order:
        alphabetic: アルファベット順
        most_recent: 直近の活動順
        title: 順序
      outbox_url: Outbox URL
      perform_full_suspension: 完全に活動停止させる
      profile_url: プロフィールURL
      promote: 昇格
      protocol: プロトコル
      public: パブリック
      push_subscription_expires: PuSH購読期限
      redownload: アバターの更新
      remove_avatar: アイコンを削除
      resend_confirmation:
        already_confirmed: メールアドレスは確認済みです
        send: 確認メールを再送
        success: 確認メールを再送信しました!
      reset: リセット
      reset_password: パスワード再設定
      resubscribe: 再講読
      role: 役割
      roles:
        admin: 管理者
        moderator: モデレーター
        staff: スタッフ
        user: ユーザー
      salmon_url: Salmon URL
      search: 検索
      shared_inbox_url: Shared Inbox URL
      show:
        created_reports: このアカウントで作られたレポート
        report: レポート
        targeted_reports: このアカウントについてのレポート
      silence: サイレンス
      statuses: トゥート数
      subscribe: 購読する
      title: アカウント
      unconfirmed_email: 確認待ちのメールアドレス
      undo_silenced: サイレンスから戻す
      undo_suspension: 停止から戻す
      unsubscribe: 購読の解除
      username: ユーザー名
      web: Web
    action_logs:
      actions:
        assigned_to_self_report: "%{name} さんがレポート %{target} を自身の担当に割り当てました"
        change_email_user: "%{name} さんが %{target} さんのメールアドレスを変更しました"
        confirm_user: "%{name} さんが %{target} さんのメールアドレスを確認済みにしました"
        create_custom_emoji: "%{name} さんがカスタム絵文字 %{target} を追加しました"
        create_domain_block: "%{name} さんがドメイン %{target} をブロックしました"
        create_email_domain_block: "%{name} さんがドメイン %{target} をメールアドレス用ブラックリストに追加しました"
        demote_user: "%{name} さんが %{target} さんを降格しました"
        destroy_domain_block: "%{name} さんがドメイン %{target} のブロックを外しました"
        destroy_email_domain_block: "%{name} さんがドメイン %{target} をメールアドレス用ブラックリストから外しました"
        destroy_status: "%{name} さんが %{target} さんの投稿を削除しました"
        disable_2fa_user: "%{name} さんが %{target} さんの二段階認証を無効化しました"
        disable_custom_emoji: "%{name} さんがカスタム絵文字 %{target} を無効化しました"
        disable_user: "%{name} さんが %{target} さんのログインを無効化しました"
        enable_custom_emoji: "%{name} さんがカスタム絵文字 %{target} を有効化しました"
        enable_user: "%{name} さんが %{target} さんのログインを有効化しました"
        memorialize_account: "%{name} さんが %{target} さんを追悼アカウントページに登録しました"
        promote_user: "%{name} さんが %{target} さんを昇格しました"
        remove_avatar_user: "%{name} さんが %{target} さんのアイコンを削除しました"
        reopen_report: "%{name} さんがレポート %{target} を再び開きました"
        reset_password_user: "%{name} さんが %{target} さんのパスワードをリセットしました"
        resolve_report: "%{name} さんがレポート %{target} を解決済みにしました"
        silence_account: "%{name} さんが %{target} さんをサイレンスにしました"
        suspend_account: "%{name} さんが %{target} さんを停止しました"
        unassigned_report: "%{name} さんがレポート %{target} の担当を外しました"
        unsilence_account: "%{name} さんが %{target} さんのサイレンスを解除しました"
        unsuspend_account: "%{name} さんが %{target} さんの停止を解除しました"
        update_custom_emoji: "%{name} さんがカスタム絵文字 %{target} を更新しました"
        update_status: "%{name} さんが %{target} さんの投稿を更新しました"
      title: 操作履歴
    announcements:
      add_new: 新規追加
      body: 本文。HTMLタグが使えます
      delete_it: 削除
      edit:
        submit: お知らせを変更
        title: お知らせの編集
      edit_it: 編集
      form:
        hint:
          body: 改行は無視されます
          order: 大きい順
        links:
          text: リンク文
          url: URL
      links: リンク
      new:
        submit: お知らせを作成
        title: 新規お知らせの追加
      order: 順序
      title: お知らせ設定
    custom_emojis:
      by_domain: ドメイン
      copied_msg: 絵文字のコピーをローカルに作成しました
      copy: コピー
      copy_failed_msg: 絵文字のコピーをローカルに作成できませんでした
      created_msg: 絵文字の追加に成功しました！
      delete: 削除
      destroyed_msg: 絵文字の削除に成功しました！
      disable: 無効化
      disabled_msg: 絵文字を無効化しました
      emoji: 絵文字
      enable: 有効化
      enabled_msg: 絵文字を有効化しました
      image_hint: 50KBまでのPNG画像を利用できます
      listed: 収載
      new:
        title: 新規カスタム絵文字の追加
      overwrite: 上書き
      shortcode: ショートコード
      shortcode_hint: 2文字以上の半角英数字とアンダーバーのみ利用できます
      title: カスタム絵文字
      unlisted: 未収載
      update_failed_msg: 絵文字を更新できませんでした
      updated_msg: 絵文字の更新に成功しました！
      upload: アップロード
    domain_blocks:
      add_new: 新規追加
      created_msg: ドメインブロック処理を完了しました
      destroyed_msg: ドメインブロックを外しました
      domain: ドメイン
      new:
        create: ブロックを作成
        hint: ドメインブロックはデータベース中のアカウント項目の作成を妨げませんが、遡って自動的に指定されたモデレーションをそれらのアカウントに適用します。
        severity:
          desc_html: "<strong>サイレンス</strong>はアカウントのトゥートをフォローしていない人から隠します。<strong>停止</strong>はそのアカウントのコンテンツ、メディア、プロフィールデータをすべて削除します。メディアファイルの拒否は<strong>なし</strong>を使います。"
          noop: なし
          silence: サイレンス
          suspend: 停止
        title: 新規ドメインブロック
      reject_media: メディアファイルを拒否
      reject_media_hint: ローカルに保存されたメディアファイルを削除し、今後のダウンロードを拒否します。停止とは無関係です
      severities:
        noop: なし
        silence: サイレンス
        suspend: 停止
      severity: 深刻度
      show:
        affected_accounts:
          one: データベース中の一つのアカウントに影響します
          other: データベース中の%{count}個のアカウントに影響します
        retroactive:
          silence: このドメインからの存在するすべてのアカウントのサイレンスを戻す
          suspend: このドメインからの存在するすべてのアカウントの停止を戻す
        title: "%{domain}のドメインブロックを戻す"
        undo: 元に戻す
      title: ドメインブロック
      undo: 元に戻す
    email_domain_blocks:
      add_new: 新規追加
      created_msg: ブラックリストに追加しました
      delete: 消去
      destroyed_msg: ブラックリストから外しました
      domain: ドメイン
      new:
        create: ドメインを追加
        title: メールアドレス用ブラックリスト新規追加
      title: メールブラックリスト
    instances:
      account_count: 既知のアカウント数
      domain_name: ドメイン名
      reset: リセット
      search: 検索
      title: 既知のインスタンス
    invites:
      filter:
        all: すべて
        available: 使用可能
        expired: 期限切れ
        title: フィルター
      title: 招待
    report_notes:
      created_msg: レポートメモを書き込みました！
      destroyed_msg: レポートメモを削除しました！
    reports:
      account:
        note: メモ
        report: レポート
      action_taken_by: レポート処理者
      are_you_sure: 本当に実行しますか？
      assign_to_self: 担当になる
      assigned: 担当者
      comment:
        none: なし
      created_at: レポート日時
      id: ID
      mark_as_resolved: 解決済みとしてマーク
      mark_as_unresolved: 未解決として再び開く
      notes:
        create: 書き込む
        create_and_resolve: 書き込み、解決済みにする
        create_and_unresolve: 書き込み、未解決として開く
        delete: 削除
        placeholder: どのような措置が取られたか、または関連する更新を記述してください…
      reopen: 再び開く
      report: レポート#%{id}
      report_contents: 内容
      reported_account: 報告対象アカウント
      reported_by: 報告者
      resolved: 解決済み
      resolved_msg: レポートを解決済みにしました！
      silence_account: アカウントをサイレンス
      status: ステータス
      suspend_account: アカウントを停止
      target: ターゲット
      title: レポート
      unassign: 担当を外す
      unresolved: 未解決
      updated_at: 更新日時
      view: 表示
    settings:
      activity_api_enabled:
        desc_html: 週ごとのローカルに投稿されたトゥート数、アクティブなユーザー数、新規登録者数
        title: ユーザーアクティビティに関する統計を公開する
      bootstrap_timeline_accounts:
        desc_html: 複数のユーザー名はコンマで区切ります。ローカルの公開アカウントのみ有効です。指定しない場合は管理者がデフォルトで指定されます。
        title: 新規ユーザーが自動フォローするアカウント
      contact_information:
        email: ビジネスメールアドレス
        username: 連絡先のユーザー名
      hero:
        desc_html: フロントページに表示されます。サイズは600x100px以上推奨です。未設定の場合、インスタンスのサムネイルが使用されます
        title: ヒーローイメージ
      peers_api_enabled:
        desc_html: 連合内でこのインスタンスが遭遇したドメインの名前
        title: 接続しているインスタンスのリストを公開する
      preview_sensitive_media:
        desc_html: 他のウェブサイトにリンクを貼った際、メディアが閲覧注意としてマークされていてもサムネイルが表示されます
        title: OpenGraphによるプレビューで閲覧注意のメディアも表示する
      registrations:
        closed_message:
          desc_html: 新規登録を停止しているときにフロントページに表示されます。HTMLタグが使えます
          title: 新規登録停止時のメッセージ
        deletion:
          desc_html: 誰でも自分のアカウントを削除できるようにします
          title: アカウント削除を受け付ける
        min_invite_role:
          disabled: 誰も許可しない
          title: 招待の作成を許可
        open:
          desc_html: 誰でも自由にアカウントを作成できるようにします
          title: 新規登録を受け付ける
      show_known_fediverse_at_about_page:
        desc_html: チェックを入れるとプレビュー欄に既知の連合先全てのトゥートを表示します。外すとローカルのトゥートだけ表示します。
        title: タイムラインプレビューに連合タイムラインを表示する
      show_staff_badge:
        desc_html: ユーザーページにスタッフのバッジを表示します
        title: スタッフバッジを表示する
      site_description:
        desc_html: フロントページへの表示と meta タグに使用される紹介文です。HTMLタグ、特に<code>&lt;a&gt;</code> と <code>&lt;em&gt;</code>が使えます。
        title: インスタンスの説明
      site_description_extended:
        desc_html: あなたのインスタンスにおける行動規範やルール、ガイドライン、そのほかの記述をする際に最適な場所です。HTMLタグが使えます
        title: カスタム詳細説明
      site_terms:
        desc_html: あなたは独自のプライバシーポリシーや利用規約、そのほかの法的根拠を書くことができます。HTMLタグが使えます
        title: カスタム利用規約
      site_title: インスタンスの名前
      thumbnail:
        desc_html: OpenGraphとAPIによるプレビューに使用されます。サイズは1200×630px推奨です
        title: インスタンスのサムネイル
      timeline_preview:
        desc_html: ランディングページに公開タイムラインを表示します
        title: タイムラインプレビュー
      title: サイト設定
    statuses:
      back_to_account: アカウントページに戻る
      batch:
        delete: 削除
        nsfw_off: 閲覧注意をはずす
        nsfw_on: 閲覧注意にする
      failed_to_execute: 実行に失敗しました
      media:
        title: メディア
      no_media: メディアなし
      title: トゥート一覧
      with_media: メディアあり
    subscriptions:
      callback_url: コールバックURL
      confirmed: 確認済み
      expires_in: 期限
      last_delivery: 最終配送
      title: WebSub
      topic: トピック
    title: 管理
  admin_mailer:
    new_report:
      body: "%{reporter} が %{target} を通報しました"
      body_remote: "%{domain} の誰かが %{target} を通報しました"
      subject: "%{instance} の新しい通報 (#%{id})"
  application_mailer:
    notification_preferences: メール設定の変更
    salutation: "%{name} さん"
    settings: 'メール設定の変更: %{link}'
    view: 'リンク:'
    view_profile: プロフィールを表示
    view_status: トゥートを表示
  applications:
    created: アプリが作成されました
    destroyed: アプリが削除されました
    invalid_url: URLが無効です
    regenerate_token: アクセストークンの再生成
    token_regenerated: アクセストークンが再生成されました
    warning: このデータは気をつけて取り扱ってください。他の人と共有しないでください！
    your_token: アクセストークン
  auth:
    agreement_html: 登録すると <a href="%{rules_path}">インスタンスのルール</a> と <a href="%{terms_path}">プライバシーポリシー</a> に従うことに同意したことになります。
    change_password: パスワード
    confirm_email: メールアドレスの確認
    delete_account: アカウントの削除
    delete_account_html: アカウントを削除したい場合、<a href="%{path}">こちら</a> から手続きが行えます。削除する前に、確認画面があります。
    didnt_get_confirmation: 確認メールを受信できませんか？
    forgot_password: パスワードをお忘れですか？
    invalid_reset_password_token: パスワードリセットトークンが正しくないか期限切れです。もう一度リクエストしてください。
    login: ログイン
    logout: ログアウト
    migrate_account: 別のアカウントに引っ越す
    migrate_account_html: 引っ越し先を明記したい場合は<a href="%{path}">こちら</a>で設定できます。
    or: または
    or_log_in_with: または次のサービスでログイン
    providers:
      cas: CAS
      saml: SAML
    register: 登録する
    register_elsewhere: 他のインスタンスで新規登録
    resend_confirmation: 確認メールを再送する
    reset_password: パスワードを再発行
    security: セキュリティ
    set_new_password: 新しいパスワード
  authorize_follow:
    already_following: あなたは既にこのアカウントをフォローしています
    error: 残念ながら、リモートアカウント情報の取得中にエラーが発生しました
    follow: フォロー
    follow_request: 'あなたは以下のアカウントにフォローリクエストを送信しました:'
    following: '成功！ あなたは現在以下のアカウントをフォローしています:'
    post_follow:
      close: またはこのウィンドウを閉じます。
      return: ユーザーのプロフィールを見る
      web: Web を開く
    title: "%{acct} をフォロー"
  datetime:
    distance_in_words:
      about_x_hours: "%{count}時間"
      about_x_months: "%{count}月"
      about_x_years: "%{count}年"
      almost_x_years: "%{count}年"
      half_a_minute: 今
      less_than_x_minutes: "%{count}分"
      less_than_x_seconds: 今
      over_x_years: "%{count}年"
      x_days: "%{count}日"
      x_minutes: "%{count}分"
      x_months: "%{count}月"
      x_seconds: "%{count}秒"
  deletes:
    bad_password_msg: パスワードが違います
    confirm_password: 本人確認のため、現在のパスワードを入力してください
    description_html: あなたのアカウントに含まれるコンテンツは全て削除され、アカウントは無効化されます。これは恒久的なもので、<strong>取り消すことはできません</strong>。なりすましを防ぐために、同じユーザー名で再度登録することはできなくなります。
    proceed: アカウントを削除する
    success_msg: アカウントは正常に削除されました
    warning_html: 削除が保証されるのはこのインスタンス上のコンテンツのみです。他のインスタンス等、外部に広く共有されたコンテンツについては痕跡が残ることがあります。また、現在接続できないサーバーや、あなたの更新を受け取らなくなったサーバーに対しては、削除は反映されません。
    warning_title: 共有されたコンテンツについて
  errors:
    '403': このページを表示する権限がありません。
    '404': お探しのページは見つかりませんでした。
    '410': お探しのページはもう存在しません。
    '422':
      content: セキュリティ認証に失敗しました。Cookieをブロックしていませんか？
      title: セキュリティ認証に失敗
    '429': リクエストの制限に達しました
    '500':
      content: もうしわけありませんが、なにかが間違っています。
      title: このページは正しくありません
    noscript_html: Mastodonのウェブアプリケーションを利用する場合はJavaScriptを有効にしてください。またはあなたのプラットフォーム向けの<a href="https://github.com/tootsuite/documentation/blob/master/Using-Mastodon/Apps.md">Mastodonネイティブアプリ</a>を探すことができます。
  exports:
    archive_takeout:
      date: 日時
      download: ダウンロード
      hint_html: "<strong>トゥートとメディア</strong>のアーカイブをリクエストできます。 データはActivityPub形式で、対応しているソフトウェアで読み込むことができます。7日毎にアーカイブをリクエストできます。"
      in_progress: 準備中...
      request: アーカイブをリクエスト
      size: 容量
    blocks: ブロック
    csv: CSV
    follows: フォロー
    mutes: ミュート
    storage: メディア
<<<<<<< HEAD
  favourite_tags:
    delete_it: 削除
    edit:
      submit: お気に入りタグを変更
      title: お気に入りタグの編集
    edit_it: 編集
    form:
      hint:
        order: 降順に表示されます
    name_of_tag: タグ名
    order: 順序
    submit: お気に入りタグを登録
=======
  filters:
    contexts:
      home: ホームタイムライン
      notifications: 通知
      public: 公開タイムライン
      thread: 会話
    edit:
      title: フィルターを編集
    errors:
      invalid_context: 対象がないか無効です
      invalid_irreversible: この機能はホームタイムラインまたは通知と一緒に指定する場合のみ機能します
    index:
      delete: 削除
      title: フィルター
    new:
      title: 新規フィルターを追加
>>>>>>> 7ac5151b
  followers:
    domain: ドメイン
    explanation_html: あなたの投稿のプライバシーを確保したい場合、誰があなたをフォローしているのかを把握している必要があります。 <strong>プライベート投稿は、あなたのフォロワーがいる全てのインスタンスに配信されます</strong>。 フォロワーのインスタンスの管理者やソフトウェアがあなたのプライバシーを尊重してくれるかどうか怪しい場合は、そのフォロワーを削除した方がよいかもしれません。
    followers_count: フォロワー数
    lock_link: 承認制アカウントにする
    purge: フォロワーから削除する
    success:
      one: 1個のドメインからソフトブロックするフォロワーを処理中...
      other: "%{count} 個のドメインからソフトブロックするフォロワーを処理中..."
    true_privacy_html: "<strong>プライバシーの保護はエンドツーエンドの暗号化でのみ実現可能</strong>であることに留意ください。"
    unlocked_warning_html: 誰でもあなたをフォローすることができ、フォロワー限定の投稿をすぐに見ることができます。フォローする人を限定したい場合は%{lock_link}に設定してください。
    unlocked_warning_title: このアカウントは承認制アカウントに設定されていません
  generic:
    changes_saved_msg: 正常に変更されました！
    powered_by: powered by %{link}
    save_changes: 変更を保存
    validation_errors:
      one: エラーが発生しました！ 以下のエラーを確認してください
      other: エラーが発生しました！ 以下の%{count}個のエラーを確認してください
  imports:
    preface: 他のインスタンスでエクスポートされたファイルから、フォロー/ブロックした情報をこのインスタンス上のアカウントにインポートできます。
    success: ファイルは正常にアップロードされ、現在処理中です。しばらくしてから確認してください
    types:
      blocking: ブロックしたアカウントリスト
      following: フォロー中のアカウントリスト
      muting: ミュートしたアカウントリスト
    upload: アップロード
  in_memoriam_html: 故人を偲んで。
  invites:
    delete: 無効化
    expired: 期限切れ
    expires_in:
      '1800': 30 分
      '21600': 6 時間
      '3600': 1 時間
      '43200': 12 時間
      '604800': 1 週間
      '86400': 1 日
    expires_in_prompt: 無期限
    generate: 作成
    invited_by: '次の人に招待されました:'
    max_uses:
      one: '1'
      other: "%{count}"
    max_uses_prompt: 無制限
    prompt: リンクを生成・共有してこのインスタンスへの新規登録を受け付けることができます
    table:
      expires_at: 有効期限
      uses: 使用
    title: 新規ユーザーの招待
  landing_strip_html: "<strong>%{name}</strong> さんはインスタンス %{link_to_root_path} のユーザーです。アカウントさえ持っていればフォローしたり会話したりできます。"
  landing_strip_signup_html: もしお持ちでないなら <a href="%{sign_up_path}">こちら</a> からサインアップできます。
  lists:
    errors:
      limit: リストの上限に達しました
  media_attachments:
    validations:
      images_and_video: 既に画像が追加されているため、動画を追加することはできません
      too_many: 追加できるファイルは4つまでです
  migrations:
    acct: 引っ越し先の ユーザー名@ドメイン
    currently_redirecting: 'あなたのプロフィールは引っ越し先が設定されています:'
    proceed: 保存
    updated_msg: アカウントの引っ越し設定を更新しました！
  moderation:
    title: モデレーション
  notification_mailer:
    digest:
      action: 全ての通知を表示
      body: '最後のログイン（%{since}）からの出来事:'
      mention: "%{name} さんがあなたに返信しました:"
      new_followers_summary:
        one: また、離れている間に新たなフォロワーを獲得しました！
        other: また、離れている間に%{count} 人の新たなフォロワーを獲得しました！
      subject:
        one: "新しい1件の通知 \U0001F418"
        other: "新しい%{count}件の通知 \U0001F418"
      title: 不在の間に…
    favourite:
      body: "%{name} さんにお気に入り登録された、あなたのトゥートがあります:"
      subject: "%{name} さんにお気に入りに登録されました"
      title: 新たなお気に入り登録
    follow:
      body: "%{name} さんにフォローされています！"
      subject: "%{name} さんにフォローされています"
      title: 新たなフォロワー
    follow_request:
      action: フォローリクエストの管理
      body: "%{name} さんがあなたにフォローをリクエストしました"
      subject: "%{name} さんからのフォローリクエスト"
      title: 新たなフォローリクエスト
    mention:
      action: 返信
      body: "%{name} さんから返信がありました:"
      subject: "%{name} さんに返信されました"
      title: 新たな返信
    reblog:
      body: "%{name} さんにブーストされた、あなたのトゥートがあります:"
      subject: "%{name} さんにブーストされました"
      title: 新たなブースト
  number:
    human:
      decimal_units:
        format: "%n%u"
        units:
          billion: B
          million: M
          quadrillion: Q
          thousand: K
          trillion: T
          unit: ''
  pagination:
    newer: 新しいトゥート
    next: 次
    older: 以前のトゥート
    prev: 前
    truncate: "&hellip;"
  preferences:
    languages: 言語
    other: その他
    publishing: 投稿
    web: ウェブ
  remote_follow:
    acct: あなたの ユーザー名@ドメイン を入力してください
    missing_resource: リダイレクト先が見つかりませんでした
    no_account_html: アカウントをお持ちではないですか？<a href='%{sign_up_path}' target='_blank'>こちら</a>からサインアップできます
    proceed: フォローする
    prompt: 'フォローしようとしています:'
  remote_unfollow:
    error: エラー
    title: タイトル
    unfollowed: フォロー解除しました
  sessions:
    activity: 最後のアクティビティ
    browser: ブラウザ
    browsers:
      alipay: Alipay
      blackberry: Blackberry
      chrome: Chrome
      edge: Microsoft Edge
      electron: Electron
      firefox: Firefox
      generic: 不明なブラウザ
      ie: Internet Explorer
      micro_messenger: MicroMessenger
      nokia: Nokia S40 Ovi Browser
      opera: Opera
      otter: Otter
      phantom_js: PhantomJS
      qq: QQ Browser
      safari: Safari
      uc_browser: UCBrowser
      weibo: Weibo
    current_session: 現在のセッション
    description: "%{browser} on %{platform}"
    explanation: あなたのMastodonアカウントに現在ログインしているウェブブラウザの一覧です。
    ip: IP
    platforms:
      adobe_air: Adobe Air
      android: Android
      blackberry: Blackberry
      chrome_os: ChromeOS
      firefox_os: Firefox OS
      ios: iOS
      linux: Linux
      mac: Mac
      other: 不明なプラットフォーム
      windows: Windows
      windows_mobile: Windows Mobile
      windows_phone: Windows Phone
    revoke: 削除
    revoke_success: セッションを削除しました
    title: セッション
  settings:
    authorized_apps: 認証済みアプリ
    back: Mastodon に戻る
    delete: アカウントの削除
    development: 開発
    edit_profile: プロフィールを編集
    export: データのエクスポート
    favourite_tags: お気に入りタグ
    followers: 信頼済みのインスタンス
    import: データのインポート
    migrate: アカウントの引っ越し
    notifications: 通知
    preferences: ユーザー設定
    settings: 設定
    two_factor_authentication: 二段階認証
    your_apps: アプリ
  statuses:
    attached:
      description: '添付: %{attached}'
      image:
        one: "%{count} 枚の画像"
        other: "%{count} 枚の画像"
      video:
        one: "%{count} 本の動画"
        other: "%{count} 本の動画"
    boosted_from_html: "%{acct_link} からブースト"
    content_warning: '閲覧注意: %{warning}'
    disallowed_hashtags:
      one: '許可されていないハッシュタグが含まれています: %{tags}'
      other: '許可されていないハッシュタグが含まれています: %{tags}'
    language_detection: 自動的に言語を検出する
    open_in_web: Webで開く
    over_character_limit: 上限は %{max}文字までです
    pin_errors:
      limit: 固定されているトゥートの上限に達しました
      ownership: 他人のトゥートを固定することはできません
      private: 非公開のトゥートを固定することはできません
      reblog: ブーストされたトゥートを固定することはできません
    show_more: もっと見る
    title: '%{name}: "%{quote}"'
    visibilities:
      private: フォロワー限定
      private_long: フォロワーにのみ表示されます
      public: 公開
      public_long: 誰でも見ることができ、かつ公開タイムラインに表示されます
      unlisted: 未収載
      unlisted_long: 誰でも見ることができますが、公開タイムラインには表示されません
  stream_entries:
    click_to_show: クリックして表示
    pinned: 固定されたトゥート
    reblogged: さんがブースト
    sensitive_content: 閲覧注意
  terms:
    body_html: |
      <h2>プライバシーポリシー</h2>
      <h3 id="collect">どのような情報を収集しますか？</h3>

      <ul>
        <li><em>基本的なアカウント情報</em>: 当サイトに登録すると、ユーザー名・メールアドレス・パスワードの入力を求められることがあります。また表示名や自己紹介・プロフィール画像・ヘッダー画像といった追加のプロフィールを登録できます。ユーザー名・表示名・自己紹介・プロフィール画像・ヘッダー画像は常に公開されます。</li>
        <li><em>投稿・フォロー・その他公開情報</em>: フォローしているユーザーの一覧は一般公開されます。フォロワーも同様です。メッセージを投稿する際、日時だけでなく投稿に使用したアプリケーション名も記録されます。メッセージには写真や動画といった添付メディアを含むことがあります。「公開」や「未収載」の投稿は一般公開されます。プロフィールに投稿を載せるとそれもまた公開情報となります。投稿はフォロワーに配信されます。場合によっては他のサーバーに配信され、そこにコピーが保存されることを意味します。投稿を削除した場合も同様にフォロワーに配信されます。他の投稿をリブログやお気に入り登録する行動は常に公開されます。</li>
        <li><em>「ダイレクト」と「フォロワー限定」投稿</em>: すべての投稿はサーバーに保存され、処理されます。「フォロワー限定」投稿はフォロワーと投稿に書かれたユーザーに配信されます。「ダイレクト」投稿は投稿に書かれたユーザーにのみ配信されます。場合によっては他のサーバーに配信され、そこにコピーが保存されることを意味します。私たちはこれらの閲覧を一部の許可された者に限定するよう誠意を持って努めます。しかし他のサーバーにおいても同様に扱われるとは限りません。したがって、相手の所属するサーバーを吟味することが重要です。設定で新しいフォロワーの承認または拒否を手動で行うよう切り替えることもできます。<em>サーバー管理者は「ダイレクト」や「フォロワー限定」投稿も閲覧する可能性があることを忘れないでください。</em>また受信者がスクリーンショットやコピー、もしくは共有する可能性があることを忘れないでください。<em>いかなる危険な情報もMastodon上で共有しないでください。</em></li>
        <li><em>IPアドレスやその他メタデータ</em>: ログインする際IPアドレスだけでなくブラウザーアプリケーション名を記録します。ログインしたセッションはすべてユーザー設定で見直し、取り消すことができます。使用されている最新のIPアドレスは最大12ヵ月間保存されます。またサーバーへのIPアドレスを含むすべてのリクエストのログを保持することがあります。</li>
      </ul>

      <hr class="spacer" />

      <h3 id="use">情報を何に使用しますか？</h3>

      <p>収集した情報は次の用途に使用されることがあります:</p>

      <ul>
        <li>Mastodonのコア機能の提供: ログインしている間にかぎり他の人たちと投稿を通じて交流することができます。例えば自分専用のホームタイムラインで投稿をまとめて読むために他の人たちをフォローできます。</li>
        <li>コミュニティ維持の補助: 例えばIPアドレスを既知のものと比較し、BAN回避目的の複数登録者やその他違反者を判別します。</li>
        <li>提供されたメールアドレスはお知らせの送信・投稿に対するリアクションやメッセージ送信の通知・お問い合わせやその他要求や質問への返信に使用されることがあります。</li>
      </ul>

      <hr class="spacer" />

      <h3 id="protect">情報をどのように保護しますか？</h3>

      <p>私たちはあなたが入力・送信する際や自身の情報にアクセスする際に個人情報を安全に保つため、さまざまなセキュリティ上の対策を実施します。特にブラウザーセッションだけでなくアプリケーションとAPI間の通信もSSLによって保護されます。またパスワードは強力な不可逆アルゴリズムでハッシュ化されます。二段階認証を有効にし、アカウントへのアクセスをさらに安全にすることができます。</p>

      <hr class="spacer" />

      <h3 id="data-retention">データ保持方針はどうなっていますか？</h3>

      <p>私たちは次のように誠意を持って努めます:</p>

      <ul>
        <li>当サイトへのIPアドレスを含むすべての要求に対するサーバーログを90日以内のできるかぎりの間保持します。</li>
        <li>登録されたユーザーに関連付けられたIPアドレスを12ヵ月以内の間保持します。</li>
      </ul>

      <p>あなたは投稿・添付メディア・プロフィール画像・ヘッダー画像を含む自身のデータのアーカイブを要求し、ダウンロードすることができます。</p>

      <p>あなたはいつでもアカウントの削除を要求できます。削除は取り消すことができません。</p>

      <hr class="spacer"/>

      <h3 id="cookies">クッキーを使用していますか？</h3>

      <p>はい。クッキーは (あなたが許可した場合に) WebサイトやサービスがWebブラウザーを介してコンピューターに保存する小さなファイルです。使用することでWebサイトがブラウザーを識別し、登録済みのアカウントがある場合関連付けます。</p>

      <p>私たちはクッキーを将来の訪問のために設定を保存し呼び出す用途に使用します。</p>

      <hr class="spacer" />

      <h3 id="disclose">なんらかの情報を外部に提供していますか？</h3>

      <p>私たちは個人を特定できる情報を外部へ販売・取引・その他方法で渡すことはありません。これには当サイトの運営・業務遂行・サービス提供を行ううえで補助する信頼できる第三者をこの機密情報の保護に同意するかぎり含みません。法令の遵守やサイトポリシーの施行、権利・財産・安全の保護に適切と判断した場合、あなたの情報を公開することがあります。</p>

      <p>あなたの公開情報はネットワーク上の他のサーバーにダウンロードされることがあります。相手が異なるサーバーに所属する場合、「公開」と「フォロワー限定」投稿はフォロワーの所属するサーバーに配信され、「ダイレクト」投稿は受信者の所属するサーバーに配信されます。</p>

      <p>あなたがアカウントの使用をアプリケーションに許可すると、承認した権限の範囲内で公開プロフィール情報・フォローリスト・フォロワー・リスト・すべての投稿・お気に入り登録にアクセスできます。アプリケーションはメールアドレスやパスワードに決してアクセスできません。</p>

      <hr class="spacer" />

      <h3 id="children">児童によるサイト利用について</h3>

      <p>サーバーがEUまたはEEA圏内にある場合: 当サイト・製品・サービスは16歳以上の人を対象としています。あなたが16歳未満の場合、GDPR (<a href="https://en.wikipedia.org/wiki/General_Data_Protection_Regulation">General Data Protection Regulation</a> - EU一般データ保護規則) により当サイトを使用できません。</p>

      <p>サーバーが米国にある場合: 当サイト・製品・サービスは13歳以上の人を対象としています。あなたが13歳未満の場合、COPPA (<a href="https://en.wikipedia.org/wiki/Children%27s_Online_Privacy_Protection_Act">Children's Online Privacy Protection Act</a> - 児童オンラインプライバシー保護法) により当サイトを使用できません。</p>

      <p>サーバーが別の管轄区域にある場合、法的要件は異なることがあります。</p>

      <hr class="spacer" />

      <h3 id="changes">プライバシーポリシーの変更</h3>

      <p>プライバシーポリシーの変更を決定した場合、このページに変更点を掲載します。</p>

      <p>この文章のライセンスはCC-BY-SAです。最終更新日は2018年3月7日です。</p>

      <p>オリジナルの出典: <a href="https://github.com/discourse/discourse">Discourse privacy policy</a></p>
    title: "%{instance} 利用規約・プライバシーポリシー"
  themes:
    contrast: ハイコントラスト
    default: Mastodon
    mastodon-light: Mastodon (ライト)
  time:
    formats:
      default: "%Y年%m月%d日 %H:%M"
  two_factor_authentication:
    code_hint: 確認するには認証アプリで表示されたコードを入力してください
    description_html: "<strong>二段階認証</strong>を有効にするとログイン時、認証アプリからコードを入力する必要があります。"
    disable: 無効
    enable: 有効
    enabled: 二段階認証は有効になっています
    enabled_success: 二段階認証が有効になりました
    generate_recovery_codes: リカバリーコードを生成
    instructions_html: "<strong>Google Authenticatorか、もしくはほかのTOTPアプリでこのQRコードをスキャンしてください。</strong>これ以降、ログインするときはそのアプリで生成されるコードが必要になります。"
    lost_recovery_codes: リカバリーコードを使用すると携帯電話を紛失した場合でもアカウントにアクセスできるようになります。 リカバリーコードを紛失した場合もここで再生成することができますが、古いリカバリーコードは無効になります。
    manual_instructions: 'QRコードがスキャンできず、手動での登録を希望の場合はこのシークレットコードを利用してください。:'
    recovery_codes: リカバリーコード
    recovery_codes_regenerated: リカバリーコードが再生成されました
    recovery_instructions_html: 携帯電話を紛失した場合、以下の内どれかのリカバリーコードを使用してアカウントへアクセスすることができます。<strong>リカバリーコードは大切に保全してください。</strong>たとえば印刷してほかの重要な書類と一緒に保管することができます。
    setup: 初期設定
    wrong_code: コードが間違っています。サーバー上の時間とデバイス上の時間が一致していることを確認してください。
  user_mailer:
    backup_ready:
      explanation: Mastodonアカウントのアーカイブを受け付けました。今すぐダウンロードできます！
      subject: アーカイブの準備ができました
      title: アーカイブの取り出し
    welcome:
      edit_profile_action: プロフィールを設定
      edit_profile_step: アバター画像やヘッダー画像をアップロードしたり、表示名やその他プロフィールを変更しカスタマイズすることができます。新しいフォロワーからのフォローを許可する前に検討したい場合、アカウントを承認制にすることができます。
      explanation: 始めるにあたってのアドバイスです
      final_action: 始めましょう
      final_step: 'さあ始めましょう！ たとえフォロワーがいなくても、あなたの公開した投稿はローカルタイムラインやハッシュタグなどで誰かの目に止まるかもしれません。自己紹介をしたい時は #Pの自己紹介 ハッシュタグを使うといいかもしれません。'
      full_handle: あなたの正式なユーザー名
      full_handle_hint: これは別のインスタンスからフォローしてもらったりメッセージのやり取りをする際に、友達に伝えるといいでしょう。
      review_preferences_action: 設定の変更
      review_preferences_step: 受け取りたいメールや投稿の公開範囲などの設定を必ず行ってください。不快でないならアニメーション GIF の自動再生を有効にすることもできます。
      subject: Mastodon へようこそ
      tip_bridge_html: もし Twitter から来られたのであれば、<a href="%{bridge_url}">bridge app</a> を使用することで Mastodon での友達のアカウントを探すこともできます。ただし bridge app を使用したことのある相手に限ります！
      tip_federated_timeline: 連合タイムラインは Mastodon ネットワークの流れを見られるものです。ただしあなたと同じインスタンスの人がフォローしている人だけが含まれるので、それが全てではありません。
      tip_following: 標準では自動でインスタンスの管理者をフォローしています。もっと興味のある人たちを見つけるには、ローカルタイムラインと連合タイムラインを確認してください。
      tip_local_timeline: ローカルタイムラインは %{instance} にいる人々の流れを見られるものです。彼らはあなたと同じインスタンスにいる隣人のようなものです！
      tip_mobile_webapp: もしモバイル端末のブラウザで Mastodon をホーム画面に追加できる場合、プッシュ通知を受け取ることができます。それはまるでネイティブアプリのように動作します！
      tips: 豆知識
      title: ようこそ、%{name} ！
  users:
    invalid_email: メールアドレスが無効です
    invalid_otp_token: 二段階認証コードが間違っています
    otp_lost_help_html: どちらも使用できない場合、%{email} に連絡を取ると解決できるかもしれません
    seamless_external_login: あなたは外部サービスを介してログインしているため、パスワードとメールアドレスの設定は利用できません。
    signed_in_as: '下記でログイン中:'<|MERGE_RESOLUTION|>--- conflicted
+++ resolved
@@ -498,7 +498,6 @@
     follows: フォロー
     mutes: ミュート
     storage: メディア
-<<<<<<< HEAD
   favourite_tags:
     delete_it: 削除
     edit:
@@ -511,7 +510,6 @@
     name_of_tag: タグ名
     order: 順序
     submit: お気に入りタグを登録
-=======
   filters:
     contexts:
       home: ホームタイムライン
@@ -528,7 +526,6 @@
       title: フィルター
     new:
       title: 新規フィルターを追加
->>>>>>> 7ac5151b
   followers:
     domain: ドメイン
     explanation_html: あなたの投稿のプライバシーを確保したい場合、誰があなたをフォローしているのかを把握している必要があります。 <strong>プライベート投稿は、あなたのフォロワーがいる全てのインスタンスに配信されます</strong>。 フォロワーのインスタンスの管理者やソフトウェアがあなたのプライバシーを尊重してくれるかどうか怪しい場合は、そのフォロワーを削除した方がよいかもしれません。
