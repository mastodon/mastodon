--- conflicted
+++ resolved
@@ -276,13 +276,7 @@
         create_and_resolve: 書き込み、解決済みにする
         create_and_unresolve: 書き込み、未解決として開く
         delete: 削除
-<<<<<<< HEAD
         placeholder: このレポートに取られた措置やその他更新を記述してください
-=======
-        label: モデレーターメモ
-        new_label: モデレーターメモの追加
-        placeholder: このレポートに取られた措置や、その他の更新を記述してください…
->>>>>>> 0d801778
       nsfw:
         'false': NSFW オフ
         'true': NSFW オン
