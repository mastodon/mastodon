--- conflicted
+++ resolved
@@ -187,13 +187,9 @@
       search_same_email_domain: 同じドメインのメールアドレスを使用しているユーザー
       search_same_ip: 同じ IP のユーザーを検索
       security_measures:
-<<<<<<< HEAD
-        password_and_2fa: パスワードと 2FA
-=======
         only_password: パスワードのみ
         password_and_2fa: パスワードと 2FA
         password_and_sign_in_token: パスワードとメールトークン
->>>>>>> 8c7223f4
       sensitive: 閲覧注意
       sensitized: 閲覧注意としてマーク済み
       shared_inbox_url: Shared inbox URL
@@ -382,8 +378,6 @@
       updated_msg: 絵文字の更新に成功しました！
       upload: アップロード
     dashboard:
-<<<<<<< HEAD
-=======
       active_users: アクティブユーザー
       interactions: 交流
       media_storage: メディアストレージ
@@ -398,13 +392,10 @@
       pending_users_html:
         other: 保留中のユーザー <strong>%{count}</strong> 件
       resolved_reports: 解決済みの通報
->>>>>>> 8c7223f4
       software: ソフトウェア
       sources: サインアップソース
       space: ディスク使用量
       title: ダッシュボード
-<<<<<<< HEAD
-=======
       top_languages: トップのアクティブ言語
       top_servers: トップアクティブサーバー
       website: ウェブサイト
@@ -412,7 +403,6 @@
       appeals:
         empty: 抗議はありません。
         title: 抗議
->>>>>>> 8c7223f4
     domain_allows:
       add_new: 連合を許可
       created_msg: 連合を許可しました
@@ -1063,11 +1053,6 @@
       limit: リストの上限に達しました
   login_activities:
     authentication_methods:
-<<<<<<< HEAD
-      password: パスワード
-      sign_in_token: 電子メールセキュリティコード
-      webauthn: セキュリティキー
-=======
       otp: 2要素認証
       password: パスワード
       sign_in_token: 電子メールセキュリティコード
@@ -1077,7 +1062,6 @@
     failed_sign_in_html: "%{ip} (%{browser}) からの %{method} を利用したサインインに失敗しました。"
     successful_sign_in_html: "%{ip} (%{browser}) からの %{method} を利用したサインインに成功しました"
     title: 認証履歴
->>>>>>> 8c7223f4
   media_attachments:
     validations:
       images_and_video: 既に画像が追加されているため、動画を追加することはできません
@@ -1362,13 +1346,8 @@
     enabled_hint: 設定した期間を過ぎた投稿は、以下の例外に該当しない限り、自動的に削除されます
     exceptions: 例外
     explanation: 投稿の削除はサーバーに負荷がかかるため、サーバーが混み合っていないときに時間をかけて行われます。
-<<<<<<< HEAD
-    ignore_favs: お気に入りされた数を無視
-    ignore_reblogs: ブーストされた数を無視
-=======
     ignore_favs: 設定しない
     ignore_reblogs: 設定しない
->>>>>>> 8c7223f4
     interaction_exceptions: インタラクションに基づく例外
     interaction_exceptions_explanation: お気に入りやブーストの基準値を一度超えてしまった投稿は、基準値を下回った後であっても、削除される保証はありません。
     keep_direct: ダイレクトメッセージを保持
@@ -1389,15 +1368,6 @@
       '2629746': 1ヶ月
       '31556952': 1年
       '5259492': 2ヶ月
-<<<<<<< HEAD
-      '63113904': 2年
-      '7889238': 3ヶ月
-    min_age_label: 投稿を保持する期間
-    min_favs: これ以上お気に入りに登録された投稿を無視する
-    min_favs_hint: この数以上、お気に入りに登録された投稿を削除しません。空白にしておくと、お気に入りに登録された数に関わらず投稿を削除します。
-    min_reblogs: これ以上ブーストされた投稿を無視する
-    min_reblogs_hint: この数以上、ブーストされた投稿を削除しません。空白にしておくと、ブーストされた数に関わらず投稿を削除します。
-=======
       '604800': 1 週間
       '63113904': 2年
       '7889238': 3ヶ月
@@ -1406,7 +1376,6 @@
     min_favs_hint: この数以上、お気に入りされた投稿を削除せずに残します。空白にしておくと、お気に入りに登録された数に関わらず投稿を削除します。
     min_reblogs: ブーストの基準値
     min_reblogs_hint: この数以上、ブーストされた投稿を削除せずに残します。空白にしておくと、ブーストされた数に関わらず投稿を削除します。
->>>>>>> 8c7223f4
   stream_entries:
     pinned: 固定された投稿
     reblogged: さんがブースト
