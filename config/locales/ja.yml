--- conflicted
+++ resolved
@@ -931,10 +931,7 @@
     contrast: ハイコントラスト
     default: Mastodon
     mastodon-light: Mastodon (ライト)
-<<<<<<< HEAD
-=======
     compact: コンパクト
->>>>>>> bd138027
     instance-ticker-type-0: インスタンス・ティッカー Type-0
     instance-ticker-type-1: インスタンス・ティッカー Type-1
   time:
