--- conflicted
+++ resolved
@@ -269,28 +269,6 @@
       filter_by_user: ユーザーでフィルター
       title: 操作履歴
     announcements:
-<<<<<<< HEAD
-      add_new: 新規追加
-      body: 本文
-      delete_it: 削除
-      edit:
-        submit: お知らせを変更
-        title: お知らせの編集
-      edit_it: 編集
-      form:
-        hint:
-          body: 改行は無視されます
-          order: 大きい順
-        links:
-          text: リンク文
-          url: URL
-      links: リンク
-      new:
-        submit: お知らせを作成
-        title: 新規お知らせの追加
-      order: 順序
-      title: お知らせ設定
-=======
       destroyed_msg: お知らせが削除されました
       edit:
         title: お知らせを編集
@@ -305,7 +283,6 @@
       title: お知らせ
       unpublished_msg: お知らせを非掲載にしました
       updated_msg: お知らせを更新しました
->>>>>>> c9dcc2d3
     custom_emojis:
       assign_category: カテゴリーを割り当て
       by_domain: ドメイン
