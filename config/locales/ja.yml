--- conflicted
+++ resolved
@@ -1,3 +1,4 @@
+---
 ja:
   about:
     about_hashtag_html: ハッシュタグ <strong>#%{hashtag}</strong> の付いた公開トゥートです。どこでもいいので、連合に参加しているSNS上にアカウントを作れば会話に参加することができます。
@@ -7,14 +8,12 @@
     contact: 連絡先
     contact_missing: 未設定
     contact_unavailable: N/A
-    description_headline: '%{domain} とは？'
+    description_headline: "%{domain} とは？"
     domain_count_after: 個のインスタンス
     domain_count_before: 接続中
-    extended_description_html: '<h3>ルールを書くのに適した場所</h3>
-
+    extended_description_html: |
+      <h3>ルールを書くのに適した場所</h3>
       <p>詳細説明が設定されていません。</p>
-
-      '
     features:
       humane_approach_body: 他の SNS の失敗から学び、Mastodon はソーシャルメディアが誤った使い方をされることの無いように倫理的な設計を目指しています。
       humane_approach_title: より思いやりのある設計
@@ -24,12 +23,7 @@
       real_conversation_title: 本当のコミュニケーションのために
       within_reach_body: デベロッパーフレンドリーな API により実現された、iOS や Android、その他様々なプラットフォームのためのアプリでどこでも友人とやりとりできます。
       within_reach_title: いつでも身近に
-<<<<<<< HEAD
     generic_description: "%{domain} は、Mastodon インスタンスの一つです"
-=======
-    find_another_instance: 他のインスタンスを探す
-    generic_description: '%{domain} は、Mastodon インスタンスの一つです'
->>>>>>> feef9c87
     hosted_on: Mastodon hosted on %{domain}
     learn_more: もっと詳しく
     other_instances: 他のインスタンス
@@ -44,10 +38,10 @@
     followers: フォロワー
     following: フォロー中
     media: メディア
-    moved_html: '%{name} さんは引っ越しました %{new_profile_link}:'
+    moved_html: "%{name} さんは引っ越しました %{new_profile_link}:"
     nothing_here: 何もありません！
-    people_followed_by: '%{name} さんがフォロー中のアカウント'
-    people_who_follow: '%{name} さんをフォロー中のアカウント'
+    people_followed_by: "%{name} さんがフォロー中のアカウント"
+    people_who_follow: "%{name} さんをフォロー中のアカウント"
     posts: トゥート
     posts_with_replies: トゥートと返信
     remote_follow: リモートフォロー
@@ -141,29 +135,29 @@
       web: Web
     action_logs:
       actions:
-        confirm_user: '%{name} さんが %{target} さんのメールアドレスを確認済みにしました'
-        create_custom_emoji: '%{name} さんがカスタム絵文字 %{target} を追加しました'
-        create_domain_block: '%{name} さんがドメイン %{target} をブロックしました'
-        create_email_domain_block: '%{name} さんがドメイン %{target} をメールアドレス用ブラックリストに追加しました'
-        demote_user: '%{name} さんが %{target} さんを降格しました'
-        destroy_domain_block: '%{name} さんがドメイン %{target} のブロックを外しました'
-        destroy_email_domain_block: '%{name} さんがドメイン %{target} をメールアドレス用ブラックリストから外しました'
-        destroy_status: '%{name} さんが %{target} さんの投稿を削除しました'
-        disable_2fa_user: '%{name} さんが %{target} さんの二段階認証を無効化しました'
-        disable_custom_emoji: '%{name} さんがカスタム絵文字 %{target} を無効化しました'
-        disable_user: '%{name} さんが %{target} さんのログインを無効化しました'
-        enable_custom_emoji: '%{name} さんがカスタム絵文字 %{target} を有効化しました'
-        enable_user: '%{name} さんが %{target} さんのログインを有効化しました'
-        memorialize_account: '%{name} さんが %{target} さんを追悼アカウントページに登録しました'
-        promote_user: '%{name} さんが %{target} さんを昇格しました'
-        reset_password_user: '%{name} さんが %{target} さんのパスワードをリセットしました'
-        resolve_report: '%{name} さんがレポート %{target} を解決済みにしました'
-        silence_account: '%{name} さんが %{target} さんをサイレンスにしました'
-        suspend_account: '%{name} さんが %{target} さんを停止しました'
-        unsilence_account: '%{name} さんが %{target} さんのサイレンスを解除しました'
-        unsuspend_account: '%{name} さんが %{target} さんの停止を解除しました'
-        update_custom_emoji: '%{name} さんがカスタム絵文字 %{target} を更新しました'
-        update_status: '%{name} さんが %{target} さんの投稿を更新しました'
+        confirm_user: "%{name} さんが %{target} さんのメールアドレスを確認済みにしました"
+        create_custom_emoji: "%{name} さんがカスタム絵文字 %{target} を追加しました"
+        create_domain_block: "%{name} さんがドメイン %{target} をブロックしました"
+        create_email_domain_block: "%{name} さんがドメイン %{target} をメールアドレス用ブラックリストに追加しました"
+        demote_user: "%{name} さんが %{target} さんを降格しました"
+        destroy_domain_block: "%{name} さんがドメイン %{target} のブロックを外しました"
+        destroy_email_domain_block: "%{name} さんがドメイン %{target} をメールアドレス用ブラックリストから外しました"
+        destroy_status: "%{name} さんが %{target} さんの投稿を削除しました"
+        disable_2fa_user: "%{name} さんが %{target} さんの二段階認証を無効化しました"
+        disable_custom_emoji: "%{name} さんがカスタム絵文字 %{target} を無効化しました"
+        disable_user: "%{name} さんが %{target} さんのログインを無効化しました"
+        enable_custom_emoji: "%{name} さんがカスタム絵文字 %{target} を有効化しました"
+        enable_user: "%{name} さんが %{target} さんのログインを有効化しました"
+        memorialize_account: "%{name} さんが %{target} さんを追悼アカウントページに登録しました"
+        promote_user: "%{name} さんが %{target} さんを昇格しました"
+        reset_password_user: "%{name} さんが %{target} さんのパスワードをリセットしました"
+        resolve_report: "%{name} さんがレポート %{target} を解決済みにしました"
+        silence_account: "%{name} さんが %{target} さんをサイレンスにしました"
+        suspend_account: "%{name} さんが %{target} さんを停止しました"
+        unsilence_account: "%{name} さんが %{target} さんのサイレンスを解除しました"
+        unsuspend_account: "%{name} さんが %{target} さんの停止を解除しました"
+        update_custom_emoji: "%{name} さんがカスタム絵文字 %{target} を更新しました"
+        update_status: "%{name} さんが %{target} さんの投稿を更新しました"
       title: 操作履歴
     custom_emojis:
       by_domain: ドメイン
@@ -199,7 +193,7 @@
         create: ブロックを作成
         hint: ドメインブロックはデータベース中のアカウント項目の作成を妨げませんが、遡って自動的に指定されたモデレーションをそれらのアカウントに適用します。
         severity:
-          desc_html: <strong>サイレンス</strong>はアカウントのトゥートをフォローしていない人から隠します。<strong>停止</strong>はそのアカウントのコンテンツ、メディア、プロフィールデータをすべて削除します。メディアファイルの拒否は<strong>なし</strong>を使います。
+          desc_html: "<strong>サイレンス</strong>はアカウントのトゥートをフォローしていない人から隠します。<strong>停止</strong>はそのアカウントのコンテンツ、メディア、プロフィールデータをすべて削除します。メディアファイルの拒否は<strong>なし</strong>を使います。"
           noop: なし
           silence: サイレンス
           suspend: 停止
@@ -218,7 +212,7 @@
         retroactive:
           silence: このドメインからの存在するすべてのアカウントのサイレンスを戻す
           suspend: このドメインからの存在するすべてのアカウントの停止を戻す
-        title: '%{domain}のドメインブロックを戻す'
+        title: "%{domain}のドメインブロックを戻す"
         undo: 元に戻す
       title: ドメインブロック
       undo: 元に戻す
@@ -305,8 +299,7 @@
         desc_html: ユーザーページにスタッフのバッジを表示します
         title: スタッフバッジを表示する
       site_description:
-        desc_html: フロントページへの表示と meta タグに使用される紹介文です。HTMLタグ、特に<code>&lt;a&gt;</code>
-          と <code>&lt;em&gt;</code>が使えます。
+        desc_html: フロントページへの表示と meta タグに使用される紹介文です。HTMLタグ、特に<code>&lt;a&gt;</code> と <code>&lt;em&gt;</code>が使えます。
         title: インスタンスの説明
       site_description_extended:
         desc_html: あなたのインスタンスにおける行動規範やルール、ガイドライン、そのほかの記述をする際に最適な場所です。HTMLタグが使えます
@@ -322,9 +315,6 @@
         desc_html: ランディングページに公開タイムラインを表示します
         title: タイムラインプレビュー
       title: サイト設定
-      show_known_fediverse_at_about_page:
-        desc_html: チェックを入れるとプレビュー欄に既知の連合先全てのトゥートを表示します。外すとローカルのトゥートだけ表示します。
-        title: タイムラインプレビューに連合タイムラインを表示する
     statuses:
       back_to_account: アカウントページに戻る
       batch:
@@ -350,11 +340,11 @@
     title: 管理
   admin_mailer:
     new_report:
-      body: '%{reporter} が %{target} を通報しました'
-      subject: '%{instance} の新しい通報 (#%{id})'
+      body: "%{reporter} が %{target} を通報しました"
+      subject: "%{instance} の新しい通報 (#%{id})"
   application_mailer:
     notification_preferences: メール設定の変更
-    salutation: '%{name} さん'
+    salutation: "%{name} さん"
     settings: 'メール設定の変更: %{link}'
     view: 'リンク:'
     view_profile: プロフィールを表示
@@ -368,8 +358,7 @@
     warning: このデータは気をつけて取り扱ってください。他の人と共有しないでください！
     your_token: アクセストークン
   auth:
-    agreement_html: 登録すると <a href="%{rules_path}">インスタンスのルール</a> と <a href="%{terms_path}">利用規約</a>
-      に従うことに同意したことになります。
+    agreement_html: 登録すると <a href="%{rules_path}">インスタンスのルール</a> と <a href="%{terms_path}">利用規約</a> に従うことに同意したことになります。
     change_password: セキュリティ
     delete_account: アカウントの削除
     delete_account_html: アカウントを削除したい場合、<a href="%{path}">こちら</a> から手続きが行えます。削除する前に、確認画面があります。
@@ -385,7 +374,6 @@
     resend_confirmation: 確認メールを再送する
     reset_password: パスワードを再発行
     set_new_password: 新しいパスワード
-    or_log_in_with: または次のサービスでログイン
   authorize_follow:
     error: 残念ながら、リモートアカウント情報の取得中にエラーが発生しました
     follow: フォロー
@@ -395,21 +383,21 @@
       close: またはこのウィンドウを閉じます。
       return: ユーザーのプロフィールに戻る
       web: Web を開く
-    title: '%{acct} をフォロー'
+    title: "%{acct} をフォロー"
   datetime:
     distance_in_words:
-      about_x_hours: '%{count}時間'
-      about_x_months: '%{count}月'
-      about_x_years: '%{count}年'
-      almost_x_years: '%{count}年'
+      about_x_hours: "%{count}時間"
+      about_x_months: "%{count}月"
+      about_x_years: "%{count}年"
+      almost_x_years: "%{count}年"
       half_a_minute: 今
-      less_than_x_minutes: '%{count}分'
+      less_than_x_minutes: "%{count}分"
       less_than_x_seconds: 今
-      over_x_years: '%{count}年'
-      x_days: '%{count}日'
-      x_minutes: '%{count}分'
-      x_months: '%{count}月'
-      x_seconds: '%{count}秒'
+      over_x_years: "%{count}年"
+      x_days: "%{count}日"
+      x_minutes: "%{count}分"
+      x_months: "%{count}月"
+      x_seconds: "%{count}秒"
   deletes:
     bad_password_msg: パスワードが違います
     confirm_password: 本人確認のため、現在のパスワードを入力してください
@@ -429,8 +417,7 @@
     '500':
       content: もうしわけありませんが、なにかが間違っています。
       title: このページは正しくありません
-    noscript_html: Mastodonのウェブアプリケーションを利用する場合はJavaScriptを有効にしてください。またはあなたのプラットフォーム向けの<a
-      href="https://github.com/tootsuite/documentation/blob/master/Using-Mastodon/Apps.md">Mastodonネイティブアプリ</a>を探すことができます。
+    noscript_html: Mastodonのウェブアプリケーションを利用する場合はJavaScriptを有効にしてください。またはあなたのプラットフォーム向けの<a href="https://github.com/tootsuite/documentation/blob/master/Using-Mastodon/Apps.md">Mastodonネイティブアプリ</a>を探すことができます。
   exports:
     archive_takeout:
       date: 日時
@@ -446,15 +433,14 @@
     storage: メディア
   followers:
     domain: ドメイン
-    explanation_html: あなたの投稿のプライバシーを確保したい場合、誰があなたをフォローしているのかを把握している必要があります。 <strong>プライベート投稿は、あなたのフォロワーがいる全てのインスタンスに配信されます</strong>。
-      フォロワーのインスタンスの管理者やソフトウェアがあなたのプライバシーを尊重してくれるかどうか怪しい場合は、そのフォロワーを削除した方がよいかもしれません。
+    explanation_html: あなたの投稿のプライバシーを確保したい場合、誰があなたをフォローしているのかを把握している必要があります。 <strong>プライベート投稿は、あなたのフォロワーがいる全てのインスタンスに配信されます</strong>。 フォロワーのインスタンスの管理者やソフトウェアがあなたのプライバシーを尊重してくれるかどうか怪しい場合は、そのフォロワーを削除した方がよいかもしれません。
     followers_count: フォロワー数
     lock_link: 非公開アカウントにする
     purge: フォロワーから削除する
     success:
       one: 1個のドメインからソフトブロックするフォロワーを処理中...
-      other: '%{count} 個のドメインからソフトブロックするフォロワーを処理中...'
-    true_privacy_html: <strong>プライバシーの保護はエンドツーエンドの暗号化でのみ実現可能</strong>であることに留意ください。
+      other: "%{count} 個のドメインからソフトブロックするフォロワーを処理中..."
+    true_privacy_html: "<strong>プライバシーの保護はエンドツーエンドの暗号化でのみ実現可能</strong>であることに留意ください。"
     unlocked_warning_html: 誰でもあなたをフォローすることができ、あなたのプライベート投稿をすぐに見ることができます。フォローする人を限定したい場合は%{lock_link}に設定してください。
     unlocked_warning_title: このアカウントは非公開アカウントに設定されていません
   generic:
@@ -486,14 +472,14 @@
     generate: 作成
     max_uses:
       one: '1'
-      other: '%{count}'
+      other: "%{count}"
     max_uses_prompt: 無制限
     prompt: リンクを生成・共有してこのインスタンスへの新規登録を受け付けることができます
     table:
       expires_at: 有効期限
       uses: 使用
     title: 新規ユーザーの招待
-  landing_strip_html: <strong>%{name}</strong> さんはインスタンス %{link_to_root_path} のユーザーです。アカウントさえ持っていればフォローしたり会話したりできます。
+  landing_strip_html: "<strong>%{name}</strong> さんはインスタンス %{link_to_root_path} のユーザーです。アカウントさえ持っていればフォローしたり会話したりできます。"
   landing_strip_signup_html: もしお持ちでないなら <a href="%{sign_up_path}">こちら</a> からサインアップできます。
   lists:
     errors:
@@ -513,40 +499,40 @@
     digest:
       action: 全ての通知を表示
       body: '最後のログイン（%{since}）からの出来事:'
-      mention: '%{name} さんがあなたに返信しました:'
+      mention: "%{name} さんがあなたに返信しました:"
       new_followers_summary:
         one: また、離れている間に新たなフォロワーを獲得しました！
         other: また、離れている間に%{count} 人の新たなフォロワーを獲得しました！
       subject:
-        one: 新しい1件の通知 🐘
-        other: 新しい%{count}件の通知 🐘
+        one: "新しい1件の通知 \U0001F418"
+        other: "新しい%{count}件の通知 \U0001F418"
       title: 不在の間に…
     favourite:
-      body: '%{name} さんにお気に入り登録された、あなたのトゥートがあります:'
-      subject: '%{name} さんにお気に入りに登録されました'
+      body: "%{name} さんにお気に入り登録された、あなたのトゥートがあります:"
+      subject: "%{name} さんにお気に入りに登録されました"
       title: 新たなお気に入り登録
     follow:
-      body: '%{name} さんにフォローされています！'
-      subject: '%{name} さんにフォローされています'
+      body: "%{name} さんにフォローされています！"
+      subject: "%{name} さんにフォローされています"
       title: 新たなフォロワー
     follow_request:
       action: フォローリクエストの管理
-      body: '%{name} さんがあなたにフォローをリクエストしました'
-      subject: '%{name} さんからのフォローリクエスト'
+      body: "%{name} さんがあなたにフォローをリクエストしました"
+      subject: "%{name} さんからのフォローリクエスト"
       title: 新たなフォローリクエスト
     mention:
       action: 返信
-      body: '%{name} さんから返信がありました:'
-      subject: '%{name} さんに返信されました'
+      body: "%{name} さんから返信がありました:"
+      subject: "%{name} さんに返信されました"
       title: 新たな返信
     reblog:
-      body: '%{name} さんにブーストされた、あなたのトゥートがあります:'
-      subject: '%{name} さんにブーストされました'
+      body: "%{name} さんにブーストされた、あなたのトゥートがあります:"
+      subject: "%{name} さんにブーストされました"
       title: 新たなブースト
   number:
     human:
       decimal_units:
-        format: '%n%u'
+        format: "%n%u"
         units:
           billion: B
           million: M
@@ -557,7 +543,7 @@
   pagination:
     next: 次
     prev: 前
-    truncate: '&hellip;'
+    truncate: "&hellip;"
   preferences:
     languages: 言語
     other: その他
@@ -567,14 +553,14 @@
     favourite:
       title: あなたのトゥートが %{name} さんにお気に入り登録されました
     follow:
-      title: '%{name} さんにフォローされました'
+      title: "%{name} さんにフォローされました"
     group:
-      title: '%{count} 件の通知'
+      title: "%{count} 件の通知"
     mention:
       action_boost: ブースト
       action_expand: もっと見る
       action_favourite: お気に入り
-      title: '%{name} さんから返信がありました'
+      title: "%{name} さんから返信がありました"
     reblog:
       title: あなたのトゥートが %{name} さんにブーストされました
   remote_follow:
@@ -604,7 +590,7 @@
       uc_browser: UCBrowser
       weibo: Weibo
     current_session: 現在のセッション
-    description: '%{browser} on %{platform}'
+    description: "%{browser} on %{platform}"
     explanation: あなたのMastodonアカウントに現在ログインしているウェブブラウザの一覧です。
     ip: IP
     platforms:
@@ -661,45 +647,89 @@
     reblogged: さんにブーストされました
     sensitive_content: 閲覧注意
   terms:
-    body_html: "<h2>プライバシーポリシー</h2>\n\n<h3 id=\"collect\">どのような情報を収集するのですか？</h3>\n\
-      \n<p>あなたがこのサイトに登録すると、ここで共有された情報を読んだり、書いたり、評価したりして、フォーラムでの情報を集める事ができます。</p>\n\
-      \n<p>このサイトに登録する際には、名前とメールアドレスの入力を求めることがあります。ただし、登録をすることなくこのサイトを利用することも可能です。あなたのメールアドレスは、固有のリンクを含んだメールで確認されます。そのリンクにアクセスした場合にメールアドレスを制御することとなります。</p>\n\
-      \n<p>アカウントを登録し、投稿を行った際にはその投稿が行われたIPアドレスを記録します。また、このサーバーに対する全てのリクエストはIPアドレスを含むサーバーログとして保管されます。</p>\n\
-      \n<h3 id=\"use\">自分の情報を何に使うのですか？</h3>\n\n<p>このサイトで収集された情報は、次のいくつかの方法で使用されます:</p>\n\
-      \n<ul>\n  <li>パーソナライズ・エクスペリエンス &mdash; あなたの情報は、あなたや他のユーザーのニーズに対応するために役立ちます。</li>\n\
-      \  <li>サイトの改善・最適化 &mdash; このサービスはあなたから受け取った情報やフィードバックに基づいて提供されるサイトの改善を行いつづけます。</li>\n\
-      \  <li>サービスの向上 &mdash; あなたの情報は、ユーザーからの要求やサポートへより効果的に対応するために役立ちます。</li>\n  <li>定期メールの送信\
-      \ &mdash; メールアドレスは、情報の送信、トピックの変更やユーザー名に関係するお知らせ、お問い合わせに関する返答、その他のリクエストや質問に関してお知らせするために使用されます。</li>\n\
-      </ul>\n\n<h3 id=\"protect\">自分の情報はどのように保護されるのですか？</h3>\n\n<p>このサービスはあなたの個人情報の入力、送信、またはアクセスに際してあなたの個人情報の安全性を維持するために様々なセキュリティ手段をとっています。</p>\n\
-      \n<h3 id=\"data-retention\">データ保持のポリシーはどのようになっていますか？</h3>\n\n<p>このサービスはデータ保持に関して次のことを行うよう努めます。:</p>\n\
-      \n<ul>\n  <li>このサーバーへのすべての要求に対して、IPアドレスを含むサーバーログを90日以内に渡って保持します。</li>\n  <li>登録されたユーザーとその投稿に関連付けされたIPアドレスを5年以内に渡って保持します。</li>\n\
-      </ul>\n\n<h3 id=\"cookies\">クッキーを使用していますか？</h3>\n\n<p>はい。クッキーはあなたがウェブブラウザ上で許可した場合にコンピュータのストレージに転送される小さなファイルです。これらのクッキーを使用すると、サイトでブラウザが識別され、登録済みのアカウントを持っている場合は登録済みのアカウントに関連付けがされます。</p>\n\
-      \n<p>クッキーを使用して、今後再度閲覧された場合に前回のデータから設定を呼び出したり、今後の改善のためにサイトのトラフィックやサイトの相互作用に関する集計データを作成します。このサービスは、サイトを訪れた方との理解を深めるために、第三者のサービス提供者と契約することがあります。これらのサービス提供者というものは、このサービスでの業務を行ったり、改善するためにこのサービスの代わって収集された情報を使用することはできません。</p>\n\
-      \n<h3 id=\"disclose\">このサイトは外部に何らかの情報を開示していますか？</h3>\n\n<p>私たちは、個人を特定出来る情報を外部へ販売、取引、または他の方法で渡すことはありません。これには、このサイトを操作したり、業務を行ったり、サービスを提供するのに役立つ信頼できる第三者は含まれません。法令遵守、サイトポリシーの施行、このサービスや他の人の権利、財産または安全の保護のために適切であると判断した場合に、あなたの情報を公開する場合があります。ただし、マーケティングや広告、その他の目的で匿名での訪問者情報を他者へ提供することができます。</p>\n\
-      \n<h3 id=\"third-party\">サードパーティのリンク</h3>\n\n<p>必要に応じて、このサービスの方針にもとづいてこのサイトや第三者のサービスを提供することがあります。これらの第三者のサイトには、個別の独立したプライバシーポリシーがあります。従って、これらのリンク先のサイトに関するコンテンツや活動にかんしては一切責任を負いません。ですが、サイトの完全性やこれらのサイトに関するフィードバックは非常に重要なものであると認識しております。</p>\n\
-      \n<h3 id=\"coppa\">子供のオンライン・プライバシー保護法</h3>\n\n<p>このサイト、製品、サービスはすべて13歳以上の人を対象としております。このサーバーが米国にあり、13歳未満の場合はCOPPA\
-      \ (<a href=\"https://en.wikipedia.org/wiki/Children%27s_Online_Privacy_Protection_Act\"\
-      >Children's Online Privacy Protection Act</a>) にもとづいてこのサイトを使用しないでください。</p>\n\
-      \n<h3 id=\"online\">オンライン限定のプライバシーポリシー</h3>\n\n<p>このオンライン・プライバシーポリシーは、このサイトを通じて収集された情報のみに適用され、オフラインで収集される情報には適用されません。</p>\n\
-      \n<h3 id=\"consent\">あなたの同意</h3>\n\n<p>このサービスを使用することにより、このサイトのプライバシーポリシーに同意するものとします。</p>\n\
-      \n<h3 id=\"changes\">プライバシーポリシーの変更</h3>\n\n<p>プライバシーポリシーを変更する場合は、このページへ変更内容を掲載します。</p>\n\
-      \n<p>この文章のライセンスはCC-BY-SAです。このページは2017年5月6日が最終更新です。</p>\n\n<p>オリジナルの出典 <a href=\"\
-      https://github.com/discourse/discourse\">Discourse privacy policy</a>.</p>\n"
-    title: '%{instance} 利用規約・プライバシーポリシー'
+    body_html: |
+      <h2>プライバシーポリシー</h2>
+
+      <h3 id="collect">どのような情報を収集するのですか？</h3>
+
+      <p>あなたがこのサイトに登録すると、ここで共有された情報を読んだり、書いたり、評価したりして、フォーラムでの情報を集める事ができます。</p>
+
+      <p>このサイトに登録する際には、名前とメールアドレスの入力を求めることがあります。ただし、登録をすることなくこのサイトを利用することも可能です。あなたのメールアドレスは、固有のリンクを含んだメールで確認されます。そのリンクにアクセスした場合にメールアドレスを制御することとなります。</p>
+
+      <p>アカウントを登録し、投稿を行った際にはその投稿が行われたIPアドレスを記録します。また、このサーバーに対する全てのリクエストはIPアドレスを含むサーバーログとして保管されます。</p>
+
+      <h3 id="use">自分の情報を何に使うのですか？</h3>
+
+      <p>このサイトで収集された情報は、次のいくつかの方法で使用されます:</p>
+
+      <ul>
+        <li>パーソナライズ・エクスペリエンス &mdash; あなたの情報は、あなたや他のユーザーのニーズに対応するために役立ちます。</li>
+        <li>サイトの改善・最適化 &mdash; このサービスはあなたから受け取った情報やフィードバックに基づいて提供されるサイトの改善を行いつづけます。</li>
+        <li>サービスの向上 &mdash; あなたの情報は、ユーザーからの要求やサポートへより効果的に対応するために役立ちます。</li>
+        <li>定期メールの送信 &mdash; メールアドレスは、情報の送信、トピックの変更やユーザー名に関係するお知らせ、お問い合わせに関する返答、その他のリクエストや質問に関してお知らせするために使用されます。</li>
+      </ul>
+
+      <h3 id="protect">自分の情報はどのように保護されるのですか？</h3>
+
+      <p>このサービスはあなたの個人情報の入力、送信、またはアクセスに際してあなたの個人情報の安全性を維持するために様々なセキュリティ手段をとっています。</p>
+
+      <h3 id="data-retention">データ保持のポリシーはどのようになっていますか？</h3>
+
+      <p>このサービスはデータ保持に関して次のことを行うよう努めます。:</p>
+
+      <ul>
+        <li>このサーバーへのすべての要求に対して、IPアドレスを含むサーバーログを90日以内に渡って保持します。</li>
+        <li>登録されたユーザーとその投稿に関連付けされたIPアドレスを5年以内に渡って保持します。</li>
+      </ul>
+
+      <h3 id="cookies">クッキーを使用していますか？</h3>
+
+      <p>はい。クッキーはあなたがウェブブラウザ上で許可した場合にコンピュータのストレージに転送される小さなファイルです。これらのクッキーを使用すると、サイトでブラウザが識別され、登録済みのアカウントを持っている場合は登録済みのアカウントに関連付けがされます。</p>
+
+      <p>クッキーを使用して、今後再度閲覧された場合に前回のデータから設定を呼び出したり、今後の改善のためにサイトのトラフィックやサイトの相互作用に関する集計データを作成します。このサービスは、サイトを訪れた方との理解を深めるために、第三者のサービス提供者と契約することがあります。これらのサービス提供者というものは、このサービスでの業務を行ったり、改善するためにこのサービスの代わって収集された情報を使用することはできません。</p>
+
+      <h3 id="disclose">このサイトは外部に何らかの情報を開示していますか？</h3>
+
+      <p>私たちは、個人を特定出来る情報を外部へ販売、取引、または他の方法で渡すことはありません。これには、このサイトを操作したり、業務を行ったり、サービスを提供するのに役立つ信頼できる第三者は含まれません。法令遵守、サイトポリシーの施行、このサービスや他の人の権利、財産または安全の保護のために適切であると判断した場合に、あなたの情報を公開する場合があります。ただし、マーケティングや広告、その他の目的で匿名での訪問者情報を他者へ提供することができます。</p>
+
+      <h3 id="third-party">サードパーティのリンク</h3>
+
+      <p>必要に応じて、このサービスの方針にもとづいてこのサイトや第三者のサービスを提供することがあります。これらの第三者のサイトには、個別の独立したプライバシーポリシーがあります。従って、これらのリンク先のサイトに関するコンテンツや活動にかんしては一切責任を負いません。ですが、サイトの完全性やこれらのサイトに関するフィードバックは非常に重要なものであると認識しております。</p>
+
+      <h3 id="coppa">子供のオンライン・プライバシー保護法</h3>
+
+      <p>このサイト、製品、サービスはすべて13歳以上の人を対象としております。このサーバーが米国にあり、13歳未満の場合はCOPPA (<a href="https://en.wikipedia.org/wiki/Children%27s_Online_Privacy_Protection_Act">Children's Online Privacy Protection Act</a>) にもとづいてこのサイトを使用しないでください。</p>
+
+      <h3 id="online">オンライン限定のプライバシーポリシー</h3>
+
+      <p>このオンライン・プライバシーポリシーは、このサイトを通じて収集された情報のみに適用され、オフラインで収集される情報には適用されません。</p>
+
+      <h3 id="consent">あなたの同意</h3>
+
+      <p>このサービスを使用することにより、このサイトのプライバシーポリシーに同意するものとします。</p>
+
+      <h3 id="changes">プライバシーポリシーの変更</h3>
+
+      <p>プライバシーポリシーを変更する場合は、このページへ変更内容を掲載します。</p>
+
+      <p>この文章のライセンスはCC-BY-SAです。このページは2017年5月6日が最終更新です。</p>
+
+      <p>オリジナルの出典 <a href="https://github.com/discourse/discourse">Discourse privacy policy</a>.</p>
+    title: "%{instance} 利用規約・プライバシーポリシー"
   themes:
     default: Mastodon
   time:
     formats:
-      default: '%Y年%m月%d日 %H:%M'
+      default: "%Y年%m月%d日 %H:%M"
   two_factor_authentication:
     code_hint: 確認するには認証アプリで表示されたコードを入力してください
-    description_html: <strong>二段階認証</strong>を有効にするとログイン時、電話でコードを受け取る必要があります。
+    description_html: "<strong>二段階認証</strong>を有効にするとログイン時、電話でコードを受け取る必要があります。"
     disable: 無効
     enable: 有効
     enabled: 二段階認証は有効になっています
     enabled_success: 二段階認証が有効になりました
     generate_recovery_codes: リカバリーコードを生成
-    instructions_html: <strong>Google Authenticatorか、もしくはほかのTOTPアプリでこのQRコードをスキャンしてください。</strong>これ以降、ログインするときはそのアプリで生成されるコードが必要になります。
+    instructions_html: "<strong>Google Authenticatorか、もしくはほかのTOTPアプリでこのQRコードをスキャンしてください。</strong>これ以降、ログインするときはそのアプリで生成されるコードが必要になります。"
     lost_recovery_codes: リカバリーコードを使用すると携帯電話を紛失した場合でもアカウントにアクセスできるようになります。 リカバリーコードを紛失した場合もここで再生成することができますが、古いリカバリーコードは無効になります。
     manual_instructions: 'QRコードがスキャンできず、手動での登録を希望の場合はこのシークレットコードを利用してください。:'
     recovery_codes: リカバリーコード
@@ -717,16 +747,13 @@
       edit_profile_step: アバター画像やヘッダー画像をアップロードしたり、表示名やその他プロフィールを変更しカスタマイズすることができます。新しいフォロワーからのフォローを許可する前に検討したい場合、アカウントを非公開にすることができます。
       explanation: 始めるにあたってのアドバイスです
       final_action: 始めましょう
-      final_step: 'さあ始めましょう！ たとえフォロワーがいなくても、あなたの公開した投稿はローカルタイムラインやハッシュタグなどで誰かの目に止まるかもしれません。自己紹介をしたい時は
-        #introductions ハッシュタグを使うといいかもしれません。'
+      final_step: 'さあ始めましょう！ たとえフォロワーがいなくても、あなたの公開した投稿はローカルタイムラインやハッシュタグなどで誰かの目に止まるかもしれません。自己紹介をしたい時は #introductions ハッシュタグを使うといいかもしれません。'
       full_handle: あなたの正式なユーザー名
       full_handle_hint: これは別のインスタンスからフォローしてもらったりメッセージのやり取りをする際に、友達に伝えるといいでしょう。
       review_preferences_action: 設定の変更
-      review_preferences_step: 受け取りたいメールや投稿の公開範囲などの設定を必ず行ってください。不快でないならアニメーション GIF
-        の自動再生を有効にすることもできます。
+      review_preferences_step: 受け取りたいメールや投稿の公開範囲などの設定を必ず行ってください。不快でないならアニメーション GIF の自動再生を有効にすることもできます。
       subject: Mastodon へようこそ
-      tip_bridge_html: もし Twitter から来られたのであれば、<a href="%{bridge_url}">bridge app</a>
-        を使用することで Mastodon での友達のアカウントを探すこともできます。ただし bridge app を使用したことのある相手に限ります！
+      tip_bridge_html: もし Twitter から来られたのであれば、<a href="%{bridge_url}">bridge app</a> を使用することで Mastodon での友達のアカウントを探すこともできます。ただし bridge app を使用したことのある相手に限ります！
       tip_federated_timeline: 連合タイムラインは Mastodon ネットワークの流れを見られるものです。ただしあなたと同じインスタンスの人がフォローしている人だけが含まれるので、それが全てではありません。
       tip_following: 標準では自動でインスタンスの管理者をフォローしています。もっと興味のある人たちを見つけるには、ローカルタイムラインと連合タイムラインを確認してください。
       tip_local_timeline: ローカルタイムラインは %{instance} にいる人々の流れを見られるものです。彼らはあなたと同じインスタンスにいる隣人のようなものです！
