ja:
  about:
    about_hashtag_html: ハッシュタグ <strong>#%{hashtag}</strong> の付いた公開トゥートです。どこでもいいので、連合に参加しているSNS上にアカウントを作れば会話に参加することができます。
    about_mastodon_html: Mastodon は、オープンなウェブプロトコルを採用した、自由でオープンソースなソーシャルネットワークです。電子メールのような分散型の仕組みを採っています。
    about_this: 詳細情報
    administered_by: '管理者:'
    closed_registrations: 現在このインスタンスでの新規登録は受け付けていません。しかし、他のインスタンスにアカウントを作成しても全く同じネットワークに参加することができます。
    contact: 連絡先
    contact_missing: 未設定
    contact_unavailable: N/A
    description_headline: '%{domain} とは？'
    domain_count_after: 個のインスタンス
    domain_count_before: 接続中
    extended_description_html: '<h3>ルールを書くのに適した場所</h3>

      <p>詳細説明が設定されていません。</p>

      '
    features:
      humane_approach_body: 他の SNS の失敗から学び、Mastodon はソーシャルメディアが誤った使い方をされることの無いように倫理的な設計を目指しています。
      humane_approach_title: より思いやりのある設計
      not_a_product_body: Mastodon は営利的な SNS ではありません。広告や、データの収集・解析は無く、またユーザーの囲い込みもありません。ここには中央権力はありません。
      not_a_product_title: あなたは人間であり、商品ではありません
      real_conversation_body: 好きなように書ける500文字までの投稿や、文章やメディアの内容に警告をつけられる機能で、思い通りに自分自身を表現することができます。
      real_conversation_title: 本当のコミュニケーションのために
      within_reach_body: デベロッパーフレンドリーな API により実現された、iOS や Android、その他様々なプラットフォームのためのアプリでどこでも友人とやりとりできます。
      within_reach_title: いつでも身近に
    generic_description: '%{domain} は、Mastodon インスタンスの一つです'
    hosted_on: Mastodon hosted on %{domain}
    learn_more: もっと詳しく
    other_instances: 他のインスタンス
    source_code: ソースコード
    status_count_after: トゥート
    status_count_before: トゥート数
    user_count_after: 人
    user_count_before: ユーザー数
    what_is_mastodon: Mastodon とは？
  accounts:
    follow: フォロー
    followers: フォロワー
    following: フォロー中
    media: メディア
    moved_html: '%{name} さんは引っ越しました %{new_profile_link}:'
    nothing_here: 何もありません！
    people_followed_by: '%{name} さんがフォロー中のアカウント'
    people_who_follow: '%{name} さんをフォロー中のアカウント'
    posts: トゥート
    posts_with_replies: トゥートと返信
    remote_follow: リモートフォロー
    reserved_username: このユーザー名は予約されています
    roles:
      admin: Admin
      bot: Bot
      moderator: Mod
    unfollow: フォロー解除
    network_hidden: この情報は利用できません
  admin:
    account_moderation_notes:
      create: 書き込む
      created_msg: モデレーションメモを書き込みました！
      delete: 削除
      destroyed_msg: モデレーションメモを削除しました！
    accounts:
      are_you_sure: 本当に実行しますか？
      avatar: アイコン
      by_domain: ドメイン
      change_email:
        changed_msg: メールアドレスの変更に成功しました！
        current_email: 現在のメールアドレス
        label: メールアドレスを変更
        new_email: 新しいメールアドレス
        submit: メールアドレスの変更
        title: '%{username} さんのメールアドレスを変更'
      confirm: 確認
      confirmed: 確認済み
      confirming: 確認中
      demote: 降格
      disable: 無効化
      disable_two_factor_authentication: 二段階認証を無効にする
      disabled: 無効
      display_name: 表示名
      domain: ドメイン
      edit: 編集
      email: メールアドレス
      email_status: メールアドレスの状態
      enable: 有効化
      enabled: 有効
      feed_url: フィードURL
      followers: フォロワー数
      followers_url: Followers URL
      follows: フォロー数
      inbox_url: Inbox URL
      ip: IP
      location:
        all: すべて
        local: ローカル
        remote: リモート
        title: ロケーション
      login_status: ログイン
      media_attachments: 添付されたメディア
      memorialize: 追悼アカウント化
      moderation:
        all: すべて
        silenced: サイレンス中
        suspended: 停止中
        title: モデレーション
      moderation_notes: モデレーションメモ
      most_recent_activity: 直近の活動
      most_recent_ip: 直近のIP
      not_subscribed: 購読していない
      order:
        alphabetic: アルファベット順
        most_recent: 直近の活動順
        title: 順序
      outbox_url: Outbox URL
      perform_full_suspension: 完全に活動停止させる
      profile_url: プロフィールURL
      promote: 昇格
      protocol: プロトコル
      public: パブリック
      push_subscription_expires: PuSH購読期限
      redownload: アバターの更新
      remove_avatar: アイコンを削除
      resend_confirmation:
        already_confirmed: メールアドレスは確認済みです
        send: 確認メールを再送
        success: 確認メールを再送信しました!
      reset: リセット
      reset_password: パスワード再設定
      resubscribe: 再講読
      role: 役割
      roles:
        admin: 管理者
        moderator: モデレーター
        staff: スタッフ
        user: ユーザー
      salmon_url: Salmon URL
      search: 検索
      shared_inbox_url: Shared Inbox URL
      show:
        created_reports: このアカウントで作られたレポート
        report: レポート
        targeted_reports: このアカウントについてのレポート
      silence: サイレンス
      statuses: トゥート数
      subscribe: 購読する
      title: アカウント
      unconfirmed_email: 確認待ちのメールアドレス
      undo_silenced: サイレンスから戻す
      undo_suspension: 停止から戻す
      unsubscribe: 購読の解除
      username: ユーザー名
      web: Web
    action_logs:
      actions:
        assigned_to_self_report: '%{name} さんがレポート %{target} を自身の担当に割り当てました'
        change_email_user: '%{name} さんが %{target} さんのメールアドレスを変更しました'
        confirm_user: '%{name} さんが %{target} さんのメールアドレスを確認済みにしました'
        create_custom_emoji: '%{name} さんがカスタム絵文字 %{target} を追加しました'
        create_domain_block: '%{name} さんがドメイン %{target} をブロックしました'
        create_email_domain_block: '%{name} さんがドメイン %{target} をメールアドレス用ブラックリストに追加しました'
        demote_user: '%{name} さんが %{target} さんを降格しました'
        destroy_domain_block: '%{name} さんがドメイン %{target} のブロックを外しました'
        destroy_email_domain_block: '%{name} さんがドメイン %{target} をメールアドレス用ブラックリストから外しました'
        destroy_status: '%{name} さんが %{target} さんの投稿を削除しました'
        disable_2fa_user: '%{name} さんが %{target} さんの二段階認証を無効化しました'
        disable_custom_emoji: '%{name} さんがカスタム絵文字 %{target} を無効化しました'
        disable_user: '%{name} さんが %{target} さんのログインを無効化しました'
        enable_custom_emoji: '%{name} さんがカスタム絵文字 %{target} を有効化しました'
        enable_user: '%{name} さんが %{target} さんのログインを有効化しました'
        memorialize_account: '%{name} さんが %{target} さんを追悼アカウントページに登録しました'
        promote_user: '%{name} さんが %{target} さんを昇格しました'
        remove_avatar_user: '%{name} さんが %{target} さんのアイコンを削除しました'
        reopen_report: '%{name} さんがレポート %{target} を再び開きました'
        reset_password_user: '%{name} さんが %{target} さんのパスワードをリセットしました'
        resolve_report: '%{name} さんがレポート %{target} を解決済みにしました'
        silence_account: '%{name} さんが %{target} さんをサイレンスにしました'
        suspend_account: '%{name} さんが %{target} さんを停止しました'
        unassigned_report: '%{name} さんがレポート %{target} の担当を外しました'
        unsilence_account: '%{name} さんが %{target} さんのサイレンスを解除しました'
        unsuspend_account: '%{name} さんが %{target} さんの停止を解除しました'
        update_custom_emoji: '%{name} さんがカスタム絵文字 %{target} を更新しました'
        update_status: '%{name} さんが %{target} さんの投稿を更新しました'
      title: 操作履歴
    custom_emojis:
      by_domain: ドメイン
      copied_msg: 絵文字のコピーをローカルに作成しました
      copy: コピー
      copy_failed_msg: 絵文字のコピーをローカルに作成できませんでした
      created_msg: 絵文字の追加に成功しました！
      delete: 削除
      destroyed_msg: 絵文字の削除に成功しました！
      disable: 無効化
      disabled_msg: 絵文字を無効化しました
      emoji: 絵文字
      enable: 有効化
      enabled_msg: 絵文字を有効化しました
      image_hint: 50KBまでのPNG画像を利用できます
      listed: 収載
      new:
        title: 新規カスタム絵文字の追加
      overwrite: 上書き
      shortcode: ショートコード
      shortcode_hint: 2文字以上の半角英数字とアンダーバーのみ利用できます
      title: カスタム絵文字
      unlisted: 未収載
      update_failed_msg: 絵文字を更新できませんでした
      updated_msg: 絵文字の更新に成功しました！
      upload: アップロード
    domain_blocks:
      add_new: 新規追加
      created_msg: ドメインブロック処理を完了しました
      destroyed_msg: ドメインブロックを外しました
      domain: ドメイン
      new:
        create: ブロックを作成
        hint: ドメインブロックはデータベース中のアカウント項目の作成を妨げませんが、遡って自動的に指定されたモデレーションをそれらのアカウントに適用します。
        severity:
          desc_html: <strong>サイレンス</strong>はアカウントのトゥートをフォローしていない人から隠します。<strong>停止</strong>はそのアカウントのコンテンツ、メディア、プロフィールデータをすべて削除します。メディアファイルの拒否は<strong>なし</strong>を使います。
          noop: なし
          silence: サイレンス
          suspend: 停止
        title: 新規ドメインブロック
      reject_media: メディアファイルを拒否
      reject_media_hint: ローカルに保存されたメディアファイルを削除し、今後のダウンロードを拒否します。停止とは無関係です
      severities:
        noop: なし
        silence: サイレンス
        suspend: 停止
      severity: 深刻度
      show:
        affected_accounts:
          one: データベース中の一つのアカウントに影響します
          other: データベース中の%{count}個のアカウントに影響します
        retroactive:
          silence: このドメインからの存在するすべてのアカウントのサイレンスを戻す
          suspend: このドメインからの存在するすべてのアカウントの停止を戻す
        title: '%{domain}のドメインブロックを戻す'
        undo: 元に戻す
      title: ドメインブロック
      undo: 元に戻す
    email_domain_blocks:
      add_new: 新規追加
      created_msg: ブラックリストに追加しました
      delete: 消去
      destroyed_msg: ブラックリストから外しました
      domain: ドメイン
      new:
        create: ドメインを追加
        title: メールアドレス用ブラックリスト新規追加
      title: メールブラックリスト
    instances:
      account_count: 既知のアカウント数
      domain_name: ドメイン名
      reset: リセット
      search: 検索
      title: 既知のインスタンス
    invites:
      filter:
        all: すべて
        available: 使用可能
        expired: 期限切れ
        title: フィルター
      title: 招待
    report_notes:
      created_msg: レポートメモを書き込みました！
      destroyed_msg: レポートメモを削除しました！
    reports:
      account:
        note: メモ
        report: レポート
      action_taken_by: レポート処理者
      are_you_sure: 本当に実行しますか？
      assign_to_self: 担当になる
      assigned: 担当者
      comment:
        none: なし
      created_at: レポート日時
      id: ID
      mark_as_resolved: 解決済みとしてマーク
      mark_as_unresolved: 未解決として再び開く
      notes:
        create: 書き込む
        create_and_resolve: 書き込み、解決済みにする
        create_and_unresolve: 書き込み、未解決として開く
        delete: 削除
        placeholder: このレポートに取られた措置や、その他の更新を記述してください…
      reopen: 再び開く
      report: レポート#%{id}
      report_contents: 内容
      reported_account: 報告対象アカウント
      reported_by: 報告者
      resolved: 解決済み
      resolved_msg: レポートを解決済みにしました！
      silence_account: アカウントをサイレンス
      status: ステータス
      suspend_account: アカウントを停止
      target: ターゲット
      title: レポート
      unassign: 担当を外す
      unresolved: 未解決
      updated_at: 更新日時
      view: 表示
    settings:
      activity_api_enabled:
        desc_html: 週ごとのローカルに投稿されたトゥート数、アクティブなユーザー数、新規登録者数
        title: ユーザーアクティビティに関する統計を公開する
      bootstrap_timeline_accounts:
        desc_html: 複数のユーザー名はコンマで区切ります。ローカルの公開アカウントのみ有効です。指定しない場合は管理者がデフォルトで指定されます。
        title: 新規ユーザーが自動フォローするアカウント
      contact_information:
        email: ビジネスメールアドレス
        username: 連絡先のユーザー名
      hero:
        desc_html: フロントページに表示されます。サイズは600x100px以上推奨です。未設定の場合、インスタンスのサムネイルが使用されます
        title: ヒーローイメージ
      peers_api_enabled:
        desc_html: 連合内でこのインスタンスが遭遇したドメインの名前
        title: 接続しているインスタンスのリストを公開する
      registrations:
        closed_message:
          desc_html: 新規登録を停止しているときにフロントページに表示されます。HTMLタグが使えます
          title: 新規登録停止時のメッセージ
        deletion:
          desc_html: 誰でも自分のアカウントを削除できるようにします
          title: アカウント削除を受け付ける
        min_invite_role:
          disabled: 誰も許可しない
          title: 招待の作成を許可
        open:
          desc_html: 誰でも自由にアカウントを作成できるようにします
          title: 新規登録を受け付ける
      show_known_fediverse_at_about_page:
        desc_html: チェックを入れるとプレビュー欄に既知の連合先全てのトゥートを表示します。外すとローカルのトゥートだけ表示します。
        title: タイムラインプレビューに連合タイムラインを表示する
      show_staff_badge:
        desc_html: ユーザーページにスタッフのバッジを表示します
        title: スタッフバッジを表示する
      site_description:
        desc_html: フロントページへの表示と meta タグに使用される紹介文です。HTMLタグ、特に<code>&lt;a&gt;</code>
          と <code>&lt;em&gt;</code>が使えます。
        title: インスタンスの説明
      site_description_extended:
        desc_html: あなたのインスタンスにおける行動規範やルール、ガイドライン、そのほかの記述をする際に最適な場所です。HTMLタグが使えます
        title: カスタム詳細説明
      site_terms:
        desc_html: あなたは独自のプライバシーポリシーや利用規約、そのほかの法的根拠を書くことができます。HTMLタグが使えます
        title: カスタム利用規約
      site_title: インスタンスの名前
      thumbnail:
        desc_html: OpenGraphとAPIによるプレビューに使用されます。サイズは1200×630px推奨です
        title: インスタンスのサムネイル
      timeline_preview:
        desc_html: ランディングページに公開タイムラインを表示します
        title: タイムラインプレビュー
      title: サイト設定
    statuses:
      back_to_account: アカウントページに戻る
      batch:
        delete: 削除
        nsfw_off: 閲覧注意をはずす
        nsfw_on: 閲覧注意にする
      failed_to_execute: 実行に失敗しました
      media:
        title: メディア
      no_media: メディアなし
      title: トゥート一覧
      with_media: メディアあり
    subscriptions:
      callback_url: コールバックURL
      confirmed: 確認済み
      expires_in: 期限
      last_delivery: 最終配送
      title: WebSub
      topic: トピック
    title: 管理
  admin_mailer:
    new_report:
      body: '%{reporter} が %{target} を通報しました'
      body_remote: '%{domain} の誰かが %{target} を通報しました'
      subject: '%{instance} の新しい通報 (#%{id})'
  application_mailer:
    notification_preferences: メール設定の変更
    salutation: '%{name} さん'
    settings: 'メール設定の変更: %{link}'
    view: 'リンク:'
    view_profile: プロフィールを表示
    view_status: トゥートを表示
  applications:
    created: アプリが作成されました
    destroyed: アプリが削除されました
    invalid_url: URLが無効です
    regenerate_token: アクセストークンの再生成
    token_regenerated: アクセストークンが再生成されました
    warning: このデータは気をつけて取り扱ってください。他の人と共有しないでください！
    your_token: アクセストークン
  auth:
    agreement_html: 登録すると <a href="%{rules_path}">インスタンスのルール</a> と <a href="%{terms_path}">利用規約</a>
      に従うことに同意したことになります。
    change_password: パスワード
    confirm_email: メールアドレスの確認
    delete_account: アカウントの削除
    delete_account_html: アカウントを削除したい場合、<a href="%{path}">こちら</a> から手続きが行えます。削除する前に、確認画面があります。
    didnt_get_confirmation: 確認メールを受信できませんか？
    forgot_password: パスワードをお忘れですか？
    invalid_reset_password_token: パスワードリセットトークンが正しくないか期限切れです。もう一度リクエストしてください。
    login: ログイン
    logout: ログアウト
    migrate_account: 別のアカウントに引っ越す
    migrate_account_html: 引っ越し先を明記したい場合は<a href="%{path}">こちら</a>で設定できます。
    or: または
    or_log_in_with: または次のサービスでログイン
    providers:
      cas: CAS
      saml: SAML
    register: 登録する
    register_elsewhere: 他のインスタンスで新規登録
    resend_confirmation: 確認メールを再送する
    reset_password: パスワードを再発行
    security: セキュリティ
    set_new_password: 新しいパスワード
  authorize_follow:
    already_following: あなたは既にこのアカウントをフォローしています
    error: 残念ながら、リモートアカウント情報の取得中にエラーが発生しました
    follow: フォロー
    follow_request: 'あなたは以下のアカウントにフォローリクエストを送信しました:'
    following: '成功！ あなたは現在以下のアカウントをフォローしています:'
    post_follow:
      close: またはこのウィンドウを閉じます。
      return: ユーザーのプロフィールに戻る
      web: Web を開く
    title: '%{acct} をフォロー'
  datetime:
    distance_in_words:
      about_x_hours: '%{count}時間'
      about_x_months: '%{count}月'
      about_x_years: '%{count}年'
      almost_x_years: '%{count}年'
      half_a_minute: 今
      less_than_x_minutes: '%{count}分'
      less_than_x_seconds: 今
      over_x_years: '%{count}年'
      x_days: '%{count}日'
      x_minutes: '%{count}分'
      x_months: '%{count}月'
      x_seconds: '%{count}秒'
  deletes:
    bad_password_msg: パスワードが違います
    confirm_password: 本人確認のため、現在のパスワードを入力してください
    description_html: あなたのアカウントに含まれるコンテンツは全て削除され、アカウントは無効化されます。これは恒久的なもので、<strong>取り消すことはできません</strong>。なりすましを防ぐために、同じユーザー名で再度登録することはできなくなります。
    proceed: アカウントを削除する
    success_msg: アカウントは正常に削除されました
    warning_html: 削除が保証されるのはこのインスタンス上のコンテンツのみです。他のインスタンス等、外部に広く共有されたコンテンツについては痕跡が残ることがあります。また、現在接続できないサーバーや、あなたの更新を受け取らなくなったサーバーに対しては、削除は反映されません。
    warning_title: 共有されたコンテンツについて
  errors:
    '403': このページを表示する権限がありません。
    '404': お探しのページは見つかりませんでした。
    '410': お探しのページはもう存在しません。
    '422':
      content: セキュリティ認証に失敗しました。Cookieをブロックしていませんか？
      title: セキュリティ認証に失敗
    '429': リクエストの制限に達しました
    '500':
      content: もうしわけありませんが、なにかが間違っています。
      title: このページは正しくありません
    noscript_html: Mastodonのウェブアプリケーションを利用する場合はJavaScriptを有効にしてください。またはあなたのプラットフォーム向けの<a
      href="https://github.com/tootsuite/documentation/blob/master/Using-Mastodon/Apps.md">Mastodonネイティブアプリ</a>を探すことができます。
  exports:
    archive_takeout:
      date: 日時
      download: ダウンロード
      hint_html: <strong>トゥートとメディア</strong>のアーカイブをリクエストできます。 データはActivityPub形式で、対応しているソフトウェアで読み込むことができます。7日毎にアーカイブをリクエストできます。
      in_progress: 準備中...
      request: アーカイブをリクエスト
      size: 容量
    blocks: ブロック
    csv: CSV
    follows: フォロー
    mutes: ミュート
    storage: メディア
  followers:
    domain: ドメイン
    explanation_html: あなたの投稿のプライバシーを確保したい場合、誰があなたをフォローしているのかを把握している必要があります。 <strong>プライベート投稿は、あなたのフォロワーがいる全てのインスタンスに配信されます</strong>。
      フォロワーのインスタンスの管理者やソフトウェアがあなたのプライバシーを尊重してくれるかどうか怪しい場合は、そのフォロワーを削除した方がよいかもしれません。
    followers_count: フォロワー数
    lock_link: 非公開アカウントにする
    purge: フォロワーから削除する
    success:
      one: 1個のドメインからソフトブロックするフォロワーを処理中...
      other: '%{count} 個のドメインからソフトブロックするフォロワーを処理中...'
    true_privacy_html: <strong>プライバシーの保護はエンドツーエンドの暗号化でのみ実現可能</strong>であることに留意ください。
    unlocked_warning_html: 誰でもあなたをフォローすることができ、あなたのプライベート投稿をすぐに見ることができます。フォローする人を限定したい場合は%{lock_link}に設定してください。
    unlocked_warning_title: このアカウントは非公開アカウントに設定されていません
  generic:
    changes_saved_msg: 正常に変更されました！
    powered_by: powered by %{link}
    save_changes: 変更を保存
    validation_errors:
      one: エラーが発生しました！ 以下のエラーを確認してください
      other: エラーが発生しました！ 以下の%{count}個のエラーを確認してください
  imports:
    preface: 他のインスタンスでエクスポートされたファイルから、フォロー/ブロックした情報をこのインスタンス上のアカウントにインポートできます。
    success: ファイルは正常にアップロードされ、現在処理中です。しばらくしてから確認してください
    types:
      blocking: ブロックしたアカウントリスト
      following: フォロー中のアカウントリスト
      muting: ミュートしたアカウントリスト
    upload: アップロード
  in_memoriam_html: 故人を偲んで。
  invites:
    delete: 無効化
    expired: 期限切れ
    expires_in:
      '1800': 30 分
      '21600': 6 時間
      '3600': 1 時間
      '43200': 12 時間
      '604800': 1 週間
      '86400': 1 日
    expires_in_prompt: 無期限
    generate: 作成
    max_uses:
      one: '1'
      other: '%{count}'
    max_uses_prompt: 無制限
    prompt: リンクを生成・共有してこのインスタンスへの新規登録を受け付けることができます
    table:
      expires_at: 有効期限
      uses: 使用
    title: 新規ユーザーの招待
  landing_strip_html: <strong>%{name}</strong> さんはインスタンス %{link_to_root_path} のユーザーです。アカウントさえ持っていればフォローしたり会話したりできます。
  landing_strip_signup_html: もしお持ちでないなら <a href="%{sign_up_path}">こちら</a> からサインアップできます。
  lists:
    errors:
      limit: リストの上限に達しました
  media_attachments:
    validations:
      images_and_video: 既に画像が追加されているため、動画を追加することはできません
      too_many: 追加できるファイルは4つまでです
  migrations:
    acct: 引っ越し先の ユーザー名@ドメイン
    currently_redirecting: 'あなたのプロフィールは引っ越し先が設定されています:'
    proceed: 保存
    updated_msg: アカウントの引っ越し設定を更新しました！
  moderation:
    title: モデレーション
  notification_mailer:
    digest:
      action: 全ての通知を表示
      body: '最後のログイン（%{since}）からの出来事:'
      mention: '%{name} さんがあなたに返信しました:'
      new_followers_summary:
        one: また、離れている間に新たなフォロワーを獲得しました！
        other: また、離れている間に%{count} 人の新たなフォロワーを獲得しました！
      subject:
        one: 新しい1件の通知 🐘
        other: 新しい%{count}件の通知 🐘
      title: 不在の間に…
    favourite:
      body: '%{name} さんにお気に入り登録された、あなたのトゥートがあります:'
      subject: '%{name} さんにお気に入りに登録されました'
      title: 新たなお気に入り登録
    follow:
      body: '%{name} さんにフォローされています！'
      subject: '%{name} さんにフォローされています'
      title: 新たなフォロワー
    follow_request:
      action: フォローリクエストの管理
      body: '%{name} さんがあなたにフォローをリクエストしました'
      subject: '%{name} さんからのフォローリクエスト'
      title: 新たなフォローリクエスト
    mention:
      action: 返信
      body: '%{name} さんから返信がありました:'
      subject: '%{name} さんに返信されました'
      title: 新たな返信
    reblog:
      body: '%{name} さんにブーストされた、あなたのトゥートがあります:'
      subject: '%{name} さんにブーストされました'
      title: 新たなブースト
  number:
    human:
      decimal_units:
        format: '%n%u'
        units:
          billion: B
          million: M
          quadrillion: Q
          thousand: K
          trillion: T
          unit: ''
  pagination:
    newer: 新しいトゥート
    next: 次
    older: 以前のトゥート
    prev: 前
    truncate: '&hellip;'
  preferences:
    languages: 言語
    other: その他
    publishing: 投稿
    web: ウェブ
<<<<<<< HEAD
=======
  push_notifications:
    favourite:
      title: あなたのトゥートが %{name} さんにお気に入り登録されました
    follow:
      title: '%{name} さんにフォローされました'
    group:
      title: '%{count} 件の通知'
    mention:
      action_boost: ブースト
      action_expand: もっと見る
      action_favourite: お気に入り
      title: '%{name} さんから返信がありました'
    reblog:
      title: あなたのトゥートが %{name} さんにブーストされました
>>>>>>> c6faecdf
  remote_follow:
    acct: あなたの ユーザー名@ドメイン を入力してください
    missing_resource: リダイレクト先が見つかりませんでした
    proceed: フォローする
    prompt: 'フォローしようとしています:'
  remote_unfollow:
    error: エラー
    title: タイトル
    unfollowed: フォロー解除しました
  sessions:
    activity: 最後のアクティビティ
    browser: ブラウザ
    browsers:
      alipay: Alipay
      blackberry: Blackberry
      chrome: Chrome
      edge: Microsoft Edge
      electron: Electron
      firefox: Firefox
      generic: 不明なブラウザ
      ie: Internet Explorer
      micro_messenger: MicroMessenger
      nokia: Nokia S40 Ovi Browser
      opera: Opera
      otter: Otter
      phantom_js: PhantomJS
      qq: QQ Browser
      safari: Safari
      uc_browser: UCBrowser
      weibo: Weibo
    current_session: 現在のセッション
    description: '%{browser} on %{platform}'
    explanation: あなたのMastodonアカウントに現在ログインしているウェブブラウザの一覧です。
    ip: IP
    platforms:
      adobe_air: Adobe Air
      android: Android
      blackberry: Blackberry
      chrome_os: ChromeOS
      firefox_os: Firefox OS
      ios: iOS
      linux: Linux
      mac: Mac
      other: 不明なプラットフォーム
      windows: Windows
      windows_mobile: Windows Mobile
      windows_phone: Windows Phone
    revoke: 削除
    revoke_success: セッションを削除しました
    title: セッション
  settings:
    authorized_apps: 認証済みアプリ
    back: Mastodon に戻る
    delete: アカウントの削除
    development: 開発
    edit_profile: プロフィールを編集
    export: データのエクスポート
    followers: 信頼済みのインスタンス
    import: データのインポート
    migrate: アカウントの引っ越し
    notifications: 通知
    preferences: ユーザー設定
    settings: 設定
    two_factor_authentication: 二段階認証
    your_apps: アプリ
  statuses:
    attached:
      description: '添付: %{attached}'
      image:
        one: '%{count} 枚の画像'
        other: '%{count} 枚の画像'
      video:
        one: '%{count} 本の動画'
        other: '%{count} 本の動画'
    content_warning: '閲覧注意: %{warning}'
    disallowed_hashtags:
      one: '許可されていないハッシュタグが含まれています: %{tags}'
      other: '許可されていないハッシュタグが含まれています: %{tags}'
    open_in_web: Webで開く
    over_character_limit: 上限は %{max}文字までです
    pin_errors:
      limit: 固定されているトゥートの上限に達しました
      ownership: 他人のトゥートを固定することはできません
      private: 非公開のトゥートを固定することはできません
      reblog: ブーストされたトゥートを固定することはできません
    show_more: もっと見る
    title: '%{name}: "%{quote}"'
    visibilities:
      private: 非公開
      private_long: フォロワーにのみ表示されます
      public: 公開
      public_long: 誰でも見ることができ、かつ公開タイムラインに表示されます
      unlisted: 未収載
      unlisted_long: 誰でも見ることができますが、公開タイムラインには表示されません
    boosted_from_html: '%{acct_link} からブースト'
  stream_entries:
    click_to_show: クリックして表示
    pinned: 固定されたトゥート
    reblogged: さんがブースト
    sensitive_content: 閲覧注意
  terms:
    body_html: "<h2>プライバシーポリシー</h2>\n<h3 id=\"collect\">どのような情報を収集しますか？</h3>\n\n<ul>\n\
      \  <li><em>基本的なアカウント情報</em>: 当サイトに登録すると、ユーザー名・メールアドレス・パスワードの入力を求められることがあります。また表示名や自己紹介・プロフィール画像・ヘッダー画像といった追加のプロフィールを登録できます。ユーザー名・表示名・自己紹介・プロフィール画像・ヘッダー画像は常に公開されます。</li>\n\
      \  <li><em>投稿・フォロー・その他公開情報</em>: フォローしているユーザーの一覧は一般公開されます。フォロワーも同様です。メッセージを投稿する際、日時だけでなく投稿に使用したアプリケーション名も記録されます。メッセージには写真や動画といった添付メディアを含むことがあります。「公開」や「未収載」の投稿は一般公開されます。プロフィールに投稿を載せるとそれもまた公開情報となります。投稿はフォロワーに配信されます。場合によっては他のサーバーに配信され、そこにコピーが保存されることを意味します。投稿を削除した場合も同様にフォロワーに配信されます。他の投稿をリブログやお気に入り登録する行動は常に公開されます。</li>\n\
      \  <li><em>「ダイレクト」と「フォロワー限定」投稿</em>: すべての投稿はサーバーに保存され、処理されます。「フォロワー限定」投稿はフォロワーと投稿に書かれたユーザーに配信されます。「ダイレクト」投稿は投稿に書かれたユーザーにのみ配信されます。場合によっては他のサーバーに配信され、そこにコピーが保存されることを意味します。私たちはこれらの閲覧を一部の許可された者に限定するよう誠意を持って努めます。しかし他のサーバーにおいても同様に扱われるとは限りません。したがって、相手の所属するサーバーを吟味することが重要です。設定で新しいフォロワーの承認または拒否を手動で行うよう切り替えることもできます。<em>サーバー管理者は「ダイレクト」や「フォロワー限定」投稿も閲覧する可能性があることを忘れないでください。</em>また受信者がスクリーンショットやコピー、もしくは共有する可能性があることを忘れないでください。<em>いかなる危険な情報もMastodon上で共有しないでください。</em></li>\n\
      \  <li><em>IPアドレスやその他メタデータ</em>: ログインする際IPアドレスだけでなくブラウザーアプリケーション名を記録します。ログインしたセッションはすべてユーザー設定で見直し、取り消すことができます。使用されている最新のIPアドレスは最大12ヵ月間保存されます。またサーバーへのIPアドレスを含むすべてのリクエストのログを保持することがあります。</li>\n\
      </ul>\n\n<hr class=\"spacer\" />\n\n<h3 id=\"use\">情報を何に使用しますか？</h3>\n\n<p>収集した情報は次の用途に使用されることがあります:</p>\n\
      \n<ul>\n  <li>Mastodonのコア機能の提供: ログインしている間にかぎり他の人たちと投稿を通じて交流することができます。例えば自分専用のホームタイムラインで投稿をまとめて読むために他の人たちをフォローできます。</li>\n\
      \  <li>コミュニティ維持の補助: 例えばIPアドレスを既知のものと比較し、BAN回避目的の複数登録者やその他違反者を判別します。</li>\n \
      \ <li>提供されたメールアドレスはお知らせの送信・投稿に対するリアクションやメッセージ送信の通知・お問い合わせやその他要求や質問への返信に使用されることがあります。</li>\n\
      </ul>\n\n<hr class=\"spacer\" />\n\n<h3 id=\"protect\">情報をどのように保護しますか？</h3>\n\
      \n<p>私たちはあなたが入力・送信する際や自身の情報にアクセスする際に個人情報を安全に保つため、さまざまなセキュリティ上の対策を実施します。特にブラウザーセッションだけでなくアプリケーションとAPI間の通信もSSLによって保護されます。またパスワードは強力な不可逆アルゴリズムでハッシュ化されます。二段階認証を有効にし、アカウントへのアクセスをさらに安全にすることができます。</p>\n\
      \n<hr class=\"spacer\" />\n\n<h3 id=\"data-retention\">データ保持方針はどうなっていますか？</h3>\n\
      \n<p>私たちは次のように誠意を持って努めます:</p>\n\n<ul>\n  <li>当サイトへのIPアドレスを含むすべての要求に対するサーバーログを90日以内のできるかぎりの間保持します。</li>\n\
      \  <li>登録されたユーザーに関連付けられたIPアドレスを12ヵ月以内の間保持します。</li>\n</ul>\n\n<p>あなたは投稿・添付メディア・プロフィール画像・ヘッダー画像を含む自身のデータのアーカイブを要求し、ダウンロードすることができます。</p>\n\
      \n<p>あなたはいつでもアカウントの削除を要求できます。削除は取り消すことができません。</p>\n\n<hr class=\"spacer\"/>\n\
      \n<h3 id=\"cookies\">クッキーを使用していますか？</h3>\n\n<p>はい。クッキーは (あなたが許可した場合に) WebサイトやサービスがWebブラウザーを介してコンピューターに保存する小さなファイルです。使用することで\
      \ Web サイトがブラウザーを識別し、登録済みのアカウントがある場合関連付けます。</p>\n\n<p>私たちはクッキーを将来の訪問のために設定を保存し呼び出す用途に使用します。</p>\n\
      \n<hr class=\"spacer\" />\n\n<h3 id=\"disclose\">なんらかの情報を外部に提供していますか？</h3>\n\
      \n<p>私たちは個人を特定できる情報を外部へ販売・取引・その他方法で渡すことはありません。これには当サイトの運営・業務遂行・サービス提供を行ううえで補助する信頼できる第三者をこの機密情報の保護に同意するかぎり含みません。法令の遵守やサイトポリシーの施行、権利・財産・安全の保護に適切と判断した場合、あなたの情報を公開することがあります。</p>\n\
      \n<p>あなたの公開情報はネットワーク上の他のサーバーにダウンロードされることがあります。相手が異なるサーバーに所属する場合、「公開」と「フォロワー限定」投稿はフォロワーの所属するサーバーに配信され、「ダイレクト」投稿は受信者の所属するサーバーに配信されます。</p>\n\
      \n<p>あなたがアカウントの使用をアプリケーションに許可すると、承認した権限の範囲内で公開プロフィール情報・フォローリスト・フォロワー・リスト・すべての投稿・お気に入り登録にアクセスできます。アプリケーションはメールアドレスやパスワードに決してアクセスできません。</p>\n\
      \n<hr class=\"spacer\" />\n\n<h3 id=\"coppa\">児童オンラインプライバシー保護法の遵守</h3>\n\n<p>当サイト・製品・サービスは13歳以上の人を対象としています。サーバーが米国にあり、あなたが13歳未満の場合、COPPA\
      \ (<a href=\"https://en.wikipedia.org/wiki/Children%27s_Online_Privacy_Protection_Act\"\
      >Children's Online Privacy Protection Act</a> - 児童オンラインプライバシー保護法) により当サイトを使用できません。</p>\n\
      \n<hr class=\"spacer\" />\n\n<h3 id=\"changes\">プライバシーポリシーの変更</h3>\n\n<p>プライバシーポリシーの変更を決定した場合、このページに変更点を掲載します。</p>\n\
      \n<p>この文章のライセンスはCC-BY-SAです。最終更新日は2018年3月7日です。</p>\n\n<p>オリジナルの出典: <a href=\"\
      https://github.com/discourse/discourse\">Discourse privacy policy</a></p>\n"
    title: '%{instance} 利用規約・プライバシーポリシー'
  themes:
    contrast: ハイコントラスト
    default: Mastodon
  time:
    formats:
      default: '%Y年%m月%d日 %H:%M'
  two_factor_authentication:
    code_hint: 確認するには認証アプリで表示されたコードを入力してください
    description_html: <strong>二段階認証</strong>を有効にするとログイン時、認証アプリからコードを入力する必要があります。
    disable: 無効
    enable: 有効
    enabled: 二段階認証は有効になっています
    enabled_success: 二段階認証が有効になりました
    generate_recovery_codes: リカバリーコードを生成
    instructions_html: <strong>Google Authenticatorか、もしくはほかのTOTPアプリでこのQRコードをスキャンしてください。</strong>これ以降、ログインするときはそのアプリで生成されるコードが必要になります。
    lost_recovery_codes: リカバリーコードを使用すると携帯電話を紛失した場合でもアカウントにアクセスできるようになります。 リカバリーコードを紛失した場合もここで再生成することができますが、古いリカバリーコードは無効になります。
    manual_instructions: 'QRコードがスキャンできず、手動での登録を希望の場合はこのシークレットコードを利用してください。:'
    recovery_codes: リカバリーコード
    recovery_codes_regenerated: リカバリーコードが再生成されました
    recovery_instructions_html: 携帯電話を紛失した場合、以下の内どれかのリカバリーコードを使用してアカウントへアクセスすることができます。<strong>リカバリーコードは大切に保全してください。</strong>たとえば印刷してほかの重要な書類と一緒に保管することができます。
    setup: 初期設定
    wrong_code: コードが間違っています。サーバー上の時間とデバイス上の時間が一致していることを確認してください。
  user_mailer:
    backup_ready:
      explanation: Mastodonアカウントのアーカイブを受け付けました。今すぐダウンロードできます！
      subject: アーカイブの準備ができました
      title: アーカイブの取り出し
    welcome:
      edit_profile_action: プロフィールを設定
      edit_profile_step: アバター画像やヘッダー画像をアップロードしたり、表示名やその他プロフィールを変更しカスタマイズすることができます。新しいフォロワーからのフォローを許可する前に検討したい場合、アカウントを非公開にすることができます。
      explanation: 始めるにあたってのアドバイスです
      final_action: 始めましょう
      final_step: 'さあ始めましょう！ たとえフォロワーがいなくても、あなたの公開した投稿はローカルタイムラインやハッシュタグなどで誰かの目に止まるかもしれません。自己紹介をしたい時は
        #introductions ハッシュタグを使うといいかもしれません。'
      full_handle: あなたの正式なユーザー名
      full_handle_hint: これは別のインスタンスからフォローしてもらったりメッセージのやり取りをする際に、友達に伝えるといいでしょう。
      review_preferences_action: 設定の変更
      review_preferences_step: 受け取りたいメールや投稿の公開範囲などの設定を必ず行ってください。不快でないならアニメーション GIF
        の自動再生を有効にすることもできます。
      subject: Mastodon へようこそ
      tip_bridge_html: もし Twitter から来られたのであれば、<a href="%{bridge_url}">bridge app</a>
        を使用することで Mastodon での友達のアカウントを探すこともできます。ただし bridge app を使用したことのある相手に限ります！
      tip_federated_timeline: 連合タイムラインは Mastodon ネットワークの流れを見られるものです。ただしあなたと同じインスタンスの人がフォローしている人だけが含まれるので、それが全てではありません。
      tip_following: 標準では自動でインスタンスの管理者をフォローしています。もっと興味のある人たちを見つけるには、ローカルタイムラインと連合タイムラインを確認してください。
      tip_local_timeline: ローカルタイムラインは %{instance} にいる人々の流れを見られるものです。彼らはあなたと同じインスタンスにいる隣人のようなものです！
      tip_mobile_webapp: もしモバイル端末のブラウザで Mastodon をホーム画面に追加できる場合、プッシュ通知を受け取ることができます。それはまるでネイティブアプリのように動作します！
      tips: 豆知識
      title: ようこそ、%{name} ！
  users:
    invalid_email: メールアドレスが無効です
    invalid_otp_token: 二段階認証コードが間違っています
    otp_lost_help_html: どちらも使用できない場合、%{email} に連絡を取ると解決できるかもしれません
    seamless_external_login: あなたは外部サービスを介してログインしているため、パスワードとメールアドレスの設定は利用できません。
    signed_in_as: '下記でログイン中:'<|MERGE_RESOLUTION|>--- conflicted
+++ resolved
@@ -600,8 +600,6 @@
     other: その他
     publishing: 投稿
     web: ウェブ
-<<<<<<< HEAD
-=======
   push_notifications:
     favourite:
       title: あなたのトゥートが %{name} さんにお気に入り登録されました
@@ -616,7 +614,6 @@
       title: '%{name} さんから返信がありました'
     reblog:
       title: あなたのトゥートが %{name} さんにブーストされました
->>>>>>> c6faecdf
   remote_follow:
     acct: あなたの ユーザー名@ドメイン を入力してください
     missing_resource: リダイレクト先が見つかりませんでした
