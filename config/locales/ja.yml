--- conflicted
+++ resolved
@@ -1737,13 +1737,10 @@
     contrast: Mastodon (ハイコントラスト)
     default: Mastodon (ダーク)
     mastodon-light: Mastodon (ライト)
-<<<<<<< HEAD
+    system: 自動 (システムのテーマを使用)
     big-publish: より大きな投稿ボタンを有効化
     wide-column: より幅広なカラムを有効化 (上級者向けUI専用)
     big-and-wide: 投稿ボタンと幅広カラムの両方を有効化
-=======
-    system: 自動 (システムのテーマを使用)
->>>>>>> 33368e3e
   time:
     formats:
       default: "%Y年%m月%d日 %H:%M"
