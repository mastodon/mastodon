---
ja:
  about:
    about_mastodon: Mastodon っちゅーのは<em>自由でオープンソース</em>なソーシャルネットワークやねん。商売用のプラットフォームの代わりになる<em>分散型</em>を採用しとってな、自分らのやりとりが一つの会社に独り占めされるんを防ぐんや。信頼できるインスタンスを選びや &mdash; どのインスタンス選んでもな、誰とでもやりとりできるんや。 だれでも自分の Mastodon インスタンス作れるしな、スムーズに<em>ソーシャルネットワーク</em>に参加できるんやで。
    about_this: このインスタンスについて
    apps: アプリ
    business_email: 'メアド:'
    closed_registrations: 現在このインスタンスでの新規登録は受け付けていません。
    contact: 連絡先
    description_headline: "%{domain} とは？"
    domain_count_after: 個のインスタンス
    domain_count_before: 接続中
    features:
      api: アプリやその他サービスにAPIを公開
      blocks: 豊富なブロックやミュート機能
      characters: 1つの投稿は500文字まで利用可能
      chronology: 時系列順のタイムライン
      ethics: 広告もトラッキングもありません
      gifv: GIFVや短い動画にも対応
      privacy: 投稿ごとに公開範囲を細かく設定可能
      public: 公開タイムライン
    features_headline: Mastodon の特徴
    get_started: 邪魔すんで〜
    links: リンク
    other_instances: 他のインスタンス
    source_code: ソースコード
    status_count_after: なんや
    status_count_before: なんや数
    terms: プライバシーポリシー
    user_count_after: 人
    user_count_before: ユーザー数
  accounts:
    follow: フォロー
    followers: フォロワー
    following: フォロー中
    nothing_here: 何もありません
    people_followed_by: "%{name} はんがフォロー中のアカウント"
    people_who_follow: "%{name} はんをフォロー中のアカウント"
    posts: 投稿
    remote_follow: リモートフォロー
    unfollow: フォロー解除
  admin:
    accounts:
      are_you_sure: 本当に実行しますか?
      display_name: 表示名
      domain: ドメイン
      edit: いらう
      email: E-mail
      feed_url: Feed URL
      followers: フォロワー数
      follows: フォロー数
      location:
        all: すべて
        local: ローカル
        remote: リモート
        title: ロケーション
      media_attachments: 添付されたメディア
      moderation:
        all: すべて
        silenced: サイレンス中
        suspended: 停止中
        title: モデレーション
      most_recent_activity: 直近の活動
      most_recent_ip: 直近のIP
      not_subscribed: 購読していない
      order:
        alphabetic: アルファベット順
        most_recent: 直近の活動順
        title: 順序
      perform_full_suspension: 完全に活動停止させる
      profile_url: プロフィールURL
      public: パブリック
      push_subscription_expires: PuSH購読期限切れ
      reset_password: パスワード再設定
      salmon_url: Salmon URL
      silence: サイレンス
      statuses: なんや数
      title: アカウント
      undo_silenced: サイレンスから戻す
      undo_suspension: 停止から戻す
      username: ユーザー名
      web: Web
    domain_blocks:
      add_new: 新規追加
      created_msg: ドメインブロック処理を完了しました
      destroyed_msg: ドメインブロックを外しました
      domain: ドメイン
      new:
        create: ブロックを作成
        hint: ドメインブロックはデータベース中のアカウント項目の作成を妨げませんが、遡って自動的に指定されたモデレーションをそれらのアカウントに適用します。
        severity:
          desc_html: "<strong>サイレンス</strong>はアカウントのなんやをフォローしていない人から隠します。<strong>停止</strong>はそのアカウントのコンテンツ、メディア、プロフィールデータをすべて削除します。"
          silence: サイレンス
          suspend: 停止
        title: 新規ドメインブロック
      reject_media: メディアファイルを拒否
      reject_media_hint: ローカルに保村されたメディアファイルを削除し、今後のダウンロードを拒否します。停止とは無関係です。
      severities:
        silence: サイレンス
        suspend: 停止
      severity: 深刻度
      show:
        affected_accounts: "データベース中の%{count}個のアカウントに影響します"
        retroactive:
          silence: このドメインからの存在するすべてのアカウントのサイレンスを戻す
          suspend: このドメインからの存在するすべてのアカウントの停止を戻す
        title: "%{domain}のドメインブロックを戻す"
        undo: 元に戻す
      title: ドメインブロック
      undo: 元に戻す
    pubsubhubbub:
      callback_url: コールバックURL
      confirmed: 確認済み
      expires_in: 期限
      last_delivery: 最終配送
      title: PubSubHubbub
      topic: トピック
    reports:
      comment:
        label: コメント
        none: なし
      delete: 削除
      id: ID
      mark_as_resolved: 解決済みとしてマーク
      report: レポート#%{id}
      reported_account: 報告対象アカウント
      reported_by: 報告者
      resolved: 解決済み
      silence_account: アカウントをサイレンス
      status: ステータス
      suspend_account: アカウントを停止
      target: ターゲット
      title: レポート
      unresolved: 未解決
      view: 表示
    settings:
      click_to_edit: クリックしていらう
      contact_information:
        email: 公開するメールアドレスを入力
        label: 連絡先情報
        username: ユーザー名を入力
      registrations:
        closed_message:
          desc_html: 新規登録を停止しているときにフロントページに表示されます。<br>HTMLタグが利用可能です。
          title: 新規登録停止時のメッセージ
        open:
          disabled: 無効
          enabled: 有効
          title: 新規登録を受け付ける
      setting: 設定
      site_description:
        desc_html: トップページへの表示と meta タグに使用されます。<br>HTMLタグ、特に<code>&lt;a&gt;</code> と <code>&lt;em&gt;</code>が利用可能です。
        title: サイトの説明文
      site_description_extended:
        desc_html: インスタンスについてのページに表示されます。<br>HTMLタグが利用可能です。
        title: サイトの詳細な説明
      site_title: サイトのタイトル
      title: サイト設定
    title: 管理
  application_mailer:
    settings: 'メール設定の変更: %{link}'
    signature: Mastodon %{instance} インスタンスからのあめちゃん
    view: 'View:'
  applications:
    invalid_url: URLが無効です
  auth:
    change_password: ログイン情報
    didnt_get_confirmation: 確認メールを受信できませんか？
    forgot_password: パスワードをお忘れですか？
    login: ログイン
    logout: ログアウト
    register: 登録する
    resend_confirmation: 確認メールを再送する
    reset_password: パスワードを再発行
    set_new_password: 新しいパスワード
  authorize_follow:
    error: 残念ながら、リモートアカウントにエラーが発生しました。
    follow: フォロー
    prompt_html: 'あなた（<strong>%{self}</strong>）は以下のアカウントのフォローをリクエストしました:'
    title: "%{acct} をフォロー"
  datetime:
    distance_in_words:
      about_x_hours: "%{count}時間"
      about_x_months: "%{count}月"
      about_x_years: "%{count}年"
      almost_x_years: "%{count}年"
      half_a_minute: 今
      less_than_x_minutes: "%{count}分"
      less_than_x_seconds: 今
      over_x_years: "%{count}年"
      x_days: "%{count}日"
      x_minutes: "%{count}分"
      x_months: "%{count}月"
      x_seconds: "%{count}秒"
  errors:
    '404': お探しのページは見つかりませんでした。
    '410': お探しのページはもう存在しません。
    '422':
      content: セキュリティ認証に失敗しました。Cookieをブロックしていませんか？
      title: セキュリティ認証に失敗
  exports:
    blocks: ブロック
    csv: CSV
    follows: フォロー
    mutes: ミュート
    storage: メディア
  generic:
    changes_saved_msg: 正常に変更されました
    powered_by: powered by %{link}
    save_changes: 変更を保存
    validation_errors:
      one: エラーが発生しました。以下のエラーを確認してください
      other: エラーが発生しました。以下の%{count}個のエラーを確認してください
  imports:
    preface: 他のインスタンスでエクスポートされたファイルから、フォロー/ブロックした情報をこのインスタンス上のアカウントにインポートできます。
    success: ファイルは正常にアップロードされ、現在処理中です。しばらくしてから確認してください
    types:
      blocking: ブロックしたアカウントリスト
      following: フォロー中のアカウントリスト
      muting: ミュートしたアカウントリスト
    upload: アップロード
  landing_strip_html: <strong>%{name}</strong> はんはインスタンス <strong>%{domain}</strong> のユーザーです。アカウントさえ持っていればフォローしたり会話したりできます。もしお持ちでないなら <a href="%{sign_up_path}">こちら</a> からサインアップできます。
  media_attachments:
    validations:
      images_and_video: 既に画像が追加されているため、動画を追加することはできません。
      too_many: 追加できるファイルは4つまでです。
  notification_mailer:
    digest:
      body: "%{instance} での最後のログインからの出来事:"
      mention: "%{name} はんが自分に返信しました:"
      new_followers_summary:
        one: 新たなフォロワーを獲得しました！
        other: "%{count} 人の新たなフォロワーを獲得しました！"
      subject:
        one: "新しい1件のあめちゃん \U0001F418"
        other: "新しい%{count}件のあめちゃん \U0001F418"
    favourite:
      body: '自分のなんやが %{name} はんにええやん思われてるわ:'
      subject: "%{name} はんが自分のなんやをええやん思た"
    follow:
      body: "%{name} はんにフォローされています"
      subject: "%{name} はんにフォローされています"
    follow_request:
      body: "%{name} はんが自分にフォローをリクエストしました。"
      subject: "%{name} はんからのフォローリクエスト"
    mention:
      body: "%{name} はんから返信がありました:"
      subject: "%{name} はんに返信されました"
    reblog:
      body: '自分のなんやが %{name} はんにしばかれました:'
      subject: 自分のなんやが %{name} はんにしばかれました
  pagination:
    next: 次
    prev: 前
    truncate: "&hellip;"
  remote_follow:
    acct: 自分の ユーザー名@ドメイン を入力してください
    missing_resource: リダイレクト先が見つかりませんでした
    proceed: フォローする
    prompt: 'フォローしようとしています:'
<<<<<<< HEAD
=======
  reports:
    comment:
      label: コメント
      none: なし
    delete: 削除
    id: ID
    mark_as_resolved: 解決する
    report: 'チクリ #%{id}'
    reported_account: チクられているユーザー
    reported_by: チクリ者
    reports: チクリ
    resolved: 解決済み
    silence_account: ユーザーをサイレンスする
    status: 現状
    suspend_account: ユーザーを停止する
    target: チクられているユーザー
    unresolved: 未決
    view: 見る
>>>>>>> 782d48a8
  settings:
    authorized_apps: 認証済みアプリ
    back: 戻る
    edit_profile: プロフィールをいらう
    export: データのエクスポート
    import: データのインポート
    preferences: ユーザー設定
    settings: 設定
    two_factor_auth: 二段階認証
  statuses:
    open_in_web: Webで開く
    over_character_limit: 上限は %{max}文字までです
    show_more: もっと見る
    visibilities:
      private: Private - フォロワーだけに見せる
      public: Public - 全体に公開する
      unlisted: Unlisted - なんやは公開するが、公開タイムラインには表示しない
  stream_entries:
    click_to_show: クリックして表示
    reblogged: しばかれました
    sensitive_content: 不適切なコンテンツの可能性があります
  time:
    formats:
      default: "%Y年%m月%d日 %H:%M"
  two_factor_auth:
    code_hint: 確認するには認証アプリで表示されたコードを入力してください
    description_html: "<strong>二段階認証</strong>を有効にするとログイン時、電話でコードを受け取る必要があります。"
    disable: 無効
    enable: 有効
    enabled_success: 二段階認証が有効になりました
    generate_recovery_codes: 復元コードを生成
    instructions_html: "<strong>Google Authenticatorか、もしくはほかのTOTPアプリでこのQRコードをスキャンしてください。</strong>これ以降、ログインするときはそのアプリで生成されるコードが必要になります。"
    lost_recovery_codes: リカバリコードを使用すると携帯電話を紛失した場合でもアカウントにアクセスできるようになります。 リカバリーコードを紛失した場合もここで再生成することができますが、古いリカバリコードは無効になります。
    manual_instructions: 'QRコードがスキャンできず、手動での登録を希望の場合はこのシークレットコードを利用してください。:'
    recovery_codes_regenerated: リカバリーコードが再生成されました。
    recovery_instructions: 携帯電話を紛失した場合、以下の内どれかのリカバリコードを使用してアカウントへアクセスすることができます。 リカバリコードは印刷して安全に保管してください。
    setup: 初期設定
    wrong_code: コードが間違っています。サーバー上の時間とデバイス上の時間が一致していることを確認してください。
  users:
    invalid_email: メールアドレスが無効です
    invalid_otp_token: 二段階認証コードが間違っています<|MERGE_RESOLUTION|>--- conflicted
+++ resolved
@@ -124,12 +124,12 @@
       mark_as_resolved: 解決済みとしてマーク
       report: レポート#%{id}
       reported_account: 報告対象アカウント
-      reported_by: 報告者
+      reported_by: チクリ者
       resolved: 解決済み
       silence_account: アカウントをサイレンス
       status: ステータス
       suspend_account: アカウントを停止
-      target: ターゲット
+      target: チクられ者
       title: レポート
       unresolved: 未解決
       view: 表示
@@ -258,27 +258,6 @@
     missing_resource: リダイレクト先が見つかりませんでした
     proceed: フォローする
     prompt: 'フォローしようとしています:'
-<<<<<<< HEAD
-=======
-  reports:
-    comment:
-      label: コメント
-      none: なし
-    delete: 削除
-    id: ID
-    mark_as_resolved: 解決する
-    report: 'チクリ #%{id}'
-    reported_account: チクられているユーザー
-    reported_by: チクリ者
-    reports: チクリ
-    resolved: 解決済み
-    silence_account: ユーザーをサイレンスする
-    status: 現状
-    suspend_account: ユーザーを停止する
-    target: チクられているユーザー
-    unresolved: 未決
-    view: 見る
->>>>>>> 782d48a8
   settings:
     authorized_apps: 認証済みアプリ
     back: 戻る
