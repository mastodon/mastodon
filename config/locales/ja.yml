ja:
  about:
    about_hashtag_html: ハッシュタグ <strong>#%{hashtag}</strong> の付いた公開トゥートです。どこでもいいので、連合に参加しているSNS上にアカウントを作れば会話に参加することができます。
    about_mastodon_html: Mastodon は、オープンなウェブプロトコルを採用した、自由でオープンソースなソーシャルネットワークです。電子メールのような分散型の仕組みを採っています。
    about_this: 詳細情報
    administered_by: '管理者:'
    api: API
    apps: アプリ
    closed_registrations: 現在このサーバーでの新規登録は受け付けていません。しかし、他のサーバーにアカウントを作成しても全く同じネットワークに参加することができます。
    contact: 連絡先
    contact_missing: 未設定
    contact_unavailable: N/A
    documentation: ドキュメント
    extended_description_html: '<h3>ルールを書くのに適した場所</h3>

      <p>詳細説明が設定されていません。</p>

      '
    features:
      humane_approach_body: 他の SNS の失敗から学び、Mastodon はソーシャルメディアが誤った使い方をされることの無いように倫理的な設計を目指しています。
      humane_approach_title: より思いやりのある設計
      not_a_product_body: Mastodon は営利的な SNS ではありません。広告や、データの収集・解析によるターゲティングは無く、またユーザーの囲い込みもありません。ここには中央権力はありません。
      not_a_product_title: あなたは人間であり、商品ではありません
      real_conversation_body: 好きなように書ける500文字までの投稿や、文章やメディアの内容に警告をつけられる機能で、思い通りに自分自身を表現することができます。
      real_conversation_title: 本当のコミュニケーションのために
      within_reach_body: デベロッパーフレンドリーな API により実現された、iOS や Android、その他様々なプラットフォームのためのアプリでどこでも友人とやりとりできます。
      within_reach_title: いつでも身近に
<<<<<<< HEAD
    generic_description: "%{domain} は、Mastodon サーバーの一つです"
=======
    generic_description: '%{domain} は、Mastodon インスタンスの一つです'
>>>>>>> 0a908139
    hosted_on: Mastodon hosted on %{domain}
    learn_more: もっと詳しく
    other_instances: 他のサーバー
    privacy_policy: プライバシーポリシー
    source_code: ソースコード
    status_count_after:
      one: トゥート
      other: トゥート
    status_count_before: トゥート数
    terms: 利用規約
    user_count_after:
      one: 人
      other: 人
    user_count_before: ユーザー数
    what_is_mastodon: Mastodon とは？
  accounts:
    choices_html: '%{name} によるおすすめ:'
    follow: フォロー
    followers:
      one: フォロワー
      other: フォロワー
    following: フォロー中
    joined: '%{date} に登録'
    last_active: 最後の活動
    link_verified_on: このリンクの所有権は %{date} に確認されました
    media: メディア
    moved_html: '%{name} さんは引っ越しました %{new_profile_link}:'
    network_hidden: この情報は利用できません
    nothing_here: 何もありません！
    people_followed_by: '%{name} さんがフォロー中のアカウント'
    people_who_follow: '%{name} さんをフォロー中のアカウント'
    pin_errors:
      following: おすすめしたい人はあなたが既にフォローしている必要があります
    posts:
      one: トゥート
      other: トゥート
    posts_tab_heading: トゥート
    posts_with_replies: トゥートと返信
    reserved_username: このユーザー名は予約されています
    roles:
      admin: Admin
      bot: Bot
      moderator: Mod
    unfollow: フォロー解除
  admin:
    account_actions:
      action: アクションを実行
      title: '%{acct}さんに対してアクションを実行'
    account_moderation_notes:
      create: 書き込む
      created_msg: モデレーションメモを書き込みました！
      delete: 削除
      destroyed_msg: モデレーションメモを削除しました！
    accounts:
      are_you_sure: 本当に実行しますか？
      avatar: アイコン
      by_domain: ドメイン
      change_email:
        changed_msg: メールアドレスの変更に成功しました！
        current_email: 現在のメールアドレス
        label: メールアドレスを変更
        new_email: 新しいメールアドレス
        submit: メールアドレスの変更
        title: '%{username} さんのメールアドレスを変更'
      confirm: 確認
      confirmed: 確認済み
      confirming: 確認中
      deleted: 削除済み
      demote: 降格
      disable: 無効化
      disable_two_factor_authentication: 二段階認証を無効にする
      disabled: 無効
      display_name: 表示名
      domain: ドメイン
      edit: 編集
      email: メールアドレス
      email_status: メールアドレスの状態
      enable: 有効化
      enabled: 有効
      feed_url: フィードURL
      followers: フォロワー数
      followers_url: Followers URL
      follows: フォロー数
      header: ヘッダー
      inbox_url: Inbox URL
      invited_by: 招待した人
      ip: IP
      joined: 登録日
      location:
        all: すべて
        local: ローカル
        remote: リモート
        title: ロケーション
      login_status: ログイン
      media_attachments: 添付されたメディア
      memorialize: 追悼アカウント化
      moderation:
        active: アクティブ
        all: すべて
        silenced: サイレンス済み
        suspended: 停止済み
        title: モデレーション
      moderation_notes: モデレーションメモ
      most_recent_activity: 直近の活動
      most_recent_ip: 直近のIP
      no_limits_imposed: 制限なし
      not_subscribed: 購読していない
      outbox_url: Outbox URL
      perform_full_suspension: 活動を完全に停止させる
      profile_url: プロフィールURL
      promote: 昇格
      protocol: プロトコル
      public: パブリック
      push_subscription_expires: PuSH購読期限
      redownload: アバターの更新
      remove_avatar: アイコンを削除
      remove_header: ヘッダーを削除
      resend_confirmation:
        already_confirmed: メールアドレスは確認済みです
        send: 確認メールを再送
        success: 確認メールを再送信しました!
      reset: リセット
      reset_password: パスワード再設定
      resubscribe: 再講読
      role: 役割
      roles:
        admin: 管理者
        moderator: モデレーター
        staff: スタッフ
        user: ユーザー
      salmon_url: Salmon URL
      search: 検索
      shared_inbox_url: Shared inbox URL
      show:
        created_reports: このアカウントで作られたレポート
        targeted_reports: このアカウントについてのレポート
      silence: サイレンス
      silenced: サイレンス済み
      statuses: トゥート数
      subscribe: 購読する
      suspended: 停止済み
      title: アカウント
      unconfirmed_email: 確認待ちのメールアドレス
      undo_silenced: サイレンスから戻す
      undo_suspension: 停止から戻す
      unsubscribe: 購読の解除
      username: ユーザー名
      warn: 警告
      web: Web
    action_logs:
      actions:
        assigned_to_self_report: '%{name} さんがレポート %{target} を自身の担当に割り当てました'
        change_email_user: '%{name} さんが %{target} さんのメールアドレスを変更しました'
        confirm_user: '%{name} さんが %{target} さんのメールアドレスを確認済みにしました'
        create_account_warning: '%{name} さんが %{target} さんに警告メールを送信しました'
        create_custom_emoji: '%{name} さんがカスタム絵文字 %{target} を追加しました'
        create_domain_block: '%{name} さんがドメイン %{target} をブロックしました'
        create_email_domain_block: '%{name} さんがドメイン %{target} をメールアドレス用ブラックリストに追加しました'
        demote_user: '%{name} さんが %{target} さんを降格しました'
        destroy_custom_emoji: '%{name} さんがカスタム絵文字 %{target} を削除しました'
        destroy_domain_block: '%{name} さんがドメイン %{target} のブロックを外しました'
        destroy_email_domain_block: '%{name} さんがドメイン %{target} をメールアドレス用ブラックリストから外しました'
        destroy_status: '%{name} さんが %{target} さんの投稿を削除しました'
        disable_2fa_user: '%{name} さんが %{target} さんの二段階認証を無効化しました'
        disable_custom_emoji: '%{name} さんがカスタム絵文字 %{target} を無効化しました'
        disable_user: '%{name} さんが %{target} さんのログインを無効化しました'
        enable_custom_emoji: '%{name} さんがカスタム絵文字 %{target} を有効化しました'
        enable_user: '%{name} さんが %{target} さんのログインを有効化しました'
        memorialize_account: '%{name} さんが %{target} さんを追悼アカウントページに登録しました'
        promote_user: '%{name} さんが %{target} さんを昇格しました'
        remove_avatar_user: '%{name} さんが %{target} さんのアイコンを削除しました'
        reopen_report: '%{name} さんがレポート %{target} を再び開きました'
        reset_password_user: '%{name} さんが %{target} さんのパスワードをリセットしました'
        resolve_report: '%{name} さんがレポート %{target} を解決済みにしました'
        silence_account: '%{name} さんが %{target} さんをサイレンスにしました'
        suspend_account: '%{name} さんが %{target} さんを停止しました'
        unassigned_report: '%{name} さんがレポート %{target} の担当を外しました'
        unsilence_account: '%{name} さんが %{target} さんのサイレンスを解除しました'
        unsuspend_account: '%{name} さんが %{target} さんの停止を解除しました'
        update_custom_emoji: '%{name} さんがカスタム絵文字 %{target} を更新しました'
        update_status: '%{name} さんが %{target} さんの投稿を更新しました'
      deleted_status: (削除済)
      title: 操作履歴
    custom_emojis:
      by_domain: ドメイン
      copied_msg: 絵文字のコピーをローカルに作成しました
      copy: コピー
      copy_failed_msg: 絵文字のコピーをローカルに作成できませんでした
      created_msg: 絵文字の追加に成功しました！
      delete: 削除
      destroyed_msg: 絵文字の削除に成功しました！
      disable: 無効化
      disabled_msg: 絵文字を無効化しました
      emoji: 絵文字
      enable: 有効化
      enabled_msg: 絵文字を有効化しました
      image_hint: 50KBまでのPNG画像を利用できます
      listed: 収載
      new:
        title: 新規カスタム絵文字の追加
      overwrite: 上書き
      shortcode: ショートコード
      shortcode_hint: 2文字以上の半角英数字とアンダーバーのみ利用できます
      title: カスタム絵文字
      unlisted: 未収載
      update_failed_msg: 絵文字を更新できませんでした
      updated_msg: 絵文字の更新に成功しました！
      upload: アップロード
    dashboard:
      backlog: 未処理のジョブ
      config: 構成
      feature_deletions: アカウント削除
      feature_invites: 招待リンク
      feature_profile_directory: ディレクトリ
      feature_registrations: 新規登録
      feature_relay: 連合リレー
      features: 機能
      hidden_service: 秘匿サービスとの連合
      open_reports: 未解決のレポート
      recent_users: 最近登録したユーザー
      search: 全文検索
      single_user_mode: シングルユーザーモード
      software: ソフトウェア
      space: ディスク使用量
      title: ダッシュボード
      total_users: 全ユーザー
      trends: トレンドタグ
      week_interactions: 今週交流のあった回数
      week_users_active: 今週活動した人数
      week_users_new: 今週登録した人数
    domain_blocks:
      add_new: ドメインブロックを追加
      created_msg: ドメインブロック処理を完了しました
      destroyed_msg: ドメインブロックを外しました
      domain: ドメイン
      new:
        create: ブロックを作成
        hint: ドメインブロックはデータベース中のアカウント項目の作成を妨げませんが、遡って自動的に指定されたモデレーションをそれらのアカウントに適用します。
        severity:
          desc_html: <strong>サイレンス</strong>はアカウントのトゥートをフォローしていない人から隠します。<strong>停止</strong>はそのアカウントのコンテンツ、メディア、プロフィールデータをすべて削除します。メディアファイルを拒否したいだけの場合は<strong>なし</strong>を使います。
          noop: なし
          silence: サイレンス
          suspend: 停止
        title: 新規ドメインブロック
      reject_media: メディアファイルを拒否
      reject_media_hint: ローカルに保存されたメディアファイルを削除し、今後のダウンロードを拒否します。停止とは無関係です
      reject_reports: レポートを拒否
      reject_reports_hint: このドメインからのレポートをすべて無視します。停止とは無関係です
      rejecting_media: メディアファイルを拒否中
      rejecting_reports: レポートを拒否中
      severity:
        silence: サイレンス中
        suspend: 停止中
      show:
        affected_accounts:
          one: データベース中の一つのアカウントに影響します
          other: データベース中の%{count}個のアカウントに影響します
        retroactive:
          silence: このドメインからの存在するすべてのアカウントのサイレンスを戻す
          suspend: このドメインからの存在するすべてのアカウントの停止を戻す
        title: '%{domain}のドメインブロックを戻す'
        undo: 元に戻す
      undo: 元に戻す
    email_domain_blocks:
      add_new: 新規追加
      created_msg: ブラックリストに追加しました
      delete: 消去
      destroyed_msg: ブラックリストから外しました
      domain: ドメイン
      new:
        create: ドメインを追加
        title: メールアドレス用ブラックリスト新規追加
      title: メールブラックリスト
    followers:
      back_to_account: 戻る
      title: '%{acct}さんのフォロワー'
    instances:
      delivery_available: 配送可能
      known_accounts:
        one: 既知のアカウント数 %{count}
        other: 既知のアカウント数 %{count}
      moderation:
        all: すべて
        limited: 制限あり
        title: モデレーション
      title: 既知のサーバー
      total_blocked_by_us: ブロック合計
      total_followed_by_them: 被フォロー合計
      total_followed_by_us: フォロー合計
      total_reported: レポート合計
      total_storage: 添付されたメディア
    invites:
      deactivate_all: すべて無効化
      filter:
        all: すべて
        available: 使用可能
        expired: 期限切れ
        title: フィルター
      title: 招待
    relays:
      add_new: リレーを追加
      delete: 削除
      description_html: <strong>連合リレー</strong>とは、登録しているサーバー間の公開トゥートを仲介するサーバーです。<strong>中小規模のサーバーが連合のコンテンツを見つけるのを助けます。</strong>これを使用しない場合、ローカルユーザーがリモートユーザーを手動でフォローする必要があります。
      disable: 無効化
      disabled: 無効
      enable: 有効化
      enable_hint: 有効にすると、リレーから全ての公開トゥートを受信するようになり、またこのサーバーの全ての公開トゥートをリレーに送信するようになります。
      enabled: 有効
      inbox_url: リレーURL
      pending: リレーサーバーの承認待ちです
      save_and_enable: 保存して有効にする
      setup: リレー接続を設定する
      status: ステータス
      title: リレー
    report_notes:
      created_msg: レポートメモを書き込みました！
      destroyed_msg: レポートメモを削除しました！
    reports:
      account:
        note: メモ
        report: レポート
      action_taken_by: レポート処理者
      are_you_sure: 本当に実行しますか？
      assign_to_self: 担当になる
      assigned: 担当者
      comment:
        none: なし
      created_at: レポート日時
      mark_as_resolved: 解決済みとしてマーク
      mark_as_unresolved: 未解決として再び開く
      notes:
        create: 書き込む
        create_and_resolve: 書き込み、解決済みにする
        create_and_unresolve: 書き込み、未解決として開く
        delete: 削除
        placeholder: どのような措置が取られたか、または関連する更新を記述してください…
      reopen: 再び開く
      report: レポート#%{id}
      reported_account: 報告対象アカウント
      reported_by: 報告者
      resolved: 解決済み
      resolved_msg: レポートを解決済みにしました！
      status: ステータス
      title: レポート
      unassign: 担当を外す
      unresolved: 未解決
      updated_at: 更新日時
    settings:
      activity_api_enabled:
        desc_html: 週ごとのローカルに投稿されたトゥート数、アクティブなユーザー数、新規登録者数
        title: ユーザーアクティビティに関する統計を公開する
      bootstrap_timeline_accounts:
        desc_html: 複数のユーザー名はコンマで区切ります。ローカルの公開アカウントのみ有効です。指定しない場合は管理者がデフォルトで指定されます。
        title: 新規ユーザーが自動フォローするアカウント
      contact_information:
        email: ビジネスメールアドレス
        username: 連絡先のユーザー名
      custom_css:
        desc_html: 全ページに適用されるCSSの編集
        title: カスタムCSS
      hero:
        desc_html: フロントページに表示されます。サイズは600x100px以上推奨です。未設定の場合、標準のサムネイルが使用されます
        title: ヒーローイメージ
      mascot:
        desc_html: 複数のページに表示されます。サイズは293x205px以上推奨です。未設定の場合、標準のマスコットが使用されます
        title: マスコットイメージ
      peers_api_enabled:
        desc_html: 連合内でこのサーバーが遭遇したドメインの名前
        title: 接続しているサーバーのリストを公開する
      preview_sensitive_media:
        desc_html: 他のウェブサイトにリンクを貼った際、メディアが閲覧注意としてマークされていてもサムネイルが表示されます
        title: OpenGraphによるプレビューで閲覧注意のメディアも表示する
      profile_directory:
        desc_html: ユーザーが見つかりやすくできるようになります
        title: ディレクトリを有効にする
      registrations:
        closed_message:
          desc_html: 新規登録を停止しているときにフロントページに表示されます。HTMLタグが使えます
          title: 新規登録停止時のメッセージ
        deletion:
          desc_html: 誰でも自分のアカウントを削除できるようにします
          title: アカウント削除を受け付ける
        min_invite_role:
          disabled: 誰も許可しない
          title: 招待の作成を許可
        open:
          desc_html: 誰でも自由にアカウントを作成できるようにします
          title: 新規登録を受け付ける
      show_known_fediverse_at_about_page:
        desc_html: チェックを入れるとプレビュー欄に既知の連合先全てのトゥートを表示します。外すとローカルのトゥートだけ表示します。
        title: タイムラインプレビューに連合タイムラインを表示する
      show_staff_badge:
        desc_html: ユーザーページにスタッフのバッジを表示します
        title: スタッフバッジを表示する
      site_description:
<<<<<<< HEAD
        desc_html: フロントページへの表示に使用される紹介文です。このMastodonサーバーを特徴付けることやその他重要なことを記述してください。HTMLタグ、特に<code>&lt;a&gt;</code> と <code>&lt;em&gt;</code>が使えます。
        title: サーバーの説明
=======
        desc_html: フロントページへの表示に使用される紹介文です。このMastodonインスタンスを特徴付けることやその他重要なことを記述してください。HTMLタグ、特に<code>&lt;a&gt;</code>
          と <code>&lt;em&gt;</code>が使えます。
        title: インスタンスの説明
>>>>>>> 0a908139
      site_description_extended:
        desc_html: あなたのサーバーにおける行動規範やルール、ガイドライン、そのほかの記述をする際に最適な場所です。HTMLタグが使えます
        title: カスタム詳細説明
      site_short_description:
        desc_html: サイドバーと meta タグに表示されます。Mastodon とは何か、そしてこのサーバーの特別な何かを1段落で記述してください。空欄の場合、サーバーの説明が使用されます。
        title: 短いサーバーの説明
      site_terms:
        desc_html: あなたは独自のプライバシーポリシーや利用規約、そのほかの法的根拠を書くことができます。HTMLタグが使えます
        title: カスタム利用規約
      site_title: サーバーの名前
      thumbnail:
        desc_html: OpenGraphとAPIによるプレビューに使用されます。サイズは1200×630px推奨です
        title: サーバーのサムネイル
      timeline_preview:
        desc_html: ランディングページに公開タイムラインを表示します
        title: タイムラインプレビュー
      title: サイト設定
    statuses:
      back_to_account: アカウントページに戻る
      batch:
        delete: 削除
        nsfw_off: 閲覧注意をはずす
        nsfw_on: 閲覧注意にする
      failed_to_execute: 実行に失敗しました
      media:
        title: メディア
      no_media: メディアなし
      no_status_selected: 何も選択されていないため、変更されていません
      title: トゥート一覧
      with_media: メディアあり
    subscriptions:
      callback_url: コールバックURL
      confirmed: 確認済み
      expires_in: 期限
      last_delivery: 最終配送
      title: WebSub
      topic: トピック
    tags:
      accounts: アカウント
      hidden: 非表示
      hide: ディレクトリから隠す
      name: ハッシュタグ
      title: ハッシュタグ
      unhide: ディレクトリに表示する
      visible: 表示
    title: 管理
    warning_presets:
      add_new: 追加
      delete: 削除
      edit: 編集
      edit_preset: プリセット警告文を編集
      title: プリセット警告文を管理
  admin_mailer:
    new_report:
      body: '%{reporter} が %{target} を通報しました'
      body_remote: '%{domain} の誰かが %{target} を通報しました'
      subject: '%{instance} の新しい通報 (#%{id})'
  application_mailer:
    notification_preferences: メール設定の変更
    salutation: '%{name} さん'
    settings: 'メール設定の変更: %{link}'
    view: 'リンク:'
    view_profile: プロフィールを表示
    view_status: トゥートを表示
  applications:
    created: アプリが作成されました
    destroyed: アプリが削除されました
    invalid_url: URLが無効です
    regenerate_token: アクセストークンの再生成
    token_regenerated: アクセストークンが再生成されました
    warning: このデータは気をつけて取り扱ってください。他の人と共有しないでください！
    your_token: アクセストークン
  auth:
<<<<<<< HEAD
    agreement_html: 登録するをクリックすると <a href="%{rules_path}">サーバーのルール</a> と <a href="%{terms_path}">プライバシーポリシー</a> に従うことに同意したことになります。
=======
    agreement_html: 登録するをクリックすると <a href="%{rules_path}">インスタンスのルール</a> と <a href="%{terms_path}">プライバシーポリシー</a>
      に従うことに同意したことになります。
>>>>>>> 0a908139
    change_password: パスワード
    confirm_email: メールアドレスの確認
    delete_account: アカウントの削除
    delete_account_html: アカウントを削除したい場合、<a href="%{path}">こちら</a> から手続きが行えます。削除する前に、確認画面があります。
    didnt_get_confirmation: 確認メールを受信できませんか？
    forgot_password: パスワードをお忘れですか？
    invalid_reset_password_token: パスワードリセットトークンが正しくないか期限切れです。もう一度リクエストしてください。
    login: ログイン
    logout: ログアウト
    migrate_account: 別のアカウントに引っ越す
    migrate_account_html: 引っ越し先を明記したい場合は<a href="%{path}">こちら</a>で設定できます。
    or: または
    or_log_in_with: または次のサービスでログイン
    providers:
      cas: CAS
      saml: SAML
    register: 登録する
    register_elsewhere: 他のサーバーで新規登録
    resend_confirmation: 確認メールを再送する
    reset_password: パスワードを再発行
    security: セキュリティ
    set_new_password: 新しいパスワード
  authorize_follow:
    already_following: あなたは既にこのアカウントをフォローしています
    error: 残念ながら、リモートアカウント情報の取得中にエラーが発生しました
    follow: フォロー
    follow_request: 'あなたは以下のアカウントにフォローリクエストを送信しました:'
    following: '成功！ あなたは現在以下のアカウントをフォローしています:'
    post_follow:
      close: またはこのウィンドウを閉じます。
      return: ユーザーのプロフィールを見る
      web: Web を開く
    title: '%{acct} をフォロー'
  datetime:
    distance_in_words:
      about_x_hours: '%{count}時間'
      about_x_months: '%{count}月'
      about_x_years: '%{count}年'
      almost_x_years: '%{count}年'
      half_a_minute: 今
      less_than_x_minutes: '%{count}分'
      less_than_x_seconds: 今
      over_x_years: '%{count}年'
      x_days: '%{count}日'
      x_minutes: '%{count}分'
      x_months: '%{count}月'
      x_seconds: '%{count}秒'
  deletes:
    bad_password_msg: パスワードが違います
    confirm_password: 本人確認のため、現在のパスワードを入力してください
    description_html: あなたのアカウントに含まれるコンテンツは全て削除され、アカウントは無効化されます。これは恒久的なもので、<strong>取り消すことはできません</strong>。なりすましを防ぐために、同じユーザー名で再度登録することはできなくなります。
    proceed: アカウントを削除する
    success_msg: アカウントは正常に削除されました
    warning_html: 削除が保証されるのはこのサーバー上のコンテンツのみです。他のサーバー等、外部に広く共有されたコンテンツについては痕跡が残ることがあります。また、現在接続できないサーバーや、あなたの更新を受け取らなくなったサーバーに対しては、削除は反映されません。
    warning_title: 共有されたコンテンツについて
  directories:
    directory: ディレクトリ
    enabled: あなたはディレクトリに掲載されています。
    enabled_but_waiting: あなたはディレクトリへの掲載を選択しましたが、掲載に必要な最小フォロワー数 (%{min_followers} 人)
      を満たしていません。
    explanation: 関心を軸にユーザーを発見しよう
    explore_mastodon: '%{title}を探索'
    how_to_enable: あなたはディレクトリへの掲載を選択していません。下記から選択できます。ハッシュタグカラムに掲載するにはプロフィール文にハッシュタグを使用してください。
    people:
      one: '%{count} 人'
      other: '%{count} 人'
  errors:
    '403': このページを表示する権限がありません。
    '404': お探しのページは見つかりませんでした。
    '410': お探しのページはもう存在しません。
    '422':
      content: セキュリティ認証に失敗しました。Cookieをブロックしていませんか？
      title: セキュリティ認証に失敗
    '429': リクエストの制限に達しました
    '500':
      content: もうしわけありませんが、なにかが間違っています。
      title: このページは正しくありません
    noscript_html: Mastodonのウェブアプリケーションを利用する場合はJavaScriptを有効にしてください。またはあなたのプラットフォーム向けの<a
      href="%{apps_path}">Mastodonネイティブアプリ</a>を探すことができます。
  exports:
    archive_takeout:
      date: 日時
      download: ダウンロード
      hint_html: <strong>トゥートとメディア</strong>のアーカイブをリクエストできます。 データはActivityPub形式で、対応しているソフトウェアで読み込むことができます。7日毎にアーカイブをリクエストできます。
      in_progress: 準備中...
      request: アーカイブをリクエスト
      size: 容量
    blocks: ブロック
    csv: CSV
    domain_blocks: 非表示にしたドメイン
    follows: フォロー
    lists: リスト
    mutes: ミュート
    storage: メディア
  featured_tags:
    add_new: 追加
    errors:
      limit: 注目のハッシュタグの上限に達しました
  filters:
    contexts:
      home: ホームタイムライン
      notifications: 通知
      public: 公開タイムライン
      thread: 会話
    edit:
      title: フィルターを編集
    errors:
      invalid_context: 対象がないか無効です
      invalid_irreversible: この機能はホームタイムラインまたは通知と一緒に指定する場合のみ機能します
    index:
      delete: 削除
      title: フィルター
    new:
      title: 新規フィルターを追加
  followers:
    domain: ドメイン
<<<<<<< HEAD
    explanation_html: あなたの投稿のプライバシーを確保したい場合、誰があなたをフォローしているのかを把握している必要があります。 <strong>プライベート投稿は、あなたのフォロワーがいる全てのサーバーに配信されます</strong>。 フォロワーのサーバーの管理者やソフトウェアがあなたのプライバシーを尊重してくれるかどうか怪しい場合は、そのフォロワーを削除した方がよいかもしれません。
=======
    explanation_html: あなたの投稿のプライバシーを確保したい場合、誰があなたをフォローしているのかを把握している必要があります。 <strong>プライベート投稿は、あなたのフォロワーがいる全てのインスタンスに配信されます</strong>。
      フォロワーのインスタンスの管理者やソフトウェアがあなたのプライバシーを尊重してくれるかどうか怪しい場合は、そのフォロワーを削除した方がよいかもしれません。
>>>>>>> 0a908139
    followers_count: フォロワー数
    lock_link: 承認制アカウントにする
    purge: フォロワーから削除する
    success:
      one: 1個のドメインからソフトブロックするフォロワーを処理中...
      other: '%{count} 個のドメインからソフトブロックするフォロワーを処理中...'
    true_privacy_html: <strong>プライバシーの保護はエンドツーエンドの暗号化でのみ実現可能</strong>であることに留意ください。
    unlocked_warning_html: 誰でもあなたをフォローすることができ、フォロワー限定の投稿をすぐに見ることができます。フォローする人を限定したい場合は%{lock_link}に設定してください。
    unlocked_warning_title: このアカウントは承認制アカウントに設定されていません
  footer:
    developers: 開発者向け
    more: さらに…
    resources: リソース
  generic:
    changes_saved_msg: 正常に変更されました！
    copy: コピー
    save_changes: 変更を保存
    validation_errors:
      one: エラーが発生しました！ 以下のエラーを確認してください
      other: エラーが発生しました！ 以下の%{count}個のエラーを確認してください
  imports:
    modes:
      merge: 統合
      merge_long: 現在のレコードを保持したまま新しいものを追加します
      overwrite: 上書き
      overwrite_long: 現在のレコードを新しいもので置き換えます
    preface: 他のサーバーでエクスポートされたファイルから、フォロー/ブロックした情報をこのサーバー上のアカウントにインポートできます。
    success: ファイルは正常にアップロードされ、現在処理中です。しばらくしてから確認してください
    types:
      blocking: ブロックしたアカウントリスト
      domain_blocking: 非表示にしたドメインリスト
      following: フォロー中のアカウントリスト
      muting: ミュートしたアカウントリスト
    upload: アップロード
  in_memoriam_html: 故人を偲んで。
  invites:
    delete: 無効化
    expired: 期限切れ
    expires_in:
      '1800': 30 分
      '21600': 6 時間
      '3600': 1 時間
      '43200': 12 時間
      '604800': 1 週間
      '86400': 1 日
    expires_in_prompt: 無期限
    generate: 作成
    invited_by: '次の人に招待されました:'
    max_uses:
      one: '1'
      other: '%{count}'
    max_uses_prompt: 無制限
    prompt: リンクを生成・共有してこのサーバーへの新規登録を受け付けることができます
    table:
      expires_at: 有効期限
      uses: 使用
    title: 新規ユーザーの招待
  lists:
    errors:
      limit: リストの上限に達しました
  media_attachments:
    validations:
      images_and_video: 既に画像が追加されているため、動画を追加することはできません
      too_many: 追加できるファイルは4つまでです
  migrations:
    acct: 引っ越し先の ユーザー名@ドメイン
    currently_redirecting: 'あなたのプロフィールは引っ越し先が設定されています:'
    proceed: 保存
    updated_msg: アカウントの引っ越し設定を更新しました！
  moderation:
    title: モデレーション
  notification_mailer:
    digest:
      action: 全ての通知を表示
      body: '最後のログイン（%{since}）からの出来事:'
      mention: '%{name} さんがあなたに返信しました:'
      new_followers_summary:
        one: また、離れている間に新たなフォロワーを獲得しました！
        other: また、離れている間に%{count} 人の新たなフォロワーを獲得しました！
      subject:
        one: 新しい1件の通知 🐘
        other: 新しい%{count}件の通知 🐘
      title: 不在の間に…
    favourite:
      body: '%{name} さんにお気に入り登録された、あなたのトゥートがあります:'
      subject: '%{name} さんにお気に入りに登録されました'
      title: 新たなお気に入り登録
    follow:
      body: '%{name} さんにフォローされています！'
      subject: '%{name} さんにフォローされています'
      title: 新たなフォロワー
    follow_request:
      action: フォローリクエストの管理
      body: '%{name} さんがあなたにフォローをリクエストしました'
      subject: '%{name} さんからのフォローリクエスト'
      title: 新たなフォローリクエスト
    mention:
      action: 返信
      body: '%{name} さんから返信がありました:'
      subject: '%{name} さんに返信されました'
      title: 新たな返信
    reblog:
      body: '%{name} さんにブーストされた、あなたのトゥートがあります:'
      subject: '%{name} さんにブーストされました'
      title: 新たなブースト
  number:
    human:
      decimal_units:
        format: '%n%u'
        units:
          billion: B
          million: M
          quadrillion: Q
          thousand: K
          trillion: T
  pagination:
    newer: 新しいトゥート
    next: 次
    older: 以前のトゥート
    prev: 前
    truncate: '&hellip;'
  preferences:
    languages: 言語
    other: その他
    publishing: 投稿
    web: ウェブ
  remote_follow:
    acct: あなたの ユーザー名@ドメイン を入力してください
    missing_resource: リダイレクト先が見つかりませんでした
    no_account_html: アカウントをお持ちではないですか？<a href='%{sign_up_path}' target='_blank'>こちら</a>からサインアップできます
    proceed: フォローする
    prompt: 'フォローしようとしています:'
    reason_html: <strong>なぜこの手順が必要でしょうか？</strong><code>%{instance}</code>はあなたが登録されているサーバーではないかもしれないので、まずあなたのサーバーに転送する必要があります。
  remote_interaction:
    favourite:
      proceed: お気に入り登録する
      prompt: 'お気に入り登録しようとしています:'
    reblog:
      proceed: ブーストする
      prompt: 'ブーストしようとしています:'
    reply:
      proceed: 返信する
      prompt: '返信しようとしています:'
  remote_unfollow:
    error: エラー
    title: タイトル
    unfollowed: フォロー解除しました
  scheduled_statuses:
    over_daily_limit: その日予約できる投稿数 %{limit} を超えています
    over_total_limit: 予約できる投稿数 %{limit} を超えています
    too_soon: より先の時間を指定してください
  sessions:
    activity: 最後のアクティビティ
    browser: ブラウザ
    browsers:
      alipay: Alipay
      blackberry: Blackberry
      chrome: Chrome
      edge: Microsoft Edge
      electron: Electron
      firefox: Firefox
      generic: 不明なブラウザ
      ie: Internet Explorer
      micro_messenger: MicroMessenger
      nokia: Nokia S40 Ovi Browser
      opera: Opera
      otter: Otter
      phantom_js: PhantomJS
      qq: QQ Browser
      safari: Safari
      uc_browser: UCBrowser
      weibo: Weibo
    current_session: 現在のセッション
    description: '%{browser} on %{platform}'
    explanation: あなたのMastodonアカウントに現在ログインしているウェブブラウザの一覧です。
    ip: IP
    platforms:
      adobe_air: Adobe Air
      android: Android
      blackberry: Blackberry
      chrome_os: ChromeOS
      firefox_os: Firefox OS
      ios: iOS
      linux: Linux
      mac: Mac
      other: 不明なプラットフォーム
      windows: Windows
      windows_mobile: Windows Mobile
      windows_phone: Windows Phone
    revoke: 削除
    revoke_success: セッションを削除しました
    title: セッション
  settings:
    authorized_apps: 認証済みアプリ
    back: Mastodon に戻る
    delete: アカウントの削除
    development: 開発
    edit_profile: プロフィールを編集
    export: データのエクスポート
    featured_tags: 注目のハッシュタグ
    followers: 信頼済みのサーバー
    import: データのインポート
    migrate: アカウントの引っ越し
    notifications: 通知
    preferences: ユーザー設定
    settings: 設定
    two_factor_authentication: 二段階認証
    your_apps: アプリ
  statuses:
    attached:
      description: '添付: %{attached}'
      image:
        one: '%{count} 枚の画像'
        other: '%{count} 枚の画像'
      video:
        one: '%{count} 本の動画'
        other: '%{count} 本の動画'
    boosted_from_html: '%{acct_link} からブースト'
    content_warning: '閲覧注意: %{warning}'
    disallowed_hashtags:
      one: '許可されていないハッシュタグが含まれています: %{tags}'
      other: '許可されていないハッシュタグが含まれています: %{tags}'
    language_detection: 自動検出
    open_in_web: Webで開く
    over_character_limit: 上限は %{max}文字までです
    pin_errors:
      limit: 固定されているトゥートの上限に達しました
      ownership: 他人のトゥートを固定することはできません
      private: 非公開のトゥートを固定することはできません
      reblog: ブーストされたトゥートを固定することはできません
    show_more: もっと見る
    sign_in_to_participate: ログインして会話に参加
    title: '%{name}: "%{quote}"'
    visibilities:
      private: フォロワー限定
      private_long: フォロワーにのみ表示されます
      public: 公開
      public_long: 誰でも見ることができ、かつ公開タイムラインに表示されます
      unlisted: 未収載
      unlisted_long: 誰でも見ることができますが、公開タイムラインには表示されません
  stream_entries:
    pinned: 固定されたトゥート
    reblogged: さんがブースト
    sensitive_content: 閲覧注意
  terms:
    body_html: "<h2>プライバシーポリシー</h2>\n<h3 id=\"collect\">どのような情報を収集しますか？</h3>\n\n<ul>\n\
      \  <li><em>基本的なアカウント情報</em>: 当サイトに登録すると、ユーザー名・メールアドレス・パスワードの入力を求められることがあります。また表示名や自己紹介・プロフィール画像・ヘッダー画像といった追加のプロフィールを登録できます。ユーザー名・表示名・自己紹介・プロフィール画像・ヘッダー画像は常に公開されます。</li>\n\
      \  <li><em>投稿・フォロー・その他公開情報</em>: フォローしているユーザーの一覧は一般公開されます。フォロワーも同様です。メッセージを投稿する際、日時だけでなく投稿に使用したアプリケーション名も記録されます。メッセージには写真や動画といった添付メディアを含むことがあります。「公開」や「未収載」の投稿は一般公開されます。プロフィールに投稿を載せるとそれもまた公開情報となります。投稿はフォロワーに配信されます。場合によっては他のサーバーに配信され、そこにコピーが保存されることを意味します。投稿を削除した場合も同様にフォロワーに配信されます。他の投稿をリブログやお気に入り登録する行動は常に公開されます。</li>\n\
      \  <li><em>「ダイレクト」と「フォロワー限定」投稿</em>: すべての投稿はサーバーに保存され、処理されます。「フォロワー限定」投稿はフォロワーと投稿に書かれたユーザーに配信されます。「ダイレクト」投稿は投稿に書かれたユーザーにのみ配信されます。場合によっては他のサーバーに配信され、そこにコピーが保存されることを意味します。私たちはこれらの閲覧を一部の許可された者に限定するよう誠意を持って努めます。しかし他のサーバーにおいても同様に扱われるとは限りません。したがって、相手の所属するサーバーを吟味することが重要です。設定で新しいフォロワーの承認または拒否を手動で行うよう切り替えることもできます。<em>サーバー管理者は「ダイレクト」や「フォロワー限定」投稿も閲覧する可能性があることを忘れないでください。</em>また受信者がスクリーンショットやコピー、もしくは共有する可能性があることを忘れないでください。<em>いかなる危険な情報もMastodon上で共有しないでください。</em></li>\n\
      \  <li><em>IPアドレスやその他メタデータ</em>: ログインする際IPアドレスだけでなくブラウザーアプリケーション名を記録します。ログインしたセッションはすべてユーザー設定で見直し、取り消すことができます。使用されている最新のIPアドレスは最大12ヵ月間保存されます。またサーバーへのIPアドレスを含むすべてのリクエストのログを保持することがあります。</li>\n\
      </ul>\n\n<hr class=\"spacer\" />\n\n<h3 id=\"use\">情報を何に使用しますか？</h3>\n\n<p>収集した情報は次の用途に使用されることがあります:</p>\n\
      \n<ul>\n  <li>Mastodonのコア機能の提供: ログインしている間にかぎり他の人たちと投稿を通じて交流することができます。例えば自分専用のホームタイムラインで投稿をまとめて読むために他の人たちをフォローできます。</li>\n\
      \  <li>コミュニティ維持の補助: 例えばIPアドレスを既知のものと比較し、BAN回避目的の複数登録者やその他違反者を判別します。</li>\n \
      \ <li>提供されたメールアドレスはお知らせの送信・投稿に対するリアクションやメッセージ送信の通知・お問い合わせやその他要求や質問への返信に使用されることがあります。</li>\n\
      </ul>\n\n<hr class=\"spacer\" />\n\n<h3 id=\"protect\">情報をどのように保護しますか？</h3>\n\
      \n<p>私たちはあなたが入力・送信する際や自身の情報にアクセスする際に個人情報を安全に保つため、さまざまなセキュリティ上の対策を実施します。特にブラウザーセッションだけでなくアプリケーションとAPI間の通信もSSLによって保護されます。またパスワードは強力な不可逆アルゴリズムでハッシュ化されます。二段階認証を有効にし、アカウントへのアクセスをさらに安全にすることができます。</p>\n\
      \n<hr class=\"spacer\" />\n\n<h3 id=\"data-retention\">データ保持方針はどうなっていますか？</h3>\n\
      \n<p>私たちは次のように誠意を持って努めます:</p>\n\n<ul>\n  <li>当サイトへのIPアドレスを含むすべての要求に対するサーバーログを90日以内のできるかぎりの間保持します。</li>\n\
      \  <li>登録されたユーザーに関連付けられたIPアドレスを12ヵ月以内の間保持します。</li>\n</ul>\n\n<p>あなたは投稿・添付メディア・プロフィール画像・ヘッダー画像を含む自身のデータのアーカイブを要求し、ダウンロードすることができます。</p>\n\
      \n<p>あなたはいつでもアカウントの削除を要求できます。削除は取り消すことができません。</p>\n\n<hr class=\"spacer\"/>\n\
      \n<h3 id=\"cookies\">クッキーを使用していますか？</h3>\n\n<p>はい。クッキーは (あなたが許可した場合に) WebサイトやサービスがWebブラウザーを介してコンピューターに保存する小さなファイルです。使用することでWebサイトがブラウザーを識別し、登録済みのアカウントがある場合関連付けます。</p>\n\
      \n<p>私たちはクッキーを将来の訪問のために設定を保存し呼び出す用途に使用します。</p>\n\n<hr class=\"spacer\" />\n\n\
      <h3 id=\"disclose\">なんらかの情報を外部に提供していますか？</h3>\n\n<p>私たちは個人を特定できる情報を外部へ販売・取引・その他方法で渡すことはありません。これには当サイトの運営・業務遂行・サービス提供を行ううえで補助する信頼できる第三者をこの機密情報の保護に同意するかぎり含みません。法令の遵守やサイトポリシーの施行、権利・財産・安全の保護に適切と判断した場合、あなたの情報を公開することがあります。</p>\n\
      \n<p>あなたの公開情報はネットワーク上の他のサーバーにダウンロードされることがあります。相手が異なるサーバーに所属する場合、「公開」と「フォロワー限定」投稿はフォロワーの所属するサーバーに配信され、「ダイレクト」投稿は受信者の所属するサーバーに配信されます。</p>\n\
      \n<p>あなたがアカウントの使用をアプリケーションに許可すると、承認した権限の範囲内で公開プロフィール情報・フォローリスト・フォロワー・リスト・すべての投稿・お気に入り登録にアクセスできます。アプリケーションはメールアドレスやパスワードに決してアクセスできません。</p>\n\
      \n<hr class=\"spacer\" />\n\n<h3 id=\"children\">児童によるサイト利用について</h3>\n\n<p>サーバーがEUまたはEEA圏内にある場合:\
      \ 当サイト・製品・サービスは16歳以上の人を対象としています。あなたが16歳未満の場合、GDPR (<a href=\"https://en.wikipedia.org/wiki/General_Data_Protection_Regulation\"\
      >General Data Protection Regulation</a> - EU一般データ保護規則) により当サイトを使用できません。</p>\n\
      \n<p>サーバーが米国にある場合: 当サイト・製品・サービスは13歳以上の人を対象としています。あなたが13歳未満の場合、COPPA (<a href=\"\
      https://en.wikipedia.org/wiki/Children%27s_Online_Privacy_Protection_Act\">Children's\
      \ Online Privacy Protection Act</a> - 児童オンラインプライバシー保護法) により当サイトを使用できません。</p>\n\
      \n<p>サーバーが別の管轄区域にある場合、法的要件は異なることがあります。</p>\n\n<hr class=\"spacer\" />\n\n<h3\
      \ id=\"changes\">プライバシーポリシーの変更</h3>\n\n<p>プライバシーポリシーの変更を決定した場合、このページに変更点を掲載します。</p>\n\
      \n<p>この文章のライセンスはCC-BY-SAです。最終更新日は2018年3月7日です。</p>\n\n<p>オリジナルの出典: <a href=\"\
      https://github.com/discourse/discourse\">Discourse privacy policy</a></p>\n"
    title: '%{instance} 利用規約・プライバシーポリシー'
  themes:
    contrast: Mastodon (ハイコントラスト)
    default: Mastodon (ダーク)
    mastodon-light: Mastodon (ライト)
  time:
    formats:
      default: '%Y年%m月%d日 %H:%M'
      month: '%Y年 %b'
  two_factor_authentication:
    code_hint: 確認するには認証アプリで表示されたコードを入力してください
    description_html: <strong>二段階認証</strong>を有効にするとログイン時、認証アプリからコードを入力する必要があります。
    disable: 無効
    enable: 有効
    enabled: 二段階認証は有効になっています
    enabled_success: 二段階認証が有効になりました
    generate_recovery_codes: リカバリーコードを生成
    instructions_html: <strong>Google Authenticatorか、もしくはほかのTOTPアプリでこのQRコードをスキャンしてください。</strong>これ以降、ログインするときはそのアプリで生成されるコードが必要になります。
    lost_recovery_codes: リカバリーコードを使用すると携帯電話を紛失した場合でもアカウントにアクセスできるようになります。 リカバリーコードを紛失した場合もここで再生成することができますが、古いリカバリーコードは無効になります。
    manual_instructions: 'QRコードがスキャンできず、手動での登録を希望の場合はこのシークレットコードを利用してください。:'
    recovery_codes: リカバリーコード
    recovery_codes_regenerated: リカバリーコードが再生成されました
    recovery_instructions_html: 携帯電話を紛失した場合、以下の内どれかのリカバリーコードを使用してアカウントへアクセスすることができます。<strong>リカバリーコードは大切に保全してください。</strong>たとえば印刷してほかの重要な書類と一緒に保管することができます。
    setup: 初期設定
    wrong_code: コードが間違っています。サーバー上の時間とデバイス上の時間が一致していますか？
  user_mailer:
    backup_ready:
      explanation: Mastodonアカウントのアーカイブを受け付けました。今すぐダウンロードできます！
      subject: アーカイブの準備ができました
      title: アーカイブの取り出し
    warning:
      explanation:
        disable: アカウントが凍結されている間、データはそのまま残りますが、凍結が解除されるまでは何の操作もできません。
        silence: あなたのアカウントは制限されていますが、あなたをフォローしているユーザーのみ、このサーバー上の投稿を見ることができます。そしてあなたは様々な公開リストから除外されるかもしれません。ただし、他のユーザーは手動であなたをフォローすることができます。
        suspend: あなたのアカウントは停止されています。あなたの投稿とアップロードされたメディアファイルは、このサーバーとあなたのフォロワーが参加していたサーバーから完全に削除されました。
      review_server_policies: サーバーのポリシーを確認
      subject:
        disable: あなたのアカウント %{acct} は凍結されています
        none: '%{acct} に対する警告'
        silence: あなたのアカウント %{acct} はサイレンスにされています
        suspend: あなたのアカウント %{acct} は停止されています
      title:
        disable: アカウントが凍結されました
        none: 警告
        silence: アカウントがサイレンスにされました
        suspend: アカウントが停止されました
    welcome:
      edit_profile_action: プロフィールを設定
      edit_profile_step: アバター画像やヘッダー画像をアップロードしたり、表示名やその他プロフィールを変更しカスタマイズすることができます。新しいフォロワーからのフォローを許可する前に検討したい場合、アカウントを承認制にすることができます。
      explanation: 始めるにあたってのアドバイスです
      final_action: 始めましょう
      final_step: 'さあ始めましょう！ たとえフォロワーがいなくても、あなたの公開した投稿はローカルタイムラインやハッシュタグなどで誰かの目に止まるかもしれません。自己紹介をしたい時は
        #introductions ハッシュタグを使うといいかもしれません。'
      full_handle: あなたの正式なユーザー名
      full_handle_hint: これは別のサーバーからフォローしてもらったりメッセージのやり取りをする際に、友達に伝えるといいでしょう。
      review_preferences_action: 設定の変更
      review_preferences_step: 受け取りたいメールや投稿の公開範囲などの設定を必ず行ってください。不快でないならアニメーション GIF
        の自動再生を有効にすることもできます。
      subject: Mastodon へようこそ
      tip_federated_timeline: 連合タイムラインは Mastodon ネットワークの流れを見られるものです。ただしあなたと同じサーバーの人がフォローしている人だけが含まれるので、それが全てではありません。
      tip_following: 標準では自動でサーバーの管理者をフォローしています。もっと興味のある人たちを見つけるには、ローカルタイムラインと連合タイムラインを確認してください。
      tip_local_timeline: ローカルタイムラインは %{instance} にいる人々の流れを見られるものです。彼らはあなたと同じサーバーにいる隣人のようなものです！
      tip_mobile_webapp: もしモバイル端末のブラウザで Mastodon をホーム画面に追加できる場合、プッシュ通知を受け取ることができます。それはまるでネイティブアプリのように動作します！
      tips: 豆知識
      title: ようこそ、%{name} ！
  users:
    follow_limit_reached: あなたは現在 %{limit} 人以上フォローできません
    invalid_email: メールアドレスが無効です
    invalid_otp_token: 二段階認証コードが間違っています
    otp_lost_help_html: どちらも使用できない場合、%{email} に連絡を取ると解決できるかもしれません
    seamless_external_login: あなたは外部サービスを介してログインしているため、パスワードとメールアドレスの設定は利用できません。
    signed_in_as: '下記でログイン中:'
  verification:
    explanation_html: <strong>プロフィール内のリンクの所有者であることを認証することができます</strong>。そのためにはリンクされたウェブサイトにMastodonプロフィールへのリンクが含まれている必要があります。リンクには<code>rel="me"</code>属性を<strong>必ず</strong>与えなければなりません。リンクのテキストについては重要ではありません。以下は例です：
    verification: 認証<|MERGE_RESOLUTION|>--- conflicted
+++ resolved
@@ -25,11 +25,7 @@
       real_conversation_title: 本当のコミュニケーションのために
       within_reach_body: デベロッパーフレンドリーな API により実現された、iOS や Android、その他様々なプラットフォームのためのアプリでどこでも友人とやりとりできます。
       within_reach_title: いつでも身近に
-<<<<<<< HEAD
     generic_description: "%{domain} は、Mastodon サーバーの一つです"
-=======
-    generic_description: '%{domain} は、Mastodon インスタンスの一つです'
->>>>>>> 0a908139
     hosted_on: Mastodon hosted on %{domain}
     learn_more: もっと詳しく
     other_instances: 他のサーバー
@@ -425,14 +421,8 @@
         desc_html: ユーザーページにスタッフのバッジを表示します
         title: スタッフバッジを表示する
       site_description:
-<<<<<<< HEAD
         desc_html: フロントページへの表示に使用される紹介文です。このMastodonサーバーを特徴付けることやその他重要なことを記述してください。HTMLタグ、特に<code>&lt;a&gt;</code> と <code>&lt;em&gt;</code>が使えます。
         title: サーバーの説明
-=======
-        desc_html: フロントページへの表示に使用される紹介文です。このMastodonインスタンスを特徴付けることやその他重要なことを記述してください。HTMLタグ、特に<code>&lt;a&gt;</code>
-          と <code>&lt;em&gt;</code>が使えます。
-        title: インスタンスの説明
->>>>>>> 0a908139
       site_description_extended:
         desc_html: あなたのサーバーにおける行動規範やルール、ガイドライン、そのほかの記述をする際に最適な場所です。HTMLタグが使えます
         title: カスタム詳細説明
@@ -506,12 +496,7 @@
     warning: このデータは気をつけて取り扱ってください。他の人と共有しないでください！
     your_token: アクセストークン
   auth:
-<<<<<<< HEAD
     agreement_html: 登録するをクリックすると <a href="%{rules_path}">サーバーのルール</a> と <a href="%{terms_path}">プライバシーポリシー</a> に従うことに同意したことになります。
-=======
-    agreement_html: 登録するをクリックすると <a href="%{rules_path}">インスタンスのルール</a> と <a href="%{terms_path}">プライバシーポリシー</a>
-      に従うことに同意したことになります。
->>>>>>> 0a908139
     change_password: パスワード
     confirm_email: メールアドレスの確認
     delete_account: アカウントの削除
@@ -628,12 +613,7 @@
       title: 新規フィルターを追加
   followers:
     domain: ドメイン
-<<<<<<< HEAD
     explanation_html: あなたの投稿のプライバシーを確保したい場合、誰があなたをフォローしているのかを把握している必要があります。 <strong>プライベート投稿は、あなたのフォロワーがいる全てのサーバーに配信されます</strong>。 フォロワーのサーバーの管理者やソフトウェアがあなたのプライバシーを尊重してくれるかどうか怪しい場合は、そのフォロワーを削除した方がよいかもしれません。
-=======
-    explanation_html: あなたの投稿のプライバシーを確保したい場合、誰があなたをフォローしているのかを把握している必要があります。 <strong>プライベート投稿は、あなたのフォロワーがいる全てのインスタンスに配信されます</strong>。
-      フォロワーのインスタンスの管理者やソフトウェアがあなたのプライバシーを尊重してくれるかどうか怪しい場合は、そのフォロワーを削除した方がよいかもしれません。
->>>>>>> 0a908139
     followers_count: フォロワー数
     lock_link: 承認制アカウントにする
     purge: フォロワーから削除する
