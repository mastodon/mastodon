--- conflicted
+++ resolved
@@ -161,13 +161,9 @@
       unresolved: 未解決
       view: 表示
     settings:
-<<<<<<< HEAD
-=======
       admin_announcement:
         desc_html: トップページの投稿メニューの上に管理者メッセージが表示されます。<br>HTMLタグが利用可能です。
         title: 管理者からのメッセージ
-      click_to_edit: クリックして編集
->>>>>>> a228ec7c
       contact_information:
         email: 公開するメールアドレスを入力
         label: 連絡先情報
