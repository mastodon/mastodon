---
ja:
  about:
    about_mastodon_html: Mastodon は、オープンなウェブプロトコルを採用した、自由でオープンソースなソーシャルネットワークです。電子メールのような分散型の仕組みを採っています。
    about_this: 詳細情報
    closed_registrations: 現在このインスタンスでの新規登録は受け付けていません。しかし、他のインスタンスにアカウントを作成しても全く同じネットワークに参加することができます。
    contact: 連絡先
    contact_missing: 未設定
    contact_unavailable: N/A
    description_headline: "%{domain} とは？"
    domain_count_after: 個のインスタンス
    domain_count_before: 接続中
    extended_description_html: |
      <h3>ルールを書くのに適した場所</h3>
      <p>詳細説明が設定されていません。</p>
    features:
      humane_approach_body: 他の SNS の失敗から学び、Mastodon はソーシャルメディアが誤った使い方をされることの無いように倫理的な設計を目指しています。
      humane_approach_title: より思いやりのある設計
      not_a_product_body: Mastodon は営利的な SNS ではありません。広告や、データの収集・解析は無く、またユーザーの囲い込みもありません。
      not_a_product_title: あなたは人間であり、商品ではありません
      real_conversation_body: 好きなように書ける500文字までの投稿や、文章やメディアの内容に警告をつけられる機能で、思い通りに自分自身を表現することができます。
      real_conversation_title: 本当のコミュニケーションのために
      within_reach_body: デベロッパーフレンドリーな API により実現された、iOS や Android、その他様々なプラットフォームのためのアプリでどこでも友人とやりとりできます。
      within_reach_title: いつでも身近に
    find_another_instance: 他のインスタンスを探す
    generic_description: "%{domain} は、Mastodon インスタンスの一つです。"
    hosted_on: Mastodon hosted on %{domain}
    learn_more: もっと詳しく
    other_instances: 他のインスタンス
    source_code: ソースコード
    status_count_after: トゥート
    status_count_before: トゥート数
    user_count_after: 人
    user_count_before: ユーザー数
    what_is_mastodon: Mastodon とは？
  accounts:
    follow: フォロー
    followers: フォロワー
    following: フォロー中
    media: メディア
    nothing_here: 何もありません
    people_followed_by: "%{name} さんがフォロー中のアカウント"
    people_who_follow: "%{name} さんをフォロー中のアカウント"
    posts: トゥート
    posts_with_replies: トゥートと返信
    remote_follow: リモートフォロー
    reserved_username: このユーザー名は予約されています。
    roles:
      admin: Admin
    unfollow: フォロー解除
  admin:
    accounts:
      are_you_sure: 本当に実行しますか?
      confirm: 確認
      confirmed: 確認済み
      disable_two_factor_authentication: 二段階認証を無効にする
      display_name: 表示名
      domain: ドメイン
      edit: 編集
      email: E-mail
      feed_url: フィードURL
      followers: フォロワー数
      followers_url: Followers URL
      follows: フォロー数
      inbox_url: Inbox URL
      ip: IP
      location:
        all: すべて
        local: ローカル
        remote: リモート
        title: ロケーション
      media_attachments: 添付されたメディア
      moderation:
        all: すべて
        silenced: サイレンス中
        suspended: 停止中
        title: モデレーション
      most_recent_activity: 直近の活動
      most_recent_ip: 直近のIP
      not_subscribed: 購読していない
      order:
        alphabetic: アルファベット順
        most_recent: 直近の活動順
        title: 順序
      outbox_url: Outbox URL
      perform_full_suspension: 完全に活動停止させる
      profile_url: プロフィールURL
      protocol: プロトコル
      public: パブリック
      push_subscription_expires: PuSH購読期限
      redownload: アバターの更新
      reset: リセット
      reset_password: パスワード再設定
      resubscribe: 再講読
      salmon_url: Salmon URL
      search: 検索
      shared_inbox_url: Shared Inbox URL
      show:
        created_reports: このアカウントで作られたレポート
        report: レポート
        targeted_reports: このアカウントについてのレポート
      silence: サイレンス
      statuses: トゥート数
      subscribe: 購読する
      title: アカウント
      undo_silenced: サイレンスから戻す
      undo_suspension: 停止から戻す
      unsubscribe: 購読の解除
      username: ユーザー名
      web: Web
    domain_blocks:
      add_new: 新規追加
      created_msg: ドメインブロック処理を完了しました
      destroyed_msg: ドメインブロックを外しました
      domain: ドメイン
      new:
        create: ブロックを作成
        hint: ドメインブロックはデータベース中のアカウント項目の作成を妨げませんが、遡って自動的に指定されたモデレーションをそれらのアカウントに適用します。
        severity:
          desc_html: "<strong>サイレンス</strong>はアカウントのトゥートをフォローしていない人から隠します。<strong>停止</strong>はそのアカウントのコンテンツ、メディア、プロフィールデータをすべて削除します。"
          noop: なし
          silence: サイレンス
          suspend: 停止
        title: 新規ドメインブロック
      reject_media: メディアファイルを拒否
      reject_media_hint: ローカルに保存されたメディアファイルを削除し、今後のダウンロードを拒否します。停止とは無関係です。
      severities:
        noop: なし
        silence: サイレンス
        suspend: 停止
      severity: 深刻度
      show:
        affected_accounts:
          one: データベース中の一つのアカウントに影響します
          other: データベース中の%{count}個のアカウントに影響します
        retroactive:
          silence: このドメインからの存在するすべてのアカウントのサイレンスを戻す
          suspend: このドメインからの存在するすべてのアカウントの停止を戻す
        title: "%{domain}のドメインブロックを戻す"
        undo: 元に戻す
      title: ドメインブロック
      undo: 元に戻す
    instances:
      account_count: 既知のアカウント数
      domain_name: ドメイン名
      reset: リセット
      search: 検索
      title: 既知のインスタンス
    reports:
      action_taken_by: レポート処理者
      are_you_sure: 本当に実行しますか？
      comment:
        label: コメント
        none: なし
      delete: 削除
      id: ID
      mark_as_resolved: 解決済みとしてマーク
      nsfw:
        'false': NSFW オフ
        'true': NSFW オン
      report: レポート#%{id}
      report_contents: 内容
      reported_account: 報告対象アカウント
      reported_by: 報告者
      resolved: 解決済み
      silence_account: アカウントをサイレンス
      status: ステータス
      suspend_account: アカウントを停止
      target: ターゲット
      title: レポート
      unresolved: 未解決
      view: 表示
    settings:
      bootstrap_timeline_accounts:
        desc_html: 複数のユーザー名はコンマで区切ります。ローカルの公開アカウントのみ有効です。指定しない場合は管理者がデフォルトで指定されます。
        title: 新規ユーザーが自動フォローするアカウント
      contact_information:
        email: ビジネスメールアドレス
        username: 連絡先のユーザー名
      registrations:
        closed_message:
          desc_html: 新規登録を停止しているときにフロントページに表示されます。HTMLタグが使えます
          title: 新規登録停止時のメッセージ
        deletion:
          desc_html: 誰でも自分のアカウントを削除できるようにします
          title: アカウント削除を受け付ける
        open:
          desc_html: 誰でも自由にアカウントを作成できるようにします
          title: 新規登録を受け付ける
      site_description:
        desc_html: フロントページへの表示と meta タグに使用される紹介文です。HTMLタグ、特に<code>&lt;a&gt;</code> と <code>&lt;em&gt;</code>が使えます。
        title: インスタンスの説明
      site_description_extended:
        desc_html: あなたのインスタンスにおける行動規範やルール、ガイドライン、そのほかの記述をする際に最適な場所です。HTMLタグが使えます
        title: カスタム詳細説明
      site_terms:
        desc_html: あなたは独自のプライバシーポリシーや利用規約、そのほかの法的根拠を書くことができます。HTMLタグが使えます
        title: カスタム利用規約
      site_title: インスタンスの名前
<<<<<<< HEAD
=======
      thumbnail:
        desc_html: OpenGraphとAPIによるプレビューに使用されます。サイズは1200×630px推奨です。
        title: インスタンスのサムネイル
>>>>>>> 4c14ff65
      timeline_preview:
        desc_html: ランディングページに公開タイムラインを表示します
        title: タイムラインプレビュー
      title: サイト設定
    statuses:
      back_to_account: アカウントページに戻る
      batch:
        delete: 削除
        nsfw_off: NSFW オフ
        nsfw_on: NSFW オン
      execute: 実行
      failed_to_execute: 実行に失敗しました
      media:
        hide: メディアを隠す
        show: メディアを表示
        title: メディア
      no_media: メディアなし
      title: トゥート一覧
      with_media: メディアあり
    subscriptions:
      callback_url: コールバックURL
      confirmed: 確認済み
      expires_in: 期限
      last_delivery: 最終配送
      title: WebSub
      topic: トピック
    title: 管理
  admin_mailer:
    new_report:
      body: "%{reporter} が %{target} を通報しました"
      subject: "%{instance} の新しい通報 (#%{id})"
  application_mailer:
    settings: 'メール設定の変更: %{link}'
    signature: Mastodon %{instance} インスタンスからの通知
    view: 'View:'
  applications:
    created: アプリが作成されました
    destroyed: アプリが削除されました
    invalid_url: URLが無効です
    regenerate_token: アクセストークンの再生成
    token_regenerated: アクセストークンが再生成されました
    warning: このデータは気をつけて取り扱ってください。不特定多数の人と共有しないでください！
    your_token: アクセストークン
  auth:
    agreement_html: 登録すると <a href="%{rules_path}">利用規約</a> と <a href="%{terms_path}">プライバシーポリシー</a> に同意したことになります。
    change_password: セキュリティ
    delete_account: アカウントの削除
    delete_account_html: アカウントを削除したい場合、<a href="%{path}">こちら</a> から手続きが行えます。削除する前に、確認画面があります。
    didnt_get_confirmation: 確認メールを受信できませんか？
    forgot_password: パスワードをお忘れですか？
    invalid_reset_password_token: パスワードリセットトークンが正しくないか期限切れです。もう一度リクエストしてください。
    login: ログイン
    logout: ログアウト
    register: 登録する
    resend_confirmation: 確認メールを再送する
    reset_password: パスワードを再発行
    set_new_password: 新しいパスワード
  authorize_follow:
    error: 残念ながら、リモートアカウント情報の取得中にエラーが発生しました。
    follow: フォロー
    follow_request: 'あなたは以下のアカウントにフォローリクエストを送信しました:'
    following: '成功! あなたは現在以下のアカウントをフォローしています:'
    post_follow:
      close: またはこのウィンドウを閉じます
      return: ユーザーのプロフィールに戻る
      web: Web を開く
    title: "%{acct} をフォロー"
  datetime:
    distance_in_words:
      about_x_hours: "%{count}時間"
      about_x_months: "%{count}月"
      about_x_years: "%{count}年"
      almost_x_years: "%{count}年"
      half_a_minute: 今
      less_than_x_minutes: "%{count}分"
      less_than_x_seconds: 今
      over_x_years: "%{count}年"
      x_days: "%{count}日"
      x_minutes: "%{count}分"
      x_months: "%{count}月"
      x_seconds: "%{count}秒"
  deletes:
    bad_password_msg: パスワードが違います
    confirm_password: 本人確認のため、現在のパスワードを入力してください。
    description_html: あなたのアカウントに含まれるコンテンツは全て削除され、アカウントは無効化されます。これは恒久的なもので、<strong>取り消すことはできません</strong>。なりすましを防ぐために、同じユーザー名で再度登録することはできなくなります。
    proceed: アカウントを削除する
    success_msg: アカウントは正常に削除されました
    warning_html: 削除が保証されるのはこのインスタンス上のコンテンツのみです。他のインスタンス等、外部に広く共有されたコンテンツについては痕跡が残ることがあります。また、現在接続できないサーバーや、あなたの更新を受け取らなくなったサーバーに対しては、削除は反映されません。
    warning_title: 共有されたコンテンツについて
  errors:
    '403': このページを表示する権限がありません
    '404': お探しのページは見つかりませんでした。
    '410': お探しのページはもう存在しません。
    '422':
      content: セキュリティ認証に失敗しました。Cookieをブロックしていませんか？
      title: セキュリティ認証に失敗
    '429': リクエストの制限に達しました。
    noscript_html: Mastodonのウェブアプリケーションを利用する場合はJavaScriptを有効にしてください。またはあなたのプラットフォーム向けの<a href="https://github.com/tootsuite/documentation/blob/master/Using-Mastodon/Apps.md">Mastodonネイティブアプリ</a>を探すことができます。
  exports:
    blocks: ブロック
    csv: CSV
    follows: フォロー
    mutes: ミュート
    storage: メディア
  followers:
    domain: ドメイン
    explanation_html: あなたの投稿のプライバシーを確保したい場合、誰があなたをフォローしているのかを把握している必要があります。 <strong>プライベート投稿は、あなたのフォロワーがいる全てのインスタンスに配信されます</strong>。 フォロワーのインスタンスの管理者やソフトウェアがあなたのプライバシーを尊重してくれるかどうか怪しい場合は、そのフォロワーを削除した方がよいかもしれません。
    followers_count: フォロワー数
    lock_link: 非公開アカウント
    purge: フォロワーから削除する
    success:
      one: 1個のドメインからソフトブロックするフォロワーを処理中...
      other: "%{count} 個のドメインからソフトブロックするフォロワーを処理中..."
    true_privacy_html: "<strong>プライバシーの保護はエンドツーエンドの暗号化でのみ実現可能</strong>であることに留意ください。"
    unlocked_warning_html: 誰でもあなたをフォローすることができ、あなたのプライベート投稿をすぐに見ることができます。フォローする人を限定したい場合は%{lock_link}に設定してください。
    unlocked_warning_title: このアカウントは非公開アカウントに設定されていません。
  generic:
    changes_saved_msg: 正常に変更されました
    powered_by: powered by %{link}
    save_changes: 変更を保存
    validation_errors:
      one: エラーが発生しました。以下のエラーを確認してください
      other: エラーが発生しました。以下の%{count}個のエラーを確認してください
  imports:
    preface: 他のインスタンスでエクスポートされたファイルから、フォロー/ブロックした情報をこのインスタンス上のアカウントにインポートできます。
    success: ファイルは正常にアップロードされ、現在処理中です。しばらくしてから確認してください
    types:
      blocking: ブロックしたアカウントリスト
      following: フォロー中のアカウントリスト
      muting: ミュートしたアカウントリスト
    upload: アップロード
  landing_strip_html: "<strong>%{name}</strong> さんはインスタンス %{link_to_root_path} のユーザーです。アカウントさえ持っていればフォローしたり会話したりできます。"
  landing_strip_signup_html: もしお持ちでないなら <a href="%{sign_up_path}">こちら</a> からサインアップできます。
  media_attachments:
    validations:
      images_and_video: 既に画像が追加されているため、動画を追加することはできません。
      too_many: 追加できるファイルは4つまでです。
  notification_mailer:
    digest:
      body: "%{instance} での最後のログインからの出来事:"
      mention: "%{name} さんがあなたに返信しました:"
      new_followers_summary:
        one: 新たなフォロワーを獲得しました！
        other: "%{count} 人の新たなフォロワーを獲得しました！"
      subject:
        one: "新しい1件の通知 \U0001F418"
        other: "新しい%{count}件の通知 \U0001F418"
    favourite:
      body: 'あなたのトゥートが %{name} さんにお気に入り登録されました:'
      subject: "%{name} さんがあなたのトゥートをお気に入りに登録しました"
    follow:
      body: "%{name} さんにフォローされています"
      subject: "%{name} さんにフォローされています"
    follow_request:
      body: "%{name} さんがあなたにフォローをリクエストしました。"
      subject: "%{name} さんからのフォローリクエスト"
    mention:
      body: "%{name} さんから返信がありました:"
      subject: "%{name} さんに返信されました"
    reblog:
      body: 'あなたのトゥートが %{name} さんにブーストされました:'
      subject: あなたのトゥートが %{name} さんにブーストされました
  number:
    human:
      decimal_units:
        format: "%n%u"
        units:
          billion: B
          million: M
          quadrillion: Q
          thousand: K
          trillion: T
          unit: ''
  pagination:
    next: 次
    prev: 前
    truncate: "&hellip;"
  push_notifications:
    favourite:
      title: あなたのトゥートが %{name} さんにお気に入り登録されました
    follow:
      title: "%{name} さんにフォローされました"
    group:
      title: "%{count} 件の通知"
    mention:
      action_boost: ブースト
      action_expand: もっと見る
      action_favourite: お気に入り
      title: "%{name} さんから返信がありました"
    reblog:
      title: あなたのトゥートが %{name} さんにブーストされました
  remote_follow:
    acct: あなたの ユーザー名@ドメイン を入力してください
    missing_resource: リダイレクト先が見つかりませんでした
    proceed: フォローする
    prompt: 'フォローしようとしています:'
  sessions:
    activity: 最後のアクティビティ
    browser: ブラウザ
    browsers:
      alipay: Alipay
      blackberry: Blackberry
      chrome: Chrome
      edge: Microsoft Edge
      firefox: Firefox
      generic: 不明なブラウザ
      ie: Internet Explorer
      micro_messenger: MicroMessenger
      nokia: Nokia S40 Ovi Browser
      opera: Opera
      phantom_js: PhantomJS
      qq: QQ Browser
      safari: Safari
      uc_browser: UCBrowser
      weibo: Weibo
    current_session: 現在のセッション
    description: "%{browser} on %{platform}"
    explanation: あなたのMastodonアカウントに現在ログインしているウェブブラウザの一覧です。
    ip: IP
    platforms:
      adobe_air: Adobe Air
      android: Android
      blackberry: Blackberry
      chrome_os: ChromeOS
      firefox_os: Firefox OS
      ios: iOS
      linux: Linux
      mac: Mac
      other: 不明なプラットフォーム
      windows: Windows
      windows_mobile: Windows Mobile
      windows_phone: Windows Phone
    revoke: 削除
    revoke_success: セッションを削除しました
    title: セッション
  settings:
    authorized_apps: 認証済みアプリ
    back: Mastodon に戻る
    delete: アカウントの削除
    development: 開発
    edit_profile: プロフィールを編集
    export: データのエクスポート
    followers: 信頼済みのインスタンス
    import: データのインポート
    preferences: ユーザー設定
    settings: 設定
    two_factor_authentication: 二段階認証
    your_apps: アプリ
  statuses:
    open_in_web: Webで開く
    over_character_limit: 上限は %{max}文字までです
    pin_errors:
<<<<<<< HEAD
=======
      limit: 固定されているトゥートが多すぎます
>>>>>>> 4c14ff65
      ownership: 他人のトゥートを固定することはできません
      private: 非公開のトゥートを固定することはできません
      reblog: ブーストされたトゥートを固定することはできません
    show_more: もっと見る
    visibilities:
      private: 非公開
      private_long: フォロワーにのみ表示されます
      public: 公開
      public_long: 誰でも見ることができ、かつ公開タイムラインに表示されます
      unlisted: 未収載
      unlisted_long: 誰でも見ることができますが、公開タイムラインには表示されません
  stream_entries:
    click_to_show: クリックして表示
    pinned: 固定されたトゥート
    reblogged: さんにブーストされました
    sensitive_content: 閲覧注意
  terms:
    body_html: |
      <h2>プライバシーポリシー</h2>

      <h3 id="collect">どのような情報を収集するのですか？</h3>

      <p>あなたがこのサイトに登録すると、ここで共有された情報を読んだり、書いたり、評価したりして、フォーラムでの情報を集める事ができます。</p>

      <p>このサイトに登録する際には、名前とメールアドレスの入力を求めることがあります。ただし、登録をすることなくこのサイトを利用することも可能です。あなたのメールアドレスは、固有のリンクを含んだメールで確認されます。そのリンクにアクセスした場合にメールアドレスを制御することとなります。</p>

      <p>アカウントを登録し、投稿を行った際にはその投稿が行われたIPアドレスを記録します。また、このサーバーに対する全てのリクエストはIPアドレスを含むサーバーログとして保管されます。</p>

      <h3 id="use">自分の情報を何に使うのですか？</h3>

      <p>このサイトで収集された情報は、次のいくつかの方法で使用されます:</p>

      <ul>
        <li>パーソナライズ・エクスペリエンス &mdash; あなたの情報は、あなたや他のユーザーのニーズに対応するために役立ちます。</li>
        <li>サイトの改善・最適化 &mdash; このサービスはあなたから受け取った情報やフィードバックに基づいて提供されるサイトの改善を行いつづけます。</li>
        <li>サービスの向上 &mdash; あなたの情報は、ユーザーからの要求やサポートへより効果的に対応するために役立ちます。</li>
        <li>定期メールの送信 &mdash; メールアドレスは、情報の送信、トピックの変更やユーザー名に関係するお知らせ、お問い合わせに関する返答、その他のリクエストや質問に関してお知らせするために使用されます。</li>
      </ul>

      <h3 id="protect">自分の情報はどのように保護されるのですか？</h3>

      <p>このサービスはあなたの個人情報の入力、送信、またはアクセスに際してあなたの個人情報の安全性を維持するために様々なセキュリティ手段をとっています。</p>

      <h3 id="data-retention">データ保持のポリシーはどのようになっていますか？</h3>

      <p>このサービスはデータ保持に関して次のことを行うよう努めます。:</p>

      <ul>
        <li>このサーバーへのすべての要求に対して、IPアドレスを含むサーバーログを90日以内に渡って保持します。</li>
        <li>登録されたユーザーとその投稿に関連付けされたIPアドレスを5年以内に渡って保持します。</li>
      </ul>

      <h3 id="cookies">クッキーを使用していますか？</h3>

      <p>はい。クッキーはあなたがウェブブラウザ上で許可した場合にコンピュータのストレージに転送される小さなファイルです。これらのクッキーを使用すると、サイトでブラウザが識別され、登録済みのアカウントを持っている場合は登録済みのアカウントに関連付けがされます。</p>

      <p>クッキーを使用して、今後再度閲覧された場合に前回のデータから設定を呼び出したり、今後の改善のためにサイトのトラフィックやサイトの相互作用に関する集計データを作成します。このサービスは、サイトを訪れた方との理解を深めるために、第三者のサービス提供者と契約することがあります。これらのサービス提供者というものは、このサービスでの業務を行ったり、改善するためにこのサービスの代わって収集された情報を使用することはできません。</p>

      <h3 id="disclose">このサイトは外部に何らかの情報を開示していますか？</h3>

      <p>私たちは、個人を特定出来る情報を外部へ販売、取引、または他の方法で渡すことはありません。これには、このサイトを操作したり、業務を行ったり、サービスを提供するのに役立つ信頼できる第三者は含まれません。法令遵守、サイトポリシーの施行、このサービスや他の人の権利、財産または安全の保護のために適切であると判断した場合に、あなたの情報を公開する場合があります。ただし、マーケティングや広告、その他の目的で匿名での訪問者情報を他者へ提供することができます。</p>

      <h3 id="third-party">サードパーティのリンク</h3>

      <p>必要に応じて、このサービスの方針にもとづいてこのサイトや第三者のサービスを提供することがあります。これらの第三者のサイトには、個別の独立したプライバシーポリシーがあります。従って、これらのリンク先のサイトに関するコンテンツや活動にかんしては一切責任を負いません。ですが、サイトの完全性やこれらのサイトに関するフィードバックは非常に重要なものであると認識しております。</p>

      <h3 id="coppa">子供のオンライン・プライバシー保護法</h3>

      <p>このサイト、製品、サービスはすべて13歳以上の人を対象としております。このサーバーが米国にあり、13歳未満の場合はCOPPA (<a href="https://en.wikipedia.org/wiki/Children%27s_Online_Privacy_Protection_Act">Children's Online Privacy Protection Act</a>) にもとづいてこのサイトを使用しないでください。</p>

      <h3 id="online">オンライン限定のプライバシーポリシー</h3>

      <p>このオンライン・プライバシーポリシーは、このサイトを通じて収集された情報のみに適用され、オフラインで収集される情報には適用されません。</p>

      <h3 id="consent">あなたの同意</h3>

      <p>このサービスを使用することにより、このサイトのプライバシーポリシーに同意するものとします。</p>

      <h3 id="changes">プライバシーポリシーの変更</h3>

      <p>プライバシーポリシーを変更する場合は、このページへ変更内容を掲載します。</p>

      <p>この文章のライセンスはCC-BY-SAです。このページは2017年5月6日が最終更新です。</p>

      <p>オリジナルの出典 <a href="https://github.com/discourse/discourse">Discourse privacy policy</a>.</p>
    title: "%{instance} 利用規約・プライバシーポリシー"
  time:
    formats:
      default: "%Y年%m月%d日 %H:%M"
  two_factor_authentication:
    code_hint: 確認するには認証アプリで表示されたコードを入力してください
    description_html: "<strong>二段階認証</strong>を有効にするとログイン時、電話でコードを受け取る必要があります。"
    disable: 無効
    enable: 有効
    enabled: 二段階認証は有効になっています
    enabled_success: 二段階認証が有効になりました
    generate_recovery_codes: リカバリーコードを生成
    instructions_html: "<strong>Google Authenticatorか、もしくはほかのTOTPアプリでこのQRコードをスキャンしてください。</strong>これ以降、ログインするときはそのアプリで生成されるコードが必要になります。"
    lost_recovery_codes: リカバリーコードを使用すると携帯電話を紛失した場合でもアカウントにアクセスできるようになります。 リカバリーコードを紛失した場合もここで再生成することができますが、古いリカバリーコードは無効になります。
    manual_instructions: 'QRコードがスキャンできず、手動での登録を希望の場合はこのシークレットコードを利用してください。:'
    recovery_codes: リカバリーコード
    recovery_codes_regenerated: リカバリーコードが再生成されました。
    recovery_instructions_html: 携帯電話を紛失した場合、以下の内どれかのリカバリーコードを使用してアカウントへアクセスすることができます。<strong>リカバリーコードは大切に保全してください。</strong>たとえば印刷してほかの重要な書類と一緒に保管することができます。
    setup: 初期設定
    wrong_code: コードが間違っています。サーバー上の時間とデバイス上の時間が一致していることを確認してください。
  users:
    invalid_email: メールアドレスが無効です
    invalid_otp_token: 二段階認証コードが間違っています
    signed_in_as: '下記でログイン中:'<|MERGE_RESOLUTION|>--- conflicted
+++ resolved
@@ -197,12 +197,9 @@
         desc_html: あなたは独自のプライバシーポリシーや利用規約、そのほかの法的根拠を書くことができます。HTMLタグが使えます
         title: カスタム利用規約
       site_title: インスタンスの名前
-<<<<<<< HEAD
-=======
       thumbnail:
         desc_html: OpenGraphとAPIによるプレビューに使用されます。サイズは1200×630px推奨です。
         title: インスタンスのサムネイル
->>>>>>> 4c14ff65
       timeline_preview:
         desc_html: ランディングページに公開タイムラインを表示します
         title: タイムラインプレビュー
@@ -455,10 +452,7 @@
     open_in_web: Webで開く
     over_character_limit: 上限は %{max}文字までです
     pin_errors:
-<<<<<<< HEAD
-=======
       limit: 固定されているトゥートが多すぎます
->>>>>>> 4c14ff65
       ownership: 他人のトゥートを固定することはできません
       private: 非公開のトゥートを固定することはできません
       reblog: ブーストされたトゥートを固定することはできません
