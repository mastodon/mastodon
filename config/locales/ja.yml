--- conflicted
+++ resolved
@@ -20,17 +20,6 @@
     posts:
       other: 投稿
     posts_tab_heading: 投稿
-<<<<<<< HEAD
-    posts_with_replies: 投稿と返信
-    roles:
-      admin: 鯖缶
-      bot: Bot
-      group: Group
-      moderator: Mod
-    unavailable: プロフィールは利用できません
-    unfollow: フォロー解除
-=======
->>>>>>> 75bbe3b1
   admin:
     account_actions:
       action: アクションを実行
