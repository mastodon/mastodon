---
ja:
  about:
    about_hashtag_html: ハッシュタグ <strong>#%{hashtag}</strong> の付いた公開トゥートです。どこでもいいので、連合に参加しているSNS上にアカウントを作れば会話に参加することができます。
    about_mastodon_html: Mastodon は、オープンなウェブプロトコルを採用した、自由でオープンソースなソーシャルネットワークです。電子メールのような分散型の仕組みを採っています。
    about_this: 詳細情報
    active_count_after: 人アクティブ
    active_footnote: 月間アクティブユーザー数 (MAU)
    administered_by: '管理者:'
    api: API
    apps: アプリ
    apps_platforms: iOSやAndroidなど、各種環境から利用できます
    browse_directory: ディレクトリから気になる人を探しましょう
<<<<<<< HEAD
    browse_public_posts: Mastodonの公開タイムラインをご覧ください
=======
    browse_local_posts: このサーバーの公開タイムラインをご覧ください
    browse_public_posts: Mastodonの公開ライブストリームをご覧ください
>>>>>>> 00b8704a
    contact: 連絡先
    contact_missing: 未設定
    contact_unavailable: N/A
    discover_users: ユーザーを見つける
    documentation: ドキュメント
    federation_hint_html: "%{instance} のアカウントひとつでどんなMastodon互換サーバーのユーザーでもフォローできるでしょう。"
    get_apps: サードパーティ製アプリを試す
    hosted_on: Mastodon hosted on %{domain}
    instance_actor_flash: 'このアカウントはサーバーそのものを示す仮想的なもので、特定のユーザーを示すものではありません。これはサーバーの連合のために使用されます。サーバー全体をブロックするときは、このアカウントをブロックせずに、ドメインブロックを使用してください。

'
    learn_more: もっと詳しく
    privacy_policy: プライバシーポリシー
    see_whats_happening: やりとりを見てみる
    server_stats: 'サーバー統計:'
    source_code: ソースコード
    status_count_after:
      other: トゥート
    status_count_before: トゥート数
    tagline: Follow friends and discover new ones
    terms: 利用規約
    unavailable_content: 制限中のサーバー
    unavailable_content_description:
      domain: サーバー
      reason: 制限理由
      rejecting_media: 'これらのサーバーからのメディアファイルは処理されず、保存や変換もされません。サムネイルも表示されません。表示するにはクリックしてそのサーバーに直接アクセスする必要があります:'
      silenced: 'これらのサーバーからの投稿は公開タイムラインと会話から隠されます。また該当するユーザーからの通知は相手をフォローしている場合を除き表示されません:'
      suspended: 'これらのサーバーからのデータは処理されず、保存や変換もされません。該当するユーザーとの交流もできません:'
    unavailable_content_html: 通常 Mastodon では連合先のどんなサーバーのユーザーとでもやりとりできます。ただし次のサーバーには例外が設定されています。
    user_count_after:
      other: 人
    user_count_before: ユーザー数
    what_is_mastodon: Mastodon とは？
  accounts:
    choices_html: "%{name} によるおすすめ:"
    endorsements_hint: あなたがフォローしている中でおすすめしたい人をここで紹介できます。
    featured_tags_hint: 特定のハッシュタグをここに表示できます。
    follow: フォロー
    followers:
      other: フォロワー
    following: フォロー中
    joined: "%{date} に登録"
    last_active: 最後の活動
    link_verified_on: このリンクの所有権は %{date} に確認されました
    media: メディア
    moved_html: "%{name} さんは引っ越しました %{new_profile_link}:"
    network_hidden: この情報は利用できません
    never_active: 活動なし
    nothing_here: 何もありません！
    people_followed_by: "%{name} さんがフォロー中のアカウント"
    people_who_follow: "%{name} さんをフォロー中のアカウント"
    pin_errors:
      following: おすすめしたい人はあなたが既にフォローしている必要があります
    posts:
      other: トゥート
    posts_tab_heading: トゥート
    posts_with_replies: トゥートと返信
    reserved_username: このユーザー名は予約されています
    roles:
      admin: Admin
      bot: Bot
      moderator: Mod
    unavailable: プロフィールは利用できません
    unfollow: フォロー解除
  admin:
    account_actions:
      action: アクションを実行
      title: "%{acct}さんに対してアクションを実行"
    account_moderation_notes:
      create: 書き込む
      created_msg: モデレーションメモを書き込みました！
      delete: 削除
      destroyed_msg: モデレーションメモを削除しました！
    accounts:
      approve: 承認
      approve_all: すべて承認
      are_you_sure: 本当に実行しますか？
      avatar: アイコン
      by_domain: ドメイン
      change_email:
        changed_msg: メールアドレスの変更に成功しました！
        current_email: 現在のメールアドレス
        label: メールアドレスを変更
        new_email: 新しいメールアドレス
        submit: メールアドレスの変更
        title: "%{username} さんのメールアドレスを変更"
      confirm: 確認
      confirmed: 確認済み
      confirming: 確認中
      deleted: 削除済み
      demote: 降格
      disable: 無効化
      disable_two_factor_authentication: 二段階認証を無効にする
      disabled: 無効
      display_name: 表示名
      domain: ドメイン
      edit: 編集
      email: メールアドレス
      email_status: メールアドレスの状態
      enable: 有効化
      enabled: 有効
      feed_url: フィードURL
      followers: フォロワー数
      followers_url: Followers URL
      follows: フォロー数
      header: ヘッダー
      inbox_url: Inbox URL
      invited_by: 招待した人
      ip: IP
      joined: 登録日
      location:
        all: すべて
        local: ローカル
        remote: リモート
        title: ロケーション
      login_status: ログイン
      media_attachments: 添付されたメディア
      memorialize: 追悼アカウント化
      moderation:
        active: アクティブ
        all: すべて
        pending: 承認待ち
        silenced: サイレンス済み
        suspended: 停止済み
        title: モデレーション
      moderation_notes: モデレーションメモ
      most_recent_activity: 直近の活動
      most_recent_ip: 直近のIP
      no_account_selected: 何も選択されていないため、変更されていません
      no_limits_imposed: 制限なし
      not_subscribed: 購読していない
      outbox_url: Outbox URL
      pending: 承認待ち
      perform_full_suspension: 活動を完全に停止させる
      profile_url: プロフィールURL
      promote: 昇格
      protocol: プロトコル
      public: パブリック
      push_subscription_expires: PuSH購読期限
      redownload: プロフィールを更新
      reject: 却下
      reject_all: すべて却下
      remove_avatar: アイコンを削除
      remove_header: ヘッダーを削除
      resend_confirmation:
        already_confirmed: メールアドレスは確認済みです
        send: 確認メールを再送
        success: 確認メールを再送信しました!
      reset: リセット
      reset_password: パスワード再設定
      resubscribe: 再講読
      role: 役割
      roles:
        admin: 管理者
        moderator: モデレーター
        staff: スタッフ
        user: ユーザー
      salmon_url: Salmon URL
      search: 検索
      search_same_ip: 同じ IP のユーザーを検索
      shared_inbox_url: Shared inbox URL
      show:
        created_reports: このアカウントで作られた通報
        targeted_reports: このアカウントについての通報
      silence: サイレンス
      silenced: サイレンス済み
      statuses: トゥート数
      subscribe: 購読する
      suspended: 停止済み
      time_in_queue: "%{time} 待ち"
      title: アカウント
      unconfirmed_email: 確認待ちのメールアドレス
      undo_silenced: サイレンスから戻す
      undo_suspension: 停止から戻す
      unsubscribe: 購読の解除
      username: ユーザー名
      warn: 警告
      web: Web
      whitelisted: ホワイトリストに登録済み
    action_logs:
      actions:
        assigned_to_self_report: "%{name} さんが通報 %{target} を自身の担当に割り当てました"
        change_email_user: "%{name} さんが %{target} さんのメールアドレスを変更しました"
        confirm_user: "%{name} さんが %{target} さんのメールアドレスを確認済みにしました"
        create_account_warning: "%{name} さんが %{target} さんに警告メールを送信しました"
        create_custom_emoji: "%{name} さんがカスタム絵文字 %{target} を追加しました"
        create_domain_allow: "%{name} さんがドメイン %{target} をドメイン用ホワイトリストに追加しました"
        create_domain_block: "%{name} さんがドメイン %{target} をブロックしました"
        create_email_domain_block: "%{name} さんがドメイン %{target} をメールアドレス用ブラックリストに追加しました"
        demote_user: "%{name} さんが %{target} さんを降格しました"
        destroy_custom_emoji: "%{name} さんがカスタム絵文字 %{target} を削除しました"
        destroy_domain_allow: "%{name} さんがドメイン %{target} をドメイン用ホワイトリストから外しました"
        destroy_domain_block: "%{name} さんがドメイン %{target} のブロックを外しました"
        destroy_email_domain_block: "%{name} さんがドメイン %{target} をメールアドレス用ブラックリストから外しました"
        destroy_status: "%{name} さんが %{target} さんの投稿を削除しました"
        disable_2fa_user: "%{name} さんが %{target} さんの二段階認証を無効化しました"
        disable_custom_emoji: "%{name} さんがカスタム絵文字 %{target} を無効化しました"
        disable_user: "%{name} さんが %{target} さんのログインを無効化しました"
        enable_custom_emoji: "%{name} さんがカスタム絵文字 %{target} を有効化しました"
        enable_user: "%{name} さんが %{target} さんのログインを有効化しました"
        memorialize_account: "%{name} さんが %{target} さんを追悼アカウントページに登録しました"
        promote_user: "%{name} さんが %{target} さんを昇格しました"
        remove_avatar_user: "%{name} さんが %{target} さんのアイコンを削除しました"
        reopen_report: "%{name} さんが通報 %{target} を再び開きました"
        reset_password_user: "%{name} さんが %{target} さんのパスワードをリセットしました"
        resolve_report: "%{name} さんが通報 %{target} を解決済みにしました"
        silence_account: "%{name} さんが %{target} さんをサイレンスにしました"
        suspend_account: "%{name} さんが %{target} さんを停止しました"
        unassigned_report: "%{name} さんが通報 %{target} の担当を外しました"
        unsilence_account: "%{name} さんが %{target} さんのサイレンスを解除しました"
        unsuspend_account: "%{name} さんが %{target} さんの停止を解除しました"
        update_custom_emoji: "%{name} さんがカスタム絵文字 %{target} を更新しました"
        update_status: "%{name} さんが %{target} さんの投稿を更新しました"
      deleted_status: "(削除済)"
      title: 操作履歴
    custom_emojis:
      assign_category: カテゴリーを割り当て
      by_domain: ドメイン
      copied_msg: 絵文字のコピーをローカルに作成しました
      copy: コピー
      copy_failed_msg: 絵文字のコピーをローカルに作成できませんでした
      create_new_category: カテゴリーを作成
      created_msg: 絵文字の追加に成功しました！
      delete: 削除
      destroyed_msg: 絵文字の削除に成功しました！
      disable: 無効化
      disabled: 無効
      disabled_msg: 絵文字を無効化しました
      emoji: 絵文字
      enable: 有効化
      enabled: 有効
      enabled_msg: 絵文字を有効化しました
      image_hint: 50KBまでのPNG画像を利用できます
      list: 表示
      listed: 表示
      new:
        title: 新規カスタム絵文字の追加
      overwrite: 上書き
      shortcode: ショートコード
      shortcode_hint: 2文字以上の半角英数字とアンダーバーのみ利用できます
      title: カスタム絵文字
      uncategorized: 未分類
      unlist: 非表示
      unlisted: 非表示
      update_failed_msg: 絵文字を更新できませんでした
      updated_msg: 絵文字の更新に成功しました！
      upload: アップロード
    dashboard:
      authorized_fetch_mode: セキュアモード
      backlog: 未処理のジョブ
      config: 構成
      feature_deletions: アカウント削除
      feature_invites: 招待リンク
      feature_profile_directory: ディレクトリ
      feature_registrations: 新規登録
      feature_relay: 連合リレー
      feature_spam_check: スパム対策
      feature_timeline_preview: タイムラインプレビュー
      features: 機能
      hidden_service: 秘匿サービスとの連合
      open_reports: 未解決の通報
      pending_tags: 審査待ちのハッシュタグ
      pending_users: 承認待ちの人数
      recent_users: 最近登録したユーザー
      search: 全文検索
      single_user_mode: シングルユーザーモード
      software: ソフトウェア
      space: ディスク使用量
      title: ダッシュボード
      total_users: 全ユーザー
      trends: トレンドタグ
      week_interactions: 今週交流のあった回数
      week_users_active: 今週活動した人数
      week_users_new: 今週登録した人数
      whitelist_mode: ホワイトリストモード
    domain_allows:
      add_new: ホワイトリストに追加
      created_msg: ドメインのホワイトリストへの登録が完了しました
      destroyed_msg: ドメインをホワイトリストから削除しました
      undo: ホワイトリストから削除
    domain_blocks:
      add_new: ドメインブロックを追加
      created_msg: ドメインブロック処理を完了しました
      destroyed_msg: ドメインブロックを外しました
      domain: ドメイン
      edit: ドメインブロックを編集
      existing_domain_block_html: 既に%{name}に対して、より厳しい制限を課しています。先に<a href="%{unblock_url}">その制限を解除</a>する必要があります。
      new:
        create: ブロックを作成
        hint: ドメインブロックはデータベース中のアカウント項目の作成を妨げませんが、遡って自動的に指定されたモデレーションをそれらのアカウントに適用します。
        severity:
          desc_html: "<strong>サイレンス</strong>はアカウントのトゥートをフォローしていない人から隠します。<strong>停止</strong>はそのアカウントのコンテンツ、メディア、プロフィールデータをすべて削除します。メディアファイルを拒否したいだけの場合は<strong>なし</strong>を使います。"
          noop: なし
          silence: サイレンス
          suspend: 停止
        title: 新規ドメインブロック
      private_comment: コメント (非公開)
      private_comment_hint: このコメントは同じサーバーのモデレーターも閲覧できます。
      public_comment: コメント (公開)
      public_comment_hint: ドメインブロックの公開を有効にしている場合、このコメントも公開されます。
      reject_media: メディアファイルを拒否
      reject_media_hint: ローカルに保存されたメディアファイルを削除し、今後のダウンロードを拒否します。停止とは無関係です
      reject_reports: 通報を拒否
      reject_reports_hint: このドメインからの通報をすべて無視します。停止とは無関係です
      rejecting_media: メディアファイルを拒否中
      rejecting_reports: 通報を拒否中
      severity:
        silence: サイレンス中
        suspend: 停止中
      show:
        affected_accounts:
          other: データベース中の%{count}個のアカウントに影響します
        retroactive:
          silence: このドメインの既存の影響するアカウントのサイレンスを戻す
          suspend: このドメインの既存の影響するアカウントの停止を戻す
        title: "%{domain}のドメインブロックを戻す"
        undo: 元に戻す
      undo: ドメインブロックを戻す
      view: ドメインブロックを表示
    email_domain_blocks:
      add_new: 新規追加
      created_msg: ブラックリストに追加しました
      delete: 消去
      destroyed_msg: ブラックリストから外しました
      domain: ドメイン
      new:
        create: ドメインを追加
        title: メールアドレス用ブラックリスト新規追加
      title: メールブラックリスト
    followers:
      back_to_account: 戻る
      title: "%{acct}さんのフォロワー"
    instances:
      by_domain: ドメイン
      delivery_available: 配送可能
      known_accounts:
        other: 既知のアカウント数 %{count}
      moderation:
        all: すべて
        limited: 制限あり
        title: モデレーション
      private_comment: コメント (非公開)
      public_comment: コメント (公開)
      title: 既知のサーバー
      total_blocked_by_us: ブロック合計
      total_followed_by_them: 被フォロー合計
      total_followed_by_us: フォロー合計
      total_reported: 通報合計
      total_storage: 添付されたメディア
    invites:
      deactivate_all: すべて無効化
      filter:
        all: すべて
        available: 使用可能
        expired: 期限切れ
        title: フィルター
      title: 招待
    pending_accounts:
      title: 承認待ちアカウント (%{count})
    relays:
      add_new: リレーを追加
      delete: 削除
      description_html: "<strong>連合リレー</strong>とは、登録しているサーバー間の公開トゥートを仲介するサーバーです。<strong>中小規模のサーバーが連合のコンテンツを見つけるのを助けます。</strong>これを使用しない場合、ローカルユーザーがリモートユーザーを手動でフォローする必要があります。"
      disable: 無効化
      disabled: 無効
      enable: 有効化
      enable_hint: 有効にすると、リレーから全ての公開トゥートを受信するようになり、またこのサーバーの全ての公開トゥートをリレーに送信するようになります。
      enabled: 有効
      inbox_url: リレーURL
      pending: リレーサーバーの承認待ちです
      save_and_enable: 保存して有効にする
      setup: リレー接続を設定する
      signatures_not_enabled: セキュアモードまたはホワイトリストモードが有効の場合、リレーは正常に動作しません
      status: ステータス
      title: リレー
    report_notes:
      created_msg: 通報メモを書き込みました！
      destroyed_msg: 通報メモを削除しました！
    reports:
      account:
        note: メモ
        report: 通報
      action_taken_by: 通報処理者
      are_you_sure: 本当に実行しますか？
      assign_to_self: 担当になる
      assigned: 担当者
      comment:
        none: なし
      created_at: 通報日時
      mark_as_resolved: 解決済みとしてマーク
      mark_as_unresolved: 未解決として再び開く
      notes:
        create: 書き込む
        create_and_resolve: 書き込み、解決済みにする
        create_and_unresolve: 書き込み、未解決として開く
        delete: 削除
        placeholder: どのような措置が取られたか、または関連する更新を記述してください…
      reopen: 再び開く
      report: 通報#%{id}
      reported_account: 報告対象アカウント
      reported_by: 報告者
      resolved: 解決済み
      resolved_msg: 通報を解決済みにしました！
      status: ステータス
      title: 通報
      unassign: 担当を外す
      unresolved: 未解決
      updated_at: 更新日時
    settings:
      activity_api_enabled:
        desc_html: 週ごとのローカルに投稿されたトゥート数、アクティブなユーザー数、新規登録者数
        title: ユーザーアクティビティに関する統計を公開する
      bootstrap_timeline_accounts:
        desc_html: 複数のユーザー名はコンマで区切ります。ローカルの公開アカウントのみ有効です。指定しない場合は管理者がデフォルトで指定されます。
        title: 新規ユーザーが自動フォローするアカウント
      contact_information:
        email: ビジネスメールアドレス
        username: 連絡先ユーザー名
      custom_css:
        desc_html: 全ページに適用されるCSSの編集
        title: カスタムCSS
      default_noindex:
        desc_html: この設定を変更していない全ユーザーに影響します
        title: デフォルトで検索エンジンによるインデックスを拒否する
      domain_blocks:
        all: 誰にでも許可
        disabled: 誰にも許可しない
        title: ドメインブロックを表示
        users: ログイン済みローカルユーザーのみ許可
      domain_blocks_rationale:
        title: コメントを表示
      hero:
        desc_html: フロントページに表示されます。サイズは600x100px以上推奨です。未設定の場合、標準のサムネイルが使用されます
        title: ヒーローイメージ
      mascot:
        desc_html: 複数のページに表示されます。サイズは293x205px以上推奨です。未設定の場合、標準のマスコットが使用されます
        title: マスコットイメージ
      peers_api_enabled:
        desc_html: 連合内でこのサーバーが遭遇したドメインの名前
        title: 接続しているサーバーのリストを公開する
      preview_sensitive_media:
        desc_html: 他のウェブサイトにリンクを貼った際、メディアが閲覧注意としてマークされていてもサムネイルが表示されます
        title: OpenGraphによるプレビューで閲覧注意のメディアも表示する
      profile_directory:
        desc_html: ユーザーが見つかりやすくできるようになります
        title: ディレクトリを有効にする
      registrations:
        closed_message:
          desc_html: 新規登録を停止しているときにフロントページに表示されます。HTMLタグが使えます
          title: 新規登録停止時のメッセージ
        deletion:
          desc_html: 誰でも自分のアカウントを削除できるようにします
          title: アカウント削除を受け付ける
        min_invite_role:
          disabled: 誰にも許可しない
          title: 招待の作成を許可
      registrations_mode:
        modes:
          approved: 登録には承認が必要
          none: 誰にも許可しない
          open: 誰でも登録可
        title: 新規登録
      show_known_fediverse_at_about_page:
        desc_html: チェックを外すと、ランディングページからリンクされた公開タイムラインにローカルの公開トゥートのみ表示します。
        title: 公開タイムラインに連合先のコンテンツも表示する
      show_staff_badge:
        desc_html: ユーザーページにスタッフのバッジを表示します
        title: スタッフバッジを表示する
      site_description:
        desc_html: フロントページへの表示に使用される紹介文です。このMastodonサーバーを特徴付けることやその他重要なことを記述してください。HTMLタグ、特に<code>&lt;a&gt;</code> と <code>&lt;em&gt;</code>が使えます。
        title: サーバーの説明
      site_description_extended:
        desc_html: あなたのサーバーにおける行動規範やルール、ガイドライン、そのほかの記述をする際に最適な場所です。HTMLタグが使えます
        title: カスタム詳細説明
      site_short_description:
        desc_html: サイドバーと meta タグに表示されます。Mastodon とは何か、そしてこのサーバーの特別な何かを1段落で記述してください。空欄の場合、サーバーの説明が使用されます。
        title: 短いサーバーの説明
      site_terms:
        desc_html: 独自のプライバシーポリシーや利用規約、その他の法的根拠を記述できます。HTMLタグが使えます
        title: カスタム利用規約
      site_title: サーバーの名前
      spam_check_enabled:
        desc_html: 迷惑なメッセージを繰り返し送信するアカウントを自動で通報することができます。誤検知を含む可能性があります。
        title: スパム対策を有効にする
      thumbnail:
        desc_html: OpenGraphとAPIによるプレビューに使用されます。サイズは1200×630px推奨です
        title: サーバーのサムネイル
      timeline_preview:
        desc_html: ランディングページに公開タイムラインへのリンクを表示し、認証なしでの公開タイムラインへの API アクセスを許可します
        title: 公開タイムラインへの未認証のアクセスを許可する
      title: サイト設定
      trendable_by_default:
        desc_html: 表示を拒否していないハッシュタグに影響します
        title: 審査前のハッシュタグのトレンドへの表示を許可する
      trends:
        desc_html: 現在トレンドになっている承認済みのハッシュタグを公開します
        title: トレンドタグを有効にする
    statuses:
      back_to_account: アカウントページに戻る
      batch:
        delete: 削除
        nsfw_off: 閲覧注意をはずす
        nsfw_on: 閲覧注意にする
      deleted: 削除済み
      failed_to_execute: 実行に失敗しました
      media:
        title: メディア
      no_media: メディアなし
      no_status_selected: 何も選択されていないため、変更されていません
      title: トゥート一覧
      with_media: メディアあり
    tags:
      accounts_today: 本日使用した人数
      accounts_week: 今週使用した人数
      breakdown: 直近のサーバー別使用状況
      context: 表示先
      directory: ディレクトリに使用
      in_directory: "%{count} 人がディレクトリに使用"
      last_active: 最近使われた順
      most_popular: 使用頻度順
      most_recent: 新着順
      name: ハッシュタグ
      review: 審査状況
      reviewed: 審査済み
      title: ハッシュタグ
      trending_right_now: 現在のトレンド
      unique_uses_today: 本日 %{count} 人がトゥートに使用
      unreviewed: 未審査
      updated_msg: ハッシュタグ設定が更新されました
    title: 管理
    warning_presets:
      add_new: 追加
      delete: 削除
      edit: 編集
      edit_preset: プリセット警告文を編集
      title: プリセット警告文を管理
  admin_mailer:
    new_pending_account:
      body: 新しいアカウントの詳細は以下の通りです。この申請を承認または却下することができます。
      subject: "%{instance} で新しいアカウント (%{username}) が承認待ちです"
    new_report:
      body: "%{reporter} が %{target} を通報しました"
      body_remote: "%{domain} の誰かが %{target} を通報しました"
      subject: "%{instance} の新しい通報 (#%{id})"
    new_trending_tag:
      body: 'ハッシュタグ #%{name} が本日のトレンドになっていますが、審査がまだ行われていないためトレンドタグには表示されていません。一度許可すれば次回からこの操作は不要です。'
      subject: "%{instance} で新しいハッシュタグ (#%{name}) が審査待ちです"
  aliases:
    add_new: エイリアスを作成
    created_msg: エイリアスを作成しました。これで以前のアカウントから引っ越しを開始できます。
    deleted_msg: エイリアスを削除しました。指定されていたアカウントからは引っ越しできなくなります。
    hint_html: 他のアカウントからこのアカウントにフォロワーを引き継いで引っ越したい場合、ここでエイリアスを作成しておく必要があります。エイリアス自体は<strong>無害で、取り消す</strong>ことができます。<strong>引っ越しは以前のアカウント側から開始する必要があります</strong>。
    remove: エイリアスを削除
  appearance:
    advanced_web_interface: 上級者向け UI
    advanced_web_interface_hint: ディスプレイを幅いっぱいまで活用したい場合、上級者向け UI をおすすめします。ホーム、通知、連合タイムライン、更にはリストやハッシュタグなど、様々な異なるカラムから望む限りの情報を一度に受け取れるような設定が可能になります。
    animations_and_accessibility: アニメーションとアクセシビリティー
    confirmation_dialogs: 確認ダイアログ
    discovery: 見つける
    sensitive_content: 閲覧注意コンテンツ
    toot_layout: トゥートレイアウト
  application_mailer:
    notification_preferences: メール設定の変更
    salutation: "%{name} さん"
    settings: 'メール設定の変更: %{link}'
    view: 'リンク:'
    view_profile: プロフィールを表示
    view_status: トゥートを表示
  applications:
    created: アプリが作成されました
    destroyed: アプリが削除されました
    invalid_url: URLが無効です
    regenerate_token: アクセストークンの再生成
    token_regenerated: アクセストークンが再生成されました
    warning: このデータは気をつけて取り扱ってください。他の人と共有しないでください！
    your_token: アクセストークン
  auth:
    apply_for_account: 登録を申請する
    change_password: パスワード
    checkbox_agreement_html: <a href="%{rules_path}" target="_blank">サーバーのルール</a> と <a href="%{terms_path}" target="_blank">プライバシーポリシー</a> に同意します
    checkbox_agreement_without_rules_html: <a href="%{terms_path}" target="_blank">利用規約</a> に同意します
    delete_account: アカウントの削除
    delete_account_html: アカウントを削除したい場合、<a href="%{path}">こちら</a> から手続きが行えます。削除する前に、確認画面があります。
    description:
      prefix_invited_by_user: "@%{name} があなたをこの Mastodon サーバーに招待しました"
      prefix_sign_up: 今すぐ Mastodon を始めよう！
      suffix: アカウントがあれば、どんな Mastodon 互換サーバーのユーザーでもフォローしたりメッセージをやり取りできるようになります！
    didnt_get_confirmation: 確認メールを受信できませんか？
    forgot_password: パスワードをお忘れですか？
    invalid_reset_password_token: パスワードリセットトークンが正しくないか期限切れです。もう一度リクエストしてください。
    login: ログイン
    logout: ログアウト
    migrate_account: 別のアカウントに引っ越す
    migrate_account_html: 引っ越し先を明記したい場合は<a href="%{path}">こちら</a>で設定できます。
    or_log_in_with: または次のサービスでログイン
    providers:
      cas: CAS
      saml: SAML
    register: 登録する
    registration_closed: "サーバーは新規登録を受け入れていません"
    resend_confirmation: 確認メールを再送する
    reset_password: パスワードを再発行
    security: セキュリティ
    set_new_password: 新しいパスワード
    setup:
      email_below_hint_html: 下記のメールアドレスが間違っている場合、ここで変更することで新たに確認メールを受信できます。
      email_settings_hint_html: 確認用のメールを %{email} に送信しました。メールアドレスが正しくない場合、以下より変更することができます。
      title: セットアップ
    status:
      account_status: アカウントの状態
      confirming: メールアドレスの確認が完了するのを待っています。
      functional: アカウントは完全に機能しています。
      pending: あなたの申請は現在サーバー管理者による審査待ちです。これにはしばらくかかります。申請が承認されるとメールが届きます。
      redirecting_to: アカウントは %{acct} に引っ越し設定されているため非アクティブになっています。
    trouble_logging_in: ログインできませんか？
  authorize_follow:
    already_following: あなたは既にこのアカウントをフォローしています
    error: 残念ながら、リモートアカウント情報の取得中にエラーが発生しました
    follow: フォロー
    follow_request: 'あなたは以下のアカウントにフォローリクエストを送信しました:'
    following: '成功！ あなたは現在以下のアカウントをフォローしています:'
    post_follow:
      close: またはこのウィンドウを閉じます。
      return: ユーザーのプロフィールを見る
      web: Web を開く
    title: "%{acct} をフォロー"
  challenge:
    confirm: 続ける
    hint_html: 以後 1 時間はパスワードの再入力を求めません
    invalid_password: パスワードが間違っています
    prompt: 続行するにはパスワードを入力してください
  datetime:
    distance_in_words:
      about_x_hours: "%{count}時間"
      about_x_months: "%{count}月"
      about_x_years: "%{count}年"
      almost_x_years: "%{count}年"
      half_a_minute: 今
      less_than_x_minutes: "%{count}分"
      less_than_x_seconds: 今
      over_x_years: "%{count}年"
      x_days: "%{count}日"
      x_minutes: "%{count}分"
      x_months: "%{count}月"
      x_seconds: "%{count}秒"
  deletes:
    challenge_not_passed: 入力された情報は正しくありません
    confirm_password: 本人確認のため、現在のパスワードを入力してください
    confirm_username: 確認のためユーザー名を入力してください
    proceed: アカウントを削除する
    success_msg: アカウントは正常に削除されました
    warning:
      before: '続行する前に、次の点を再度確認してください:'
      caches: 他のサーバーにコンテンツのキャッシュがずっと残る場合があります
      data_removal: あなたの投稿やその他のデータはこのサーバーから完全に削除されます
      email_change_html: アカウントを削除しなくても<a href="%{path}">メールアドレスを変更</a>できます
      email_contact_html: それでも届かない場合、<a href="mailto:%{email}">%{email}</a> までメールで問い合わせてください
      email_reconfirmation_html: 確認のメールが届かない場合、<a href="%{path}">もう一度申請</a>できます。
      irreversible: アカウントを元に戻したり復活させることはできません
      more_details_html: 詳しくは<a href="%{terms_path}">プライバシーポリシー</a>をご覧ください。
      username_available: あなたのユーザー名は再利用できるようになります
      username_unavailable: あなたのユーザー名は引き続き利用できません
  directories:
    directory: ディレクトリ
    explanation: 関心を軸にユーザーを発見しよう
    explore_mastodon: "%{title}を探索"
  domain_validator:
    invalid_domain: は無効なドメイン名です
  errors:
    '400': 送信されたリクエストは無効であるか、または不正なフォーマットです。
    '403': このページを表示する権限がありません。
    '404': お探しのページは見つかりませんでした。
    '406': このページは要求された形式では利用できません。
    '410': お探しのページはもう存在しません。
    '422':
      content: セキュリティ認証に失敗しました。Cookieをブロックしていませんか？
      title: セキュリティ認証に失敗
    '429': リクエストの制限に達しました
    '500':
      content: もうしわけありませんが、なにかが間違っています。
      title: このページは正しくありません
    '503': 一時的なサーバー障害のため利用することができません。
    noscript_html: Mastodonのウェブアプリケーションを利用する場合はJavaScriptを有効にしてください。またはあなたのプラットフォーム向けの<a href="%{apps_path}">Mastodonネイティブアプリ</a>を探すことができます。
  existing_username_validator:
    not_found: そのようなユーザー名はローカルに見つかりませんでした
    not_found_multiple: "%{usernames} は見つかりませんでした"
  exports:
    archive_takeout:
      date: 日時
      download: ダウンロード
      hint_html: "<strong>トゥートとメディア</strong>のアーカイブをリクエストできます。 データはActivityPub形式で、対応しているソフトウェアで読み込むことができます。7日毎にアーカイブをリクエストできます。"
      in_progress: 準備中...
      request: アーカイブをリクエスト
      size: 容量
    blocks: ブロック
    csv: CSV
    domain_blocks: 非表示にしたドメイン
    follows: フォロー
    lists: リスト
    mutes: ミュート
    storage: メディア
  featured_tags:
    add_new: 追加
    errors:
      limit: 注目のハッシュタグの上限に達しました
    hint_html: "<strong>注目のハッシュタグとは？</strong>プロフィールページに目立つ形で表示され、そのハッシュタグのついたあなたの公開投稿だけを抽出して閲覧できるようにします。クリエイティブな仕事や長期的なプロジェクトを追うのに優れた機能です。"
  filters:
    contexts:
      home: ホームタイムライン
      notifications: 通知
      public: 公開タイムライン
      thread: 会話
    edit:
      title: フィルターを編集
    errors:
      invalid_context: 対象がないか無効です
      invalid_irreversible: この機能はホームタイムラインまたは通知と一緒に指定する場合のみ機能します
    index:
      delete: 削除
      title: フィルター
    new:
      title: 新規フィルターを追加
  footer:
    developers: 開発者向け
    more: さらに…
    resources: リソース
    trending_now: トレンドタグ
  generic:
    all: すべて
    changes_saved_msg: 正常に変更されました！
    copy: コピー
    no_batch_actions_available: このページに一括操作はありません
    order_by: 並び順
    save_changes: 変更を保存
    validation_errors:
      other: エラーが発生しました！ 以下の%{count}個のエラーを確認してください
  html_validator:
    invalid_markup: '無効なHTMLマークアップが含まれています: %{error}'
  identity_proofs:
    active: アクティブ
    authorize: 許可する
    authorize_connection_prompt: この暗号化接続を許可しますか？
    errors:
      failed: 暗号化接続に失敗しました。%{provider}からもう一度やり直してください。
      keybase:
        invalid_token: Keybaseトークンは16進数で66文字のハッシュである必要があります
        verification_failed: KeybaseはこのトークンをKeybaseユーザー%{kb_username}の署名として認識しませんでした。Keybaseから再試行してください。
      wrong_user: "%{current}としてログインしている間%{proving}の証明を作成することはできません。%{proving}としてログインし、もう一度やり直してください。"
    explanation_html: ここではKeybaseのような他のサービスのアカウントと暗号化し関連づけることができます。これにより他の人が暗号化されたメッセージを送信したり、その内容を信用できるようになります。
    i_am_html: I am %{username} on %{service}.
    identity: Identity
    inactive: 非アクティブ
    publicize_checkbox: 'そしてこれをトゥートします:'
    publicize_toot: 'It is proven! I am %{username} on %{service}: %{url}'
    status: 認証状態
    view_proof: 証明を表示
  imports:
    modes:
      merge: 統合
      merge_long: 現在のレコードを保持したまま新しいものを追加します
      overwrite: 上書き
      overwrite_long: 現在のレコードを新しいもので置き換えます
    preface: 他のサーバーでエクスポートされたファイルから、フォロー/ブロックした情報をこのサーバー上のアカウントにインポートできます。
    success: ファイルは正常にアップロードされ、現在処理中です。しばらくしてから確認してください
    types:
      blocking: ブロックしたアカウントリスト
      domain_blocking: 非表示にしたドメインリスト
      following: フォロー中のアカウントリスト
      muting: ミュートしたアカウントリスト
    upload: アップロード
  in_memoriam_html: 故人を偲んで。
  invites:
    delete: 無効化
    expired: 期限切れ
    expires_in:
      '1800': 30 分
      '21600': 6 時間
      '3600': 1 時間
      '43200': 12 時間
      '604800': 1 週間
      '86400': 1 日
    expires_in_prompt: 無期限
    generate: 招待リンクを作成
    invited_by: '次の人に招待されました:'
    max_uses:
      other: "%{count}"
    max_uses_prompt: 無制限
    prompt: リンクを生成・共有してこのサーバーへの新規登録を受け付けることができます
    table:
      expires_at: 有効期限
      uses: 使用
    title: 新規ユーザーの招待
  lists:
    errors:
      limit: リストの上限に達しました
  media_attachments:
    validations:
      images_and_video: 既に画像が追加されているため、動画を追加することはできません
      too_many: 追加できるファイルは4つまでです
  migrations:
    acct: 引っ越し先の ユーザー名@ドメイン
    cancel: 引っ越しを取り消す
    cancel_explanation: 引っ越しを取り消すと現在のアカウントが再度有効化されますが、引き継がれたフォロワーは戻されません。
    cancelled_msg: 引っ越し設定を取り消しました。
    errors:
      already_moved: は既に引っ越したアカウントと同じです
      missing_also_known_as: はこのアカウントとエイリアスの設定がされていません
      move_to_self: 同じアカウントに引っ越すことはできません
      not_found: 見つかりませんでした
      on_cooldown: クールダウン期間中です
    followers_count: 引き継がれるフォロワー
    incoming_migrations: 別のアカウントから引っ越す
    incoming_migrations_html: 別のアカウントからこのアカウントに引っ越すには、まず<a href="%{path}">アカウントエイリアスを作成</a>する必要があります。
    moved_msg: アカウントは %{acct} に引っ越し設定されており、フォロワーは引っ越し先に引き継がれています。
    not_redirecting: アカウントは現在引っ越し設定されていません。
    on_cooldown: あなたは最近アカウントを引っ越しました。この機能は %{count} 日後に再度利用できるようになります。
    past_migrations: 過去の引っ越し
    proceed_with_move: フォロワーを引き継ぐ
    redirecting_to: アカウントは %{acct} に引っ越し設定されています。
    set_redirect: 引っ越しを設定
    warning:
      backreference_required: まずは引っ越し先のアカウントでこのアカウントに対しエイリアスを作成する必要があります
      before: '続行する前に、次の点を再度確認してください:'
      cooldown: 引っ越し後はクールダウン期間があります。その間再度引っ越すことはできません
      disabled_account: 引っ越した後はデータのエクスポートと再有効化を除きほとんどの機能が利用できなくなります
      followers: すべてのフォロワーを現在のアカウントから新しいアカウントに引き継ぎます
      only_redirect_html: または、<a href="%{path}">フォロワーを残したまま引っ越す</a>こともできます。
      other_data: その他のデータは自動的に引き継がれません
      redirect: プロフィールに引っ越し済みの通知が表示され、検索結果から除外されます
  moderation:
    title: モデレーション
  notification_mailer:
    digest:
      action: 全ての通知を表示
      body: '最後のログイン（%{since}）からの出来事:'
      mention: "%{name} さんがあなたに返信しました:"
      new_followers_summary:
        other: また、離れている間に%{count} 人の新たなフォロワーを獲得しました！
      subject:
        other: "新しい%{count}件の通知 \U0001F418"
      title: 不在の間に…
    favourite:
      body: "%{name} さんにお気に入り登録された、あなたのトゥートがあります:"
      subject: "%{name} さんにお気に入りに登録されました"
      title: 新たなお気に入り登録
    follow:
      body: "%{name} さんにフォローされています！"
      subject: "%{name} さんにフォローされています"
      title: 新たなフォロワー
    follow_request:
      action: フォローリクエストの管理
      body: "%{name} さんがあなたにフォローをリクエストしました"
      subject: "%{name} さんからのフォローリクエスト"
      title: 新たなフォローリクエスト
    mention:
      action: 返信
      body: "%{name} さんから返信がありました:"
      subject: "%{name} さんに返信されました"
      title: 新たな返信
    reblog:
      body: "%{name} さんにブーストされた、あなたのトゥートがあります:"
      subject: "%{name} さんにブーストされました"
      title: 新たなブースト
  number:
    human:
      decimal_units:
        format: "%n%u"
        units:
          billion: B
          million: M
          quadrillion: Q
          thousand: K
          trillion: T
  pagination:
    newer: 新しいトゥート
    next: 次
    older: 以前のトゥート
    prev: 前
    truncate: "&hellip;"
  polls:
    errors:
      already_voted: このアンケートには投票済みです
      duplicate_options: に同じものがあります
      duration_too_long: が長過ぎます
      duration_too_short: が短過ぎます
      expired: アンケートは既に終了しました
      over_character_limit: は%{max}文字より長くすることはできません
      too_few_options: は複数必要です
      too_many_options: は%{max}個までです
  preferences:
    other: その他
    posting_defaults: デフォルトの投稿設定
    public_timelines: 公開タイムライン
  relationships:
    activity: 活動
    dormant: 非アクティブ
    last_active: 最後の活動
    most_recent: 新着
    moved: 引っ越し済み
    mutual: 相互
    primary: 標準
    relationship: 関係性
    remove_selected_domains: 選択したドメインのフォロワーを全て解除
    remove_selected_followers: 選択したフォロワーを解除
    remove_selected_follows: 選択したユーザーをフォロー解除
    status: 状態
  remote_follow:
    acct: あなたの ユーザー名@ドメイン を入力してください
    missing_resource: リダイレクト先が見つかりませんでした
    no_account_html: アカウントをお持ちではないですか？<a href='%{sign_up_path}' target='_blank'>こちら</a>からサインアップできます
    proceed: フォローする
    prompt: 'フォローしようとしています:'
    reason_html: "<strong>なぜこの手順が必要でしょうか？</strong><code>%{instance}</code>はあなたが登録されているサーバーではないかもしれないので、まずあなたのサーバーに転送する必要があります。"
  remote_interaction:
    favourite:
      proceed: お気に入り登録する
      prompt: 'お気に入り登録しようとしています:'
    reblog:
      proceed: ブーストする
      prompt: 'ブーストしようとしています:'
    reply:
      proceed: 返信する
      prompt: '返信しようとしています:'
  scheduled_statuses:
    over_daily_limit: その日予約できる投稿数 %{limit} を超えています
    over_total_limit: 予約できる投稿数 %{limit} を超えています
    too_soon: より先の時間を指定してください
  sessions:
    activity: 最後のアクティビティ
    browser: ブラウザ
    browsers:
      alipay: Alipay
      blackberry: Blackberry
      chrome: Chrome
      edge: Microsoft Edge
      electron: Electron
      firefox: Firefox
      generic: 不明なブラウザ
      ie: Internet Explorer
      micro_messenger: MicroMessenger
      nokia: Nokia S40 Ovi Browser
      opera: Opera
      otter: Otter
      phantom_js: PhantomJS
      qq: QQ Browser
      safari: Safari
      uc_browser: UCBrowser
      weibo: Weibo
    current_session: 現在のセッション
    description: "%{platform} 上の %{browser}"
    explanation: あなたのMastodonアカウントに現在ログインしているウェブブラウザの一覧です。
    ip: IP
    platforms:
      adobe_air: Adobe Air
      android: Android
      blackberry: Blackberry
      chrome_os: ChromeOS
      firefox_os: Firefox OS
      ios: iOS
      linux: Linux
      mac: Mac
      other: 不明なプラットフォーム
      windows: Windows
      windows_mobile: Windows Mobile
      windows_phone: Windows Phone
    revoke: 削除
    revoke_success: セッションを削除しました
    title: セッション
  settings:
    account: アカウント
    account_settings: アカウント設定
    aliases: アカウントエイリアス
    appearance: 外観
    authorized_apps: 認証済みアプリ
    back: Mastodon に戻る
    delete: アカウントの削除
    development: 開発
    edit_profile: プロフィールを編集
    export: データのエクスポート
    featured_tags: 注目のハッシュタグ
    identity_proofs: Identity proofs
    import: データのインポート
    import_and_export: インポート・エクスポート
    migrate: アカウントの引っ越し
    notifications: 通知
    preferences: ユーザー設定
    profile: プロフィール
    relationships: フォロー・フォロワー
    two_factor_authentication: 二段階認証
  spam_check:
    spam_detected: これは自動的に作成された通報です。スパムが検出されています。
  statuses:
    attached:
      description: '添付: %{attached}'
      image:
        other: "%{count} 枚の画像"
      video:
        other: "%{count} 本の動画"
    boosted_from_html: "%{acct_link} からブースト"
    content_warning: '閲覧注意: %{warning}'
    disallowed_hashtags:
      other: '許可されていないハッシュタグが含まれています: %{tags}'
    language_detection: 自動検出
    open_in_web: Webで開く
    over_character_limit: 上限は %{max}文字までです
    pin_errors:
      limit: 固定できるトゥート数の上限に達しました
      ownership: 他人のトゥートを固定することはできません
      private: 非公開のトゥートを固定することはできません
      reblog: ブーストを固定することはできません
    poll:
      total_people:
        other: "%{count} 人"
      total_votes:
        other: "%{count}票"
      vote: 投票
    show_more: もっと見る
    sign_in_to_participate: ログインして会話に参加
    title: '%{name}: "%{quote}"'
    visibilities:
      private: フォロワー限定
      private_long: フォロワーにのみ表示されます
      public: 公開
      public_long: 誰でも見ることができ、かつ公開タイムラインに表示されます
      unlisted: 未収載
      unlisted_long: 誰でも見ることができますが、公開タイムラインには表示されません
  stream_entries:
    pinned: 固定されたトゥート
    reblogged: さんがブースト
    sensitive_content: 閲覧注意
  tags:
    does_not_match_previous_name: 以前の名前と一致しません
  terms:
    body_html: |
      <h2>プライバシーポリシー</h2>
      <h3 id="collect">どのような情報を収集しますか？</h3>

      <ul>
      <li><em>基本的なアカウント情報</em>: 当サイトに登録すると、ユーザー名・メールアドレス・パスワードの入力を求められることがあります。また表示名や自己紹介・プロフィール画像・ヘッダー画像といった追加のプロフィールを登録できます。ユーザー名・表示名・自己紹介・プロフィール画像・ヘッダー画像は常に公開されます。</li>
      <li><em>投稿・フォロー・その他公開情報</em>: フォローしているユーザーの一覧は一般公開されます。フォロワーも同様です。メッセージを投稿する際、日時だけでなく投稿に使用したアプリケーション名も記録されます。メッセージには写真や動画といった添付メディアを含むことがあります。「公開」や「未収載」の投稿は一般公開されます。プロフィールに投稿を載せるとそれもまた公開情報となります。投稿はフォロワーに配信されます。場合によっては他のサーバーに配信され、そこにコピーが保存されることを意味します。投稿を削除した場合も同様にフォロワーに配信されます。他の投稿をリブログやお気に入り登録する行動は常に公開されます。</li>
      <li><em>「ダイレクト」と「フォロワー限定」投稿</em>: すべての投稿はサーバーに保存され、処理されます。「フォロワー限定」投稿はフォロワーと投稿に書かれたユーザーに配信されます。「ダイレクト」投稿は投稿に書かれたユーザーにのみ配信されます。場合によっては他のサーバーに配信され、そこにコピーが保存されることを意味します。私たちはこれらの閲覧を一部の許可された者に限定するよう誠意を持って努めます。しかし他のサーバーにおいても同様に扱われるとは限りません。したがって、相手の所属するサーバーを吟味することが重要です。設定で新しいフォロワーの承認または拒否を手動で行うよう切り替えることもできます。<em>サーバー管理者は「ダイレクト」や「フォロワー限定」投稿も閲覧する可能性があることを忘れないでください。</em>また受信者がスクリーンショットやコピー、もしくは共有する可能性があることを忘れないでください。<em>いかなる危険な情報もMastodon上で共有しないでください。</em></li>
      <li><em>IPアドレスやその他メタデータ</em>: ログインする際IPアドレスだけでなくブラウザーアプリケーション名を記録します。ログインしたセッションはすべてユーザー設定で見直し、取り消すことができます。使用されている最新のIPアドレスは最大12ヵ月間保存されます。またサーバーへのIPアドレスを含むすべてのリクエストのログを保持することがあります。</li>
      </ul>

      <hr class="spacer" />

      <h3 id="use">情報を何に使用しますか？</h3>

      <p>収集した情報は次の用途に使用されることがあります:</p>

      <ul>
      <li>Mastodonのコア機能の提供: ログインしている間にかぎり他の人たちと投稿を通じて交流することができます。例えば自分専用のホームタイムラインで投稿をまとめて読むために他の人たちをフォローできます。</li>
      <li>コミュニティ維持の補助: 例えばIPアドレスを既知のものと比較し、BAN回避目的の複数登録者やその他違反者を判別します。</li>
      <li>提供されたメールアドレスはお知らせの送信・投稿に対するリアクションやメッセージ送信の通知・お問い合わせやその他要求や質問への返信に使用されることがあります。</li>
      </ul>

      <hr class="spacer" />

      <h3 id="protect">情報をどのように保護しますか？</h3>

      <p>私たちはあなたが入力・送信する際や自身の情報にアクセスする際に個人情報を安全に保つため、さまざまなセキュリティ上の対策を実施します。特にブラウザーセッションだけでなくアプリケーションとAPI間の通信もSSLによって保護されます。またパスワードは強力な不可逆アルゴリズムでハッシュ化されます。二段階認証を有効にし、アカウントへのアクセスをさらに安全にすることができます。</p>

      <hr class="spacer" />

      <h3 id="data-retention">データ保持方針はどうなっていますか？</h3>

      <p>私たちは次のように誠意を持って努めます:</p>

      <ul>
      <li>当サイトへのIPアドレスを含むすべての要求に対するサーバーログを90日以内のできるかぎりの間保持します。</li>
      <li>登録されたユーザーに関連付けられたIPアドレスを12ヵ月以内の間保持します。</li>
      </ul>

      <p>あなたは投稿・添付メディア・プロフィール画像・ヘッダー画像を含む自身のデータのアーカイブを要求し、ダウンロードすることができます。</p>

      <p>あなたはいつでもアカウントの削除を要求できます。削除は取り消すことができません。</p>

      <hr class="spacer"/>

      <h3 id="cookies">クッキーを使用していますか？</h3>

      <p>はい。クッキーは (あなたが許可した場合に) WebサイトやサービスがWebブラウザーを介してコンピューターに保存する小さなファイルです。使用することでWebサイトがブラウザーを識別し、登録済みのアカウントがある場合関連付けます。</p>

      <p>私たちはクッキーを将来の訪問のために設定を保存し呼び出す用途に使用します。</p>

      <hr class="spacer" />

      <h3 id="disclose">なんらかの情報を外部に提供していますか？</h3>

      <p>私たちは個人を特定できる情報を外部へ販売・取引・その他方法で渡すことはありません。これには当サイトの運営・業務遂行・サービス提供を行ううえで補助する信頼できる第三者をこの機密情報の保護に同意するかぎり含みません。法令の遵守やサイトポリシーの施行、権利・財産・安全の保護に適切と判断した場合、あなたの情報を公開することがあります。</p>

      <p>あなたの公開情報はネットワーク上の他のサーバーにダウンロードされることがあります。相手が異なるサーバーに所属する場合、「公開」と「フォロワー限定」投稿はフォロワーの所属するサーバーに配信され、「ダイレクト」投稿は受信者の所属するサーバーに配信されます。</p>

      <p>あなたがアカウントの使用をアプリケーションに許可すると、承認した権限の範囲内で公開プロフィール情報・フォローリスト・フォロワー・リスト・すべての投稿・お気に入り登録にアクセスできます。アプリケーションはメールアドレスやパスワードに決してアクセスできません。</p>

      <hr class="spacer" />

      <h3 id="children">児童によるサイト利用について</h3>

      <p>サーバーがEUまたはEEA圏内にある場合: 当サイト・製品・サービスは16歳以上の人を対象としています。あなたが16歳未満の場合、GDPR (<a href="https://en.wikipedia.org/wiki/General_Data_Protection_Regulation">General Data Protection Regulation</a> - EU一般データ保護規則) により当サイトを使用できません。</p>

      <p>サーバーが米国にある場合: 当サイト・製品・サービスは13歳以上の人を対象としています。あなたが13歳未満の場合、COPPA (<a href="https://en.wikipedia.org/wiki/Children%27s_Online_Privacy_Protection_Act">Children's Online Privacy Protection Act</a> - 児童オンラインプライバシー保護法) により当サイトを使用できません。</p>

      <p>サーバーが別の管轄区域にある場合、法的要件は異なることがあります。</p>

      <hr class="spacer" />

      <h3 id="changes">プライバシーポリシーの変更</h3>

      <p>プライバシーポリシーの変更を決定した場合、このページに変更点を掲載します。</p>

      <p>この文章のライセンスはCC-BY-SAです。最終更新日は2018年3月7日です。</p>

      <p>オリジナルの出典: <a href="https://github.com/discourse/discourse">Discourse privacy policy</a></p>
    title: "%{instance} 利用規約・プライバシーポリシー"
  themes:
    contrast: Mastodon (ハイコントラスト)
    default: Mastodon (ダーク)
    mastodon-light: Mastodon (ライト)
  time:
    formats:
      default: "%Y年%m月%d日 %H:%M"
      month: "%Y年 %b"
  two_factor_authentication:
    code_hint: 続行するには認証アプリで表示されたコードを入力してください
    description_html: "<strong>二段階認証</strong>を有効にするとログイン時、認証アプリからコードを入力する必要があります。"
    disable: 無効化
    enable: 有効
    enabled: 二段階認証は有効になっています
    enabled_success: 二段階認証が有効になりました
    generate_recovery_codes: リカバリーコードを生成
    instructions_html: "<strong>Google Authenticatorか、もしくはほかのTOTPアプリでこのQRコードをスキャンしてください。</strong>これ以降、ログインするときはそのアプリで生成されるコードが必要になります。"
    lost_recovery_codes: リカバリーコードを使用すると携帯電話を紛失した場合でもアカウントにアクセスできるようになります。 リカバリーコードを紛失した場合もここで再生成することができますが、古いリカバリーコードは無効になります。
    manual_instructions: 'QRコードがスキャンできず、手動での登録を希望の場合はこのシークレットコードを利用してください。:'
    recovery_codes: リカバリーコード
    recovery_codes_regenerated: リカバリーコードが再生成されました
    recovery_instructions_html: 携帯電話を紛失した場合、以下の内どれかのリカバリーコードを使用してアカウントへアクセスすることができます。<strong>リカバリーコードは大切に保全してください。</strong>たとえば印刷してほかの重要な書類と一緒に保管することができます。
    setup: 初期設定
    wrong_code: コードが間違っています。サーバー上の時間とデバイス上の時間が一致していますか？
  user_mailer:
    backup_ready:
      explanation: Mastodonアカウントのアーカイブを受け付けました。今すぐダウンロードできます！
      subject: アーカイブの準備ができました
      title: アーカイブの取り出し
    warning:
      explanation:
        disable: アカウントが凍結されている間、データはそのまま残りますが、凍結が解除されるまでは何の操作もできません。
        silence: あなたのアカウントは制限されていますが、あなたをフォローしているユーザーのみ、このサーバー上の投稿を見ることができます。そしてあなたは様々な公開リストから除外されるかもしれません。ただし、他のユーザーは手動であなたをフォローすることができます。
        suspend: あなたのアカウントは停止されています。あなたの投稿とアップロードされたメディアファイルは、このサーバーとあなたのフォロワーが参加していたサーバーから完全に削除されました。
      get_in_touch: このメールに返信することで %{instance} のスタッフと連絡を取ることができます。
      review_server_policies: サーバーのポリシーを確認
      statuses: '特に次のトゥート:'
      subject:
        disable: あなたのアカウント %{acct} は凍結されました
        none: "%{acct} に対する警告"
        silence: あなたのアカウント %{acct} はサイレンスにされました
        suspend: あなたのアカウント %{acct} は停止されました
      title:
        disable: アカウントが凍結されました
        none: 警告
        silence: アカウントがサイレンスにされました
        suspend: アカウントが停止されました
    welcome:
      edit_profile_action: プロフィールを設定
      edit_profile_step: アイコンやヘッダーの画像をアップロードしたり、表示名を変更したりして、自分のプロフィールをカスタマイズすることができます。また、誰かからの新規フォローを許可する前にその人の様子を見ておきたい場合、アカウントを承認制にすることもできます。
      explanation: 始めるにあたってのアドバイスです
      final_action: 始めましょう
      final_step: 'さあ、始めましょう！ たとえフォロワーがまだいなくても、あなたの公開した投稿はローカルタイムラインやハッシュタグなどを通じて誰かの目にとまるはずです。自己紹介をしたいときには #introductions ハッシュタグが便利かもしれません。'
      full_handle: あなたの正式なユーザーID
      full_handle_hint: 別のサーバーの友達とフォローやメッセージをやり取りする際には、これを伝えることになります。
      review_preferences_action: 設定の変更
      review_preferences_step: 受け取りたいメールの種類や投稿のデフォルト公開範囲など、ユーザー設定を必ず済ませておきましょう。目が回らない自信があるなら、アニメーション GIF を自動再生する設定もご検討ください。
      subject: Mastodon へようこそ
      tip_federated_timeline: 連合タイムラインは Mastodon ネットワークの流れを見られるものです。ただしあなたと同じサーバーの人がフォローしている人だけが含まれるので、それが全てではありません。
      tip_following: 最初は、サーバーの管理者をフォローした状態になっています。もっと興味のある人たちを見つけるには、ローカルタイムラインと連合タイムラインを確認してみましょう。
      tip_local_timeline: ローカルタイムラインは %{instance} にいる人々の流れを見られるものです。彼らはあなたと同じサーバーにいる隣人のようなものです！
      tip_mobile_webapp: お使いのモバイル端末で、ブラウザから Mastodon をホーム画面に追加できますか？ もし追加できる場合、プッシュ通知の受け取りなど、まるで「普通の」アプリのような機能が楽しめます！
      tips: 豆知識
      title: ようこそ、%{name}！
  users:
    follow_limit_reached: あなたは現在 %{limit} 人以上フォローできません
    invalid_email: メールアドレスが無効です
    invalid_otp_token: 二段階認証コードが間違っています
    otp_lost_help_html: どちらも使用できない場合、%{email} に連絡を取ると解決できるかもしれません
    seamless_external_login: あなたは外部サービスを介してログインしているため、パスワードとメールアドレスの設定は利用できません。
    signed_in_as: '下記でログイン中:'
  verification:
    explanation_html: <strong>プロフィール内のリンクの所有者であることを認証することができます</strong>。そのためにはリンクされたウェブサイトにMastodonプロフィールへのリンクが含まれている必要があります。リンクには<code>rel="me"</code>属性を<strong>必ず</strong>与えなければなりません。リンクのテキストについては重要ではありません。以下は例です：
    verification: 認証<|MERGE_RESOLUTION|>--- conflicted
+++ resolved
@@ -11,12 +11,8 @@
     apps: アプリ
     apps_platforms: iOSやAndroidなど、各種環境から利用できます
     browse_directory: ディレクトリから気になる人を探しましょう
-<<<<<<< HEAD
-    browse_public_posts: Mastodonの公開タイムラインをご覧ください
-=======
     browse_local_posts: このサーバーの公開タイムラインをご覧ください
     browse_public_posts: Mastodonの公開ライブストリームをご覧ください
->>>>>>> 00b8704a
     contact: 連絡先
     contact_missing: 未設定
     contact_unavailable: N/A
