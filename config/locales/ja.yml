--- conflicted
+++ resolved
@@ -18,12 +18,7 @@
     discover_users: ユーザーを見つける
     documentation: ドキュメント
     federation_hint_html: "%{instance} のアカウントひとつでどんなMastodon互換サーバーのユーザーでもフォローできるでしょう。"
-<<<<<<< HEAD
-    generic_description: "%{domain} は、Mastodon サーバーの一つです"
     get_apps: サードパーティ製アプリを試す
-=======
-    get_apps: モバイルアプリを試す
->>>>>>> c4118ba7
     hosted_on: Mastodon hosted on %{domain}
     instance_actor_flash: 'このアカウントはサーバーそのものを示す仮想的なもので、特定のユーザーを示すものではありません。これはサーバーの連合のために使用されます。サーバー全体をブロックするときは、このアカウントをブロックせずに、ドメインブロックを使用してください。
 
