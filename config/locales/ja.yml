ja:
  about:
    about_hashtag_html: ハッシュタグ <strong>#%{hashtag}</strong> の付いた公開トゥートです。どこでもいいので、連合に参加しているSNS上にアカウントを作れば会話に参加することができます。
    about_mastodon_html: Mastodon は、オープンなウェブプロトコルを採用した、自由でオープンソースなソーシャルネットワークです。電子メールのような分散型の仕組みを採っています。
    about_this: 詳細情報
    administered_by: '管理者:'
    api: API
    closed_registrations: 現在このインスタンスでの新規登録は受け付けていません。しかし、他のインスタンスにアカウントを作成しても全く同じネットワークに参加することができます。
    contact: 連絡先
    contact_missing: 未設定
    contact_unavailable: N/A
<<<<<<< HEAD
    documentation: ドキュメント
    extended_description_html: |
      <h3>ルールを書くのに適した場所</h3>
=======
    description_headline: '%{domain} とは？'
    domain_count_after: 個のインスタンス
    domain_count_before: 接続中
    extended_description_html: '<h3>ルールを書くのに適した場所</h3>

>>>>>>> 45bc6baa
      <p>詳細説明が設定されていません。</p>

      '
    features:
      humane_approach_body: 他の SNS の失敗から学び、Mastodon はソーシャルメディアが誤った使い方をされることの無いように倫理的な設計を目指しています。
      humane_approach_title: より思いやりのある設計
      not_a_product_body: Mastodon は営利的な SNS ではありません。広告や、データの収集・解析は無く、またユーザーの囲い込みもありません。ここには中央権力はありません。
      not_a_product_title: あなたは人間であり、商品ではありません
      real_conversation_body: 好きなように書ける500文字までの投稿や、文章やメディアの内容に警告をつけられる機能で、思い通りに自分自身を表現することができます。
      real_conversation_title: 本当のコミュニケーションのために
      within_reach_body: デベロッパーフレンドリーな API により実現された、iOS や Android、その他様々なプラットフォームのためのアプリでどこでも友人とやりとりできます。
      within_reach_title: いつでも身近に
    generic_description: '%{domain} は、Mastodon インスタンスの一つです'
    hosted_on: Mastodon hosted on %{domain}
    learn_more: もっと詳しく
    other_instances: 他のインスタンス
    privacy_policy: プライバシーポリシー
    source_code: ソースコード
    status_count_after: トゥート
    status_count_before: トゥート数
    terms: 利用規約
    user_count_after: 人
    user_count_before: ユーザー数
    what_is_mastodon: Mastodon とは？
    api: API
    documentation: ドキュメント
    privacy_policy: プライバシーポリシー
    terms: 利用規約
  accounts:
    follow: フォロー
    followers: フォロワー
    following: フォロー中
    joined: "%{date} に登録"
    media: メディア
    moved_html: '%{name} さんは引っ越しました %{new_profile_link}:'
    network_hidden: この情報は利用できません
    nothing_here: 何もありません！
    people_followed_by: '%{name} さんがフォロー中のアカウント'
    people_who_follow: '%{name} さんをフォロー中のアカウント'
    posts: トゥート
    posts_with_replies: トゥートと返信
    reserved_username: このユーザー名は予約されています
    roles:
      admin: Admin
      bot: Bot
      moderator: Mod
    unfollow: フォロー解除
    joined: '%{date} に登録'
  admin:
    account_moderation_notes:
      create: 書き込む
      created_msg: モデレーションメモを書き込みました！
      delete: 削除
      destroyed_msg: モデレーションメモを削除しました！
    accounts:
      are_you_sure: 本当に実行しますか？
      avatar: アイコン
      by_domain: ドメイン
      change_email:
        changed_msg: メールアドレスの変更に成功しました！
        current_email: 現在のメールアドレス
        label: メールアドレスを変更
        new_email: 新しいメールアドレス
        submit: メールアドレスの変更
        title: '%{username} さんのメールアドレスを変更'
      confirm: 確認
      confirmed: 確認済み
      confirming: 確認中
      demote: 降格
      disable: 無効化
      disable_two_factor_authentication: 二段階認証を無効にする
      disabled: 無効
      display_name: 表示名
      domain: ドメイン
      edit: 編集
      email: メールアドレス
      email_status: メールアドレスの状態
      enable: 有効化
      enabled: 有効
      feed_url: フィードURL
      followers: フォロワー数
      followers_url: Followers URL
      follows: フォロー数
      inbox_url: Inbox URL
      ip: IP
      location:
        all: すべて
        local: ローカル
        remote: リモート
        title: ロケーション
      login_status: ログイン
      media_attachments: 添付されたメディア
      memorialize: 追悼アカウント化
      moderation:
        all: すべて
        silenced: サイレンス中
        suspended: 停止中
        title: モデレーション
      moderation_notes: モデレーションメモ
      most_recent_activity: 直近の活動
      most_recent_ip: 直近のIP
      not_subscribed: 購読していない
      order:
        alphabetic: アルファベット順
        most_recent: 直近の活動順
        title: 順序
      outbox_url: Outbox URL
      perform_full_suspension: 完全に活動停止させる
      profile_url: プロフィールURL
      promote: 昇格
      protocol: プロトコル
      public: パブリック
      push_subscription_expires: PuSH購読期限
      redownload: アバターの更新
      remove_avatar: アイコンを削除
      resend_confirmation:
        already_confirmed: メールアドレスは確認済みです
        send: 確認メールを再送
        success: 確認メールを再送信しました!
      reset: リセット
      reset_password: パスワード再設定
      resubscribe: 再講読
      role: 役割
      roles:
        admin: 管理者
        moderator: モデレーター
        staff: スタッフ
        user: ユーザー
      salmon_url: Salmon URL
      search: 検索
      shared_inbox_url: Shared Inbox URL
      show:
        created_reports: このアカウントで作られたレポート
        report: レポート
        targeted_reports: このアカウントについてのレポート
      silence: サイレンス
      statuses: トゥート数
      subscribe: 購読する
      title: アカウント
      unconfirmed_email: 確認待ちのメールアドレス
      undo_silenced: サイレンスから戻す
      undo_suspension: 停止から戻す
      unsubscribe: 購読の解除
      username: ユーザー名
      web: Web
    action_logs:
      actions:
        assigned_to_self_report: '%{name} さんがレポート %{target} を自身の担当に割り当てました'
        change_email_user: '%{name} さんが %{target} さんのメールアドレスを変更しました'
        confirm_user: '%{name} さんが %{target} さんのメールアドレスを確認済みにしました'
        create_custom_emoji: '%{name} さんがカスタム絵文字 %{target} を追加しました'
        create_domain_block: '%{name} さんがドメイン %{target} をブロックしました'
        create_email_domain_block: '%{name} さんがドメイン %{target} をメールアドレス用ブラックリストに追加しました'
        demote_user: '%{name} さんが %{target} さんを降格しました'
        destroy_domain_block: '%{name} さんがドメイン %{target} のブロックを外しました'
        destroy_email_domain_block: '%{name} さんがドメイン %{target} をメールアドレス用ブラックリストから外しました'
        destroy_status: '%{name} さんが %{target} さんの投稿を削除しました'
        disable_2fa_user: '%{name} さんが %{target} さんの二段階認証を無効化しました'
        disable_custom_emoji: '%{name} さんがカスタム絵文字 %{target} を無効化しました'
        disable_user: '%{name} さんが %{target} さんのログインを無効化しました'
        enable_custom_emoji: '%{name} さんがカスタム絵文字 %{target} を有効化しました'
        enable_user: '%{name} さんが %{target} さんのログインを有効化しました'
        memorialize_account: '%{name} さんが %{target} さんを追悼アカウントページに登録しました'
        promote_user: '%{name} さんが %{target} さんを昇格しました'
        remove_avatar_user: '%{name} さんが %{target} さんのアイコンを削除しました'
        reopen_report: '%{name} さんがレポート %{target} を再び開きました'
        reset_password_user: '%{name} さんが %{target} さんのパスワードをリセットしました'
        resolve_report: '%{name} さんがレポート %{target} を解決済みにしました'
        silence_account: '%{name} さんが %{target} さんをサイレンスにしました'
        suspend_account: '%{name} さんが %{target} さんを停止しました'
        unassigned_report: '%{name} さんがレポート %{target} の担当を外しました'
        unsilence_account: '%{name} さんが %{target} さんのサイレンスを解除しました'
        unsuspend_account: '%{name} さんが %{target} さんの停止を解除しました'
        update_custom_emoji: '%{name} さんがカスタム絵文字 %{target} を更新しました'
        update_status: '%{name} さんが %{target} さんの投稿を更新しました'
      title: 操作履歴
    custom_emojis:
      by_domain: ドメイン
      copied_msg: 絵文字のコピーをローカルに作成しました
      copy: コピー
      copy_failed_msg: 絵文字のコピーをローカルに作成できませんでした
      created_msg: 絵文字の追加に成功しました！
      delete: 削除
      destroyed_msg: 絵文字の削除に成功しました！
      disable: 無効化
      disabled_msg: 絵文字を無効化しました
      emoji: 絵文字
      enable: 有効化
      enabled_msg: 絵文字を有効化しました
      image_hint: 50KBまでのPNG画像を利用できます
      listed: 収載
      new:
        title: 新規カスタム絵文字の追加
      overwrite: 上書き
      shortcode: ショートコード
      shortcode_hint: 2文字以上の半角英数字とアンダーバーのみ利用できます
      title: カスタム絵文字
      unlisted: 未収載
      update_failed_msg: 絵文字を更新できませんでした
      updated_msg: 絵文字の更新に成功しました！
      upload: アップロード
    dashboard:
      backlog: 未処理のジョブ
      config: 構成
      feature_deletions: アカウント削除
      feature_invites: 招待リンク
      feature_registrations: 新規登録
      feature_relay: 連合リレー
      features: 機能
      hidden_service: 秘匿サービスとの連合
      open_reports: 未解決のレポート
      recent_users: 最近登録したユーザー
      search: 全文検索
      single_user_mode: シングルユーザーモード
      software: ソフトウェア
      space: ディスク使用量
      title: ダッシュボード
      total_users: 全ユーザー
      trends: トレンドタグ
      week_interactions: 今週交流のあった回数
      week_users_active: 今週活動した人数
      week_users_new: 今週登録した人数
    domain_blocks:
      add_new: 新規追加
      created_msg: ドメインブロック処理を完了しました
      destroyed_msg: ドメインブロックを外しました
      domain: ドメイン
      new:
        create: ブロックを作成
        hint: ドメインブロックはデータベース中のアカウント項目の作成を妨げませんが、遡って自動的に指定されたモデレーションをそれらのアカウントに適用します。
        severity:
          desc_html: <strong>サイレンス</strong>はアカウントのトゥートをフォローしていない人から隠します。<strong>停止</strong>はそのアカウントのコンテンツ、メディア、プロフィールデータをすべて削除します。メディアファイルの拒否は<strong>なし</strong>を使います。
          noop: なし
          silence: サイレンス
          suspend: 停止
        title: 新規ドメインブロック
      reject_media: メディアファイルを拒否
      reject_media_hint: ローカルに保存されたメディアファイルを削除し、今後のダウンロードを拒否します。停止とは無関係です
      severities:
        noop: なし
        silence: サイレンス
        suspend: 停止
      severity: 深刻度
      show:
        affected_accounts:
          one: データベース中の一つのアカウントに影響します
          other: データベース中の%{count}個のアカウントに影響します
        retroactive:
          silence: このドメインからの存在するすべてのアカウントのサイレンスを戻す
          suspend: このドメインからの存在するすべてのアカウントの停止を戻す
        title: '%{domain}のドメインブロックを戻す'
        undo: 元に戻す
      title: ドメインブロック
      undo: 元に戻す
    email_domain_blocks:
      add_new: 新規追加
      created_msg: ブラックリストに追加しました
      delete: 消去
      destroyed_msg: ブラックリストから外しました
      domain: ドメイン
      new:
        create: ドメインを追加
        title: メールアドレス用ブラックリスト新規追加
      title: メールブラックリスト
    instances:
      account_count: 既知のアカウント数
      domain_name: ドメイン名
      reset: リセット
      search: 検索
      title: 既知のインスタンス
    invites:
      filter:
        all: すべて
        available: 使用可能
        expired: 期限切れ
        title: フィルター
      title: 招待
    relays:
      add_new: リレーを追加
      description_html: <strong>連合リレー</strong>とは、登録しているサーバー間の公開トゥートを仲介するサーバーです。<strong>中小規模のサーバーが連合のコンテンツを見つけるのを助けます。</strong>これを使用しない場合、ローカルユーザーがリモートユーザーを手動でフォローする必要があります。
      enable_hint: 有効にすると、リレーから全ての公開トゥートを受信するようになり、またこのサーバーの全ての公開トゥートをリレーに送信するようになります。
      inbox_url: リレーURL
      setup: リレー接続を設定する
      status: ステータス
      title: リレー
    report_notes:
      created_msg: レポートメモを書き込みました！
      destroyed_msg: レポートメモを削除しました！
    reports:
      account:
        note: メモ
        report: レポート
      action_taken_by: レポート処理者
      are_you_sure: 本当に実行しますか？
      assign_to_self: 担当になる
      assigned: 担当者
      comment:
        none: なし
      created_at: レポート日時
      id: ID
      mark_as_resolved: 解決済みとしてマーク
      mark_as_unresolved: 未解決として再び開く
      notes:
        create: 書き込む
        create_and_resolve: 書き込み、解決済みにする
        create_and_unresolve: 書き込み、未解決として開く
        delete: 削除
        placeholder: どのような措置が取られたか、または関連する更新を記述してください…
      reopen: 再び開く
      report: レポート#%{id}
      report_contents: 内容
      reported_account: 報告対象アカウント
      reported_by: 報告者
      resolved: 解決済み
      resolved_msg: レポートを解決済みにしました！
      silence_account: アカウントをサイレンス
      status: ステータス
      suspend_account: アカウントを停止
      target: ターゲット
      title: レポート
      unassign: 担当を外す
      unresolved: 未解決
      updated_at: 更新日時
      view: 表示
    settings:
      activity_api_enabled:
        desc_html: 週ごとのローカルに投稿されたトゥート数、アクティブなユーザー数、新規登録者数
        title: ユーザーアクティビティに関する統計を公開する
      bootstrap_timeline_accounts:
        desc_html: 複数のユーザー名はコンマで区切ります。ローカルの公開アカウントのみ有効です。指定しない場合は管理者がデフォルトで指定されます。
        title: 新規ユーザーが自動フォローするアカウント
      contact_information:
        email: ビジネスメールアドレス
        username: 連絡先のユーザー名
      hero:
        desc_html: フロントページに表示されます。サイズは600x100px以上推奨です。未設定の場合、インスタンスのサムネイルが使用されます
        title: ヒーローイメージ
      peers_api_enabled:
        desc_html: 連合内でこのインスタンスが遭遇したドメインの名前
        title: 接続しているインスタンスのリストを公開する
      preview_sensitive_media:
        desc_html: 他のウェブサイトにリンクを貼った際、メディアが閲覧注意としてマークされていてもサムネイルが表示されます
        title: OpenGraphによるプレビューで閲覧注意のメディアも表示する
      registrations:
        closed_message:
          desc_html: 新規登録を停止しているときにフロントページに表示されます。HTMLタグが使えます
          title: 新規登録停止時のメッセージ
        deletion:
          desc_html: 誰でも自分のアカウントを削除できるようにします
          title: アカウント削除を受け付ける
        min_invite_role:
          disabled: 誰も許可しない
          title: 招待の作成を許可
        open:
          desc_html: 誰でも自由にアカウントを作成できるようにします
          title: 新規登録を受け付ける
      show_known_fediverse_at_about_page:
        desc_html: チェックを入れるとプレビュー欄に既知の連合先全てのトゥートを表示します。外すとローカルのトゥートだけ表示します。
        title: タイムラインプレビューに連合タイムラインを表示する
      show_staff_badge:
        desc_html: ユーザーページにスタッフのバッジを表示します
        title: スタッフバッジを表示する
      site_description:
        desc_html: フロントページへの表示に使用される紹介文です。このMastodonインスタンスを特徴付けることやその他重要なことを記述してください。HTMLタグ、特に<code>&lt;a&gt;</code>
          と <code>&lt;em&gt;</code>が使えます。
        title: インスタンスの説明
      site_description_extended:
        desc_html: あなたのインスタンスにおける行動規範やルール、ガイドライン、そのほかの記述をする際に最適な場所です。HTMLタグが使えます
        title: カスタム詳細説明
      site_short_description:
        desc_html: サイドバーと meta タグに表示されます。Mastodon とは何か、そしてこのサーバーの特別な何かを1段落で記述してください。空欄の場合、インスタンスの説明が使用されます。
        title: 短いインスタンスの説明
      site_terms:
        desc_html: あなたは独自のプライバシーポリシーや利用規約、そのほかの法的根拠を書くことができます。HTMLタグが使えます
        title: カスタム利用規約
      site_title: インスタンスの名前
      thumbnail:
        desc_html: OpenGraphとAPIによるプレビューに使用されます。サイズは1200×630px推奨です
        title: インスタンスのサムネイル
      timeline_preview:
        desc_html: ランディングページに公開タイムラインを表示します
        title: タイムラインプレビュー
      title: サイト設定
      site_short_description:
        desc_html: サイドバーと meta タグに表示されます。Mastodon とは何か、そしてこのサーバーの特別な何かを1段落で記述してください。空欄の場合、インスタンスの説明が使用されます。
        title: 短いインスタンスの説明
    statuses:
      back_to_account: アカウントページに戻る
      batch:
        delete: 削除
        nsfw_off: 閲覧注意をはずす
        nsfw_on: 閲覧注意にする
      failed_to_execute: 実行に失敗しました
      media:
        title: メディア
      no_media: メディアなし
      title: トゥート一覧
      with_media: メディアあり
    subscriptions:
      callback_url: コールバックURL
      confirmed: 確認済み
      expires_in: 期限
      last_delivery: 最終配送
      title: WebSub
      topic: トピック
    title: 管理
  admin_mailer:
    new_report:
      body: '%{reporter} が %{target} を通報しました'
      body_remote: '%{domain} の誰かが %{target} を通報しました'
      subject: '%{instance} の新しい通報 (#%{id})'
  application_mailer:
    notification_preferences: メール設定の変更
    salutation: '%{name} さん'
    settings: 'メール設定の変更: %{link}'
    view: 'リンク:'
    view_profile: プロフィールを表示
    view_status: トゥートを表示
  applications:
    created: アプリが作成されました
    destroyed: アプリが削除されました
    invalid_url: URLが無効です
    regenerate_token: アクセストークンの再生成
    token_regenerated: アクセストークンが再生成されました
    warning: このデータは気をつけて取り扱ってください。他の人と共有しないでください！
    your_token: アクセストークン
  auth:
    agreement_html: 登録すると <a href="%{rules_path}">インスタンスのルール</a> と <a href="%{terms_path}">プライバシーポリシー</a>
      に従うことに同意したことになります。
    change_password: パスワード
    confirm_email: メールアドレスの確認
    delete_account: アカウントの削除
    delete_account_html: アカウントを削除したい場合、<a href="%{path}">こちら</a> から手続きが行えます。削除する前に、確認画面があります。
    didnt_get_confirmation: 確認メールを受信できませんか？
    forgot_password: パスワードをお忘れですか？
    invalid_reset_password_token: パスワードリセットトークンが正しくないか期限切れです。もう一度リクエストしてください。
    login: ログイン
    logout: ログアウト
    migrate_account: 別のアカウントに引っ越す
    migrate_account_html: 引っ越し先を明記したい場合は<a href="%{path}">こちら</a>で設定できます。
    or: または
    or_log_in_with: または次のサービスでログイン
    providers:
      cas: CAS
      saml: SAML
    register: 登録する
    register_elsewhere: 他のインスタンスで新規登録
    resend_confirmation: 確認メールを再送する
    reset_password: パスワードを再発行
    security: セキュリティ
    set_new_password: 新しいパスワード
  authorize_follow:
    already_following: あなたは既にこのアカウントをフォローしています
    error: 残念ながら、リモートアカウント情報の取得中にエラーが発生しました
    follow: フォロー
    follow_request: 'あなたは以下のアカウントにフォローリクエストを送信しました:'
    following: '成功！ あなたは現在以下のアカウントをフォローしています:'
    post_follow:
      close: またはこのウィンドウを閉じます。
      return: ユーザーのプロフィールを見る
      web: Web を開く
    title: '%{acct} をフォロー'
  datetime:
    distance_in_words:
      about_x_hours: '%{count}時間'
      about_x_months: '%{count}月'
      about_x_years: '%{count}年'
      almost_x_years: '%{count}年'
      half_a_minute: 今
      less_than_x_minutes: '%{count}分'
      less_than_x_seconds: 今
      over_x_years: '%{count}年'
      x_days: '%{count}日'
      x_minutes: '%{count}分'
      x_months: '%{count}月'
      x_seconds: '%{count}秒'
  deletes:
    bad_password_msg: パスワードが違います
    confirm_password: 本人確認のため、現在のパスワードを入力してください
    description_html: あなたのアカウントに含まれるコンテンツは全て削除され、アカウントは無効化されます。これは恒久的なもので、<strong>取り消すことはできません</strong>。なりすましを防ぐために、同じユーザー名で再度登録することはできなくなります。
    proceed: アカウントを削除する
    success_msg: アカウントは正常に削除されました
    warning_html: 削除が保証されるのはこのインスタンス上のコンテンツのみです。他のインスタンス等、外部に広く共有されたコンテンツについては痕跡が残ることがあります。また、現在接続できないサーバーや、あなたの更新を受け取らなくなったサーバーに対しては、削除は反映されません。
    warning_title: 共有されたコンテンツについて
  errors:
    '403': このページを表示する権限がありません。
    '404': お探しのページは見つかりませんでした。
    '410': お探しのページはもう存在しません。
    '422':
      content: セキュリティ認証に失敗しました。Cookieをブロックしていませんか？
      title: セキュリティ認証に失敗
    '429': リクエストの制限に達しました
    '500':
      content: もうしわけありませんが、なにかが間違っています。
      title: このページは正しくありません
    noscript_html: Mastodonのウェブアプリケーションを利用する場合はJavaScriptを有効にしてください。またはあなたのプラットフォーム向けの<a
      href="https://github.com/tootsuite/documentation/blob/master/Using-Mastodon/Apps.md">Mastodonネイティブアプリ</a>を探すことができます。
  exports:
    archive_takeout:
      date: 日時
      download: ダウンロード
      hint_html: <strong>トゥートとメディア</strong>のアーカイブをリクエストできます。 データはActivityPub形式で、対応しているソフトウェアで読み込むことができます。7日毎にアーカイブをリクエストできます。
      in_progress: 準備中...
      request: アーカイブをリクエスト
      size: 容量
    blocks: ブロック
    csv: CSV
    follows: フォロー
    mutes: ミュート
    storage: メディア
  filters:
    contexts:
      home: ホームタイムライン
      notifications: 通知
      public: 公開タイムライン
      thread: 会話
    edit:
      title: フィルターを編集
    errors:
      invalid_context: 対象がないか無効です
      invalid_irreversible: この機能はホームタイムラインまたは通知と一緒に指定する場合のみ機能します
    index:
      delete: 削除
      title: フィルター
    new:
      title: 新規フィルターを追加
  followers:
    domain: ドメイン
    explanation_html: あなたの投稿のプライバシーを確保したい場合、誰があなたをフォローしているのかを把握している必要があります。 <strong>プライベート投稿は、あなたのフォロワーがいる全てのインスタンスに配信されます</strong>。
      フォロワーのインスタンスの管理者やソフトウェアがあなたのプライバシーを尊重してくれるかどうか怪しい場合は、そのフォロワーを削除した方がよいかもしれません。
    followers_count: フォロワー数
    lock_link: 承認制アカウントにする
    purge: フォロワーから削除する
    success:
      one: 1個のドメインからソフトブロックするフォロワーを処理中...
      other: '%{count} 個のドメインからソフトブロックするフォロワーを処理中...'
    true_privacy_html: <strong>プライバシーの保護はエンドツーエンドの暗号化でのみ実現可能</strong>であることに留意ください。
    unlocked_warning_html: 誰でもあなたをフォローすることができ、フォロワー限定の投稿をすぐに見ることができます。フォローする人を限定したい場合は%{lock_link}に設定してください。
    unlocked_warning_title: このアカウントは承認制アカウントに設定されていません
  footer:
    developers: 開発者向け
    more: さらに…
    resources: リソース
  generic:
    changes_saved_msg: 正常に変更されました！
    save_changes: 変更を保存
    validation_errors:
      one: エラーが発生しました！ 以下のエラーを確認してください
      other: エラーが発生しました！ 以下の%{count}個のエラーを確認してください
  imports:
    preface: 他のインスタンスでエクスポートされたファイルから、フォロー/ブロックした情報をこのインスタンス上のアカウントにインポートできます。
    success: ファイルは正常にアップロードされ、現在処理中です。しばらくしてから確認してください
    types:
      blocking: ブロックしたアカウントリスト
      following: フォロー中のアカウントリスト
      muting: ミュートしたアカウントリスト
    upload: アップロード
  in_memoriam_html: 故人を偲んで。
  invites:
    delete: 無効化
    expired: 期限切れ
    expires_in:
      '1800': 30 分
      '21600': 6 時間
      '3600': 1 時間
      '43200': 12 時間
      '604800': 1 週間
      '86400': 1 日
    expires_in_prompt: 無期限
    generate: 作成
    invited_by: '次の人に招待されました:'
    max_uses:
      one: '1'
      other: '%{count}'
    max_uses_prompt: 無制限
    prompt: リンクを生成・共有してこのインスタンスへの新規登録を受け付けることができます
    table:
      expires_at: 有効期限
      uses: 使用
    title: 新規ユーザーの招待
  lists:
    errors:
      limit: リストの上限に達しました
  media_attachments:
    validations:
      images_and_video: 既に画像が追加されているため、動画を追加することはできません
      too_many: 追加できるファイルは4つまでです
  migrations:
    acct: 引っ越し先の ユーザー名@ドメイン
    currently_redirecting: 'あなたのプロフィールは引っ越し先が設定されています:'
    proceed: 保存
    updated_msg: アカウントの引っ越し設定を更新しました！
  moderation:
    title: モデレーション
  notification_mailer:
    digest:
      action: 全ての通知を表示
      body: '最後のログイン（%{since}）からの出来事:'
      mention: '%{name} さんがあなたに返信しました:'
      new_followers_summary:
        one: また、離れている間に新たなフォロワーを獲得しました！
        other: また、離れている間に%{count} 人の新たなフォロワーを獲得しました！
      subject:
        one: 新しい1件の通知 🐘
        other: 新しい%{count}件の通知 🐘
      title: 不在の間に…
    favourite:
      body: '%{name} さんにお気に入り登録された、あなたのトゥートがあります:'
      subject: '%{name} さんにお気に入りに登録されました'
      title: 新たなお気に入り登録
    follow:
      body: '%{name} さんにフォローされています！'
      subject: '%{name} さんにフォローされています'
      title: 新たなフォロワー
    follow_request:
      action: フォローリクエストの管理
      body: '%{name} さんがあなたにフォローをリクエストしました'
      subject: '%{name} さんからのフォローリクエスト'
      title: 新たなフォローリクエスト
    mention:
      action: 返信
      body: '%{name} さんから返信がありました:'
      subject: '%{name} さんに返信されました'
      title: 新たな返信
    reblog:
      body: '%{name} さんにブーストされた、あなたのトゥートがあります:'
      subject: '%{name} さんにブーストされました'
      title: 新たなブースト
  number:
    human:
      decimal_units:
        format: '%n%u'
        units:
          billion: B
          million: M
          quadrillion: Q
          thousand: K
          trillion: T
          unit: ''
  pagination:
    newer: 新しいトゥート
    next: 次
    older: 以前のトゥート
    prev: 前
    truncate: '&hellip;'
  preferences:
    languages: 言語
    other: その他
    publishing: 投稿
    web: ウェブ
  remote_follow:
    acct: あなたの ユーザー名@ドメイン を入力してください
    missing_resource: リダイレクト先が見つかりませんでした
    no_account_html: アカウントをお持ちではないですか？<a href='%{sign_up_path}' target='_blank'>こちら</a>からサインアップできます
    proceed: フォローする
    prompt: 'フォローしようとしています:'
  remote_unfollow:
    error: エラー
    title: タイトル
    unfollowed: フォロー解除しました
  sessions:
    activity: 最後のアクティビティ
    browser: ブラウザ
    browsers:
      alipay: Alipay
      blackberry: Blackberry
      chrome: Chrome
      edge: Microsoft Edge
      electron: Electron
      firefox: Firefox
      generic: 不明なブラウザ
      ie: Internet Explorer
      micro_messenger: MicroMessenger
      nokia: Nokia S40 Ovi Browser
      opera: Opera
      otter: Otter
      phantom_js: PhantomJS
      qq: QQ Browser
      safari: Safari
      uc_browser: UCBrowser
      weibo: Weibo
    current_session: 現在のセッション
    description: '%{browser} on %{platform}'
    explanation: あなたのMastodonアカウントに現在ログインしているウェブブラウザの一覧です。
    ip: IP
    platforms:
      adobe_air: Adobe Air
      android: Android
      blackberry: Blackberry
      chrome_os: ChromeOS
      firefox_os: Firefox OS
      ios: iOS
      linux: Linux
      mac: Mac
      other: 不明なプラットフォーム
      windows: Windows
      windows_mobile: Windows Mobile
      windows_phone: Windows Phone
    revoke: 削除
    revoke_success: セッションを削除しました
    title: セッション
  settings:
    authorized_apps: 認証済みアプリ
    back: Mastodon に戻る
    delete: アカウントの削除
    development: 開発
    edit_profile: プロフィールを編集
    export: データのエクスポート
    followers: 信頼済みのインスタンス
    import: データのインポート
    migrate: アカウントの引っ越し
    notifications: 通知
    preferences: ユーザー設定
    settings: 設定
    two_factor_authentication: 二段階認証
    your_apps: アプリ
  statuses:
    attached:
      description: '添付: %{attached}'
      image:
        one: '%{count} 枚の画像'
        other: '%{count} 枚の画像'
      video:
        one: '%{count} 本の動画'
        other: '%{count} 本の動画'
    boosted_from_html: '%{acct_link} からブースト'
    content_warning: '閲覧注意: %{warning}'
    disallowed_hashtags:
      one: '許可されていないハッシュタグが含まれています: %{tags}'
      other: '許可されていないハッシュタグが含まれています: %{tags}'
    language_detection: 自動検出
    open_in_web: Webで開く
    over_character_limit: 上限は %{max}文字までです
    pin_errors:
      limit: 固定されているトゥートの上限に達しました
      ownership: 他人のトゥートを固定することはできません
      private: 非公開のトゥートを固定することはできません
      reblog: ブーストされたトゥートを固定することはできません
    show_more: もっと見る
    title: '%{name}: "%{quote}"'
    visibilities:
      private: フォロワー限定
      private_long: フォロワーにのみ表示されます
      public: 公開
      public_long: 誰でも見ることができ、かつ公開タイムラインに表示されます
      unlisted: 未収載
      unlisted_long: 誰でも見ることができますが、公開タイムラインには表示されません
  stream_entries:
    pinned: 固定されたトゥート
    reblogged: さんがブースト
    sensitive_content: 閲覧注意
  terms:
    body_html: "<h2>プライバシーポリシー</h2>\n<h3 id=\"collect\">どのような情報を収集しますか？</h3>\n\n<ul>\n\
      \  <li><em>基本的なアカウント情報</em>: 当サイトに登録すると、ユーザー名・メールアドレス・パスワードの入力を求められることがあります。また表示名や自己紹介・プロフィール画像・ヘッダー画像といった追加のプロフィールを登録できます。ユーザー名・表示名・自己紹介・プロフィール画像・ヘッダー画像は常に公開されます。</li>\n\
      \  <li><em>投稿・フォロー・その他公開情報</em>: フォローしているユーザーの一覧は一般公開されます。フォロワーも同様です。メッセージを投稿する際、日時だけでなく投稿に使用したアプリケーション名も記録されます。メッセージには写真や動画といった添付メディアを含むことがあります。「公開」や「未収載」の投稿は一般公開されます。プロフィールに投稿を載せるとそれもまた公開情報となります。投稿はフォロワーに配信されます。場合によっては他のサーバーに配信され、そこにコピーが保存されることを意味します。投稿を削除した場合も同様にフォロワーに配信されます。他の投稿をリブログやお気に入り登録する行動は常に公開されます。</li>\n\
      \  <li><em>「ダイレクト」と「フォロワー限定」投稿</em>: すべての投稿はサーバーに保存され、処理されます。「フォロワー限定」投稿はフォロワーと投稿に書かれたユーザーに配信されます。「ダイレクト」投稿は投稿に書かれたユーザーにのみ配信されます。場合によっては他のサーバーに配信され、そこにコピーが保存されることを意味します。私たちはこれらの閲覧を一部の許可された者に限定するよう誠意を持って努めます。しかし他のサーバーにおいても同様に扱われるとは限りません。したがって、相手の所属するサーバーを吟味することが重要です。設定で新しいフォロワーの承認または拒否を手動で行うよう切り替えることもできます。<em>サーバー管理者は「ダイレクト」や「フォロワー限定」投稿も閲覧する可能性があることを忘れないでください。</em>また受信者がスクリーンショットやコピー、もしくは共有する可能性があることを忘れないでください。<em>いかなる危険な情報もMastodon上で共有しないでください。</em></li>\n\
      \  <li><em>IPアドレスやその他メタデータ</em>: ログインする際IPアドレスだけでなくブラウザーアプリケーション名を記録します。ログインしたセッションはすべてユーザー設定で見直し、取り消すことができます。使用されている最新のIPアドレスは最大12ヵ月間保存されます。またサーバーへのIPアドレスを含むすべてのリクエストのログを保持することがあります。</li>\n\
      </ul>\n\n<hr class=\"spacer\" />\n\n<h3 id=\"use\">情報を何に使用しますか？</h3>\n\n<p>収集した情報は次の用途に使用されることがあります:</p>\n\
      \n<ul>\n  <li>Mastodonのコア機能の提供: ログインしている間にかぎり他の人たちと投稿を通じて交流することができます。例えば自分専用のホームタイムラインで投稿をまとめて読むために他の人たちをフォローできます。</li>\n\
      \  <li>コミュニティ維持の補助: 例えばIPアドレスを既知のものと比較し、BAN回避目的の複数登録者やその他違反者を判別します。</li>\n \
      \ <li>提供されたメールアドレスはお知らせの送信・投稿に対するリアクションやメッセージ送信の通知・お問い合わせやその他要求や質問への返信に使用されることがあります。</li>\n\
      </ul>\n\n<hr class=\"spacer\" />\n\n<h3 id=\"protect\">情報をどのように保護しますか？</h3>\n\
      \n<p>私たちはあなたが入力・送信する際や自身の情報にアクセスする際に個人情報を安全に保つため、さまざまなセキュリティ上の対策を実施します。特にブラウザーセッションだけでなくアプリケーションとAPI間の通信もSSLによって保護されます。またパスワードは強力な不可逆アルゴリズムでハッシュ化されます。二段階認証を有効にし、アカウントへのアクセスをさらに安全にすることができます。</p>\n\
      \n<hr class=\"spacer\" />\n\n<h3 id=\"data-retention\">データ保持方針はどうなっていますか？</h3>\n\
      \n<p>私たちは次のように誠意を持って努めます:</p>\n\n<ul>\n  <li>当サイトへのIPアドレスを含むすべての要求に対するサーバーログを90日以内のできるかぎりの間保持します。</li>\n\
      \  <li>登録されたユーザーに関連付けられたIPアドレスを12ヵ月以内の間保持します。</li>\n</ul>\n\n<p>あなたは投稿・添付メディア・プロフィール画像・ヘッダー画像を含む自身のデータのアーカイブを要求し、ダウンロードすることができます。</p>\n\
      \n<p>あなたはいつでもアカウントの削除を要求できます。削除は取り消すことができません。</p>\n\n<hr class=\"spacer\"/>\n\
      \n<h3 id=\"cookies\">クッキーを使用していますか？</h3>\n\n<p>はい。クッキーは (あなたが許可した場合に) WebサイトやサービスがWebブラウザーを介してコンピューターに保存する小さなファイルです。使用することでWebサイトがブラウザーを識別し、登録済みのアカウントがある場合関連付けます。</p>\n\
      \n<p>私たちはクッキーを将来の訪問のために設定を保存し呼び出す用途に使用します。</p>\n\n<hr class=\"spacer\" />\n\n\
      <h3 id=\"disclose\">なんらかの情報を外部に提供していますか？</h3>\n\n<p>私たちは個人を特定できる情報を外部へ販売・取引・その他方法で渡すことはありません。これには当サイトの運営・業務遂行・サービス提供を行ううえで補助する信頼できる第三者をこの機密情報の保護に同意するかぎり含みません。法令の遵守やサイトポリシーの施行、権利・財産・安全の保護に適切と判断した場合、あなたの情報を公開することがあります。</p>\n\
      \n<p>あなたの公開情報はネットワーク上の他のサーバーにダウンロードされることがあります。相手が異なるサーバーに所属する場合、「公開」と「フォロワー限定」投稿はフォロワーの所属するサーバーに配信され、「ダイレクト」投稿は受信者の所属するサーバーに配信されます。</p>\n\
      \n<p>あなたがアカウントの使用をアプリケーションに許可すると、承認した権限の範囲内で公開プロフィール情報・フォローリスト・フォロワー・リスト・すべての投稿・お気に入り登録にアクセスできます。アプリケーションはメールアドレスやパスワードに決してアクセスできません。</p>\n\
      \n<hr class=\"spacer\" />\n\n<h3 id=\"children\">児童によるサイト利用について</h3>\n\n<p>サーバーがEUまたはEEA圏内にある場合:\
      \ 当サイト・製品・サービスは16歳以上の人を対象としています。あなたが16歳未満の場合、GDPR (<a href=\"https://en.wikipedia.org/wiki/General_Data_Protection_Regulation\"\
      >General Data Protection Regulation</a> - EU一般データ保護規則) により当サイトを使用できません。</p>\n\
      \n<p>サーバーが米国にある場合: 当サイト・製品・サービスは13歳以上の人を対象としています。あなたが13歳未満の場合、COPPA (<a href=\"\
      https://en.wikipedia.org/wiki/Children%27s_Online_Privacy_Protection_Act\">Children's\
      \ Online Privacy Protection Act</a> - 児童オンラインプライバシー保護法) により当サイトを使用できません。</p>\n\
      \n<p>サーバーが別の管轄区域にある場合、法的要件は異なることがあります。</p>\n\n<hr class=\"spacer\" />\n\n<h3\
      \ id=\"changes\">プライバシーポリシーの変更</h3>\n\n<p>プライバシーポリシーの変更を決定した場合、このページに変更点を掲載します。</p>\n\
      \n<p>この文章のライセンスはCC-BY-SAです。最終更新日は2018年3月7日です。</p>\n\n<p>オリジナルの出典: <a href=\"\
      https://github.com/discourse/discourse\">Discourse privacy policy</a></p>\n"
    title: '%{instance} 利用規約・プライバシーポリシー'
  themes:
    contrast: ハイコントラスト
    default: Mastodon
    mastodon-light: Mastodon (ライト)
  time:
    formats:
<<<<<<< HEAD
      default: "%Y年%m月%d日 %H:%M"
      month: "%Y年 %b"
=======
      default: '%Y年%m月%d日 %H:%M'
      month: '%Y年 %b'
>>>>>>> 45bc6baa
  two_factor_authentication:
    code_hint: 確認するには認証アプリで表示されたコードを入力してください
    description_html: <strong>二段階認証</strong>を有効にするとログイン時、認証アプリからコードを入力する必要があります。
    disable: 無効
    enable: 有効
    enabled: 二段階認証は有効になっています
    enabled_success: 二段階認証が有効になりました
    generate_recovery_codes: リカバリーコードを生成
    instructions_html: <strong>Google Authenticatorか、もしくはほかのTOTPアプリでこのQRコードをスキャンしてください。</strong>これ以降、ログインするときはそのアプリで生成されるコードが必要になります。
    lost_recovery_codes: リカバリーコードを使用すると携帯電話を紛失した場合でもアカウントにアクセスできるようになります。 リカバリーコードを紛失した場合もここで再生成することができますが、古いリカバリーコードは無効になります。
    manual_instructions: 'QRコードがスキャンできず、手動での登録を希望の場合はこのシークレットコードを利用してください。:'
    recovery_codes: リカバリーコード
    recovery_codes_regenerated: リカバリーコードが再生成されました
    recovery_instructions_html: 携帯電話を紛失した場合、以下の内どれかのリカバリーコードを使用してアカウントへアクセスすることができます。<strong>リカバリーコードは大切に保全してください。</strong>たとえば印刷してほかの重要な書類と一緒に保管することができます。
    setup: 初期設定
    wrong_code: コードが間違っています。サーバー上の時間とデバイス上の時間が一致していることを確認してください。
  user_mailer:
    backup_ready:
      explanation: Mastodonアカウントのアーカイブを受け付けました。今すぐダウンロードできます！
      subject: アーカイブの準備ができました
      title: アーカイブの取り出し
    welcome:
      edit_profile_action: プロフィールを設定
      edit_profile_step: アバター画像やヘッダー画像をアップロードしたり、表示名やその他プロフィールを変更しカスタマイズすることができます。新しいフォロワーからのフォローを許可する前に検討したい場合、アカウントを承認制にすることができます。
      explanation: 始めるにあたってのアドバイスです
      final_action: 始めましょう
      final_step: 'さあ始めましょう！ たとえフォロワーがいなくても、あなたの公開した投稿はローカルタイムラインやハッシュタグなどで誰かの目に止まるかもしれません。自己紹介をしたい時は
        #introductions ハッシュタグを使うといいかもしれません。'
      full_handle: あなたの正式なユーザー名
      full_handle_hint: これは別のインスタンスからフォローしてもらったりメッセージのやり取りをする際に、友達に伝えるといいでしょう。
      review_preferences_action: 設定の変更
      review_preferences_step: 受け取りたいメールや投稿の公開範囲などの設定を必ず行ってください。不快でないならアニメーション GIF
        の自動再生を有効にすることもできます。
      subject: Mastodon へようこそ
      tip_bridge_html: もし Twitter から来られたのであれば、<a href="%{bridge_url}">bridge app</a>
        を使用することで Mastodon での友達のアカウントを探すこともできます。ただし bridge app を使用したことのある相手に限ります！
      tip_federated_timeline: 連合タイムラインは Mastodon ネットワークの流れを見られるものです。ただしあなたと同じインスタンスの人がフォローしている人だけが含まれるので、それが全てではありません。
      tip_following: 標準では自動でインスタンスの管理者をフォローしています。もっと興味のある人たちを見つけるには、ローカルタイムラインと連合タイムラインを確認してください。
      tip_local_timeline: ローカルタイムラインは %{instance} にいる人々の流れを見られるものです。彼らはあなたと同じインスタンスにいる隣人のようなものです！
      tip_mobile_webapp: もしモバイル端末のブラウザで Mastodon をホーム画面に追加できる場合、プッシュ通知を受け取ることができます。それはまるでネイティブアプリのように動作します！
      tips: 豆知識
      title: ようこそ、%{name} ！
  users:
    invalid_email: メールアドレスが無効です
    invalid_otp_token: 二段階認証コードが間違っています
    otp_lost_help_html: どちらも使用できない場合、%{email} に連絡を取ると解決できるかもしれません
    seamless_external_login: あなたは外部サービスを介してログインしているため、パスワードとメールアドレスの設定は利用できません。
    signed_in_as: '下記でログイン中:'
  footer:
    developers: 開発者向け
    more: さらに…
    resources: リソース<|MERGE_RESOLUTION|>--- conflicted
+++ resolved
@@ -4,22 +4,15 @@
     about_mastodon_html: Mastodon は、オープンなウェブプロトコルを採用した、自由でオープンソースなソーシャルネットワークです。電子メールのような分散型の仕組みを採っています。
     about_this: 詳細情報
     administered_by: '管理者:'
-    api: API
     closed_registrations: 現在このインスタンスでの新規登録は受け付けていません。しかし、他のインスタンスにアカウントを作成しても全く同じネットワークに参加することができます。
     contact: 連絡先
     contact_missing: 未設定
     contact_unavailable: N/A
-<<<<<<< HEAD
-    documentation: ドキュメント
-    extended_description_html: |
-      <h3>ルールを書くのに適した場所</h3>
-=======
     description_headline: '%{domain} とは？'
     domain_count_after: 個のインスタンス
     domain_count_before: 接続中
     extended_description_html: '<h3>ルールを書くのに適した場所</h3>
 
->>>>>>> 45bc6baa
       <p>詳細説明が設定されていません。</p>
 
       '
@@ -36,11 +29,9 @@
     hosted_on: Mastodon hosted on %{domain}
     learn_more: もっと詳しく
     other_instances: 他のインスタンス
-    privacy_policy: プライバシーポリシー
     source_code: ソースコード
     status_count_after: トゥート
     status_count_before: トゥート数
-    terms: 利用規約
     user_count_after: 人
     user_count_before: ユーザー数
     what_is_mastodon: Mastodon とは？
@@ -52,7 +43,6 @@
     follow: フォロー
     followers: フォロワー
     following: フォロー中
-    joined: "%{date} に登録"
     media: メディア
     moved_html: '%{name} さんは引っ越しました %{new_profile_link}:'
     network_hidden: この情報は利用できません
@@ -389,9 +379,6 @@
       site_description_extended:
         desc_html: あなたのインスタンスにおける行動規範やルール、ガイドライン、そのほかの記述をする際に最適な場所です。HTMLタグが使えます
         title: カスタム詳細説明
-      site_short_description:
-        desc_html: サイドバーと meta タグに表示されます。Mastodon とは何か、そしてこのサーバーの特別な何かを1段落で記述してください。空欄の場合、インスタンスの説明が使用されます。
-        title: 短いインスタンスの説明
       site_terms:
         desc_html: あなたは独自のプライバシーポリシーや利用規約、そのほかの法的根拠を書くことができます。HTMLタグが使えます
         title: カスタム利用規約
@@ -559,10 +546,6 @@
     true_privacy_html: <strong>プライバシーの保護はエンドツーエンドの暗号化でのみ実現可能</strong>であることに留意ください。
     unlocked_warning_html: 誰でもあなたをフォローすることができ、フォロワー限定の投稿をすぐに見ることができます。フォローする人を限定したい場合は%{lock_link}に設定してください。
     unlocked_warning_title: このアカウントは承認制アカウントに設定されていません
-  footer:
-    developers: 開発者向け
-    more: さらに…
-    resources: リソース
   generic:
     changes_saved_msg: 正常に変更されました！
     save_changes: 変更を保存
@@ -809,13 +792,8 @@
     mastodon-light: Mastodon (ライト)
   time:
     formats:
-<<<<<<< HEAD
-      default: "%Y年%m月%d日 %H:%M"
-      month: "%Y年 %b"
-=======
       default: '%Y年%m月%d日 %H:%M'
       month: '%Y年 %b'
->>>>>>> 45bc6baa
   two_factor_authentication:
     code_hint: 確認するには認証アプリで表示されたコードを入力してください
     description_html: <strong>二段階認証</strong>を有効にするとログイン時、認証アプリからコードを入力する必要があります。
