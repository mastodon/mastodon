--- conflicted
+++ resolved
@@ -39,12 +39,8 @@
     people_who_follow: "%{name} はんをツルみ中のアカウント"
     posts: 投稿
     remote_follow: リモートフォロー
-<<<<<<< HEAD
     reserved_username: このユーザー名は予約されています。
-    unfollow: フォロー解除
-=======
     unfollow: ツルみ解除
->>>>>>> 8e9e8e6b
   activitypub:
     activity:
       announce:
@@ -65,14 +61,9 @@
       edit: いらう(編集)
       email: E-mail
       feed_url: フィードURL
-<<<<<<< HEAD
-      followers: フォロワー数
-      follows: フォロー数
-      ip: IP
-=======
       followers: ツルまれ数
       follows: ツルみ数
->>>>>>> 8e9e8e6b
+      ip: IP
       location:
         all: すべて
         local: ローカル
@@ -106,12 +97,8 @@
         report: レポート
         targeted_reports: このアカウントについてのレポート
       silence: サイレンス
-<<<<<<< HEAD
-      statuses: トゥート数
+      statuses: なんや数
       subscribe: 購読する
-=======
-      statuses: なんや数
->>>>>>> 8e9e8e6b
       title: アカウント
       undo_silenced: サイレンスから戻す
       undo_suspension: 停止から戻す
@@ -176,10 +163,6 @@
       unresolved: 未解決
       view: 表示
     settings:
-<<<<<<< HEAD
-=======
-      click_to_edit: クリックしていらう(編集)
->>>>>>> 8e9e8e6b
       contact_information:
         email: 公開するメールアドレスを入力
         label: 連絡先情報
@@ -296,12 +279,8 @@
       following: フォロー中のアカウントリスト
       muting: ミュートしたアカウントリスト
     upload: アップロード
-<<<<<<< HEAD
-  landing_strip_html: "<strong>%{name}</strong> さんはインスタンス %{link_to_root_path} のユーザーです。アカウントさえ持っていればフォローしたり会話したりできます。"
+  landing_strip_html: "<strong>%{name}</strong> はんはインスタンス %{link_to_root_path} のosaka人です。アカウントさえ持っていればツルんだり会話したりできます。"
   landing_strip_signup_html: もしお持ちでないなら <a href="%{sign_up_path}">こちら</a> からサインアップできます。
-=======
-  landing_strip_html: <strong>%{name}</strong> はんはインスタンス %{link_to_root_path} のosaka人です。アカウントさえ持っていればツルんだり会話したりできます。もしお持ちでないなら <a href="%{sign_up_path}">こちら</a> からサインアップできます。
->>>>>>> 8e9e8e6b
   media_attachments:
     validations:
       images_and_video: 既に画像が追加されているため、動画を追加することはできません。
@@ -343,12 +322,8 @@
   settings:
     authorized_apps: 認証済みアプリ
     back: 戻る
-<<<<<<< HEAD
     delete: アカウントの削除
-    edit_profile: プロフィールを編集
-=======
     edit_profile: プロフィールをいらう(編集)
->>>>>>> 8e9e8e6b
     export: データのエクスポート
     followers: 信頼済みのインスタンス
     import: データのインポート
