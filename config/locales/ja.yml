---
ja:
  about:
    about_hashtag_html: ハッシュタグ <strong>#%{hashtag}</strong> の付いた公開トゥートです。どこでもいいので、連合に参加しているSNS上にアカウントを作れば会話に参加することができます。
    about_mastodon_html: Mastodon は、オープンなウェブプロトコルを採用した、自由でオープンソースなソーシャルネットワークです。電子メールのような分散型の仕組みを採っています。
    about_this: 詳細情報
    active_count_after: 人アクティブ
    active_footnote: 月間アクティブユーザー数 (MAU)
    administered_by: '管理者:'
    api: API
    apps: アプリ
<<<<<<< HEAD
    apps_platforms: iOSやAndroid、その他プラットフォームから使用する
    browse_directory: ディレクトリで関心を軸に見つける
    browse_public_posts: Mastodonの公開タイムラインを見てみる
=======
    apps_platforms: iOSやAndroidなど、各種環境から利用できます
    browse_directory: ディレクトリから気になる人を探しましょう
    browse_public_posts: Mastodonの公開ライブストリームをご覧ください
>>>>>>> 6afab258
    contact: 連絡先
    contact_missing: 未設定
    contact_unavailable: N/A
    discover_users: ユーザーを見つける
    documentation: ドキュメント
    extended_description_html: |
      <h3>ルールを書くのに適した場所</h3>
      <p>詳細説明が設定されていません。</p>
    federation_hint_html: "%{instance} にアカウントがあればどの互換性のあるサーバーのユーザーでもフォローできるでしょう。"
    generic_description: "%{domain} は、Mastodon サーバーの一つです"
    get_apps: サードパーティ製アプリを試す
    hosted_on: Mastodon hosted on %{domain}
    learn_more: もっと詳しく
    privacy_policy: プライバシーポリシー
    see_whats_happening: やりとりを見てみる
    server_stats: 'サーバー統計:'
    source_code: ソースコード
    status_count_after:
      one: トゥート
      other: トゥート
    status_count_before: トゥート数
    tagline: Follow friends and discover new ones
    terms: 利用規約
    user_count_after:
      one: 人
      other: 人
    user_count_before: ユーザー数
    what_is_mastodon: Mastodon とは？
  accounts:
    choices_html: "%{name} によるおすすめ:"
    follow: フォロー
    followers:
      one: フォロワー
      other: フォロワー
    following: フォロー中
    joined: "%{date} に登録"
    last_active: 最後の活動
    link_verified_on: このリンクの所有権は %{date} に確認されました
    media: メディア
    moved_html: "%{name} さんは引っ越しました %{new_profile_link}:"
    network_hidden: この情報は利用できません
    nothing_here: 何もありません！
    people_followed_by: "%{name} さんがフォロー中のアカウント"
    people_who_follow: "%{name} さんをフォロー中のアカウント"
    pin_errors:
      following: おすすめしたい人はあなたが既にフォローしている必要があります
    posts:
      one: トゥート
      other: トゥート
    posts_tab_heading: トゥート
    posts_with_replies: トゥートと返信
    reserved_username: このユーザー名は予約されています
    roles:
      admin: Admin
      bot: Bot
      moderator: Mod
    unavailable: プロフィールは利用できません
    unfollow: フォロー解除
  admin:
    account_actions:
      action: アクションを実行
      title: "%{acct}さんに対してアクションを実行"
    account_moderation_notes:
      create: 書き込む
      created_msg: モデレーションメモを書き込みました！
      delete: 削除
      destroyed_msg: モデレーションメモを削除しました！
    accounts:
      approve: 承認
      approve_all: すべて承認
      are_you_sure: 本当に実行しますか？
      avatar: アイコン
      by_domain: ドメイン
      change_email:
        changed_msg: メールアドレスの変更に成功しました！
        current_email: 現在のメールアドレス
        label: メールアドレスを変更
        new_email: 新しいメールアドレス
        submit: メールアドレスの変更
        title: "%{username} さんのメールアドレスを変更"
      confirm: 確認
      confirmed: 確認済み
      confirming: 確認中
      deleted: 削除済み
      demote: 降格
      disable: 無効化
      disable_two_factor_authentication: 二段階認証を無効にする
      disabled: 無効
      display_name: 表示名
      domain: ドメイン
      edit: 編集
      email: メールアドレス
      email_status: メールアドレスの状態
      enable: 有効化
      enabled: 有効
      feed_url: フィードURL
      followers: フォロワー数
      followers_url: Followers URL
      follows: フォロー数
      header: ヘッダー
      inbox_url: Inbox URL
      invited_by: 招待した人
      ip: IP
      joined: 登録日
      location:
        all: すべて
        local: ローカル
        remote: リモート
        title: ロケーション
      login_status: ログイン
      media_attachments: 添付されたメディア
      memorialize: 追悼アカウント化
      moderation:
        active: アクティブ
        all: すべて
        pending: 承認待ち
        silenced: サイレンス済み
        suspended: 停止済み
        title: モデレーション
      moderation_notes: モデレーションメモ
      most_recent_activity: 直近の活動
      most_recent_ip: 直近のIP
      no_account_selected: 何も選択されていないため、変更されていません
      no_limits_imposed: 制限なし
      not_subscribed: 購読していない
      outbox_url: Outbox URL
      pending: 承認待ち
      perform_full_suspension: 活動を完全に停止させる
      profile_url: プロフィールURL
      promote: 昇格
      protocol: プロトコル
      public: パブリック
      push_subscription_expires: PuSH購読期限
      redownload: プロフィールを更新
      reject: 却下
      reject_all: すべて却下
      remove_avatar: アイコンを削除
      remove_header: ヘッダーを削除
      resend_confirmation:
        already_confirmed: メールアドレスは確認済みです
        send: 確認メールを再送
        success: 確認メールを再送信しました!
      reset: リセット
      reset_password: パスワード再設定
      resubscribe: 再講読
      role: 役割
      roles:
        admin: 管理者
        moderator: モデレーター
        staff: スタッフ
        user: ユーザー
      salmon_url: Salmon URL
      search: 検索
      shared_inbox_url: Shared inbox URL
      show:
        created_reports: このアカウントで作られた通報
        targeted_reports: このアカウントについての通報
      silence: サイレンス
      silenced: サイレンス済み
      statuses: トゥート数
      subscribe: 購読する
      suspended: 停止済み
      title: アカウント
      unconfirmed_email: 確認待ちのメールアドレス
      undo_silenced: サイレンスから戻す
      undo_suspension: 停止から戻す
      unsubscribe: 購読の解除
      username: ユーザー名
      warn: 警告
      web: Web
    action_logs:
      actions:
        assigned_to_self_report: "%{name} さんが通報 %{target} を自身の担当に割り当てました"
        change_email_user: "%{name} さんが %{target} さんのメールアドレスを変更しました"
        confirm_user: "%{name} さんが %{target} さんのメールアドレスを確認済みにしました"
        create_account_warning: "%{name} さんが %{target} さんに警告メールを送信しました"
        create_custom_emoji: "%{name} さんがカスタム絵文字 %{target} を追加しました"
        create_domain_block: "%{name} さんがドメイン %{target} をブロックしました"
        create_email_domain_block: "%{name} さんがドメイン %{target} をメールアドレス用ブラックリストに追加しました"
        demote_user: "%{name} さんが %{target} さんを降格しました"
        destroy_custom_emoji: "%{name} さんがカスタム絵文字 %{target} を削除しました"
        destroy_domain_block: "%{name} さんがドメイン %{target} のブロックを外しました"
        destroy_email_domain_block: "%{name} さんがドメイン %{target} をメールアドレス用ブラックリストから外しました"
        destroy_status: "%{name} さんが %{target} さんの投稿を削除しました"
        disable_2fa_user: "%{name} さんが %{target} さんの二段階認証を無効化しました"
        disable_custom_emoji: "%{name} さんがカスタム絵文字 %{target} を無効化しました"
        disable_user: "%{name} さんが %{target} さんのログインを無効化しました"
        enable_custom_emoji: "%{name} さんがカスタム絵文字 %{target} を有効化しました"
        enable_user: "%{name} さんが %{target} さんのログインを有効化しました"
        memorialize_account: "%{name} さんが %{target} さんを追悼アカウントページに登録しました"
        promote_user: "%{name} さんが %{target} さんを昇格しました"
        remove_avatar_user: "%{name} さんが %{target} さんのアイコンを削除しました"
        reopen_report: "%{name} さんが通報 %{target} を再び開きました"
        reset_password_user: "%{name} さんが %{target} さんのパスワードをリセットしました"
        resolve_report: "%{name} さんが通報 %{target} を解決済みにしました"
        silence_account: "%{name} さんが %{target} さんをサイレンスにしました"
        suspend_account: "%{name} さんが %{target} さんを停止しました"
        unassigned_report: "%{name} さんが通報 %{target} の担当を外しました"
        unsilence_account: "%{name} さんが %{target} さんのサイレンスを解除しました"
        unsuspend_account: "%{name} さんが %{target} さんの停止を解除しました"
        update_custom_emoji: "%{name} さんがカスタム絵文字 %{target} を更新しました"
        update_status: "%{name} さんが %{target} さんの投稿を更新しました"
      deleted_status: "(削除済)"
      title: 操作履歴
    custom_emojis:
      by_domain: ドメイン
      copied_msg: 絵文字のコピーをローカルに作成しました
      copy: コピー
      copy_failed_msg: 絵文字のコピーをローカルに作成できませんでした
      created_msg: 絵文字の追加に成功しました！
      delete: 削除
      destroyed_msg: 絵文字の削除に成功しました！
      disable: 無効化
      disabled_msg: 絵文字を無効化しました
      emoji: 絵文字
      enable: 有効化
      enabled_msg: 絵文字を有効化しました
      image_hint: 50KBまでのPNG画像を利用できます
      listed: 収載
      new:
        title: 新規カスタム絵文字の追加
      overwrite: 上書き
      shortcode: ショートコード
      shortcode_hint: 2文字以上の半角英数字とアンダーバーのみ利用できます
      title: カスタム絵文字
      unlisted: 未収載
      update_failed_msg: 絵文字を更新できませんでした
      updated_msg: 絵文字の更新に成功しました！
      upload: アップロード
    dashboard:
      backlog: 未処理のジョブ
      config: 構成
      feature_deletions: アカウント削除
      feature_invites: 招待リンク
      feature_profile_directory: ディレクトリ
      feature_registrations: 新規登録
      feature_relay: 連合リレー
      feature_timeline_preview: タイムラインプレビュー
      features: 機能
      hidden_service: 秘匿サービスとの連合
      open_reports: 未解決の通報
      recent_users: 最近登録したユーザー
      search: 全文検索
      single_user_mode: シングルユーザーモード
      software: ソフトウェア
      space: ディスク使用量
      title: ダッシュボード
      total_users: 全ユーザー
      trends: トレンドタグ
      week_interactions: 今週交流のあった回数
      week_users_active: 今週活動した人数
      week_users_new: 今週登録した人数
    domain_blocks:
      add_new: ドメインブロックを追加
      created_msg: ドメインブロック処理を完了しました
      destroyed_msg: ドメインブロックを外しました
      domain: ドメイン
      new:
        create: ブロックを作成
        hint: ドメインブロックはデータベース中のアカウント項目の作成を妨げませんが、遡って自動的に指定されたモデレーションをそれらのアカウントに適用します。
        severity:
          desc_html: "<strong>サイレンス</strong>はアカウントのトゥートをフォローしていない人から隠します。<strong>停止</strong>はそのアカウントのコンテンツ、メディア、プロフィールデータをすべて削除します。メディアファイルを拒否したいだけの場合は<strong>なし</strong>を使います。"
          noop: なし
          silence: サイレンス
          suspend: 停止
        title: 新規ドメインブロック
      reject_media: メディアファイルを拒否
      reject_media_hint: ローカルに保存されたメディアファイルを削除し、今後のダウンロードを拒否します。停止とは無関係です
      reject_reports: 通報を拒否
      reject_reports_hint: このドメインからの通報をすべて無視します。停止とは無関係です
      rejecting_media: メディアファイルを拒否中
      rejecting_reports: 通報を拒否中
      severity:
        silence: サイレンス中
        suspend: 停止中
      show:
        affected_accounts:
          one: データベース中の一つのアカウントに影響します
          other: データベース中の%{count}個のアカウントに影響します
        retroactive:
          silence: このドメインからの存在するすべてのアカウントのサイレンスを戻す
          suspend: このドメインからの存在するすべてのアカウントの停止を戻す
        title: "%{domain}のドメインブロックを戻す"
        undo: 元に戻す
      undo: ドメインブロックを戻す
    email_domain_blocks:
      add_new: 新規追加
      created_msg: ブラックリストに追加しました
      delete: 消去
      destroyed_msg: ブラックリストから外しました
      domain: ドメイン
      new:
        create: ドメインを追加
        title: メールアドレス用ブラックリスト新規追加
      title: メールブラックリスト
    followers:
      back_to_account: 戻る
      title: "%{acct}さんのフォロワー"
    instances:
      by_domain: ドメイン
      delivery_available: 配送可能
      known_accounts:
        one: 既知のアカウント数 %{count}
        other: 既知のアカウント数 %{count}
      moderation:
        all: すべて
        limited: 制限あり
        title: モデレーション
      title: 既知のサーバー
      total_blocked_by_us: ブロック合計
      total_followed_by_them: 被フォロー合計
      total_followed_by_us: フォロー合計
      total_reported: 通報合計
      total_storage: 添付されたメディア
    invites:
      deactivate_all: すべて無効化
      filter:
        all: すべて
        available: 使用可能
        expired: 期限切れ
        title: フィルター
      title: 招待
    pending_accounts:
      title: 承認待ちアカウント (%{count})
    relays:
      add_new: リレーを追加
      delete: 削除
      description_html: "<strong>連合リレー</strong>とは、登録しているサーバー間の公開トゥートを仲介するサーバーです。<strong>中小規模のサーバーが連合のコンテンツを見つけるのを助けます。</strong>これを使用しない場合、ローカルユーザーがリモートユーザーを手動でフォローする必要があります。"
      disable: 無効化
      disabled: 無効
      enable: 有効化
      enable_hint: 有効にすると、リレーから全ての公開トゥートを受信するようになり、またこのサーバーの全ての公開トゥートをリレーに送信するようになります。
      enabled: 有効
      inbox_url: リレーURL
      pending: リレーサーバーの承認待ちです
      save_and_enable: 保存して有効にする
      setup: リレー接続を設定する
      status: ステータス
      title: リレー
    report_notes:
      created_msg: 通報メモを書き込みました！
      destroyed_msg: 通報メモを削除しました！
    reports:
      account:
        note: メモ
        report: 通報
      action_taken_by: 通報処理者
      are_you_sure: 本当に実行しますか？
      assign_to_self: 担当になる
      assigned: 担当者
      comment:
        none: なし
      created_at: 通報日時
      mark_as_resolved: 解決済みとしてマーク
      mark_as_unresolved: 未解決として再び開く
      notes:
        create: 書き込む
        create_and_resolve: 書き込み、解決済みにする
        create_and_unresolve: 書き込み、未解決として開く
        delete: 削除
        placeholder: どのような措置が取られたか、または関連する更新を記述してください…
      reopen: 再び開く
      report: 通報#%{id}
      reported_account: 報告対象アカウント
      reported_by: 報告者
      resolved: 解決済み
      resolved_msg: 通報を解決済みにしました！
      status: ステータス
      title: 通報
      unassign: 担当を外す
      unresolved: 未解決
      updated_at: 更新日時
    settings:
      activity_api_enabled:
        desc_html: 週ごとのローカルに投稿されたトゥート数、アクティブなユーザー数、新規登録者数
        title: ユーザーアクティビティに関する統計を公開する
      bootstrap_timeline_accounts:
        desc_html: 複数のユーザー名はコンマで区切ります。ローカルの公開アカウントのみ有効です。指定しない場合は管理者がデフォルトで指定されます。
        title: 新規ユーザーが自動フォローするアカウント
      contact_information:
        email: ビジネスメールアドレス
        username: 連絡先ユーザー名
      custom_css:
        desc_html: 全ページに適用されるCSSの編集
        title: カスタムCSS
      hero:
        desc_html: フロントページに表示されます。サイズは600x100px以上推奨です。未設定の場合、標準のサムネイルが使用されます
        title: ヒーローイメージ
      mascot:
        desc_html: 複数のページに表示されます。サイズは293x205px以上推奨です。未設定の場合、標準のマスコットが使用されます
        title: マスコットイメージ
      peers_api_enabled:
        desc_html: 連合内でこのサーバーが遭遇したドメインの名前
        title: 接続しているサーバーのリストを公開する
      preview_sensitive_media:
        desc_html: 他のウェブサイトにリンクを貼った際、メディアが閲覧注意としてマークされていてもサムネイルが表示されます
        title: OpenGraphによるプレビューで閲覧注意のメディアも表示する
      profile_directory:
        desc_html: ユーザーが見つかりやすくできるようになります
        title: ディレクトリを有効にする
      registrations:
        closed_message:
          desc_html: 新規登録を停止しているときにフロントページに表示されます。HTMLタグが使えます
          title: 新規登録停止時のメッセージ
        deletion:
          desc_html: 誰でも自分のアカウントを削除できるようにします
          title: アカウント削除を受け付ける
        min_invite_role:
          disabled: 誰も許可しない
          title: 招待の作成を許可
      registrations_mode:
        modes:
          approved: 登録には承認が必要
          none: 誰も許可しない
          open: 誰でも登録可
        title: 新規登録
      show_known_fediverse_at_about_page:
        desc_html: チェックを入れるとプレビュー欄に既知の連合先全てのトゥートを表示します。外すとローカルのトゥートだけ表示します。
        title: タイムラインプレビューに連合タイムラインを表示する
      show_staff_badge:
        desc_html: ユーザーページにスタッフのバッジを表示します
        title: スタッフバッジを表示する
      site_description:
        desc_html: フロントページへの表示に使用される紹介文です。このMastodonサーバーを特徴付けることやその他重要なことを記述してください。HTMLタグ、特に<code>&lt;a&gt;</code> と <code>&lt;em&gt;</code>が使えます。
        title: サーバーの説明
      site_description_extended:
        desc_html: あなたのサーバーにおける行動規範やルール、ガイドライン、そのほかの記述をする際に最適な場所です。HTMLタグが使えます
        title: カスタム詳細説明
      site_short_description:
        desc_html: サイドバーと meta タグに表示されます。Mastodon とは何か、そしてこのサーバーの特別な何かを1段落で記述してください。空欄の場合、サーバーの説明が使用されます。
        title: 短いサーバーの説明
      site_terms:
        desc_html: 独自のプライバシーポリシーや利用規約、その他の法的根拠を記述できます。HTMLタグが使えます
        title: カスタム利用規約
      site_title: サーバーの名前
      thumbnail:
        desc_html: OpenGraphとAPIによるプレビューに使用されます。サイズは1200×630px推奨です
        title: サーバーのサムネイル
      timeline_preview:
        desc_html: ランディングページに公開タイムラインを表示します
        title: タイムラインプレビュー
      title: サイト設定
    statuses:
      back_to_account: アカウントページに戻る
      batch:
        delete: 削除
        nsfw_off: 閲覧注意をはずす
        nsfw_on: 閲覧注意にする
      failed_to_execute: 実行に失敗しました
      media:
        title: メディア
      no_media: メディアなし
      no_status_selected: 何も選択されていないため、変更されていません
      title: トゥート一覧
      with_media: メディアあり
    subscriptions:
      callback_url: コールバックURL
      confirmed: 確認済み
      expires_in: 期限
      last_delivery: 最終配送
      title: WebSub
      topic: トピック
    tags:
      accounts: アカウント
      hidden: 非表示
      hide: ディレクトリから隠す
      name: ハッシュタグ
      title: ハッシュタグ
      unhide: ディレクトリに表示する
      visible: 表示
    title: 管理
    warning_presets:
      add_new: 追加
      delete: 削除
      edit: 編集
      edit_preset: プリセット警告文を編集
      title: プリセット警告文を管理
  admin_mailer:
    new_pending_account:
      body: 新しいアカウントの詳細は以下の通りです。この申請を承認または却下することができます。
      subject: "%{instance} で新しいアカウント (%{username}) が承認待ちです"
    new_report:
      body: "%{reporter} が %{target} を通報しました"
      body_remote: "%{domain} の誰かが %{target} を通報しました"
      subject: "%{instance} の新しい通報 (#%{id})"
  application_mailer:
    notification_preferences: メール設定の変更
    salutation: "%{name} さん"
    settings: 'メール設定の変更: %{link}'
    view: 'リンク:'
    view_profile: プロフィールを表示
    view_status: トゥートを表示
  applications:
    created: アプリが作成されました
    destroyed: アプリが削除されました
    invalid_url: URLが無効です
    regenerate_token: アクセストークンの再生成
    token_regenerated: アクセストークンが再生成されました
    warning: このデータは気をつけて取り扱ってください。他の人と共有しないでください！
    your_token: アクセストークン
  auth:
    apply_for_account: 登録を申請する
    change_password: パスワード
    checkbox_agreement_html: <a href="%{rules_path}" target="_blank">サーバーのルール</a> と <a href="%{terms_path}" target="_blank">プライバシーポリシー</a> に同意します
    confirm_email: メールアドレスの確認
    delete_account: アカウントの削除
    delete_account_html: アカウントを削除したい場合、<a href="%{path}">こちら</a> から手続きが行えます。削除する前に、確認画面があります。
    didnt_get_confirmation: 確認メールを受信できませんか？
    forgot_password: パスワードをお忘れですか？
    invalid_reset_password_token: パスワードリセットトークンが正しくないか期限切れです。もう一度リクエストしてください。
    login: ログイン
    logout: ログアウト
    migrate_account: 別のアカウントに引っ越す
    migrate_account_html: 引っ越し先を明記したい場合は<a href="%{path}">こちら</a>で設定できます。
    or_log_in_with: または次のサービスでログイン
    providers:
      cas: CAS
      saml: SAML
    register: 登録する
<<<<<<< HEAD
    registration_closed: "サーバーは新規登録を受け入れていません"
=======
    registration_closed: "%{instance} は現在、新規登録停止中です"
>>>>>>> 6afab258
    resend_confirmation: 確認メールを再送する
    reset_password: パスワードを再発行
    security: セキュリティ
    set_new_password: 新しいパスワード
    trouble_logging_in: ログインできませんか？
  authorize_follow:
    already_following: あなたは既にこのアカウントをフォローしています
    error: 残念ながら、リモートアカウント情報の取得中にエラーが発生しました
    follow: フォロー
    follow_request: 'あなたは以下のアカウントにフォローリクエストを送信しました:'
    following: '成功！ あなたは現在以下のアカウントをフォローしています:'
    post_follow:
      close: またはこのウィンドウを閉じます。
      return: ユーザーのプロフィールを見る
      web: Web を開く
    title: "%{acct} をフォロー"
  datetime:
    distance_in_words:
      about_x_hours: "%{count}時間"
      about_x_months: "%{count}月"
      about_x_years: "%{count}年"
      almost_x_years: "%{count}年"
      half_a_minute: 今
      less_than_x_minutes: "%{count}分"
      less_than_x_seconds: 今
      over_x_years: "%{count}年"
      x_days: "%{count}日"
      x_minutes: "%{count}分"
      x_months: "%{count}月"
      x_seconds: "%{count}秒"
  deletes:
    bad_password_msg: パスワードが違います
    confirm_password: 本人確認のため、現在のパスワードを入力してください
    description_html: あなたのアカウントに含まれるコンテンツは全て削除され、アカウントは無効化されます。これは恒久的なもので、<strong>取り消すことはできません</strong>。なりすましを防ぐために、同じユーザー名で再度登録することはできなくなります。
    proceed: アカウントを削除する
    success_msg: アカウントは正常に削除されました
    warning_html: 削除が保証されるのはこのサーバー上のコンテンツのみです。他のサーバー等、外部に広く共有されたコンテンツについては痕跡が残ることがあります。また、現在接続できないサーバーや、あなたの更新を受け取らなくなったサーバーに対しては、削除は反映されません。
    warning_title: 共有されたコンテンツについて
  directories:
    directory: ディレクトリ
    enabled: あなたはディレクトリに掲載されています。
    enabled_but_waiting: あなたはディレクトリへの掲載を選択しましたが、掲載に必要な最小フォロワー数 (%{min_followers} 人) を満たしていません。
    explanation: 関心を軸にユーザーを発見しよう
    explore_mastodon: "%{title}を探索"
    how_to_enable: あなたはディレクトリへの掲載を選択していません。下記から選択できます。ハッシュタグカラムに掲載するにはプロフィール文にハッシュタグを使用してください。
    people:
      one: "%{count} 人"
      other: "%{count} 人"
  errors:
    '403': このページを表示する権限がありません。
    '404': お探しのページは見つかりませんでした。
    '410': お探しのページはもう存在しません。
    '422':
      content: セキュリティ認証に失敗しました。Cookieをブロックしていませんか？
      title: セキュリティ認証に失敗
    '429': リクエストの制限に達しました
    '500':
      content: もうしわけありませんが、なにかが間違っています。
      title: このページは正しくありません
    noscript_html: Mastodonのウェブアプリケーションを利用する場合はJavaScriptを有効にしてください。またはあなたのプラットフォーム向けの<a href="%{apps_path}">Mastodonネイティブアプリ</a>を探すことができます。
  existing_username_validator:
    not_found: そのようなユーザー名はローカルに見つかりませんでした
    not_found_multiple: "%{usernames} は見つかりませんでした"
  exports:
    archive_takeout:
      date: 日時
      download: ダウンロード
      hint_html: "<strong>トゥートとメディア</strong>のアーカイブをリクエストできます。 データはActivityPub形式で、対応しているソフトウェアで読み込むことができます。7日毎にアーカイブをリクエストできます。"
      in_progress: 準備中...
      request: アーカイブをリクエスト
      size: 容量
    blocks: ブロック
    csv: CSV
    domain_blocks: 非表示にしたドメイン
    follows: フォロー
    lists: リスト
    mutes: ミュート
    storage: メディア
  featured_tags:
    add_new: 追加
    errors:
      limit: 注目のハッシュタグの上限に達しました
  filters:
    contexts:
      home: ホームタイムライン
      notifications: 通知
      public: 公開タイムライン
      thread: 会話
    edit:
      title: フィルターを編集
    errors:
      invalid_context: 対象がないか無効です
      invalid_irreversible: この機能はホームタイムラインまたは通知と一緒に指定する場合のみ機能します
    index:
      delete: 削除
      title: フィルター
    new:
      title: 新規フィルターを追加
  footer:
    developers: 開発者向け
    more: さらに…
    resources: リソース
  generic:
    all: すべて
    changes_saved_msg: 正常に変更されました！
    copy: コピー
    order_by: 並び順
    save_changes: 変更を保存
    validation_errors:
      one: エラーが発生しました！ 以下のエラーを確認してください
      other: エラーが発生しました！ 以下の%{count}個のエラーを確認してください
  html_validator:
    invalid_markup: '無効なHTMLマークアップが含まれています: %{error}'
  identity_proofs:
    active: アクティブ
    authorize: 許可する
    authorize_connection_prompt: この暗号化接続を許可しますか？
    errors:
      failed: 暗号化接続に失敗しました。%{provider}からもう一度やり直してください。
      keybase:
        invalid_token: Keybaseトークンは16進数で66文字のハッシュである必要があります
        verification_failed: KeybaseはこのトークンをKeybaseユーザー%{kb_username}の署名として認識しませんでした。Keybaseから再試行してください。
      wrong_user: "%{current}としてログインしている間%{proving}の証明を作成することはできません。%{proving}としてログインし、もう一度やり直してください。"
    explanation_html: ここではKeybaseのような他のサービスのアカウントと暗号化し関連づけることができます。これにより他の人が暗号化されたメッセージを送信したり、その内容を信用できるようになります。
    i_am_html: I am %{username} on %{service}.
    identity: Identity
    inactive: 非アクティブ
    publicize_checkbox: 'そしてこれをトゥートしてください:'
    publicize_toot: 'It is proven! I am %{username} on %{service}: %{url}'
    status: 認証状態
    view_proof: 証明を表示
  imports:
    modes:
      merge: 統合
      merge_long: 現在のレコードを保持したまま新しいものを追加します
      overwrite: 上書き
      overwrite_long: 現在のレコードを新しいもので置き換えます
    preface: 他のサーバーでエクスポートされたファイルから、フォロー/ブロックした情報をこのサーバー上のアカウントにインポートできます。
    success: ファイルは正常にアップロードされ、現在処理中です。しばらくしてから確認してください
    types:
      blocking: ブロックしたアカウントリスト
      domain_blocking: 非表示にしたドメインリスト
      following: フォロー中のアカウントリスト
      muting: ミュートしたアカウントリスト
    upload: アップロード
  in_memoriam_html: 故人を偲んで。
  invites:
    delete: 無効化
    expired: 期限切れ
    expires_in:
      '1800': 30 分
      '21600': 6 時間
      '3600': 1 時間
      '43200': 12 時間
      '604800': 1 週間
      '86400': 1 日
    expires_in_prompt: 無期限
    generate: 作成
    invited_by: '次の人に招待されました:'
    max_uses:
      one: '1'
      other: "%{count}"
    max_uses_prompt: 無制限
    prompt: リンクを生成・共有してこのサーバーへの新規登録を受け付けることができます
    table:
      expires_at: 有効期限
      uses: 使用
    title: 新規ユーザーの招待
  lists:
    errors:
      limit: リストの上限に達しました
  media_attachments:
    validations:
      images_and_video: 既に画像が追加されているため、動画を追加することはできません
      too_many: 追加できるファイルは4つまでです
  migrations:
    acct: 引っ越し先の ユーザー名@ドメイン
    currently_redirecting: 'あなたのプロフィールは引っ越し先が設定されています:'
    proceed: 保存
    updated_msg: アカウントの引っ越し設定を更新しました！
  moderation:
    title: モデレーション
  notification_mailer:
    digest:
      action: 全ての通知を表示
      body: '最後のログイン（%{since}）からの出来事:'
      mention: "%{name} さんがあなたに返信しました:"
      new_followers_summary:
        one: また、離れている間に新たなフォロワーを獲得しました！
        other: また、離れている間に%{count} 人の新たなフォロワーを獲得しました！
      subject:
        one: "新しい1件の通知 \U0001F418"
        other: "新しい%{count}件の通知 \U0001F418"
      title: 不在の間に…
    favourite:
      body: "%{name} さんにお気に入り登録された、あなたのトゥートがあります:"
      subject: "%{name} さんにお気に入りに登録されました"
      title: 新たなお気に入り登録
    follow:
      body: "%{name} さんにフォローされています！"
      subject: "%{name} さんにフォローされています"
      title: 新たなフォロワー
    follow_request:
      action: フォローリクエストの管理
      body: "%{name} さんがあなたにフォローをリクエストしました"
      subject: "%{name} さんからのフォローリクエスト"
      title: 新たなフォローリクエスト
    mention:
      action: 返信
      body: "%{name} さんから返信がありました:"
      subject: "%{name} さんに返信されました"
      title: 新たな返信
    reblog:
      body: "%{name} さんにブーストされた、あなたのトゥートがあります:"
      subject: "%{name} さんにブーストされました"
      title: 新たなブースト
  number:
    human:
      decimal_units:
        format: "%n%u"
        units:
          billion: B
          million: M
          quadrillion: Q
          thousand: K
          trillion: T
  pagination:
    newer: 新しいトゥート
    next: 次
    older: 以前のトゥート
    prev: 前
    truncate: "&hellip;"
  polls:
    errors:
      already_voted: このアンケートには投票済みです
      duplicate_options: に同じものがあります
      duration_too_long: が長過ぎます
      duration_too_short: が短過ぎます
      expired: アンケートは既に終了しました
      over_character_limit: は%{max}文字より長くすることはできません
      too_few_options: は複数必要です
      too_many_options: は%{max}個までです
  preferences:
    languages: 言語
    other: その他
    publishing: 投稿
    web: ウェブ
  relationships:
    activity: 活動
    dormant: 非アクティブ
    last_active: 最後の活動
    most_recent: 新着
    moved: 引っ越し済み
    mutual: 相互
    primary: 標準
    relationship: 関係性
    remove_selected_domains: 選択したドメインのフォロワーを全て解除
    remove_selected_followers: 選択したフォロワーを解除
    remove_selected_follows: 選択したユーザーをフォロー解除
    status: 状態
  remote_follow:
    acct: あなたの ユーザー名@ドメイン を入力してください
    missing_resource: リダイレクト先が見つかりませんでした
    no_account_html: アカウントをお持ちではないですか？<a href='%{sign_up_path}' target='_blank'>こちら</a>からサインアップできます
    proceed: フォローする
    prompt: 'フォローしようとしています:'
    reason_html: "<strong>なぜこの手順が必要でしょうか？</strong><code>%{instance}</code>はあなたが登録されているサーバーではないかもしれないので、まずあなたのサーバーに転送する必要があります。"
  remote_interaction:
    favourite:
      proceed: お気に入り登録する
      prompt: 'お気に入り登録しようとしています:'
    reblog:
      proceed: ブーストする
      prompt: 'ブーストしようとしています:'
    reply:
      proceed: 返信する
      prompt: '返信しようとしています:'
  remote_unfollow:
    error: エラー
    title: タイトル
    unfollowed: フォロー解除しました
  scheduled_statuses:
    over_daily_limit: その日予約できる投稿数 %{limit} を超えています
    over_total_limit: 予約できる投稿数 %{limit} を超えています
    too_soon: より先の時間を指定してください
  sessions:
    activity: 最後のアクティビティ
    browser: ブラウザ
    browsers:
      alipay: Alipay
      blackberry: Blackberry
      chrome: Chrome
      edge: Microsoft Edge
      electron: Electron
      firefox: Firefox
      generic: 不明なブラウザ
      ie: Internet Explorer
      micro_messenger: MicroMessenger
      nokia: Nokia S40 Ovi Browser
      opera: Opera
      otter: Otter
      phantom_js: PhantomJS
      qq: QQ Browser
      safari: Safari
      uc_browser: UCBrowser
      weibo: Weibo
    current_session: 現在のセッション
    description: "%{browser} on %{platform}"
    explanation: あなたのMastodonアカウントに現在ログインしているウェブブラウザの一覧です。
    ip: IP
    platforms:
      adobe_air: Adobe Air
      android: Android
      blackberry: Blackberry
      chrome_os: ChromeOS
      firefox_os: Firefox OS
      ios: iOS
      linux: Linux
      mac: Mac
      other: 不明なプラットフォーム
      windows: Windows
      windows_mobile: Windows Mobile
      windows_phone: Windows Phone
    revoke: 削除
    revoke_success: セッションを削除しました
    title: セッション
  settings:
    account: アカウント
    account_settings: セキュリティ
    appearance: プロフィールを編集
    authorized_apps: 認証済みアプリ
    back: Mastodon に戻る
    delete: アカウントの削除
    development: 開発
    edit_profile: プロフィールを編集
    export: データのエクスポート
    featured_tags: 注目のハッシュタグ
    identity_proofs: Identity proofs
    import: データのインポート
    import_and_export: インポート・エクスポート
    migrate: アカウントの引っ越し
    notifications: 通知
    preferences: ユーザー設定
    profile: プロフィール
    relationships: フォロー・フォロワー
    two_factor_authentication: 二段階認証
  statuses:
    attached:
      description: '添付: %{attached}'
      image:
        one: "%{count} 枚の画像"
        other: "%{count} 枚の画像"
      video:
        one: "%{count} 本の動画"
        other: "%{count} 本の動画"
    boosted_from_html: "%{acct_link} からブースト"
    content_warning: '閲覧注意: %{warning}'
    disallowed_hashtags:
      one: '許可されていないハッシュタグが含まれています: %{tags}'
      other: '許可されていないハッシュタグが含まれています: %{tags}'
    language_detection: 自動検出
    open_in_web: Webで開く
    over_character_limit: 上限は %{max}文字までです
    pin_errors:
      limit: 固定できるトゥート数の上限に達しました
      ownership: 他人のトゥートを固定することはできません
      private: 非公開のトゥートを固定することはできません
      reblog: ブーストを固定することはできません
    poll:
      total_votes:
        one: "%{count}票"
        other: "%{count}票"
      vote: 投票
    show_more: もっと見る
    sign_in_to_participate: ログインして会話に参加
    title: '%{name}: "%{quote}"'
    visibilities:
      private: フォロワー限定
      private_long: フォロワーにのみ表示されます
      public: 公開
      public_long: 誰でも見ることができ、かつ公開タイムラインに表示されます
      unlisted: 未収載
      unlisted_long: 誰でも見ることができますが、公開タイムラインには表示されません
  stream_entries:
    pinned: 固定されたトゥート
    reblogged: さんがブースト
    sensitive_content: 閲覧注意
  terms:
    body_html: |
      <h2>プライバシーポリシー</h2>
      <h3 id="collect">どのような情報を収集しますか？</h3>

      <ul>
        <li><em>基本的なアカウント情報</em>: 当サイトに登録すると、ユーザー名・メールアドレス・パスワードの入力を求められることがあります。また表示名や自己紹介・プロフィール画像・ヘッダー画像といった追加のプロフィールを登録できます。ユーザー名・表示名・自己紹介・プロフィール画像・ヘッダー画像は常に公開されます。</li>
        <li><em>投稿・フォロー・その他公開情報</em>: フォローしているユーザーの一覧は一般公開されます。フォロワーも同様です。メッセージを投稿する際、日時だけでなく投稿に使用したアプリケーション名も記録されます。メッセージには写真や動画といった添付メディアを含むことがあります。「公開」や「未収載」の投稿は一般公開されます。プロフィールに投稿を載せるとそれもまた公開情報となります。投稿はフォロワーに配信されます。場合によっては他のサーバーに配信され、そこにコピーが保存されることを意味します。投稿を削除した場合も同様にフォロワーに配信されます。他の投稿をリブログやお気に入り登録する行動は常に公開されます。</li>
        <li><em>「ダイレクト」と「フォロワー限定」投稿</em>: すべての投稿はサーバーに保存され、処理されます。「フォロワー限定」投稿はフォロワーと投稿に書かれたユーザーに配信されます。「ダイレクト」投稿は投稿に書かれたユーザーにのみ配信されます。場合によっては他のサーバーに配信され、そこにコピーが保存されることを意味します。私たちはこれらの閲覧を一部の許可された者に限定するよう誠意を持って努めます。しかし他のサーバーにおいても同様に扱われるとは限りません。したがって、相手の所属するサーバーを吟味することが重要です。設定で新しいフォロワーの承認または拒否を手動で行うよう切り替えることもできます。<em>サーバー管理者は「ダイレクト」や「フォロワー限定」投稿も閲覧する可能性があることを忘れないでください。</em>また受信者がスクリーンショットやコピー、もしくは共有する可能性があることを忘れないでください。<em>いかなる危険な情報もMastodon上で共有しないでください。</em></li>
        <li><em>IPアドレスやその他メタデータ</em>: ログインする際IPアドレスだけでなくブラウザーアプリケーション名を記録します。ログインしたセッションはすべてユーザー設定で見直し、取り消すことができます。使用されている最新のIPアドレスは最大12ヵ月間保存されます。またサーバーへのIPアドレスを含むすべてのリクエストのログを保持することがあります。</li>
      </ul>

      <hr class="spacer" />

      <h3 id="use">情報を何に使用しますか？</h3>

      <p>収集した情報は次の用途に使用されることがあります:</p>

      <ul>
        <li>Mastodonのコア機能の提供: ログインしている間にかぎり他の人たちと投稿を通じて交流することができます。例えば自分専用のホームタイムラインで投稿をまとめて読むために他の人たちをフォローできます。</li>
        <li>コミュニティ維持の補助: 例えばIPアドレスを既知のものと比較し、BAN回避目的の複数登録者やその他違反者を判別します。</li>
        <li>提供されたメールアドレスはお知らせの送信・投稿に対するリアクションやメッセージ送信の通知・お問い合わせやその他要求や質問への返信に使用されることがあります。</li>
      </ul>

      <hr class="spacer" />

      <h3 id="protect">情報をどのように保護しますか？</h3>

      <p>私たちはあなたが入力・送信する際や自身の情報にアクセスする際に個人情報を安全に保つため、さまざまなセキュリティ上の対策を実施します。特にブラウザーセッションだけでなくアプリケーションとAPI間の通信もSSLによって保護されます。またパスワードは強力な不可逆アルゴリズムでハッシュ化されます。二段階認証を有効にし、アカウントへのアクセスをさらに安全にすることができます。</p>

      <hr class="spacer" />

      <h3 id="data-retention">データ保持方針はどうなっていますか？</h3>

      <p>私たちは次のように誠意を持って努めます:</p>

      <ul>
        <li>当サイトへのIPアドレスを含むすべての要求に対するサーバーログを90日以内のできるかぎりの間保持します。</li>
        <li>登録されたユーザーに関連付けられたIPアドレスを12ヵ月以内の間保持します。</li>
      </ul>

      <p>あなたは投稿・添付メディア・プロフィール画像・ヘッダー画像を含む自身のデータのアーカイブを要求し、ダウンロードすることができます。</p>

      <p>あなたはいつでもアカウントの削除を要求できます。削除は取り消すことができません。</p>

      <hr class="spacer"/>

      <h3 id="cookies">クッキーを使用していますか？</h3>

      <p>はい。クッキーは (あなたが許可した場合に) WebサイトやサービスがWebブラウザーを介してコンピューターに保存する小さなファイルです。使用することでWebサイトがブラウザーを識別し、登録済みのアカウントがある場合関連付けます。</p>

      <p>私たちはクッキーを将来の訪問のために設定を保存し呼び出す用途に使用します。</p>

      <hr class="spacer" />

      <h3 id="disclose">なんらかの情報を外部に提供していますか？</h3>

      <p>私たちは個人を特定できる情報を外部へ販売・取引・その他方法で渡すことはありません。これには当サイトの運営・業務遂行・サービス提供を行ううえで補助する信頼できる第三者をこの機密情報の保護に同意するかぎり含みません。法令の遵守やサイトポリシーの施行、権利・財産・安全の保護に適切と判断した場合、あなたの情報を公開することがあります。</p>

      <p>あなたの公開情報はネットワーク上の他のサーバーにダウンロードされることがあります。相手が異なるサーバーに所属する場合、「公開」と「フォロワー限定」投稿はフォロワーの所属するサーバーに配信され、「ダイレクト」投稿は受信者の所属するサーバーに配信されます。</p>

      <p>あなたがアカウントの使用をアプリケーションに許可すると、承認した権限の範囲内で公開プロフィール情報・フォローリスト・フォロワー・リスト・すべての投稿・お気に入り登録にアクセスできます。アプリケーションはメールアドレスやパスワードに決してアクセスできません。</p>

      <hr class="spacer" />

      <h3 id="children">児童によるサイト利用について</h3>

      <p>サーバーがEUまたはEEA圏内にある場合: 当サイト・製品・サービスは16歳以上の人を対象としています。あなたが16歳未満の場合、GDPR (<a href="https://en.wikipedia.org/wiki/General_Data_Protection_Regulation">General Data Protection Regulation</a> - EU一般データ保護規則) により当サイトを使用できません。</p>

      <p>サーバーが米国にある場合: 当サイト・製品・サービスは13歳以上の人を対象としています。あなたが13歳未満の場合、COPPA (<a href="https://en.wikipedia.org/wiki/Children%27s_Online_Privacy_Protection_Act">Children's Online Privacy Protection Act</a> - 児童オンラインプライバシー保護法) により当サイトを使用できません。</p>

      <p>サーバーが別の管轄区域にある場合、法的要件は異なることがあります。</p>

      <hr class="spacer" />

      <h3 id="changes">プライバシーポリシーの変更</h3>

      <p>プライバシーポリシーの変更を決定した場合、このページに変更点を掲載します。</p>

      <p>この文章のライセンスはCC-BY-SAです。最終更新日は2018年3月7日です。</p>

      <p>オリジナルの出典: <a href="https://github.com/discourse/discourse">Discourse privacy policy</a></p>
    title: "%{instance} 利用規約・プライバシーポリシー"
  themes:
    contrast: Mastodon (ハイコントラスト)
    default: Mastodon (ダーク)
    mastodon-light: Mastodon (ライト)
  time:
    formats:
      default: "%Y年%m月%d日 %H:%M"
      month: "%Y年 %b"
  two_factor_authentication:
    code_hint: 確認するには認証アプリで表示されたコードを入力してください
    description_html: "<strong>二段階認証</strong>を有効にするとログイン時、認証アプリからコードを入力する必要があります。"
    disable: 無効
    enable: 有効
    enabled: 二段階認証は有効になっています
    enabled_success: 二段階認証が有効になりました
    generate_recovery_codes: リカバリーコードを生成
    instructions_html: "<strong>Google Authenticatorか、もしくはほかのTOTPアプリでこのQRコードをスキャンしてください。</strong>これ以降、ログインするときはそのアプリで生成されるコードが必要になります。"
    lost_recovery_codes: リカバリーコードを使用すると携帯電話を紛失した場合でもアカウントにアクセスできるようになります。 リカバリーコードを紛失した場合もここで再生成することができますが、古いリカバリーコードは無効になります。
    manual_instructions: 'QRコードがスキャンできず、手動での登録を希望の場合はこのシークレットコードを利用してください。:'
    recovery_codes: リカバリーコード
    recovery_codes_regenerated: リカバリーコードが再生成されました
    recovery_instructions_html: 携帯電話を紛失した場合、以下の内どれかのリカバリーコードを使用してアカウントへアクセスすることができます。<strong>リカバリーコードは大切に保全してください。</strong>たとえば印刷してほかの重要な書類と一緒に保管することができます。
    setup: 初期設定
    wrong_code: コードが間違っています。サーバー上の時間とデバイス上の時間が一致していますか？
  user_mailer:
    backup_ready:
      explanation: Mastodonアカウントのアーカイブを受け付けました。今すぐダウンロードできます！
      subject: アーカイブの準備ができました
      title: アーカイブの取り出し
    warning:
      explanation:
        disable: アカウントが凍結されている間、データはそのまま残りますが、凍結が解除されるまでは何の操作もできません。
        silence: あなたのアカウントは制限されていますが、あなたをフォローしているユーザーのみ、このサーバー上の投稿を見ることができます。そしてあなたは様々な公開リストから除外されるかもしれません。ただし、他のユーザーは手動であなたをフォローすることができます。
        suspend: あなたのアカウントは停止されています。あなたの投稿とアップロードされたメディアファイルは、このサーバーとあなたのフォロワーが参加していたサーバーから完全に削除されました。
      review_server_policies: サーバーのポリシーを確認
      subject:
        disable: あなたのアカウント %{acct} は凍結されています
        none: "%{acct} に対する警告"
        silence: あなたのアカウント %{acct} はサイレンスにされています
        suspend: あなたのアカウント %{acct} は停止されています
      title:
        disable: アカウントが凍結されました
        none: 警告
        silence: アカウントがサイレンスにされました
        suspend: アカウントが停止されました
    welcome:
      edit_profile_action: プロフィールを設定
      edit_profile_step: アバター画像やヘッダー画像をアップロードしたり、表示名やその他プロフィールを変更しカスタマイズすることができます。新しいフォロワーからのフォローを許可する前に検討したい場合、アカウントを承認制にすることができます。
      explanation: 始めるにあたってのアドバイスです
      final_action: 始めましょう
      final_step: 'さあ始めましょう！ たとえフォロワーがいなくても、あなたの公開した投稿はローカルタイムラインやハッシュタグなどで誰かの目に止まるかもしれません。自己紹介をしたい時は #introductions ハッシュタグを使うといいかもしれません。'
      full_handle: あなたの正式なユーザー名
      full_handle_hint: これは別のサーバーからフォローしてもらったりメッセージのやり取りをする際に、友達に伝えるといいでしょう。
      review_preferences_action: 設定の変更
      review_preferences_step: 受け取りたいメールや投稿の公開範囲などの設定を必ず行ってください。不快でないならアニメーション GIF の自動再生を有効にすることもできます。
      subject: Mastodon へようこそ
      tip_federated_timeline: 連合タイムラインは Mastodon ネットワークの流れを見られるものです。ただしあなたと同じサーバーの人がフォローしている人だけが含まれるので、それが全てではありません。
      tip_following: 標準では自動でサーバーの管理者をフォローしています。もっと興味のある人たちを見つけるには、ローカルタイムラインと連合タイムラインを確認してください。
      tip_local_timeline: ローカルタイムラインは %{instance} にいる人々の流れを見られるものです。彼らはあなたと同じサーバーにいる隣人のようなものです！
      tip_mobile_webapp: もしモバイル端末のブラウザで Mastodon をホーム画面に追加できる場合、プッシュ通知を受け取ることができます。それはまるでネイティブアプリのように動作します！
      tips: 豆知識
      title: ようこそ、%{name} ！
  users:
    follow_limit_reached: あなたは現在 %{limit} 人以上フォローできません
    invalid_email: メールアドレスが無効です
    invalid_otp_token: 二段階認証コードが間違っています
    otp_lost_help_html: どちらも使用できない場合、%{email} に連絡を取ると解決できるかもしれません
    seamless_external_login: あなたは外部サービスを介してログインしているため、パスワードとメールアドレスの設定は利用できません。
    signed_in_as: '下記でログイン中:'
  verification:
    explanation_html: <strong>プロフィール内のリンクの所有者であることを認証することができます</strong>。そのためにはリンクされたウェブサイトにMastodonプロフィールへのリンクが含まれている必要があります。リンクには<code>rel="me"</code>属性を<strong>必ず</strong>与えなければなりません。リンクのテキストについては重要ではありません。以下は例です：
    verification: 認証<|MERGE_RESOLUTION|>--- conflicted
+++ resolved
@@ -9,15 +9,9 @@
     administered_by: '管理者:'
     api: API
     apps: アプリ
-<<<<<<< HEAD
-    apps_platforms: iOSやAndroid、その他プラットフォームから使用する
-    browse_directory: ディレクトリで関心を軸に見つける
-    browse_public_posts: Mastodonの公開タイムラインを見てみる
-=======
     apps_platforms: iOSやAndroidなど、各種環境から利用できます
     browse_directory: ディレクトリから気になる人を探しましょう
-    browse_public_posts: Mastodonの公開ライブストリームをご覧ください
->>>>>>> 6afab258
+    browse_public_posts: Mastodonの公開タイムラインをご覧ください
     contact: 連絡先
     contact_missing: 未設定
     contact_unavailable: N/A
@@ -537,11 +531,7 @@
       cas: CAS
       saml: SAML
     register: 登録する
-<<<<<<< HEAD
     registration_closed: "サーバーは新規登録を受け入れていません"
-=======
-    registration_closed: "%{instance} は現在、新規登録停止中です"
->>>>>>> 6afab258
     resend_confirmation: 確認メールを再送する
     reset_password: パスワードを再発行
     security: セキュリティ
