---
ja:
  about:
    about_hashtag_html: ハッシュタグ <strong>#%{hashtag}</strong> の付いた公開トゥートです。どこでもいいので、連合に参加しているSNS上にアカウントを作れば会話に参加することができます。
    about_mastodon_html: Mastodon は、オープンなウェブプロトコルを採用した、自由でオープンソースなソーシャルネットワークです。電子メールのような分散型の仕組みを採っています。
    about_this: 詳細情報
    active_count_after: 人アクティブ
    active_footnote: 月間アクティブユーザー数 (MAU)
    administered_by: '管理者:'
    api: API
    apps: アプリ
    apps_platforms: iOSやAndroidなど、各種環境から利用できます
    browse_directory: ディレクトリから気になる人を探しましょう
    browse_public_posts: Mastodonの公開ライブストリームをご覧ください
    contact: 連絡先
    contact_missing: 未設定
    contact_unavailable: N/A
    discover_users: ユーザーを見つける
    documentation: ドキュメント
    extended_description_html: |
      <h3>ルールを書くのに適した場所</h3>
      <p>詳細説明が設定されていません。</p>
    federation_hint_html: "%{instance} にアカウントがあればどの互換性のあるサーバーのユーザーでもフォローできるでしょう。"
    generic_description: "%{domain} は、Mastodon サーバーの一つです"
    get_apps: モバイルアプリを試す
    hosted_on: Mastodon hosted on %{domain}
    learn_more: もっと詳しく
    privacy_policy: プライバシーポリシー
    see_whats_happening: やりとりを見てみる
    server_stats: 'サーバー統計:'
    source_code: ソースコード
    status_count_after:
      one: トゥート
      other: トゥート
    status_count_before: トゥート数
    tagline: Follow friends and discover new ones
    terms: 利用規約
    user_count_after:
      one: 人
      other: 人
    user_count_before: ユーザー数
    what_is_mastodon: Mastodon とは？
  accounts:
    choices_html: "%{name} によるおすすめ:"
    follow: フォロー
    followers:
      one: フォロワー
      other: フォロワー
    following: フォロー中
    joined: "%{date} に登録"
    last_active: 最後の活動
    link_verified_on: このリンクの所有権は %{date} に確認されました
    media: メディア
    moved_html: "%{name} さんは引っ越しました %{new_profile_link}:"
    network_hidden: この情報は利用できません
    nothing_here: 何もありません！
    people_followed_by: "%{name} さんがフォロー中のアカウント"
    people_who_follow: "%{name} さんをフォロー中のアカウント"
    pin_errors:
      following: おすすめしたい人はあなたが既にフォローしている必要があります
    posts:
      one: トゥート
      other: トゥート
    posts_tab_heading: トゥート
    posts_with_replies: トゥートと返信
    reserved_username: このユーザー名は予約されています
    roles:
      admin: Admin
      bot: Bot
      moderator: Mod
    unavailable: プロフィールは利用できません
    unfollow: フォロー解除
  admin:
    account_actions:
      action: アクションを実行
      title: "%{acct}さんに対してアクションを実行"
    account_moderation_notes:
      create: 書き込む
      created_msg: モデレーションメモを書き込みました！
      delete: 削除
      destroyed_msg: モデレーションメモを削除しました！
    accounts:
      approve: 承認
      approve_all: すべて承認
      are_you_sure: 本当に実行しますか？
      avatar: アイコン
      by_domain: ドメイン
      change_email:
        changed_msg: メールアドレスの変更に成功しました！
        current_email: 現在のメールアドレス
        label: メールアドレスを変更
        new_email: 新しいメールアドレス
        submit: メールアドレスの変更
        title: "%{username} さんのメールアドレスを変更"
      confirm: 確認
      confirmed: 確認済み
      confirming: 確認中
      deleted: 削除済み
      demote: 降格
      disable: 無効化
      disable_two_factor_authentication: 二段階認証を無効にする
      disabled: 無効
      display_name: 表示名
      domain: ドメイン
      edit: 編集
      email: メールアドレス
      email_status: メールアドレスの状態
      enable: 有効化
      enabled: 有効
      feed_url: フィードURL
      followers: フォロワー数
      followers_url: Followers URL
      follows: フォロー数
      header: ヘッダー
      inbox_url: Inbox URL
      invited_by: 招待した人
      ip: IP
      joined: 登録日
      location:
        all: すべて
        local: ローカル
        remote: リモート
        title: ロケーション
      login_status: ログイン
      media_attachments: 添付されたメディア
      memorialize: 追悼アカウント化
      moderation:
        active: アクティブ
        all: すべて
        pending: 承認待ち
        silenced: サイレンス済み
        suspended: 停止済み
        title: モデレーション
      moderation_notes: モデレーションメモ
      most_recent_activity: 直近の活動
      most_recent_ip: 直近のIP
      no_account_selected: 何も選択されていないため、変更されていません
      no_limits_imposed: 制限なし
      not_subscribed: 購読していない
      outbox_url: Outbox URL
      pending: 承認待ち
      perform_full_suspension: 活動を完全に停止させる
      profile_url: プロフィールURL
      promote: 昇格
      protocol: プロトコル
      public: パブリック
      push_subscription_expires: PuSH購読期限
      redownload: プロフィールを更新
      reject: 却下
      reject_all: すべて却下
      remove_avatar: アイコンを削除
      remove_header: ヘッダーを削除
      resend_confirmation:
        already_confirmed: メールアドレスは確認済みです
        send: 確認メールを再送
        success: 確認メールを再送信しました!
      reset: リセット
      reset_password: パスワード再設定
      resubscribe: 再講読
      role: 役割
      roles:
        admin: 管理者
        moderator: モデレーター
        staff: スタッフ
        user: ユーザー
      salmon_url: Salmon URL
      search: 検索
      shared_inbox_url: Shared inbox URL
      show:
        created_reports: このアカウントで作られた通報
        targeted_reports: このアカウントについての通報
      silence: サイレンス
      silenced: サイレンス済み
      statuses: トゥート数
      subscribe: 購読する
      suspended: 停止済み
      title: アカウント
      unconfirmed_email: 確認待ちのメールアドレス
      undo_silenced: サイレンスから戻す
      undo_suspension: 停止から戻す
      unsubscribe: 購読の解除
      username: ユーザー名
      warn: 警告
      web: Web
    action_logs:
      actions:
        assigned_to_self_report: "%{name} さんが通報 %{target} を自身の担当に割り当てました"
        change_email_user: "%{name} さんが %{target} さんのメールアドレスを変更しました"
        confirm_user: "%{name} さんが %{target} さんのメールアドレスを確認済みにしました"
        create_account_warning: "%{name} さんが %{target} さんに警告メールを送信しました"
        create_custom_emoji: "%{name} さんがカスタム絵文字 %{target} を追加しました"
        create_domain_block: "%{name} さんがドメイン %{target} をブロックしました"
        create_email_domain_block: "%{name} さんがドメイン %{target} をメールアドレス用ブラックリストに追加しました"
        demote_user: "%{name} さんが %{target} さんを降格しました"
        destroy_custom_emoji: "%{name} さんがカスタム絵文字 %{target} を削除しました"
        destroy_domain_block: "%{name} さんがドメイン %{target} のブロックを外しました"
        destroy_email_domain_block: "%{name} さんがドメイン %{target} をメールアドレス用ブラックリストから外しました"
        destroy_status: "%{name} さんが %{target} さんの投稿を削除しました"
        disable_2fa_user: "%{name} さんが %{target} さんの二段階認証を無効化しました"
        disable_custom_emoji: "%{name} さんがカスタム絵文字 %{target} を無効化しました"
        disable_user: "%{name} さんが %{target} さんのログインを無効化しました"
        enable_custom_emoji: "%{name} さんがカスタム絵文字 %{target} を有効化しました"
        enable_user: "%{name} さんが %{target} さんのログインを有効化しました"
        memorialize_account: "%{name} さんが %{target} さんを追悼アカウントページに登録しました"
        promote_user: "%{name} さんが %{target} さんを昇格しました"
        remove_avatar_user: "%{name} さんが %{target} さんのアイコンを削除しました"
        reopen_report: "%{name} さんが通報 %{target} を再び開きました"
        reset_password_user: "%{name} さんが %{target} さんのパスワードをリセットしました"
        resolve_report: "%{name} さんが通報 %{target} を解決済みにしました"
        silence_account: "%{name} さんが %{target} さんをサイレンスにしました"
        suspend_account: "%{name} さんが %{target} さんを停止しました"
        unassigned_report: "%{name} さんが通報 %{target} の担当を外しました"
        unsilence_account: "%{name} さんが %{target} さんのサイレンスを解除しました"
        unsuspend_account: "%{name} さんが %{target} さんの停止を解除しました"
        update_custom_emoji: "%{name} さんがカスタム絵文字 %{target} を更新しました"
        update_status: "%{name} さんが %{target} さんの投稿を更新しました"
      deleted_status: "(削除済)"
      title: 操作履歴
    announcements:
      add_new: 新規追加
      body: 本文。HTMLタグが使えます
      delete_it: 削除
      edit:
        submit: お知らせを変更
        title: お知らせの編集
      edit_it: 編集
      form:
        hint:
          body: 改行は無視されます
          order: 大きい順
        links:
          text: リンク文
          url: URL
      links: リンク
      new:
        submit: お知らせを作成
        title: 新規お知らせの追加
      order: 順序
      title: お知らせ設定
    custom_emojis:
      by_domain: ドメイン
      copied_msg: 絵文字のコピーをローカルに作成しました
      copy: コピー
      copy_failed_msg: 絵文字のコピーをローカルに作成できませんでした
      created_msg: 絵文字の追加に成功しました！
      delete: 削除
      destroyed_msg: 絵文字の削除に成功しました！
      disable: 無効化
      disabled_msg: 絵文字を無効化しました
      emoji: 絵文字
      enable: 有効化
      enabled_msg: 絵文字を有効化しました
      image_hint: 50KBまでのPNG画像を利用できます
      listed: 収載
      new:
        title: 新規カスタム絵文字の追加
      overwrite: 上書き
      shortcode: ショートコード
      shortcode_hint: 2文字以上の半角英数字とアンダーバーのみ利用できます
      title: カスタム絵文字
      unlisted: 未収載
      update_failed_msg: 絵文字を更新できませんでした
      updated_msg: 絵文字の更新に成功しました！
      upload: アップロード
    dashboard:
      backlog: 未処理のジョブ
      config: 構成
      feature_deletions: アカウント削除
      feature_invites: 招待リンク
      feature_profile_directory: ディレクトリ
      feature_registrations: 新規登録
      feature_relay: 連合リレー
      feature_timeline_preview: タイムラインプレビュー
      features: 機能
      hidden_service: 秘匿サービスとの連合
      open_reports: 未解決の通報
      recent_users: 最近登録したユーザー
      search: 全文検索
      single_user_mode: シングルユーザーモード
      software: ソフトウェア
      space: ディスク使用量
      title: ダッシュボード
      total_users: 全ユーザー
      trends: トレンドタグ
      week_interactions: 今週交流のあった回数
      week_users_active: 今週活動した人数
      week_users_new: 今週登録した人数
    domain_blocks:
      add_new: ドメインブロックを追加
      created_msg: ドメインブロック処理を完了しました
      destroyed_msg: ドメインブロックを外しました
      domain: ドメイン
      new:
        create: ブロックを作成
        hint: ドメインブロックはデータベース中のアカウント項目の作成を妨げませんが、遡って自動的に指定されたモデレーションをそれらのアカウントに適用します。
        severity:
          desc_html: "<strong>サイレンス</strong>はアカウントのトゥートをフォローしていない人から隠します。<strong>停止</strong>はそのアカウントのコンテンツ、メディア、プロフィールデータをすべて削除します。メディアファイルを拒否したいだけの場合は<strong>なし</strong>を使います。"
          noop: なし
          silence: サイレンス
          suspend: 停止
        title: 新規ドメインブロック
      reject_media: メディアファイルを拒否
      reject_media_hint: ローカルに保存されたメディアファイルを削除し、今後のダウンロードを拒否します。停止とは無関係です
      reject_reports: 通報を拒否
      reject_reports_hint: このドメインからの通報をすべて無視します。停止とは無関係です
      rejecting_media: メディアファイルを拒否中
      rejecting_reports: 通報を拒否中
      severity:
        silence: サイレンス中
        suspend: 停止中
      show:
        affected_accounts:
          one: データベース中の一つのアカウントに影響します
          other: データベース中の%{count}個のアカウントに影響します
        retroactive:
          silence: このドメインからの存在するすべてのアカウントのサイレンスを戻す
          suspend: このドメインからの存在するすべてのアカウントの停止を戻す
        title: "%{domain}のドメインブロックを戻す"
        undo: 元に戻す
      undo: ドメインブロックを戻す
    email_domain_blocks:
      add_new: 新規追加
      created_msg: ブラックリストに追加しました
      delete: 消去
      destroyed_msg: ブラックリストから外しました
      domain: ドメイン
      new:
        create: ドメインを追加
        title: メールアドレス用ブラックリスト新規追加
      title: メールブラックリスト
    followers:
      back_to_account: 戻る
      title: "%{acct}さんのフォロワー"
    instances:
      by_domain: ドメイン
      delivery_available: 配送可能
      known_accounts:
        one: 既知のアカウント数 %{count}
        other: 既知のアカウント数 %{count}
      moderation:
        all: すべて
        limited: 制限あり
        title: モデレーション
      title: 既知のサーバー
      total_blocked_by_us: ブロック合計
      total_followed_by_them: 被フォロー合計
      total_followed_by_us: フォロー合計
      total_reported: 通報合計
      total_storage: 添付されたメディア
    invites:
      deactivate_all: すべて無効化
      filter:
        all: すべて
        available: 使用可能
        expired: 期限切れ
        title: フィルター
      title: 招待
    pending_accounts:
      title: 承認待ちアカウント (%{count})
    relays:
      add_new: リレーを追加
      delete: 削除
      description_html: "<strong>連合リレー</strong>とは、登録しているサーバー間の公開トゥートを仲介するサーバーです。<strong>中小規模のサーバーが連合のコンテンツを見つけるのを助けます。</strong>これを使用しない場合、ローカルユーザーがリモートユーザーを手動でフォローする必要があります。"
      disable: 無効化
      disabled: 無効
      enable: 有効化
      enable_hint: 有効にすると、リレーから全ての公開トゥートを受信するようになり、またこのサーバーの全ての公開トゥートをリレーに送信するようになります。
      enabled: 有効
      inbox_url: リレーURL
      pending: リレーサーバーの承認待ちです
      save_and_enable: 保存して有効にする
      setup: リレー接続を設定する
      status: ステータス
      title: リレー
    report_notes:
      created_msg: 通報メモを書き込みました！
      destroyed_msg: 通報メモを削除しました！
    reports:
      account:
        note: メモ
        report: 通報
      action_taken_by: 通報処理者
      are_you_sure: 本当に実行しますか？
      assign_to_self: 担当になる
      assigned: 担当者
      comment:
        none: なし
      created_at: 通報日時
      mark_as_resolved: 解決済みとしてマーク
      mark_as_unresolved: 未解決として再び開く
      notes:
        create: 書き込む
        create_and_resolve: 書き込み、解決済みにする
        create_and_unresolve: 書き込み、未解決として開く
        delete: 削除
        placeholder: どのような措置が取られたか、または関連する更新を記述してください…
      reopen: 再び開く
      report: 通報#%{id}
      reported_account: 報告対象アカウント
      reported_by: 報告者
      resolved: 解決済み
      resolved_msg: 通報を解決済みにしました！
      status: ステータス
      title: 通報
      unassign: 担当を外す
      unresolved: 未解決
      updated_at: 更新日時
    settings:
      activity_api_enabled:
        desc_html: 週ごとのローカルに投稿されたトゥート数、アクティブなユーザー数、新規登録者数
        title: ユーザーアクティビティに関する統計を公開する
      bootstrap_timeline_accounts:
        desc_html: 複数のユーザー名はコンマで区切ります。ローカルの公開アカウントのみ有効です。指定しない場合は管理者がデフォルトで指定されます。
        title: 新規ユーザーが自動フォローするアカウント
      contact_information:
        email: ビジネスメールアドレス
        username: 連絡先ユーザー名
      custom_css:
        desc_html: 全ページに適用されるCSSの編集
        title: カスタムCSS
      hero:
        desc_html: フロントページに表示されます。サイズは600x100px以上推奨です。未設定の場合、標準のサムネイルが使用されます
        title: ヒーローイメージ
      mascot:
        desc_html: 複数のページに表示されます。サイズは293x205px以上推奨です。未設定の場合、標準のマスコットが使用されます
        title: マスコットイメージ
      peers_api_enabled:
        desc_html: 連合内でこのサーバーが遭遇したドメインの名前
        title: 接続しているサーバーのリストを公開する
      preview_sensitive_media:
        desc_html: 他のウェブサイトにリンクを貼った際、メディアが閲覧注意としてマークされていてもサムネイルが表示されます
        title: OpenGraphによるプレビューで閲覧注意のメディアも表示する
      profile_directory:
        desc_html: ユーザーが見つかりやすくできるようになります
        title: ディレクトリを有効にする
      registrations:
        closed_message:
          desc_html: 新規登録を停止しているときにフロントページに表示されます。HTMLタグが使えます
          title: 新規登録停止時のメッセージ
        deletion:
          desc_html: 誰でも自分のアカウントを削除できるようにします
          title: アカウント削除を受け付ける
        min_invite_role:
          disabled: 誰も許可しない
          title: 招待の作成を許可
      registrations_mode:
        modes:
          approved: 登録には承認が必要
          none: 誰も許可しない
          open: 誰でも登録可
        title: 新規登録
      show_known_fediverse_at_about_page:
        desc_html: チェックを入れるとプレビュー欄に既知の連合先全てのトゥートを表示します。外すとローカルのトゥートだけ表示します。
        title: タイムラインプレビューに連合タイムラインを表示する
      show_staff_badge:
        desc_html: ユーザーページにスタッフのバッジを表示します
        title: スタッフバッジを表示する
      site_description:
        desc_html: フロントページへの表示に使用される紹介文です。このMastodonサーバーを特徴付けることやその他重要なことを記述してください。HTMLタグ、特に<code>&lt;a&gt;</code> と <code>&lt;em&gt;</code>が使えます。
        title: サーバーの説明
      site_description_extended:
        desc_html: あなたのサーバーにおける行動規範やルール、ガイドライン、そのほかの記述をする際に最適な場所です。HTMLタグが使えます
        title: カスタム詳細説明
      site_short_description:
        desc_html: サイドバーと meta タグに表示されます。Mastodon とは何か、そしてこのサーバーの特別な何かを1段落で記述してください。空欄の場合、サーバーの説明が使用されます。
        title: 短いサーバーの説明
      site_terms:
        desc_html: 独自のプライバシーポリシーや利用規約、その他の法的根拠を記述できます。HTMLタグが使えます
        title: カスタム利用規約
      site_title: サーバーの名前
      thumbnail:
        desc_html: OpenGraphとAPIによるプレビューに使用されます。サイズは1200×630px推奨です
        title: サーバーのサムネイル
      timeline_preview:
        desc_html: ランディングページに公開タイムラインを表示します
        title: タイムラインプレビュー
      title: サイト設定
    statuses:
      back_to_account: アカウントページに戻る
      batch:
        delete: 削除
        nsfw_off: 閲覧注意をはずす
        nsfw_on: 閲覧注意にする
      failed_to_execute: 実行に失敗しました
      media:
        title: メディア
      no_media: メディアなし
      no_status_selected: 何も選択されていないため、変更されていません
      title: トゥート一覧
      with_media: メディアあり
    subscriptions:
      callback_url: コールバックURL
      confirmed: 確認済み
      expires_in: 期限
      last_delivery: 最終配送
      title: WebSub
      topic: トピック
    tags:
      accounts: アカウント
      hidden: 非表示
      hide: ディレクトリから隠す
      name: ハッシュタグ
      title: ハッシュタグ
      unhide: ディレクトリに表示する
      visible: 表示
    title: 管理
    warning_presets:
      add_new: 追加
      delete: 削除
      edit: 編集
      edit_preset: プリセット警告文を編集
      title: プリセット警告文を管理
  admin_mailer:
    new_pending_account:
      body: 新しいアカウントの詳細は以下の通りです。この申請を承認または却下することができます。
      subject: "%{instance} で新しいアカウント (%{username}) が承認待ちです"
    new_report:
      body: "%{reporter} が %{target} を通報しました"
      body_remote: "%{domain} の誰かが %{target} を通報しました"
      subject: "%{instance} の新しい通報 (#%{id})"
  application_mailer:
    notification_preferences: メール設定の変更
    salutation: "%{name} さん"
    settings: 'メール設定の変更: %{link}'
    view: 'リンク:'
    view_profile: プロフィールを表示
    view_status: トゥートを表示
  applications:
    created: アプリが作成されました
    destroyed: アプリが削除されました
    invalid_url: URLが無効です
    regenerate_token: アクセストークンの再生成
    token_regenerated: アクセストークンが再生成されました
    warning: このデータは気をつけて取り扱ってください。他の人と共有しないでください！
    your_token: アクセストークン
  auth:
    apply_for_account: 登録を申請する
    change_password: パスワード
    checkbox_agreement_html: <a href="%{rules_path}" target="_blank">サーバーのルール</a> と <a href="%{terms_path}" target="_blank">プライバシーポリシー</a> に同意します
    confirm_email: メールアドレスの確認
    delete_account: アカウントの削除
    delete_account_html: アカウントを削除したい場合、<a href="%{path}">こちら</a> から手続きが行えます。削除する前に、確認画面があります。
    didnt_get_confirmation: 確認メールを受信できませんか？
    forgot_password: パスワードをお忘れですか？
    invalid_reset_password_token: パスワードリセットトークンが正しくないか期限切れです。もう一度リクエストしてください。
    login: ログイン
    logout: ログアウト
    migrate_account: 別のアカウントに引っ越す
    migrate_account_html: 引っ越し先を明記したい場合は<a href="%{path}">こちら</a>で設定できます。
    or_log_in_with: または次のサービスでログイン
    providers:
      cas: CAS
      saml: SAML
    register: 登録する
    registration_closed: "%{instance} は現在、新規登録停止中です"
    resend_confirmation: 確認メールを再送する
    reset_password: パスワードを再発行
    security: セキュリティ
    set_new_password: 新しいパスワード
    trouble_logging_in: ログインできませんか？
  authorize_follow:
    already_following: あなたは既にこのアカウントをフォローしています
    error: 残念ながら、リモートアカウント情報の取得中にエラーが発生しました
    follow: フォロー
    follow_request: 'あなたは以下のアカウントにフォローリクエストを送信しました:'
    following: '成功！ あなたは現在以下のアカウントをフォローしています:'
    post_follow:
      close: またはこのウィンドウを閉じます。
      return: ユーザーのプロフィールを見る
      web: Web を開く
    title: "%{acct} をフォロー"
  datetime:
    distance_in_words:
      about_x_hours: "%{count}時間"
      about_x_months: "%{count}月"
      about_x_years: "%{count}年"
      almost_x_years: "%{count}年"
      half_a_minute: 今
      less_than_x_minutes: "%{count}分"
      less_than_x_seconds: 今
      over_x_years: "%{count}年"
      x_days: "%{count}日"
      x_minutes: "%{count}分"
      x_months: "%{count}月"
      x_seconds: "%{count}秒"
  deletes:
    bad_password_msg: パスワードが違います
    confirm_password: 本人確認のため、現在のパスワードを入力してください
    description_html: あなたのアカウントに含まれるコンテンツは全て削除され、アカウントは無効化されます。これは恒久的なもので、<strong>取り消すことはできません</strong>。なりすましを防ぐために、同じユーザー名で再度登録することはできなくなります。
    proceed: アカウントを削除する
    success_msg: アカウントは正常に削除されました
    warning_html: 削除が保証されるのはこのサーバー上のコンテンツのみです。他のサーバー等、外部に広く共有されたコンテンツについては痕跡が残ることがあります。また、現在接続できないサーバーや、あなたの更新を受け取らなくなったサーバーに対しては、削除は反映されません。
    warning_title: 共有されたコンテンツについて
  directories:
    directory: ディレクトリ
    enabled: あなたはディレクトリに掲載されています。
    enabled_but_waiting: あなたはディレクトリへの掲載を選択しましたが、掲載に必要な最小フォロワー数 (%{min_followers} 人) を満たしていません。
    explanation: 関心を軸にユーザーを発見しよう
    explore_mastodon: "%{title}を探索"
    how_to_enable: あなたはディレクトリへの掲載を選択していません。下記から選択できます。ハッシュタグカラムに掲載するにはプロフィール文にハッシュタグを使用してください。
    people:
      one: "%{count} 人"
      other: "%{count} 人"
  errors:
    '403': このページを表示する権限がありません。
    '404': お探しのページは見つかりませんでした。
    '410': お探しのページはもう存在しません。
    '422':
      content: セキュリティ認証に失敗しました。Cookieをブロックしていませんか？
      title: セキュリティ認証に失敗
    '429': リクエストの制限に達しました
    '500':
      content: もうしわけありませんが、なにかが間違っています。
      title: このページは正しくありません
    noscript_html: Mastodonのウェブアプリケーションを利用する場合はJavaScriptを有効にしてください。またはあなたのプラットフォーム向けの<a href="%{apps_path}">Mastodonネイティブアプリ</a>を探すことができます。
  existing_username_validator:
    not_found: そのようなユーザー名はローカルに見つかりませんでした
    not_found_multiple: "%{usernames} は見つかりませんでした"
  exports:
    archive_takeout:
      date: 日時
      download: ダウンロード
      hint_html: "<strong>トゥートとメディア</strong>のアーカイブをリクエストできます。 データはActivityPub形式で、対応しているソフトウェアで読み込むことができます。7日毎にアーカイブをリクエストできます。"
      in_progress: 準備中...
      request: アーカイブをリクエスト
      size: 容量
    blocks: ブロック
    csv: CSV
    domain_blocks: 非表示にしたドメイン
    follows: フォロー
    lists: リスト
    mutes: ミュート
    storage: メディア
<<<<<<< HEAD
  favourite_tags:
    delete_it: 削除
    edit:
      submit: お気に入りタグを変更
      title: お気に入りタグの編集
    edit_it: 編集
    form:
      hint:
        order: 降順に表示されます
    name_of_tag: タグ名
    order: 順序
    submit: お気に入りタグを登録
=======
  featured_tags:
    add_new: 追加
    errors:
      limit: 注目のハッシュタグの上限に達しました
>>>>>>> 6afab258
  filters:
    contexts:
      home: ホームタイムライン
      notifications: 通知
      public: 公開タイムライン
      thread: 会話
    edit:
      title: フィルターを編集
    errors:
      invalid_context: 対象がないか無効です
      invalid_irreversible: この機能はホームタイムラインまたは通知と一緒に指定する場合のみ機能します
    index:
      delete: 削除
      title: フィルター
    new:
      title: 新規フィルターを追加
  footer:
    developers: 開発者向け
    more: さらに…
    resources: リソース
  generic:
    all: すべて
    changes_saved_msg: 正常に変更されました！
    copy: コピー
    order_by: 並び順
    save_changes: 変更を保存
    validation_errors:
      one: エラーが発生しました！ 以下のエラーを確認してください
      other: エラーが発生しました！ 以下の%{count}個のエラーを確認してください
  html_validator:
    invalid_markup: '無効なHTMLマークアップが含まれています: %{error}'
  identity_proofs:
    active: アクティブ
    authorize: 許可する
    authorize_connection_prompt: この暗号化接続を許可しますか？
    errors:
      failed: 暗号化接続に失敗しました。%{provider}からもう一度やり直してください。
      keybase:
        invalid_token: Keybaseトークンは16進数で66文字のハッシュである必要があります
        verification_failed: KeybaseはこのトークンをKeybaseユーザー%{kb_username}の署名として認識しませんでした。Keybaseから再試行してください。
      wrong_user: "%{current}としてログインしている間%{proving}の証明を作成することはできません。%{proving}としてログインし、もう一度やり直してください。"
    explanation_html: ここではKeybaseのような他のサービスのアカウントと暗号化し関連づけることができます。これにより他の人が暗号化されたメッセージを送信したり、その内容を信用できるようになります。
    i_am_html: I am %{username} on %{service}.
    identity: Identity
    inactive: 非アクティブ
    publicize_checkbox: 'そしてこれをトゥートしてください:'
    publicize_toot: 'It is proven! I am %{username} on %{service}: %{url}'
    status: 認証状態
    view_proof: 証明を表示
  imports:
    modes:
      merge: 統合
      merge_long: 現在のレコードを保持したまま新しいものを追加します
      overwrite: 上書き
      overwrite_long: 現在のレコードを新しいもので置き換えます
    preface: 他のサーバーでエクスポートされたファイルから、フォロー/ブロックした情報をこのサーバー上のアカウントにインポートできます。
    success: ファイルは正常にアップロードされ、現在処理中です。しばらくしてから確認してください
    types:
      blocking: ブロックしたアカウントリスト
      domain_blocking: 非表示にしたドメインリスト
      following: フォロー中のアカウントリスト
      muting: ミュートしたアカウントリスト
    upload: アップロード
  in_memoriam_html: 故人を偲んで。
  invites:
    delete: 無効化
    expired: 期限切れ
    expires_in:
      '1800': 30 分
      '21600': 6 時間
      '3600': 1 時間
      '43200': 12 時間
      '604800': 1 週間
      '86400': 1 日
    expires_in_prompt: 無期限
    generate: 作成
    invited_by: '次の人に招待されました:'
    max_uses:
      one: '1'
      other: "%{count}"
    max_uses_prompt: 無制限
    prompt: リンクを生成・共有してこのサーバーへの新規登録を受け付けることができます
    table:
      expires_at: 有効期限
      uses: 使用
    title: 新規ユーザーの招待
  lists:
    errors:
      limit: リストの上限に達しました
  media_attachments:
    validations:
      images_and_video: 既に画像が追加されているため、動画を追加することはできません
      too_many: 追加できるファイルは4つまでです
  migrations:
    acct: 引っ越し先の ユーザー名@ドメイン
    currently_redirecting: 'あなたのプロフィールは引っ越し先が設定されています:'
    proceed: 保存
    updated_msg: アカウントの引っ越し設定を更新しました！
  moderation:
    title: モデレーション
  notification_mailer:
    digest:
      action: 全ての通知を表示
      body: '最後のログイン（%{since}）からの出来事:'
      mention: "%{name} さんがあなたに返信しました:"
      new_followers_summary:
        one: また、離れている間に新たなフォロワーを獲得しました！
        other: また、離れている間に%{count} 人の新たなフォロワーを獲得しました！
      subject:
        one: "新しい1件の通知 \U0001F418"
        other: "新しい%{count}件の通知 \U0001F418"
      title: 不在の間に…
    favourite:
      body: "%{name} さんにお気に入り登録された、あなたのトゥートがあります:"
      subject: "%{name} さんにお気に入りに登録されました"
      title: 新たなお気に入り登録
    follow:
      body: "%{name} さんにフォローされています！"
      subject: "%{name} さんにフォローされています"
      title: 新たなフォロワー
    follow_request:
      action: フォローリクエストの管理
      body: "%{name} さんがあなたにフォローをリクエストしました"
      subject: "%{name} さんからのフォローリクエスト"
      title: 新たなフォローリクエスト
    mention:
      action: 返信
      body: "%{name} さんから返信がありました:"
      subject: "%{name} さんに返信されました"
      title: 新たな返信
    reblog:
      body: "%{name} さんにブーストされた、あなたのトゥートがあります:"
      subject: "%{name} さんにブーストされました"
      title: 新たなブースト
  number:
    human:
      decimal_units:
        format: "%n%u"
        units:
          billion: B
          million: M
          quadrillion: Q
          thousand: K
          trillion: T
  pagination:
    newer: 新しいトゥート
    next: 次
    older: 以前のトゥート
    prev: 前
    truncate: "&hellip;"
  polls:
    errors:
      already_voted: このアンケートには投票済みです
      duplicate_options: に同じものがあります
      duration_too_long: が長過ぎます
      duration_too_short: が短過ぎます
      expired: アンケートは既に終了しました
      over_character_limit: は%{max}文字より長くすることはできません
      too_few_options: は複数必要です
      too_many_options: は%{max}個までです
  preferences:
    languages: 言語
    other: その他
    publishing: 投稿
    web: ウェブ
  relationships:
    activity: 活動
    dormant: 非アクティブ
    last_active: 最後の活動
    most_recent: 新着
    moved: 引っ越し済み
    mutual: 相互
    primary: 標準
    relationship: 関係性
    remove_selected_domains: 選択したドメインのフォロワーを全て解除
    remove_selected_followers: 選択したフォロワーを解除
    remove_selected_follows: 選択したユーザーをフォロー解除
    status: 状態
  remote_follow:
    acct: あなたの ユーザー名@ドメイン を入力してください
    missing_resource: リダイレクト先が見つかりませんでした
    no_account_html: アカウントをお持ちではないですか？<a href='%{sign_up_path}' target='_blank'>こちら</a>からサインアップできます
    proceed: フォローする
    prompt: 'フォローしようとしています:'
    reason_html: "<strong>なぜこの手順が必要でしょうか？</strong><code>%{instance}</code>はあなたが登録されているサーバーではないかもしれないので、まずあなたのサーバーに転送する必要があります。"
  remote_interaction:
    favourite:
      proceed: お気に入り登録する
      prompt: 'お気に入り登録しようとしています:'
    reblog:
      proceed: ブーストする
      prompt: 'ブーストしようとしています:'
    reply:
      proceed: 返信する
      prompt: '返信しようとしています:'
  remote_unfollow:
    error: エラー
    title: タイトル
    unfollowed: フォロー解除しました
  scheduled_statuses:
    over_daily_limit: その日予約できる投稿数 %{limit} を超えています
    over_total_limit: 予約できる投稿数 %{limit} を超えています
    too_soon: より先の時間を指定してください
  sessions:
    activity: 最後のアクティビティ
    browser: ブラウザ
    browsers:
      alipay: Alipay
      blackberry: Blackberry
      chrome: Chrome
      edge: Microsoft Edge
      electron: Electron
      firefox: Firefox
      generic: 不明なブラウザ
      ie: Internet Explorer
      micro_messenger: MicroMessenger
      nokia: Nokia S40 Ovi Browser
      opera: Opera
      otter: Otter
      phantom_js: PhantomJS
      qq: QQ Browser
      safari: Safari
      uc_browser: UCBrowser
      weibo: Weibo
    current_session: 現在のセッション
    description: "%{browser} on %{platform}"
    explanation: あなたのMastodonアカウントに現在ログインしているウェブブラウザの一覧です。
    ip: IP
    platforms:
      adobe_air: Adobe Air
      android: Android
      blackberry: Blackberry
      chrome_os: ChromeOS
      firefox_os: Firefox OS
      ios: iOS
      linux: Linux
      mac: Mac
      other: 不明なプラットフォーム
      windows: Windows
      windows_mobile: Windows Mobile
      windows_phone: Windows Phone
    revoke: 削除
    revoke_success: セッションを削除しました
    title: セッション
  settings:
    account: アカウント
    account_settings: セキュリティ
    appearance: プロフィールを編集
    authorized_apps: 認証済みアプリ
    back: Mastodon に戻る
    delete: アカウントの削除
    development: 開発
    edit_profile: プロフィールを編集
    export: データのエクスポート
<<<<<<< HEAD
    favourite_tags: お気に入りタグ
    followers: 信頼済みのインスタンス
=======
    featured_tags: 注目のハッシュタグ
    identity_proofs: Identity proofs
>>>>>>> 6afab258
    import: データのインポート
    import_and_export: インポート・エクスポート
    migrate: アカウントの引っ越し
    notifications: 通知
    preferences: ユーザー設定
    profile: プロフィール
    relationships: フォロー・フォロワー
    two_factor_authentication: 二段階認証
  statuses:
    attached:
      description: '添付: %{attached}'
      image:
        one: "%{count} 枚の画像"
        other: "%{count} 枚の画像"
      video:
        one: "%{count} 本の動画"
        other: "%{count} 本の動画"
    boosted_from_html: "%{acct_link} からブースト"
    content_warning: '閲覧注意: %{warning}'
    disallowed_hashtags:
      one: '許可されていないハッシュタグが含まれています: %{tags}'
      other: '許可されていないハッシュタグが含まれています: %{tags}'
    language_detection: 自動検出
    open_in_web: Webで開く
    over_character_limit: 上限は %{max}文字までです
    pin_errors:
      limit: 固定できるトゥート数の上限に達しました
      ownership: 他人のトゥートを固定することはできません
      private: 非公開のトゥートを固定することはできません
      reblog: ブーストを固定することはできません
    poll:
      total_votes:
        one: "%{count}票"
        other: "%{count}票"
      vote: 投票
    show_more: もっと見る
    sign_in_to_participate: ログインして会話に参加
    title: '%{name}: "%{quote}"'
    visibilities:
      private: フォロワー限定
      private_long: フォロワーにのみ表示されます
      public: 公開
      public_long: 誰でも見ることができ、かつ公開タイムラインに表示されます
      unlisted: 未収載
      unlisted_long: 誰でも見ることができますが、公開タイムラインには表示されません
  stream_entries:
    pinned: 固定されたトゥート
    reblogged: さんがブースト
    sensitive_content: 閲覧注意
  terms:
    body_html: |
      <h2>プライバシーポリシー</h2>
      <h3 id="collect">どのような情報を収集しますか？</h3>

      <ul>
        <li><em>基本的なアカウント情報</em>: 当サイトに登録すると、ユーザー名・メールアドレス・パスワードの入力を求められることがあります。また表示名や自己紹介・プロフィール画像・ヘッダー画像といった追加のプロフィールを登録できます。ユーザー名・表示名・自己紹介・プロフィール画像・ヘッダー画像は常に公開されます。</li>
        <li><em>投稿・フォロー・その他公開情報</em>: フォローしているユーザーの一覧は一般公開されます。フォロワーも同様です。メッセージを投稿する際、日時だけでなく投稿に使用したアプリケーション名も記録されます。メッセージには写真や動画といった添付メディアを含むことがあります。「公開」や「未収載」の投稿は一般公開されます。プロフィールに投稿を載せるとそれもまた公開情報となります。投稿はフォロワーに配信されます。場合によっては他のサーバーに配信され、そこにコピーが保存されることを意味します。投稿を削除した場合も同様にフォロワーに配信されます。他の投稿をリブログやお気に入り登録する行動は常に公開されます。</li>
        <li><em>「ダイレクト」と「フォロワー限定」投稿</em>: すべての投稿はサーバーに保存され、処理されます。「フォロワー限定」投稿はフォロワーと投稿に書かれたユーザーに配信されます。「ダイレクト」投稿は投稿に書かれたユーザーにのみ配信されます。場合によっては他のサーバーに配信され、そこにコピーが保存されることを意味します。私たちはこれらの閲覧を一部の許可された者に限定するよう誠意を持って努めます。しかし他のサーバーにおいても同様に扱われるとは限りません。したがって、相手の所属するサーバーを吟味することが重要です。設定で新しいフォロワーの承認または拒否を手動で行うよう切り替えることもできます。<em>サーバー管理者は「ダイレクト」や「フォロワー限定」投稿も閲覧する可能性があることを忘れないでください。</em>また受信者がスクリーンショットやコピー、もしくは共有する可能性があることを忘れないでください。<em>いかなる危険な情報もMastodon上で共有しないでください。</em></li>
        <li><em>IPアドレスやその他メタデータ</em>: ログインする際IPアドレスだけでなくブラウザーアプリケーション名を記録します。ログインしたセッションはすべてユーザー設定で見直し、取り消すことができます。使用されている最新のIPアドレスは最大12ヵ月間保存されます。またサーバーへのIPアドレスを含むすべてのリクエストのログを保持することがあります。</li>
      </ul>

      <hr class="spacer" />

      <h3 id="use">情報を何に使用しますか？</h3>

      <p>収集した情報は次の用途に使用されることがあります:</p>

      <ul>
        <li>Mastodonのコア機能の提供: ログインしている間にかぎり他の人たちと投稿を通じて交流することができます。例えば自分専用のホームタイムラインで投稿をまとめて読むために他の人たちをフォローできます。</li>
        <li>コミュニティ維持の補助: 例えばIPアドレスを既知のものと比較し、BAN回避目的の複数登録者やその他違反者を判別します。</li>
        <li>提供されたメールアドレスはお知らせの送信・投稿に対するリアクションやメッセージ送信の通知・お問い合わせやその他要求や質問への返信に使用されることがあります。</li>
      </ul>

      <hr class="spacer" />

      <h3 id="protect">情報をどのように保護しますか？</h3>

      <p>私たちはあなたが入力・送信する際や自身の情報にアクセスする際に個人情報を安全に保つため、さまざまなセキュリティ上の対策を実施します。特にブラウザーセッションだけでなくアプリケーションとAPI間の通信もSSLによって保護されます。またパスワードは強力な不可逆アルゴリズムでハッシュ化されます。二段階認証を有効にし、アカウントへのアクセスをさらに安全にすることができます。</p>

      <hr class="spacer" />

      <h3 id="data-retention">データ保持方針はどうなっていますか？</h3>

      <p>私たちは次のように誠意を持って努めます:</p>

      <ul>
        <li>当サイトへのIPアドレスを含むすべての要求に対するサーバーログを90日以内のできるかぎりの間保持します。</li>
        <li>登録されたユーザーに関連付けられたIPアドレスを12ヵ月以内の間保持します。</li>
      </ul>

      <p>あなたは投稿・添付メディア・プロフィール画像・ヘッダー画像を含む自身のデータのアーカイブを要求し、ダウンロードすることができます。</p>

      <p>あなたはいつでもアカウントの削除を要求できます。削除は取り消すことができません。</p>

      <hr class="spacer"/>

      <h3 id="cookies">クッキーを使用していますか？</h3>

      <p>はい。クッキーは (あなたが許可した場合に) WebサイトやサービスがWebブラウザーを介してコンピューターに保存する小さなファイルです。使用することでWebサイトがブラウザーを識別し、登録済みのアカウントがある場合関連付けます。</p>

      <p>私たちはクッキーを将来の訪問のために設定を保存し呼び出す用途に使用します。</p>

      <hr class="spacer" />

      <h3 id="disclose">なんらかの情報を外部に提供していますか？</h3>

      <p>私たちは個人を特定できる情報を外部へ販売・取引・その他方法で渡すことはありません。これには当サイトの運営・業務遂行・サービス提供を行ううえで補助する信頼できる第三者をこの機密情報の保護に同意するかぎり含みません。法令の遵守やサイトポリシーの施行、権利・財産・安全の保護に適切と判断した場合、あなたの情報を公開することがあります。</p>

      <p>あなたの公開情報はネットワーク上の他のサーバーにダウンロードされることがあります。相手が異なるサーバーに所属する場合、「公開」と「フォロワー限定」投稿はフォロワーの所属するサーバーに配信され、「ダイレクト」投稿は受信者の所属するサーバーに配信されます。</p>

      <p>あなたがアカウントの使用をアプリケーションに許可すると、承認した権限の範囲内で公開プロフィール情報・フォローリスト・フォロワー・リスト・すべての投稿・お気に入り登録にアクセスできます。アプリケーションはメールアドレスやパスワードに決してアクセスできません。</p>

      <hr class="spacer" />

      <h3 id="children">児童によるサイト利用について</h3>

      <p>サーバーがEUまたはEEA圏内にある場合: 当サイト・製品・サービスは16歳以上の人を対象としています。あなたが16歳未満の場合、GDPR (<a href="https://en.wikipedia.org/wiki/General_Data_Protection_Regulation">General Data Protection Regulation</a> - EU一般データ保護規則) により当サイトを使用できません。</p>

      <p>サーバーが米国にある場合: 当サイト・製品・サービスは13歳以上の人を対象としています。あなたが13歳未満の場合、COPPA (<a href="https://en.wikipedia.org/wiki/Children%27s_Online_Privacy_Protection_Act">Children's Online Privacy Protection Act</a> - 児童オンラインプライバシー保護法) により当サイトを使用できません。</p>

      <p>サーバーが別の管轄区域にある場合、法的要件は異なることがあります。</p>

      <hr class="spacer" />

      <h3 id="changes">プライバシーポリシーの変更</h3>

      <p>プライバシーポリシーの変更を決定した場合、このページに変更点を掲載します。</p>

      <p>この文章のライセンスはCC-BY-SAです。最終更新日は2018年3月7日です。</p>

      <p>オリジナルの出典: <a href="https://github.com/discourse/discourse">Discourse privacy policy</a></p>
    title: "%{instance} 利用規約・プライバシーポリシー"
  themes:
    contrast: Mastodon (ハイコントラスト)
    default: Mastodon (ダーク)
    mastodon-light: Mastodon (ライト)
  time:
    formats:
      default: "%Y年%m月%d日 %H:%M"
      month: "%Y年 %b"
  two_factor_authentication:
    code_hint: 確認するには認証アプリで表示されたコードを入力してください
    description_html: "<strong>二段階認証</strong>を有効にするとログイン時、認証アプリからコードを入力する必要があります。"
    disable: 無効
    enable: 有効
    enabled: 二段階認証は有効になっています
    enabled_success: 二段階認証が有効になりました
    generate_recovery_codes: リカバリーコードを生成
    instructions_html: "<strong>Google Authenticatorか、もしくはほかのTOTPアプリでこのQRコードをスキャンしてください。</strong>これ以降、ログインするときはそのアプリで生成されるコードが必要になります。"
    lost_recovery_codes: リカバリーコードを使用すると携帯電話を紛失した場合でもアカウントにアクセスできるようになります。 リカバリーコードを紛失した場合もここで再生成することができますが、古いリカバリーコードは無効になります。
    manual_instructions: 'QRコードがスキャンできず、手動での登録を希望の場合はこのシークレットコードを利用してください。:'
    recovery_codes: リカバリーコード
    recovery_codes_regenerated: リカバリーコードが再生成されました
    recovery_instructions_html: 携帯電話を紛失した場合、以下の内どれかのリカバリーコードを使用してアカウントへアクセスすることができます。<strong>リカバリーコードは大切に保全してください。</strong>たとえば印刷してほかの重要な書類と一緒に保管することができます。
    setup: 初期設定
    wrong_code: コードが間違っています。サーバー上の時間とデバイス上の時間が一致していますか？
  user_mailer:
    backup_ready:
      explanation: Mastodonアカウントのアーカイブを受け付けました。今すぐダウンロードできます！
      subject: アーカイブの準備ができました
      title: アーカイブの取り出し
    warning:
      explanation:
        disable: アカウントが凍結されている間、データはそのまま残りますが、凍結が解除されるまでは何の操作もできません。
        silence: あなたのアカウントは制限されていますが、あなたをフォローしているユーザーのみ、このサーバー上の投稿を見ることができます。そしてあなたは様々な公開リストから除外されるかもしれません。ただし、他のユーザーは手動であなたをフォローすることができます。
        suspend: あなたのアカウントは停止されています。あなたの投稿とアップロードされたメディアファイルは、このサーバーとあなたのフォロワーが参加していたサーバーから完全に削除されました。
      review_server_policies: サーバーのポリシーを確認
      subject:
        disable: あなたのアカウント %{acct} は凍結されています
        none: "%{acct} に対する警告"
        silence: あなたのアカウント %{acct} はサイレンスにされています
        suspend: あなたのアカウント %{acct} は停止されています
      title:
        disable: アカウントが凍結されました
        none: 警告
        silence: アカウントがサイレンスにされました
        suspend: アカウントが停止されました
    welcome:
      edit_profile_action: プロフィールを設定
      edit_profile_step: アバター画像やヘッダー画像をアップロードしたり、表示名やその他プロフィールを変更しカスタマイズすることができます。新しいフォロワーからのフォローを許可する前に検討したい場合、アカウントを承認制にすることができます。
      explanation: 始めるにあたってのアドバイスです
      final_action: 始めましょう
      final_step: 'さあ始めましょう！ たとえフォロワーがいなくても、あなたの公開した投稿はローカルタイムラインやハッシュタグなどで誰かの目に止まるかもしれません。自己紹介をしたい時は #Pの自己紹介 ハッシュタグを使うといいかもしれません。'
      full_handle: あなたの正式なユーザー名
      full_handle_hint: これは別のサーバーからフォローしてもらったりメッセージのやり取りをする際に、友達に伝えるといいでしょう。
      review_preferences_action: 設定の変更
      review_preferences_step: 受け取りたいメールや投稿の公開範囲などの設定を必ず行ってください。不快でないならアニメーション GIF の自動再生を有効にすることもできます。
      subject: Mastodon へようこそ
      tip_federated_timeline: 連合タイムラインは Mastodon ネットワークの流れを見られるものです。ただしあなたと同じサーバーの人がフォローしている人だけが含まれるので、それが全てではありません。
      tip_following: 標準では自動でサーバーの管理者をフォローしています。もっと興味のある人たちを見つけるには、ローカルタイムラインと連合タイムラインを確認してください。
      tip_local_timeline: ローカルタイムラインは %{instance} にいる人々の流れを見られるものです。彼らはあなたと同じサーバーにいる隣人のようなものです！
      tip_mobile_webapp: もしモバイル端末のブラウザで Mastodon をホーム画面に追加できる場合、プッシュ通知を受け取ることができます。それはまるでネイティブアプリのように動作します！
      tips: 豆知識
      title: ようこそ、%{name} ！
  users:
    follow_limit_reached: あなたは現在 %{limit} 人以上フォローできません
    invalid_email: メールアドレスが無効です
    invalid_otp_token: 二段階認証コードが間違っています
    otp_lost_help_html: どちらも使用できない場合、%{email} に連絡を取ると解決できるかもしれません
    seamless_external_login: あなたは外部サービスを介してログインしているため、パスワードとメールアドレスの設定は利用できません。
    signed_in_as: '下記でログイン中:'
  verification:
    explanation_html: <strong>プロフィール内のリンクの所有者であることを認証することができます</strong>。そのためにはリンクされたウェブサイトにMastodonプロフィールへのリンクが含まれている必要があります。リンクには<code>rel="me"</code>属性を<strong>必ず</strong>与えなければなりません。リンクのテキストについては重要ではありません。以下は例です：
    verification: 認証<|MERGE_RESOLUTION|>--- conflicted
+++ resolved
@@ -631,7 +631,6 @@
     lists: リスト
     mutes: ミュート
     storage: メディア
-<<<<<<< HEAD
   favourite_tags:
     delete_it: 削除
     edit:
@@ -644,12 +643,10 @@
     name_of_tag: タグ名
     order: 順序
     submit: お気に入りタグを登録
-=======
   featured_tags:
     add_new: 追加
     errors:
       limit: 注目のハッシュタグの上限に達しました
->>>>>>> 6afab258
   filters:
     contexts:
       home: ホームタイムライン
@@ -904,13 +901,10 @@
     development: 開発
     edit_profile: プロフィールを編集
     export: データのエクスポート
-<<<<<<< HEAD
     favourite_tags: お気に入りタグ
     followers: 信頼済みのインスタンス
-=======
     featured_tags: 注目のハッシュタグ
     identity_proofs: Identity proofs
->>>>>>> 6afab258
     import: データのインポート
     import_and_export: インポート・エクスポート
     migrate: アカウントの引っ越し
