--- conflicted
+++ resolved
@@ -385,11 +385,7 @@
       unlisted_long: 誰でも見ることができますが、公開タイムラインには表示されません
   stream_entries:
     click_to_show: クリックして表示
-<<<<<<< HEAD
     reblogged: さんがブースト
-=======
-    reblogged: さんにブーストされました
->>>>>>> 794781d1
     sensitive_content: 閲覧注意
   terms:
     body_html: |
