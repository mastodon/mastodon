--- conflicted
+++ resolved
@@ -26,35 +26,19 @@
         subject: '%{instance} 確認說明'
         title: 驗證電子信箱地址
       email_changed:
-<<<<<<< HEAD
-        explanation: 您帳戶的電子信箱地址將變更為：
-        extra: 若您未變更電子信箱，那麼很有可能是某人取得了您帳戶的存取權限。請立刻變更密碼，或當帳戶被鎖定時，請聯絡伺服器的管理員。
+        explanation: 您帳號的電子信箱地址將變更為：
+        extra: 若您未變更電子信箱，那麼很有可能是某人取得了您帳號的存取權限。請立刻變更密碼，或當帳號被鎖定時，請聯絡伺服器的管理員。
         subject: 已變更電子信箱
         title: 新電子信箱地址
       password_change:
-        explanation: 您帳戶的密碼已變更。
-        extra: 若您未變更密碼，那麼很有可能是某人取得了您帳戶的存取權限。請立刻變更密碼，或若帳戶被鎖定時，請聯絡伺服器的管理員。
+        explanation: 您帳號的密碼已變更。
+        extra: 若您未變更密碼，那麼很有可能是某人取得了您帳號的存取權限。請立刻變更密碼，或若帳號被鎖定時，請聯絡伺服器的管理員。
         subject: 已變更密碼
         title: 密碼已變更
       reconfirmation_instructions:
         explanation: 請確認新的電子信箱地址以變更。
-        extra: 若此次變更不是由您開啟的，請忽略此信件。Mastodon 帳戶的電子信箱地址在您存取上面的連結前不會變更。
+        extra: 若此次變更不是由您開啟的，請忽略此信件。Mastodon 帳號的電子信箱地址在您存取上面的連結前不會變更。
         subject: 確認 %{instance} 的電子信箱地址
-=======
-        explanation: 您帳號的電子信箱地址將變更為：
-        extra: 若您未變更電子信箱，那麼很有可能是某人取得了您帳號的存取權限。請立刻變更密碼，或當帳號被鎖定時，請聯絡伺服器的管理員。
-        subject: Mastodon：已變更電子信箱
-        title: 新電子信箱地址
-      password_change:
-        explanation: 您帳號的密碼已變更。
-        extra: 若您未變更密碼，那麼很有可能是某人取得了您帳號的存取權限。請立刻變更密碼，或若帳號被鎖定時，請聯絡伺服器的管理員。
-        subject: Mastodon：已變更密碼
-        title: 密碼已變更
-      reconfirmation_instructions:
-        explanation: 請確認新的電子信箱地址以變更。
-        extra: 若此次變更不是由您開啟的，請忽略此信件。Mastodon 帳號的電子信箱地址在您存取上面的連結前不會變更。
-        subject: Mastodon：確認 %{instance} 的電子信箱地址
->>>>>>> fbcbf789
         title: 驗證電子信箱地址
       reset_password_instructions:
         action: 變更密碼
@@ -63,21 +47,12 @@
         subject: 重設密碼指引
         title: 重設密碼
       two_factor_disabled:
-<<<<<<< HEAD
-        explanation: 您帳戶的兩步驟驗證已停用。現在只能使用電子信箱及密碼登入。
+        explanation: 您帳號的兩步驟驗證已停用。現在只使用電子信箱及密碼登入。
         subject: 已停用兩步驟驗證
         title: 已停用 2FA
       two_factor_enabled:
-        explanation: 已對您的帳戶啟用兩步驟驗證。登入時將需要配對之 TOTP 應用程式所產生的 Token。
+        explanation: 已對您的帳號啟用兩步驟驗證。登入時將需要配對之 TOTP 應用程式所產生的 Token。
         subject: 已啟用兩步驟驗證
-=======
-        explanation: 您帳號的兩步驟驗證已停用。現在只使用電子信箱及密碼登入。
-        subject: Mastodon：已停用兩步驟驗證
-        title: 已停用 2FA
-      two_factor_enabled:
-        explanation: 已對您的帳號啟用兩步驟驗證。登入時將需要配對之 TOTP 應用程式所產生的 Token。
-        subject: Mastodon：已啟用兩步驟驗證
->>>>>>> fbcbf789
         title: 已啟用 2FA
       two_factor_recovery_codes_changed:
         explanation: 上一次的復原碼已經失效，且已產生新的。
@@ -87,21 +62,12 @@
         subject: 解鎖指引
       webauthn_credential:
         added:
-<<<<<<< HEAD
-          explanation: 下面的安全密鑰已經新增至您的帳戶
+          explanation: 以下的安全密鑰已經新增至您的帳號
           subject: 新安全密鑰
           title: 已新增新安全密鑰
         deleted:
-          explanation: 以下的安全密鑰已經從您的帳戶中移除
+          explanation: 以下的安全密鑰已經從您的帳號中移除
           subject: 安全密鑰已移除
-=======
-          explanation: 以下的安全密鑰已經新增至您的帳號
-          subject: Mastodon：新安全密鑰
-          title: 已新增新安全密鑰
-        deleted:
-          explanation: 以下的安全密鑰已經從您的帳號中移除
-          subject: Mastodon：安全密鑰已移除
->>>>>>> fbcbf789
           title: 您的一支安全密鑰已經被移除
       webauthn_disabled:
         explanation: 您的帳戶並沒有啟用安全密鑰認證方式。只能以 TOTP app 產生地成對 token 登入。
