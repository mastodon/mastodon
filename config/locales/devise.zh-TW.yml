--- conflicted
+++ resolved
@@ -34,7 +34,7 @@
       password_change:
         explanation: 您帳號的密碼已變更。
         extra: 若您未變更密碼，那麼很有可能是某人取得了您帳號的存取權限。請立刻變更密碼，或若帳號被鎖定時，請聯絡伺服器的管理員。
-        subject: 已變更密碼
+        subject: Mastodon：已變更密碼
         title: 密碼已變更
       reconfirmation_instructions:
         explanation: 請驗證新的電子郵件地址以變更。
@@ -44,13 +44,8 @@
       reset_password_instructions:
         action: 變更密碼
         explanation: 您已請求帳號的新密碼。
-<<<<<<< HEAD
-        extra: 若您並未請求，請忽略此信件。您的密碼在存取上方連結並建立新密碼前不會變更。
-        subject: 重設密碼指引
-=======
         extra: 若您並未請求，請忽略此信件。您的密碼於存取上方連結並建立新密碼前不會變更。
         subject: Mastodon：重設密碼指引
->>>>>>> ab36c152
         title: 重設密碼
       two_factor_disabled:
         explanation: 目前僅可使用電子郵件地址與密碼登入。
@@ -68,15 +63,15 @@
         subtitle: 之前的備用驗證碼已經失效，且已產生新的。
         title: 兩階段驗證備用驗證碼已變更
       unlock_instructions:
-        subject: 解鎖指引
+        subject: Mastodon：解鎖指引
       webauthn_credential:
         added:
           explanation: 以下的安全密鑰已經新增至您的帳號
-          subject: 新安全密鑰
+          subject: Mastodon：新安全密鑰
           title: 已新增新安全密鑰
         deleted:
           explanation: 以下的安全密鑰已經從您的帳號中移除
-          subject: 安全密鑰已移除
+          subject: Mastodon：安全密鑰已移除
           title: 您的一支安全密鑰已經被移除
       webauthn_disabled:
         explanation: 您的帳號已停用安全金鑰身份驗證。
