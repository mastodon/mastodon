--- conflicted
+++ resolved
@@ -23,15 +23,6 @@
         explanation: 您已經在 %{host} 上以此電子郵件地址建立了一支帳號。您距離啟用它只剩一點之遙了。若這不是您，請忽略此信件。
         explanation_when_pending: 您使用此電子郵件地址申請了 %{host} 的邀請。當您確認電子郵件信箱後我們將審核您的申請。您可以登入以改變您的細節或刪除您的帳號，但直到您的帳號被核准之前，您無法操作大部分的功能。若您的申請遭拒絕，您的資料將被移除而不必做後續動作。如果這不是您，請忽略此信件。
         extra_html: 同時也請看看<a href="%{terms_path}">伺服器規則</a>與<a href="%{policy_path}">服務條款</a>。
-<<<<<<< HEAD
-        subject: '%{instance} 確認說明'
-        title: 驗證電子信箱地址
-      email_changed:
-        explanation: 您帳號的電子信箱地址將變更為：
-        extra: 若您未變更電子信箱，那麼很有可能是某人取得了您帳號的存取權限。請立刻變更密碼，或當帳號被鎖定時，請聯絡伺服器的管理員。
-        subject: 已變更電子信箱
-        title: 新電子信箱地址
-=======
         subject: Mastodon：%{instance} 確認說明
         title: 驗證電子郵件地址
       email_changed:
@@ -39,24 +30,16 @@
         extra: 若您未變更電子郵件，那麼很有可能是某人取得了您帳號的存取權限。請立刻變更密碼，或當帳號被鎖定時，請聯絡伺服器的管理員。
         subject: Mastodon：已變更電子郵件
         title: 新電子郵件地址
->>>>>>> 03b0f3ac
       password_change:
         explanation: 您帳號的密碼已變更。
         extra: 若您未變更密碼，那麼很有可能是某人取得了您帳號的存取權限。請立刻變更密碼，或若帳號被鎖定時，請聯絡伺服器的管理員。
         subject: 已變更密碼
         title: 密碼已變更
       reconfirmation_instructions:
-<<<<<<< HEAD
-        explanation: 請確認新的電子信箱地址以變更。
-        extra: 若此次變更不是由您開啟的，請忽略此信件。Mastodon 帳號的電子信箱地址在您存取上面的連結前不會變更。
-        subject: 確認 %{instance} 的電子信箱地址
-        title: 驗證電子信箱地址
-=======
         explanation: 請確認新的電子郵件地址以變更。
         extra: 若此次變更不是由您起始的，請忽略此信件。Mastodon 帳號的電子郵件地址在您存取上面的連結前不會變更。
         subject: Mastodon：確認 %{instance} 的電子郵件地址
         title: 驗證電子郵件地址
->>>>>>> 03b0f3ac
       reset_password_instructions:
         action: 變更密碼
         explanation: 您已請求帳號的新密碼。
@@ -64,19 +47,6 @@
         subject: 重設密碼指引
         title: 重設密碼
       two_factor_disabled:
-<<<<<<< HEAD
-        explanation: 您帳號的兩步驟驗證已停用。現在只使用電子信箱及密碼登入。
-        subject: 已停用兩步驟驗證
-        title: 已停用 2FA
-      two_factor_enabled:
-        explanation: 已對您的帳號啟用兩步驟驗證。登入時將需要配對之 TOTP 應用程式所產生的 Token。
-        subject: 已啟用兩步驟驗證
-        title: 已啟用 2FA
-      two_factor_recovery_codes_changed:
-        explanation: 上一次的復原碼已經失效，且已產生新的。
-        subject: 兩步驟驗證復原碼已經重新產生
-        title: 2FA 復原碼已變更
-=======
         explanation: 您帳號的兩階段驗證已停用。現在只使用電子郵件及密碼登入。
         subject: Mastodon：已停用兩階段驗證
         title: 已停用 2FA
@@ -88,7 +58,6 @@
         explanation: 之前的備用驗證碼已經失效，且已產生新的。
         subject: Mastodon：兩階段驗證備用驗證碼已經重新產生
         title: 2FA 備用驗證碼已變更
->>>>>>> 03b0f3ac
       unlock_instructions:
         subject: 解鎖指引
       webauthn_credential:
@@ -101,21 +70,12 @@
           subject: 安全密鑰已移除
           title: 您的一支安全密鑰已經被移除
       webauthn_disabled:
-<<<<<<< HEAD
-        explanation: 您的帳戶並沒有啟用安全密鑰認證方式。只能以 TOTP app 產生地成對 token 登入。
-        subject: 安全密鑰認證方式已關閉
-        title: 已關閉安全密鑰
-      webauthn_enabled:
-        explanation: 您的帳戶已啟用安全密鑰認證。您可以使用安全密鑰登入了。
-        subject: 已啟用安全密鑰認證
-=======
         explanation: 您的帳號已停用安全密鑰認證。只能透過已配對的 TOTP 應用程式所產生之 Token 登入。
         subject: Mastodon：安全密鑰認證方式已停用
         title: 已停用安全密鑰
       webauthn_enabled:
         explanation: 您的帳號已啟用安全密鑰認證。您可以使用安全密鑰登入了。
         subject: Mastodon：已啟用安全密鑰認證
->>>>>>> 03b0f3ac
         title: 已啟用安全密鑰
     omniauth_callbacks:
       failure: 無法透過 %{kind} 認證是否為您，因為「%{reason}」。
