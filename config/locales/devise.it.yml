--- conflicted
+++ resolved
@@ -21,120 +21,62 @@
         action: Verifica l'indirizzo email
         action_with_app: Conferma e torna a %{app}
         explanation: Hai creato un account su %{host} con questo indirizzo email. Sei lontano solo un clic dall'attivarlo. Se non sei stato tu, per favore ignora questa email.
-<<<<<<< HEAD
-        explanation_when_pending: Hai richiesto un invito a %{host} con questo indirizzo email. Una volta confermato il tuo indirizzo e-mail, analizzeremo la tua richiesta. Non potrai eseguire l'accesso fino a quel momento. Se la tua richiesta sarà rifiutata, i tuoi dati saranno rimossi, quindi nessun'altra azione ti sarà richiesta. Se non fossi stato tu, per favore ignora questa email.
-        extra_html: Per favore controlla<a href="%{terms_path}">le regole del server</a> e <a href="%{policy_path}">i nostri termini di servizio</a>.
-        subject: '%{title}: Istruzioni di conferma'
-        title: Verifica indirizzo email
-      email_changed:
-        explanation: 'L''indirizzo email del tuo account sta per essere cambiato in:'
-        extra: Se non hai cambiato la tua email, è probabile che qualcuno abbia ottenuto l'accesso al tuo account. Cambia immediatamente la tua password e contatta l'amministratore del server se non puoi più accedere al tuo account.
-        subject: '%{title}: Email cambiata'
-        title: Nuovo indirizzo email
-      password_change:
-        explanation: La password del tuo account è stata cambiata.
-        extra: Se non hai cambiato la password, è probabile che qualcuno abbia ottenuto l'accesso al tuo account. Cambia immediatamente la tua password e contatta l'amministratore del server se non puoi più accedere al tuo account.
-        subject: '%{title}: Password modificata'
-        title: Password cambiata
-      reconfirmation_instructions:
-        explanation: Conferma il nuovo indirizzo per cambiare la tua email.
-        extra: Se questo cambiamento non è stato chiesto da te, ignora questa email. L'indirizzo email per l'account %{title} non verrà cambiato finché non accedi dal link qui sopra.
-        subject: '%{title}: Email di conferma'
-        title: Verifica indirizzo email
-      reset_password_instructions:
-        action: Cambia password
-        explanation: Hai richiesto una nuova password per il tuo account.
-        extra: Se questo cambiamento non è stato chiesto da te, ignora questa email. La tua password non verrà cambiata finché non accedi tramite il link qui sopra e ne crei una nuova.
-        subject: '%{title}: Istruzioni per il reset della password'
-        title: Ripristino password
-      two_factor_disabled:
-        explanation: L'autenticazione a due fattori per il tuo account è stata disattivata. Il login è ora possibile utilizzando solo l'indirizzo e-mail e la password.
-        subject: '%{title}: Autenticazione a due fattori disattivata'
-        title: 2FA disabilitata
-      two_factor_enabled:
-        explanation: L'autenticazione a due fattori è stata attivata per il tuo account. Un token generato dall'app TOTP collegata sarà richiesto per il login.
-        subject: '%{title}: Autenticazione a due fattori attivata'
-        title: 2FA abilitata
-      two_factor_recovery_codes_changed:
-        explanation: I precedenti codici di recupero sono stati annullati e ne sono stati generati di nuovi.
-        subject: '%{title}: codici di recupero a due fattori ri-generati'
-        title: Codici di recupero 2FA modificati
-=======
         explanation_when_pending: Hai richiesto un invito a %{host} con questo indirizzo email. Una volta confermato, revisioneremo la tua richiesta. Puoi accedere per modificare i tuoi dettagli o eliminare il tuo profilo, ma non puoi accedere a gran parte delle funzioni finché il tuo profilo non è approvato. Se la tua richiesta viene rifiutata, i tuoi dati saranno rimossi e non ti sarà richiesta alcuna ulteriore azione. Se non sei stato tu, sei pregato di ignorare quest'email.
         extra_html: Sei anche pregato di dare un'occhiata <a href="%{terms_path}">alle regole del server</a> e <a href="%{policy_path}">ai nostri termini di servizio</a>.
-        subject: 'Mastodon: Istruzioni di conferma per %{instance}'
+        subject: '%{title}: Istruzioni di conferma per %{instance}'
         title: Verifica l'indirizzo email
       email_changed:
         explanation: 'L''indirizzo email per il tuo profilo sarà modificato in:'
         extra: Se non hai cambiato la tua email, è probabile che qualcuno abbia ottenuto l'accesso al tuo profilo. Sei pregato di cambiare immediatamente la tua password o di contattare l'admin del server, se non riesci più ad accedere al tuo profilo.
-        subject: 'Mastodon: Email cambiata'
+        subject: '%{title}: Email cambiata'
         title: Nuovo indirizzo email
       password_change:
         explanation: La password del tuo profilo è stata cambiata.
         extra: Se non hai cambiato la tua password, è probabile che qualcuno abbia ottenuto l'accesso al tuo profilo. Sei pregato di cambiarla immediatamente o di contattare l'admin del server, se non riesci più ad accedere al tuo profilo.
-        subject: 'Mastodon: Password cambiata'
+        subject: '%{title}: Password cambiata'
         title: Password cambiata
       reconfirmation_instructions:
         explanation: Conferma il nuovo indirizzo per cambiare la tua email.
-        extra: Se questa modifica non è stata avviata da te, sei pregato di ignorare quest'email. L'indirizzo email per il profilo di Mastodon non cambierà finché non accedrai al link sopra.
-        subject: 'Mastodon: Email di conferma per %{instance}'
+        extra: Se questa modifica non è stata avviata da te, sei pregato di ignorare quest'email. L'indirizzo email per il profilo di %{title} non cambierà finché non accedrai al link sopra.
+        subject: '%{title}: Email di conferma per %{instance}'
         title: Verifica l'indirizzo email
       reset_password_instructions:
         action: Modifica la password
         explanation: Hai richiesto una nuova password per il tuo profilo.
         extra: Se non lo hai richiesto, sei pregato di ignorare quest'email. La tua password non cambierà finché non accedrai al link riportato sopra e ne creerai una nuova.
-        subject: 'Mastodon: Istruzioni di ripristino della password'
+        subject: '%{title}: Istruzioni di ripristino della password'
         title: Ripristino della password
       two_factor_disabled:
         explanation: L'autenticazione a due fattori per il tuo profilo è stata disabilitata. L'accesso è ora possibile utilizzando solo l'indirizzo email e la password.
-        subject: 'Mastodon: Autenticazione a due fattori disabilitata'
+        subject: '%{title}: Autenticazione a due fattori disabilitata'
         title: A2F disabilitata
       two_factor_enabled:
         explanation: L'autenticazione a due fattori è stata abilitata per il tuo profilo. Un token, generato dall'app TOTP collegata, sarà richiesto per l'accesso.
-        subject: 'Mastodon: Autenticazione a due fattori abilitata'
+        subject: '%{title}: Autenticazione a due fattori abilitata'
         title: A2F abilitata
       two_factor_recovery_codes_changed:
         explanation: I precedenti codici di recupero sono stati annullati e dei nuovi sono stati generati.
-        subject: 'Mastodon: Codici di recupero a due fattori rigenerati'
+        subject: '%{title}: Codici di recupero a due fattori rigenerati'
         title: Codici di recupero A2F cambiati
->>>>>>> 8180f7ba
       unlock_instructions:
         subject: '%{title}: Istruzioni di sblocco'
       webauthn_credential:
         added:
-<<<<<<< HEAD
-          explanation: La seguente chiave di sicurezza è stata aggiunta al tuo account
+          explanation: La seguente chiave di sicurezza è stata aggiunta al tuo profilo
           subject: '%{title}: Nuova chiave di sicurezza'
-          title: È stata aggiunta una nuova chiave di sicurezza
-        deleted:
-          explanation: La seguente chiave di sicurezza è stata cancellata dal tuo account
-          subject: '%{title}: Chiave di sicurezza cancellata'
-          title: Una delle tue chiavi di sicurezza è stata cancellata
-      webauthn_disabled:
-        explanation: L'autenticazione con le chiavi di sicurezza è stata disabilitata per il tuo account. L'accesso è ora possibile utilizzando solo il codice generato dall'app TOTP abbinata.
-        subject: '%{title}: Autenticazione con chiavi di sicurezza disabilitata'
-        title: Chiavi di sicurezza disattivate
-      webauthn_enabled:
-        explanation: L'autenticazione con chiave di sicurezza è stata attivata per il tuo account. La chiave di sicurezza può ora essere utilizzata per l'accesso.
-        subject: '%{title}: Autenticazione della chiave di sicurezza abilitata'
-        title: Chiave di sicurezza abilitata
-=======
-          explanation: La seguente chiave di sicurezza è stata aggiunta al tuo profilo
-          subject: 'Mastodon: Nuova chiave di sicurezza'
           title: Una nuova chiave di sicurezza è stata aggiunta
         deleted:
           explanation: La seguente chiave di sicurezza è stata eliminata dal tuo profilo
-          subject: 'Mastodon: Chiave di sicurezza eliminata'
+          subject: '%{title}: Chiave di sicurezza eliminata'
           title: Una delle tue chiavi di sicurezza è stata eliminata
       webauthn_disabled:
         explanation: L'autenticazione con le chiavi di sicurezza è stata disabilitata per il tuo profilo. L'accesso è ora possibile utilizzando solo il token, generato dall'app TOTP associata.
-        subject: 'Mastodon: Autenticazione con chiavi di sicurezza disabilitata'
+        subject: '%{title}: Autenticazione con chiavi di sicurezza disabilitata'
         title: Chiavi di sicurezza disabilitate
       webauthn_enabled:
         explanation: L'autenticazione con chiavi di sicurezza è stata abilitata per il tuo profilo. La tua chiave di sicurezza è ora utilizzabile per l'accesso.
-        subject: 'Mastodon: Autenticazione con chiavi di sicurezza abilitata'
+        subject: '%{title}: Autenticazione con chiavi di sicurezza abilitata'
         title: Chiavi di sicurezza abilitate
->>>>>>> 8180f7ba
     omniauth_callbacks:
       failure: Impossibile autenticarti da %{kind} perché "%{reason}".
       success: Autenticato correttamente dal profilo %{kind}.
