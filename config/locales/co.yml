co:
  about:
    about_hashtag_html: Quessi sò statuti pubblichi taggati cù <strong>#%{hashtag}</strong>.
      Pudete interagisce cù elli sì voi avete un contu in qualche parte di u fediverse.
    about_mastodon_html: Mastodon ghjè una rete suciale custruita incù prutucolli
      web aperti è lugiziali liberi. Hè decentralizatu cumu l’e-mail.
    about_this: À prupositu
    administered_by: 'Amministratu da:'
<<<<<<< HEAD
    api: API
    closed_registrations: Pè avà, l’arregistramenti sò chjosi nant’à st’istanza. Mà pudete truvà un’altr’istanza per fà un contu è avè accessu à listessa reta da quallà.
    contact: Cuntattu
    contact_missing: Mancante
    contact_unavailable: Micca dispunibule
    documentation: Ducumentazione
    extended_description_html: |
      <h3>Una bona piazza per e regule</h3>
=======
    closed_registrations: Pè avà, l’arregistramenti sò chjosi nant’à st’istanza. Mà
      pudete truvà un’altr’istanza per fà un contu è avè accessu à listessa reta da
      quallà.
    contact: Cuntattu
    contact_missing: Mancante
    contact_unavailable: Micca dispunibule
    description_headline: Quale hè %{domain} ?
    domain_count_after: altre istanze
    domain_count_before: Cunnettati à
    extended_description_html: '<h3>Una bona piazza per e regule</h3>

>>>>>>> 45bc6baa
      <p>A descrizzione stesa ùn hè micca stata riempiuta.</p>

      '
    features:
      humane_approach_body: Mastodon hà amparatu da i sbagli di l’altre rete suciale,
        è prova à fà scelte di cuncezzione più etiche per luttà contr’à l’abusu di
        i media suciali.
      humane_approach_title: Una mentalità più umana
      not_a_product_body: Mastodon ùn hè micca una rete cummerciale. Micca pubblicità,
        micca pruspizzione di dati, micca ambienti chjosi, è micca auturità centrale.
      not_a_product_title: Site una parsona, micca un pruduttu
      real_conversation_body: Cù 500 caratteri dispunibuli, diffusione persunalizata
        di u cuntinutu è avertimenti per media sensibili, pudete cumunicà cum’è voi
        vulete.
      real_conversation_title: Fattu per una vera cunversazione
      within_reach_body: Parechje app per iOS, Android è altre piattaforme, create
        cù un sistemu d’API accessibile à i prugrammatori, vi permettenu d’avè accessu
        à i vostri amichi senza prublemi.
      within_reach_title: Sempre accessibile
    generic_description: '%{domain} hè un servore di a rete'
    hosted_on: Mastodon allughjatu nant’à %{domain}
    learn_more: Amparà di più
    other_instances: Lista di l’istanze
    privacy_policy: Pulitica di vita privata
    source_code: Codice di fonte
    status_count_after: statuti
    status_count_before: chì anu pubblicatu
    terms: Cundizione di u serviziu
    user_count_after: parsone quì
    user_count_before: Ci sò
    what_is_mastodon: Quale hè Mastodon?
    api: API
    documentation: Ducumentazione
    privacy_policy: Pulitica di vita privata
    terms: Cundizione di u serviziu
  accounts:
    follow: Siguità
    followers: Abbunati
    following: Abbunamenti
    media: Media
    moved_html: '%{name} hà cambiatu di contu, avà hè nant’à %{new_profile_link}:'
    network_hidden: St'infurmazione ùn hè micca dispunibule
    nothing_here: Ùn c’hè nunda quì!
    people_followed_by: Seguitati da %{name}
    people_who_follow: Seguitanu %{name}
    posts: Statuti
    posts_with_replies: Statuti è risposte
    reserved_username: Stu cugnome hè riservatu
    roles:
      admin: Amministratore
      bot: Bot
      moderator: Muderatore
    unfollow: Ùn siguità più
  admin:
    account_moderation_notes:
      create: Creà
      created_msg: Nota di muderazione creata!
      delete: Toglie
      destroyed_msg: Nota di muderazione sguassata!
    accounts:
      are_you_sure: Site sicuru·a?
      avatar: Ritrattu di prufile
      by_domain: Duminiu
      change_email:
        changed_msg: Email di u contu cambiatu!
        current_email: Email attuale
        label: Mudificà l’Email
        new_email: Novu Email
        submit: Cambià Email
        title: Mudificà l’Email di %{username}
      confirm: Cunfirmà
      confirmed: Cunfirmata
      confirming: Cunfirmazione
      demote: Ritrugradà
      disable: Disattivà
      disable_two_factor_authentication: Disattivà l’identificazione à 2 fattori
      disabled: Disattivatu
      display_name: Nome pubblicu
      domain: Duminiu
      edit: Mudificà
      email: E-mail
      email_status: Statu di l’e-mail
      enable: Attivà
      enabled: Attivatu
      feed_url: URL di u flussu
      followers: Abbunati
      followers_url: URL di l’abbunati
      follows: Abbunamenti
      inbox_url: URL di l’inbox
      ip: IP
      location:
        all: Tutti
        local: Lucale
        remote: D’altrò
        title: Lucalizazione
      login_status: Statutu di cunnessione
      media_attachments: Media aghjunti
      memorialize: Trasfurmà in mimuriale
      moderation:
        all: Tutti
        silenced: Silenzati
        suspended: Suspesi
        title: Muderazione
      moderation_notes: Note di muderazione
      most_recent_activity: Attività più ricente
      most_recent_ip: IP più ricente
      not_subscribed: Micca abbunatu
      order:
        alphabetic: Alfabeticu
        most_recent: Più ricente
        title: Urdine
      outbox_url: URL di l’outbox
      perform_full_suspension: Fà una suspensione cumpleta
      profile_url: URL di u prufile
      promote: Prumove
      protocol: Prutucollu
      public: Pubblicu
      push_subscription_expires: Spirata di l’abbunamentu PuSH
      redownload: Mette à ghjornu i ritratti
      remove_avatar: Toglie l’avatar
      resend_confirmation:
        already_confirmed: St’utilizatore hè digià cunfirmatu
        send: Rimandà un’e-mail di cunfirmazione
        success: L’e-mail di cunfirmazione hè statu mandatu!
      reset: Reset
      reset_password: Riinizializà a chjave d’accessu
      resubscribe: Riabbunassi
      role: Auturizazione
      roles:
        admin: Amministratore
        moderator: Muderatore
        staff: Squadra
        user: Utilizatore
      salmon_url: URL di Salmon
      search: Cercà
      shared_inbox_url: URL di l’inbox spartuta
      show:
        created_reports: Signalamenti creati da stu contu
        report: Signalamentu
        targeted_reports: Signalamenti creati contr’à stu contu
      silence: Silenzà
      statuses: Statuti
      subscribe: Abbunassi
      title: Conti
      unconfirmed_email: E-mail micca cunfirmatu
      undo_silenced: Ùn silenzà più
      undo_suspension: Ùn suspende più
      unsubscribe: Disabbunassi
      username: Cugnome
      web: Web
    action_logs:
      actions:
        assigned_to_self_report: '%{name} s’hè assignatu u signalamentu %{target}'
        change_email_user: '%{name} hà cambiatu l’indirizzu e-mail di %{target}'
        confirm_user: '%{name} hà cunfirmatu l’indirizzu e-mail di %{target}'
        create_custom_emoji: '%{name} hà caricatu una nov’emoji %{target}'
        create_domain_block: '%{name} hà bluccatu u duminiu %{target}'
        create_email_domain_block: '%{name} hà messu u duminiu e-mail %{target} nant’a
          lista nera'
        demote_user: '%{name} hà ritrugradatu l’utilizatore %{target}'
        destroy_domain_block: '%{name} hà sbluccatu u duminiu %{target}'
        destroy_email_domain_block: '%{name} hà messu u duminiu e-mail %{target} nant’a
          lista bianca'
        destroy_status: '%{name} hà toltu u statutu di %{target}'
        disable_2fa_user: '%{name} hà disattivatu l’identificazione à dui fattori
          per %{target}'
        disable_custom_emoji: '%{name} hà disattivatu l’emoji %{target}'
        disable_user: '%{name} hà disattivatu a cunnessione per %{target}'
        enable_custom_emoji: '%{name} hà attivatu l’emoji %{target}'
        enable_user: '%{name} hà attivatu a cunnessione per %{target}'
        memorialize_account: '%{name} hà trasfurmatu u contu di %{target} in una pagina
          mimuriale'
        promote_user: '%{name} hà prumossu %{target}'
        remove_avatar_user: '%{name} hà toltu u ritrattu di %{target}'
        reopen_report: '%{name} hà riapertu u signalamentu %{target}'
        reset_password_user: '%{name} hà riinizializatu a chjave d’accessu di %{target}'
        resolve_report: '%{name} hà chjosu u signalamentu %{target}'
        silence_account: '%{name} hà silenzatu u contu di %{target}'
        suspend_account: '%{name} hà suspesu u contu di %{target}'
        unassigned_report: '%{name} hà disassignatu u signalamentu %{target}'
        unsilence_account: '%{name} hà fattu che u contu di %{target} ùn hè più silenzatu'
        unsuspend_account: '%{name} hà fattu che u contu di %{target} ùn hè più suspesu'
        update_custom_emoji: '%{name} hà messu à ghjornu l’emoji %{target}'
        update_status: '%{name} hà cambiatu u statutu di %{target}'
      title: Ghjurnale d’audit
    custom_emojis:
      by_domain: Duminiu
      copied_msg: Copia lucale di l’emoji creata
      copy: Cupià
      copy_failed_msg: Ùn s’hè micca pussutu creà una copia di l’emoji
      created_msg: L’emoji hè stata creata!
      delete: Toglie
      destroyed_msg: L’emoji hè stata tolta!
      disable: Disattivà
      disabled_msg: L’emoji hè stata disattivata
      emoji: Emoji
      enable: Attivà
      enabled_msg: L’emoji hè stata attivata
      image_hint: PNG di 50Ko o menu
      listed: Listata
      new:
        title: Aghjustà una nov’emoji
      overwrite: Soprascrive
      shortcode: Accorta
      shortcode_hint: 2 caratteri o più, solu lettere, numeri è liniette basse
      title: Emoji parsunalizate
      unlisted: Micca listata
      update_failed_msg: Ùn s’hè micca pussutu mette à ghjornu l’emoji
      updated_msg: L’emoji hè stata messa à ghjornu!
      upload: Caricà
    dashboard:
      config: Cunfigurazione
      feature_deletions: Sguassamenti di conti
      feature_invites: Ligami d'invitazione
      feature_registrations: Arregistramenti
      feature_relay: Ripetitore di federazione
      features: Funziunalità
      hidden_service: Federazione cù servizii piattati
      open_reports: signalamenti aperti
      recent_users: Utilizatori ricenti
      search: Ricerca di testu sanu
      single_user_mode: Modu utilizatore unicu
      software: Lugiziale
      space: Usu di u spaziu
      total_users: utilizatori in tutale
      trends: Tindenze
      week_interactions: interazzione sta settimana
      week_users_active: attivi sta settimana
      week_users_new: utilizatori sta settimana
    domain_blocks:
      add_new: Aghjustà
      created_msg: U blucchime di u duminiu hè attivu
      destroyed_msg: U blucchime di u duminiu ùn hè più attivu
      domain: Duminiu
      new:
        create: Creà un blucchime
        hint: U blucchime di duminiu ùn impedirà micca a creazione di conti indè a
          database, mà metudi di muderazione specifiche saranu applicati.
        severity:
          desc_html: Cù<strong>Silenzà</strong>, solu l’abbunati di u contu viderenu
            i so missaghji. <strong>Suspende</strong> sguassarà tutti i cuntenuti
            è dati di u contu. Utilizate <strong>Nisuna</strong> s’è voi vulete solu
            righjittà fugliali media.
          noop: Nisuna
          silence: Silenzà
          suspend: Suspende
        title: Novu blucchime di duminiu
      reject_media: Righjittà i fugliali media
      reject_media_hint: Sguassa tutti i media caricati è ricusa caricamenti futuri.
        Inutile per una suspensione
      severities:
        noop: Nisuna
        silence: Silenzà
        suspend: Suspende
      severity: Severità
      show:
        affected_accounts:
          one: Un contu tuccatu indè a database
          other: '%{count} conti tuccati indè a database'
        retroactive:
          silence: Ùn silenzà più i conti nant’à stu duminiu
          suspend: Ùn suspende più i conti nant’à stu duminiu
        title: Ùn bluccà più u duminiu %{domain}
        undo: Annullà
      title: Blucchimi di duminiu
      undo: Annullà
    email_domain_blocks:
      add_new: Aghjustà
      created_msg: U blucchime di u duminiu d’e-mail hè attivu
      delete: Toglie
      destroyed_msg: U blucchime di u duminiu d’e-mail ùn hè più attivu
      domain: Duminiu
      new:
        create: Creà un blucchime
        title: Nova iscrizzione nant’a lista nera e-mail
      title: Lista nera e-mail
    instances:
      account_count: Conti cunnisciuti
      domain_name: Duminiu
      reset: Riinizializà
      search: Cercà
      title: Istanze cunnisciute
    invites:
      filter:
        all: Tuttu
        available: Dispunibuli
        expired: Spirati
        title: Filtrà
      title: Invitazione
    relays:
      add_new: Aghjustà un ripetitore
      description_html: Un <strong>ripetitore di federazione</strong> ghjè un servore intermediariu chì manda statuti pubblichi trà l'istanze abbunate. <strong>Pò aiutà l'istanze chjuche è mezane à scuprì u cuntinutu di u fediverse</strong> senza chì l'utilizatori appianu bisognu di seguità tutti i conti di l'altri servori.
      enable_hint: Quandu sarà attivatu, u vostru servore hà da seguità i statuti pubblichi di u ripetitore, è mandarà i so statuti pubblichi quallà.
      inbox_url: URL di u ripetitore
      setup: Creà una cunnessione cù un ripetitore
      status: Statutu
      title: Ripetitori
    report_notes:
      created_msg: Nota di signalamentu creata!
      destroyed_msg: Nota di signalamentu sguassata!
    reports:
      account:
        note: nota
        report: palisà
      action_taken_by: Intervenzione di
      are_you_sure: Site sicuru·a?
      assign_to_self: Assignallu à mè
      assigned: Muderatore assignatu
      comment:
        none: Nisunu
      created_at: Palisatu
      id: ID
      mark_as_resolved: Indicà cum’è chjosu
      mark_as_unresolved: Indicà cum’è sempre apertu
      notes:
        create: Aghjunghje una nota
        create_and_resolve: Chjude cù una nota
        create_and_unresolve: Riapre cù una nota
        delete: Toglie
        placeholder: Per parlà di l’azzione pigliate, o altre messe à ghjornu nant’à
          u signalamentu…
      reopen: Riapre u signalamentu
      report: 'Signalamente #%{id}'
      report_contents: Cuntenuti
      reported_account: Contu palisatu
      reported_by: Palisatu da
      resolved: Scioltu è chjosu
      resolved_msg: Signalamentu scioltu!
      silence_account: Silenzà u contu
      status: Statutu
      suspend_account: Suspende u contu
      target: Oggettu
      title: Signalamenti
      unassign: Disassignà
      unresolved: Micca sciolti
      updated_at: Messi à ghjornu
      view: Vede
    settings:
      activity_api_enabled:
        desc_html: Numeri di statuti creati quì, utilizatori attivi, è arregistramenti
          novi tutte e settimane
        title: Pubblicà statistiche nant’à l’attività di l’utilizatori
      bootstrap_timeline_accounts:
        desc_html: Cugnomi separati cù virgule. Solu pussibule cù conti lucali è pubblichi.
          Quandu a lista hè viota, tutti l’amministratori lucali saranu selezziunati.
        title: Abbunamenti predefiniti per l’utilizatori novi
      contact_information:
        email: E-mail prufissiunale
        username: Identificatore di cuntattu
      hero:
        desc_html: Affissatu nant’a pagina d’accolta. Ricumandemu almenu 600x100px.
          S’ellu ùn hè micca definiti, a vignetta di l’istanza sarà usata
        title: Ritrattu di cuprendula
      peers_api_enabled:
        desc_html: Indirizzi st’istanza hà vistu indè u fediverse
        title: Pubblicà a lista d’istanza cunnisciute
      registrations:
        closed_message:
          desc_html: Affissatu nant’a pagina d’accolta quandu l’arregistramenti sò
            chjosi. Pudete fà usu di u furmattu HTML
          title: Missaghju per l’arregistramenti chjosi
        deletion:
          desc_html: Auturizà tuttu u mondu à sguassà u so propiu contu
          title: Auturizà à sguassà i conti
        min_invite_role:
          disabled: Nisunu
          title: Auturizà l’invitazione da
        open:
          desc_html: Auturizà tuttu u mondu à creà un contu quì
          title: Apre l’arregistramenti
      show_known_fediverse_at_about_page:
        desc_html: Quandu ghjè selezziunatu, statuti di tuttu l’istanze cunnisciute
          saranu affissati indè a vista di e linee. Altrimente soli i statuti lucali
          saranu mustrati.
        title: Vedde tuttu u fediverse cunnisciutu nant’a vista di e linee
      show_staff_badge:
        desc_html: Mustrerà un badge Squadra nant’à un prufile d’utilizatore
        title: Mustrà un badge staff
      site_description:
<<<<<<< HEAD
        desc_html: Paragrafu di prisentazione nant’a pagina d’accolta. Parlate di cio chì rende stu servore speziale, o d'altre cose impurtante. Pudete fà usu di marchi HTML, in particulare <code>&lt;a&gt;</code> è <code>&lt;em&gt;</code>.
=======
        desc_html: Paragrafu di prisentazione nant’a pagina d’accolta. Parlate di
          cio chì rende stu servore speziale, o d'altre cose impurtante. Pudete fà
          usu di marchi HTML, in particulare <code>&lt;a&gt;</code> è <code>&lt;em&gt;</code>.
>>>>>>> 45bc6baa
        title: Discrizzione di l’istanza
      site_description_extended:
        desc_html: Una bona piazza per e regule, infurmazione è altre cose chì l’utilizatori
          duverìanu sapè. Pudete fà usu di marchi HTML
        title: Discrizzione stesa di u situ
      site_short_description:
        title: Descrizzione corta di l'istanza
      site_terms:
        desc_html: Quì pudete scrive e vostre regule di cunfidenzialità, cundizione
          d’usu o altre menzione legale. Pudete fà usu di marchi HTML
        title: Termini persunalizati
      site_title: Nome di l’istanza
      thumbnail:
        desc_html: Utilizatu per viste cù OpenGraph è l’API. Ricumandemu 1200x630px
        title: Vignetta di l’istanza
      timeline_preview:
        desc_html: Vede a linea pubblica nant’a pagina d’accolta
        title: Vista di e linee
      title: Parametri di u situ
      site_short_description:
        title: Descrizzione corta di l'istanza
    statuses:
      back_to_account: Ritornu à a pagina di u contu
      batch:
        delete: Toglie
        nsfw_off: Indicà cum’è micca sensibile
        nsfw_on: Indicà cum’è sensibile
      failed_to_execute: Esecuzione impussibule
      media:
        title: Media
      no_media: Nisun media
      title: Statutu di u contu
      with_media: Cù media
    subscriptions:
      callback_url: URL di richjama
      confirmed: Cunfirmatu
      expires_in: Spira in
      last_delivery: Ultima arricata
      title: WebSub
      topic: Sughjettu
    title: Amministrazione
    dashboard:
      config: Cunfigurazione
      feature_deletions: Sguassamenti di conti
      feature_invites: Ligami d'invitazione
      feature_registrations: Arregistramenti
      feature_relay: Ripetitore di federazione
      features: Funziunalità
      hidden_service: Federazione cù servizii piattati
      open_reports: signalamenti aperti
      recent_users: Utilizatori ricenti
      search: Ricerca di testu sanu
      single_user_mode: Modu utilizatore unicu
      software: Lugiziale
      space: Usu di u spaziu
      total_users: utilizatori in tutale
      trends: Tindenze
      week_interactions: interazzione sta settimana
      week_users_active: attivi sta settimana
      week_users_new: utilizatori sta settimana
    relays:
      add_new: Aghjustà un ripetitore
      description_html: Un <strong>ripetitore di federazione</strong> ghjè un servore
        intermediariu chì manda statuti pubblichi trà l'istanze abbunate. <strong>Pò
        aiutà l'istanze chjuche è mezane à scuprì u cuntinutu di u fediverse</strong>
        senza chì l'utilizatori appianu bisognu di seguità tutti i conti di l'altri
        servori.
      enable_hint: Quandu sarà attivatu, u vostru servore hà da seguità i statuti
        pubblichi di u ripetitore, è mandarà i so statuti pubblichi quallà.
      inbox_url: URL di u ripetitore
      setup: Creà una cunnessione cù un ripetitore
      status: Statutu
      title: Ripetitori
  admin_mailer:
    new_report:
      body: '%{reporter} hà palisatu %{target}'
      body_remote: Qualch’unu da %{domain} hà palisatu %{target}
      subject: Novu signalamentu nant’à %{instance} (#%{id})
  application_mailer:
    notification_preferences: Cambià e priferenze e-mail
    salutation: '%{name},'
    settings: 'Cambià e priferenze e-mail: %{link}'
    view: 'Vede:'
    view_profile: Vede u prufile
    view_status: Vede u statutu
  applications:
    created: Applicazione creata
    destroyed: Applicazione sguassata
    invalid_url: L’URL ch’è stata pruvista ùn hè valida
    regenerate_token: Creà un’altra fiscia d’accessu
    token_regenerated: A fiscia d’accessu hè stata rigenerata
    warning: Abbadate à quessi dati. Ùn i date à nisunu!
    your_token: Rigenerà a fiscia d’accessu
  auth:
    agreement_html: Arregistrassi vole dì chì site d’accunsentu per siguità <a href="%{rules_path}">e
      regule di l’istanza</a> è <a href="%{terms_path}">e cundizione d’usu</a>.
    change_password: Chjave d’accessu
    confirm_email: Cunfirmà l’e-mail
    delete_account: Sguassà u contu
    delete_account_html: S’è voi vulete toglie u vostru contu <a href="%{path}">ghjè
      quì</a>. Duverete cunfirmà a vostra scelta.
    didnt_get_confirmation: Ùn avete micca ricevutu l’istruzione di cunfirmazione?
    forgot_password: Chjave scurdata?
    invalid_reset_password_token: U ligame di riinizializazione di a chjave d’accessu
      hè spiratu o ùn hè micca validu. Pudete dumandà un'altru ligame.
    login: Cunnettassi
    logout: Scunnettassi
    migrate_account: Cambià di contu
    migrate_account_html: S’è voi vulete riindirizà stu contu versu un’altru, <a href="%{path}">ghjè
      pussibule quì</a>.
    or: o
    or_log_in_with: O cunnettatevi cù
    providers:
      cas: CAS
      saml: SAML
    register: Arregistrassi
    register_elsewhere: Arregistrassi altrò
    resend_confirmation: Rimandà l’istruzzioni di cunfirmazione
    reset_password: Cambià a chjave d’accessu
    security: Sicurità
    set_new_password: Creà una nova chjave d’accessu
  authorize_follow:
    already_following: Site digià abbunatu·a à stu contu
    error: Peccatu, c’hè statu un prublemu ricercandu u contu
    follow: Siguità
    follow_request: 'Avete dumandatu di siguità:'
    following: 'Eccu! Avà seguitate:'
    post_follow:
      close: O pudete ancu chjude sta finestra.
      return: Vede u prufile di l’utilizatore
      web: Andà à l’interfaccia web
    title: Siguità %{acct}
  datetime:
    distance_in_words:
      about_x_hours: '%{count}h'
      about_x_months: '%{count}mo'
      about_x_years: '%{count}y'
      almost_x_years: '%{count}y'
      half_a_minute: Avà
      less_than_x_minutes: '%{count}m'
      less_than_x_seconds: Avà
      over_x_years: '%{count}y'
      x_days: '%{count}d'
      x_minutes: '%{count}m'
      x_months: '%{count}mo'
      x_seconds: '%{count}s'
  deletes:
    bad_password_msg: È nò! Sta chjave ùn hè curretta
    confirm_password: Entrate a vostra chjave d’accessu attuale per verificà a vostra
      identità
    description_html: U contu sarà deattivatu è u cuntenutu sarà sguassatu di manera
      <strong>permanente è irreversibile</strong>. Ùn sarà micca pussibule piglià
      stu cugnome torna per evità l’impusture.
    proceed: Sguassà u contu
    success_msg: U vostru contu hè statu sguassatu
    warning_html: Pudete esse sicuru·a solu chì u cuntenutu sarà sguassatu di st’istanza.
      S’ellu hè statu spartutu in altrò, sarà forse sempre quallà.
    warning_title: Dispunibilità di i cuntenuti sparsi
  errors:
    '403': Ùn site micca auturizatu·a à vede sta pagina.
    '404': Sta pagina ùn esiste micca.
    '410': Sta pagina ùn esiste più.
    '422':
      content: C’hè statu un prublemu cù a verificazione di sicurità. Forse bluccate
        cookies?
      title: Fiascu di verificazione
    '429': Limitatu dop’à troppu richieste
    '500':
      content: Scusate, mà c’hè statu un prublemu cù u nostru servore.
      title: Sta pagina ùn hè curretta
    noscript_html: Mastodon nant’à u web hà bisognu di JavaScript per funziunà. Pudete
      ancu pruvà <a href="https://github.com/tootsuite/documentation/blob/master/Using-Mastodon/Apps.md">l’applicazione
      native</a> per a vostra piattaforma.
  exports:
    archive_takeout:
      date: Data
      download: Scaricà l’archiviu
      hint_html: Pudete dumandà un’archiviu di i vostri <strong>statuti è media caricati</strong>.
        I dati saranu in u furmattu ActivityPub è pudarenu esse letti da tutti i lugiziali
        chì u supportanu.
      in_progress: Cumpilazione di l’archiviu...
      request: Dumandà u vostr’archiviu
      size: Pesu
    blocks: Bluccate
    csv: CSV
    follows: Seguitate
    mutes: Piattate
    storage: I vostri media
  filters:
    contexts:
      notifications: Nutificazione
      public: Linee pubbliche
      thread: Cunversazione
    edit:
      title: Mudificà u filtru
    errors:
      invalid_context: Micca abbastanza cuntestu
    index:
      delete: Toglie
      title: Filtri
    new:
      title: Aghjustà un novu filtru
  followers:
    domain: Duminiu
    explanation_html: Per assicuravi di a cunfidenzialità di i vostri statuti, duvete
      avè primura di quale vi seguita. <strong>I vostri statuti privati sò mandati
      à tutte l’istanze induve avete abbunati</strong>. Pensate à u vostru livellu
      di cunfidenza in i so amministratori.
    followers_count: Numeru d’abbunati
    lock_link: Rendete u contu privatu
    purge: Toglie di a lista d’abbunati
    success:
      one: Suppressione di l’abbunati d’un duminiu...
      other: Suppressione di l’abbunati da %{count} duminii...
    true_privacy_html: Ùn vi scurdate chì <strong>una vera cunfidenzialità pò solu
      esse ottenuta cù crittografia da un capu à l’altru</strong>.
    unlocked_warning_html: Tuttu u mondu pò seguitavi è vede i vostri statuti privati.
      %{lock_link}  per pudè cunfirmà o righjittà abbunamenti.
    unlocked_warning_title: U vostru contu hè pubblicu
  footer:
    developers: Sviluppatori
    more: Di più…
    resources: Risorze
  generic:
    changes_saved_msg: Cambiamenti salvati!
    save_changes: Salvà e mudificazione
    validation_errors:
      one: Qualcosa ùn và bè! Verificate u prublemu quì sottu
      other: Qualcosa ùn và bè! Verificate %{count} prublemi quì sottu
  imports:
    preface: Pudete impurtà certi dati cumu e persone chì seguitate o bluccate nant’à
      u vostru contu nant’à st’istanza à partesi di fugliali creati nant’à un’altr’istanza.
    success: I vostri dati sò stati impurtati è saranu trattati da quì à pocu
    types:
      blocking: Persone chì bluccate
      following: Persone chì seguitate
      muting: Persone chì piattate
    upload: Impurtà
  in_memoriam_html: In mimoria.
  invites:
    delete: Disattivà
    expired: Spirata
    expires_in:
      '1800': 30 minuti
      '21600': 6 ore
      '3600': 1 ora
      '43200': 12 ore
      '604800': 1 settimana
      '86400': 1 ghjornu
    expires_in_prompt: Mai
    generate: Creà
    invited_by: 'Site statu·a invitatu·a da:'
    max_uses:
      one: 1 usu
      other: '%{count} usi'
    max_uses_prompt: Micca limita
    prompt: Create è spartete ligami cù altre parsone per dà accessu à l’istanza
    table:
      expires_at: Spira
      uses: Utiliza
    title: Invità ghjente
    invited_by: 'Site statu·a invitatu·a da:'
  lists:
    errors:
      limit: Ùn pudete più creà altre liste
  media_attachments:
    validations:
      images_and_video: Ùn si pò micca aghjunghje un filmettu à un statutu chì hà
        digià ritratti
      too_many: Ùn si pò micca aghjunghje più di 4 fugliali
  migrations:
    acct: cugnome@duminiu di u novu contu
    currently_redirecting: 'U vostru prufile riindiriza tuttu versu à:'
    proceed: Salvà
    updated_msg: I paramettri di migrazione sò stati messi à ghjornu!
  moderation:
    title: Muderazione
  notification_mailer:
    digest:
      action: Vede tutte e nutificazione
      body: Eccu cio ch’avete mancatu dapoi à a vostr’ultima visita u %{since}
      mention: '%{name} v’hà mintuvatu·a in:'
      new_followers_summary:
        one: Avete ancu un’abbunatu novu!
        other: Avete ancu %{count} abbunati novi!
      subject:
        one: Una nutificazione nova dapoi à a vostr’ultima visita 🐘
        other: '%{count} nutificazione nove dapoi à a vostr’ultima visita 🐘'
      title: Dapoi l’ultima volta…
    favourite:
      body: '%{name} hà aghjuntu u vostru statutu à i so favuriti :'
      subject: '%{name} hà messu u vostru post in i so favuriti'
      title: Novu favuritu
    follow:
      body: '%{name} s’hè abbunatu à u vostru contu !'
      subject: '%{name} vi seguita'
      title: Abbunatu novu
    follow_request:
      action: Vede e dumande d’abbunamentu
      body: '%{name} vole abbunassi à u vostru contu'
      subject: 'Dumanda d’abbunamentu: %{name}'
      title: Nova dumanda d’abbunamentu
    mention:
      action: Risposta
      body: '%{name} v’hà mintuvatu·a indè :'
      subject: '%{name} v’hà mintuvatu·a'
      title: Nova menzione
    reblog:
      body: 'U vostru statutu hè statu spartutu da %{name}:'
      subject: '%{name} hà spartutu u vostru statutu'
      title: Nova spartera
  number:
    human:
      decimal_units:
        format: '%n%u'
        units:
          billion: G
          million: M
          quadrillion: P
          thousand: K
          trillion: T
          unit: ''
  pagination:
    newer: Più ricente
    next: Dopu
    older: Più vechju
    prev: Nanzu
    truncate: '&hellip;'
  preferences:
    languages: Lingue
    other: Altre
    publishing: Pubblicazione
    web: Web
  remote_follow:
    acct: Entrate u vostru cugnome@istanza da induve vulete siguità stu contu
    missing_resource: Ùn avemu pussutu à truvà l’indirizzu di ridirezzione
    no_account_html: Ùn avete micca un contu? Pudete <a href='%{sign_up_path}' target='_blank'>arregistravi quì</a>
    proceed: Cuntinuà per siguità
    prompt: 'Avete da siguità:'
    no_account_html: Ùn avete micca un contu? Pudete <a href='%{sign_up_path}' target='_blank'>arregistravi
      quì</a>
  remote_unfollow:
    error: Errore
    title: Titulu
    unfollowed: Disabbunatu
  sessions:
    activity: Ultima attività
    browser: Navigatore
    browsers:
      alipay: Alipay
      blackberry: Blackberry
      chrome: Chrome
      edge: Microsoft Edge
      electron: Electron
      firefox: Firefox
      generic: Navigatore scunnisciutu
      ie: Internet Explorer
      micro_messenger: MicroMessenger
      nokia: Nokia S40 Ovi Browser
      opera: Opera
      otter: Otter
      phantom_js: PhantomJS
      qq: QQ Browser
      safari: Safari
      uc_browser: UCBrowser
      weibo: Weibo
    current_session: Sessione attuale
    description: '%{browser} nant’à %{platform}'
    explanation: Quessi sò i navigatori cunnettati à u vostru contu Mastodon.
    ip: IP
    platforms:
      adobe_air: Adobe Air
      android: Android
      blackberry: Blackberry
      chrome_os: ChromeOS
      firefox_os: Firefox OS
      ios: iOS
      linux: Linux
      mac: Mac
      other: piattaforma scunnisciuta
      windows: Windows
      windows_mobile: Windows Mobile
      windows_phone: Windows Phone
    revoke: Rivucà
    revoke_success: Sessione rivucata
    title: Sessioni
  settings:
    authorized_apps: Applicazione auturizate
    back: Ritornu nant’à Mastodon
    delete: Suppressione di u contu
    development: Sviluppu
    edit_profile: Mudificà u prufile
    export: Spurtazione d’infurmazione
    followers: Abbunati auturizati
    import: Impurtazione
    migrate: Migrazione di u contu
    notifications: Nutificazione
    preferences: Priferenze
    settings: Parametri
    two_factor_authentication: Identificazione à dui fattori
    your_apps: E vostre applicazione
  statuses:
    attached:
      description: 'Aghjuntu: %{attached}'
      image:
        one: '%{count} ritrattu'
        other: '%{count} ritratti'
      video:
        one: '%{count} filmettu'
        other: '%{count} filmetti'
    boosted_from_html: Spartutu dapoi à %{acct_link}
    content_warning: 'Avertimentu: %{warning}'
    disallowed_hashtags:
      one: 'cuntene l’hashtag disattivatu: %{tags}'
      other: 'cuntene l’hashtag disattivati: %{tags}'
    language_detection: Truvà a lingua autumaticamente
    open_in_web: Apre nant’à u web
    over_character_limit: Site sopr’à a limita di %{max} caratteri
    pin_errors:
      limit: Avete digià puntarulatu u numeru massimale di statuti
      ownership: Pudete puntarulà solu unu di i vostri propii statuti
      private: Ùn pudete micca puntarulà un statutu ch’ùn hè micca pubblicu
      reblog: Ùn pudete micca puntarulà una spartera
    show_more: Vede di più
    title: '%{name}: "%{quote}"'
    visibilities:
      private: Solu per l’abbunati
      private_long: Mustrà solu à l’abbunati
      public: Pubblicu
      public_long: Tuttu u mondu pò vede
      unlisted: Micca listatu
      unlisted_long: Tuttu u mondu pò vede, mà micca indè e linee pubbliche
    language_detection: Truvà a lingua autumaticamente
  stream_entries:
    pinned: Statutu puntarulatu
    reblogged: spartutu
    sensitive_content: Cuntenutu sensibile
  terms:
    title: Termini d’usu è di cunfidenzialità per %{instance}
  themes:
    contrast: Cuntrastu altu
    default: Mastodon
    mastodon-light: Mastodon (chjaru)
  time:
    formats:
<<<<<<< HEAD
      default: "%d %b %Y, %H:%M"
      month: "%b %Y"
=======
      default: '%d %b %Y, %H:%M'
      month: '%b %Y'
>>>>>>> 45bc6baa
  two_factor_authentication:
    code_hint: Entrate u codice generatu da l’applicazione per cunfirmà
    description_html: S’ella hè attivata <strong>l’identificazione à dui fattori</strong>,
      duvete avè u vostru telefuninu pè ottene un codice di cunnezzione.
    disable: Disattivà
    enable: Attivà
    enabled: Identificazione à dui fattori attivata
    enabled_success: L’identificazione à dui fattori hè stata attivata
    generate_recovery_codes: Creà codici di ricuperazione
    instructions_html: <strong>Scanate stu QR code cù Google Authenticator, Authy
      o qualcosa cusì nant’à u vostru telefuninu</strong>. St’applicazione hà da creà
      codici da entrà ogni volta chì vi cunnettate.
    lost_recovery_codes: I codici di ricuperazione à usu unicu vi permettenu di sempre
      avè accessu à u vostru contu s’è voi avete persu u vostru telefuninu. S’elli
      sò ancu persi, pudete creà codici novi quì. I vechji codici ùn marchjeranu più.
    manual_instructions: 'S’ellu ùn hè micca pussibule scanà u QR code, pudete entre
      sta chjave sicreta:'
    recovery_codes: Codici di ricuperazione
    recovery_codes_regenerated: Codici di ricuperazione ricreati
    recovery_instructions_html: Pudete fà usu di i codici quì sottu per sempre avè
      accessu à u vostru contu s’ellu hè statu persu u vostru telefuninu. <strong>Guardateli
      in una piazza sicura</strong>. Per esempiu, stampati è cunservati cù altri ducumenti
      impurtanti.
    setup: Installà
    wrong_code: U codice ùn hè micca currettu! Site sicuru che l’ora di u telefuninu
      è di u servore sò esatte?
  user_mailer:
    backup_ready:
      explanation: Avete dumandatu un’archiviu cumpletu di u vostru contu Mastodon.
        Avà hè prontu per scaricà!
      subject: U vostru archiviu hè prontu à scaricà
      title: Archiviu prontu
    welcome:
      edit_profile_action: Cunfigurazione di u prufile
      edit_profile_step: Pudete persunalizà u vostru prufile cù un ritrattu di prufile
        o di cuprendula, un nome pubblicu persunalizatu, etc. Pudete ancu rende u
        contu privatu per duvè cunfirmà ogni dumanda d’abbunamentu.
      explanation: Eccu alcune idee per principià
      final_action: Principià à pustà
      final_step: 'Andemu! Ancu senza abbunati i vostri missaghji pubblichi puderanu
        esse visti da altre persone, per esempiu nant’a linea lucale è l’hashtag.
        Pudete ancu prisintavi nant’à u hashtag #introductions.'
      full_handle: U vostru identificatore cumplettu
      full_handle_hint: Quessu ghjè cio chì direte à i vostri amichi per circavi,
        abbunassi à u vostru contu da altrò, o mandà missaghji.
      review_preferences_action: Mudificà e priferenze
      review_preferences_step: Quì pudete adattà u cumpurtamentu di Mastodon à e vostre
        priferenze, cum’è l’email che vulete riceve, u nivellu di cunfidenzialità
        predefinitu di i vostri statuti, o u cumpurtamentu di i GIF animati.
      subject: Benvenutu·a nant’à Mastodon
      tip_bridge_html: S’è voi venite di Twitter, pudete truvà i vostri amichi da
        quallà chì sò nant’à Mastodon cù a <a href="%{bridge_url}">bridge app</a>.
        Mà ùn marchja chè s’elli l’anu ancu usata!
      tip_federated_timeline: A linea pubblica glubale mostra i statuti da altre istanze
        nant’a rete Mastodon, mà ùn hè micca cumpleta perchè ci sò soli i conti à
        quelli sò abbunati membri di a vostr’istanza.
      tip_following: Site digià abbunatu·a à l’amministratori di u vostru servore.
        Per truvà d’altre parsone da siguità, pudete pruvà e linee pubbliche.
      tip_local_timeline: A linea pubblica lucale ghjè una vista crunulogica di i
        statuti di a ghjente nant’à %{instance}. Quessi sò i vostri cunvicini!
      tip_mobile_webapp: Pudete aghjunghje Mastodon à a pagina d’accolta di u vostru
        navigatore di telefuninu per riceve nutificazione, cum’un applicazione!
      tips: Cunsiglii
      title: Benvenutu·a, %{name}!
  users:
    invalid_email: L’indirizzu e-mail ùn hè currettu
    invalid_otp_token: U codice d’identificazione ùn hè currettu
    otp_lost_help_html: S’è voi avete persu i dui, pudete cuntattà %{email}
    seamless_external_login: Site cunnettatu·a dapoi un serviziu esternu, allora i
      parametri di chjave d’accessu è d’indirizzu e-mail ùn so micca dispunibili.
    signed_in_as: 'Cunnettatu·a cum’è:'
  filters:
    contexts:
      notifications: Nutificazione
      public: Linee pubbliche
      thread: Cunversazione
    edit:
      title: Mudificà u filtru
    errors:
      invalid_context: Micca abbastanza cuntestu
    index:
      delete: Toglie
      title: Filtri
    new:
      title: Aghjustà un novu filtru
  footer:
    developers: Sviluppatori
    more: Di più…
    resources: Risorze<|MERGE_RESOLUTION|>--- conflicted
+++ resolved
@@ -6,16 +6,6 @@
       web aperti è lugiziali liberi. Hè decentralizatu cumu l’e-mail.
     about_this: À prupositu
     administered_by: 'Amministratu da:'
-<<<<<<< HEAD
-    api: API
-    closed_registrations: Pè avà, l’arregistramenti sò chjosi nant’à st’istanza. Mà pudete truvà un’altr’istanza per fà un contu è avè accessu à listessa reta da quallà.
-    contact: Cuntattu
-    contact_missing: Mancante
-    contact_unavailable: Micca dispunibule
-    documentation: Ducumentazione
-    extended_description_html: |
-      <h3>Una bona piazza per e regule</h3>
-=======
     closed_registrations: Pè avà, l’arregistramenti sò chjosi nant’à st’istanza. Mà
       pudete truvà un’altr’istanza per fà un contu è avè accessu à listessa reta da
       quallà.
@@ -27,7 +17,6 @@
     domain_count_before: Cunnettati à
     extended_description_html: '<h3>Una bona piazza per e regule</h3>
 
->>>>>>> 45bc6baa
       <p>A descrizzione stesa ùn hè micca stata riempiuta.</p>
 
       '
@@ -51,11 +40,9 @@
     hosted_on: Mastodon allughjatu nant’à %{domain}
     learn_more: Amparà di più
     other_instances: Lista di l’istanze
-    privacy_policy: Pulitica di vita privata
     source_code: Codice di fonte
     status_count_after: statuti
     status_count_before: chì anu pubblicatu
-    terms: Cundizione di u serviziu
     user_count_after: parsone quì
     user_count_before: Ci sò
     what_is_mastodon: Quale hè Mastodon?
@@ -238,25 +225,6 @@
       update_failed_msg: Ùn s’hè micca pussutu mette à ghjornu l’emoji
       updated_msg: L’emoji hè stata messa à ghjornu!
       upload: Caricà
-    dashboard:
-      config: Cunfigurazione
-      feature_deletions: Sguassamenti di conti
-      feature_invites: Ligami d'invitazione
-      feature_registrations: Arregistramenti
-      feature_relay: Ripetitore di federazione
-      features: Funziunalità
-      hidden_service: Federazione cù servizii piattati
-      open_reports: signalamenti aperti
-      recent_users: Utilizatori ricenti
-      search: Ricerca di testu sanu
-      single_user_mode: Modu utilizatore unicu
-      software: Lugiziale
-      space: Usu di u spaziu
-      total_users: utilizatori in tutale
-      trends: Tindenze
-      week_interactions: interazzione sta settimana
-      week_users_active: attivi sta settimana
-      week_users_new: utilizatori sta settimana
     domain_blocks:
       add_new: Aghjustà
       created_msg: U blucchime di u duminiu hè attivu
@@ -317,14 +285,6 @@
         expired: Spirati
         title: Filtrà
       title: Invitazione
-    relays:
-      add_new: Aghjustà un ripetitore
-      description_html: Un <strong>ripetitore di federazione</strong> ghjè un servore intermediariu chì manda statuti pubblichi trà l'istanze abbunate. <strong>Pò aiutà l'istanze chjuche è mezane à scuprì u cuntinutu di u fediverse</strong> senza chì l'utilizatori appianu bisognu di seguità tutti i conti di l'altri servori.
-      enable_hint: Quandu sarà attivatu, u vostru servore hà da seguità i statuti pubblichi di u ripetitore, è mandarà i so statuti pubblichi quallà.
-      inbox_url: URL di u ripetitore
-      setup: Creà una cunnessione cù un ripetitore
-      status: Statutu
-      title: Ripetitori
     report_notes:
       created_msg: Nota di signalamentu creata!
       destroyed_msg: Nota di signalamentu sguassata!
@@ -407,20 +367,14 @@
         desc_html: Mustrerà un badge Squadra nant’à un prufile d’utilizatore
         title: Mustrà un badge staff
       site_description:
-<<<<<<< HEAD
-        desc_html: Paragrafu di prisentazione nant’a pagina d’accolta. Parlate di cio chì rende stu servore speziale, o d'altre cose impurtante. Pudete fà usu di marchi HTML, in particulare <code>&lt;a&gt;</code> è <code>&lt;em&gt;</code>.
-=======
         desc_html: Paragrafu di prisentazione nant’a pagina d’accolta. Parlate di
           cio chì rende stu servore speziale, o d'altre cose impurtante. Pudete fà
           usu di marchi HTML, in particulare <code>&lt;a&gt;</code> è <code>&lt;em&gt;</code>.
->>>>>>> 45bc6baa
         title: Discrizzione di l’istanza
       site_description_extended:
         desc_html: Una bona piazza per e regule, infurmazione è altre cose chì l’utilizatori
           duverìanu sapè. Pudete fà usu di marchi HTML
         title: Discrizzione stesa di u situ
-      site_short_description:
-        title: Descrizzione corta di l'istanza
       site_terms:
         desc_html: Quì pudete scrive e vostre regule di cunfidenzialità, cundizione
           d’usu o altre menzione legale. Pudete fà usu di marchi HTML
@@ -602,20 +556,6 @@
     follows: Seguitate
     mutes: Piattate
     storage: I vostri media
-  filters:
-    contexts:
-      notifications: Nutificazione
-      public: Linee pubbliche
-      thread: Cunversazione
-    edit:
-      title: Mudificà u filtru
-    errors:
-      invalid_context: Micca abbastanza cuntestu
-    index:
-      delete: Toglie
-      title: Filtri
-    new:
-      title: Aghjustà un novu filtru
   followers:
     domain: Duminiu
     explanation_html: Per assicuravi di a cunfidenzialità di i vostri statuti, duvete
@@ -633,10 +573,6 @@
     unlocked_warning_html: Tuttu u mondu pò seguitavi è vede i vostri statuti privati.
       %{lock_link}  per pudè cunfirmà o righjittà abbunamenti.
     unlocked_warning_title: U vostru contu hè pubblicu
-  footer:
-    developers: Sviluppatori
-    more: Di più…
-    resources: Risorze
   generic:
     changes_saved_msg: Cambiamenti salvati!
     save_changes: Salvà e mudificazione
@@ -665,7 +601,6 @@
       '86400': 1 ghjornu
     expires_in_prompt: Mai
     generate: Creà
-    invited_by: 'Site statu·a invitatu·a da:'
     max_uses:
       one: 1 usu
       other: '%{count} usi'
@@ -750,7 +685,6 @@
   remote_follow:
     acct: Entrate u vostru cugnome@istanza da induve vulete siguità stu contu
     missing_resource: Ùn avemu pussutu à truvà l’indirizzu di ridirezzione
-    no_account_html: Ùn avete micca un contu? Pudete <a href='%{sign_up_path}' target='_blank'>arregistravi quì</a>
     proceed: Cuntinuà per siguità
     prompt: 'Avete da siguità:'
     no_account_html: Ùn avete micca un contu? Pudete <a href='%{sign_up_path}' target='_blank'>arregistravi
@@ -829,7 +763,6 @@
     disallowed_hashtags:
       one: 'cuntene l’hashtag disattivatu: %{tags}'
       other: 'cuntene l’hashtag disattivati: %{tags}'
-    language_detection: Truvà a lingua autumaticamente
     open_in_web: Apre nant’à u web
     over_character_limit: Site sopr’à a limita di %{max} caratteri
     pin_errors:
@@ -859,13 +792,8 @@
     mastodon-light: Mastodon (chjaru)
   time:
     formats:
-<<<<<<< HEAD
-      default: "%d %b %Y, %H:%M"
-      month: "%b %Y"
-=======
       default: '%d %b %Y, %H:%M'
       month: '%b %Y'
->>>>>>> 45bc6baa
   two_factor_authentication:
     code_hint: Entrate u codice generatu da l’applicazione per cunfirmà
     description_html: S’ella hè attivata <strong>l’identificazione à dui fattori</strong>,
