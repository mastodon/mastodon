---
pt-BR:
  about:
<<<<<<< HEAD
    about_mastodon_html: Mastodon é um servidor de rede social <em>grátis, e open-source</em>. Uma alternativa <em>descentralizada</em> ás plataformas comerciais, que evita o risco de uma única empresa monopolizar a sua comunicação. Escolha um servidor que você confie &mdash; qualquer um que escolher, você poderá interagir com todo o resto. Qualquer um pode ter uma instância Mastodon e assim participar na <em>rede social federada</em> sem problemas.
    about_this: Sobre essa instância
    closed_registrations: Registros estão fechadas para essa instância.
=======
    about_mastodon_html: Mastodon é uma rede social baseada em protocolos abertos e software gratuito e de código aberto. É descentralizada como e-mail.
    about_this: Sobre
    closed_registrations: Cadastros estão atualmente fechados nesta instância. No entanto! Você pode procurar uma instância diferente na qual possa criar uma conta e acessar a mesma rede por lá.
>>>>>>> 4c14ff65
    contact: Contato
    contact_missing: Não definido
    contact_unavailable: N/A
    description_headline: O que é %{domain}?
    domain_count_after: outras instâncias
    domain_count_before: Conectado a
<<<<<<< HEAD
    other_instances: Outras instâncias
    source_code: Source code
    status_count_after: status
    status_count_before: Quem autorizou
    user_count_after: usuários
    user_count_before: Lugar de
=======
    extended_description_html:
      <h3>Um bom lugar para as regras</h3>
      <p>A descrição extendida ainda não foi definida.</p>
    features:
      humane_approach_body: Aprendendo com erros de outras redes, Mastodon tem como objetivo fazer decisões éticas de design para combater o desuso de redes sociais.
      humane_approach_title: Uma abordagem mais humana
      not_a_product_body: Mastodon não é uma rede comercial. Sem propagandas, coleta de dados, jardins fechados. Não há uma autoridade central.
      not_a_product_title: Você é uma pessoa e não um produto
      real_conversation_body: Com 500 caracteres à sua disposição e suporte para conteúdo granular e avisos de conteúdo, você pode se expressar da maneira que desejar.
      real_conversation_title: Feito para conversas reais
      within_reach_body: Vários apps para iOS, Android e outras plataformas graças a um ecossistema de API amigável para desenvolvedores proporcionam que você possa se manter atualizado sobre seus amigos de qualquer lugar.
      within_reach_title: Sempre a seu alcance
    find_another_instance: Encontre outra instância
    generic_description: "%{domain} é um servidor na rede"
    hosted_on: Mastodon hospedado em %{domain}
    learn_more: Saiba mais
    other_instances: Lista de instâncias
    source_code: Código fonte
    status_count_after: postagens
    status_count_before: Autores de
    user_count_after: usuários
    user_count_before: Casa de
    what_is_mastodon: O que é Mastodon?
>>>>>>> 4c14ff65
  accounts:
    follow: Seguir
    followers: Seguidores
    following: Seguindo
    media: Mídia
    nothing_here: Não há nada aqui!
    people_followed_by: Pessoas que %{name} segue
    people_who_follow: Pessoas que seguem %{name}
<<<<<<< HEAD
    posts: Posts
    remote_follow: Acesso remoto
    unfollow: Unfollow
=======
    posts: Toots
    posts_with_replies: Toots com respostas
    remote_follow: Siga remotamente
    reserved_username: Este usuário está reservado
    roles:
      admin: Administrador
    unfollow: Deixar de seguir
>>>>>>> 4c14ff65
  admin:
    accounts:
      are_you_sure: Você tem certeza?
      confirm: Confirmar
      confirmed: Confirmado
      disable_two_factor_authentication: Desativar 2FA
      display_name: Nome de exibição
      domain: Domínio
      edit: Editar
      email: E-mail
      feed_url: Feed URL
      followers: Seguidores
      follows: Segue
      inbox_url: Inbox URL
      ip: IP
      location:
        all: Todos
        local: Local
        remote: Remoto
        title: Localização
      media_attachments: Mídia(s) anexada(s)
      moderation:
        all: Todos
        silenced: Silenciados
        suspended: Suspensos
        title: Moderação
      most_recent_activity: Atividade mais recente
      most_recent_ip: IP mais recente
      not_subscribed: Não inscrito
      order:
        alphabetic: Alfabética
        most_recent: Mais recente
        title: Ordem
      outbox_url: Outbox URL
      perform_full_suspension: Efetue suspensão total
      profile_url: URL do perfil
      protocol: Protocolo
      public: Público
      push_subscription_expires: Inscrição PuSH expira
      redownload: Atualizar avatar
      reset: Anular
      reset_password: Modificar senha
      resubscribe: Reinscrever-se
      salmon_url: Salmon URL
      search: Pesquisar
      show:
        created_reports: Relatórios criados por esta conta
        report: relatórios
        targeted_reports: Relatórios feitos sobre esta conta
      silence: Silêncio
      statuses: Postagens
      subscribe: Inscrever-se
      title: Contas
      undo_silenced: Retirar silêncio
      undo_suspension: Retirar suspensão
      unsubscribe: Desinscrever-se
      username: Nome de usuário
      web: Web
    domain_blocks:
      add_new: Adicionar novo
      created_msg: Bloqueio de domínio está sendo processado
      destroyed_msg: Bloqueio de domínio desfeito
      domain: Domínio
      new:
        create: Criar bloqueio
        hint: O bloqueio de domínio não prevenirá a criação de entradas de contas na base de dados, mas vai reatroativa e automaticamente aplicar métodos específicos de moderação nestas contas.
        severity:
          desc_html: "O <strong>Silêncio</strong> fará com que as postagens da conta fiquem invisíveis para qualquer um que não a esteja seguindo. A <strong>Suspensão</strong> removerá todo o conteúdo da conta, mídia e dados de perfil. Use <strong>Nenhum</strong> se você apenas deseja rejeitar arquivos de mídia."
          noop: Nenhum
          silence: Silêncio
          suspend: Suspensão
        title: Novo bloqueio de domínio
      reject_media: Rejeitar arquivos de mídia
      reject_media_hint: Remove arquivos de mídia armazenados localmente e recusa quaisquer outros no futuro. Irrelevante para suspensões.
      severities:
        noop: Nenhum
        silence: Silêncio
        suspend: Suspensão
      severity: Rigidez
      show:
        affected_accounts:
          one: Uma conta no banco de dados foi afetada
          other: "%{count} contas no banco de dados foram afetadas"
        retroactive:
          silence: Retirar silêncio de todas as contas existentes neste domínio
          suspend: Retirar suspensão de todas as contas neste domínio
        title: Retirar bloqueio de domínio de %{domain}
        undo: Retirar
      title: Bloqueios de domínio
      undo: Retirar
    instances:
      account_count: Contas conhecidas
      domain_name: Domínio
      title: Instâncias conhecidas
    reports:
      action_taken_by: Ação realizada por
      are_you_sure: Você tem certeza?
      comment:
        label: Comentário
        none: Nenhum
      delete: Excluir
      id: ID
      mark_as_resolved: Marcar como resolvido
      nsfw:
        'false': Mostrar mídias anexadas
        'true': Esconder mídias anexadas
      report: 'Reportar #%{id}'
      report_contents: Conteúdos
      reported_account: Conta reportada
      reported_by: Reportada por
      resolved: Resolvido
      silence_account: Silenciar conta
      status: Status
      suspend_account: Suspender conta
      target: Alvo
      title: Denúncias
      unresolved: Não resolvido
      view: Visualizar
    settings:
      bootstrap_timeline_accounts:
        desc_html: Separe nomes de usuário através de vírgulas. Funciona apenas com contas locais e destrancadas. O padrão quando vazio são todos os administradores locais.
        title: Usuários a serem seguidos por padrão por novas contas
      contact_information:
<<<<<<< HEAD
        email: Entre um endereço de email público
        username: Entre com usuário
=======
        email: E-mail
        username: Contate usuário
>>>>>>> 4c14ff65
      registrations:
        closed_message:
          desc_html: Exibido na página inicial quando cadastros estão fechados. Você pode usar tags HTML.
          title: Mensagem de cadastros fechados
        deletion:
          desc_html: Permitir que qualquer um delete a sua conta
          title: Exclusão aberta de contas
        open:
<<<<<<< HEAD
          title: Aberto para registro
=======
          desc_html: Permitir que qualquer um crie uma conta
          title: Cadastro aberto
>>>>>>> 4c14ff65
      site_description:
        desc_html: Parágrafo introdutório na página inicial e em meta tags. Você pode usar tags HTML, em especial <code>&lt;a&gt;</code> e <code>&lt;em&gt;</code>.
        title: Descrição da instância
      site_description_extended:
        desc_html: Um ótimo lugar para seu código de conduta, regras, diretrizes e outras coisas para diferenciar a sua instância. Você pode usar tags HTML.
        title: Informação estendida customizada
      site_terms:
        desc_html: Você pode escrever a sua própria política de privacidade, termos de serviço, entre outras coisas.Você pode usar tags HTML.
        title: Termos de serviço customizados
      site_title: Nome da instância
      timeline_preview:
        desc_html: Exibir a timeline pública na página inicial
        title: Prévia da timeline
      title: Configurações do site
    statuses:
      back_to_account: Voltar para página da conta
      batch:
        delete: Deletar
        nsfw_off: NSFW OFF
        nsfw_on: NSFW ON
      execute: Executar
      failed_to_execute: Falha em executar
      media:
        hide: Esconder mídia
        show: Mostrar mídia
        title: Mídia
      no_media: Não há mídia
      title: Postagens da conta
      with_media: Com mídia
    subscriptions:
      callback_url: Callback URL
      confirmed: Confirmado
      expires_in: Expira em
      last_delivery: Última entrega
      title: WebSub
      topic: Tópico
    title: Administração
  admin_mailer:
    new_report:
      body: "%{reporter} reportou %{target}"
      subject: Nova denúncia sobre %{instance} (#%{id})
  application_mailer:
    salutation: "%{name},"
    settings: 'Change e-mail preferences: %{link}'
    signature: Notificações do Mastodon de %{instance}
    view: 'Visualizar:'
  applications:
    created: Aplicação criada com sucesso
    destroyed: Aplicação excluída com sucesso
    invalid_url: A URL provida é inválida
    regenerate_token: Regenerar token de acesso
    token_regenerated: Token de acesso renegerado com sucesso
    warning: Tenha cuidado com estes dados. Nunca compartilhe com alguém!
    your_token: Seu token de acesso
  auth:
    agreement_html: Cadastrando-se você concorda com <a href="%{rules_path}">nossos termos de serviço</a> e <a href="%{terms_path}">política de privacidade</a>.
    change_password: Segurança
    delete_account: Excluir conta
    delete_account_html: Se você deseja excluir a sua conta, você pode <a href="%{path}">prosseguir para cá</a>. Uma confirmação será requisitada.
    didnt_get_confirmation: Não recebeu instruções de confirmação?
    forgot_password: Esqueceu a sua senha?
    invalid_reset_password_token: Token de modificação de senha é inválido ou expirou. Por favor, requisite um novo.
    login: Entrar
    logout: Sair
    register: Cadastrar-se
    resend_confirmation: Reenviar instruções de confirmação
    reset_password: Modificar senha
    set_new_password: Definir uma nova senha
  authorize_follow:
    error: Infelizmente, ocorreu um erro quando visualizando a conta remota.
    follow: Seguir
<<<<<<< HEAD
=======
    follow_request: 'Você mandou uma solicitação de seguidor para:'
    following: 'Sucesso! Você agora está seguindo:'
    post_follow:
      close: Ou você pode simplesmente fechar esta janela.
      return: Retornar ao perfil do usuário
      web: Voltar para a página inicial
>>>>>>> 4c14ff65
    title: Seguir %{acct}
  datetime:
    distance_in_words:
      about_x_hours: "%{count}h"
      about_x_months: "%{count} meses"
      about_x_years: "%{count} anos"
      almost_x_years: "%{count} anos"
      half_a_minute: Agora
      less_than_x_minutes: "%{count} meses"
      less_than_x_seconds: Agora
      over_x_years: "%{count} anos"
      x_days: "%{count} dias"
      x_minutes: "%{count} minutos"
      x_months: "%{count} meses"
      x_seconds: "%{count} segundos"
  deletes:
    bad_password_msg: Boa tentativa, hackers! Senha incorreta.
    confirm_password: Insira a sua senha atual para verificar a sua identidade
    description_html: Isto vai <strong>permanente e irreversivelmente</strong> remover conteúdo de sua conta e desativá-la. O seu nome de usuário permanecerá reservado para previnir futuros roubos de identidade.
    proceed: Excluir conta
    success_msg: A sua conta foi excluída com sucesso
    warning_html: Apenas a exclusão de conteúdo desta instância em particular é garantida. Conteúdo que tenha sido largamente compartilhado muito provavelmente deixará traços. Servidores offline e servidores que se desinscreveram de suas atualizações não irão atualizar as suas bases de dados.
    warning_title: Disponibilidade de conteúdo disseminado
  errors:
    '403': Você não tem permissão para ver esta página.
    '404': A página pela qual você está procurando não existe.
    '410': A página pela qual você está procurando não existe mais.
    '422':
      content: A verificação de segurança falhou. Você desativou o uso de cookies?
      title: Falha na verificação de segurança
    '429': Muitas requisições
    noscript_html: Para usar o aplicativo web do Mastodon, por favor ative o JavaScript. Alternativamente, experimente um dos <a href="https://github.com/tootsuite/documentation/blob/master/Using-Mastodon/Apps.md">apps nativos</a> para o Mastodon para a sua plataforma.
  exports:
    blocks: Você bloqueou
    csv: CSV
    follows: Você segue
    mutes: Você silenciou
    storage: Armazenamento de mídia
  followers:
    domain: Domínio
    explanation_html: Se você quer garantir a privacidade de suas postagens, você deve ficar atento a quem está te seguindo.<strong>Suas postagens privadas são enviadas para todas as instâncias em que você tem seguidores</strong>. Convém revisá-las e remover seguidores se você acredita que a sua privacidade não será respeitada pela equipe ou software destas instâncias.
    followers_count: Número de seguidores
    lock_link: Tranque a sua conta
    purge: Remover de seus seguidores
    success:
      one: No processo de bloqueio suave de seguidores de outro domínio...
      other: No processo de bloqueio suave de seguidores de outros %{count} domínios...
    true_privacy_html: Lembre-se de que <strong>a verdadeira privacidade só pode ser alcançada através de encriptação ponto-a-ponto</strong>.
    unlocked_warning_html: Qualquer pessoa pode te seguir e ver as suas postagens privadas. %{lock_link} para ser capaz de revisar e rejeitar seguidores.
    unlocked_warning_title: A sua conta não está trancada
  generic:
    changes_saved_msg: Mudanças salvas com sucesso!
    powered_by: powered by %{link}
    save_changes: Salvar mudanças
    validation_errors:
      one: Algo não está certo! Por favor, reveja o erro abaixo
      other: Algo não está certo! Por favor, reveja os %{count} erros abaixo
  imports:
    preface: Você pode importar dados que você exportou de outra instância, como a lista de pessoas que você segue ou bloqueou.
    success: Os seus dados foram enviados com sucesso e serão processados em instantes
    types:
      blocking: Lista de bloqueio
      following: Pessoas que você segue
      muting: Lista de silêncio
    upload: Enviar
  landing_strip_html: "<strong>%{name}</strong> é um usuário no %{link_to_root_path}. Você pode segui-lo ou interagir com ele se você tiver uma conta em qualquer lugar no fediverso."
  landing_strip_signup_html: Se não, você pode <a href="%{sign_up_path}">se cadastrar aqui</a>.
  media_attachments:
    validations:
      images_and_video: Não é possível anexar um vídeo a uma postagem que já contém imagens.
      too_many: Não é possível anexar mais de quatro imagens.
  notification_mailer:
    digest:
      body: 'Aqui está um resumo do que você perdeu no %{instance} desde o seu último acesso em %{since}:'
      mention: "%{name} te mencionou em:"
      new_followers_summary:
        one: Você tem um novo seguidor! Yay!
        other: Você tem %{count} novos seguidores! Maravilha!
      subject:
        one: "Uma nova notificação desde o seu último acesso \U0001F418"
        other: "%{count} novas notificações desde o seu último acesso \U0001F418"
    favourite:
      body: 'Sua postagem foi favoritada por %{name}:'
      subject: "%{name} favoritou a sua postagem"
    follow:
      body: "%{name} está te seguindo!"
      subject: "%{name} está te seguindo"
    follow_request:
      body: "%{name} requisitou autorização para te seguir"
      subject: 'Pending follower: %{name}'
    mention:
      body: 'Você foi mencionado por %{name} em:'
      subject: Você foi mencionado por %{name}
    reblog:
<<<<<<< HEAD
      body: 'O seu post foi reblogado por %{name}:'
      subject: "%{name} reblogou o seu post"
=======
      body: 'Sua postagem foi compartilhada por %{name}:'
      subject: "%{name} compartilhou a sua postagem"
>>>>>>> 4c14ff65
  number:
    human:
      decimal_units:
        format: "%n%u"
        units:
          billion: B
          million: M
          quadrillion: Q
          thousand: K
          trillion: T
          unit: ''
  pagination:
    next: Próximo
    prev: Anterior
    truncate: "&hellip;"
  push_notifications:
    favourite:
      title: "%{name} favoritou a sua postagem"
    follow:
      title: "%{name} está te seguindo"
    group:
      title: "%{count} notificações"
    mention:
      action_boost: Compartilhar
      action_expand: Mostrar mais
      action_favourite: Favoritar
      title: "%{name} mencionou você"
    reblog:
      title: "%{name} compartilhou a sua postagem"
  remote_follow:
    acct: Insira o seu usuário@domínio do qual você quer seguir
    missing_resource: Não foi possível encontrar a URL de direcionamento para a sua conta
    proceed: Prosseguir para seguir
    prompt: 'Você irá seguir:'
  sessions:
    activity: Última atividade
    browser: Navegador
    browsers:
      alipay: Alipay
      blackberry: Blackberry
      chrome: Chrome
      edge: Microsoft Edge
      firefox: Firefox
      generic: Unknown browser
      ie: Internet Explorer
      micro_messenger: MicroMessenger
      nokia: Nokia S40 Ovi Browser
      opera: Opera
      phantom_js: PhantomJS
      qq: QQ Browser
      safari: Safari
      uc_browser: UCBrowser
      weibo: Weibo
    current_session: Sessão atual
    description: "%{browser} em %{platform}"
    explanation: Estes são os navegadores que estão conectados com a sua conta do Mastodon.
    ip: IP
    platforms:
      adobe_air: Adobe Air
      android: Android
      blackberry: Blackberry
      chrome_os: ChromeOS
      firefox_os: Firefox OS
      ios: iOS
      linux: Linux
      mac: Mac
      other: unknown platform
      windows: Windows
      windows_mobile: Windows Mobile
      windows_phone: Windows Phone
    revoke: Revogar
    revoke_success: Sessão revogada com sucesso
    title: Sessões
  settings:
    authorized_apps: Apps autorizados
    back: Voltar para o Mastodon
    delete: Exclusão de conta
    development: Desenvolvimento
    edit_profile: Editar perfil
    export: Exportar dados
    followers: Seguidores autorizados
    import: Importar
    preferences: Preferências
    settings: Configurações
    two_factor_authentication: Autenticação em dois passos
    your_apps: Seus aplicativos
  statuses:
    open_in_web: Abrir na web
    over_character_limit: limite de caracteres de %{max} excedido
    pin_errors:
      ownership: Toots de outras pessoas não podem ser fixados
      private: Toot não-público não pode ser fixado
      reblog: Um compartilhamento não pode ser fixado
    show_more: Mostrar mais
    visibilities:
      private: Apenas seguidores
      private_long: Mostrar apenas para seguidores
      public: Público
      public_long: Todos podem ver
      unlisted: Não listado
      unlisted_long: Todos podem ver, porém não será postado nas timelines públicas
  stream_entries:
    click_to_show: Clique para mostrar
    pinned: Toot fixado
    reblogged: compartilhado
    sensitive_content: Conteúdo sensível
  terms:
    body_html: |
      <h2>Política de privacidade</h2>

      <h3 id="collect">Que informações nós coletamos?</h3>

      <p>Coletamos informações quando você se cadastra em nosso site e capturamos dados quando você participa do fórum lendo, escrevendo e analisando o conteúdo aqui compartilhado.</p>

      <p>Quando você se registrar em nosso site, será requisitado que você ceda seu nome e endereço de e-mail. Você pode, porém, visitar nosso site sem se cadastrar. Seu endereço de e-mail será verificado por uma mensagem contendo um link único. Se este link for visitado, saberemos que você controla este endereço de e-mail.</p>

      <p>Quando registrado e postando, nós gravamos o endereço de IP de onde a postagem se originou. Nós também podemos reter logs de serviores que incluem o endereço de IP em cada requisição para o nosso servidor.</p>

      <h3 id="use">Para que usamos essas informações?</h3>

      <p>Quaisquer das informações que coletamos podem ser usadas das seguintes formas:</p>

      <ul>
        <li>Para personalizar a sua experiência &mdash; suas informações nos ajudam a nos adequar melhor às suas necessidades individuais.</li>
        <li>Para melhorar nosso site &mdash; nós continuamente nos esforçamos para aprimorar nosso site baseados na informação e no feedback que recebemos de você.</li>
        <li>Para aprimorar o serviço ao consumidor &mdash; suas informações nos ajudam a responder efetivamente às suas requisições e solicitações por suporte.</li>
        <li>Para mandar e-mails periódicos &mdash; O endereço de e-mail que você forneceu pode ser usado para lhe enviar informações, notificações que você requisitar sobre mudanças a determinados tópicos ou menções ao seu nome de usuário, responder requisições e/ou solicitações e perguntas.</li>
      </ul>

      <h3 id="protect">Como protegemos as suas informações?</h3>

      <p>Nós implementamos uma variedade de medidas de segurança para manter a segurança de suas informações pessoais quando você insere, submete ou acessa as suas informações pessoais.</p>

      <h3 id="data-retention">Qual a sua política de retenção de dados?</h3>

      <p>Faremos esforços de boa fé para:</p>

      <ul>
        <li>Reter logs de servidor contendo o endereço IP de todas as requisições a este servidor por não mais que 90 dias.</li>
        <li>Reter os endereços IP associados a usuários cadastrados e suas postagens por não mais que 5 anos.</li>
      </ul>

      <h3 id="cookies">Nós usamos cookies?</h3>

      <p>Sim. Cookies são pequenos arquivos que um site ou o provedor de serviço transfere para o armazenamento interno de seu computador através de seu navegador (se você permitir). Estes cookies habilitam o site para reconhecer o seu navegador e, se você ter um cadastro, associá-lo a esta conta.</p>

      <p>Nós usamos cookies para entender e salvar as suas preferências para futuras visitas e compilar dados agregados sobre o tráfego do site para que possamos oferecer melhores experiências e ferramentas no futuro. Nós podemos contratar serviços de terceiros para nos auxiliar a entender melhor nossos visitantes. Estes provedores de serviço não são autoriza usar as informações coletadas em nosso nome exceto para nos ajudar a conduzir e aprimorar nosso funcionamento.</p>

      <h3 id="disclose">Nós revelamos informações para terceiros?</h3>

      <p>Nós não vendemos, tocamos ou transferimos para terceiros informações pessoais que te identificam. Isso não inclui partes em que confiamos para nos ajudar a operar nosso site, conduzir nosso funcionamento ou servir você desde que estes terceiros concordem em manter essas informações em segredo. Nós também podemos prover as suas informações para obedecer ordens judiciais, reforçar nossas políticas ou proteger nossos direitos ou de outrem, propriedades ou segurança. Entretanto, informações pessoais não identificáveis podem ser enviadas para outras partes para marketing, propaganda e outros usos.</p>

      <h3 id="third-party">Links de terceiros</h3>

      <p>Ocasionalmente, à nossa discrição, podemos icluir ou oferecer produtos ou serviços de terceiros em nosso site. Estes terceiros têm políticas de privacidade separadas e independentes. Nós, portanto, não nos responsabilizamos pelo conteúdo e atividades destes sites de terceiros. Occasionally, at our discretion, we may include or offer third party products or services on our site. Não obstante, nós procuramos proteger a integridade de nosso site e todo feedback sobre estes sites de terceiros é bem-vindo.</p>

      <h3 id="coppa">Obediência ao Ato de Proteção da Privacidade Online de Crianças</h3>

      <p>Nosso site, produtos e serviços são todos direcionados a pessoas que têm pelo menos 13 anos de idade. Se este servidor estiver nos EUA, e você tiver menos de 13 anos, pelos requerimentos da COPPA (<a href="https://en.wikipedia.org/wiki/Children%27s_Online_Privacy_Protection_Act">Children's Online Privacy Protection Act</a>) não use este site.</p>

      <h3 id="online">Política de Apenas Privacidade Online</h3>

      <p>Esta política de privacidade online se aplica somente a informações coletadas por nosso site e não a informações coletadas offline.</p>

      <h3 id="consent">Seu Consentimento</h3>

      <p>Usando o nosso site, você concorda com a nossa política de privacidade.</p>

      <h3 id="changes">Mudanças em nossa Política de Privacidade</h3>

      <p>Se decidirmos mudar a nossa política de privacidade, publicaremos as mudanças nesta página.</p>

      <p>Este documento é CC-BY-SA. A sua última atualização aconteceu em 31 de maio de 2013.</p>

      <p>Originalmente adaptado da <a href="https://github.com/discourse/discourse">política de privacidade do Discourse</a>.</p>
    title: "%{instance} Termos de Serviço e Política de Privacidade"
  time:
    formats:
      default: "%b %d, %Y, %H:%M"
  two_factor_authentication:
    code_hint: Insira o código gerado pelo seu aplicativo auteticador para confirmar
    description_html: Se você ativar a <strong>autenticação em dois passos</strong>, o acesso à sua conta exigirá posse de seu celular, que irá gerar tokens para validação.
    disable: Desativar
    enable: Ativar
    enabled: A autenticação em dois passos está ativada
    enabled_success: Autenticação em dois passos ativada com sucesso
    generate_recovery_codes: Gerar códigos de recuperação
    instructions_html: "<strong>Escaneie este QR Code no Google Authenticator ou aplicativo TOTP similar com o seu celular</strong>. De agora em diante, este aplicativo irá gerar tokens que você terá que inserir quando desejar acessar a sua conta."
    lost_recovery_codes: Códigos de recuperação permitem que você recupere acesso à sua conta caso perca o seu celular. Se você perdeu seus códigos de recuperação, você pode gerá-los novamente aqui. Seus códigos de recuperaçãp anteriores serão invalidados.
    manual_instructions: 'Se você não pode escanear o QR code e precisa inserí-lo manualmente, aqui está o segredo em texto:'
    recovery_codes: Códigos de recuperação de reserva
    recovery_codes_regenerated: Códigos de recuperação regenerados com sucesso
    recovery_instructions_html: Se você perder acesso ao seu celular, você pode usar um dos códigos de recuperação abaixo para reganhar acesso à sua conta. <strong>Mantenha os códigos de recuperação em um local seguro</strong>. Por exemplo, você pode imprimi-los e guardá-los com outros documentos importantes.
    setup: Configurar
    wrong_code: O código inserido é invalido! O horário do servidor e o horário do seu aparelho estão corretos?
  users:
    invalid_email: O endereço de e-mail é inválido
    invalid_otp_token: Código de autenticação inválido
    signed_in_as: 'Acesso como:'<|MERGE_RESOLUTION|>--- conflicted
+++ resolved
@@ -1,29 +1,15 @@
 ---
 pt-BR:
   about:
-<<<<<<< HEAD
-    about_mastodon_html: Mastodon é um servidor de rede social <em>grátis, e open-source</em>. Uma alternativa <em>descentralizada</em> ás plataformas comerciais, que evita o risco de uma única empresa monopolizar a sua comunicação. Escolha um servidor que você confie &mdash; qualquer um que escolher, você poderá interagir com todo o resto. Qualquer um pode ter uma instância Mastodon e assim participar na <em>rede social federada</em> sem problemas.
-    about_this: Sobre essa instância
-    closed_registrations: Registros estão fechadas para essa instância.
-=======
     about_mastodon_html: Mastodon é uma rede social baseada em protocolos abertos e software gratuito e de código aberto. É descentralizada como e-mail.
     about_this: Sobre
     closed_registrations: Cadastros estão atualmente fechados nesta instância. No entanto! Você pode procurar uma instância diferente na qual possa criar uma conta e acessar a mesma rede por lá.
->>>>>>> 4c14ff65
     contact: Contato
     contact_missing: Não definido
     contact_unavailable: N/A
     description_headline: O que é %{domain}?
     domain_count_after: outras instâncias
     domain_count_before: Conectado a
-<<<<<<< HEAD
-    other_instances: Outras instâncias
-    source_code: Source code
-    status_count_after: status
-    status_count_before: Quem autorizou
-    user_count_after: usuários
-    user_count_before: Lugar de
-=======
     extended_description_html:
       <h3>Um bom lugar para as regras</h3>
       <p>A descrição extendida ainda não foi definida.</p>
@@ -47,7 +33,6 @@
     user_count_after: usuários
     user_count_before: Casa de
     what_is_mastodon: O que é Mastodon?
->>>>>>> 4c14ff65
   accounts:
     follow: Seguir
     followers: Seguidores
@@ -56,11 +41,6 @@
     nothing_here: Não há nada aqui!
     people_followed_by: Pessoas que %{name} segue
     people_who_follow: Pessoas que seguem %{name}
-<<<<<<< HEAD
-    posts: Posts
-    remote_follow: Acesso remoto
-    unfollow: Unfollow
-=======
     posts: Toots
     posts_with_replies: Toots com respostas
     remote_follow: Siga remotamente
@@ -68,7 +48,6 @@
     roles:
       admin: Administrador
     unfollow: Deixar de seguir
->>>>>>> 4c14ff65
   admin:
     accounts:
       are_you_sure: Você tem certeza?
@@ -192,13 +171,8 @@
         desc_html: Separe nomes de usuário através de vírgulas. Funciona apenas com contas locais e destrancadas. O padrão quando vazio são todos os administradores locais.
         title: Usuários a serem seguidos por padrão por novas contas
       contact_information:
-<<<<<<< HEAD
-        email: Entre um endereço de email público
-        username: Entre com usuário
-=======
         email: E-mail
         username: Contate usuário
->>>>>>> 4c14ff65
       registrations:
         closed_message:
           desc_html: Exibido na página inicial quando cadastros estão fechados. Você pode usar tags HTML.
@@ -207,12 +181,8 @@
           desc_html: Permitir que qualquer um delete a sua conta
           title: Exclusão aberta de contas
         open:
-<<<<<<< HEAD
-          title: Aberto para registro
-=======
           desc_html: Permitir que qualquer um crie uma conta
           title: Cadastro aberto
->>>>>>> 4c14ff65
       site_description:
         desc_html: Parágrafo introdutório na página inicial e em meta tags. Você pode usar tags HTML, em especial <code>&lt;a&gt;</code> e <code>&lt;em&gt;</code>.
         title: Descrição da instância
@@ -284,15 +254,12 @@
   authorize_follow:
     error: Infelizmente, ocorreu um erro quando visualizando a conta remota.
     follow: Seguir
-<<<<<<< HEAD
-=======
     follow_request: 'Você mandou uma solicitação de seguidor para:'
     following: 'Sucesso! Você agora está seguindo:'
     post_follow:
       close: Ou você pode simplesmente fechar esta janela.
       return: Retornar ao perfil do usuário
       web: Voltar para a página inicial
->>>>>>> 4c14ff65
     title: Seguir %{acct}
   datetime:
     distance_in_words:
@@ -387,13 +354,8 @@
       body: 'Você foi mencionado por %{name} em:'
       subject: Você foi mencionado por %{name}
     reblog:
-<<<<<<< HEAD
-      body: 'O seu post foi reblogado por %{name}:'
-      subject: "%{name} reblogou o seu post"
-=======
       body: 'Sua postagem foi compartilhada por %{name}:'
       subject: "%{name} compartilhou a sua postagem"
->>>>>>> 4c14ff65
   number:
     human:
       decimal_units:
