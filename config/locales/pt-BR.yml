--- conflicted
+++ resolved
@@ -12,16 +12,11 @@
     contact: Contato
     contact_missing: Não definido
     contact_unavailable: N/A
-<<<<<<< HEAD
-    extended_description_html: |
-      <h3>Um bom lugar para regras</h3>
-=======
     description_headline: O que é %{domain}?
     domain_count_after: outras instâncias
     domain_count_before: Conectado a
     extended_description_html: '<h3>Um bom lugar para regras</h3>
 
->>>>>>> c92aaac2
       <p>A descrição da instância ainda não foi feita.</p>
 
       '
