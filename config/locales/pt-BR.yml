--- conflicted
+++ resolved
@@ -6,16 +6,6 @@
       e software gratuito e de código aberto. É descentralizada como e-mail.
     about_this: Sobre
     administered_by: 'Administrado por:'
-<<<<<<< HEAD
-    api: API
-    closed_registrations: Os cadastros estão atualmente fechados nesta instância. No entanto, você pode procurar uma instância diferente na qual possa criar uma conta e acessar a mesma rede por lá.
-    contact: Contato
-    contact_missing: Não definido
-    contact_unavailable: N/A
-    documentation: Documentação
-    extended_description_html: |
-      <h3>Um bom lugar para regras</h3>
-=======
     closed_registrations: Os cadastros estão atualmente fechados nesta instância.
       No entanto, você pode procurar uma instância diferente na qual possa criar uma
       conta e acessar a mesma rede por lá.
@@ -27,7 +17,6 @@
     domain_count_before: Conectado a
     extended_description_html: '<h3>Um bom lugar para regras</h3>
 
->>>>>>> 45bc6baa
       <p>A descrição da instância ainda não foi feita.</p>
 
       '
@@ -49,11 +38,9 @@
     hosted_on: Mastodon hospedado em %{domain}
     learn_more: Saiba mais
     other_instances: Lista de instâncias
-    privacy_policy: Política de Privacidade
     source_code: Código-fonte
     status_count_after: publicações
     status_count_before: Autores de
-    terms: Termos de Serviço
     user_count_after: usuários
     user_count_before: Casa de
     what_is_mastodon: O que é Mastodon?
@@ -65,7 +52,6 @@
     follow: Seguir
     followers: Seguidores
     following: Seguindo
-    joined: Participa desde %{date}
     media: Mídia
     moved_html: '%{name} se mudou para %{new_profile_link}:'
     network_hidden: Esta informação não está disponível
@@ -420,21 +406,14 @@
         desc_html: Mostrar uma insígnia de Equipe na página de usuário
         title: Mostrar insígnia de equipe
       site_description:
-<<<<<<< HEAD
-        desc_html: Parágrafo introdutório na página inicial. Descreva o que faz esse servidor especial, e qualquer outra coisa de importante. Você pode usar tags HTML, em especial <code>&lt;a&gt;</code> e <code>&lt;em&gt;</code>.
-=======
         desc_html: Parágrafo introdutório na página inicial. Descreva o que faz esse
           servidor especial, e qualquer outra coisa de importante. Você pode usar
           tags HTML, em especial <code>&lt;a&gt;</code> e <code>&lt;em&gt;</code>.
->>>>>>> 45bc6baa
         title: Descrição da instância
       site_description_extended:
         desc_html: Um ótimo lugar para seu código de conduta, regras, diretrizes e
           outras coisas para diferenciar a sua instância. Você pode usar tags HTML
         title: Informação estendida customizada
-      site_short_description:
-        desc_html: Aparece na barra lateral e nas meta tags. Descreva o que é Mastodon e o que faz esse servidor especial em um único parágrafo. Se não for preenchido, é substituído pela descrição da instância.
-        title: Descrição curta da instância
       site_terms:
         desc_html: Você pode escrever a sua própria política de privacidade, termos
           de serviço, entre outras coisas. Você pode usar tags HTML
@@ -622,10 +601,6 @@
     unlocked_warning_html: Qualquer pessoa pode te seguir e ver as suas postagens
       privadas. %{lock_link} para ser capaz de revisar e rejeitar seguidores.
     unlocked_warning_title: A sua conta não está trancada
-  footer:
-    developers: Desenvolvedores
-    more: Mais…
-    resources: Recursos
   generic:
     changes_saved_msg: Mudanças salvas com sucesso!
     save_changes: Salvar mudanças
@@ -954,13 +929,8 @@
     mastodon-light: Mastodon (claro)
   time:
     formats:
-<<<<<<< HEAD
-      default: "%b %d, %Y, %H:%M"
-      month: "%B de %Y"
-=======
       default: '%b %d, %Y, %H:%M'
       month: '%B de %Y'
->>>>>>> 45bc6baa
   two_factor_authentication:
     code_hint: Insira o código gerado pelo seu aplicativo auteticador para confirmar
     description_html: Se você ativar a <strong>autenticação em dois passos</strong>,
